{
  "Entries": [
    {
<<<<<<< HEAD
      "RequestUri": "https://chrissscratch.table.core.windows.net/Tables?$format=application%2Fjson%3Bodata%3Dfullmetadata",
=======
      "RequestUri": "https://chrissscratch.table.core.windows.net/Tables?$format=application%2Fjson%3Bodata%3Dminimalmetadata",
>>>>>>> 31805008
      "RequestMethod": "POST",
      "RequestHeaders": {
        "Accept": "application/json",
        "Authorization": "Sanitized",
        "Content-Length": "33",
        "Content-Type": "application/json; odata=nometadata",
        "DataServiceVersion": "3.0",
<<<<<<< HEAD
        "traceparent": "00-128e62d13103214b979b183de8aa6f18-de555f9a4709ef44-00",
        "User-Agent": [
          "azsdk-net-Data.Tables/1.0.0-dev.20200728.1",
          "(.NET Core 4.6.29017.01; Microsoft Windows 10.0.18363 )"
        ],
        "x-ms-client-request-id": "332a360cc7523f2cc21618e913032bee",
        "x-ms-date": "Tue, 28 Jul 2020 23:43:28 GMT",
=======
        "traceparent": "00-40b5f08b0aafcf4ebae44aa5b348c029-56f841228d493842-00",
        "User-Agent": [
          "azsdk-net-Data.Tables/1.0.0-dev.20200818.1",
          "(.NET Core 4.6.29130.01; Microsoft Windows 10.0.18363 )"
        ],
        "x-ms-client-request-id": "332a360cc7523f2cc21618e913032bee",
        "x-ms-date": "Tue, 18 Aug 2020 23:36:30 GMT",
>>>>>>> 31805008
        "x-ms-return-client-request-id": "true",
        "x-ms-version": "2019-02-02"
      },
      "RequestBody": {
        "TableName": "testtablegrtwjczw"
      },
      "StatusCode": 201,
      "ResponseHeaders": {
        "Cache-Control": "no-cache",
<<<<<<< HEAD
        "Content-Type": "application/json; odata=fullmetadata; streaming=true; charset=utf-8",
        "Date": "Tue, 28 Jul 2020 23:43:27 GMT",
=======
        "Content-Type": "application/json; odata=minimalmetadata; streaming=true; charset=utf-8",
        "Date": "Tue, 18 Aug 2020 23:36:29 GMT",
>>>>>>> 31805008
        "Location": "https://chrissscratch.table.core.windows.net/Tables(\u0027testtablegrtwjczw\u0027)",
        "Server": [
          "Windows-Azure-Table/1.0",
          "Microsoft-HTTPAPI/2.0"
        ],
        "Transfer-Encoding": "chunked",
        "X-Content-Type-Options": "nosniff",
        "x-ms-client-request-id": "332a360cc7523f2cc21618e913032bee",
<<<<<<< HEAD
        "x-ms-request-id": "f6c2d6a9-7002-000d-0f38-652be4000000",
=======
        "x-ms-request-id": "760024d8-e002-002a-2bb8-75b1ad000000",
>>>>>>> 31805008
        "x-ms-version": "2019-02-02"
      },
      "ResponseBody": {
        "odata.metadata": "https://chrissscratch.table.core.windows.net/$metadata#Tables/@Element",
<<<<<<< HEAD
        "odata.type": "chrissscratch.Tables",
        "odata.id": "https://chrissscratch.table.core.windows.net/Tables(\u0027testtablegrtwjczw\u0027)",
        "odata.editLink": "Tables(\u0027testtablegrtwjczw\u0027)",
=======
>>>>>>> 31805008
        "TableName": "testtablegrtwjczw"
      }
    },
    {
<<<<<<< HEAD
      "RequestUri": "https://chrissscratch.table.core.windows.net/testtablegrtwjczw(PartitionKey=\u0027somPartition\u0027,RowKey=\u00271\u0027)?$format=application%2Fjson%3Bodata%3Dfullmetadata",
=======
      "RequestUri": "https://chrissscratch.table.core.windows.net/testtablegrtwjczw(PartitionKey=\u0027somPartition\u0027,RowKey=\u00271\u0027)?$format=application%2Fjson%3Bodata%3Dminimalmetadata",
>>>>>>> 31805008
      "RequestMethod": "PUT",
      "RequestHeaders": {
        "Accept": "application/json",
        "Authorization": "Sanitized",
        "Content-Length": "88",
        "Content-Type": "application/json",
        "DataServiceVersion": "3.0",
<<<<<<< HEAD
        "traceparent": "00-3553a234df7aaa468f9269fe269f716d-a3b23bcf15dbda4d-00",
        "User-Agent": [
          "azsdk-net-Data.Tables/1.0.0-dev.20200728.1",
          "(.NET Core 4.6.29017.01; Microsoft Windows 10.0.18363 )"
        ],
        "x-ms-client-request-id": "e53ddd1d794cba39d392827cf7128099",
        "x-ms-date": "Tue, 28 Jul 2020 23:43:28 GMT",
=======
        "traceparent": "00-afd48b3954deb84599707f6248e566bc-731f59d100f5ec43-00",
        "User-Agent": [
          "azsdk-net-Data.Tables/1.0.0-dev.20200818.1",
          "(.NET Core 4.6.29130.01; Microsoft Windows 10.0.18363 )"
        ],
        "x-ms-client-request-id": "e53ddd1d794cba39d392827cf7128099",
        "x-ms-date": "Tue, 18 Aug 2020 23:36:30 GMT",
>>>>>>> 31805008
        "x-ms-return-client-request-id": "true",
        "x-ms-version": "2019-02-02"
      },
      "RequestBody": {
        "PartitionKey": "somPartition",
        "RowKey": "1",
        "SomeStringProperty": "This is the original"
      },
      "StatusCode": 204,
      "ResponseHeaders": {
        "Cache-Control": "no-cache",
        "Content-Length": "0",
<<<<<<< HEAD
        "Date": "Tue, 28 Jul 2020 23:43:28 GMT",
        "ETag": "W/\u0022datetime\u00272020-07-28T23%3A43%3A28.5123934Z\u0027\u0022",
=======
        "Date": "Tue, 18 Aug 2020 23:36:29 GMT",
        "ETag": "W/\u0022datetime\u00272020-08-18T23%3A36%3A30.1404723Z\u0027\u0022",
>>>>>>> 31805008
        "Server": [
          "Windows-Azure-Table/1.0",
          "Microsoft-HTTPAPI/2.0"
        ],
        "X-Content-Type-Options": "nosniff",
        "x-ms-client-request-id": "e53ddd1d794cba39d392827cf7128099",
<<<<<<< HEAD
        "x-ms-request-id": "f6c2d6b4-7002-000d-1838-652be4000000",
=======
        "x-ms-request-id": "760024e5-e002-002a-37b8-75b1ad000000",
>>>>>>> 31805008
        "x-ms-version": "2019-02-02"
      },
      "ResponseBody": []
    },
    {
<<<<<<< HEAD
      "RequestUri": "https://chrissscratch.table.core.windows.net/testtablegrtwjczw()?$format=application%2Fjson%3Bodata%3Dfullmetadata\u0026$filter=PartitionKey%20eq%20%27somPartition%27%20and%20RowKey%20eq%20%271%27",
=======
      "RequestUri": "https://chrissscratch.table.core.windows.net/testtablegrtwjczw()?$format=application%2Fjson%3Bodata%3Dminimalmetadata\u0026$filter=PartitionKey%20eq%20%27somPartition%27%20and%20RowKey%20eq%20%271%27",
>>>>>>> 31805008
      "RequestMethod": "GET",
      "RequestHeaders": {
        "Accept": "application/json",
        "Authorization": "Sanitized",
        "DataServiceVersion": "3.0",
        "User-Agent": [
<<<<<<< HEAD
          "azsdk-net-Data.Tables/1.0.0-dev.20200728.1",
          "(.NET Core 4.6.29017.01; Microsoft Windows 10.0.18363 )"
        ],
        "x-ms-client-request-id": "f1a4552e85f25640887239317105d48b",
        "x-ms-date": "Tue, 28 Jul 2020 23:43:28 GMT",
=======
          "azsdk-net-Data.Tables/1.0.0-dev.20200818.1",
          "(.NET Core 4.6.29130.01; Microsoft Windows 10.0.18363 )"
        ],
        "x-ms-client-request-id": "f1a4552e85f25640887239317105d48b",
        "x-ms-date": "Tue, 18 Aug 2020 23:36:30 GMT",
>>>>>>> 31805008
        "x-ms-return-client-request-id": "true",
        "x-ms-version": "2019-02-02"
      },
      "RequestBody": null,
      "StatusCode": 200,
      "ResponseHeaders": {
        "Cache-Control": "no-cache",
<<<<<<< HEAD
        "Content-Type": "application/json; odata=fullmetadata; streaming=true; charset=utf-8",
        "Date": "Tue, 28 Jul 2020 23:43:28 GMT",
=======
        "Content-Type": "application/json; odata=minimalmetadata; streaming=true; charset=utf-8",
        "Date": "Tue, 18 Aug 2020 23:36:29 GMT",
>>>>>>> 31805008
        "Server": [
          "Windows-Azure-Table/1.0",
          "Microsoft-HTTPAPI/2.0"
        ],
        "Transfer-Encoding": "chunked",
        "X-Content-Type-Options": "nosniff",
        "x-ms-client-request-id": "f1a4552e85f25640887239317105d48b",
<<<<<<< HEAD
        "x-ms-request-id": "f6c2d6b8-7002-000d-1c38-652be4000000",
=======
        "x-ms-request-id": "760024ed-e002-002a-3fb8-75b1ad000000",
>>>>>>> 31805008
        "x-ms-version": "2019-02-02"
      },
      "ResponseBody": {
        "odata.metadata": "https://chrissscratch.table.core.windows.net/$metadata#testtablegrtwjczw",
        "value": [
          {
<<<<<<< HEAD
            "odata.type": "chrissscratch.testtablegrtwjczw",
            "odata.id": "https://chrissscratch.table.core.windows.net/testtablegrtwjczw(PartitionKey=\u0027somPartition\u0027,RowKey=\u00271\u0027)",
            "odata.etag": "W/\u0022datetime\u00272020-07-28T23%3A43%3A28.5123934Z\u0027\u0022",
            "odata.editLink": "testtablegrtwjczw(PartitionKey=\u0027somPartition\u0027,RowKey=\u00271\u0027)",
            "PartitionKey": "somPartition",
            "RowKey": "1",
            "Timestamp@odata.type": "Edm.DateTime",
            "Timestamp": "2020-07-28T23:43:28.5123934Z",
=======
            "odata.etag": "W/\u0022datetime\u00272020-08-18T23%3A36%3A30.1404723Z\u0027\u0022",
            "PartitionKey": "somPartition",
            "RowKey": "1",
            "Timestamp": "2020-08-18T23:36:30.1404723Z",
>>>>>>> 31805008
            "SomeStringProperty": "This is the original"
          }
        ]
      }
    },
    {
<<<<<<< HEAD
      "RequestUri": "https://chrissscratch.table.core.windows.net/testtablegrtwjczw(PartitionKey=\u0027somPartition\u0027,RowKey=\u00271\u0027)?$format=application%2Fjson%3Bodata%3Dfullmetadata",
      "RequestMethod": "PATCH",
      "RequestHeaders": {
        "Authorization": "Sanitized",
        "Content-Length": "536",
        "Content-Type": "application/json",
        "DataServiceVersion": "3.0",
        "If-Match": "*",
        "traceparent": "00-989643a3d6328741884edd3fb0d79bdc-735ef86d5ebd3543-00",
        "User-Agent": [
          "azsdk-net-Data.Tables/1.0.0-dev.20200728.1",
          "(.NET Core 4.6.29017.01; Microsoft Windows 10.0.18363 )"
        ],
        "x-ms-client-request-id": "a5f9b1a8a148bcc0f1797f35a9c3cb03",
        "x-ms-date": "Tue, 28 Jul 2020 23:43:28 GMT",
=======
      "RequestUri": "https://chrissscratch.table.core.windows.net/testtablegrtwjczw(PartitionKey=\u0027somPartition\u0027,RowKey=\u00271\u0027)?$format=application%2Fjson%3Bodata%3Dminimalmetadata",
      "RequestMethod": "PATCH",
      "RequestHeaders": {
        "Authorization": "Sanitized",
        "Content-Length": "218",
        "Content-Type": "application/json",
        "DataServiceVersion": "3.0",
        "If-Match": "*",
        "traceparent": "00-5511bc7f136ea947a50c737a84280253-9f9a474c89db1547-00",
        "User-Agent": [
          "azsdk-net-Data.Tables/1.0.0-dev.20200818.1",
          "(.NET Core 4.6.29130.01; Microsoft Windows 10.0.18363 )"
        ],
        "x-ms-client-request-id": "a5f9b1a8a148bcc0f1797f35a9c3cb03",
        "x-ms-date": "Tue, 18 Aug 2020 23:36:30 GMT",
>>>>>>> 31805008
        "x-ms-return-client-request-id": "true",
        "x-ms-version": "2019-02-02"
      },
      "RequestBody": {
<<<<<<< HEAD
        "odata.type": "chrissscratch.testtablegrtwjczw",
        "odata.id": "https://chrissscratch.table.core.windows.net/testtablegrtwjczw(PartitionKey=\u0027somPartition\u0027,RowKey=\u00271\u0027)",
        "odata.etag": "W/\u0022datetime\u00272020-07-28T23%3A43%3A28.5123934Z\u0027\u0022",
        "odata.editLink": "testtablegrtwjczw(PartitionKey=\u0027somPartition\u0027,RowKey=\u00271\u0027)",
        "PartitionKey": "somPartition",
        "RowKey": "1",
        "Timestamp": "2020-07-28T23:43:28.5123934Z",
        "Timestamp@odata.type": "Edm.DateTime",
=======
        "odata.etag": "W/\u0022datetime\u00272020-08-18T23%3A36%3A30.1404723Z\u0027\u0022",
        "PartitionKey": "somPartition",
        "RowKey": "1",
        "Timestamp": "2020-08-18T23:36:30.1404723Z",
>>>>>>> 31805008
        "SomeStringProperty": "This is new and improved!"
      },
      "StatusCode": 204,
      "ResponseHeaders": {
        "Cache-Control": "no-cache",
        "Content-Length": "0",
<<<<<<< HEAD
        "Date": "Tue, 28 Jul 2020 23:43:28 GMT",
        "ETag": "W/\u0022datetime\u00272020-07-28T23%3A43%3A28.5944621Z\u0027\u0022",
=======
        "Date": "Tue, 18 Aug 2020 23:36:29 GMT",
        "ETag": "W/\u0022datetime\u00272020-08-18T23%3A36%3A30.2215397Z\u0027\u0022",
>>>>>>> 31805008
        "Server": [
          "Windows-Azure-Table/1.0",
          "Microsoft-HTTPAPI/2.0"
        ],
        "X-Content-Type-Options": "nosniff",
        "x-ms-client-request-id": "a5f9b1a8a148bcc0f1797f35a9c3cb03",
<<<<<<< HEAD
        "x-ms-request-id": "f6c2d6be-7002-000d-2238-652be4000000",
=======
        "x-ms-request-id": "760024f8-e002-002a-49b8-75b1ad000000",
>>>>>>> 31805008
        "x-ms-version": "2019-02-02"
      },
      "ResponseBody": []
    },
    {
<<<<<<< HEAD
      "RequestUri": "https://chrissscratch.table.core.windows.net/testtablegrtwjczw()?$format=application%2Fjson%3Bodata%3Dfullmetadata\u0026$filter=PartitionKey%20eq%20%27somPartition%27%20and%20RowKey%20eq%20%271%27",
=======
      "RequestUri": "https://chrissscratch.table.core.windows.net/testtablegrtwjczw()?$format=application%2Fjson%3Bodata%3Dminimalmetadata\u0026$filter=PartitionKey%20eq%20%27somPartition%27%20and%20RowKey%20eq%20%271%27",
>>>>>>> 31805008
      "RequestMethod": "GET",
      "RequestHeaders": {
        "Accept": "application/json",
        "Authorization": "Sanitized",
        "DataServiceVersion": "3.0",
        "User-Agent": [
<<<<<<< HEAD
          "azsdk-net-Data.Tables/1.0.0-dev.20200728.1",
          "(.NET Core 4.6.29017.01; Microsoft Windows 10.0.18363 )"
        ],
        "x-ms-client-request-id": "aee54f97fc8698419ce75cd9400748cd",
        "x-ms-date": "Tue, 28 Jul 2020 23:43:28 GMT",
=======
          "azsdk-net-Data.Tables/1.0.0-dev.20200818.1",
          "(.NET Core 4.6.29130.01; Microsoft Windows 10.0.18363 )"
        ],
        "x-ms-client-request-id": "aee54f97fc8698419ce75cd9400748cd",
        "x-ms-date": "Tue, 18 Aug 2020 23:36:30 GMT",
>>>>>>> 31805008
        "x-ms-return-client-request-id": "true",
        "x-ms-version": "2019-02-02"
      },
      "RequestBody": null,
      "StatusCode": 200,
      "ResponseHeaders": {
        "Cache-Control": "no-cache",
<<<<<<< HEAD
        "Content-Type": "application/json; odata=fullmetadata; streaming=true; charset=utf-8",
        "Date": "Tue, 28 Jul 2020 23:43:28 GMT",
=======
        "Content-Type": "application/json; odata=minimalmetadata; streaming=true; charset=utf-8",
        "Date": "Tue, 18 Aug 2020 23:36:29 GMT",
>>>>>>> 31805008
        "Server": [
          "Windows-Azure-Table/1.0",
          "Microsoft-HTTPAPI/2.0"
        ],
        "Transfer-Encoding": "chunked",
        "X-Content-Type-Options": "nosniff",
        "x-ms-client-request-id": "aee54f97fc8698419ce75cd9400748cd",
<<<<<<< HEAD
        "x-ms-request-id": "f6c2d6c2-7002-000d-2638-652be4000000",
=======
        "x-ms-request-id": "760024fb-e002-002a-4cb8-75b1ad000000",
>>>>>>> 31805008
        "x-ms-version": "2019-02-02"
      },
      "ResponseBody": {
        "odata.metadata": "https://chrissscratch.table.core.windows.net/$metadata#testtablegrtwjczw",
        "value": [
          {
<<<<<<< HEAD
            "odata.type": "chrissscratch.testtablegrtwjczw",
            "odata.id": "https://chrissscratch.table.core.windows.net/testtablegrtwjczw(PartitionKey=\u0027somPartition\u0027,RowKey=\u00271\u0027)",
            "odata.etag": "W/\u0022datetime\u00272020-07-28T23%3A43%3A28.5944621Z\u0027\u0022",
            "odata.editLink": "testtablegrtwjczw(PartitionKey=\u0027somPartition\u0027,RowKey=\u00271\u0027)",
            "PartitionKey": "somPartition",
            "RowKey": "1",
            "Timestamp@odata.type": "Edm.DateTime",
            "Timestamp": "2020-07-28T23:43:28.5944621Z",
=======
            "odata.etag": "W/\u0022datetime\u00272020-08-18T23%3A36%3A30.2215397Z\u0027\u0022",
            "PartitionKey": "somPartition",
            "RowKey": "1",
            "Timestamp": "2020-08-18T23:36:30.2215397Z",
>>>>>>> 31805008
            "SomeStringProperty": "This is new and improved!"
          }
        ]
      }
    },
    {
<<<<<<< HEAD
      "RequestUri": "https://chrissscratch.table.core.windows.net/testtablegrtwjczw(PartitionKey=\u0027somPartition\u0027,RowKey=\u00271\u0027)?$format=application%2Fjson%3Bodata%3Dfullmetadata",
      "RequestMethod": "PATCH",
      "RequestHeaders": {
        "Authorization": "Sanitized",
        "Content-Length": "546",
        "Content-Type": "application/json",
        "DataServiceVersion": "3.0",
        "If-Match": "W/\u0022datetime\u00272020-07-28T23%3A43%3A28.5123934Z\u0027\u0022",
        "traceparent": "00-7a7999dc2c2e074e92ff0e0a5ac5fda8-c483a9ee09be5d4c-00",
        "User-Agent": [
          "azsdk-net-Data.Tables/1.0.0-dev.20200728.1",
          "(.NET Core 4.6.29017.01; Microsoft Windows 10.0.18363 )"
        ],
        "x-ms-client-request-id": "46d3f7beda198d5194e70078060bacc5",
        "x-ms-date": "Tue, 28 Jul 2020 23:43:28 GMT",
=======
      "RequestUri": "https://chrissscratch.table.core.windows.net/testtablegrtwjczw(PartitionKey=\u0027somPartition\u0027,RowKey=\u00271\u0027)?$format=application%2Fjson%3Bodata%3Dminimalmetadata",
      "RequestMethod": "PATCH",
      "RequestHeaders": {
        "Authorization": "Sanitized",
        "Content-Length": "228",
        "Content-Type": "application/json",
        "DataServiceVersion": "3.0",
        "If-Match": "W/\u0022datetime\u00272020-08-18T23%3A36%3A30.1404723Z\u0027\u0022",
        "traceparent": "00-b986fa977739944e8f05a4353f22be3d-8d3ca659126cd843-00",
        "User-Agent": [
          "azsdk-net-Data.Tables/1.0.0-dev.20200818.1",
          "(.NET Core 4.6.29130.01; Microsoft Windows 10.0.18363 )"
        ],
        "x-ms-client-request-id": "46d3f7beda198d5194e70078060bacc5",
        "x-ms-date": "Tue, 18 Aug 2020 23:36:30 GMT",
>>>>>>> 31805008
        "x-ms-return-client-request-id": "true",
        "x-ms-version": "2019-02-02"
      },
      "RequestBody": {
<<<<<<< HEAD
        "odata.type": "chrissscratch.testtablegrtwjczw",
        "odata.id": "https://chrissscratch.table.core.windows.net/testtablegrtwjczw(PartitionKey=\u0027somPartition\u0027,RowKey=\u00271\u0027)",
        "odata.etag": "W/\u0022datetime\u00272020-07-28T23%3A43%3A28.5944621Z\u0027\u0022",
        "odata.editLink": "testtablegrtwjczw(PartitionKey=\u0027somPartition\u0027,RowKey=\u00271\u0027)",
        "PartitionKey": "somPartition",
        "RowKey": "1",
        "Timestamp": "2020-07-28T23:43:28.5944621Z",
        "Timestamp@odata.type": "Edm.DateTime",
=======
        "odata.etag": "W/\u0022datetime\u00272020-08-18T23%3A36%3A30.2215397Z\u0027\u0022",
        "PartitionKey": "somPartition",
        "RowKey": "1",
        "Timestamp": "2020-08-18T23:36:30.2215397Z",
>>>>>>> 31805008
        "SomeStringProperty": "This changed due to a matching Etag"
      },
      "StatusCode": 412,
      "ResponseHeaders": {
        "Cache-Control": "no-cache",
<<<<<<< HEAD
        "Content-Type": "application/json; odata=fullmetadata; streaming=true; charset=utf-8",
        "Date": "Tue, 28 Jul 2020 23:43:28 GMT",
=======
        "Content-Type": "application/json; odata=minimalmetadata; streaming=true; charset=utf-8",
        "Date": "Tue, 18 Aug 2020 23:36:30 GMT",
>>>>>>> 31805008
        "Server": [
          "Windows-Azure-Table/1.0",
          "Microsoft-HTTPAPI/2.0"
        ],
        "Transfer-Encoding": "chunked",
        "X-Content-Type-Options": "nosniff",
        "x-ms-client-request-id": "46d3f7beda198d5194e70078060bacc5",
<<<<<<< HEAD
        "x-ms-request-id": "f6c2d6ca-7002-000d-2e38-652be4000000",
=======
        "x-ms-request-id": "76002502-e002-002a-53b8-75b1ad000000",
>>>>>>> 31805008
        "x-ms-version": "2019-02-02"
      },
      "ResponseBody": {
        "odata.error": {
          "code": "UpdateConditionNotSatisfied",
          "message": {
            "lang": "en-US",
<<<<<<< HEAD
            "value": "The update condition specified in the request was not satisfied.\nRequestId:f6c2d6ca-7002-000d-2e38-652be4000000\nTime:2020-07-28T23:43:28.6765039Z"
          }
        }
      }
    },
    {
      "RequestUri": "https://chrissscratch.table.core.windows.net/testtablegrtwjczw(PartitionKey=\u0027somPartition\u0027,RowKey=\u00271\u0027)?$format=application%2Fjson%3Bodata%3Dfullmetadata",
      "RequestMethod": "PATCH",
      "RequestHeaders": {
        "Authorization": "Sanitized",
        "Content-Length": "546",
        "Content-Type": "application/json",
        "DataServiceVersion": "3.0",
        "If-Match": "W/\u0022datetime\u00272020-07-28T23%3A43%3A28.5944621Z\u0027\u0022",
        "traceparent": "00-9cfc72b6bfbe6743b43b247ff70aa251-a2a605609782824b-00",
        "User-Agent": [
          "azsdk-net-Data.Tables/1.0.0-dev.20200728.1",
          "(.NET Core 4.6.29017.01; Microsoft Windows 10.0.18363 )"
        ],
        "x-ms-client-request-id": "219935a72520ab046f60086144e77ce9",
        "x-ms-date": "Tue, 28 Jul 2020 23:43:28 GMT",
=======
            "value": "The update condition specified in the request was not satisfied.\nRequestId:76002502-e002-002a-53b8-75b1ad000000\nTime:2020-08-18T23:36:30.3188131Z"
          }
        }
      }
    },
    {
      "RequestUri": "https://chrissscratch.table.core.windows.net/testtablegrtwjczw(PartitionKey=\u0027somPartition\u0027,RowKey=\u00271\u0027)?$format=application%2Fjson%3Bodata%3Dminimalmetadata",
      "RequestMethod": "PATCH",
      "RequestHeaders": {
        "Authorization": "Sanitized",
        "Content-Length": "228",
        "Content-Type": "application/json",
        "DataServiceVersion": "3.0",
        "If-Match": "W/\u0022datetime\u00272020-08-18T23%3A36%3A30.2215397Z\u0027\u0022",
        "traceparent": "00-4b3402cfd69aa34ab07bfc1aab47045e-41a2f98c82d9fd43-00",
        "User-Agent": [
          "azsdk-net-Data.Tables/1.0.0-dev.20200818.1",
          "(.NET Core 4.6.29130.01; Microsoft Windows 10.0.18363 )"
        ],
        "x-ms-client-request-id": "219935a72520ab046f60086144e77ce9",
        "x-ms-date": "Tue, 18 Aug 2020 23:36:30 GMT",
>>>>>>> 31805008
        "x-ms-return-client-request-id": "true",
        "x-ms-version": "2019-02-02"
      },
      "RequestBody": {
<<<<<<< HEAD
        "odata.type": "chrissscratch.testtablegrtwjczw",
        "odata.id": "https://chrissscratch.table.core.windows.net/testtablegrtwjczw(PartitionKey=\u0027somPartition\u0027,RowKey=\u00271\u0027)",
        "odata.etag": "W/\u0022datetime\u00272020-07-28T23%3A43%3A28.5944621Z\u0027\u0022",
        "odata.editLink": "testtablegrtwjczw(PartitionKey=\u0027somPartition\u0027,RowKey=\u00271\u0027)",
        "PartitionKey": "somPartition",
        "RowKey": "1",
        "Timestamp": "2020-07-28T23:43:28.5944621Z",
        "Timestamp@odata.type": "Edm.DateTime",
=======
        "odata.etag": "W/\u0022datetime\u00272020-08-18T23%3A36%3A30.2215397Z\u0027\u0022",
        "PartitionKey": "somPartition",
        "RowKey": "1",
        "Timestamp": "2020-08-18T23:36:30.2215397Z",
>>>>>>> 31805008
        "SomeStringProperty": "This changed due to a matching Etag"
      },
      "StatusCode": 204,
      "ResponseHeaders": {
        "Cache-Control": "no-cache",
        "Content-Length": "0",
<<<<<<< HEAD
        "Date": "Tue, 28 Jul 2020 23:43:28 GMT",
        "ETag": "W/\u0022datetime\u00272020-07-28T23%3A43%3A28.7235713Z\u0027\u0022",
=======
        "Date": "Tue, 18 Aug 2020 23:36:30 GMT",
        "ETag": "W/\u0022datetime\u00272020-08-18T23%3A36%3A30.3726659Z\u0027\u0022",
>>>>>>> 31805008
        "Server": [
          "Windows-Azure-Table/1.0",
          "Microsoft-HTTPAPI/2.0"
        ],
        "X-Content-Type-Options": "nosniff",
        "x-ms-client-request-id": "219935a72520ab046f60086144e77ce9",
<<<<<<< HEAD
        "x-ms-request-id": "f6c2d6d0-7002-000d-3438-652be4000000",
=======
        "x-ms-request-id": "7600250a-e002-002a-5ab8-75b1ad000000",
>>>>>>> 31805008
        "x-ms-version": "2019-02-02"
      },
      "ResponseBody": []
    },
    {
<<<<<<< HEAD
      "RequestUri": "https://chrissscratch.table.core.windows.net/testtablegrtwjczw()?$format=application%2Fjson%3Bodata%3Dfullmetadata\u0026$filter=PartitionKey%20eq%20%27somPartition%27%20and%20RowKey%20eq%20%271%27",
=======
      "RequestUri": "https://chrissscratch.table.core.windows.net/testtablegrtwjczw()?$format=application%2Fjson%3Bodata%3Dminimalmetadata\u0026$filter=PartitionKey%20eq%20%27somPartition%27%20and%20RowKey%20eq%20%271%27",
>>>>>>> 31805008
      "RequestMethod": "GET",
      "RequestHeaders": {
        "Accept": "application/json",
        "Authorization": "Sanitized",
        "DataServiceVersion": "3.0",
        "User-Agent": [
<<<<<<< HEAD
          "azsdk-net-Data.Tables/1.0.0-dev.20200728.1",
          "(.NET Core 4.6.29017.01; Microsoft Windows 10.0.18363 )"
        ],
        "x-ms-client-request-id": "b177b13085efbdeafe58199ffcc89291",
        "x-ms-date": "Tue, 28 Jul 2020 23:43:28 GMT",
=======
          "azsdk-net-Data.Tables/1.0.0-dev.20200818.1",
          "(.NET Core 4.6.29130.01; Microsoft Windows 10.0.18363 )"
        ],
        "x-ms-client-request-id": "b177b13085efbdeafe58199ffcc89291",
        "x-ms-date": "Tue, 18 Aug 2020 23:36:30 GMT",
>>>>>>> 31805008
        "x-ms-return-client-request-id": "true",
        "x-ms-version": "2019-02-02"
      },
      "RequestBody": null,
      "StatusCode": 200,
      "ResponseHeaders": {
        "Cache-Control": "no-cache",
<<<<<<< HEAD
        "Content-Type": "application/json; odata=fullmetadata; streaming=true; charset=utf-8",
        "Date": "Tue, 28 Jul 2020 23:43:28 GMT",
=======
        "Content-Type": "application/json; odata=minimalmetadata; streaming=true; charset=utf-8",
        "Date": "Tue, 18 Aug 2020 23:36:30 GMT",
>>>>>>> 31805008
        "Server": [
          "Windows-Azure-Table/1.0",
          "Microsoft-HTTPAPI/2.0"
        ],
        "Transfer-Encoding": "chunked",
        "X-Content-Type-Options": "nosniff",
        "x-ms-client-request-id": "b177b13085efbdeafe58199ffcc89291",
<<<<<<< HEAD
        "x-ms-request-id": "f6c2d6d8-7002-000d-3c38-652be4000000",
=======
        "x-ms-request-id": "76002511-e002-002a-60b8-75b1ad000000",
>>>>>>> 31805008
        "x-ms-version": "2019-02-02"
      },
      "ResponseBody": {
        "odata.metadata": "https://chrissscratch.table.core.windows.net/$metadata#testtablegrtwjczw",
        "value": [
          {
<<<<<<< HEAD
            "odata.type": "chrissscratch.testtablegrtwjczw",
            "odata.id": "https://chrissscratch.table.core.windows.net/testtablegrtwjczw(PartitionKey=\u0027somPartition\u0027,RowKey=\u00271\u0027)",
            "odata.etag": "W/\u0022datetime\u00272020-07-28T23%3A43%3A28.7235713Z\u0027\u0022",
            "odata.editLink": "testtablegrtwjczw(PartitionKey=\u0027somPartition\u0027,RowKey=\u00271\u0027)",
            "PartitionKey": "somPartition",
            "RowKey": "1",
            "Timestamp@odata.type": "Edm.DateTime",
            "Timestamp": "2020-07-28T23:43:28.7235713Z",
=======
            "odata.etag": "W/\u0022datetime\u00272020-08-18T23%3A36%3A30.3726659Z\u0027\u0022",
            "PartitionKey": "somPartition",
            "RowKey": "1",
            "Timestamp": "2020-08-18T23:36:30.3726659Z",
>>>>>>> 31805008
            "SomeStringProperty": "This changed due to a matching Etag"
          }
        ]
      }
    },
    {
      "RequestUri": "https://chrissscratch.table.core.windows.net/Tables(\u0027testtablegrtwjczw\u0027)",
      "RequestMethod": "DELETE",
      "RequestHeaders": {
        "Accept": "application/json",
        "Authorization": "Sanitized",
<<<<<<< HEAD
        "traceparent": "00-36f9b8c07bbfdd4a8aaf1f5532e0bfe9-8ba722650990984c-00",
        "User-Agent": [
          "azsdk-net-Data.Tables/1.0.0-dev.20200728.1",
          "(.NET Core 4.6.29017.01; Microsoft Windows 10.0.18363 )"
        ],
        "x-ms-client-request-id": "0b32973a276d98adf327d6b8d1ef49ad",
        "x-ms-date": "Tue, 28 Jul 2020 23:43:28 GMT",
=======
        "traceparent": "00-857b961be039084e821f5363b60bafcf-902b1f3cc460c943-00",
        "User-Agent": [
          "azsdk-net-Data.Tables/1.0.0-dev.20200818.1",
          "(.NET Core 4.6.29130.01; Microsoft Windows 10.0.18363 )"
        ],
        "x-ms-client-request-id": "0b32973a276d98adf327d6b8d1ef49ad",
        "x-ms-date": "Tue, 18 Aug 2020 23:36:30 GMT",
>>>>>>> 31805008
        "x-ms-return-client-request-id": "true",
        "x-ms-version": "2019-02-02"
      },
      "RequestBody": null,
      "StatusCode": 204,
      "ResponseHeaders": {
        "Cache-Control": "no-cache",
        "Content-Length": "0",
<<<<<<< HEAD
        "Date": "Tue, 28 Jul 2020 23:43:28 GMT",
=======
        "Date": "Tue, 18 Aug 2020 23:36:30 GMT",
>>>>>>> 31805008
        "Server": [
          "Windows-Azure-Table/1.0",
          "Microsoft-HTTPAPI/2.0"
        ],
        "X-Content-Type-Options": "nosniff",
        "x-ms-client-request-id": "0b32973a276d98adf327d6b8d1ef49ad",
<<<<<<< HEAD
        "x-ms-request-id": "f6c2d6de-7002-000d-4238-652be4000000",
=======
        "x-ms-request-id": "76002518-e002-002a-67b8-75b1ad000000",
>>>>>>> 31805008
        "x-ms-version": "2019-02-02"
      },
      "ResponseBody": []
    }
  ],
  "Variables": {
    "RandomSeed": "438884440",
    "TABLES_PRIMARY_STORAGE_ACCOUNT_KEY": "",
    "TABLES_STORAGE_ACCOUNT_NAME": "chrissscratch"
  }
}<|MERGE_RESOLUTION|>--- conflicted
+++ resolved
@@ -1,11 +1,7 @@
 {
   "Entries": [
     {
-<<<<<<< HEAD
-      "RequestUri": "https://chrissscratch.table.core.windows.net/Tables?$format=application%2Fjson%3Bodata%3Dfullmetadata",
-=======
       "RequestUri": "https://chrissscratch.table.core.windows.net/Tables?$format=application%2Fjson%3Bodata%3Dminimalmetadata",
->>>>>>> 31805008
       "RequestMethod": "POST",
       "RequestHeaders": {
         "Accept": "application/json",
@@ -13,71 +9,42 @@
         "Content-Length": "33",
         "Content-Type": "application/json; odata=nometadata",
         "DataServiceVersion": "3.0",
-<<<<<<< HEAD
-        "traceparent": "00-128e62d13103214b979b183de8aa6f18-de555f9a4709ef44-00",
-        "User-Agent": [
-          "azsdk-net-Data.Tables/1.0.0-dev.20200728.1",
-          "(.NET Core 4.6.29017.01; Microsoft Windows 10.0.18363 )"
+        "traceparent": "00-40b5f08b0aafcf4ebae44aa5b348c029-56f841228d493842-00",
+        "User-Agent": [
+          "azsdk-net-Data.Tables/1.0.0-dev.20200818.1",
+          "(.NET Core 4.6.29130.01; Microsoft Windows 10.0.18363 )"
         ],
         "x-ms-client-request-id": "332a360cc7523f2cc21618e913032bee",
-        "x-ms-date": "Tue, 28 Jul 2020 23:43:28 GMT",
-=======
-        "traceparent": "00-40b5f08b0aafcf4ebae44aa5b348c029-56f841228d493842-00",
-        "User-Agent": [
-          "azsdk-net-Data.Tables/1.0.0-dev.20200818.1",
-          "(.NET Core 4.6.29130.01; Microsoft Windows 10.0.18363 )"
-        ],
+        "x-ms-date": "Tue, 18 Aug 2020 23:36:30 GMT",
+        "x-ms-return-client-request-id": "true",
+        "x-ms-version": "2019-02-02"
+      },
+      "RequestBody": {
+        "TableName": "testtablegrtwjczw"
+      },
+      "StatusCode": 201,
+      "ResponseHeaders": {
+        "Cache-Control": "no-cache",
+        "Content-Type": "application/json; odata=minimalmetadata; streaming=true; charset=utf-8",
+        "Date": "Tue, 18 Aug 2020 23:36:29 GMT",
+        "Location": "https://chrissscratch.table.core.windows.net/Tables(\u0027testtablegrtwjczw\u0027)",
+        "Server": [
+          "Windows-Azure-Table/1.0",
+          "Microsoft-HTTPAPI/2.0"
+        ],
+        "Transfer-Encoding": "chunked",
+        "X-Content-Type-Options": "nosniff",
         "x-ms-client-request-id": "332a360cc7523f2cc21618e913032bee",
-        "x-ms-date": "Tue, 18 Aug 2020 23:36:30 GMT",
->>>>>>> 31805008
-        "x-ms-return-client-request-id": "true",
-        "x-ms-version": "2019-02-02"
-      },
-      "RequestBody": {
+        "x-ms-request-id": "760024d8-e002-002a-2bb8-75b1ad000000",
+        "x-ms-version": "2019-02-02"
+      },
+      "ResponseBody": {
+        "odata.metadata": "https://chrissscratch.table.core.windows.net/$metadata#Tables/@Element",
         "TableName": "testtablegrtwjczw"
-      },
-      "StatusCode": 201,
-      "ResponseHeaders": {
-        "Cache-Control": "no-cache",
-<<<<<<< HEAD
-        "Content-Type": "application/json; odata=fullmetadata; streaming=true; charset=utf-8",
-        "Date": "Tue, 28 Jul 2020 23:43:27 GMT",
-=======
-        "Content-Type": "application/json; odata=minimalmetadata; streaming=true; charset=utf-8",
-        "Date": "Tue, 18 Aug 2020 23:36:29 GMT",
->>>>>>> 31805008
-        "Location": "https://chrissscratch.table.core.windows.net/Tables(\u0027testtablegrtwjczw\u0027)",
-        "Server": [
-          "Windows-Azure-Table/1.0",
-          "Microsoft-HTTPAPI/2.0"
-        ],
-        "Transfer-Encoding": "chunked",
-        "X-Content-Type-Options": "nosniff",
-        "x-ms-client-request-id": "332a360cc7523f2cc21618e913032bee",
-<<<<<<< HEAD
-        "x-ms-request-id": "f6c2d6a9-7002-000d-0f38-652be4000000",
-=======
-        "x-ms-request-id": "760024d8-e002-002a-2bb8-75b1ad000000",
->>>>>>> 31805008
-        "x-ms-version": "2019-02-02"
-      },
-      "ResponseBody": {
-        "odata.metadata": "https://chrissscratch.table.core.windows.net/$metadata#Tables/@Element",
-<<<<<<< HEAD
-        "odata.type": "chrissscratch.Tables",
-        "odata.id": "https://chrissscratch.table.core.windows.net/Tables(\u0027testtablegrtwjczw\u0027)",
-        "odata.editLink": "Tables(\u0027testtablegrtwjczw\u0027)",
-=======
->>>>>>> 31805008
-        "TableName": "testtablegrtwjczw"
-      }
-    },
-    {
-<<<<<<< HEAD
-      "RequestUri": "https://chrissscratch.table.core.windows.net/testtablegrtwjczw(PartitionKey=\u0027somPartition\u0027,RowKey=\u00271\u0027)?$format=application%2Fjson%3Bodata%3Dfullmetadata",
-=======
+      }
+    },
+    {
       "RequestUri": "https://chrissscratch.table.core.windows.net/testtablegrtwjczw(PartitionKey=\u0027somPartition\u0027,RowKey=\u00271\u0027)?$format=application%2Fjson%3Bodata%3Dminimalmetadata",
->>>>>>> 31805008
       "RequestMethod": "PUT",
       "RequestHeaders": {
         "Accept": "application/json",
@@ -85,23 +52,13 @@
         "Content-Length": "88",
         "Content-Type": "application/json",
         "DataServiceVersion": "3.0",
-<<<<<<< HEAD
-        "traceparent": "00-3553a234df7aaa468f9269fe269f716d-a3b23bcf15dbda4d-00",
-        "User-Agent": [
-          "azsdk-net-Data.Tables/1.0.0-dev.20200728.1",
-          "(.NET Core 4.6.29017.01; Microsoft Windows 10.0.18363 )"
+        "traceparent": "00-afd48b3954deb84599707f6248e566bc-731f59d100f5ec43-00",
+        "User-Agent": [
+          "azsdk-net-Data.Tables/1.0.0-dev.20200818.1",
+          "(.NET Core 4.6.29130.01; Microsoft Windows 10.0.18363 )"
         ],
         "x-ms-client-request-id": "e53ddd1d794cba39d392827cf7128099",
-        "x-ms-date": "Tue, 28 Jul 2020 23:43:28 GMT",
-=======
-        "traceparent": "00-afd48b3954deb84599707f6248e566bc-731f59d100f5ec43-00",
-        "User-Agent": [
-          "azsdk-net-Data.Tables/1.0.0-dev.20200818.1",
-          "(.NET Core 4.6.29130.01; Microsoft Windows 10.0.18363 )"
-        ],
-        "x-ms-client-request-id": "e53ddd1d794cba39d392827cf7128099",
-        "x-ms-date": "Tue, 18 Aug 2020 23:36:30 GMT",
->>>>>>> 31805008
+        "x-ms-date": "Tue, 18 Aug 2020 23:36:30 GMT",
         "x-ms-return-client-request-id": "true",
         "x-ms-version": "2019-02-02"
       },
@@ -114,53 +71,32 @@
       "ResponseHeaders": {
         "Cache-Control": "no-cache",
         "Content-Length": "0",
-<<<<<<< HEAD
-        "Date": "Tue, 28 Jul 2020 23:43:28 GMT",
-        "ETag": "W/\u0022datetime\u00272020-07-28T23%3A43%3A28.5123934Z\u0027\u0022",
-=======
         "Date": "Tue, 18 Aug 2020 23:36:29 GMT",
         "ETag": "W/\u0022datetime\u00272020-08-18T23%3A36%3A30.1404723Z\u0027\u0022",
->>>>>>> 31805008
         "Server": [
           "Windows-Azure-Table/1.0",
           "Microsoft-HTTPAPI/2.0"
         ],
         "X-Content-Type-Options": "nosniff",
         "x-ms-client-request-id": "e53ddd1d794cba39d392827cf7128099",
-<<<<<<< HEAD
-        "x-ms-request-id": "f6c2d6b4-7002-000d-1838-652be4000000",
-=======
         "x-ms-request-id": "760024e5-e002-002a-37b8-75b1ad000000",
->>>>>>> 31805008
         "x-ms-version": "2019-02-02"
       },
       "ResponseBody": []
     },
     {
-<<<<<<< HEAD
-      "RequestUri": "https://chrissscratch.table.core.windows.net/testtablegrtwjczw()?$format=application%2Fjson%3Bodata%3Dfullmetadata\u0026$filter=PartitionKey%20eq%20%27somPartition%27%20and%20RowKey%20eq%20%271%27",
-=======
       "RequestUri": "https://chrissscratch.table.core.windows.net/testtablegrtwjczw()?$format=application%2Fjson%3Bodata%3Dminimalmetadata\u0026$filter=PartitionKey%20eq%20%27somPartition%27%20and%20RowKey%20eq%20%271%27",
->>>>>>> 31805008
       "RequestMethod": "GET",
       "RequestHeaders": {
         "Accept": "application/json",
         "Authorization": "Sanitized",
         "DataServiceVersion": "3.0",
         "User-Agent": [
-<<<<<<< HEAD
-          "azsdk-net-Data.Tables/1.0.0-dev.20200728.1",
-          "(.NET Core 4.6.29017.01; Microsoft Windows 10.0.18363 )"
+          "azsdk-net-Data.Tables/1.0.0-dev.20200818.1",
+          "(.NET Core 4.6.29130.01; Microsoft Windows 10.0.18363 )"
         ],
         "x-ms-client-request-id": "f1a4552e85f25640887239317105d48b",
-        "x-ms-date": "Tue, 28 Jul 2020 23:43:28 GMT",
-=======
-          "azsdk-net-Data.Tables/1.0.0-dev.20200818.1",
-          "(.NET Core 4.6.29130.01; Microsoft Windows 10.0.18363 )"
-        ],
-        "x-ms-client-request-id": "f1a4552e85f25640887239317105d48b",
-        "x-ms-date": "Tue, 18 Aug 2020 23:36:30 GMT",
->>>>>>> 31805008
+        "x-ms-date": "Tue, 18 Aug 2020 23:36:30 GMT",
         "x-ms-return-client-request-id": "true",
         "x-ms-version": "2019-02-02"
       },
@@ -168,13 +104,8 @@
       "StatusCode": 200,
       "ResponseHeaders": {
         "Cache-Control": "no-cache",
-<<<<<<< HEAD
-        "Content-Type": "application/json; odata=fullmetadata; streaming=true; charset=utf-8",
-        "Date": "Tue, 28 Jul 2020 23:43:28 GMT",
-=======
-        "Content-Type": "application/json; odata=minimalmetadata; streaming=true; charset=utf-8",
-        "Date": "Tue, 18 Aug 2020 23:36:29 GMT",
->>>>>>> 31805008
+        "Content-Type": "application/json; odata=minimalmetadata; streaming=true; charset=utf-8",
+        "Date": "Tue, 18 Aug 2020 23:36:29 GMT",
         "Server": [
           "Windows-Azure-Table/1.0",
           "Microsoft-HTTPAPI/2.0"
@@ -182,55 +113,23 @@
         "Transfer-Encoding": "chunked",
         "X-Content-Type-Options": "nosniff",
         "x-ms-client-request-id": "f1a4552e85f25640887239317105d48b",
-<<<<<<< HEAD
-        "x-ms-request-id": "f6c2d6b8-7002-000d-1c38-652be4000000",
-=======
         "x-ms-request-id": "760024ed-e002-002a-3fb8-75b1ad000000",
->>>>>>> 31805008
         "x-ms-version": "2019-02-02"
       },
       "ResponseBody": {
         "odata.metadata": "https://chrissscratch.table.core.windows.net/$metadata#testtablegrtwjczw",
         "value": [
           {
-<<<<<<< HEAD
-            "odata.type": "chrissscratch.testtablegrtwjczw",
-            "odata.id": "https://chrissscratch.table.core.windows.net/testtablegrtwjczw(PartitionKey=\u0027somPartition\u0027,RowKey=\u00271\u0027)",
-            "odata.etag": "W/\u0022datetime\u00272020-07-28T23%3A43%3A28.5123934Z\u0027\u0022",
-            "odata.editLink": "testtablegrtwjczw(PartitionKey=\u0027somPartition\u0027,RowKey=\u00271\u0027)",
-            "PartitionKey": "somPartition",
-            "RowKey": "1",
-            "Timestamp@odata.type": "Edm.DateTime",
-            "Timestamp": "2020-07-28T23:43:28.5123934Z",
-=======
             "odata.etag": "W/\u0022datetime\u00272020-08-18T23%3A36%3A30.1404723Z\u0027\u0022",
             "PartitionKey": "somPartition",
             "RowKey": "1",
             "Timestamp": "2020-08-18T23:36:30.1404723Z",
->>>>>>> 31805008
             "SomeStringProperty": "This is the original"
           }
         ]
       }
     },
     {
-<<<<<<< HEAD
-      "RequestUri": "https://chrissscratch.table.core.windows.net/testtablegrtwjczw(PartitionKey=\u0027somPartition\u0027,RowKey=\u00271\u0027)?$format=application%2Fjson%3Bodata%3Dfullmetadata",
-      "RequestMethod": "PATCH",
-      "RequestHeaders": {
-        "Authorization": "Sanitized",
-        "Content-Length": "536",
-        "Content-Type": "application/json",
-        "DataServiceVersion": "3.0",
-        "If-Match": "*",
-        "traceparent": "00-989643a3d6328741884edd3fb0d79bdc-735ef86d5ebd3543-00",
-        "User-Agent": [
-          "azsdk-net-Data.Tables/1.0.0-dev.20200728.1",
-          "(.NET Core 4.6.29017.01; Microsoft Windows 10.0.18363 )"
-        ],
-        "x-ms-client-request-id": "a5f9b1a8a148bcc0f1797f35a9c3cb03",
-        "x-ms-date": "Tue, 28 Jul 2020 23:43:28 GMT",
-=======
       "RequestUri": "https://chrissscratch.table.core.windows.net/testtablegrtwjczw(PartitionKey=\u0027somPartition\u0027,RowKey=\u00271\u0027)?$format=application%2Fjson%3Bodata%3Dminimalmetadata",
       "RequestMethod": "PATCH",
       "RequestHeaders": {
@@ -246,79 +145,46 @@
         ],
         "x-ms-client-request-id": "a5f9b1a8a148bcc0f1797f35a9c3cb03",
         "x-ms-date": "Tue, 18 Aug 2020 23:36:30 GMT",
->>>>>>> 31805008
-        "x-ms-return-client-request-id": "true",
-        "x-ms-version": "2019-02-02"
-      },
-      "RequestBody": {
-<<<<<<< HEAD
-        "odata.type": "chrissscratch.testtablegrtwjczw",
-        "odata.id": "https://chrissscratch.table.core.windows.net/testtablegrtwjczw(PartitionKey=\u0027somPartition\u0027,RowKey=\u00271\u0027)",
-        "odata.etag": "W/\u0022datetime\u00272020-07-28T23%3A43%3A28.5123934Z\u0027\u0022",
-        "odata.editLink": "testtablegrtwjczw(PartitionKey=\u0027somPartition\u0027,RowKey=\u00271\u0027)",
-        "PartitionKey": "somPartition",
-        "RowKey": "1",
-        "Timestamp": "2020-07-28T23:43:28.5123934Z",
-        "Timestamp@odata.type": "Edm.DateTime",
-=======
+        "x-ms-return-client-request-id": "true",
+        "x-ms-version": "2019-02-02"
+      },
+      "RequestBody": {
         "odata.etag": "W/\u0022datetime\u00272020-08-18T23%3A36%3A30.1404723Z\u0027\u0022",
         "PartitionKey": "somPartition",
         "RowKey": "1",
         "Timestamp": "2020-08-18T23:36:30.1404723Z",
->>>>>>> 31805008
         "SomeStringProperty": "This is new and improved!"
       },
       "StatusCode": 204,
       "ResponseHeaders": {
         "Cache-Control": "no-cache",
         "Content-Length": "0",
-<<<<<<< HEAD
-        "Date": "Tue, 28 Jul 2020 23:43:28 GMT",
-        "ETag": "W/\u0022datetime\u00272020-07-28T23%3A43%3A28.5944621Z\u0027\u0022",
-=======
         "Date": "Tue, 18 Aug 2020 23:36:29 GMT",
         "ETag": "W/\u0022datetime\u00272020-08-18T23%3A36%3A30.2215397Z\u0027\u0022",
->>>>>>> 31805008
         "Server": [
           "Windows-Azure-Table/1.0",
           "Microsoft-HTTPAPI/2.0"
         ],
         "X-Content-Type-Options": "nosniff",
         "x-ms-client-request-id": "a5f9b1a8a148bcc0f1797f35a9c3cb03",
-<<<<<<< HEAD
-        "x-ms-request-id": "f6c2d6be-7002-000d-2238-652be4000000",
-=======
         "x-ms-request-id": "760024f8-e002-002a-49b8-75b1ad000000",
->>>>>>> 31805008
         "x-ms-version": "2019-02-02"
       },
       "ResponseBody": []
     },
     {
-<<<<<<< HEAD
-      "RequestUri": "https://chrissscratch.table.core.windows.net/testtablegrtwjczw()?$format=application%2Fjson%3Bodata%3Dfullmetadata\u0026$filter=PartitionKey%20eq%20%27somPartition%27%20and%20RowKey%20eq%20%271%27",
-=======
       "RequestUri": "https://chrissscratch.table.core.windows.net/testtablegrtwjczw()?$format=application%2Fjson%3Bodata%3Dminimalmetadata\u0026$filter=PartitionKey%20eq%20%27somPartition%27%20and%20RowKey%20eq%20%271%27",
->>>>>>> 31805008
       "RequestMethod": "GET",
       "RequestHeaders": {
         "Accept": "application/json",
         "Authorization": "Sanitized",
         "DataServiceVersion": "3.0",
         "User-Agent": [
-<<<<<<< HEAD
-          "azsdk-net-Data.Tables/1.0.0-dev.20200728.1",
-          "(.NET Core 4.6.29017.01; Microsoft Windows 10.0.18363 )"
+          "azsdk-net-Data.Tables/1.0.0-dev.20200818.1",
+          "(.NET Core 4.6.29130.01; Microsoft Windows 10.0.18363 )"
         ],
         "x-ms-client-request-id": "aee54f97fc8698419ce75cd9400748cd",
-        "x-ms-date": "Tue, 28 Jul 2020 23:43:28 GMT",
-=======
-          "azsdk-net-Data.Tables/1.0.0-dev.20200818.1",
-          "(.NET Core 4.6.29130.01; Microsoft Windows 10.0.18363 )"
-        ],
-        "x-ms-client-request-id": "aee54f97fc8698419ce75cd9400748cd",
-        "x-ms-date": "Tue, 18 Aug 2020 23:36:30 GMT",
->>>>>>> 31805008
+        "x-ms-date": "Tue, 18 Aug 2020 23:36:30 GMT",
         "x-ms-return-client-request-id": "true",
         "x-ms-version": "2019-02-02"
       },
@@ -326,13 +192,8 @@
       "StatusCode": 200,
       "ResponseHeaders": {
         "Cache-Control": "no-cache",
-<<<<<<< HEAD
-        "Content-Type": "application/json; odata=fullmetadata; streaming=true; charset=utf-8",
-        "Date": "Tue, 28 Jul 2020 23:43:28 GMT",
-=======
-        "Content-Type": "application/json; odata=minimalmetadata; streaming=true; charset=utf-8",
-        "Date": "Tue, 18 Aug 2020 23:36:29 GMT",
->>>>>>> 31805008
+        "Content-Type": "application/json; odata=minimalmetadata; streaming=true; charset=utf-8",
+        "Date": "Tue, 18 Aug 2020 23:36:29 GMT",
         "Server": [
           "Windows-Azure-Table/1.0",
           "Microsoft-HTTPAPI/2.0"
@@ -340,55 +201,23 @@
         "Transfer-Encoding": "chunked",
         "X-Content-Type-Options": "nosniff",
         "x-ms-client-request-id": "aee54f97fc8698419ce75cd9400748cd",
-<<<<<<< HEAD
-        "x-ms-request-id": "f6c2d6c2-7002-000d-2638-652be4000000",
-=======
         "x-ms-request-id": "760024fb-e002-002a-4cb8-75b1ad000000",
->>>>>>> 31805008
         "x-ms-version": "2019-02-02"
       },
       "ResponseBody": {
         "odata.metadata": "https://chrissscratch.table.core.windows.net/$metadata#testtablegrtwjczw",
         "value": [
           {
-<<<<<<< HEAD
-            "odata.type": "chrissscratch.testtablegrtwjczw",
-            "odata.id": "https://chrissscratch.table.core.windows.net/testtablegrtwjczw(PartitionKey=\u0027somPartition\u0027,RowKey=\u00271\u0027)",
-            "odata.etag": "W/\u0022datetime\u00272020-07-28T23%3A43%3A28.5944621Z\u0027\u0022",
-            "odata.editLink": "testtablegrtwjczw(PartitionKey=\u0027somPartition\u0027,RowKey=\u00271\u0027)",
-            "PartitionKey": "somPartition",
-            "RowKey": "1",
-            "Timestamp@odata.type": "Edm.DateTime",
-            "Timestamp": "2020-07-28T23:43:28.5944621Z",
-=======
             "odata.etag": "W/\u0022datetime\u00272020-08-18T23%3A36%3A30.2215397Z\u0027\u0022",
             "PartitionKey": "somPartition",
             "RowKey": "1",
             "Timestamp": "2020-08-18T23:36:30.2215397Z",
->>>>>>> 31805008
             "SomeStringProperty": "This is new and improved!"
           }
         ]
       }
     },
     {
-<<<<<<< HEAD
-      "RequestUri": "https://chrissscratch.table.core.windows.net/testtablegrtwjczw(PartitionKey=\u0027somPartition\u0027,RowKey=\u00271\u0027)?$format=application%2Fjson%3Bodata%3Dfullmetadata",
-      "RequestMethod": "PATCH",
-      "RequestHeaders": {
-        "Authorization": "Sanitized",
-        "Content-Length": "546",
-        "Content-Type": "application/json",
-        "DataServiceVersion": "3.0",
-        "If-Match": "W/\u0022datetime\u00272020-07-28T23%3A43%3A28.5123934Z\u0027\u0022",
-        "traceparent": "00-7a7999dc2c2e074e92ff0e0a5ac5fda8-c483a9ee09be5d4c-00",
-        "User-Agent": [
-          "azsdk-net-Data.Tables/1.0.0-dev.20200728.1",
-          "(.NET Core 4.6.29017.01; Microsoft Windows 10.0.18363 )"
-        ],
-        "x-ms-client-request-id": "46d3f7beda198d5194e70078060bacc5",
-        "x-ms-date": "Tue, 28 Jul 2020 23:43:28 GMT",
-=======
       "RequestUri": "https://chrissscratch.table.core.windows.net/testtablegrtwjczw(PartitionKey=\u0027somPartition\u0027,RowKey=\u00271\u0027)?$format=application%2Fjson%3Bodata%3Dminimalmetadata",
       "RequestMethod": "PATCH",
       "RequestHeaders": {
@@ -404,38 +233,21 @@
         ],
         "x-ms-client-request-id": "46d3f7beda198d5194e70078060bacc5",
         "x-ms-date": "Tue, 18 Aug 2020 23:36:30 GMT",
->>>>>>> 31805008
-        "x-ms-return-client-request-id": "true",
-        "x-ms-version": "2019-02-02"
-      },
-      "RequestBody": {
-<<<<<<< HEAD
-        "odata.type": "chrissscratch.testtablegrtwjczw",
-        "odata.id": "https://chrissscratch.table.core.windows.net/testtablegrtwjczw(PartitionKey=\u0027somPartition\u0027,RowKey=\u00271\u0027)",
-        "odata.etag": "W/\u0022datetime\u00272020-07-28T23%3A43%3A28.5944621Z\u0027\u0022",
-        "odata.editLink": "testtablegrtwjczw(PartitionKey=\u0027somPartition\u0027,RowKey=\u00271\u0027)",
-        "PartitionKey": "somPartition",
-        "RowKey": "1",
-        "Timestamp": "2020-07-28T23:43:28.5944621Z",
-        "Timestamp@odata.type": "Edm.DateTime",
-=======
+        "x-ms-return-client-request-id": "true",
+        "x-ms-version": "2019-02-02"
+      },
+      "RequestBody": {
         "odata.etag": "W/\u0022datetime\u00272020-08-18T23%3A36%3A30.2215397Z\u0027\u0022",
         "PartitionKey": "somPartition",
         "RowKey": "1",
         "Timestamp": "2020-08-18T23:36:30.2215397Z",
->>>>>>> 31805008
         "SomeStringProperty": "This changed due to a matching Etag"
       },
       "StatusCode": 412,
       "ResponseHeaders": {
         "Cache-Control": "no-cache",
-<<<<<<< HEAD
-        "Content-Type": "application/json; odata=fullmetadata; streaming=true; charset=utf-8",
-        "Date": "Tue, 28 Jul 2020 23:43:28 GMT",
-=======
         "Content-Type": "application/json; odata=minimalmetadata; streaming=true; charset=utf-8",
         "Date": "Tue, 18 Aug 2020 23:36:30 GMT",
->>>>>>> 31805008
         "Server": [
           "Windows-Azure-Table/1.0",
           "Microsoft-HTTPAPI/2.0"
@@ -443,11 +255,7 @@
         "Transfer-Encoding": "chunked",
         "X-Content-Type-Options": "nosniff",
         "x-ms-client-request-id": "46d3f7beda198d5194e70078060bacc5",
-<<<<<<< HEAD
-        "x-ms-request-id": "f6c2d6ca-7002-000d-2e38-652be4000000",
-=======
         "x-ms-request-id": "76002502-e002-002a-53b8-75b1ad000000",
->>>>>>> 31805008
         "x-ms-version": "2019-02-02"
       },
       "ResponseBody": {
@@ -455,29 +263,6 @@
           "code": "UpdateConditionNotSatisfied",
           "message": {
             "lang": "en-US",
-<<<<<<< HEAD
-            "value": "The update condition specified in the request was not satisfied.\nRequestId:f6c2d6ca-7002-000d-2e38-652be4000000\nTime:2020-07-28T23:43:28.6765039Z"
-          }
-        }
-      }
-    },
-    {
-      "RequestUri": "https://chrissscratch.table.core.windows.net/testtablegrtwjczw(PartitionKey=\u0027somPartition\u0027,RowKey=\u00271\u0027)?$format=application%2Fjson%3Bodata%3Dfullmetadata",
-      "RequestMethod": "PATCH",
-      "RequestHeaders": {
-        "Authorization": "Sanitized",
-        "Content-Length": "546",
-        "Content-Type": "application/json",
-        "DataServiceVersion": "3.0",
-        "If-Match": "W/\u0022datetime\u00272020-07-28T23%3A43%3A28.5944621Z\u0027\u0022",
-        "traceparent": "00-9cfc72b6bfbe6743b43b247ff70aa251-a2a605609782824b-00",
-        "User-Agent": [
-          "azsdk-net-Data.Tables/1.0.0-dev.20200728.1",
-          "(.NET Core 4.6.29017.01; Microsoft Windows 10.0.18363 )"
-        ],
-        "x-ms-client-request-id": "219935a72520ab046f60086144e77ce9",
-        "x-ms-date": "Tue, 28 Jul 2020 23:43:28 GMT",
-=======
             "value": "The update condition specified in the request was not satisfied.\nRequestId:76002502-e002-002a-53b8-75b1ad000000\nTime:2020-08-18T23:36:30.3188131Z"
           }
         }
@@ -499,79 +284,46 @@
         ],
         "x-ms-client-request-id": "219935a72520ab046f60086144e77ce9",
         "x-ms-date": "Tue, 18 Aug 2020 23:36:30 GMT",
->>>>>>> 31805008
-        "x-ms-return-client-request-id": "true",
-        "x-ms-version": "2019-02-02"
-      },
-      "RequestBody": {
-<<<<<<< HEAD
-        "odata.type": "chrissscratch.testtablegrtwjczw",
-        "odata.id": "https://chrissscratch.table.core.windows.net/testtablegrtwjczw(PartitionKey=\u0027somPartition\u0027,RowKey=\u00271\u0027)",
-        "odata.etag": "W/\u0022datetime\u00272020-07-28T23%3A43%3A28.5944621Z\u0027\u0022",
-        "odata.editLink": "testtablegrtwjczw(PartitionKey=\u0027somPartition\u0027,RowKey=\u00271\u0027)",
-        "PartitionKey": "somPartition",
-        "RowKey": "1",
-        "Timestamp": "2020-07-28T23:43:28.5944621Z",
-        "Timestamp@odata.type": "Edm.DateTime",
-=======
+        "x-ms-return-client-request-id": "true",
+        "x-ms-version": "2019-02-02"
+      },
+      "RequestBody": {
         "odata.etag": "W/\u0022datetime\u00272020-08-18T23%3A36%3A30.2215397Z\u0027\u0022",
         "PartitionKey": "somPartition",
         "RowKey": "1",
         "Timestamp": "2020-08-18T23:36:30.2215397Z",
->>>>>>> 31805008
         "SomeStringProperty": "This changed due to a matching Etag"
       },
       "StatusCode": 204,
       "ResponseHeaders": {
         "Cache-Control": "no-cache",
         "Content-Length": "0",
-<<<<<<< HEAD
-        "Date": "Tue, 28 Jul 2020 23:43:28 GMT",
-        "ETag": "W/\u0022datetime\u00272020-07-28T23%3A43%3A28.7235713Z\u0027\u0022",
-=======
         "Date": "Tue, 18 Aug 2020 23:36:30 GMT",
         "ETag": "W/\u0022datetime\u00272020-08-18T23%3A36%3A30.3726659Z\u0027\u0022",
->>>>>>> 31805008
         "Server": [
           "Windows-Azure-Table/1.0",
           "Microsoft-HTTPAPI/2.0"
         ],
         "X-Content-Type-Options": "nosniff",
         "x-ms-client-request-id": "219935a72520ab046f60086144e77ce9",
-<<<<<<< HEAD
-        "x-ms-request-id": "f6c2d6d0-7002-000d-3438-652be4000000",
-=======
         "x-ms-request-id": "7600250a-e002-002a-5ab8-75b1ad000000",
->>>>>>> 31805008
         "x-ms-version": "2019-02-02"
       },
       "ResponseBody": []
     },
     {
-<<<<<<< HEAD
-      "RequestUri": "https://chrissscratch.table.core.windows.net/testtablegrtwjczw()?$format=application%2Fjson%3Bodata%3Dfullmetadata\u0026$filter=PartitionKey%20eq%20%27somPartition%27%20and%20RowKey%20eq%20%271%27",
-=======
       "RequestUri": "https://chrissscratch.table.core.windows.net/testtablegrtwjczw()?$format=application%2Fjson%3Bodata%3Dminimalmetadata\u0026$filter=PartitionKey%20eq%20%27somPartition%27%20and%20RowKey%20eq%20%271%27",
->>>>>>> 31805008
       "RequestMethod": "GET",
       "RequestHeaders": {
         "Accept": "application/json",
         "Authorization": "Sanitized",
         "DataServiceVersion": "3.0",
         "User-Agent": [
-<<<<<<< HEAD
-          "azsdk-net-Data.Tables/1.0.0-dev.20200728.1",
-          "(.NET Core 4.6.29017.01; Microsoft Windows 10.0.18363 )"
+          "azsdk-net-Data.Tables/1.0.0-dev.20200818.1",
+          "(.NET Core 4.6.29130.01; Microsoft Windows 10.0.18363 )"
         ],
         "x-ms-client-request-id": "b177b13085efbdeafe58199ffcc89291",
-        "x-ms-date": "Tue, 28 Jul 2020 23:43:28 GMT",
-=======
-          "azsdk-net-Data.Tables/1.0.0-dev.20200818.1",
-          "(.NET Core 4.6.29130.01; Microsoft Windows 10.0.18363 )"
-        ],
-        "x-ms-client-request-id": "b177b13085efbdeafe58199ffcc89291",
-        "x-ms-date": "Tue, 18 Aug 2020 23:36:30 GMT",
->>>>>>> 31805008
+        "x-ms-date": "Tue, 18 Aug 2020 23:36:30 GMT",
         "x-ms-return-client-request-id": "true",
         "x-ms-version": "2019-02-02"
       },
@@ -579,13 +331,8 @@
       "StatusCode": 200,
       "ResponseHeaders": {
         "Cache-Control": "no-cache",
-<<<<<<< HEAD
-        "Content-Type": "application/json; odata=fullmetadata; streaming=true; charset=utf-8",
-        "Date": "Tue, 28 Jul 2020 23:43:28 GMT",
-=======
         "Content-Type": "application/json; odata=minimalmetadata; streaming=true; charset=utf-8",
         "Date": "Tue, 18 Aug 2020 23:36:30 GMT",
->>>>>>> 31805008
         "Server": [
           "Windows-Azure-Table/1.0",
           "Microsoft-HTTPAPI/2.0"
@@ -593,32 +340,17 @@
         "Transfer-Encoding": "chunked",
         "X-Content-Type-Options": "nosniff",
         "x-ms-client-request-id": "b177b13085efbdeafe58199ffcc89291",
-<<<<<<< HEAD
-        "x-ms-request-id": "f6c2d6d8-7002-000d-3c38-652be4000000",
-=======
         "x-ms-request-id": "76002511-e002-002a-60b8-75b1ad000000",
->>>>>>> 31805008
         "x-ms-version": "2019-02-02"
       },
       "ResponseBody": {
         "odata.metadata": "https://chrissscratch.table.core.windows.net/$metadata#testtablegrtwjczw",
         "value": [
           {
-<<<<<<< HEAD
-            "odata.type": "chrissscratch.testtablegrtwjczw",
-            "odata.id": "https://chrissscratch.table.core.windows.net/testtablegrtwjczw(PartitionKey=\u0027somPartition\u0027,RowKey=\u00271\u0027)",
-            "odata.etag": "W/\u0022datetime\u00272020-07-28T23%3A43%3A28.7235713Z\u0027\u0022",
-            "odata.editLink": "testtablegrtwjczw(PartitionKey=\u0027somPartition\u0027,RowKey=\u00271\u0027)",
-            "PartitionKey": "somPartition",
-            "RowKey": "1",
-            "Timestamp@odata.type": "Edm.DateTime",
-            "Timestamp": "2020-07-28T23:43:28.7235713Z",
-=======
             "odata.etag": "W/\u0022datetime\u00272020-08-18T23%3A36%3A30.3726659Z\u0027\u0022",
             "PartitionKey": "somPartition",
             "RowKey": "1",
             "Timestamp": "2020-08-18T23:36:30.3726659Z",
->>>>>>> 31805008
             "SomeStringProperty": "This changed due to a matching Etag"
           }
         ]
@@ -630,23 +362,13 @@
       "RequestHeaders": {
         "Accept": "application/json",
         "Authorization": "Sanitized",
-<<<<<<< HEAD
-        "traceparent": "00-36f9b8c07bbfdd4a8aaf1f5532e0bfe9-8ba722650990984c-00",
-        "User-Agent": [
-          "azsdk-net-Data.Tables/1.0.0-dev.20200728.1",
-          "(.NET Core 4.6.29017.01; Microsoft Windows 10.0.18363 )"
+        "traceparent": "00-857b961be039084e821f5363b60bafcf-902b1f3cc460c943-00",
+        "User-Agent": [
+          "azsdk-net-Data.Tables/1.0.0-dev.20200818.1",
+          "(.NET Core 4.6.29130.01; Microsoft Windows 10.0.18363 )"
         ],
         "x-ms-client-request-id": "0b32973a276d98adf327d6b8d1ef49ad",
-        "x-ms-date": "Tue, 28 Jul 2020 23:43:28 GMT",
-=======
-        "traceparent": "00-857b961be039084e821f5363b60bafcf-902b1f3cc460c943-00",
-        "User-Agent": [
-          "azsdk-net-Data.Tables/1.0.0-dev.20200818.1",
-          "(.NET Core 4.6.29130.01; Microsoft Windows 10.0.18363 )"
-        ],
-        "x-ms-client-request-id": "0b32973a276d98adf327d6b8d1ef49ad",
-        "x-ms-date": "Tue, 18 Aug 2020 23:36:30 GMT",
->>>>>>> 31805008
+        "x-ms-date": "Tue, 18 Aug 2020 23:36:30 GMT",
         "x-ms-return-client-request-id": "true",
         "x-ms-version": "2019-02-02"
       },
@@ -655,22 +377,14 @@
       "ResponseHeaders": {
         "Cache-Control": "no-cache",
         "Content-Length": "0",
-<<<<<<< HEAD
-        "Date": "Tue, 28 Jul 2020 23:43:28 GMT",
-=======
         "Date": "Tue, 18 Aug 2020 23:36:30 GMT",
->>>>>>> 31805008
         "Server": [
           "Windows-Azure-Table/1.0",
           "Microsoft-HTTPAPI/2.0"
         ],
         "X-Content-Type-Options": "nosniff",
         "x-ms-client-request-id": "0b32973a276d98adf327d6b8d1ef49ad",
-<<<<<<< HEAD
-        "x-ms-request-id": "f6c2d6de-7002-000d-4238-652be4000000",
-=======
         "x-ms-request-id": "76002518-e002-002a-67b8-75b1ad000000",
->>>>>>> 31805008
         "x-ms-version": "2019-02-02"
       },
       "ResponseBody": []
