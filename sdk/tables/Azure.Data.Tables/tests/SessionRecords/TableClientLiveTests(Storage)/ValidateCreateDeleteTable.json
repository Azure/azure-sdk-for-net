{
  "Entries": [
    {
<<<<<<< HEAD
      "RequestUri": "https://chrissscratch.table.core.windows.net/Tables?$format=application%2Fjson%3Bodata%3Dfullmetadata",
=======
      "RequestUri": "https://chrissscratch.table.core.windows.net/Tables?$format=application%2Fjson%3Bodata%3Dminimalmetadata",
>>>>>>> 31805008
      "RequestMethod": "POST",
      "RequestHeaders": {
        "Accept": "application/json",
        "Authorization": "Sanitized",
        "Content-Length": "33",
        "Content-Type": "application/json; odata=nometadata",
        "DataServiceVersion": "3.0",
<<<<<<< HEAD
        "traceparent": "00-098a79cf7cd28d41be699fd6fe1eff21-780e588ea4fe9d4a-00",
        "User-Agent": [
          "azsdk-net-Data.Tables/1.0.0-dev.20200728.1",
          "(.NET Core 4.6.29017.01; Microsoft Windows 10.0.18363 )"
        ],
        "x-ms-client-request-id": "a571a973dc0f2034a8a623a7f5c83e70",
        "x-ms-date": "Wed, 29 Jul 2020 01:57:48 GMT",
=======
        "traceparent": "00-d48e360375677847872526af2b9137f8-bffb3f8629da184e-00",
        "User-Agent": [
          "azsdk-net-Data.Tables/1.0.0-dev.20200818.1",
          "(.NET Core 4.6.29130.01; Microsoft Windows 10.0.18363 )"
        ],
        "x-ms-client-request-id": "a571a973dc0f2034a8a623a7f5c83e70",
        "x-ms-date": "Tue, 18 Aug 2020 23:36:31 GMT",
>>>>>>> 31805008
        "x-ms-return-client-request-id": "true",
        "x-ms-version": "2019-02-02"
      },
      "RequestBody": {
        "TableName": "testtablee0w7o5qv"
      },
      "StatusCode": 201,
      "ResponseHeaders": {
        "Cache-Control": "no-cache",
<<<<<<< HEAD
        "Content-Type": "application/json; odata=fullmetadata; streaming=true; charset=utf-8",
        "Date": "Wed, 29 Jul 2020 01:57:48 GMT",
=======
        "Content-Type": "application/json; odata=minimalmetadata; streaming=true; charset=utf-8",
        "Date": "Tue, 18 Aug 2020 23:36:31 GMT",
>>>>>>> 31805008
        "Location": "https://chrissscratch.table.core.windows.net/Tables(\u0027testtablee0w7o5qv\u0027)",
        "Server": [
          "Windows-Azure-Table/1.0",
          "Microsoft-HTTPAPI/2.0"
        ],
        "Transfer-Encoding": "chunked",
        "X-Content-Type-Options": "nosniff",
        "x-ms-client-request-id": "a571a973dc0f2034a8a623a7f5c83e70",
<<<<<<< HEAD
        "x-ms-request-id": "c26effe1-f002-0017-7c4b-65048b000000",
=======
        "x-ms-request-id": "760025e9-e002-002a-2cb8-75b1ad000000",
>>>>>>> 31805008
        "x-ms-version": "2019-02-02"
      },
      "ResponseBody": {
        "odata.metadata": "https://chrissscratch.table.core.windows.net/$metadata#Tables/@Element",
<<<<<<< HEAD
        "odata.type": "chrissscratch.Tables",
        "odata.id": "https://chrissscratch.table.core.windows.net/Tables(\u0027testtablee0w7o5qv\u0027)",
        "odata.editLink": "Tables(\u0027testtablee0w7o5qv\u0027)",
=======
>>>>>>> 31805008
        "TableName": "testtablee0w7o5qv"
      }
    },
    {
<<<<<<< HEAD
      "RequestUri": "https://chrissscratch.table.core.windows.net/Tables?$format=application%2Fjson%3Bodata%3Dfullmetadata",
=======
      "RequestUri": "https://chrissscratch.table.core.windows.net/Tables?$format=application%2Fjson%3Bodata%3Dminimalmetadata",
>>>>>>> 31805008
      "RequestMethod": "POST",
      "RequestHeaders": {
        "Accept": "application/json",
        "Authorization": "Sanitized",
        "Content-Length": "33",
        "Content-Type": "application/json; odata=nometadata",
        "DataServiceVersion": "3.0",
<<<<<<< HEAD
        "traceparent": "00-f4c7e27d46e11c469d5b6237264c2856-c8fe934cbb2e2e4b-00",
        "User-Agent": [
          "azsdk-net-Data.Tables/1.0.0-dev.20200728.1",
          "(.NET Core 4.6.29017.01; Microsoft Windows 10.0.18363 )"
        ],
        "x-ms-client-request-id": "62330f13e32c75a64c6c8931c47e4eac",
        "x-ms-date": "Wed, 29 Jul 2020 01:57:48 GMT",
=======
        "traceparent": "00-9e8223dad92fdd4593b57133cac6a2b2-db42ecb864554e4b-00",
        "User-Agent": [
          "azsdk-net-Data.Tables/1.0.0-dev.20200818.1",
          "(.NET Core 4.6.29130.01; Microsoft Windows 10.0.18363 )"
        ],
        "x-ms-client-request-id": "62330f13e32c75a64c6c8931c47e4eac",
        "x-ms-date": "Tue, 18 Aug 2020 23:36:31 GMT",
>>>>>>> 31805008
        "x-ms-return-client-request-id": "true",
        "x-ms-version": "2019-02-02"
      },
      "RequestBody": {
        "TableName": "testtablefe6l1uob"
      },
      "StatusCode": 201,
      "ResponseHeaders": {
        "Cache-Control": "no-cache",
<<<<<<< HEAD
        "Content-Type": "application/json; odata=fullmetadata; streaming=true; charset=utf-8",
        "Date": "Wed, 29 Jul 2020 01:57:48 GMT",
=======
        "Content-Type": "application/json; odata=minimalmetadata; streaming=true; charset=utf-8",
        "Date": "Tue, 18 Aug 2020 23:36:31 GMT",
>>>>>>> 31805008
        "Location": "https://chrissscratch.table.core.windows.net/Tables(\u0027testtablefe6l1uob\u0027)",
        "Server": [
          "Windows-Azure-Table/1.0",
          "Microsoft-HTTPAPI/2.0"
        ],
        "Transfer-Encoding": "chunked",
        "X-Content-Type-Options": "nosniff",
        "x-ms-client-request-id": "62330f13e32c75a64c6c8931c47e4eac",
<<<<<<< HEAD
        "x-ms-request-id": "c26effea-f002-0017-034b-65048b000000",
=======
        "x-ms-request-id": "760025f4-e002-002a-36b8-75b1ad000000",
>>>>>>> 31805008
        "x-ms-version": "2019-02-02"
      },
      "ResponseBody": {
        "odata.metadata": "https://chrissscratch.table.core.windows.net/$metadata#Tables/@Element",
<<<<<<< HEAD
        "odata.type": "chrissscratch.Tables",
        "odata.id": "https://chrissscratch.table.core.windows.net/Tables(\u0027testtablefe6l1uob\u0027)",
        "odata.editLink": "Tables(\u0027testtablefe6l1uob\u0027)",
=======
>>>>>>> 31805008
        "TableName": "testtablefe6l1uob"
      }
    },
    {
<<<<<<< HEAD
      "RequestUri": "https://chrissscratch.table.core.windows.net/Tables?$format=application%2Fjson%3Bodata%3Dfullmetadata\u0026$filter=TableName%20eq%20%27testtablefe6l1uob%27",
=======
      "RequestUri": "https://chrissscratch.table.core.windows.net/Tables?$format=application%2Fjson%3Bodata%3Dminimalmetadata\u0026$filter=TableName%20eq%20%27testtablefe6l1uob%27",
>>>>>>> 31805008
      "RequestMethod": "GET",
      "RequestHeaders": {
        "Accept": "application/json",
        "Authorization": "Sanitized",
        "DataServiceVersion": "3.0",
        "User-Agent": [
<<<<<<< HEAD
          "azsdk-net-Data.Tables/1.0.0-dev.20200728.1",
          "(.NET Core 4.6.29017.01; Microsoft Windows 10.0.18363 )"
        ],
        "x-ms-client-request-id": "445369695236f8682f4793a3fc82ec21",
        "x-ms-date": "Wed, 29 Jul 2020 01:57:48 GMT",
=======
          "azsdk-net-Data.Tables/1.0.0-dev.20200818.1",
          "(.NET Core 4.6.29130.01; Microsoft Windows 10.0.18363 )"
        ],
        "x-ms-client-request-id": "445369695236f8682f4793a3fc82ec21",
        "x-ms-date": "Tue, 18 Aug 2020 23:36:32 GMT",
>>>>>>> 31805008
        "x-ms-return-client-request-id": "true",
        "x-ms-version": "2019-02-02"
      },
      "RequestBody": null,
      "StatusCode": 200,
      "ResponseHeaders": {
        "Cache-Control": "no-cache",
<<<<<<< HEAD
        "Content-Type": "application/json; odata=fullmetadata; streaming=true; charset=utf-8",
        "Date": "Wed, 29 Jul 2020 01:57:48 GMT",
=======
        "Content-Type": "application/json; odata=minimalmetadata; streaming=true; charset=utf-8",
        "Date": "Tue, 18 Aug 2020 23:36:31 GMT",
>>>>>>> 31805008
        "Server": [
          "Windows-Azure-Table/1.0",
          "Microsoft-HTTPAPI/2.0"
        ],
        "Transfer-Encoding": "chunked",
        "X-Content-Type-Options": "nosniff",
        "x-ms-client-request-id": "445369695236f8682f4793a3fc82ec21",
<<<<<<< HEAD
        "x-ms-request-id": "c26effef-f002-0017-074b-65048b000000",
=======
        "x-ms-request-id": "760025fa-e002-002a-3bb8-75b1ad000000",
>>>>>>> 31805008
        "x-ms-version": "2019-02-02"
      },
      "ResponseBody": {
        "odata.metadata": "https://chrissscratch.table.core.windows.net/$metadata#Tables",
        "value": [
          {
<<<<<<< HEAD
            "odata.type": "chrissscratch.Tables",
            "odata.id": "https://chrissscratch.table.core.windows.net/Tables(\u0027testtablefe6l1uob\u0027)",
            "odata.editLink": "Tables(\u0027testtablefe6l1uob\u0027)",
=======
>>>>>>> 31805008
            "TableName": "testtablefe6l1uob"
          }
        ]
      }
    },
    {
      "RequestUri": "https://chrissscratch.table.core.windows.net/Tables(\u0027testtablefe6l1uob\u0027)",
      "RequestMethod": "DELETE",
      "RequestHeaders": {
        "Accept": "application/json",
        "Authorization": "Sanitized",
<<<<<<< HEAD
        "traceparent": "00-6162089e5b09244d9ea47c87d0dbb401-3632fb9ef2b8024b-00",
        "User-Agent": [
          "azsdk-net-Data.Tables/1.0.0-dev.20200728.1",
          "(.NET Core 4.6.29017.01; Microsoft Windows 10.0.18363 )"
        ],
        "x-ms-client-request-id": "ff9210d4d1a9c5f4ffad5b893f0cab40",
        "x-ms-date": "Wed, 29 Jul 2020 01:57:48 GMT",
=======
        "traceparent": "00-5d2891ef87c00a4c8cdb4a67d5020abd-05cf70e5011bd64f-00",
        "User-Agent": [
          "azsdk-net-Data.Tables/1.0.0-dev.20200818.1",
          "(.NET Core 4.6.29130.01; Microsoft Windows 10.0.18363 )"
        ],
        "x-ms-client-request-id": "ff9210d4d1a9c5f4ffad5b893f0cab40",
        "x-ms-date": "Tue, 18 Aug 2020 23:36:32 GMT",
>>>>>>> 31805008
        "x-ms-return-client-request-id": "true",
        "x-ms-version": "2019-02-02"
      },
      "RequestBody": null,
      "StatusCode": 204,
      "ResponseHeaders": {
        "Cache-Control": "no-cache",
        "Content-Length": "0",
<<<<<<< HEAD
        "Date": "Wed, 29 Jul 2020 01:57:48 GMT",
=======
        "Date": "Tue, 18 Aug 2020 23:36:31 GMT",
>>>>>>> 31805008
        "Server": [
          "Windows-Azure-Table/1.0",
          "Microsoft-HTTPAPI/2.0"
        ],
        "X-Content-Type-Options": "nosniff",
        "x-ms-client-request-id": "ff9210d4d1a9c5f4ffad5b893f0cab40",
<<<<<<< HEAD
        "x-ms-request-id": "c26efff8-f002-0017-104b-65048b000000",
=======
        "x-ms-request-id": "76002602-e002-002a-43b8-75b1ad000000",
>>>>>>> 31805008
        "x-ms-version": "2019-02-02"
      },
      "ResponseBody": []
    },
    {
<<<<<<< HEAD
      "RequestUri": "https://chrissscratch.table.core.windows.net/Tables?$format=application%2Fjson%3Bodata%3Dfullmetadata\u0026$filter=TableName%20eq%20%27testtablefe6l1uob%27",
=======
      "RequestUri": "https://chrissscratch.table.core.windows.net/Tables?$format=application%2Fjson%3Bodata%3Dminimalmetadata\u0026$filter=TableName%20eq%20%27testtablefe6l1uob%27",
>>>>>>> 31805008
      "RequestMethod": "GET",
      "RequestHeaders": {
        "Accept": "application/json",
        "Authorization": "Sanitized",
        "DataServiceVersion": "3.0",
        "User-Agent": [
<<<<<<< HEAD
          "azsdk-net-Data.Tables/1.0.0-dev.20200728.1",
          "(.NET Core 4.6.29017.01; Microsoft Windows 10.0.18363 )"
        ],
        "x-ms-client-request-id": "1732594690fdc02aa73a33e44f0378ca",
        "x-ms-date": "Wed, 29 Jul 2020 01:57:48 GMT",
=======
          "azsdk-net-Data.Tables/1.0.0-dev.20200818.1",
          "(.NET Core 4.6.29130.01; Microsoft Windows 10.0.18363 )"
        ],
        "x-ms-client-request-id": "1732594690fdc02aa73a33e44f0378ca",
        "x-ms-date": "Tue, 18 Aug 2020 23:36:32 GMT",
>>>>>>> 31805008
        "x-ms-return-client-request-id": "true",
        "x-ms-version": "2019-02-02"
      },
      "RequestBody": null,
      "StatusCode": 200,
      "ResponseHeaders": {
        "Cache-Control": "no-cache",
<<<<<<< HEAD
        "Content-Type": "application/json; odata=fullmetadata; streaming=true; charset=utf-8",
        "Date": "Wed, 29 Jul 2020 01:57:48 GMT",
=======
        "Content-Type": "application/json; odata=minimalmetadata; streaming=true; charset=utf-8",
        "Date": "Tue, 18 Aug 2020 23:36:31 GMT",
>>>>>>> 31805008
        "Server": [
          "Windows-Azure-Table/1.0",
          "Microsoft-HTTPAPI/2.0"
        ],
        "Transfer-Encoding": "chunked",
        "X-Content-Type-Options": "nosniff",
        "x-ms-client-request-id": "1732594690fdc02aa73a33e44f0378ca",
<<<<<<< HEAD
        "x-ms-request-id": "c26efffd-f002-0017-154b-65048b000000",
=======
        "x-ms-request-id": "76002608-e002-002a-49b8-75b1ad000000",
>>>>>>> 31805008
        "x-ms-version": "2019-02-02"
      },
      "ResponseBody": {
        "odata.metadata": "https://chrissscratch.table.core.windows.net/$metadata#Tables",
        "value": []
      }
    },
    {
      "RequestUri": "https://chrissscratch.table.core.windows.net/Tables(\u0027testtablee0w7o5qv\u0027)",
      "RequestMethod": "DELETE",
      "RequestHeaders": {
        "Accept": "application/json",
        "Authorization": "Sanitized",
<<<<<<< HEAD
        "traceparent": "00-98565df64dada94bad5cd0591f8a3ba7-ae33ddd9edd7b847-00",
        "User-Agent": [
          "azsdk-net-Data.Tables/1.0.0-dev.20200728.1",
          "(.NET Core 4.6.29017.01; Microsoft Windows 10.0.18363 )"
        ],
        "x-ms-client-request-id": "b45d677f4eeb9703758e4488f7dfb923",
        "x-ms-date": "Wed, 29 Jul 2020 01:57:48 GMT",
=======
        "traceparent": "00-1be9aaa3ba8fcf4e86e17fcbfa8c611a-847ac88c96d19140-00",
        "User-Agent": [
          "azsdk-net-Data.Tables/1.0.0-dev.20200818.1",
          "(.NET Core 4.6.29130.01; Microsoft Windows 10.0.18363 )"
        ],
        "x-ms-client-request-id": "b45d677f4eeb9703758e4488f7dfb923",
        "x-ms-date": "Tue, 18 Aug 2020 23:36:32 GMT",
>>>>>>> 31805008
        "x-ms-return-client-request-id": "true",
        "x-ms-version": "2019-02-02"
      },
      "RequestBody": null,
      "StatusCode": 204,
      "ResponseHeaders": {
        "Cache-Control": "no-cache",
        "Content-Length": "0",
<<<<<<< HEAD
        "Date": "Wed, 29 Jul 2020 01:57:48 GMT",
=======
        "Date": "Tue, 18 Aug 2020 23:36:31 GMT",
>>>>>>> 31805008
        "Server": [
          "Windows-Azure-Table/1.0",
          "Microsoft-HTTPAPI/2.0"
        ],
        "X-Content-Type-Options": "nosniff",
        "x-ms-client-request-id": "b45d677f4eeb9703758e4488f7dfb923",
<<<<<<< HEAD
        "x-ms-request-id": "c26f0001-f002-0017-194b-65048b000000",
=======
        "x-ms-request-id": "76002617-e002-002a-58b8-75b1ad000000",
>>>>>>> 31805008
        "x-ms-version": "2019-02-02"
      },
      "ResponseBody": []
    }
  ],
  "Variables": {
    "RandomSeed": "1987403566",
    "TABLES_PRIMARY_STORAGE_ACCOUNT_KEY": "",
    "TABLES_STORAGE_ACCOUNT_NAME": "chrissscratch"
  }
}<|MERGE_RESOLUTION|>--- conflicted
+++ resolved
@@ -1,11 +1,7 @@
 {
   "Entries": [
     {
-<<<<<<< HEAD
-      "RequestUri": "https://chrissscratch.table.core.windows.net/Tables?$format=application%2Fjson%3Bodata%3Dfullmetadata",
-=======
       "RequestUri": "https://chrissscratch.table.core.windows.net/Tables?$format=application%2Fjson%3Bodata%3Dminimalmetadata",
->>>>>>> 31805008
       "RequestMethod": "POST",
       "RequestHeaders": {
         "Accept": "application/json",
@@ -13,15 +9,6 @@
         "Content-Length": "33",
         "Content-Type": "application/json; odata=nometadata",
         "DataServiceVersion": "3.0",
-<<<<<<< HEAD
-        "traceparent": "00-098a79cf7cd28d41be699fd6fe1eff21-780e588ea4fe9d4a-00",
-        "User-Agent": [
-          "azsdk-net-Data.Tables/1.0.0-dev.20200728.1",
-          "(.NET Core 4.6.29017.01; Microsoft Windows 10.0.18363 )"
-        ],
-        "x-ms-client-request-id": "a571a973dc0f2034a8a623a7f5c83e70",
-        "x-ms-date": "Wed, 29 Jul 2020 01:57:48 GMT",
-=======
         "traceparent": "00-d48e360375677847872526af2b9137f8-bffb3f8629da184e-00",
         "User-Agent": [
           "azsdk-net-Data.Tables/1.0.0-dev.20200818.1",
@@ -29,7 +16,6 @@
         ],
         "x-ms-client-request-id": "a571a973dc0f2034a8a623a7f5c83e70",
         "x-ms-date": "Tue, 18 Aug 2020 23:36:31 GMT",
->>>>>>> 31805008
         "x-ms-return-client-request-id": "true",
         "x-ms-version": "2019-02-02"
       },
@@ -39,13 +25,8 @@
       "StatusCode": 201,
       "ResponseHeaders": {
         "Cache-Control": "no-cache",
-<<<<<<< HEAD
-        "Content-Type": "application/json; odata=fullmetadata; streaming=true; charset=utf-8",
-        "Date": "Wed, 29 Jul 2020 01:57:48 GMT",
-=======
-        "Content-Type": "application/json; odata=minimalmetadata; streaming=true; charset=utf-8",
-        "Date": "Tue, 18 Aug 2020 23:36:31 GMT",
->>>>>>> 31805008
+        "Content-Type": "application/json; odata=minimalmetadata; streaming=true; charset=utf-8",
+        "Date": "Tue, 18 Aug 2020 23:36:31 GMT",
         "Location": "https://chrissscratch.table.core.windows.net/Tables(\u0027testtablee0w7o5qv\u0027)",
         "Server": [
           "Windows-Azure-Table/1.0",
@@ -54,30 +35,16 @@
         "Transfer-Encoding": "chunked",
         "X-Content-Type-Options": "nosniff",
         "x-ms-client-request-id": "a571a973dc0f2034a8a623a7f5c83e70",
-<<<<<<< HEAD
-        "x-ms-request-id": "c26effe1-f002-0017-7c4b-65048b000000",
-=======
         "x-ms-request-id": "760025e9-e002-002a-2cb8-75b1ad000000",
->>>>>>> 31805008
         "x-ms-version": "2019-02-02"
       },
       "ResponseBody": {
         "odata.metadata": "https://chrissscratch.table.core.windows.net/$metadata#Tables/@Element",
-<<<<<<< HEAD
-        "odata.type": "chrissscratch.Tables",
-        "odata.id": "https://chrissscratch.table.core.windows.net/Tables(\u0027testtablee0w7o5qv\u0027)",
-        "odata.editLink": "Tables(\u0027testtablee0w7o5qv\u0027)",
-=======
->>>>>>> 31805008
         "TableName": "testtablee0w7o5qv"
       }
     },
     {
-<<<<<<< HEAD
-      "RequestUri": "https://chrissscratch.table.core.windows.net/Tables?$format=application%2Fjson%3Bodata%3Dfullmetadata",
-=======
       "RequestUri": "https://chrissscratch.table.core.windows.net/Tables?$format=application%2Fjson%3Bodata%3Dminimalmetadata",
->>>>>>> 31805008
       "RequestMethod": "POST",
       "RequestHeaders": {
         "Accept": "application/json",
@@ -85,15 +52,6 @@
         "Content-Length": "33",
         "Content-Type": "application/json; odata=nometadata",
         "DataServiceVersion": "3.0",
-<<<<<<< HEAD
-        "traceparent": "00-f4c7e27d46e11c469d5b6237264c2856-c8fe934cbb2e2e4b-00",
-        "User-Agent": [
-          "azsdk-net-Data.Tables/1.0.0-dev.20200728.1",
-          "(.NET Core 4.6.29017.01; Microsoft Windows 10.0.18363 )"
-        ],
-        "x-ms-client-request-id": "62330f13e32c75a64c6c8931c47e4eac",
-        "x-ms-date": "Wed, 29 Jul 2020 01:57:48 GMT",
-=======
         "traceparent": "00-9e8223dad92fdd4593b57133cac6a2b2-db42ecb864554e4b-00",
         "User-Agent": [
           "azsdk-net-Data.Tables/1.0.0-dev.20200818.1",
@@ -101,7 +59,6 @@
         ],
         "x-ms-client-request-id": "62330f13e32c75a64c6c8931c47e4eac",
         "x-ms-date": "Tue, 18 Aug 2020 23:36:31 GMT",
->>>>>>> 31805008
         "x-ms-return-client-request-id": "true",
         "x-ms-version": "2019-02-02"
       },
@@ -111,13 +68,8 @@
       "StatusCode": 201,
       "ResponseHeaders": {
         "Cache-Control": "no-cache",
-<<<<<<< HEAD
-        "Content-Type": "application/json; odata=fullmetadata; streaming=true; charset=utf-8",
-        "Date": "Wed, 29 Jul 2020 01:57:48 GMT",
-=======
-        "Content-Type": "application/json; odata=minimalmetadata; streaming=true; charset=utf-8",
-        "Date": "Tue, 18 Aug 2020 23:36:31 GMT",
->>>>>>> 31805008
+        "Content-Type": "application/json; odata=minimalmetadata; streaming=true; charset=utf-8",
+        "Date": "Tue, 18 Aug 2020 23:36:31 GMT",
         "Location": "https://chrissscratch.table.core.windows.net/Tables(\u0027testtablefe6l1uob\u0027)",
         "Server": [
           "Windows-Azure-Table/1.0",
@@ -126,87 +78,50 @@
         "Transfer-Encoding": "chunked",
         "X-Content-Type-Options": "nosniff",
         "x-ms-client-request-id": "62330f13e32c75a64c6c8931c47e4eac",
-<<<<<<< HEAD
-        "x-ms-request-id": "c26effea-f002-0017-034b-65048b000000",
-=======
         "x-ms-request-id": "760025f4-e002-002a-36b8-75b1ad000000",
->>>>>>> 31805008
         "x-ms-version": "2019-02-02"
       },
       "ResponseBody": {
         "odata.metadata": "https://chrissscratch.table.core.windows.net/$metadata#Tables/@Element",
-<<<<<<< HEAD
-        "odata.type": "chrissscratch.Tables",
-        "odata.id": "https://chrissscratch.table.core.windows.net/Tables(\u0027testtablefe6l1uob\u0027)",
-        "odata.editLink": "Tables(\u0027testtablefe6l1uob\u0027)",
-=======
->>>>>>> 31805008
         "TableName": "testtablefe6l1uob"
       }
     },
     {
-<<<<<<< HEAD
-      "RequestUri": "https://chrissscratch.table.core.windows.net/Tables?$format=application%2Fjson%3Bodata%3Dfullmetadata\u0026$filter=TableName%20eq%20%27testtablefe6l1uob%27",
-=======
       "RequestUri": "https://chrissscratch.table.core.windows.net/Tables?$format=application%2Fjson%3Bodata%3Dminimalmetadata\u0026$filter=TableName%20eq%20%27testtablefe6l1uob%27",
->>>>>>> 31805008
       "RequestMethod": "GET",
       "RequestHeaders": {
         "Accept": "application/json",
         "Authorization": "Sanitized",
         "DataServiceVersion": "3.0",
         "User-Agent": [
-<<<<<<< HEAD
-          "azsdk-net-Data.Tables/1.0.0-dev.20200728.1",
-          "(.NET Core 4.6.29017.01; Microsoft Windows 10.0.18363 )"
+          "azsdk-net-Data.Tables/1.0.0-dev.20200818.1",
+          "(.NET Core 4.6.29130.01; Microsoft Windows 10.0.18363 )"
         ],
         "x-ms-client-request-id": "445369695236f8682f4793a3fc82ec21",
-        "x-ms-date": "Wed, 29 Jul 2020 01:57:48 GMT",
-=======
-          "azsdk-net-Data.Tables/1.0.0-dev.20200818.1",
-          "(.NET Core 4.6.29130.01; Microsoft Windows 10.0.18363 )"
-        ],
+        "x-ms-date": "Tue, 18 Aug 2020 23:36:32 GMT",
+        "x-ms-return-client-request-id": "true",
+        "x-ms-version": "2019-02-02"
+      },
+      "RequestBody": null,
+      "StatusCode": 200,
+      "ResponseHeaders": {
+        "Cache-Control": "no-cache",
+        "Content-Type": "application/json; odata=minimalmetadata; streaming=true; charset=utf-8",
+        "Date": "Tue, 18 Aug 2020 23:36:31 GMT",
+        "Server": [
+          "Windows-Azure-Table/1.0",
+          "Microsoft-HTTPAPI/2.0"
+        ],
+        "Transfer-Encoding": "chunked",
+        "X-Content-Type-Options": "nosniff",
         "x-ms-client-request-id": "445369695236f8682f4793a3fc82ec21",
-        "x-ms-date": "Tue, 18 Aug 2020 23:36:32 GMT",
->>>>>>> 31805008
-        "x-ms-return-client-request-id": "true",
-        "x-ms-version": "2019-02-02"
-      },
-      "RequestBody": null,
-      "StatusCode": 200,
-      "ResponseHeaders": {
-        "Cache-Control": "no-cache",
-<<<<<<< HEAD
-        "Content-Type": "application/json; odata=fullmetadata; streaming=true; charset=utf-8",
-        "Date": "Wed, 29 Jul 2020 01:57:48 GMT",
-=======
-        "Content-Type": "application/json; odata=minimalmetadata; streaming=true; charset=utf-8",
-        "Date": "Tue, 18 Aug 2020 23:36:31 GMT",
->>>>>>> 31805008
-        "Server": [
-          "Windows-Azure-Table/1.0",
-          "Microsoft-HTTPAPI/2.0"
-        ],
-        "Transfer-Encoding": "chunked",
-        "X-Content-Type-Options": "nosniff",
-        "x-ms-client-request-id": "445369695236f8682f4793a3fc82ec21",
-<<<<<<< HEAD
-        "x-ms-request-id": "c26effef-f002-0017-074b-65048b000000",
-=======
         "x-ms-request-id": "760025fa-e002-002a-3bb8-75b1ad000000",
->>>>>>> 31805008
         "x-ms-version": "2019-02-02"
       },
       "ResponseBody": {
         "odata.metadata": "https://chrissscratch.table.core.windows.net/$metadata#Tables",
         "value": [
           {
-<<<<<<< HEAD
-            "odata.type": "chrissscratch.Tables",
-            "odata.id": "https://chrissscratch.table.core.windows.net/Tables(\u0027testtablefe6l1uob\u0027)",
-            "odata.editLink": "Tables(\u0027testtablefe6l1uob\u0027)",
-=======
->>>>>>> 31805008
             "TableName": "testtablefe6l1uob"
           }
         ]
@@ -218,102 +133,63 @@
       "RequestHeaders": {
         "Accept": "application/json",
         "Authorization": "Sanitized",
-<<<<<<< HEAD
-        "traceparent": "00-6162089e5b09244d9ea47c87d0dbb401-3632fb9ef2b8024b-00",
-        "User-Agent": [
-          "azsdk-net-Data.Tables/1.0.0-dev.20200728.1",
-          "(.NET Core 4.6.29017.01; Microsoft Windows 10.0.18363 )"
+        "traceparent": "00-5d2891ef87c00a4c8cdb4a67d5020abd-05cf70e5011bd64f-00",
+        "User-Agent": [
+          "azsdk-net-Data.Tables/1.0.0-dev.20200818.1",
+          "(.NET Core 4.6.29130.01; Microsoft Windows 10.0.18363 )"
         ],
         "x-ms-client-request-id": "ff9210d4d1a9c5f4ffad5b893f0cab40",
-        "x-ms-date": "Wed, 29 Jul 2020 01:57:48 GMT",
-=======
-        "traceparent": "00-5d2891ef87c00a4c8cdb4a67d5020abd-05cf70e5011bd64f-00",
-        "User-Agent": [
-          "azsdk-net-Data.Tables/1.0.0-dev.20200818.1",
-          "(.NET Core 4.6.29130.01; Microsoft Windows 10.0.18363 )"
-        ],
+        "x-ms-date": "Tue, 18 Aug 2020 23:36:32 GMT",
+        "x-ms-return-client-request-id": "true",
+        "x-ms-version": "2019-02-02"
+      },
+      "RequestBody": null,
+      "StatusCode": 204,
+      "ResponseHeaders": {
+        "Cache-Control": "no-cache",
+        "Content-Length": "0",
+        "Date": "Tue, 18 Aug 2020 23:36:31 GMT",
+        "Server": [
+          "Windows-Azure-Table/1.0",
+          "Microsoft-HTTPAPI/2.0"
+        ],
+        "X-Content-Type-Options": "nosniff",
         "x-ms-client-request-id": "ff9210d4d1a9c5f4ffad5b893f0cab40",
-        "x-ms-date": "Tue, 18 Aug 2020 23:36:32 GMT",
->>>>>>> 31805008
-        "x-ms-return-client-request-id": "true",
-        "x-ms-version": "2019-02-02"
-      },
-      "RequestBody": null,
-      "StatusCode": 204,
-      "ResponseHeaders": {
-        "Cache-Control": "no-cache",
-        "Content-Length": "0",
-<<<<<<< HEAD
-        "Date": "Wed, 29 Jul 2020 01:57:48 GMT",
-=======
-        "Date": "Tue, 18 Aug 2020 23:36:31 GMT",
->>>>>>> 31805008
-        "Server": [
-          "Windows-Azure-Table/1.0",
-          "Microsoft-HTTPAPI/2.0"
-        ],
-        "X-Content-Type-Options": "nosniff",
-        "x-ms-client-request-id": "ff9210d4d1a9c5f4ffad5b893f0cab40",
-<<<<<<< HEAD
-        "x-ms-request-id": "c26efff8-f002-0017-104b-65048b000000",
-=======
         "x-ms-request-id": "76002602-e002-002a-43b8-75b1ad000000",
->>>>>>> 31805008
         "x-ms-version": "2019-02-02"
       },
       "ResponseBody": []
     },
     {
-<<<<<<< HEAD
-      "RequestUri": "https://chrissscratch.table.core.windows.net/Tables?$format=application%2Fjson%3Bodata%3Dfullmetadata\u0026$filter=TableName%20eq%20%27testtablefe6l1uob%27",
-=======
       "RequestUri": "https://chrissscratch.table.core.windows.net/Tables?$format=application%2Fjson%3Bodata%3Dminimalmetadata\u0026$filter=TableName%20eq%20%27testtablefe6l1uob%27",
->>>>>>> 31805008
       "RequestMethod": "GET",
       "RequestHeaders": {
         "Accept": "application/json",
         "Authorization": "Sanitized",
         "DataServiceVersion": "3.0",
         "User-Agent": [
-<<<<<<< HEAD
-          "azsdk-net-Data.Tables/1.0.0-dev.20200728.1",
-          "(.NET Core 4.6.29017.01; Microsoft Windows 10.0.18363 )"
+          "azsdk-net-Data.Tables/1.0.0-dev.20200818.1",
+          "(.NET Core 4.6.29130.01; Microsoft Windows 10.0.18363 )"
         ],
         "x-ms-client-request-id": "1732594690fdc02aa73a33e44f0378ca",
-        "x-ms-date": "Wed, 29 Jul 2020 01:57:48 GMT",
-=======
-          "azsdk-net-Data.Tables/1.0.0-dev.20200818.1",
-          "(.NET Core 4.6.29130.01; Microsoft Windows 10.0.18363 )"
-        ],
+        "x-ms-date": "Tue, 18 Aug 2020 23:36:32 GMT",
+        "x-ms-return-client-request-id": "true",
+        "x-ms-version": "2019-02-02"
+      },
+      "RequestBody": null,
+      "StatusCode": 200,
+      "ResponseHeaders": {
+        "Cache-Control": "no-cache",
+        "Content-Type": "application/json; odata=minimalmetadata; streaming=true; charset=utf-8",
+        "Date": "Tue, 18 Aug 2020 23:36:31 GMT",
+        "Server": [
+          "Windows-Azure-Table/1.0",
+          "Microsoft-HTTPAPI/2.0"
+        ],
+        "Transfer-Encoding": "chunked",
+        "X-Content-Type-Options": "nosniff",
         "x-ms-client-request-id": "1732594690fdc02aa73a33e44f0378ca",
-        "x-ms-date": "Tue, 18 Aug 2020 23:36:32 GMT",
->>>>>>> 31805008
-        "x-ms-return-client-request-id": "true",
-        "x-ms-version": "2019-02-02"
-      },
-      "RequestBody": null,
-      "StatusCode": 200,
-      "ResponseHeaders": {
-        "Cache-Control": "no-cache",
-<<<<<<< HEAD
-        "Content-Type": "application/json; odata=fullmetadata; streaming=true; charset=utf-8",
-        "Date": "Wed, 29 Jul 2020 01:57:48 GMT",
-=======
-        "Content-Type": "application/json; odata=minimalmetadata; streaming=true; charset=utf-8",
-        "Date": "Tue, 18 Aug 2020 23:36:31 GMT",
->>>>>>> 31805008
-        "Server": [
-          "Windows-Azure-Table/1.0",
-          "Microsoft-HTTPAPI/2.0"
-        ],
-        "Transfer-Encoding": "chunked",
-        "X-Content-Type-Options": "nosniff",
-        "x-ms-client-request-id": "1732594690fdc02aa73a33e44f0378ca",
-<<<<<<< HEAD
-        "x-ms-request-id": "c26efffd-f002-0017-154b-65048b000000",
-=======
         "x-ms-request-id": "76002608-e002-002a-49b8-75b1ad000000",
->>>>>>> 31805008
         "x-ms-version": "2019-02-02"
       },
       "ResponseBody": {
@@ -327,47 +203,29 @@
       "RequestHeaders": {
         "Accept": "application/json",
         "Authorization": "Sanitized",
-<<<<<<< HEAD
-        "traceparent": "00-98565df64dada94bad5cd0591f8a3ba7-ae33ddd9edd7b847-00",
-        "User-Agent": [
-          "azsdk-net-Data.Tables/1.0.0-dev.20200728.1",
-          "(.NET Core 4.6.29017.01; Microsoft Windows 10.0.18363 )"
+        "traceparent": "00-1be9aaa3ba8fcf4e86e17fcbfa8c611a-847ac88c96d19140-00",
+        "User-Agent": [
+          "azsdk-net-Data.Tables/1.0.0-dev.20200818.1",
+          "(.NET Core 4.6.29130.01; Microsoft Windows 10.0.18363 )"
         ],
         "x-ms-client-request-id": "b45d677f4eeb9703758e4488f7dfb923",
-        "x-ms-date": "Wed, 29 Jul 2020 01:57:48 GMT",
-=======
-        "traceparent": "00-1be9aaa3ba8fcf4e86e17fcbfa8c611a-847ac88c96d19140-00",
-        "User-Agent": [
-          "azsdk-net-Data.Tables/1.0.0-dev.20200818.1",
-          "(.NET Core 4.6.29130.01; Microsoft Windows 10.0.18363 )"
-        ],
+        "x-ms-date": "Tue, 18 Aug 2020 23:36:32 GMT",
+        "x-ms-return-client-request-id": "true",
+        "x-ms-version": "2019-02-02"
+      },
+      "RequestBody": null,
+      "StatusCode": 204,
+      "ResponseHeaders": {
+        "Cache-Control": "no-cache",
+        "Content-Length": "0",
+        "Date": "Tue, 18 Aug 2020 23:36:31 GMT",
+        "Server": [
+          "Windows-Azure-Table/1.0",
+          "Microsoft-HTTPAPI/2.0"
+        ],
+        "X-Content-Type-Options": "nosniff",
         "x-ms-client-request-id": "b45d677f4eeb9703758e4488f7dfb923",
-        "x-ms-date": "Tue, 18 Aug 2020 23:36:32 GMT",
->>>>>>> 31805008
-        "x-ms-return-client-request-id": "true",
-        "x-ms-version": "2019-02-02"
-      },
-      "RequestBody": null,
-      "StatusCode": 204,
-      "ResponseHeaders": {
-        "Cache-Control": "no-cache",
-        "Content-Length": "0",
-<<<<<<< HEAD
-        "Date": "Wed, 29 Jul 2020 01:57:48 GMT",
-=======
-        "Date": "Tue, 18 Aug 2020 23:36:31 GMT",
->>>>>>> 31805008
-        "Server": [
-          "Windows-Azure-Table/1.0",
-          "Microsoft-HTTPAPI/2.0"
-        ],
-        "X-Content-Type-Options": "nosniff",
-        "x-ms-client-request-id": "b45d677f4eeb9703758e4488f7dfb923",
-<<<<<<< HEAD
-        "x-ms-request-id": "c26f0001-f002-0017-194b-65048b000000",
-=======
         "x-ms-request-id": "76002617-e002-002a-58b8-75b1ad000000",
->>>>>>> 31805008
         "x-ms-version": "2019-02-02"
       },
       "ResponseBody": []
