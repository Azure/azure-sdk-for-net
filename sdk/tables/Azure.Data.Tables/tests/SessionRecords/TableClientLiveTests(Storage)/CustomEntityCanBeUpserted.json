{
  "Entries": [
    {
      "RequestUri": "https://t1acd88e4a1c34b8dprim.table.core.windows.net/Tables?$format=application%2Fjson%3Bodata%3Dminimalmetadata",
      "RequestMethod": "POST",
      "RequestHeaders": {
        "Accept": [
          "application/json",
          "application/json; odata=minimalmetadata"
        ],
        "Authorization": "Sanitized",
        "Content-Length": "33",
        "Content-Type": "application/json; odata=nometadata",
        "DataServiceVersion": "3.0",
<<<<<<< HEAD
        "traceparent": "00-1f81c91240e9e5488f5ee46c4ebe0732-ad1ca8352065274a-00",
        "User-Agent": [
          "azsdk-net-Data.Tables/1.0.0-dev.20200821.2",
          "(.NET Core 4.6.27514.02; Microsoft Windows 10.0.17763 )"
        ],
        "x-ms-client-request-id": "7039af77780e68f7c2408fdd6089e1c2",
        "x-ms-date": "Fri, 21 Aug 2020 15:08:32 GMT",
=======
        "traceparent": "00-e40fa47759846b4290a7e7252da8e904-0ba83474f1441b42-00",
        "User-Agent": [
          "azsdk-net-Data.Tables/1.0.0-dev.20200821.1",
          "(.NET Core 4.6.29130.01; Microsoft Windows 10.0.18363 )"
        ],
        "x-ms-client-request-id": "7039af77780e68f7c2408fdd6089e1c2",
        "x-ms-date": "Fri, 21 Aug 2020 15:54:21 GMT",
>>>>>>> 367da34b
        "x-ms-return-client-request-id": "true",
        "x-ms-version": "2019-02-02"
      },
      "RequestBody": {
        "TableName": "testtable4k2syqpc"
      },
      "StatusCode": 201,
      "ResponseHeaders": {
        "Cache-Control": "no-cache",
        "Content-Type": "application/json; odata=minimalmetadata; streaming=true; charset=utf-8",
<<<<<<< HEAD
        "Date": "Fri, 21 Aug 2020 15:08:32 GMT",
        "Location": "https://t1acd88e4a1c34b8dprim.table.core.windows.net/Tables(\u0027testtable4k2syqpc\u0027)",
=======
        "Date": "Fri, 21 Aug 2020 15:54:20 GMT",
        "Location": "https://chrissscratch.table.core.windows.net/Tables(\u0027testtable4k2syqpc\u0027)",
>>>>>>> 367da34b
        "Server": [
          "Windows-Azure-Table/1.0",
          "Microsoft-HTTPAPI/2.0"
        ],
        "Transfer-Encoding": "chunked",
        "X-Content-Type-Options": "nosniff",
        "x-ms-client-request-id": "7039af77780e68f7c2408fdd6089e1c2",
<<<<<<< HEAD
        "x-ms-request-id": "dd5e3a84-6002-0043-74cc-770e29000000",
=======
        "x-ms-request-id": "f56a75cf-6002-007f-29d3-775ada000000",
>>>>>>> 367da34b
        "x-ms-version": "2019-02-02"
      },
      "ResponseBody": {
        "odata.metadata": "https://t1acd88e4a1c34b8dprim.table.core.windows.net/$metadata#Tables/@Element",
        "TableName": "testtable4k2syqpc"
      }
    },
    {
<<<<<<< HEAD
      "RequestUri": "https://t1acd88e4a1c34b8dprim.table.core.windows.net/testtable4k2syqpc(PartitionKey=\u0027somPartition\u0027,RowKey=\u00271\u0027)?$format=application%2Fjson%3Bodata%3Dminimalmetadata",
=======
      "RequestUri": "https://chrissscratch.table.core.windows.net/testtable4k2syqpc(PartitionKey=\u0027somPartition\u0027,RowKey=\u00271\u0027)?$format=application%2Fjson%3Bodata%3Dminimalmetadata",
>>>>>>> 367da34b
      "RequestMethod": "PUT",
      "RequestHeaders": {
        "Accept": [
          "application/json",
          "application/json"
        ],
        "Authorization": "Sanitized",
        "Content-Length": "117",
        "Content-Type": "application/json",
        "DataServiceVersion": "3.0",
<<<<<<< HEAD
        "traceparent": "00-c072587d5c96b746b8566630b997131e-db5bd429a578a34a-00",
        "User-Agent": [
          "azsdk-net-Data.Tables/1.0.0-dev.20200821.2",
          "(.NET Core 4.6.27514.02; Microsoft Windows 10.0.17763 )"
        ],
        "x-ms-client-request-id": "ac9184176d97737699ac85f473bac456",
        "x-ms-date": "Fri, 21 Aug 2020 15:08:32 GMT",
=======
        "traceparent": "00-fd08730b47ee764e91abddc0e3594ed8-c7b6f86518a8d64e-00",
        "User-Agent": [
          "azsdk-net-Data.Tables/1.0.0-dev.20200821.1",
          "(.NET Core 4.6.29130.01; Microsoft Windows 10.0.18363 )"
        ],
        "x-ms-client-request-id": "ac9184176d97737699ac85f473bac456",
        "x-ms-date": "Fri, 21 Aug 2020 15:54:21 GMT",
>>>>>>> 367da34b
        "x-ms-return-client-request-id": "true",
        "x-ms-version": "2019-02-02"
      },
      "RequestBody": {
        "StringTypeProperty": "This is the original",
        "PartitionKey": "somPartition",
        "RowKey": "1",
        "Timestamp": null,
        "ETag": null
      },
      "StatusCode": 204,
      "ResponseHeaders": {
        "Cache-Control": "no-cache",
        "Content-Length": "0",
<<<<<<< HEAD
        "Date": "Fri, 21 Aug 2020 15:08:32 GMT",
        "ETag": "W/\u0022datetime\u00272020-08-21T15%3A08%3A32.5808067Z\u0027\u0022",
=======
        "Date": "Fri, 21 Aug 2020 15:54:20 GMT",
        "ETag": "W/\u0022datetime\u00272020-08-21T15%3A54%3A21.134455Z\u0027\u0022",
>>>>>>> 367da34b
        "Server": [
          "Windows-Azure-Table/1.0",
          "Microsoft-HTTPAPI/2.0"
        ],
        "X-Content-Type-Options": "nosniff",
        "x-ms-client-request-id": "ac9184176d97737699ac85f473bac456",
<<<<<<< HEAD
        "x-ms-request-id": "dd5e3a8d-6002-0043-7ccc-770e29000000",
=======
        "x-ms-request-id": "f56a75e1-6002-007f-35d3-775ada000000",
>>>>>>> 367da34b
        "x-ms-version": "2019-02-02"
      },
      "ResponseBody": []
    },
    {
<<<<<<< HEAD
      "RequestUri": "https://t1acd88e4a1c34b8dprim.table.core.windows.net/testtable4k2syqpc()?$format=application%2Fjson%3Bodata%3Dminimalmetadata\u0026$filter=PartitionKey%20eq%20%27somPartition%27%20and%20RowKey%20eq%20%271%27",
=======
      "RequestUri": "https://chrissscratch.table.core.windows.net/testtable4k2syqpc()?$format=application%2Fjson%3Bodata%3Dminimalmetadata\u0026$filter=PartitionKey%20eq%20%27somPartition%27%20and%20RowKey%20eq%20%271%27",
>>>>>>> 367da34b
      "RequestMethod": "GET",
      "RequestHeaders": {
        "Accept": [
          "application/json",
          "application/json; odata=minimalmetadata"
        ],
        "Authorization": "Sanitized",
        "DataServiceVersion": "3.0",
        "User-Agent": [
<<<<<<< HEAD
          "azsdk-net-Data.Tables/1.0.0-dev.20200821.2",
          "(.NET Core 4.6.27514.02; Microsoft Windows 10.0.17763 )"
        ],
        "x-ms-client-request-id": "e56606a342a71daa4c90afe3b9cb14b8",
        "x-ms-date": "Fri, 21 Aug 2020 15:08:32 GMT",
=======
          "azsdk-net-Data.Tables/1.0.0-dev.20200821.1",
          "(.NET Core 4.6.29130.01; Microsoft Windows 10.0.18363 )"
        ],
        "x-ms-client-request-id": "e56606a342a71daa4c90afe3b9cb14b8",
        "x-ms-date": "Fri, 21 Aug 2020 15:54:21 GMT",
>>>>>>> 367da34b
        "x-ms-return-client-request-id": "true",
        "x-ms-version": "2019-02-02"
      },
      "RequestBody": null,
      "StatusCode": 200,
      "ResponseHeaders": {
        "Cache-Control": "no-cache",
        "Content-Type": "application/json; odata=minimalmetadata; streaming=true; charset=utf-8",
<<<<<<< HEAD
        "Date": "Fri, 21 Aug 2020 15:08:32 GMT",
=======
        "Date": "Fri, 21 Aug 2020 15:54:20 GMT",
>>>>>>> 367da34b
        "Server": [
          "Windows-Azure-Table/1.0",
          "Microsoft-HTTPAPI/2.0"
        ],
        "Transfer-Encoding": "chunked",
        "X-Content-Type-Options": "nosniff",
        "x-ms-client-request-id": "e56606a342a71daa4c90afe3b9cb14b8",
<<<<<<< HEAD
        "x-ms-request-id": "dd5e3a9b-6002-0043-0acc-770e29000000",
=======
        "x-ms-request-id": "f56a75e7-6002-007f-3ad3-775ada000000",
>>>>>>> 367da34b
        "x-ms-version": "2019-02-02"
      },
      "ResponseBody": {
        "odata.metadata": "https://t1acd88e4a1c34b8dprim.table.core.windows.net/$metadata#testtable4k2syqpc",
        "value": [
          {
<<<<<<< HEAD
            "odata.etag": "W/\u0022datetime\u00272020-08-21T15%3A08%3A32.5808067Z\u0027\u0022",
            "PartitionKey": "somPartition",
            "RowKey": "1",
            "Timestamp": "2020-08-21T15:08:32.5808067Z",
=======
            "odata.etag": "W/\u0022datetime\u00272020-08-21T15%3A54%3A21.134455Z\u0027\u0022",
            "PartitionKey": "somPartition",
            "RowKey": "1",
            "Timestamp": "2020-08-21T15:54:21.134455Z",
>>>>>>> 367da34b
            "StringTypeProperty": "This is the original"
          }
        ]
      }
    },
    {
<<<<<<< HEAD
      "RequestUri": "https://t1acd88e4a1c34b8dprim.table.core.windows.net/testtable4k2syqpc(PartitionKey=\u0027somPartition\u0027,RowKey=\u00271\u0027)?$format=application%2Fjson%3Bodata%3Dminimalmetadata",
=======
      "RequestUri": "https://chrissscratch.table.core.windows.net/testtable4k2syqpc(PartitionKey=\u0027somPartition\u0027,RowKey=\u00271\u0027)?$format=application%2Fjson%3Bodata%3Dminimalmetadata",
>>>>>>> 367da34b
      "RequestMethod": "PUT",
      "RequestHeaders": {
        "Accept": [
          "application/json",
          "application/json"
        ],
        "Authorization": "Sanitized",
        "Content-Length": "260",
        "Content-Type": "application/json",
        "DataServiceVersion": "3.0",
<<<<<<< HEAD
        "traceparent": "00-fe49caf974b83d4a9ef5903d72b152c6-427bf52fe778c74e-00",
        "User-Agent": [
          "azsdk-net-Data.Tables/1.0.0-dev.20200821.2",
          "(.NET Core 4.6.27514.02; Microsoft Windows 10.0.17763 )"
        ],
        "x-ms-client-request-id": "bb9d81472c1a42dfc3fc74cc72744e86",
        "x-ms-date": "Fri, 21 Aug 2020 15:08:32 GMT",
=======
        "traceparent": "00-47f9c0d633db8e46a48d42f309b8bdbb-e0df801871c0e243-00",
        "User-Agent": [
          "azsdk-net-Data.Tables/1.0.0-dev.20200821.1",
          "(.NET Core 4.6.29130.01; Microsoft Windows 10.0.18363 )"
        ],
        "x-ms-client-request-id": "bb9d81472c1a42dfc3fc74cc72744e86",
        "x-ms-date": "Fri, 21 Aug 2020 15:54:21 GMT",
>>>>>>> 367da34b
        "x-ms-return-client-request-id": "true",
        "x-ms-version": "2019-02-02"
      },
      "RequestBody": {
<<<<<<< HEAD
        "odata.etag": "W/\u0022datetime\u00272020-08-21T15%3A08%3A32.5808067Z\u0027\u0022",
        "PartitionKey": "somPartition",
        "RowKey": "1",
        "Timestamp": "2020-08-21T15:08:32.5808067Z",
=======
        "odata.etag": "W/\u0022datetime\u00272020-08-21T15%3A54%3A21.134455Z\u0027\u0022",
        "PartitionKey": "somPartition",
        "RowKey": "1",
        "Timestamp": "2020-08-21T15:54:21.134455Z",
>>>>>>> 367da34b
        "StringTypeProperty": "This is the original",
        "SomeStringProperty": "This is new and improved!"
      },
      "StatusCode": 204,
      "ResponseHeaders": {
        "Cache-Control": "no-cache",
        "Content-Length": "0",
<<<<<<< HEAD
        "Date": "Fri, 21 Aug 2020 15:08:32 GMT",
        "ETag": "W/\u0022datetime\u00272020-08-21T15%3A08%3A32.6578589Z\u0027\u0022",
=======
        "Date": "Fri, 21 Aug 2020 15:54:20 GMT",
        "ETag": "W/\u0022datetime\u00272020-08-21T15%3A54%3A21.2285326Z\u0027\u0022",
>>>>>>> 367da34b
        "Server": [
          "Windows-Azure-Table/1.0",
          "Microsoft-HTTPAPI/2.0"
        ],
        "X-Content-Type-Options": "nosniff",
        "x-ms-client-request-id": "bb9d81472c1a42dfc3fc74cc72744e86",
<<<<<<< HEAD
        "x-ms-request-id": "dd5e3a9f-6002-0043-0ecc-770e29000000",
=======
        "x-ms-request-id": "f56a75f3-6002-007f-46d3-775ada000000",
>>>>>>> 367da34b
        "x-ms-version": "2019-02-02"
      },
      "ResponseBody": []
    },
    {
<<<<<<< HEAD
      "RequestUri": "https://t1acd88e4a1c34b8dprim.table.core.windows.net/testtable4k2syqpc()?$format=application%2Fjson%3Bodata%3Dminimalmetadata\u0026$filter=PartitionKey%20eq%20%27somPartition%27%20and%20RowKey%20eq%20%271%27",
=======
      "RequestUri": "https://chrissscratch.table.core.windows.net/testtable4k2syqpc()?$format=application%2Fjson%3Bodata%3Dminimalmetadata\u0026$filter=PartitionKey%20eq%20%27somPartition%27%20and%20RowKey%20eq%20%271%27",
>>>>>>> 367da34b
      "RequestMethod": "GET",
      "RequestHeaders": {
        "Accept": [
          "application/json",
          "application/json; odata=minimalmetadata"
        ],
        "Authorization": "Sanitized",
        "DataServiceVersion": "3.0",
        "User-Agent": [
<<<<<<< HEAD
          "azsdk-net-Data.Tables/1.0.0-dev.20200821.2",
          "(.NET Core 4.6.27514.02; Microsoft Windows 10.0.17763 )"
        ],
        "x-ms-client-request-id": "83bd86cbdc7bd45eda735f07bd92bace",
        "x-ms-date": "Fri, 21 Aug 2020 15:08:32 GMT",
=======
          "azsdk-net-Data.Tables/1.0.0-dev.20200821.1",
          "(.NET Core 4.6.29130.01; Microsoft Windows 10.0.18363 )"
        ],
        "x-ms-client-request-id": "83bd86cbdc7bd45eda735f07bd92bace",
        "x-ms-date": "Fri, 21 Aug 2020 15:54:21 GMT",
>>>>>>> 367da34b
        "x-ms-return-client-request-id": "true",
        "x-ms-version": "2019-02-02"
      },
      "RequestBody": null,
      "StatusCode": 200,
      "ResponseHeaders": {
        "Cache-Control": "no-cache",
        "Content-Type": "application/json; odata=minimalmetadata; streaming=true; charset=utf-8",
<<<<<<< HEAD
        "Date": "Fri, 21 Aug 2020 15:08:32 GMT",
=======
        "Date": "Fri, 21 Aug 2020 15:54:20 GMT",
>>>>>>> 367da34b
        "Server": [
          "Windows-Azure-Table/1.0",
          "Microsoft-HTTPAPI/2.0"
        ],
        "Transfer-Encoding": "chunked",
        "X-Content-Type-Options": "nosniff",
        "x-ms-client-request-id": "83bd86cbdc7bd45eda735f07bd92bace",
<<<<<<< HEAD
        "x-ms-request-id": "dd5e3aa5-6002-0043-13cc-770e29000000",
=======
        "x-ms-request-id": "f56a75fd-6002-007f-50d3-775ada000000",
>>>>>>> 367da34b
        "x-ms-version": "2019-02-02"
      },
      "ResponseBody": {
        "odata.metadata": "https://t1acd88e4a1c34b8dprim.table.core.windows.net/$metadata#testtable4k2syqpc",
        "value": [
          {
<<<<<<< HEAD
            "odata.etag": "W/\u0022datetime\u00272020-08-21T15%3A08%3A32.6578589Z\u0027\u0022",
            "PartitionKey": "somPartition",
            "RowKey": "1",
            "Timestamp": "2020-08-21T15:08:32.6578589Z",
=======
            "odata.etag": "W/\u0022datetime\u00272020-08-21T15%3A54%3A21.2285326Z\u0027\u0022",
            "PartitionKey": "somPartition",
            "RowKey": "1",
            "Timestamp": "2020-08-21T15:54:21.2285326Z",
>>>>>>> 367da34b
            "SomeStringProperty": "This is new and improved!",
            "StringTypeProperty": "This is the original"
          }
        ]
      }
    },
    {
      "RequestUri": "https://t1acd88e4a1c34b8dprim.table.core.windows.net/Tables(\u0027testtable4k2syqpc\u0027)",
      "RequestMethod": "DELETE",
      "RequestHeaders": {
        "Accept": [
          "application/json",
          "application/json"
        ],
        "Authorization": "Sanitized",
<<<<<<< HEAD
        "traceparent": "00-ad6cab78c2b8c74f9c05d548531bd203-7cd62bc5e88fa740-00",
        "User-Agent": [
          "azsdk-net-Data.Tables/1.0.0-dev.20200821.2",
          "(.NET Core 4.6.27514.02; Microsoft Windows 10.0.17763 )"
        ],
        "x-ms-client-request-id": "f1accc98081c763c262322aacddeabd8",
        "x-ms-date": "Fri, 21 Aug 2020 15:08:32 GMT",
=======
        "traceparent": "00-5bd53ee92bf4594fbaa086a1fef881dc-b3fde39402377646-00",
        "User-Agent": [
          "azsdk-net-Data.Tables/1.0.0-dev.20200821.1",
          "(.NET Core 4.6.29130.01; Microsoft Windows 10.0.18363 )"
        ],
        "x-ms-client-request-id": "f1accc98081c763c262322aacddeabd8",
        "x-ms-date": "Fri, 21 Aug 2020 15:54:21 GMT",
>>>>>>> 367da34b
        "x-ms-return-client-request-id": "true",
        "x-ms-version": "2019-02-02"
      },
      "RequestBody": null,
      "StatusCode": 204,
      "ResponseHeaders": {
        "Cache-Control": "no-cache",
        "Content-Length": "0",
<<<<<<< HEAD
        "Date": "Fri, 21 Aug 2020 15:08:32 GMT",
=======
        "Date": "Fri, 21 Aug 2020 15:54:20 GMT",
>>>>>>> 367da34b
        "Server": [
          "Windows-Azure-Table/1.0",
          "Microsoft-HTTPAPI/2.0"
        ],
        "X-Content-Type-Options": "nosniff",
        "x-ms-client-request-id": "f1accc98081c763c262322aacddeabd8",
<<<<<<< HEAD
        "x-ms-request-id": "dd5e3aab-6002-0043-19cc-770e29000000",
=======
        "x-ms-request-id": "f56a7607-6002-007f-59d3-775ada000000",
>>>>>>> 367da34b
        "x-ms-version": "2019-02-02"
      },
      "ResponseBody": []
    }
  ],
  "Variables": {
    "RandomSeed": "1448417861",
    "TABLES_PRIMARY_STORAGE_ACCOUNT_KEY": "Kg==",
<<<<<<< HEAD
    "TABLES_STORAGE_ACCOUNT_NAME": "t1acd88e4a1c34b8dprim"
=======
    "TABLES_STORAGE_ACCOUNT_NAME": "chrissscratch"
>>>>>>> 367da34b
  }
}<|MERGE_RESOLUTION|>--- conflicted
+++ resolved
@@ -12,23 +12,13 @@
         "Content-Length": "33",
         "Content-Type": "application/json; odata=nometadata",
         "DataServiceVersion": "3.0",
-<<<<<<< HEAD
-        "traceparent": "00-1f81c91240e9e5488f5ee46c4ebe0732-ad1ca8352065274a-00",
-        "User-Agent": [
-          "azsdk-net-Data.Tables/1.0.0-dev.20200821.2",
-          "(.NET Core 4.6.27514.02; Microsoft Windows 10.0.17763 )"
+        "traceparent": "00-e40fa47759846b4290a7e7252da8e904-0ba83474f1441b42-00",
+        "User-Agent": [
+          "azsdk-net-Data.Tables/1.0.0-dev.20200821.1",
+          "(.NET Core 4.6.29130.01; Microsoft Windows 10.0.18363 )"
         ],
         "x-ms-client-request-id": "7039af77780e68f7c2408fdd6089e1c2",
-        "x-ms-date": "Fri, 21 Aug 2020 15:08:32 GMT",
-=======
-        "traceparent": "00-e40fa47759846b4290a7e7252da8e904-0ba83474f1441b42-00",
-        "User-Agent": [
-          "azsdk-net-Data.Tables/1.0.0-dev.20200821.1",
-          "(.NET Core 4.6.29130.01; Microsoft Windows 10.0.18363 )"
-        ],
-        "x-ms-client-request-id": "7039af77780e68f7c2408fdd6089e1c2",
-        "x-ms-date": "Fri, 21 Aug 2020 15:54:21 GMT",
->>>>>>> 367da34b
+        "x-ms-date": "Fri, 21 Aug 2020 15:54:21 GMT",
         "x-ms-return-client-request-id": "true",
         "x-ms-version": "2019-02-02"
       },
@@ -39,13 +29,8 @@
       "ResponseHeaders": {
         "Cache-Control": "no-cache",
         "Content-Type": "application/json; odata=minimalmetadata; streaming=true; charset=utf-8",
-<<<<<<< HEAD
-        "Date": "Fri, 21 Aug 2020 15:08:32 GMT",
-        "Location": "https://t1acd88e4a1c34b8dprim.table.core.windows.net/Tables(\u0027testtable4k2syqpc\u0027)",
-=======
         "Date": "Fri, 21 Aug 2020 15:54:20 GMT",
         "Location": "https://chrissscratch.table.core.windows.net/Tables(\u0027testtable4k2syqpc\u0027)",
->>>>>>> 367da34b
         "Server": [
           "Windows-Azure-Table/1.0",
           "Microsoft-HTTPAPI/2.0"
@@ -53,11 +38,7 @@
         "Transfer-Encoding": "chunked",
         "X-Content-Type-Options": "nosniff",
         "x-ms-client-request-id": "7039af77780e68f7c2408fdd6089e1c2",
-<<<<<<< HEAD
-        "x-ms-request-id": "dd5e3a84-6002-0043-74cc-770e29000000",
-=======
         "x-ms-request-id": "f56a75cf-6002-007f-29d3-775ada000000",
->>>>>>> 367da34b
         "x-ms-version": "2019-02-02"
       },
       "ResponseBody": {
@@ -66,11 +47,7 @@
       }
     },
     {
-<<<<<<< HEAD
-      "RequestUri": "https://t1acd88e4a1c34b8dprim.table.core.windows.net/testtable4k2syqpc(PartitionKey=\u0027somPartition\u0027,RowKey=\u00271\u0027)?$format=application%2Fjson%3Bodata%3Dminimalmetadata",
-=======
       "RequestUri": "https://chrissscratch.table.core.windows.net/testtable4k2syqpc(PartitionKey=\u0027somPartition\u0027,RowKey=\u00271\u0027)?$format=application%2Fjson%3Bodata%3Dminimalmetadata",
->>>>>>> 367da34b
       "RequestMethod": "PUT",
       "RequestHeaders": {
         "Accept": [
@@ -81,23 +58,13 @@
         "Content-Length": "117",
         "Content-Type": "application/json",
         "DataServiceVersion": "3.0",
-<<<<<<< HEAD
-        "traceparent": "00-c072587d5c96b746b8566630b997131e-db5bd429a578a34a-00",
-        "User-Agent": [
-          "azsdk-net-Data.Tables/1.0.0-dev.20200821.2",
-          "(.NET Core 4.6.27514.02; Microsoft Windows 10.0.17763 )"
+        "traceparent": "00-fd08730b47ee764e91abddc0e3594ed8-c7b6f86518a8d64e-00",
+        "User-Agent": [
+          "azsdk-net-Data.Tables/1.0.0-dev.20200821.1",
+          "(.NET Core 4.6.29130.01; Microsoft Windows 10.0.18363 )"
         ],
         "x-ms-client-request-id": "ac9184176d97737699ac85f473bac456",
-        "x-ms-date": "Fri, 21 Aug 2020 15:08:32 GMT",
-=======
-        "traceparent": "00-fd08730b47ee764e91abddc0e3594ed8-c7b6f86518a8d64e-00",
-        "User-Agent": [
-          "azsdk-net-Data.Tables/1.0.0-dev.20200821.1",
-          "(.NET Core 4.6.29130.01; Microsoft Windows 10.0.18363 )"
-        ],
-        "x-ms-client-request-id": "ac9184176d97737699ac85f473bac456",
-        "x-ms-date": "Fri, 21 Aug 2020 15:54:21 GMT",
->>>>>>> 367da34b
+        "x-ms-date": "Fri, 21 Aug 2020 15:54:21 GMT",
         "x-ms-return-client-request-id": "true",
         "x-ms-version": "2019-02-02"
       },
@@ -112,34 +79,21 @@
       "ResponseHeaders": {
         "Cache-Control": "no-cache",
         "Content-Length": "0",
-<<<<<<< HEAD
-        "Date": "Fri, 21 Aug 2020 15:08:32 GMT",
-        "ETag": "W/\u0022datetime\u00272020-08-21T15%3A08%3A32.5808067Z\u0027\u0022",
-=======
         "Date": "Fri, 21 Aug 2020 15:54:20 GMT",
         "ETag": "W/\u0022datetime\u00272020-08-21T15%3A54%3A21.134455Z\u0027\u0022",
->>>>>>> 367da34b
         "Server": [
           "Windows-Azure-Table/1.0",
           "Microsoft-HTTPAPI/2.0"
         ],
         "X-Content-Type-Options": "nosniff",
         "x-ms-client-request-id": "ac9184176d97737699ac85f473bac456",
-<<<<<<< HEAD
-        "x-ms-request-id": "dd5e3a8d-6002-0043-7ccc-770e29000000",
-=======
         "x-ms-request-id": "f56a75e1-6002-007f-35d3-775ada000000",
->>>>>>> 367da34b
         "x-ms-version": "2019-02-02"
       },
       "ResponseBody": []
     },
     {
-<<<<<<< HEAD
-      "RequestUri": "https://t1acd88e4a1c34b8dprim.table.core.windows.net/testtable4k2syqpc()?$format=application%2Fjson%3Bodata%3Dminimalmetadata\u0026$filter=PartitionKey%20eq%20%27somPartition%27%20and%20RowKey%20eq%20%271%27",
-=======
       "RequestUri": "https://chrissscratch.table.core.windows.net/testtable4k2syqpc()?$format=application%2Fjson%3Bodata%3Dminimalmetadata\u0026$filter=PartitionKey%20eq%20%27somPartition%27%20and%20RowKey%20eq%20%271%27",
->>>>>>> 367da34b
       "RequestMethod": "GET",
       "RequestHeaders": {
         "Accept": [
@@ -149,19 +103,11 @@
         "Authorization": "Sanitized",
         "DataServiceVersion": "3.0",
         "User-Agent": [
-<<<<<<< HEAD
-          "azsdk-net-Data.Tables/1.0.0-dev.20200821.2",
-          "(.NET Core 4.6.27514.02; Microsoft Windows 10.0.17763 )"
+          "azsdk-net-Data.Tables/1.0.0-dev.20200821.1",
+          "(.NET Core 4.6.29130.01; Microsoft Windows 10.0.18363 )"
         ],
         "x-ms-client-request-id": "e56606a342a71daa4c90afe3b9cb14b8",
-        "x-ms-date": "Fri, 21 Aug 2020 15:08:32 GMT",
-=======
-          "azsdk-net-Data.Tables/1.0.0-dev.20200821.1",
-          "(.NET Core 4.6.29130.01; Microsoft Windows 10.0.18363 )"
-        ],
-        "x-ms-client-request-id": "e56606a342a71daa4c90afe3b9cb14b8",
-        "x-ms-date": "Fri, 21 Aug 2020 15:54:21 GMT",
->>>>>>> 367da34b
+        "x-ms-date": "Fri, 21 Aug 2020 15:54:21 GMT",
         "x-ms-return-client-request-id": "true",
         "x-ms-version": "2019-02-02"
       },
@@ -170,11 +116,7 @@
       "ResponseHeaders": {
         "Cache-Control": "no-cache",
         "Content-Type": "application/json; odata=minimalmetadata; streaming=true; charset=utf-8",
-<<<<<<< HEAD
-        "Date": "Fri, 21 Aug 2020 15:08:32 GMT",
-=======
-        "Date": "Fri, 21 Aug 2020 15:54:20 GMT",
->>>>>>> 367da34b
+        "Date": "Fri, 21 Aug 2020 15:54:20 GMT",
         "Server": [
           "Windows-Azure-Table/1.0",
           "Microsoft-HTTPAPI/2.0"
@@ -182,39 +124,24 @@
         "Transfer-Encoding": "chunked",
         "X-Content-Type-Options": "nosniff",
         "x-ms-client-request-id": "e56606a342a71daa4c90afe3b9cb14b8",
-<<<<<<< HEAD
-        "x-ms-request-id": "dd5e3a9b-6002-0043-0acc-770e29000000",
-=======
         "x-ms-request-id": "f56a75e7-6002-007f-3ad3-775ada000000",
->>>>>>> 367da34b
         "x-ms-version": "2019-02-02"
       },
       "ResponseBody": {
         "odata.metadata": "https://t1acd88e4a1c34b8dprim.table.core.windows.net/$metadata#testtable4k2syqpc",
         "value": [
           {
-<<<<<<< HEAD
-            "odata.etag": "W/\u0022datetime\u00272020-08-21T15%3A08%3A32.5808067Z\u0027\u0022",
-            "PartitionKey": "somPartition",
-            "RowKey": "1",
-            "Timestamp": "2020-08-21T15:08:32.5808067Z",
-=======
             "odata.etag": "W/\u0022datetime\u00272020-08-21T15%3A54%3A21.134455Z\u0027\u0022",
             "PartitionKey": "somPartition",
             "RowKey": "1",
             "Timestamp": "2020-08-21T15:54:21.134455Z",
->>>>>>> 367da34b
             "StringTypeProperty": "This is the original"
           }
         ]
       }
     },
     {
-<<<<<<< HEAD
-      "RequestUri": "https://t1acd88e4a1c34b8dprim.table.core.windows.net/testtable4k2syqpc(PartitionKey=\u0027somPartition\u0027,RowKey=\u00271\u0027)?$format=application%2Fjson%3Bodata%3Dminimalmetadata",
-=======
       "RequestUri": "https://chrissscratch.table.core.windows.net/testtable4k2syqpc(PartitionKey=\u0027somPartition\u0027,RowKey=\u00271\u0027)?$format=application%2Fjson%3Bodata%3Dminimalmetadata",
->>>>>>> 367da34b
       "RequestMethod": "PUT",
       "RequestHeaders": {
         "Accept": [
@@ -225,38 +152,21 @@
         "Content-Length": "260",
         "Content-Type": "application/json",
         "DataServiceVersion": "3.0",
-<<<<<<< HEAD
-        "traceparent": "00-fe49caf974b83d4a9ef5903d72b152c6-427bf52fe778c74e-00",
-        "User-Agent": [
-          "azsdk-net-Data.Tables/1.0.0-dev.20200821.2",
-          "(.NET Core 4.6.27514.02; Microsoft Windows 10.0.17763 )"
+        "traceparent": "00-47f9c0d633db8e46a48d42f309b8bdbb-e0df801871c0e243-00",
+        "User-Agent": [
+          "azsdk-net-Data.Tables/1.0.0-dev.20200821.1",
+          "(.NET Core 4.6.29130.01; Microsoft Windows 10.0.18363 )"
         ],
         "x-ms-client-request-id": "bb9d81472c1a42dfc3fc74cc72744e86",
-        "x-ms-date": "Fri, 21 Aug 2020 15:08:32 GMT",
-=======
-        "traceparent": "00-47f9c0d633db8e46a48d42f309b8bdbb-e0df801871c0e243-00",
-        "User-Agent": [
-          "azsdk-net-Data.Tables/1.0.0-dev.20200821.1",
-          "(.NET Core 4.6.29130.01; Microsoft Windows 10.0.18363 )"
-        ],
-        "x-ms-client-request-id": "bb9d81472c1a42dfc3fc74cc72744e86",
-        "x-ms-date": "Fri, 21 Aug 2020 15:54:21 GMT",
->>>>>>> 367da34b
+        "x-ms-date": "Fri, 21 Aug 2020 15:54:21 GMT",
         "x-ms-return-client-request-id": "true",
         "x-ms-version": "2019-02-02"
       },
       "RequestBody": {
-<<<<<<< HEAD
-        "odata.etag": "W/\u0022datetime\u00272020-08-21T15%3A08%3A32.5808067Z\u0027\u0022",
-        "PartitionKey": "somPartition",
-        "RowKey": "1",
-        "Timestamp": "2020-08-21T15:08:32.5808067Z",
-=======
         "odata.etag": "W/\u0022datetime\u00272020-08-21T15%3A54%3A21.134455Z\u0027\u0022",
         "PartitionKey": "somPartition",
         "RowKey": "1",
         "Timestamp": "2020-08-21T15:54:21.134455Z",
->>>>>>> 367da34b
         "StringTypeProperty": "This is the original",
         "SomeStringProperty": "This is new and improved!"
       },
@@ -264,34 +174,21 @@
       "ResponseHeaders": {
         "Cache-Control": "no-cache",
         "Content-Length": "0",
-<<<<<<< HEAD
-        "Date": "Fri, 21 Aug 2020 15:08:32 GMT",
-        "ETag": "W/\u0022datetime\u00272020-08-21T15%3A08%3A32.6578589Z\u0027\u0022",
-=======
         "Date": "Fri, 21 Aug 2020 15:54:20 GMT",
         "ETag": "W/\u0022datetime\u00272020-08-21T15%3A54%3A21.2285326Z\u0027\u0022",
->>>>>>> 367da34b
         "Server": [
           "Windows-Azure-Table/1.0",
           "Microsoft-HTTPAPI/2.0"
         ],
         "X-Content-Type-Options": "nosniff",
         "x-ms-client-request-id": "bb9d81472c1a42dfc3fc74cc72744e86",
-<<<<<<< HEAD
-        "x-ms-request-id": "dd5e3a9f-6002-0043-0ecc-770e29000000",
-=======
         "x-ms-request-id": "f56a75f3-6002-007f-46d3-775ada000000",
->>>>>>> 367da34b
         "x-ms-version": "2019-02-02"
       },
       "ResponseBody": []
     },
     {
-<<<<<<< HEAD
-      "RequestUri": "https://t1acd88e4a1c34b8dprim.table.core.windows.net/testtable4k2syqpc()?$format=application%2Fjson%3Bodata%3Dminimalmetadata\u0026$filter=PartitionKey%20eq%20%27somPartition%27%20and%20RowKey%20eq%20%271%27",
-=======
       "RequestUri": "https://chrissscratch.table.core.windows.net/testtable4k2syqpc()?$format=application%2Fjson%3Bodata%3Dminimalmetadata\u0026$filter=PartitionKey%20eq%20%27somPartition%27%20and%20RowKey%20eq%20%271%27",
->>>>>>> 367da34b
       "RequestMethod": "GET",
       "RequestHeaders": {
         "Accept": [
@@ -301,19 +198,11 @@
         "Authorization": "Sanitized",
         "DataServiceVersion": "3.0",
         "User-Agent": [
-<<<<<<< HEAD
-          "azsdk-net-Data.Tables/1.0.0-dev.20200821.2",
-          "(.NET Core 4.6.27514.02; Microsoft Windows 10.0.17763 )"
+          "azsdk-net-Data.Tables/1.0.0-dev.20200821.1",
+          "(.NET Core 4.6.29130.01; Microsoft Windows 10.0.18363 )"
         ],
         "x-ms-client-request-id": "83bd86cbdc7bd45eda735f07bd92bace",
-        "x-ms-date": "Fri, 21 Aug 2020 15:08:32 GMT",
-=======
-          "azsdk-net-Data.Tables/1.0.0-dev.20200821.1",
-          "(.NET Core 4.6.29130.01; Microsoft Windows 10.0.18363 )"
-        ],
-        "x-ms-client-request-id": "83bd86cbdc7bd45eda735f07bd92bace",
-        "x-ms-date": "Fri, 21 Aug 2020 15:54:21 GMT",
->>>>>>> 367da34b
+        "x-ms-date": "Fri, 21 Aug 2020 15:54:21 GMT",
         "x-ms-return-client-request-id": "true",
         "x-ms-version": "2019-02-02"
       },
@@ -322,11 +211,7 @@
       "ResponseHeaders": {
         "Cache-Control": "no-cache",
         "Content-Type": "application/json; odata=minimalmetadata; streaming=true; charset=utf-8",
-<<<<<<< HEAD
-        "Date": "Fri, 21 Aug 2020 15:08:32 GMT",
-=======
-        "Date": "Fri, 21 Aug 2020 15:54:20 GMT",
->>>>>>> 367da34b
+        "Date": "Fri, 21 Aug 2020 15:54:20 GMT",
         "Server": [
           "Windows-Azure-Table/1.0",
           "Microsoft-HTTPAPI/2.0"
@@ -334,28 +219,17 @@
         "Transfer-Encoding": "chunked",
         "X-Content-Type-Options": "nosniff",
         "x-ms-client-request-id": "83bd86cbdc7bd45eda735f07bd92bace",
-<<<<<<< HEAD
-        "x-ms-request-id": "dd5e3aa5-6002-0043-13cc-770e29000000",
-=======
         "x-ms-request-id": "f56a75fd-6002-007f-50d3-775ada000000",
->>>>>>> 367da34b
         "x-ms-version": "2019-02-02"
       },
       "ResponseBody": {
         "odata.metadata": "https://t1acd88e4a1c34b8dprim.table.core.windows.net/$metadata#testtable4k2syqpc",
         "value": [
           {
-<<<<<<< HEAD
-            "odata.etag": "W/\u0022datetime\u00272020-08-21T15%3A08%3A32.6578589Z\u0027\u0022",
-            "PartitionKey": "somPartition",
-            "RowKey": "1",
-            "Timestamp": "2020-08-21T15:08:32.6578589Z",
-=======
             "odata.etag": "W/\u0022datetime\u00272020-08-21T15%3A54%3A21.2285326Z\u0027\u0022",
             "PartitionKey": "somPartition",
             "RowKey": "1",
             "Timestamp": "2020-08-21T15:54:21.2285326Z",
->>>>>>> 367da34b
             "SomeStringProperty": "This is new and improved!",
             "StringTypeProperty": "This is the original"
           }
@@ -371,23 +245,13 @@
           "application/json"
         ],
         "Authorization": "Sanitized",
-<<<<<<< HEAD
-        "traceparent": "00-ad6cab78c2b8c74f9c05d548531bd203-7cd62bc5e88fa740-00",
-        "User-Agent": [
-          "azsdk-net-Data.Tables/1.0.0-dev.20200821.2",
-          "(.NET Core 4.6.27514.02; Microsoft Windows 10.0.17763 )"
+        "traceparent": "00-5bd53ee92bf4594fbaa086a1fef881dc-b3fde39402377646-00",
+        "User-Agent": [
+          "azsdk-net-Data.Tables/1.0.0-dev.20200821.1",
+          "(.NET Core 4.6.29130.01; Microsoft Windows 10.0.18363 )"
         ],
         "x-ms-client-request-id": "f1accc98081c763c262322aacddeabd8",
-        "x-ms-date": "Fri, 21 Aug 2020 15:08:32 GMT",
-=======
-        "traceparent": "00-5bd53ee92bf4594fbaa086a1fef881dc-b3fde39402377646-00",
-        "User-Agent": [
-          "azsdk-net-Data.Tables/1.0.0-dev.20200821.1",
-          "(.NET Core 4.6.29130.01; Microsoft Windows 10.0.18363 )"
-        ],
-        "x-ms-client-request-id": "f1accc98081c763c262322aacddeabd8",
-        "x-ms-date": "Fri, 21 Aug 2020 15:54:21 GMT",
->>>>>>> 367da34b
+        "x-ms-date": "Fri, 21 Aug 2020 15:54:21 GMT",
         "x-ms-return-client-request-id": "true",
         "x-ms-version": "2019-02-02"
       },
@@ -396,22 +260,14 @@
       "ResponseHeaders": {
         "Cache-Control": "no-cache",
         "Content-Length": "0",
-<<<<<<< HEAD
-        "Date": "Fri, 21 Aug 2020 15:08:32 GMT",
-=======
-        "Date": "Fri, 21 Aug 2020 15:54:20 GMT",
->>>>>>> 367da34b
+        "Date": "Fri, 21 Aug 2020 15:54:20 GMT",
         "Server": [
           "Windows-Azure-Table/1.0",
           "Microsoft-HTTPAPI/2.0"
         ],
         "X-Content-Type-Options": "nosniff",
         "x-ms-client-request-id": "f1accc98081c763c262322aacddeabd8",
-<<<<<<< HEAD
-        "x-ms-request-id": "dd5e3aab-6002-0043-19cc-770e29000000",
-=======
         "x-ms-request-id": "f56a7607-6002-007f-59d3-775ada000000",
->>>>>>> 367da34b
         "x-ms-version": "2019-02-02"
       },
       "ResponseBody": []
@@ -420,10 +276,6 @@
   "Variables": {
     "RandomSeed": "1448417861",
     "TABLES_PRIMARY_STORAGE_ACCOUNT_KEY": "Kg==",
-<<<<<<< HEAD
-    "TABLES_STORAGE_ACCOUNT_NAME": "t1acd88e4a1c34b8dprim"
-=======
     "TABLES_STORAGE_ACCOUNT_NAME": "chrissscratch"
->>>>>>> 367da34b
   }
 }