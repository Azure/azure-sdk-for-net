{
  "Entries": [
    {
      "RequestUri": "https://td29f528fe8af4d53prim.table.core.windows.net/Tables?$format=application%2Fjson%3Bodata%3Dminimalmetadata",
      "RequestMethod": "POST",
      "RequestHeaders": {
        "Accept": [
          "application/json",
          "application/json; odata=minimalmetadata"
        ],
        "Authorization": "Sanitized",
        "Content-Length": "33",
        "Content-Type": "application/json; odata=nometadata",
        "DataServiceVersion": "3.0",
        "traceparent": "00-d6e95b68dbfaad41852aa41362bd9872-1d02d552122d0e40-00",
        "User-Agent": [
          "azsdk-net-Data.Tables/1.0.0-dev.20200820.3",
          "(.NET Core 4.6.27514.02; Microsoft Windows 10.0.17763 )"
        ],
        "x-ms-client-request-id": "7039af77780e68f7c2408fdd6089e1c2",
        "x-ms-date": "Thu, 20 Aug 2020 22:20:19 GMT",
        "x-ms-return-client-request-id": "true",
        "x-ms-version": "2019-02-02"
      },
      "RequestBody": {
        "TableName": "testtableclmmnrne"
      },
      "StatusCode": 201,
      "ResponseHeaders": {
        "Cache-Control": "no-cache",
        "Content-Type": "application/json; odata=minimalmetadata; streaming=true; charset=utf-8",
        "Date": "Thu, 20 Aug 2020 22:20:18 GMT",
        "Location": "https://td29f528fe8af4d53prim.table.core.windows.net/Tables(\u0027testtable4k2syqpc\u0027)",
        "Server": [
          "Windows-Azure-Table/1.0",
          "Microsoft-HTTPAPI/2.0"
        ],
        "Transfer-Encoding": "chunked",
        "X-Content-Type-Options": "nosniff",
        "x-ms-client-request-id": "7039af77780e68f7c2408fdd6089e1c2",
        "x-ms-request-id": "6bd1c971-1002-000d-0e40-77fcc0000000",
        "x-ms-version": "2019-02-02"
      },
      "ResponseBody": {
        "odata.metadata": "https://td29f528fe8af4d53prim.table.core.windows.net/$metadata#Tables/@Element",
        "TableName": "testtable4k2syqpc"
      }
    },
    {
<<<<<<< HEAD
      "RequestUri": "https://td29f528fe8af4d53prim.table.core.windows.net/testtable4k2syqpc(PartitionKey=\u0027somPartition\u0027,RowKey=\u00271\u0027)?$format=application%2Fjson%3Bodata%3Dminimalmetadata",
=======
      "RequestUri": "https://chrissscratch.table.core.windows.net/testtableclmmnrne(PartitionKey=\u0027somPartition\u0027,RowKey=\u00271\u0027)?$format=application%2Fjson%3Bodata%3Dminimalmetadata",
>>>>>>> 036c8a91
      "RequestMethod": "PUT",
      "RequestHeaders": {
        "Accept": [
          "application/json",
          "application/json"
        ],
        "Authorization": "Sanitized",
        "Content-Length": "105",
        "Content-Type": "application/json",
        "DataServiceVersion": "3.0",
        "traceparent": "00-90807b4a5e8e5849ae5ca2314cfc99f8-2d0f57fdd0bdfc4e-00",
        "User-Agent": [
          "azsdk-net-Data.Tables/1.0.0-dev.20200820.3",
          "(.NET Core 4.6.27514.02; Microsoft Windows 10.0.17763 )"
        ],
        "x-ms-client-request-id": "ac9184176d97737699ac85f473bac456",
        "x-ms-date": "Thu, 20 Aug 2020 22:20:19 GMT",
        "x-ms-return-client-request-id": "true",
        "x-ms-version": "2019-02-02"
      },
      "RequestBody": {
        "StringTypeProperty": "This is the original",
        "PartitionKey": "somPartition",
        "RowKey": "1",
        "Timestamp": null
      },
      "StatusCode": 204,
      "ResponseHeaders": {
        "Cache-Control": "no-cache",
        "Content-Length": "0",
        "Date": "Thu, 20 Aug 2020 22:20:18 GMT",
        "ETag": "W/\u0022datetime\u00272020-08-20T22%3A20%3A19.1551145Z\u0027\u0022",
        "Server": [
          "Windows-Azure-Table/1.0",
          "Microsoft-HTTPAPI/2.0"
        ],
        "X-Content-Type-Options": "nosniff",
        "x-ms-client-request-id": "ac9184176d97737699ac85f473bac456",
        "x-ms-request-id": "6bd1c979-1002-000d-1440-77fcc0000000",
        "x-ms-version": "2019-02-02"
      },
      "ResponseBody": []
    },
    {
<<<<<<< HEAD
      "RequestUri": "https://td29f528fe8af4d53prim.table.core.windows.net/testtable4k2syqpc()?$format=application%2Fjson%3Bodata%3Dminimalmetadata\u0026$filter=PartitionKey%20eq%20%27somPartition%27%20and%20RowKey%20eq%20%271%27",
=======
      "RequestUri": "https://chrissscratch.table.core.windows.net/testtableclmmnrne()?$format=application%2Fjson%3Bodata%3Dminimalmetadata\u0026$filter=PartitionKey%20eq%20%27somPartition%27%20and%20RowKey%20eq%20%271%27",
>>>>>>> 036c8a91
      "RequestMethod": "GET",
      "RequestHeaders": {
        "Accept": [
          "application/json",
          "application/json; odata=minimalmetadata"
        ],
        "Authorization": "Sanitized",
        "DataServiceVersion": "3.0",
        "User-Agent": [
          "azsdk-net-Data.Tables/1.0.0-dev.20200820.3",
          "(.NET Core 4.6.27514.02; Microsoft Windows 10.0.17763 )"
        ],
        "x-ms-client-request-id": "e56606a342a71daa4c90afe3b9cb14b8",
        "x-ms-date": "Thu, 20 Aug 2020 22:20:19 GMT",
        "x-ms-return-client-request-id": "true",
        "x-ms-version": "2019-02-02"
      },
      "RequestBody": null,
      "StatusCode": 200,
      "ResponseHeaders": {
        "Cache-Control": "no-cache",
        "Content-Type": "application/json; odata=minimalmetadata; streaming=true; charset=utf-8",
        "Date": "Thu, 20 Aug 2020 22:20:18 GMT",
        "Server": [
          "Windows-Azure-Table/1.0",
          "Microsoft-HTTPAPI/2.0"
        ],
        "Transfer-Encoding": "chunked",
        "X-Content-Type-Options": "nosniff",
        "x-ms-client-request-id": "e56606a342a71daa4c90afe3b9cb14b8",
        "x-ms-request-id": "6bd1c97a-1002-000d-1540-77fcc0000000",
        "x-ms-version": "2019-02-02"
      },
      "ResponseBody": {
        "odata.metadata": "https://td29f528fe8af4d53prim.table.core.windows.net/$metadata#testtable4k2syqpc",
        "value": [
          {
            "odata.etag": "W/\u0022datetime\u00272020-08-20T22%3A20%3A19.1551145Z\u0027\u0022",
            "PartitionKey": "somPartition",
            "RowKey": "1",
            "Timestamp": "2020-08-20T22:20:19.1551145Z",
            "StringTypeProperty": "This is the original"
          }
        ]
      }
    },
    {
<<<<<<< HEAD
      "RequestUri": "https://td29f528fe8af4d53prim.table.core.windows.net/testtable4k2syqpc(PartitionKey=\u0027somPartition\u0027,RowKey=\u00271\u0027)?$format=application%2Fjson%3Bodata%3Dminimalmetadata",
=======
      "RequestUri": "https://chrissscratch.table.core.windows.net/testtableclmmnrne(PartitionKey=\u0027somPartition\u0027,RowKey=\u00271\u0027)?$format=application%2Fjson%3Bodata%3Dminimalmetadata",
>>>>>>> 036c8a91
      "RequestMethod": "PUT",
      "RequestHeaders": {
        "Accept": [
          "application/json",
          "application/json"
        ],
        "Authorization": "Sanitized",
        "Content-Length": "262",
        "Content-Type": "application/json",
        "DataServiceVersion": "3.0",
        "traceparent": "00-8311e34ca91f934fbdb4c4076095e5b5-d872b216a1aff248-00",
        "User-Agent": [
          "azsdk-net-Data.Tables/1.0.0-dev.20200820.3",
          "(.NET Core 4.6.27514.02; Microsoft Windows 10.0.17763 )"
        ],
        "x-ms-client-request-id": "bb9d81472c1a42dfc3fc74cc72744e86",
        "x-ms-date": "Thu, 20 Aug 2020 22:20:19 GMT",
        "x-ms-return-client-request-id": "true",
        "x-ms-version": "2019-02-02"
      },
      "RequestBody": {
        "odata.etag": "W/\u0022datetime\u00272020-08-20T22%3A20%3A19.1551145Z\u0027\u0022",
        "PartitionKey": "somPartition",
        "RowKey": "1",
        "Timestamp": "2020-08-20T22:20:19.1551145Z",
        "StringTypeProperty": "This is the original",
        "SomeStringProperty": "This is new and improved!"
      },
      "StatusCode": 204,
      "ResponseHeaders": {
        "Cache-Control": "no-cache",
        "Content-Length": "0",
        "Date": "Thu, 20 Aug 2020 22:20:18 GMT",
        "ETag": "W/\u0022datetime\u00272020-08-20T22%3A20%3A19.3142283Z\u0027\u0022",
        "Server": [
          "Windows-Azure-Table/1.0",
          "Microsoft-HTTPAPI/2.0"
        ],
        "X-Content-Type-Options": "nosniff",
        "x-ms-client-request-id": "bb9d81472c1a42dfc3fc74cc72744e86",
        "x-ms-request-id": "6bd1c97d-1002-000d-1840-77fcc0000000",
        "x-ms-version": "2019-02-02"
      },
      "ResponseBody": []
    },
    {
<<<<<<< HEAD
      "RequestUri": "https://td29f528fe8af4d53prim.table.core.windows.net/testtable4k2syqpc()?$format=application%2Fjson%3Bodata%3Dminimalmetadata\u0026$filter=PartitionKey%20eq%20%27somPartition%27%20and%20RowKey%20eq%20%271%27",
=======
      "RequestUri": "https://chrissscratch.table.core.windows.net/testtableclmmnrne()?$format=application%2Fjson%3Bodata%3Dminimalmetadata\u0026$filter=PartitionKey%20eq%20%27somPartition%27%20and%20RowKey%20eq%20%271%27",
>>>>>>> 036c8a91
      "RequestMethod": "GET",
      "RequestHeaders": {
        "Accept": [
          "application/json",
          "application/json; odata=minimalmetadata"
        ],
        "Authorization": "Sanitized",
        "DataServiceVersion": "3.0",
        "User-Agent": [
          "azsdk-net-Data.Tables/1.0.0-dev.20200820.3",
          "(.NET Core 4.6.27514.02; Microsoft Windows 10.0.17763 )"
        ],
        "x-ms-client-request-id": "83bd86cbdc7bd45eda735f07bd92bace",
        "x-ms-date": "Thu, 20 Aug 2020 22:20:19 GMT",
        "x-ms-return-client-request-id": "true",
        "x-ms-version": "2019-02-02"
      },
      "RequestBody": null,
      "StatusCode": 200,
      "ResponseHeaders": {
        "Cache-Control": "no-cache",
        "Content-Type": "application/json; odata=minimalmetadata; streaming=true; charset=utf-8",
        "Date": "Thu, 20 Aug 2020 22:20:19 GMT",
        "Server": [
          "Windows-Azure-Table/1.0",
          "Microsoft-HTTPAPI/2.0"
        ],
        "Transfer-Encoding": "chunked",
        "X-Content-Type-Options": "nosniff",
        "x-ms-client-request-id": "83bd86cbdc7bd45eda735f07bd92bace",
        "x-ms-request-id": "6bd1c97f-1002-000d-1a40-77fcc0000000",
        "x-ms-version": "2019-02-02"
      },
      "ResponseBody": {
        "odata.metadata": "https://td29f528fe8af4d53prim.table.core.windows.net/$metadata#testtable4k2syqpc",
        "value": [
          {
            "odata.etag": "W/\u0022datetime\u00272020-08-20T22%3A20%3A19.3142283Z\u0027\u0022",
            "PartitionKey": "somPartition",
            "RowKey": "1",
            "Timestamp": "2020-08-20T22:20:19.3142283Z",
            "SomeStringProperty": "This is new and improved!",
            "StringTypeProperty": "This is the original"
          }
        ]
      }
    },
    {
      "RequestUri": "https://td29f528fe8af4d53prim.table.core.windows.net/Tables(\u0027testtable4k2syqpc\u0027)",
      "RequestMethod": "DELETE",
      "RequestHeaders": {
        "Accept": [
          "application/json",
          "application/json"
        ],
        "Authorization": "Sanitized",
        "traceparent": "00-dfb1ccb73f99b249891e4534aaa5dc46-7c48f55a17d0f14c-00",
        "User-Agent": [
          "azsdk-net-Data.Tables/1.0.0-dev.20200820.3",
          "(.NET Core 4.6.27514.02; Microsoft Windows 10.0.17763 )"
        ],
        "x-ms-client-request-id": "f1accc98081c763c262322aacddeabd8",
        "x-ms-date": "Thu, 20 Aug 2020 22:20:19 GMT",
        "x-ms-return-client-request-id": "true",
        "x-ms-version": "2019-02-02"
      },
      "RequestBody": null,
      "StatusCode": 204,
      "ResponseHeaders": {
        "Cache-Control": "no-cache",
        "Content-Length": "0",
        "Date": "Thu, 20 Aug 2020 22:20:19 GMT",
        "Server": [
          "Windows-Azure-Table/1.0",
          "Microsoft-HTTPAPI/2.0"
        ],
        "X-Content-Type-Options": "nosniff",
        "x-ms-client-request-id": "f1accc98081c763c262322aacddeabd8",
        "x-ms-request-id": "6bd1c98a-1002-000d-2340-77fcc0000000",
        "x-ms-version": "2019-02-02"
      },
      "ResponseBody": []
    }
  ],
  "Variables": {
<<<<<<< HEAD
    "RandomSeed": "1448417861",
    "TABLES_PRIMARY_STORAGE_ACCOUNT_KEY": "Kg==",
    "TABLES_STORAGE_ACCOUNT_NAME": "td29f528fe8af4d53prim"
=======
    "RandomSeed": "132765558",
    "TABLES_PRIMARY_STORAGE_ACCOUNT_KEY": "",
    "TABLES_STORAGE_ACCOUNT_NAME": "chrissscratch"
>>>>>>> 036c8a91
  }
}<|MERGE_RESOLUTION|>--- conflicted
+++ resolved
@@ -47,11 +47,7 @@
       }
     },
     {
-<<<<<<< HEAD
-      "RequestUri": "https://td29f528fe8af4d53prim.table.core.windows.net/testtable4k2syqpc(PartitionKey=\u0027somPartition\u0027,RowKey=\u00271\u0027)?$format=application%2Fjson%3Bodata%3Dminimalmetadata",
-=======
       "RequestUri": "https://chrissscratch.table.core.windows.net/testtableclmmnrne(PartitionKey=\u0027somPartition\u0027,RowKey=\u00271\u0027)?$format=application%2Fjson%3Bodata%3Dminimalmetadata",
->>>>>>> 036c8a91
       "RequestMethod": "PUT",
       "RequestHeaders": {
         "Accept": [
@@ -96,11 +92,7 @@
       "ResponseBody": []
     },
     {
-<<<<<<< HEAD
-      "RequestUri": "https://td29f528fe8af4d53prim.table.core.windows.net/testtable4k2syqpc()?$format=application%2Fjson%3Bodata%3Dminimalmetadata\u0026$filter=PartitionKey%20eq%20%27somPartition%27%20and%20RowKey%20eq%20%271%27",
-=======
       "RequestUri": "https://chrissscratch.table.core.windows.net/testtableclmmnrne()?$format=application%2Fjson%3Bodata%3Dminimalmetadata\u0026$filter=PartitionKey%20eq%20%27somPartition%27%20and%20RowKey%20eq%20%271%27",
->>>>>>> 036c8a91
       "RequestMethod": "GET",
       "RequestHeaders": {
         "Accept": [
@@ -148,11 +140,7 @@
       }
     },
     {
-<<<<<<< HEAD
-      "RequestUri": "https://td29f528fe8af4d53prim.table.core.windows.net/testtable4k2syqpc(PartitionKey=\u0027somPartition\u0027,RowKey=\u00271\u0027)?$format=application%2Fjson%3Bodata%3Dminimalmetadata",
-=======
       "RequestUri": "https://chrissscratch.table.core.windows.net/testtableclmmnrne(PartitionKey=\u0027somPartition\u0027,RowKey=\u00271\u0027)?$format=application%2Fjson%3Bodata%3Dminimalmetadata",
->>>>>>> 036c8a91
       "RequestMethod": "PUT",
       "RequestHeaders": {
         "Accept": [
@@ -199,11 +187,7 @@
       "ResponseBody": []
     },
     {
-<<<<<<< HEAD
-      "RequestUri": "https://td29f528fe8af4d53prim.table.core.windows.net/testtable4k2syqpc()?$format=application%2Fjson%3Bodata%3Dminimalmetadata\u0026$filter=PartitionKey%20eq%20%27somPartition%27%20and%20RowKey%20eq%20%271%27",
-=======
       "RequestUri": "https://chrissscratch.table.core.windows.net/testtableclmmnrne()?$format=application%2Fjson%3Bodata%3Dminimalmetadata\u0026$filter=PartitionKey%20eq%20%27somPartition%27%20and%20RowKey%20eq%20%271%27",
->>>>>>> 036c8a91
       "RequestMethod": "GET",
       "RequestHeaders": {
         "Accept": [
@@ -289,14 +273,8 @@
     }
   ],
   "Variables": {
-<<<<<<< HEAD
-    "RandomSeed": "1448417861",
-    "TABLES_PRIMARY_STORAGE_ACCOUNT_KEY": "Kg==",
-    "TABLES_STORAGE_ACCOUNT_NAME": "td29f528fe8af4d53prim"
-=======
     "RandomSeed": "132765558",
     "TABLES_PRIMARY_STORAGE_ACCOUNT_KEY": "",
     "TABLES_STORAGE_ACCOUNT_NAME": "chrissscratch"
->>>>>>> 036c8a91
   }
 }