--- conflicted
+++ resolved
@@ -12,23 +12,13 @@
         "Content-Length": "33",
         "Content-Type": "application/json; odata=nometadata",
         "DataServiceVersion": "3.0",
-<<<<<<< HEAD
-        "traceparent": "00-82509d9c14528e418358074467486834-3b23153daf6bf34f-00",
-        "User-Agent": [
-          "azsdk-net-Data.Tables/1.0.0-dev.20200821.2",
-          "(.NET Core 4.6.27514.02; Microsoft Windows 10.0.17763 )"
+        "traceparent": "00-eb1b66608a324b42b79d6adef8f3c04f-5eeb502aa61b9549-00",
+        "User-Agent": [
+          "azsdk-net-Data.Tables/1.0.0-dev.20200821.1",
+          "(.NET Core 4.6.29130.01; Microsoft Windows 10.0.18363 )"
         ],
         "x-ms-client-request-id": "dc9a71f50622cb6065df97cf1adb85f2",
-        "x-ms-date": "Fri, 21 Aug 2020 15:08:35 GMT",
-=======
-        "traceparent": "00-eb1b66608a324b42b79d6adef8f3c04f-5eeb502aa61b9549-00",
-        "User-Agent": [
-          "azsdk-net-Data.Tables/1.0.0-dev.20200821.1",
-          "(.NET Core 4.6.29130.01; Microsoft Windows 10.0.18363 )"
-        ],
-        "x-ms-client-request-id": "dc9a71f50622cb6065df97cf1adb85f2",
-        "x-ms-date": "Fri, 21 Aug 2020 15:54:25 GMT",
->>>>>>> 367da34b
+        "x-ms-date": "Fri, 21 Aug 2020 15:54:25 GMT",
         "x-ms-return-client-request-id": "true",
         "x-ms-version": "2019-02-02"
       },
@@ -39,13 +29,8 @@
       "ResponseHeaders": {
         "Cache-Control": "no-cache",
         "Content-Type": "application/json; odata=minimalmetadata; streaming=true; charset=utf-8",
-<<<<<<< HEAD
-        "Date": "Fri, 21 Aug 2020 15:08:35 GMT",
-        "Location": "https://t1acd88e4a1c34b8dprim.table.core.windows.net/Tables(\u0027testtable90qbj00p\u0027)",
-=======
         "Date": "Fri, 21 Aug 2020 15:54:23 GMT",
         "Location": "https://chrissscratch.table.core.windows.net/Tables(\u0027testtable90qbj00p\u0027)",
->>>>>>> 367da34b
         "Server": [
           "Windows-Azure-Table/1.0",
           "Microsoft-HTTPAPI/2.0"
@@ -53,11 +38,7 @@
         "Transfer-Encoding": "chunked",
         "X-Content-Type-Options": "nosniff",
         "x-ms-client-request-id": "dc9a71f50622cb6065df97cf1adb85f2",
-<<<<<<< HEAD
-        "x-ms-request-id": "dd5e3df0-6002-0043-30cc-770e29000000",
-=======
         "x-ms-request-id": "f56a79fe-6002-007f-2ed3-775ada000000",
->>>>>>> 367da34b
         "x-ms-version": "2019-02-02"
       },
       "ResponseBody": {
@@ -77,23 +58,13 @@
         "Content-Length": "614",
         "Content-Type": "application/json",
         "DataServiceVersion": "3.0",
-<<<<<<< HEAD
-        "traceparent": "00-3de9065a5d4cf8408c98a467a78f38b9-9253ca6c01d2b140-00",
-        "User-Agent": [
-          "azsdk-net-Data.Tables/1.0.0-dev.20200821.2",
-          "(.NET Core 4.6.27514.02; Microsoft Windows 10.0.17763 )"
+        "traceparent": "00-196ab47aafcc764f8a2f840ad2c41688-4cce211d5410bb42-00",
+        "User-Agent": [
+          "azsdk-net-Data.Tables/1.0.0-dev.20200821.1",
+          "(.NET Core 4.6.29130.01; Microsoft Windows 10.0.18363 )"
         ],
         "x-ms-client-request-id": "36737acc073bcc25b29ae02f32048903",
-        "x-ms-date": "Fri, 21 Aug 2020 15:08:35 GMT",
-=======
-        "traceparent": "00-196ab47aafcc764f8a2f840ad2c41688-4cce211d5410bb42-00",
-        "User-Agent": [
-          "azsdk-net-Data.Tables/1.0.0-dev.20200821.1",
-          "(.NET Core 4.6.29130.01; Microsoft Windows 10.0.18363 )"
-        ],
-        "x-ms-client-request-id": "36737acc073bcc25b29ae02f32048903",
-        "x-ms-date": "Fri, 21 Aug 2020 15:54:25 GMT",
->>>>>>> 367da34b
+        "x-ms-date": "Fri, 21 Aug 2020 15:54:25 GMT",
         "x-ms-return-client-request-id": "true",
         "x-ms-version": "2019-02-02"
       },
@@ -119,24 +90,15 @@
       "ResponseHeaders": {
         "Cache-Control": "no-cache",
         "Content-Length": "0",
-<<<<<<< HEAD
-        "Date": "Fri, 21 Aug 2020 15:08:35 GMT",
-        "ETag": "W/\u0022datetime\u00272020-08-21T15%3A08%3A35.3907829Z\u0027\u0022",
-=======
         "Date": "Fri, 21 Aug 2020 15:54:24 GMT",
         "ETag": "W/\u0022datetime\u00272020-08-21T15%3A54%3A24.9986611Z\u0027\u0022",
->>>>>>> 367da34b
         "Server": [
           "Windows-Azure-Table/1.0",
           "Microsoft-HTTPAPI/2.0"
         ],
         "X-Content-Type-Options": "nosniff",
         "x-ms-client-request-id": "36737acc073bcc25b29ae02f32048903",
-<<<<<<< HEAD
-        "x-ms-request-id": "dd5e3e2f-6002-0043-6ecc-770e29000000",
-=======
         "x-ms-request-id": "f56a7a0b-6002-007f-3ad3-775ada000000",
->>>>>>> 367da34b
         "x-ms-version": "2019-02-02"
       },
       "ResponseBody": []
@@ -151,23 +113,13 @@
         ],
         "Authorization": "Sanitized",
         "DataServiceVersion": "3.0",
-<<<<<<< HEAD
-        "traceparent": "00-3a48b53c78d834419a8d48f98ceb4d8a-e29e2f9ac019c942-00",
-        "User-Agent": [
-          "azsdk-net-Data.Tables/1.0.0-dev.20200821.2",
-          "(.NET Core 4.6.27514.02; Microsoft Windows 10.0.17763 )"
+        "traceparent": "00-830b396ca5aed24f83ad3067b8d8f04a-41f8aaac6bab5943-00",
+        "User-Agent": [
+          "azsdk-net-Data.Tables/1.0.0-dev.20200821.1",
+          "(.NET Core 4.6.29130.01; Microsoft Windows 10.0.18363 )"
         ],
         "x-ms-client-request-id": "6a4719b6ce137eaa3540f04bb754ecba",
-        "x-ms-date": "Fri, 21 Aug 2020 15:08:35 GMT",
-=======
-        "traceparent": "00-830b396ca5aed24f83ad3067b8d8f04a-41f8aaac6bab5943-00",
-        "User-Agent": [
-          "azsdk-net-Data.Tables/1.0.0-dev.20200821.1",
-          "(.NET Core 4.6.29130.01; Microsoft Windows 10.0.18363 )"
-        ],
-        "x-ms-client-request-id": "6a4719b6ce137eaa3540f04bb754ecba",
-        "x-ms-date": "Fri, 21 Aug 2020 15:54:25 GMT",
->>>>>>> 367da34b
+        "x-ms-date": "Fri, 21 Aug 2020 15:54:25 GMT",
         "x-ms-return-client-request-id": "true",
         "x-ms-version": "2019-02-02"
       },
@@ -176,13 +128,8 @@
       "ResponseHeaders": {
         "Cache-Control": "no-cache",
         "Content-Type": "application/json; odata=minimalmetadata; streaming=true; charset=utf-8",
-<<<<<<< HEAD
-        "Date": "Fri, 21 Aug 2020 15:08:35 GMT",
-        "ETag": "W/\u0022datetime\u00272020-08-21T15%3A08%3A35.3907829Z\u0027\u0022",
-=======
         "Date": "Fri, 21 Aug 2020 15:54:24 GMT",
         "ETag": "W/\u0022datetime\u00272020-08-21T15%3A54%3A24.9986611Z\u0027\u0022",
->>>>>>> 367da34b
         "Server": [
           "Windows-Azure-Table/1.0",
           "Microsoft-HTTPAPI/2.0"
@@ -190,17 +137,6 @@
         "Transfer-Encoding": "chunked",
         "X-Content-Type-Options": "nosniff",
         "x-ms-client-request-id": "6a4719b6ce137eaa3540f04bb754ecba",
-<<<<<<< HEAD
-        "x-ms-request-id": "dd5e3e6c-6002-0043-2acc-770e29000000",
-        "x-ms-version": "2019-02-02"
-      },
-      "ResponseBody": {
-        "odata.metadata": "https://t1acd88e4a1c34b8dprim.table.core.windows.net/$metadata#testtable90qbj00p/@Element",
-        "odata.etag": "W/\u0022datetime\u00272020-08-21T15%3A08%3A35.3907829Z\u0027\u0022",
-        "PartitionKey": "somPartition",
-        "RowKey": "01",
-        "Timestamp": "2020-08-21T15:08:35.3907829Z",
-=======
         "x-ms-request-id": "f56a7a19-6002-007f-48d3-775ada000000",
         "x-ms-version": "2019-02-02"
       },
@@ -210,7 +146,6 @@
         "PartitionKey": "somPartition",
         "RowKey": "01",
         "Timestamp": "2020-08-21T15:54:24.9986611Z",
->>>>>>> 367da34b
         "SomeBinaryProperty@odata.type": "Edm.Binary",
         "SomeBinaryProperty": "AQIDBAU=",
         "SomeDateProperty@odata.type": "Edm.DateTime",
@@ -234,23 +169,13 @@
           "application/json"
         ],
         "Authorization": "Sanitized",
-<<<<<<< HEAD
-        "traceparent": "00-d3e9b4d3bba18c42a5e04a3e184af258-f00fc07b02f4984d-00",
-        "User-Agent": [
-          "azsdk-net-Data.Tables/1.0.0-dev.20200821.2",
-          "(.NET Core 4.6.27514.02; Microsoft Windows 10.0.17763 )"
+        "traceparent": "00-7e1b575da0e84740812405d321a1c081-7de251d8e155284e-00",
+        "User-Agent": [
+          "azsdk-net-Data.Tables/1.0.0-dev.20200821.1",
+          "(.NET Core 4.6.29130.01; Microsoft Windows 10.0.18363 )"
         ],
         "x-ms-client-request-id": "95feddde5ef3edf14bcd298725309860",
-        "x-ms-date": "Fri, 21 Aug 2020 15:08:35 GMT",
-=======
-        "traceparent": "00-7e1b575da0e84740812405d321a1c081-7de251d8e155284e-00",
-        "User-Agent": [
-          "azsdk-net-Data.Tables/1.0.0-dev.20200821.1",
-          "(.NET Core 4.6.29130.01; Microsoft Windows 10.0.18363 )"
-        ],
-        "x-ms-client-request-id": "95feddde5ef3edf14bcd298725309860",
-        "x-ms-date": "Fri, 21 Aug 2020 15:54:25 GMT",
->>>>>>> 367da34b
+        "x-ms-date": "Fri, 21 Aug 2020 15:54:25 GMT",
         "x-ms-return-client-request-id": "true",
         "x-ms-version": "2019-02-02"
       },
@@ -259,22 +184,14 @@
       "ResponseHeaders": {
         "Cache-Control": "no-cache",
         "Content-Length": "0",
-<<<<<<< HEAD
-        "Date": "Fri, 21 Aug 2020 15:08:35 GMT",
-=======
         "Date": "Fri, 21 Aug 2020 15:54:24 GMT",
->>>>>>> 367da34b
         "Server": [
           "Windows-Azure-Table/1.0",
           "Microsoft-HTTPAPI/2.0"
         ],
         "X-Content-Type-Options": "nosniff",
         "x-ms-client-request-id": "95feddde5ef3edf14bcd298725309860",
-<<<<<<< HEAD
-        "x-ms-request-id": "dd5e3e73-6002-0043-31cc-770e29000000",
-=======
         "x-ms-request-id": "f56a7a26-6002-007f-55d3-775ada000000",
->>>>>>> 367da34b
         "x-ms-version": "2019-02-02"
       },
       "ResponseBody": []
@@ -283,10 +200,6 @@
   "Variables": {
     "RandomSeed": "1122445868",
     "TABLES_PRIMARY_STORAGE_ACCOUNT_KEY": "Kg==",
-<<<<<<< HEAD
-    "TABLES_STORAGE_ACCOUNT_NAME": "t1acd88e4a1c34b8dprim"
-=======
     "TABLES_STORAGE_ACCOUNT_NAME": "chrissscratch"
->>>>>>> 367da34b
   }
 }