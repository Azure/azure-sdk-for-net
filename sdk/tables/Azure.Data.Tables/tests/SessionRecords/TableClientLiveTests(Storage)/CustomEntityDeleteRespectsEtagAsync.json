{
  "Entries": [
    {
      "RequestUri": "https://chrissscratch.table.core.windows.net/Tables?$format=application%2Fjson%3Bodata%3Dfullmetadata",
      "RequestMethod": "POST",
      "RequestHeaders": {
        "Accept": "application/json",
        "Authorization": "Sanitized",
        "Content-Length": "33",
        "Content-Type": "application/json; odata=nometadata",
        "DataServiceVersion": "3.0",
<<<<<<< HEAD
        "traceparent": "00-6423b7a5c7bb07489787b8a8acd48f96-76d585cc38a70643-00",
        "User-Agent": [
          "azsdk-net-Data.Tables/1.0.0-dev.20200728.1",
          "(.NET Core 4.6.29017.01; Microsoft Windows 10.0.18363 )"
        ],
        "x-ms-client-request-id": "142cecd7d31d2d75a5c29f8eccd0bb86",
        "x-ms-date": "Tue, 28 Jul 2020 23:48:24 GMT",
=======
        "traceparent": "00-79fcaa7ffdd98849b4ba3db15a9e091b-3778dd13a1350e49-00",
        "User-Agent": [
          "azsdk-net-Data.Tables/1.0.0-dev.20200729.1",
          "(.NET Core 4.6.29017.01; Microsoft Windows 10.0.19041 )"
        ],
        "x-ms-client-request-id": "142cecd7d31d2d75a5c29f8eccd0bb86",
        "x-ms-date": "Wed, 29 Jul 2020 23:38:16 GMT",
>>>>>>> d5925bb8
        "x-ms-return-client-request-id": "true",
        "x-ms-version": "2019-02-02"
      },
      "RequestBody": {
        "TableName": "testtablepb9bn996"
      },
      "StatusCode": 201,
      "ResponseHeaders": {
        "Cache-Control": "no-cache",
        "Content-Type": "application/json; odata=fullmetadata; streaming=true; charset=utf-8",
<<<<<<< HEAD
        "Date": "Tue, 28 Jul 2020 23:48:23 GMT",
        "Location": "https://chrissscratch.table.core.windows.net/Tables(\u0027testtablepb9bn996\u0027)",
=======
        "Date": "Wed, 29 Jul 2020 23:38:13 GMT",
        "Location": "https://allkimprim.table.core.windows.net/Tables(\u0027testtablepb9bn996\u0027)",
>>>>>>> d5925bb8
        "Server": [
          "Windows-Azure-Table/1.0",
          "Microsoft-HTTPAPI/2.0"
        ],
        "Transfer-Encoding": "chunked",
        "X-Content-Type-Options": "nosniff",
        "x-ms-client-request-id": "142cecd7d31d2d75a5c29f8eccd0bb86",
<<<<<<< HEAD
        "x-ms-request-id": "24fbc130-0002-004d-1839-65020a000000",
=======
        "x-ms-request-id": "dce5dcb3-6002-0019-6d01-661f56000000",
>>>>>>> d5925bb8
        "x-ms-version": "2019-02-02"
      },
      "ResponseBody": {
        "odata.metadata": "https://chrissscratch.table.core.windows.net/$metadata#Tables/@Element",
        "odata.type": "chrissscratch.Tables",
        "odata.id": "https://chrissscratch.table.core.windows.net/Tables(\u0027testtablepb9bn996\u0027)",
        "odata.editLink": "Tables(\u0027testtablepb9bn996\u0027)",
        "TableName": "testtablepb9bn996"
      }
    },
    {
      "RequestUri": "https://chrissscratch.table.core.windows.net/testtablepb9bn996(PartitionKey=\u0027somPartition\u0027,RowKey=\u00271\u0027)?$format=application%2Fjson%3Bodata%3Dfullmetadata",
      "RequestMethod": "PUT",
      "RequestHeaders": {
        "Accept": "application/json",
        "Authorization": "Sanitized",
        "Content-Length": "105",
        "Content-Type": "application/json",
        "DataServiceVersion": "3.0",
<<<<<<< HEAD
        "traceparent": "00-9e232eac55e0a24a8ea83c88606e4666-28c4d84bb62d8e4f-00",
        "User-Agent": [
          "azsdk-net-Data.Tables/1.0.0-dev.20200728.1",
          "(.NET Core 4.6.29017.01; Microsoft Windows 10.0.18363 )"
        ],
        "x-ms-client-request-id": "bb0ea30f01da9e7eda4b4622029e8b9e",
        "x-ms-date": "Tue, 28 Jul 2020 23:48:24 GMT",
=======
        "traceparent": "00-3bc5b90b84e5cd468057c68cd94c4c88-12cd368f71003649-00",
        "User-Agent": [
          "azsdk-net-Data.Tables/1.0.0-dev.20200729.1",
          "(.NET Core 4.6.29017.01; Microsoft Windows 10.0.19041 )"
        ],
        "x-ms-client-request-id": "bb0ea30f01da9e7eda4b4622029e8b9e",
        "x-ms-date": "Wed, 29 Jul 2020 23:38:16 GMT",
>>>>>>> d5925bb8
        "x-ms-return-client-request-id": "true",
        "x-ms-version": "2019-02-02"
      },
      "RequestBody": {
        "StringTypeProperty": "This is the original",
        "PartitionKey": "somPartition",
        "RowKey": "1",
        "Timestamp": null
      },
      "StatusCode": 204,
      "ResponseHeaders": {
        "Cache-Control": "no-cache",
        "Content-Length": "0",
<<<<<<< HEAD
        "Date": "Tue, 28 Jul 2020 23:48:23 GMT",
        "ETag": "W/\u0022datetime\u00272020-07-28T23%3A48%3A24.4403916Z\u0027\u0022",
=======
        "Date": "Wed, 29 Jul 2020 23:38:13 GMT",
        "ETag": "W/\u0022datetime\u00272020-07-29T23%3A38%3A14.0734823Z\u0027\u0022",
>>>>>>> d5925bb8
        "Server": [
          "Windows-Azure-Table/1.0",
          "Microsoft-HTTPAPI/2.0"
        ],
        "X-Content-Type-Options": "nosniff",
        "x-ms-client-request-id": "bb0ea30f01da9e7eda4b4622029e8b9e",
<<<<<<< HEAD
        "x-ms-request-id": "24fbc13a-0002-004d-1e39-65020a000000",
=======
        "x-ms-request-id": "dce5dcb6-6002-0019-6f01-661f56000000",
>>>>>>> d5925bb8
        "x-ms-version": "2019-02-02"
      },
      "ResponseBody": []
    },
    {
      "RequestUri": "https://chrissscratch.table.core.windows.net/testtablepb9bn996()?$format=application%2Fjson%3Bodata%3Dfullmetadata\u0026$filter=PartitionKey%20eq%20%27somPartition%27%20and%20RowKey%20eq%20%271%27",
      "RequestMethod": "GET",
      "RequestHeaders": {
        "Accept": "application/json",
        "Authorization": "Sanitized",
        "DataServiceVersion": "3.0",
        "User-Agent": [
<<<<<<< HEAD
          "azsdk-net-Data.Tables/1.0.0-dev.20200728.1",
          "(.NET Core 4.6.29017.01; Microsoft Windows 10.0.18363 )"
        ],
        "x-ms-client-request-id": "9eea90a13f97e6835f66d933478498be",
        "x-ms-date": "Tue, 28 Jul 2020 23:48:24 GMT",
=======
          "azsdk-net-Data.Tables/1.0.0-dev.20200729.1",
          "(.NET Core 4.6.29017.01; Microsoft Windows 10.0.19041 )"
        ],
        "x-ms-client-request-id": "9eea90a13f97e6835f66d933478498be",
        "x-ms-date": "Wed, 29 Jul 2020 23:38:16 GMT",
>>>>>>> d5925bb8
        "x-ms-return-client-request-id": "true",
        "x-ms-version": "2019-02-02"
      },
      "RequestBody": null,
      "StatusCode": 200,
      "ResponseHeaders": {
        "Cache-Control": "no-cache",
        "Content-Type": "application/json; odata=fullmetadata; streaming=true; charset=utf-8",
<<<<<<< HEAD
        "Date": "Tue, 28 Jul 2020 23:48:23 GMT",
=======
        "Date": "Wed, 29 Jul 2020 23:38:13 GMT",
>>>>>>> d5925bb8
        "Server": [
          "Windows-Azure-Table/1.0",
          "Microsoft-HTTPAPI/2.0"
        ],
        "Transfer-Encoding": "chunked",
        "X-Content-Type-Options": "nosniff",
        "x-ms-client-request-id": "9eea90a13f97e6835f66d933478498be",
<<<<<<< HEAD
        "x-ms-request-id": "24fbc142-0002-004d-2439-65020a000000",
=======
        "x-ms-request-id": "dce5dcbc-6002-0019-7301-661f56000000",
>>>>>>> d5925bb8
        "x-ms-version": "2019-02-02"
      },
      "ResponseBody": {
        "odata.metadata": "https://chrissscratch.table.core.windows.net/$metadata#testtablepb9bn996",
        "value": [
          {
<<<<<<< HEAD
            "odata.type": "chrissscratch.testtablepb9bn996",
            "odata.id": "https://chrissscratch.table.core.windows.net/testtablepb9bn996(PartitionKey=\u0027somPartition\u0027,RowKey=\u00271\u0027)",
            "odata.etag": "W/\u0022datetime\u00272020-07-28T23%3A48%3A24.4403916Z\u0027\u0022",
=======
            "odata.type": "allkimprim.testtablepb9bn996",
            "odata.id": "https://allkimprim.table.core.windows.net/testtablepb9bn996(PartitionKey=\u0027somPartition\u0027,RowKey=\u00271\u0027)",
            "odata.etag": "W/\u0022datetime\u00272020-07-29T23%3A38%3A14.0734823Z\u0027\u0022",
>>>>>>> d5925bb8
            "odata.editLink": "testtablepb9bn996(PartitionKey=\u0027somPartition\u0027,RowKey=\u00271\u0027)",
            "PartitionKey": "somPartition",
            "RowKey": "1",
            "Timestamp@odata.type": "Edm.DateTime",
<<<<<<< HEAD
            "Timestamp": "2020-07-28T23:48:24.4403916Z",
=======
            "Timestamp": "2020-07-29T23:38:14.0734823Z",
>>>>>>> d5925bb8
            "StringTypeProperty": "This is the original"
          }
        ]
      }
    },
    {
      "RequestUri": "https://chrissscratch.table.core.windows.net/testtablepb9bn996(PartitionKey=\u0027somPartition\u0027,RowKey=\u00271\u0027)?$format=application%2Fjson%3Bodata%3Dfullmetadata",
      "RequestMethod": "DELETE",
      "RequestHeaders": {
        "Authorization": "Sanitized",
        "DataServiceVersion": "3.0",
        "If-Match": "*",
<<<<<<< HEAD
        "traceparent": "00-cc06ca1834413f4395c0bf0e8ad428f4-d6338a6a630d0446-00",
        "User-Agent": [
          "azsdk-net-Data.Tables/1.0.0-dev.20200728.1",
          "(.NET Core 4.6.29017.01; Microsoft Windows 10.0.18363 )"
        ],
        "x-ms-client-request-id": "85bb5ae496cfebfdad7542882f0ba323",
        "x-ms-date": "Tue, 28 Jul 2020 23:48:24 GMT",
=======
        "traceparent": "00-45bc8904a5a0214b89d95f6bf7717e3b-10c6c5a5c270cc4f-00",
        "User-Agent": [
          "azsdk-net-Data.Tables/1.0.0-dev.20200729.1",
          "(.NET Core 4.6.29017.01; Microsoft Windows 10.0.19041 )"
        ],
        "x-ms-client-request-id": "85bb5ae496cfebfdad7542882f0ba323",
        "x-ms-date": "Wed, 29 Jul 2020 23:38:16 GMT",
>>>>>>> d5925bb8
        "x-ms-return-client-request-id": "true",
        "x-ms-version": "2019-02-02"
      },
      "RequestBody": null,
      "StatusCode": 204,
      "ResponseHeaders": {
        "Cache-Control": "no-cache",
        "Content-Length": "0",
<<<<<<< HEAD
        "Date": "Tue, 28 Jul 2020 23:48:23 GMT",
=======
        "Date": "Wed, 29 Jul 2020 23:38:13 GMT",
>>>>>>> d5925bb8
        "Server": [
          "Windows-Azure-Table/1.0",
          "Microsoft-HTTPAPI/2.0"
        ],
        "X-Content-Type-Options": "nosniff",
        "x-ms-client-request-id": "85bb5ae496cfebfdad7542882f0ba323",
<<<<<<< HEAD
        "x-ms-request-id": "24fbc14b-0002-004d-2d39-65020a000000",
=======
        "x-ms-request-id": "dce5dcbd-6002-0019-7401-661f56000000",
>>>>>>> d5925bb8
        "x-ms-version": "2019-02-02"
      },
      "ResponseBody": []
    },
    {
      "RequestUri": "https://chrissscratch.table.core.windows.net/testtablepb9bn996()?$format=application%2Fjson%3Bodata%3Dfullmetadata\u0026$filter=PartitionKey%20eq%20%27somPartition%27%20and%20RowKey%20eq%20%271%27",
      "RequestMethod": "GET",
      "RequestHeaders": {
        "Accept": "application/json",
        "Authorization": "Sanitized",
        "DataServiceVersion": "3.0",
        "User-Agent": [
<<<<<<< HEAD
          "azsdk-net-Data.Tables/1.0.0-dev.20200728.1",
          "(.NET Core 4.6.29017.01; Microsoft Windows 10.0.18363 )"
        ],
        "x-ms-client-request-id": "402bf014e8d1cf8020275c73284b5756",
        "x-ms-date": "Tue, 28 Jul 2020 23:48:24 GMT",
=======
          "azsdk-net-Data.Tables/1.0.0-dev.20200729.1",
          "(.NET Core 4.6.29017.01; Microsoft Windows 10.0.19041 )"
        ],
        "x-ms-client-request-id": "402bf014e8d1cf8020275c73284b5756",
        "x-ms-date": "Wed, 29 Jul 2020 23:38:16 GMT",
>>>>>>> d5925bb8
        "x-ms-return-client-request-id": "true",
        "x-ms-version": "2019-02-02"
      },
      "RequestBody": null,
      "StatusCode": 200,
      "ResponseHeaders": {
        "Cache-Control": "no-cache",
        "Content-Type": "application/json; odata=fullmetadata; streaming=true; charset=utf-8",
<<<<<<< HEAD
        "Date": "Tue, 28 Jul 2020 23:48:23 GMT",
=======
        "Date": "Wed, 29 Jul 2020 23:38:13 GMT",
>>>>>>> d5925bb8
        "Server": [
          "Windows-Azure-Table/1.0",
          "Microsoft-HTTPAPI/2.0"
        ],
        "Transfer-Encoding": "chunked",
        "X-Content-Type-Options": "nosniff",
        "x-ms-client-request-id": "402bf014e8d1cf8020275c73284b5756",
<<<<<<< HEAD
        "x-ms-request-id": "24fbc153-0002-004d-3539-65020a000000",
=======
        "x-ms-request-id": "dce5dcbe-6002-0019-7501-661f56000000",
>>>>>>> d5925bb8
        "x-ms-version": "2019-02-02"
      },
      "ResponseBody": {
        "odata.metadata": "https://chrissscratch.table.core.windows.net/$metadata#testtablepb9bn996",
        "value": []
      }
    },
    {
      "RequestUri": "https://chrissscratch.table.core.windows.net/testtablepb9bn996(PartitionKey=\u0027somPartition\u0027,RowKey=\u00271\u0027)?$format=application%2Fjson%3Bodata%3Dfullmetadata",
      "RequestMethod": "PUT",
      "RequestHeaders": {
        "Accept": "application/json",
        "Authorization": "Sanitized",
        "Content-Length": "105",
        "Content-Type": "application/json",
        "DataServiceVersion": "3.0",
<<<<<<< HEAD
        "traceparent": "00-daf4fa492134904cb99350ecfb0c4538-30d398e170d9f64b-00",
        "User-Agent": [
          "azsdk-net-Data.Tables/1.0.0-dev.20200728.1",
          "(.NET Core 4.6.29017.01; Microsoft Windows 10.0.18363 )"
        ],
        "x-ms-client-request-id": "a73e87b206e30bce92fff021fcfab754",
        "x-ms-date": "Tue, 28 Jul 2020 23:48:24 GMT",
=======
        "traceparent": "00-2aaa91617748104ba47230733dd858a5-3b2e372ee3f4c245-00",
        "User-Agent": [
          "azsdk-net-Data.Tables/1.0.0-dev.20200729.1",
          "(.NET Core 4.6.29017.01; Microsoft Windows 10.0.19041 )"
        ],
        "x-ms-client-request-id": "a73e87b206e30bce92fff021fcfab754",
        "x-ms-date": "Wed, 29 Jul 2020 23:38:16 GMT",
>>>>>>> d5925bb8
        "x-ms-return-client-request-id": "true",
        "x-ms-version": "2019-02-02"
      },
      "RequestBody": {
        "StringTypeProperty": "This is the original",
        "PartitionKey": "somPartition",
        "RowKey": "1",
        "Timestamp": null
      },
      "StatusCode": 204,
      "ResponseHeaders": {
        "Cache-Control": "no-cache",
        "Content-Length": "0",
<<<<<<< HEAD
        "Date": "Tue, 28 Jul 2020 23:48:23 GMT",
        "ETag": "W/\u0022datetime\u00272020-07-28T23%3A48%3A24.5985229Z\u0027\u0022",
=======
        "Date": "Wed, 29 Jul 2020 23:38:14 GMT",
        "ETag": "W/\u0022datetime\u00272020-07-29T23%3A38%3A14.2786273Z\u0027\u0022",
>>>>>>> d5925bb8
        "Server": [
          "Windows-Azure-Table/1.0",
          "Microsoft-HTTPAPI/2.0"
        ],
        "X-Content-Type-Options": "nosniff",
        "x-ms-client-request-id": "a73e87b206e30bce92fff021fcfab754",
<<<<<<< HEAD
        "x-ms-request-id": "24fbc15b-0002-004d-3c39-65020a000000",
=======
        "x-ms-request-id": "dce5dcc0-6002-0019-7701-661f56000000",
>>>>>>> d5925bb8
        "x-ms-version": "2019-02-02"
      },
      "ResponseBody": []
    },
    {
      "RequestUri": "https://chrissscratch.table.core.windows.net/testtablepb9bn996()?$format=application%2Fjson%3Bodata%3Dfullmetadata\u0026$filter=PartitionKey%20eq%20%27somPartition%27%20and%20RowKey%20eq%20%271%27",
      "RequestMethod": "GET",
      "RequestHeaders": {
        "Accept": "application/json",
        "Authorization": "Sanitized",
        "DataServiceVersion": "3.0",
        "User-Agent": [
<<<<<<< HEAD
          "azsdk-net-Data.Tables/1.0.0-dev.20200728.1",
          "(.NET Core 4.6.29017.01; Microsoft Windows 10.0.18363 )"
        ],
        "x-ms-client-request-id": "571eb5c35859fbedd9eb64a73989c262",
        "x-ms-date": "Tue, 28 Jul 2020 23:48:24 GMT",
=======
          "azsdk-net-Data.Tables/1.0.0-dev.20200729.1",
          "(.NET Core 4.6.29017.01; Microsoft Windows 10.0.19041 )"
        ],
        "x-ms-client-request-id": "571eb5c35859fbedd9eb64a73989c262",
        "x-ms-date": "Wed, 29 Jul 2020 23:38:16 GMT",
>>>>>>> d5925bb8
        "x-ms-return-client-request-id": "true",
        "x-ms-version": "2019-02-02"
      },
      "RequestBody": null,
      "StatusCode": 200,
      "ResponseHeaders": {
        "Cache-Control": "no-cache",
        "Content-Type": "application/json; odata=fullmetadata; streaming=true; charset=utf-8",
<<<<<<< HEAD
        "Date": "Tue, 28 Jul 2020 23:48:23 GMT",
=======
        "Date": "Wed, 29 Jul 2020 23:38:14 GMT",
>>>>>>> d5925bb8
        "Server": [
          "Windows-Azure-Table/1.0",
          "Microsoft-HTTPAPI/2.0"
        ],
        "Transfer-Encoding": "chunked",
        "X-Content-Type-Options": "nosniff",
        "x-ms-client-request-id": "571eb5c35859fbedd9eb64a73989c262",
<<<<<<< HEAD
        "x-ms-request-id": "24fbc165-0002-004d-4639-65020a000000",
=======
        "x-ms-request-id": "dce5dcc2-6002-0019-7901-661f56000000",
>>>>>>> d5925bb8
        "x-ms-version": "2019-02-02"
      },
      "ResponseBody": {
        "odata.metadata": "https://chrissscratch.table.core.windows.net/$metadata#testtablepb9bn996",
        "value": [
          {
<<<<<<< HEAD
            "odata.type": "chrissscratch.testtablepb9bn996",
            "odata.id": "https://chrissscratch.table.core.windows.net/testtablepb9bn996(PartitionKey=\u0027somPartition\u0027,RowKey=\u00271\u0027)",
            "odata.etag": "W/\u0022datetime\u00272020-07-28T23%3A48%3A24.5985229Z\u0027\u0022",
=======
            "odata.type": "allkimprim.testtablepb9bn996",
            "odata.id": "https://allkimprim.table.core.windows.net/testtablepb9bn996(PartitionKey=\u0027somPartition\u0027,RowKey=\u00271\u0027)",
            "odata.etag": "W/\u0022datetime\u00272020-07-29T23%3A38%3A14.2786273Z\u0027\u0022",
>>>>>>> d5925bb8
            "odata.editLink": "testtablepb9bn996(PartitionKey=\u0027somPartition\u0027,RowKey=\u00271\u0027)",
            "PartitionKey": "somPartition",
            "RowKey": "1",
            "Timestamp@odata.type": "Edm.DateTime",
<<<<<<< HEAD
            "Timestamp": "2020-07-28T23:48:24.5985229Z",
=======
            "Timestamp": "2020-07-29T23:38:14.2786273Z",
>>>>>>> d5925bb8
            "StringTypeProperty": "This is the original"
          }
        ]
      }
    },
    {
      "RequestUri": "https://chrissscratch.table.core.windows.net/testtablepb9bn996(PartitionKey=\u0027somPartition\u0027,RowKey=\u00271\u0027)?$format=application%2Fjson%3Bodata%3Dfullmetadata",
      "RequestMethod": "DELETE",
      "RequestHeaders": {
        "Authorization": "Sanitized",
        "DataServiceVersion": "3.0",
<<<<<<< HEAD
        "If-Match": "W/\u0022datetime\u00272020-07-28T23%3A48%3A24.4403916Z\u0027\u0022",
        "traceparent": "00-5468d9cad3b91e449be16a86e8eb88bb-94fafe2e23952a49-00",
        "User-Agent": [
          "azsdk-net-Data.Tables/1.0.0-dev.20200728.1",
          "(.NET Core 4.6.29017.01; Microsoft Windows 10.0.18363 )"
        ],
        "x-ms-client-request-id": "a7d6ec1efbcc0e40221fadd2f75ed226",
        "x-ms-date": "Tue, 28 Jul 2020 23:48:24 GMT",
=======
        "If-Match": "W/\u0022datetime\u00272020-07-29T23%3A38%3A14.0734823Z\u0027\u0022",
        "traceparent": "00-3c0dc0fe7bb2be43b78777a717337284-da36e25e8fc4e447-00",
        "User-Agent": [
          "azsdk-net-Data.Tables/1.0.0-dev.20200729.1",
          "(.NET Core 4.6.29017.01; Microsoft Windows 10.0.19041 )"
        ],
        "x-ms-client-request-id": "a7d6ec1efbcc0e40221fadd2f75ed226",
        "x-ms-date": "Wed, 29 Jul 2020 23:38:17 GMT",
>>>>>>> d5925bb8
        "x-ms-return-client-request-id": "true",
        "x-ms-version": "2019-02-02"
      },
      "RequestBody": null,
      "StatusCode": 412,
      "ResponseHeaders": {
        "Cache-Control": "no-cache",
        "Content-Type": "application/json; odata=fullmetadata; streaming=true; charset=utf-8",
<<<<<<< HEAD
        "Date": "Tue, 28 Jul 2020 23:48:23 GMT",
=======
        "Date": "Wed, 29 Jul 2020 23:38:14 GMT",
>>>>>>> d5925bb8
        "Server": [
          "Windows-Azure-Table/1.0",
          "Microsoft-HTTPAPI/2.0"
        ],
        "Transfer-Encoding": "chunked",
        "X-Content-Type-Options": "nosniff",
        "x-ms-client-request-id": "a7d6ec1efbcc0e40221fadd2f75ed226",
<<<<<<< HEAD
        "x-ms-request-id": "24fbc16a-0002-004d-4b39-65020a000000",
=======
        "x-ms-request-id": "dce5dcc3-6002-0019-7a01-661f56000000",
>>>>>>> d5925bb8
        "x-ms-version": "2019-02-02"
      },
      "ResponseBody": {
        "odata.error": {
          "code": "UpdateConditionNotSatisfied",
          "message": {
            "lang": "en-US",
<<<<<<< HEAD
            "value": "The update condition specified in the request was not satisfied.\nRequestId:24fbc16a-0002-004d-4b39-65020a000000\nTime:2020-07-28T23:48:24.6745829Z"
=======
            "value": "The update condition specified in the request was not satisfied.\nRequestId:dce5dcc3-6002-0019-7a01-661f56000000\nTime:2020-07-29T23:38:14.3870031Z"
>>>>>>> d5925bb8
          }
        }
      }
    },
    {
      "RequestUri": "https://chrissscratch.table.core.windows.net/testtablepb9bn996(PartitionKey=\u0027somPartition\u0027,RowKey=\u00271\u0027)?$format=application%2Fjson%3Bodata%3Dfullmetadata",
      "RequestMethod": "DELETE",
      "RequestHeaders": {
        "Authorization": "Sanitized",
        "DataServiceVersion": "3.0",
<<<<<<< HEAD
        "If-Match": "W/\u0022datetime\u00272020-07-28T23%3A48%3A24.5985229Z\u0027\u0022",
        "traceparent": "00-8dfc92f0ea52f14d94d515a1d64a4556-5207ed21cacaae46-00",
        "User-Agent": [
          "azsdk-net-Data.Tables/1.0.0-dev.20200728.1",
          "(.NET Core 4.6.29017.01; Microsoft Windows 10.0.18363 )"
        ],
        "x-ms-client-request-id": "73b00770002c5afc9a42cef8a126d208",
        "x-ms-date": "Tue, 28 Jul 2020 23:48:24 GMT",
=======
        "If-Match": "W/\u0022datetime\u00272020-07-29T23%3A38%3A14.2786273Z\u0027\u0022",
        "traceparent": "00-9aa7731040c3d44fbe182b78dc3cf841-70728820c2896341-00",
        "User-Agent": [
          "azsdk-net-Data.Tables/1.0.0-dev.20200729.1",
          "(.NET Core 4.6.29017.01; Microsoft Windows 10.0.19041 )"
        ],
        "x-ms-client-request-id": "73b00770002c5afc9a42cef8a126d208",
        "x-ms-date": "Wed, 29 Jul 2020 23:38:17 GMT",
>>>>>>> d5925bb8
        "x-ms-return-client-request-id": "true",
        "x-ms-version": "2019-02-02"
      },
      "RequestBody": null,
      "StatusCode": 204,
      "ResponseHeaders": {
        "Cache-Control": "no-cache",
        "Content-Length": "0",
<<<<<<< HEAD
        "Date": "Tue, 28 Jul 2020 23:48:23 GMT",
=======
        "Date": "Wed, 29 Jul 2020 23:38:14 GMT",
>>>>>>> d5925bb8
        "Server": [
          "Windows-Azure-Table/1.0",
          "Microsoft-HTTPAPI/2.0"
        ],
        "X-Content-Type-Options": "nosniff",
        "x-ms-client-request-id": "73b00770002c5afc9a42cef8a126d208",
<<<<<<< HEAD
        "x-ms-request-id": "24fbc177-0002-004d-5739-65020a000000",
=======
        "x-ms-request-id": "dce5dcc7-6002-0019-7e01-661f56000000",
>>>>>>> d5925bb8
        "x-ms-version": "2019-02-02"
      },
      "ResponseBody": []
    },
    {
      "RequestUri": "https://chrissscratch.table.core.windows.net/testtablepb9bn996()?$format=application%2Fjson%3Bodata%3Dfullmetadata\u0026$filter=PartitionKey%20eq%20%27somPartition%27%20and%20RowKey%20eq%20%271%27",
      "RequestMethod": "GET",
      "RequestHeaders": {
        "Accept": "application/json",
        "Authorization": "Sanitized",
        "DataServiceVersion": "3.0",
        "User-Agent": [
<<<<<<< HEAD
          "azsdk-net-Data.Tables/1.0.0-dev.20200728.1",
          "(.NET Core 4.6.29017.01; Microsoft Windows 10.0.18363 )"
        ],
        "x-ms-client-request-id": "10038e3c0f24c7877510343aaa1a047a",
        "x-ms-date": "Tue, 28 Jul 2020 23:48:24 GMT",
=======
          "azsdk-net-Data.Tables/1.0.0-dev.20200729.1",
          "(.NET Core 4.6.29017.01; Microsoft Windows 10.0.19041 )"
        ],
        "x-ms-client-request-id": "10038e3c0f24c7877510343aaa1a047a",
        "x-ms-date": "Wed, 29 Jul 2020 23:38:17 GMT",
>>>>>>> d5925bb8
        "x-ms-return-client-request-id": "true",
        "x-ms-version": "2019-02-02"
      },
      "RequestBody": null,
      "StatusCode": 200,
      "ResponseHeaders": {
        "Cache-Control": "no-cache",
        "Content-Type": "application/json; odata=fullmetadata; streaming=true; charset=utf-8",
<<<<<<< HEAD
        "Date": "Tue, 28 Jul 2020 23:48:23 GMT",
=======
        "Date": "Wed, 29 Jul 2020 23:38:14 GMT",
>>>>>>> d5925bb8
        "Server": [
          "Windows-Azure-Table/1.0",
          "Microsoft-HTTPAPI/2.0"
        ],
        "Transfer-Encoding": "chunked",
        "X-Content-Type-Options": "nosniff",
        "x-ms-client-request-id": "10038e3c0f24c7877510343aaa1a047a",
<<<<<<< HEAD
        "x-ms-request-id": "24fbc17c-0002-004d-5c39-65020a000000",
=======
        "x-ms-request-id": "dce5dcc9-6002-0019-8001-661f56000000",
>>>>>>> d5925bb8
        "x-ms-version": "2019-02-02"
      },
      "ResponseBody": {
        "odata.metadata": "https://chrissscratch.table.core.windows.net/$metadata#testtablepb9bn996",
        "value": []
      }
    },
    {
      "RequestUri": "https://chrissscratch.table.core.windows.net/Tables(\u0027testtablepb9bn996\u0027)",
      "RequestMethod": "DELETE",
      "RequestHeaders": {
        "Accept": "application/json",
        "Authorization": "Sanitized",
<<<<<<< HEAD
        "traceparent": "00-cdfce3a3c513c64ab22fba850ccabbb4-96ed3b9780e73448-00",
        "User-Agent": [
          "azsdk-net-Data.Tables/1.0.0-dev.20200728.1",
          "(.NET Core 4.6.29017.01; Microsoft Windows 10.0.18363 )"
        ],
        "x-ms-client-request-id": "31373e184fd91e36ef7b0d8a2d476cfb",
        "x-ms-date": "Tue, 28 Jul 2020 23:48:24 GMT",
=======
        "traceparent": "00-3cb686bddeb1a04685ca879cbfc97b56-b5a03cb7261c4a41-00",
        "User-Agent": [
          "azsdk-net-Data.Tables/1.0.0-dev.20200729.1",
          "(.NET Core 4.6.29017.01; Microsoft Windows 10.0.19041 )"
        ],
        "x-ms-client-request-id": "31373e184fd91e36ef7b0d8a2d476cfb",
        "x-ms-date": "Wed, 29 Jul 2020 23:38:17 GMT",
>>>>>>> d5925bb8
        "x-ms-return-client-request-id": "true",
        "x-ms-version": "2019-02-02"
      },
      "RequestBody": null,
      "StatusCode": 204,
      "ResponseHeaders": {
        "Cache-Control": "no-cache",
        "Content-Length": "0",
<<<<<<< HEAD
        "Date": "Tue, 28 Jul 2020 23:48:23 GMT",
=======
        "Date": "Wed, 29 Jul 2020 23:38:14 GMT",
>>>>>>> d5925bb8
        "Server": [
          "Windows-Azure-Table/1.0",
          "Microsoft-HTTPAPI/2.0"
        ],
        "X-Content-Type-Options": "nosniff",
        "x-ms-client-request-id": "31373e184fd91e36ef7b0d8a2d476cfb",
<<<<<<< HEAD
        "x-ms-request-id": "24fbc184-0002-004d-6439-65020a000000",
=======
        "x-ms-request-id": "dce5dcce-6002-0019-0501-661f56000000",
>>>>>>> d5925bb8
        "x-ms-version": "2019-02-02"
      },
      "ResponseBody": []
    }
  ],
  "Variables": {
    "RandomSeed": "1385473797",
    "TABLES_PRIMARY_STORAGE_ACCOUNT_KEY": "",
    "TABLES_STORAGE_ACCOUNT_NAME": "chrissscratch"
  }
}<|MERGE_RESOLUTION|>--- conflicted
+++ resolved
@@ -9,23 +9,13 @@
         "Content-Length": "33",
         "Content-Type": "application/json; odata=nometadata",
         "DataServiceVersion": "3.0",
-<<<<<<< HEAD
-        "traceparent": "00-6423b7a5c7bb07489787b8a8acd48f96-76d585cc38a70643-00",
-        "User-Agent": [
-          "azsdk-net-Data.Tables/1.0.0-dev.20200728.1",
-          "(.NET Core 4.6.29017.01; Microsoft Windows 10.0.18363 )"
+        "traceparent": "00-79fcaa7ffdd98849b4ba3db15a9e091b-3778dd13a1350e49-00",
+        "User-Agent": [
+          "azsdk-net-Data.Tables/1.0.0-dev.20200729.1",
+          "(.NET Core 4.6.29017.01; Microsoft Windows 10.0.19041 )"
         ],
         "x-ms-client-request-id": "142cecd7d31d2d75a5c29f8eccd0bb86",
-        "x-ms-date": "Tue, 28 Jul 2020 23:48:24 GMT",
-=======
-        "traceparent": "00-79fcaa7ffdd98849b4ba3db15a9e091b-3778dd13a1350e49-00",
-        "User-Agent": [
-          "azsdk-net-Data.Tables/1.0.0-dev.20200729.1",
-          "(.NET Core 4.6.29017.01; Microsoft Windows 10.0.19041 )"
-        ],
-        "x-ms-client-request-id": "142cecd7d31d2d75a5c29f8eccd0bb86",
-        "x-ms-date": "Wed, 29 Jul 2020 23:38:16 GMT",
->>>>>>> d5925bb8
+        "x-ms-date": "Wed, 29 Jul 2020 23:38:16 GMT",
         "x-ms-return-client-request-id": "true",
         "x-ms-version": "2019-02-02"
       },
@@ -36,13 +26,8 @@
       "ResponseHeaders": {
         "Cache-Control": "no-cache",
         "Content-Type": "application/json; odata=fullmetadata; streaming=true; charset=utf-8",
-<<<<<<< HEAD
-        "Date": "Tue, 28 Jul 2020 23:48:23 GMT",
-        "Location": "https://chrissscratch.table.core.windows.net/Tables(\u0027testtablepb9bn996\u0027)",
-=======
         "Date": "Wed, 29 Jul 2020 23:38:13 GMT",
         "Location": "https://allkimprim.table.core.windows.net/Tables(\u0027testtablepb9bn996\u0027)",
->>>>>>> d5925bb8
         "Server": [
           "Windows-Azure-Table/1.0",
           "Microsoft-HTTPAPI/2.0"
@@ -50,11 +35,7 @@
         "Transfer-Encoding": "chunked",
         "X-Content-Type-Options": "nosniff",
         "x-ms-client-request-id": "142cecd7d31d2d75a5c29f8eccd0bb86",
-<<<<<<< HEAD
-        "x-ms-request-id": "24fbc130-0002-004d-1839-65020a000000",
-=======
         "x-ms-request-id": "dce5dcb3-6002-0019-6d01-661f56000000",
->>>>>>> d5925bb8
         "x-ms-version": "2019-02-02"
       },
       "ResponseBody": {
@@ -74,23 +55,13 @@
         "Content-Length": "105",
         "Content-Type": "application/json",
         "DataServiceVersion": "3.0",
-<<<<<<< HEAD
-        "traceparent": "00-9e232eac55e0a24a8ea83c88606e4666-28c4d84bb62d8e4f-00",
-        "User-Agent": [
-          "azsdk-net-Data.Tables/1.0.0-dev.20200728.1",
-          "(.NET Core 4.6.29017.01; Microsoft Windows 10.0.18363 )"
+        "traceparent": "00-3bc5b90b84e5cd468057c68cd94c4c88-12cd368f71003649-00",
+        "User-Agent": [
+          "azsdk-net-Data.Tables/1.0.0-dev.20200729.1",
+          "(.NET Core 4.6.29017.01; Microsoft Windows 10.0.19041 )"
         ],
         "x-ms-client-request-id": "bb0ea30f01da9e7eda4b4622029e8b9e",
-        "x-ms-date": "Tue, 28 Jul 2020 23:48:24 GMT",
-=======
-        "traceparent": "00-3bc5b90b84e5cd468057c68cd94c4c88-12cd368f71003649-00",
-        "User-Agent": [
-          "azsdk-net-Data.Tables/1.0.0-dev.20200729.1",
-          "(.NET Core 4.6.29017.01; Microsoft Windows 10.0.19041 )"
-        ],
-        "x-ms-client-request-id": "bb0ea30f01da9e7eda4b4622029e8b9e",
-        "x-ms-date": "Wed, 29 Jul 2020 23:38:16 GMT",
->>>>>>> d5925bb8
+        "x-ms-date": "Wed, 29 Jul 2020 23:38:16 GMT",
         "x-ms-return-client-request-id": "true",
         "x-ms-version": "2019-02-02"
       },
@@ -104,24 +75,15 @@
       "ResponseHeaders": {
         "Cache-Control": "no-cache",
         "Content-Length": "0",
-<<<<<<< HEAD
-        "Date": "Tue, 28 Jul 2020 23:48:23 GMT",
-        "ETag": "W/\u0022datetime\u00272020-07-28T23%3A48%3A24.4403916Z\u0027\u0022",
-=======
         "Date": "Wed, 29 Jul 2020 23:38:13 GMT",
         "ETag": "W/\u0022datetime\u00272020-07-29T23%3A38%3A14.0734823Z\u0027\u0022",
->>>>>>> d5925bb8
         "Server": [
           "Windows-Azure-Table/1.0",
           "Microsoft-HTTPAPI/2.0"
         ],
         "X-Content-Type-Options": "nosniff",
         "x-ms-client-request-id": "bb0ea30f01da9e7eda4b4622029e8b9e",
-<<<<<<< HEAD
-        "x-ms-request-id": "24fbc13a-0002-004d-1e39-65020a000000",
-=======
         "x-ms-request-id": "dce5dcb6-6002-0019-6f01-661f56000000",
->>>>>>> d5925bb8
         "x-ms-version": "2019-02-02"
       },
       "ResponseBody": []
@@ -134,68 +96,42 @@
         "Authorization": "Sanitized",
         "DataServiceVersion": "3.0",
         "User-Agent": [
-<<<<<<< HEAD
-          "azsdk-net-Data.Tables/1.0.0-dev.20200728.1",
-          "(.NET Core 4.6.29017.01; Microsoft Windows 10.0.18363 )"
+          "azsdk-net-Data.Tables/1.0.0-dev.20200729.1",
+          "(.NET Core 4.6.29017.01; Microsoft Windows 10.0.19041 )"
         ],
         "x-ms-client-request-id": "9eea90a13f97e6835f66d933478498be",
-        "x-ms-date": "Tue, 28 Jul 2020 23:48:24 GMT",
-=======
-          "azsdk-net-Data.Tables/1.0.0-dev.20200729.1",
-          "(.NET Core 4.6.29017.01; Microsoft Windows 10.0.19041 )"
-        ],
+        "x-ms-date": "Wed, 29 Jul 2020 23:38:16 GMT",
+        "x-ms-return-client-request-id": "true",
+        "x-ms-version": "2019-02-02"
+      },
+      "RequestBody": null,
+      "StatusCode": 200,
+      "ResponseHeaders": {
+        "Cache-Control": "no-cache",
+        "Content-Type": "application/json; odata=fullmetadata; streaming=true; charset=utf-8",
+        "Date": "Wed, 29 Jul 2020 23:38:13 GMT",
+        "Server": [
+          "Windows-Azure-Table/1.0",
+          "Microsoft-HTTPAPI/2.0"
+        ],
+        "Transfer-Encoding": "chunked",
+        "X-Content-Type-Options": "nosniff",
         "x-ms-client-request-id": "9eea90a13f97e6835f66d933478498be",
-        "x-ms-date": "Wed, 29 Jul 2020 23:38:16 GMT",
->>>>>>> d5925bb8
-        "x-ms-return-client-request-id": "true",
-        "x-ms-version": "2019-02-02"
-      },
-      "RequestBody": null,
-      "StatusCode": 200,
-      "ResponseHeaders": {
-        "Cache-Control": "no-cache",
-        "Content-Type": "application/json; odata=fullmetadata; streaming=true; charset=utf-8",
-<<<<<<< HEAD
-        "Date": "Tue, 28 Jul 2020 23:48:23 GMT",
-=======
-        "Date": "Wed, 29 Jul 2020 23:38:13 GMT",
->>>>>>> d5925bb8
-        "Server": [
-          "Windows-Azure-Table/1.0",
-          "Microsoft-HTTPAPI/2.0"
-        ],
-        "Transfer-Encoding": "chunked",
-        "X-Content-Type-Options": "nosniff",
-        "x-ms-client-request-id": "9eea90a13f97e6835f66d933478498be",
-<<<<<<< HEAD
-        "x-ms-request-id": "24fbc142-0002-004d-2439-65020a000000",
-=======
         "x-ms-request-id": "dce5dcbc-6002-0019-7301-661f56000000",
->>>>>>> d5925bb8
         "x-ms-version": "2019-02-02"
       },
       "ResponseBody": {
         "odata.metadata": "https://chrissscratch.table.core.windows.net/$metadata#testtablepb9bn996",
         "value": [
           {
-<<<<<<< HEAD
-            "odata.type": "chrissscratch.testtablepb9bn996",
-            "odata.id": "https://chrissscratch.table.core.windows.net/testtablepb9bn996(PartitionKey=\u0027somPartition\u0027,RowKey=\u00271\u0027)",
-            "odata.etag": "W/\u0022datetime\u00272020-07-28T23%3A48%3A24.4403916Z\u0027\u0022",
-=======
             "odata.type": "allkimprim.testtablepb9bn996",
             "odata.id": "https://allkimprim.table.core.windows.net/testtablepb9bn996(PartitionKey=\u0027somPartition\u0027,RowKey=\u00271\u0027)",
             "odata.etag": "W/\u0022datetime\u00272020-07-29T23%3A38%3A14.0734823Z\u0027\u0022",
->>>>>>> d5925bb8
             "odata.editLink": "testtablepb9bn996(PartitionKey=\u0027somPartition\u0027,RowKey=\u00271\u0027)",
             "PartitionKey": "somPartition",
             "RowKey": "1",
             "Timestamp@odata.type": "Edm.DateTime",
-<<<<<<< HEAD
-            "Timestamp": "2020-07-28T23:48:24.4403916Z",
-=======
             "Timestamp": "2020-07-29T23:38:14.0734823Z",
->>>>>>> d5925bb8
             "StringTypeProperty": "This is the original"
           }
         ]
@@ -208,47 +144,29 @@
         "Authorization": "Sanitized",
         "DataServiceVersion": "3.0",
         "If-Match": "*",
-<<<<<<< HEAD
-        "traceparent": "00-cc06ca1834413f4395c0bf0e8ad428f4-d6338a6a630d0446-00",
-        "User-Agent": [
-          "azsdk-net-Data.Tables/1.0.0-dev.20200728.1",
-          "(.NET Core 4.6.29017.01; Microsoft Windows 10.0.18363 )"
+        "traceparent": "00-45bc8904a5a0214b89d95f6bf7717e3b-10c6c5a5c270cc4f-00",
+        "User-Agent": [
+          "azsdk-net-Data.Tables/1.0.0-dev.20200729.1",
+          "(.NET Core 4.6.29017.01; Microsoft Windows 10.0.19041 )"
         ],
         "x-ms-client-request-id": "85bb5ae496cfebfdad7542882f0ba323",
-        "x-ms-date": "Tue, 28 Jul 2020 23:48:24 GMT",
-=======
-        "traceparent": "00-45bc8904a5a0214b89d95f6bf7717e3b-10c6c5a5c270cc4f-00",
-        "User-Agent": [
-          "azsdk-net-Data.Tables/1.0.0-dev.20200729.1",
-          "(.NET Core 4.6.29017.01; Microsoft Windows 10.0.19041 )"
-        ],
+        "x-ms-date": "Wed, 29 Jul 2020 23:38:16 GMT",
+        "x-ms-return-client-request-id": "true",
+        "x-ms-version": "2019-02-02"
+      },
+      "RequestBody": null,
+      "StatusCode": 204,
+      "ResponseHeaders": {
+        "Cache-Control": "no-cache",
+        "Content-Length": "0",
+        "Date": "Wed, 29 Jul 2020 23:38:13 GMT",
+        "Server": [
+          "Windows-Azure-Table/1.0",
+          "Microsoft-HTTPAPI/2.0"
+        ],
+        "X-Content-Type-Options": "nosniff",
         "x-ms-client-request-id": "85bb5ae496cfebfdad7542882f0ba323",
-        "x-ms-date": "Wed, 29 Jul 2020 23:38:16 GMT",
->>>>>>> d5925bb8
-        "x-ms-return-client-request-id": "true",
-        "x-ms-version": "2019-02-02"
-      },
-      "RequestBody": null,
-      "StatusCode": 204,
-      "ResponseHeaders": {
-        "Cache-Control": "no-cache",
-        "Content-Length": "0",
-<<<<<<< HEAD
-        "Date": "Tue, 28 Jul 2020 23:48:23 GMT",
-=======
-        "Date": "Wed, 29 Jul 2020 23:38:13 GMT",
->>>>>>> d5925bb8
-        "Server": [
-          "Windows-Azure-Table/1.0",
-          "Microsoft-HTTPAPI/2.0"
-        ],
-        "X-Content-Type-Options": "nosniff",
-        "x-ms-client-request-id": "85bb5ae496cfebfdad7542882f0ba323",
-<<<<<<< HEAD
-        "x-ms-request-id": "24fbc14b-0002-004d-2d39-65020a000000",
-=======
         "x-ms-request-id": "dce5dcbd-6002-0019-7401-661f56000000",
->>>>>>> d5925bb8
         "x-ms-version": "2019-02-02"
       },
       "ResponseBody": []
@@ -261,44 +179,28 @@
         "Authorization": "Sanitized",
         "DataServiceVersion": "3.0",
         "User-Agent": [
-<<<<<<< HEAD
-          "azsdk-net-Data.Tables/1.0.0-dev.20200728.1",
-          "(.NET Core 4.6.29017.01; Microsoft Windows 10.0.18363 )"
+          "azsdk-net-Data.Tables/1.0.0-dev.20200729.1",
+          "(.NET Core 4.6.29017.01; Microsoft Windows 10.0.19041 )"
         ],
         "x-ms-client-request-id": "402bf014e8d1cf8020275c73284b5756",
-        "x-ms-date": "Tue, 28 Jul 2020 23:48:24 GMT",
-=======
-          "azsdk-net-Data.Tables/1.0.0-dev.20200729.1",
-          "(.NET Core 4.6.29017.01; Microsoft Windows 10.0.19041 )"
-        ],
+        "x-ms-date": "Wed, 29 Jul 2020 23:38:16 GMT",
+        "x-ms-return-client-request-id": "true",
+        "x-ms-version": "2019-02-02"
+      },
+      "RequestBody": null,
+      "StatusCode": 200,
+      "ResponseHeaders": {
+        "Cache-Control": "no-cache",
+        "Content-Type": "application/json; odata=fullmetadata; streaming=true; charset=utf-8",
+        "Date": "Wed, 29 Jul 2020 23:38:13 GMT",
+        "Server": [
+          "Windows-Azure-Table/1.0",
+          "Microsoft-HTTPAPI/2.0"
+        ],
+        "Transfer-Encoding": "chunked",
+        "X-Content-Type-Options": "nosniff",
         "x-ms-client-request-id": "402bf014e8d1cf8020275c73284b5756",
-        "x-ms-date": "Wed, 29 Jul 2020 23:38:16 GMT",
->>>>>>> d5925bb8
-        "x-ms-return-client-request-id": "true",
-        "x-ms-version": "2019-02-02"
-      },
-      "RequestBody": null,
-      "StatusCode": 200,
-      "ResponseHeaders": {
-        "Cache-Control": "no-cache",
-        "Content-Type": "application/json; odata=fullmetadata; streaming=true; charset=utf-8",
-<<<<<<< HEAD
-        "Date": "Tue, 28 Jul 2020 23:48:23 GMT",
-=======
-        "Date": "Wed, 29 Jul 2020 23:38:13 GMT",
->>>>>>> d5925bb8
-        "Server": [
-          "Windows-Azure-Table/1.0",
-          "Microsoft-HTTPAPI/2.0"
-        ],
-        "Transfer-Encoding": "chunked",
-        "X-Content-Type-Options": "nosniff",
-        "x-ms-client-request-id": "402bf014e8d1cf8020275c73284b5756",
-<<<<<<< HEAD
-        "x-ms-request-id": "24fbc153-0002-004d-3539-65020a000000",
-=======
         "x-ms-request-id": "dce5dcbe-6002-0019-7501-661f56000000",
->>>>>>> d5925bb8
         "x-ms-version": "2019-02-02"
       },
       "ResponseBody": {
@@ -315,23 +217,13 @@
         "Content-Length": "105",
         "Content-Type": "application/json",
         "DataServiceVersion": "3.0",
-<<<<<<< HEAD
-        "traceparent": "00-daf4fa492134904cb99350ecfb0c4538-30d398e170d9f64b-00",
-        "User-Agent": [
-          "azsdk-net-Data.Tables/1.0.0-dev.20200728.1",
-          "(.NET Core 4.6.29017.01; Microsoft Windows 10.0.18363 )"
+        "traceparent": "00-2aaa91617748104ba47230733dd858a5-3b2e372ee3f4c245-00",
+        "User-Agent": [
+          "azsdk-net-Data.Tables/1.0.0-dev.20200729.1",
+          "(.NET Core 4.6.29017.01; Microsoft Windows 10.0.19041 )"
         ],
         "x-ms-client-request-id": "a73e87b206e30bce92fff021fcfab754",
-        "x-ms-date": "Tue, 28 Jul 2020 23:48:24 GMT",
-=======
-        "traceparent": "00-2aaa91617748104ba47230733dd858a5-3b2e372ee3f4c245-00",
-        "User-Agent": [
-          "azsdk-net-Data.Tables/1.0.0-dev.20200729.1",
-          "(.NET Core 4.6.29017.01; Microsoft Windows 10.0.19041 )"
-        ],
-        "x-ms-client-request-id": "a73e87b206e30bce92fff021fcfab754",
-        "x-ms-date": "Wed, 29 Jul 2020 23:38:16 GMT",
->>>>>>> d5925bb8
+        "x-ms-date": "Wed, 29 Jul 2020 23:38:16 GMT",
         "x-ms-return-client-request-id": "true",
         "x-ms-version": "2019-02-02"
       },
@@ -345,24 +237,15 @@
       "ResponseHeaders": {
         "Cache-Control": "no-cache",
         "Content-Length": "0",
-<<<<<<< HEAD
-        "Date": "Tue, 28 Jul 2020 23:48:23 GMT",
-        "ETag": "W/\u0022datetime\u00272020-07-28T23%3A48%3A24.5985229Z\u0027\u0022",
-=======
         "Date": "Wed, 29 Jul 2020 23:38:14 GMT",
         "ETag": "W/\u0022datetime\u00272020-07-29T23%3A38%3A14.2786273Z\u0027\u0022",
->>>>>>> d5925bb8
         "Server": [
           "Windows-Azure-Table/1.0",
           "Microsoft-HTTPAPI/2.0"
         ],
         "X-Content-Type-Options": "nosniff",
         "x-ms-client-request-id": "a73e87b206e30bce92fff021fcfab754",
-<<<<<<< HEAD
-        "x-ms-request-id": "24fbc15b-0002-004d-3c39-65020a000000",
-=======
         "x-ms-request-id": "dce5dcc0-6002-0019-7701-661f56000000",
->>>>>>> d5925bb8
         "x-ms-version": "2019-02-02"
       },
       "ResponseBody": []
@@ -375,68 +258,42 @@
         "Authorization": "Sanitized",
         "DataServiceVersion": "3.0",
         "User-Agent": [
-<<<<<<< HEAD
-          "azsdk-net-Data.Tables/1.0.0-dev.20200728.1",
-          "(.NET Core 4.6.29017.01; Microsoft Windows 10.0.18363 )"
+          "azsdk-net-Data.Tables/1.0.0-dev.20200729.1",
+          "(.NET Core 4.6.29017.01; Microsoft Windows 10.0.19041 )"
         ],
         "x-ms-client-request-id": "571eb5c35859fbedd9eb64a73989c262",
-        "x-ms-date": "Tue, 28 Jul 2020 23:48:24 GMT",
-=======
-          "azsdk-net-Data.Tables/1.0.0-dev.20200729.1",
-          "(.NET Core 4.6.29017.01; Microsoft Windows 10.0.19041 )"
-        ],
+        "x-ms-date": "Wed, 29 Jul 2020 23:38:16 GMT",
+        "x-ms-return-client-request-id": "true",
+        "x-ms-version": "2019-02-02"
+      },
+      "RequestBody": null,
+      "StatusCode": 200,
+      "ResponseHeaders": {
+        "Cache-Control": "no-cache",
+        "Content-Type": "application/json; odata=fullmetadata; streaming=true; charset=utf-8",
+        "Date": "Wed, 29 Jul 2020 23:38:14 GMT",
+        "Server": [
+          "Windows-Azure-Table/1.0",
+          "Microsoft-HTTPAPI/2.0"
+        ],
+        "Transfer-Encoding": "chunked",
+        "X-Content-Type-Options": "nosniff",
         "x-ms-client-request-id": "571eb5c35859fbedd9eb64a73989c262",
-        "x-ms-date": "Wed, 29 Jul 2020 23:38:16 GMT",
->>>>>>> d5925bb8
-        "x-ms-return-client-request-id": "true",
-        "x-ms-version": "2019-02-02"
-      },
-      "RequestBody": null,
-      "StatusCode": 200,
-      "ResponseHeaders": {
-        "Cache-Control": "no-cache",
-        "Content-Type": "application/json; odata=fullmetadata; streaming=true; charset=utf-8",
-<<<<<<< HEAD
-        "Date": "Tue, 28 Jul 2020 23:48:23 GMT",
-=======
-        "Date": "Wed, 29 Jul 2020 23:38:14 GMT",
->>>>>>> d5925bb8
-        "Server": [
-          "Windows-Azure-Table/1.0",
-          "Microsoft-HTTPAPI/2.0"
-        ],
-        "Transfer-Encoding": "chunked",
-        "X-Content-Type-Options": "nosniff",
-        "x-ms-client-request-id": "571eb5c35859fbedd9eb64a73989c262",
-<<<<<<< HEAD
-        "x-ms-request-id": "24fbc165-0002-004d-4639-65020a000000",
-=======
         "x-ms-request-id": "dce5dcc2-6002-0019-7901-661f56000000",
->>>>>>> d5925bb8
         "x-ms-version": "2019-02-02"
       },
       "ResponseBody": {
         "odata.metadata": "https://chrissscratch.table.core.windows.net/$metadata#testtablepb9bn996",
         "value": [
           {
-<<<<<<< HEAD
-            "odata.type": "chrissscratch.testtablepb9bn996",
-            "odata.id": "https://chrissscratch.table.core.windows.net/testtablepb9bn996(PartitionKey=\u0027somPartition\u0027,RowKey=\u00271\u0027)",
-            "odata.etag": "W/\u0022datetime\u00272020-07-28T23%3A48%3A24.5985229Z\u0027\u0022",
-=======
             "odata.type": "allkimprim.testtablepb9bn996",
             "odata.id": "https://allkimprim.table.core.windows.net/testtablepb9bn996(PartitionKey=\u0027somPartition\u0027,RowKey=\u00271\u0027)",
             "odata.etag": "W/\u0022datetime\u00272020-07-29T23%3A38%3A14.2786273Z\u0027\u0022",
->>>>>>> d5925bb8
             "odata.editLink": "testtablepb9bn996(PartitionKey=\u0027somPartition\u0027,RowKey=\u00271\u0027)",
             "PartitionKey": "somPartition",
             "RowKey": "1",
             "Timestamp@odata.type": "Edm.DateTime",
-<<<<<<< HEAD
-            "Timestamp": "2020-07-28T23:48:24.5985229Z",
-=======
             "Timestamp": "2020-07-29T23:38:14.2786273Z",
->>>>>>> d5925bb8
             "StringTypeProperty": "This is the original"
           }
         ]
@@ -448,16 +305,6 @@
       "RequestHeaders": {
         "Authorization": "Sanitized",
         "DataServiceVersion": "3.0",
-<<<<<<< HEAD
-        "If-Match": "W/\u0022datetime\u00272020-07-28T23%3A48%3A24.4403916Z\u0027\u0022",
-        "traceparent": "00-5468d9cad3b91e449be16a86e8eb88bb-94fafe2e23952a49-00",
-        "User-Agent": [
-          "azsdk-net-Data.Tables/1.0.0-dev.20200728.1",
-          "(.NET Core 4.6.29017.01; Microsoft Windows 10.0.18363 )"
-        ],
-        "x-ms-client-request-id": "a7d6ec1efbcc0e40221fadd2f75ed226",
-        "x-ms-date": "Tue, 28 Jul 2020 23:48:24 GMT",
-=======
         "If-Match": "W/\u0022datetime\u00272020-07-29T23%3A38%3A14.0734823Z\u0027\u0022",
         "traceparent": "00-3c0dc0fe7bb2be43b78777a717337284-da36e25e8fc4e447-00",
         "User-Agent": [
@@ -466,7 +313,6 @@
         ],
         "x-ms-client-request-id": "a7d6ec1efbcc0e40221fadd2f75ed226",
         "x-ms-date": "Wed, 29 Jul 2020 23:38:17 GMT",
->>>>>>> d5925bb8
         "x-ms-return-client-request-id": "true",
         "x-ms-version": "2019-02-02"
       },
@@ -475,11 +321,7 @@
       "ResponseHeaders": {
         "Cache-Control": "no-cache",
         "Content-Type": "application/json; odata=fullmetadata; streaming=true; charset=utf-8",
-<<<<<<< HEAD
-        "Date": "Tue, 28 Jul 2020 23:48:23 GMT",
-=======
-        "Date": "Wed, 29 Jul 2020 23:38:14 GMT",
->>>>>>> d5925bb8
+        "Date": "Wed, 29 Jul 2020 23:38:14 GMT",
         "Server": [
           "Windows-Azure-Table/1.0",
           "Microsoft-HTTPAPI/2.0"
@@ -487,11 +329,7 @@
         "Transfer-Encoding": "chunked",
         "X-Content-Type-Options": "nosniff",
         "x-ms-client-request-id": "a7d6ec1efbcc0e40221fadd2f75ed226",
-<<<<<<< HEAD
-        "x-ms-request-id": "24fbc16a-0002-004d-4b39-65020a000000",
-=======
         "x-ms-request-id": "dce5dcc3-6002-0019-7a01-661f56000000",
->>>>>>> d5925bb8
         "x-ms-version": "2019-02-02"
       },
       "ResponseBody": {
@@ -499,11 +337,7 @@
           "code": "UpdateConditionNotSatisfied",
           "message": {
             "lang": "en-US",
-<<<<<<< HEAD
-            "value": "The update condition specified in the request was not satisfied.\nRequestId:24fbc16a-0002-004d-4b39-65020a000000\nTime:2020-07-28T23:48:24.6745829Z"
-=======
             "value": "The update condition specified in the request was not satisfied.\nRequestId:dce5dcc3-6002-0019-7a01-661f56000000\nTime:2020-07-29T23:38:14.3870031Z"
->>>>>>> d5925bb8
           }
         }
       }
@@ -514,16 +348,6 @@
       "RequestHeaders": {
         "Authorization": "Sanitized",
         "DataServiceVersion": "3.0",
-<<<<<<< HEAD
-        "If-Match": "W/\u0022datetime\u00272020-07-28T23%3A48%3A24.5985229Z\u0027\u0022",
-        "traceparent": "00-8dfc92f0ea52f14d94d515a1d64a4556-5207ed21cacaae46-00",
-        "User-Agent": [
-          "azsdk-net-Data.Tables/1.0.0-dev.20200728.1",
-          "(.NET Core 4.6.29017.01; Microsoft Windows 10.0.18363 )"
-        ],
-        "x-ms-client-request-id": "73b00770002c5afc9a42cef8a126d208",
-        "x-ms-date": "Tue, 28 Jul 2020 23:48:24 GMT",
-=======
         "If-Match": "W/\u0022datetime\u00272020-07-29T23%3A38%3A14.2786273Z\u0027\u0022",
         "traceparent": "00-9aa7731040c3d44fbe182b78dc3cf841-70728820c2896341-00",
         "User-Agent": [
@@ -532,7 +356,6 @@
         ],
         "x-ms-client-request-id": "73b00770002c5afc9a42cef8a126d208",
         "x-ms-date": "Wed, 29 Jul 2020 23:38:17 GMT",
->>>>>>> d5925bb8
         "x-ms-return-client-request-id": "true",
         "x-ms-version": "2019-02-02"
       },
@@ -541,22 +364,14 @@
       "ResponseHeaders": {
         "Cache-Control": "no-cache",
         "Content-Length": "0",
-<<<<<<< HEAD
-        "Date": "Tue, 28 Jul 2020 23:48:23 GMT",
-=======
-        "Date": "Wed, 29 Jul 2020 23:38:14 GMT",
->>>>>>> d5925bb8
+        "Date": "Wed, 29 Jul 2020 23:38:14 GMT",
         "Server": [
           "Windows-Azure-Table/1.0",
           "Microsoft-HTTPAPI/2.0"
         ],
         "X-Content-Type-Options": "nosniff",
         "x-ms-client-request-id": "73b00770002c5afc9a42cef8a126d208",
-<<<<<<< HEAD
-        "x-ms-request-id": "24fbc177-0002-004d-5739-65020a000000",
-=======
         "x-ms-request-id": "dce5dcc7-6002-0019-7e01-661f56000000",
->>>>>>> d5925bb8
         "x-ms-version": "2019-02-02"
       },
       "ResponseBody": []
@@ -569,19 +384,11 @@
         "Authorization": "Sanitized",
         "DataServiceVersion": "3.0",
         "User-Agent": [
-<<<<<<< HEAD
-          "azsdk-net-Data.Tables/1.0.0-dev.20200728.1",
-          "(.NET Core 4.6.29017.01; Microsoft Windows 10.0.18363 )"
-        ],
-        "x-ms-client-request-id": "10038e3c0f24c7877510343aaa1a047a",
-        "x-ms-date": "Tue, 28 Jul 2020 23:48:24 GMT",
-=======
           "azsdk-net-Data.Tables/1.0.0-dev.20200729.1",
           "(.NET Core 4.6.29017.01; Microsoft Windows 10.0.19041 )"
         ],
         "x-ms-client-request-id": "10038e3c0f24c7877510343aaa1a047a",
         "x-ms-date": "Wed, 29 Jul 2020 23:38:17 GMT",
->>>>>>> d5925bb8
         "x-ms-return-client-request-id": "true",
         "x-ms-version": "2019-02-02"
       },
@@ -590,11 +397,7 @@
       "ResponseHeaders": {
         "Cache-Control": "no-cache",
         "Content-Type": "application/json; odata=fullmetadata; streaming=true; charset=utf-8",
-<<<<<<< HEAD
-        "Date": "Tue, 28 Jul 2020 23:48:23 GMT",
-=======
-        "Date": "Wed, 29 Jul 2020 23:38:14 GMT",
->>>>>>> d5925bb8
+        "Date": "Wed, 29 Jul 2020 23:38:14 GMT",
         "Server": [
           "Windows-Azure-Table/1.0",
           "Microsoft-HTTPAPI/2.0"
@@ -602,11 +405,7 @@
         "Transfer-Encoding": "chunked",
         "X-Content-Type-Options": "nosniff",
         "x-ms-client-request-id": "10038e3c0f24c7877510343aaa1a047a",
-<<<<<<< HEAD
-        "x-ms-request-id": "24fbc17c-0002-004d-5c39-65020a000000",
-=======
         "x-ms-request-id": "dce5dcc9-6002-0019-8001-661f56000000",
->>>>>>> d5925bb8
         "x-ms-version": "2019-02-02"
       },
       "ResponseBody": {
@@ -620,15 +419,6 @@
       "RequestHeaders": {
         "Accept": "application/json",
         "Authorization": "Sanitized",
-<<<<<<< HEAD
-        "traceparent": "00-cdfce3a3c513c64ab22fba850ccabbb4-96ed3b9780e73448-00",
-        "User-Agent": [
-          "azsdk-net-Data.Tables/1.0.0-dev.20200728.1",
-          "(.NET Core 4.6.29017.01; Microsoft Windows 10.0.18363 )"
-        ],
-        "x-ms-client-request-id": "31373e184fd91e36ef7b0d8a2d476cfb",
-        "x-ms-date": "Tue, 28 Jul 2020 23:48:24 GMT",
-=======
         "traceparent": "00-3cb686bddeb1a04685ca879cbfc97b56-b5a03cb7261c4a41-00",
         "User-Agent": [
           "azsdk-net-Data.Tables/1.0.0-dev.20200729.1",
@@ -636,7 +426,6 @@
         ],
         "x-ms-client-request-id": "31373e184fd91e36ef7b0d8a2d476cfb",
         "x-ms-date": "Wed, 29 Jul 2020 23:38:17 GMT",
->>>>>>> d5925bb8
         "x-ms-return-client-request-id": "true",
         "x-ms-version": "2019-02-02"
       },
@@ -645,22 +434,14 @@
       "ResponseHeaders": {
         "Cache-Control": "no-cache",
         "Content-Length": "0",
-<<<<<<< HEAD
-        "Date": "Tue, 28 Jul 2020 23:48:23 GMT",
-=======
-        "Date": "Wed, 29 Jul 2020 23:38:14 GMT",
->>>>>>> d5925bb8
+        "Date": "Wed, 29 Jul 2020 23:38:14 GMT",
         "Server": [
           "Windows-Azure-Table/1.0",
           "Microsoft-HTTPAPI/2.0"
         ],
         "X-Content-Type-Options": "nosniff",
         "x-ms-client-request-id": "31373e184fd91e36ef7b0d8a2d476cfb",
-<<<<<<< HEAD
-        "x-ms-request-id": "24fbc184-0002-004d-6439-65020a000000",
-=======
         "x-ms-request-id": "dce5dcce-6002-0019-0501-661f56000000",
->>>>>>> d5925bb8
         "x-ms-version": "2019-02-02"
       },
       "ResponseBody": []
