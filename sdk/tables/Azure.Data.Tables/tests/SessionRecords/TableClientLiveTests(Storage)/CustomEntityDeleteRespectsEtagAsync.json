{
  "Entries": [
    {
      "RequestUri": "https://t1acd88e4a1c34b8dprim.table.core.windows.net/Tables?$format=application%2Fjson%3Bodata%3Dminimalmetadata",
      "RequestMethod": "POST",
      "RequestHeaders": {
        "Accept": [
          "application/json",
          "application/json; odata=minimalmetadata"
        ],
        "Authorization": "Sanitized",
        "Content-Length": "33",
        "Content-Type": "application/json; odata=nometadata",
        "DataServiceVersion": "3.0",
<<<<<<< HEAD
        "traceparent": "00-6c5d072d5e55ae45b58c1bee9ed63ca9-41c3b6c8e21f4648-00",
        "User-Agent": [
          "azsdk-net-Data.Tables/1.0.0-dev.20200821.2",
          "(.NET Core 4.6.27514.02; Microsoft Windows 10.0.17763 )"
        ],
        "x-ms-client-request-id": "142cecd7d31d2d75a5c29f8eccd0bb86",
        "x-ms-date": "Fri, 21 Aug 2020 15:14:08 GMT",
=======
        "traceparent": "00-4ab16f7c19cd5a4d8dada904f03015f4-17a704b01cd13646-00",
        "User-Agent": [
          "azsdk-net-Data.Tables/1.0.0-dev.20200821.1",
          "(.NET Core 4.6.29130.01; Microsoft Windows 10.0.18363 )"
        ],
        "x-ms-client-request-id": "142cecd7d31d2d75a5c29f8eccd0bb86",
        "x-ms-date": "Fri, 21 Aug 2020 15:59:46 GMT",
>>>>>>> 367da34b
        "x-ms-return-client-request-id": "true",
        "x-ms-version": "2019-02-02"
      },
      "RequestBody": {
        "TableName": "testtablepb9bn996"
      },
      "StatusCode": 201,
      "ResponseHeaders": {
        "Cache-Control": "no-cache",
        "Content-Type": "application/json; odata=minimalmetadata; streaming=true; charset=utf-8",
<<<<<<< HEAD
        "Date": "Fri, 21 Aug 2020 15:14:08 GMT",
        "Location": "https://t1acd88e4a1c34b8dprim.table.core.windows.net/Tables(\u0027testtablepb9bn996\u0027)",
=======
        "Date": "Fri, 21 Aug 2020 15:59:46 GMT",
        "Location": "https://chrissscratch.table.core.windows.net/Tables(\u0027testtablepb9bn996\u0027)",
>>>>>>> 367da34b
        "Server": [
          "Windows-Azure-Table/1.0",
          "Microsoft-HTTPAPI/2.0"
        ],
        "Transfer-Encoding": "chunked",
        "X-Content-Type-Options": "nosniff",
        "x-ms-client-request-id": "142cecd7d31d2d75a5c29f8eccd0bb86",
<<<<<<< HEAD
        "x-ms-request-id": "dd601fcf-6002-0043-48cd-770e29000000",
=======
        "x-ms-request-id": "b24127ea-3002-006c-3cd4-776f3b000000",
>>>>>>> 367da34b
        "x-ms-version": "2019-02-02"
      },
      "ResponseBody": {
        "odata.metadata": "https://t1acd88e4a1c34b8dprim.table.core.windows.net/$metadata#Tables/@Element",
        "TableName": "testtablepb9bn996"
      }
    },
    {
      "RequestUri": "https://t1acd88e4a1c34b8dprim.table.core.windows.net/testtablepb9bn996(PartitionKey=\u0027somPartition\u0027,RowKey=\u00271\u0027)?$format=application%2Fjson%3Bodata%3Dminimalmetadata",
      "RequestMethod": "PUT",
      "RequestHeaders": {
        "Accept": [
          "application/json",
          "application/json"
        ],
        "Authorization": "Sanitized",
        "Content-Length": "117",
        "Content-Type": "application/json",
        "DataServiceVersion": "3.0",
<<<<<<< HEAD
        "traceparent": "00-f4c14a121e857941a7280bbe105990e8-717518a0f6e81b40-00",
        "User-Agent": [
          "azsdk-net-Data.Tables/1.0.0-dev.20200821.2",
          "(.NET Core 4.6.27514.02; Microsoft Windows 10.0.17763 )"
        ],
        "x-ms-client-request-id": "bb0ea30f01da9e7eda4b4622029e8b9e",
        "x-ms-date": "Fri, 21 Aug 2020 15:14:08 GMT",
=======
        "traceparent": "00-97a568d0c499b14fafde37f3885c20ad-ec676e9c39e2994e-00",
        "User-Agent": [
          "azsdk-net-Data.Tables/1.0.0-dev.20200821.1",
          "(.NET Core 4.6.29130.01; Microsoft Windows 10.0.18363 )"
        ],
        "x-ms-client-request-id": "bb0ea30f01da9e7eda4b4622029e8b9e",
        "x-ms-date": "Fri, 21 Aug 2020 15:59:46 GMT",
>>>>>>> 367da34b
        "x-ms-return-client-request-id": "true",
        "x-ms-version": "2019-02-02"
      },
      "RequestBody": {
        "StringTypeProperty": "This is the original",
        "PartitionKey": "somPartition",
        "RowKey": "1",
        "Timestamp": null,
        "ETag": null
      },
      "StatusCode": 204,
      "ResponseHeaders": {
        "Cache-Control": "no-cache",
        "Content-Length": "0",
<<<<<<< HEAD
        "Date": "Fri, 21 Aug 2020 15:14:08 GMT",
        "ETag": "W/\u0022datetime\u00272020-08-21T15%3A14%3A08.8504727Z\u0027\u0022",
=======
        "Date": "Fri, 21 Aug 2020 15:59:46 GMT",
        "ETag": "W/\u0022datetime\u00272020-08-21T15%3A59%3A46.4158784Z\u0027\u0022",
>>>>>>> 367da34b
        "Server": [
          "Windows-Azure-Table/1.0",
          "Microsoft-HTTPAPI/2.0"
        ],
        "X-Content-Type-Options": "nosniff",
        "x-ms-client-request-id": "bb0ea30f01da9e7eda4b4622029e8b9e",
<<<<<<< HEAD
        "x-ms-request-id": "dd601fd4-6002-0043-4ccd-770e29000000",
=======
        "x-ms-request-id": "b24127f5-3002-006c-46d4-776f3b000000",
>>>>>>> 367da34b
        "x-ms-version": "2019-02-02"
      },
      "ResponseBody": []
    },
    {
      "RequestUri": "https://t1acd88e4a1c34b8dprim.table.core.windows.net/testtablepb9bn996()?$format=application%2Fjson%3Bodata%3Dminimalmetadata\u0026$filter=PartitionKey%20eq%20%27somPartition%27%20and%20RowKey%20eq%20%271%27",
      "RequestMethod": "GET",
      "RequestHeaders": {
        "Accept": [
          "application/json",
          "application/json; odata=minimalmetadata"
        ],
        "Authorization": "Sanitized",
        "DataServiceVersion": "3.0",
        "User-Agent": [
<<<<<<< HEAD
          "azsdk-net-Data.Tables/1.0.0-dev.20200821.2",
          "(.NET Core 4.6.27514.02; Microsoft Windows 10.0.17763 )"
        ],
        "x-ms-client-request-id": "9eea90a13f97e6835f66d933478498be",
        "x-ms-date": "Fri, 21 Aug 2020 15:14:08 GMT",
=======
          "azsdk-net-Data.Tables/1.0.0-dev.20200821.1",
          "(.NET Core 4.6.29130.01; Microsoft Windows 10.0.18363 )"
        ],
        "x-ms-client-request-id": "9eea90a13f97e6835f66d933478498be",
        "x-ms-date": "Fri, 21 Aug 2020 15:59:46 GMT",
>>>>>>> 367da34b
        "x-ms-return-client-request-id": "true",
        "x-ms-version": "2019-02-02"
      },
      "RequestBody": null,
      "StatusCode": 200,
      "ResponseHeaders": {
        "Cache-Control": "no-cache",
        "Content-Type": "application/json; odata=minimalmetadata; streaming=true; charset=utf-8",
<<<<<<< HEAD
        "Date": "Fri, 21 Aug 2020 15:14:08 GMT",
=======
        "Date": "Fri, 21 Aug 2020 15:59:46 GMT",
>>>>>>> 367da34b
        "Server": [
          "Windows-Azure-Table/1.0",
          "Microsoft-HTTPAPI/2.0"
        ],
        "Transfer-Encoding": "chunked",
        "X-Content-Type-Options": "nosniff",
        "x-ms-client-request-id": "9eea90a13f97e6835f66d933478498be",
<<<<<<< HEAD
        "x-ms-request-id": "dd601fda-6002-0043-51cd-770e29000000",
=======
        "x-ms-request-id": "b24127fc-3002-006c-4dd4-776f3b000000",
>>>>>>> 367da34b
        "x-ms-version": "2019-02-02"
      },
      "ResponseBody": {
        "odata.metadata": "https://t1acd88e4a1c34b8dprim.table.core.windows.net/$metadata#testtablepb9bn996",
        "value": [
          {
<<<<<<< HEAD
            "odata.etag": "W/\u0022datetime\u00272020-08-21T15%3A14%3A08.8504727Z\u0027\u0022",
            "PartitionKey": "somPartition",
            "RowKey": "1",
            "Timestamp": "2020-08-21T15:14:08.8504727Z",
=======
            "odata.etag": "W/\u0022datetime\u00272020-08-21T15%3A59%3A46.4158784Z\u0027\u0022",
            "PartitionKey": "somPartition",
            "RowKey": "1",
            "Timestamp": "2020-08-21T15:59:46.4158784Z",
>>>>>>> 367da34b
            "StringTypeProperty": "This is the original"
          }
        ]
      }
    },
    {
      "RequestUri": "https://t1acd88e4a1c34b8dprim.table.core.windows.net/testtablepb9bn996(PartitionKey=\u0027somPartition\u0027,RowKey=\u00271\u0027)?$format=application%2Fjson%3Bodata%3Dminimalmetadata",
      "RequestMethod": "DELETE",
      "RequestHeaders": {
        "Accept": "application/json; odata=minimalmetadata",
        "Authorization": "Sanitized",
        "DataServiceVersion": "3.0",
        "If-Match": "*",
<<<<<<< HEAD
        "traceparent": "00-0cd6db7586654641b86d341a421f41f4-4000258e0536384f-00",
        "User-Agent": [
          "azsdk-net-Data.Tables/1.0.0-dev.20200821.2",
          "(.NET Core 4.6.27514.02; Microsoft Windows 10.0.17763 )"
        ],
        "x-ms-client-request-id": "85bb5ae496cfebfdad7542882f0ba323",
        "x-ms-date": "Fri, 21 Aug 2020 15:14:08 GMT",
=======
        "traceparent": "00-a7ebb4831f471b4081f23a202664a32a-debc66ee69fd0848-00",
        "User-Agent": [
          "azsdk-net-Data.Tables/1.0.0-dev.20200821.1",
          "(.NET Core 4.6.29130.01; Microsoft Windows 10.0.18363 )"
        ],
        "x-ms-client-request-id": "85bb5ae496cfebfdad7542882f0ba323",
        "x-ms-date": "Fri, 21 Aug 2020 15:59:46 GMT",
>>>>>>> 367da34b
        "x-ms-return-client-request-id": "true",
        "x-ms-version": "2019-02-02"
      },
      "RequestBody": null,
      "StatusCode": 204,
      "ResponseHeaders": {
        "Cache-Control": "no-cache",
        "Content-Length": "0",
<<<<<<< HEAD
        "Date": "Fri, 21 Aug 2020 15:14:08 GMT",
=======
        "Date": "Fri, 21 Aug 2020 15:59:46 GMT",
>>>>>>> 367da34b
        "Server": [
          "Windows-Azure-Table/1.0",
          "Microsoft-HTTPAPI/2.0"
        ],
        "X-Content-Type-Options": "nosniff",
        "x-ms-client-request-id": "85bb5ae496cfebfdad7542882f0ba323",
<<<<<<< HEAD
        "x-ms-request-id": "dd601fdf-6002-0043-56cd-770e29000000",
=======
        "x-ms-request-id": "b24127ff-3002-006c-50d4-776f3b000000",
>>>>>>> 367da34b
        "x-ms-version": "2019-02-02"
      },
      "ResponseBody": []
    },
    {
      "RequestUri": "https://t1acd88e4a1c34b8dprim.table.core.windows.net/testtablepb9bn996()?$format=application%2Fjson%3Bodata%3Dminimalmetadata\u0026$filter=PartitionKey%20eq%20%27somPartition%27%20and%20RowKey%20eq%20%271%27",
      "RequestMethod": "GET",
      "RequestHeaders": {
        "Accept": [
          "application/json",
          "application/json; odata=minimalmetadata"
        ],
        "Authorization": "Sanitized",
        "DataServiceVersion": "3.0",
        "User-Agent": [
<<<<<<< HEAD
          "azsdk-net-Data.Tables/1.0.0-dev.20200821.2",
          "(.NET Core 4.6.27514.02; Microsoft Windows 10.0.17763 )"
        ],
        "x-ms-client-request-id": "402bf014e8d1cf8020275c73284b5756",
        "x-ms-date": "Fri, 21 Aug 2020 15:14:08 GMT",
=======
          "azsdk-net-Data.Tables/1.0.0-dev.20200821.1",
          "(.NET Core 4.6.29130.01; Microsoft Windows 10.0.18363 )"
        ],
        "x-ms-client-request-id": "402bf014e8d1cf8020275c73284b5756",
        "x-ms-date": "Fri, 21 Aug 2020 15:59:46 GMT",
>>>>>>> 367da34b
        "x-ms-return-client-request-id": "true",
        "x-ms-version": "2019-02-02"
      },
      "RequestBody": null,
      "StatusCode": 200,
      "ResponseHeaders": {
        "Cache-Control": "no-cache",
        "Content-Type": "application/json; odata=minimalmetadata; streaming=true; charset=utf-8",
<<<<<<< HEAD
        "Date": "Fri, 21 Aug 2020 15:14:08 GMT",
=======
        "Date": "Fri, 21 Aug 2020 15:59:46 GMT",
>>>>>>> 367da34b
        "Server": [
          "Windows-Azure-Table/1.0",
          "Microsoft-HTTPAPI/2.0"
        ],
        "Transfer-Encoding": "chunked",
        "X-Content-Type-Options": "nosniff",
        "x-ms-client-request-id": "402bf014e8d1cf8020275c73284b5756",
<<<<<<< HEAD
        "x-ms-request-id": "dd601fe7-6002-0043-5ccd-770e29000000",
=======
        "x-ms-request-id": "b241280e-3002-006c-5fd4-776f3b000000",
>>>>>>> 367da34b
        "x-ms-version": "2019-02-02"
      },
      "ResponseBody": {
        "odata.metadata": "https://t1acd88e4a1c34b8dprim.table.core.windows.net/$metadata#testtablepb9bn996",
        "value": []
      }
    },
    {
      "RequestUri": "https://t1acd88e4a1c34b8dprim.table.core.windows.net/testtablepb9bn996(PartitionKey=\u0027somPartition\u0027,RowKey=\u00271\u0027)?$format=application%2Fjson%3Bodata%3Dminimalmetadata",
      "RequestMethod": "PUT",
      "RequestHeaders": {
        "Accept": [
          "application/json",
          "application/json"
        ],
        "Authorization": "Sanitized",
        "Content-Length": "117",
        "Content-Type": "application/json",
        "DataServiceVersion": "3.0",
<<<<<<< HEAD
        "traceparent": "00-509be7c1dc12bf4eb8c3e8a7760a4e2d-bfaaa1177c2a5d4d-00",
        "User-Agent": [
          "azsdk-net-Data.Tables/1.0.0-dev.20200821.2",
          "(.NET Core 4.6.27514.02; Microsoft Windows 10.0.17763 )"
        ],
        "x-ms-client-request-id": "a73e87b206e30bce92fff021fcfab754",
        "x-ms-date": "Fri, 21 Aug 2020 15:14:08 GMT",
=======
        "traceparent": "00-7efc4eca797dfb42a6856e6ba36758bf-3a69bbf6ae39be45-00",
        "User-Agent": [
          "azsdk-net-Data.Tables/1.0.0-dev.20200821.1",
          "(.NET Core 4.6.29130.01; Microsoft Windows 10.0.18363 )"
        ],
        "x-ms-client-request-id": "a73e87b206e30bce92fff021fcfab754",
        "x-ms-date": "Fri, 21 Aug 2020 15:59:46 GMT",
>>>>>>> 367da34b
        "x-ms-return-client-request-id": "true",
        "x-ms-version": "2019-02-02"
      },
      "RequestBody": {
        "StringTypeProperty": "This is the original",
        "PartitionKey": "somPartition",
        "RowKey": "1",
        "Timestamp": null,
        "ETag": null
      },
      "StatusCode": 204,
      "ResponseHeaders": {
        "Cache-Control": "no-cache",
        "Content-Length": "0",
<<<<<<< HEAD
        "Date": "Fri, 21 Aug 2020 15:14:08 GMT",
        "ETag": "W/\u0022datetime\u00272020-08-21T15%3A14%3A08.9695584Z\u0027\u0022",
=======
        "Date": "Fri, 21 Aug 2020 15:59:46 GMT",
        "ETag": "W/\u0022datetime\u00272020-08-21T15%3A59%3A46.6260524Z\u0027\u0022",
>>>>>>> 367da34b
        "Server": [
          "Windows-Azure-Table/1.0",
          "Microsoft-HTTPAPI/2.0"
        ],
        "X-Content-Type-Options": "nosniff",
        "x-ms-client-request-id": "a73e87b206e30bce92fff021fcfab754",
<<<<<<< HEAD
        "x-ms-request-id": "dd601feb-6002-0043-60cd-770e29000000",
=======
        "x-ms-request-id": "b2412819-3002-006c-69d4-776f3b000000",
>>>>>>> 367da34b
        "x-ms-version": "2019-02-02"
      },
      "ResponseBody": []
    },
    {
      "RequestUri": "https://t1acd88e4a1c34b8dprim.table.core.windows.net/testtablepb9bn996()?$format=application%2Fjson%3Bodata%3Dminimalmetadata\u0026$filter=PartitionKey%20eq%20%27somPartition%27%20and%20RowKey%20eq%20%271%27",
      "RequestMethod": "GET",
      "RequestHeaders": {
        "Accept": [
          "application/json",
          "application/json; odata=minimalmetadata"
        ],
        "Authorization": "Sanitized",
        "DataServiceVersion": "3.0",
        "User-Agent": [
<<<<<<< HEAD
          "azsdk-net-Data.Tables/1.0.0-dev.20200821.2",
          "(.NET Core 4.6.27514.02; Microsoft Windows 10.0.17763 )"
        ],
        "x-ms-client-request-id": "571eb5c35859fbedd9eb64a73989c262",
        "x-ms-date": "Fri, 21 Aug 2020 15:14:08 GMT",
=======
          "azsdk-net-Data.Tables/1.0.0-dev.20200821.1",
          "(.NET Core 4.6.29130.01; Microsoft Windows 10.0.18363 )"
        ],
        "x-ms-client-request-id": "571eb5c35859fbedd9eb64a73989c262",
        "x-ms-date": "Fri, 21 Aug 2020 15:59:46 GMT",
>>>>>>> 367da34b
        "x-ms-return-client-request-id": "true",
        "x-ms-version": "2019-02-02"
      },
      "RequestBody": null,
      "StatusCode": 200,
      "ResponseHeaders": {
        "Cache-Control": "no-cache",
        "Content-Type": "application/json; odata=minimalmetadata; streaming=true; charset=utf-8",
<<<<<<< HEAD
        "Date": "Fri, 21 Aug 2020 15:14:08 GMT",
=======
        "Date": "Fri, 21 Aug 2020 15:59:46 GMT",
>>>>>>> 367da34b
        "Server": [
          "Windows-Azure-Table/1.0",
          "Microsoft-HTTPAPI/2.0"
        ],
        "Transfer-Encoding": "chunked",
        "X-Content-Type-Options": "nosniff",
        "x-ms-client-request-id": "571eb5c35859fbedd9eb64a73989c262",
<<<<<<< HEAD
        "x-ms-request-id": "dd601ff0-6002-0043-65cd-770e29000000",
=======
        "x-ms-request-id": "b241281d-3002-006c-6dd4-776f3b000000",
>>>>>>> 367da34b
        "x-ms-version": "2019-02-02"
      },
      "ResponseBody": {
        "odata.metadata": "https://t1acd88e4a1c34b8dprim.table.core.windows.net/$metadata#testtablepb9bn996",
        "value": [
          {
<<<<<<< HEAD
            "odata.etag": "W/\u0022datetime\u00272020-08-21T15%3A14%3A08.9695584Z\u0027\u0022",
            "PartitionKey": "somPartition",
            "RowKey": "1",
            "Timestamp": "2020-08-21T15:14:08.9695584Z",
=======
            "odata.etag": "W/\u0022datetime\u00272020-08-21T15%3A59%3A46.6260524Z\u0027\u0022",
            "PartitionKey": "somPartition",
            "RowKey": "1",
            "Timestamp": "2020-08-21T15:59:46.6260524Z",
>>>>>>> 367da34b
            "StringTypeProperty": "This is the original"
          }
        ]
      }
    },
    {
      "RequestUri": "https://t1acd88e4a1c34b8dprim.table.core.windows.net/testtablepb9bn996(PartitionKey=\u0027somPartition\u0027,RowKey=\u00271\u0027)?$format=application%2Fjson%3Bodata%3Dminimalmetadata",
      "RequestMethod": "DELETE",
      "RequestHeaders": {
        "Accept": "application/json; odata=minimalmetadata",
        "Authorization": "Sanitized",
        "DataServiceVersion": "3.0",
<<<<<<< HEAD
        "If-Match": "W/\u0022datetime\u00272020-08-21T15%3A14%3A08.8504727Z\u0027\u0022",
        "traceparent": "00-a804309aea3d704e9aa172a08bcd76ef-3d7578f4f150db49-00",
        "User-Agent": [
          "azsdk-net-Data.Tables/1.0.0-dev.20200821.2",
          "(.NET Core 4.6.27514.02; Microsoft Windows 10.0.17763 )"
        ],
        "x-ms-client-request-id": "a7d6ec1efbcc0e40221fadd2f75ed226",
        "x-ms-date": "Fri, 21 Aug 2020 15:14:09 GMT",
=======
        "If-Match": "W/\u0022datetime\u00272020-08-21T15%3A59%3A46.4158784Z\u0027\u0022",
        "traceparent": "00-a968a267bbccbe408ee78ad8684d7632-81c62f0102f5534c-00",
        "User-Agent": [
          "azsdk-net-Data.Tables/1.0.0-dev.20200821.1",
          "(.NET Core 4.6.29130.01; Microsoft Windows 10.0.18363 )"
        ],
        "x-ms-client-request-id": "a7d6ec1efbcc0e40221fadd2f75ed226",
        "x-ms-date": "Fri, 21 Aug 2020 15:59:46 GMT",
>>>>>>> 367da34b
        "x-ms-return-client-request-id": "true",
        "x-ms-version": "2019-02-02"
      },
      "RequestBody": null,
      "StatusCode": 412,
      "ResponseHeaders": {
        "Cache-Control": "no-cache",
        "Content-Type": "application/json; odata=minimalmetadata; streaming=true; charset=utf-8",
<<<<<<< HEAD
        "Date": "Fri, 21 Aug 2020 15:14:08 GMT",
=======
        "Date": "Fri, 21 Aug 2020 15:59:46 GMT",
>>>>>>> 367da34b
        "Server": [
          "Windows-Azure-Table/1.0",
          "Microsoft-HTTPAPI/2.0"
        ],
        "Transfer-Encoding": "chunked",
        "X-Content-Type-Options": "nosniff",
        "x-ms-client-request-id": "a7d6ec1efbcc0e40221fadd2f75ed226",
<<<<<<< HEAD
        "x-ms-request-id": "dd601ff3-6002-0043-68cd-770e29000000",
=======
        "x-ms-request-id": "b2412829-3002-006c-79d4-776f3b000000",
>>>>>>> 367da34b
        "x-ms-version": "2019-02-02"
      },
      "ResponseBody": {
        "odata.error": {
          "code": "UpdateConditionNotSatisfied",
          "message": {
            "lang": "en-US",
<<<<<<< HEAD
            "value": "The update condition specified in the request was not satisfied.\nRequestId:dd601ff3-6002-0043-68cd-770e29000000\nTime:2020-08-21T15:14:09.0277494Z"
=======
            "value": "The update condition specified in the request was not satisfied.\nRequestId:b2412829-3002-006c-79d4-776f3b000000\nTime:2020-08-21T15:59:46.7035720Z"
>>>>>>> 367da34b
          }
        }
      }
    },
    {
      "RequestUri": "https://t1acd88e4a1c34b8dprim.table.core.windows.net/testtablepb9bn996(PartitionKey=\u0027somPartition\u0027,RowKey=\u00271\u0027)?$format=application%2Fjson%3Bodata%3Dminimalmetadata",
      "RequestMethod": "DELETE",
      "RequestHeaders": {
        "Accept": "application/json; odata=minimalmetadata",
        "Authorization": "Sanitized",
        "DataServiceVersion": "3.0",
<<<<<<< HEAD
        "If-Match": "W/\u0022datetime\u00272020-08-21T15%3A14%3A08.9695584Z\u0027\u0022",
        "traceparent": "00-b30e45e525438149a097b9d6bf7f69e5-2907ce9dd987ee43-00",
        "User-Agent": [
          "azsdk-net-Data.Tables/1.0.0-dev.20200821.2",
          "(.NET Core 4.6.27514.02; Microsoft Windows 10.0.17763 )"
        ],
        "x-ms-client-request-id": "73b00770002c5afc9a42cef8a126d208",
        "x-ms-date": "Fri, 21 Aug 2020 15:14:09 GMT",
=======
        "If-Match": "W/\u0022datetime\u00272020-08-21T15%3A59%3A46.6260524Z\u0027\u0022",
        "traceparent": "00-9d94cc947e02824294875973cc091920-cb8625124d216146-00",
        "User-Agent": [
          "azsdk-net-Data.Tables/1.0.0-dev.20200821.1",
          "(.NET Core 4.6.29130.01; Microsoft Windows 10.0.18363 )"
        ],
        "x-ms-client-request-id": "73b00770002c5afc9a42cef8a126d208",
        "x-ms-date": "Fri, 21 Aug 2020 15:59:46 GMT",
>>>>>>> 367da34b
        "x-ms-return-client-request-id": "true",
        "x-ms-version": "2019-02-02"
      },
      "RequestBody": null,
      "StatusCode": 204,
      "ResponseHeaders": {
        "Cache-Control": "no-cache",
        "Content-Length": "0",
<<<<<<< HEAD
        "Date": "Fri, 21 Aug 2020 15:14:08 GMT",
=======
        "Date": "Fri, 21 Aug 2020 15:59:46 GMT",
>>>>>>> 367da34b
        "Server": [
          "Windows-Azure-Table/1.0",
          "Microsoft-HTTPAPI/2.0"
        ],
        "X-Content-Type-Options": "nosniff",
        "x-ms-client-request-id": "73b00770002c5afc9a42cef8a126d208",
<<<<<<< HEAD
        "x-ms-request-id": "dd601ff6-6002-0043-6bcd-770e29000000",
=======
        "x-ms-request-id": "b2412837-3002-006c-07d4-776f3b000000",
>>>>>>> 367da34b
        "x-ms-version": "2019-02-02"
      },
      "ResponseBody": []
    },
    {
      "RequestUri": "https://t1acd88e4a1c34b8dprim.table.core.windows.net/testtablepb9bn996()?$format=application%2Fjson%3Bodata%3Dminimalmetadata\u0026$filter=PartitionKey%20eq%20%27somPartition%27%20and%20RowKey%20eq%20%271%27",
      "RequestMethod": "GET",
      "RequestHeaders": {
        "Accept": [
          "application/json",
          "application/json; odata=minimalmetadata"
        ],
        "Authorization": "Sanitized",
        "DataServiceVersion": "3.0",
        "User-Agent": [
<<<<<<< HEAD
          "azsdk-net-Data.Tables/1.0.0-dev.20200821.2",
          "(.NET Core 4.6.27514.02; Microsoft Windows 10.0.17763 )"
        ],
        "x-ms-client-request-id": "10038e3c0f24c7877510343aaa1a047a",
        "x-ms-date": "Fri, 21 Aug 2020 15:14:09 GMT",
=======
          "azsdk-net-Data.Tables/1.0.0-dev.20200821.1",
          "(.NET Core 4.6.29130.01; Microsoft Windows 10.0.18363 )"
        ],
        "x-ms-client-request-id": "10038e3c0f24c7877510343aaa1a047a",
        "x-ms-date": "Fri, 21 Aug 2020 15:59:46 GMT",
>>>>>>> 367da34b
        "x-ms-return-client-request-id": "true",
        "x-ms-version": "2019-02-02"
      },
      "RequestBody": null,
      "StatusCode": 200,
      "ResponseHeaders": {
        "Cache-Control": "no-cache",
        "Content-Type": "application/json; odata=minimalmetadata; streaming=true; charset=utf-8",
<<<<<<< HEAD
        "Date": "Fri, 21 Aug 2020 15:14:08 GMT",
=======
        "Date": "Fri, 21 Aug 2020 15:59:46 GMT",
>>>>>>> 367da34b
        "Server": [
          "Windows-Azure-Table/1.0",
          "Microsoft-HTTPAPI/2.0"
        ],
        "Transfer-Encoding": "chunked",
        "X-Content-Type-Options": "nosniff",
        "x-ms-client-request-id": "10038e3c0f24c7877510343aaa1a047a",
<<<<<<< HEAD
        "x-ms-request-id": "dd602002-6002-0043-74cd-770e29000000",
=======
        "x-ms-request-id": "b241283f-3002-006c-0fd4-776f3b000000",
>>>>>>> 367da34b
        "x-ms-version": "2019-02-02"
      },
      "ResponseBody": {
        "odata.metadata": "https://t1acd88e4a1c34b8dprim.table.core.windows.net/$metadata#testtablepb9bn996",
        "value": []
      }
    },
    {
      "RequestUri": "https://t1acd88e4a1c34b8dprim.table.core.windows.net/Tables(\u0027testtablepb9bn996\u0027)",
      "RequestMethod": "DELETE",
      "RequestHeaders": {
        "Accept": [
          "application/json",
          "application/json"
        ],
        "Authorization": "Sanitized",
<<<<<<< HEAD
        "traceparent": "00-47f12eb873f31b46ad65f6b60ef2ce63-589b5fc474e0114a-00",
        "User-Agent": [
          "azsdk-net-Data.Tables/1.0.0-dev.20200821.2",
          "(.NET Core 4.6.27514.02; Microsoft Windows 10.0.17763 )"
        ],
        "x-ms-client-request-id": "31373e184fd91e36ef7b0d8a2d476cfb",
        "x-ms-date": "Fri, 21 Aug 2020 15:14:09 GMT",
=======
        "traceparent": "00-73a17a2d60a9fa45b6692488694a43c4-462548e1fb671647-00",
        "User-Agent": [
          "azsdk-net-Data.Tables/1.0.0-dev.20200821.1",
          "(.NET Core 4.6.29130.01; Microsoft Windows 10.0.18363 )"
        ],
        "x-ms-client-request-id": "31373e184fd91e36ef7b0d8a2d476cfb",
        "x-ms-date": "Fri, 21 Aug 2020 15:59:46 GMT",
>>>>>>> 367da34b
        "x-ms-return-client-request-id": "true",
        "x-ms-version": "2019-02-02"
      },
      "RequestBody": null,
      "StatusCode": 204,
      "ResponseHeaders": {
        "Cache-Control": "no-cache",
        "Content-Length": "0",
<<<<<<< HEAD
        "Date": "Fri, 21 Aug 2020 15:14:08 GMT",
=======
        "Date": "Fri, 21 Aug 2020 15:59:46 GMT",
>>>>>>> 367da34b
        "Server": [
          "Windows-Azure-Table/1.0",
          "Microsoft-HTTPAPI/2.0"
        ],
        "X-Content-Type-Options": "nosniff",
        "x-ms-client-request-id": "31373e184fd91e36ef7b0d8a2d476cfb",
<<<<<<< HEAD
        "x-ms-request-id": "dd602006-6002-0043-78cd-770e29000000",
=======
        "x-ms-request-id": "b241284c-3002-006c-1cd4-776f3b000000",
>>>>>>> 367da34b
        "x-ms-version": "2019-02-02"
      },
      "ResponseBody": []
    }
  ],
  "Variables": {
    "RandomSeed": "1385473797",
    "TABLES_PRIMARY_STORAGE_ACCOUNT_KEY": "Kg==",
<<<<<<< HEAD
    "TABLES_STORAGE_ACCOUNT_NAME": "t1acd88e4a1c34b8dprim"
=======
    "TABLES_STORAGE_ACCOUNT_NAME": "chrissscratch"
>>>>>>> 367da34b
  }
}<|MERGE_RESOLUTION|>--- conflicted
+++ resolved
@@ -12,23 +12,13 @@
         "Content-Length": "33",
         "Content-Type": "application/json; odata=nometadata",
         "DataServiceVersion": "3.0",
-<<<<<<< HEAD
-        "traceparent": "00-6c5d072d5e55ae45b58c1bee9ed63ca9-41c3b6c8e21f4648-00",
-        "User-Agent": [
-          "azsdk-net-Data.Tables/1.0.0-dev.20200821.2",
-          "(.NET Core 4.6.27514.02; Microsoft Windows 10.0.17763 )"
+        "traceparent": "00-4ab16f7c19cd5a4d8dada904f03015f4-17a704b01cd13646-00",
+        "User-Agent": [
+          "azsdk-net-Data.Tables/1.0.0-dev.20200821.1",
+          "(.NET Core 4.6.29130.01; Microsoft Windows 10.0.18363 )"
         ],
         "x-ms-client-request-id": "142cecd7d31d2d75a5c29f8eccd0bb86",
-        "x-ms-date": "Fri, 21 Aug 2020 15:14:08 GMT",
-=======
-        "traceparent": "00-4ab16f7c19cd5a4d8dada904f03015f4-17a704b01cd13646-00",
-        "User-Agent": [
-          "azsdk-net-Data.Tables/1.0.0-dev.20200821.1",
-          "(.NET Core 4.6.29130.01; Microsoft Windows 10.0.18363 )"
-        ],
-        "x-ms-client-request-id": "142cecd7d31d2d75a5c29f8eccd0bb86",
-        "x-ms-date": "Fri, 21 Aug 2020 15:59:46 GMT",
->>>>>>> 367da34b
+        "x-ms-date": "Fri, 21 Aug 2020 15:59:46 GMT",
         "x-ms-return-client-request-id": "true",
         "x-ms-version": "2019-02-02"
       },
@@ -39,13 +29,8 @@
       "ResponseHeaders": {
         "Cache-Control": "no-cache",
         "Content-Type": "application/json; odata=minimalmetadata; streaming=true; charset=utf-8",
-<<<<<<< HEAD
-        "Date": "Fri, 21 Aug 2020 15:14:08 GMT",
-        "Location": "https://t1acd88e4a1c34b8dprim.table.core.windows.net/Tables(\u0027testtablepb9bn996\u0027)",
-=======
         "Date": "Fri, 21 Aug 2020 15:59:46 GMT",
         "Location": "https://chrissscratch.table.core.windows.net/Tables(\u0027testtablepb9bn996\u0027)",
->>>>>>> 367da34b
         "Server": [
           "Windows-Azure-Table/1.0",
           "Microsoft-HTTPAPI/2.0"
@@ -53,11 +38,7 @@
         "Transfer-Encoding": "chunked",
         "X-Content-Type-Options": "nosniff",
         "x-ms-client-request-id": "142cecd7d31d2d75a5c29f8eccd0bb86",
-<<<<<<< HEAD
-        "x-ms-request-id": "dd601fcf-6002-0043-48cd-770e29000000",
-=======
         "x-ms-request-id": "b24127ea-3002-006c-3cd4-776f3b000000",
->>>>>>> 367da34b
         "x-ms-version": "2019-02-02"
       },
       "ResponseBody": {
@@ -77,23 +58,13 @@
         "Content-Length": "117",
         "Content-Type": "application/json",
         "DataServiceVersion": "3.0",
-<<<<<<< HEAD
-        "traceparent": "00-f4c14a121e857941a7280bbe105990e8-717518a0f6e81b40-00",
-        "User-Agent": [
-          "azsdk-net-Data.Tables/1.0.0-dev.20200821.2",
-          "(.NET Core 4.6.27514.02; Microsoft Windows 10.0.17763 )"
+        "traceparent": "00-97a568d0c499b14fafde37f3885c20ad-ec676e9c39e2994e-00",
+        "User-Agent": [
+          "azsdk-net-Data.Tables/1.0.0-dev.20200821.1",
+          "(.NET Core 4.6.29130.01; Microsoft Windows 10.0.18363 )"
         ],
         "x-ms-client-request-id": "bb0ea30f01da9e7eda4b4622029e8b9e",
-        "x-ms-date": "Fri, 21 Aug 2020 15:14:08 GMT",
-=======
-        "traceparent": "00-97a568d0c499b14fafde37f3885c20ad-ec676e9c39e2994e-00",
-        "User-Agent": [
-          "azsdk-net-Data.Tables/1.0.0-dev.20200821.1",
-          "(.NET Core 4.6.29130.01; Microsoft Windows 10.0.18363 )"
-        ],
-        "x-ms-client-request-id": "bb0ea30f01da9e7eda4b4622029e8b9e",
-        "x-ms-date": "Fri, 21 Aug 2020 15:59:46 GMT",
->>>>>>> 367da34b
+        "x-ms-date": "Fri, 21 Aug 2020 15:59:46 GMT",
         "x-ms-return-client-request-id": "true",
         "x-ms-version": "2019-02-02"
       },
@@ -108,24 +79,15 @@
       "ResponseHeaders": {
         "Cache-Control": "no-cache",
         "Content-Length": "0",
-<<<<<<< HEAD
-        "Date": "Fri, 21 Aug 2020 15:14:08 GMT",
-        "ETag": "W/\u0022datetime\u00272020-08-21T15%3A14%3A08.8504727Z\u0027\u0022",
-=======
         "Date": "Fri, 21 Aug 2020 15:59:46 GMT",
         "ETag": "W/\u0022datetime\u00272020-08-21T15%3A59%3A46.4158784Z\u0027\u0022",
->>>>>>> 367da34b
         "Server": [
           "Windows-Azure-Table/1.0",
           "Microsoft-HTTPAPI/2.0"
         ],
         "X-Content-Type-Options": "nosniff",
         "x-ms-client-request-id": "bb0ea30f01da9e7eda4b4622029e8b9e",
-<<<<<<< HEAD
-        "x-ms-request-id": "dd601fd4-6002-0043-4ccd-770e29000000",
-=======
         "x-ms-request-id": "b24127f5-3002-006c-46d4-776f3b000000",
->>>>>>> 367da34b
         "x-ms-version": "2019-02-02"
       },
       "ResponseBody": []
@@ -141,61 +103,38 @@
         "Authorization": "Sanitized",
         "DataServiceVersion": "3.0",
         "User-Agent": [
-<<<<<<< HEAD
-          "azsdk-net-Data.Tables/1.0.0-dev.20200821.2",
-          "(.NET Core 4.6.27514.02; Microsoft Windows 10.0.17763 )"
+          "azsdk-net-Data.Tables/1.0.0-dev.20200821.1",
+          "(.NET Core 4.6.29130.01; Microsoft Windows 10.0.18363 )"
         ],
         "x-ms-client-request-id": "9eea90a13f97e6835f66d933478498be",
-        "x-ms-date": "Fri, 21 Aug 2020 15:14:08 GMT",
-=======
-          "azsdk-net-Data.Tables/1.0.0-dev.20200821.1",
-          "(.NET Core 4.6.29130.01; Microsoft Windows 10.0.18363 )"
-        ],
+        "x-ms-date": "Fri, 21 Aug 2020 15:59:46 GMT",
+        "x-ms-return-client-request-id": "true",
+        "x-ms-version": "2019-02-02"
+      },
+      "RequestBody": null,
+      "StatusCode": 200,
+      "ResponseHeaders": {
+        "Cache-Control": "no-cache",
+        "Content-Type": "application/json; odata=minimalmetadata; streaming=true; charset=utf-8",
+        "Date": "Fri, 21 Aug 2020 15:59:46 GMT",
+        "Server": [
+          "Windows-Azure-Table/1.0",
+          "Microsoft-HTTPAPI/2.0"
+        ],
+        "Transfer-Encoding": "chunked",
+        "X-Content-Type-Options": "nosniff",
         "x-ms-client-request-id": "9eea90a13f97e6835f66d933478498be",
-        "x-ms-date": "Fri, 21 Aug 2020 15:59:46 GMT",
->>>>>>> 367da34b
-        "x-ms-return-client-request-id": "true",
-        "x-ms-version": "2019-02-02"
-      },
-      "RequestBody": null,
-      "StatusCode": 200,
-      "ResponseHeaders": {
-        "Cache-Control": "no-cache",
-        "Content-Type": "application/json; odata=minimalmetadata; streaming=true; charset=utf-8",
-<<<<<<< HEAD
-        "Date": "Fri, 21 Aug 2020 15:14:08 GMT",
-=======
-        "Date": "Fri, 21 Aug 2020 15:59:46 GMT",
->>>>>>> 367da34b
-        "Server": [
-          "Windows-Azure-Table/1.0",
-          "Microsoft-HTTPAPI/2.0"
-        ],
-        "Transfer-Encoding": "chunked",
-        "X-Content-Type-Options": "nosniff",
-        "x-ms-client-request-id": "9eea90a13f97e6835f66d933478498be",
-<<<<<<< HEAD
-        "x-ms-request-id": "dd601fda-6002-0043-51cd-770e29000000",
-=======
         "x-ms-request-id": "b24127fc-3002-006c-4dd4-776f3b000000",
->>>>>>> 367da34b
         "x-ms-version": "2019-02-02"
       },
       "ResponseBody": {
         "odata.metadata": "https://t1acd88e4a1c34b8dprim.table.core.windows.net/$metadata#testtablepb9bn996",
         "value": [
           {
-<<<<<<< HEAD
-            "odata.etag": "W/\u0022datetime\u00272020-08-21T15%3A14%3A08.8504727Z\u0027\u0022",
-            "PartitionKey": "somPartition",
-            "RowKey": "1",
-            "Timestamp": "2020-08-21T15:14:08.8504727Z",
-=======
             "odata.etag": "W/\u0022datetime\u00272020-08-21T15%3A59%3A46.4158784Z\u0027\u0022",
             "PartitionKey": "somPartition",
             "RowKey": "1",
             "Timestamp": "2020-08-21T15:59:46.4158784Z",
->>>>>>> 367da34b
             "StringTypeProperty": "This is the original"
           }
         ]
@@ -209,47 +148,29 @@
         "Authorization": "Sanitized",
         "DataServiceVersion": "3.0",
         "If-Match": "*",
-<<<<<<< HEAD
-        "traceparent": "00-0cd6db7586654641b86d341a421f41f4-4000258e0536384f-00",
-        "User-Agent": [
-          "azsdk-net-Data.Tables/1.0.0-dev.20200821.2",
-          "(.NET Core 4.6.27514.02; Microsoft Windows 10.0.17763 )"
+        "traceparent": "00-a7ebb4831f471b4081f23a202664a32a-debc66ee69fd0848-00",
+        "User-Agent": [
+          "azsdk-net-Data.Tables/1.0.0-dev.20200821.1",
+          "(.NET Core 4.6.29130.01; Microsoft Windows 10.0.18363 )"
         ],
         "x-ms-client-request-id": "85bb5ae496cfebfdad7542882f0ba323",
-        "x-ms-date": "Fri, 21 Aug 2020 15:14:08 GMT",
-=======
-        "traceparent": "00-a7ebb4831f471b4081f23a202664a32a-debc66ee69fd0848-00",
-        "User-Agent": [
-          "azsdk-net-Data.Tables/1.0.0-dev.20200821.1",
-          "(.NET Core 4.6.29130.01; Microsoft Windows 10.0.18363 )"
-        ],
+        "x-ms-date": "Fri, 21 Aug 2020 15:59:46 GMT",
+        "x-ms-return-client-request-id": "true",
+        "x-ms-version": "2019-02-02"
+      },
+      "RequestBody": null,
+      "StatusCode": 204,
+      "ResponseHeaders": {
+        "Cache-Control": "no-cache",
+        "Content-Length": "0",
+        "Date": "Fri, 21 Aug 2020 15:59:46 GMT",
+        "Server": [
+          "Windows-Azure-Table/1.0",
+          "Microsoft-HTTPAPI/2.0"
+        ],
+        "X-Content-Type-Options": "nosniff",
         "x-ms-client-request-id": "85bb5ae496cfebfdad7542882f0ba323",
-        "x-ms-date": "Fri, 21 Aug 2020 15:59:46 GMT",
->>>>>>> 367da34b
-        "x-ms-return-client-request-id": "true",
-        "x-ms-version": "2019-02-02"
-      },
-      "RequestBody": null,
-      "StatusCode": 204,
-      "ResponseHeaders": {
-        "Cache-Control": "no-cache",
-        "Content-Length": "0",
-<<<<<<< HEAD
-        "Date": "Fri, 21 Aug 2020 15:14:08 GMT",
-=======
-        "Date": "Fri, 21 Aug 2020 15:59:46 GMT",
->>>>>>> 367da34b
-        "Server": [
-          "Windows-Azure-Table/1.0",
-          "Microsoft-HTTPAPI/2.0"
-        ],
-        "X-Content-Type-Options": "nosniff",
-        "x-ms-client-request-id": "85bb5ae496cfebfdad7542882f0ba323",
-<<<<<<< HEAD
-        "x-ms-request-id": "dd601fdf-6002-0043-56cd-770e29000000",
-=======
         "x-ms-request-id": "b24127ff-3002-006c-50d4-776f3b000000",
->>>>>>> 367da34b
         "x-ms-version": "2019-02-02"
       },
       "ResponseBody": []
@@ -265,44 +186,28 @@
         "Authorization": "Sanitized",
         "DataServiceVersion": "3.0",
         "User-Agent": [
-<<<<<<< HEAD
-          "azsdk-net-Data.Tables/1.0.0-dev.20200821.2",
-          "(.NET Core 4.6.27514.02; Microsoft Windows 10.0.17763 )"
+          "azsdk-net-Data.Tables/1.0.0-dev.20200821.1",
+          "(.NET Core 4.6.29130.01; Microsoft Windows 10.0.18363 )"
         ],
         "x-ms-client-request-id": "402bf014e8d1cf8020275c73284b5756",
-        "x-ms-date": "Fri, 21 Aug 2020 15:14:08 GMT",
-=======
-          "azsdk-net-Data.Tables/1.0.0-dev.20200821.1",
-          "(.NET Core 4.6.29130.01; Microsoft Windows 10.0.18363 )"
-        ],
+        "x-ms-date": "Fri, 21 Aug 2020 15:59:46 GMT",
+        "x-ms-return-client-request-id": "true",
+        "x-ms-version": "2019-02-02"
+      },
+      "RequestBody": null,
+      "StatusCode": 200,
+      "ResponseHeaders": {
+        "Cache-Control": "no-cache",
+        "Content-Type": "application/json; odata=minimalmetadata; streaming=true; charset=utf-8",
+        "Date": "Fri, 21 Aug 2020 15:59:46 GMT",
+        "Server": [
+          "Windows-Azure-Table/1.0",
+          "Microsoft-HTTPAPI/2.0"
+        ],
+        "Transfer-Encoding": "chunked",
+        "X-Content-Type-Options": "nosniff",
         "x-ms-client-request-id": "402bf014e8d1cf8020275c73284b5756",
-        "x-ms-date": "Fri, 21 Aug 2020 15:59:46 GMT",
->>>>>>> 367da34b
-        "x-ms-return-client-request-id": "true",
-        "x-ms-version": "2019-02-02"
-      },
-      "RequestBody": null,
-      "StatusCode": 200,
-      "ResponseHeaders": {
-        "Cache-Control": "no-cache",
-        "Content-Type": "application/json; odata=minimalmetadata; streaming=true; charset=utf-8",
-<<<<<<< HEAD
-        "Date": "Fri, 21 Aug 2020 15:14:08 GMT",
-=======
-        "Date": "Fri, 21 Aug 2020 15:59:46 GMT",
->>>>>>> 367da34b
-        "Server": [
-          "Windows-Azure-Table/1.0",
-          "Microsoft-HTTPAPI/2.0"
-        ],
-        "Transfer-Encoding": "chunked",
-        "X-Content-Type-Options": "nosniff",
-        "x-ms-client-request-id": "402bf014e8d1cf8020275c73284b5756",
-<<<<<<< HEAD
-        "x-ms-request-id": "dd601fe7-6002-0043-5ccd-770e29000000",
-=======
         "x-ms-request-id": "b241280e-3002-006c-5fd4-776f3b000000",
->>>>>>> 367da34b
         "x-ms-version": "2019-02-02"
       },
       "ResponseBody": {
@@ -322,23 +227,13 @@
         "Content-Length": "117",
         "Content-Type": "application/json",
         "DataServiceVersion": "3.0",
-<<<<<<< HEAD
-        "traceparent": "00-509be7c1dc12bf4eb8c3e8a7760a4e2d-bfaaa1177c2a5d4d-00",
-        "User-Agent": [
-          "azsdk-net-Data.Tables/1.0.0-dev.20200821.2",
-          "(.NET Core 4.6.27514.02; Microsoft Windows 10.0.17763 )"
+        "traceparent": "00-7efc4eca797dfb42a6856e6ba36758bf-3a69bbf6ae39be45-00",
+        "User-Agent": [
+          "azsdk-net-Data.Tables/1.0.0-dev.20200821.1",
+          "(.NET Core 4.6.29130.01; Microsoft Windows 10.0.18363 )"
         ],
         "x-ms-client-request-id": "a73e87b206e30bce92fff021fcfab754",
-        "x-ms-date": "Fri, 21 Aug 2020 15:14:08 GMT",
-=======
-        "traceparent": "00-7efc4eca797dfb42a6856e6ba36758bf-3a69bbf6ae39be45-00",
-        "User-Agent": [
-          "azsdk-net-Data.Tables/1.0.0-dev.20200821.1",
-          "(.NET Core 4.6.29130.01; Microsoft Windows 10.0.18363 )"
-        ],
-        "x-ms-client-request-id": "a73e87b206e30bce92fff021fcfab754",
-        "x-ms-date": "Fri, 21 Aug 2020 15:59:46 GMT",
->>>>>>> 367da34b
+        "x-ms-date": "Fri, 21 Aug 2020 15:59:46 GMT",
         "x-ms-return-client-request-id": "true",
         "x-ms-version": "2019-02-02"
       },
@@ -353,24 +248,15 @@
       "ResponseHeaders": {
         "Cache-Control": "no-cache",
         "Content-Length": "0",
-<<<<<<< HEAD
-        "Date": "Fri, 21 Aug 2020 15:14:08 GMT",
-        "ETag": "W/\u0022datetime\u00272020-08-21T15%3A14%3A08.9695584Z\u0027\u0022",
-=======
         "Date": "Fri, 21 Aug 2020 15:59:46 GMT",
         "ETag": "W/\u0022datetime\u00272020-08-21T15%3A59%3A46.6260524Z\u0027\u0022",
->>>>>>> 367da34b
         "Server": [
           "Windows-Azure-Table/1.0",
           "Microsoft-HTTPAPI/2.0"
         ],
         "X-Content-Type-Options": "nosniff",
         "x-ms-client-request-id": "a73e87b206e30bce92fff021fcfab754",
-<<<<<<< HEAD
-        "x-ms-request-id": "dd601feb-6002-0043-60cd-770e29000000",
-=======
         "x-ms-request-id": "b2412819-3002-006c-69d4-776f3b000000",
->>>>>>> 367da34b
         "x-ms-version": "2019-02-02"
       },
       "ResponseBody": []
@@ -386,61 +272,38 @@
         "Authorization": "Sanitized",
         "DataServiceVersion": "3.0",
         "User-Agent": [
-<<<<<<< HEAD
-          "azsdk-net-Data.Tables/1.0.0-dev.20200821.2",
-          "(.NET Core 4.6.27514.02; Microsoft Windows 10.0.17763 )"
+          "azsdk-net-Data.Tables/1.0.0-dev.20200821.1",
+          "(.NET Core 4.6.29130.01; Microsoft Windows 10.0.18363 )"
         ],
         "x-ms-client-request-id": "571eb5c35859fbedd9eb64a73989c262",
-        "x-ms-date": "Fri, 21 Aug 2020 15:14:08 GMT",
-=======
-          "azsdk-net-Data.Tables/1.0.0-dev.20200821.1",
-          "(.NET Core 4.6.29130.01; Microsoft Windows 10.0.18363 )"
-        ],
+        "x-ms-date": "Fri, 21 Aug 2020 15:59:46 GMT",
+        "x-ms-return-client-request-id": "true",
+        "x-ms-version": "2019-02-02"
+      },
+      "RequestBody": null,
+      "StatusCode": 200,
+      "ResponseHeaders": {
+        "Cache-Control": "no-cache",
+        "Content-Type": "application/json; odata=minimalmetadata; streaming=true; charset=utf-8",
+        "Date": "Fri, 21 Aug 2020 15:59:46 GMT",
+        "Server": [
+          "Windows-Azure-Table/1.0",
+          "Microsoft-HTTPAPI/2.0"
+        ],
+        "Transfer-Encoding": "chunked",
+        "X-Content-Type-Options": "nosniff",
         "x-ms-client-request-id": "571eb5c35859fbedd9eb64a73989c262",
-        "x-ms-date": "Fri, 21 Aug 2020 15:59:46 GMT",
->>>>>>> 367da34b
-        "x-ms-return-client-request-id": "true",
-        "x-ms-version": "2019-02-02"
-      },
-      "RequestBody": null,
-      "StatusCode": 200,
-      "ResponseHeaders": {
-        "Cache-Control": "no-cache",
-        "Content-Type": "application/json; odata=minimalmetadata; streaming=true; charset=utf-8",
-<<<<<<< HEAD
-        "Date": "Fri, 21 Aug 2020 15:14:08 GMT",
-=======
-        "Date": "Fri, 21 Aug 2020 15:59:46 GMT",
->>>>>>> 367da34b
-        "Server": [
-          "Windows-Azure-Table/1.0",
-          "Microsoft-HTTPAPI/2.0"
-        ],
-        "Transfer-Encoding": "chunked",
-        "X-Content-Type-Options": "nosniff",
-        "x-ms-client-request-id": "571eb5c35859fbedd9eb64a73989c262",
-<<<<<<< HEAD
-        "x-ms-request-id": "dd601ff0-6002-0043-65cd-770e29000000",
-=======
         "x-ms-request-id": "b241281d-3002-006c-6dd4-776f3b000000",
->>>>>>> 367da34b
         "x-ms-version": "2019-02-02"
       },
       "ResponseBody": {
         "odata.metadata": "https://t1acd88e4a1c34b8dprim.table.core.windows.net/$metadata#testtablepb9bn996",
         "value": [
           {
-<<<<<<< HEAD
-            "odata.etag": "W/\u0022datetime\u00272020-08-21T15%3A14%3A08.9695584Z\u0027\u0022",
-            "PartitionKey": "somPartition",
-            "RowKey": "1",
-            "Timestamp": "2020-08-21T15:14:08.9695584Z",
-=======
             "odata.etag": "W/\u0022datetime\u00272020-08-21T15%3A59%3A46.6260524Z\u0027\u0022",
             "PartitionKey": "somPartition",
             "RowKey": "1",
             "Timestamp": "2020-08-21T15:59:46.6260524Z",
->>>>>>> 367da34b
             "StringTypeProperty": "This is the original"
           }
         ]
@@ -453,16 +316,6 @@
         "Accept": "application/json; odata=minimalmetadata",
         "Authorization": "Sanitized",
         "DataServiceVersion": "3.0",
-<<<<<<< HEAD
-        "If-Match": "W/\u0022datetime\u00272020-08-21T15%3A14%3A08.8504727Z\u0027\u0022",
-        "traceparent": "00-a804309aea3d704e9aa172a08bcd76ef-3d7578f4f150db49-00",
-        "User-Agent": [
-          "azsdk-net-Data.Tables/1.0.0-dev.20200821.2",
-          "(.NET Core 4.6.27514.02; Microsoft Windows 10.0.17763 )"
-        ],
-        "x-ms-client-request-id": "a7d6ec1efbcc0e40221fadd2f75ed226",
-        "x-ms-date": "Fri, 21 Aug 2020 15:14:09 GMT",
-=======
         "If-Match": "W/\u0022datetime\u00272020-08-21T15%3A59%3A46.4158784Z\u0027\u0022",
         "traceparent": "00-a968a267bbccbe408ee78ad8684d7632-81c62f0102f5534c-00",
         "User-Agent": [
@@ -471,7 +324,6 @@
         ],
         "x-ms-client-request-id": "a7d6ec1efbcc0e40221fadd2f75ed226",
         "x-ms-date": "Fri, 21 Aug 2020 15:59:46 GMT",
->>>>>>> 367da34b
         "x-ms-return-client-request-id": "true",
         "x-ms-version": "2019-02-02"
       },
@@ -480,11 +332,7 @@
       "ResponseHeaders": {
         "Cache-Control": "no-cache",
         "Content-Type": "application/json; odata=minimalmetadata; streaming=true; charset=utf-8",
-<<<<<<< HEAD
-        "Date": "Fri, 21 Aug 2020 15:14:08 GMT",
-=======
-        "Date": "Fri, 21 Aug 2020 15:59:46 GMT",
->>>>>>> 367da34b
+        "Date": "Fri, 21 Aug 2020 15:59:46 GMT",
         "Server": [
           "Windows-Azure-Table/1.0",
           "Microsoft-HTTPAPI/2.0"
@@ -492,11 +340,7 @@
         "Transfer-Encoding": "chunked",
         "X-Content-Type-Options": "nosniff",
         "x-ms-client-request-id": "a7d6ec1efbcc0e40221fadd2f75ed226",
-<<<<<<< HEAD
-        "x-ms-request-id": "dd601ff3-6002-0043-68cd-770e29000000",
-=======
         "x-ms-request-id": "b2412829-3002-006c-79d4-776f3b000000",
->>>>>>> 367da34b
         "x-ms-version": "2019-02-02"
       },
       "ResponseBody": {
@@ -504,11 +348,7 @@
           "code": "UpdateConditionNotSatisfied",
           "message": {
             "lang": "en-US",
-<<<<<<< HEAD
-            "value": "The update condition specified in the request was not satisfied.\nRequestId:dd601ff3-6002-0043-68cd-770e29000000\nTime:2020-08-21T15:14:09.0277494Z"
-=======
             "value": "The update condition specified in the request was not satisfied.\nRequestId:b2412829-3002-006c-79d4-776f3b000000\nTime:2020-08-21T15:59:46.7035720Z"
->>>>>>> 367da34b
           }
         }
       }
@@ -520,16 +360,6 @@
         "Accept": "application/json; odata=minimalmetadata",
         "Authorization": "Sanitized",
         "DataServiceVersion": "3.0",
-<<<<<<< HEAD
-        "If-Match": "W/\u0022datetime\u00272020-08-21T15%3A14%3A08.9695584Z\u0027\u0022",
-        "traceparent": "00-b30e45e525438149a097b9d6bf7f69e5-2907ce9dd987ee43-00",
-        "User-Agent": [
-          "azsdk-net-Data.Tables/1.0.0-dev.20200821.2",
-          "(.NET Core 4.6.27514.02; Microsoft Windows 10.0.17763 )"
-        ],
-        "x-ms-client-request-id": "73b00770002c5afc9a42cef8a126d208",
-        "x-ms-date": "Fri, 21 Aug 2020 15:14:09 GMT",
-=======
         "If-Match": "W/\u0022datetime\u00272020-08-21T15%3A59%3A46.6260524Z\u0027\u0022",
         "traceparent": "00-9d94cc947e02824294875973cc091920-cb8625124d216146-00",
         "User-Agent": [
@@ -538,7 +368,6 @@
         ],
         "x-ms-client-request-id": "73b00770002c5afc9a42cef8a126d208",
         "x-ms-date": "Fri, 21 Aug 2020 15:59:46 GMT",
->>>>>>> 367da34b
         "x-ms-return-client-request-id": "true",
         "x-ms-version": "2019-02-02"
       },
@@ -547,22 +376,14 @@
       "ResponseHeaders": {
         "Cache-Control": "no-cache",
         "Content-Length": "0",
-<<<<<<< HEAD
-        "Date": "Fri, 21 Aug 2020 15:14:08 GMT",
-=======
-        "Date": "Fri, 21 Aug 2020 15:59:46 GMT",
->>>>>>> 367da34b
+        "Date": "Fri, 21 Aug 2020 15:59:46 GMT",
         "Server": [
           "Windows-Azure-Table/1.0",
           "Microsoft-HTTPAPI/2.0"
         ],
         "X-Content-Type-Options": "nosniff",
         "x-ms-client-request-id": "73b00770002c5afc9a42cef8a126d208",
-<<<<<<< HEAD
-        "x-ms-request-id": "dd601ff6-6002-0043-6bcd-770e29000000",
-=======
         "x-ms-request-id": "b2412837-3002-006c-07d4-776f3b000000",
->>>>>>> 367da34b
         "x-ms-version": "2019-02-02"
       },
       "ResponseBody": []
@@ -578,44 +399,28 @@
         "Authorization": "Sanitized",
         "DataServiceVersion": "3.0",
         "User-Agent": [
-<<<<<<< HEAD
-          "azsdk-net-Data.Tables/1.0.0-dev.20200821.2",
-          "(.NET Core 4.6.27514.02; Microsoft Windows 10.0.17763 )"
+          "azsdk-net-Data.Tables/1.0.0-dev.20200821.1",
+          "(.NET Core 4.6.29130.01; Microsoft Windows 10.0.18363 )"
         ],
         "x-ms-client-request-id": "10038e3c0f24c7877510343aaa1a047a",
-        "x-ms-date": "Fri, 21 Aug 2020 15:14:09 GMT",
-=======
-          "azsdk-net-Data.Tables/1.0.0-dev.20200821.1",
-          "(.NET Core 4.6.29130.01; Microsoft Windows 10.0.18363 )"
-        ],
+        "x-ms-date": "Fri, 21 Aug 2020 15:59:46 GMT",
+        "x-ms-return-client-request-id": "true",
+        "x-ms-version": "2019-02-02"
+      },
+      "RequestBody": null,
+      "StatusCode": 200,
+      "ResponseHeaders": {
+        "Cache-Control": "no-cache",
+        "Content-Type": "application/json; odata=minimalmetadata; streaming=true; charset=utf-8",
+        "Date": "Fri, 21 Aug 2020 15:59:46 GMT",
+        "Server": [
+          "Windows-Azure-Table/1.0",
+          "Microsoft-HTTPAPI/2.0"
+        ],
+        "Transfer-Encoding": "chunked",
+        "X-Content-Type-Options": "nosniff",
         "x-ms-client-request-id": "10038e3c0f24c7877510343aaa1a047a",
-        "x-ms-date": "Fri, 21 Aug 2020 15:59:46 GMT",
->>>>>>> 367da34b
-        "x-ms-return-client-request-id": "true",
-        "x-ms-version": "2019-02-02"
-      },
-      "RequestBody": null,
-      "StatusCode": 200,
-      "ResponseHeaders": {
-        "Cache-Control": "no-cache",
-        "Content-Type": "application/json; odata=minimalmetadata; streaming=true; charset=utf-8",
-<<<<<<< HEAD
-        "Date": "Fri, 21 Aug 2020 15:14:08 GMT",
-=======
-        "Date": "Fri, 21 Aug 2020 15:59:46 GMT",
->>>>>>> 367da34b
-        "Server": [
-          "Windows-Azure-Table/1.0",
-          "Microsoft-HTTPAPI/2.0"
-        ],
-        "Transfer-Encoding": "chunked",
-        "X-Content-Type-Options": "nosniff",
-        "x-ms-client-request-id": "10038e3c0f24c7877510343aaa1a047a",
-<<<<<<< HEAD
-        "x-ms-request-id": "dd602002-6002-0043-74cd-770e29000000",
-=======
         "x-ms-request-id": "b241283f-3002-006c-0fd4-776f3b000000",
->>>>>>> 367da34b
         "x-ms-version": "2019-02-02"
       },
       "ResponseBody": {
@@ -632,47 +437,29 @@
           "application/json"
         ],
         "Authorization": "Sanitized",
-<<<<<<< HEAD
-        "traceparent": "00-47f12eb873f31b46ad65f6b60ef2ce63-589b5fc474e0114a-00",
-        "User-Agent": [
-          "azsdk-net-Data.Tables/1.0.0-dev.20200821.2",
-          "(.NET Core 4.6.27514.02; Microsoft Windows 10.0.17763 )"
+        "traceparent": "00-73a17a2d60a9fa45b6692488694a43c4-462548e1fb671647-00",
+        "User-Agent": [
+          "azsdk-net-Data.Tables/1.0.0-dev.20200821.1",
+          "(.NET Core 4.6.29130.01; Microsoft Windows 10.0.18363 )"
         ],
         "x-ms-client-request-id": "31373e184fd91e36ef7b0d8a2d476cfb",
-        "x-ms-date": "Fri, 21 Aug 2020 15:14:09 GMT",
-=======
-        "traceparent": "00-73a17a2d60a9fa45b6692488694a43c4-462548e1fb671647-00",
-        "User-Agent": [
-          "azsdk-net-Data.Tables/1.0.0-dev.20200821.1",
-          "(.NET Core 4.6.29130.01; Microsoft Windows 10.0.18363 )"
-        ],
+        "x-ms-date": "Fri, 21 Aug 2020 15:59:46 GMT",
+        "x-ms-return-client-request-id": "true",
+        "x-ms-version": "2019-02-02"
+      },
+      "RequestBody": null,
+      "StatusCode": 204,
+      "ResponseHeaders": {
+        "Cache-Control": "no-cache",
+        "Content-Length": "0",
+        "Date": "Fri, 21 Aug 2020 15:59:46 GMT",
+        "Server": [
+          "Windows-Azure-Table/1.0",
+          "Microsoft-HTTPAPI/2.0"
+        ],
+        "X-Content-Type-Options": "nosniff",
         "x-ms-client-request-id": "31373e184fd91e36ef7b0d8a2d476cfb",
-        "x-ms-date": "Fri, 21 Aug 2020 15:59:46 GMT",
->>>>>>> 367da34b
-        "x-ms-return-client-request-id": "true",
-        "x-ms-version": "2019-02-02"
-      },
-      "RequestBody": null,
-      "StatusCode": 204,
-      "ResponseHeaders": {
-        "Cache-Control": "no-cache",
-        "Content-Length": "0",
-<<<<<<< HEAD
-        "Date": "Fri, 21 Aug 2020 15:14:08 GMT",
-=======
-        "Date": "Fri, 21 Aug 2020 15:59:46 GMT",
->>>>>>> 367da34b
-        "Server": [
-          "Windows-Azure-Table/1.0",
-          "Microsoft-HTTPAPI/2.0"
-        ],
-        "X-Content-Type-Options": "nosniff",
-        "x-ms-client-request-id": "31373e184fd91e36ef7b0d8a2d476cfb",
-<<<<<<< HEAD
-        "x-ms-request-id": "dd602006-6002-0043-78cd-770e29000000",
-=======
         "x-ms-request-id": "b241284c-3002-006c-1cd4-776f3b000000",
->>>>>>> 367da34b
         "x-ms-version": "2019-02-02"
       },
       "ResponseBody": []
@@ -681,10 +468,6 @@
   "Variables": {
     "RandomSeed": "1385473797",
     "TABLES_PRIMARY_STORAGE_ACCOUNT_KEY": "Kg==",
-<<<<<<< HEAD
-    "TABLES_STORAGE_ACCOUNT_NAME": "t1acd88e4a1c34b8dprim"
-=======
     "TABLES_STORAGE_ACCOUNT_NAME": "chrissscratch"
->>>>>>> 367da34b
   }
 }