{
  "Entries": [
    {
<<<<<<< HEAD
      "RequestUri": "https://chrissscratch.table.core.windows.net/Tables?$format=application%2Fjson%3Bodata%3Dfullmetadata",
=======
      "RequestUri": "https://chrissscratch.table.core.windows.net/Tables?$format=application%2Fjson%3Bodata%3Dminimalmetadata",
>>>>>>> 31805008
      "RequestMethod": "POST",
      "RequestHeaders": {
        "Accept": "application/json",
        "Authorization": "Sanitized",
        "Content-Length": "33",
        "Content-Type": "application/json; odata=nometadata",
        "DataServiceVersion": "3.0",
<<<<<<< HEAD
        "traceparent": "00-8399fd722804b34f98c87b4f90bcacf1-3d1f0a328f767e4c-00",
        "User-Agent": [
          "azsdk-net-Data.Tables/1.0.0-dev.20200728.1",
          "(.NET Core 4.6.29017.01; Microsoft Windows 10.0.18363 )"
        ],
        "x-ms-client-request-id": "e901d1adcb1608800ebe6f0ae04c128a",
        "x-ms-date": "Tue, 28 Jul 2020 23:48:25 GMT",
=======
        "traceparent": "00-21d663f35463bb4e888461aea26538c6-32957418924ac64f-00",
        "User-Agent": [
          "azsdk-net-Data.Tables/1.0.0-dev.20200818.1",
          "(.NET Core 4.6.29130.01; Microsoft Windows 10.0.18363 )"
        ],
        "x-ms-client-request-id": "e901d1adcb1608800ebe6f0ae04c128a",
        "x-ms-date": "Tue, 18 Aug 2020 23:41:39 GMT",
>>>>>>> 31805008
        "x-ms-return-client-request-id": "true",
        "x-ms-version": "2019-02-02"
      },
      "RequestBody": {
        "TableName": "testtableg2cnn5r9"
      },
      "StatusCode": 201,
      "ResponseHeaders": {
        "Cache-Control": "no-cache",
<<<<<<< HEAD
        "Content-Type": "application/json; odata=fullmetadata; streaming=true; charset=utf-8",
        "Date": "Tue, 28 Jul 2020 23:48:24 GMT",
=======
        "Content-Type": "application/json; odata=minimalmetadata; streaming=true; charset=utf-8",
        "Date": "Tue, 18 Aug 2020 23:41:38 GMT",
>>>>>>> 31805008
        "Location": "https://chrissscratch.table.core.windows.net/Tables(\u0027testtableg2cnn5r9\u0027)",
        "Server": [
          "Windows-Azure-Table/1.0",
          "Microsoft-HTTPAPI/2.0"
        ],
        "Transfer-Encoding": "chunked",
        "X-Content-Type-Options": "nosniff",
        "x-ms-client-request-id": "e901d1adcb1608800ebe6f0ae04c128a",
<<<<<<< HEAD
        "x-ms-request-id": "24fbc1f5-0002-004d-4e39-65020a000000",
=======
        "x-ms-request-id": "bc061b3d-0002-006f-7ab9-756c3c000000",
>>>>>>> 31805008
        "x-ms-version": "2019-02-02"
      },
      "ResponseBody": {
        "odata.metadata": "https://chrissscratch.table.core.windows.net/$metadata#Tables/@Element",
<<<<<<< HEAD
        "odata.type": "chrissscratch.Tables",
        "odata.id": "https://chrissscratch.table.core.windows.net/Tables(\u0027testtableg2cnn5r9\u0027)",
        "odata.editLink": "Tables(\u0027testtableg2cnn5r9\u0027)",
=======
>>>>>>> 31805008
        "TableName": "testtableg2cnn5r9"
      }
    },
    {
<<<<<<< HEAD
      "RequestUri": "https://chrissscratch.table.core.windows.net/testtableg2cnn5r9(PartitionKey=\u0027somPartition\u0027,RowKey=\u00271\u0027)?$format=application%2Fjson%3Bodata%3Dfullmetadata",
=======
      "RequestUri": "https://chrissscratch.table.core.windows.net/testtableg2cnn5r9(PartitionKey=\u0027somPartition\u0027,RowKey=\u00271\u0027)?$format=application%2Fjson%3Bodata%3Dminimalmetadata",
>>>>>>> 31805008
      "RequestMethod": "PUT",
      "RequestHeaders": {
        "Accept": "application/json",
        "Authorization": "Sanitized",
        "Content-Length": "88",
        "Content-Type": "application/json",
        "DataServiceVersion": "3.0",
<<<<<<< HEAD
        "traceparent": "00-e158a8427858ea47852a3a30f7f179be-dff1f057ade9614e-00",
        "User-Agent": [
          "azsdk-net-Data.Tables/1.0.0-dev.20200728.1",
          "(.NET Core 4.6.29017.01; Microsoft Windows 10.0.18363 )"
        ],
        "x-ms-client-request-id": "c7e3fa916a2c4e778df6764a0d5ffef9",
        "x-ms-date": "Tue, 28 Jul 2020 23:48:25 GMT",
=======
        "traceparent": "00-d78c84f4ac468541bdcba751f9161e72-608d1a8c3d36cc43-00",
        "User-Agent": [
          "azsdk-net-Data.Tables/1.0.0-dev.20200818.1",
          "(.NET Core 4.6.29130.01; Microsoft Windows 10.0.18363 )"
        ],
        "x-ms-client-request-id": "c7e3fa916a2c4e778df6764a0d5ffef9",
        "x-ms-date": "Tue, 18 Aug 2020 23:41:39 GMT",
>>>>>>> 31805008
        "x-ms-return-client-request-id": "true",
        "x-ms-version": "2019-02-02"
      },
      "RequestBody": {
        "PartitionKey": "somPartition",
        "RowKey": "1",
        "SomeStringProperty": "This is the original"
      },
      "StatusCode": 204,
      "ResponseHeaders": {
        "Cache-Control": "no-cache",
        "Content-Length": "0",
<<<<<<< HEAD
        "Date": "Tue, 28 Jul 2020 23:48:24 GMT",
        "ETag": "W/\u0022datetime\u00272020-07-28T23%3A48%3A25.6684181Z\u0027\u0022",
=======
        "Date": "Tue, 18 Aug 2020 23:41:38 GMT",
        "ETag": "W/\u0022datetime\u00272020-08-18T23%3A41%3A39.3762017Z\u0027\u0022",
>>>>>>> 31805008
        "Server": [
          "Windows-Azure-Table/1.0",
          "Microsoft-HTTPAPI/2.0"
        ],
        "X-Content-Type-Options": "nosniff",
        "x-ms-client-request-id": "c7e3fa916a2c4e778df6764a0d5ffef9",
<<<<<<< HEAD
        "x-ms-request-id": "24fbc1fb-0002-004d-5339-65020a000000",
=======
        "x-ms-request-id": "bc061b51-0002-006f-0cb9-756c3c000000",
>>>>>>> 31805008
        "x-ms-version": "2019-02-02"
      },
      "ResponseBody": []
    },
    {
<<<<<<< HEAD
      "RequestUri": "https://chrissscratch.table.core.windows.net/testtableg2cnn5r9()?$format=application%2Fjson%3Bodata%3Dfullmetadata\u0026$filter=PartitionKey%20eq%20%27somPartition%27%20and%20RowKey%20eq%20%271%27",
=======
      "RequestUri": "https://chrissscratch.table.core.windows.net/testtableg2cnn5r9()?$format=application%2Fjson%3Bodata%3Dminimalmetadata\u0026$filter=PartitionKey%20eq%20%27somPartition%27%20and%20RowKey%20eq%20%271%27",
>>>>>>> 31805008
      "RequestMethod": "GET",
      "RequestHeaders": {
        "Accept": "application/json",
        "Authorization": "Sanitized",
        "DataServiceVersion": "3.0",
        "User-Agent": [
<<<<<<< HEAD
          "azsdk-net-Data.Tables/1.0.0-dev.20200728.1",
          "(.NET Core 4.6.29017.01; Microsoft Windows 10.0.18363 )"
        ],
        "x-ms-client-request-id": "bc3248405de57118937a37c88dd1e774",
        "x-ms-date": "Tue, 28 Jul 2020 23:48:25 GMT",
=======
          "azsdk-net-Data.Tables/1.0.0-dev.20200818.1",
          "(.NET Core 4.6.29130.01; Microsoft Windows 10.0.18363 )"
        ],
        "x-ms-client-request-id": "bc3248405de57118937a37c88dd1e774",
        "x-ms-date": "Tue, 18 Aug 2020 23:41:39 GMT",
>>>>>>> 31805008
        "x-ms-return-client-request-id": "true",
        "x-ms-version": "2019-02-02"
      },
      "RequestBody": null,
      "StatusCode": 200,
      "ResponseHeaders": {
        "Cache-Control": "no-cache",
<<<<<<< HEAD
        "Content-Type": "application/json; odata=fullmetadata; streaming=true; charset=utf-8",
        "Date": "Tue, 28 Jul 2020 23:48:24 GMT",
=======
        "Content-Type": "application/json; odata=minimalmetadata; streaming=true; charset=utf-8",
        "Date": "Tue, 18 Aug 2020 23:41:38 GMT",
>>>>>>> 31805008
        "Server": [
          "Windows-Azure-Table/1.0",
          "Microsoft-HTTPAPI/2.0"
        ],
        "Transfer-Encoding": "chunked",
        "X-Content-Type-Options": "nosniff",
        "x-ms-client-request-id": "bc3248405de57118937a37c88dd1e774",
<<<<<<< HEAD
        "x-ms-request-id": "24fbc200-0002-004d-5839-65020a000000",
=======
        "x-ms-request-id": "bc061b58-0002-006f-13b9-756c3c000000",
>>>>>>> 31805008
        "x-ms-version": "2019-02-02"
      },
      "ResponseBody": {
        "odata.metadata": "https://chrissscratch.table.core.windows.net/$metadata#testtableg2cnn5r9",
        "value": [
          {
<<<<<<< HEAD
            "odata.type": "chrissscratch.testtableg2cnn5r9",
            "odata.id": "https://chrissscratch.table.core.windows.net/testtableg2cnn5r9(PartitionKey=\u0027somPartition\u0027,RowKey=\u00271\u0027)",
            "odata.etag": "W/\u0022datetime\u00272020-07-28T23%3A48%3A25.6684181Z\u0027\u0022",
            "odata.editLink": "testtableg2cnn5r9(PartitionKey=\u0027somPartition\u0027,RowKey=\u00271\u0027)",
            "PartitionKey": "somPartition",
            "RowKey": "1",
            "Timestamp@odata.type": "Edm.DateTime",
            "Timestamp": "2020-07-28T23:48:25.6684181Z",
=======
            "odata.etag": "W/\u0022datetime\u00272020-08-18T23%3A41%3A39.3762017Z\u0027\u0022",
            "PartitionKey": "somPartition",
            "RowKey": "1",
            "Timestamp": "2020-08-18T23:41:39.3762017Z",
>>>>>>> 31805008
            "SomeStringProperty": "This is the original"
          }
        ]
      }
    },
    {
<<<<<<< HEAD
      "RequestUri": "https://chrissscratch.table.core.windows.net/testtableg2cnn5r9(PartitionKey=\u0027somPartition\u0027,RowKey=\u00271\u0027)?$format=application%2Fjson%3Bodata%3Dfullmetadata",
=======
      "RequestUri": "https://chrissscratch.table.core.windows.net/testtableg2cnn5r9(PartitionKey=\u0027somPartition\u0027,RowKey=\u00271\u0027)?$format=application%2Fjson%3Bodata%3Dminimalmetadata",
>>>>>>> 31805008
      "RequestMethod": "PUT",
      "RequestHeaders": {
        "Accept": "application/json",
        "Authorization": "Sanitized",
<<<<<<< HEAD
        "Content-Length": "536",
        "Content-Type": "application/json",
        "DataServiceVersion": "3.0",
        "traceparent": "00-e2df2bb6f6a8ad40bb0d2d1612cf6911-a4dbc2e10d77c14b-00",
        "User-Agent": [
          "azsdk-net-Data.Tables/1.0.0-dev.20200728.1",
          "(.NET Core 4.6.29017.01; Microsoft Windows 10.0.18363 )"
        ],
        "x-ms-client-request-id": "5ee8e5a1480f66818a9b88d40abd005f",
        "x-ms-date": "Tue, 28 Jul 2020 23:48:25 GMT",
=======
        "Content-Length": "218",
        "Content-Type": "application/json",
        "DataServiceVersion": "3.0",
        "traceparent": "00-284b86bb8a3e1f4b865dc4796530adcd-0fd96fbbe2c3ed45-00",
        "User-Agent": [
          "azsdk-net-Data.Tables/1.0.0-dev.20200818.1",
          "(.NET Core 4.6.29130.01; Microsoft Windows 10.0.18363 )"
        ],
        "x-ms-client-request-id": "5ee8e5a1480f66818a9b88d40abd005f",
        "x-ms-date": "Tue, 18 Aug 2020 23:41:39 GMT",
>>>>>>> 31805008
        "x-ms-return-client-request-id": "true",
        "x-ms-version": "2019-02-02"
      },
      "RequestBody": {
<<<<<<< HEAD
        "odata.type": "chrissscratch.testtableg2cnn5r9",
        "odata.id": "https://chrissscratch.table.core.windows.net/testtableg2cnn5r9(PartitionKey=\u0027somPartition\u0027,RowKey=\u00271\u0027)",
        "odata.etag": "W/\u0022datetime\u00272020-07-28T23%3A48%3A25.6684181Z\u0027\u0022",
        "odata.editLink": "testtableg2cnn5r9(PartitionKey=\u0027somPartition\u0027,RowKey=\u00271\u0027)",
        "PartitionKey": "somPartition",
        "RowKey": "1",
        "Timestamp": "2020-07-28T23:48:25.6684181Z",
        "Timestamp@odata.type": "Edm.DateTime",
=======
        "odata.etag": "W/\u0022datetime\u00272020-08-18T23%3A41%3A39.3762017Z\u0027\u0022",
        "PartitionKey": "somPartition",
        "RowKey": "1",
        "Timestamp": "2020-08-18T23:41:39.3762017Z",
>>>>>>> 31805008
        "SomeStringProperty": "This is new and improved!"
      },
      "StatusCode": 204,
      "ResponseHeaders": {
        "Cache-Control": "no-cache",
        "Content-Length": "0",
<<<<<<< HEAD
        "Date": "Tue, 28 Jul 2020 23:48:24 GMT",
        "ETag": "W/\u0022datetime\u00272020-07-28T23%3A48%3A25.7544905Z\u0027\u0022",
=======
        "Date": "Tue, 18 Aug 2020 23:41:38 GMT",
        "ETag": "W/\u0022datetime\u00272020-08-18T23%3A41%3A39.4482624Z\u0027\u0022",
>>>>>>> 31805008
        "Server": [
          "Windows-Azure-Table/1.0",
          "Microsoft-HTTPAPI/2.0"
        ],
        "X-Content-Type-Options": "nosniff",
        "x-ms-client-request-id": "5ee8e5a1480f66818a9b88d40abd005f",
<<<<<<< HEAD
        "x-ms-request-id": "24fbc203-0002-004d-5b39-65020a000000",
=======
        "x-ms-request-id": "bc061b5e-0002-006f-19b9-756c3c000000",
>>>>>>> 31805008
        "x-ms-version": "2019-02-02"
      },
      "ResponseBody": []
    },
    {
<<<<<<< HEAD
      "RequestUri": "https://chrissscratch.table.core.windows.net/testtableg2cnn5r9()?$format=application%2Fjson%3Bodata%3Dfullmetadata\u0026$filter=PartitionKey%20eq%20%27somPartition%27%20and%20RowKey%20eq%20%271%27",
=======
      "RequestUri": "https://chrissscratch.table.core.windows.net/testtableg2cnn5r9()?$format=application%2Fjson%3Bodata%3Dminimalmetadata\u0026$filter=PartitionKey%20eq%20%27somPartition%27%20and%20RowKey%20eq%20%271%27",
>>>>>>> 31805008
      "RequestMethod": "GET",
      "RequestHeaders": {
        "Accept": "application/json",
        "Authorization": "Sanitized",
        "DataServiceVersion": "3.0",
        "User-Agent": [
<<<<<<< HEAD
          "azsdk-net-Data.Tables/1.0.0-dev.20200728.1",
          "(.NET Core 4.6.29017.01; Microsoft Windows 10.0.18363 )"
        ],
        "x-ms-client-request-id": "04a01070cedf33afe17234b233aec0bb",
        "x-ms-date": "Tue, 28 Jul 2020 23:48:25 GMT",
=======
          "azsdk-net-Data.Tables/1.0.0-dev.20200818.1",
          "(.NET Core 4.6.29130.01; Microsoft Windows 10.0.18363 )"
        ],
        "x-ms-client-request-id": "04a01070cedf33afe17234b233aec0bb",
        "x-ms-date": "Tue, 18 Aug 2020 23:41:39 GMT",
>>>>>>> 31805008
        "x-ms-return-client-request-id": "true",
        "x-ms-version": "2019-02-02"
      },
      "RequestBody": null,
      "StatusCode": 200,
      "ResponseHeaders": {
        "Cache-Control": "no-cache",
<<<<<<< HEAD
        "Content-Type": "application/json; odata=fullmetadata; streaming=true; charset=utf-8",
        "Date": "Tue, 28 Jul 2020 23:48:24 GMT",
=======
        "Content-Type": "application/json; odata=minimalmetadata; streaming=true; charset=utf-8",
        "Date": "Tue, 18 Aug 2020 23:41:38 GMT",
>>>>>>> 31805008
        "Server": [
          "Windows-Azure-Table/1.0",
          "Microsoft-HTTPAPI/2.0"
        ],
        "Transfer-Encoding": "chunked",
        "X-Content-Type-Options": "nosniff",
        "x-ms-client-request-id": "04a01070cedf33afe17234b233aec0bb",
<<<<<<< HEAD
        "x-ms-request-id": "24fbc205-0002-004d-5d39-65020a000000",
=======
        "x-ms-request-id": "bc061b62-0002-006f-1db9-756c3c000000",
>>>>>>> 31805008
        "x-ms-version": "2019-02-02"
      },
      "ResponseBody": {
        "odata.metadata": "https://chrissscratch.table.core.windows.net/$metadata#testtableg2cnn5r9",
        "value": [
          {
<<<<<<< HEAD
            "odata.type": "chrissscratch.testtableg2cnn5r9",
            "odata.id": "https://chrissscratch.table.core.windows.net/testtableg2cnn5r9(PartitionKey=\u0027somPartition\u0027,RowKey=\u00271\u0027)",
            "odata.etag": "W/\u0022datetime\u00272020-07-28T23%3A48%3A25.7544905Z\u0027\u0022",
            "odata.editLink": "testtableg2cnn5r9(PartitionKey=\u0027somPartition\u0027,RowKey=\u00271\u0027)",
            "PartitionKey": "somPartition",
            "RowKey": "1",
            "Timestamp@odata.type": "Edm.DateTime",
            "Timestamp": "2020-07-28T23:48:25.7544905Z",
=======
            "odata.etag": "W/\u0022datetime\u00272020-08-18T23%3A41%3A39.4482624Z\u0027\u0022",
            "PartitionKey": "somPartition",
            "RowKey": "1",
            "Timestamp": "2020-08-18T23:41:39.4482624Z",
>>>>>>> 31805008
            "SomeStringProperty": "This is new and improved!"
          }
        ]
      }
    },
    {
      "RequestUri": "https://chrissscratch.table.core.windows.net/Tables(\u0027testtableg2cnn5r9\u0027)",
      "RequestMethod": "DELETE",
      "RequestHeaders": {
        "Accept": "application/json",
        "Authorization": "Sanitized",
<<<<<<< HEAD
        "traceparent": "00-4e20a84acf53fb47bd1b2e5e59b92e3b-3f9d7d76ba521749-00",
        "User-Agent": [
          "azsdk-net-Data.Tables/1.0.0-dev.20200728.1",
          "(.NET Core 4.6.29017.01; Microsoft Windows 10.0.18363 )"
        ],
        "x-ms-client-request-id": "27a9010ea076f7eac7cb314ad54467d5",
        "x-ms-date": "Tue, 28 Jul 2020 23:48:25 GMT",
=======
        "traceparent": "00-9f83d43f5e4ef042985470d9dad61ef8-38a74592fb6ee94e-00",
        "User-Agent": [
          "azsdk-net-Data.Tables/1.0.0-dev.20200818.1",
          "(.NET Core 4.6.29130.01; Microsoft Windows 10.0.18363 )"
        ],
        "x-ms-client-request-id": "27a9010ea076f7eac7cb314ad54467d5",
        "x-ms-date": "Tue, 18 Aug 2020 23:41:39 GMT",
>>>>>>> 31805008
        "x-ms-return-client-request-id": "true",
        "x-ms-version": "2019-02-02"
      },
      "RequestBody": null,
      "StatusCode": 204,
      "ResponseHeaders": {
        "Cache-Control": "no-cache",
        "Content-Length": "0",
<<<<<<< HEAD
        "Date": "Tue, 28 Jul 2020 23:48:24 GMT",
=======
        "Date": "Tue, 18 Aug 2020 23:41:38 GMT",
>>>>>>> 31805008
        "Server": [
          "Windows-Azure-Table/1.0",
          "Microsoft-HTTPAPI/2.0"
        ],
        "X-Content-Type-Options": "nosniff",
        "x-ms-client-request-id": "27a9010ea076f7eac7cb314ad54467d5",
<<<<<<< HEAD
        "x-ms-request-id": "24fbc20b-0002-004d-6339-65020a000000",
=======
        "x-ms-request-id": "bc061b69-0002-006f-24b9-756c3c000000",
>>>>>>> 31805008
        "x-ms-version": "2019-02-02"
      },
      "ResponseBody": []
    }
  ],
  "Variables": {
    "RandomSeed": "1698147265",
    "TABLES_PRIMARY_STORAGE_ACCOUNT_KEY": "",
    "TABLES_STORAGE_ACCOUNT_NAME": "chrissscratch"
  }
}<|MERGE_RESOLUTION|>--- conflicted
+++ resolved
@@ -1,11 +1,7 @@
 {
   "Entries": [
     {
-<<<<<<< HEAD
-      "RequestUri": "https://chrissscratch.table.core.windows.net/Tables?$format=application%2Fjson%3Bodata%3Dfullmetadata",
-=======
       "RequestUri": "https://chrissscratch.table.core.windows.net/Tables?$format=application%2Fjson%3Bodata%3Dminimalmetadata",
->>>>>>> 31805008
       "RequestMethod": "POST",
       "RequestHeaders": {
         "Accept": "application/json",
@@ -13,23 +9,13 @@
         "Content-Length": "33",
         "Content-Type": "application/json; odata=nometadata",
         "DataServiceVersion": "3.0",
-<<<<<<< HEAD
-        "traceparent": "00-8399fd722804b34f98c87b4f90bcacf1-3d1f0a328f767e4c-00",
-        "User-Agent": [
-          "azsdk-net-Data.Tables/1.0.0-dev.20200728.1",
-          "(.NET Core 4.6.29017.01; Microsoft Windows 10.0.18363 )"
+        "traceparent": "00-21d663f35463bb4e888461aea26538c6-32957418924ac64f-00",
+        "User-Agent": [
+          "azsdk-net-Data.Tables/1.0.0-dev.20200818.1",
+          "(.NET Core 4.6.29130.01; Microsoft Windows 10.0.18363 )"
         ],
         "x-ms-client-request-id": "e901d1adcb1608800ebe6f0ae04c128a",
-        "x-ms-date": "Tue, 28 Jul 2020 23:48:25 GMT",
-=======
-        "traceparent": "00-21d663f35463bb4e888461aea26538c6-32957418924ac64f-00",
-        "User-Agent": [
-          "azsdk-net-Data.Tables/1.0.0-dev.20200818.1",
-          "(.NET Core 4.6.29130.01; Microsoft Windows 10.0.18363 )"
-        ],
-        "x-ms-client-request-id": "e901d1adcb1608800ebe6f0ae04c128a",
-        "x-ms-date": "Tue, 18 Aug 2020 23:41:39 GMT",
->>>>>>> 31805008
+        "x-ms-date": "Tue, 18 Aug 2020 23:41:39 GMT",
         "x-ms-return-client-request-id": "true",
         "x-ms-version": "2019-02-02"
       },
@@ -39,13 +25,8 @@
       "StatusCode": 201,
       "ResponseHeaders": {
         "Cache-Control": "no-cache",
-<<<<<<< HEAD
-        "Content-Type": "application/json; odata=fullmetadata; streaming=true; charset=utf-8",
-        "Date": "Tue, 28 Jul 2020 23:48:24 GMT",
-=======
         "Content-Type": "application/json; odata=minimalmetadata; streaming=true; charset=utf-8",
         "Date": "Tue, 18 Aug 2020 23:41:38 GMT",
->>>>>>> 31805008
         "Location": "https://chrissscratch.table.core.windows.net/Tables(\u0027testtableg2cnn5r9\u0027)",
         "Server": [
           "Windows-Azure-Table/1.0",
@@ -54,30 +35,16 @@
         "Transfer-Encoding": "chunked",
         "X-Content-Type-Options": "nosniff",
         "x-ms-client-request-id": "e901d1adcb1608800ebe6f0ae04c128a",
-<<<<<<< HEAD
-        "x-ms-request-id": "24fbc1f5-0002-004d-4e39-65020a000000",
-=======
         "x-ms-request-id": "bc061b3d-0002-006f-7ab9-756c3c000000",
->>>>>>> 31805008
         "x-ms-version": "2019-02-02"
       },
       "ResponseBody": {
         "odata.metadata": "https://chrissscratch.table.core.windows.net/$metadata#Tables/@Element",
-<<<<<<< HEAD
-        "odata.type": "chrissscratch.Tables",
-        "odata.id": "https://chrissscratch.table.core.windows.net/Tables(\u0027testtableg2cnn5r9\u0027)",
-        "odata.editLink": "Tables(\u0027testtableg2cnn5r9\u0027)",
-=======
->>>>>>> 31805008
         "TableName": "testtableg2cnn5r9"
       }
     },
     {
-<<<<<<< HEAD
-      "RequestUri": "https://chrissscratch.table.core.windows.net/testtableg2cnn5r9(PartitionKey=\u0027somPartition\u0027,RowKey=\u00271\u0027)?$format=application%2Fjson%3Bodata%3Dfullmetadata",
-=======
       "RequestUri": "https://chrissscratch.table.core.windows.net/testtableg2cnn5r9(PartitionKey=\u0027somPartition\u0027,RowKey=\u00271\u0027)?$format=application%2Fjson%3Bodata%3Dminimalmetadata",
->>>>>>> 31805008
       "RequestMethod": "PUT",
       "RequestHeaders": {
         "Accept": "application/json",
@@ -85,23 +52,13 @@
         "Content-Length": "88",
         "Content-Type": "application/json",
         "DataServiceVersion": "3.0",
-<<<<<<< HEAD
-        "traceparent": "00-e158a8427858ea47852a3a30f7f179be-dff1f057ade9614e-00",
-        "User-Agent": [
-          "azsdk-net-Data.Tables/1.0.0-dev.20200728.1",
-          "(.NET Core 4.6.29017.01; Microsoft Windows 10.0.18363 )"
+        "traceparent": "00-d78c84f4ac468541bdcba751f9161e72-608d1a8c3d36cc43-00",
+        "User-Agent": [
+          "azsdk-net-Data.Tables/1.0.0-dev.20200818.1",
+          "(.NET Core 4.6.29130.01; Microsoft Windows 10.0.18363 )"
         ],
         "x-ms-client-request-id": "c7e3fa916a2c4e778df6764a0d5ffef9",
-        "x-ms-date": "Tue, 28 Jul 2020 23:48:25 GMT",
-=======
-        "traceparent": "00-d78c84f4ac468541bdcba751f9161e72-608d1a8c3d36cc43-00",
-        "User-Agent": [
-          "azsdk-net-Data.Tables/1.0.0-dev.20200818.1",
-          "(.NET Core 4.6.29130.01; Microsoft Windows 10.0.18363 )"
-        ],
-        "x-ms-client-request-id": "c7e3fa916a2c4e778df6764a0d5ffef9",
-        "x-ms-date": "Tue, 18 Aug 2020 23:41:39 GMT",
->>>>>>> 31805008
+        "x-ms-date": "Tue, 18 Aug 2020 23:41:39 GMT",
         "x-ms-return-client-request-id": "true",
         "x-ms-version": "2019-02-02"
       },
@@ -114,53 +71,32 @@
       "ResponseHeaders": {
         "Cache-Control": "no-cache",
         "Content-Length": "0",
-<<<<<<< HEAD
-        "Date": "Tue, 28 Jul 2020 23:48:24 GMT",
-        "ETag": "W/\u0022datetime\u00272020-07-28T23%3A48%3A25.6684181Z\u0027\u0022",
-=======
         "Date": "Tue, 18 Aug 2020 23:41:38 GMT",
         "ETag": "W/\u0022datetime\u00272020-08-18T23%3A41%3A39.3762017Z\u0027\u0022",
->>>>>>> 31805008
         "Server": [
           "Windows-Azure-Table/1.0",
           "Microsoft-HTTPAPI/2.0"
         ],
         "X-Content-Type-Options": "nosniff",
         "x-ms-client-request-id": "c7e3fa916a2c4e778df6764a0d5ffef9",
-<<<<<<< HEAD
-        "x-ms-request-id": "24fbc1fb-0002-004d-5339-65020a000000",
-=======
         "x-ms-request-id": "bc061b51-0002-006f-0cb9-756c3c000000",
->>>>>>> 31805008
         "x-ms-version": "2019-02-02"
       },
       "ResponseBody": []
     },
     {
-<<<<<<< HEAD
-      "RequestUri": "https://chrissscratch.table.core.windows.net/testtableg2cnn5r9()?$format=application%2Fjson%3Bodata%3Dfullmetadata\u0026$filter=PartitionKey%20eq%20%27somPartition%27%20and%20RowKey%20eq%20%271%27",
-=======
       "RequestUri": "https://chrissscratch.table.core.windows.net/testtableg2cnn5r9()?$format=application%2Fjson%3Bodata%3Dminimalmetadata\u0026$filter=PartitionKey%20eq%20%27somPartition%27%20and%20RowKey%20eq%20%271%27",
->>>>>>> 31805008
       "RequestMethod": "GET",
       "RequestHeaders": {
         "Accept": "application/json",
         "Authorization": "Sanitized",
         "DataServiceVersion": "3.0",
         "User-Agent": [
-<<<<<<< HEAD
-          "azsdk-net-Data.Tables/1.0.0-dev.20200728.1",
-          "(.NET Core 4.6.29017.01; Microsoft Windows 10.0.18363 )"
+          "azsdk-net-Data.Tables/1.0.0-dev.20200818.1",
+          "(.NET Core 4.6.29130.01; Microsoft Windows 10.0.18363 )"
         ],
         "x-ms-client-request-id": "bc3248405de57118937a37c88dd1e774",
-        "x-ms-date": "Tue, 28 Jul 2020 23:48:25 GMT",
-=======
-          "azsdk-net-Data.Tables/1.0.0-dev.20200818.1",
-          "(.NET Core 4.6.29130.01; Microsoft Windows 10.0.18363 )"
-        ],
-        "x-ms-client-request-id": "bc3248405de57118937a37c88dd1e774",
-        "x-ms-date": "Tue, 18 Aug 2020 23:41:39 GMT",
->>>>>>> 31805008
+        "x-ms-date": "Tue, 18 Aug 2020 23:41:39 GMT",
         "x-ms-return-client-request-id": "true",
         "x-ms-version": "2019-02-02"
       },
@@ -168,13 +104,8 @@
       "StatusCode": 200,
       "ResponseHeaders": {
         "Cache-Control": "no-cache",
-<<<<<<< HEAD
-        "Content-Type": "application/json; odata=fullmetadata; streaming=true; charset=utf-8",
-        "Date": "Tue, 28 Jul 2020 23:48:24 GMT",
-=======
         "Content-Type": "application/json; odata=minimalmetadata; streaming=true; charset=utf-8",
         "Date": "Tue, 18 Aug 2020 23:41:38 GMT",
->>>>>>> 31805008
         "Server": [
           "Windows-Azure-Table/1.0",
           "Microsoft-HTTPAPI/2.0"
@@ -182,59 +113,28 @@
         "Transfer-Encoding": "chunked",
         "X-Content-Type-Options": "nosniff",
         "x-ms-client-request-id": "bc3248405de57118937a37c88dd1e774",
-<<<<<<< HEAD
-        "x-ms-request-id": "24fbc200-0002-004d-5839-65020a000000",
-=======
         "x-ms-request-id": "bc061b58-0002-006f-13b9-756c3c000000",
->>>>>>> 31805008
         "x-ms-version": "2019-02-02"
       },
       "ResponseBody": {
         "odata.metadata": "https://chrissscratch.table.core.windows.net/$metadata#testtableg2cnn5r9",
         "value": [
           {
-<<<<<<< HEAD
-            "odata.type": "chrissscratch.testtableg2cnn5r9",
-            "odata.id": "https://chrissscratch.table.core.windows.net/testtableg2cnn5r9(PartitionKey=\u0027somPartition\u0027,RowKey=\u00271\u0027)",
-            "odata.etag": "W/\u0022datetime\u00272020-07-28T23%3A48%3A25.6684181Z\u0027\u0022",
-            "odata.editLink": "testtableg2cnn5r9(PartitionKey=\u0027somPartition\u0027,RowKey=\u00271\u0027)",
-            "PartitionKey": "somPartition",
-            "RowKey": "1",
-            "Timestamp@odata.type": "Edm.DateTime",
-            "Timestamp": "2020-07-28T23:48:25.6684181Z",
-=======
             "odata.etag": "W/\u0022datetime\u00272020-08-18T23%3A41%3A39.3762017Z\u0027\u0022",
             "PartitionKey": "somPartition",
             "RowKey": "1",
             "Timestamp": "2020-08-18T23:41:39.3762017Z",
->>>>>>> 31805008
             "SomeStringProperty": "This is the original"
           }
         ]
       }
     },
     {
-<<<<<<< HEAD
-      "RequestUri": "https://chrissscratch.table.core.windows.net/testtableg2cnn5r9(PartitionKey=\u0027somPartition\u0027,RowKey=\u00271\u0027)?$format=application%2Fjson%3Bodata%3Dfullmetadata",
-=======
       "RequestUri": "https://chrissscratch.table.core.windows.net/testtableg2cnn5r9(PartitionKey=\u0027somPartition\u0027,RowKey=\u00271\u0027)?$format=application%2Fjson%3Bodata%3Dminimalmetadata",
->>>>>>> 31805008
       "RequestMethod": "PUT",
       "RequestHeaders": {
         "Accept": "application/json",
         "Authorization": "Sanitized",
-<<<<<<< HEAD
-        "Content-Length": "536",
-        "Content-Type": "application/json",
-        "DataServiceVersion": "3.0",
-        "traceparent": "00-e2df2bb6f6a8ad40bb0d2d1612cf6911-a4dbc2e10d77c14b-00",
-        "User-Agent": [
-          "azsdk-net-Data.Tables/1.0.0-dev.20200728.1",
-          "(.NET Core 4.6.29017.01; Microsoft Windows 10.0.18363 )"
-        ],
-        "x-ms-client-request-id": "5ee8e5a1480f66818a9b88d40abd005f",
-        "x-ms-date": "Tue, 28 Jul 2020 23:48:25 GMT",
-=======
         "Content-Length": "218",
         "Content-Type": "application/json",
         "DataServiceVersion": "3.0",
@@ -245,79 +145,46 @@
         ],
         "x-ms-client-request-id": "5ee8e5a1480f66818a9b88d40abd005f",
         "x-ms-date": "Tue, 18 Aug 2020 23:41:39 GMT",
->>>>>>> 31805008
         "x-ms-return-client-request-id": "true",
         "x-ms-version": "2019-02-02"
       },
       "RequestBody": {
-<<<<<<< HEAD
-        "odata.type": "chrissscratch.testtableg2cnn5r9",
-        "odata.id": "https://chrissscratch.table.core.windows.net/testtableg2cnn5r9(PartitionKey=\u0027somPartition\u0027,RowKey=\u00271\u0027)",
-        "odata.etag": "W/\u0022datetime\u00272020-07-28T23%3A48%3A25.6684181Z\u0027\u0022",
-        "odata.editLink": "testtableg2cnn5r9(PartitionKey=\u0027somPartition\u0027,RowKey=\u00271\u0027)",
-        "PartitionKey": "somPartition",
-        "RowKey": "1",
-        "Timestamp": "2020-07-28T23:48:25.6684181Z",
-        "Timestamp@odata.type": "Edm.DateTime",
-=======
         "odata.etag": "W/\u0022datetime\u00272020-08-18T23%3A41%3A39.3762017Z\u0027\u0022",
         "PartitionKey": "somPartition",
         "RowKey": "1",
         "Timestamp": "2020-08-18T23:41:39.3762017Z",
->>>>>>> 31805008
         "SomeStringProperty": "This is new and improved!"
       },
       "StatusCode": 204,
       "ResponseHeaders": {
         "Cache-Control": "no-cache",
         "Content-Length": "0",
-<<<<<<< HEAD
-        "Date": "Tue, 28 Jul 2020 23:48:24 GMT",
-        "ETag": "W/\u0022datetime\u00272020-07-28T23%3A48%3A25.7544905Z\u0027\u0022",
-=======
         "Date": "Tue, 18 Aug 2020 23:41:38 GMT",
         "ETag": "W/\u0022datetime\u00272020-08-18T23%3A41%3A39.4482624Z\u0027\u0022",
->>>>>>> 31805008
         "Server": [
           "Windows-Azure-Table/1.0",
           "Microsoft-HTTPAPI/2.0"
         ],
         "X-Content-Type-Options": "nosniff",
         "x-ms-client-request-id": "5ee8e5a1480f66818a9b88d40abd005f",
-<<<<<<< HEAD
-        "x-ms-request-id": "24fbc203-0002-004d-5b39-65020a000000",
-=======
         "x-ms-request-id": "bc061b5e-0002-006f-19b9-756c3c000000",
->>>>>>> 31805008
         "x-ms-version": "2019-02-02"
       },
       "ResponseBody": []
     },
     {
-<<<<<<< HEAD
-      "RequestUri": "https://chrissscratch.table.core.windows.net/testtableg2cnn5r9()?$format=application%2Fjson%3Bodata%3Dfullmetadata\u0026$filter=PartitionKey%20eq%20%27somPartition%27%20and%20RowKey%20eq%20%271%27",
-=======
       "RequestUri": "https://chrissscratch.table.core.windows.net/testtableg2cnn5r9()?$format=application%2Fjson%3Bodata%3Dminimalmetadata\u0026$filter=PartitionKey%20eq%20%27somPartition%27%20and%20RowKey%20eq%20%271%27",
->>>>>>> 31805008
       "RequestMethod": "GET",
       "RequestHeaders": {
         "Accept": "application/json",
         "Authorization": "Sanitized",
         "DataServiceVersion": "3.0",
         "User-Agent": [
-<<<<<<< HEAD
-          "azsdk-net-Data.Tables/1.0.0-dev.20200728.1",
-          "(.NET Core 4.6.29017.01; Microsoft Windows 10.0.18363 )"
+          "azsdk-net-Data.Tables/1.0.0-dev.20200818.1",
+          "(.NET Core 4.6.29130.01; Microsoft Windows 10.0.18363 )"
         ],
         "x-ms-client-request-id": "04a01070cedf33afe17234b233aec0bb",
-        "x-ms-date": "Tue, 28 Jul 2020 23:48:25 GMT",
-=======
-          "azsdk-net-Data.Tables/1.0.0-dev.20200818.1",
-          "(.NET Core 4.6.29130.01; Microsoft Windows 10.0.18363 )"
-        ],
-        "x-ms-client-request-id": "04a01070cedf33afe17234b233aec0bb",
-        "x-ms-date": "Tue, 18 Aug 2020 23:41:39 GMT",
->>>>>>> 31805008
+        "x-ms-date": "Tue, 18 Aug 2020 23:41:39 GMT",
         "x-ms-return-client-request-id": "true",
         "x-ms-version": "2019-02-02"
       },
@@ -325,13 +192,8 @@
       "StatusCode": 200,
       "ResponseHeaders": {
         "Cache-Control": "no-cache",
-<<<<<<< HEAD
-        "Content-Type": "application/json; odata=fullmetadata; streaming=true; charset=utf-8",
-        "Date": "Tue, 28 Jul 2020 23:48:24 GMT",
-=======
         "Content-Type": "application/json; odata=minimalmetadata; streaming=true; charset=utf-8",
         "Date": "Tue, 18 Aug 2020 23:41:38 GMT",
->>>>>>> 31805008
         "Server": [
           "Windows-Azure-Table/1.0",
           "Microsoft-HTTPAPI/2.0"
@@ -339,32 +201,17 @@
         "Transfer-Encoding": "chunked",
         "X-Content-Type-Options": "nosniff",
         "x-ms-client-request-id": "04a01070cedf33afe17234b233aec0bb",
-<<<<<<< HEAD
-        "x-ms-request-id": "24fbc205-0002-004d-5d39-65020a000000",
-=======
         "x-ms-request-id": "bc061b62-0002-006f-1db9-756c3c000000",
->>>>>>> 31805008
         "x-ms-version": "2019-02-02"
       },
       "ResponseBody": {
         "odata.metadata": "https://chrissscratch.table.core.windows.net/$metadata#testtableg2cnn5r9",
         "value": [
           {
-<<<<<<< HEAD
-            "odata.type": "chrissscratch.testtableg2cnn5r9",
-            "odata.id": "https://chrissscratch.table.core.windows.net/testtableg2cnn5r9(PartitionKey=\u0027somPartition\u0027,RowKey=\u00271\u0027)",
-            "odata.etag": "W/\u0022datetime\u00272020-07-28T23%3A48%3A25.7544905Z\u0027\u0022",
-            "odata.editLink": "testtableg2cnn5r9(PartitionKey=\u0027somPartition\u0027,RowKey=\u00271\u0027)",
-            "PartitionKey": "somPartition",
-            "RowKey": "1",
-            "Timestamp@odata.type": "Edm.DateTime",
-            "Timestamp": "2020-07-28T23:48:25.7544905Z",
-=======
             "odata.etag": "W/\u0022datetime\u00272020-08-18T23%3A41%3A39.4482624Z\u0027\u0022",
             "PartitionKey": "somPartition",
             "RowKey": "1",
             "Timestamp": "2020-08-18T23:41:39.4482624Z",
->>>>>>> 31805008
             "SomeStringProperty": "This is new and improved!"
           }
         ]
@@ -376,23 +223,13 @@
       "RequestHeaders": {
         "Accept": "application/json",
         "Authorization": "Sanitized",
-<<<<<<< HEAD
-        "traceparent": "00-4e20a84acf53fb47bd1b2e5e59b92e3b-3f9d7d76ba521749-00",
-        "User-Agent": [
-          "azsdk-net-Data.Tables/1.0.0-dev.20200728.1",
-          "(.NET Core 4.6.29017.01; Microsoft Windows 10.0.18363 )"
+        "traceparent": "00-9f83d43f5e4ef042985470d9dad61ef8-38a74592fb6ee94e-00",
+        "User-Agent": [
+          "azsdk-net-Data.Tables/1.0.0-dev.20200818.1",
+          "(.NET Core 4.6.29130.01; Microsoft Windows 10.0.18363 )"
         ],
         "x-ms-client-request-id": "27a9010ea076f7eac7cb314ad54467d5",
-        "x-ms-date": "Tue, 28 Jul 2020 23:48:25 GMT",
-=======
-        "traceparent": "00-9f83d43f5e4ef042985470d9dad61ef8-38a74592fb6ee94e-00",
-        "User-Agent": [
-          "azsdk-net-Data.Tables/1.0.0-dev.20200818.1",
-          "(.NET Core 4.6.29130.01; Microsoft Windows 10.0.18363 )"
-        ],
-        "x-ms-client-request-id": "27a9010ea076f7eac7cb314ad54467d5",
-        "x-ms-date": "Tue, 18 Aug 2020 23:41:39 GMT",
->>>>>>> 31805008
+        "x-ms-date": "Tue, 18 Aug 2020 23:41:39 GMT",
         "x-ms-return-client-request-id": "true",
         "x-ms-version": "2019-02-02"
       },
@@ -401,22 +238,14 @@
       "ResponseHeaders": {
         "Cache-Control": "no-cache",
         "Content-Length": "0",
-<<<<<<< HEAD
-        "Date": "Tue, 28 Jul 2020 23:48:24 GMT",
-=======
-        "Date": "Tue, 18 Aug 2020 23:41:38 GMT",
->>>>>>> 31805008
+        "Date": "Tue, 18 Aug 2020 23:41:38 GMT",
         "Server": [
           "Windows-Azure-Table/1.0",
           "Microsoft-HTTPAPI/2.0"
         ],
         "X-Content-Type-Options": "nosniff",
         "x-ms-client-request-id": "27a9010ea076f7eac7cb314ad54467d5",
-<<<<<<< HEAD
-        "x-ms-request-id": "24fbc20b-0002-004d-6339-65020a000000",
-=======
         "x-ms-request-id": "bc061b69-0002-006f-24b9-756c3c000000",
->>>>>>> 31805008
         "x-ms-version": "2019-02-02"
       },
       "ResponseBody": []
