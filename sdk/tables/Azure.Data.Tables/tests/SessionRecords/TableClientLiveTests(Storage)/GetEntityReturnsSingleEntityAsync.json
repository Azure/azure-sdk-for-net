{
  "Entries": [
    {
      "RequestUri": "https://chrissscratch.table.core.windows.net/Tables?$format=application%2Fjson%3Bodata%3Dminimalmetadata",
      "RequestMethod": "POST",
      "RequestHeaders": {
        "Accept": "application/json",
        "Authorization": "Sanitized",
        "Content-Length": "33",
        "Content-Type": "application/json; odata=nometadata",
        "DataServiceVersion": "3.0",
<<<<<<< HEAD
        "traceparent": "00-39e605bb6ec2b442b946b3072c960c7f-ede187f65dd87d49-00",
        "User-Agent": [
          "azsdk-net-Data.Tables/1.0.0-dev.20200728.1",
          "(.NET Core 4.6.29017.01; Microsoft Windows 10.0.18363 )"
        ],
        "x-ms-client-request-id": "b7ccc154dfc498499ebfe58f822dc228",
        "x-ms-date": "Tue, 28 Jul 2020 23:48:27 GMT",
=======
        "traceparent": "00-196d991dd0970f4e956b6e3c48cb2df2-72486204a25dbf45-00",
        "User-Agent": [
          "azsdk-net-Data.Tables/1.0.0-dev.20200818.1",
          "(.NET Core 4.6.29130.01; Microsoft Windows 10.0.18363 )"
        ],
        "x-ms-client-request-id": "b7ccc154dfc498499ebfe58f822dc228",
        "x-ms-date": "Tue, 18 Aug 2020 23:41:41 GMT",
>>>>>>> 31805008
        "x-ms-return-client-request-id": "true",
        "x-ms-version": "2019-02-02"
      },
      "RequestBody": {
        "TableName": "testtableo4fhwpti"
      },
      "StatusCode": 201,
      "ResponseHeaders": {
        "Cache-Control": "no-cache",
<<<<<<< HEAD
        "Content-Type": "application/json; odata=fullmetadata; streaming=true; charset=utf-8",
        "Date": "Tue, 28 Jul 2020 23:48:26 GMT",
=======
        "Content-Type": "application/json; odata=minimalmetadata; streaming=true; charset=utf-8",
        "Date": "Tue, 18 Aug 2020 23:41:40 GMT",
>>>>>>> 31805008
        "Location": "https://chrissscratch.table.core.windows.net/Tables(\u0027testtableo4fhwpti\u0027)",
        "Server": [
          "Windows-Azure-Table/1.0",
          "Microsoft-HTTPAPI/2.0"
        ],
        "Transfer-Encoding": "chunked",
        "X-Content-Type-Options": "nosniff",
        "x-ms-client-request-id": "b7ccc154dfc498499ebfe58f822dc228",
<<<<<<< HEAD
        "x-ms-request-id": "24fbc337-0002-004d-0539-65020a000000",
=======
        "x-ms-request-id": "bc061d7c-0002-006f-1ab9-756c3c000000",
>>>>>>> 31805008
        "x-ms-version": "2019-02-02"
      },
      "ResponseBody": {
        "odata.metadata": "https://chrissscratch.table.core.windows.net/$metadata#Tables/@Element",
        "TableName": "testtableo4fhwpti"
      }
    },
    {
      "RequestUri": "https://chrissscratch.table.core.windows.net/testtableo4fhwpti(PartitionKey=\u0027somPartition\u0027,RowKey=\u002701\u0027)?$format=application%2Fjson%3Bodata%3Dminimalmetadata",
      "RequestMethod": "PUT",
      "RequestHeaders": {
        "Accept": "application/json",
        "Authorization": "Sanitized",
        "Content-Length": "614",
        "Content-Type": "application/json",
        "DataServiceVersion": "3.0",
<<<<<<< HEAD
        "traceparent": "00-60b7578d8188144da1ae697158c96d07-7c11b7f1a6d66a40-00",
        "User-Agent": [
          "azsdk-net-Data.Tables/1.0.0-dev.20200728.1",
          "(.NET Core 4.6.29017.01; Microsoft Windows 10.0.18363 )"
        ],
        "x-ms-client-request-id": "dd67b2733695861877b1a037f2c00ae9",
        "x-ms-date": "Tue, 28 Jul 2020 23:48:27 GMT",
=======
        "traceparent": "00-5200577d2aceb4499860648e5c8cab22-47e88eaa94d34445-00",
        "User-Agent": [
          "azsdk-net-Data.Tables/1.0.0-dev.20200818.1",
          "(.NET Core 4.6.29130.01; Microsoft Windows 10.0.18363 )"
        ],
        "x-ms-client-request-id": "dd67b2733695861877b1a037f2c00ae9",
        "x-ms-date": "Tue, 18 Aug 2020 23:41:41 GMT",
>>>>>>> 31805008
        "x-ms-return-client-request-id": "true",
        "x-ms-version": "2019-02-02"
      },
      "RequestBody": {
        "PartitionKey": "somPartition",
        "RowKey": "01",
        "SomeStringProperty": "This is table entity number 01",
        "SomeDateProperty": "2020-01-01T01:02:00.0000000Z",
        "SomeDateProperty@odata.type": "Edm.DateTime",
        "SomeGuidProperty": "0d391d16-97f1-4b9a-be68-4cc871f90001",
        "SomeGuidProperty@odata.type": "Edm.Guid",
        "SomeBinaryProperty": "AQIDBAU=",
        "SomeBinaryProperty@odata.type": "Edm.Binary",
        "SomeInt64Property": "1",
        "SomeInt64Property@odata.type": "Edm.Int64",
        "SomeDoubleProperty0": 1,
        "SomeDoubleProperty0@odata.type": "Edm.Double",
        "SomeDoubleProperty1": 1.1000000000000001,
        "SomeDoubleProperty1@odata.type": "Edm.Double",
        "SomeIntProperty": 1
      },
      "StatusCode": 204,
      "ResponseHeaders": {
        "Cache-Control": "no-cache",
        "Content-Length": "0",
<<<<<<< HEAD
        "Date": "Tue, 28 Jul 2020 23:48:26 GMT",
        "ETag": "W/\u0022datetime\u00272020-07-28T23%3A48%3A27.792192Z\u0027\u0022",
=======
        "Date": "Tue, 18 Aug 2020 23:41:40 GMT",
        "ETag": "W/\u0022datetime\u00272020-08-18T23%3A41%3A41.4789594Z\u0027\u0022",
>>>>>>> 31805008
        "Server": [
          "Windows-Azure-Table/1.0",
          "Microsoft-HTTPAPI/2.0"
        ],
        "X-Content-Type-Options": "nosniff",
        "x-ms-client-request-id": "dd67b2733695861877b1a037f2c00ae9",
<<<<<<< HEAD
        "x-ms-request-id": "24fbc33d-0002-004d-0a39-65020a000000",
=======
        "x-ms-request-id": "bc061d87-0002-006f-24b9-756c3c000000",
>>>>>>> 31805008
        "x-ms-version": "2019-02-02"
      },
      "ResponseBody": []
    },
    {
      "RequestUri": "https://chrissscratch.table.core.windows.net/testtableo4fhwpti(PartitionKey=\u0027somPartition\u0027,RowKey=\u002701\u0027)?$format=application%2Fjson%3Bodata%3Dminimalmetadata",
      "RequestMethod": "GET",
      "RequestHeaders": {
        "Accept": "application/json",
        "Authorization": "Sanitized",
        "DataServiceVersion": "3.0",
<<<<<<< HEAD
        "traceparent": "00-a22c5e48d540a74db48dde704c29e0f2-b8706b81d315ec4d-00",
        "User-Agent": [
          "azsdk-net-Data.Tables/1.0.0-dev.20200728.1",
          "(.NET Core 4.6.29017.01; Microsoft Windows 10.0.18363 )"
        ],
        "x-ms-client-request-id": "3562c67c12cc28884481af60badfce51",
        "x-ms-date": "Tue, 28 Jul 2020 23:48:27 GMT",
=======
        "traceparent": "00-a7cf17b98a6e3d49a1b79c74f9c17f29-e06ad02bce551042-00",
        "User-Agent": [
          "azsdk-net-Data.Tables/1.0.0-dev.20200818.1",
          "(.NET Core 4.6.29130.01; Microsoft Windows 10.0.18363 )"
        ],
        "x-ms-client-request-id": "3562c67c12cc28884481af60badfce51",
        "x-ms-date": "Tue, 18 Aug 2020 23:41:41 GMT",
>>>>>>> 31805008
        "x-ms-return-client-request-id": "true",
        "x-ms-version": "2019-02-02"
      },
      "RequestBody": null,
      "StatusCode": 200,
      "ResponseHeaders": {
        "Cache-Control": "no-cache",
<<<<<<< HEAD
        "Content-Type": "application/json; odata=fullmetadata; streaming=true; charset=utf-8",
        "Date": "Tue, 28 Jul 2020 23:48:26 GMT",
        "ETag": "W/\u0022datetime\u00272020-07-28T23%3A48%3A27.792192Z\u0027\u0022",
=======
        "Content-Type": "application/json; odata=minimalmetadata; streaming=true; charset=utf-8",
        "Date": "Tue, 18 Aug 2020 23:41:40 GMT",
        "ETag": "W/\u0022datetime\u00272020-08-18T23%3A41%3A41.4789594Z\u0027\u0022",
>>>>>>> 31805008
        "Server": [
          "Windows-Azure-Table/1.0",
          "Microsoft-HTTPAPI/2.0"
        ],
        "Transfer-Encoding": "chunked",
        "X-Content-Type-Options": "nosniff",
        "x-ms-client-request-id": "3562c67c12cc28884481af60badfce51",
<<<<<<< HEAD
        "x-ms-request-id": "24fbc343-0002-004d-1039-65020a000000",
=======
        "x-ms-request-id": "bc061d8c-0002-006f-29b9-756c3c000000",
>>>>>>> 31805008
        "x-ms-version": "2019-02-02"
      },
      "ResponseBody": {
        "odata.metadata": "https://chrissscratch.table.core.windows.net/$metadata#testtableo4fhwpti/@Element",
<<<<<<< HEAD
        "odata.type": "chrissscratch.testtableo4fhwpti",
        "odata.id": "https://chrissscratch.table.core.windows.net/testtableo4fhwpti(PartitionKey=\u0027somPartition\u0027,RowKey=\u002701\u0027)",
        "odata.etag": "W/\u0022datetime\u00272020-07-28T23%3A48%3A27.792192Z\u0027\u0022",
        "odata.editLink": "testtableo4fhwpti(PartitionKey=\u0027somPartition\u0027,RowKey=\u002701\u0027)",
        "PartitionKey": "somPartition",
        "RowKey": "01",
        "Timestamp@odata.type": "Edm.DateTime",
        "Timestamp": "2020-07-28T23:48:27.792192Z",
=======
        "odata.etag": "W/\u0022datetime\u00272020-08-18T23%3A41%3A41.4789594Z\u0027\u0022",
        "PartitionKey": "somPartition",
        "RowKey": "01",
        "Timestamp": "2020-08-18T23:41:41.4789594Z",
>>>>>>> 31805008
        "SomeBinaryProperty@odata.type": "Edm.Binary",
        "SomeBinaryProperty": "AQIDBAU=",
        "SomeDateProperty@odata.type": "Edm.DateTime",
        "SomeDateProperty": "2020-01-01T01:02:00Z",
        "SomeDoubleProperty0": 1.0,
        "SomeDoubleProperty1": 1.1,
        "SomeGuidProperty@odata.type": "Edm.Guid",
        "SomeGuidProperty": "0d391d16-97f1-4b9a-be68-4cc871f90001",
        "SomeInt64Property@odata.type": "Edm.Int64",
        "SomeInt64Property": "1",
        "SomeIntProperty": 1,
        "SomeStringProperty": "This is table entity number 01"
      }
    },
    {
      "RequestUri": "https://chrissscratch.table.core.windows.net/Tables(\u0027testtableo4fhwpti\u0027)",
      "RequestMethod": "DELETE",
      "RequestHeaders": {
        "Accept": "application/json",
        "Authorization": "Sanitized",
<<<<<<< HEAD
        "traceparent": "00-229c05d65bcb1941a629e949edca207f-165dca5272fc4249-00",
        "User-Agent": [
          "azsdk-net-Data.Tables/1.0.0-dev.20200728.1",
          "(.NET Core 4.6.29017.01; Microsoft Windows 10.0.18363 )"
        ],
        "x-ms-client-request-id": "c01b3c112dae1e45a94540123f11a5de",
        "x-ms-date": "Tue, 28 Jul 2020 23:48:28 GMT",
=======
        "traceparent": "00-5a7fd6fca5ebdf4cbab1a4d190079d5e-827b70c82bb2e44b-00",
        "User-Agent": [
          "azsdk-net-Data.Tables/1.0.0-dev.20200818.1",
          "(.NET Core 4.6.29130.01; Microsoft Windows 10.0.18363 )"
        ],
        "x-ms-client-request-id": "c01b3c112dae1e45a94540123f11a5de",
        "x-ms-date": "Tue, 18 Aug 2020 23:41:41 GMT",
>>>>>>> 31805008
        "x-ms-return-client-request-id": "true",
        "x-ms-version": "2019-02-02"
      },
      "RequestBody": null,
      "StatusCode": 204,
      "ResponseHeaders": {
        "Cache-Control": "no-cache",
        "Content-Length": "0",
<<<<<<< HEAD
        "Date": "Tue, 28 Jul 2020 23:48:26 GMT",
=======
        "Date": "Tue, 18 Aug 2020 23:41:40 GMT",
>>>>>>> 31805008
        "Server": [
          "Windows-Azure-Table/1.0",
          "Microsoft-HTTPAPI/2.0"
        ],
        "X-Content-Type-Options": "nosniff",
        "x-ms-client-request-id": "c01b3c112dae1e45a94540123f11a5de",
<<<<<<< HEAD
        "x-ms-request-id": "24fbc34b-0002-004d-1739-65020a000000",
=======
        "x-ms-request-id": "bc061d93-0002-006f-30b9-756c3c000000",
>>>>>>> 31805008
        "x-ms-version": "2019-02-02"
      },
      "ResponseBody": []
    }
  ],
  "Variables": {
    "RandomSeed": "943500434",
    "TABLES_PRIMARY_STORAGE_ACCOUNT_KEY": "",
    "TABLES_STORAGE_ACCOUNT_NAME": "chrissscratch"
  }
}<|MERGE_RESOLUTION|>--- conflicted
+++ resolved
@@ -9,15 +9,6 @@
         "Content-Length": "33",
         "Content-Type": "application/json; odata=nometadata",
         "DataServiceVersion": "3.0",
-<<<<<<< HEAD
-        "traceparent": "00-39e605bb6ec2b442b946b3072c960c7f-ede187f65dd87d49-00",
-        "User-Agent": [
-          "azsdk-net-Data.Tables/1.0.0-dev.20200728.1",
-          "(.NET Core 4.6.29017.01; Microsoft Windows 10.0.18363 )"
-        ],
-        "x-ms-client-request-id": "b7ccc154dfc498499ebfe58f822dc228",
-        "x-ms-date": "Tue, 28 Jul 2020 23:48:27 GMT",
-=======
         "traceparent": "00-196d991dd0970f4e956b6e3c48cb2df2-72486204a25dbf45-00",
         "User-Agent": [
           "azsdk-net-Data.Tables/1.0.0-dev.20200818.1",
@@ -25,7 +16,6 @@
         ],
         "x-ms-client-request-id": "b7ccc154dfc498499ebfe58f822dc228",
         "x-ms-date": "Tue, 18 Aug 2020 23:41:41 GMT",
->>>>>>> 31805008
         "x-ms-return-client-request-id": "true",
         "x-ms-version": "2019-02-02"
       },
@@ -35,13 +25,8 @@
       "StatusCode": 201,
       "ResponseHeaders": {
         "Cache-Control": "no-cache",
-<<<<<<< HEAD
-        "Content-Type": "application/json; odata=fullmetadata; streaming=true; charset=utf-8",
-        "Date": "Tue, 28 Jul 2020 23:48:26 GMT",
-=======
         "Content-Type": "application/json; odata=minimalmetadata; streaming=true; charset=utf-8",
         "Date": "Tue, 18 Aug 2020 23:41:40 GMT",
->>>>>>> 31805008
         "Location": "https://chrissscratch.table.core.windows.net/Tables(\u0027testtableo4fhwpti\u0027)",
         "Server": [
           "Windows-Azure-Table/1.0",
@@ -50,11 +35,7 @@
         "Transfer-Encoding": "chunked",
         "X-Content-Type-Options": "nosniff",
         "x-ms-client-request-id": "b7ccc154dfc498499ebfe58f822dc228",
-<<<<<<< HEAD
-        "x-ms-request-id": "24fbc337-0002-004d-0539-65020a000000",
-=======
         "x-ms-request-id": "bc061d7c-0002-006f-1ab9-756c3c000000",
->>>>>>> 31805008
         "x-ms-version": "2019-02-02"
       },
       "ResponseBody": {
@@ -71,15 +52,6 @@
         "Content-Length": "614",
         "Content-Type": "application/json",
         "DataServiceVersion": "3.0",
-<<<<<<< HEAD
-        "traceparent": "00-60b7578d8188144da1ae697158c96d07-7c11b7f1a6d66a40-00",
-        "User-Agent": [
-          "azsdk-net-Data.Tables/1.0.0-dev.20200728.1",
-          "(.NET Core 4.6.29017.01; Microsoft Windows 10.0.18363 )"
-        ],
-        "x-ms-client-request-id": "dd67b2733695861877b1a037f2c00ae9",
-        "x-ms-date": "Tue, 28 Jul 2020 23:48:27 GMT",
-=======
         "traceparent": "00-5200577d2aceb4499860648e5c8cab22-47e88eaa94d34445-00",
         "User-Agent": [
           "azsdk-net-Data.Tables/1.0.0-dev.20200818.1",
@@ -87,7 +59,6 @@
         ],
         "x-ms-client-request-id": "dd67b2733695861877b1a037f2c00ae9",
         "x-ms-date": "Tue, 18 Aug 2020 23:41:41 GMT",
->>>>>>> 31805008
         "x-ms-return-client-request-id": "true",
         "x-ms-version": "2019-02-02"
       },
@@ -113,24 +84,15 @@
       "ResponseHeaders": {
         "Cache-Control": "no-cache",
         "Content-Length": "0",
-<<<<<<< HEAD
-        "Date": "Tue, 28 Jul 2020 23:48:26 GMT",
-        "ETag": "W/\u0022datetime\u00272020-07-28T23%3A48%3A27.792192Z\u0027\u0022",
-=======
         "Date": "Tue, 18 Aug 2020 23:41:40 GMT",
         "ETag": "W/\u0022datetime\u00272020-08-18T23%3A41%3A41.4789594Z\u0027\u0022",
->>>>>>> 31805008
         "Server": [
           "Windows-Azure-Table/1.0",
           "Microsoft-HTTPAPI/2.0"
         ],
         "X-Content-Type-Options": "nosniff",
         "x-ms-client-request-id": "dd67b2733695861877b1a037f2c00ae9",
-<<<<<<< HEAD
-        "x-ms-request-id": "24fbc33d-0002-004d-0a39-65020a000000",
-=======
         "x-ms-request-id": "bc061d87-0002-006f-24b9-756c3c000000",
->>>>>>> 31805008
         "x-ms-version": "2019-02-02"
       },
       "ResponseBody": []
@@ -142,15 +104,6 @@
         "Accept": "application/json",
         "Authorization": "Sanitized",
         "DataServiceVersion": "3.0",
-<<<<<<< HEAD
-        "traceparent": "00-a22c5e48d540a74db48dde704c29e0f2-b8706b81d315ec4d-00",
-        "User-Agent": [
-          "azsdk-net-Data.Tables/1.0.0-dev.20200728.1",
-          "(.NET Core 4.6.29017.01; Microsoft Windows 10.0.18363 )"
-        ],
-        "x-ms-client-request-id": "3562c67c12cc28884481af60badfce51",
-        "x-ms-date": "Tue, 28 Jul 2020 23:48:27 GMT",
-=======
         "traceparent": "00-a7cf17b98a6e3d49a1b79c74f9c17f29-e06ad02bce551042-00",
         "User-Agent": [
           "azsdk-net-Data.Tables/1.0.0-dev.20200818.1",
@@ -158,7 +111,6 @@
         ],
         "x-ms-client-request-id": "3562c67c12cc28884481af60badfce51",
         "x-ms-date": "Tue, 18 Aug 2020 23:41:41 GMT",
->>>>>>> 31805008
         "x-ms-return-client-request-id": "true",
         "x-ms-version": "2019-02-02"
       },
@@ -166,15 +118,9 @@
       "StatusCode": 200,
       "ResponseHeaders": {
         "Cache-Control": "no-cache",
-<<<<<<< HEAD
-        "Content-Type": "application/json; odata=fullmetadata; streaming=true; charset=utf-8",
-        "Date": "Tue, 28 Jul 2020 23:48:26 GMT",
-        "ETag": "W/\u0022datetime\u00272020-07-28T23%3A48%3A27.792192Z\u0027\u0022",
-=======
         "Content-Type": "application/json; odata=minimalmetadata; streaming=true; charset=utf-8",
         "Date": "Tue, 18 Aug 2020 23:41:40 GMT",
         "ETag": "W/\u0022datetime\u00272020-08-18T23%3A41%3A41.4789594Z\u0027\u0022",
->>>>>>> 31805008
         "Server": [
           "Windows-Azure-Table/1.0",
           "Microsoft-HTTPAPI/2.0"
@@ -182,30 +128,15 @@
         "Transfer-Encoding": "chunked",
         "X-Content-Type-Options": "nosniff",
         "x-ms-client-request-id": "3562c67c12cc28884481af60badfce51",
-<<<<<<< HEAD
-        "x-ms-request-id": "24fbc343-0002-004d-1039-65020a000000",
-=======
         "x-ms-request-id": "bc061d8c-0002-006f-29b9-756c3c000000",
->>>>>>> 31805008
         "x-ms-version": "2019-02-02"
       },
       "ResponseBody": {
         "odata.metadata": "https://chrissscratch.table.core.windows.net/$metadata#testtableo4fhwpti/@Element",
-<<<<<<< HEAD
-        "odata.type": "chrissscratch.testtableo4fhwpti",
-        "odata.id": "https://chrissscratch.table.core.windows.net/testtableo4fhwpti(PartitionKey=\u0027somPartition\u0027,RowKey=\u002701\u0027)",
-        "odata.etag": "W/\u0022datetime\u00272020-07-28T23%3A48%3A27.792192Z\u0027\u0022",
-        "odata.editLink": "testtableo4fhwpti(PartitionKey=\u0027somPartition\u0027,RowKey=\u002701\u0027)",
-        "PartitionKey": "somPartition",
-        "RowKey": "01",
-        "Timestamp@odata.type": "Edm.DateTime",
-        "Timestamp": "2020-07-28T23:48:27.792192Z",
-=======
         "odata.etag": "W/\u0022datetime\u00272020-08-18T23%3A41%3A41.4789594Z\u0027\u0022",
         "PartitionKey": "somPartition",
         "RowKey": "01",
         "Timestamp": "2020-08-18T23:41:41.4789594Z",
->>>>>>> 31805008
         "SomeBinaryProperty@odata.type": "Edm.Binary",
         "SomeBinaryProperty": "AQIDBAU=",
         "SomeDateProperty@odata.type": "Edm.DateTime",
@@ -226,15 +157,6 @@
       "RequestHeaders": {
         "Accept": "application/json",
         "Authorization": "Sanitized",
-<<<<<<< HEAD
-        "traceparent": "00-229c05d65bcb1941a629e949edca207f-165dca5272fc4249-00",
-        "User-Agent": [
-          "azsdk-net-Data.Tables/1.0.0-dev.20200728.1",
-          "(.NET Core 4.6.29017.01; Microsoft Windows 10.0.18363 )"
-        ],
-        "x-ms-client-request-id": "c01b3c112dae1e45a94540123f11a5de",
-        "x-ms-date": "Tue, 28 Jul 2020 23:48:28 GMT",
-=======
         "traceparent": "00-5a7fd6fca5ebdf4cbab1a4d190079d5e-827b70c82bb2e44b-00",
         "User-Agent": [
           "azsdk-net-Data.Tables/1.0.0-dev.20200818.1",
@@ -242,7 +164,6 @@
         ],
         "x-ms-client-request-id": "c01b3c112dae1e45a94540123f11a5de",
         "x-ms-date": "Tue, 18 Aug 2020 23:41:41 GMT",
->>>>>>> 31805008
         "x-ms-return-client-request-id": "true",
         "x-ms-version": "2019-02-02"
       },
@@ -251,22 +172,14 @@
       "ResponseHeaders": {
         "Cache-Control": "no-cache",
         "Content-Length": "0",
-<<<<<<< HEAD
-        "Date": "Tue, 28 Jul 2020 23:48:26 GMT",
-=======
         "Date": "Tue, 18 Aug 2020 23:41:40 GMT",
->>>>>>> 31805008
         "Server": [
           "Windows-Azure-Table/1.0",
           "Microsoft-HTTPAPI/2.0"
         ],
         "X-Content-Type-Options": "nosniff",
         "x-ms-client-request-id": "c01b3c112dae1e45a94540123f11a5de",
-<<<<<<< HEAD
-        "x-ms-request-id": "24fbc34b-0002-004d-1739-65020a000000",
-=======
         "x-ms-request-id": "bc061d93-0002-006f-30b9-756c3c000000",
->>>>>>> 31805008
         "x-ms-version": "2019-02-02"
       },
       "ResponseBody": []
