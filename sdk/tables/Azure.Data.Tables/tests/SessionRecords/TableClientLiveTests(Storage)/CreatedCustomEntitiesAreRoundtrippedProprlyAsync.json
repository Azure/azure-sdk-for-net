{
  "Entries": [
    {
<<<<<<< HEAD
      "RequestUri": "https://chrissscratch.table.core.windows.net/Tables?$format=application%2Fjson%3Bodata%3Dfullmetadata",
=======
      "RequestUri": "https://chrissscratch.table.core.windows.net/Tables?$format=application%2Fjson%3Bodata%3Dminimalmetadata",
>>>>>>> 31805008
      "RequestMethod": "POST",
      "RequestHeaders": {
        "Accept": "application/json",
        "Authorization": "Sanitized",
        "Content-Length": "33",
        "Content-Type": "application/json; odata=nometadata",
        "DataServiceVersion": "3.0",
<<<<<<< HEAD
        "traceparent": "00-590448e656bef6449c7d46d27122f178-0ac9d09c042f3c4f-00",
        "User-Agent": [
          "azsdk-net-Data.Tables/1.0.0-dev.20200728.1",
          "(.NET Core 4.6.29017.01; Microsoft Windows 10.0.18363 )"
        ],
        "x-ms-client-request-id": "ba89bb3f30ce89a7e1a412592ffadcd7",
        "x-ms-date": "Tue, 28 Jul 2020 23:48:20 GMT",
=======
        "traceparent": "00-182b9f7d35336e46bd4086e7adcb7c85-05d5a9dda97a1c41-00",
        "User-Agent": [
          "azsdk-net-Data.Tables/1.0.0-dev.20200818.1",
          "(.NET Core 4.6.29130.01; Microsoft Windows 10.0.18363 )"
        ],
        "x-ms-client-request-id": "ba89bb3f30ce89a7e1a412592ffadcd7",
        "x-ms-date": "Tue, 18 Aug 2020 23:41:33 GMT",
>>>>>>> 31805008
        "x-ms-return-client-request-id": "true",
        "x-ms-version": "2019-02-02"
      },
      "RequestBody": {
        "TableName": "testtable3i7uq1ko"
      },
      "StatusCode": 201,
      "ResponseHeaders": {
        "Cache-Control": "no-cache",
<<<<<<< HEAD
        "Content-Type": "application/json; odata=fullmetadata; streaming=true; charset=utf-8",
        "Date": "Tue, 28 Jul 2020 23:48:19 GMT",
=======
        "Content-Type": "application/json; odata=minimalmetadata; streaming=true; charset=utf-8",
        "Date": "Tue, 18 Aug 2020 23:41:33 GMT",
>>>>>>> 31805008
        "Location": "https://chrissscratch.table.core.windows.net/Tables(\u0027testtable3i7uq1ko\u0027)",
        "Server": [
          "Windows-Azure-Table/1.0",
          "Microsoft-HTTPAPI/2.0"
        ],
        "Transfer-Encoding": "chunked",
        "X-Content-Type-Options": "nosniff",
        "x-ms-client-request-id": "ba89bb3f30ce89a7e1a412592ffadcd7",
<<<<<<< HEAD
        "x-ms-request-id": "24fbbe94-0002-004d-3539-65020a000000",
=======
        "x-ms-request-id": "bc061474-0002-006f-1db9-756c3c000000",
>>>>>>> 31805008
        "x-ms-version": "2019-02-02"
      },
      "ResponseBody": {
        "odata.metadata": "https://chrissscratch.table.core.windows.net/$metadata#Tables/@Element",
<<<<<<< HEAD
        "odata.type": "chrissscratch.Tables",
        "odata.id": "https://chrissscratch.table.core.windows.net/Tables(\u0027testtable3i7uq1ko\u0027)",
        "odata.editLink": "Tables(\u0027testtable3i7uq1ko\u0027)",
=======
>>>>>>> 31805008
        "TableName": "testtable3i7uq1ko"
      }
    },
    {
<<<<<<< HEAD
      "RequestUri": "https://chrissscratch.table.core.windows.net/testtable3i7uq1ko?$format=application%2Fjson%3Bodata%3Dfullmetadata",
=======
      "RequestUri": "https://chrissscratch.table.core.windows.net/testtable3i7uq1ko?$format=application%2Fjson%3Bodata%3Dminimalmetadata",
>>>>>>> 31805008
      "RequestMethod": "POST",
      "RequestHeaders": {
        "Accept": "application/json",
        "Authorization": "Sanitized",
        "Content-Length": "665",
        "Content-Type": "application/json; odata=nometadata",
        "DataServiceVersion": "3.0",
<<<<<<< HEAD
        "traceparent": "00-b1411036845dc943877e1219a297daa7-9b277d18b970e749-00",
        "User-Agent": [
          "azsdk-net-Data.Tables/1.0.0-dev.20200728.1",
          "(.NET Core 4.6.29017.01; Microsoft Windows 10.0.18363 )"
        ],
        "x-ms-client-request-id": "865eec6e4fd55592d37bbf6052a46698",
        "x-ms-date": "Tue, 28 Jul 2020 23:48:20 GMT",
=======
        "traceparent": "00-8a7578425f8fed4b82e7c1bb9bc7a798-573d3b1076091043-00",
        "User-Agent": [
          "azsdk-net-Data.Tables/1.0.0-dev.20200818.1",
          "(.NET Core 4.6.29130.01; Microsoft Windows 10.0.18363 )"
        ],
        "x-ms-client-request-id": "865eec6e4fd55592d37bbf6052a46698",
        "x-ms-date": "Tue, 18 Aug 2020 23:41:34 GMT",
>>>>>>> 31805008
        "x-ms-return-client-request-id": "true",
        "x-ms-version": "2019-02-02"
      },
      "RequestBody": {
        "StringTypeProperty": "This is table entity number 01",
        "DatetimeTypeProperty": "2020-01-01T01:02:00.0000000Z",
        "DatetimeTypeProperty@odata.type": "Edm.DateTime",
        "DatetimeOffsetTypeProperty": "2020-01-01T01:02:00.0000000Z",
        "DatetimeOffsetTypeProperty@odata.type": "Edm.DateTime",
        "GuidTypeProperty": "0d391d16-97f1-4b9a-be68-4cc871f90001",
        "GuidTypeProperty@odata.type": "Edm.Guid",
        "BinaryTypeProperty": "AQIDBAU=",
        "BinaryTypeProperty@odata.type": "Edm.Binary",
        "Int64TypeProperty": "1",
        "Int64TypeProperty@odata.type": "Edm.Int64",
        "DoubleTypeProperty": 1,
        "DoubleTypeProperty@odata.type": "Edm.Double",
        "IntTypeProperty": 1,
        "PartitionKey": "somPartition",
        "RowKey": "01",
        "Timestamp": null
      },
      "StatusCode": 201,
      "ResponseHeaders": {
        "Cache-Control": "no-cache",
<<<<<<< HEAD
        "Content-Type": "application/json; odata=fullmetadata; streaming=true; charset=utf-8",
        "Date": "Tue, 28 Jul 2020 23:48:19 GMT",
        "ETag": "W/\u0022datetime\u00272020-07-28T23%3A48%3A20.3059358Z\u0027\u0022",
=======
        "Content-Type": "application/json; odata=minimalmetadata; streaming=true; charset=utf-8",
        "Date": "Tue, 18 Aug 2020 23:41:33 GMT",
        "ETag": "W/\u0022datetime\u00272020-08-18T23%3A41%3A34.0602429Z\u0027\u0022",
>>>>>>> 31805008
        "Location": "https://chrissscratch.table.core.windows.net/testtable3i7uq1ko(PartitionKey=\u0027somPartition\u0027,RowKey=\u002701\u0027)",
        "Server": [
          "Windows-Azure-Table/1.0",
          "Microsoft-HTTPAPI/2.0"
        ],
        "Transfer-Encoding": "chunked",
        "X-Content-Type-Options": "nosniff",
        "x-ms-client-request-id": "865eec6e4fd55592d37bbf6052a46698",
<<<<<<< HEAD
        "x-ms-request-id": "24fbbe9b-0002-004d-3a39-65020a000000",
=======
        "x-ms-request-id": "bc061488-0002-006f-2fb9-756c3c000000",
>>>>>>> 31805008
        "x-ms-version": "2019-02-02"
      },
      "ResponseBody": {
        "odata.metadata": "https://chrissscratch.table.core.windows.net/$metadata#testtable3i7uq1ko/@Element",
<<<<<<< HEAD
        "odata.type": "chrissscratch.testtable3i7uq1ko",
        "odata.id": "https://chrissscratch.table.core.windows.net/testtable3i7uq1ko(PartitionKey=\u0027somPartition\u0027,RowKey=\u002701\u0027)",
        "odata.etag": "W/\u0022datetime\u00272020-07-28T23%3A48%3A20.3059358Z\u0027\u0022",
        "odata.editLink": "testtable3i7uq1ko(PartitionKey=\u0027somPartition\u0027,RowKey=\u002701\u0027)",
        "PartitionKey": "somPartition",
        "RowKey": "01",
        "Timestamp@odata.type": "Edm.DateTime",
        "Timestamp": "2020-07-28T23:48:20.3059358Z",
=======
        "odata.etag": "W/\u0022datetime\u00272020-08-18T23%3A41%3A34.0602429Z\u0027\u0022",
        "PartitionKey": "somPartition",
        "RowKey": "01",
        "Timestamp": "2020-08-18T23:41:34.0602429Z",
>>>>>>> 31805008
        "StringTypeProperty": "This is table entity number 01",
        "DatetimeTypeProperty@odata.type": "Edm.DateTime",
        "DatetimeTypeProperty": "2020-01-01T01:02:00Z",
        "DatetimeOffsetTypeProperty@odata.type": "Edm.DateTime",
        "DatetimeOffsetTypeProperty": "2020-01-01T01:02:00Z",
        "GuidTypeProperty@odata.type": "Edm.Guid",
        "GuidTypeProperty": "0d391d16-97f1-4b9a-be68-4cc871f90001",
        "BinaryTypeProperty@odata.type": "Edm.Binary",
        "BinaryTypeProperty": "AQIDBAU=",
        "Int64TypeProperty@odata.type": "Edm.Int64",
        "Int64TypeProperty": "1",
        "DoubleTypeProperty": 1.0,
        "IntTypeProperty": 1
      }
    },
    {
<<<<<<< HEAD
      "RequestUri": "https://chrissscratch.table.core.windows.net/testtable3i7uq1ko()?$format=application%2Fjson%3Bodata%3Dfullmetadata\u0026$filter=PartitionKey%20eq%20%27somPartition%27%20and%20RowKey%20eq%20%2701%27",
=======
      "RequestUri": "https://chrissscratch.table.core.windows.net/testtable3i7uq1ko()?$format=application%2Fjson%3Bodata%3Dminimalmetadata\u0026$filter=PartitionKey%20eq%20%27somPartition%27%20and%20RowKey%20eq%20%2701%27",
>>>>>>> 31805008
      "RequestMethod": "GET",
      "RequestHeaders": {
        "Accept": "application/json",
        "Authorization": "Sanitized",
        "DataServiceVersion": "3.0",
        "User-Agent": [
<<<<<<< HEAD
          "azsdk-net-Data.Tables/1.0.0-dev.20200728.1",
          "(.NET Core 4.6.29017.01; Microsoft Windows 10.0.18363 )"
        ],
        "x-ms-client-request-id": "7253288d77486cde181bad0297c7b19e",
        "x-ms-date": "Tue, 28 Jul 2020 23:48:20 GMT",
=======
          "azsdk-net-Data.Tables/1.0.0-dev.20200818.1",
          "(.NET Core 4.6.29130.01; Microsoft Windows 10.0.18363 )"
        ],
        "x-ms-client-request-id": "7253288d77486cde181bad0297c7b19e",
        "x-ms-date": "Tue, 18 Aug 2020 23:41:34 GMT",
>>>>>>> 31805008
        "x-ms-return-client-request-id": "true",
        "x-ms-version": "2019-02-02"
      },
      "RequestBody": null,
      "StatusCode": 200,
      "ResponseHeaders": {
        "Cache-Control": "no-cache",
<<<<<<< HEAD
        "Content-Type": "application/json; odata=fullmetadata; streaming=true; charset=utf-8",
        "Date": "Tue, 28 Jul 2020 23:48:19 GMT",
=======
        "Content-Type": "application/json; odata=minimalmetadata; streaming=true; charset=utf-8",
        "Date": "Tue, 18 Aug 2020 23:41:33 GMT",
>>>>>>> 31805008
        "Server": [
          "Windows-Azure-Table/1.0",
          "Microsoft-HTTPAPI/2.0"
        ],
        "Transfer-Encoding": "chunked",
        "X-Content-Type-Options": "nosniff",
        "x-ms-client-request-id": "7253288d77486cde181bad0297c7b19e",
<<<<<<< HEAD
        "x-ms-request-id": "24fbbea6-0002-004d-4539-65020a000000",
=======
        "x-ms-request-id": "bc061497-0002-006f-3eb9-756c3c000000",
>>>>>>> 31805008
        "x-ms-version": "2019-02-02"
      },
      "ResponseBody": {
        "odata.metadata": "https://chrissscratch.table.core.windows.net/$metadata#testtable3i7uq1ko",
        "value": [
          {
<<<<<<< HEAD
            "odata.type": "chrissscratch.testtable3i7uq1ko",
            "odata.id": "https://chrissscratch.table.core.windows.net/testtable3i7uq1ko(PartitionKey=\u0027somPartition\u0027,RowKey=\u002701\u0027)",
            "odata.etag": "W/\u0022datetime\u00272020-07-28T23%3A48%3A20.3059358Z\u0027\u0022",
            "odata.editLink": "testtable3i7uq1ko(PartitionKey=\u0027somPartition\u0027,RowKey=\u002701\u0027)",
            "PartitionKey": "somPartition",
            "RowKey": "01",
            "Timestamp@odata.type": "Edm.DateTime",
            "Timestamp": "2020-07-28T23:48:20.3059358Z",
=======
            "odata.etag": "W/\u0022datetime\u00272020-08-18T23%3A41%3A34.0602429Z\u0027\u0022",
            "PartitionKey": "somPartition",
            "RowKey": "01",
            "Timestamp": "2020-08-18T23:41:34.0602429Z",
>>>>>>> 31805008
            "StringTypeProperty": "This is table entity number 01",
            "DatetimeTypeProperty@odata.type": "Edm.DateTime",
            "DatetimeTypeProperty": "2020-01-01T01:02:00Z",
            "DatetimeOffsetTypeProperty@odata.type": "Edm.DateTime",
            "DatetimeOffsetTypeProperty": "2020-01-01T01:02:00Z",
            "GuidTypeProperty@odata.type": "Edm.Guid",
            "GuidTypeProperty": "0d391d16-97f1-4b9a-be68-4cc871f90001",
            "BinaryTypeProperty@odata.type": "Edm.Binary",
            "BinaryTypeProperty": "AQIDBAU=",
            "Int64TypeProperty@odata.type": "Edm.Int64",
            "Int64TypeProperty": "1",
            "DoubleTypeProperty": 1.0,
            "IntTypeProperty": 1
          }
        ]
      }
    },
    {
      "RequestUri": "https://chrissscratch.table.core.windows.net/Tables(\u0027testtable3i7uq1ko\u0027)",
      "RequestMethod": "DELETE",
      "RequestHeaders": {
        "Accept": "application/json",
        "Authorization": "Sanitized",
<<<<<<< HEAD
        "traceparent": "00-62c7d3013fba13408bb159bc459adf65-dc6e775883984f48-00",
        "User-Agent": [
          "azsdk-net-Data.Tables/1.0.0-dev.20200728.1",
          "(.NET Core 4.6.29017.01; Microsoft Windows 10.0.18363 )"
        ],
        "x-ms-client-request-id": "cd77afb6e132efc32834e6527147373d",
        "x-ms-date": "Tue, 28 Jul 2020 23:48:20 GMT",
=======
        "traceparent": "00-d31a46cf394f7e4498d631bf3e4af9ba-c6d7ae9999a33744-00",
        "User-Agent": [
          "azsdk-net-Data.Tables/1.0.0-dev.20200818.1",
          "(.NET Core 4.6.29130.01; Microsoft Windows 10.0.18363 )"
        ],
        "x-ms-client-request-id": "cd77afb6e132efc32834e6527147373d",
        "x-ms-date": "Tue, 18 Aug 2020 23:41:34 GMT",
>>>>>>> 31805008
        "x-ms-return-client-request-id": "true",
        "x-ms-version": "2019-02-02"
      },
      "RequestBody": null,
      "StatusCode": 204,
      "ResponseHeaders": {
        "Cache-Control": "no-cache",
        "Content-Length": "0",
<<<<<<< HEAD
        "Date": "Tue, 28 Jul 2020 23:48:19 GMT",
=======
        "Date": "Tue, 18 Aug 2020 23:41:33 GMT",
>>>>>>> 31805008
        "Server": [
          "Windows-Azure-Table/1.0",
          "Microsoft-HTTPAPI/2.0"
        ],
        "X-Content-Type-Options": "nosniff",
        "x-ms-client-request-id": "cd77afb6e132efc32834e6527147373d",
<<<<<<< HEAD
        "x-ms-request-id": "24fbbead-0002-004d-4c39-65020a000000",
=======
        "x-ms-request-id": "bc06149e-0002-006f-45b9-756c3c000000",
>>>>>>> 31805008
        "x-ms-version": "2019-02-02"
      },
      "ResponseBody": []
    }
  ],
  "Variables": {
    "RandomSeed": "1041393685",
    "TABLES_PRIMARY_STORAGE_ACCOUNT_KEY": "",
    "TABLES_STORAGE_ACCOUNT_NAME": "chrissscratch"
  }
}<|MERGE_RESOLUTION|>--- conflicted
+++ resolved
@@ -1,11 +1,7 @@
 {
   "Entries": [
     {
-<<<<<<< HEAD
-      "RequestUri": "https://chrissscratch.table.core.windows.net/Tables?$format=application%2Fjson%3Bodata%3Dfullmetadata",
-=======
       "RequestUri": "https://chrissscratch.table.core.windows.net/Tables?$format=application%2Fjson%3Bodata%3Dminimalmetadata",
->>>>>>> 31805008
       "RequestMethod": "POST",
       "RequestHeaders": {
         "Accept": "application/json",
@@ -13,15 +9,6 @@
         "Content-Length": "33",
         "Content-Type": "application/json; odata=nometadata",
         "DataServiceVersion": "3.0",
-<<<<<<< HEAD
-        "traceparent": "00-590448e656bef6449c7d46d27122f178-0ac9d09c042f3c4f-00",
-        "User-Agent": [
-          "azsdk-net-Data.Tables/1.0.0-dev.20200728.1",
-          "(.NET Core 4.6.29017.01; Microsoft Windows 10.0.18363 )"
-        ],
-        "x-ms-client-request-id": "ba89bb3f30ce89a7e1a412592ffadcd7",
-        "x-ms-date": "Tue, 28 Jul 2020 23:48:20 GMT",
-=======
         "traceparent": "00-182b9f7d35336e46bd4086e7adcb7c85-05d5a9dda97a1c41-00",
         "User-Agent": [
           "azsdk-net-Data.Tables/1.0.0-dev.20200818.1",
@@ -29,7 +16,6 @@
         ],
         "x-ms-client-request-id": "ba89bb3f30ce89a7e1a412592ffadcd7",
         "x-ms-date": "Tue, 18 Aug 2020 23:41:33 GMT",
->>>>>>> 31805008
         "x-ms-return-client-request-id": "true",
         "x-ms-version": "2019-02-02"
       },
@@ -39,13 +25,8 @@
       "StatusCode": 201,
       "ResponseHeaders": {
         "Cache-Control": "no-cache",
-<<<<<<< HEAD
-        "Content-Type": "application/json; odata=fullmetadata; streaming=true; charset=utf-8",
-        "Date": "Tue, 28 Jul 2020 23:48:19 GMT",
-=======
         "Content-Type": "application/json; odata=minimalmetadata; streaming=true; charset=utf-8",
         "Date": "Tue, 18 Aug 2020 23:41:33 GMT",
->>>>>>> 31805008
         "Location": "https://chrissscratch.table.core.windows.net/Tables(\u0027testtable3i7uq1ko\u0027)",
         "Server": [
           "Windows-Azure-Table/1.0",
@@ -54,30 +35,16 @@
         "Transfer-Encoding": "chunked",
         "X-Content-Type-Options": "nosniff",
         "x-ms-client-request-id": "ba89bb3f30ce89a7e1a412592ffadcd7",
-<<<<<<< HEAD
-        "x-ms-request-id": "24fbbe94-0002-004d-3539-65020a000000",
-=======
         "x-ms-request-id": "bc061474-0002-006f-1db9-756c3c000000",
->>>>>>> 31805008
         "x-ms-version": "2019-02-02"
       },
       "ResponseBody": {
         "odata.metadata": "https://chrissscratch.table.core.windows.net/$metadata#Tables/@Element",
-<<<<<<< HEAD
-        "odata.type": "chrissscratch.Tables",
-        "odata.id": "https://chrissscratch.table.core.windows.net/Tables(\u0027testtable3i7uq1ko\u0027)",
-        "odata.editLink": "Tables(\u0027testtable3i7uq1ko\u0027)",
-=======
->>>>>>> 31805008
         "TableName": "testtable3i7uq1ko"
       }
     },
     {
-<<<<<<< HEAD
-      "RequestUri": "https://chrissscratch.table.core.windows.net/testtable3i7uq1ko?$format=application%2Fjson%3Bodata%3Dfullmetadata",
-=======
       "RequestUri": "https://chrissscratch.table.core.windows.net/testtable3i7uq1ko?$format=application%2Fjson%3Bodata%3Dminimalmetadata",
->>>>>>> 31805008
       "RequestMethod": "POST",
       "RequestHeaders": {
         "Accept": "application/json",
@@ -85,15 +52,6 @@
         "Content-Length": "665",
         "Content-Type": "application/json; odata=nometadata",
         "DataServiceVersion": "3.0",
-<<<<<<< HEAD
-        "traceparent": "00-b1411036845dc943877e1219a297daa7-9b277d18b970e749-00",
-        "User-Agent": [
-          "azsdk-net-Data.Tables/1.0.0-dev.20200728.1",
-          "(.NET Core 4.6.29017.01; Microsoft Windows 10.0.18363 )"
-        ],
-        "x-ms-client-request-id": "865eec6e4fd55592d37bbf6052a46698",
-        "x-ms-date": "Tue, 28 Jul 2020 23:48:20 GMT",
-=======
         "traceparent": "00-8a7578425f8fed4b82e7c1bb9bc7a798-573d3b1076091043-00",
         "User-Agent": [
           "azsdk-net-Data.Tables/1.0.0-dev.20200818.1",
@@ -101,7 +59,6 @@
         ],
         "x-ms-client-request-id": "865eec6e4fd55592d37bbf6052a46698",
         "x-ms-date": "Tue, 18 Aug 2020 23:41:34 GMT",
->>>>>>> 31805008
         "x-ms-return-client-request-id": "true",
         "x-ms-version": "2019-02-02"
       },
@@ -127,15 +84,9 @@
       "StatusCode": 201,
       "ResponseHeaders": {
         "Cache-Control": "no-cache",
-<<<<<<< HEAD
-        "Content-Type": "application/json; odata=fullmetadata; streaming=true; charset=utf-8",
-        "Date": "Tue, 28 Jul 2020 23:48:19 GMT",
-        "ETag": "W/\u0022datetime\u00272020-07-28T23%3A48%3A20.3059358Z\u0027\u0022",
-=======
         "Content-Type": "application/json; odata=minimalmetadata; streaming=true; charset=utf-8",
         "Date": "Tue, 18 Aug 2020 23:41:33 GMT",
         "ETag": "W/\u0022datetime\u00272020-08-18T23%3A41%3A34.0602429Z\u0027\u0022",
->>>>>>> 31805008
         "Location": "https://chrissscratch.table.core.windows.net/testtable3i7uq1ko(PartitionKey=\u0027somPartition\u0027,RowKey=\u002701\u0027)",
         "Server": [
           "Windows-Azure-Table/1.0",
@@ -144,30 +95,15 @@
         "Transfer-Encoding": "chunked",
         "X-Content-Type-Options": "nosniff",
         "x-ms-client-request-id": "865eec6e4fd55592d37bbf6052a46698",
-<<<<<<< HEAD
-        "x-ms-request-id": "24fbbe9b-0002-004d-3a39-65020a000000",
-=======
         "x-ms-request-id": "bc061488-0002-006f-2fb9-756c3c000000",
->>>>>>> 31805008
         "x-ms-version": "2019-02-02"
       },
       "ResponseBody": {
         "odata.metadata": "https://chrissscratch.table.core.windows.net/$metadata#testtable3i7uq1ko/@Element",
-<<<<<<< HEAD
-        "odata.type": "chrissscratch.testtable3i7uq1ko",
-        "odata.id": "https://chrissscratch.table.core.windows.net/testtable3i7uq1ko(PartitionKey=\u0027somPartition\u0027,RowKey=\u002701\u0027)",
-        "odata.etag": "W/\u0022datetime\u00272020-07-28T23%3A48%3A20.3059358Z\u0027\u0022",
-        "odata.editLink": "testtable3i7uq1ko(PartitionKey=\u0027somPartition\u0027,RowKey=\u002701\u0027)",
-        "PartitionKey": "somPartition",
-        "RowKey": "01",
-        "Timestamp@odata.type": "Edm.DateTime",
-        "Timestamp": "2020-07-28T23:48:20.3059358Z",
-=======
         "odata.etag": "W/\u0022datetime\u00272020-08-18T23%3A41%3A34.0602429Z\u0027\u0022",
         "PartitionKey": "somPartition",
         "RowKey": "01",
         "Timestamp": "2020-08-18T23:41:34.0602429Z",
->>>>>>> 31805008
         "StringTypeProperty": "This is table entity number 01",
         "DatetimeTypeProperty@odata.type": "Edm.DateTime",
         "DatetimeTypeProperty": "2020-01-01T01:02:00Z",
@@ -184,30 +120,18 @@
       }
     },
     {
-<<<<<<< HEAD
-      "RequestUri": "https://chrissscratch.table.core.windows.net/testtable3i7uq1ko()?$format=application%2Fjson%3Bodata%3Dfullmetadata\u0026$filter=PartitionKey%20eq%20%27somPartition%27%20and%20RowKey%20eq%20%2701%27",
-=======
       "RequestUri": "https://chrissscratch.table.core.windows.net/testtable3i7uq1ko()?$format=application%2Fjson%3Bodata%3Dminimalmetadata\u0026$filter=PartitionKey%20eq%20%27somPartition%27%20and%20RowKey%20eq%20%2701%27",
->>>>>>> 31805008
       "RequestMethod": "GET",
       "RequestHeaders": {
         "Accept": "application/json",
         "Authorization": "Sanitized",
         "DataServiceVersion": "3.0",
         "User-Agent": [
-<<<<<<< HEAD
-          "azsdk-net-Data.Tables/1.0.0-dev.20200728.1",
-          "(.NET Core 4.6.29017.01; Microsoft Windows 10.0.18363 )"
-        ],
-        "x-ms-client-request-id": "7253288d77486cde181bad0297c7b19e",
-        "x-ms-date": "Tue, 28 Jul 2020 23:48:20 GMT",
-=======
           "azsdk-net-Data.Tables/1.0.0-dev.20200818.1",
           "(.NET Core 4.6.29130.01; Microsoft Windows 10.0.18363 )"
         ],
         "x-ms-client-request-id": "7253288d77486cde181bad0297c7b19e",
         "x-ms-date": "Tue, 18 Aug 2020 23:41:34 GMT",
->>>>>>> 31805008
         "x-ms-return-client-request-id": "true",
         "x-ms-version": "2019-02-02"
       },
@@ -215,13 +139,8 @@
       "StatusCode": 200,
       "ResponseHeaders": {
         "Cache-Control": "no-cache",
-<<<<<<< HEAD
-        "Content-Type": "application/json; odata=fullmetadata; streaming=true; charset=utf-8",
-        "Date": "Tue, 28 Jul 2020 23:48:19 GMT",
-=======
         "Content-Type": "application/json; odata=minimalmetadata; streaming=true; charset=utf-8",
         "Date": "Tue, 18 Aug 2020 23:41:33 GMT",
->>>>>>> 31805008
         "Server": [
           "Windows-Azure-Table/1.0",
           "Microsoft-HTTPAPI/2.0"
@@ -229,32 +148,17 @@
         "Transfer-Encoding": "chunked",
         "X-Content-Type-Options": "nosniff",
         "x-ms-client-request-id": "7253288d77486cde181bad0297c7b19e",
-<<<<<<< HEAD
-        "x-ms-request-id": "24fbbea6-0002-004d-4539-65020a000000",
-=======
         "x-ms-request-id": "bc061497-0002-006f-3eb9-756c3c000000",
->>>>>>> 31805008
         "x-ms-version": "2019-02-02"
       },
       "ResponseBody": {
         "odata.metadata": "https://chrissscratch.table.core.windows.net/$metadata#testtable3i7uq1ko",
         "value": [
           {
-<<<<<<< HEAD
-            "odata.type": "chrissscratch.testtable3i7uq1ko",
-            "odata.id": "https://chrissscratch.table.core.windows.net/testtable3i7uq1ko(PartitionKey=\u0027somPartition\u0027,RowKey=\u002701\u0027)",
-            "odata.etag": "W/\u0022datetime\u00272020-07-28T23%3A48%3A20.3059358Z\u0027\u0022",
-            "odata.editLink": "testtable3i7uq1ko(PartitionKey=\u0027somPartition\u0027,RowKey=\u002701\u0027)",
-            "PartitionKey": "somPartition",
-            "RowKey": "01",
-            "Timestamp@odata.type": "Edm.DateTime",
-            "Timestamp": "2020-07-28T23:48:20.3059358Z",
-=======
             "odata.etag": "W/\u0022datetime\u00272020-08-18T23%3A41%3A34.0602429Z\u0027\u0022",
             "PartitionKey": "somPartition",
             "RowKey": "01",
             "Timestamp": "2020-08-18T23:41:34.0602429Z",
->>>>>>> 31805008
             "StringTypeProperty": "This is table entity number 01",
             "DatetimeTypeProperty@odata.type": "Edm.DateTime",
             "DatetimeTypeProperty": "2020-01-01T01:02:00Z",
@@ -278,15 +182,6 @@
       "RequestHeaders": {
         "Accept": "application/json",
         "Authorization": "Sanitized",
-<<<<<<< HEAD
-        "traceparent": "00-62c7d3013fba13408bb159bc459adf65-dc6e775883984f48-00",
-        "User-Agent": [
-          "azsdk-net-Data.Tables/1.0.0-dev.20200728.1",
-          "(.NET Core 4.6.29017.01; Microsoft Windows 10.0.18363 )"
-        ],
-        "x-ms-client-request-id": "cd77afb6e132efc32834e6527147373d",
-        "x-ms-date": "Tue, 28 Jul 2020 23:48:20 GMT",
-=======
         "traceparent": "00-d31a46cf394f7e4498d631bf3e4af9ba-c6d7ae9999a33744-00",
         "User-Agent": [
           "azsdk-net-Data.Tables/1.0.0-dev.20200818.1",
@@ -294,7 +189,6 @@
         ],
         "x-ms-client-request-id": "cd77afb6e132efc32834e6527147373d",
         "x-ms-date": "Tue, 18 Aug 2020 23:41:34 GMT",
->>>>>>> 31805008
         "x-ms-return-client-request-id": "true",
         "x-ms-version": "2019-02-02"
       },
@@ -303,22 +197,14 @@
       "ResponseHeaders": {
         "Cache-Control": "no-cache",
         "Content-Length": "0",
-<<<<<<< HEAD
-        "Date": "Tue, 28 Jul 2020 23:48:19 GMT",
-=======
-        "Date": "Tue, 18 Aug 2020 23:41:33 GMT",
->>>>>>> 31805008
+        "Date": "Tue, 18 Aug 2020 23:41:33 GMT",
         "Server": [
           "Windows-Azure-Table/1.0",
           "Microsoft-HTTPAPI/2.0"
         ],
         "X-Content-Type-Options": "nosniff",
         "x-ms-client-request-id": "cd77afb6e132efc32834e6527147373d",
-<<<<<<< HEAD
-        "x-ms-request-id": "24fbbead-0002-004d-4c39-65020a000000",
-=======
         "x-ms-request-id": "bc06149e-0002-006f-45b9-756c3c000000",
->>>>>>> 31805008
         "x-ms-version": "2019-02-02"
       },
       "ResponseBody": []
