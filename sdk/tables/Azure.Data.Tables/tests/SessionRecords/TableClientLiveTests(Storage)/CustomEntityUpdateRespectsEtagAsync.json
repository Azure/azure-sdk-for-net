--- conflicted
+++ resolved
@@ -1,11 +1,7 @@
 {
   "Entries": [
     {
-<<<<<<< HEAD
-      "RequestUri": "https://chrissscratch.table.core.windows.net/Tables?$format=application%2Fjson%3Bodata%3Dfullmetadata",
-=======
       "RequestUri": "https://chrissscratch.table.core.windows.net/Tables?$format=application%2Fjson%3Bodata%3Dminimalmetadata",
->>>>>>> 31805008
       "RequestMethod": "POST",
       "RequestHeaders": {
         "Accept": "application/json",
@@ -13,23 +9,13 @@
         "Content-Length": "33",
         "Content-Type": "application/json; odata=nometadata",
         "DataServiceVersion": "3.0",
-<<<<<<< HEAD
-        "traceparent": "00-00a8cf68976bb44cb9d441fad7278c16-c8e8987a69b5794f-00",
-        "User-Agent": [
-          "azsdk-net-Data.Tables/1.0.0-dev.20200811.1",
+        "traceparent": "00-58ea1c082430e94fb3cfaf41812fc1e8-faaae582cce0a741-00",
+        "User-Agent": [
+          "azsdk-net-Data.Tables/1.0.0-dev.20200818.1",
           "(.NET Core 4.6.29130.01; Microsoft Windows 10.0.18363 )"
         ],
         "x-ms-client-request-id": "72b0d5fd556eaa28c275cfce5bd76d07",
-        "x-ms-date": "Tue, 11 Aug 2020 22:49:32 GMT",
-=======
-        "traceparent": "00-58ea1c082430e94fb3cfaf41812fc1e8-faaae582cce0a741-00",
-        "User-Agent": [
-          "azsdk-net-Data.Tables/1.0.0-dev.20200818.1",
-          "(.NET Core 4.6.29130.01; Microsoft Windows 10.0.18363 )"
-        ],
-        "x-ms-client-request-id": "72b0d5fd556eaa28c275cfce5bd76d07",
-        "x-ms-date": "Tue, 18 Aug 2020 23:41:39 GMT",
->>>>>>> 31805008
+        "x-ms-date": "Tue, 18 Aug 2020 23:41:39 GMT",
         "x-ms-return-client-request-id": "true",
         "x-ms-version": "2019-02-02"
       },
@@ -39,13 +25,8 @@
       "StatusCode": 201,
       "ResponseHeaders": {
         "Cache-Control": "no-cache",
-<<<<<<< HEAD
-        "Content-Type": "application/json; odata=fullmetadata; streaming=true; charset=utf-8",
-        "Date": "Tue, 11 Aug 2020 22:49:31 GMT",
-=======
         "Content-Type": "application/json; odata=minimalmetadata; streaming=true; charset=utf-8",
         "Date": "Tue, 18 Aug 2020 23:41:38 GMT",
->>>>>>> 31805008
         "Location": "https://chrissscratch.table.core.windows.net/Tables(\u0027testtableeu4wb4gs\u0027)",
         "Server": [
           "Windows-Azure-Table/1.0",
@@ -54,30 +35,16 @@
         "Transfer-Encoding": "chunked",
         "X-Content-Type-Options": "nosniff",
         "x-ms-client-request-id": "72b0d5fd556eaa28c275cfce5bd76d07",
-<<<<<<< HEAD
-        "x-ms-request-id": "4383ac4f-a002-0026-5831-705f5c000000",
-=======
         "x-ms-request-id": "bc061ab5-0002-006f-7db9-756c3c000000",
->>>>>>> 31805008
         "x-ms-version": "2019-02-02"
       },
       "ResponseBody": {
         "odata.metadata": "https://chrissscratch.table.core.windows.net/$metadata#Tables/@Element",
-<<<<<<< HEAD
-        "odata.type": "chrissscratch.Tables",
-        "odata.id": "https://chrissscratch.table.core.windows.net/Tables(\u0027testtableeu4wb4gs\u0027)",
-        "odata.editLink": "Tables(\u0027testtableeu4wb4gs\u0027)",
-=======
->>>>>>> 31805008
         "TableName": "testtableeu4wb4gs"
       }
     },
     {
-<<<<<<< HEAD
-      "RequestUri": "https://chrissscratch.table.core.windows.net/testtableeu4wb4gs(PartitionKey=\u0027somPartition\u0027,RowKey=\u00271\u0027)?$format=application%2Fjson%3Bodata%3Dfullmetadata",
-=======
       "RequestUri": "https://chrissscratch.table.core.windows.net/testtableeu4wb4gs(PartitionKey=\u0027somPartition\u0027,RowKey=\u00271\u0027)?$format=application%2Fjson%3Bodata%3Dminimalmetadata",
->>>>>>> 31805008
       "RequestMethod": "PUT",
       "RequestHeaders": {
         "Accept": "application/json",
@@ -85,23 +52,13 @@
         "Content-Length": "105",
         "Content-Type": "application/json",
         "DataServiceVersion": "3.0",
-<<<<<<< HEAD
-        "traceparent": "00-8af4370b569e3b48b9b08454b4eba699-0442fa9f05932d49-00",
-        "User-Agent": [
-          "azsdk-net-Data.Tables/1.0.0-dev.20200811.1",
+        "traceparent": "00-13e8444a52bcd346ba096e4c4b63e7d4-43d21150ac37e744-00",
+        "User-Agent": [
+          "azsdk-net-Data.Tables/1.0.0-dev.20200818.1",
           "(.NET Core 4.6.29130.01; Microsoft Windows 10.0.18363 )"
         ],
         "x-ms-client-request-id": "3f639e208a6505c9c31de60dad28c3fa",
-        "x-ms-date": "Tue, 11 Aug 2020 22:49:32 GMT",
-=======
-        "traceparent": "00-13e8444a52bcd346ba096e4c4b63e7d4-43d21150ac37e744-00",
-        "User-Agent": [
-          "azsdk-net-Data.Tables/1.0.0-dev.20200818.1",
-          "(.NET Core 4.6.29130.01; Microsoft Windows 10.0.18363 )"
-        ],
-        "x-ms-client-request-id": "3f639e208a6505c9c31de60dad28c3fa",
-        "x-ms-date": "Tue, 18 Aug 2020 23:41:39 GMT",
->>>>>>> 31805008
+        "x-ms-date": "Tue, 18 Aug 2020 23:41:39 GMT",
         "x-ms-return-client-request-id": "true",
         "x-ms-version": "2019-02-02"
       },
@@ -115,53 +72,32 @@
       "ResponseHeaders": {
         "Cache-Control": "no-cache",
         "Content-Length": "0",
-<<<<<<< HEAD
-        "Date": "Tue, 11 Aug 2020 22:49:31 GMT",
-        "ETag": "W/\u0022datetime\u00272020-08-11T22%3A49%3A32.2217594Z\u0027\u0022",
-=======
         "Date": "Tue, 18 Aug 2020 23:41:38 GMT",
         "ETag": "W/\u0022datetime\u00272020-08-18T23%3A41%3A38.9948826Z\u0027\u0022",
->>>>>>> 31805008
         "Server": [
           "Windows-Azure-Table/1.0",
           "Microsoft-HTTPAPI/2.0"
         ],
         "X-Content-Type-Options": "nosniff",
         "x-ms-client-request-id": "3f639e208a6505c9c31de60dad28c3fa",
-<<<<<<< HEAD
-        "x-ms-request-id": "4383ac5d-a002-0026-6431-705f5c000000",
-=======
         "x-ms-request-id": "bc061ac4-0002-006f-0ab9-756c3c000000",
->>>>>>> 31805008
         "x-ms-version": "2019-02-02"
       },
       "ResponseBody": []
     },
     {
-<<<<<<< HEAD
-      "RequestUri": "https://chrissscratch.table.core.windows.net/testtableeu4wb4gs()?$format=application%2Fjson%3Bodata%3Dfullmetadata\u0026$filter=PartitionKey%20eq%20%27somPartition%27%20and%20RowKey%20eq%20%271%27",
-=======
       "RequestUri": "https://chrissscratch.table.core.windows.net/testtableeu4wb4gs()?$format=application%2Fjson%3Bodata%3Dminimalmetadata\u0026$filter=PartitionKey%20eq%20%27somPartition%27%20and%20RowKey%20eq%20%271%27",
->>>>>>> 31805008
       "RequestMethod": "GET",
       "RequestHeaders": {
         "Accept": "application/json",
         "Authorization": "Sanitized",
         "DataServiceVersion": "3.0",
         "User-Agent": [
-<<<<<<< HEAD
-          "azsdk-net-Data.Tables/1.0.0-dev.20200811.1",
+          "azsdk-net-Data.Tables/1.0.0-dev.20200818.1",
           "(.NET Core 4.6.29130.01; Microsoft Windows 10.0.18363 )"
         ],
         "x-ms-client-request-id": "35f1223bfb2047fe1a55c42a339f3fb3",
-        "x-ms-date": "Tue, 11 Aug 2020 22:49:32 GMT",
-=======
-          "azsdk-net-Data.Tables/1.0.0-dev.20200818.1",
-          "(.NET Core 4.6.29130.01; Microsoft Windows 10.0.18363 )"
-        ],
-        "x-ms-client-request-id": "35f1223bfb2047fe1a55c42a339f3fb3",
-        "x-ms-date": "Tue, 18 Aug 2020 23:41:39 GMT",
->>>>>>> 31805008
+        "x-ms-date": "Tue, 18 Aug 2020 23:41:39 GMT",
         "x-ms-return-client-request-id": "true",
         "x-ms-version": "2019-02-02"
       },
@@ -169,13 +105,8 @@
       "StatusCode": 200,
       "ResponseHeaders": {
         "Cache-Control": "no-cache",
-<<<<<<< HEAD
-        "Content-Type": "application/json; odata=fullmetadata; streaming=true; charset=utf-8",
-        "Date": "Tue, 11 Aug 2020 22:49:31 GMT",
-=======
         "Content-Type": "application/json; odata=minimalmetadata; streaming=true; charset=utf-8",
         "Date": "Tue, 18 Aug 2020 23:41:38 GMT",
->>>>>>> 31805008
         "Server": [
           "Windows-Azure-Table/1.0",
           "Microsoft-HTTPAPI/2.0"
@@ -183,60 +114,28 @@
         "Transfer-Encoding": "chunked",
         "X-Content-Type-Options": "nosniff",
         "x-ms-client-request-id": "35f1223bfb2047fe1a55c42a339f3fb3",
-<<<<<<< HEAD
-        "x-ms-request-id": "4383ac6d-a002-0026-7431-705f5c000000",
-=======
         "x-ms-request-id": "bc061ace-0002-006f-14b9-756c3c000000",
->>>>>>> 31805008
         "x-ms-version": "2019-02-02"
       },
       "ResponseBody": {
         "odata.metadata": "https://chrissscratch.table.core.windows.net/$metadata#testtableeu4wb4gs",
         "value": [
           {
-<<<<<<< HEAD
-            "odata.type": "chrissscratch.testtableeu4wb4gs",
-            "odata.id": "https://chrissscratch.table.core.windows.net/testtableeu4wb4gs(PartitionKey=\u0027somPartition\u0027,RowKey=\u00271\u0027)",
-            "odata.etag": "W/\u0022datetime\u00272020-08-11T22%3A49%3A32.2217594Z\u0027\u0022",
-            "odata.editLink": "testtableeu4wb4gs(PartitionKey=\u0027somPartition\u0027,RowKey=\u00271\u0027)",
-            "PartitionKey": "somPartition",
-            "RowKey": "1",
-            "Timestamp@odata.type": "Edm.DateTime",
-            "Timestamp": "2020-08-11T22:49:32.2217594Z",
-=======
             "odata.etag": "W/\u0022datetime\u00272020-08-18T23%3A41%3A38.9948826Z\u0027\u0022",
             "PartitionKey": "somPartition",
             "RowKey": "1",
             "Timestamp": "2020-08-18T23:41:38.9948826Z",
->>>>>>> 31805008
             "StringTypeProperty": "This is the original"
           }
         ]
       }
     },
     {
-<<<<<<< HEAD
-      "RequestUri": "https://chrissscratch.table.core.windows.net/testtableeu4wb4gs(PartitionKey=\u0027somPartition\u0027,RowKey=\u00271\u0027)?$format=application%2Fjson%3Bodata%3Dfullmetadata",
-=======
       "RequestUri": "https://chrissscratch.table.core.windows.net/testtableeu4wb4gs(PartitionKey=\u0027somPartition\u0027,RowKey=\u00271\u0027)?$format=application%2Fjson%3Bodata%3Dminimalmetadata",
->>>>>>> 31805008
       "RequestMethod": "PUT",
       "RequestHeaders": {
         "Accept": "application/json",
         "Authorization": "Sanitized",
-<<<<<<< HEAD
-        "Content-Length": "580",
-        "Content-Type": "application/json",
-        "DataServiceVersion": "3.0",
-        "If-Match": "*",
-        "traceparent": "00-ca278dd100590440b9b4d30f7c5df549-90b5eab0573fd345-00",
-        "User-Agent": [
-          "azsdk-net-Data.Tables/1.0.0-dev.20200811.1",
-          "(.NET Core 4.6.29130.01; Microsoft Windows 10.0.18363 )"
-        ],
-        "x-ms-client-request-id": "09d10b9b2a934a97e66daa37429c154c",
-        "x-ms-date": "Tue, 11 Aug 2020 22:49:32 GMT",
-=======
         "Content-Length": "262",
         "Content-Type": "application/json",
         "DataServiceVersion": "3.0",
@@ -248,26 +147,14 @@
         ],
         "x-ms-client-request-id": "09d10b9b2a934a97e66daa37429c154c",
         "x-ms-date": "Tue, 18 Aug 2020 23:41:39 GMT",
->>>>>>> 31805008
         "x-ms-return-client-request-id": "true",
         "x-ms-version": "2019-02-02"
       },
       "RequestBody": {
-<<<<<<< HEAD
-        "odata.type": "chrissscratch.testtableeu4wb4gs",
-        "odata.id": "https://chrissscratch.table.core.windows.net/testtableeu4wb4gs(PartitionKey=\u0027somPartition\u0027,RowKey=\u00271\u0027)",
-        "odata.etag": "W/\u0022datetime\u00272020-08-11T22%3A49%3A32.2217594Z\u0027\u0022",
-        "odata.editLink": "testtableeu4wb4gs(PartitionKey=\u0027somPartition\u0027,RowKey=\u00271\u0027)",
-        "PartitionKey": "somPartition",
-        "RowKey": "1",
-        "Timestamp": "2020-08-11T22:49:32.2217594Z",
-        "Timestamp@odata.type": "Edm.DateTime",
-=======
         "odata.etag": "W/\u0022datetime\u00272020-08-18T23%3A41%3A38.9948826Z\u0027\u0022",
         "PartitionKey": "somPartition",
         "RowKey": "1",
         "Timestamp": "2020-08-18T23:41:38.9948826Z",
->>>>>>> 31805008
         "StringTypeProperty": "This is the original",
         "SomeStringProperty": "This is new and improved!"
       },
@@ -275,53 +162,32 @@
       "ResponseHeaders": {
         "Cache-Control": "no-cache",
         "Content-Length": "0",
-<<<<<<< HEAD
-        "Date": "Tue, 11 Aug 2020 22:49:31 GMT",
-        "ETag": "W/\u0022datetime\u00272020-08-11T22%3A49%3A32.3008255Z\u0027\u0022",
-=======
         "Date": "Tue, 18 Aug 2020 23:41:38 GMT",
         "ETag": "W/\u0022datetime\u00272020-08-18T23%3A41%3A39.0729479Z\u0027\u0022",
->>>>>>> 31805008
         "Server": [
           "Windows-Azure-Table/1.0",
           "Microsoft-HTTPAPI/2.0"
         ],
         "X-Content-Type-Options": "nosniff",
         "x-ms-client-request-id": "09d10b9b2a934a97e66daa37429c154c",
-<<<<<<< HEAD
-        "x-ms-request-id": "4383ac75-a002-0026-7c31-705f5c000000",
-=======
         "x-ms-request-id": "bc061ad8-0002-006f-1eb9-756c3c000000",
->>>>>>> 31805008
         "x-ms-version": "2019-02-02"
       },
       "ResponseBody": []
     },
     {
-<<<<<<< HEAD
-      "RequestUri": "https://chrissscratch.table.core.windows.net/testtableeu4wb4gs()?$format=application%2Fjson%3Bodata%3Dfullmetadata\u0026$filter=PartitionKey%20eq%20%27somPartition%27%20and%20RowKey%20eq%20%271%27",
-=======
       "RequestUri": "https://chrissscratch.table.core.windows.net/testtableeu4wb4gs()?$format=application%2Fjson%3Bodata%3Dminimalmetadata\u0026$filter=PartitionKey%20eq%20%27somPartition%27%20and%20RowKey%20eq%20%271%27",
->>>>>>> 31805008
       "RequestMethod": "GET",
       "RequestHeaders": {
         "Accept": "application/json",
         "Authorization": "Sanitized",
         "DataServiceVersion": "3.0",
         "User-Agent": [
-<<<<<<< HEAD
-          "azsdk-net-Data.Tables/1.0.0-dev.20200811.1",
+          "azsdk-net-Data.Tables/1.0.0-dev.20200818.1",
           "(.NET Core 4.6.29130.01; Microsoft Windows 10.0.18363 )"
         ],
         "x-ms-client-request-id": "b520d30bd27c24f59f1c240fc69fd124",
-        "x-ms-date": "Tue, 11 Aug 2020 22:49:32 GMT",
-=======
-          "azsdk-net-Data.Tables/1.0.0-dev.20200818.1",
-          "(.NET Core 4.6.29130.01; Microsoft Windows 10.0.18363 )"
-        ],
-        "x-ms-client-request-id": "b520d30bd27c24f59f1c240fc69fd124",
-        "x-ms-date": "Tue, 18 Aug 2020 23:41:39 GMT",
->>>>>>> 31805008
+        "x-ms-date": "Tue, 18 Aug 2020 23:41:39 GMT",
         "x-ms-return-client-request-id": "true",
         "x-ms-version": "2019-02-02"
       },
@@ -329,13 +195,8 @@
       "StatusCode": 200,
       "ResponseHeaders": {
         "Cache-Control": "no-cache",
-<<<<<<< HEAD
-        "Content-Type": "application/json; odata=fullmetadata; streaming=true; charset=utf-8",
-        "Date": "Tue, 11 Aug 2020 22:49:31 GMT",
-=======
         "Content-Type": "application/json; odata=minimalmetadata; streaming=true; charset=utf-8",
         "Date": "Tue, 18 Aug 2020 23:41:38 GMT",
->>>>>>> 31805008
         "Server": [
           "Windows-Azure-Table/1.0",
           "Microsoft-HTTPAPI/2.0"
@@ -343,32 +204,17 @@
         "Transfer-Encoding": "chunked",
         "X-Content-Type-Options": "nosniff",
         "x-ms-client-request-id": "b520d30bd27c24f59f1c240fc69fd124",
-<<<<<<< HEAD
-        "x-ms-request-id": "4383ac82-a002-0026-0931-705f5c000000",
-=======
         "x-ms-request-id": "bc061ae7-0002-006f-2bb9-756c3c000000",
->>>>>>> 31805008
         "x-ms-version": "2019-02-02"
       },
       "ResponseBody": {
         "odata.metadata": "https://chrissscratch.table.core.windows.net/$metadata#testtableeu4wb4gs",
         "value": [
           {
-<<<<<<< HEAD
-            "odata.type": "chrissscratch.testtableeu4wb4gs",
-            "odata.id": "https://chrissscratch.table.core.windows.net/testtableeu4wb4gs(PartitionKey=\u0027somPartition\u0027,RowKey=\u00271\u0027)",
-            "odata.etag": "W/\u0022datetime\u00272020-08-11T22%3A49%3A32.3008255Z\u0027\u0022",
-            "odata.editLink": "testtableeu4wb4gs(PartitionKey=\u0027somPartition\u0027,RowKey=\u00271\u0027)",
-            "PartitionKey": "somPartition",
-            "RowKey": "1",
-            "Timestamp@odata.type": "Edm.DateTime",
-            "Timestamp": "2020-08-11T22:49:32.3008255Z",
-=======
             "odata.etag": "W/\u0022datetime\u00272020-08-18T23%3A41%3A39.0729479Z\u0027\u0022",
             "PartitionKey": "somPartition",
             "RowKey": "1",
             "Timestamp": "2020-08-18T23:41:39.0729479Z",
->>>>>>> 31805008
             "SomeStringProperty": "This is new and improved!",
             "StringTypeProperty": "This is the original"
           }
@@ -376,28 +222,11 @@
       }
     },
     {
-<<<<<<< HEAD
-      "RequestUri": "https://chrissscratch.table.core.windows.net/testtableeu4wb4gs(PartitionKey=\u0027somPartition\u0027,RowKey=\u00271\u0027)?$format=application%2Fjson%3Bodata%3Dfullmetadata",
-=======
       "RequestUri": "https://chrissscratch.table.core.windows.net/testtableeu4wb4gs(PartitionKey=\u0027somPartition\u0027,RowKey=\u00271\u0027)?$format=application%2Fjson%3Bodata%3Dminimalmetadata",
->>>>>>> 31805008
       "RequestMethod": "PUT",
       "RequestHeaders": {
         "Accept": "application/json",
         "Authorization": "Sanitized",
-<<<<<<< HEAD
-        "Content-Length": "590",
-        "Content-Type": "application/json",
-        "DataServiceVersion": "3.0",
-        "If-Match": "W/\u0022datetime\u00272020-08-11T22%3A49%3A32.2217594Z\u0027\u0022",
-        "traceparent": "00-eed74862e5729d4187f8d0dfdd0127db-6efdde7aa5417b4b-00",
-        "User-Agent": [
-          "azsdk-net-Data.Tables/1.0.0-dev.20200811.1",
-          "(.NET Core 4.6.29130.01; Microsoft Windows 10.0.18363 )"
-        ],
-        "x-ms-client-request-id": "a17232deb95710668aa64eb351c6057d",
-        "x-ms-date": "Tue, 11 Aug 2020 22:49:32 GMT",
-=======
         "Content-Length": "272",
         "Content-Type": "application/json",
         "DataServiceVersion": "3.0",
@@ -409,39 +238,22 @@
         ],
         "x-ms-client-request-id": "a17232deb95710668aa64eb351c6057d",
         "x-ms-date": "Tue, 18 Aug 2020 23:41:39 GMT",
->>>>>>> 31805008
         "x-ms-return-client-request-id": "true",
         "x-ms-version": "2019-02-02"
       },
       "RequestBody": {
-<<<<<<< HEAD
-        "odata.type": "chrissscratch.testtableeu4wb4gs",
-        "odata.id": "https://chrissscratch.table.core.windows.net/testtableeu4wb4gs(PartitionKey=\u0027somPartition\u0027,RowKey=\u00271\u0027)",
-        "odata.etag": "W/\u0022datetime\u00272020-08-11T22%3A49%3A32.3008255Z\u0027\u0022",
-        "odata.editLink": "testtableeu4wb4gs(PartitionKey=\u0027somPartition\u0027,RowKey=\u00271\u0027)",
-        "PartitionKey": "somPartition",
-        "RowKey": "1",
-        "Timestamp": "2020-08-11T22:49:32.3008255Z",
-        "Timestamp@odata.type": "Edm.DateTime",
-=======
         "odata.etag": "W/\u0022datetime\u00272020-08-18T23%3A41%3A39.0729479Z\u0027\u0022",
         "PartitionKey": "somPartition",
         "RowKey": "1",
         "Timestamp": "2020-08-18T23:41:39.0729479Z",
->>>>>>> 31805008
         "SomeStringProperty": "This changed due to a matching Etag",
         "StringTypeProperty": "This is the original"
       },
       "StatusCode": 412,
       "ResponseHeaders": {
         "Cache-Control": "no-cache",
-<<<<<<< HEAD
-        "Content-Type": "application/json; odata=fullmetadata; streaming=true; charset=utf-8",
-        "Date": "Tue, 11 Aug 2020 22:49:31 GMT",
-=======
         "Content-Type": "application/json; odata=minimalmetadata; streaming=true; charset=utf-8",
         "Date": "Tue, 18 Aug 2020 23:41:38 GMT",
->>>>>>> 31805008
         "Server": [
           "Windows-Azure-Table/1.0",
           "Microsoft-HTTPAPI/2.0"
@@ -449,11 +261,7 @@
         "Transfer-Encoding": "chunked",
         "X-Content-Type-Options": "nosniff",
         "x-ms-client-request-id": "a17232deb95710668aa64eb351c6057d",
-<<<<<<< HEAD
-        "x-ms-request-id": "4383ac87-a002-0026-0e31-705f5c000000",
-=======
         "x-ms-request-id": "bc061af9-0002-006f-3bb9-756c3c000000",
->>>>>>> 31805008
         "x-ms-version": "2019-02-02"
       },
       "ResponseBody": {
@@ -461,15 +269,6 @@
           "code": "UpdateConditionNotSatisfied",
           "message": {
             "lang": "en-US",
-<<<<<<< HEAD
-            "value": "The update condition specified in the request was not satisfied.\nRequestId:4383ac87-a002-0026-0e31-705f5c000000\nTime:2020-08-11T22:49:32.3824271Z"
-          }
-        }
-      }
-    },
-    {
-      "RequestUri": "https://chrissscratch.table.core.windows.net/testtableeu4wb4gs(PartitionKey=\u0027somPartition\u0027,RowKey=\u00271\u0027)?$format=application%2Fjson%3Bodata%3Dfullmetadata",
-=======
             "value": "The update condition specified in the request was not satisfied.\nRequestId:bc061af9-0002-006f-3bb9-756c3c000000\nTime:2020-08-18T23:41:39.1604794Z"
           }
         }
@@ -477,24 +276,10 @@
     },
     {
       "RequestUri": "https://chrissscratch.table.core.windows.net/testtableeu4wb4gs(PartitionKey=\u0027somPartition\u0027,RowKey=\u00271\u0027)?$format=application%2Fjson%3Bodata%3Dminimalmetadata",
->>>>>>> 31805008
       "RequestMethod": "PUT",
       "RequestHeaders": {
         "Accept": "application/json",
         "Authorization": "Sanitized",
-<<<<<<< HEAD
-        "Content-Length": "590",
-        "Content-Type": "application/json",
-        "DataServiceVersion": "3.0",
-        "If-Match": "W/\u0022datetime\u00272020-08-11T22%3A49%3A32.3008255Z\u0027\u0022",
-        "traceparent": "00-84e144561e50be4784793b9307b01ed2-dad21266b784f943-00",
-        "User-Agent": [
-          "azsdk-net-Data.Tables/1.0.0-dev.20200811.1",
-          "(.NET Core 4.6.29130.01; Microsoft Windows 10.0.18363 )"
-        ],
-        "x-ms-client-request-id": "601e783f897fc93715ac697705888447",
-        "x-ms-date": "Tue, 11 Aug 2020 22:49:32 GMT",
-=======
         "Content-Length": "272",
         "Content-Type": "application/json",
         "DataServiceVersion": "3.0",
@@ -506,26 +291,14 @@
         ],
         "x-ms-client-request-id": "601e783f897fc93715ac697705888447",
         "x-ms-date": "Tue, 18 Aug 2020 23:41:39 GMT",
->>>>>>> 31805008
         "x-ms-return-client-request-id": "true",
         "x-ms-version": "2019-02-02"
       },
       "RequestBody": {
-<<<<<<< HEAD
-        "odata.type": "chrissscratch.testtableeu4wb4gs",
-        "odata.id": "https://chrissscratch.table.core.windows.net/testtableeu4wb4gs(PartitionKey=\u0027somPartition\u0027,RowKey=\u00271\u0027)",
-        "odata.etag": "W/\u0022datetime\u00272020-08-11T22%3A49%3A32.3008255Z\u0027\u0022",
-        "odata.editLink": "testtableeu4wb4gs(PartitionKey=\u0027somPartition\u0027,RowKey=\u00271\u0027)",
-        "PartitionKey": "somPartition",
-        "RowKey": "1",
-        "Timestamp": "2020-08-11T22:49:32.3008255Z",
-        "Timestamp@odata.type": "Edm.DateTime",
-=======
         "odata.etag": "W/\u0022datetime\u00272020-08-18T23%3A41%3A39.0729479Z\u0027\u0022",
         "PartitionKey": "somPartition",
         "RowKey": "1",
         "Timestamp": "2020-08-18T23:41:39.0729479Z",
->>>>>>> 31805008
         "SomeStringProperty": "This changed due to a matching Etag",
         "StringTypeProperty": "This is the original"
       },
@@ -533,53 +306,32 @@
       "ResponseHeaders": {
         "Cache-Control": "no-cache",
         "Content-Length": "0",
-<<<<<<< HEAD
-        "Date": "Tue, 11 Aug 2020 22:49:32 GMT",
-        "ETag": "W/\u0022datetime\u00272020-08-11T22%3A49%3A32.4199258Z\u0027\u0022",
-=======
         "Date": "Tue, 18 Aug 2020 23:41:38 GMT",
         "ETag": "W/\u0022datetime\u00272020-08-18T23%3A41%3A39.2100629Z\u0027\u0022",
->>>>>>> 31805008
         "Server": [
           "Windows-Azure-Table/1.0",
           "Microsoft-HTTPAPI/2.0"
         ],
         "X-Content-Type-Options": "nosniff",
         "x-ms-client-request-id": "601e783f897fc93715ac697705888447",
-<<<<<<< HEAD
-        "x-ms-request-id": "4383ac8d-a002-0026-1431-705f5c000000",
-=======
         "x-ms-request-id": "bc061b10-0002-006f-4eb9-756c3c000000",
->>>>>>> 31805008
         "x-ms-version": "2019-02-02"
       },
       "ResponseBody": []
     },
     {
-<<<<<<< HEAD
-      "RequestUri": "https://chrissscratch.table.core.windows.net/testtableeu4wb4gs()?$format=application%2Fjson%3Bodata%3Dfullmetadata\u0026$filter=PartitionKey%20eq%20%27somPartition%27%20and%20RowKey%20eq%20%271%27",
-=======
       "RequestUri": "https://chrissscratch.table.core.windows.net/testtableeu4wb4gs()?$format=application%2Fjson%3Bodata%3Dminimalmetadata\u0026$filter=PartitionKey%20eq%20%27somPartition%27%20and%20RowKey%20eq%20%271%27",
->>>>>>> 31805008
       "RequestMethod": "GET",
       "RequestHeaders": {
         "Accept": "application/json",
         "Authorization": "Sanitized",
         "DataServiceVersion": "3.0",
         "User-Agent": [
-<<<<<<< HEAD
-          "azsdk-net-Data.Tables/1.0.0-dev.20200811.1",
+          "azsdk-net-Data.Tables/1.0.0-dev.20200818.1",
           "(.NET Core 4.6.29130.01; Microsoft Windows 10.0.18363 )"
         ],
         "x-ms-client-request-id": "0f59869b732a51f46c0f2bd58342d3d8",
-        "x-ms-date": "Tue, 11 Aug 2020 22:49:33 GMT",
-=======
-          "azsdk-net-Data.Tables/1.0.0-dev.20200818.1",
-          "(.NET Core 4.6.29130.01; Microsoft Windows 10.0.18363 )"
-        ],
-        "x-ms-client-request-id": "0f59869b732a51f46c0f2bd58342d3d8",
-        "x-ms-date": "Tue, 18 Aug 2020 23:41:39 GMT",
->>>>>>> 31805008
+        "x-ms-date": "Tue, 18 Aug 2020 23:41:39 GMT",
         "x-ms-return-client-request-id": "true",
         "x-ms-version": "2019-02-02"
       },
@@ -587,13 +339,8 @@
       "StatusCode": 200,
       "ResponseHeaders": {
         "Cache-Control": "no-cache",
-<<<<<<< HEAD
-        "Content-Type": "application/json; odata=fullmetadata; streaming=true; charset=utf-8",
-        "Date": "Tue, 11 Aug 2020 22:49:32 GMT",
-=======
         "Content-Type": "application/json; odata=minimalmetadata; streaming=true; charset=utf-8",
         "Date": "Tue, 18 Aug 2020 23:41:38 GMT",
->>>>>>> 31805008
         "Server": [
           "Windows-Azure-Table/1.0",
           "Microsoft-HTTPAPI/2.0"
@@ -601,32 +348,17 @@
         "Transfer-Encoding": "chunked",
         "X-Content-Type-Options": "nosniff",
         "x-ms-client-request-id": "0f59869b732a51f46c0f2bd58342d3d8",
-<<<<<<< HEAD
-        "x-ms-request-id": "4383ac92-a002-0026-1931-705f5c000000",
-=======
         "x-ms-request-id": "bc061b1c-0002-006f-5ab9-756c3c000000",
->>>>>>> 31805008
         "x-ms-version": "2019-02-02"
       },
       "ResponseBody": {
         "odata.metadata": "https://chrissscratch.table.core.windows.net/$metadata#testtableeu4wb4gs",
         "value": [
           {
-<<<<<<< HEAD
-            "odata.type": "chrissscratch.testtableeu4wb4gs",
-            "odata.id": "https://chrissscratch.table.core.windows.net/testtableeu4wb4gs(PartitionKey=\u0027somPartition\u0027,RowKey=\u00271\u0027)",
-            "odata.etag": "W/\u0022datetime\u00272020-08-11T22%3A49%3A32.4199258Z\u0027\u0022",
-            "odata.editLink": "testtableeu4wb4gs(PartitionKey=\u0027somPartition\u0027,RowKey=\u00271\u0027)",
-            "PartitionKey": "somPartition",
-            "RowKey": "1",
-            "Timestamp@odata.type": "Edm.DateTime",
-            "Timestamp": "2020-08-11T22:49:32.4199258Z",
-=======
             "odata.etag": "W/\u0022datetime\u00272020-08-18T23%3A41%3A39.2100629Z\u0027\u0022",
             "PartitionKey": "somPartition",
             "RowKey": "1",
             "Timestamp": "2020-08-18T23:41:39.2100629Z",
->>>>>>> 31805008
             "SomeStringProperty": "This changed due to a matching Etag",
             "StringTypeProperty": "This is the original"
           }
@@ -639,23 +371,13 @@
       "RequestHeaders": {
         "Accept": "application/json",
         "Authorization": "Sanitized",
-<<<<<<< HEAD
-        "traceparent": "00-5610f3420d6ccb46aa9ffc5e20d03c43-774a44e1e8e38d45-00",
-        "User-Agent": [
-          "azsdk-net-Data.Tables/1.0.0-dev.20200811.1",
+        "traceparent": "00-656ffe74cc440d45805334aa13c5bdee-ee4d754a4e4f6946-00",
+        "User-Agent": [
+          "azsdk-net-Data.Tables/1.0.0-dev.20200818.1",
           "(.NET Core 4.6.29130.01; Microsoft Windows 10.0.18363 )"
         ],
         "x-ms-client-request-id": "4ecfa716718154a5fba98caa50ee0b02",
-        "x-ms-date": "Tue, 11 Aug 2020 22:49:33 GMT",
-=======
-        "traceparent": "00-656ffe74cc440d45805334aa13c5bdee-ee4d754a4e4f6946-00",
-        "User-Agent": [
-          "azsdk-net-Data.Tables/1.0.0-dev.20200818.1",
-          "(.NET Core 4.6.29130.01; Microsoft Windows 10.0.18363 )"
-        ],
-        "x-ms-client-request-id": "4ecfa716718154a5fba98caa50ee0b02",
-        "x-ms-date": "Tue, 18 Aug 2020 23:41:39 GMT",
->>>>>>> 31805008
+        "x-ms-date": "Tue, 18 Aug 2020 23:41:39 GMT",
         "x-ms-return-client-request-id": "true",
         "x-ms-version": "2019-02-02"
       },
@@ -664,22 +386,14 @@
       "ResponseHeaders": {
         "Cache-Control": "no-cache",
         "Content-Length": "0",
-<<<<<<< HEAD
-        "Date": "Tue, 11 Aug 2020 22:49:32 GMT",
-=======
-        "Date": "Tue, 18 Aug 2020 23:41:38 GMT",
->>>>>>> 31805008
+        "Date": "Tue, 18 Aug 2020 23:41:38 GMT",
         "Server": [
           "Windows-Azure-Table/1.0",
           "Microsoft-HTTPAPI/2.0"
         ],
         "X-Content-Type-Options": "nosniff",
         "x-ms-client-request-id": "4ecfa716718154a5fba98caa50ee0b02",
-<<<<<<< HEAD
-        "x-ms-request-id": "4383ac9d-a002-0026-2431-705f5c000000",
-=======
         "x-ms-request-id": "bc061b2e-0002-006f-6cb9-756c3c000000",
->>>>>>> 31805008
         "x-ms-version": "2019-02-02"
       },
       "ResponseBody": []
