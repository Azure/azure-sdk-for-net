--- conflicted
+++ resolved
@@ -12,23 +12,13 @@
         "Content-Length": "33",
         "Content-Type": "application/json; odata=nometadata",
         "DataServiceVersion": "3.0",
-<<<<<<< HEAD
-        "traceparent": "00-f627f0defdf0424bbde29e392ffc8c90-e1e0bf053298ef4c-00",
-        "User-Agent": [
-          "azsdk-net-Data.Tables/1.0.0-dev.20200821.2",
-          "(.NET Core 4.6.27514.02; Microsoft Windows 10.0.17763 )"
+        "traceparent": "00-cf59ec812d5d6a4c81dc5c1aba5a12c1-89dea2e7cd4ac342-00",
+        "User-Agent": [
+          "azsdk-net-Data.Tables/1.0.0-dev.20200821.1",
+          "(.NET Core 4.6.29130.01; Microsoft Windows 10.0.18363 )"
         ],
         "x-ms-client-request-id": "34c6dbc1460cc62dd55fdd6430d3a8ed",
-        "x-ms-date": "Fri, 21 Aug 2020 15:08:35 GMT",
-=======
-        "traceparent": "00-cf59ec812d5d6a4c81dc5c1aba5a12c1-89dea2e7cd4ac342-00",
-        "User-Agent": [
-          "azsdk-net-Data.Tables/1.0.0-dev.20200821.1",
-          "(.NET Core 4.6.29130.01; Microsoft Windows 10.0.18363 )"
-        ],
-        "x-ms-client-request-id": "34c6dbc1460cc62dd55fdd6430d3a8ed",
-        "x-ms-date": "Fri, 21 Aug 2020 15:54:25 GMT",
->>>>>>> 367da34b
+        "x-ms-date": "Fri, 21 Aug 2020 15:54:25 GMT",
         "x-ms-return-client-request-id": "true",
         "x-ms-version": "2019-02-02"
       },
@@ -39,13 +29,8 @@
       "ResponseHeaders": {
         "Cache-Control": "no-cache",
         "Content-Type": "application/json; odata=minimalmetadata; streaming=true; charset=utf-8",
-<<<<<<< HEAD
-        "Date": "Fri, 21 Aug 2020 15:08:35 GMT",
-        "Location": "https://t1acd88e4a1c34b8dprim.table.core.windows.net/Tables(\u0027testtablevxz83ty2\u0027)",
-=======
         "Date": "Fri, 21 Aug 2020 15:54:24 GMT",
         "Location": "https://chrissscratch.table.core.windows.net/Tables(\u0027testtablevxz83ty2\u0027)",
->>>>>>> 367da34b
         "Server": [
           "Windows-Azure-Table/1.0",
           "Microsoft-HTTPAPI/2.0"
@@ -53,11 +38,7 @@
         "Transfer-Encoding": "chunked",
         "X-Content-Type-Options": "nosniff",
         "x-ms-client-request-id": "34c6dbc1460cc62dd55fdd6430d3a8ed",
-<<<<<<< HEAD
-        "x-ms-request-id": "dd5e3e7e-6002-0043-3ccc-770e29000000",
-=======
         "x-ms-request-id": "f56a7a2d-6002-007f-5cd3-775ada000000",
->>>>>>> 367da34b
         "x-ms-version": "2019-02-02"
       },
       "ResponseBody": {
@@ -77,23 +58,13 @@
         "Content-Length": "614",
         "Content-Type": "application/json",
         "DataServiceVersion": "3.0",
-<<<<<<< HEAD
-        "traceparent": "00-f81fce30d825f2489638a796c0775c11-b51a1944653b824a-00",
-        "User-Agent": [
-          "azsdk-net-Data.Tables/1.0.0-dev.20200821.2",
-          "(.NET Core 4.6.27514.02; Microsoft Windows 10.0.17763 )"
+        "traceparent": "00-865450098f12e740817fb379dfaa023a-20cc89ca1684f941-00",
+        "User-Agent": [
+          "azsdk-net-Data.Tables/1.0.0-dev.20200821.1",
+          "(.NET Core 4.6.29130.01; Microsoft Windows 10.0.18363 )"
         ],
         "x-ms-client-request-id": "758acc3d35bb1604c156f32fe2981d2d",
-        "x-ms-date": "Fri, 21 Aug 2020 15:08:35 GMT",
-=======
-        "traceparent": "00-865450098f12e740817fb379dfaa023a-20cc89ca1684f941-00",
-        "User-Agent": [
-          "azsdk-net-Data.Tables/1.0.0-dev.20200821.1",
-          "(.NET Core 4.6.29130.01; Microsoft Windows 10.0.18363 )"
-        ],
-        "x-ms-client-request-id": "758acc3d35bb1604c156f32fe2981d2d",
-        "x-ms-date": "Fri, 21 Aug 2020 15:54:25 GMT",
->>>>>>> 367da34b
+        "x-ms-date": "Fri, 21 Aug 2020 15:54:25 GMT",
         "x-ms-return-client-request-id": "true",
         "x-ms-version": "2019-02-02"
       },
@@ -119,24 +90,15 @@
       "ResponseHeaders": {
         "Cache-Control": "no-cache",
         "Content-Length": "0",
-<<<<<<< HEAD
-        "Date": "Fri, 21 Aug 2020 15:08:35 GMT",
-        "ETag": "W/\u0022datetime\u00272020-08-21T15%3A08%3A35.5749126Z\u0027\u0022",
-=======
         "Date": "Fri, 21 Aug 2020 15:54:24 GMT",
         "ETag": "W/\u0022datetime\u00272020-08-21T15%3A54%3A25.1818122Z\u0027\u0022",
->>>>>>> 367da34b
         "Server": [
           "Windows-Azure-Table/1.0",
           "Microsoft-HTTPAPI/2.0"
         ],
         "X-Content-Type-Options": "nosniff",
         "x-ms-client-request-id": "758acc3d35bb1604c156f32fe2981d2d",
-<<<<<<< HEAD
-        "x-ms-request-id": "dd5e3e90-6002-0043-4dcc-770e29000000",
-=======
         "x-ms-request-id": "f56a7a39-6002-007f-67d3-775ada000000",
->>>>>>> 367da34b
         "x-ms-version": "2019-02-02"
       },
       "ResponseBody": []
@@ -152,19 +114,11 @@
         "Authorization": "Sanitized",
         "DataServiceVersion": "3.0",
         "User-Agent": [
-<<<<<<< HEAD
-          "azsdk-net-Data.Tables/1.0.0-dev.20200821.2",
-          "(.NET Core 4.6.27514.02; Microsoft Windows 10.0.17763 )"
+          "azsdk-net-Data.Tables/1.0.0-dev.20200821.1",
+          "(.NET Core 4.6.29130.01; Microsoft Windows 10.0.18363 )"
         ],
         "x-ms-client-request-id": "db87d345fe28899f09e5d3a646b3727a",
-        "x-ms-date": "Fri, 21 Aug 2020 15:08:35 GMT",
-=======
-          "azsdk-net-Data.Tables/1.0.0-dev.20200821.1",
-          "(.NET Core 4.6.29130.01; Microsoft Windows 10.0.18363 )"
-        ],
-        "x-ms-client-request-id": "db87d345fe28899f09e5d3a646b3727a",
-        "x-ms-date": "Fri, 21 Aug 2020 15:54:25 GMT",
->>>>>>> 367da34b
+        "x-ms-date": "Fri, 21 Aug 2020 15:54:25 GMT",
         "x-ms-return-client-request-id": "true",
         "x-ms-version": "2019-02-02"
       },
@@ -173,11 +127,7 @@
       "ResponseHeaders": {
         "Cache-Control": "no-cache",
         "Content-Type": "application/json; odata=minimalmetadata; streaming=true; charset=utf-8",
-<<<<<<< HEAD
-        "Date": "Fri, 21 Aug 2020 15:08:35 GMT",
-=======
-        "Date": "Fri, 21 Aug 2020 15:54:24 GMT",
->>>>>>> 367da34b
+        "Date": "Fri, 21 Aug 2020 15:54:24 GMT",
         "Server": [
           "Windows-Azure-Table/1.0",
           "Microsoft-HTTPAPI/2.0"
@@ -185,28 +135,17 @@
         "Transfer-Encoding": "chunked",
         "X-Content-Type-Options": "nosniff",
         "x-ms-client-request-id": "db87d345fe28899f09e5d3a646b3727a",
-<<<<<<< HEAD
-        "x-ms-request-id": "dd5e3e9d-6002-0043-5acc-770e29000000",
-=======
         "x-ms-request-id": "f56a7a41-6002-007f-6fd3-775ada000000",
->>>>>>> 367da34b
         "x-ms-version": "2019-02-02"
       },
       "ResponseBody": {
         "odata.metadata": "https://t1acd88e4a1c34b8dprim.table.core.windows.net/$metadata#testtablevxz83ty2",
         "value": [
           {
-<<<<<<< HEAD
-            "odata.etag": "W/\u0022datetime\u00272020-08-21T15%3A08%3A35.5749126Z\u0027\u0022",
-            "PartitionKey": "somPartition",
-            "RowKey": "01",
-            "Timestamp": "2020-08-21T15:08:35.5749126Z",
-=======
             "odata.etag": "W/\u0022datetime\u00272020-08-21T15%3A54%3A25.1818122Z\u0027\u0022",
             "PartitionKey": "somPartition",
             "RowKey": "01",
             "Timestamp": "2020-08-21T15:54:25.1818122Z",
->>>>>>> 367da34b
             "SomeBinaryProperty@odata.type": "Edm.Binary",
             "SomeBinaryProperty": "AQIDBAU=",
             "SomeDateProperty@odata.type": "Edm.DateTime",
@@ -232,23 +171,13 @@
           "application/json"
         ],
         "Authorization": "Sanitized",
-<<<<<<< HEAD
-        "traceparent": "00-f2b67d5eee131a429042d2463b327377-0d399c3e7612364a-00",
-        "User-Agent": [
-          "azsdk-net-Data.Tables/1.0.0-dev.20200821.2",
-          "(.NET Core 4.6.27514.02; Microsoft Windows 10.0.17763 )"
+        "traceparent": "00-c953a2f337939d48bc54cd4e109e0ca8-7f75856dcf46054f-00",
+        "User-Agent": [
+          "azsdk-net-Data.Tables/1.0.0-dev.20200821.1",
+          "(.NET Core 4.6.29130.01; Microsoft Windows 10.0.18363 )"
         ],
         "x-ms-client-request-id": "95d636a4cf2c8c47d6af72b552fde33c",
-        "x-ms-date": "Fri, 21 Aug 2020 15:08:35 GMT",
-=======
-        "traceparent": "00-c953a2f337939d48bc54cd4e109e0ca8-7f75856dcf46054f-00",
-        "User-Agent": [
-          "azsdk-net-Data.Tables/1.0.0-dev.20200821.1",
-          "(.NET Core 4.6.29130.01; Microsoft Windows 10.0.18363 )"
-        ],
-        "x-ms-client-request-id": "95d636a4cf2c8c47d6af72b552fde33c",
-        "x-ms-date": "Fri, 21 Aug 2020 15:54:25 GMT",
->>>>>>> 367da34b
+        "x-ms-date": "Fri, 21 Aug 2020 15:54:25 GMT",
         "x-ms-return-client-request-id": "true",
         "x-ms-version": "2019-02-02"
       },
@@ -257,22 +186,14 @@
       "ResponseHeaders": {
         "Cache-Control": "no-cache",
         "Content-Length": "0",
-<<<<<<< HEAD
-        "Date": "Fri, 21 Aug 2020 15:08:35 GMT",
-=======
-        "Date": "Fri, 21 Aug 2020 15:54:24 GMT",
->>>>>>> 367da34b
+        "Date": "Fri, 21 Aug 2020 15:54:24 GMT",
         "Server": [
           "Windows-Azure-Table/1.0",
           "Microsoft-HTTPAPI/2.0"
         ],
         "X-Content-Type-Options": "nosniff",
         "x-ms-client-request-id": "95d636a4cf2c8c47d6af72b552fde33c",
-<<<<<<< HEAD
-        "x-ms-request-id": "dd5e3ea7-6002-0043-64cc-770e29000000",
-=======
         "x-ms-request-id": "f56a7a48-6002-007f-76d3-775ada000000",
->>>>>>> 367da34b
         "x-ms-version": "2019-02-02"
       },
       "ResponseBody": []
@@ -281,10 +202,6 @@
   "Variables": {
     "RandomSeed": "270087626",
     "TABLES_PRIMARY_STORAGE_ACCOUNT_KEY": "Kg==",
-<<<<<<< HEAD
-    "TABLES_STORAGE_ACCOUNT_NAME": "t1acd88e4a1c34b8dprim"
-=======
     "TABLES_STORAGE_ACCOUNT_NAME": "chrissscratch"
->>>>>>> 367da34b
   }
 }