{
  "Entries": [
    {
      "RequestUri": "https://t1acd88e4a1c34b8dprim.table.core.windows.net/Tables?$format=application%2Fjson%3Bodata%3Dminimalmetadata",
      "RequestMethod": "POST",
      "RequestHeaders": {
        "Accept": [
          "application/json",
          "application/json; odata=minimalmetadata"
        ],
        "Authorization": "Sanitized",
        "Content-Length": "33",
        "Content-Type": "application/json; odata=nometadata",
        "DataServiceVersion": "3.0",
<<<<<<< HEAD
        "traceparent": "00-edd09f36c4b12c4ab4e83d2a16297297-c3b12ab681818e42-00",
        "User-Agent": [
          "azsdk-net-Data.Tables/1.0.0-dev.20200821.2",
          "(.NET Core 4.6.27514.02; Microsoft Windows 10.0.17763 )"
        ],
        "x-ms-client-request-id": "ea2a7c14ac129444bb92eed50090af04",
        "x-ms-date": "Fri, 21 Aug 2020 15:08:29 GMT",
=======
        "traceparent": "00-fd6f503c0f3c134d9eb29cabe4bf734b-24ef3eb65536784c-00",
        "User-Agent": [
          "azsdk-net-Data.Tables/1.0.0-dev.20200821.1",
          "(.NET Core 4.6.29130.01; Microsoft Windows 10.0.18363 )"
        ],
        "x-ms-client-request-id": "ea2a7c14ac129444bb92eed50090af04",
        "x-ms-date": "Fri, 21 Aug 2020 15:54:16 GMT",
>>>>>>> 367da34b
        "x-ms-return-client-request-id": "true",
        "x-ms-version": "2019-02-02"
      },
      "RequestBody": {
        "TableName": "testtable9k9pvnd0"
      },
      "StatusCode": 201,
      "ResponseHeaders": {
        "Cache-Control": "no-cache",
        "Content-Type": "application/json; odata=minimalmetadata; streaming=true; charset=utf-8",
<<<<<<< HEAD
        "Date": "Fri, 21 Aug 2020 15:08:29 GMT",
        "Location": "https://t1acd88e4a1c34b8dprim.table.core.windows.net/Tables(\u0027testtable9k9pvnd0\u0027)",
=======
        "Date": "Fri, 21 Aug 2020 15:54:16 GMT",
        "Location": "https://chrissscratch.table.core.windows.net/Tables(\u0027testtable9k9pvnd0\u0027)",
>>>>>>> 367da34b
        "Server": [
          "Windows-Azure-Table/1.0",
          "Microsoft-HTTPAPI/2.0"
        ],
        "Transfer-Encoding": "chunked",
        "X-Content-Type-Options": "nosniff",
        "x-ms-client-request-id": "ea2a7c14ac129444bb92eed50090af04",
<<<<<<< HEAD
        "x-ms-request-id": "dd5e36f5-6002-0043-15cc-770e29000000",
=======
        "x-ms-request-id": "f56a71f0-6002-007f-6cd3-775ada000000",
>>>>>>> 367da34b
        "x-ms-version": "2019-02-02"
      },
      "ResponseBody": {
        "odata.metadata": "https://t1acd88e4a1c34b8dprim.table.core.windows.net/$metadata#Tables/@Element",
        "TableName": "testtable9k9pvnd0"
      }
    },
    {
      "RequestUri": "https://t1acd88e4a1c34b8dprim.table.core.windows.net/testtable9k9pvnd0?$format=application%2Fjson%3Bodata%3Dminimalmetadata",
      "RequestMethod": "POST",
      "RequestHeaders": {
        "Accept": [
          "application/json",
          "application/json; odata=minimalmetadata"
        ],
        "Authorization": "Sanitized",
        "Content-Length": "677",
        "Content-Type": "application/json; odata=nometadata",
        "DataServiceVersion": "3.0",
<<<<<<< HEAD
        "traceparent": "00-26926c708232e0478b50c0b23ca568ac-1d21a98ba3260d47-00",
        "User-Agent": [
          "azsdk-net-Data.Tables/1.0.0-dev.20200821.2",
          "(.NET Core 4.6.27514.02; Microsoft Windows 10.0.17763 )"
        ],
        "x-ms-client-request-id": "5c87c9555e0b52fa4b6cc4f805778767",
        "x-ms-date": "Fri, 21 Aug 2020 15:08:29 GMT",
=======
        "Prefer": "return-no-content",
        "traceparent": "00-3a5b355c504172438c3c419814ae44b8-6b03af8145103f48-00",
        "User-Agent": [
          "azsdk-net-Data.Tables/1.0.0-dev.20200821.1",
          "(.NET Core 4.6.29130.01; Microsoft Windows 10.0.18363 )"
        ],
        "x-ms-client-request-id": "5c87c9555e0b52fa4b6cc4f805778767",
        "x-ms-date": "Fri, 21 Aug 2020 15:54:17 GMT",
>>>>>>> 367da34b
        "x-ms-return-client-request-id": "true",
        "x-ms-version": "2019-02-02"
      },
      "RequestBody": {
        "StringTypeProperty": "This is table entity number 01",
        "DatetimeTypeProperty": "2020-01-01T01:02:00.0000000Z",
        "DatetimeTypeProperty@odata.type": "Edm.DateTime",
        "DatetimeOffsetTypeProperty": "2020-01-01T01:02:00.0000000Z",
        "DatetimeOffsetTypeProperty@odata.type": "Edm.DateTime",
        "GuidTypeProperty": "0d391d16-97f1-4b9a-be68-4cc871f90001",
        "GuidTypeProperty@odata.type": "Edm.Guid",
        "BinaryTypeProperty": "AQIDBAU=",
        "BinaryTypeProperty@odata.type": "Edm.Binary",
        "Int64TypeProperty": "1",
        "Int64TypeProperty@odata.type": "Edm.Int64",
        "DoubleTypeProperty": 1,
        "DoubleTypeProperty@odata.type": "Edm.Double",
        "IntTypeProperty": 1,
        "PartitionKey": "somPartition",
        "RowKey": "01",
        "Timestamp": null,
        "ETag": null
      },
      "StatusCode": 204,
      "ResponseHeaders": {
        "Cache-Control": "no-cache",
<<<<<<< HEAD
        "Content-Type": "application/json; odata=minimalmetadata; streaming=true; charset=utf-8",
        "Date": "Fri, 21 Aug 2020 15:08:29 GMT",
        "ETag": "W/\u0022datetime\u00272020-08-21T15%3A08%3A29.5550086Z\u0027\u0022",
        "Location": "https://t1acd88e4a1c34b8dprim.table.core.windows.net/testtable9k9pvnd0(PartitionKey=\u0027somPartition\u0027,RowKey=\u002701\u0027)",
=======
        "Content-Length": "0",
        "DataServiceId": "https://chrissscratch.table.core.windows.net/testtable9k9pvnd0(PartitionKey=\u0027somPartition\u0027,RowKey=\u002701\u0027)",
        "Date": "Fri, 21 Aug 2020 15:54:16 GMT",
        "ETag": "W/\u0022datetime\u00272020-08-21T15%3A54%3A17.0229203Z\u0027\u0022",
        "Location": "https://chrissscratch.table.core.windows.net/testtable9k9pvnd0(PartitionKey=\u0027somPartition\u0027,RowKey=\u002701\u0027)",
        "Preference-Applied": "return-no-content",
>>>>>>> 367da34b
        "Server": [
          "Windows-Azure-Table/1.0",
          "Microsoft-HTTPAPI/2.0"
        ],
        "X-Content-Type-Options": "nosniff",
        "x-ms-client-request-id": "5c87c9555e0b52fa4b6cc4f805778767",
<<<<<<< HEAD
        "x-ms-request-id": "dd5e3703-6002-0043-20cc-770e29000000",
        "x-ms-version": "2019-02-02"
      },
      "ResponseBody": {
        "odata.metadata": "https://t1acd88e4a1c34b8dprim.table.core.windows.net/$metadata#testtable9k9pvnd0/@Element",
        "odata.etag": "W/\u0022datetime\u00272020-08-21T15%3A08%3A29.5550086Z\u0027\u0022",
        "PartitionKey": "somPartition",
        "RowKey": "01",
        "Timestamp": "2020-08-21T15:08:29.5550086Z",
        "StringTypeProperty": "This is table entity number 01",
        "DatetimeTypeProperty@odata.type": "Edm.DateTime",
        "DatetimeTypeProperty": "2020-01-01T01:02:00Z",
        "DatetimeOffsetTypeProperty@odata.type": "Edm.DateTime",
        "DatetimeOffsetTypeProperty": "2020-01-01T01:02:00Z",
        "GuidTypeProperty@odata.type": "Edm.Guid",
        "GuidTypeProperty": "0d391d16-97f1-4b9a-be68-4cc871f90001",
        "BinaryTypeProperty@odata.type": "Edm.Binary",
        "BinaryTypeProperty": "AQIDBAU=",
        "Int64TypeProperty@odata.type": "Edm.Int64",
        "Int64TypeProperty": "1",
        "DoubleTypeProperty": 1.0,
        "IntTypeProperty": 1
      }
=======
        "x-ms-request-id": "f56a7209-6002-007f-02d3-775ada000000",
        "x-ms-version": "2019-02-02"
      },
      "ResponseBody": []
>>>>>>> 367da34b
    },
    {
      "RequestUri": "https://t1acd88e4a1c34b8dprim.table.core.windows.net/testtable9k9pvnd0()?$format=application%2Fjson%3Bodata%3Dminimalmetadata\u0026$filter=PartitionKey%20eq%20%27somPartition%27%20and%20RowKey%20eq%20%2701%27",
      "RequestMethod": "GET",
      "RequestHeaders": {
        "Accept": [
          "application/json",
          "application/json; odata=minimalmetadata"
        ],
        "Authorization": "Sanitized",
        "DataServiceVersion": "3.0",
        "User-Agent": [
<<<<<<< HEAD
          "azsdk-net-Data.Tables/1.0.0-dev.20200821.2",
          "(.NET Core 4.6.27514.02; Microsoft Windows 10.0.17763 )"
        ],
        "x-ms-client-request-id": "976591fd666fe885610e21e9e758ceb1",
        "x-ms-date": "Fri, 21 Aug 2020 15:08:29 GMT",
=======
          "azsdk-net-Data.Tables/1.0.0-dev.20200821.1",
          "(.NET Core 4.6.29130.01; Microsoft Windows 10.0.18363 )"
        ],
        "x-ms-client-request-id": "976591fd666fe885610e21e9e758ceb1",
        "x-ms-date": "Fri, 21 Aug 2020 15:54:17 GMT",
>>>>>>> 367da34b
        "x-ms-return-client-request-id": "true",
        "x-ms-version": "2019-02-02"
      },
      "RequestBody": null,
      "StatusCode": 200,
      "ResponseHeaders": {
        "Cache-Control": "no-cache",
        "Content-Type": "application/json; odata=minimalmetadata; streaming=true; charset=utf-8",
<<<<<<< HEAD
        "Date": "Fri, 21 Aug 2020 15:08:29 GMT",
=======
        "Date": "Fri, 21 Aug 2020 15:54:16 GMT",
>>>>>>> 367da34b
        "Server": [
          "Windows-Azure-Table/1.0",
          "Microsoft-HTTPAPI/2.0"
        ],
        "Transfer-Encoding": "chunked",
        "X-Content-Type-Options": "nosniff",
        "x-ms-client-request-id": "976591fd666fe885610e21e9e758ceb1",
<<<<<<< HEAD
        "x-ms-request-id": "dd5e370c-6002-0043-29cc-770e29000000",
=======
        "x-ms-request-id": "f56a7229-6002-007f-20d3-775ada000000",
>>>>>>> 367da34b
        "x-ms-version": "2019-02-02"
      },
      "ResponseBody": {
        "odata.metadata": "https://t1acd88e4a1c34b8dprim.table.core.windows.net/$metadata#testtable9k9pvnd0",
        "value": [
          {
<<<<<<< HEAD
            "odata.etag": "W/\u0022datetime\u00272020-08-21T15%3A08%3A29.5550086Z\u0027\u0022",
            "PartitionKey": "somPartition",
            "RowKey": "01",
            "Timestamp": "2020-08-21T15:08:29.5550086Z",
=======
            "odata.etag": "W/\u0022datetime\u00272020-08-21T15%3A54%3A17.0229203Z\u0027\u0022",
            "PartitionKey": "somPartition",
            "RowKey": "01",
            "Timestamp": "2020-08-21T15:54:17.0229203Z",
>>>>>>> 367da34b
            "StringTypeProperty": "This is table entity number 01",
            "DatetimeTypeProperty@odata.type": "Edm.DateTime",
            "DatetimeTypeProperty": "2020-01-01T01:02:00Z",
            "DatetimeOffsetTypeProperty@odata.type": "Edm.DateTime",
            "DatetimeOffsetTypeProperty": "2020-01-01T01:02:00Z",
            "GuidTypeProperty@odata.type": "Edm.Guid",
            "GuidTypeProperty": "0d391d16-97f1-4b9a-be68-4cc871f90001",
            "BinaryTypeProperty@odata.type": "Edm.Binary",
            "BinaryTypeProperty": "AQIDBAU=",
            "Int64TypeProperty@odata.type": "Edm.Int64",
            "Int64TypeProperty": "1",
            "DoubleTypeProperty": 1.0,
            "IntTypeProperty": 1
          }
        ]
      }
    },
    {
      "RequestUri": "https://t1acd88e4a1c34b8dprim.table.core.windows.net/Tables(\u0027testtable9k9pvnd0\u0027)",
      "RequestMethod": "DELETE",
      "RequestHeaders": {
        "Accept": [
          "application/json",
          "application/json"
        ],
        "Authorization": "Sanitized",
<<<<<<< HEAD
        "traceparent": "00-01231b7a324d634782bbe8e16aa207df-3137c621de989c49-00",
        "User-Agent": [
          "azsdk-net-Data.Tables/1.0.0-dev.20200821.2",
          "(.NET Core 4.6.27514.02; Microsoft Windows 10.0.17763 )"
        ],
        "x-ms-client-request-id": "13ae55fd3414b67e82d89fa5e74c8e43",
        "x-ms-date": "Fri, 21 Aug 2020 15:08:29 GMT",
=======
        "traceparent": "00-1784614d0be4334297b83846ba0e697a-6fa7709b91732e46-00",
        "User-Agent": [
          "azsdk-net-Data.Tables/1.0.0-dev.20200821.1",
          "(.NET Core 4.6.29130.01; Microsoft Windows 10.0.18363 )"
        ],
        "x-ms-client-request-id": "13ae55fd3414b67e82d89fa5e74c8e43",
        "x-ms-date": "Fri, 21 Aug 2020 15:54:17 GMT",
>>>>>>> 367da34b
        "x-ms-return-client-request-id": "true",
        "x-ms-version": "2019-02-02"
      },
      "RequestBody": null,
      "StatusCode": 204,
      "ResponseHeaders": {
        "Cache-Control": "no-cache",
        "Content-Length": "0",
<<<<<<< HEAD
        "Date": "Fri, 21 Aug 2020 15:08:29 GMT",
=======
        "Date": "Fri, 21 Aug 2020 15:54:16 GMT",
>>>>>>> 367da34b
        "Server": [
          "Windows-Azure-Table/1.0",
          "Microsoft-HTTPAPI/2.0"
        ],
        "X-Content-Type-Options": "nosniff",
        "x-ms-client-request-id": "13ae55fd3414b67e82d89fa5e74c8e43",
<<<<<<< HEAD
        "x-ms-request-id": "dd5e3713-6002-0043-30cc-770e29000000",
=======
        "x-ms-request-id": "f56a7233-6002-007f-2ad3-775ada000000",
>>>>>>> 367da34b
        "x-ms-version": "2019-02-02"
      },
      "ResponseBody": []
    }
  ],
  "Variables": {
    "RandomSeed": "1353972034",
    "TABLES_PRIMARY_STORAGE_ACCOUNT_KEY": "Kg==",
<<<<<<< HEAD
    "TABLES_STORAGE_ACCOUNT_NAME": "t1acd88e4a1c34b8dprim"
=======
    "TABLES_STORAGE_ACCOUNT_NAME": "chrissscratch"
>>>>>>> 367da34b
  }
}<|MERGE_RESOLUTION|>--- conflicted
+++ resolved
@@ -12,15 +12,6 @@
         "Content-Length": "33",
         "Content-Type": "application/json; odata=nometadata",
         "DataServiceVersion": "3.0",
-<<<<<<< HEAD
-        "traceparent": "00-edd09f36c4b12c4ab4e83d2a16297297-c3b12ab681818e42-00",
-        "User-Agent": [
-          "azsdk-net-Data.Tables/1.0.0-dev.20200821.2",
-          "(.NET Core 4.6.27514.02; Microsoft Windows 10.0.17763 )"
-        ],
-        "x-ms-client-request-id": "ea2a7c14ac129444bb92eed50090af04",
-        "x-ms-date": "Fri, 21 Aug 2020 15:08:29 GMT",
-=======
         "traceparent": "00-fd6f503c0f3c134d9eb29cabe4bf734b-24ef3eb65536784c-00",
         "User-Agent": [
           "azsdk-net-Data.Tables/1.0.0-dev.20200821.1",
@@ -28,7 +19,6 @@
         ],
         "x-ms-client-request-id": "ea2a7c14ac129444bb92eed50090af04",
         "x-ms-date": "Fri, 21 Aug 2020 15:54:16 GMT",
->>>>>>> 367da34b
         "x-ms-return-client-request-id": "true",
         "x-ms-version": "2019-02-02"
       },
@@ -39,13 +29,8 @@
       "ResponseHeaders": {
         "Cache-Control": "no-cache",
         "Content-Type": "application/json; odata=minimalmetadata; streaming=true; charset=utf-8",
-<<<<<<< HEAD
-        "Date": "Fri, 21 Aug 2020 15:08:29 GMT",
-        "Location": "https://t1acd88e4a1c34b8dprim.table.core.windows.net/Tables(\u0027testtable9k9pvnd0\u0027)",
-=======
         "Date": "Fri, 21 Aug 2020 15:54:16 GMT",
         "Location": "https://chrissscratch.table.core.windows.net/Tables(\u0027testtable9k9pvnd0\u0027)",
->>>>>>> 367da34b
         "Server": [
           "Windows-Azure-Table/1.0",
           "Microsoft-HTTPAPI/2.0"
@@ -53,11 +38,7 @@
         "Transfer-Encoding": "chunked",
         "X-Content-Type-Options": "nosniff",
         "x-ms-client-request-id": "ea2a7c14ac129444bb92eed50090af04",
-<<<<<<< HEAD
-        "x-ms-request-id": "dd5e36f5-6002-0043-15cc-770e29000000",
-=======
         "x-ms-request-id": "f56a71f0-6002-007f-6cd3-775ada000000",
->>>>>>> 367da34b
         "x-ms-version": "2019-02-02"
       },
       "ResponseBody": {
@@ -77,15 +58,6 @@
         "Content-Length": "677",
         "Content-Type": "application/json; odata=nometadata",
         "DataServiceVersion": "3.0",
-<<<<<<< HEAD
-        "traceparent": "00-26926c708232e0478b50c0b23ca568ac-1d21a98ba3260d47-00",
-        "User-Agent": [
-          "azsdk-net-Data.Tables/1.0.0-dev.20200821.2",
-          "(.NET Core 4.6.27514.02; Microsoft Windows 10.0.17763 )"
-        ],
-        "x-ms-client-request-id": "5c87c9555e0b52fa4b6cc4f805778767",
-        "x-ms-date": "Fri, 21 Aug 2020 15:08:29 GMT",
-=======
         "Prefer": "return-no-content",
         "traceparent": "00-3a5b355c504172438c3c419814ae44b8-6b03af8145103f48-00",
         "User-Agent": [
@@ -94,7 +66,6 @@
         ],
         "x-ms-client-request-id": "5c87c9555e0b52fa4b6cc4f805778767",
         "x-ms-date": "Fri, 21 Aug 2020 15:54:17 GMT",
->>>>>>> 367da34b
         "x-ms-return-client-request-id": "true",
         "x-ms-version": "2019-02-02"
       },
@@ -121,55 +92,22 @@
       "StatusCode": 204,
       "ResponseHeaders": {
         "Cache-Control": "no-cache",
-<<<<<<< HEAD
-        "Content-Type": "application/json; odata=minimalmetadata; streaming=true; charset=utf-8",
-        "Date": "Fri, 21 Aug 2020 15:08:29 GMT",
-        "ETag": "W/\u0022datetime\u00272020-08-21T15%3A08%3A29.5550086Z\u0027\u0022",
-        "Location": "https://t1acd88e4a1c34b8dprim.table.core.windows.net/testtable9k9pvnd0(PartitionKey=\u0027somPartition\u0027,RowKey=\u002701\u0027)",
-=======
         "Content-Length": "0",
         "DataServiceId": "https://chrissscratch.table.core.windows.net/testtable9k9pvnd0(PartitionKey=\u0027somPartition\u0027,RowKey=\u002701\u0027)",
         "Date": "Fri, 21 Aug 2020 15:54:16 GMT",
         "ETag": "W/\u0022datetime\u00272020-08-21T15%3A54%3A17.0229203Z\u0027\u0022",
         "Location": "https://chrissscratch.table.core.windows.net/testtable9k9pvnd0(PartitionKey=\u0027somPartition\u0027,RowKey=\u002701\u0027)",
         "Preference-Applied": "return-no-content",
->>>>>>> 367da34b
         "Server": [
           "Windows-Azure-Table/1.0",
           "Microsoft-HTTPAPI/2.0"
         ],
         "X-Content-Type-Options": "nosniff",
         "x-ms-client-request-id": "5c87c9555e0b52fa4b6cc4f805778767",
-<<<<<<< HEAD
-        "x-ms-request-id": "dd5e3703-6002-0043-20cc-770e29000000",
-        "x-ms-version": "2019-02-02"
-      },
-      "ResponseBody": {
-        "odata.metadata": "https://t1acd88e4a1c34b8dprim.table.core.windows.net/$metadata#testtable9k9pvnd0/@Element",
-        "odata.etag": "W/\u0022datetime\u00272020-08-21T15%3A08%3A29.5550086Z\u0027\u0022",
-        "PartitionKey": "somPartition",
-        "RowKey": "01",
-        "Timestamp": "2020-08-21T15:08:29.5550086Z",
-        "StringTypeProperty": "This is table entity number 01",
-        "DatetimeTypeProperty@odata.type": "Edm.DateTime",
-        "DatetimeTypeProperty": "2020-01-01T01:02:00Z",
-        "DatetimeOffsetTypeProperty@odata.type": "Edm.DateTime",
-        "DatetimeOffsetTypeProperty": "2020-01-01T01:02:00Z",
-        "GuidTypeProperty@odata.type": "Edm.Guid",
-        "GuidTypeProperty": "0d391d16-97f1-4b9a-be68-4cc871f90001",
-        "BinaryTypeProperty@odata.type": "Edm.Binary",
-        "BinaryTypeProperty": "AQIDBAU=",
-        "Int64TypeProperty@odata.type": "Edm.Int64",
-        "Int64TypeProperty": "1",
-        "DoubleTypeProperty": 1.0,
-        "IntTypeProperty": 1
-      }
-=======
         "x-ms-request-id": "f56a7209-6002-007f-02d3-775ada000000",
         "x-ms-version": "2019-02-02"
       },
       "ResponseBody": []
->>>>>>> 367da34b
     },
     {
       "RequestUri": "https://t1acd88e4a1c34b8dprim.table.core.windows.net/testtable9k9pvnd0()?$format=application%2Fjson%3Bodata%3Dminimalmetadata\u0026$filter=PartitionKey%20eq%20%27somPartition%27%20and%20RowKey%20eq%20%2701%27",
@@ -182,19 +120,11 @@
         "Authorization": "Sanitized",
         "DataServiceVersion": "3.0",
         "User-Agent": [
-<<<<<<< HEAD
-          "azsdk-net-Data.Tables/1.0.0-dev.20200821.2",
-          "(.NET Core 4.6.27514.02; Microsoft Windows 10.0.17763 )"
-        ],
-        "x-ms-client-request-id": "976591fd666fe885610e21e9e758ceb1",
-        "x-ms-date": "Fri, 21 Aug 2020 15:08:29 GMT",
-=======
           "azsdk-net-Data.Tables/1.0.0-dev.20200821.1",
           "(.NET Core 4.6.29130.01; Microsoft Windows 10.0.18363 )"
         ],
         "x-ms-client-request-id": "976591fd666fe885610e21e9e758ceb1",
         "x-ms-date": "Fri, 21 Aug 2020 15:54:17 GMT",
->>>>>>> 367da34b
         "x-ms-return-client-request-id": "true",
         "x-ms-version": "2019-02-02"
       },
@@ -203,11 +133,7 @@
       "ResponseHeaders": {
         "Cache-Control": "no-cache",
         "Content-Type": "application/json; odata=minimalmetadata; streaming=true; charset=utf-8",
-<<<<<<< HEAD
-        "Date": "Fri, 21 Aug 2020 15:08:29 GMT",
-=======
-        "Date": "Fri, 21 Aug 2020 15:54:16 GMT",
->>>>>>> 367da34b
+        "Date": "Fri, 21 Aug 2020 15:54:16 GMT",
         "Server": [
           "Windows-Azure-Table/1.0",
           "Microsoft-HTTPAPI/2.0"
@@ -215,28 +141,17 @@
         "Transfer-Encoding": "chunked",
         "X-Content-Type-Options": "nosniff",
         "x-ms-client-request-id": "976591fd666fe885610e21e9e758ceb1",
-<<<<<<< HEAD
-        "x-ms-request-id": "dd5e370c-6002-0043-29cc-770e29000000",
-=======
         "x-ms-request-id": "f56a7229-6002-007f-20d3-775ada000000",
->>>>>>> 367da34b
         "x-ms-version": "2019-02-02"
       },
       "ResponseBody": {
         "odata.metadata": "https://t1acd88e4a1c34b8dprim.table.core.windows.net/$metadata#testtable9k9pvnd0",
         "value": [
           {
-<<<<<<< HEAD
-            "odata.etag": "W/\u0022datetime\u00272020-08-21T15%3A08%3A29.5550086Z\u0027\u0022",
-            "PartitionKey": "somPartition",
-            "RowKey": "01",
-            "Timestamp": "2020-08-21T15:08:29.5550086Z",
-=======
             "odata.etag": "W/\u0022datetime\u00272020-08-21T15%3A54%3A17.0229203Z\u0027\u0022",
             "PartitionKey": "somPartition",
             "RowKey": "01",
             "Timestamp": "2020-08-21T15:54:17.0229203Z",
->>>>>>> 367da34b
             "StringTypeProperty": "This is table entity number 01",
             "DatetimeTypeProperty@odata.type": "Edm.DateTime",
             "DatetimeTypeProperty": "2020-01-01T01:02:00Z",
@@ -263,15 +178,6 @@
           "application/json"
         ],
         "Authorization": "Sanitized",
-<<<<<<< HEAD
-        "traceparent": "00-01231b7a324d634782bbe8e16aa207df-3137c621de989c49-00",
-        "User-Agent": [
-          "azsdk-net-Data.Tables/1.0.0-dev.20200821.2",
-          "(.NET Core 4.6.27514.02; Microsoft Windows 10.0.17763 )"
-        ],
-        "x-ms-client-request-id": "13ae55fd3414b67e82d89fa5e74c8e43",
-        "x-ms-date": "Fri, 21 Aug 2020 15:08:29 GMT",
-=======
         "traceparent": "00-1784614d0be4334297b83846ba0e697a-6fa7709b91732e46-00",
         "User-Agent": [
           "azsdk-net-Data.Tables/1.0.0-dev.20200821.1",
@@ -279,7 +185,6 @@
         ],
         "x-ms-client-request-id": "13ae55fd3414b67e82d89fa5e74c8e43",
         "x-ms-date": "Fri, 21 Aug 2020 15:54:17 GMT",
->>>>>>> 367da34b
         "x-ms-return-client-request-id": "true",
         "x-ms-version": "2019-02-02"
       },
@@ -288,22 +193,14 @@
       "ResponseHeaders": {
         "Cache-Control": "no-cache",
         "Content-Length": "0",
-<<<<<<< HEAD
-        "Date": "Fri, 21 Aug 2020 15:08:29 GMT",
-=======
-        "Date": "Fri, 21 Aug 2020 15:54:16 GMT",
->>>>>>> 367da34b
+        "Date": "Fri, 21 Aug 2020 15:54:16 GMT",
         "Server": [
           "Windows-Azure-Table/1.0",
           "Microsoft-HTTPAPI/2.0"
         ],
         "X-Content-Type-Options": "nosniff",
         "x-ms-client-request-id": "13ae55fd3414b67e82d89fa5e74c8e43",
-<<<<<<< HEAD
-        "x-ms-request-id": "dd5e3713-6002-0043-30cc-770e29000000",
-=======
         "x-ms-request-id": "f56a7233-6002-007f-2ad3-775ada000000",
->>>>>>> 367da34b
         "x-ms-version": "2019-02-02"
       },
       "ResponseBody": []
@@ -312,10 +209,6 @@
   "Variables": {
     "RandomSeed": "1353972034",
     "TABLES_PRIMARY_STORAGE_ACCOUNT_KEY": "Kg==",
-<<<<<<< HEAD
-    "TABLES_STORAGE_ACCOUNT_NAME": "t1acd88e4a1c34b8dprim"
-=======
     "TABLES_STORAGE_ACCOUNT_NAME": "chrissscratch"
->>>>>>> 367da34b
   }
 }