{
  "Entries": [
    {
<<<<<<< HEAD
      "RequestUri": "https://chrissscratch.table.core.windows.net/Tables?$format=application%2Fjson%3Bodata%3Dfullmetadata",
=======
      "RequestUri": "https://chrissscratch.table.core.windows.net/Tables?$format=application%2Fjson%3Bodata%3Dminimalmetadata",
>>>>>>> 31805008
      "RequestMethod": "POST",
      "RequestHeaders": {
        "Accept": "application/json",
        "Authorization": "Sanitized",
        "Content-Length": "33",
        "Content-Type": "application/json; odata=nometadata",
        "DataServiceVersion": "3.0",
<<<<<<< HEAD
        "traceparent": "00-c3665a0c6fe41244b7ffc6d3bc4cdd10-cfbcff3924a02444-00",
        "User-Agent": [
          "azsdk-net-Data.Tables/1.0.0-dev.20200728.1",
          "(.NET Core 4.6.29017.01; Microsoft Windows 10.0.18363 )"
        ],
        "x-ms-client-request-id": "59e3599441fc6ba59598503d87811ebe",
        "x-ms-date": "Tue, 28 Jul 2020 23:43:29 GMT",
=======
        "traceparent": "00-2682e11e18e1d34ca10e6333350895ff-8d4ac37e3098df44-00",
        "User-Agent": [
          "azsdk-net-Data.Tables/1.0.0-dev.20200818.1",
          "(.NET Core 4.6.29130.01; Microsoft Windows 10.0.18363 )"
        ],
        "x-ms-client-request-id": "59e3599441fc6ba59598503d87811ebe",
        "x-ms-date": "Tue, 18 Aug 2020 23:36:30 GMT",
>>>>>>> 31805008
        "x-ms-return-client-request-id": "true",
        "x-ms-version": "2019-02-02"
      },
      "RequestBody": {
        "TableName": "testtable34jrbdpa"
      },
      "StatusCode": 201,
      "ResponseHeaders": {
        "Cache-Control": "no-cache",
<<<<<<< HEAD
        "Content-Type": "application/json; odata=fullmetadata; streaming=true; charset=utf-8",
        "Date": "Tue, 28 Jul 2020 23:43:28 GMT",
=======
        "Content-Type": "application/json; odata=minimalmetadata; streaming=true; charset=utf-8",
        "Date": "Tue, 18 Aug 2020 23:36:30 GMT",
>>>>>>> 31805008
        "Location": "https://chrissscratch.table.core.windows.net/Tables(\u0027testtable34jrbdpa\u0027)",
        "Server": [
          "Windows-Azure-Table/1.0",
          "Microsoft-HTTPAPI/2.0"
        ],
        "Transfer-Encoding": "chunked",
        "X-Content-Type-Options": "nosniff",
        "x-ms-client-request-id": "59e3599441fc6ba59598503d87811ebe",
<<<<<<< HEAD
        "x-ms-request-id": "f6c2d6e2-7002-000d-4638-652be4000000",
=======
        "x-ms-request-id": "7600251e-e002-002a-6db8-75b1ad000000",
>>>>>>> 31805008
        "x-ms-version": "2019-02-02"
      },
      "ResponseBody": {
        "odata.metadata": "https://chrissscratch.table.core.windows.net/$metadata#Tables/@Element",
<<<<<<< HEAD
        "odata.type": "chrissscratch.Tables",
        "odata.id": "https://chrissscratch.table.core.windows.net/Tables(\u0027testtable34jrbdpa\u0027)",
        "odata.editLink": "Tables(\u0027testtable34jrbdpa\u0027)",
=======
>>>>>>> 31805008
        "TableName": "testtable34jrbdpa"
      }
    },
    {
<<<<<<< HEAD
      "RequestUri": "https://chrissscratch.table.core.windows.net/testtable34jrbdpa(PartitionKey=\u0027somPartition\u0027,RowKey=\u00271\u0027)?$format=application%2Fjson%3Bodata%3Dfullmetadata",
=======
      "RequestUri": "https://chrissscratch.table.core.windows.net/testtable34jrbdpa(PartitionKey=\u0027somPartition\u0027,RowKey=\u00271\u0027)?$format=application%2Fjson%3Bodata%3Dminimalmetadata",
>>>>>>> 31805008
      "RequestMethod": "PUT",
      "RequestHeaders": {
        "Accept": "application/json",
        "Authorization": "Sanitized",
        "Content-Length": "88",
        "Content-Type": "application/json",
        "DataServiceVersion": "3.0",
<<<<<<< HEAD
        "traceparent": "00-1d2a51a05d690f47a68f845eb1281154-4670b11c7d43d74f-00",
        "User-Agent": [
          "azsdk-net-Data.Tables/1.0.0-dev.20200728.1",
          "(.NET Core 4.6.29017.01; Microsoft Windows 10.0.18363 )"
        ],
        "x-ms-client-request-id": "11ebaeaf49abfe074e3f53162e419b9d",
        "x-ms-date": "Tue, 28 Jul 2020 23:43:29 GMT",
=======
        "traceparent": "00-ed110f7077ace140b6247c4367bda291-ae16a0fb2f5ef943-00",
        "User-Agent": [
          "azsdk-net-Data.Tables/1.0.0-dev.20200818.1",
          "(.NET Core 4.6.29130.01; Microsoft Windows 10.0.18363 )"
        ],
        "x-ms-client-request-id": "11ebaeaf49abfe074e3f53162e419b9d",
        "x-ms-date": "Tue, 18 Aug 2020 23:36:30 GMT",
>>>>>>> 31805008
        "x-ms-return-client-request-id": "true",
        "x-ms-version": "2019-02-02"
      },
      "RequestBody": {
        "PartitionKey": "somPartition",
        "RowKey": "1",
        "SomeStringProperty": "This is the original"
      },
      "StatusCode": 204,
      "ResponseHeaders": {
        "Cache-Control": "no-cache",
        "Content-Length": "0",
<<<<<<< HEAD
        "Date": "Tue, 28 Jul 2020 23:43:28 GMT",
        "ETag": "W/\u0022datetime\u00272020-07-28T23%3A43%3A28.9067231Z\u0027\u0022",
=======
        "Date": "Tue, 18 Aug 2020 23:36:30 GMT",
        "ETag": "W/\u0022datetime\u00272020-08-18T23%3A36%3A30.576837Z\u0027\u0022",
>>>>>>> 31805008
        "Server": [
          "Windows-Azure-Table/1.0",
          "Microsoft-HTTPAPI/2.0"
        ],
        "X-Content-Type-Options": "nosniff",
        "x-ms-client-request-id": "11ebaeaf49abfe074e3f53162e419b9d",
<<<<<<< HEAD
        "x-ms-request-id": "f6c2d6ea-7002-000d-4c38-652be4000000",
=======
        "x-ms-request-id": "76002528-e002-002a-76b8-75b1ad000000",
>>>>>>> 31805008
        "x-ms-version": "2019-02-02"
      },
      "ResponseBody": []
    },
    {
<<<<<<< HEAD
      "RequestUri": "https://chrissscratch.table.core.windows.net/testtable34jrbdpa()?$format=application%2Fjson%3Bodata%3Dfullmetadata\u0026$filter=PartitionKey%20eq%20%27somPartition%27%20and%20RowKey%20eq%20%271%27",
=======
      "RequestUri": "https://chrissscratch.table.core.windows.net/testtable34jrbdpa()?$format=application%2Fjson%3Bodata%3Dminimalmetadata\u0026$filter=PartitionKey%20eq%20%27somPartition%27%20and%20RowKey%20eq%20%271%27",
>>>>>>> 31805008
      "RequestMethod": "GET",
      "RequestHeaders": {
        "Accept": "application/json",
        "Authorization": "Sanitized",
        "DataServiceVersion": "3.0",
        "User-Agent": [
<<<<<<< HEAD
          "azsdk-net-Data.Tables/1.0.0-dev.20200728.1",
          "(.NET Core 4.6.29017.01; Microsoft Windows 10.0.18363 )"
        ],
        "x-ms-client-request-id": "cc146a8cffc0705608d60c42a395724d",
        "x-ms-date": "Tue, 28 Jul 2020 23:43:29 GMT",
=======
          "azsdk-net-Data.Tables/1.0.0-dev.20200818.1",
          "(.NET Core 4.6.29130.01; Microsoft Windows 10.0.18363 )"
        ],
        "x-ms-client-request-id": "cc146a8cffc0705608d60c42a395724d",
        "x-ms-date": "Tue, 18 Aug 2020 23:36:30 GMT",
>>>>>>> 31805008
        "x-ms-return-client-request-id": "true",
        "x-ms-version": "2019-02-02"
      },
      "RequestBody": null,
      "StatusCode": 200,
      "ResponseHeaders": {
        "Cache-Control": "no-cache",
<<<<<<< HEAD
        "Content-Type": "application/json; odata=fullmetadata; streaming=true; charset=utf-8",
        "Date": "Tue, 28 Jul 2020 23:43:28 GMT",
=======
        "Content-Type": "application/json; odata=minimalmetadata; streaming=true; charset=utf-8",
        "Date": "Tue, 18 Aug 2020 23:36:30 GMT",
>>>>>>> 31805008
        "Server": [
          "Windows-Azure-Table/1.0",
          "Microsoft-HTTPAPI/2.0"
        ],
        "Transfer-Encoding": "chunked",
        "X-Content-Type-Options": "nosniff",
        "x-ms-client-request-id": "cc146a8cffc0705608d60c42a395724d",
<<<<<<< HEAD
        "x-ms-request-id": "f6c2d6fb-7002-000d-5838-652be4000000",
=======
        "x-ms-request-id": "7600252d-e002-002a-7bb8-75b1ad000000",
>>>>>>> 31805008
        "x-ms-version": "2019-02-02"
      },
      "ResponseBody": {
        "odata.metadata": "https://chrissscratch.table.core.windows.net/$metadata#testtable34jrbdpa",
        "value": [
          {
<<<<<<< HEAD
            "odata.type": "chrissscratch.testtable34jrbdpa",
            "odata.id": "https://chrissscratch.table.core.windows.net/testtable34jrbdpa(PartitionKey=\u0027somPartition\u0027,RowKey=\u00271\u0027)",
            "odata.etag": "W/\u0022datetime\u00272020-07-28T23%3A43%3A28.9067231Z\u0027\u0022",
            "odata.editLink": "testtable34jrbdpa(PartitionKey=\u0027somPartition\u0027,RowKey=\u00271\u0027)",
            "PartitionKey": "somPartition",
            "RowKey": "1",
            "Timestamp@odata.type": "Edm.DateTime",
            "Timestamp": "2020-07-28T23:43:28.9067231Z",
=======
            "odata.etag": "W/\u0022datetime\u00272020-08-18T23%3A36%3A30.576837Z\u0027\u0022",
            "PartitionKey": "somPartition",
            "RowKey": "1",
            "Timestamp": "2020-08-18T23:36:30.576837Z",
>>>>>>> 31805008
            "SomeStringProperty": "This is the original"
          }
        ]
      }
    },
    {
<<<<<<< HEAD
      "RequestUri": "https://chrissscratch.table.core.windows.net/testtable34jrbdpa(PartitionKey=\u0027somPartition\u0027,RowKey=\u00271\u0027)?$format=application%2Fjson%3Bodata%3Dfullmetadata",
=======
      "RequestUri": "https://chrissscratch.table.core.windows.net/testtable34jrbdpa(PartitionKey=\u0027somPartition\u0027,RowKey=\u00271\u0027)?$format=application%2Fjson%3Bodata%3Dminimalmetadata",
>>>>>>> 31805008
      "RequestMethod": "PUT",
      "RequestHeaders": {
        "Accept": "application/json",
        "Authorization": "Sanitized",
<<<<<<< HEAD
        "Content-Length": "536",
        "Content-Type": "application/json",
        "DataServiceVersion": "3.0",
        "If-Match": "*",
        "traceparent": "00-8d418643df13784ebde1c825da052873-82017d47422b6a44-00",
        "User-Agent": [
          "azsdk-net-Data.Tables/1.0.0-dev.20200728.1",
          "(.NET Core 4.6.29017.01; Microsoft Windows 10.0.18363 )"
        ],
        "x-ms-client-request-id": "de5238e627460fe8dc5aae0151546757",
        "x-ms-date": "Tue, 28 Jul 2020 23:43:29 GMT",
=======
        "Content-Length": "216",
        "Content-Type": "application/json",
        "DataServiceVersion": "3.0",
        "If-Match": "*",
        "traceparent": "00-3bd8b11e3668ac4a869a64133e2ac643-d6f0cec5b8998d45-00",
        "User-Agent": [
          "azsdk-net-Data.Tables/1.0.0-dev.20200818.1",
          "(.NET Core 4.6.29130.01; Microsoft Windows 10.0.18363 )"
        ],
        "x-ms-client-request-id": "de5238e627460fe8dc5aae0151546757",
        "x-ms-date": "Tue, 18 Aug 2020 23:36:30 GMT",
>>>>>>> 31805008
        "x-ms-return-client-request-id": "true",
        "x-ms-version": "2019-02-02"
      },
      "RequestBody": {
<<<<<<< HEAD
        "odata.type": "chrissscratch.testtable34jrbdpa",
        "odata.id": "https://chrissscratch.table.core.windows.net/testtable34jrbdpa(PartitionKey=\u0027somPartition\u0027,RowKey=\u00271\u0027)",
        "odata.etag": "W/\u0022datetime\u00272020-07-28T23%3A43%3A28.9067231Z\u0027\u0022",
        "odata.editLink": "testtable34jrbdpa(PartitionKey=\u0027somPartition\u0027,RowKey=\u00271\u0027)",
        "PartitionKey": "somPartition",
        "RowKey": "1",
        "Timestamp": "2020-07-28T23:43:28.9067231Z",
        "Timestamp@odata.type": "Edm.DateTime",
=======
        "odata.etag": "W/\u0022datetime\u00272020-08-18T23%3A36%3A30.576837Z\u0027\u0022",
        "PartitionKey": "somPartition",
        "RowKey": "1",
        "Timestamp": "2020-08-18T23:36:30.576837Z",
>>>>>>> 31805008
        "SomeStringProperty": "This is new and improved!"
      },
      "StatusCode": 204,
      "ResponseHeaders": {
        "Cache-Control": "no-cache",
        "Content-Length": "0",
<<<<<<< HEAD
        "Date": "Tue, 28 Jul 2020 23:43:28 GMT",
        "ETag": "W/\u0022datetime\u00272020-07-28T23%3A43%3A28.9967989Z\u0027\u0022",
=======
        "Date": "Tue, 18 Aug 2020 23:36:30 GMT",
        "ETag": "W/\u0022datetime\u00272020-08-18T23%3A36%3A30.6619077Z\u0027\u0022",
>>>>>>> 31805008
        "Server": [
          "Windows-Azure-Table/1.0",
          "Microsoft-HTTPAPI/2.0"
        ],
        "X-Content-Type-Options": "nosniff",
        "x-ms-client-request-id": "de5238e627460fe8dc5aae0151546757",
<<<<<<< HEAD
        "x-ms-request-id": "f6c2d702-7002-000d-5f38-652be4000000",
=======
        "x-ms-request-id": "76002532-e002-002a-80b8-75b1ad000000",
>>>>>>> 31805008
        "x-ms-version": "2019-02-02"
      },
      "ResponseBody": []
    },
    {
<<<<<<< HEAD
      "RequestUri": "https://chrissscratch.table.core.windows.net/testtable34jrbdpa()?$format=application%2Fjson%3Bodata%3Dfullmetadata\u0026$filter=PartitionKey%20eq%20%27somPartition%27%20and%20RowKey%20eq%20%271%27",
=======
      "RequestUri": "https://chrissscratch.table.core.windows.net/testtable34jrbdpa()?$format=application%2Fjson%3Bodata%3Dminimalmetadata\u0026$filter=PartitionKey%20eq%20%27somPartition%27%20and%20RowKey%20eq%20%271%27",
>>>>>>> 31805008
      "RequestMethod": "GET",
      "RequestHeaders": {
        "Accept": "application/json",
        "Authorization": "Sanitized",
        "DataServiceVersion": "3.0",
        "User-Agent": [
<<<<<<< HEAD
          "azsdk-net-Data.Tables/1.0.0-dev.20200728.1",
          "(.NET Core 4.6.29017.01; Microsoft Windows 10.0.18363 )"
        ],
        "x-ms-client-request-id": "16fb9fb5f20ab003587b09d43dc45bb8",
        "x-ms-date": "Tue, 28 Jul 2020 23:43:29 GMT",
=======
          "azsdk-net-Data.Tables/1.0.0-dev.20200818.1",
          "(.NET Core 4.6.29130.01; Microsoft Windows 10.0.18363 )"
        ],
        "x-ms-client-request-id": "16fb9fb5f20ab003587b09d43dc45bb8",
        "x-ms-date": "Tue, 18 Aug 2020 23:36:30 GMT",
>>>>>>> 31805008
        "x-ms-return-client-request-id": "true",
        "x-ms-version": "2019-02-02"
      },
      "RequestBody": null,
      "StatusCode": 200,
      "ResponseHeaders": {
        "Cache-Control": "no-cache",
<<<<<<< HEAD
        "Content-Type": "application/json; odata=fullmetadata; streaming=true; charset=utf-8",
        "Date": "Tue, 28 Jul 2020 23:43:28 GMT",
=======
        "Content-Type": "application/json; odata=minimalmetadata; streaming=true; charset=utf-8",
        "Date": "Tue, 18 Aug 2020 23:36:30 GMT",
>>>>>>> 31805008
        "Server": [
          "Windows-Azure-Table/1.0",
          "Microsoft-HTTPAPI/2.0"
        ],
        "Transfer-Encoding": "chunked",
        "X-Content-Type-Options": "nosniff",
        "x-ms-client-request-id": "16fb9fb5f20ab003587b09d43dc45bb8",
<<<<<<< HEAD
        "x-ms-request-id": "f6c2d70d-7002-000d-6a38-652be4000000",
=======
        "x-ms-request-id": "76002536-e002-002a-04b8-75b1ad000000",
>>>>>>> 31805008
        "x-ms-version": "2019-02-02"
      },
      "ResponseBody": {
        "odata.metadata": "https://chrissscratch.table.core.windows.net/$metadata#testtable34jrbdpa",
        "value": [
          {
<<<<<<< HEAD
            "odata.type": "chrissscratch.testtable34jrbdpa",
            "odata.id": "https://chrissscratch.table.core.windows.net/testtable34jrbdpa(PartitionKey=\u0027somPartition\u0027,RowKey=\u00271\u0027)",
            "odata.etag": "W/\u0022datetime\u00272020-07-28T23%3A43%3A28.9967989Z\u0027\u0022",
            "odata.editLink": "testtable34jrbdpa(PartitionKey=\u0027somPartition\u0027,RowKey=\u00271\u0027)",
            "PartitionKey": "somPartition",
            "RowKey": "1",
            "Timestamp@odata.type": "Edm.DateTime",
            "Timestamp": "2020-07-28T23:43:28.9967989Z",
=======
            "odata.etag": "W/\u0022datetime\u00272020-08-18T23%3A36%3A30.6619077Z\u0027\u0022",
            "PartitionKey": "somPartition",
            "RowKey": "1",
            "Timestamp": "2020-08-18T23:36:30.6619077Z",
>>>>>>> 31805008
            "SomeStringProperty": "This is new and improved!"
          }
        ]
      }
    },
    {
<<<<<<< HEAD
      "RequestUri": "https://chrissscratch.table.core.windows.net/testtable34jrbdpa(PartitionKey=\u0027somPartition\u0027,RowKey=\u00271\u0027)?$format=application%2Fjson%3Bodata%3Dfullmetadata",
=======
      "RequestUri": "https://chrissscratch.table.core.windows.net/testtable34jrbdpa(PartitionKey=\u0027somPartition\u0027,RowKey=\u00271\u0027)?$format=application%2Fjson%3Bodata%3Dminimalmetadata",
>>>>>>> 31805008
      "RequestMethod": "PUT",
      "RequestHeaders": {
        "Accept": "application/json",
        "Authorization": "Sanitized",
<<<<<<< HEAD
        "Content-Length": "546",
        "Content-Type": "application/json",
        "DataServiceVersion": "3.0",
        "If-Match": "W/\u0022datetime\u00272020-07-28T23%3A43%3A28.9067231Z\u0027\u0022",
        "traceparent": "00-fda81ce0e6893d4286b3bd3cc5869b1c-b8f6fcf6960c1343-00",
        "User-Agent": [
          "azsdk-net-Data.Tables/1.0.0-dev.20200728.1",
          "(.NET Core 4.6.29017.01; Microsoft Windows 10.0.18363 )"
        ],
        "x-ms-client-request-id": "f63006ccbcee64578104f06550541eb3",
        "x-ms-date": "Tue, 28 Jul 2020 23:43:29 GMT",
=======
        "Content-Length": "228",
        "Content-Type": "application/json",
        "DataServiceVersion": "3.0",
        "If-Match": "W/\u0022datetime\u00272020-08-18T23%3A36%3A30.576837Z\u0027\u0022",
        "traceparent": "00-69b9280be46f034f83d8fe523591af32-c842e9fca3f4c046-00",
        "User-Agent": [
          "azsdk-net-Data.Tables/1.0.0-dev.20200818.1",
          "(.NET Core 4.6.29130.01; Microsoft Windows 10.0.18363 )"
        ],
        "x-ms-client-request-id": "f63006ccbcee64578104f06550541eb3",
        "x-ms-date": "Tue, 18 Aug 2020 23:36:30 GMT",
>>>>>>> 31805008
        "x-ms-return-client-request-id": "true",
        "x-ms-version": "2019-02-02"
      },
      "RequestBody": {
<<<<<<< HEAD
        "odata.type": "chrissscratch.testtable34jrbdpa",
        "odata.id": "https://chrissscratch.table.core.windows.net/testtable34jrbdpa(PartitionKey=\u0027somPartition\u0027,RowKey=\u00271\u0027)",
        "odata.etag": "W/\u0022datetime\u00272020-07-28T23%3A43%3A28.9967989Z\u0027\u0022",
        "odata.editLink": "testtable34jrbdpa(PartitionKey=\u0027somPartition\u0027,RowKey=\u00271\u0027)",
        "PartitionKey": "somPartition",
        "RowKey": "1",
        "Timestamp": "2020-07-28T23:43:28.9967989Z",
        "Timestamp@odata.type": "Edm.DateTime",
=======
        "odata.etag": "W/\u0022datetime\u00272020-08-18T23%3A36%3A30.6619077Z\u0027\u0022",
        "PartitionKey": "somPartition",
        "RowKey": "1",
        "Timestamp": "2020-08-18T23:36:30.6619077Z",
>>>>>>> 31805008
        "SomeStringProperty": "This changed due to a matching Etag"
      },
      "StatusCode": 412,
      "ResponseHeaders": {
        "Cache-Control": "no-cache",
<<<<<<< HEAD
        "Content-Type": "application/json; odata=fullmetadata; streaming=true; charset=utf-8",
        "Date": "Tue, 28 Jul 2020 23:43:28 GMT",
=======
        "Content-Type": "application/json; odata=minimalmetadata; streaming=true; charset=utf-8",
        "Date": "Tue, 18 Aug 2020 23:36:30 GMT",
>>>>>>> 31805008
        "Server": [
          "Windows-Azure-Table/1.0",
          "Microsoft-HTTPAPI/2.0"
        ],
        "Transfer-Encoding": "chunked",
        "X-Content-Type-Options": "nosniff",
        "x-ms-client-request-id": "f63006ccbcee64578104f06550541eb3",
<<<<<<< HEAD
        "x-ms-request-id": "f6c2d711-7002-000d-6e38-652be4000000",
=======
        "x-ms-request-id": "7600253b-e002-002a-09b8-75b1ad000000",
>>>>>>> 31805008
        "x-ms-version": "2019-02-02"
      },
      "ResponseBody": {
        "odata.error": {
          "code": "UpdateConditionNotSatisfied",
          "message": {
            "lang": "en-US",
<<<<<<< HEAD
            "value": "The update condition specified in the request was not satisfied.\nRequestId:f6c2d711-7002-000d-6e38-652be4000000\nTime:2020-07-28T23:43:29.0728327Z"
          }
        }
      }
    },
    {
      "RequestUri": "https://chrissscratch.table.core.windows.net/testtable34jrbdpa(PartitionKey=\u0027somPartition\u0027,RowKey=\u00271\u0027)?$format=application%2Fjson%3Bodata%3Dfullmetadata",
=======
            "value": "The update condition specified in the request was not satisfied.\nRequestId:7600253b-e002-002a-09b8-75b1ad000000\nTime:2020-08-18T23:36:30.7461689Z"
          }
        }
      }
    },
    {
      "RequestUri": "https://chrissscratch.table.core.windows.net/testtable34jrbdpa(PartitionKey=\u0027somPartition\u0027,RowKey=\u00271\u0027)?$format=application%2Fjson%3Bodata%3Dminimalmetadata",
>>>>>>> 31805008
      "RequestMethod": "PUT",
      "RequestHeaders": {
        "Accept": "application/json",
        "Authorization": "Sanitized",
<<<<<<< HEAD
        "Content-Length": "546",
        "Content-Type": "application/json",
        "DataServiceVersion": "3.0",
        "If-Match": "W/\u0022datetime\u00272020-07-28T23%3A43%3A28.9967989Z\u0027\u0022",
        "traceparent": "00-30f6416cf1c4bd49993072c0387fabe0-3727bf9b59eb904b-00",
        "User-Agent": [
          "azsdk-net-Data.Tables/1.0.0-dev.20200728.1",
          "(.NET Core 4.6.29017.01; Microsoft Windows 10.0.18363 )"
        ],
        "x-ms-client-request-id": "038db56f5c9af44234a286ca1e14d117",
        "x-ms-date": "Tue, 28 Jul 2020 23:43:29 GMT",
=======
        "Content-Length": "228",
        "Content-Type": "application/json",
        "DataServiceVersion": "3.0",
        "If-Match": "W/\u0022datetime\u00272020-08-18T23%3A36%3A30.6619077Z\u0027\u0022",
        "traceparent": "00-a3e57d7f05f6cb4cbe3a799ebd7f457a-2861d0030a4e1f46-00",
        "User-Agent": [
          "azsdk-net-Data.Tables/1.0.0-dev.20200818.1",
          "(.NET Core 4.6.29130.01; Microsoft Windows 10.0.18363 )"
        ],
        "x-ms-client-request-id": "038db56f5c9af44234a286ca1e14d117",
        "x-ms-date": "Tue, 18 Aug 2020 23:36:30 GMT",
>>>>>>> 31805008
        "x-ms-return-client-request-id": "true",
        "x-ms-version": "2019-02-02"
      },
      "RequestBody": {
<<<<<<< HEAD
        "odata.type": "chrissscratch.testtable34jrbdpa",
        "odata.id": "https://chrissscratch.table.core.windows.net/testtable34jrbdpa(PartitionKey=\u0027somPartition\u0027,RowKey=\u00271\u0027)",
        "odata.etag": "W/\u0022datetime\u00272020-07-28T23%3A43%3A28.9967989Z\u0027\u0022",
        "odata.editLink": "testtable34jrbdpa(PartitionKey=\u0027somPartition\u0027,RowKey=\u00271\u0027)",
        "PartitionKey": "somPartition",
        "RowKey": "1",
        "Timestamp": "2020-07-28T23:43:28.9967989Z",
        "Timestamp@odata.type": "Edm.DateTime",
=======
        "odata.etag": "W/\u0022datetime\u00272020-08-18T23%3A36%3A30.6619077Z\u0027\u0022",
        "PartitionKey": "somPartition",
        "RowKey": "1",
        "Timestamp": "2020-08-18T23:36:30.6619077Z",
>>>>>>> 31805008
        "SomeStringProperty": "This changed due to a matching Etag"
      },
      "StatusCode": 204,
      "ResponseHeaders": {
        "Cache-Control": "no-cache",
        "Content-Length": "0",
<<<<<<< HEAD
        "Date": "Tue, 28 Jul 2020 23:43:28 GMT",
        "ETag": "W/\u0022datetime\u00272020-07-28T23%3A43%3A29.1199022Z\u0027\u0022",
=======
        "Date": "Tue, 18 Aug 2020 23:36:30 GMT",
        "ETag": "W/\u0022datetime\u00272020-08-18T23%3A36%3A30.790016Z\u0027\u0022",
>>>>>>> 31805008
        "Server": [
          "Windows-Azure-Table/1.0",
          "Microsoft-HTTPAPI/2.0"
        ],
        "X-Content-Type-Options": "nosniff",
        "x-ms-client-request-id": "038db56f5c9af44234a286ca1e14d117",
<<<<<<< HEAD
        "x-ms-request-id": "f6c2d718-7002-000d-7538-652be4000000",
=======
        "x-ms-request-id": "76002542-e002-002a-10b8-75b1ad000000",
>>>>>>> 31805008
        "x-ms-version": "2019-02-02"
      },
      "ResponseBody": []
    },
    {
<<<<<<< HEAD
      "RequestUri": "https://chrissscratch.table.core.windows.net/testtable34jrbdpa()?$format=application%2Fjson%3Bodata%3Dfullmetadata\u0026$filter=PartitionKey%20eq%20%27somPartition%27%20and%20RowKey%20eq%20%271%27",
=======
      "RequestUri": "https://chrissscratch.table.core.windows.net/testtable34jrbdpa()?$format=application%2Fjson%3Bodata%3Dminimalmetadata\u0026$filter=PartitionKey%20eq%20%27somPartition%27%20and%20RowKey%20eq%20%271%27",
>>>>>>> 31805008
      "RequestMethod": "GET",
      "RequestHeaders": {
        "Accept": "application/json",
        "Authorization": "Sanitized",
        "DataServiceVersion": "3.0",
        "User-Agent": [
<<<<<<< HEAD
          "azsdk-net-Data.Tables/1.0.0-dev.20200728.1",
          "(.NET Core 4.6.29017.01; Microsoft Windows 10.0.18363 )"
        ],
        "x-ms-client-request-id": "4a34f6ff7024f86848969405019d5f03",
        "x-ms-date": "Tue, 28 Jul 2020 23:43:29 GMT",
=======
          "azsdk-net-Data.Tables/1.0.0-dev.20200818.1",
          "(.NET Core 4.6.29130.01; Microsoft Windows 10.0.18363 )"
        ],
        "x-ms-client-request-id": "4a34f6ff7024f86848969405019d5f03",
        "x-ms-date": "Tue, 18 Aug 2020 23:36:30 GMT",
>>>>>>> 31805008
        "x-ms-return-client-request-id": "true",
        "x-ms-version": "2019-02-02"
      },
      "RequestBody": null,
      "StatusCode": 200,
      "ResponseHeaders": {
        "Cache-Control": "no-cache",
<<<<<<< HEAD
        "Content-Type": "application/json; odata=fullmetadata; streaming=true; charset=utf-8",
        "Date": "Tue, 28 Jul 2020 23:43:28 GMT",
=======
        "Content-Type": "application/json; odata=minimalmetadata; streaming=true; charset=utf-8",
        "Date": "Tue, 18 Aug 2020 23:36:30 GMT",
>>>>>>> 31805008
        "Server": [
          "Windows-Azure-Table/1.0",
          "Microsoft-HTTPAPI/2.0"
        ],
        "Transfer-Encoding": "chunked",
        "X-Content-Type-Options": "nosniff",
        "x-ms-client-request-id": "4a34f6ff7024f86848969405019d5f03",
<<<<<<< HEAD
        "x-ms-request-id": "f6c2d720-7002-000d-7d38-652be4000000",
=======
        "x-ms-request-id": "76002546-e002-002a-14b8-75b1ad000000",
>>>>>>> 31805008
        "x-ms-version": "2019-02-02"
      },
      "ResponseBody": {
        "odata.metadata": "https://chrissscratch.table.core.windows.net/$metadata#testtable34jrbdpa",
        "value": [
          {
<<<<<<< HEAD
            "odata.type": "chrissscratch.testtable34jrbdpa",
            "odata.id": "https://chrissscratch.table.core.windows.net/testtable34jrbdpa(PartitionKey=\u0027somPartition\u0027,RowKey=\u00271\u0027)",
            "odata.etag": "W/\u0022datetime\u00272020-07-28T23%3A43%3A29.1199022Z\u0027\u0022",
            "odata.editLink": "testtable34jrbdpa(PartitionKey=\u0027somPartition\u0027,RowKey=\u00271\u0027)",
            "PartitionKey": "somPartition",
            "RowKey": "1",
            "Timestamp@odata.type": "Edm.DateTime",
            "Timestamp": "2020-07-28T23:43:29.1199022Z",
=======
            "odata.etag": "W/\u0022datetime\u00272020-08-18T23%3A36%3A30.790016Z\u0027\u0022",
            "PartitionKey": "somPartition",
            "RowKey": "1",
            "Timestamp": "2020-08-18T23:36:30.790016Z",
>>>>>>> 31805008
            "SomeStringProperty": "This changed due to a matching Etag"
          }
        ]
      }
    },
    {
      "RequestUri": "https://chrissscratch.table.core.windows.net/Tables(\u0027testtable34jrbdpa\u0027)",
      "RequestMethod": "DELETE",
      "RequestHeaders": {
        "Accept": "application/json",
        "Authorization": "Sanitized",
<<<<<<< HEAD
        "traceparent": "00-9455c76e57f8c54182a8c9078b9df39a-8b052666e1342f47-00",
        "User-Agent": [
          "azsdk-net-Data.Tables/1.0.0-dev.20200728.1",
          "(.NET Core 4.6.29017.01; Microsoft Windows 10.0.18363 )"
        ],
        "x-ms-client-request-id": "8864555d5837701ec43bc14b368c466d",
        "x-ms-date": "Tue, 28 Jul 2020 23:43:29 GMT",
=======
        "traceparent": "00-9a3d8eeb00e89e4a9f74312d6272b172-149f8215b2e45e46-00",
        "User-Agent": [
          "azsdk-net-Data.Tables/1.0.0-dev.20200818.1",
          "(.NET Core 4.6.29130.01; Microsoft Windows 10.0.18363 )"
        ],
        "x-ms-client-request-id": "8864555d5837701ec43bc14b368c466d",
        "x-ms-date": "Tue, 18 Aug 2020 23:36:31 GMT",
>>>>>>> 31805008
        "x-ms-return-client-request-id": "true",
        "x-ms-version": "2019-02-02"
      },
      "RequestBody": null,
      "StatusCode": 204,
      "ResponseHeaders": {
        "Cache-Control": "no-cache",
        "Content-Length": "0",
<<<<<<< HEAD
        "Date": "Tue, 28 Jul 2020 23:43:28 GMT",
=======
        "Date": "Tue, 18 Aug 2020 23:36:30 GMT",
>>>>>>> 31805008
        "Server": [
          "Windows-Azure-Table/1.0",
          "Microsoft-HTTPAPI/2.0"
        ],
        "X-Content-Type-Options": "nosniff",
        "x-ms-client-request-id": "8864555d5837701ec43bc14b368c466d",
<<<<<<< HEAD
        "x-ms-request-id": "f6c2d721-7002-000d-7e38-652be4000000",
=======
        "x-ms-request-id": "7600254b-e002-002a-19b8-75b1ad000000",
>>>>>>> 31805008
        "x-ms-version": "2019-02-02"
      },
      "ResponseBody": []
    }
  ],
  "Variables": {
    "RandomSeed": "1976958861",
    "TABLES_PRIMARY_STORAGE_ACCOUNT_KEY": "",
    "TABLES_STORAGE_ACCOUNT_NAME": "chrissscratch"
  }
}<|MERGE_RESOLUTION|>--- conflicted
+++ resolved
@@ -1,11 +1,7 @@
 {
   "Entries": [
     {
-<<<<<<< HEAD
-      "RequestUri": "https://chrissscratch.table.core.windows.net/Tables?$format=application%2Fjson%3Bodata%3Dfullmetadata",
-=======
       "RequestUri": "https://chrissscratch.table.core.windows.net/Tables?$format=application%2Fjson%3Bodata%3Dminimalmetadata",
->>>>>>> 31805008
       "RequestMethod": "POST",
       "RequestHeaders": {
         "Accept": "application/json",
@@ -13,23 +9,13 @@
         "Content-Length": "33",
         "Content-Type": "application/json; odata=nometadata",
         "DataServiceVersion": "3.0",
-<<<<<<< HEAD
-        "traceparent": "00-c3665a0c6fe41244b7ffc6d3bc4cdd10-cfbcff3924a02444-00",
-        "User-Agent": [
-          "azsdk-net-Data.Tables/1.0.0-dev.20200728.1",
-          "(.NET Core 4.6.29017.01; Microsoft Windows 10.0.18363 )"
+        "traceparent": "00-2682e11e18e1d34ca10e6333350895ff-8d4ac37e3098df44-00",
+        "User-Agent": [
+          "azsdk-net-Data.Tables/1.0.0-dev.20200818.1",
+          "(.NET Core 4.6.29130.01; Microsoft Windows 10.0.18363 )"
         ],
         "x-ms-client-request-id": "59e3599441fc6ba59598503d87811ebe",
-        "x-ms-date": "Tue, 28 Jul 2020 23:43:29 GMT",
-=======
-        "traceparent": "00-2682e11e18e1d34ca10e6333350895ff-8d4ac37e3098df44-00",
-        "User-Agent": [
-          "azsdk-net-Data.Tables/1.0.0-dev.20200818.1",
-          "(.NET Core 4.6.29130.01; Microsoft Windows 10.0.18363 )"
-        ],
-        "x-ms-client-request-id": "59e3599441fc6ba59598503d87811ebe",
-        "x-ms-date": "Tue, 18 Aug 2020 23:36:30 GMT",
->>>>>>> 31805008
+        "x-ms-date": "Tue, 18 Aug 2020 23:36:30 GMT",
         "x-ms-return-client-request-id": "true",
         "x-ms-version": "2019-02-02"
       },
@@ -39,13 +25,8 @@
       "StatusCode": 201,
       "ResponseHeaders": {
         "Cache-Control": "no-cache",
-<<<<<<< HEAD
-        "Content-Type": "application/json; odata=fullmetadata; streaming=true; charset=utf-8",
-        "Date": "Tue, 28 Jul 2020 23:43:28 GMT",
-=======
         "Content-Type": "application/json; odata=minimalmetadata; streaming=true; charset=utf-8",
         "Date": "Tue, 18 Aug 2020 23:36:30 GMT",
->>>>>>> 31805008
         "Location": "https://chrissscratch.table.core.windows.net/Tables(\u0027testtable34jrbdpa\u0027)",
         "Server": [
           "Windows-Azure-Table/1.0",
@@ -54,30 +35,16 @@
         "Transfer-Encoding": "chunked",
         "X-Content-Type-Options": "nosniff",
         "x-ms-client-request-id": "59e3599441fc6ba59598503d87811ebe",
-<<<<<<< HEAD
-        "x-ms-request-id": "f6c2d6e2-7002-000d-4638-652be4000000",
-=======
         "x-ms-request-id": "7600251e-e002-002a-6db8-75b1ad000000",
->>>>>>> 31805008
         "x-ms-version": "2019-02-02"
       },
       "ResponseBody": {
         "odata.metadata": "https://chrissscratch.table.core.windows.net/$metadata#Tables/@Element",
-<<<<<<< HEAD
-        "odata.type": "chrissscratch.Tables",
-        "odata.id": "https://chrissscratch.table.core.windows.net/Tables(\u0027testtable34jrbdpa\u0027)",
-        "odata.editLink": "Tables(\u0027testtable34jrbdpa\u0027)",
-=======
->>>>>>> 31805008
         "TableName": "testtable34jrbdpa"
       }
     },
     {
-<<<<<<< HEAD
-      "RequestUri": "https://chrissscratch.table.core.windows.net/testtable34jrbdpa(PartitionKey=\u0027somPartition\u0027,RowKey=\u00271\u0027)?$format=application%2Fjson%3Bodata%3Dfullmetadata",
-=======
       "RequestUri": "https://chrissscratch.table.core.windows.net/testtable34jrbdpa(PartitionKey=\u0027somPartition\u0027,RowKey=\u00271\u0027)?$format=application%2Fjson%3Bodata%3Dminimalmetadata",
->>>>>>> 31805008
       "RequestMethod": "PUT",
       "RequestHeaders": {
         "Accept": "application/json",
@@ -85,23 +52,13 @@
         "Content-Length": "88",
         "Content-Type": "application/json",
         "DataServiceVersion": "3.0",
-<<<<<<< HEAD
-        "traceparent": "00-1d2a51a05d690f47a68f845eb1281154-4670b11c7d43d74f-00",
-        "User-Agent": [
-          "azsdk-net-Data.Tables/1.0.0-dev.20200728.1",
-          "(.NET Core 4.6.29017.01; Microsoft Windows 10.0.18363 )"
+        "traceparent": "00-ed110f7077ace140b6247c4367bda291-ae16a0fb2f5ef943-00",
+        "User-Agent": [
+          "azsdk-net-Data.Tables/1.0.0-dev.20200818.1",
+          "(.NET Core 4.6.29130.01; Microsoft Windows 10.0.18363 )"
         ],
         "x-ms-client-request-id": "11ebaeaf49abfe074e3f53162e419b9d",
-        "x-ms-date": "Tue, 28 Jul 2020 23:43:29 GMT",
-=======
-        "traceparent": "00-ed110f7077ace140b6247c4367bda291-ae16a0fb2f5ef943-00",
-        "User-Agent": [
-          "azsdk-net-Data.Tables/1.0.0-dev.20200818.1",
-          "(.NET Core 4.6.29130.01; Microsoft Windows 10.0.18363 )"
-        ],
-        "x-ms-client-request-id": "11ebaeaf49abfe074e3f53162e419b9d",
-        "x-ms-date": "Tue, 18 Aug 2020 23:36:30 GMT",
->>>>>>> 31805008
+        "x-ms-date": "Tue, 18 Aug 2020 23:36:30 GMT",
         "x-ms-return-client-request-id": "true",
         "x-ms-version": "2019-02-02"
       },
@@ -114,53 +71,32 @@
       "ResponseHeaders": {
         "Cache-Control": "no-cache",
         "Content-Length": "0",
-<<<<<<< HEAD
-        "Date": "Tue, 28 Jul 2020 23:43:28 GMT",
-        "ETag": "W/\u0022datetime\u00272020-07-28T23%3A43%3A28.9067231Z\u0027\u0022",
-=======
         "Date": "Tue, 18 Aug 2020 23:36:30 GMT",
         "ETag": "W/\u0022datetime\u00272020-08-18T23%3A36%3A30.576837Z\u0027\u0022",
->>>>>>> 31805008
         "Server": [
           "Windows-Azure-Table/1.0",
           "Microsoft-HTTPAPI/2.0"
         ],
         "X-Content-Type-Options": "nosniff",
         "x-ms-client-request-id": "11ebaeaf49abfe074e3f53162e419b9d",
-<<<<<<< HEAD
-        "x-ms-request-id": "f6c2d6ea-7002-000d-4c38-652be4000000",
-=======
         "x-ms-request-id": "76002528-e002-002a-76b8-75b1ad000000",
->>>>>>> 31805008
         "x-ms-version": "2019-02-02"
       },
       "ResponseBody": []
     },
     {
-<<<<<<< HEAD
-      "RequestUri": "https://chrissscratch.table.core.windows.net/testtable34jrbdpa()?$format=application%2Fjson%3Bodata%3Dfullmetadata\u0026$filter=PartitionKey%20eq%20%27somPartition%27%20and%20RowKey%20eq%20%271%27",
-=======
       "RequestUri": "https://chrissscratch.table.core.windows.net/testtable34jrbdpa()?$format=application%2Fjson%3Bodata%3Dminimalmetadata\u0026$filter=PartitionKey%20eq%20%27somPartition%27%20and%20RowKey%20eq%20%271%27",
->>>>>>> 31805008
       "RequestMethod": "GET",
       "RequestHeaders": {
         "Accept": "application/json",
         "Authorization": "Sanitized",
         "DataServiceVersion": "3.0",
         "User-Agent": [
-<<<<<<< HEAD
-          "azsdk-net-Data.Tables/1.0.0-dev.20200728.1",
-          "(.NET Core 4.6.29017.01; Microsoft Windows 10.0.18363 )"
+          "azsdk-net-Data.Tables/1.0.0-dev.20200818.1",
+          "(.NET Core 4.6.29130.01; Microsoft Windows 10.0.18363 )"
         ],
         "x-ms-client-request-id": "cc146a8cffc0705608d60c42a395724d",
-        "x-ms-date": "Tue, 28 Jul 2020 23:43:29 GMT",
-=======
-          "azsdk-net-Data.Tables/1.0.0-dev.20200818.1",
-          "(.NET Core 4.6.29130.01; Microsoft Windows 10.0.18363 )"
-        ],
-        "x-ms-client-request-id": "cc146a8cffc0705608d60c42a395724d",
-        "x-ms-date": "Tue, 18 Aug 2020 23:36:30 GMT",
->>>>>>> 31805008
+        "x-ms-date": "Tue, 18 Aug 2020 23:36:30 GMT",
         "x-ms-return-client-request-id": "true",
         "x-ms-version": "2019-02-02"
       },
@@ -168,13 +104,8 @@
       "StatusCode": 200,
       "ResponseHeaders": {
         "Cache-Control": "no-cache",
-<<<<<<< HEAD
-        "Content-Type": "application/json; odata=fullmetadata; streaming=true; charset=utf-8",
-        "Date": "Tue, 28 Jul 2020 23:43:28 GMT",
-=======
         "Content-Type": "application/json; odata=minimalmetadata; streaming=true; charset=utf-8",
         "Date": "Tue, 18 Aug 2020 23:36:30 GMT",
->>>>>>> 31805008
         "Server": [
           "Windows-Azure-Table/1.0",
           "Microsoft-HTTPAPI/2.0"
@@ -182,60 +113,28 @@
         "Transfer-Encoding": "chunked",
         "X-Content-Type-Options": "nosniff",
         "x-ms-client-request-id": "cc146a8cffc0705608d60c42a395724d",
-<<<<<<< HEAD
-        "x-ms-request-id": "f6c2d6fb-7002-000d-5838-652be4000000",
-=======
         "x-ms-request-id": "7600252d-e002-002a-7bb8-75b1ad000000",
->>>>>>> 31805008
         "x-ms-version": "2019-02-02"
       },
       "ResponseBody": {
         "odata.metadata": "https://chrissscratch.table.core.windows.net/$metadata#testtable34jrbdpa",
         "value": [
           {
-<<<<<<< HEAD
-            "odata.type": "chrissscratch.testtable34jrbdpa",
-            "odata.id": "https://chrissscratch.table.core.windows.net/testtable34jrbdpa(PartitionKey=\u0027somPartition\u0027,RowKey=\u00271\u0027)",
-            "odata.etag": "W/\u0022datetime\u00272020-07-28T23%3A43%3A28.9067231Z\u0027\u0022",
-            "odata.editLink": "testtable34jrbdpa(PartitionKey=\u0027somPartition\u0027,RowKey=\u00271\u0027)",
-            "PartitionKey": "somPartition",
-            "RowKey": "1",
-            "Timestamp@odata.type": "Edm.DateTime",
-            "Timestamp": "2020-07-28T23:43:28.9067231Z",
-=======
             "odata.etag": "W/\u0022datetime\u00272020-08-18T23%3A36%3A30.576837Z\u0027\u0022",
             "PartitionKey": "somPartition",
             "RowKey": "1",
             "Timestamp": "2020-08-18T23:36:30.576837Z",
->>>>>>> 31805008
             "SomeStringProperty": "This is the original"
           }
         ]
       }
     },
     {
-<<<<<<< HEAD
-      "RequestUri": "https://chrissscratch.table.core.windows.net/testtable34jrbdpa(PartitionKey=\u0027somPartition\u0027,RowKey=\u00271\u0027)?$format=application%2Fjson%3Bodata%3Dfullmetadata",
-=======
       "RequestUri": "https://chrissscratch.table.core.windows.net/testtable34jrbdpa(PartitionKey=\u0027somPartition\u0027,RowKey=\u00271\u0027)?$format=application%2Fjson%3Bodata%3Dminimalmetadata",
->>>>>>> 31805008
       "RequestMethod": "PUT",
       "RequestHeaders": {
         "Accept": "application/json",
         "Authorization": "Sanitized",
-<<<<<<< HEAD
-        "Content-Length": "536",
-        "Content-Type": "application/json",
-        "DataServiceVersion": "3.0",
-        "If-Match": "*",
-        "traceparent": "00-8d418643df13784ebde1c825da052873-82017d47422b6a44-00",
-        "User-Agent": [
-          "azsdk-net-Data.Tables/1.0.0-dev.20200728.1",
-          "(.NET Core 4.6.29017.01; Microsoft Windows 10.0.18363 )"
-        ],
-        "x-ms-client-request-id": "de5238e627460fe8dc5aae0151546757",
-        "x-ms-date": "Tue, 28 Jul 2020 23:43:29 GMT",
-=======
         "Content-Length": "216",
         "Content-Type": "application/json",
         "DataServiceVersion": "3.0",
@@ -247,79 +146,46 @@
         ],
         "x-ms-client-request-id": "de5238e627460fe8dc5aae0151546757",
         "x-ms-date": "Tue, 18 Aug 2020 23:36:30 GMT",
->>>>>>> 31805008
         "x-ms-return-client-request-id": "true",
         "x-ms-version": "2019-02-02"
       },
       "RequestBody": {
-<<<<<<< HEAD
-        "odata.type": "chrissscratch.testtable34jrbdpa",
-        "odata.id": "https://chrissscratch.table.core.windows.net/testtable34jrbdpa(PartitionKey=\u0027somPartition\u0027,RowKey=\u00271\u0027)",
-        "odata.etag": "W/\u0022datetime\u00272020-07-28T23%3A43%3A28.9067231Z\u0027\u0022",
-        "odata.editLink": "testtable34jrbdpa(PartitionKey=\u0027somPartition\u0027,RowKey=\u00271\u0027)",
-        "PartitionKey": "somPartition",
-        "RowKey": "1",
-        "Timestamp": "2020-07-28T23:43:28.9067231Z",
-        "Timestamp@odata.type": "Edm.DateTime",
-=======
         "odata.etag": "W/\u0022datetime\u00272020-08-18T23%3A36%3A30.576837Z\u0027\u0022",
         "PartitionKey": "somPartition",
         "RowKey": "1",
         "Timestamp": "2020-08-18T23:36:30.576837Z",
->>>>>>> 31805008
         "SomeStringProperty": "This is new and improved!"
       },
       "StatusCode": 204,
       "ResponseHeaders": {
         "Cache-Control": "no-cache",
         "Content-Length": "0",
-<<<<<<< HEAD
-        "Date": "Tue, 28 Jul 2020 23:43:28 GMT",
-        "ETag": "W/\u0022datetime\u00272020-07-28T23%3A43%3A28.9967989Z\u0027\u0022",
-=======
         "Date": "Tue, 18 Aug 2020 23:36:30 GMT",
         "ETag": "W/\u0022datetime\u00272020-08-18T23%3A36%3A30.6619077Z\u0027\u0022",
->>>>>>> 31805008
         "Server": [
           "Windows-Azure-Table/1.0",
           "Microsoft-HTTPAPI/2.0"
         ],
         "X-Content-Type-Options": "nosniff",
         "x-ms-client-request-id": "de5238e627460fe8dc5aae0151546757",
-<<<<<<< HEAD
-        "x-ms-request-id": "f6c2d702-7002-000d-5f38-652be4000000",
-=======
         "x-ms-request-id": "76002532-e002-002a-80b8-75b1ad000000",
->>>>>>> 31805008
         "x-ms-version": "2019-02-02"
       },
       "ResponseBody": []
     },
     {
-<<<<<<< HEAD
-      "RequestUri": "https://chrissscratch.table.core.windows.net/testtable34jrbdpa()?$format=application%2Fjson%3Bodata%3Dfullmetadata\u0026$filter=PartitionKey%20eq%20%27somPartition%27%20and%20RowKey%20eq%20%271%27",
-=======
       "RequestUri": "https://chrissscratch.table.core.windows.net/testtable34jrbdpa()?$format=application%2Fjson%3Bodata%3Dminimalmetadata\u0026$filter=PartitionKey%20eq%20%27somPartition%27%20and%20RowKey%20eq%20%271%27",
->>>>>>> 31805008
       "RequestMethod": "GET",
       "RequestHeaders": {
         "Accept": "application/json",
         "Authorization": "Sanitized",
         "DataServiceVersion": "3.0",
         "User-Agent": [
-<<<<<<< HEAD
-          "azsdk-net-Data.Tables/1.0.0-dev.20200728.1",
-          "(.NET Core 4.6.29017.01; Microsoft Windows 10.0.18363 )"
+          "azsdk-net-Data.Tables/1.0.0-dev.20200818.1",
+          "(.NET Core 4.6.29130.01; Microsoft Windows 10.0.18363 )"
         ],
         "x-ms-client-request-id": "16fb9fb5f20ab003587b09d43dc45bb8",
-        "x-ms-date": "Tue, 28 Jul 2020 23:43:29 GMT",
-=======
-          "azsdk-net-Data.Tables/1.0.0-dev.20200818.1",
-          "(.NET Core 4.6.29130.01; Microsoft Windows 10.0.18363 )"
-        ],
-        "x-ms-client-request-id": "16fb9fb5f20ab003587b09d43dc45bb8",
-        "x-ms-date": "Tue, 18 Aug 2020 23:36:30 GMT",
->>>>>>> 31805008
+        "x-ms-date": "Tue, 18 Aug 2020 23:36:30 GMT",
         "x-ms-return-client-request-id": "true",
         "x-ms-version": "2019-02-02"
       },
@@ -327,13 +193,8 @@
       "StatusCode": 200,
       "ResponseHeaders": {
         "Cache-Control": "no-cache",
-<<<<<<< HEAD
-        "Content-Type": "application/json; odata=fullmetadata; streaming=true; charset=utf-8",
-        "Date": "Tue, 28 Jul 2020 23:43:28 GMT",
-=======
         "Content-Type": "application/json; odata=minimalmetadata; streaming=true; charset=utf-8",
         "Date": "Tue, 18 Aug 2020 23:36:30 GMT",
->>>>>>> 31805008
         "Server": [
           "Windows-Azure-Table/1.0",
           "Microsoft-HTTPAPI/2.0"
@@ -341,60 +202,28 @@
         "Transfer-Encoding": "chunked",
         "X-Content-Type-Options": "nosniff",
         "x-ms-client-request-id": "16fb9fb5f20ab003587b09d43dc45bb8",
-<<<<<<< HEAD
-        "x-ms-request-id": "f6c2d70d-7002-000d-6a38-652be4000000",
-=======
         "x-ms-request-id": "76002536-e002-002a-04b8-75b1ad000000",
->>>>>>> 31805008
         "x-ms-version": "2019-02-02"
       },
       "ResponseBody": {
         "odata.metadata": "https://chrissscratch.table.core.windows.net/$metadata#testtable34jrbdpa",
         "value": [
           {
-<<<<<<< HEAD
-            "odata.type": "chrissscratch.testtable34jrbdpa",
-            "odata.id": "https://chrissscratch.table.core.windows.net/testtable34jrbdpa(PartitionKey=\u0027somPartition\u0027,RowKey=\u00271\u0027)",
-            "odata.etag": "W/\u0022datetime\u00272020-07-28T23%3A43%3A28.9967989Z\u0027\u0022",
-            "odata.editLink": "testtable34jrbdpa(PartitionKey=\u0027somPartition\u0027,RowKey=\u00271\u0027)",
-            "PartitionKey": "somPartition",
-            "RowKey": "1",
-            "Timestamp@odata.type": "Edm.DateTime",
-            "Timestamp": "2020-07-28T23:43:28.9967989Z",
-=======
             "odata.etag": "W/\u0022datetime\u00272020-08-18T23%3A36%3A30.6619077Z\u0027\u0022",
             "PartitionKey": "somPartition",
             "RowKey": "1",
             "Timestamp": "2020-08-18T23:36:30.6619077Z",
->>>>>>> 31805008
             "SomeStringProperty": "This is new and improved!"
           }
         ]
       }
     },
     {
-<<<<<<< HEAD
-      "RequestUri": "https://chrissscratch.table.core.windows.net/testtable34jrbdpa(PartitionKey=\u0027somPartition\u0027,RowKey=\u00271\u0027)?$format=application%2Fjson%3Bodata%3Dfullmetadata",
-=======
       "RequestUri": "https://chrissscratch.table.core.windows.net/testtable34jrbdpa(PartitionKey=\u0027somPartition\u0027,RowKey=\u00271\u0027)?$format=application%2Fjson%3Bodata%3Dminimalmetadata",
->>>>>>> 31805008
       "RequestMethod": "PUT",
       "RequestHeaders": {
         "Accept": "application/json",
         "Authorization": "Sanitized",
-<<<<<<< HEAD
-        "Content-Length": "546",
-        "Content-Type": "application/json",
-        "DataServiceVersion": "3.0",
-        "If-Match": "W/\u0022datetime\u00272020-07-28T23%3A43%3A28.9067231Z\u0027\u0022",
-        "traceparent": "00-fda81ce0e6893d4286b3bd3cc5869b1c-b8f6fcf6960c1343-00",
-        "User-Agent": [
-          "azsdk-net-Data.Tables/1.0.0-dev.20200728.1",
-          "(.NET Core 4.6.29017.01; Microsoft Windows 10.0.18363 )"
-        ],
-        "x-ms-client-request-id": "f63006ccbcee64578104f06550541eb3",
-        "x-ms-date": "Tue, 28 Jul 2020 23:43:29 GMT",
-=======
         "Content-Length": "228",
         "Content-Type": "application/json",
         "DataServiceVersion": "3.0",
@@ -406,38 +235,21 @@
         ],
         "x-ms-client-request-id": "f63006ccbcee64578104f06550541eb3",
         "x-ms-date": "Tue, 18 Aug 2020 23:36:30 GMT",
->>>>>>> 31805008
         "x-ms-return-client-request-id": "true",
         "x-ms-version": "2019-02-02"
       },
       "RequestBody": {
-<<<<<<< HEAD
-        "odata.type": "chrissscratch.testtable34jrbdpa",
-        "odata.id": "https://chrissscratch.table.core.windows.net/testtable34jrbdpa(PartitionKey=\u0027somPartition\u0027,RowKey=\u00271\u0027)",
-        "odata.etag": "W/\u0022datetime\u00272020-07-28T23%3A43%3A28.9967989Z\u0027\u0022",
-        "odata.editLink": "testtable34jrbdpa(PartitionKey=\u0027somPartition\u0027,RowKey=\u00271\u0027)",
-        "PartitionKey": "somPartition",
-        "RowKey": "1",
-        "Timestamp": "2020-07-28T23:43:28.9967989Z",
-        "Timestamp@odata.type": "Edm.DateTime",
-=======
         "odata.etag": "W/\u0022datetime\u00272020-08-18T23%3A36%3A30.6619077Z\u0027\u0022",
         "PartitionKey": "somPartition",
         "RowKey": "1",
         "Timestamp": "2020-08-18T23:36:30.6619077Z",
->>>>>>> 31805008
         "SomeStringProperty": "This changed due to a matching Etag"
       },
       "StatusCode": 412,
       "ResponseHeaders": {
         "Cache-Control": "no-cache",
-<<<<<<< HEAD
-        "Content-Type": "application/json; odata=fullmetadata; streaming=true; charset=utf-8",
-        "Date": "Tue, 28 Jul 2020 23:43:28 GMT",
-=======
         "Content-Type": "application/json; odata=minimalmetadata; streaming=true; charset=utf-8",
         "Date": "Tue, 18 Aug 2020 23:36:30 GMT",
->>>>>>> 31805008
         "Server": [
           "Windows-Azure-Table/1.0",
           "Microsoft-HTTPAPI/2.0"
@@ -445,11 +257,7 @@
         "Transfer-Encoding": "chunked",
         "X-Content-Type-Options": "nosniff",
         "x-ms-client-request-id": "f63006ccbcee64578104f06550541eb3",
-<<<<<<< HEAD
-        "x-ms-request-id": "f6c2d711-7002-000d-6e38-652be4000000",
-=======
         "x-ms-request-id": "7600253b-e002-002a-09b8-75b1ad000000",
->>>>>>> 31805008
         "x-ms-version": "2019-02-02"
       },
       "ResponseBody": {
@@ -457,15 +265,6 @@
           "code": "UpdateConditionNotSatisfied",
           "message": {
             "lang": "en-US",
-<<<<<<< HEAD
-            "value": "The update condition specified in the request was not satisfied.\nRequestId:f6c2d711-7002-000d-6e38-652be4000000\nTime:2020-07-28T23:43:29.0728327Z"
-          }
-        }
-      }
-    },
-    {
-      "RequestUri": "https://chrissscratch.table.core.windows.net/testtable34jrbdpa(PartitionKey=\u0027somPartition\u0027,RowKey=\u00271\u0027)?$format=application%2Fjson%3Bodata%3Dfullmetadata",
-=======
             "value": "The update condition specified in the request was not satisfied.\nRequestId:7600253b-e002-002a-09b8-75b1ad000000\nTime:2020-08-18T23:36:30.7461689Z"
           }
         }
@@ -473,24 +272,10 @@
     },
     {
       "RequestUri": "https://chrissscratch.table.core.windows.net/testtable34jrbdpa(PartitionKey=\u0027somPartition\u0027,RowKey=\u00271\u0027)?$format=application%2Fjson%3Bodata%3Dminimalmetadata",
->>>>>>> 31805008
       "RequestMethod": "PUT",
       "RequestHeaders": {
         "Accept": "application/json",
         "Authorization": "Sanitized",
-<<<<<<< HEAD
-        "Content-Length": "546",
-        "Content-Type": "application/json",
-        "DataServiceVersion": "3.0",
-        "If-Match": "W/\u0022datetime\u00272020-07-28T23%3A43%3A28.9967989Z\u0027\u0022",
-        "traceparent": "00-30f6416cf1c4bd49993072c0387fabe0-3727bf9b59eb904b-00",
-        "User-Agent": [
-          "azsdk-net-Data.Tables/1.0.0-dev.20200728.1",
-          "(.NET Core 4.6.29017.01; Microsoft Windows 10.0.18363 )"
-        ],
-        "x-ms-client-request-id": "038db56f5c9af44234a286ca1e14d117",
-        "x-ms-date": "Tue, 28 Jul 2020 23:43:29 GMT",
-=======
         "Content-Length": "228",
         "Content-Type": "application/json",
         "DataServiceVersion": "3.0",
@@ -502,79 +287,46 @@
         ],
         "x-ms-client-request-id": "038db56f5c9af44234a286ca1e14d117",
         "x-ms-date": "Tue, 18 Aug 2020 23:36:30 GMT",
->>>>>>> 31805008
         "x-ms-return-client-request-id": "true",
         "x-ms-version": "2019-02-02"
       },
       "RequestBody": {
-<<<<<<< HEAD
-        "odata.type": "chrissscratch.testtable34jrbdpa",
-        "odata.id": "https://chrissscratch.table.core.windows.net/testtable34jrbdpa(PartitionKey=\u0027somPartition\u0027,RowKey=\u00271\u0027)",
-        "odata.etag": "W/\u0022datetime\u00272020-07-28T23%3A43%3A28.9967989Z\u0027\u0022",
-        "odata.editLink": "testtable34jrbdpa(PartitionKey=\u0027somPartition\u0027,RowKey=\u00271\u0027)",
-        "PartitionKey": "somPartition",
-        "RowKey": "1",
-        "Timestamp": "2020-07-28T23:43:28.9967989Z",
-        "Timestamp@odata.type": "Edm.DateTime",
-=======
         "odata.etag": "W/\u0022datetime\u00272020-08-18T23%3A36%3A30.6619077Z\u0027\u0022",
         "PartitionKey": "somPartition",
         "RowKey": "1",
         "Timestamp": "2020-08-18T23:36:30.6619077Z",
->>>>>>> 31805008
         "SomeStringProperty": "This changed due to a matching Etag"
       },
       "StatusCode": 204,
       "ResponseHeaders": {
         "Cache-Control": "no-cache",
         "Content-Length": "0",
-<<<<<<< HEAD
-        "Date": "Tue, 28 Jul 2020 23:43:28 GMT",
-        "ETag": "W/\u0022datetime\u00272020-07-28T23%3A43%3A29.1199022Z\u0027\u0022",
-=======
         "Date": "Tue, 18 Aug 2020 23:36:30 GMT",
         "ETag": "W/\u0022datetime\u00272020-08-18T23%3A36%3A30.790016Z\u0027\u0022",
->>>>>>> 31805008
         "Server": [
           "Windows-Azure-Table/1.0",
           "Microsoft-HTTPAPI/2.0"
         ],
         "X-Content-Type-Options": "nosniff",
         "x-ms-client-request-id": "038db56f5c9af44234a286ca1e14d117",
-<<<<<<< HEAD
-        "x-ms-request-id": "f6c2d718-7002-000d-7538-652be4000000",
-=======
         "x-ms-request-id": "76002542-e002-002a-10b8-75b1ad000000",
->>>>>>> 31805008
         "x-ms-version": "2019-02-02"
       },
       "ResponseBody": []
     },
     {
-<<<<<<< HEAD
-      "RequestUri": "https://chrissscratch.table.core.windows.net/testtable34jrbdpa()?$format=application%2Fjson%3Bodata%3Dfullmetadata\u0026$filter=PartitionKey%20eq%20%27somPartition%27%20and%20RowKey%20eq%20%271%27",
-=======
       "RequestUri": "https://chrissscratch.table.core.windows.net/testtable34jrbdpa()?$format=application%2Fjson%3Bodata%3Dminimalmetadata\u0026$filter=PartitionKey%20eq%20%27somPartition%27%20and%20RowKey%20eq%20%271%27",
->>>>>>> 31805008
       "RequestMethod": "GET",
       "RequestHeaders": {
         "Accept": "application/json",
         "Authorization": "Sanitized",
         "DataServiceVersion": "3.0",
         "User-Agent": [
-<<<<<<< HEAD
-          "azsdk-net-Data.Tables/1.0.0-dev.20200728.1",
-          "(.NET Core 4.6.29017.01; Microsoft Windows 10.0.18363 )"
+          "azsdk-net-Data.Tables/1.0.0-dev.20200818.1",
+          "(.NET Core 4.6.29130.01; Microsoft Windows 10.0.18363 )"
         ],
         "x-ms-client-request-id": "4a34f6ff7024f86848969405019d5f03",
-        "x-ms-date": "Tue, 28 Jul 2020 23:43:29 GMT",
-=======
-          "azsdk-net-Data.Tables/1.0.0-dev.20200818.1",
-          "(.NET Core 4.6.29130.01; Microsoft Windows 10.0.18363 )"
-        ],
-        "x-ms-client-request-id": "4a34f6ff7024f86848969405019d5f03",
-        "x-ms-date": "Tue, 18 Aug 2020 23:36:30 GMT",
->>>>>>> 31805008
+        "x-ms-date": "Tue, 18 Aug 2020 23:36:30 GMT",
         "x-ms-return-client-request-id": "true",
         "x-ms-version": "2019-02-02"
       },
@@ -582,13 +334,8 @@
       "StatusCode": 200,
       "ResponseHeaders": {
         "Cache-Control": "no-cache",
-<<<<<<< HEAD
-        "Content-Type": "application/json; odata=fullmetadata; streaming=true; charset=utf-8",
-        "Date": "Tue, 28 Jul 2020 23:43:28 GMT",
-=======
         "Content-Type": "application/json; odata=minimalmetadata; streaming=true; charset=utf-8",
         "Date": "Tue, 18 Aug 2020 23:36:30 GMT",
->>>>>>> 31805008
         "Server": [
           "Windows-Azure-Table/1.0",
           "Microsoft-HTTPAPI/2.0"
@@ -596,32 +343,17 @@
         "Transfer-Encoding": "chunked",
         "X-Content-Type-Options": "nosniff",
         "x-ms-client-request-id": "4a34f6ff7024f86848969405019d5f03",
-<<<<<<< HEAD
-        "x-ms-request-id": "f6c2d720-7002-000d-7d38-652be4000000",
-=======
         "x-ms-request-id": "76002546-e002-002a-14b8-75b1ad000000",
->>>>>>> 31805008
         "x-ms-version": "2019-02-02"
       },
       "ResponseBody": {
         "odata.metadata": "https://chrissscratch.table.core.windows.net/$metadata#testtable34jrbdpa",
         "value": [
           {
-<<<<<<< HEAD
-            "odata.type": "chrissscratch.testtable34jrbdpa",
-            "odata.id": "https://chrissscratch.table.core.windows.net/testtable34jrbdpa(PartitionKey=\u0027somPartition\u0027,RowKey=\u00271\u0027)",
-            "odata.etag": "W/\u0022datetime\u00272020-07-28T23%3A43%3A29.1199022Z\u0027\u0022",
-            "odata.editLink": "testtable34jrbdpa(PartitionKey=\u0027somPartition\u0027,RowKey=\u00271\u0027)",
-            "PartitionKey": "somPartition",
-            "RowKey": "1",
-            "Timestamp@odata.type": "Edm.DateTime",
-            "Timestamp": "2020-07-28T23:43:29.1199022Z",
-=======
             "odata.etag": "W/\u0022datetime\u00272020-08-18T23%3A36%3A30.790016Z\u0027\u0022",
             "PartitionKey": "somPartition",
             "RowKey": "1",
             "Timestamp": "2020-08-18T23:36:30.790016Z",
->>>>>>> 31805008
             "SomeStringProperty": "This changed due to a matching Etag"
           }
         ]
@@ -633,15 +365,6 @@
       "RequestHeaders": {
         "Accept": "application/json",
         "Authorization": "Sanitized",
-<<<<<<< HEAD
-        "traceparent": "00-9455c76e57f8c54182a8c9078b9df39a-8b052666e1342f47-00",
-        "User-Agent": [
-          "azsdk-net-Data.Tables/1.0.0-dev.20200728.1",
-          "(.NET Core 4.6.29017.01; Microsoft Windows 10.0.18363 )"
-        ],
-        "x-ms-client-request-id": "8864555d5837701ec43bc14b368c466d",
-        "x-ms-date": "Tue, 28 Jul 2020 23:43:29 GMT",
-=======
         "traceparent": "00-9a3d8eeb00e89e4a9f74312d6272b172-149f8215b2e45e46-00",
         "User-Agent": [
           "azsdk-net-Data.Tables/1.0.0-dev.20200818.1",
@@ -649,7 +372,6 @@
         ],
         "x-ms-client-request-id": "8864555d5837701ec43bc14b368c466d",
         "x-ms-date": "Tue, 18 Aug 2020 23:36:31 GMT",
->>>>>>> 31805008
         "x-ms-return-client-request-id": "true",
         "x-ms-version": "2019-02-02"
       },
@@ -658,22 +380,14 @@
       "ResponseHeaders": {
         "Cache-Control": "no-cache",
         "Content-Length": "0",
-<<<<<<< HEAD
-        "Date": "Tue, 28 Jul 2020 23:43:28 GMT",
-=======
-        "Date": "Tue, 18 Aug 2020 23:36:30 GMT",
->>>>>>> 31805008
+        "Date": "Tue, 18 Aug 2020 23:36:30 GMT",
         "Server": [
           "Windows-Azure-Table/1.0",
           "Microsoft-HTTPAPI/2.0"
         ],
         "X-Content-Type-Options": "nosniff",
         "x-ms-client-request-id": "8864555d5837701ec43bc14b368c466d",
-<<<<<<< HEAD
-        "x-ms-request-id": "f6c2d721-7002-000d-7e38-652be4000000",
-=======
         "x-ms-request-id": "7600254b-e002-002a-19b8-75b1ad000000",
->>>>>>> 31805008
         "x-ms-version": "2019-02-02"
       },
       "ResponseBody": []
