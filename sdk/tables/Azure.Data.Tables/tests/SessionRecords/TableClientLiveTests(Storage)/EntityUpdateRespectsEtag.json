{
  "Entries": [
    {
      "RequestUri": "https://t1acd88e4a1c34b8dprim.table.core.windows.net/Tables?$format=application%2Fjson%3Bodata%3Dminimalmetadata",
      "RequestMethod": "POST",
      "RequestHeaders": {
        "Accept": [
          "application/json",
          "application/json; odata=minimalmetadata"
        ],
        "Authorization": "Sanitized",
        "Content-Length": "33",
        "Content-Type": "application/json; odata=nometadata",
        "DataServiceVersion": "3.0",
<<<<<<< HEAD
        "traceparent": "00-a25fb270527b8e4da5fbe31baa5b4792-8bea981b425b0048-00",
        "User-Agent": [
          "azsdk-net-Data.Tables/1.0.0-dev.20200821.2",
          "(.NET Core 4.6.27514.02; Microsoft Windows 10.0.17763 )"
        ],
        "x-ms-client-request-id": "59e3599441fc6ba59598503d87811ebe",
        "x-ms-date": "Fri, 21 Aug 2020 15:08:34 GMT",
=======
        "traceparent": "00-cc2b149ce155d2439943637ab3b2d688-6e3d8bc8e87a7a4a-00",
        "User-Agent": [
          "azsdk-net-Data.Tables/1.0.0-dev.20200821.1",
          "(.NET Core 4.6.29130.01; Microsoft Windows 10.0.18363 )"
        ],
        "x-ms-client-request-id": "59e3599441fc6ba59598503d87811ebe",
        "x-ms-date": "Fri, 21 Aug 2020 15:54:24 GMT",
>>>>>>> 367da34b
        "x-ms-return-client-request-id": "true",
        "x-ms-version": "2019-02-02"
      },
      "RequestBody": {
        "TableName": "testtable34jrbdpa"
      },
      "StatusCode": 201,
      "ResponseHeaders": {
        "Cache-Control": "no-cache",
        "Content-Type": "application/json; odata=minimalmetadata; streaming=true; charset=utf-8",
<<<<<<< HEAD
        "Date": "Fri, 21 Aug 2020 15:08:34 GMT",
        "Location": "https://t1acd88e4a1c34b8dprim.table.core.windows.net/Tables(\u0027testtable34jrbdpa\u0027)",
=======
        "Date": "Fri, 21 Aug 2020 15:54:23 GMT",
        "Location": "https://chrissscratch.table.core.windows.net/Tables(\u0027testtable34jrbdpa\u0027)",
>>>>>>> 367da34b
        "Server": [
          "Windows-Azure-Table/1.0",
          "Microsoft-HTTPAPI/2.0"
        ],
        "Transfer-Encoding": "chunked",
        "X-Content-Type-Options": "nosniff",
        "x-ms-client-request-id": "59e3599441fc6ba59598503d87811ebe",
<<<<<<< HEAD
        "x-ms-request-id": "dd5e3d11-6002-0043-59cc-770e29000000",
=======
        "x-ms-request-id": "f56a7918-6002-007f-4ed3-775ada000000",
>>>>>>> 367da34b
        "x-ms-version": "2019-02-02"
      },
      "ResponseBody": {
        "odata.metadata": "https://t1acd88e4a1c34b8dprim.table.core.windows.net/$metadata#Tables/@Element",
        "TableName": "testtable34jrbdpa"
      }
    },
    {
      "RequestUri": "https://t1acd88e4a1c34b8dprim.table.core.windows.net/testtable34jrbdpa(PartitionKey=\u0027somPartition\u0027,RowKey=\u00271\u0027)?$format=application%2Fjson%3Bodata%3Dminimalmetadata",
      "RequestMethod": "PUT",
      "RequestHeaders": {
        "Accept": [
          "application/json",
          "application/json"
        ],
        "Authorization": "Sanitized",
        "Content-Length": "88",
        "Content-Type": "application/json",
        "DataServiceVersion": "3.0",
<<<<<<< HEAD
        "traceparent": "00-177ee98e020acd44bcfddc072dd2d3ed-deb57935d1e0af48-00",
        "User-Agent": [
          "azsdk-net-Data.Tables/1.0.0-dev.20200821.2",
          "(.NET Core 4.6.27514.02; Microsoft Windows 10.0.17763 )"
        ],
        "x-ms-client-request-id": "11ebaeaf49abfe074e3f53162e419b9d",
        "x-ms-date": "Fri, 21 Aug 2020 15:08:34 GMT",
=======
        "traceparent": "00-f3bae67b6bde7549bd8c86ab66fec8cc-14d7312f1e61cc46-00",
        "User-Agent": [
          "azsdk-net-Data.Tables/1.0.0-dev.20200821.1",
          "(.NET Core 4.6.29130.01; Microsoft Windows 10.0.18363 )"
        ],
        "x-ms-client-request-id": "11ebaeaf49abfe074e3f53162e419b9d",
        "x-ms-date": "Fri, 21 Aug 2020 15:54:24 GMT",
>>>>>>> 367da34b
        "x-ms-return-client-request-id": "true",
        "x-ms-version": "2019-02-02"
      },
      "RequestBody": {
        "PartitionKey": "somPartition",
        "RowKey": "1",
        "SomeStringProperty": "This is the original"
      },
      "StatusCode": 204,
      "ResponseHeaders": {
        "Cache-Control": "no-cache",
        "Content-Length": "0",
<<<<<<< HEAD
        "Date": "Fri, 21 Aug 2020 15:08:34 GMT",
        "ETag": "W/\u0022datetime\u00272020-08-21T15%3A08%3A34.9564771Z\u0027\u0022",
=======
        "Date": "Fri, 21 Aug 2020 15:54:23 GMT",
        "ETag": "W/\u0022datetime\u00272020-08-21T15%3A54%3A24.1869898Z\u0027\u0022",
>>>>>>> 367da34b
        "Server": [
          "Windows-Azure-Table/1.0",
          "Microsoft-HTTPAPI/2.0"
        ],
        "X-Content-Type-Options": "nosniff",
        "x-ms-client-request-id": "11ebaeaf49abfe074e3f53162e419b9d",
<<<<<<< HEAD
        "x-ms-request-id": "dd5e3d1f-6002-0043-64cc-770e29000000",
=======
        "x-ms-request-id": "f56a7928-6002-007f-5dd3-775ada000000",
>>>>>>> 367da34b
        "x-ms-version": "2019-02-02"
      },
      "ResponseBody": []
    },
    {
      "RequestUri": "https://t1acd88e4a1c34b8dprim.table.core.windows.net/testtable34jrbdpa()?$format=application%2Fjson%3Bodata%3Dminimalmetadata\u0026$filter=PartitionKey%20eq%20%27somPartition%27%20and%20RowKey%20eq%20%271%27",
      "RequestMethod": "GET",
      "RequestHeaders": {
        "Accept": [
          "application/json",
          "application/json; odata=minimalmetadata"
        ],
        "Authorization": "Sanitized",
        "DataServiceVersion": "3.0",
        "User-Agent": [
<<<<<<< HEAD
          "azsdk-net-Data.Tables/1.0.0-dev.20200821.2",
          "(.NET Core 4.6.27514.02; Microsoft Windows 10.0.17763 )"
        ],
        "x-ms-client-request-id": "cc146a8cffc0705608d60c42a395724d",
        "x-ms-date": "Fri, 21 Aug 2020 15:08:34 GMT",
=======
          "azsdk-net-Data.Tables/1.0.0-dev.20200821.1",
          "(.NET Core 4.6.29130.01; Microsoft Windows 10.0.18363 )"
        ],
        "x-ms-client-request-id": "cc146a8cffc0705608d60c42a395724d",
        "x-ms-date": "Fri, 21 Aug 2020 15:54:24 GMT",
>>>>>>> 367da34b
        "x-ms-return-client-request-id": "true",
        "x-ms-version": "2019-02-02"
      },
      "RequestBody": null,
      "StatusCode": 200,
      "ResponseHeaders": {
        "Cache-Control": "no-cache",
        "Content-Type": "application/json; odata=minimalmetadata; streaming=true; charset=utf-8",
<<<<<<< HEAD
        "Date": "Fri, 21 Aug 2020 15:08:34 GMT",
=======
        "Date": "Fri, 21 Aug 2020 15:54:23 GMT",
>>>>>>> 367da34b
        "Server": [
          "Windows-Azure-Table/1.0",
          "Microsoft-HTTPAPI/2.0"
        ],
        "Transfer-Encoding": "chunked",
        "X-Content-Type-Options": "nosniff",
        "x-ms-client-request-id": "cc146a8cffc0705608d60c42a395724d",
<<<<<<< HEAD
        "x-ms-request-id": "dd5e3d23-6002-0043-68cc-770e29000000",
=======
        "x-ms-request-id": "f56a7934-6002-007f-69d3-775ada000000",
>>>>>>> 367da34b
        "x-ms-version": "2019-02-02"
      },
      "ResponseBody": {
        "odata.metadata": "https://t1acd88e4a1c34b8dprim.table.core.windows.net/$metadata#testtable34jrbdpa",
        "value": [
          {
<<<<<<< HEAD
            "odata.etag": "W/\u0022datetime\u00272020-08-21T15%3A08%3A34.9564771Z\u0027\u0022",
            "PartitionKey": "somPartition",
            "RowKey": "1",
            "Timestamp": "2020-08-21T15:08:34.9564771Z",
=======
            "odata.etag": "W/\u0022datetime\u00272020-08-21T15%3A54%3A24.1869898Z\u0027\u0022",
            "PartitionKey": "somPartition",
            "RowKey": "1",
            "Timestamp": "2020-08-21T15:54:24.1869898Z",
>>>>>>> 367da34b
            "SomeStringProperty": "This is the original"
          }
        ]
      }
    },
    {
      "RequestUri": "https://t1acd88e4a1c34b8dprim.table.core.windows.net/testtable34jrbdpa(PartitionKey=\u0027somPartition\u0027,RowKey=\u00271\u0027)?$format=application%2Fjson%3Bodata%3Dminimalmetadata",
      "RequestMethod": "PUT",
      "RequestHeaders": {
        "Accept": [
          "application/json",
          "application/json"
        ],
        "Authorization": "Sanitized",
        "Content-Length": "218",
        "Content-Type": "application/json",
        "DataServiceVersion": "3.0",
        "If-Match": "*",
<<<<<<< HEAD
        "traceparent": "00-e2a1918eb274924cba3b6dfcd60ed3f3-a590a2662f780d40-00",
        "User-Agent": [
          "azsdk-net-Data.Tables/1.0.0-dev.20200821.2",
          "(.NET Core 4.6.27514.02; Microsoft Windows 10.0.17763 )"
        ],
        "x-ms-client-request-id": "de5238e627460fe8dc5aae0151546757",
        "x-ms-date": "Fri, 21 Aug 2020 15:08:34 GMT",
=======
        "traceparent": "00-603760737d2f2c42a3f22cb5c368613a-3f2c11bda2191c4b-00",
        "User-Agent": [
          "azsdk-net-Data.Tables/1.0.0-dev.20200821.1",
          "(.NET Core 4.6.29130.01; Microsoft Windows 10.0.18363 )"
        ],
        "x-ms-client-request-id": "de5238e627460fe8dc5aae0151546757",
        "x-ms-date": "Fri, 21 Aug 2020 15:54:24 GMT",
>>>>>>> 367da34b
        "x-ms-return-client-request-id": "true",
        "x-ms-version": "2019-02-02"
      },
      "RequestBody": {
<<<<<<< HEAD
        "odata.etag": "W/\u0022datetime\u00272020-08-21T15%3A08%3A34.9564771Z\u0027\u0022",
        "PartitionKey": "somPartition",
        "RowKey": "1",
        "Timestamp": "2020-08-21T15:08:34.9564771Z",
=======
        "odata.etag": "W/\u0022datetime\u00272020-08-21T15%3A54%3A24.1869898Z\u0027\u0022",
        "PartitionKey": "somPartition",
        "RowKey": "1",
        "Timestamp": "2020-08-21T15:54:24.1869898Z",
>>>>>>> 367da34b
        "SomeStringProperty": "This is new and improved!"
      },
      "StatusCode": 204,
      "ResponseHeaders": {
        "Cache-Control": "no-cache",
        "Content-Length": "0",
<<<<<<< HEAD
        "Date": "Fri, 21 Aug 2020 15:08:34 GMT",
        "ETag": "W/\u0022datetime\u00272020-08-21T15%3A08%3A35.0085146Z\u0027\u0022",
=======
        "Date": "Fri, 21 Aug 2020 15:54:23 GMT",
        "ETag": "W/\u0022datetime\u00272020-08-21T15%3A54%3A24.2720582Z\u0027\u0022",
>>>>>>> 367da34b
        "Server": [
          "Windows-Azure-Table/1.0",
          "Microsoft-HTTPAPI/2.0"
        ],
        "X-Content-Type-Options": "nosniff",
        "x-ms-client-request-id": "de5238e627460fe8dc5aae0151546757",
<<<<<<< HEAD
        "x-ms-request-id": "dd5e3d2c-6002-0043-71cc-770e29000000",
=======
        "x-ms-request-id": "f56a793f-6002-007f-74d3-775ada000000",
>>>>>>> 367da34b
        "x-ms-version": "2019-02-02"
      },
      "ResponseBody": []
    },
    {
      "RequestUri": "https://t1acd88e4a1c34b8dprim.table.core.windows.net/testtable34jrbdpa()?$format=application%2Fjson%3Bodata%3Dminimalmetadata\u0026$filter=PartitionKey%20eq%20%27somPartition%27%20and%20RowKey%20eq%20%271%27",
      "RequestMethod": "GET",
      "RequestHeaders": {
        "Accept": [
          "application/json",
          "application/json; odata=minimalmetadata"
        ],
        "Authorization": "Sanitized",
        "DataServiceVersion": "3.0",
        "User-Agent": [
<<<<<<< HEAD
          "azsdk-net-Data.Tables/1.0.0-dev.20200821.2",
          "(.NET Core 4.6.27514.02; Microsoft Windows 10.0.17763 )"
        ],
        "x-ms-client-request-id": "16fb9fb5f20ab003587b09d43dc45bb8",
        "x-ms-date": "Fri, 21 Aug 2020 15:08:35 GMT",
=======
          "azsdk-net-Data.Tables/1.0.0-dev.20200821.1",
          "(.NET Core 4.6.29130.01; Microsoft Windows 10.0.18363 )"
        ],
        "x-ms-client-request-id": "16fb9fb5f20ab003587b09d43dc45bb8",
        "x-ms-date": "Fri, 21 Aug 2020 15:54:24 GMT",
>>>>>>> 367da34b
        "x-ms-return-client-request-id": "true",
        "x-ms-version": "2019-02-02"
      },
      "RequestBody": null,
      "StatusCode": 200,
      "ResponseHeaders": {
        "Cache-Control": "no-cache",
        "Content-Type": "application/json; odata=minimalmetadata; streaming=true; charset=utf-8",
<<<<<<< HEAD
        "Date": "Fri, 21 Aug 2020 15:08:34 GMT",
=======
        "Date": "Fri, 21 Aug 2020 15:54:23 GMT",
>>>>>>> 367da34b
        "Server": [
          "Windows-Azure-Table/1.0",
          "Microsoft-HTTPAPI/2.0"
        ],
        "Transfer-Encoding": "chunked",
        "X-Content-Type-Options": "nosniff",
        "x-ms-client-request-id": "16fb9fb5f20ab003587b09d43dc45bb8",
<<<<<<< HEAD
        "x-ms-request-id": "dd5e3d33-6002-0043-77cc-770e29000000",
=======
        "x-ms-request-id": "f56a7946-6002-007f-7bd3-775ada000000",
>>>>>>> 367da34b
        "x-ms-version": "2019-02-02"
      },
      "ResponseBody": {
        "odata.metadata": "https://t1acd88e4a1c34b8dprim.table.core.windows.net/$metadata#testtable34jrbdpa",
        "value": [
          {
<<<<<<< HEAD
            "odata.etag": "W/\u0022datetime\u00272020-08-21T15%3A08%3A35.0085146Z\u0027\u0022",
            "PartitionKey": "somPartition",
            "RowKey": "1",
            "Timestamp": "2020-08-21T15:08:35.0085146Z",
=======
            "odata.etag": "W/\u0022datetime\u00272020-08-21T15%3A54%3A24.2720582Z\u0027\u0022",
            "PartitionKey": "somPartition",
            "RowKey": "1",
            "Timestamp": "2020-08-21T15:54:24.2720582Z",
>>>>>>> 367da34b
            "SomeStringProperty": "This is new and improved!"
          }
        ]
      }
    },
    {
      "RequestUri": "https://t1acd88e4a1c34b8dprim.table.core.windows.net/testtable34jrbdpa(PartitionKey=\u0027somPartition\u0027,RowKey=\u00271\u0027)?$format=application%2Fjson%3Bodata%3Dminimalmetadata",
      "RequestMethod": "PUT",
      "RequestHeaders": {
        "Accept": [
          "application/json",
          "application/json"
        ],
        "Authorization": "Sanitized",
        "Content-Length": "228",
        "Content-Type": "application/json",
        "DataServiceVersion": "3.0",
<<<<<<< HEAD
        "If-Match": "W/\u0022datetime\u00272020-08-21T15%3A08%3A34.9564771Z\u0027\u0022",
        "traceparent": "00-ed222a165359f44b89adff66ef739c81-be7c6901e56bc949-00",
        "User-Agent": [
          "azsdk-net-Data.Tables/1.0.0-dev.20200821.2",
          "(.NET Core 4.6.27514.02; Microsoft Windows 10.0.17763 )"
        ],
        "x-ms-client-request-id": "f63006ccbcee64578104f06550541eb3",
        "x-ms-date": "Fri, 21 Aug 2020 15:08:35 GMT",
=======
        "If-Match": "W/\u0022datetime\u00272020-08-21T15%3A54%3A24.1869898Z\u0027\u0022",
        "traceparent": "00-5cd29c51a5070e4285f679c3ce7de2be-7ca252bcdadcda48-00",
        "User-Agent": [
          "azsdk-net-Data.Tables/1.0.0-dev.20200821.1",
          "(.NET Core 4.6.29130.01; Microsoft Windows 10.0.18363 )"
        ],
        "x-ms-client-request-id": "f63006ccbcee64578104f06550541eb3",
        "x-ms-date": "Fri, 21 Aug 2020 15:54:24 GMT",
>>>>>>> 367da34b
        "x-ms-return-client-request-id": "true",
        "x-ms-version": "2019-02-02"
      },
      "RequestBody": {
<<<<<<< HEAD
        "odata.etag": "W/\u0022datetime\u00272020-08-21T15%3A08%3A35.0085146Z\u0027\u0022",
        "PartitionKey": "somPartition",
        "RowKey": "1",
        "Timestamp": "2020-08-21T15:08:35.0085146Z",
=======
        "odata.etag": "W/\u0022datetime\u00272020-08-21T15%3A54%3A24.2720582Z\u0027\u0022",
        "PartitionKey": "somPartition",
        "RowKey": "1",
        "Timestamp": "2020-08-21T15:54:24.2720582Z",
>>>>>>> 367da34b
        "SomeStringProperty": "This changed due to a matching Etag"
      },
      "StatusCode": 412,
      "ResponseHeaders": {
        "Cache-Control": "no-cache",
        "Content-Type": "application/json; odata=minimalmetadata; streaming=true; charset=utf-8",
<<<<<<< HEAD
        "Date": "Fri, 21 Aug 2020 15:08:34 GMT",
=======
        "Date": "Fri, 21 Aug 2020 15:54:23 GMT",
>>>>>>> 367da34b
        "Server": [
          "Windows-Azure-Table/1.0",
          "Microsoft-HTTPAPI/2.0"
        ],
        "Transfer-Encoding": "chunked",
        "X-Content-Type-Options": "nosniff",
        "x-ms-client-request-id": "f63006ccbcee64578104f06550541eb3",
<<<<<<< HEAD
        "x-ms-request-id": "dd5e3d37-6002-0043-7bcc-770e29000000",
=======
        "x-ms-request-id": "f56a7950-6002-007f-05d3-775ada000000",
>>>>>>> 367da34b
        "x-ms-version": "2019-02-02"
      },
      "ResponseBody": {
        "odata.error": {
          "code": "UpdateConditionNotSatisfied",
          "message": {
            "lang": "en-US",
<<<<<<< HEAD
            "value": "The update condition specified in the request was not satisfied.\nRequestId:dd5e3d37-6002-0043-7bcc-770e29000000\nTime:2020-08-21T15:08:35.0659280Z"
=======
            "value": "The update condition specified in the request was not satisfied.\nRequestId:f56a7950-6002-007f-05d3-775ada000000\nTime:2020-08-21T15:54:24.3640269Z"
>>>>>>> 367da34b
          }
        }
      }
    },
    {
      "RequestUri": "https://t1acd88e4a1c34b8dprim.table.core.windows.net/testtable34jrbdpa(PartitionKey=\u0027somPartition\u0027,RowKey=\u00271\u0027)?$format=application%2Fjson%3Bodata%3Dminimalmetadata",
      "RequestMethod": "PUT",
      "RequestHeaders": {
        "Accept": [
          "application/json",
          "application/json"
        ],
        "Authorization": "Sanitized",
        "Content-Length": "228",
        "Content-Type": "application/json",
        "DataServiceVersion": "3.0",
<<<<<<< HEAD
        "If-Match": "W/\u0022datetime\u00272020-08-21T15%3A08%3A35.0085146Z\u0027\u0022",
        "traceparent": "00-4f9d9339e07e62478fdcc3c137d57485-5fadc93f288a7f4d-00",
        "User-Agent": [
          "azsdk-net-Data.Tables/1.0.0-dev.20200821.2",
          "(.NET Core 4.6.27514.02; Microsoft Windows 10.0.17763 )"
        ],
        "x-ms-client-request-id": "038db56f5c9af44234a286ca1e14d117",
        "x-ms-date": "Fri, 21 Aug 2020 15:08:35 GMT",
=======
        "If-Match": "W/\u0022datetime\u00272020-08-21T15%3A54%3A24.2720582Z\u0027\u0022",
        "traceparent": "00-e79037233efa204fb98cd53cd971df3e-34259d4dcbeeee43-00",
        "User-Agent": [
          "azsdk-net-Data.Tables/1.0.0-dev.20200821.1",
          "(.NET Core 4.6.29130.01; Microsoft Windows 10.0.18363 )"
        ],
        "x-ms-client-request-id": "038db56f5c9af44234a286ca1e14d117",
        "x-ms-date": "Fri, 21 Aug 2020 15:54:24 GMT",
>>>>>>> 367da34b
        "x-ms-return-client-request-id": "true",
        "x-ms-version": "2019-02-02"
      },
      "RequestBody": {
<<<<<<< HEAD
        "odata.etag": "W/\u0022datetime\u00272020-08-21T15%3A08%3A35.0085146Z\u0027\u0022",
        "PartitionKey": "somPartition",
        "RowKey": "1",
        "Timestamp": "2020-08-21T15:08:35.0085146Z",
=======
        "odata.etag": "W/\u0022datetime\u00272020-08-21T15%3A54%3A24.2720582Z\u0027\u0022",
        "PartitionKey": "somPartition",
        "RowKey": "1",
        "Timestamp": "2020-08-21T15:54:24.2720582Z",
>>>>>>> 367da34b
        "SomeStringProperty": "This changed due to a matching Etag"
      },
      "StatusCode": 204,
      "ResponseHeaders": {
        "Cache-Control": "no-cache",
        "Content-Length": "0",
<<<<<<< HEAD
        "Date": "Fri, 21 Aug 2020 15:08:34 GMT",
        "ETag": "W/\u0022datetime\u00272020-08-21T15%3A08%3A35.1035818Z\u0027\u0022",
=======
        "Date": "Fri, 21 Aug 2020 15:54:23 GMT",
        "ETag": "W/\u0022datetime\u00272020-08-21T15%3A54%3A24.4051683Z\u0027\u0022",
>>>>>>> 367da34b
        "Server": [
          "Windows-Azure-Table/1.0",
          "Microsoft-HTTPAPI/2.0"
        ],
        "X-Content-Type-Options": "nosniff",
        "x-ms-client-request-id": "038db56f5c9af44234a286ca1e14d117",
<<<<<<< HEAD
        "x-ms-request-id": "dd5e3d44-6002-0043-08cc-770e29000000",
=======
        "x-ms-request-id": "f56a7955-6002-007f-0ad3-775ada000000",
>>>>>>> 367da34b
        "x-ms-version": "2019-02-02"
      },
      "ResponseBody": []
    },
    {
      "RequestUri": "https://t1acd88e4a1c34b8dprim.table.core.windows.net/testtable34jrbdpa()?$format=application%2Fjson%3Bodata%3Dminimalmetadata\u0026$filter=PartitionKey%20eq%20%27somPartition%27%20and%20RowKey%20eq%20%271%27",
      "RequestMethod": "GET",
      "RequestHeaders": {
        "Accept": [
          "application/json",
          "application/json; odata=minimalmetadata"
        ],
        "Authorization": "Sanitized",
        "DataServiceVersion": "3.0",
        "User-Agent": [
<<<<<<< HEAD
          "azsdk-net-Data.Tables/1.0.0-dev.20200821.2",
          "(.NET Core 4.6.27514.02; Microsoft Windows 10.0.17763 )"
        ],
        "x-ms-client-request-id": "4a34f6ff7024f86848969405019d5f03",
        "x-ms-date": "Fri, 21 Aug 2020 15:08:35 GMT",
=======
          "azsdk-net-Data.Tables/1.0.0-dev.20200821.1",
          "(.NET Core 4.6.29130.01; Microsoft Windows 10.0.18363 )"
        ],
        "x-ms-client-request-id": "4a34f6ff7024f86848969405019d5f03",
        "x-ms-date": "Fri, 21 Aug 2020 15:54:24 GMT",
>>>>>>> 367da34b
        "x-ms-return-client-request-id": "true",
        "x-ms-version": "2019-02-02"
      },
      "RequestBody": null,
      "StatusCode": 200,
      "ResponseHeaders": {
        "Cache-Control": "no-cache",
        "Content-Type": "application/json; odata=minimalmetadata; streaming=true; charset=utf-8",
<<<<<<< HEAD
        "Date": "Fri, 21 Aug 2020 15:08:35 GMT",
=======
        "Date": "Fri, 21 Aug 2020 15:54:23 GMT",
>>>>>>> 367da34b
        "Server": [
          "Windows-Azure-Table/1.0",
          "Microsoft-HTTPAPI/2.0"
        ],
        "Transfer-Encoding": "chunked",
        "X-Content-Type-Options": "nosniff",
        "x-ms-client-request-id": "4a34f6ff7024f86848969405019d5f03",
<<<<<<< HEAD
        "x-ms-request-id": "dd5e3d55-6002-0043-19cc-770e29000000",
=======
        "x-ms-request-id": "f56a795f-6002-007f-14d3-775ada000000",
>>>>>>> 367da34b
        "x-ms-version": "2019-02-02"
      },
      "ResponseBody": {
        "odata.metadata": "https://t1acd88e4a1c34b8dprim.table.core.windows.net/$metadata#testtable34jrbdpa",
        "value": [
          {
<<<<<<< HEAD
            "odata.etag": "W/\u0022datetime\u00272020-08-21T15%3A08%3A35.1035818Z\u0027\u0022",
            "PartitionKey": "somPartition",
            "RowKey": "1",
            "Timestamp": "2020-08-21T15:08:35.1035818Z",
=======
            "odata.etag": "W/\u0022datetime\u00272020-08-21T15%3A54%3A24.4051683Z\u0027\u0022",
            "PartitionKey": "somPartition",
            "RowKey": "1",
            "Timestamp": "2020-08-21T15:54:24.4051683Z",
>>>>>>> 367da34b
            "SomeStringProperty": "This changed due to a matching Etag"
          }
        ]
      }
    },
    {
      "RequestUri": "https://t1acd88e4a1c34b8dprim.table.core.windows.net/Tables(\u0027testtable34jrbdpa\u0027)",
      "RequestMethod": "DELETE",
      "RequestHeaders": {
        "Accept": [
          "application/json",
          "application/json"
        ],
        "Authorization": "Sanitized",
<<<<<<< HEAD
        "traceparent": "00-65dd45af7bec794b93a6548491a523c6-977a5d9e827c9347-00",
        "User-Agent": [
          "azsdk-net-Data.Tables/1.0.0-dev.20200821.2",
          "(.NET Core 4.6.27514.02; Microsoft Windows 10.0.17763 )"
        ],
        "x-ms-client-request-id": "8864555d5837701ec43bc14b368c466d",
        "x-ms-date": "Fri, 21 Aug 2020 15:08:35 GMT",
=======
        "traceparent": "00-399bfd2424d88a4b8e5d3061405c02ed-4604e37a9eb6644f-00",
        "User-Agent": [
          "azsdk-net-Data.Tables/1.0.0-dev.20200821.1",
          "(.NET Core 4.6.29130.01; Microsoft Windows 10.0.18363 )"
        ],
        "x-ms-client-request-id": "8864555d5837701ec43bc14b368c466d",
        "x-ms-date": "Fri, 21 Aug 2020 15:54:24 GMT",
>>>>>>> 367da34b
        "x-ms-return-client-request-id": "true",
        "x-ms-version": "2019-02-02"
      },
      "RequestBody": null,
      "StatusCode": 204,
      "ResponseHeaders": {
        "Cache-Control": "no-cache",
        "Content-Length": "0",
<<<<<<< HEAD
        "Date": "Fri, 21 Aug 2020 15:08:35 GMT",
=======
        "Date": "Fri, 21 Aug 2020 15:54:23 GMT",
>>>>>>> 367da34b
        "Server": [
          "Windows-Azure-Table/1.0",
          "Microsoft-HTTPAPI/2.0"
        ],
        "X-Content-Type-Options": "nosniff",
        "x-ms-client-request-id": "8864555d5837701ec43bc14b368c466d",
<<<<<<< HEAD
        "x-ms-request-id": "dd5e3d5d-6002-0043-20cc-770e29000000",
=======
        "x-ms-request-id": "f56a7977-6002-007f-2ad3-775ada000000",
>>>>>>> 367da34b
        "x-ms-version": "2019-02-02"
      },
      "ResponseBody": []
    }
  ],
  "Variables": {
    "RandomSeed": "1976958861",
    "TABLES_PRIMARY_STORAGE_ACCOUNT_KEY": "Kg==",
<<<<<<< HEAD
    "TABLES_STORAGE_ACCOUNT_NAME": "t1acd88e4a1c34b8dprim"
=======
    "TABLES_STORAGE_ACCOUNT_NAME": "chrissscratch"
>>>>>>> 367da34b
  }
}<|MERGE_RESOLUTION|>--- conflicted
+++ resolved
@@ -12,23 +12,13 @@
         "Content-Length": "33",
         "Content-Type": "application/json; odata=nometadata",
         "DataServiceVersion": "3.0",
-<<<<<<< HEAD
-        "traceparent": "00-a25fb270527b8e4da5fbe31baa5b4792-8bea981b425b0048-00",
-        "User-Agent": [
-          "azsdk-net-Data.Tables/1.0.0-dev.20200821.2",
-          "(.NET Core 4.6.27514.02; Microsoft Windows 10.0.17763 )"
+        "traceparent": "00-cc2b149ce155d2439943637ab3b2d688-6e3d8bc8e87a7a4a-00",
+        "User-Agent": [
+          "azsdk-net-Data.Tables/1.0.0-dev.20200821.1",
+          "(.NET Core 4.6.29130.01; Microsoft Windows 10.0.18363 )"
         ],
         "x-ms-client-request-id": "59e3599441fc6ba59598503d87811ebe",
-        "x-ms-date": "Fri, 21 Aug 2020 15:08:34 GMT",
-=======
-        "traceparent": "00-cc2b149ce155d2439943637ab3b2d688-6e3d8bc8e87a7a4a-00",
-        "User-Agent": [
-          "azsdk-net-Data.Tables/1.0.0-dev.20200821.1",
-          "(.NET Core 4.6.29130.01; Microsoft Windows 10.0.18363 )"
-        ],
-        "x-ms-client-request-id": "59e3599441fc6ba59598503d87811ebe",
-        "x-ms-date": "Fri, 21 Aug 2020 15:54:24 GMT",
->>>>>>> 367da34b
+        "x-ms-date": "Fri, 21 Aug 2020 15:54:24 GMT",
         "x-ms-return-client-request-id": "true",
         "x-ms-version": "2019-02-02"
       },
@@ -39,13 +29,8 @@
       "ResponseHeaders": {
         "Cache-Control": "no-cache",
         "Content-Type": "application/json; odata=minimalmetadata; streaming=true; charset=utf-8",
-<<<<<<< HEAD
-        "Date": "Fri, 21 Aug 2020 15:08:34 GMT",
-        "Location": "https://t1acd88e4a1c34b8dprim.table.core.windows.net/Tables(\u0027testtable34jrbdpa\u0027)",
-=======
         "Date": "Fri, 21 Aug 2020 15:54:23 GMT",
         "Location": "https://chrissscratch.table.core.windows.net/Tables(\u0027testtable34jrbdpa\u0027)",
->>>>>>> 367da34b
         "Server": [
           "Windows-Azure-Table/1.0",
           "Microsoft-HTTPAPI/2.0"
@@ -53,11 +38,7 @@
         "Transfer-Encoding": "chunked",
         "X-Content-Type-Options": "nosniff",
         "x-ms-client-request-id": "59e3599441fc6ba59598503d87811ebe",
-<<<<<<< HEAD
-        "x-ms-request-id": "dd5e3d11-6002-0043-59cc-770e29000000",
-=======
         "x-ms-request-id": "f56a7918-6002-007f-4ed3-775ada000000",
->>>>>>> 367da34b
         "x-ms-version": "2019-02-02"
       },
       "ResponseBody": {
@@ -77,23 +58,13 @@
         "Content-Length": "88",
         "Content-Type": "application/json",
         "DataServiceVersion": "3.0",
-<<<<<<< HEAD
-        "traceparent": "00-177ee98e020acd44bcfddc072dd2d3ed-deb57935d1e0af48-00",
-        "User-Agent": [
-          "azsdk-net-Data.Tables/1.0.0-dev.20200821.2",
-          "(.NET Core 4.6.27514.02; Microsoft Windows 10.0.17763 )"
+        "traceparent": "00-f3bae67b6bde7549bd8c86ab66fec8cc-14d7312f1e61cc46-00",
+        "User-Agent": [
+          "azsdk-net-Data.Tables/1.0.0-dev.20200821.1",
+          "(.NET Core 4.6.29130.01; Microsoft Windows 10.0.18363 )"
         ],
         "x-ms-client-request-id": "11ebaeaf49abfe074e3f53162e419b9d",
-        "x-ms-date": "Fri, 21 Aug 2020 15:08:34 GMT",
-=======
-        "traceparent": "00-f3bae67b6bde7549bd8c86ab66fec8cc-14d7312f1e61cc46-00",
-        "User-Agent": [
-          "azsdk-net-Data.Tables/1.0.0-dev.20200821.1",
-          "(.NET Core 4.6.29130.01; Microsoft Windows 10.0.18363 )"
-        ],
-        "x-ms-client-request-id": "11ebaeaf49abfe074e3f53162e419b9d",
-        "x-ms-date": "Fri, 21 Aug 2020 15:54:24 GMT",
->>>>>>> 367da34b
+        "x-ms-date": "Fri, 21 Aug 2020 15:54:24 GMT",
         "x-ms-return-client-request-id": "true",
         "x-ms-version": "2019-02-02"
       },
@@ -106,24 +77,15 @@
       "ResponseHeaders": {
         "Cache-Control": "no-cache",
         "Content-Length": "0",
-<<<<<<< HEAD
-        "Date": "Fri, 21 Aug 2020 15:08:34 GMT",
-        "ETag": "W/\u0022datetime\u00272020-08-21T15%3A08%3A34.9564771Z\u0027\u0022",
-=======
         "Date": "Fri, 21 Aug 2020 15:54:23 GMT",
         "ETag": "W/\u0022datetime\u00272020-08-21T15%3A54%3A24.1869898Z\u0027\u0022",
->>>>>>> 367da34b
         "Server": [
           "Windows-Azure-Table/1.0",
           "Microsoft-HTTPAPI/2.0"
         ],
         "X-Content-Type-Options": "nosniff",
         "x-ms-client-request-id": "11ebaeaf49abfe074e3f53162e419b9d",
-<<<<<<< HEAD
-        "x-ms-request-id": "dd5e3d1f-6002-0043-64cc-770e29000000",
-=======
         "x-ms-request-id": "f56a7928-6002-007f-5dd3-775ada000000",
->>>>>>> 367da34b
         "x-ms-version": "2019-02-02"
       },
       "ResponseBody": []
@@ -139,19 +101,11 @@
         "Authorization": "Sanitized",
         "DataServiceVersion": "3.0",
         "User-Agent": [
-<<<<<<< HEAD
-          "azsdk-net-Data.Tables/1.0.0-dev.20200821.2",
-          "(.NET Core 4.6.27514.02; Microsoft Windows 10.0.17763 )"
+          "azsdk-net-Data.Tables/1.0.0-dev.20200821.1",
+          "(.NET Core 4.6.29130.01; Microsoft Windows 10.0.18363 )"
         ],
         "x-ms-client-request-id": "cc146a8cffc0705608d60c42a395724d",
-        "x-ms-date": "Fri, 21 Aug 2020 15:08:34 GMT",
-=======
-          "azsdk-net-Data.Tables/1.0.0-dev.20200821.1",
-          "(.NET Core 4.6.29130.01; Microsoft Windows 10.0.18363 )"
-        ],
-        "x-ms-client-request-id": "cc146a8cffc0705608d60c42a395724d",
-        "x-ms-date": "Fri, 21 Aug 2020 15:54:24 GMT",
->>>>>>> 367da34b
+        "x-ms-date": "Fri, 21 Aug 2020 15:54:24 GMT",
         "x-ms-return-client-request-id": "true",
         "x-ms-version": "2019-02-02"
       },
@@ -160,11 +114,7 @@
       "ResponseHeaders": {
         "Cache-Control": "no-cache",
         "Content-Type": "application/json; odata=minimalmetadata; streaming=true; charset=utf-8",
-<<<<<<< HEAD
-        "Date": "Fri, 21 Aug 2020 15:08:34 GMT",
-=======
-        "Date": "Fri, 21 Aug 2020 15:54:23 GMT",
->>>>>>> 367da34b
+        "Date": "Fri, 21 Aug 2020 15:54:23 GMT",
         "Server": [
           "Windows-Azure-Table/1.0",
           "Microsoft-HTTPAPI/2.0"
@@ -172,28 +122,17 @@
         "Transfer-Encoding": "chunked",
         "X-Content-Type-Options": "nosniff",
         "x-ms-client-request-id": "cc146a8cffc0705608d60c42a395724d",
-<<<<<<< HEAD
-        "x-ms-request-id": "dd5e3d23-6002-0043-68cc-770e29000000",
-=======
         "x-ms-request-id": "f56a7934-6002-007f-69d3-775ada000000",
->>>>>>> 367da34b
         "x-ms-version": "2019-02-02"
       },
       "ResponseBody": {
         "odata.metadata": "https://t1acd88e4a1c34b8dprim.table.core.windows.net/$metadata#testtable34jrbdpa",
         "value": [
           {
-<<<<<<< HEAD
-            "odata.etag": "W/\u0022datetime\u00272020-08-21T15%3A08%3A34.9564771Z\u0027\u0022",
-            "PartitionKey": "somPartition",
-            "RowKey": "1",
-            "Timestamp": "2020-08-21T15:08:34.9564771Z",
-=======
             "odata.etag": "W/\u0022datetime\u00272020-08-21T15%3A54%3A24.1869898Z\u0027\u0022",
             "PartitionKey": "somPartition",
             "RowKey": "1",
             "Timestamp": "2020-08-21T15:54:24.1869898Z",
->>>>>>> 367da34b
             "SomeStringProperty": "This is the original"
           }
         ]
@@ -212,62 +151,36 @@
         "Content-Type": "application/json",
         "DataServiceVersion": "3.0",
         "If-Match": "*",
-<<<<<<< HEAD
-        "traceparent": "00-e2a1918eb274924cba3b6dfcd60ed3f3-a590a2662f780d40-00",
-        "User-Agent": [
-          "azsdk-net-Data.Tables/1.0.0-dev.20200821.2",
-          "(.NET Core 4.6.27514.02; Microsoft Windows 10.0.17763 )"
+        "traceparent": "00-603760737d2f2c42a3f22cb5c368613a-3f2c11bda2191c4b-00",
+        "User-Agent": [
+          "azsdk-net-Data.Tables/1.0.0-dev.20200821.1",
+          "(.NET Core 4.6.29130.01; Microsoft Windows 10.0.18363 )"
         ],
         "x-ms-client-request-id": "de5238e627460fe8dc5aae0151546757",
-        "x-ms-date": "Fri, 21 Aug 2020 15:08:34 GMT",
-=======
-        "traceparent": "00-603760737d2f2c42a3f22cb5c368613a-3f2c11bda2191c4b-00",
-        "User-Agent": [
-          "azsdk-net-Data.Tables/1.0.0-dev.20200821.1",
-          "(.NET Core 4.6.29130.01; Microsoft Windows 10.0.18363 )"
-        ],
-        "x-ms-client-request-id": "de5238e627460fe8dc5aae0151546757",
-        "x-ms-date": "Fri, 21 Aug 2020 15:54:24 GMT",
->>>>>>> 367da34b
+        "x-ms-date": "Fri, 21 Aug 2020 15:54:24 GMT",
         "x-ms-return-client-request-id": "true",
         "x-ms-version": "2019-02-02"
       },
       "RequestBody": {
-<<<<<<< HEAD
-        "odata.etag": "W/\u0022datetime\u00272020-08-21T15%3A08%3A34.9564771Z\u0027\u0022",
-        "PartitionKey": "somPartition",
-        "RowKey": "1",
-        "Timestamp": "2020-08-21T15:08:34.9564771Z",
-=======
         "odata.etag": "W/\u0022datetime\u00272020-08-21T15%3A54%3A24.1869898Z\u0027\u0022",
         "PartitionKey": "somPartition",
         "RowKey": "1",
         "Timestamp": "2020-08-21T15:54:24.1869898Z",
->>>>>>> 367da34b
         "SomeStringProperty": "This is new and improved!"
       },
       "StatusCode": 204,
       "ResponseHeaders": {
         "Cache-Control": "no-cache",
         "Content-Length": "0",
-<<<<<<< HEAD
-        "Date": "Fri, 21 Aug 2020 15:08:34 GMT",
-        "ETag": "W/\u0022datetime\u00272020-08-21T15%3A08%3A35.0085146Z\u0027\u0022",
-=======
         "Date": "Fri, 21 Aug 2020 15:54:23 GMT",
         "ETag": "W/\u0022datetime\u00272020-08-21T15%3A54%3A24.2720582Z\u0027\u0022",
->>>>>>> 367da34b
         "Server": [
           "Windows-Azure-Table/1.0",
           "Microsoft-HTTPAPI/2.0"
         ],
         "X-Content-Type-Options": "nosniff",
         "x-ms-client-request-id": "de5238e627460fe8dc5aae0151546757",
-<<<<<<< HEAD
-        "x-ms-request-id": "dd5e3d2c-6002-0043-71cc-770e29000000",
-=======
         "x-ms-request-id": "f56a793f-6002-007f-74d3-775ada000000",
->>>>>>> 367da34b
         "x-ms-version": "2019-02-02"
       },
       "ResponseBody": []
@@ -283,19 +196,11 @@
         "Authorization": "Sanitized",
         "DataServiceVersion": "3.0",
         "User-Agent": [
-<<<<<<< HEAD
-          "azsdk-net-Data.Tables/1.0.0-dev.20200821.2",
-          "(.NET Core 4.6.27514.02; Microsoft Windows 10.0.17763 )"
+          "azsdk-net-Data.Tables/1.0.0-dev.20200821.1",
+          "(.NET Core 4.6.29130.01; Microsoft Windows 10.0.18363 )"
         ],
         "x-ms-client-request-id": "16fb9fb5f20ab003587b09d43dc45bb8",
-        "x-ms-date": "Fri, 21 Aug 2020 15:08:35 GMT",
-=======
-          "azsdk-net-Data.Tables/1.0.0-dev.20200821.1",
-          "(.NET Core 4.6.29130.01; Microsoft Windows 10.0.18363 )"
-        ],
-        "x-ms-client-request-id": "16fb9fb5f20ab003587b09d43dc45bb8",
-        "x-ms-date": "Fri, 21 Aug 2020 15:54:24 GMT",
->>>>>>> 367da34b
+        "x-ms-date": "Fri, 21 Aug 2020 15:54:24 GMT",
         "x-ms-return-client-request-id": "true",
         "x-ms-version": "2019-02-02"
       },
@@ -304,11 +209,7 @@
       "ResponseHeaders": {
         "Cache-Control": "no-cache",
         "Content-Type": "application/json; odata=minimalmetadata; streaming=true; charset=utf-8",
-<<<<<<< HEAD
-        "Date": "Fri, 21 Aug 2020 15:08:34 GMT",
-=======
-        "Date": "Fri, 21 Aug 2020 15:54:23 GMT",
->>>>>>> 367da34b
+        "Date": "Fri, 21 Aug 2020 15:54:23 GMT",
         "Server": [
           "Windows-Azure-Table/1.0",
           "Microsoft-HTTPAPI/2.0"
@@ -316,28 +217,17 @@
         "Transfer-Encoding": "chunked",
         "X-Content-Type-Options": "nosniff",
         "x-ms-client-request-id": "16fb9fb5f20ab003587b09d43dc45bb8",
-<<<<<<< HEAD
-        "x-ms-request-id": "dd5e3d33-6002-0043-77cc-770e29000000",
-=======
         "x-ms-request-id": "f56a7946-6002-007f-7bd3-775ada000000",
->>>>>>> 367da34b
         "x-ms-version": "2019-02-02"
       },
       "ResponseBody": {
         "odata.metadata": "https://t1acd88e4a1c34b8dprim.table.core.windows.net/$metadata#testtable34jrbdpa",
         "value": [
           {
-<<<<<<< HEAD
-            "odata.etag": "W/\u0022datetime\u00272020-08-21T15%3A08%3A35.0085146Z\u0027\u0022",
-            "PartitionKey": "somPartition",
-            "RowKey": "1",
-            "Timestamp": "2020-08-21T15:08:35.0085146Z",
-=======
             "odata.etag": "W/\u0022datetime\u00272020-08-21T15%3A54%3A24.2720582Z\u0027\u0022",
             "PartitionKey": "somPartition",
             "RowKey": "1",
             "Timestamp": "2020-08-21T15:54:24.2720582Z",
->>>>>>> 367da34b
             "SomeStringProperty": "This is new and improved!"
           }
         ]
@@ -355,16 +245,6 @@
         "Content-Length": "228",
         "Content-Type": "application/json",
         "DataServiceVersion": "3.0",
-<<<<<<< HEAD
-        "If-Match": "W/\u0022datetime\u00272020-08-21T15%3A08%3A34.9564771Z\u0027\u0022",
-        "traceparent": "00-ed222a165359f44b89adff66ef739c81-be7c6901e56bc949-00",
-        "User-Agent": [
-          "azsdk-net-Data.Tables/1.0.0-dev.20200821.2",
-          "(.NET Core 4.6.27514.02; Microsoft Windows 10.0.17763 )"
-        ],
-        "x-ms-client-request-id": "f63006ccbcee64578104f06550541eb3",
-        "x-ms-date": "Fri, 21 Aug 2020 15:08:35 GMT",
-=======
         "If-Match": "W/\u0022datetime\u00272020-08-21T15%3A54%3A24.1869898Z\u0027\u0022",
         "traceparent": "00-5cd29c51a5070e4285f679c3ce7de2be-7ca252bcdadcda48-00",
         "User-Agent": [
@@ -373,33 +253,21 @@
         ],
         "x-ms-client-request-id": "f63006ccbcee64578104f06550541eb3",
         "x-ms-date": "Fri, 21 Aug 2020 15:54:24 GMT",
->>>>>>> 367da34b
         "x-ms-return-client-request-id": "true",
         "x-ms-version": "2019-02-02"
       },
       "RequestBody": {
-<<<<<<< HEAD
-        "odata.etag": "W/\u0022datetime\u00272020-08-21T15%3A08%3A35.0085146Z\u0027\u0022",
-        "PartitionKey": "somPartition",
-        "RowKey": "1",
-        "Timestamp": "2020-08-21T15:08:35.0085146Z",
-=======
         "odata.etag": "W/\u0022datetime\u00272020-08-21T15%3A54%3A24.2720582Z\u0027\u0022",
         "PartitionKey": "somPartition",
         "RowKey": "1",
         "Timestamp": "2020-08-21T15:54:24.2720582Z",
->>>>>>> 367da34b
         "SomeStringProperty": "This changed due to a matching Etag"
       },
       "StatusCode": 412,
       "ResponseHeaders": {
         "Cache-Control": "no-cache",
         "Content-Type": "application/json; odata=minimalmetadata; streaming=true; charset=utf-8",
-<<<<<<< HEAD
-        "Date": "Fri, 21 Aug 2020 15:08:34 GMT",
-=======
-        "Date": "Fri, 21 Aug 2020 15:54:23 GMT",
->>>>>>> 367da34b
+        "Date": "Fri, 21 Aug 2020 15:54:23 GMT",
         "Server": [
           "Windows-Azure-Table/1.0",
           "Microsoft-HTTPAPI/2.0"
@@ -407,11 +275,7 @@
         "Transfer-Encoding": "chunked",
         "X-Content-Type-Options": "nosniff",
         "x-ms-client-request-id": "f63006ccbcee64578104f06550541eb3",
-<<<<<<< HEAD
-        "x-ms-request-id": "dd5e3d37-6002-0043-7bcc-770e29000000",
-=======
         "x-ms-request-id": "f56a7950-6002-007f-05d3-775ada000000",
->>>>>>> 367da34b
         "x-ms-version": "2019-02-02"
       },
       "ResponseBody": {
@@ -419,11 +283,7 @@
           "code": "UpdateConditionNotSatisfied",
           "message": {
             "lang": "en-US",
-<<<<<<< HEAD
-            "value": "The update condition specified in the request was not satisfied.\nRequestId:dd5e3d37-6002-0043-7bcc-770e29000000\nTime:2020-08-21T15:08:35.0659280Z"
-=======
             "value": "The update condition specified in the request was not satisfied.\nRequestId:f56a7950-6002-007f-05d3-775ada000000\nTime:2020-08-21T15:54:24.3640269Z"
->>>>>>> 367da34b
           }
         }
       }
@@ -440,16 +300,6 @@
         "Content-Length": "228",
         "Content-Type": "application/json",
         "DataServiceVersion": "3.0",
-<<<<<<< HEAD
-        "If-Match": "W/\u0022datetime\u00272020-08-21T15%3A08%3A35.0085146Z\u0027\u0022",
-        "traceparent": "00-4f9d9339e07e62478fdcc3c137d57485-5fadc93f288a7f4d-00",
-        "User-Agent": [
-          "azsdk-net-Data.Tables/1.0.0-dev.20200821.2",
-          "(.NET Core 4.6.27514.02; Microsoft Windows 10.0.17763 )"
-        ],
-        "x-ms-client-request-id": "038db56f5c9af44234a286ca1e14d117",
-        "x-ms-date": "Fri, 21 Aug 2020 15:08:35 GMT",
-=======
         "If-Match": "W/\u0022datetime\u00272020-08-21T15%3A54%3A24.2720582Z\u0027\u0022",
         "traceparent": "00-e79037233efa204fb98cd53cd971df3e-34259d4dcbeeee43-00",
         "User-Agent": [
@@ -458,46 +308,29 @@
         ],
         "x-ms-client-request-id": "038db56f5c9af44234a286ca1e14d117",
         "x-ms-date": "Fri, 21 Aug 2020 15:54:24 GMT",
->>>>>>> 367da34b
         "x-ms-return-client-request-id": "true",
         "x-ms-version": "2019-02-02"
       },
       "RequestBody": {
-<<<<<<< HEAD
-        "odata.etag": "W/\u0022datetime\u00272020-08-21T15%3A08%3A35.0085146Z\u0027\u0022",
-        "PartitionKey": "somPartition",
-        "RowKey": "1",
-        "Timestamp": "2020-08-21T15:08:35.0085146Z",
-=======
         "odata.etag": "W/\u0022datetime\u00272020-08-21T15%3A54%3A24.2720582Z\u0027\u0022",
         "PartitionKey": "somPartition",
         "RowKey": "1",
         "Timestamp": "2020-08-21T15:54:24.2720582Z",
->>>>>>> 367da34b
         "SomeStringProperty": "This changed due to a matching Etag"
       },
       "StatusCode": 204,
       "ResponseHeaders": {
         "Cache-Control": "no-cache",
         "Content-Length": "0",
-<<<<<<< HEAD
-        "Date": "Fri, 21 Aug 2020 15:08:34 GMT",
-        "ETag": "W/\u0022datetime\u00272020-08-21T15%3A08%3A35.1035818Z\u0027\u0022",
-=======
         "Date": "Fri, 21 Aug 2020 15:54:23 GMT",
         "ETag": "W/\u0022datetime\u00272020-08-21T15%3A54%3A24.4051683Z\u0027\u0022",
->>>>>>> 367da34b
         "Server": [
           "Windows-Azure-Table/1.0",
           "Microsoft-HTTPAPI/2.0"
         ],
         "X-Content-Type-Options": "nosniff",
         "x-ms-client-request-id": "038db56f5c9af44234a286ca1e14d117",
-<<<<<<< HEAD
-        "x-ms-request-id": "dd5e3d44-6002-0043-08cc-770e29000000",
-=======
         "x-ms-request-id": "f56a7955-6002-007f-0ad3-775ada000000",
->>>>>>> 367da34b
         "x-ms-version": "2019-02-02"
       },
       "ResponseBody": []
@@ -513,19 +346,11 @@
         "Authorization": "Sanitized",
         "DataServiceVersion": "3.0",
         "User-Agent": [
-<<<<<<< HEAD
-          "azsdk-net-Data.Tables/1.0.0-dev.20200821.2",
-          "(.NET Core 4.6.27514.02; Microsoft Windows 10.0.17763 )"
+          "azsdk-net-Data.Tables/1.0.0-dev.20200821.1",
+          "(.NET Core 4.6.29130.01; Microsoft Windows 10.0.18363 )"
         ],
         "x-ms-client-request-id": "4a34f6ff7024f86848969405019d5f03",
-        "x-ms-date": "Fri, 21 Aug 2020 15:08:35 GMT",
-=======
-          "azsdk-net-Data.Tables/1.0.0-dev.20200821.1",
-          "(.NET Core 4.6.29130.01; Microsoft Windows 10.0.18363 )"
-        ],
-        "x-ms-client-request-id": "4a34f6ff7024f86848969405019d5f03",
-        "x-ms-date": "Fri, 21 Aug 2020 15:54:24 GMT",
->>>>>>> 367da34b
+        "x-ms-date": "Fri, 21 Aug 2020 15:54:24 GMT",
         "x-ms-return-client-request-id": "true",
         "x-ms-version": "2019-02-02"
       },
@@ -534,11 +359,7 @@
       "ResponseHeaders": {
         "Cache-Control": "no-cache",
         "Content-Type": "application/json; odata=minimalmetadata; streaming=true; charset=utf-8",
-<<<<<<< HEAD
-        "Date": "Fri, 21 Aug 2020 15:08:35 GMT",
-=======
-        "Date": "Fri, 21 Aug 2020 15:54:23 GMT",
->>>>>>> 367da34b
+        "Date": "Fri, 21 Aug 2020 15:54:23 GMT",
         "Server": [
           "Windows-Azure-Table/1.0",
           "Microsoft-HTTPAPI/2.0"
@@ -546,28 +367,17 @@
         "Transfer-Encoding": "chunked",
         "X-Content-Type-Options": "nosniff",
         "x-ms-client-request-id": "4a34f6ff7024f86848969405019d5f03",
-<<<<<<< HEAD
-        "x-ms-request-id": "dd5e3d55-6002-0043-19cc-770e29000000",
-=======
         "x-ms-request-id": "f56a795f-6002-007f-14d3-775ada000000",
->>>>>>> 367da34b
         "x-ms-version": "2019-02-02"
       },
       "ResponseBody": {
         "odata.metadata": "https://t1acd88e4a1c34b8dprim.table.core.windows.net/$metadata#testtable34jrbdpa",
         "value": [
           {
-<<<<<<< HEAD
-            "odata.etag": "W/\u0022datetime\u00272020-08-21T15%3A08%3A35.1035818Z\u0027\u0022",
-            "PartitionKey": "somPartition",
-            "RowKey": "1",
-            "Timestamp": "2020-08-21T15:08:35.1035818Z",
-=======
             "odata.etag": "W/\u0022datetime\u00272020-08-21T15%3A54%3A24.4051683Z\u0027\u0022",
             "PartitionKey": "somPartition",
             "RowKey": "1",
             "Timestamp": "2020-08-21T15:54:24.4051683Z",
->>>>>>> 367da34b
             "SomeStringProperty": "This changed due to a matching Etag"
           }
         ]
@@ -582,23 +392,13 @@
           "application/json"
         ],
         "Authorization": "Sanitized",
-<<<<<<< HEAD
-        "traceparent": "00-65dd45af7bec794b93a6548491a523c6-977a5d9e827c9347-00",
-        "User-Agent": [
-          "azsdk-net-Data.Tables/1.0.0-dev.20200821.2",
-          "(.NET Core 4.6.27514.02; Microsoft Windows 10.0.17763 )"
+        "traceparent": "00-399bfd2424d88a4b8e5d3061405c02ed-4604e37a9eb6644f-00",
+        "User-Agent": [
+          "azsdk-net-Data.Tables/1.0.0-dev.20200821.1",
+          "(.NET Core 4.6.29130.01; Microsoft Windows 10.0.18363 )"
         ],
         "x-ms-client-request-id": "8864555d5837701ec43bc14b368c466d",
-        "x-ms-date": "Fri, 21 Aug 2020 15:08:35 GMT",
-=======
-        "traceparent": "00-399bfd2424d88a4b8e5d3061405c02ed-4604e37a9eb6644f-00",
-        "User-Agent": [
-          "azsdk-net-Data.Tables/1.0.0-dev.20200821.1",
-          "(.NET Core 4.6.29130.01; Microsoft Windows 10.0.18363 )"
-        ],
-        "x-ms-client-request-id": "8864555d5837701ec43bc14b368c466d",
-        "x-ms-date": "Fri, 21 Aug 2020 15:54:24 GMT",
->>>>>>> 367da34b
+        "x-ms-date": "Fri, 21 Aug 2020 15:54:24 GMT",
         "x-ms-return-client-request-id": "true",
         "x-ms-version": "2019-02-02"
       },
@@ -607,22 +407,14 @@
       "ResponseHeaders": {
         "Cache-Control": "no-cache",
         "Content-Length": "0",
-<<<<<<< HEAD
-        "Date": "Fri, 21 Aug 2020 15:08:35 GMT",
-=======
-        "Date": "Fri, 21 Aug 2020 15:54:23 GMT",
->>>>>>> 367da34b
+        "Date": "Fri, 21 Aug 2020 15:54:23 GMT",
         "Server": [
           "Windows-Azure-Table/1.0",
           "Microsoft-HTTPAPI/2.0"
         ],
         "X-Content-Type-Options": "nosniff",
         "x-ms-client-request-id": "8864555d5837701ec43bc14b368c466d",
-<<<<<<< HEAD
-        "x-ms-request-id": "dd5e3d5d-6002-0043-20cc-770e29000000",
-=======
         "x-ms-request-id": "f56a7977-6002-007f-2ad3-775ada000000",
->>>>>>> 367da34b
         "x-ms-version": "2019-02-02"
       },
       "ResponseBody": []
@@ -631,10 +423,6 @@
   "Variables": {
     "RandomSeed": "1976958861",
     "TABLES_PRIMARY_STORAGE_ACCOUNT_KEY": "Kg==",
-<<<<<<< HEAD
-    "TABLES_STORAGE_ACCOUNT_NAME": "t1acd88e4a1c34b8dprim"
-=======
     "TABLES_STORAGE_ACCOUNT_NAME": "chrissscratch"
->>>>>>> 367da34b
   }
 }