{
  "Entries": [
    {
<<<<<<< HEAD
      "RequestUri": "https://chrissscratch.table.core.windows.net/Tables?$format=application%2Fjson%3Bodata%3Dfullmetadata",
=======
      "RequestUri": "https://chrissscratch.table.core.windows.net/Tables?$format=application%2Fjson%3Bodata%3Dminimalmetadata",
>>>>>>> 31805008
      "RequestMethod": "POST",
      "RequestHeaders": {
        "Accept": "application/json",
        "Authorization": "Sanitized",
        "Content-Length": "33",
        "Content-Type": "application/json; odata=nometadata",
        "DataServiceVersion": "3.0",
<<<<<<< HEAD
        "traceparent": "00-f99e1c5bbc5cae4c9ad8ef11ab7f4b6c-7541eca746861441-00",
        "User-Agent": [
          "azsdk-net-Data.Tables/1.0.0-dev.20200811.1",
          "(.NET Core 4.6.29130.01; Microsoft Windows 10.0.18363 )"
        ],
        "x-ms-client-request-id": "24150bb7c0511832d88ed2fba1dae3f4",
        "x-ms-date": "Tue, 11 Aug 2020 22:49:31 GMT",
=======
        "traceparent": "00-179a391e1302a040a5ae22bcd9789898-1b93291d86ad9d4e-00",
        "User-Agent": [
          "azsdk-net-Data.Tables/1.0.0-dev.20200818.1",
          "(.NET Core 4.6.29130.01; Microsoft Windows 10.0.18363 )"
        ],
        "x-ms-client-request-id": "24150bb7c0511832d88ed2fba1dae3f4",
        "x-ms-date": "Tue, 18 Aug 2020 23:36:28 GMT",
>>>>>>> 31805008
        "x-ms-return-client-request-id": "true",
        "x-ms-version": "2019-02-02"
      },
      "RequestBody": {
        "TableName": "testtablel1upyyea"
      },
      "StatusCode": 201,
      "ResponseHeaders": {
        "Cache-Control": "no-cache",
<<<<<<< HEAD
        "Content-Type": "application/json; odata=fullmetadata; streaming=true; charset=utf-8",
        "Date": "Tue, 11 Aug 2020 22:49:30 GMT",
=======
        "Content-Type": "application/json; odata=minimalmetadata; streaming=true; charset=utf-8",
        "Date": "Tue, 18 Aug 2020 23:36:27 GMT",
>>>>>>> 31805008
        "Location": "https://chrissscratch.table.core.windows.net/Tables(\u0027testtablel1upyyea\u0027)",
        "Server": [
          "Windows-Azure-Table/1.0",
          "Microsoft-HTTPAPI/2.0"
        ],
        "Transfer-Encoding": "chunked",
        "X-Content-Type-Options": "nosniff",
        "x-ms-client-request-id": "24150bb7c0511832d88ed2fba1dae3f4",
<<<<<<< HEAD
        "x-ms-request-id": "4383ab03-a002-0026-1c31-705f5c000000",
=======
        "x-ms-request-id": "760022f6-e002-002a-63b8-75b1ad000000",
>>>>>>> 31805008
        "x-ms-version": "2019-02-02"
      },
      "ResponseBody": {
        "odata.metadata": "https://chrissscratch.table.core.windows.net/$metadata#Tables/@Element",
<<<<<<< HEAD
        "odata.type": "chrissscratch.Tables",
        "odata.id": "https://chrissscratch.table.core.windows.net/Tables(\u0027testtablel1upyyea\u0027)",
        "odata.editLink": "Tables(\u0027testtablel1upyyea\u0027)",
=======
>>>>>>> 31805008
        "TableName": "testtablel1upyyea"
      }
    },
    {
<<<<<<< HEAD
      "RequestUri": "https://chrissscratch.table.core.windows.net/testtablel1upyyea(PartitionKey=\u0027somPartition\u0027,RowKey=\u00271\u0027)?$format=application%2Fjson%3Bodata%3Dfullmetadata",
=======
      "RequestUri": "https://chrissscratch.table.core.windows.net/testtablel1upyyea(PartitionKey=\u0027somPartition\u0027,RowKey=\u00271\u0027)?$format=application%2Fjson%3Bodata%3Dminimalmetadata",
>>>>>>> 31805008
      "RequestMethod": "PUT",
      "RequestHeaders": {
        "Accept": "application/json",
        "Authorization": "Sanitized",
        "Content-Length": "105",
        "Content-Type": "application/json",
        "DataServiceVersion": "3.0",
<<<<<<< HEAD
        "traceparent": "00-2619baa26a012b4ca06d83990d21c749-009f30749c664543-00",
        "User-Agent": [
          "azsdk-net-Data.Tables/1.0.0-dev.20200811.1",
          "(.NET Core 4.6.29130.01; Microsoft Windows 10.0.18363 )"
        ],
        "x-ms-client-request-id": "1be297f834642ff9488ee8e1e0753152",
        "x-ms-date": "Tue, 11 Aug 2020 22:49:31 GMT",
=======
        "traceparent": "00-f56286808e16a44aaeecca12288fd113-01e145ffe01f4446-00",
        "User-Agent": [
          "azsdk-net-Data.Tables/1.0.0-dev.20200818.1",
          "(.NET Core 4.6.29130.01; Microsoft Windows 10.0.18363 )"
        ],
        "x-ms-client-request-id": "1be297f834642ff9488ee8e1e0753152",
        "x-ms-date": "Tue, 18 Aug 2020 23:36:28 GMT",
>>>>>>> 31805008
        "x-ms-return-client-request-id": "true",
        "x-ms-version": "2019-02-02"
      },
      "RequestBody": {
        "StringTypeProperty": "This is the original",
        "PartitionKey": "somPartition",
        "RowKey": "1",
        "Timestamp": null
      },
      "StatusCode": 204,
      "ResponseHeaders": {
        "Cache-Control": "no-cache",
        "Content-Length": "0",
<<<<<<< HEAD
        "Date": "Tue, 11 Aug 2020 22:49:30 GMT",
        "ETag": "W/\u0022datetime\u00272020-08-11T22%3A49%3A30.6374358Z\u0027\u0022",
=======
        "Date": "Tue, 18 Aug 2020 23:36:27 GMT",
        "ETag": "W/\u0022datetime\u00272020-08-18T23%3A36%3A28.2378819Z\u0027\u0022",
>>>>>>> 31805008
        "Server": [
          "Windows-Azure-Table/1.0",
          "Microsoft-HTTPAPI/2.0"
        ],
        "X-Content-Type-Options": "nosniff",
        "x-ms-client-request-id": "1be297f834642ff9488ee8e1e0753152",
<<<<<<< HEAD
        "x-ms-request-id": "4383ab0e-a002-0026-2631-705f5c000000",
=======
        "x-ms-request-id": "7600230c-e002-002a-78b8-75b1ad000000",
>>>>>>> 31805008
        "x-ms-version": "2019-02-02"
      },
      "ResponseBody": []
    },
    {
<<<<<<< HEAD
      "RequestUri": "https://chrissscratch.table.core.windows.net/testtablel1upyyea()?$format=application%2Fjson%3Bodata%3Dfullmetadata\u0026$filter=PartitionKey%20eq%20%27somPartition%27%20and%20RowKey%20eq%20%271%27",
=======
      "RequestUri": "https://chrissscratch.table.core.windows.net/testtablel1upyyea()?$format=application%2Fjson%3Bodata%3Dminimalmetadata\u0026$filter=PartitionKey%20eq%20%27somPartition%27%20and%20RowKey%20eq%20%271%27",
>>>>>>> 31805008
      "RequestMethod": "GET",
      "RequestHeaders": {
        "Accept": "application/json",
        "Authorization": "Sanitized",
        "DataServiceVersion": "3.0",
        "User-Agent": [
<<<<<<< HEAD
          "azsdk-net-Data.Tables/1.0.0-dev.20200811.1",
          "(.NET Core 4.6.29130.01; Microsoft Windows 10.0.18363 )"
        ],
        "x-ms-client-request-id": "23452352fe1712572f05374d8124fb23",
        "x-ms-date": "Tue, 11 Aug 2020 22:49:31 GMT",
=======
          "azsdk-net-Data.Tables/1.0.0-dev.20200818.1",
          "(.NET Core 4.6.29130.01; Microsoft Windows 10.0.18363 )"
        ],
        "x-ms-client-request-id": "23452352fe1712572f05374d8124fb23",
        "x-ms-date": "Tue, 18 Aug 2020 23:36:28 GMT",
>>>>>>> 31805008
        "x-ms-return-client-request-id": "true",
        "x-ms-version": "2019-02-02"
      },
      "RequestBody": null,
      "StatusCode": 200,
      "ResponseHeaders": {
        "Cache-Control": "no-cache",
<<<<<<< HEAD
        "Content-Type": "application/json; odata=fullmetadata; streaming=true; charset=utf-8",
        "Date": "Tue, 11 Aug 2020 22:49:30 GMT",
=======
        "Content-Type": "application/json; odata=minimalmetadata; streaming=true; charset=utf-8",
        "Date": "Tue, 18 Aug 2020 23:36:27 GMT",
>>>>>>> 31805008
        "Server": [
          "Windows-Azure-Table/1.0",
          "Microsoft-HTTPAPI/2.0"
        ],
        "Transfer-Encoding": "chunked",
        "X-Content-Type-Options": "nosniff",
        "x-ms-client-request-id": "23452352fe1712572f05374d8124fb23",
<<<<<<< HEAD
        "x-ms-request-id": "4383ab16-a002-0026-2e31-705f5c000000",
=======
        "x-ms-request-id": "7600231d-e002-002a-07b8-75b1ad000000",
>>>>>>> 31805008
        "x-ms-version": "2019-02-02"
      },
      "ResponseBody": {
        "odata.metadata": "https://chrissscratch.table.core.windows.net/$metadata#testtablel1upyyea",
        "value": [
          {
<<<<<<< HEAD
            "odata.type": "chrissscratch.testtablel1upyyea",
            "odata.id": "https://chrissscratch.table.core.windows.net/testtablel1upyyea(PartitionKey=\u0027somPartition\u0027,RowKey=\u00271\u0027)",
            "odata.etag": "W/\u0022datetime\u00272020-08-11T22%3A49%3A30.6374358Z\u0027\u0022",
            "odata.editLink": "testtablel1upyyea(PartitionKey=\u0027somPartition\u0027,RowKey=\u00271\u0027)",
            "PartitionKey": "somPartition",
            "RowKey": "1",
            "Timestamp@odata.type": "Edm.DateTime",
            "Timestamp": "2020-08-11T22:49:30.6374358Z",
=======
            "odata.etag": "W/\u0022datetime\u00272020-08-18T23%3A36%3A28.2378819Z\u0027\u0022",
            "PartitionKey": "somPartition",
            "RowKey": "1",
            "Timestamp": "2020-08-18T23:36:28.2378819Z",
>>>>>>> 31805008
            "StringTypeProperty": "This is the original"
          }
        ]
      }
    },
    {
<<<<<<< HEAD
      "RequestUri": "https://chrissscratch.table.core.windows.net/testtablel1upyyea(PartitionKey=\u0027somPartition\u0027,RowKey=\u00271\u0027)?$format=application%2Fjson%3Bodata%3Dfullmetadata",
      "RequestMethod": "PATCH",
      "RequestHeaders": {
        "Authorization": "Sanitized",
        "Content-Length": "580",
        "Content-Type": "application/json",
        "DataServiceVersion": "3.0",
        "If-Match": "*",
        "traceparent": "00-79a3c66c487a1f4bbb9862393eb30a53-629bc27b34cecf43-00",
        "User-Agent": [
          "azsdk-net-Data.Tables/1.0.0-dev.20200811.1",
          "(.NET Core 4.6.29130.01; Microsoft Windows 10.0.18363 )"
        ],
        "x-ms-client-request-id": "6650de8a82ffd7521bf509324a37f818",
        "x-ms-date": "Tue, 11 Aug 2020 22:49:31 GMT",
=======
      "RequestUri": "https://chrissscratch.table.core.windows.net/testtablel1upyyea(PartitionKey=\u0027somPartition\u0027,RowKey=\u00271\u0027)?$format=application%2Fjson%3Bodata%3Dminimalmetadata",
      "RequestMethod": "PATCH",
      "RequestHeaders": {
        "Authorization": "Sanitized",
        "Content-Length": "262",
        "Content-Type": "application/json",
        "DataServiceVersion": "3.0",
        "If-Match": "*",
        "traceparent": "00-89aa15bb76861b40922282aa3eddfba0-fefff7dd094cce43-00",
        "User-Agent": [
          "azsdk-net-Data.Tables/1.0.0-dev.20200818.1",
          "(.NET Core 4.6.29130.01; Microsoft Windows 10.0.18363 )"
        ],
        "x-ms-client-request-id": "6650de8a82ffd7521bf509324a37f818",
        "x-ms-date": "Tue, 18 Aug 2020 23:36:28 GMT",
>>>>>>> 31805008
        "x-ms-return-client-request-id": "true",
        "x-ms-version": "2019-02-02"
      },
      "RequestBody": {
<<<<<<< HEAD
        "odata.type": "chrissscratch.testtablel1upyyea",
        "odata.id": "https://chrissscratch.table.core.windows.net/testtablel1upyyea(PartitionKey=\u0027somPartition\u0027,RowKey=\u00271\u0027)",
        "odata.etag": "W/\u0022datetime\u00272020-08-11T22%3A49%3A30.6374358Z\u0027\u0022",
        "odata.editLink": "testtablel1upyyea(PartitionKey=\u0027somPartition\u0027,RowKey=\u00271\u0027)",
        "PartitionKey": "somPartition",
        "RowKey": "1",
        "Timestamp": "2020-08-11T22:49:30.6374358Z",
        "Timestamp@odata.type": "Edm.DateTime",
=======
        "odata.etag": "W/\u0022datetime\u00272020-08-18T23%3A36%3A28.2378819Z\u0027\u0022",
        "PartitionKey": "somPartition",
        "RowKey": "1",
        "Timestamp": "2020-08-18T23:36:28.2378819Z",
>>>>>>> 31805008
        "StringTypeProperty": "This is the original",
        "SomeStringProperty": "This is new and improved!"
      },
      "StatusCode": 204,
      "ResponseHeaders": {
        "Cache-Control": "no-cache",
        "Content-Length": "0",
<<<<<<< HEAD
        "Date": "Tue, 11 Aug 2020 22:49:30 GMT",
        "ETag": "W/\u0022datetime\u00272020-08-11T22%3A49%3A30.7235073Z\u0027\u0022",
=======
        "Date": "Tue, 18 Aug 2020 23:36:28 GMT",
        "ETag": "W/\u0022datetime\u00272020-08-18T23%3A36%3A28.3219526Z\u0027\u0022",
>>>>>>> 31805008
        "Server": [
          "Windows-Azure-Table/1.0",
          "Microsoft-HTTPAPI/2.0"
        ],
        "X-Content-Type-Options": "nosniff",
        "x-ms-client-request-id": "6650de8a82ffd7521bf509324a37f818",
<<<<<<< HEAD
        "x-ms-request-id": "4383ab22-a002-0026-3931-705f5c000000",
=======
        "x-ms-request-id": "7600232b-e002-002a-14b8-75b1ad000000",
>>>>>>> 31805008
        "x-ms-version": "2019-02-02"
      },
      "ResponseBody": []
    },
    {
<<<<<<< HEAD
      "RequestUri": "https://chrissscratch.table.core.windows.net/testtablel1upyyea()?$format=application%2Fjson%3Bodata%3Dfullmetadata\u0026$filter=PartitionKey%20eq%20%27somPartition%27%20and%20RowKey%20eq%20%271%27",
=======
      "RequestUri": "https://chrissscratch.table.core.windows.net/testtablel1upyyea()?$format=application%2Fjson%3Bodata%3Dminimalmetadata\u0026$filter=PartitionKey%20eq%20%27somPartition%27%20and%20RowKey%20eq%20%271%27",
>>>>>>> 31805008
      "RequestMethod": "GET",
      "RequestHeaders": {
        "Accept": "application/json",
        "Authorization": "Sanitized",
        "DataServiceVersion": "3.0",
        "User-Agent": [
<<<<<<< HEAD
          "azsdk-net-Data.Tables/1.0.0-dev.20200811.1",
          "(.NET Core 4.6.29130.01; Microsoft Windows 10.0.18363 )"
        ],
        "x-ms-client-request-id": "b64ea9a0d09df9fb3fd0eb5ffcacae23",
        "x-ms-date": "Tue, 11 Aug 2020 22:49:31 GMT",
=======
          "azsdk-net-Data.Tables/1.0.0-dev.20200818.1",
          "(.NET Core 4.6.29130.01; Microsoft Windows 10.0.18363 )"
        ],
        "x-ms-client-request-id": "b64ea9a0d09df9fb3fd0eb5ffcacae23",
        "x-ms-date": "Tue, 18 Aug 2020 23:36:28 GMT",
>>>>>>> 31805008
        "x-ms-return-client-request-id": "true",
        "x-ms-version": "2019-02-02"
      },
      "RequestBody": null,
      "StatusCode": 200,
      "ResponseHeaders": {
        "Cache-Control": "no-cache",
<<<<<<< HEAD
        "Content-Type": "application/json; odata=fullmetadata; streaming=true; charset=utf-8",
        "Date": "Tue, 11 Aug 2020 22:49:30 GMT",
=======
        "Content-Type": "application/json; odata=minimalmetadata; streaming=true; charset=utf-8",
        "Date": "Tue, 18 Aug 2020 23:36:28 GMT",
>>>>>>> 31805008
        "Server": [
          "Windows-Azure-Table/1.0",
          "Microsoft-HTTPAPI/2.0"
        ],
        "Transfer-Encoding": "chunked",
        "X-Content-Type-Options": "nosniff",
        "x-ms-client-request-id": "b64ea9a0d09df9fb3fd0eb5ffcacae23",
<<<<<<< HEAD
        "x-ms-request-id": "4383ab2a-a002-0026-4131-705f5c000000",
=======
        "x-ms-request-id": "76002338-e002-002a-21b8-75b1ad000000",
>>>>>>> 31805008
        "x-ms-version": "2019-02-02"
      },
      "ResponseBody": {
        "odata.metadata": "https://chrissscratch.table.core.windows.net/$metadata#testtablel1upyyea",
        "value": [
          {
<<<<<<< HEAD
            "odata.type": "chrissscratch.testtablel1upyyea",
            "odata.id": "https://chrissscratch.table.core.windows.net/testtablel1upyyea(PartitionKey=\u0027somPartition\u0027,RowKey=\u00271\u0027)",
            "odata.etag": "W/\u0022datetime\u00272020-08-11T22%3A49%3A30.7235073Z\u0027\u0022",
            "odata.editLink": "testtablel1upyyea(PartitionKey=\u0027somPartition\u0027,RowKey=\u00271\u0027)",
            "PartitionKey": "somPartition",
            "RowKey": "1",
            "Timestamp@odata.type": "Edm.DateTime",
            "Timestamp": "2020-08-11T22:49:30.7235073Z",
=======
            "odata.etag": "W/\u0022datetime\u00272020-08-18T23%3A36%3A28.3219526Z\u0027\u0022",
            "PartitionKey": "somPartition",
            "RowKey": "1",
            "Timestamp": "2020-08-18T23:36:28.3219526Z",
>>>>>>> 31805008
            "SomeStringProperty": "This is new and improved!",
            "StringTypeProperty": "This is the original"
          }
        ]
      }
    },
    {
<<<<<<< HEAD
      "RequestUri": "https://chrissscratch.table.core.windows.net/testtablel1upyyea(PartitionKey=\u0027somPartition\u0027,RowKey=\u00271\u0027)?$format=application%2Fjson%3Bodata%3Dfullmetadata",
      "RequestMethod": "PATCH",
      "RequestHeaders": {
        "Authorization": "Sanitized",
        "Content-Length": "590",
        "Content-Type": "application/json",
        "DataServiceVersion": "3.0",
        "If-Match": "W/\u0022datetime\u00272020-08-11T22%3A49%3A30.6374358Z\u0027\u0022",
        "traceparent": "00-b9ef1ab2584a8e44b48d6e763aef2ea0-c6aae024aa7c614e-00",
        "User-Agent": [
          "azsdk-net-Data.Tables/1.0.0-dev.20200811.1",
          "(.NET Core 4.6.29130.01; Microsoft Windows 10.0.18363 )"
        ],
        "x-ms-client-request-id": "0156c592cb24cf53d06e0721f525c7f8",
        "x-ms-date": "Tue, 11 Aug 2020 22:49:31 GMT",
=======
      "RequestUri": "https://chrissscratch.table.core.windows.net/testtablel1upyyea(PartitionKey=\u0027somPartition\u0027,RowKey=\u00271\u0027)?$format=application%2Fjson%3Bodata%3Dminimalmetadata",
      "RequestMethod": "PATCH",
      "RequestHeaders": {
        "Authorization": "Sanitized",
        "Content-Length": "272",
        "Content-Type": "application/json",
        "DataServiceVersion": "3.0",
        "If-Match": "W/\u0022datetime\u00272020-08-18T23%3A36%3A28.2378819Z\u0027\u0022",
        "traceparent": "00-b21a0a170933a34fbe7672c4e3d0721f-091b5a91ce0b5c4d-00",
        "User-Agent": [
          "azsdk-net-Data.Tables/1.0.0-dev.20200818.1",
          "(.NET Core 4.6.29130.01; Microsoft Windows 10.0.18363 )"
        ],
        "x-ms-client-request-id": "0156c592cb24cf53d06e0721f525c7f8",
        "x-ms-date": "Tue, 18 Aug 2020 23:36:28 GMT",
>>>>>>> 31805008
        "x-ms-return-client-request-id": "true",
        "x-ms-version": "2019-02-02"
      },
      "RequestBody": {
<<<<<<< HEAD
        "odata.type": "chrissscratch.testtablel1upyyea",
        "odata.id": "https://chrissscratch.table.core.windows.net/testtablel1upyyea(PartitionKey=\u0027somPartition\u0027,RowKey=\u00271\u0027)",
        "odata.etag": "W/\u0022datetime\u00272020-08-11T22%3A49%3A30.7235073Z\u0027\u0022",
        "odata.editLink": "testtablel1upyyea(PartitionKey=\u0027somPartition\u0027,RowKey=\u00271\u0027)",
        "PartitionKey": "somPartition",
        "RowKey": "1",
        "Timestamp": "2020-08-11T22:49:30.7235073Z",
        "Timestamp@odata.type": "Edm.DateTime",
=======
        "odata.etag": "W/\u0022datetime\u00272020-08-18T23%3A36%3A28.3219526Z\u0027\u0022",
        "PartitionKey": "somPartition",
        "RowKey": "1",
        "Timestamp": "2020-08-18T23:36:28.3219526Z",
>>>>>>> 31805008
        "SomeStringProperty": "This changed due to a matching Etag",
        "StringTypeProperty": "This is the original"
      },
      "StatusCode": 412,
      "ResponseHeaders": {
        "Cache-Control": "no-cache",
<<<<<<< HEAD
        "Content-Type": "application/json; odata=fullmetadata; streaming=true; charset=utf-8",
        "Date": "Tue, 11 Aug 2020 22:49:30 GMT",
=======
        "Content-Type": "application/json; odata=minimalmetadata; streaming=true; charset=utf-8",
        "Date": "Tue, 18 Aug 2020 23:36:28 GMT",
>>>>>>> 31805008
        "Server": [
          "Windows-Azure-Table/1.0",
          "Microsoft-HTTPAPI/2.0"
        ],
        "Transfer-Encoding": "chunked",
        "X-Content-Type-Options": "nosniff",
        "x-ms-client-request-id": "0156c592cb24cf53d06e0721f525c7f8",
<<<<<<< HEAD
        "x-ms-request-id": "4383ab3a-a002-0026-4f31-705f5c000000",
=======
        "x-ms-request-id": "76002343-e002-002a-2cb8-75b1ad000000",
>>>>>>> 31805008
        "x-ms-version": "2019-02-02"
      },
      "ResponseBody": {
        "odata.error": {
          "code": "UpdateConditionNotSatisfied",
          "message": {
            "lang": "en-US",
<<<<<<< HEAD
            "value": "The update condition specified in the request was not satisfied.\nRequestId:4383ab3a-a002-0026-4f31-705f5c000000\nTime:2020-08-11T22:49:30.8171286Z"
          }
        }
      }
    },
    {
      "RequestUri": "https://chrissscratch.table.core.windows.net/testtablel1upyyea(PartitionKey=\u0027somPartition\u0027,RowKey=\u00271\u0027)?$format=application%2Fjson%3Bodata%3Dfullmetadata",
      "RequestMethod": "PATCH",
      "RequestHeaders": {
        "Authorization": "Sanitized",
        "Content-Length": "590",
        "Content-Type": "application/json",
        "DataServiceVersion": "3.0",
        "If-Match": "W/\u0022datetime\u00272020-08-11T22%3A49%3A30.7235073Z\u0027\u0022",
        "traceparent": "00-558bf5aee147f940b9022bf6a104c3a2-88d160331e055b47-00",
        "User-Agent": [
          "azsdk-net-Data.Tables/1.0.0-dev.20200811.1",
          "(.NET Core 4.6.29130.01; Microsoft Windows 10.0.18363 )"
        ],
        "x-ms-client-request-id": "d7ad1e0c45d6b986e356272e96f3da6f",
        "x-ms-date": "Tue, 11 Aug 2020 22:49:31 GMT",
=======
            "value": "The update condition specified in the request was not satisfied.\nRequestId:76002343-e002-002a-2cb8-75b1ad000000\nTime:2020-08-18T23:36:28.4022217Z"
          }
        }
      }
    },
    {
      "RequestUri": "https://chrissscratch.table.core.windows.net/testtablel1upyyea(PartitionKey=\u0027somPartition\u0027,RowKey=\u00271\u0027)?$format=application%2Fjson%3Bodata%3Dminimalmetadata",
      "RequestMethod": "PATCH",
      "RequestHeaders": {
        "Authorization": "Sanitized",
        "Content-Length": "272",
        "Content-Type": "application/json",
        "DataServiceVersion": "3.0",
        "If-Match": "W/\u0022datetime\u00272020-08-18T23%3A36%3A28.3219526Z\u0027\u0022",
        "traceparent": "00-5fc98ea8893a2f40b62f8c6c8b98435c-abb48a1aeeb6d44c-00",
        "User-Agent": [
          "azsdk-net-Data.Tables/1.0.0-dev.20200818.1",
          "(.NET Core 4.6.29130.01; Microsoft Windows 10.0.18363 )"
        ],
        "x-ms-client-request-id": "d7ad1e0c45d6b986e356272e96f3da6f",
        "x-ms-date": "Tue, 18 Aug 2020 23:36:28 GMT",
>>>>>>> 31805008
        "x-ms-return-client-request-id": "true",
        "x-ms-version": "2019-02-02"
      },
      "RequestBody": {
<<<<<<< HEAD
        "odata.type": "chrissscratch.testtablel1upyyea",
        "odata.id": "https://chrissscratch.table.core.windows.net/testtablel1upyyea(PartitionKey=\u0027somPartition\u0027,RowKey=\u00271\u0027)",
        "odata.etag": "W/\u0022datetime\u00272020-08-11T22%3A49%3A30.7235073Z\u0027\u0022",
        "odata.editLink": "testtablel1upyyea(PartitionKey=\u0027somPartition\u0027,RowKey=\u00271\u0027)",
        "PartitionKey": "somPartition",
        "RowKey": "1",
        "Timestamp": "2020-08-11T22:49:30.7235073Z",
        "Timestamp@odata.type": "Edm.DateTime",
=======
        "odata.etag": "W/\u0022datetime\u00272020-08-18T23%3A36%3A28.3219526Z\u0027\u0022",
        "PartitionKey": "somPartition",
        "RowKey": "1",
        "Timestamp": "2020-08-18T23:36:28.3219526Z",
>>>>>>> 31805008
        "SomeStringProperty": "This changed due to a matching Etag",
        "StringTypeProperty": "This is the original"
      },
      "StatusCode": 204,
      "ResponseHeaders": {
        "Cache-Control": "no-cache",
        "Content-Length": "0",
<<<<<<< HEAD
        "Date": "Tue, 11 Aug 2020 22:49:30 GMT",
        "ETag": "W/\u0022datetime\u00272020-08-11T22%3A49%3A30.8836411Z\u0027\u0022",
=======
        "Date": "Tue, 18 Aug 2020 23:36:28 GMT",
        "ETag": "W/\u0022datetime\u00272020-08-18T23%3A36%3A28.4700764Z\u0027\u0022",
>>>>>>> 31805008
        "Server": [
          "Windows-Azure-Table/1.0",
          "Microsoft-HTTPAPI/2.0"
        ],
        "X-Content-Type-Options": "nosniff",
        "x-ms-client-request-id": "d7ad1e0c45d6b986e356272e96f3da6f",
<<<<<<< HEAD
        "x-ms-request-id": "4383ab43-a002-0026-5831-705f5c000000",
=======
        "x-ms-request-id": "76002355-e002-002a-3db8-75b1ad000000",
>>>>>>> 31805008
        "x-ms-version": "2019-02-02"
      },
      "ResponseBody": []
    },
    {
<<<<<<< HEAD
      "RequestUri": "https://chrissscratch.table.core.windows.net/testtablel1upyyea()?$format=application%2Fjson%3Bodata%3Dfullmetadata\u0026$filter=PartitionKey%20eq%20%27somPartition%27%20and%20RowKey%20eq%20%271%27",
=======
      "RequestUri": "https://chrissscratch.table.core.windows.net/testtablel1upyyea()?$format=application%2Fjson%3Bodata%3Dminimalmetadata\u0026$filter=PartitionKey%20eq%20%27somPartition%27%20and%20RowKey%20eq%20%271%27",
>>>>>>> 31805008
      "RequestMethod": "GET",
      "RequestHeaders": {
        "Accept": "application/json",
        "Authorization": "Sanitized",
        "DataServiceVersion": "3.0",
        "User-Agent": [
<<<<<<< HEAD
          "azsdk-net-Data.Tables/1.0.0-dev.20200811.1",
          "(.NET Core 4.6.29130.01; Microsoft Windows 10.0.18363 )"
        ],
        "x-ms-client-request-id": "849fe546f7e0d4f3567ee52ec8d9041a",
        "x-ms-date": "Tue, 11 Aug 2020 22:49:31 GMT",
=======
          "azsdk-net-Data.Tables/1.0.0-dev.20200818.1",
          "(.NET Core 4.6.29130.01; Microsoft Windows 10.0.18363 )"
        ],
        "x-ms-client-request-id": "849fe546f7e0d4f3567ee52ec8d9041a",
        "x-ms-date": "Tue, 18 Aug 2020 23:36:28 GMT",
>>>>>>> 31805008
        "x-ms-return-client-request-id": "true",
        "x-ms-version": "2019-02-02"
      },
      "RequestBody": null,
      "StatusCode": 200,
      "ResponseHeaders": {
        "Cache-Control": "no-cache",
<<<<<<< HEAD
        "Content-Type": "application/json; odata=fullmetadata; streaming=true; charset=utf-8",
        "Date": "Tue, 11 Aug 2020 22:49:30 GMT",
=======
        "Content-Type": "application/json; odata=minimalmetadata; streaming=true; charset=utf-8",
        "Date": "Tue, 18 Aug 2020 23:36:28 GMT",
>>>>>>> 31805008
        "Server": [
          "Windows-Azure-Table/1.0",
          "Microsoft-HTTPAPI/2.0"
        ],
        "Transfer-Encoding": "chunked",
        "X-Content-Type-Options": "nosniff",
        "x-ms-client-request-id": "849fe546f7e0d4f3567ee52ec8d9041a",
<<<<<<< HEAD
        "x-ms-request-id": "4383ab53-a002-0026-6831-705f5c000000",
=======
        "x-ms-request-id": "7600235e-e002-002a-46b8-75b1ad000000",
>>>>>>> 31805008
        "x-ms-version": "2019-02-02"
      },
      "ResponseBody": {
        "odata.metadata": "https://chrissscratch.table.core.windows.net/$metadata#testtablel1upyyea",
        "value": [
          {
<<<<<<< HEAD
            "odata.type": "chrissscratch.testtablel1upyyea",
            "odata.id": "https://chrissscratch.table.core.windows.net/testtablel1upyyea(PartitionKey=\u0027somPartition\u0027,RowKey=\u00271\u0027)",
            "odata.etag": "W/\u0022datetime\u00272020-08-11T22%3A49%3A30.8836411Z\u0027\u0022",
            "odata.editLink": "testtablel1upyyea(PartitionKey=\u0027somPartition\u0027,RowKey=\u00271\u0027)",
            "PartitionKey": "somPartition",
            "RowKey": "1",
            "Timestamp@odata.type": "Edm.DateTime",
            "Timestamp": "2020-08-11T22:49:30.8836411Z",
=======
            "odata.etag": "W/\u0022datetime\u00272020-08-18T23%3A36%3A28.4700764Z\u0027\u0022",
            "PartitionKey": "somPartition",
            "RowKey": "1",
            "Timestamp": "2020-08-18T23:36:28.4700764Z",
>>>>>>> 31805008
            "SomeStringProperty": "This changed due to a matching Etag",
            "StringTypeProperty": "This is the original"
          }
        ]
      }
    },
    {
      "RequestUri": "https://chrissscratch.table.core.windows.net/Tables(\u0027testtablel1upyyea\u0027)",
      "RequestMethod": "DELETE",
      "RequestHeaders": {
        "Accept": "application/json",
        "Authorization": "Sanitized",
<<<<<<< HEAD
        "traceparent": "00-577ed2db0676fa42967ee1eeab043544-e893dbbfc6883748-00",
        "User-Agent": [
          "azsdk-net-Data.Tables/1.0.0-dev.20200811.1",
          "(.NET Core 4.6.29130.01; Microsoft Windows 10.0.18363 )"
        ],
        "x-ms-client-request-id": "de52f308d7ff4d4c3f9d1dcea42439dd",
        "x-ms-date": "Tue, 11 Aug 2020 22:49:31 GMT",
=======
        "traceparent": "00-e9462d7f20332843b39ae11f0a8d5ab1-36bc2249b4274543-00",
        "User-Agent": [
          "azsdk-net-Data.Tables/1.0.0-dev.20200818.1",
          "(.NET Core 4.6.29130.01; Microsoft Windows 10.0.18363 )"
        ],
        "x-ms-client-request-id": "de52f308d7ff4d4c3f9d1dcea42439dd",
        "x-ms-date": "Tue, 18 Aug 2020 23:36:28 GMT",
>>>>>>> 31805008
        "x-ms-return-client-request-id": "true",
        "x-ms-version": "2019-02-02"
      },
      "RequestBody": null,
      "StatusCode": 204,
      "ResponseHeaders": {
        "Cache-Control": "no-cache",
        "Content-Length": "0",
<<<<<<< HEAD
        "Date": "Tue, 11 Aug 2020 22:49:30 GMT",
=======
        "Date": "Tue, 18 Aug 2020 23:36:28 GMT",
>>>>>>> 31805008
        "Server": [
          "Windows-Azure-Table/1.0",
          "Microsoft-HTTPAPI/2.0"
        ],
        "X-Content-Type-Options": "nosniff",
        "x-ms-client-request-id": "de52f308d7ff4d4c3f9d1dcea42439dd",
<<<<<<< HEAD
        "x-ms-request-id": "4383ab5b-a002-0026-7031-705f5c000000",
=======
        "x-ms-request-id": "7600236a-e002-002a-52b8-75b1ad000000",
>>>>>>> 31805008
        "x-ms-version": "2019-02-02"
      },
      "ResponseBody": []
    }
  ],
  "Variables": {
    "RandomSeed": "274204635",
    "TABLES_PRIMARY_STORAGE_ACCOUNT_KEY": "",
    "TABLES_STORAGE_ACCOUNT_NAME": "chrissscratch"
  }
}<|MERGE_RESOLUTION|>--- conflicted
+++ resolved
@@ -1,11 +1,7 @@
 {
   "Entries": [
     {
-<<<<<<< HEAD
-      "RequestUri": "https://chrissscratch.table.core.windows.net/Tables?$format=application%2Fjson%3Bodata%3Dfullmetadata",
-=======
       "RequestUri": "https://chrissscratch.table.core.windows.net/Tables?$format=application%2Fjson%3Bodata%3Dminimalmetadata",
->>>>>>> 31805008
       "RequestMethod": "POST",
       "RequestHeaders": {
         "Accept": "application/json",
@@ -13,23 +9,13 @@
         "Content-Length": "33",
         "Content-Type": "application/json; odata=nometadata",
         "DataServiceVersion": "3.0",
-<<<<<<< HEAD
-        "traceparent": "00-f99e1c5bbc5cae4c9ad8ef11ab7f4b6c-7541eca746861441-00",
-        "User-Agent": [
-          "azsdk-net-Data.Tables/1.0.0-dev.20200811.1",
+        "traceparent": "00-179a391e1302a040a5ae22bcd9789898-1b93291d86ad9d4e-00",
+        "User-Agent": [
+          "azsdk-net-Data.Tables/1.0.0-dev.20200818.1",
           "(.NET Core 4.6.29130.01; Microsoft Windows 10.0.18363 )"
         ],
         "x-ms-client-request-id": "24150bb7c0511832d88ed2fba1dae3f4",
-        "x-ms-date": "Tue, 11 Aug 2020 22:49:31 GMT",
-=======
-        "traceparent": "00-179a391e1302a040a5ae22bcd9789898-1b93291d86ad9d4e-00",
-        "User-Agent": [
-          "azsdk-net-Data.Tables/1.0.0-dev.20200818.1",
-          "(.NET Core 4.6.29130.01; Microsoft Windows 10.0.18363 )"
-        ],
-        "x-ms-client-request-id": "24150bb7c0511832d88ed2fba1dae3f4",
-        "x-ms-date": "Tue, 18 Aug 2020 23:36:28 GMT",
->>>>>>> 31805008
+        "x-ms-date": "Tue, 18 Aug 2020 23:36:28 GMT",
         "x-ms-return-client-request-id": "true",
         "x-ms-version": "2019-02-02"
       },
@@ -39,13 +25,8 @@
       "StatusCode": 201,
       "ResponseHeaders": {
         "Cache-Control": "no-cache",
-<<<<<<< HEAD
-        "Content-Type": "application/json; odata=fullmetadata; streaming=true; charset=utf-8",
-        "Date": "Tue, 11 Aug 2020 22:49:30 GMT",
-=======
         "Content-Type": "application/json; odata=minimalmetadata; streaming=true; charset=utf-8",
         "Date": "Tue, 18 Aug 2020 23:36:27 GMT",
->>>>>>> 31805008
         "Location": "https://chrissscratch.table.core.windows.net/Tables(\u0027testtablel1upyyea\u0027)",
         "Server": [
           "Windows-Azure-Table/1.0",
@@ -54,30 +35,16 @@
         "Transfer-Encoding": "chunked",
         "X-Content-Type-Options": "nosniff",
         "x-ms-client-request-id": "24150bb7c0511832d88ed2fba1dae3f4",
-<<<<<<< HEAD
-        "x-ms-request-id": "4383ab03-a002-0026-1c31-705f5c000000",
-=======
         "x-ms-request-id": "760022f6-e002-002a-63b8-75b1ad000000",
->>>>>>> 31805008
         "x-ms-version": "2019-02-02"
       },
       "ResponseBody": {
         "odata.metadata": "https://chrissscratch.table.core.windows.net/$metadata#Tables/@Element",
-<<<<<<< HEAD
-        "odata.type": "chrissscratch.Tables",
-        "odata.id": "https://chrissscratch.table.core.windows.net/Tables(\u0027testtablel1upyyea\u0027)",
-        "odata.editLink": "Tables(\u0027testtablel1upyyea\u0027)",
-=======
->>>>>>> 31805008
         "TableName": "testtablel1upyyea"
       }
     },
     {
-<<<<<<< HEAD
-      "RequestUri": "https://chrissscratch.table.core.windows.net/testtablel1upyyea(PartitionKey=\u0027somPartition\u0027,RowKey=\u00271\u0027)?$format=application%2Fjson%3Bodata%3Dfullmetadata",
-=======
       "RequestUri": "https://chrissscratch.table.core.windows.net/testtablel1upyyea(PartitionKey=\u0027somPartition\u0027,RowKey=\u00271\u0027)?$format=application%2Fjson%3Bodata%3Dminimalmetadata",
->>>>>>> 31805008
       "RequestMethod": "PUT",
       "RequestHeaders": {
         "Accept": "application/json",
@@ -85,23 +52,13 @@
         "Content-Length": "105",
         "Content-Type": "application/json",
         "DataServiceVersion": "3.0",
-<<<<<<< HEAD
-        "traceparent": "00-2619baa26a012b4ca06d83990d21c749-009f30749c664543-00",
-        "User-Agent": [
-          "azsdk-net-Data.Tables/1.0.0-dev.20200811.1",
+        "traceparent": "00-f56286808e16a44aaeecca12288fd113-01e145ffe01f4446-00",
+        "User-Agent": [
+          "azsdk-net-Data.Tables/1.0.0-dev.20200818.1",
           "(.NET Core 4.6.29130.01; Microsoft Windows 10.0.18363 )"
         ],
         "x-ms-client-request-id": "1be297f834642ff9488ee8e1e0753152",
-        "x-ms-date": "Tue, 11 Aug 2020 22:49:31 GMT",
-=======
-        "traceparent": "00-f56286808e16a44aaeecca12288fd113-01e145ffe01f4446-00",
-        "User-Agent": [
-          "azsdk-net-Data.Tables/1.0.0-dev.20200818.1",
-          "(.NET Core 4.6.29130.01; Microsoft Windows 10.0.18363 )"
-        ],
-        "x-ms-client-request-id": "1be297f834642ff9488ee8e1e0753152",
-        "x-ms-date": "Tue, 18 Aug 2020 23:36:28 GMT",
->>>>>>> 31805008
+        "x-ms-date": "Tue, 18 Aug 2020 23:36:28 GMT",
         "x-ms-return-client-request-id": "true",
         "x-ms-version": "2019-02-02"
       },
@@ -115,53 +72,32 @@
       "ResponseHeaders": {
         "Cache-Control": "no-cache",
         "Content-Length": "0",
-<<<<<<< HEAD
-        "Date": "Tue, 11 Aug 2020 22:49:30 GMT",
-        "ETag": "W/\u0022datetime\u00272020-08-11T22%3A49%3A30.6374358Z\u0027\u0022",
-=======
         "Date": "Tue, 18 Aug 2020 23:36:27 GMT",
         "ETag": "W/\u0022datetime\u00272020-08-18T23%3A36%3A28.2378819Z\u0027\u0022",
->>>>>>> 31805008
         "Server": [
           "Windows-Azure-Table/1.0",
           "Microsoft-HTTPAPI/2.0"
         ],
         "X-Content-Type-Options": "nosniff",
         "x-ms-client-request-id": "1be297f834642ff9488ee8e1e0753152",
-<<<<<<< HEAD
-        "x-ms-request-id": "4383ab0e-a002-0026-2631-705f5c000000",
-=======
         "x-ms-request-id": "7600230c-e002-002a-78b8-75b1ad000000",
->>>>>>> 31805008
         "x-ms-version": "2019-02-02"
       },
       "ResponseBody": []
     },
     {
-<<<<<<< HEAD
-      "RequestUri": "https://chrissscratch.table.core.windows.net/testtablel1upyyea()?$format=application%2Fjson%3Bodata%3Dfullmetadata\u0026$filter=PartitionKey%20eq%20%27somPartition%27%20and%20RowKey%20eq%20%271%27",
-=======
       "RequestUri": "https://chrissscratch.table.core.windows.net/testtablel1upyyea()?$format=application%2Fjson%3Bodata%3Dminimalmetadata\u0026$filter=PartitionKey%20eq%20%27somPartition%27%20and%20RowKey%20eq%20%271%27",
->>>>>>> 31805008
       "RequestMethod": "GET",
       "RequestHeaders": {
         "Accept": "application/json",
         "Authorization": "Sanitized",
         "DataServiceVersion": "3.0",
         "User-Agent": [
-<<<<<<< HEAD
-          "azsdk-net-Data.Tables/1.0.0-dev.20200811.1",
+          "azsdk-net-Data.Tables/1.0.0-dev.20200818.1",
           "(.NET Core 4.6.29130.01; Microsoft Windows 10.0.18363 )"
         ],
         "x-ms-client-request-id": "23452352fe1712572f05374d8124fb23",
-        "x-ms-date": "Tue, 11 Aug 2020 22:49:31 GMT",
-=======
-          "azsdk-net-Data.Tables/1.0.0-dev.20200818.1",
-          "(.NET Core 4.6.29130.01; Microsoft Windows 10.0.18363 )"
-        ],
-        "x-ms-client-request-id": "23452352fe1712572f05374d8124fb23",
-        "x-ms-date": "Tue, 18 Aug 2020 23:36:28 GMT",
->>>>>>> 31805008
+        "x-ms-date": "Tue, 18 Aug 2020 23:36:28 GMT",
         "x-ms-return-client-request-id": "true",
         "x-ms-version": "2019-02-02"
       },
@@ -169,13 +105,8 @@
       "StatusCode": 200,
       "ResponseHeaders": {
         "Cache-Control": "no-cache",
-<<<<<<< HEAD
-        "Content-Type": "application/json; odata=fullmetadata; streaming=true; charset=utf-8",
-        "Date": "Tue, 11 Aug 2020 22:49:30 GMT",
-=======
         "Content-Type": "application/json; odata=minimalmetadata; streaming=true; charset=utf-8",
         "Date": "Tue, 18 Aug 2020 23:36:27 GMT",
->>>>>>> 31805008
         "Server": [
           "Windows-Azure-Table/1.0",
           "Microsoft-HTTPAPI/2.0"
@@ -183,55 +114,23 @@
         "Transfer-Encoding": "chunked",
         "X-Content-Type-Options": "nosniff",
         "x-ms-client-request-id": "23452352fe1712572f05374d8124fb23",
-<<<<<<< HEAD
-        "x-ms-request-id": "4383ab16-a002-0026-2e31-705f5c000000",
-=======
         "x-ms-request-id": "7600231d-e002-002a-07b8-75b1ad000000",
->>>>>>> 31805008
         "x-ms-version": "2019-02-02"
       },
       "ResponseBody": {
         "odata.metadata": "https://chrissscratch.table.core.windows.net/$metadata#testtablel1upyyea",
         "value": [
           {
-<<<<<<< HEAD
-            "odata.type": "chrissscratch.testtablel1upyyea",
-            "odata.id": "https://chrissscratch.table.core.windows.net/testtablel1upyyea(PartitionKey=\u0027somPartition\u0027,RowKey=\u00271\u0027)",
-            "odata.etag": "W/\u0022datetime\u00272020-08-11T22%3A49%3A30.6374358Z\u0027\u0022",
-            "odata.editLink": "testtablel1upyyea(PartitionKey=\u0027somPartition\u0027,RowKey=\u00271\u0027)",
-            "PartitionKey": "somPartition",
-            "RowKey": "1",
-            "Timestamp@odata.type": "Edm.DateTime",
-            "Timestamp": "2020-08-11T22:49:30.6374358Z",
-=======
             "odata.etag": "W/\u0022datetime\u00272020-08-18T23%3A36%3A28.2378819Z\u0027\u0022",
             "PartitionKey": "somPartition",
             "RowKey": "1",
             "Timestamp": "2020-08-18T23:36:28.2378819Z",
->>>>>>> 31805008
             "StringTypeProperty": "This is the original"
           }
         ]
       }
     },
     {
-<<<<<<< HEAD
-      "RequestUri": "https://chrissscratch.table.core.windows.net/testtablel1upyyea(PartitionKey=\u0027somPartition\u0027,RowKey=\u00271\u0027)?$format=application%2Fjson%3Bodata%3Dfullmetadata",
-      "RequestMethod": "PATCH",
-      "RequestHeaders": {
-        "Authorization": "Sanitized",
-        "Content-Length": "580",
-        "Content-Type": "application/json",
-        "DataServiceVersion": "3.0",
-        "If-Match": "*",
-        "traceparent": "00-79a3c66c487a1f4bbb9862393eb30a53-629bc27b34cecf43-00",
-        "User-Agent": [
-          "azsdk-net-Data.Tables/1.0.0-dev.20200811.1",
-          "(.NET Core 4.6.29130.01; Microsoft Windows 10.0.18363 )"
-        ],
-        "x-ms-client-request-id": "6650de8a82ffd7521bf509324a37f818",
-        "x-ms-date": "Tue, 11 Aug 2020 22:49:31 GMT",
-=======
       "RequestUri": "https://chrissscratch.table.core.windows.net/testtablel1upyyea(PartitionKey=\u0027somPartition\u0027,RowKey=\u00271\u0027)?$format=application%2Fjson%3Bodata%3Dminimalmetadata",
       "RequestMethod": "PATCH",
       "RequestHeaders": {
@@ -247,26 +146,14 @@
         ],
         "x-ms-client-request-id": "6650de8a82ffd7521bf509324a37f818",
         "x-ms-date": "Tue, 18 Aug 2020 23:36:28 GMT",
->>>>>>> 31805008
         "x-ms-return-client-request-id": "true",
         "x-ms-version": "2019-02-02"
       },
       "RequestBody": {
-<<<<<<< HEAD
-        "odata.type": "chrissscratch.testtablel1upyyea",
-        "odata.id": "https://chrissscratch.table.core.windows.net/testtablel1upyyea(PartitionKey=\u0027somPartition\u0027,RowKey=\u00271\u0027)",
-        "odata.etag": "W/\u0022datetime\u00272020-08-11T22%3A49%3A30.6374358Z\u0027\u0022",
-        "odata.editLink": "testtablel1upyyea(PartitionKey=\u0027somPartition\u0027,RowKey=\u00271\u0027)",
-        "PartitionKey": "somPartition",
-        "RowKey": "1",
-        "Timestamp": "2020-08-11T22:49:30.6374358Z",
-        "Timestamp@odata.type": "Edm.DateTime",
-=======
         "odata.etag": "W/\u0022datetime\u00272020-08-18T23%3A36%3A28.2378819Z\u0027\u0022",
         "PartitionKey": "somPartition",
         "RowKey": "1",
         "Timestamp": "2020-08-18T23:36:28.2378819Z",
->>>>>>> 31805008
         "StringTypeProperty": "This is the original",
         "SomeStringProperty": "This is new and improved!"
       },
@@ -274,53 +161,32 @@
       "ResponseHeaders": {
         "Cache-Control": "no-cache",
         "Content-Length": "0",
-<<<<<<< HEAD
-        "Date": "Tue, 11 Aug 2020 22:49:30 GMT",
-        "ETag": "W/\u0022datetime\u00272020-08-11T22%3A49%3A30.7235073Z\u0027\u0022",
-=======
         "Date": "Tue, 18 Aug 2020 23:36:28 GMT",
         "ETag": "W/\u0022datetime\u00272020-08-18T23%3A36%3A28.3219526Z\u0027\u0022",
->>>>>>> 31805008
         "Server": [
           "Windows-Azure-Table/1.0",
           "Microsoft-HTTPAPI/2.0"
         ],
         "X-Content-Type-Options": "nosniff",
         "x-ms-client-request-id": "6650de8a82ffd7521bf509324a37f818",
-<<<<<<< HEAD
-        "x-ms-request-id": "4383ab22-a002-0026-3931-705f5c000000",
-=======
         "x-ms-request-id": "7600232b-e002-002a-14b8-75b1ad000000",
->>>>>>> 31805008
         "x-ms-version": "2019-02-02"
       },
       "ResponseBody": []
     },
     {
-<<<<<<< HEAD
-      "RequestUri": "https://chrissscratch.table.core.windows.net/testtablel1upyyea()?$format=application%2Fjson%3Bodata%3Dfullmetadata\u0026$filter=PartitionKey%20eq%20%27somPartition%27%20and%20RowKey%20eq%20%271%27",
-=======
       "RequestUri": "https://chrissscratch.table.core.windows.net/testtablel1upyyea()?$format=application%2Fjson%3Bodata%3Dminimalmetadata\u0026$filter=PartitionKey%20eq%20%27somPartition%27%20and%20RowKey%20eq%20%271%27",
->>>>>>> 31805008
       "RequestMethod": "GET",
       "RequestHeaders": {
         "Accept": "application/json",
         "Authorization": "Sanitized",
         "DataServiceVersion": "3.0",
         "User-Agent": [
-<<<<<<< HEAD
-          "azsdk-net-Data.Tables/1.0.0-dev.20200811.1",
+          "azsdk-net-Data.Tables/1.0.0-dev.20200818.1",
           "(.NET Core 4.6.29130.01; Microsoft Windows 10.0.18363 )"
         ],
         "x-ms-client-request-id": "b64ea9a0d09df9fb3fd0eb5ffcacae23",
-        "x-ms-date": "Tue, 11 Aug 2020 22:49:31 GMT",
-=======
-          "azsdk-net-Data.Tables/1.0.0-dev.20200818.1",
-          "(.NET Core 4.6.29130.01; Microsoft Windows 10.0.18363 )"
-        ],
-        "x-ms-client-request-id": "b64ea9a0d09df9fb3fd0eb5ffcacae23",
-        "x-ms-date": "Tue, 18 Aug 2020 23:36:28 GMT",
->>>>>>> 31805008
+        "x-ms-date": "Tue, 18 Aug 2020 23:36:28 GMT",
         "x-ms-return-client-request-id": "true",
         "x-ms-version": "2019-02-02"
       },
@@ -328,13 +194,8 @@
       "StatusCode": 200,
       "ResponseHeaders": {
         "Cache-Control": "no-cache",
-<<<<<<< HEAD
-        "Content-Type": "application/json; odata=fullmetadata; streaming=true; charset=utf-8",
-        "Date": "Tue, 11 Aug 2020 22:49:30 GMT",
-=======
         "Content-Type": "application/json; odata=minimalmetadata; streaming=true; charset=utf-8",
         "Date": "Tue, 18 Aug 2020 23:36:28 GMT",
->>>>>>> 31805008
         "Server": [
           "Windows-Azure-Table/1.0",
           "Microsoft-HTTPAPI/2.0"
@@ -342,32 +203,17 @@
         "Transfer-Encoding": "chunked",
         "X-Content-Type-Options": "nosniff",
         "x-ms-client-request-id": "b64ea9a0d09df9fb3fd0eb5ffcacae23",
-<<<<<<< HEAD
-        "x-ms-request-id": "4383ab2a-a002-0026-4131-705f5c000000",
-=======
         "x-ms-request-id": "76002338-e002-002a-21b8-75b1ad000000",
->>>>>>> 31805008
         "x-ms-version": "2019-02-02"
       },
       "ResponseBody": {
         "odata.metadata": "https://chrissscratch.table.core.windows.net/$metadata#testtablel1upyyea",
         "value": [
           {
-<<<<<<< HEAD
-            "odata.type": "chrissscratch.testtablel1upyyea",
-            "odata.id": "https://chrissscratch.table.core.windows.net/testtablel1upyyea(PartitionKey=\u0027somPartition\u0027,RowKey=\u00271\u0027)",
-            "odata.etag": "W/\u0022datetime\u00272020-08-11T22%3A49%3A30.7235073Z\u0027\u0022",
-            "odata.editLink": "testtablel1upyyea(PartitionKey=\u0027somPartition\u0027,RowKey=\u00271\u0027)",
-            "PartitionKey": "somPartition",
-            "RowKey": "1",
-            "Timestamp@odata.type": "Edm.DateTime",
-            "Timestamp": "2020-08-11T22:49:30.7235073Z",
-=======
             "odata.etag": "W/\u0022datetime\u00272020-08-18T23%3A36%3A28.3219526Z\u0027\u0022",
             "PartitionKey": "somPartition",
             "RowKey": "1",
             "Timestamp": "2020-08-18T23:36:28.3219526Z",
->>>>>>> 31805008
             "SomeStringProperty": "This is new and improved!",
             "StringTypeProperty": "This is the original"
           }
@@ -375,23 +221,6 @@
       }
     },
     {
-<<<<<<< HEAD
-      "RequestUri": "https://chrissscratch.table.core.windows.net/testtablel1upyyea(PartitionKey=\u0027somPartition\u0027,RowKey=\u00271\u0027)?$format=application%2Fjson%3Bodata%3Dfullmetadata",
-      "RequestMethod": "PATCH",
-      "RequestHeaders": {
-        "Authorization": "Sanitized",
-        "Content-Length": "590",
-        "Content-Type": "application/json",
-        "DataServiceVersion": "3.0",
-        "If-Match": "W/\u0022datetime\u00272020-08-11T22%3A49%3A30.6374358Z\u0027\u0022",
-        "traceparent": "00-b9ef1ab2584a8e44b48d6e763aef2ea0-c6aae024aa7c614e-00",
-        "User-Agent": [
-          "azsdk-net-Data.Tables/1.0.0-dev.20200811.1",
-          "(.NET Core 4.6.29130.01; Microsoft Windows 10.0.18363 )"
-        ],
-        "x-ms-client-request-id": "0156c592cb24cf53d06e0721f525c7f8",
-        "x-ms-date": "Tue, 11 Aug 2020 22:49:31 GMT",
-=======
       "RequestUri": "https://chrissscratch.table.core.windows.net/testtablel1upyyea(PartitionKey=\u0027somPartition\u0027,RowKey=\u00271\u0027)?$format=application%2Fjson%3Bodata%3Dminimalmetadata",
       "RequestMethod": "PATCH",
       "RequestHeaders": {
@@ -407,39 +236,22 @@
         ],
         "x-ms-client-request-id": "0156c592cb24cf53d06e0721f525c7f8",
         "x-ms-date": "Tue, 18 Aug 2020 23:36:28 GMT",
->>>>>>> 31805008
         "x-ms-return-client-request-id": "true",
         "x-ms-version": "2019-02-02"
       },
       "RequestBody": {
-<<<<<<< HEAD
-        "odata.type": "chrissscratch.testtablel1upyyea",
-        "odata.id": "https://chrissscratch.table.core.windows.net/testtablel1upyyea(PartitionKey=\u0027somPartition\u0027,RowKey=\u00271\u0027)",
-        "odata.etag": "W/\u0022datetime\u00272020-08-11T22%3A49%3A30.7235073Z\u0027\u0022",
-        "odata.editLink": "testtablel1upyyea(PartitionKey=\u0027somPartition\u0027,RowKey=\u00271\u0027)",
-        "PartitionKey": "somPartition",
-        "RowKey": "1",
-        "Timestamp": "2020-08-11T22:49:30.7235073Z",
-        "Timestamp@odata.type": "Edm.DateTime",
-=======
         "odata.etag": "W/\u0022datetime\u00272020-08-18T23%3A36%3A28.3219526Z\u0027\u0022",
         "PartitionKey": "somPartition",
         "RowKey": "1",
         "Timestamp": "2020-08-18T23:36:28.3219526Z",
->>>>>>> 31805008
         "SomeStringProperty": "This changed due to a matching Etag",
         "StringTypeProperty": "This is the original"
       },
       "StatusCode": 412,
       "ResponseHeaders": {
         "Cache-Control": "no-cache",
-<<<<<<< HEAD
-        "Content-Type": "application/json; odata=fullmetadata; streaming=true; charset=utf-8",
-        "Date": "Tue, 11 Aug 2020 22:49:30 GMT",
-=======
         "Content-Type": "application/json; odata=minimalmetadata; streaming=true; charset=utf-8",
         "Date": "Tue, 18 Aug 2020 23:36:28 GMT",
->>>>>>> 31805008
         "Server": [
           "Windows-Azure-Table/1.0",
           "Microsoft-HTTPAPI/2.0"
@@ -447,11 +259,7 @@
         "Transfer-Encoding": "chunked",
         "X-Content-Type-Options": "nosniff",
         "x-ms-client-request-id": "0156c592cb24cf53d06e0721f525c7f8",
-<<<<<<< HEAD
-        "x-ms-request-id": "4383ab3a-a002-0026-4f31-705f5c000000",
-=======
         "x-ms-request-id": "76002343-e002-002a-2cb8-75b1ad000000",
->>>>>>> 31805008
         "x-ms-version": "2019-02-02"
       },
       "ResponseBody": {
@@ -459,29 +267,6 @@
           "code": "UpdateConditionNotSatisfied",
           "message": {
             "lang": "en-US",
-<<<<<<< HEAD
-            "value": "The update condition specified in the request was not satisfied.\nRequestId:4383ab3a-a002-0026-4f31-705f5c000000\nTime:2020-08-11T22:49:30.8171286Z"
-          }
-        }
-      }
-    },
-    {
-      "RequestUri": "https://chrissscratch.table.core.windows.net/testtablel1upyyea(PartitionKey=\u0027somPartition\u0027,RowKey=\u00271\u0027)?$format=application%2Fjson%3Bodata%3Dfullmetadata",
-      "RequestMethod": "PATCH",
-      "RequestHeaders": {
-        "Authorization": "Sanitized",
-        "Content-Length": "590",
-        "Content-Type": "application/json",
-        "DataServiceVersion": "3.0",
-        "If-Match": "W/\u0022datetime\u00272020-08-11T22%3A49%3A30.7235073Z\u0027\u0022",
-        "traceparent": "00-558bf5aee147f940b9022bf6a104c3a2-88d160331e055b47-00",
-        "User-Agent": [
-          "azsdk-net-Data.Tables/1.0.0-dev.20200811.1",
-          "(.NET Core 4.6.29130.01; Microsoft Windows 10.0.18363 )"
-        ],
-        "x-ms-client-request-id": "d7ad1e0c45d6b986e356272e96f3da6f",
-        "x-ms-date": "Tue, 11 Aug 2020 22:49:31 GMT",
-=======
             "value": "The update condition specified in the request was not satisfied.\nRequestId:76002343-e002-002a-2cb8-75b1ad000000\nTime:2020-08-18T23:36:28.4022217Z"
           }
         }
@@ -503,26 +288,14 @@
         ],
         "x-ms-client-request-id": "d7ad1e0c45d6b986e356272e96f3da6f",
         "x-ms-date": "Tue, 18 Aug 2020 23:36:28 GMT",
->>>>>>> 31805008
         "x-ms-return-client-request-id": "true",
         "x-ms-version": "2019-02-02"
       },
       "RequestBody": {
-<<<<<<< HEAD
-        "odata.type": "chrissscratch.testtablel1upyyea",
-        "odata.id": "https://chrissscratch.table.core.windows.net/testtablel1upyyea(PartitionKey=\u0027somPartition\u0027,RowKey=\u00271\u0027)",
-        "odata.etag": "W/\u0022datetime\u00272020-08-11T22%3A49%3A30.7235073Z\u0027\u0022",
-        "odata.editLink": "testtablel1upyyea(PartitionKey=\u0027somPartition\u0027,RowKey=\u00271\u0027)",
-        "PartitionKey": "somPartition",
-        "RowKey": "1",
-        "Timestamp": "2020-08-11T22:49:30.7235073Z",
-        "Timestamp@odata.type": "Edm.DateTime",
-=======
         "odata.etag": "W/\u0022datetime\u00272020-08-18T23%3A36%3A28.3219526Z\u0027\u0022",
         "PartitionKey": "somPartition",
         "RowKey": "1",
         "Timestamp": "2020-08-18T23:36:28.3219526Z",
->>>>>>> 31805008
         "SomeStringProperty": "This changed due to a matching Etag",
         "StringTypeProperty": "This is the original"
       },
@@ -530,53 +303,32 @@
       "ResponseHeaders": {
         "Cache-Control": "no-cache",
         "Content-Length": "0",
-<<<<<<< HEAD
-        "Date": "Tue, 11 Aug 2020 22:49:30 GMT",
-        "ETag": "W/\u0022datetime\u00272020-08-11T22%3A49%3A30.8836411Z\u0027\u0022",
-=======
         "Date": "Tue, 18 Aug 2020 23:36:28 GMT",
         "ETag": "W/\u0022datetime\u00272020-08-18T23%3A36%3A28.4700764Z\u0027\u0022",
->>>>>>> 31805008
         "Server": [
           "Windows-Azure-Table/1.0",
           "Microsoft-HTTPAPI/2.0"
         ],
         "X-Content-Type-Options": "nosniff",
         "x-ms-client-request-id": "d7ad1e0c45d6b986e356272e96f3da6f",
-<<<<<<< HEAD
-        "x-ms-request-id": "4383ab43-a002-0026-5831-705f5c000000",
-=======
         "x-ms-request-id": "76002355-e002-002a-3db8-75b1ad000000",
->>>>>>> 31805008
         "x-ms-version": "2019-02-02"
       },
       "ResponseBody": []
     },
     {
-<<<<<<< HEAD
-      "RequestUri": "https://chrissscratch.table.core.windows.net/testtablel1upyyea()?$format=application%2Fjson%3Bodata%3Dfullmetadata\u0026$filter=PartitionKey%20eq%20%27somPartition%27%20and%20RowKey%20eq%20%271%27",
-=======
       "RequestUri": "https://chrissscratch.table.core.windows.net/testtablel1upyyea()?$format=application%2Fjson%3Bodata%3Dminimalmetadata\u0026$filter=PartitionKey%20eq%20%27somPartition%27%20and%20RowKey%20eq%20%271%27",
->>>>>>> 31805008
       "RequestMethod": "GET",
       "RequestHeaders": {
         "Accept": "application/json",
         "Authorization": "Sanitized",
         "DataServiceVersion": "3.0",
         "User-Agent": [
-<<<<<<< HEAD
-          "azsdk-net-Data.Tables/1.0.0-dev.20200811.1",
+          "azsdk-net-Data.Tables/1.0.0-dev.20200818.1",
           "(.NET Core 4.6.29130.01; Microsoft Windows 10.0.18363 )"
         ],
         "x-ms-client-request-id": "849fe546f7e0d4f3567ee52ec8d9041a",
-        "x-ms-date": "Tue, 11 Aug 2020 22:49:31 GMT",
-=======
-          "azsdk-net-Data.Tables/1.0.0-dev.20200818.1",
-          "(.NET Core 4.6.29130.01; Microsoft Windows 10.0.18363 )"
-        ],
-        "x-ms-client-request-id": "849fe546f7e0d4f3567ee52ec8d9041a",
-        "x-ms-date": "Tue, 18 Aug 2020 23:36:28 GMT",
->>>>>>> 31805008
+        "x-ms-date": "Tue, 18 Aug 2020 23:36:28 GMT",
         "x-ms-return-client-request-id": "true",
         "x-ms-version": "2019-02-02"
       },
@@ -584,13 +336,8 @@
       "StatusCode": 200,
       "ResponseHeaders": {
         "Cache-Control": "no-cache",
-<<<<<<< HEAD
-        "Content-Type": "application/json; odata=fullmetadata; streaming=true; charset=utf-8",
-        "Date": "Tue, 11 Aug 2020 22:49:30 GMT",
-=======
         "Content-Type": "application/json; odata=minimalmetadata; streaming=true; charset=utf-8",
         "Date": "Tue, 18 Aug 2020 23:36:28 GMT",
->>>>>>> 31805008
         "Server": [
           "Windows-Azure-Table/1.0",
           "Microsoft-HTTPAPI/2.0"
@@ -598,32 +345,17 @@
         "Transfer-Encoding": "chunked",
         "X-Content-Type-Options": "nosniff",
         "x-ms-client-request-id": "849fe546f7e0d4f3567ee52ec8d9041a",
-<<<<<<< HEAD
-        "x-ms-request-id": "4383ab53-a002-0026-6831-705f5c000000",
-=======
         "x-ms-request-id": "7600235e-e002-002a-46b8-75b1ad000000",
->>>>>>> 31805008
         "x-ms-version": "2019-02-02"
       },
       "ResponseBody": {
         "odata.metadata": "https://chrissscratch.table.core.windows.net/$metadata#testtablel1upyyea",
         "value": [
           {
-<<<<<<< HEAD
-            "odata.type": "chrissscratch.testtablel1upyyea",
-            "odata.id": "https://chrissscratch.table.core.windows.net/testtablel1upyyea(PartitionKey=\u0027somPartition\u0027,RowKey=\u00271\u0027)",
-            "odata.etag": "W/\u0022datetime\u00272020-08-11T22%3A49%3A30.8836411Z\u0027\u0022",
-            "odata.editLink": "testtablel1upyyea(PartitionKey=\u0027somPartition\u0027,RowKey=\u00271\u0027)",
-            "PartitionKey": "somPartition",
-            "RowKey": "1",
-            "Timestamp@odata.type": "Edm.DateTime",
-            "Timestamp": "2020-08-11T22:49:30.8836411Z",
-=======
             "odata.etag": "W/\u0022datetime\u00272020-08-18T23%3A36%3A28.4700764Z\u0027\u0022",
             "PartitionKey": "somPartition",
             "RowKey": "1",
             "Timestamp": "2020-08-18T23:36:28.4700764Z",
->>>>>>> 31805008
             "SomeStringProperty": "This changed due to a matching Etag",
             "StringTypeProperty": "This is the original"
           }
@@ -636,23 +368,13 @@
       "RequestHeaders": {
         "Accept": "application/json",
         "Authorization": "Sanitized",
-<<<<<<< HEAD
-        "traceparent": "00-577ed2db0676fa42967ee1eeab043544-e893dbbfc6883748-00",
-        "User-Agent": [
-          "azsdk-net-Data.Tables/1.0.0-dev.20200811.1",
+        "traceparent": "00-e9462d7f20332843b39ae11f0a8d5ab1-36bc2249b4274543-00",
+        "User-Agent": [
+          "azsdk-net-Data.Tables/1.0.0-dev.20200818.1",
           "(.NET Core 4.6.29130.01; Microsoft Windows 10.0.18363 )"
         ],
         "x-ms-client-request-id": "de52f308d7ff4d4c3f9d1dcea42439dd",
-        "x-ms-date": "Tue, 11 Aug 2020 22:49:31 GMT",
-=======
-        "traceparent": "00-e9462d7f20332843b39ae11f0a8d5ab1-36bc2249b4274543-00",
-        "User-Agent": [
-          "azsdk-net-Data.Tables/1.0.0-dev.20200818.1",
-          "(.NET Core 4.6.29130.01; Microsoft Windows 10.0.18363 )"
-        ],
-        "x-ms-client-request-id": "de52f308d7ff4d4c3f9d1dcea42439dd",
-        "x-ms-date": "Tue, 18 Aug 2020 23:36:28 GMT",
->>>>>>> 31805008
+        "x-ms-date": "Tue, 18 Aug 2020 23:36:28 GMT",
         "x-ms-return-client-request-id": "true",
         "x-ms-version": "2019-02-02"
       },
@@ -661,22 +383,14 @@
       "ResponseHeaders": {
         "Cache-Control": "no-cache",
         "Content-Length": "0",
-<<<<<<< HEAD
-        "Date": "Tue, 11 Aug 2020 22:49:30 GMT",
-=======
-        "Date": "Tue, 18 Aug 2020 23:36:28 GMT",
->>>>>>> 31805008
+        "Date": "Tue, 18 Aug 2020 23:36:28 GMT",
         "Server": [
           "Windows-Azure-Table/1.0",
           "Microsoft-HTTPAPI/2.0"
         ],
         "X-Content-Type-Options": "nosniff",
         "x-ms-client-request-id": "de52f308d7ff4d4c3f9d1dcea42439dd",
-<<<<<<< HEAD
-        "x-ms-request-id": "4383ab5b-a002-0026-7031-705f5c000000",
-=======
         "x-ms-request-id": "7600236a-e002-002a-52b8-75b1ad000000",
->>>>>>> 31805008
         "x-ms-version": "2019-02-02"
       },
       "ResponseBody": []
