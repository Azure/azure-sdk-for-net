{
  "Entries": [
    {
      "RequestUri": "https://t1acd88e4a1c34b8dprim.table.core.windows.net/Tables?$format=application%2Fjson%3Bodata%3Dminimalmetadata",
      "RequestMethod": "POST",
      "RequestHeaders": {
        "Accept": [
          "application/json",
          "application/json; odata=minimalmetadata"
        ],
        "Authorization": "Sanitized",
        "Content-Length": "33",
        "Content-Type": "application/json; odata=nometadata",
        "DataServiceVersion": "3.0",
<<<<<<< HEAD
        "traceparent": "00-550736669a47c343a03e92ecc97338da-63e7dcf35a980c43-00",
        "User-Agent": [
          "azsdk-net-Data.Tables/1.0.0-dev.20200821.2",
          "(.NET Core 4.6.27514.02; Microsoft Windows 10.0.17763 )"
        ],
        "x-ms-client-request-id": "24150bb7c0511832d88ed2fba1dae3f4",
        "x-ms-date": "Fri, 21 Aug 2020 15:08:33 GMT",
=======
        "traceparent": "00-55ba0025a84e6d4e8780c6a485bc26d9-65fc3ed4bcf1e847-00",
        "User-Agent": [
          "azsdk-net-Data.Tables/1.0.0-dev.20200821.1",
          "(.NET Core 4.6.29130.01; Microsoft Windows 10.0.18363 )"
        ],
        "x-ms-client-request-id": "24150bb7c0511832d88ed2fba1dae3f4",
        "x-ms-date": "Fri, 21 Aug 2020 15:54:21 GMT",
>>>>>>> 367da34b
        "x-ms-return-client-request-id": "true",
        "x-ms-version": "2019-02-02"
      },
      "RequestBody": {
        "TableName": "testtablel1upyyea"
      },
      "StatusCode": 201,
      "ResponseHeaders": {
        "Cache-Control": "no-cache",
        "Content-Type": "application/json; odata=minimalmetadata; streaming=true; charset=utf-8",
<<<<<<< HEAD
        "Date": "Fri, 21 Aug 2020 15:08:33 GMT",
        "Location": "https://t1acd88e4a1c34b8dprim.table.core.windows.net/Tables(\u0027testtablel1upyyea\u0027)",
=======
        "Date": "Fri, 21 Aug 2020 15:54:20 GMT",
        "Location": "https://chrissscratch.table.core.windows.net/Tables(\u0027testtablel1upyyea\u0027)",
>>>>>>> 367da34b
        "Server": [
          "Windows-Azure-Table/1.0",
          "Microsoft-HTTPAPI/2.0"
        ],
        "Transfer-Encoding": "chunked",
        "X-Content-Type-Options": "nosniff",
        "x-ms-client-request-id": "24150bb7c0511832d88ed2fba1dae3f4",
<<<<<<< HEAD
        "x-ms-request-id": "dd5e3b29-6002-0043-0dcc-770e29000000",
=======
        "x-ms-request-id": "f56a7672-6002-007f-41d3-775ada000000",
>>>>>>> 367da34b
        "x-ms-version": "2019-02-02"
      },
      "ResponseBody": {
        "odata.metadata": "https://t1acd88e4a1c34b8dprim.table.core.windows.net/$metadata#Tables/@Element",
        "TableName": "testtablel1upyyea"
      }
    },
    {
      "RequestUri": "https://t1acd88e4a1c34b8dprim.table.core.windows.net/testtablel1upyyea(PartitionKey=\u0027somPartition\u0027,RowKey=\u00271\u0027)?$format=application%2Fjson%3Bodata%3Dminimalmetadata",
      "RequestMethod": "PUT",
      "RequestHeaders": {
        "Accept": [
          "application/json",
          "application/json"
        ],
        "Authorization": "Sanitized",
        "Content-Length": "117",
        "Content-Type": "application/json",
        "DataServiceVersion": "3.0",
<<<<<<< HEAD
        "traceparent": "00-ee19928082dfa0469960d10b6e4718bd-477ad2cdc7a9534d-00",
        "User-Agent": [
          "azsdk-net-Data.Tables/1.0.0-dev.20200821.2",
          "(.NET Core 4.6.27514.02; Microsoft Windows 10.0.17763 )"
        ],
        "x-ms-client-request-id": "1be297f834642ff9488ee8e1e0753152",
        "x-ms-date": "Fri, 21 Aug 2020 15:08:33 GMT",
=======
        "traceparent": "00-7b67d37f2d005c40bf07d0c1624152cc-1a23b5791991a043-00",
        "User-Agent": [
          "azsdk-net-Data.Tables/1.0.0-dev.20200821.1",
          "(.NET Core 4.6.29130.01; Microsoft Windows 10.0.18363 )"
        ],
        "x-ms-client-request-id": "1be297f834642ff9488ee8e1e0753152",
        "x-ms-date": "Fri, 21 Aug 2020 15:54:22 GMT",
>>>>>>> 367da34b
        "x-ms-return-client-request-id": "true",
        "x-ms-version": "2019-02-02"
      },
      "RequestBody": {
        "StringTypeProperty": "This is the original",
        "PartitionKey": "somPartition",
        "RowKey": "1",
        "Timestamp": null,
        "ETag": null
      },
      "StatusCode": 204,
      "ResponseHeaders": {
        "Cache-Control": "no-cache",
        "Content-Length": "0",
<<<<<<< HEAD
        "Date": "Fri, 21 Aug 2020 15:08:33 GMT",
        "ETag": "W/\u0022datetime\u00272020-08-21T15%3A08%3A33.1962379Z\u0027\u0022",
=======
        "Date": "Fri, 21 Aug 2020 15:54:20 GMT",
        "ETag": "W/\u0022datetime\u00272020-08-21T15%3A54%3A21.887079Z\u0027\u0022",
>>>>>>> 367da34b
        "Server": [
          "Windows-Azure-Table/1.0",
          "Microsoft-HTTPAPI/2.0"
        ],
        "X-Content-Type-Options": "nosniff",
        "x-ms-client-request-id": "1be297f834642ff9488ee8e1e0753152",
<<<<<<< HEAD
        "x-ms-request-id": "dd5e3b32-6002-0043-14cc-770e29000000",
=======
        "x-ms-request-id": "f56a7682-6002-007f-50d3-775ada000000",
>>>>>>> 367da34b
        "x-ms-version": "2019-02-02"
      },
      "ResponseBody": []
    },
    {
      "RequestUri": "https://t1acd88e4a1c34b8dprim.table.core.windows.net/testtablel1upyyea()?$format=application%2Fjson%3Bodata%3Dminimalmetadata\u0026$filter=PartitionKey%20eq%20%27somPartition%27%20and%20RowKey%20eq%20%271%27",
      "RequestMethod": "GET",
      "RequestHeaders": {
        "Accept": [
          "application/json",
          "application/json; odata=minimalmetadata"
        ],
        "Authorization": "Sanitized",
        "DataServiceVersion": "3.0",
        "User-Agent": [
<<<<<<< HEAD
          "azsdk-net-Data.Tables/1.0.0-dev.20200821.2",
          "(.NET Core 4.6.27514.02; Microsoft Windows 10.0.17763 )"
        ],
        "x-ms-client-request-id": "23452352fe1712572f05374d8124fb23",
        "x-ms-date": "Fri, 21 Aug 2020 15:08:33 GMT",
=======
          "azsdk-net-Data.Tables/1.0.0-dev.20200821.1",
          "(.NET Core 4.6.29130.01; Microsoft Windows 10.0.18363 )"
        ],
        "x-ms-client-request-id": "23452352fe1712572f05374d8124fb23",
        "x-ms-date": "Fri, 21 Aug 2020 15:54:22 GMT",
>>>>>>> 367da34b
        "x-ms-return-client-request-id": "true",
        "x-ms-version": "2019-02-02"
      },
      "RequestBody": null,
      "StatusCode": 200,
      "ResponseHeaders": {
        "Cache-Control": "no-cache",
        "Content-Type": "application/json; odata=minimalmetadata; streaming=true; charset=utf-8",
<<<<<<< HEAD
        "Date": "Fri, 21 Aug 2020 15:08:33 GMT",
=======
        "Date": "Fri, 21 Aug 2020 15:54:20 GMT",
>>>>>>> 367da34b
        "Server": [
          "Windows-Azure-Table/1.0",
          "Microsoft-HTTPAPI/2.0"
        ],
        "Transfer-Encoding": "chunked",
        "X-Content-Type-Options": "nosniff",
        "x-ms-client-request-id": "23452352fe1712572f05374d8124fb23",
<<<<<<< HEAD
        "x-ms-request-id": "dd5e3b37-6002-0043-19cc-770e29000000",
=======
        "x-ms-request-id": "f56a7690-6002-007f-5dd3-775ada000000",
>>>>>>> 367da34b
        "x-ms-version": "2019-02-02"
      },
      "ResponseBody": {
        "odata.metadata": "https://t1acd88e4a1c34b8dprim.table.core.windows.net/$metadata#testtablel1upyyea",
        "value": [
          {
<<<<<<< HEAD
            "odata.etag": "W/\u0022datetime\u00272020-08-21T15%3A08%3A33.1962379Z\u0027\u0022",
            "PartitionKey": "somPartition",
            "RowKey": "1",
            "Timestamp": "2020-08-21T15:08:33.1962379Z",
=======
            "odata.etag": "W/\u0022datetime\u00272020-08-21T15%3A54%3A21.887079Z\u0027\u0022",
            "PartitionKey": "somPartition",
            "RowKey": "1",
            "Timestamp": "2020-08-21T15:54:21.887079Z",
>>>>>>> 367da34b
            "StringTypeProperty": "This is the original"
          }
        ]
      }
    },
    {
      "RequestUri": "https://t1acd88e4a1c34b8dprim.table.core.windows.net/testtablel1upyyea(PartitionKey=\u0027somPartition\u0027,RowKey=\u00271\u0027)?$format=application%2Fjson%3Bodata%3Dminimalmetadata",
      "RequestMethod": "PATCH",
      "RequestHeaders": {
        "Accept": "application/json",
        "Authorization": "Sanitized",
        "Content-Length": "260",
        "Content-Type": "application/json",
        "DataServiceVersion": "3.0",
        "If-Match": "*",
<<<<<<< HEAD
        "traceparent": "00-4dd0784b9c017649abcaff74e612afef-01f249306482854a-00",
        "User-Agent": [
          "azsdk-net-Data.Tables/1.0.0-dev.20200821.2",
          "(.NET Core 4.6.27514.02; Microsoft Windows 10.0.17763 )"
        ],
        "x-ms-client-request-id": "6650de8a82ffd7521bf509324a37f818",
        "x-ms-date": "Fri, 21 Aug 2020 15:08:33 GMT",
=======
        "traceparent": "00-f0e27f17ecc82e4bba410d53b2c005aa-a8f594379d8a964b-00",
        "User-Agent": [
          "azsdk-net-Data.Tables/1.0.0-dev.20200821.1",
          "(.NET Core 4.6.29130.01; Microsoft Windows 10.0.18363 )"
        ],
        "x-ms-client-request-id": "6650de8a82ffd7521bf509324a37f818",
        "x-ms-date": "Fri, 21 Aug 2020 15:54:22 GMT",
>>>>>>> 367da34b
        "x-ms-return-client-request-id": "true",
        "x-ms-version": "2019-02-02"
      },
      "RequestBody": {
<<<<<<< HEAD
        "odata.etag": "W/\u0022datetime\u00272020-08-21T15%3A08%3A33.1962379Z\u0027\u0022",
        "PartitionKey": "somPartition",
        "RowKey": "1",
        "Timestamp": "2020-08-21T15:08:33.1962379Z",
=======
        "odata.etag": "W/\u0022datetime\u00272020-08-21T15%3A54%3A21.887079Z\u0027\u0022",
        "PartitionKey": "somPartition",
        "RowKey": "1",
        "Timestamp": "2020-08-21T15:54:21.887079Z",
>>>>>>> 367da34b
        "StringTypeProperty": "This is the original",
        "SomeStringProperty": "This is new and improved!"
      },
      "StatusCode": 204,
      "ResponseHeaders": {
        "Cache-Control": "no-cache",
        "Content-Length": "0",
<<<<<<< HEAD
        "Date": "Fri, 21 Aug 2020 15:08:33 GMT",
        "ETag": "W/\u0022datetime\u00272020-08-21T15%3A08%3A33.2772956Z\u0027\u0022",
=======
        "Date": "Fri, 21 Aug 2020 15:54:21 GMT",
        "ETag": "W/\u0022datetime\u00272020-08-21T15%3A54%3A21.979155Z\u0027\u0022",
>>>>>>> 367da34b
        "Server": [
          "Windows-Azure-Table/1.0",
          "Microsoft-HTTPAPI/2.0"
        ],
        "X-Content-Type-Options": "nosniff",
        "x-ms-client-request-id": "6650de8a82ffd7521bf509324a37f818",
<<<<<<< HEAD
        "x-ms-request-id": "dd5e3b3e-6002-0043-20cc-770e29000000",
=======
        "x-ms-request-id": "f56a76ac-6002-007f-79d3-775ada000000",
>>>>>>> 367da34b
        "x-ms-version": "2019-02-02"
      },
      "ResponseBody": []
    },
    {
      "RequestUri": "https://t1acd88e4a1c34b8dprim.table.core.windows.net/testtablel1upyyea()?$format=application%2Fjson%3Bodata%3Dminimalmetadata\u0026$filter=PartitionKey%20eq%20%27somPartition%27%20and%20RowKey%20eq%20%271%27",
      "RequestMethod": "GET",
      "RequestHeaders": {
        "Accept": [
          "application/json",
          "application/json; odata=minimalmetadata"
        ],
        "Authorization": "Sanitized",
        "DataServiceVersion": "3.0",
        "User-Agent": [
<<<<<<< HEAD
          "azsdk-net-Data.Tables/1.0.0-dev.20200821.2",
          "(.NET Core 4.6.27514.02; Microsoft Windows 10.0.17763 )"
        ],
        "x-ms-client-request-id": "b64ea9a0d09df9fb3fd0eb5ffcacae23",
        "x-ms-date": "Fri, 21 Aug 2020 15:08:33 GMT",
=======
          "azsdk-net-Data.Tables/1.0.0-dev.20200821.1",
          "(.NET Core 4.6.29130.01; Microsoft Windows 10.0.18363 )"
        ],
        "x-ms-client-request-id": "b64ea9a0d09df9fb3fd0eb5ffcacae23",
        "x-ms-date": "Fri, 21 Aug 2020 15:54:22 GMT",
>>>>>>> 367da34b
        "x-ms-return-client-request-id": "true",
        "x-ms-version": "2019-02-02"
      },
      "RequestBody": null,
      "StatusCode": 200,
      "ResponseHeaders": {
        "Cache-Control": "no-cache",
        "Content-Type": "application/json; odata=minimalmetadata; streaming=true; charset=utf-8",
<<<<<<< HEAD
        "Date": "Fri, 21 Aug 2020 15:08:33 GMT",
=======
        "Date": "Fri, 21 Aug 2020 15:54:21 GMT",
>>>>>>> 367da34b
        "Server": [
          "Windows-Azure-Table/1.0",
          "Microsoft-HTTPAPI/2.0"
        ],
        "Transfer-Encoding": "chunked",
        "X-Content-Type-Options": "nosniff",
        "x-ms-client-request-id": "b64ea9a0d09df9fb3fd0eb5ffcacae23",
<<<<<<< HEAD
        "x-ms-request-id": "dd5e3b43-6002-0043-25cc-770e29000000",
=======
        "x-ms-request-id": "f56a76bd-6002-007f-0ad3-775ada000000",
>>>>>>> 367da34b
        "x-ms-version": "2019-02-02"
      },
      "ResponseBody": {
        "odata.metadata": "https://t1acd88e4a1c34b8dprim.table.core.windows.net/$metadata#testtablel1upyyea",
        "value": [
          {
<<<<<<< HEAD
            "odata.etag": "W/\u0022datetime\u00272020-08-21T15%3A08%3A33.2772956Z\u0027\u0022",
            "PartitionKey": "somPartition",
            "RowKey": "1",
            "Timestamp": "2020-08-21T15:08:33.2772956Z",
=======
            "odata.etag": "W/\u0022datetime\u00272020-08-21T15%3A54%3A21.979155Z\u0027\u0022",
            "PartitionKey": "somPartition",
            "RowKey": "1",
            "Timestamp": "2020-08-21T15:54:21.979155Z",
>>>>>>> 367da34b
            "SomeStringProperty": "This is new and improved!",
            "StringTypeProperty": "This is the original"
          }
        ]
      }
    },
    {
      "RequestUri": "https://t1acd88e4a1c34b8dprim.table.core.windows.net/testtablel1upyyea(PartitionKey=\u0027somPartition\u0027,RowKey=\u00271\u0027)?$format=application%2Fjson%3Bodata%3Dminimalmetadata",
      "RequestMethod": "PATCH",
      "RequestHeaders": {
        "Accept": "application/json",
        "Authorization": "Sanitized",
        "Content-Length": "270",
        "Content-Type": "application/json",
        "DataServiceVersion": "3.0",
<<<<<<< HEAD
        "If-Match": "W/\u0022datetime\u00272020-08-21T15%3A08%3A33.1962379Z\u0027\u0022",
        "traceparent": "00-7fc3ba84f85178498137887a061b3b05-35bc492bd1a88047-00",
        "User-Agent": [
          "azsdk-net-Data.Tables/1.0.0-dev.20200821.2",
          "(.NET Core 4.6.27514.02; Microsoft Windows 10.0.17763 )"
        ],
        "x-ms-client-request-id": "0156c592cb24cf53d06e0721f525c7f8",
        "x-ms-date": "Fri, 21 Aug 2020 15:08:33 GMT",
=======
        "If-Match": "W/\u0022datetime\u00272020-08-21T15%3A54%3A21.887079Z\u0027\u0022",
        "traceparent": "00-4fede5bf4fccf747a4382177687620d8-c19a0e295134fc46-00",
        "User-Agent": [
          "azsdk-net-Data.Tables/1.0.0-dev.20200821.1",
          "(.NET Core 4.6.29130.01; Microsoft Windows 10.0.18363 )"
        ],
        "x-ms-client-request-id": "0156c592cb24cf53d06e0721f525c7f8",
        "x-ms-date": "Fri, 21 Aug 2020 15:54:22 GMT",
>>>>>>> 367da34b
        "x-ms-return-client-request-id": "true",
        "x-ms-version": "2019-02-02"
      },
      "RequestBody": {
<<<<<<< HEAD
        "odata.etag": "W/\u0022datetime\u00272020-08-21T15%3A08%3A33.2772956Z\u0027\u0022",
        "PartitionKey": "somPartition",
        "RowKey": "1",
        "Timestamp": "2020-08-21T15:08:33.2772956Z",
=======
        "odata.etag": "W/\u0022datetime\u00272020-08-21T15%3A54%3A21.979155Z\u0027\u0022",
        "PartitionKey": "somPartition",
        "RowKey": "1",
        "Timestamp": "2020-08-21T15:54:21.979155Z",
>>>>>>> 367da34b
        "SomeStringProperty": "This changed due to a matching Etag",
        "StringTypeProperty": "This is the original"
      },
      "StatusCode": 412,
      "ResponseHeaders": {
        "Cache-Control": "no-cache",
        "Content-Type": "application/json; odata=minimalmetadata; streaming=true; charset=utf-8",
<<<<<<< HEAD
        "Date": "Fri, 21 Aug 2020 15:08:33 GMT",
=======
        "Date": "Fri, 21 Aug 2020 15:54:21 GMT",
>>>>>>> 367da34b
        "Server": [
          "Windows-Azure-Table/1.0",
          "Microsoft-HTTPAPI/2.0"
        ],
        "Transfer-Encoding": "chunked",
        "X-Content-Type-Options": "nosniff",
        "x-ms-client-request-id": "0156c592cb24cf53d06e0721f525c7f8",
<<<<<<< HEAD
        "x-ms-request-id": "dd5e3b48-6002-0043-2acc-770e29000000",
=======
        "x-ms-request-id": "f56a76ce-6002-007f-1ad3-775ada000000",
>>>>>>> 367da34b
        "x-ms-version": "2019-02-02"
      },
      "ResponseBody": {
        "odata.error": {
          "code": "UpdateConditionNotSatisfied",
          "message": {
            "lang": "en-US",
<<<<<<< HEAD
            "value": "The update condition specified in the request was not satisfied.\nRequestId:dd5e3b48-6002-0043-2acc-770e29000000\nTime:2020-08-21T15:08:33.3376962Z"
=======
            "value": "The update condition specified in the request was not satisfied.\nRequestId:f56a76ce-6002-007f-1ad3-775ada000000\nTime:2020-08-21T15:54:22.0711196Z"
>>>>>>> 367da34b
          }
        }
      }
    },
    {
      "RequestUri": "https://t1acd88e4a1c34b8dprim.table.core.windows.net/testtablel1upyyea(PartitionKey=\u0027somPartition\u0027,RowKey=\u00271\u0027)?$format=application%2Fjson%3Bodata%3Dminimalmetadata",
      "RequestMethod": "PATCH",
      "RequestHeaders": {
        "Accept": "application/json",
        "Authorization": "Sanitized",
        "Content-Length": "270",
        "Content-Type": "application/json",
        "DataServiceVersion": "3.0",
<<<<<<< HEAD
        "If-Match": "W/\u0022datetime\u00272020-08-21T15%3A08%3A33.2772956Z\u0027\u0022",
        "traceparent": "00-f5ff4bb2bd593c4e8d877d1ede0721db-2a0951f7c70a7f43-00",
        "User-Agent": [
          "azsdk-net-Data.Tables/1.0.0-dev.20200821.2",
          "(.NET Core 4.6.27514.02; Microsoft Windows 10.0.17763 )"
        ],
        "x-ms-client-request-id": "d7ad1e0c45d6b986e356272e96f3da6f",
        "x-ms-date": "Fri, 21 Aug 2020 15:08:33 GMT",
=======
        "If-Match": "W/\u0022datetime\u00272020-08-21T15%3A54%3A21.979155Z\u0027\u0022",
        "traceparent": "00-e3f066a597e66643aa9cc700c312fca5-5450d960e7f87d43-00",
        "User-Agent": [
          "azsdk-net-Data.Tables/1.0.0-dev.20200821.1",
          "(.NET Core 4.6.29130.01; Microsoft Windows 10.0.18363 )"
        ],
        "x-ms-client-request-id": "d7ad1e0c45d6b986e356272e96f3da6f",
        "x-ms-date": "Fri, 21 Aug 2020 15:54:22 GMT",
>>>>>>> 367da34b
        "x-ms-return-client-request-id": "true",
        "x-ms-version": "2019-02-02"
      },
      "RequestBody": {
<<<<<<< HEAD
        "odata.etag": "W/\u0022datetime\u00272020-08-21T15%3A08%3A33.2772956Z\u0027\u0022",
        "PartitionKey": "somPartition",
        "RowKey": "1",
        "Timestamp": "2020-08-21T15:08:33.2772956Z",
=======
        "odata.etag": "W/\u0022datetime\u00272020-08-21T15%3A54%3A21.979155Z\u0027\u0022",
        "PartitionKey": "somPartition",
        "RowKey": "1",
        "Timestamp": "2020-08-21T15:54:21.979155Z",
>>>>>>> 367da34b
        "SomeStringProperty": "This changed due to a matching Etag",
        "StringTypeProperty": "This is the original"
      },
      "StatusCode": 204,
      "ResponseHeaders": {
        "Cache-Control": "no-cache",
        "Content-Length": "0",
<<<<<<< HEAD
        "Date": "Fri, 21 Aug 2020 15:08:33 GMT",
        "ETag": "W/\u0022datetime\u00272020-08-21T15%3A08%3A33.3623549Z\u0027\u0022",
=======
        "Date": "Fri, 21 Aug 2020 15:54:21 GMT",
        "ETag": "W/\u0022datetime\u00272020-08-21T15%3A54%3A22.111265Z\u0027\u0022",
>>>>>>> 367da34b
        "Server": [
          "Windows-Azure-Table/1.0",
          "Microsoft-HTTPAPI/2.0"
        ],
        "X-Content-Type-Options": "nosniff",
        "x-ms-client-request-id": "d7ad1e0c45d6b986e356272e96f3da6f",
<<<<<<< HEAD
        "x-ms-request-id": "dd5e3b51-6002-0043-32cc-770e29000000",
=======
        "x-ms-request-id": "f56a76dd-6002-007f-29d3-775ada000000",
>>>>>>> 367da34b
        "x-ms-version": "2019-02-02"
      },
      "ResponseBody": []
    },
    {
      "RequestUri": "https://t1acd88e4a1c34b8dprim.table.core.windows.net/testtablel1upyyea()?$format=application%2Fjson%3Bodata%3Dminimalmetadata\u0026$filter=PartitionKey%20eq%20%27somPartition%27%20and%20RowKey%20eq%20%271%27",
      "RequestMethod": "GET",
      "RequestHeaders": {
        "Accept": [
          "application/json",
          "application/json; odata=minimalmetadata"
        ],
        "Authorization": "Sanitized",
        "DataServiceVersion": "3.0",
        "User-Agent": [
<<<<<<< HEAD
          "azsdk-net-Data.Tables/1.0.0-dev.20200821.2",
          "(.NET Core 4.6.27514.02; Microsoft Windows 10.0.17763 )"
        ],
        "x-ms-client-request-id": "849fe546f7e0d4f3567ee52ec8d9041a",
        "x-ms-date": "Fri, 21 Aug 2020 15:08:33 GMT",
=======
          "azsdk-net-Data.Tables/1.0.0-dev.20200821.1",
          "(.NET Core 4.6.29130.01; Microsoft Windows 10.0.18363 )"
        ],
        "x-ms-client-request-id": "849fe546f7e0d4f3567ee52ec8d9041a",
        "x-ms-date": "Fri, 21 Aug 2020 15:54:22 GMT",
>>>>>>> 367da34b
        "x-ms-return-client-request-id": "true",
        "x-ms-version": "2019-02-02"
      },
      "RequestBody": null,
      "StatusCode": 200,
      "ResponseHeaders": {
        "Cache-Control": "no-cache",
        "Content-Type": "application/json; odata=minimalmetadata; streaming=true; charset=utf-8",
<<<<<<< HEAD
        "Date": "Fri, 21 Aug 2020 15:08:33 GMT",
=======
        "Date": "Fri, 21 Aug 2020 15:54:21 GMT",
>>>>>>> 367da34b
        "Server": [
          "Windows-Azure-Table/1.0",
          "Microsoft-HTTPAPI/2.0"
        ],
        "Transfer-Encoding": "chunked",
        "X-Content-Type-Options": "nosniff",
        "x-ms-client-request-id": "849fe546f7e0d4f3567ee52ec8d9041a",
<<<<<<< HEAD
        "x-ms-request-id": "dd5e3b59-6002-0043-3acc-770e29000000",
=======
        "x-ms-request-id": "f56a76e3-6002-007f-2fd3-775ada000000",
>>>>>>> 367da34b
        "x-ms-version": "2019-02-02"
      },
      "ResponseBody": {
        "odata.metadata": "https://t1acd88e4a1c34b8dprim.table.core.windows.net/$metadata#testtablel1upyyea",
        "value": [
          {
<<<<<<< HEAD
            "odata.etag": "W/\u0022datetime\u00272020-08-21T15%3A08%3A33.3623549Z\u0027\u0022",
            "PartitionKey": "somPartition",
            "RowKey": "1",
            "Timestamp": "2020-08-21T15:08:33.3623549Z",
=======
            "odata.etag": "W/\u0022datetime\u00272020-08-21T15%3A54%3A22.111265Z\u0027\u0022",
            "PartitionKey": "somPartition",
            "RowKey": "1",
            "Timestamp": "2020-08-21T15:54:22.111265Z",
>>>>>>> 367da34b
            "SomeStringProperty": "This changed due to a matching Etag",
            "StringTypeProperty": "This is the original"
          }
        ]
      }
    },
    {
      "RequestUri": "https://t1acd88e4a1c34b8dprim.table.core.windows.net/Tables(\u0027testtablel1upyyea\u0027)",
      "RequestMethod": "DELETE",
      "RequestHeaders": {
        "Accept": [
          "application/json",
          "application/json"
        ],
        "Authorization": "Sanitized",
<<<<<<< HEAD
        "traceparent": "00-7c10705c724a1241aa8b49b214513262-3ca08273c6489747-00",
        "User-Agent": [
          "azsdk-net-Data.Tables/1.0.0-dev.20200821.2",
          "(.NET Core 4.6.27514.02; Microsoft Windows 10.0.17763 )"
        ],
        "x-ms-client-request-id": "de52f308d7ff4d4c3f9d1dcea42439dd",
        "x-ms-date": "Fri, 21 Aug 2020 15:08:33 GMT",
=======
        "traceparent": "00-ed7eda76bb77044baa1ffa70bcd1923a-fb5b26ccf97b6944-00",
        "User-Agent": [
          "azsdk-net-Data.Tables/1.0.0-dev.20200821.1",
          "(.NET Core 4.6.29130.01; Microsoft Windows 10.0.18363 )"
        ],
        "x-ms-client-request-id": "de52f308d7ff4d4c3f9d1dcea42439dd",
        "x-ms-date": "Fri, 21 Aug 2020 15:54:22 GMT",
>>>>>>> 367da34b
        "x-ms-return-client-request-id": "true",
        "x-ms-version": "2019-02-02"
      },
      "RequestBody": null,
      "StatusCode": 204,
      "ResponseHeaders": {
        "Cache-Control": "no-cache",
        "Content-Length": "0",
<<<<<<< HEAD
        "Date": "Fri, 21 Aug 2020 15:08:33 GMT",
=======
        "Date": "Fri, 21 Aug 2020 15:54:21 GMT",
>>>>>>> 367da34b
        "Server": [
          "Windows-Azure-Table/1.0",
          "Microsoft-HTTPAPI/2.0"
        ],
        "X-Content-Type-Options": "nosniff",
        "x-ms-client-request-id": "de52f308d7ff4d4c3f9d1dcea42439dd",
<<<<<<< HEAD
        "x-ms-request-id": "dd5e3b62-6002-0043-42cc-770e29000000",
=======
        "x-ms-request-id": "f56a76f0-6002-007f-3bd3-775ada000000",
>>>>>>> 367da34b
        "x-ms-version": "2019-02-02"
      },
      "ResponseBody": []
    }
  ],
  "Variables": {
    "RandomSeed": "274204635",
    "TABLES_PRIMARY_STORAGE_ACCOUNT_KEY": "Kg==",
<<<<<<< HEAD
    "TABLES_STORAGE_ACCOUNT_NAME": "t1acd88e4a1c34b8dprim"
=======
    "TABLES_STORAGE_ACCOUNT_NAME": "chrissscratch"
>>>>>>> 367da34b
  }
}<|MERGE_RESOLUTION|>--- conflicted
+++ resolved
@@ -12,15 +12,6 @@
         "Content-Length": "33",
         "Content-Type": "application/json; odata=nometadata",
         "DataServiceVersion": "3.0",
-<<<<<<< HEAD
-        "traceparent": "00-550736669a47c343a03e92ecc97338da-63e7dcf35a980c43-00",
-        "User-Agent": [
-          "azsdk-net-Data.Tables/1.0.0-dev.20200821.2",
-          "(.NET Core 4.6.27514.02; Microsoft Windows 10.0.17763 )"
-        ],
-        "x-ms-client-request-id": "24150bb7c0511832d88ed2fba1dae3f4",
-        "x-ms-date": "Fri, 21 Aug 2020 15:08:33 GMT",
-=======
         "traceparent": "00-55ba0025a84e6d4e8780c6a485bc26d9-65fc3ed4bcf1e847-00",
         "User-Agent": [
           "azsdk-net-Data.Tables/1.0.0-dev.20200821.1",
@@ -28,7 +19,6 @@
         ],
         "x-ms-client-request-id": "24150bb7c0511832d88ed2fba1dae3f4",
         "x-ms-date": "Fri, 21 Aug 2020 15:54:21 GMT",
->>>>>>> 367da34b
         "x-ms-return-client-request-id": "true",
         "x-ms-version": "2019-02-02"
       },
@@ -39,13 +29,8 @@
       "ResponseHeaders": {
         "Cache-Control": "no-cache",
         "Content-Type": "application/json; odata=minimalmetadata; streaming=true; charset=utf-8",
-<<<<<<< HEAD
-        "Date": "Fri, 21 Aug 2020 15:08:33 GMT",
-        "Location": "https://t1acd88e4a1c34b8dprim.table.core.windows.net/Tables(\u0027testtablel1upyyea\u0027)",
-=======
         "Date": "Fri, 21 Aug 2020 15:54:20 GMT",
         "Location": "https://chrissscratch.table.core.windows.net/Tables(\u0027testtablel1upyyea\u0027)",
->>>>>>> 367da34b
         "Server": [
           "Windows-Azure-Table/1.0",
           "Microsoft-HTTPAPI/2.0"
@@ -53,11 +38,7 @@
         "Transfer-Encoding": "chunked",
         "X-Content-Type-Options": "nosniff",
         "x-ms-client-request-id": "24150bb7c0511832d88ed2fba1dae3f4",
-<<<<<<< HEAD
-        "x-ms-request-id": "dd5e3b29-6002-0043-0dcc-770e29000000",
-=======
         "x-ms-request-id": "f56a7672-6002-007f-41d3-775ada000000",
->>>>>>> 367da34b
         "x-ms-version": "2019-02-02"
       },
       "ResponseBody": {
@@ -77,23 +58,13 @@
         "Content-Length": "117",
         "Content-Type": "application/json",
         "DataServiceVersion": "3.0",
-<<<<<<< HEAD
-        "traceparent": "00-ee19928082dfa0469960d10b6e4718bd-477ad2cdc7a9534d-00",
-        "User-Agent": [
-          "azsdk-net-Data.Tables/1.0.0-dev.20200821.2",
-          "(.NET Core 4.6.27514.02; Microsoft Windows 10.0.17763 )"
+        "traceparent": "00-7b67d37f2d005c40bf07d0c1624152cc-1a23b5791991a043-00",
+        "User-Agent": [
+          "azsdk-net-Data.Tables/1.0.0-dev.20200821.1",
+          "(.NET Core 4.6.29130.01; Microsoft Windows 10.0.18363 )"
         ],
         "x-ms-client-request-id": "1be297f834642ff9488ee8e1e0753152",
-        "x-ms-date": "Fri, 21 Aug 2020 15:08:33 GMT",
-=======
-        "traceparent": "00-7b67d37f2d005c40bf07d0c1624152cc-1a23b5791991a043-00",
-        "User-Agent": [
-          "azsdk-net-Data.Tables/1.0.0-dev.20200821.1",
-          "(.NET Core 4.6.29130.01; Microsoft Windows 10.0.18363 )"
-        ],
-        "x-ms-client-request-id": "1be297f834642ff9488ee8e1e0753152",
-        "x-ms-date": "Fri, 21 Aug 2020 15:54:22 GMT",
->>>>>>> 367da34b
+        "x-ms-date": "Fri, 21 Aug 2020 15:54:22 GMT",
         "x-ms-return-client-request-id": "true",
         "x-ms-version": "2019-02-02"
       },
@@ -108,24 +79,15 @@
       "ResponseHeaders": {
         "Cache-Control": "no-cache",
         "Content-Length": "0",
-<<<<<<< HEAD
-        "Date": "Fri, 21 Aug 2020 15:08:33 GMT",
-        "ETag": "W/\u0022datetime\u00272020-08-21T15%3A08%3A33.1962379Z\u0027\u0022",
-=======
         "Date": "Fri, 21 Aug 2020 15:54:20 GMT",
         "ETag": "W/\u0022datetime\u00272020-08-21T15%3A54%3A21.887079Z\u0027\u0022",
->>>>>>> 367da34b
         "Server": [
           "Windows-Azure-Table/1.0",
           "Microsoft-HTTPAPI/2.0"
         ],
         "X-Content-Type-Options": "nosniff",
         "x-ms-client-request-id": "1be297f834642ff9488ee8e1e0753152",
-<<<<<<< HEAD
-        "x-ms-request-id": "dd5e3b32-6002-0043-14cc-770e29000000",
-=======
         "x-ms-request-id": "f56a7682-6002-007f-50d3-775ada000000",
->>>>>>> 367da34b
         "x-ms-version": "2019-02-02"
       },
       "ResponseBody": []
@@ -141,19 +103,11 @@
         "Authorization": "Sanitized",
         "DataServiceVersion": "3.0",
         "User-Agent": [
-<<<<<<< HEAD
-          "azsdk-net-Data.Tables/1.0.0-dev.20200821.2",
-          "(.NET Core 4.6.27514.02; Microsoft Windows 10.0.17763 )"
+          "azsdk-net-Data.Tables/1.0.0-dev.20200821.1",
+          "(.NET Core 4.6.29130.01; Microsoft Windows 10.0.18363 )"
         ],
         "x-ms-client-request-id": "23452352fe1712572f05374d8124fb23",
-        "x-ms-date": "Fri, 21 Aug 2020 15:08:33 GMT",
-=======
-          "azsdk-net-Data.Tables/1.0.0-dev.20200821.1",
-          "(.NET Core 4.6.29130.01; Microsoft Windows 10.0.18363 )"
-        ],
-        "x-ms-client-request-id": "23452352fe1712572f05374d8124fb23",
-        "x-ms-date": "Fri, 21 Aug 2020 15:54:22 GMT",
->>>>>>> 367da34b
+        "x-ms-date": "Fri, 21 Aug 2020 15:54:22 GMT",
         "x-ms-return-client-request-id": "true",
         "x-ms-version": "2019-02-02"
       },
@@ -162,11 +116,7 @@
       "ResponseHeaders": {
         "Cache-Control": "no-cache",
         "Content-Type": "application/json; odata=minimalmetadata; streaming=true; charset=utf-8",
-<<<<<<< HEAD
-        "Date": "Fri, 21 Aug 2020 15:08:33 GMT",
-=======
         "Date": "Fri, 21 Aug 2020 15:54:20 GMT",
->>>>>>> 367da34b
         "Server": [
           "Windows-Azure-Table/1.0",
           "Microsoft-HTTPAPI/2.0"
@@ -174,28 +124,17 @@
         "Transfer-Encoding": "chunked",
         "X-Content-Type-Options": "nosniff",
         "x-ms-client-request-id": "23452352fe1712572f05374d8124fb23",
-<<<<<<< HEAD
-        "x-ms-request-id": "dd5e3b37-6002-0043-19cc-770e29000000",
-=======
         "x-ms-request-id": "f56a7690-6002-007f-5dd3-775ada000000",
->>>>>>> 367da34b
         "x-ms-version": "2019-02-02"
       },
       "ResponseBody": {
         "odata.metadata": "https://t1acd88e4a1c34b8dprim.table.core.windows.net/$metadata#testtablel1upyyea",
         "value": [
           {
-<<<<<<< HEAD
-            "odata.etag": "W/\u0022datetime\u00272020-08-21T15%3A08%3A33.1962379Z\u0027\u0022",
-            "PartitionKey": "somPartition",
-            "RowKey": "1",
-            "Timestamp": "2020-08-21T15:08:33.1962379Z",
-=======
             "odata.etag": "W/\u0022datetime\u00272020-08-21T15%3A54%3A21.887079Z\u0027\u0022",
             "PartitionKey": "somPartition",
             "RowKey": "1",
             "Timestamp": "2020-08-21T15:54:21.887079Z",
->>>>>>> 367da34b
             "StringTypeProperty": "This is the original"
           }
         ]
@@ -211,38 +150,21 @@
         "Content-Type": "application/json",
         "DataServiceVersion": "3.0",
         "If-Match": "*",
-<<<<<<< HEAD
-        "traceparent": "00-4dd0784b9c017649abcaff74e612afef-01f249306482854a-00",
-        "User-Agent": [
-          "azsdk-net-Data.Tables/1.0.0-dev.20200821.2",
-          "(.NET Core 4.6.27514.02; Microsoft Windows 10.0.17763 )"
+        "traceparent": "00-f0e27f17ecc82e4bba410d53b2c005aa-a8f594379d8a964b-00",
+        "User-Agent": [
+          "azsdk-net-Data.Tables/1.0.0-dev.20200821.1",
+          "(.NET Core 4.6.29130.01; Microsoft Windows 10.0.18363 )"
         ],
         "x-ms-client-request-id": "6650de8a82ffd7521bf509324a37f818",
-        "x-ms-date": "Fri, 21 Aug 2020 15:08:33 GMT",
-=======
-        "traceparent": "00-f0e27f17ecc82e4bba410d53b2c005aa-a8f594379d8a964b-00",
-        "User-Agent": [
-          "azsdk-net-Data.Tables/1.0.0-dev.20200821.1",
-          "(.NET Core 4.6.29130.01; Microsoft Windows 10.0.18363 )"
-        ],
-        "x-ms-client-request-id": "6650de8a82ffd7521bf509324a37f818",
-        "x-ms-date": "Fri, 21 Aug 2020 15:54:22 GMT",
->>>>>>> 367da34b
+        "x-ms-date": "Fri, 21 Aug 2020 15:54:22 GMT",
         "x-ms-return-client-request-id": "true",
         "x-ms-version": "2019-02-02"
       },
       "RequestBody": {
-<<<<<<< HEAD
-        "odata.etag": "W/\u0022datetime\u00272020-08-21T15%3A08%3A33.1962379Z\u0027\u0022",
-        "PartitionKey": "somPartition",
-        "RowKey": "1",
-        "Timestamp": "2020-08-21T15:08:33.1962379Z",
-=======
         "odata.etag": "W/\u0022datetime\u00272020-08-21T15%3A54%3A21.887079Z\u0027\u0022",
         "PartitionKey": "somPartition",
         "RowKey": "1",
         "Timestamp": "2020-08-21T15:54:21.887079Z",
->>>>>>> 367da34b
         "StringTypeProperty": "This is the original",
         "SomeStringProperty": "This is new and improved!"
       },
@@ -250,24 +172,15 @@
       "ResponseHeaders": {
         "Cache-Control": "no-cache",
         "Content-Length": "0",
-<<<<<<< HEAD
-        "Date": "Fri, 21 Aug 2020 15:08:33 GMT",
-        "ETag": "W/\u0022datetime\u00272020-08-21T15%3A08%3A33.2772956Z\u0027\u0022",
-=======
         "Date": "Fri, 21 Aug 2020 15:54:21 GMT",
         "ETag": "W/\u0022datetime\u00272020-08-21T15%3A54%3A21.979155Z\u0027\u0022",
->>>>>>> 367da34b
         "Server": [
           "Windows-Azure-Table/1.0",
           "Microsoft-HTTPAPI/2.0"
         ],
         "X-Content-Type-Options": "nosniff",
         "x-ms-client-request-id": "6650de8a82ffd7521bf509324a37f818",
-<<<<<<< HEAD
-        "x-ms-request-id": "dd5e3b3e-6002-0043-20cc-770e29000000",
-=======
         "x-ms-request-id": "f56a76ac-6002-007f-79d3-775ada000000",
->>>>>>> 367da34b
         "x-ms-version": "2019-02-02"
       },
       "ResponseBody": []
@@ -283,19 +196,11 @@
         "Authorization": "Sanitized",
         "DataServiceVersion": "3.0",
         "User-Agent": [
-<<<<<<< HEAD
-          "azsdk-net-Data.Tables/1.0.0-dev.20200821.2",
-          "(.NET Core 4.6.27514.02; Microsoft Windows 10.0.17763 )"
+          "azsdk-net-Data.Tables/1.0.0-dev.20200821.1",
+          "(.NET Core 4.6.29130.01; Microsoft Windows 10.0.18363 )"
         ],
         "x-ms-client-request-id": "b64ea9a0d09df9fb3fd0eb5ffcacae23",
-        "x-ms-date": "Fri, 21 Aug 2020 15:08:33 GMT",
-=======
-          "azsdk-net-Data.Tables/1.0.0-dev.20200821.1",
-          "(.NET Core 4.6.29130.01; Microsoft Windows 10.0.18363 )"
-        ],
-        "x-ms-client-request-id": "b64ea9a0d09df9fb3fd0eb5ffcacae23",
-        "x-ms-date": "Fri, 21 Aug 2020 15:54:22 GMT",
->>>>>>> 367da34b
+        "x-ms-date": "Fri, 21 Aug 2020 15:54:22 GMT",
         "x-ms-return-client-request-id": "true",
         "x-ms-version": "2019-02-02"
       },
@@ -304,11 +209,7 @@
       "ResponseHeaders": {
         "Cache-Control": "no-cache",
         "Content-Type": "application/json; odata=minimalmetadata; streaming=true; charset=utf-8",
-<<<<<<< HEAD
-        "Date": "Fri, 21 Aug 2020 15:08:33 GMT",
-=======
-        "Date": "Fri, 21 Aug 2020 15:54:21 GMT",
->>>>>>> 367da34b
+        "Date": "Fri, 21 Aug 2020 15:54:21 GMT",
         "Server": [
           "Windows-Azure-Table/1.0",
           "Microsoft-HTTPAPI/2.0"
@@ -316,28 +217,17 @@
         "Transfer-Encoding": "chunked",
         "X-Content-Type-Options": "nosniff",
         "x-ms-client-request-id": "b64ea9a0d09df9fb3fd0eb5ffcacae23",
-<<<<<<< HEAD
-        "x-ms-request-id": "dd5e3b43-6002-0043-25cc-770e29000000",
-=======
         "x-ms-request-id": "f56a76bd-6002-007f-0ad3-775ada000000",
->>>>>>> 367da34b
         "x-ms-version": "2019-02-02"
       },
       "ResponseBody": {
         "odata.metadata": "https://t1acd88e4a1c34b8dprim.table.core.windows.net/$metadata#testtablel1upyyea",
         "value": [
           {
-<<<<<<< HEAD
-            "odata.etag": "W/\u0022datetime\u00272020-08-21T15%3A08%3A33.2772956Z\u0027\u0022",
-            "PartitionKey": "somPartition",
-            "RowKey": "1",
-            "Timestamp": "2020-08-21T15:08:33.2772956Z",
-=======
             "odata.etag": "W/\u0022datetime\u00272020-08-21T15%3A54%3A21.979155Z\u0027\u0022",
             "PartitionKey": "somPartition",
             "RowKey": "1",
             "Timestamp": "2020-08-21T15:54:21.979155Z",
->>>>>>> 367da34b
             "SomeStringProperty": "This is new and improved!",
             "StringTypeProperty": "This is the original"
           }
@@ -353,16 +243,6 @@
         "Content-Length": "270",
         "Content-Type": "application/json",
         "DataServiceVersion": "3.0",
-<<<<<<< HEAD
-        "If-Match": "W/\u0022datetime\u00272020-08-21T15%3A08%3A33.1962379Z\u0027\u0022",
-        "traceparent": "00-7fc3ba84f85178498137887a061b3b05-35bc492bd1a88047-00",
-        "User-Agent": [
-          "azsdk-net-Data.Tables/1.0.0-dev.20200821.2",
-          "(.NET Core 4.6.27514.02; Microsoft Windows 10.0.17763 )"
-        ],
-        "x-ms-client-request-id": "0156c592cb24cf53d06e0721f525c7f8",
-        "x-ms-date": "Fri, 21 Aug 2020 15:08:33 GMT",
-=======
         "If-Match": "W/\u0022datetime\u00272020-08-21T15%3A54%3A21.887079Z\u0027\u0022",
         "traceparent": "00-4fede5bf4fccf747a4382177687620d8-c19a0e295134fc46-00",
         "User-Agent": [
@@ -371,22 +251,14 @@
         ],
         "x-ms-client-request-id": "0156c592cb24cf53d06e0721f525c7f8",
         "x-ms-date": "Fri, 21 Aug 2020 15:54:22 GMT",
->>>>>>> 367da34b
         "x-ms-return-client-request-id": "true",
         "x-ms-version": "2019-02-02"
       },
       "RequestBody": {
-<<<<<<< HEAD
-        "odata.etag": "W/\u0022datetime\u00272020-08-21T15%3A08%3A33.2772956Z\u0027\u0022",
-        "PartitionKey": "somPartition",
-        "RowKey": "1",
-        "Timestamp": "2020-08-21T15:08:33.2772956Z",
-=======
         "odata.etag": "W/\u0022datetime\u00272020-08-21T15%3A54%3A21.979155Z\u0027\u0022",
         "PartitionKey": "somPartition",
         "RowKey": "1",
         "Timestamp": "2020-08-21T15:54:21.979155Z",
->>>>>>> 367da34b
         "SomeStringProperty": "This changed due to a matching Etag",
         "StringTypeProperty": "This is the original"
       },
@@ -394,11 +266,7 @@
       "ResponseHeaders": {
         "Cache-Control": "no-cache",
         "Content-Type": "application/json; odata=minimalmetadata; streaming=true; charset=utf-8",
-<<<<<<< HEAD
-        "Date": "Fri, 21 Aug 2020 15:08:33 GMT",
-=======
-        "Date": "Fri, 21 Aug 2020 15:54:21 GMT",
->>>>>>> 367da34b
+        "Date": "Fri, 21 Aug 2020 15:54:21 GMT",
         "Server": [
           "Windows-Azure-Table/1.0",
           "Microsoft-HTTPAPI/2.0"
@@ -406,11 +274,7 @@
         "Transfer-Encoding": "chunked",
         "X-Content-Type-Options": "nosniff",
         "x-ms-client-request-id": "0156c592cb24cf53d06e0721f525c7f8",
-<<<<<<< HEAD
-        "x-ms-request-id": "dd5e3b48-6002-0043-2acc-770e29000000",
-=======
         "x-ms-request-id": "f56a76ce-6002-007f-1ad3-775ada000000",
->>>>>>> 367da34b
         "x-ms-version": "2019-02-02"
       },
       "ResponseBody": {
@@ -418,11 +282,7 @@
           "code": "UpdateConditionNotSatisfied",
           "message": {
             "lang": "en-US",
-<<<<<<< HEAD
-            "value": "The update condition specified in the request was not satisfied.\nRequestId:dd5e3b48-6002-0043-2acc-770e29000000\nTime:2020-08-21T15:08:33.3376962Z"
-=======
             "value": "The update condition specified in the request was not satisfied.\nRequestId:f56a76ce-6002-007f-1ad3-775ada000000\nTime:2020-08-21T15:54:22.0711196Z"
->>>>>>> 367da34b
           }
         }
       }
@@ -436,16 +296,6 @@
         "Content-Length": "270",
         "Content-Type": "application/json",
         "DataServiceVersion": "3.0",
-<<<<<<< HEAD
-        "If-Match": "W/\u0022datetime\u00272020-08-21T15%3A08%3A33.2772956Z\u0027\u0022",
-        "traceparent": "00-f5ff4bb2bd593c4e8d877d1ede0721db-2a0951f7c70a7f43-00",
-        "User-Agent": [
-          "azsdk-net-Data.Tables/1.0.0-dev.20200821.2",
-          "(.NET Core 4.6.27514.02; Microsoft Windows 10.0.17763 )"
-        ],
-        "x-ms-client-request-id": "d7ad1e0c45d6b986e356272e96f3da6f",
-        "x-ms-date": "Fri, 21 Aug 2020 15:08:33 GMT",
-=======
         "If-Match": "W/\u0022datetime\u00272020-08-21T15%3A54%3A21.979155Z\u0027\u0022",
         "traceparent": "00-e3f066a597e66643aa9cc700c312fca5-5450d960e7f87d43-00",
         "User-Agent": [
@@ -454,22 +304,14 @@
         ],
         "x-ms-client-request-id": "d7ad1e0c45d6b986e356272e96f3da6f",
         "x-ms-date": "Fri, 21 Aug 2020 15:54:22 GMT",
->>>>>>> 367da34b
         "x-ms-return-client-request-id": "true",
         "x-ms-version": "2019-02-02"
       },
       "RequestBody": {
-<<<<<<< HEAD
-        "odata.etag": "W/\u0022datetime\u00272020-08-21T15%3A08%3A33.2772956Z\u0027\u0022",
-        "PartitionKey": "somPartition",
-        "RowKey": "1",
-        "Timestamp": "2020-08-21T15:08:33.2772956Z",
-=======
         "odata.etag": "W/\u0022datetime\u00272020-08-21T15%3A54%3A21.979155Z\u0027\u0022",
         "PartitionKey": "somPartition",
         "RowKey": "1",
         "Timestamp": "2020-08-21T15:54:21.979155Z",
->>>>>>> 367da34b
         "SomeStringProperty": "This changed due to a matching Etag",
         "StringTypeProperty": "This is the original"
       },
@@ -477,24 +319,15 @@
       "ResponseHeaders": {
         "Cache-Control": "no-cache",
         "Content-Length": "0",
-<<<<<<< HEAD
-        "Date": "Fri, 21 Aug 2020 15:08:33 GMT",
-        "ETag": "W/\u0022datetime\u00272020-08-21T15%3A08%3A33.3623549Z\u0027\u0022",
-=======
         "Date": "Fri, 21 Aug 2020 15:54:21 GMT",
         "ETag": "W/\u0022datetime\u00272020-08-21T15%3A54%3A22.111265Z\u0027\u0022",
->>>>>>> 367da34b
         "Server": [
           "Windows-Azure-Table/1.0",
           "Microsoft-HTTPAPI/2.0"
         ],
         "X-Content-Type-Options": "nosniff",
         "x-ms-client-request-id": "d7ad1e0c45d6b986e356272e96f3da6f",
-<<<<<<< HEAD
-        "x-ms-request-id": "dd5e3b51-6002-0043-32cc-770e29000000",
-=======
         "x-ms-request-id": "f56a76dd-6002-007f-29d3-775ada000000",
->>>>>>> 367da34b
         "x-ms-version": "2019-02-02"
       },
       "ResponseBody": []
@@ -510,19 +343,11 @@
         "Authorization": "Sanitized",
         "DataServiceVersion": "3.0",
         "User-Agent": [
-<<<<<<< HEAD
-          "azsdk-net-Data.Tables/1.0.0-dev.20200821.2",
-          "(.NET Core 4.6.27514.02; Microsoft Windows 10.0.17763 )"
+          "azsdk-net-Data.Tables/1.0.0-dev.20200821.1",
+          "(.NET Core 4.6.29130.01; Microsoft Windows 10.0.18363 )"
         ],
         "x-ms-client-request-id": "849fe546f7e0d4f3567ee52ec8d9041a",
-        "x-ms-date": "Fri, 21 Aug 2020 15:08:33 GMT",
-=======
-          "azsdk-net-Data.Tables/1.0.0-dev.20200821.1",
-          "(.NET Core 4.6.29130.01; Microsoft Windows 10.0.18363 )"
-        ],
-        "x-ms-client-request-id": "849fe546f7e0d4f3567ee52ec8d9041a",
-        "x-ms-date": "Fri, 21 Aug 2020 15:54:22 GMT",
->>>>>>> 367da34b
+        "x-ms-date": "Fri, 21 Aug 2020 15:54:22 GMT",
         "x-ms-return-client-request-id": "true",
         "x-ms-version": "2019-02-02"
       },
@@ -531,11 +356,7 @@
       "ResponseHeaders": {
         "Cache-Control": "no-cache",
         "Content-Type": "application/json; odata=minimalmetadata; streaming=true; charset=utf-8",
-<<<<<<< HEAD
-        "Date": "Fri, 21 Aug 2020 15:08:33 GMT",
-=======
-        "Date": "Fri, 21 Aug 2020 15:54:21 GMT",
->>>>>>> 367da34b
+        "Date": "Fri, 21 Aug 2020 15:54:21 GMT",
         "Server": [
           "Windows-Azure-Table/1.0",
           "Microsoft-HTTPAPI/2.0"
@@ -543,28 +364,17 @@
         "Transfer-Encoding": "chunked",
         "X-Content-Type-Options": "nosniff",
         "x-ms-client-request-id": "849fe546f7e0d4f3567ee52ec8d9041a",
-<<<<<<< HEAD
-        "x-ms-request-id": "dd5e3b59-6002-0043-3acc-770e29000000",
-=======
         "x-ms-request-id": "f56a76e3-6002-007f-2fd3-775ada000000",
->>>>>>> 367da34b
         "x-ms-version": "2019-02-02"
       },
       "ResponseBody": {
         "odata.metadata": "https://t1acd88e4a1c34b8dprim.table.core.windows.net/$metadata#testtablel1upyyea",
         "value": [
           {
-<<<<<<< HEAD
-            "odata.etag": "W/\u0022datetime\u00272020-08-21T15%3A08%3A33.3623549Z\u0027\u0022",
-            "PartitionKey": "somPartition",
-            "RowKey": "1",
-            "Timestamp": "2020-08-21T15:08:33.3623549Z",
-=======
             "odata.etag": "W/\u0022datetime\u00272020-08-21T15%3A54%3A22.111265Z\u0027\u0022",
             "PartitionKey": "somPartition",
             "RowKey": "1",
             "Timestamp": "2020-08-21T15:54:22.111265Z",
->>>>>>> 367da34b
             "SomeStringProperty": "This changed due to a matching Etag",
             "StringTypeProperty": "This is the original"
           }
@@ -580,23 +390,13 @@
           "application/json"
         ],
         "Authorization": "Sanitized",
-<<<<<<< HEAD
-        "traceparent": "00-7c10705c724a1241aa8b49b214513262-3ca08273c6489747-00",
-        "User-Agent": [
-          "azsdk-net-Data.Tables/1.0.0-dev.20200821.2",
-          "(.NET Core 4.6.27514.02; Microsoft Windows 10.0.17763 )"
+        "traceparent": "00-ed7eda76bb77044baa1ffa70bcd1923a-fb5b26ccf97b6944-00",
+        "User-Agent": [
+          "azsdk-net-Data.Tables/1.0.0-dev.20200821.1",
+          "(.NET Core 4.6.29130.01; Microsoft Windows 10.0.18363 )"
         ],
         "x-ms-client-request-id": "de52f308d7ff4d4c3f9d1dcea42439dd",
-        "x-ms-date": "Fri, 21 Aug 2020 15:08:33 GMT",
-=======
-        "traceparent": "00-ed7eda76bb77044baa1ffa70bcd1923a-fb5b26ccf97b6944-00",
-        "User-Agent": [
-          "azsdk-net-Data.Tables/1.0.0-dev.20200821.1",
-          "(.NET Core 4.6.29130.01; Microsoft Windows 10.0.18363 )"
-        ],
-        "x-ms-client-request-id": "de52f308d7ff4d4c3f9d1dcea42439dd",
-        "x-ms-date": "Fri, 21 Aug 2020 15:54:22 GMT",
->>>>>>> 367da34b
+        "x-ms-date": "Fri, 21 Aug 2020 15:54:22 GMT",
         "x-ms-return-client-request-id": "true",
         "x-ms-version": "2019-02-02"
       },
@@ -605,22 +405,14 @@
       "ResponseHeaders": {
         "Cache-Control": "no-cache",
         "Content-Length": "0",
-<<<<<<< HEAD
-        "Date": "Fri, 21 Aug 2020 15:08:33 GMT",
-=======
-        "Date": "Fri, 21 Aug 2020 15:54:21 GMT",
->>>>>>> 367da34b
+        "Date": "Fri, 21 Aug 2020 15:54:21 GMT",
         "Server": [
           "Windows-Azure-Table/1.0",
           "Microsoft-HTTPAPI/2.0"
         ],
         "X-Content-Type-Options": "nosniff",
         "x-ms-client-request-id": "de52f308d7ff4d4c3f9d1dcea42439dd",
-<<<<<<< HEAD
-        "x-ms-request-id": "dd5e3b62-6002-0043-42cc-770e29000000",
-=======
         "x-ms-request-id": "f56a76f0-6002-007f-3bd3-775ada000000",
->>>>>>> 367da34b
         "x-ms-version": "2019-02-02"
       },
       "ResponseBody": []
@@ -629,10 +421,6 @@
   "Variables": {
     "RandomSeed": "274204635",
     "TABLES_PRIMARY_STORAGE_ACCOUNT_KEY": "Kg==",
-<<<<<<< HEAD
-    "TABLES_STORAGE_ACCOUNT_NAME": "t1acd88e4a1c34b8dprim"
-=======
     "TABLES_STORAGE_ACCOUNT_NAME": "chrissscratch"
->>>>>>> 367da34b
   }
 }