{
  "Entries": [
    {
      "RequestUri": "https://t1acd88e4a1c34b8dprim.table.core.windows.net/Tables?$format=application%2Fjson%3Bodata%3Dminimalmetadata",
      "RequestMethod": "POST",
      "RequestHeaders": {
        "Accept": [
          "application/json",
          "application/json; odata=minimalmetadata"
        ],
        "Authorization": "Sanitized",
        "Content-Length": "33",
        "Content-Type": "application/json; odata=nometadata",
        "DataServiceVersion": "3.0",
<<<<<<< HEAD
        "traceparent": "00-14571d0ebba30843ad6364f2df371e0f-f9ab2414df9c5d4d-00",
        "User-Agent": [
          "azsdk-net-Data.Tables/1.0.0-dev.20200821.2",
          "(.NET Core 4.6.27514.02; Microsoft Windows 10.0.17763 )"
        ],
        "x-ms-client-request-id": "083cef81f8de6056179db11883b1a16c",
        "x-ms-date": "Fri, 21 Aug 2020 15:08:32 GMT",
=======
        "traceparent": "00-5bd4295ab44e5c41a49b6f898d1c88ce-fe8e0000c1f11b4d-00",
        "User-Agent": [
          "azsdk-net-Data.Tables/1.0.0-dev.20200821.1",
          "(.NET Core 4.6.29130.01; Microsoft Windows 10.0.18363 )"
        ],
        "x-ms-client-request-id": "083cef81f8de6056179db11883b1a16c",
        "x-ms-date": "Fri, 21 Aug 2020 15:54:20 GMT",
>>>>>>> 367da34b
        "x-ms-return-client-request-id": "true",
        "x-ms-version": "2019-02-02"
      },
      "RequestBody": {
        "TableName": "testtableefs9yxbb"
      },
      "StatusCode": 201,
      "ResponseHeaders": {
        "Cache-Control": "no-cache",
        "Content-Type": "application/json; odata=minimalmetadata; streaming=true; charset=utf-8",
<<<<<<< HEAD
        "Date": "Fri, 21 Aug 2020 15:08:32 GMT",
        "Location": "https://t1acd88e4a1c34b8dprim.table.core.windows.net/Tables(\u0027testtableefs9yxbb\u0027)",
=======
        "Date": "Fri, 21 Aug 2020 15:54:19 GMT",
        "Location": "https://chrissscratch.table.core.windows.net/Tables(\u0027testtableefs9yxbb\u0027)",
>>>>>>> 367da34b
        "Server": [
          "Windows-Azure-Table/1.0",
          "Microsoft-HTTPAPI/2.0"
        ],
        "Transfer-Encoding": "chunked",
        "X-Content-Type-Options": "nosniff",
        "x-ms-client-request-id": "083cef81f8de6056179db11883b1a16c",
<<<<<<< HEAD
        "x-ms-request-id": "dd5e398b-6002-0043-7fcc-770e29000000",
=======
        "x-ms-request-id": "f56a755e-6002-007f-3dd3-775ada000000",
>>>>>>> 367da34b
        "x-ms-version": "2019-02-02"
      },
      "ResponseBody": {
        "odata.metadata": "https://t1acd88e4a1c34b8dprim.table.core.windows.net/$metadata#Tables/@Element",
        "TableName": "testtableefs9yxbb"
      }
    },
    {
      "RequestUri": "https://t1acd88e4a1c34b8dprim.table.core.windows.net/testtableefs9yxbb?$format=application%2Fjson%3Bodata%3Dminimalmetadata",
      "RequestMethod": "POST",
      "RequestHeaders": {
        "Accept": [
          "application/json",
          "application/json; odata=minimalmetadata"
        ],
        "Authorization": "Sanitized",
        "Content-Length": "614",
        "Content-Type": "application/json; odata=nometadata",
        "DataServiceVersion": "3.0",
<<<<<<< HEAD
        "traceparent": "00-4e97d4621cdc944d82ffd3588e7759e7-f5013c986458414e-00",
        "User-Agent": [
          "azsdk-net-Data.Tables/1.0.0-dev.20200821.2",
          "(.NET Core 4.6.27514.02; Microsoft Windows 10.0.17763 )"
        ],
        "x-ms-client-request-id": "4a2e62f4e6697988dbac8af0c1dd14a7",
        "x-ms-date": "Fri, 21 Aug 2020 15:08:32 GMT",
=======
        "Prefer": "return-no-content",
        "traceparent": "00-ed06af47c811b64b9ff4e2abdc111dd2-405888eefe46c04a-00",
        "User-Agent": [
          "azsdk-net-Data.Tables/1.0.0-dev.20200821.1",
          "(.NET Core 4.6.29130.01; Microsoft Windows 10.0.18363 )"
        ],
        "x-ms-client-request-id": "4a2e62f4e6697988dbac8af0c1dd14a7",
        "x-ms-date": "Fri, 21 Aug 2020 15:54:20 GMT",
>>>>>>> 367da34b
        "x-ms-return-client-request-id": "true",
        "x-ms-version": "2019-02-02"
      },
      "RequestBody": {
        "PartitionKey": "somPartition",
        "RowKey": "01",
        "SomeStringProperty": "This is table entity number 01",
        "SomeDateProperty": "2020-01-01T01:02:00.0000000Z",
        "SomeDateProperty@odata.type": "Edm.DateTime",
        "SomeGuidProperty": "0d391d16-97f1-4b9a-be68-4cc871f90001",
        "SomeGuidProperty@odata.type": "Edm.Guid",
        "SomeBinaryProperty": "AQIDBAU=",
        "SomeBinaryProperty@odata.type": "Edm.Binary",
        "SomeInt64Property": "1",
        "SomeInt64Property@odata.type": "Edm.Int64",
        "SomeDoubleProperty0": 1,
        "SomeDoubleProperty0@odata.type": "Edm.Double",
        "SomeDoubleProperty1": 1.1000000000000001,
        "SomeDoubleProperty1@odata.type": "Edm.Double",
        "SomeIntProperty": 1
      },
      "StatusCode": 204,
      "ResponseHeaders": {
        "Cache-Control": "no-cache",
<<<<<<< HEAD
        "Content-Type": "application/json; odata=minimalmetadata; streaming=true; charset=utf-8",
        "Date": "Fri, 21 Aug 2020 15:08:32 GMT",
        "ETag": "W/\u0022datetime\u00272020-08-21T15%3A08%3A32.2739388Z\u0027\u0022",
        "Location": "https://t1acd88e4a1c34b8dprim.table.core.windows.net/testtableefs9yxbb(PartitionKey=\u0027somPartition\u0027,RowKey=\u002701\u0027)",
=======
        "Content-Length": "0",
        "DataServiceId": "https://chrissscratch.table.core.windows.net/testtableefs9yxbb(PartitionKey=\u0027somPartition\u0027,RowKey=\u002701\u0027)",
        "Date": "Fri, 21 Aug 2020 15:54:19 GMT",
        "ETag": "W/\u0022datetime\u00272020-08-21T15%3A54%3A20.7209965Z\u0027\u0022",
        "Location": "https://chrissscratch.table.core.windows.net/testtableefs9yxbb(PartitionKey=\u0027somPartition\u0027,RowKey=\u002701\u0027)",
        "Preference-Applied": "return-no-content",
>>>>>>> 367da34b
        "Server": [
          "Windows-Azure-Table/1.0",
          "Microsoft-HTTPAPI/2.0"
        ],
        "X-Content-Type-Options": "nosniff",
        "x-ms-client-request-id": "4a2e62f4e6697988dbac8af0c1dd14a7",
<<<<<<< HEAD
        "x-ms-request-id": "dd5e39a8-6002-0043-1bcc-770e29000000",
        "x-ms-version": "2019-02-02"
      },
      "ResponseBody": {
        "odata.metadata": "https://t1acd88e4a1c34b8dprim.table.core.windows.net/$metadata#testtableefs9yxbb/@Element",
        "odata.etag": "W/\u0022datetime\u00272020-08-21T15%3A08%3A32.2739388Z\u0027\u0022",
        "PartitionKey": "somPartition",
        "RowKey": "01",
        "Timestamp": "2020-08-21T15:08:32.2739388Z",
=======
        "x-ms-request-id": "f56a756a-6002-007f-47d3-775ada000000",
        "x-ms-version": "2019-02-02"
      },
      "ResponseBody": []
    },
    {
      "RequestUri": "https://chrissscratch.table.core.windows.net/testtableefs9yxbb(PartitionKey=\u0027somPartition\u0027,RowKey=\u002701\u0027)?$format=application%2Fjson%3Bodata%3Dminimalmetadata",
      "RequestMethod": "GET",
      "RequestHeaders": {
        "Accept": "application/json",
        "Authorization": "Sanitized",
        "DataServiceVersion": "3.0",
        "traceparent": "00-7e635e4651bea24fbd3f017b2b3a8797-433c4a4bb2ab9342-00",
        "User-Agent": [
          "azsdk-net-Data.Tables/1.0.0-dev.20200821.1",
          "(.NET Core 4.6.29130.01; Microsoft Windows 10.0.18363 )"
        ],
        "x-ms-client-request-id": "297b25bcb694b31730275739f7de5277",
        "x-ms-date": "Fri, 21 Aug 2020 15:54:20 GMT",
        "x-ms-return-client-request-id": "true",
        "x-ms-version": "2019-02-02"
      },
      "RequestBody": null,
      "StatusCode": 200,
      "ResponseHeaders": {
        "Cache-Control": "no-cache",
        "Content-Type": "application/json; odata=minimalmetadata; streaming=true; charset=utf-8",
        "Date": "Fri, 21 Aug 2020 15:54:19 GMT",
        "ETag": "W/\u0022datetime\u00272020-08-21T15%3A54%3A20.7209965Z\u0027\u0022",
        "Server": [
          "Windows-Azure-Table/1.0",
          "Microsoft-HTTPAPI/2.0"
        ],
        "Transfer-Encoding": "chunked",
        "X-Content-Type-Options": "nosniff",
        "x-ms-client-request-id": "297b25bcb694b31730275739f7de5277",
        "x-ms-request-id": "f56a757b-6002-007f-58d3-775ada000000",
        "x-ms-version": "2019-02-02"
      },
      "ResponseBody": {
        "odata.metadata": "https://chrissscratch.table.core.windows.net/$metadata#testtableefs9yxbb/@Element",
        "odata.etag": "W/\u0022datetime\u00272020-08-21T15%3A54%3A20.7209965Z\u0027\u0022",
        "PartitionKey": "somPartition",
        "RowKey": "01",
        "Timestamp": "2020-08-21T15:54:20.7209965Z",
>>>>>>> 367da34b
        "SomeStringProperty": "This is table entity number 01",
        "SomeDateProperty@odata.type": "Edm.DateTime",
        "SomeDateProperty": "2020-01-01T01:02:00Z",
        "SomeGuidProperty@odata.type": "Edm.Guid",
        "SomeGuidProperty": "0d391d16-97f1-4b9a-be68-4cc871f90001",
        "SomeBinaryProperty@odata.type": "Edm.Binary",
        "SomeBinaryProperty": "AQIDBAU=",
        "SomeInt64Property@odata.type": "Edm.Int64",
        "SomeInt64Property": "1",
        "SomeDoubleProperty0": 1.0,
        "SomeDoubleProperty1": 1.1,
        "SomeIntProperty": 1
      }
    },
    {
      "RequestUri": "https://t1acd88e4a1c34b8dprim.table.core.windows.net/Tables(\u0027testtableefs9yxbb\u0027)",
      "RequestMethod": "DELETE",
      "RequestHeaders": {
        "Accept": [
          "application/json",
          "application/json"
        ],
        "Authorization": "Sanitized",
<<<<<<< HEAD
        "traceparent": "00-e6cdf0b94ece8242889c408bb36cdcbe-5be8b9b7db89944d-00",
        "User-Agent": [
          "azsdk-net-Data.Tables/1.0.0-dev.20200821.2",
          "(.NET Core 4.6.27514.02; Microsoft Windows 10.0.17763 )"
        ],
        "x-ms-client-request-id": "297b25bcb694b31730275739f7de5277",
        "x-ms-date": "Fri, 21 Aug 2020 15:08:32 GMT",
=======
        "traceparent": "00-98a10ae3570c084d885bab52accc46e7-0654fb8ed517144d-00",
        "User-Agent": [
          "azsdk-net-Data.Tables/1.0.0-dev.20200821.1",
          "(.NET Core 4.6.29130.01; Microsoft Windows 10.0.18363 )"
        ],
        "x-ms-client-request-id": "a6251fcffc039bab67c22d326e669f39",
        "x-ms-date": "Fri, 21 Aug 2020 15:54:20 GMT",
>>>>>>> 367da34b
        "x-ms-return-client-request-id": "true",
        "x-ms-version": "2019-02-02"
      },
      "RequestBody": null,
      "StatusCode": 204,
      "ResponseHeaders": {
        "Cache-Control": "no-cache",
        "Content-Length": "0",
<<<<<<< HEAD
        "Date": "Fri, 21 Aug 2020 15:08:32 GMT",
=======
        "Date": "Fri, 21 Aug 2020 15:54:19 GMT",
>>>>>>> 367da34b
        "Server": [
          "Windows-Azure-Table/1.0",
          "Microsoft-HTTPAPI/2.0"
        ],
        "X-Content-Type-Options": "nosniff",
<<<<<<< HEAD
        "x-ms-client-request-id": "297b25bcb694b31730275739f7de5277",
        "x-ms-request-id": "dd5e39e5-6002-0043-58cc-770e29000000",
=======
        "x-ms-client-request-id": "a6251fcffc039bab67c22d326e669f39",
        "x-ms-request-id": "f56a7584-6002-007f-61d3-775ada000000",
>>>>>>> 367da34b
        "x-ms-version": "2019-02-02"
      },
      "ResponseBody": []
    }
  ],
  "Variables": {
    "RandomSeed": "618132182",
    "TABLES_PRIMARY_STORAGE_ACCOUNT_KEY": "Kg==",
<<<<<<< HEAD
    "TABLES_STORAGE_ACCOUNT_NAME": "t1acd88e4a1c34b8dprim"
=======
    "TABLES_STORAGE_ACCOUNT_NAME": "chrissscratch"
>>>>>>> 367da34b
  }
}<|MERGE_RESOLUTION|>--- conflicted
+++ resolved
@@ -12,23 +12,13 @@
         "Content-Length": "33",
         "Content-Type": "application/json; odata=nometadata",
         "DataServiceVersion": "3.0",
-<<<<<<< HEAD
-        "traceparent": "00-14571d0ebba30843ad6364f2df371e0f-f9ab2414df9c5d4d-00",
-        "User-Agent": [
-          "azsdk-net-Data.Tables/1.0.0-dev.20200821.2",
-          "(.NET Core 4.6.27514.02; Microsoft Windows 10.0.17763 )"
+        "traceparent": "00-5bd4295ab44e5c41a49b6f898d1c88ce-fe8e0000c1f11b4d-00",
+        "User-Agent": [
+          "azsdk-net-Data.Tables/1.0.0-dev.20200821.1",
+          "(.NET Core 4.6.29130.01; Microsoft Windows 10.0.18363 )"
         ],
         "x-ms-client-request-id": "083cef81f8de6056179db11883b1a16c",
-        "x-ms-date": "Fri, 21 Aug 2020 15:08:32 GMT",
-=======
-        "traceparent": "00-5bd4295ab44e5c41a49b6f898d1c88ce-fe8e0000c1f11b4d-00",
-        "User-Agent": [
-          "azsdk-net-Data.Tables/1.0.0-dev.20200821.1",
-          "(.NET Core 4.6.29130.01; Microsoft Windows 10.0.18363 )"
-        ],
-        "x-ms-client-request-id": "083cef81f8de6056179db11883b1a16c",
-        "x-ms-date": "Fri, 21 Aug 2020 15:54:20 GMT",
->>>>>>> 367da34b
+        "x-ms-date": "Fri, 21 Aug 2020 15:54:20 GMT",
         "x-ms-return-client-request-id": "true",
         "x-ms-version": "2019-02-02"
       },
@@ -39,13 +29,8 @@
       "ResponseHeaders": {
         "Cache-Control": "no-cache",
         "Content-Type": "application/json; odata=minimalmetadata; streaming=true; charset=utf-8",
-<<<<<<< HEAD
-        "Date": "Fri, 21 Aug 2020 15:08:32 GMT",
-        "Location": "https://t1acd88e4a1c34b8dprim.table.core.windows.net/Tables(\u0027testtableefs9yxbb\u0027)",
-=======
         "Date": "Fri, 21 Aug 2020 15:54:19 GMT",
         "Location": "https://chrissscratch.table.core.windows.net/Tables(\u0027testtableefs9yxbb\u0027)",
->>>>>>> 367da34b
         "Server": [
           "Windows-Azure-Table/1.0",
           "Microsoft-HTTPAPI/2.0"
@@ -53,11 +38,7 @@
         "Transfer-Encoding": "chunked",
         "X-Content-Type-Options": "nosniff",
         "x-ms-client-request-id": "083cef81f8de6056179db11883b1a16c",
-<<<<<<< HEAD
-        "x-ms-request-id": "dd5e398b-6002-0043-7fcc-770e29000000",
-=======
         "x-ms-request-id": "f56a755e-6002-007f-3dd3-775ada000000",
->>>>>>> 367da34b
         "x-ms-version": "2019-02-02"
       },
       "ResponseBody": {
@@ -77,15 +58,6 @@
         "Content-Length": "614",
         "Content-Type": "application/json; odata=nometadata",
         "DataServiceVersion": "3.0",
-<<<<<<< HEAD
-        "traceparent": "00-4e97d4621cdc944d82ffd3588e7759e7-f5013c986458414e-00",
-        "User-Agent": [
-          "azsdk-net-Data.Tables/1.0.0-dev.20200821.2",
-          "(.NET Core 4.6.27514.02; Microsoft Windows 10.0.17763 )"
-        ],
-        "x-ms-client-request-id": "4a2e62f4e6697988dbac8af0c1dd14a7",
-        "x-ms-date": "Fri, 21 Aug 2020 15:08:32 GMT",
-=======
         "Prefer": "return-no-content",
         "traceparent": "00-ed06af47c811b64b9ff4e2abdc111dd2-405888eefe46c04a-00",
         "User-Agent": [
@@ -94,7 +66,6 @@
         ],
         "x-ms-client-request-id": "4a2e62f4e6697988dbac8af0c1dd14a7",
         "x-ms-date": "Fri, 21 Aug 2020 15:54:20 GMT",
->>>>>>> 367da34b
         "x-ms-return-client-request-id": "true",
         "x-ms-version": "2019-02-02"
       },
@@ -119,36 +90,18 @@
       "StatusCode": 204,
       "ResponseHeaders": {
         "Cache-Control": "no-cache",
-<<<<<<< HEAD
-        "Content-Type": "application/json; odata=minimalmetadata; streaming=true; charset=utf-8",
-        "Date": "Fri, 21 Aug 2020 15:08:32 GMT",
-        "ETag": "W/\u0022datetime\u00272020-08-21T15%3A08%3A32.2739388Z\u0027\u0022",
-        "Location": "https://t1acd88e4a1c34b8dprim.table.core.windows.net/testtableefs9yxbb(PartitionKey=\u0027somPartition\u0027,RowKey=\u002701\u0027)",
-=======
         "Content-Length": "0",
         "DataServiceId": "https://chrissscratch.table.core.windows.net/testtableefs9yxbb(PartitionKey=\u0027somPartition\u0027,RowKey=\u002701\u0027)",
         "Date": "Fri, 21 Aug 2020 15:54:19 GMT",
         "ETag": "W/\u0022datetime\u00272020-08-21T15%3A54%3A20.7209965Z\u0027\u0022",
         "Location": "https://chrissscratch.table.core.windows.net/testtableefs9yxbb(PartitionKey=\u0027somPartition\u0027,RowKey=\u002701\u0027)",
         "Preference-Applied": "return-no-content",
->>>>>>> 367da34b
         "Server": [
           "Windows-Azure-Table/1.0",
           "Microsoft-HTTPAPI/2.0"
         ],
         "X-Content-Type-Options": "nosniff",
         "x-ms-client-request-id": "4a2e62f4e6697988dbac8af0c1dd14a7",
-<<<<<<< HEAD
-        "x-ms-request-id": "dd5e39a8-6002-0043-1bcc-770e29000000",
-        "x-ms-version": "2019-02-02"
-      },
-      "ResponseBody": {
-        "odata.metadata": "https://t1acd88e4a1c34b8dprim.table.core.windows.net/$metadata#testtableefs9yxbb/@Element",
-        "odata.etag": "W/\u0022datetime\u00272020-08-21T15%3A08%3A32.2739388Z\u0027\u0022",
-        "PartitionKey": "somPartition",
-        "RowKey": "01",
-        "Timestamp": "2020-08-21T15:08:32.2739388Z",
-=======
         "x-ms-request-id": "f56a756a-6002-007f-47d3-775ada000000",
         "x-ms-version": "2019-02-02"
       },
@@ -194,7 +147,6 @@
         "PartitionKey": "somPartition",
         "RowKey": "01",
         "Timestamp": "2020-08-21T15:54:20.7209965Z",
->>>>>>> 367da34b
         "SomeStringProperty": "This is table entity number 01",
         "SomeDateProperty@odata.type": "Edm.DateTime",
         "SomeDateProperty": "2020-01-01T01:02:00Z",
@@ -218,15 +170,6 @@
           "application/json"
         ],
         "Authorization": "Sanitized",
-<<<<<<< HEAD
-        "traceparent": "00-e6cdf0b94ece8242889c408bb36cdcbe-5be8b9b7db89944d-00",
-        "User-Agent": [
-          "azsdk-net-Data.Tables/1.0.0-dev.20200821.2",
-          "(.NET Core 4.6.27514.02; Microsoft Windows 10.0.17763 )"
-        ],
-        "x-ms-client-request-id": "297b25bcb694b31730275739f7de5277",
-        "x-ms-date": "Fri, 21 Aug 2020 15:08:32 GMT",
-=======
         "traceparent": "00-98a10ae3570c084d885bab52accc46e7-0654fb8ed517144d-00",
         "User-Agent": [
           "azsdk-net-Data.Tables/1.0.0-dev.20200821.1",
@@ -234,7 +177,6 @@
         ],
         "x-ms-client-request-id": "a6251fcffc039bab67c22d326e669f39",
         "x-ms-date": "Fri, 21 Aug 2020 15:54:20 GMT",
->>>>>>> 367da34b
         "x-ms-return-client-request-id": "true",
         "x-ms-version": "2019-02-02"
       },
@@ -243,23 +185,14 @@
       "ResponseHeaders": {
         "Cache-Control": "no-cache",
         "Content-Length": "0",
-<<<<<<< HEAD
-        "Date": "Fri, 21 Aug 2020 15:08:32 GMT",
-=======
-        "Date": "Fri, 21 Aug 2020 15:54:19 GMT",
->>>>>>> 367da34b
-        "Server": [
-          "Windows-Azure-Table/1.0",
-          "Microsoft-HTTPAPI/2.0"
-        ],
-        "X-Content-Type-Options": "nosniff",
-<<<<<<< HEAD
-        "x-ms-client-request-id": "297b25bcb694b31730275739f7de5277",
-        "x-ms-request-id": "dd5e39e5-6002-0043-58cc-770e29000000",
-=======
+        "Date": "Fri, 21 Aug 2020 15:54:19 GMT",
+        "Server": [
+          "Windows-Azure-Table/1.0",
+          "Microsoft-HTTPAPI/2.0"
+        ],
+        "X-Content-Type-Options": "nosniff",
         "x-ms-client-request-id": "a6251fcffc039bab67c22d326e669f39",
         "x-ms-request-id": "f56a7584-6002-007f-61d3-775ada000000",
->>>>>>> 367da34b
         "x-ms-version": "2019-02-02"
       },
       "ResponseBody": []
@@ -268,10 +201,6 @@
   "Variables": {
     "RandomSeed": "618132182",
     "TABLES_PRIMARY_STORAGE_ACCOUNT_KEY": "Kg==",
-<<<<<<< HEAD
-    "TABLES_STORAGE_ACCOUNT_NAME": "t1acd88e4a1c34b8dprim"
-=======
     "TABLES_STORAGE_ACCOUNT_NAME": "chrissscratch"
->>>>>>> 367da34b
   }
 }