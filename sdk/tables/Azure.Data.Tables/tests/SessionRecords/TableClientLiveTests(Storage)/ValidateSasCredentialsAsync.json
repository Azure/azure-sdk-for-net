--- conflicted
+++ resolved
@@ -12,15 +12,6 @@
         "Content-Length": "33",
         "Content-Type": "application/json; odata=nometadata",
         "DataServiceVersion": "3.0",
-<<<<<<< HEAD
-        "traceparent": "00-c7ee4da74cd9b2438c2a11f6d1ff415d-d477d952df0da74f-00",
-        "User-Agent": [
-          "azsdk-net-Data.Tables/1.0.0-dev.20200821.2",
-          "(.NET Core 4.6.27514.02; Microsoft Windows 10.0.17763 )"
-        ],
-        "x-ms-client-request-id": "bbd428d67e304a9a9321b1b612b75202",
-        "x-ms-date": "Fri, 21 Aug 2020 15:14:11 GMT",
-=======
         "traceparent": "00-7f89af6ac0aff94182076120ddfbd730-0931f011de6dc047-00",
         "User-Agent": [
           "azsdk-net-Data.Tables/1.0.0-dev.20200821.1",
@@ -28,7 +19,6 @@
         ],
         "x-ms-client-request-id": "bbd428d67e304a9a9321b1b612b75202",
         "x-ms-date": "Fri, 21 Aug 2020 15:59:50 GMT",
->>>>>>> 367da34b
         "x-ms-return-client-request-id": "true",
         "x-ms-version": "2019-02-02"
       },
@@ -39,13 +29,8 @@
       "ResponseHeaders": {
         "Cache-Control": "no-cache",
         "Content-Type": "application/json; odata=minimalmetadata; streaming=true; charset=utf-8",
-<<<<<<< HEAD
-        "Date": "Fri, 21 Aug 2020 15:14:11 GMT",
-        "Location": "https://t1acd88e4a1c34b8dprim.table.core.windows.net/Tables(\u0027testtableikd309tb\u0027)",
-=======
         "Date": "Fri, 21 Aug 2020 15:59:50 GMT",
         "Location": "https://chrissscratch.table.core.windows.net/Tables(\u0027testtableikd309tb\u0027)",
->>>>>>> 367da34b
         "Server": [
           "Windows-Azure-Table/1.0",
           "Microsoft-HTTPAPI/2.0"
@@ -53,11 +38,7 @@
         "Transfer-Encoding": "chunked",
         "X-Content-Type-Options": "nosniff",
         "x-ms-client-request-id": "bbd428d67e304a9a9321b1b612b75202",
-<<<<<<< HEAD
-        "x-ms-request-id": "dd6022a2-6002-0043-5fcd-770e29000000",
-=======
         "x-ms-request-id": "b2412c94-3002-006c-43d4-776f3b000000",
->>>>>>> 367da34b
         "x-ms-version": "2019-02-02"
       },
       "ResponseBody": {
@@ -75,13 +56,8 @@
         ],
         "DataServiceVersion": "3.0",
         "User-Agent": [
-<<<<<<< HEAD
-          "azsdk-net-Data.Tables/1.0.0-dev.20200821.2",
-          "(.NET Core 4.6.27514.02; Microsoft Windows 10.0.17763 )"
-=======
           "azsdk-net-Data.Tables/1.0.0-dev.20200821.1",
           "(.NET Core 4.6.29130.01; Microsoft Windows 10.0.18363 )"
->>>>>>> 367da34b
         ],
         "x-ms-client-request-id": "9e80973112f3c101edd7099d71a69513",
         "x-ms-return-client-request-id": "true",
@@ -92,11 +68,7 @@
       "ResponseHeaders": {
         "Cache-Control": "no-cache",
         "Content-Type": "application/json; odata=minimalmetadata; streaming=true; charset=utf-8",
-<<<<<<< HEAD
-        "Date": "Fri, 21 Aug 2020 15:14:11 GMT",
-=======
         "Date": "Fri, 21 Aug 2020 15:59:50 GMT",
->>>>>>> 367da34b
         "Server": [
           "Windows-Azure-Table/1.0",
           "Microsoft-HTTPAPI/2.0"
@@ -104,11 +76,7 @@
         "Transfer-Encoding": "chunked",
         "X-Content-Type-Options": "nosniff",
         "x-ms-client-request-id": "9e80973112f3c101edd7099d71a69513",
-<<<<<<< HEAD
-        "x-ms-request-id": "dd6022ae-6002-0043-6acd-770e29000000",
-=======
         "x-ms-request-id": "b2412c9c-3002-006c-4ad4-776f3b000000",
->>>>>>> 367da34b
         "x-ms-version": "2019-02-02"
       },
       "ResponseBody": {
@@ -127,17 +95,10 @@
         "Content-Length": "611",
         "Content-Type": "application/json",
         "DataServiceVersion": "3.0",
-<<<<<<< HEAD
-        "traceparent": "00-f92fd1f5cba9ca45819b77823dfe1080-350fbe89cb766840-00",
-        "User-Agent": [
-          "azsdk-net-Data.Tables/1.0.0-dev.20200821.2",
-          "(.NET Core 4.6.27514.02; Microsoft Windows 10.0.17763 )"
-=======
         "traceparent": "00-78d0eb5a3aa65646ad8f98e8c696386c-c92d32c7dd3c664f-00",
         "User-Agent": [
           "azsdk-net-Data.Tables/1.0.0-dev.20200821.1",
           "(.NET Core 4.6.29130.01; Microsoft Windows 10.0.18363 )"
->>>>>>> 367da34b
         ],
         "x-ms-client-request-id": "515fe6550be53a57fd6a254b96292261",
         "x-ms-return-client-request-id": "true",
@@ -165,11 +126,7 @@
       "ResponseHeaders": {
         "Cache-Control": "no-cache",
         "Content-Type": "application/json; odata=minimalmetadata; streaming=true; charset=utf-8",
-<<<<<<< HEAD
-        "Date": "Fri, 21 Aug 2020 15:14:11 GMT",
-=======
         "Date": "Fri, 21 Aug 2020 15:59:50 GMT",
->>>>>>> 367da34b
         "Server": [
           "Windows-Azure-Table/1.0",
           "Microsoft-HTTPAPI/2.0"
@@ -177,11 +134,7 @@
         "Transfer-Encoding": "chunked",
         "X-Content-Type-Options": "nosniff",
         "x-ms-client-request-id": "515fe6550be53a57fd6a254b96292261",
-<<<<<<< HEAD
-        "x-ms-request-id": "dd6022b2-6002-0043-6ccd-770e29000000",
-=======
         "x-ms-request-id": "b2412ca5-3002-006c-53d4-776f3b000000",
->>>>>>> 367da34b
         "x-ms-version": "2019-02-02"
       },
       "ResponseBody": {
@@ -189,11 +142,7 @@
           "code": "AuthorizationPermissionMismatch",
           "message": {
             "lang": "en-US",
-<<<<<<< HEAD
-            "value": "This request is not authorized to perform this operation using this permission.\nRequestId:dd6022b2-6002-0043-6ccd-770e29000000\nTime:2020-08-21T15:14:11.6826241Z"
-=======
             "value": "This request is not authorized to perform this operation using this permission.\nRequestId:b2412ca5-3002-006c-53d4-776f3b000000\nTime:2020-08-21T15:59:50.7959815Z"
->>>>>>> 367da34b
           }
         }
       }
@@ -207,15 +156,6 @@
           "application/json"
         ],
         "Authorization": "Sanitized",
-<<<<<<< HEAD
-        "traceparent": "00-325835ebe855374fa09e8408457b46b4-8857c1364a141b4b-00",
-        "User-Agent": [
-          "azsdk-net-Data.Tables/1.0.0-dev.20200821.2",
-          "(.NET Core 4.6.27514.02; Microsoft Windows 10.0.17763 )"
-        ],
-        "x-ms-client-request-id": "839bdbfdc533c3fb2612cd5975fdd9ed",
-        "x-ms-date": "Fri, 21 Aug 2020 15:14:11 GMT",
-=======
         "traceparent": "00-2ca69ef3c152544cae3a750df893edf3-8bbfab2003f4084f-00",
         "User-Agent": [
           "azsdk-net-Data.Tables/1.0.0-dev.20200821.1",
@@ -223,7 +163,6 @@
         ],
         "x-ms-client-request-id": "839bdbfdc533c3fb2612cd5975fdd9ed",
         "x-ms-date": "Fri, 21 Aug 2020 15:59:50 GMT",
->>>>>>> 367da34b
         "x-ms-return-client-request-id": "true",
         "x-ms-version": "2019-02-02"
       },
@@ -232,22 +171,14 @@
       "ResponseHeaders": {
         "Cache-Control": "no-cache",
         "Content-Length": "0",
-<<<<<<< HEAD
-        "Date": "Fri, 21 Aug 2020 15:14:11 GMT",
-=======
         "Date": "Fri, 21 Aug 2020 15:59:50 GMT",
->>>>>>> 367da34b
         "Server": [
           "Windows-Azure-Table/1.0",
           "Microsoft-HTTPAPI/2.0"
         ],
         "X-Content-Type-Options": "nosniff",
         "x-ms-client-request-id": "839bdbfdc533c3fb2612cd5975fdd9ed",
-<<<<<<< HEAD
-        "x-ms-request-id": "dd6022b5-6002-0043-6fcd-770e29000000",
-=======
         "x-ms-request-id": "b2412cab-3002-006c-59d4-776f3b000000",
->>>>>>> 367da34b
         "x-ms-version": "2019-02-02"
       },
       "ResponseBody": []
@@ -256,10 +187,6 @@
   "Variables": {
     "RandomSeed": "1948114534",
     "TABLES_PRIMARY_STORAGE_ACCOUNT_KEY": "Kg==",
-<<<<<<< HEAD
-    "TABLES_STORAGE_ACCOUNT_NAME": "t1acd88e4a1c34b8dprim"
-=======
     "TABLES_STORAGE_ACCOUNT_NAME": "chrissscratch"
->>>>>>> 367da34b
   }
 }