{
  "Entries": [
    {
      "RequestUri": "https://chrisstablesprim.table.core.windows.net/Tables?$format=application%2Fjson%3Bodata%3Dminimalmetadata",
      "RequestMethod": "POST",
      "RequestHeaders": {
        "Accept": "application/json; odata=minimalmetadata",
        "Authorization": "Sanitized",
        "Content-Length": "33",
        "Content-Type": "application/json; odata=nometadata",
        "DataServiceVersion": "3.0",
<<<<<<< HEAD
        "traceparent": "00-4ea47c995a659644949b0431fdd388fe-232cdacd68264d4d-00",
        "User-Agent": [
          "azsdk-net-Data.Tables/12.3.0-alpha.20210915.1",
          "(.NET 5.0.10; Microsoft Windows 10.0.19043)"
        ],
        "x-ms-client-request-id": "e9ba727974f916b29b930f934b6e32c0",
        "x-ms-date": "Wed, 15 Sep 2021 17:46:41 GMT",
=======
        "traceparent": "00-905d12d1883c284a929b07dbf7cac547-acc5f5fc066fdd48-00",
        "User-Agent": [
          "azsdk-net-Data.Tables/12.3.0-alpha.20210914.1",
          "(.NET 5.0.9; Microsoft Windows 10.0.19043)"
        ],
        "x-ms-client-request-id": "e9ba727974f916b29b930f934b6e32c0",
        "x-ms-date": "Tue, 14 Sep 2021 22:48:20 GMT",
>>>>>>> cb614713
        "x-ms-return-client-request-id": "true",
        "x-ms-version": "2019-02-02"
      },
      "RequestBody": {
        "TableName": "testtable5bhz5jbs"
      },
      "StatusCode": 201,
      "ResponseHeaders": {
        "Cache-Control": "no-cache",
        "Content-Type": "application/json; odata=minimalmetadata; streaming=true; charset=utf-8",
<<<<<<< HEAD
        "Date": "Wed, 15 Sep 2021 17:46:41 GMT",
=======
        "Date": "Tue, 14 Sep 2021 22:48:19 GMT",
>>>>>>> cb614713
        "Location": "https://chrisstablesprim.table.core.windows.net/Tables(\u0027testtable5bhz5jbs\u0027)",
        "Server": [
          "Windows-Azure-Table/1.0",
          "Microsoft-HTTPAPI/2.0"
        ],
        "Transfer-Encoding": "chunked",
        "X-Content-Type-Options": "nosniff",
        "x-ms-client-request-id": "e9ba727974f916b29b930f934b6e32c0",
<<<<<<< HEAD
        "x-ms-request-id": "e7336075-9002-0093-2959-aa3358000000",
=======
        "x-ms-request-id": "16de3964-1002-009d-24ba-a91ae8000000",
>>>>>>> cb614713
        "x-ms-version": "2019-02-02"
      },
      "ResponseBody": {
        "odata.metadata": "https://chrisstablesprim.table.core.windows.net/$metadata#Tables/@Element",
        "TableName": "testtable5bhz5jbs"
      }
    },
    {
      "RequestUri": "https://chrisstablesprim.table.core.windows.net/testtable5bhz5jbs(PartitionKey=\u0027PartitionWithi%27%27singleQuote\u0027,RowKey=\u002701%27%27\u0027)?$format=application%2Fjson%3Bodata%3Dminimalmetadata",
      "RequestMethod": "PATCH",
      "RequestHeaders": {
        "Accept": "application/json",
        "Authorization": "Sanitized",
        "Content-Length": "624",
        "Content-Type": "application/json",
        "DataServiceVersion": "3.0",
<<<<<<< HEAD
        "traceparent": "00-40bcc56a3d45944b83e546386db052e4-a618d8392a24674d-00",
        "User-Agent": [
          "azsdk-net-Data.Tables/12.3.0-alpha.20210915.1",
          "(.NET 5.0.10; Microsoft Windows 10.0.19043)"
        ],
        "x-ms-client-request-id": "a8ae9162138f494bf2a49660a1ada5db",
        "x-ms-date": "Wed, 15 Sep 2021 17:46:41 GMT",
=======
        "traceparent": "00-90a6ebb1bbec394b8bd83b78e41d2449-92886c3b4e6e154f-00",
        "User-Agent": [
          "azsdk-net-Data.Tables/12.3.0-alpha.20210914.1",
          "(.NET 5.0.9; Microsoft Windows 10.0.19043)"
        ],
        "x-ms-client-request-id": "a8ae9162138f494bf2a49660a1ada5db",
        "x-ms-date": "Tue, 14 Sep 2021 22:48:20 GMT",
>>>>>>> cb614713
        "x-ms-return-client-request-id": "true",
        "x-ms-version": "2019-02-02"
      },
      "RequestBody": {
        "PartitionKey": "PartitionWithi\u0027singleQuote",
        "RowKey": "01\u0027",
        "SomeStringProperty": "This is table entity number 01",
        "SomeDateProperty": "2020-01-01T01:02:00.0000000Z",
        "SomeDateProperty@odata.type": "Edm.DateTime",
        "SomeGuidProperty": "0d391d16-97f1-4b9a-be68-4cc871f90001",
        "SomeGuidProperty@odata.type": "Edm.Guid",
        "SomeBinaryProperty": "AQIDBAU=",
        "SomeBinaryProperty@odata.type": "Edm.Binary",
        "SomeInt64Property": "1",
        "SomeInt64Property@odata.type": "Edm.Int64",
        "SomeDoubleProperty0": 1,
        "SomeDoubleProperty0@odata.type": "Edm.Double",
        "SomeDoubleProperty1": 1.5,
        "SomeDoubleProperty1@odata.type": "Edm.Double",
        "SomeIntProperty": 1
      },
      "StatusCode": 204,
      "ResponseHeaders": {
        "Cache-Control": "no-cache",
        "Content-Length": "0",
<<<<<<< HEAD
        "Date": "Wed, 15 Sep 2021 17:46:41 GMT",
        "ETag": "W/\u0022datetime\u00272021-09-15T17%3A46%3A41.6079723Z\u0027\u0022",
=======
        "Date": "Tue, 14 Sep 2021 22:48:19 GMT",
        "ETag": "W/\u0022datetime\u00272021-09-14T22%3A48%3A20.0712425Z\u0027\u0022",
>>>>>>> cb614713
        "Server": [
          "Windows-Azure-Table/1.0",
          "Microsoft-HTTPAPI/2.0"
        ],
        "X-Content-Type-Options": "nosniff",
        "x-ms-client-request-id": "a8ae9162138f494bf2a49660a1ada5db",
<<<<<<< HEAD
        "x-ms-request-id": "e7336082-9002-0093-3259-aa3358000000",
=======
        "x-ms-request-id": "16de3982-1002-009d-40ba-a91ae8000000",
>>>>>>> cb614713
        "x-ms-version": "2019-02-02"
      },
      "ResponseBody": []
    },
    {
      "RequestUri": "https://chrisstablesprim.table.core.windows.net/testtable5bhz5jbs()?$format=application%2Fjson%3Bodata%3Dminimalmetadata\u0026$filter=%28PartitionKey%20eq%20%27PartitionWithi%27%27singleQuote%27%29%20and%20%28RowKey%20eq%20%2701%27%27%27%29",
      "RequestMethod": "GET",
      "RequestHeaders": {
        "Accept": "application/json; odata=minimalmetadata",
        "Authorization": "Sanitized",
        "DataServiceVersion": "3.0",
<<<<<<< HEAD
        "traceparent": "00-a67bdecbc690c84eb9a9bea61e9cc2c8-92bf63ea9f1c9f41-00",
        "User-Agent": [
          "azsdk-net-Data.Tables/12.3.0-alpha.20210915.1",
          "(.NET 5.0.10; Microsoft Windows 10.0.19043)"
        ],
        "x-ms-client-request-id": "dbec7f7d1dd3913d342e4603938889d6",
        "x-ms-date": "Wed, 15 Sep 2021 17:46:41 GMT",
=======
        "traceparent": "00-29cd10739fd2cf4085b4d16ab6192732-b2581f16de2b8542-00",
        "User-Agent": [
          "azsdk-net-Data.Tables/12.3.0-alpha.20210914.1",
          "(.NET 5.0.9; Microsoft Windows 10.0.19043)"
        ],
        "x-ms-client-request-id": "dbec7f7d1dd3913d342e4603938889d6",
        "x-ms-date": "Tue, 14 Sep 2021 22:48:20 GMT",
>>>>>>> cb614713
        "x-ms-return-client-request-id": "true",
        "x-ms-version": "2019-02-02"
      },
      "RequestBody": null,
      "StatusCode": 200,
      "ResponseHeaders": {
        "Cache-Control": "no-cache",
        "Content-Type": "application/json; odata=minimalmetadata; streaming=true; charset=utf-8",
<<<<<<< HEAD
        "Date": "Wed, 15 Sep 2021 17:46:41 GMT",
=======
        "Date": "Tue, 14 Sep 2021 22:48:19 GMT",
>>>>>>> cb614713
        "Server": [
          "Windows-Azure-Table/1.0",
          "Microsoft-HTTPAPI/2.0"
        ],
        "Transfer-Encoding": "chunked",
        "X-Content-Type-Options": "nosniff",
        "x-ms-client-request-id": "dbec7f7d1dd3913d342e4603938889d6",
<<<<<<< HEAD
        "x-ms-request-id": "e733608b-9002-0093-3a59-aa3358000000",
=======
        "x-ms-request-id": "16de398f-1002-009d-4bba-a91ae8000000",
>>>>>>> cb614713
        "x-ms-version": "2019-02-02"
      },
      "ResponseBody": {
        "odata.metadata": "https://chrisstablesprim.table.core.windows.net/$metadata#testtable5bhz5jbs",
        "value": [
          {
<<<<<<< HEAD
            "odata.etag": "W/\u0022datetime\u00272021-09-15T17%3A46%3A41.6079723Z\u0027\u0022",
            "PartitionKey": "PartitionWithi\u0027\u0027singleQuote",
            "RowKey": "01\u0027\u0027",
            "Timestamp": "2021-09-15T17:46:41.6079723Z",
=======
            "odata.etag": "W/\u0022datetime\u00272021-09-14T22%3A48%3A20.0712425Z\u0027\u0022",
            "PartitionKey": "PartitionWithi\u0027singleQuote",
            "RowKey": "01\u0027",
            "Timestamp": "2021-09-14T22:48:20.0712425Z",
>>>>>>> cb614713
            "SomeBinaryProperty@odata.type": "Edm.Binary",
            "SomeBinaryProperty": "AQIDBAU=",
            "SomeDateProperty@odata.type": "Edm.DateTime",
            "SomeDateProperty": "2020-01-01T01:02:00Z",
            "SomeDoubleProperty0": 1.0,
            "SomeDoubleProperty1": 1.5,
            "SomeGuidProperty@odata.type": "Edm.Guid",
            "SomeGuidProperty": "0d391d16-97f1-4b9a-be68-4cc871f90001",
            "SomeInt64Property@odata.type": "Edm.Int64",
            "SomeInt64Property": "1",
            "SomeIntProperty": 1,
            "SomeStringProperty": "This is table entity number 01"
          }
        ]
      }
    },
    {
      "RequestUri": "https://chrisstablesprim.table.core.windows.net/testtable5bhz5jbs(PartitionKey=\u0027PartitionWithi%27%27%27%27singleQuote\u0027,RowKey=\u002701%27%27%27%27\u0027)?$format=application%2Fjson%3Bodata%3Dminimalmetadata",
      "RequestMethod": "PATCH",
      "RequestHeaders": {
        "Accept": "application/json",
        "Authorization": "Sanitized",
        "Content-Length": "636",
        "Content-Type": "application/json",
        "DataServiceVersion": "3.0",
        "If-Match": "*",
        "traceparent": "00-413b22938c6b2c4bac984e54265f6a4f-eb043ce91eacd740-00",
        "User-Agent": [
          "azsdk-net-Data.Tables/12.3.0-alpha.20210915.1",
          "(.NET 5.0.10; Microsoft Windows 10.0.19043)"
        ],
        "x-ms-client-request-id": "4be565326afa66aa2770f755dd5174ed",
        "x-ms-date": "Wed, 15 Sep 2021 17:46:41 GMT",
        "x-ms-return-client-request-id": "true",
        "x-ms-version": "2019-02-02"
      },
      "RequestBody": {
        "PartitionKey": "PartitionWithi\u0027\u0027singleQuote",
        "RowKey": "01\u0027\u0027",
        "SomeBinaryProperty": "AQIDBAU=",
        "SomeBinaryProperty@odata.type": "Edm.Binary",
        "SomeDateProperty": "2020-01-01T01:02:00.0000000Z",
        "SomeDateProperty@odata.type": "Edm.DateTime",
        "SomeDoubleProperty0": 1,
        "SomeDoubleProperty0@odata.type": "Edm.Double",
        "SomeDoubleProperty1": 1.5,
        "SomeDoubleProperty1@odata.type": "Edm.Double",
        "SomeGuidProperty": "0d391d16-97f1-4b9a-be68-4cc871f90001",
        "SomeGuidProperty@odata.type": "Edm.Guid",
        "SomeInt64Property": "1",
        "SomeInt64Property@odata.type": "Edm.Int64",
        "SomeIntProperty": 1,
        "SomeStringProperty": "This is table entity number 01"
      },
      "StatusCode": 204,
      "ResponseHeaders": {
        "Cache-Control": "no-cache",
        "Content-Length": "0",
        "Date": "Wed, 15 Sep 2021 17:46:41 GMT",
        "ETag": "W/\u0022datetime\u00272021-09-15T17%3A46%3A41.7628845Z\u0027\u0022",
        "Server": [
          "Windows-Azure-Table/1.0",
          "Microsoft-HTTPAPI/2.0"
        ],
        "X-Content-Type-Options": "nosniff",
        "x-ms-client-request-id": "4be565326afa66aa2770f755dd5174ed",
        "x-ms-request-id": "e733609b-9002-0093-4959-aa3358000000",
        "x-ms-version": "2019-02-02"
      },
      "ResponseBody": []
    },
    {
      "RequestUri": "https://chrisstablesprim.table.core.windows.net/Tables(\u0027testtable5bhz5jbs\u0027)",
      "RequestMethod": "DELETE",
      "RequestHeaders": {
        "Accept": "application/json",
        "Authorization": "Sanitized",
<<<<<<< HEAD
        "traceparent": "00-162aa559f4956047a9c20b22d6b34eef-b9f2237f0cb06f4f-00",
        "User-Agent": [
          "azsdk-net-Data.Tables/12.3.0-alpha.20210915.1",
          "(.NET 5.0.10; Microsoft Windows 10.0.19043)"
        ],
        "x-ms-client-request-id": "cb1634ee578245ed531d7360cc47b669",
        "x-ms-date": "Wed, 15 Sep 2021 17:46:41 GMT",
=======
        "traceparent": "00-ad3c66efa64a21438bca4b76ad102e50-bfe39a05da5e794c-00",
        "User-Agent": [
          "azsdk-net-Data.Tables/12.3.0-alpha.20210914.1",
          "(.NET 5.0.9; Microsoft Windows 10.0.19043)"
        ],
        "x-ms-client-request-id": "4be565326afa66aa2770f755dd5174ed",
        "x-ms-date": "Tue, 14 Sep 2021 22:48:20 GMT",
>>>>>>> cb614713
        "x-ms-return-client-request-id": "true",
        "x-ms-version": "2019-02-02"
      },
      "RequestBody": null,
      "StatusCode": 204,
      "ResponseHeaders": {
        "Cache-Control": "no-cache",
        "Content-Length": "0",
<<<<<<< HEAD
        "Date": "Wed, 15 Sep 2021 17:46:41 GMT",
=======
        "Date": "Tue, 14 Sep 2021 22:48:19 GMT",
>>>>>>> cb614713
        "Server": [
          "Windows-Azure-Table/1.0",
          "Microsoft-HTTPAPI/2.0"
        ],
        "X-Content-Type-Options": "nosniff",
<<<<<<< HEAD
        "x-ms-client-request-id": "cb1634ee578245ed531d7360cc47b669",
        "x-ms-request-id": "e73360b1-9002-0093-5f59-aa3358000000",
=======
        "x-ms-client-request-id": "4be565326afa66aa2770f755dd5174ed",
        "x-ms-request-id": "16de3995-1002-009d-51ba-a91ae8000000",
>>>>>>> cb614713
        "x-ms-version": "2019-02-02"
      },
      "ResponseBody": []
    }
  ],
  "Variables": {
    "RandomSeed": "1005907296",
    "STORAGE_ENDPOINT_SUFFIX": "core.windows.net",
    "TABLES_PRIMARY_STORAGE_ACCOUNT_KEY": "Kg==",
    "TABLES_STORAGE_ACCOUNT_NAME": "chrisstablesprim"
  }
}<|MERGE_RESOLUTION|>--- conflicted
+++ resolved
@@ -9,23 +9,13 @@
         "Content-Length": "33",
         "Content-Type": "application/json; odata=nometadata",
         "DataServiceVersion": "3.0",
-<<<<<<< HEAD
-        "traceparent": "00-4ea47c995a659644949b0431fdd388fe-232cdacd68264d4d-00",
-        "User-Agent": [
-          "azsdk-net-Data.Tables/12.3.0-alpha.20210915.1",
+        "traceparent": "00-8a368d3a78d8cc4e8b66405d78e0546e-56b6369600cbc243-00",
+        "User-Agent": [
+          "azsdk-net-Data.Tables/12.3.0-alpha.20210917.1",
           "(.NET 5.0.10; Microsoft Windows 10.0.19043)"
         ],
         "x-ms-client-request-id": "e9ba727974f916b29b930f934b6e32c0",
-        "x-ms-date": "Wed, 15 Sep 2021 17:46:41 GMT",
-=======
-        "traceparent": "00-905d12d1883c284a929b07dbf7cac547-acc5f5fc066fdd48-00",
-        "User-Agent": [
-          "azsdk-net-Data.Tables/12.3.0-alpha.20210914.1",
-          "(.NET 5.0.9; Microsoft Windows 10.0.19043)"
-        ],
-        "x-ms-client-request-id": "e9ba727974f916b29b930f934b6e32c0",
-        "x-ms-date": "Tue, 14 Sep 2021 22:48:20 GMT",
->>>>>>> cb614713
+        "x-ms-date": "Fri, 17 Sep 2021 17:40:16 GMT",
         "x-ms-return-client-request-id": "true",
         "x-ms-version": "2019-02-02"
       },
@@ -36,11 +26,7 @@
       "ResponseHeaders": {
         "Cache-Control": "no-cache",
         "Content-Type": "application/json; odata=minimalmetadata; streaming=true; charset=utf-8",
-<<<<<<< HEAD
-        "Date": "Wed, 15 Sep 2021 17:46:41 GMT",
-=======
-        "Date": "Tue, 14 Sep 2021 22:48:19 GMT",
->>>>>>> cb614713
+        "Date": "Fri, 17 Sep 2021 17:40:16 GMT",
         "Location": "https://chrisstablesprim.table.core.windows.net/Tables(\u0027testtable5bhz5jbs\u0027)",
         "Server": [
           "Windows-Azure-Table/1.0",
@@ -49,11 +35,7 @@
         "Transfer-Encoding": "chunked",
         "X-Content-Type-Options": "nosniff",
         "x-ms-client-request-id": "e9ba727974f916b29b930f934b6e32c0",
-<<<<<<< HEAD
-        "x-ms-request-id": "e7336075-9002-0093-2959-aa3358000000",
-=======
-        "x-ms-request-id": "16de3964-1002-009d-24ba-a91ae8000000",
->>>>>>> cb614713
+        "x-ms-request-id": "ce48d54a-c002-0027-1eeb-abff96000000",
         "x-ms-version": "2019-02-02"
       },
       "ResponseBody": {
@@ -70,23 +52,13 @@
         "Content-Length": "624",
         "Content-Type": "application/json",
         "DataServiceVersion": "3.0",
-<<<<<<< HEAD
-        "traceparent": "00-40bcc56a3d45944b83e546386db052e4-a618d8392a24674d-00",
-        "User-Agent": [
-          "azsdk-net-Data.Tables/12.3.0-alpha.20210915.1",
+        "traceparent": "00-e7950c5079ac4d4eadb2940cc2722a6e-725be4e859780e48-00",
+        "User-Agent": [
+          "azsdk-net-Data.Tables/12.3.0-alpha.20210917.1",
           "(.NET 5.0.10; Microsoft Windows 10.0.19043)"
         ],
         "x-ms-client-request-id": "a8ae9162138f494bf2a49660a1ada5db",
-        "x-ms-date": "Wed, 15 Sep 2021 17:46:41 GMT",
-=======
-        "traceparent": "00-90a6ebb1bbec394b8bd83b78e41d2449-92886c3b4e6e154f-00",
-        "User-Agent": [
-          "azsdk-net-Data.Tables/12.3.0-alpha.20210914.1",
-          "(.NET 5.0.9; Microsoft Windows 10.0.19043)"
-        ],
-        "x-ms-client-request-id": "a8ae9162138f494bf2a49660a1ada5db",
-        "x-ms-date": "Tue, 14 Sep 2021 22:48:20 GMT",
->>>>>>> cb614713
+        "x-ms-date": "Fri, 17 Sep 2021 17:40:16 GMT",
         "x-ms-return-client-request-id": "true",
         "x-ms-version": "2019-02-02"
       },
@@ -112,24 +84,15 @@
       "ResponseHeaders": {
         "Cache-Control": "no-cache",
         "Content-Length": "0",
-<<<<<<< HEAD
-        "Date": "Wed, 15 Sep 2021 17:46:41 GMT",
-        "ETag": "W/\u0022datetime\u00272021-09-15T17%3A46%3A41.6079723Z\u0027\u0022",
-=======
-        "Date": "Tue, 14 Sep 2021 22:48:19 GMT",
-        "ETag": "W/\u0022datetime\u00272021-09-14T22%3A48%3A20.0712425Z\u0027\u0022",
->>>>>>> cb614713
+        "Date": "Fri, 17 Sep 2021 17:40:16 GMT",
+        "ETag": "W/\u0022datetime\u00272021-09-17T17%3A40%3A16.2069837Z\u0027\u0022",
         "Server": [
           "Windows-Azure-Table/1.0",
           "Microsoft-HTTPAPI/2.0"
         ],
         "X-Content-Type-Options": "nosniff",
         "x-ms-client-request-id": "a8ae9162138f494bf2a49660a1ada5db",
-<<<<<<< HEAD
-        "x-ms-request-id": "e7336082-9002-0093-3259-aa3358000000",
-=======
-        "x-ms-request-id": "16de3982-1002-009d-40ba-a91ae8000000",
->>>>>>> cb614713
+        "x-ms-request-id": "ce48d550-c002-0027-22eb-abff96000000",
         "x-ms-version": "2019-02-02"
       },
       "ResponseBody": []
@@ -141,23 +104,13 @@
         "Accept": "application/json; odata=minimalmetadata",
         "Authorization": "Sanitized",
         "DataServiceVersion": "3.0",
-<<<<<<< HEAD
-        "traceparent": "00-a67bdecbc690c84eb9a9bea61e9cc2c8-92bf63ea9f1c9f41-00",
-        "User-Agent": [
-          "azsdk-net-Data.Tables/12.3.0-alpha.20210915.1",
+        "traceparent": "00-1b5b2e92518cb54cb7f31a45b1f4a232-94814dfdf0833c43-00",
+        "User-Agent": [
+          "azsdk-net-Data.Tables/12.3.0-alpha.20210917.1",
           "(.NET 5.0.10; Microsoft Windows 10.0.19043)"
         ],
         "x-ms-client-request-id": "dbec7f7d1dd3913d342e4603938889d6",
-        "x-ms-date": "Wed, 15 Sep 2021 17:46:41 GMT",
-=======
-        "traceparent": "00-29cd10739fd2cf4085b4d16ab6192732-b2581f16de2b8542-00",
-        "User-Agent": [
-          "azsdk-net-Data.Tables/12.3.0-alpha.20210914.1",
-          "(.NET 5.0.9; Microsoft Windows 10.0.19043)"
-        ],
-        "x-ms-client-request-id": "dbec7f7d1dd3913d342e4603938889d6",
-        "x-ms-date": "Tue, 14 Sep 2021 22:48:20 GMT",
->>>>>>> cb614713
+        "x-ms-date": "Fri, 17 Sep 2021 17:40:16 GMT",
         "x-ms-return-client-request-id": "true",
         "x-ms-version": "2019-02-02"
       },
@@ -166,11 +119,7 @@
       "ResponseHeaders": {
         "Cache-Control": "no-cache",
         "Content-Type": "application/json; odata=minimalmetadata; streaming=true; charset=utf-8",
-<<<<<<< HEAD
-        "Date": "Wed, 15 Sep 2021 17:46:41 GMT",
-=======
-        "Date": "Tue, 14 Sep 2021 22:48:19 GMT",
->>>>>>> cb614713
+        "Date": "Fri, 17 Sep 2021 17:40:16 GMT",
         "Server": [
           "Windows-Azure-Table/1.0",
           "Microsoft-HTTPAPI/2.0"
@@ -178,28 +127,17 @@
         "Transfer-Encoding": "chunked",
         "X-Content-Type-Options": "nosniff",
         "x-ms-client-request-id": "dbec7f7d1dd3913d342e4603938889d6",
-<<<<<<< HEAD
-        "x-ms-request-id": "e733608b-9002-0093-3a59-aa3358000000",
-=======
-        "x-ms-request-id": "16de398f-1002-009d-4bba-a91ae8000000",
->>>>>>> cb614713
+        "x-ms-request-id": "ce48d555-c002-0027-26eb-abff96000000",
         "x-ms-version": "2019-02-02"
       },
       "ResponseBody": {
         "odata.metadata": "https://chrisstablesprim.table.core.windows.net/$metadata#testtable5bhz5jbs",
         "value": [
           {
-<<<<<<< HEAD
-            "odata.etag": "W/\u0022datetime\u00272021-09-15T17%3A46%3A41.6079723Z\u0027\u0022",
-            "PartitionKey": "PartitionWithi\u0027\u0027singleQuote",
-            "RowKey": "01\u0027\u0027",
-            "Timestamp": "2021-09-15T17:46:41.6079723Z",
-=======
-            "odata.etag": "W/\u0022datetime\u00272021-09-14T22%3A48%3A20.0712425Z\u0027\u0022",
+            "odata.etag": "W/\u0022datetime\u00272021-09-17T17%3A40%3A16.2069837Z\u0027\u0022",
             "PartitionKey": "PartitionWithi\u0027singleQuote",
             "RowKey": "01\u0027",
-            "Timestamp": "2021-09-14T22:48:20.0712425Z",
->>>>>>> cb614713
+            "Timestamp": "2021-09-17T17:40:16.2069837Z",
             "SomeBinaryProperty@odata.type": "Edm.Binary",
             "SomeBinaryProperty": "AQIDBAU=",
             "SomeDateProperty@odata.type": "Edm.DateTime",
@@ -217,28 +155,28 @@
       }
     },
     {
-      "RequestUri": "https://chrisstablesprim.table.core.windows.net/testtable5bhz5jbs(PartitionKey=\u0027PartitionWithi%27%27%27%27singleQuote\u0027,RowKey=\u002701%27%27%27%27\u0027)?$format=application%2Fjson%3Bodata%3Dminimalmetadata",
+      "RequestUri": "https://chrisstablesprim.table.core.windows.net/testtable5bhz5jbs(PartitionKey=\u0027PartitionWithi%27%27singleQuote\u0027,RowKey=\u002701%27%27\u0027)?$format=application%2Fjson%3Bodata%3Dminimalmetadata",
       "RequestMethod": "PATCH",
       "RequestHeaders": {
         "Accept": "application/json",
         "Authorization": "Sanitized",
-        "Content-Length": "636",
+        "Content-Length": "624",
         "Content-Type": "application/json",
         "DataServiceVersion": "3.0",
         "If-Match": "*",
-        "traceparent": "00-413b22938c6b2c4bac984e54265f6a4f-eb043ce91eacd740-00",
-        "User-Agent": [
-          "azsdk-net-Data.Tables/12.3.0-alpha.20210915.1",
+        "traceparent": "00-df6c3afeaa7da14993417d2a3623093c-3e70fac66879324d-00",
+        "User-Agent": [
+          "azsdk-net-Data.Tables/12.3.0-alpha.20210917.1",
           "(.NET 5.0.10; Microsoft Windows 10.0.19043)"
         ],
         "x-ms-client-request-id": "4be565326afa66aa2770f755dd5174ed",
-        "x-ms-date": "Wed, 15 Sep 2021 17:46:41 GMT",
+        "x-ms-date": "Fri, 17 Sep 2021 17:40:16 GMT",
         "x-ms-return-client-request-id": "true",
         "x-ms-version": "2019-02-02"
       },
       "RequestBody": {
-        "PartitionKey": "PartitionWithi\u0027\u0027singleQuote",
-        "RowKey": "01\u0027\u0027",
+        "PartitionKey": "PartitionWithi\u0027singleQuote",
+        "RowKey": "01\u0027",
         "SomeBinaryProperty": "AQIDBAU=",
         "SomeBinaryProperty@odata.type": "Edm.Binary",
         "SomeDateProperty": "2020-01-01T01:02:00.0000000Z",
@@ -258,15 +196,15 @@
       "ResponseHeaders": {
         "Cache-Control": "no-cache",
         "Content-Length": "0",
-        "Date": "Wed, 15 Sep 2021 17:46:41 GMT",
-        "ETag": "W/\u0022datetime\u00272021-09-15T17%3A46%3A41.7628845Z\u0027\u0022",
+        "Date": "Fri, 17 Sep 2021 17:40:16 GMT",
+        "ETag": "W/\u0022datetime\u00272021-09-17T17%3A40%3A16.3658917Z\u0027\u0022",
         "Server": [
           "Windows-Azure-Table/1.0",
           "Microsoft-HTTPAPI/2.0"
         ],
         "X-Content-Type-Options": "nosniff",
         "x-ms-client-request-id": "4be565326afa66aa2770f755dd5174ed",
-        "x-ms-request-id": "e733609b-9002-0093-4959-aa3358000000",
+        "x-ms-request-id": "ce48d559-c002-0027-2aeb-abff96000000",
         "x-ms-version": "2019-02-02"
       },
       "ResponseBody": []
@@ -277,23 +215,13 @@
       "RequestHeaders": {
         "Accept": "application/json",
         "Authorization": "Sanitized",
-<<<<<<< HEAD
-        "traceparent": "00-162aa559f4956047a9c20b22d6b34eef-b9f2237f0cb06f4f-00",
-        "User-Agent": [
-          "azsdk-net-Data.Tables/12.3.0-alpha.20210915.1",
+        "traceparent": "00-9e6e88b91799df4e891fea9a01f50c7d-131e6fd288e95740-00",
+        "User-Agent": [
+          "azsdk-net-Data.Tables/12.3.0-alpha.20210917.1",
           "(.NET 5.0.10; Microsoft Windows 10.0.19043)"
         ],
         "x-ms-client-request-id": "cb1634ee578245ed531d7360cc47b669",
-        "x-ms-date": "Wed, 15 Sep 2021 17:46:41 GMT",
-=======
-        "traceparent": "00-ad3c66efa64a21438bca4b76ad102e50-bfe39a05da5e794c-00",
-        "User-Agent": [
-          "azsdk-net-Data.Tables/12.3.0-alpha.20210914.1",
-          "(.NET 5.0.9; Microsoft Windows 10.0.19043)"
-        ],
-        "x-ms-client-request-id": "4be565326afa66aa2770f755dd5174ed",
-        "x-ms-date": "Tue, 14 Sep 2021 22:48:20 GMT",
->>>>>>> cb614713
+        "x-ms-date": "Fri, 17 Sep 2021 17:40:16 GMT",
         "x-ms-return-client-request-id": "true",
         "x-ms-version": "2019-02-02"
       },
@@ -302,23 +230,14 @@
       "ResponseHeaders": {
         "Cache-Control": "no-cache",
         "Content-Length": "0",
-<<<<<<< HEAD
-        "Date": "Wed, 15 Sep 2021 17:46:41 GMT",
-=======
-        "Date": "Tue, 14 Sep 2021 22:48:19 GMT",
->>>>>>> cb614713
-        "Server": [
-          "Windows-Azure-Table/1.0",
-          "Microsoft-HTTPAPI/2.0"
-        ],
-        "X-Content-Type-Options": "nosniff",
-<<<<<<< HEAD
+        "Date": "Fri, 17 Sep 2021 17:40:16 GMT",
+        "Server": [
+          "Windows-Azure-Table/1.0",
+          "Microsoft-HTTPAPI/2.0"
+        ],
+        "X-Content-Type-Options": "nosniff",
         "x-ms-client-request-id": "cb1634ee578245ed531d7360cc47b669",
-        "x-ms-request-id": "e73360b1-9002-0093-5f59-aa3358000000",
-=======
-        "x-ms-client-request-id": "4be565326afa66aa2770f755dd5174ed",
-        "x-ms-request-id": "16de3995-1002-009d-51ba-a91ae8000000",
->>>>>>> cb614713
+        "x-ms-request-id": "ce48d55e-c002-0027-2feb-abff96000000",
         "x-ms-version": "2019-02-02"
       },
       "ResponseBody": []
