{
  "Entries": [
    {
      "RequestUri": "https://chrissscratch.table.core.windows.net/Tables?$format=application%2Fjson%3Bodata%3Dfullmetadata",
      "RequestMethod": "POST",
      "RequestHeaders": {
        "Accept": "application/json",
        "Authorization": "Sanitized",
        "Content-Length": "33",
        "Content-Type": "application/json; odata=nometadata",
        "DataServiceVersion": "3.0",
<<<<<<< HEAD
        "traceparent": "00-d8377a8ca2f0144a802dedf434999b6e-adcf131eb84cba43-00",
        "User-Agent": [
          "azsdk-net-Data.Tables/1.0.0-dev.20200728.1",
          "(.NET Core 4.6.29017.01; Microsoft Windows 10.0.18363 )"
        ],
        "x-ms-client-request-id": "5793850e2f98ebce6b1d792ca456bcaa",
        "x-ms-date": "Tue, 28 Jul 2020 23:48:24 GMT",
=======
        "traceparent": "00-9cfd2b78881cd4459f6c28d32436fb4c-2e87615729c8ac41-00",
        "User-Agent": [
          "azsdk-net-Data.Tables/1.0.0-dev.20200729.1",
          "(.NET Core 4.6.29017.01; Microsoft Windows 10.0.19041 )"
        ],
        "x-ms-client-request-id": "5793850e2f98ebce6b1d792ca456bcaa",
        "x-ms-date": "Wed, 29 Jul 2020 23:38:09 GMT",
>>>>>>> d5925bb8
        "x-ms-return-client-request-id": "true",
        "x-ms-version": "2019-02-02"
      },
      "RequestBody": {
        "TableName": "testtable06k6etuo"
      },
      "StatusCode": 201,
      "ResponseHeaders": {
        "Cache-Control": "no-cache",
        "Content-Type": "application/json; odata=fullmetadata; streaming=true; charset=utf-8",
<<<<<<< HEAD
        "Date": "Tue, 28 Jul 2020 23:48:23 GMT",
        "Location": "https://chrissscratch.table.core.windows.net/Tables(\u0027testtable06k6etuo\u0027)",
=======
        "Date": "Wed, 29 Jul 2020 23:38:06 GMT",
        "Location": "https://allkimprim.table.core.windows.net/Tables(\u0027testtable06k6etuo\u0027)",
>>>>>>> d5925bb8
        "Server": [
          "Windows-Azure-Table/1.0",
          "Microsoft-HTTPAPI/2.0"
        ],
        "Transfer-Encoding": "chunked",
        "X-Content-Type-Options": "nosniff",
        "x-ms-client-request-id": "5793850e2f98ebce6b1d792ca456bcaa",
<<<<<<< HEAD
        "x-ms-request-id": "24fbc0f9-0002-004d-6639-65020a000000",
=======
        "x-ms-request-id": "ffd182c2-f002-0024-5301-66694d000000",
>>>>>>> d5925bb8
        "x-ms-version": "2019-02-02"
      },
      "ResponseBody": {
        "odata.metadata": "https://chrissscratch.table.core.windows.net/$metadata#Tables/@Element",
        "odata.type": "chrissscratch.Tables",
        "odata.id": "https://chrissscratch.table.core.windows.net/Tables(\u0027testtable06k6etuo\u0027)",
        "odata.editLink": "Tables(\u0027testtable06k6etuo\u0027)",
        "TableName": "testtable06k6etuo"
      }
    },
    {
      "RequestUri": "https://chrissscratch.table.core.windows.net/testtable06k6etuo(PartitionKey=\u0027somPartition\u0027,RowKey=\u00271\u0027)?$format=application%2Fjson%3Bodata%3Dfullmetadata",
      "RequestMethod": "PUT",
      "RequestHeaders": {
        "Accept": "application/json",
        "Authorization": "Sanitized",
        "Content-Length": "105",
        "Content-Type": "application/json",
        "DataServiceVersion": "3.0",
<<<<<<< HEAD
        "traceparent": "00-9c94dff020d78d4786529f2f4d92ef4f-599afaf816e8d447-00",
        "User-Agent": [
          "azsdk-net-Data.Tables/1.0.0-dev.20200728.1",
          "(.NET Core 4.6.29017.01; Microsoft Windows 10.0.18363 )"
        ],
        "x-ms-client-request-id": "d3ca6398b547781bab014b7bf062f85d",
        "x-ms-date": "Tue, 28 Jul 2020 23:48:24 GMT",
=======
        "traceparent": "00-bb6d717f1016b743a480865d71da1ad7-62417d5f46b0584e-00",
        "User-Agent": [
          "azsdk-net-Data.Tables/1.0.0-dev.20200729.1",
          "(.NET Core 4.6.29017.01; Microsoft Windows 10.0.19041 )"
        ],
        "x-ms-client-request-id": "d3ca6398b547781bab014b7bf062f85d",
        "x-ms-date": "Wed, 29 Jul 2020 23:38:09 GMT",
>>>>>>> d5925bb8
        "x-ms-return-client-request-id": "true",
        "x-ms-version": "2019-02-02"
      },
      "RequestBody": {
        "StringTypeProperty": "This is the original",
        "PartitionKey": "somPartition",
        "RowKey": "1",
        "Timestamp": null
      },
      "StatusCode": 204,
      "ResponseHeaders": {
        "Cache-Control": "no-cache",
        "Content-Length": "0",
<<<<<<< HEAD
        "Date": "Tue, 28 Jul 2020 23:48:23 GMT",
        "ETag": "W/\u0022datetime\u00272020-07-28T23%3A48%3A24.1641636Z\u0027\u0022",
=======
        "Date": "Wed, 29 Jul 2020 23:38:06 GMT",
        "ETag": "W/\u0022datetime\u00272020-07-29T23%3A38%3A07.0905284Z\u0027\u0022",
>>>>>>> d5925bb8
        "Server": [
          "Windows-Azure-Table/1.0",
          "Microsoft-HTTPAPI/2.0"
        ],
        "X-Content-Type-Options": "nosniff",
        "x-ms-client-request-id": "d3ca6398b547781bab014b7bf062f85d",
<<<<<<< HEAD
        "x-ms-request-id": "24fbc105-0002-004d-6f39-65020a000000",
=======
        "x-ms-request-id": "ffd182c4-f002-0024-5401-66694d000000",
>>>>>>> d5925bb8
        "x-ms-version": "2019-02-02"
      },
      "ResponseBody": []
    },
    {
      "RequestUri": "https://chrissscratch.table.core.windows.net/testtable06k6etuo()?$format=application%2Fjson%3Bodata%3Dfullmetadata\u0026$filter=PartitionKey%20eq%20%27somPartition%27%20and%20RowKey%20eq%20%271%27",
      "RequestMethod": "GET",
      "RequestHeaders": {
        "Accept": "application/json",
        "Authorization": "Sanitized",
        "DataServiceVersion": "3.0",
        "User-Agent": [
<<<<<<< HEAD
          "azsdk-net-Data.Tables/1.0.0-dev.20200728.1",
          "(.NET Core 4.6.29017.01; Microsoft Windows 10.0.18363 )"
        ],
        "x-ms-client-request-id": "5f43ce637257892e55d72ad9f76de4ef",
        "x-ms-date": "Tue, 28 Jul 2020 23:48:24 GMT",
=======
          "azsdk-net-Data.Tables/1.0.0-dev.20200729.1",
          "(.NET Core 4.6.29017.01; Microsoft Windows 10.0.19041 )"
        ],
        "x-ms-client-request-id": "5f43ce637257892e55d72ad9f76de4ef",
        "x-ms-date": "Wed, 29 Jul 2020 23:38:09 GMT",
>>>>>>> d5925bb8
        "x-ms-return-client-request-id": "true",
        "x-ms-version": "2019-02-02"
      },
      "RequestBody": null,
      "StatusCode": 200,
      "ResponseHeaders": {
        "Cache-Control": "no-cache",
        "Content-Type": "application/json; odata=fullmetadata; streaming=true; charset=utf-8",
<<<<<<< HEAD
        "Date": "Tue, 28 Jul 2020 23:48:23 GMT",
=======
        "Date": "Wed, 29 Jul 2020 23:38:06 GMT",
>>>>>>> d5925bb8
        "Server": [
          "Windows-Azure-Table/1.0",
          "Microsoft-HTTPAPI/2.0"
        ],
        "Transfer-Encoding": "chunked",
        "X-Content-Type-Options": "nosniff",
        "x-ms-client-request-id": "5f43ce637257892e55d72ad9f76de4ef",
<<<<<<< HEAD
        "x-ms-request-id": "24fbc111-0002-004d-7939-65020a000000",
=======
        "x-ms-request-id": "ffd182c6-f002-0024-5601-66694d000000",
>>>>>>> d5925bb8
        "x-ms-version": "2019-02-02"
      },
      "ResponseBody": {
        "odata.metadata": "https://chrissscratch.table.core.windows.net/$metadata#testtable06k6etuo",
        "value": [
          {
<<<<<<< HEAD
            "odata.type": "chrissscratch.testtable06k6etuo",
            "odata.id": "https://chrissscratch.table.core.windows.net/testtable06k6etuo(PartitionKey=\u0027somPartition\u0027,RowKey=\u00271\u0027)",
            "odata.etag": "W/\u0022datetime\u00272020-07-28T23%3A48%3A24.1641636Z\u0027\u0022",
=======
            "odata.type": "allkimprim.testtable06k6etuo",
            "odata.id": "https://allkimprim.table.core.windows.net/testtable06k6etuo(PartitionKey=\u0027somPartition\u0027,RowKey=\u00271\u0027)",
            "odata.etag": "W/\u0022datetime\u00272020-07-29T23%3A38%3A07.0905284Z\u0027\u0022",
>>>>>>> d5925bb8
            "odata.editLink": "testtable06k6etuo(PartitionKey=\u0027somPartition\u0027,RowKey=\u00271\u0027)",
            "PartitionKey": "somPartition",
            "RowKey": "1",
            "Timestamp@odata.type": "Edm.DateTime",
<<<<<<< HEAD
            "Timestamp": "2020-07-28T23:48:24.1641636Z",
=======
            "Timestamp": "2020-07-29T23:38:07.0905284Z",
>>>>>>> d5925bb8
            "StringTypeProperty": "This is the original"
          }
        ]
      }
    },
    {
      "RequestUri": "https://chrissscratch.table.core.windows.net/testtable06k6etuo(PartitionKey=\u0027somPartition\u0027,RowKey=\u00271\u0027)?$format=application%2Fjson%3Bodata%3Dfullmetadata",
      "RequestMethod": "PUT",
      "RequestHeaders": {
        "Accept": "application/json",
        "Authorization": "Sanitized",
        "Content-Length": "580",
        "Content-Type": "application/json",
        "DataServiceVersion": "3.0",
<<<<<<< HEAD
        "traceparent": "00-aed2900eeb6c74478be2227183386919-fa3e093798294b47-00",
        "User-Agent": [
          "azsdk-net-Data.Tables/1.0.0-dev.20200728.1",
          "(.NET Core 4.6.29017.01; Microsoft Windows 10.0.18363 )"
        ],
        "x-ms-client-request-id": "cf2cb41dde8bd0c778dfed2d826f7abb",
        "x-ms-date": "Tue, 28 Jul 2020 23:48:24 GMT",
=======
        "traceparent": "00-743ba0c5d91e4446849d7f071b216742-94b7a9422211f04e-00",
        "User-Agent": [
          "azsdk-net-Data.Tables/1.0.0-dev.20200729.1",
          "(.NET Core 4.6.29017.01; Microsoft Windows 10.0.19041 )"
        ],
        "x-ms-client-request-id": "cf2cb41dde8bd0c778dfed2d826f7abb",
        "x-ms-date": "Wed, 29 Jul 2020 23:38:09 GMT",
>>>>>>> d5925bb8
        "x-ms-return-client-request-id": "true",
        "x-ms-version": "2019-02-02"
      },
      "RequestBody": {
<<<<<<< HEAD
        "odata.type": "chrissscratch.testtable06k6etuo",
        "odata.id": "https://chrissscratch.table.core.windows.net/testtable06k6etuo(PartitionKey=\u0027somPartition\u0027,RowKey=\u00271\u0027)",
        "odata.etag": "W/\u0022datetime\u00272020-07-28T23%3A48%3A24.1641636Z\u0027\u0022",
        "odata.editLink": "testtable06k6etuo(PartitionKey=\u0027somPartition\u0027,RowKey=\u00271\u0027)",
        "PartitionKey": "somPartition",
        "RowKey": "1",
        "SomeStringProperty": "This is new and improved!",
        "Timestamp": "2020-07-28T23:48:24.1641636Z",
=======
        "odata.type": "allkimprim.testtable06k6etuo",
        "odata.id": "https://allkimprim.table.core.windows.net/testtable06k6etuo(PartitionKey=\u0027somPartition\u0027,RowKey=\u00271\u0027)",
        "odata.etag": "W/\u0022datetime\u00272020-07-29T23%3A38%3A07.0905284Z\u0027\u0022",
        "odata.editLink": "testtable06k6etuo(PartitionKey=\u0027somPartition\u0027,RowKey=\u00271\u0027)",
        "PartitionKey": "somPartition",
        "RowKey": "1",
        "Timestamp": "2020-07-29T23:38:07.0905284Z",
>>>>>>> d5925bb8
        "Timestamp@odata.type": "Edm.DateTime",
        "StringTypeProperty": "This is the original",
        "SomeStringProperty": "This is new and improved!"
      },
      "StatusCode": 204,
      "ResponseHeaders": {
        "Cache-Control": "no-cache",
        "Content-Length": "0",
<<<<<<< HEAD
        "Date": "Tue, 28 Jul 2020 23:48:23 GMT",
        "ETag": "W/\u0022datetime\u00272020-07-28T23%3A48%3A24.2622441Z\u0027\u0022",
=======
        "Date": "Wed, 29 Jul 2020 23:38:06 GMT",
        "ETag": "W/\u0022datetime\u00272020-07-29T23%3A38%3A07.1956019Z\u0027\u0022",
>>>>>>> d5925bb8
        "Server": [
          "Windows-Azure-Table/1.0",
          "Microsoft-HTTPAPI/2.0"
        ],
        "X-Content-Type-Options": "nosniff",
        "x-ms-client-request-id": "cf2cb41dde8bd0c778dfed2d826f7abb",
<<<<<<< HEAD
        "x-ms-request-id": "24fbc11d-0002-004d-0539-65020a000000",
=======
        "x-ms-request-id": "ffd182c7-f002-0024-5701-66694d000000",
>>>>>>> d5925bb8
        "x-ms-version": "2019-02-02"
      },
      "ResponseBody": []
    },
    {
      "RequestUri": "https://chrissscratch.table.core.windows.net/testtable06k6etuo()?$format=application%2Fjson%3Bodata%3Dfullmetadata\u0026$filter=PartitionKey%20eq%20%27somPartition%27%20and%20RowKey%20eq%20%271%27",
      "RequestMethod": "GET",
      "RequestHeaders": {
        "Accept": "application/json",
        "Authorization": "Sanitized",
        "DataServiceVersion": "3.0",
        "User-Agent": [
<<<<<<< HEAD
          "azsdk-net-Data.Tables/1.0.0-dev.20200728.1",
          "(.NET Core 4.6.29017.01; Microsoft Windows 10.0.18363 )"
        ],
        "x-ms-client-request-id": "8741cf804a78251f35417e6f8b41803e",
        "x-ms-date": "Tue, 28 Jul 2020 23:48:24 GMT",
=======
          "azsdk-net-Data.Tables/1.0.0-dev.20200729.1",
          "(.NET Core 4.6.29017.01; Microsoft Windows 10.0.19041 )"
        ],
        "x-ms-client-request-id": "8741cf804a78251f35417e6f8b41803e",
        "x-ms-date": "Wed, 29 Jul 2020 23:38:09 GMT",
>>>>>>> d5925bb8
        "x-ms-return-client-request-id": "true",
        "x-ms-version": "2019-02-02"
      },
      "RequestBody": null,
      "StatusCode": 200,
      "ResponseHeaders": {
        "Cache-Control": "no-cache",
        "Content-Type": "application/json; odata=fullmetadata; streaming=true; charset=utf-8",
<<<<<<< HEAD
        "Date": "Tue, 28 Jul 2020 23:48:23 GMT",
=======
        "Date": "Wed, 29 Jul 2020 23:38:06 GMT",
>>>>>>> d5925bb8
        "Server": [
          "Windows-Azure-Table/1.0",
          "Microsoft-HTTPAPI/2.0"
        ],
        "Transfer-Encoding": "chunked",
        "X-Content-Type-Options": "nosniff",
        "x-ms-client-request-id": "8741cf804a78251f35417e6f8b41803e",
<<<<<<< HEAD
        "x-ms-request-id": "24fbc124-0002-004d-0c39-65020a000000",
=======
        "x-ms-request-id": "ffd182c8-f002-0024-5801-66694d000000",
>>>>>>> d5925bb8
        "x-ms-version": "2019-02-02"
      },
      "ResponseBody": {
        "odata.metadata": "https://chrissscratch.table.core.windows.net/$metadata#testtable06k6etuo",
        "value": [
          {
<<<<<<< HEAD
            "odata.type": "chrissscratch.testtable06k6etuo",
            "odata.id": "https://chrissscratch.table.core.windows.net/testtable06k6etuo(PartitionKey=\u0027somPartition\u0027,RowKey=\u00271\u0027)",
            "odata.etag": "W/\u0022datetime\u00272020-07-28T23%3A48%3A24.2622441Z\u0027\u0022",
=======
            "odata.type": "allkimprim.testtable06k6etuo",
            "odata.id": "https://allkimprim.table.core.windows.net/testtable06k6etuo(PartitionKey=\u0027somPartition\u0027,RowKey=\u00271\u0027)",
            "odata.etag": "W/\u0022datetime\u00272020-07-29T23%3A38%3A07.1956019Z\u0027\u0022",
>>>>>>> d5925bb8
            "odata.editLink": "testtable06k6etuo(PartitionKey=\u0027somPartition\u0027,RowKey=\u00271\u0027)",
            "PartitionKey": "somPartition",
            "RowKey": "1",
            "Timestamp@odata.type": "Edm.DateTime",
<<<<<<< HEAD
            "Timestamp": "2020-07-28T23:48:24.2622441Z",
=======
            "Timestamp": "2020-07-29T23:38:07.1956019Z",
>>>>>>> d5925bb8
            "SomeStringProperty": "This is new and improved!",
            "StringTypeProperty": "This is the original"
          }
        ]
      }
    },
    {
      "RequestUri": "https://chrissscratch.table.core.windows.net/Tables(\u0027testtable06k6etuo\u0027)",
      "RequestMethod": "DELETE",
      "RequestHeaders": {
        "Accept": "application/json",
        "Authorization": "Sanitized",
<<<<<<< HEAD
        "traceparent": "00-6dbe4f64a1265641bb7158e63530f0a1-30df1c16bffbed45-00",
        "User-Agent": [
          "azsdk-net-Data.Tables/1.0.0-dev.20200728.1",
          "(.NET Core 4.6.29017.01; Microsoft Windows 10.0.18363 )"
        ],
        "x-ms-client-request-id": "3b5d5c1c293584d10773e777850006e5",
        "x-ms-date": "Tue, 28 Jul 2020 23:48:24 GMT",
=======
        "traceparent": "00-54bbc046b63fba428f8a61829e28c61f-909189df7ab41e4d-00",
        "User-Agent": [
          "azsdk-net-Data.Tables/1.0.0-dev.20200729.1",
          "(.NET Core 4.6.29017.01; Microsoft Windows 10.0.19041 )"
        ],
        "x-ms-client-request-id": "3b5d5c1c293584d10773e777850006e5",
        "x-ms-date": "Wed, 29 Jul 2020 23:38:09 GMT",
>>>>>>> d5925bb8
        "x-ms-return-client-request-id": "true",
        "x-ms-version": "2019-02-02"
      },
      "RequestBody": null,
      "StatusCode": 204,
      "ResponseHeaders": {
        "Cache-Control": "no-cache",
        "Content-Length": "0",
<<<<<<< HEAD
        "Date": "Tue, 28 Jul 2020 23:48:23 GMT",
=======
        "Date": "Wed, 29 Jul 2020 23:38:06 GMT",
>>>>>>> d5925bb8
        "Server": [
          "Windows-Azure-Table/1.0",
          "Microsoft-HTTPAPI/2.0"
        ],
        "X-Content-Type-Options": "nosniff",
        "x-ms-client-request-id": "3b5d5c1c293584d10773e777850006e5",
<<<<<<< HEAD
        "x-ms-request-id": "24fbc12e-0002-004d-1639-65020a000000",
=======
        "x-ms-request-id": "ffd182ca-f002-0024-5a01-66694d000000",
>>>>>>> d5925bb8
        "x-ms-version": "2019-02-02"
      },
      "ResponseBody": []
    }
  ],
  "Variables": {
    "RandomSeed": "1304180591",
    "TABLES_PRIMARY_STORAGE_ACCOUNT_KEY": "",
    "TABLES_STORAGE_ACCOUNT_NAME": "chrissscratch"
  }
}<|MERGE_RESOLUTION|>--- conflicted
+++ resolved
@@ -9,23 +9,13 @@
         "Content-Length": "33",
         "Content-Type": "application/json; odata=nometadata",
         "DataServiceVersion": "3.0",
-<<<<<<< HEAD
-        "traceparent": "00-d8377a8ca2f0144a802dedf434999b6e-adcf131eb84cba43-00",
-        "User-Agent": [
-          "azsdk-net-Data.Tables/1.0.0-dev.20200728.1",
-          "(.NET Core 4.6.29017.01; Microsoft Windows 10.0.18363 )"
+        "traceparent": "00-9cfd2b78881cd4459f6c28d32436fb4c-2e87615729c8ac41-00",
+        "User-Agent": [
+          "azsdk-net-Data.Tables/1.0.0-dev.20200729.1",
+          "(.NET Core 4.6.29017.01; Microsoft Windows 10.0.19041 )"
         ],
         "x-ms-client-request-id": "5793850e2f98ebce6b1d792ca456bcaa",
-        "x-ms-date": "Tue, 28 Jul 2020 23:48:24 GMT",
-=======
-        "traceparent": "00-9cfd2b78881cd4459f6c28d32436fb4c-2e87615729c8ac41-00",
-        "User-Agent": [
-          "azsdk-net-Data.Tables/1.0.0-dev.20200729.1",
-          "(.NET Core 4.6.29017.01; Microsoft Windows 10.0.19041 )"
-        ],
-        "x-ms-client-request-id": "5793850e2f98ebce6b1d792ca456bcaa",
-        "x-ms-date": "Wed, 29 Jul 2020 23:38:09 GMT",
->>>>>>> d5925bb8
+        "x-ms-date": "Wed, 29 Jul 2020 23:38:09 GMT",
         "x-ms-return-client-request-id": "true",
         "x-ms-version": "2019-02-02"
       },
@@ -36,13 +26,8 @@
       "ResponseHeaders": {
         "Cache-Control": "no-cache",
         "Content-Type": "application/json; odata=fullmetadata; streaming=true; charset=utf-8",
-<<<<<<< HEAD
-        "Date": "Tue, 28 Jul 2020 23:48:23 GMT",
-        "Location": "https://chrissscratch.table.core.windows.net/Tables(\u0027testtable06k6etuo\u0027)",
-=======
         "Date": "Wed, 29 Jul 2020 23:38:06 GMT",
         "Location": "https://allkimprim.table.core.windows.net/Tables(\u0027testtable06k6etuo\u0027)",
->>>>>>> d5925bb8
         "Server": [
           "Windows-Azure-Table/1.0",
           "Microsoft-HTTPAPI/2.0"
@@ -50,11 +35,7 @@
         "Transfer-Encoding": "chunked",
         "X-Content-Type-Options": "nosniff",
         "x-ms-client-request-id": "5793850e2f98ebce6b1d792ca456bcaa",
-<<<<<<< HEAD
-        "x-ms-request-id": "24fbc0f9-0002-004d-6639-65020a000000",
-=======
         "x-ms-request-id": "ffd182c2-f002-0024-5301-66694d000000",
->>>>>>> d5925bb8
         "x-ms-version": "2019-02-02"
       },
       "ResponseBody": {
@@ -74,23 +55,13 @@
         "Content-Length": "105",
         "Content-Type": "application/json",
         "DataServiceVersion": "3.0",
-<<<<<<< HEAD
-        "traceparent": "00-9c94dff020d78d4786529f2f4d92ef4f-599afaf816e8d447-00",
-        "User-Agent": [
-          "azsdk-net-Data.Tables/1.0.0-dev.20200728.1",
-          "(.NET Core 4.6.29017.01; Microsoft Windows 10.0.18363 )"
+        "traceparent": "00-bb6d717f1016b743a480865d71da1ad7-62417d5f46b0584e-00",
+        "User-Agent": [
+          "azsdk-net-Data.Tables/1.0.0-dev.20200729.1",
+          "(.NET Core 4.6.29017.01; Microsoft Windows 10.0.19041 )"
         ],
         "x-ms-client-request-id": "d3ca6398b547781bab014b7bf062f85d",
-        "x-ms-date": "Tue, 28 Jul 2020 23:48:24 GMT",
-=======
-        "traceparent": "00-bb6d717f1016b743a480865d71da1ad7-62417d5f46b0584e-00",
-        "User-Agent": [
-          "azsdk-net-Data.Tables/1.0.0-dev.20200729.1",
-          "(.NET Core 4.6.29017.01; Microsoft Windows 10.0.19041 )"
-        ],
-        "x-ms-client-request-id": "d3ca6398b547781bab014b7bf062f85d",
-        "x-ms-date": "Wed, 29 Jul 2020 23:38:09 GMT",
->>>>>>> d5925bb8
+        "x-ms-date": "Wed, 29 Jul 2020 23:38:09 GMT",
         "x-ms-return-client-request-id": "true",
         "x-ms-version": "2019-02-02"
       },
@@ -104,24 +75,15 @@
       "ResponseHeaders": {
         "Cache-Control": "no-cache",
         "Content-Length": "0",
-<<<<<<< HEAD
-        "Date": "Tue, 28 Jul 2020 23:48:23 GMT",
-        "ETag": "W/\u0022datetime\u00272020-07-28T23%3A48%3A24.1641636Z\u0027\u0022",
-=======
         "Date": "Wed, 29 Jul 2020 23:38:06 GMT",
         "ETag": "W/\u0022datetime\u00272020-07-29T23%3A38%3A07.0905284Z\u0027\u0022",
->>>>>>> d5925bb8
         "Server": [
           "Windows-Azure-Table/1.0",
           "Microsoft-HTTPAPI/2.0"
         ],
         "X-Content-Type-Options": "nosniff",
         "x-ms-client-request-id": "d3ca6398b547781bab014b7bf062f85d",
-<<<<<<< HEAD
-        "x-ms-request-id": "24fbc105-0002-004d-6f39-65020a000000",
-=======
         "x-ms-request-id": "ffd182c4-f002-0024-5401-66694d000000",
->>>>>>> d5925bb8
         "x-ms-version": "2019-02-02"
       },
       "ResponseBody": []
@@ -134,19 +96,11 @@
         "Authorization": "Sanitized",
         "DataServiceVersion": "3.0",
         "User-Agent": [
-<<<<<<< HEAD
-          "azsdk-net-Data.Tables/1.0.0-dev.20200728.1",
-          "(.NET Core 4.6.29017.01; Microsoft Windows 10.0.18363 )"
+          "azsdk-net-Data.Tables/1.0.0-dev.20200729.1",
+          "(.NET Core 4.6.29017.01; Microsoft Windows 10.0.19041 )"
         ],
         "x-ms-client-request-id": "5f43ce637257892e55d72ad9f76de4ef",
-        "x-ms-date": "Tue, 28 Jul 2020 23:48:24 GMT",
-=======
-          "azsdk-net-Data.Tables/1.0.0-dev.20200729.1",
-          "(.NET Core 4.6.29017.01; Microsoft Windows 10.0.19041 )"
-        ],
-        "x-ms-client-request-id": "5f43ce637257892e55d72ad9f76de4ef",
-        "x-ms-date": "Wed, 29 Jul 2020 23:38:09 GMT",
->>>>>>> d5925bb8
+        "x-ms-date": "Wed, 29 Jul 2020 23:38:09 GMT",
         "x-ms-return-client-request-id": "true",
         "x-ms-version": "2019-02-02"
       },
@@ -155,11 +109,7 @@
       "ResponseHeaders": {
         "Cache-Control": "no-cache",
         "Content-Type": "application/json; odata=fullmetadata; streaming=true; charset=utf-8",
-<<<<<<< HEAD
-        "Date": "Tue, 28 Jul 2020 23:48:23 GMT",
-=======
-        "Date": "Wed, 29 Jul 2020 23:38:06 GMT",
->>>>>>> d5925bb8
+        "Date": "Wed, 29 Jul 2020 23:38:06 GMT",
         "Server": [
           "Windows-Azure-Table/1.0",
           "Microsoft-HTTPAPI/2.0"
@@ -167,35 +117,21 @@
         "Transfer-Encoding": "chunked",
         "X-Content-Type-Options": "nosniff",
         "x-ms-client-request-id": "5f43ce637257892e55d72ad9f76de4ef",
-<<<<<<< HEAD
-        "x-ms-request-id": "24fbc111-0002-004d-7939-65020a000000",
-=======
         "x-ms-request-id": "ffd182c6-f002-0024-5601-66694d000000",
->>>>>>> d5925bb8
         "x-ms-version": "2019-02-02"
       },
       "ResponseBody": {
         "odata.metadata": "https://chrissscratch.table.core.windows.net/$metadata#testtable06k6etuo",
         "value": [
           {
-<<<<<<< HEAD
-            "odata.type": "chrissscratch.testtable06k6etuo",
-            "odata.id": "https://chrissscratch.table.core.windows.net/testtable06k6etuo(PartitionKey=\u0027somPartition\u0027,RowKey=\u00271\u0027)",
-            "odata.etag": "W/\u0022datetime\u00272020-07-28T23%3A48%3A24.1641636Z\u0027\u0022",
-=======
             "odata.type": "allkimprim.testtable06k6etuo",
             "odata.id": "https://allkimprim.table.core.windows.net/testtable06k6etuo(PartitionKey=\u0027somPartition\u0027,RowKey=\u00271\u0027)",
             "odata.etag": "W/\u0022datetime\u00272020-07-29T23%3A38%3A07.0905284Z\u0027\u0022",
->>>>>>> d5925bb8
             "odata.editLink": "testtable06k6etuo(PartitionKey=\u0027somPartition\u0027,RowKey=\u00271\u0027)",
             "PartitionKey": "somPartition",
             "RowKey": "1",
             "Timestamp@odata.type": "Edm.DateTime",
-<<<<<<< HEAD
-            "Timestamp": "2020-07-28T23:48:24.1641636Z",
-=======
             "Timestamp": "2020-07-29T23:38:07.0905284Z",
->>>>>>> d5925bb8
             "StringTypeProperty": "This is the original"
           }
         ]
@@ -210,37 +146,17 @@
         "Content-Length": "580",
         "Content-Type": "application/json",
         "DataServiceVersion": "3.0",
-<<<<<<< HEAD
-        "traceparent": "00-aed2900eeb6c74478be2227183386919-fa3e093798294b47-00",
-        "User-Agent": [
-          "azsdk-net-Data.Tables/1.0.0-dev.20200728.1",
-          "(.NET Core 4.6.29017.01; Microsoft Windows 10.0.18363 )"
+        "traceparent": "00-743ba0c5d91e4446849d7f071b216742-94b7a9422211f04e-00",
+        "User-Agent": [
+          "azsdk-net-Data.Tables/1.0.0-dev.20200729.1",
+          "(.NET Core 4.6.29017.01; Microsoft Windows 10.0.19041 )"
         ],
         "x-ms-client-request-id": "cf2cb41dde8bd0c778dfed2d826f7abb",
-        "x-ms-date": "Tue, 28 Jul 2020 23:48:24 GMT",
-=======
-        "traceparent": "00-743ba0c5d91e4446849d7f071b216742-94b7a9422211f04e-00",
-        "User-Agent": [
-          "azsdk-net-Data.Tables/1.0.0-dev.20200729.1",
-          "(.NET Core 4.6.29017.01; Microsoft Windows 10.0.19041 )"
-        ],
-        "x-ms-client-request-id": "cf2cb41dde8bd0c778dfed2d826f7abb",
-        "x-ms-date": "Wed, 29 Jul 2020 23:38:09 GMT",
->>>>>>> d5925bb8
+        "x-ms-date": "Wed, 29 Jul 2020 23:38:09 GMT",
         "x-ms-return-client-request-id": "true",
         "x-ms-version": "2019-02-02"
       },
       "RequestBody": {
-<<<<<<< HEAD
-        "odata.type": "chrissscratch.testtable06k6etuo",
-        "odata.id": "https://chrissscratch.table.core.windows.net/testtable06k6etuo(PartitionKey=\u0027somPartition\u0027,RowKey=\u00271\u0027)",
-        "odata.etag": "W/\u0022datetime\u00272020-07-28T23%3A48%3A24.1641636Z\u0027\u0022",
-        "odata.editLink": "testtable06k6etuo(PartitionKey=\u0027somPartition\u0027,RowKey=\u00271\u0027)",
-        "PartitionKey": "somPartition",
-        "RowKey": "1",
-        "SomeStringProperty": "This is new and improved!",
-        "Timestamp": "2020-07-28T23:48:24.1641636Z",
-=======
         "odata.type": "allkimprim.testtable06k6etuo",
         "odata.id": "https://allkimprim.table.core.windows.net/testtable06k6etuo(PartitionKey=\u0027somPartition\u0027,RowKey=\u00271\u0027)",
         "odata.etag": "W/\u0022datetime\u00272020-07-29T23%3A38%3A07.0905284Z\u0027\u0022",
@@ -248,7 +164,6 @@
         "PartitionKey": "somPartition",
         "RowKey": "1",
         "Timestamp": "2020-07-29T23:38:07.0905284Z",
->>>>>>> d5925bb8
         "Timestamp@odata.type": "Edm.DateTime",
         "StringTypeProperty": "This is the original",
         "SomeStringProperty": "This is new and improved!"
@@ -257,24 +172,15 @@
       "ResponseHeaders": {
         "Cache-Control": "no-cache",
         "Content-Length": "0",
-<<<<<<< HEAD
-        "Date": "Tue, 28 Jul 2020 23:48:23 GMT",
-        "ETag": "W/\u0022datetime\u00272020-07-28T23%3A48%3A24.2622441Z\u0027\u0022",
-=======
         "Date": "Wed, 29 Jul 2020 23:38:06 GMT",
         "ETag": "W/\u0022datetime\u00272020-07-29T23%3A38%3A07.1956019Z\u0027\u0022",
->>>>>>> d5925bb8
         "Server": [
           "Windows-Azure-Table/1.0",
           "Microsoft-HTTPAPI/2.0"
         ],
         "X-Content-Type-Options": "nosniff",
         "x-ms-client-request-id": "cf2cb41dde8bd0c778dfed2d826f7abb",
-<<<<<<< HEAD
-        "x-ms-request-id": "24fbc11d-0002-004d-0539-65020a000000",
-=======
         "x-ms-request-id": "ffd182c7-f002-0024-5701-66694d000000",
->>>>>>> d5925bb8
         "x-ms-version": "2019-02-02"
       },
       "ResponseBody": []
@@ -287,19 +193,11 @@
         "Authorization": "Sanitized",
         "DataServiceVersion": "3.0",
         "User-Agent": [
-<<<<<<< HEAD
-          "azsdk-net-Data.Tables/1.0.0-dev.20200728.1",
-          "(.NET Core 4.6.29017.01; Microsoft Windows 10.0.18363 )"
+          "azsdk-net-Data.Tables/1.0.0-dev.20200729.1",
+          "(.NET Core 4.6.29017.01; Microsoft Windows 10.0.19041 )"
         ],
         "x-ms-client-request-id": "8741cf804a78251f35417e6f8b41803e",
-        "x-ms-date": "Tue, 28 Jul 2020 23:48:24 GMT",
-=======
-          "azsdk-net-Data.Tables/1.0.0-dev.20200729.1",
-          "(.NET Core 4.6.29017.01; Microsoft Windows 10.0.19041 )"
-        ],
-        "x-ms-client-request-id": "8741cf804a78251f35417e6f8b41803e",
-        "x-ms-date": "Wed, 29 Jul 2020 23:38:09 GMT",
->>>>>>> d5925bb8
+        "x-ms-date": "Wed, 29 Jul 2020 23:38:09 GMT",
         "x-ms-return-client-request-id": "true",
         "x-ms-version": "2019-02-02"
       },
@@ -308,11 +206,7 @@
       "ResponseHeaders": {
         "Cache-Control": "no-cache",
         "Content-Type": "application/json; odata=fullmetadata; streaming=true; charset=utf-8",
-<<<<<<< HEAD
-        "Date": "Tue, 28 Jul 2020 23:48:23 GMT",
-=======
-        "Date": "Wed, 29 Jul 2020 23:38:06 GMT",
->>>>>>> d5925bb8
+        "Date": "Wed, 29 Jul 2020 23:38:06 GMT",
         "Server": [
           "Windows-Azure-Table/1.0",
           "Microsoft-HTTPAPI/2.0"
@@ -320,35 +214,21 @@
         "Transfer-Encoding": "chunked",
         "X-Content-Type-Options": "nosniff",
         "x-ms-client-request-id": "8741cf804a78251f35417e6f8b41803e",
-<<<<<<< HEAD
-        "x-ms-request-id": "24fbc124-0002-004d-0c39-65020a000000",
-=======
         "x-ms-request-id": "ffd182c8-f002-0024-5801-66694d000000",
->>>>>>> d5925bb8
         "x-ms-version": "2019-02-02"
       },
       "ResponseBody": {
         "odata.metadata": "https://chrissscratch.table.core.windows.net/$metadata#testtable06k6etuo",
         "value": [
           {
-<<<<<<< HEAD
-            "odata.type": "chrissscratch.testtable06k6etuo",
-            "odata.id": "https://chrissscratch.table.core.windows.net/testtable06k6etuo(PartitionKey=\u0027somPartition\u0027,RowKey=\u00271\u0027)",
-            "odata.etag": "W/\u0022datetime\u00272020-07-28T23%3A48%3A24.2622441Z\u0027\u0022",
-=======
             "odata.type": "allkimprim.testtable06k6etuo",
             "odata.id": "https://allkimprim.table.core.windows.net/testtable06k6etuo(PartitionKey=\u0027somPartition\u0027,RowKey=\u00271\u0027)",
             "odata.etag": "W/\u0022datetime\u00272020-07-29T23%3A38%3A07.1956019Z\u0027\u0022",
->>>>>>> d5925bb8
             "odata.editLink": "testtable06k6etuo(PartitionKey=\u0027somPartition\u0027,RowKey=\u00271\u0027)",
             "PartitionKey": "somPartition",
             "RowKey": "1",
             "Timestamp@odata.type": "Edm.DateTime",
-<<<<<<< HEAD
-            "Timestamp": "2020-07-28T23:48:24.2622441Z",
-=======
             "Timestamp": "2020-07-29T23:38:07.1956019Z",
->>>>>>> d5925bb8
             "SomeStringProperty": "This is new and improved!",
             "StringTypeProperty": "This is the original"
           }
@@ -361,23 +241,13 @@
       "RequestHeaders": {
         "Accept": "application/json",
         "Authorization": "Sanitized",
-<<<<<<< HEAD
-        "traceparent": "00-6dbe4f64a1265641bb7158e63530f0a1-30df1c16bffbed45-00",
-        "User-Agent": [
-          "azsdk-net-Data.Tables/1.0.0-dev.20200728.1",
-          "(.NET Core 4.6.29017.01; Microsoft Windows 10.0.18363 )"
+        "traceparent": "00-54bbc046b63fba428f8a61829e28c61f-909189df7ab41e4d-00",
+        "User-Agent": [
+          "azsdk-net-Data.Tables/1.0.0-dev.20200729.1",
+          "(.NET Core 4.6.29017.01; Microsoft Windows 10.0.19041 )"
         ],
         "x-ms-client-request-id": "3b5d5c1c293584d10773e777850006e5",
-        "x-ms-date": "Tue, 28 Jul 2020 23:48:24 GMT",
-=======
-        "traceparent": "00-54bbc046b63fba428f8a61829e28c61f-909189df7ab41e4d-00",
-        "User-Agent": [
-          "azsdk-net-Data.Tables/1.0.0-dev.20200729.1",
-          "(.NET Core 4.6.29017.01; Microsoft Windows 10.0.19041 )"
-        ],
-        "x-ms-client-request-id": "3b5d5c1c293584d10773e777850006e5",
-        "x-ms-date": "Wed, 29 Jul 2020 23:38:09 GMT",
->>>>>>> d5925bb8
+        "x-ms-date": "Wed, 29 Jul 2020 23:38:09 GMT",
         "x-ms-return-client-request-id": "true",
         "x-ms-version": "2019-02-02"
       },
@@ -386,22 +256,14 @@
       "ResponseHeaders": {
         "Cache-Control": "no-cache",
         "Content-Length": "0",
-<<<<<<< HEAD
-        "Date": "Tue, 28 Jul 2020 23:48:23 GMT",
-=======
-        "Date": "Wed, 29 Jul 2020 23:38:06 GMT",
->>>>>>> d5925bb8
+        "Date": "Wed, 29 Jul 2020 23:38:06 GMT",
         "Server": [
           "Windows-Azure-Table/1.0",
           "Microsoft-HTTPAPI/2.0"
         ],
         "X-Content-Type-Options": "nosniff",
         "x-ms-client-request-id": "3b5d5c1c293584d10773e777850006e5",
-<<<<<<< HEAD
-        "x-ms-request-id": "24fbc12e-0002-004d-1639-65020a000000",
-=======
         "x-ms-request-id": "ffd182ca-f002-0024-5a01-66694d000000",
->>>>>>> d5925bb8
         "x-ms-version": "2019-02-02"
       },
       "ResponseBody": []
