--- conflicted
+++ resolved
@@ -1,11 +1,7 @@
 {
   "Entries": [
     {
-<<<<<<< HEAD
-      "RequestUri": "https://chrissscratch.table.core.windows.net/Tables?$format=application%2Fjson%3Bodata%3Dfullmetadata",
-=======
       "RequestUri": "https://chrissscratch.table.core.windows.net/Tables?$format=application%2Fjson%3Bodata%3Dminimalmetadata",
->>>>>>> 31805008
       "RequestMethod": "POST",
       "RequestHeaders": {
         "Accept": "application/json",
@@ -44,21 +40,11 @@
       },
       "ResponseBody": {
         "odata.metadata": "https://chrissscratch.table.core.windows.net/$metadata#Tables/@Element",
-<<<<<<< HEAD
-        "odata.type": "chrissscratch.Tables",
-        "odata.id": "https://chrissscratch.table.core.windows.net/Tables(\u0027testtable7ozm26y8\u0027)",
-        "odata.editLink": "Tables(\u0027testtable7ozm26y8\u0027)",
-=======
->>>>>>> 31805008
         "TableName": "testtable7ozm26y8"
       }
     },
     {
-<<<<<<< HEAD
-      "RequestUri": "https://chrissscratch.table.core.windows.net/testtable7ozm26y8(PartitionKey=\u0027somPartition\u0027,RowKey=\u00271\u0027)?$format=application%2Fjson%3Bodata%3Dfullmetadata",
-=======
       "RequestUri": "https://chrissscratch.table.core.windows.net/testtable7ozm26y8(PartitionKey=\u0027somPartition\u0027,RowKey=\u00271\u0027)?$format=application%2Fjson%3Bodata%3Dminimalmetadata",
->>>>>>> 31805008
       "RequestMethod": "PUT",
       "RequestHeaders": {
         "Accept": "application/json",
@@ -100,11 +86,7 @@
       "ResponseBody": []
     },
     {
-<<<<<<< HEAD
-      "RequestUri": "https://chrissscratch.table.core.windows.net/testtable7ozm26y8()?$format=application%2Fjson%3Bodata%3Dfullmetadata\u0026$filter=PartitionKey%20eq%20%27somPartition%27%20and%20RowKey%20eq%20%271%27",
-=======
       "RequestUri": "https://chrissscratch.table.core.windows.net/testtable7ozm26y8()?$format=application%2Fjson%3Bodata%3Dminimalmetadata\u0026$filter=PartitionKey%20eq%20%27somPartition%27%20and%20RowKey%20eq%20%271%27",
->>>>>>> 31805008
       "RequestMethod": "GET",
       "RequestHeaders": {
         "Accept": "application/json",
@@ -149,11 +131,7 @@
       }
     },
     {
-<<<<<<< HEAD
-      "RequestUri": "https://chrissscratch.table.core.windows.net/testtable7ozm26y8(PartitionKey=\u0027somPartition\u0027,RowKey=\u00271\u0027)?$format=application%2Fjson%3Bodata%3Dfullmetadata",
-=======
       "RequestUri": "https://chrissscratch.table.core.windows.net/testtable7ozm26y8(PartitionKey=\u0027somPartition\u0027,RowKey=\u00271\u0027)?$format=application%2Fjson%3Bodata%3Dminimalmetadata",
->>>>>>> 31805008
       "RequestMethod": "DELETE",
       "RequestHeaders": {
         "Authorization": "Sanitized",
@@ -187,11 +165,7 @@
       "ResponseBody": []
     },
     {
-<<<<<<< HEAD
-      "RequestUri": "https://chrissscratch.table.core.windows.net/testtable7ozm26y8()?$format=application%2Fjson%3Bodata%3Dfullmetadata\u0026$filter=PartitionKey%20eq%20%27somPartition%27%20and%20RowKey%20eq%20%271%27",
-=======
       "RequestUri": "https://chrissscratch.table.core.windows.net/testtable7ozm26y8()?$format=application%2Fjson%3Bodata%3Dminimalmetadata\u0026$filter=PartitionKey%20eq%20%27somPartition%27%20and%20RowKey%20eq%20%271%27",
->>>>>>> 31805008
       "RequestMethod": "GET",
       "RequestHeaders": {
         "Accept": "application/json",
@@ -228,11 +202,7 @@
       }
     },
     {
-<<<<<<< HEAD
-      "RequestUri": "https://chrissscratch.table.core.windows.net/testtable7ozm26y8(PartitionKey=\u0027somPartition\u0027,RowKey=\u00271\u0027)?$format=application%2Fjson%3Bodata%3Dfullmetadata",
-=======
       "RequestUri": "https://chrissscratch.table.core.windows.net/testtable7ozm26y8(PartitionKey=\u0027somPartition\u0027,RowKey=\u00271\u0027)?$format=application%2Fjson%3Bodata%3Dminimalmetadata",
->>>>>>> 31805008
       "RequestMethod": "PUT",
       "RequestHeaders": {
         "Accept": "application/json",
@@ -274,11 +244,7 @@
       "ResponseBody": []
     },
     {
-<<<<<<< HEAD
-      "RequestUri": "https://chrissscratch.table.core.windows.net/testtable7ozm26y8()?$format=application%2Fjson%3Bodata%3Dfullmetadata\u0026$filter=PartitionKey%20eq%20%27somPartition%27%20and%20RowKey%20eq%20%271%27",
-=======
       "RequestUri": "https://chrissscratch.table.core.windows.net/testtable7ozm26y8()?$format=application%2Fjson%3Bodata%3Dminimalmetadata\u0026$filter=PartitionKey%20eq%20%27somPartition%27%20and%20RowKey%20eq%20%271%27",
->>>>>>> 31805008
       "RequestMethod": "GET",
       "RequestHeaders": {
         "Accept": "application/json",
@@ -323,11 +289,7 @@
       }
     },
     {
-<<<<<<< HEAD
-      "RequestUri": "https://chrissscratch.table.core.windows.net/testtable7ozm26y8(PartitionKey=\u0027somPartition\u0027,RowKey=\u00271\u0027)?$format=application%2Fjson%3Bodata%3Dfullmetadata",
-=======
       "RequestUri": "https://chrissscratch.table.core.windows.net/testtable7ozm26y8(PartitionKey=\u0027somPartition\u0027,RowKey=\u00271\u0027)?$format=application%2Fjson%3Bodata%3Dminimalmetadata",
->>>>>>> 31805008
       "RequestMethod": "DELETE",
       "RequestHeaders": {
         "Authorization": "Sanitized",
@@ -370,11 +332,7 @@
       }
     },
     {
-<<<<<<< HEAD
-      "RequestUri": "https://chrissscratch.table.core.windows.net/testtable7ozm26y8(PartitionKey=\u0027somPartition\u0027,RowKey=\u00271\u0027)?$format=application%2Fjson%3Bodata%3Dfullmetadata",
-=======
       "RequestUri": "https://chrissscratch.table.core.windows.net/testtable7ozm26y8(PartitionKey=\u0027somPartition\u0027,RowKey=\u00271\u0027)?$format=application%2Fjson%3Bodata%3Dminimalmetadata",
->>>>>>> 31805008
       "RequestMethod": "DELETE",
       "RequestHeaders": {
         "Authorization": "Sanitized",
@@ -408,11 +366,7 @@
       "ResponseBody": []
     },
     {
-<<<<<<< HEAD
-      "RequestUri": "https://chrissscratch.table.core.windows.net/testtable7ozm26y8()?$format=application%2Fjson%3Bodata%3Dfullmetadata\u0026$filter=PartitionKey%20eq%20%27somPartition%27%20and%20RowKey%20eq%20%271%27",
-=======
       "RequestUri": "https://chrissscratch.table.core.windows.net/testtable7ozm26y8()?$format=application%2Fjson%3Bodata%3Dminimalmetadata\u0026$filter=PartitionKey%20eq%20%27somPartition%27%20and%20RowKey%20eq%20%271%27",
->>>>>>> 31805008
       "RequestMethod": "GET",
       "RequestHeaders": {
         "Accept": "application/json",
