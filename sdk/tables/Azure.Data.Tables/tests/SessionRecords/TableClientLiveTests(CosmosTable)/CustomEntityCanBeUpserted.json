--- conflicted
+++ resolved
@@ -12,23 +12,13 @@
         "Content-Length": "33",
         "Content-Type": "application/json; odata=nometadata",
         "DataServiceVersion": "3.0",
-<<<<<<< HEAD
-        "traceparent": "00-3277c67a80586446a33dd92af4875c81-70b51ef853f14744-00",
-        "User-Agent": [
-          "azsdk-net-Data.Tables/1.0.0-dev.20200821.2",
-          "(.NET Core 4.6.27514.02; Microsoft Windows 10.0.17763 )"
+        "traceparent": "00-d14ebe8b4941f647979008f7657cf458-48aedc38af7dd34b-00",
+        "User-Agent": [
+          "azsdk-net-Data.Tables/1.0.0-dev.20200821.1",
+          "(.NET Core 4.6.29130.01; Microsoft Windows 10.0.18363 )"
         ],
         "x-ms-client-request-id": "7039af77780e68f7c2408fdd6089e1c2",
-        "x-ms-date": "Fri, 21 Aug 2020 15:08:10 GMT",
-=======
-        "traceparent": "00-d14ebe8b4941f647979008f7657cf458-48aedc38af7dd34b-00",
-        "User-Agent": [
-          "azsdk-net-Data.Tables/1.0.0-dev.20200821.1",
-          "(.NET Core 4.6.29130.01; Microsoft Windows 10.0.18363 )"
-        ],
-        "x-ms-client-request-id": "7039af77780e68f7c2408fdd6089e1c2",
-        "x-ms-date": "Fri, 21 Aug 2020 15:53:50 GMT",
->>>>>>> 367da34b
+        "x-ms-date": "Fri, 21 Aug 2020 15:53:50 GMT",
         "x-ms-return-client-request-id": "true",
         "x-ms-version": "2019-02-02"
       },
@@ -38,15 +28,9 @@
       "StatusCode": 201,
       "ResponseHeaders": {
         "Content-Type": "application/json",
-<<<<<<< HEAD
-        "Date": "Fri, 21 Aug 2020 15:08:10 GMT",
-        "ETag": "W/\u0022datetime\u00272020-08-21T15%3A08%3A10.1777416Z\u0027\u0022",
-        "Location": "https://t1acd88e4a1c34b8dprim.table.cosmos.azure.com/Tables(\u0027testtable4k2syqpc\u0027)",
-=======
         "Date": "Fri, 21 Aug 2020 15:53:50 GMT",
         "ETag": "W/\u0022datetime\u00272020-08-21T15%3A53%3A50.1879304Z\u0027\u0022",
         "Location": "https://chrissprim.table.cosmos.azure.com/Tables(\u0027testtable4k2syqpc\u0027)",
->>>>>>> 367da34b
         "Server": "Microsoft-HTTPAPI/2.0",
         "Transfer-Encoding": "chunked",
         "x-ms-request-id": "7039af77-780e-68f7-c240-8fdd6089e1c2"
@@ -68,23 +52,13 @@
         "Content-Length": "117",
         "Content-Type": "application/json",
         "DataServiceVersion": "3.0",
-<<<<<<< HEAD
-        "traceparent": "00-96c5fd5154a2a546bc32fe9b4b0c24a0-fbb465bff9fbb34e-00",
-        "User-Agent": [
-          "azsdk-net-Data.Tables/1.0.0-dev.20200821.2",
-          "(.NET Core 4.6.27514.02; Microsoft Windows 10.0.17763 )"
+        "traceparent": "00-b7dbb5fb4f813b4091efcb3b9531c582-a07fd5d0f66a0f42-00",
+        "User-Agent": [
+          "azsdk-net-Data.Tables/1.0.0-dev.20200821.1",
+          "(.NET Core 4.6.29130.01; Microsoft Windows 10.0.18363 )"
         ],
         "x-ms-client-request-id": "ac9184176d97737699ac85f473bac456",
-        "x-ms-date": "Fri, 21 Aug 2020 15:08:10 GMT",
-=======
-        "traceparent": "00-b7dbb5fb4f813b4091efcb3b9531c582-a07fd5d0f66a0f42-00",
-        "User-Agent": [
-          "azsdk-net-Data.Tables/1.0.0-dev.20200821.1",
-          "(.NET Core 4.6.29130.01; Microsoft Windows 10.0.18363 )"
-        ],
-        "x-ms-client-request-id": "ac9184176d97737699ac85f473bac456",
-        "x-ms-date": "Fri, 21 Aug 2020 15:53:50 GMT",
->>>>>>> 367da34b
+        "x-ms-date": "Fri, 21 Aug 2020 15:53:50 GMT",
         "x-ms-return-client-request-id": "true",
         "x-ms-version": "2019-02-02"
       },
@@ -99,13 +73,8 @@
       "ResponseHeaders": {
         "Content-Length": "0",
         "Content-Type": "application/json",
-<<<<<<< HEAD
-        "Date": "Fri, 21 Aug 2020 15:08:10 GMT",
-        "ETag": "W/\u0022datetime\u00272020-08-21T15%3A08%3A10.6124296Z\u0027\u0022",
-=======
         "Date": "Fri, 21 Aug 2020 15:53:50 GMT",
         "ETag": "W/\u0022datetime\u00272020-08-21T15%3A53%3A50.5942536Z\u0027\u0022",
->>>>>>> 367da34b
         "Server": "Microsoft-HTTPAPI/2.0",
         "x-ms-request-id": "ac918417-6d97-7376-99ac-85f473bac456"
       },
@@ -122,19 +91,11 @@
         "Authorization": "Sanitized",
         "DataServiceVersion": "3.0",
         "User-Agent": [
-<<<<<<< HEAD
-          "azsdk-net-Data.Tables/1.0.0-dev.20200821.2",
-          "(.NET Core 4.6.27514.02; Microsoft Windows 10.0.17763 )"
+          "azsdk-net-Data.Tables/1.0.0-dev.20200821.1",
+          "(.NET Core 4.6.29130.01; Microsoft Windows 10.0.18363 )"
         ],
         "x-ms-client-request-id": "e56606a342a71daa4c90afe3b9cb14b8",
-        "x-ms-date": "Fri, 21 Aug 2020 15:08:10 GMT",
-=======
-          "azsdk-net-Data.Tables/1.0.0-dev.20200821.1",
-          "(.NET Core 4.6.29130.01; Microsoft Windows 10.0.18363 )"
-        ],
-        "x-ms-client-request-id": "e56606a342a71daa4c90afe3b9cb14b8",
-        "x-ms-date": "Fri, 21 Aug 2020 15:53:50 GMT",
->>>>>>> 367da34b
+        "x-ms-date": "Fri, 21 Aug 2020 15:53:50 GMT",
         "x-ms-return-client-request-id": "true",
         "x-ms-version": "2019-02-02"
       },
@@ -142,11 +103,7 @@
       "StatusCode": 200,
       "ResponseHeaders": {
         "Content-Type": "application/json",
-<<<<<<< HEAD
-        "Date": "Fri, 21 Aug 2020 15:08:10 GMT",
-=======
-        "Date": "Fri, 21 Aug 2020 15:53:50 GMT",
->>>>>>> 367da34b
+        "Date": "Fri, 21 Aug 2020 15:53:50 GMT",
         "Server": "Microsoft-HTTPAPI/2.0",
         "Transfer-Encoding": "chunked",
         "x-ms-request-id": "e56606a3-42a7-1daa-4c90-afe3b9cb14b8"
@@ -154,20 +111,12 @@
       "ResponseBody": {
         "value": [
           {
-<<<<<<< HEAD
-            "odata.etag": "W/\u0022datetime\u00272020-08-21T15%3A08%3A10.6124296Z\u0027\u0022",
-=======
             "odata.etag": "W/\u0022datetime\u00272020-08-21T15%3A53%3A50.5942536Z\u0027\u0022",
->>>>>>> 367da34b
             "PartitionKey": "somPartition",
             "RowKey": "1",
             "StringTypeProperty": "This is the original",
             "Timestamp@odata.type": "Edm.DateTime",
-<<<<<<< HEAD
-            "Timestamp": "2020-08-21T15:08:10.6124296Z"
-=======
             "Timestamp": "2020-08-21T15:53:50.5942536Z"
->>>>>>> 367da34b
           }
         ]
       }
@@ -184,40 +133,22 @@
         "Content-Length": "300",
         "Content-Type": "application/json",
         "DataServiceVersion": "3.0",
-<<<<<<< HEAD
-        "traceparent": "00-56a49b0ae708f74aab3dad833836d508-e38e660a177c0a44-00",
-        "User-Agent": [
-          "azsdk-net-Data.Tables/1.0.0-dev.20200821.2",
-          "(.NET Core 4.6.27514.02; Microsoft Windows 10.0.17763 )"
+        "traceparent": "00-dabc64c2f344644daca84c60e0ebda29-b4e49c4e58a7004c-00",
+        "User-Agent": [
+          "azsdk-net-Data.Tables/1.0.0-dev.20200821.1",
+          "(.NET Core 4.6.29130.01; Microsoft Windows 10.0.18363 )"
         ],
         "x-ms-client-request-id": "bb9d81472c1a42dfc3fc74cc72744e86",
-        "x-ms-date": "Fri, 21 Aug 2020 15:08:10 GMT",
-=======
-        "traceparent": "00-dabc64c2f344644daca84c60e0ebda29-b4e49c4e58a7004c-00",
-        "User-Agent": [
-          "azsdk-net-Data.Tables/1.0.0-dev.20200821.1",
-          "(.NET Core 4.6.29130.01; Microsoft Windows 10.0.18363 )"
-        ],
-        "x-ms-client-request-id": "bb9d81472c1a42dfc3fc74cc72744e86",
-        "x-ms-date": "Fri, 21 Aug 2020 15:53:50 GMT",
->>>>>>> 367da34b
+        "x-ms-date": "Fri, 21 Aug 2020 15:53:50 GMT",
         "x-ms-return-client-request-id": "true",
         "x-ms-version": "2019-02-02"
       },
       "RequestBody": {
-<<<<<<< HEAD
-        "odata.etag": "W/\u0022datetime\u00272020-08-21T15%3A08%3A10.6124296Z\u0027\u0022",
-        "PartitionKey": "somPartition",
-        "RowKey": "1",
-        "StringTypeProperty": "This is the original",
-        "Timestamp": "2020-08-21T15:08:10.6124296Z",
-=======
         "odata.etag": "W/\u0022datetime\u00272020-08-21T15%3A53%3A50.5942536Z\u0027\u0022",
         "PartitionKey": "somPartition",
         "RowKey": "1",
         "StringTypeProperty": "This is the original",
         "Timestamp": "2020-08-21T15:53:50.5942536Z",
->>>>>>> 367da34b
         "Timestamp@odata.type": "Edm.DateTime",
         "SomeStringProperty": "This is new and improved!"
       },
@@ -225,13 +156,8 @@
       "ResponseHeaders": {
         "Content-Length": "0",
         "Content-Type": "application/json",
-<<<<<<< HEAD
-        "Date": "Fri, 21 Aug 2020 15:08:10 GMT",
-        "ETag": "W/\u0022datetime\u00272020-08-21T15%3A08%3A10.6684424Z\u0027\u0022",
-=======
         "Date": "Fri, 21 Aug 2020 15:53:50 GMT",
         "ETag": "W/\u0022datetime\u00272020-08-21T15%3A53%3A50.7374088Z\u0027\u0022",
->>>>>>> 367da34b
         "Server": "Microsoft-HTTPAPI/2.0",
         "x-ms-request-id": "bb9d8147-2c1a-42df-c3fc-74cc72744e86"
       },
@@ -248,19 +174,11 @@
         "Authorization": "Sanitized",
         "DataServiceVersion": "3.0",
         "User-Agent": [
-<<<<<<< HEAD
-          "azsdk-net-Data.Tables/1.0.0-dev.20200821.2",
-          "(.NET Core 4.6.27514.02; Microsoft Windows 10.0.17763 )"
+          "azsdk-net-Data.Tables/1.0.0-dev.20200821.1",
+          "(.NET Core 4.6.29130.01; Microsoft Windows 10.0.18363 )"
         ],
         "x-ms-client-request-id": "83bd86cbdc7bd45eda735f07bd92bace",
-        "x-ms-date": "Fri, 21 Aug 2020 15:08:10 GMT",
-=======
-          "azsdk-net-Data.Tables/1.0.0-dev.20200821.1",
-          "(.NET Core 4.6.29130.01; Microsoft Windows 10.0.18363 )"
-        ],
-        "x-ms-client-request-id": "83bd86cbdc7bd45eda735f07bd92bace",
-        "x-ms-date": "Fri, 21 Aug 2020 15:53:50 GMT",
->>>>>>> 367da34b
+        "x-ms-date": "Fri, 21 Aug 2020 15:53:50 GMT",
         "x-ms-return-client-request-id": "true",
         "x-ms-version": "2019-02-02"
       },
@@ -268,11 +186,7 @@
       "StatusCode": 200,
       "ResponseHeaders": {
         "Content-Type": "application/json",
-<<<<<<< HEAD
-        "Date": "Fri, 21 Aug 2020 15:08:10 GMT",
-=======
-        "Date": "Fri, 21 Aug 2020 15:53:50 GMT",
->>>>>>> 367da34b
+        "Date": "Fri, 21 Aug 2020 15:53:50 GMT",
         "Server": "Microsoft-HTTPAPI/2.0",
         "Transfer-Encoding": "chunked",
         "x-ms-request-id": "83bd86cb-dc7b-d45e-da73-5f07bd92bace"
@@ -280,21 +194,13 @@
       "ResponseBody": {
         "value": [
           {
-<<<<<<< HEAD
-            "odata.etag": "W/\u0022datetime\u00272020-08-21T15%3A08%3A10.6684424Z\u0027\u0022",
-=======
             "odata.etag": "W/\u0022datetime\u00272020-08-21T15%3A53%3A50.7374088Z\u0027\u0022",
->>>>>>> 367da34b
             "PartitionKey": "somPartition",
             "RowKey": "1",
             "StringTypeProperty": "This is the original",
             "SomeStringProperty": "This is new and improved!",
             "Timestamp@odata.type": "Edm.DateTime",
-<<<<<<< HEAD
-            "Timestamp": "2020-08-21T15:08:10.6684424Z"
-=======
             "Timestamp": "2020-08-21T15:53:50.7374088Z"
->>>>>>> 367da34b
           }
         ]
       }
@@ -308,15 +214,6 @@
           "application/json"
         ],
         "Authorization": "Sanitized",
-<<<<<<< HEAD
-        "traceparent": "00-a774866e8915504b822bbde11e87b347-8c1a07e51f7e224f-00",
-        "User-Agent": [
-          "azsdk-net-Data.Tables/1.0.0-dev.20200821.2",
-          "(.NET Core 4.6.27514.02; Microsoft Windows 10.0.17763 )"
-        ],
-        "x-ms-client-request-id": "f1accc98081c763c262322aacddeabd8",
-        "x-ms-date": "Fri, 21 Aug 2020 15:08:10 GMT",
-=======
         "traceparent": "00-090d135eb869854f9cdd7935ab80f07a-ec761c9795456c4d-00",
         "User-Agent": [
           "azsdk-net-Data.Tables/1.0.0-dev.20200821.1",
@@ -324,7 +221,6 @@
         ],
         "x-ms-client-request-id": "f1accc98081c763c262322aacddeabd8",
         "x-ms-date": "Fri, 21 Aug 2020 15:53:51 GMT",
->>>>>>> 367da34b
         "x-ms-return-client-request-id": "true",
         "x-ms-version": "2019-02-02"
       },
@@ -332,11 +228,7 @@
       "StatusCode": 204,
       "ResponseHeaders": {
         "Content-Length": "0",
-<<<<<<< HEAD
-        "Date": "Fri, 21 Aug 2020 15:08:11 GMT",
-=======
         "Date": "Fri, 21 Aug 2020 15:53:51 GMT",
->>>>>>> 367da34b
         "Server": "Microsoft-HTTPAPI/2.0",
         "x-ms-request-id": "f1accc98-081c-763c-2623-22aacddeabd8"
       },
@@ -345,11 +237,7 @@
   ],
   "Variables": {
     "RandomSeed": "1448417861",
-<<<<<<< HEAD
-    "TABLES_COSMOS_ACCOUNT_NAME": "t1acd88e4a1c34b8dprim",
-=======
     "TABLES_COSMOS_ACCOUNT_NAME": "chrissprim",
->>>>>>> 367da34b
     "TABLES_PRIMARY_COSMOS_ACCOUNT_KEY": "Kg=="
   }
 }