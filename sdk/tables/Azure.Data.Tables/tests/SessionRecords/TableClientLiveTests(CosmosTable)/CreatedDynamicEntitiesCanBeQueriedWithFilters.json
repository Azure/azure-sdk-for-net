--- conflicted
+++ resolved
@@ -83,12 +83,7 @@
         "Location": "https://chrissprim.table.cosmos.azure.com/testtableik7vknrq(PartitionKey=\u0027somPartition\u0027,RowKey=\u002701\u0027)",
         "Preference-Applied": "return-no-content",
         "Server": "Microsoft-HTTPAPI/2.0",
-<<<<<<< HEAD
         "x-ms-request-id": "c4cfd22e-8bab-6965-7807-89a04ac4d364"
-=======
-        "Transfer-Encoding": "chunked",
-        "x-ms-request-id": "7ee67774-502b-d629-0cb7-b64f951893ab"
->>>>>>> 378550eb
       },
       "ResponseBody": []
     },
@@ -138,12 +133,7 @@
         "Location": "https://chrissprim.table.cosmos.azure.com/testtableik7vknrq(PartitionKey=\u0027somPartition\u0027,RowKey=\u002702\u0027)",
         "Preference-Applied": "return-no-content",
         "Server": "Microsoft-HTTPAPI/2.0",
-<<<<<<< HEAD
         "x-ms-request-id": "7ee67774-502b-d629-0cb7-b64f951893ab"
-=======
-        "Transfer-Encoding": "chunked",
-        "x-ms-request-id": "fad776e2-22ef-5b51-3638-a298599f3f44"
->>>>>>> 378550eb
       },
       "ResponseBody": []
     },
@@ -193,12 +183,7 @@
         "Location": "https://chrissprim.table.cosmos.azure.com/testtableik7vknrq(PartitionKey=\u0027somPartition\u0027,RowKey=\u002703\u0027)",
         "Preference-Applied": "return-no-content",
         "Server": "Microsoft-HTTPAPI/2.0",
-<<<<<<< HEAD
         "x-ms-request-id": "fad776e2-22ef-5b51-3638-a298599f3f44"
-=======
-        "Transfer-Encoding": "chunked",
-        "x-ms-request-id": "e83e389d-d3bc-de62-a9f9-b8f3d415d35f"
->>>>>>> 378550eb
       },
       "ResponseBody": []
     },
@@ -248,12 +233,7 @@
         "Location": "https://chrissprim.table.cosmos.azure.com/testtableik7vknrq(PartitionKey=\u0027somPartition\u0027,RowKey=\u002704\u0027)",
         "Preference-Applied": "return-no-content",
         "Server": "Microsoft-HTTPAPI/2.0",
-<<<<<<< HEAD
         "x-ms-request-id": "e83e389d-d3bc-de62-a9f9-b8f3d415d35f"
-=======
-        "Transfer-Encoding": "chunked",
-        "x-ms-request-id": "d4bedd74-d8ed-5175-268b-47f3ae917c6d"
->>>>>>> 378550eb
       },
       "ResponseBody": []
     },
@@ -303,12 +283,7 @@
         "Location": "https://chrissprim.table.cosmos.azure.com/testtableik7vknrq(PartitionKey=\u0027somPartition\u0027,RowKey=\u002705\u0027)",
         "Preference-Applied": "return-no-content",
         "Server": "Microsoft-HTTPAPI/2.0",
-<<<<<<< HEAD
         "x-ms-request-id": "d4bedd74-d8ed-5175-268b-47f3ae917c6d"
-=======
-        "Transfer-Encoding": "chunked",
-        "x-ms-request-id": "5db27278-aada-0fee-13f9-51f56a5d8721"
->>>>>>> 378550eb
       },
       "ResponseBody": []
     },
@@ -358,12 +333,7 @@
         "Location": "https://chrissprim.table.cosmos.azure.com/testtableik7vknrq(PartitionKey=\u0027somPartition\u0027,RowKey=\u002706\u0027)",
         "Preference-Applied": "return-no-content",
         "Server": "Microsoft-HTTPAPI/2.0",
-<<<<<<< HEAD
         "x-ms-request-id": "5db27278-aada-0fee-13f9-51f56a5d8721"
-=======
-        "Transfer-Encoding": "chunked",
-        "x-ms-request-id": "7b234265-6ae0-c457-c2ed-c1318b6f3017"
->>>>>>> 378550eb
       },
       "ResponseBody": []
     },
@@ -413,12 +383,7 @@
         "Location": "https://chrissprim.table.cosmos.azure.com/testtableik7vknrq(PartitionKey=\u0027somPartition\u0027,RowKey=\u002707\u0027)",
         "Preference-Applied": "return-no-content",
         "Server": "Microsoft-HTTPAPI/2.0",
-<<<<<<< HEAD
         "x-ms-request-id": "7b234265-6ae0-c457-c2ed-c1318b6f3017"
-=======
-        "Transfer-Encoding": "chunked",
-        "x-ms-request-id": "627a4a7c-7563-c985-efae-c0f3867fe7c9"
->>>>>>> 378550eb
       },
       "ResponseBody": []
     },
@@ -468,12 +433,7 @@
         "Location": "https://chrissprim.table.cosmos.azure.com/testtableik7vknrq(PartitionKey=\u0027somPartition\u0027,RowKey=\u002708\u0027)",
         "Preference-Applied": "return-no-content",
         "Server": "Microsoft-HTTPAPI/2.0",
-<<<<<<< HEAD
         "x-ms-request-id": "627a4a7c-7563-c985-efae-c0f3867fe7c9"
-=======
-        "Transfer-Encoding": "chunked",
-        "x-ms-request-id": "6b8e2604-006d-0e8c-1aed-9bece9bd83a4"
->>>>>>> 378550eb
       },
       "ResponseBody": []
     },
@@ -523,12 +483,7 @@
         "Location": "https://chrissprim.table.cosmos.azure.com/testtableik7vknrq(PartitionKey=\u0027somPartition\u0027,RowKey=\u002709\u0027)",
         "Preference-Applied": "return-no-content",
         "Server": "Microsoft-HTTPAPI/2.0",
-<<<<<<< HEAD
         "x-ms-request-id": "6b8e2604-006d-0e8c-1aed-9bece9bd83a4"
-=======
-        "Transfer-Encoding": "chunked",
-        "x-ms-request-id": "1f783ac9-24e3-efbe-bc5a-8c32a9633e42"
->>>>>>> 378550eb
       },
       "ResponseBody": []
     },
@@ -578,12 +533,7 @@
         "Location": "https://chrissprim.table.cosmos.azure.com/testtableik7vknrq(PartitionKey=\u0027somPartition\u0027,RowKey=\u002710\u0027)",
         "Preference-Applied": "return-no-content",
         "Server": "Microsoft-HTTPAPI/2.0",
-<<<<<<< HEAD
         "x-ms-request-id": "1f783ac9-24e3-efbe-bc5a-8c32a9633e42"
-=======
-        "Transfer-Encoding": "chunked",
-        "x-ms-request-id": "642df806-c4e0-7caa-be6c-4775da98e031"
->>>>>>> 378550eb
       },
       "ResponseBody": []
     },
@@ -633,12 +583,7 @@
         "Location": "https://chrissprim.table.cosmos.azure.com/testtableik7vknrq(PartitionKey=\u0027somPartition\u0027,RowKey=\u002711\u0027)",
         "Preference-Applied": "return-no-content",
         "Server": "Microsoft-HTTPAPI/2.0",
-<<<<<<< HEAD
         "x-ms-request-id": "642df806-c4e0-7caa-be6c-4775da98e031"
-=======
-        "Transfer-Encoding": "chunked",
-        "x-ms-request-id": "4c2a1c2b-c707-dfe6-689e-ae13735a64b7"
->>>>>>> 378550eb
       },
       "ResponseBody": []
     },
@@ -688,12 +633,7 @@
         "Location": "https://chrissprim.table.cosmos.azure.com/testtableik7vknrq(PartitionKey=\u0027somPartition\u0027,RowKey=\u002712\u0027)",
         "Preference-Applied": "return-no-content",
         "Server": "Microsoft-HTTPAPI/2.0",
-<<<<<<< HEAD
         "x-ms-request-id": "4c2a1c2b-c707-dfe6-689e-ae13735a64b7"
-=======
-        "Transfer-Encoding": "chunked",
-        "x-ms-request-id": "f0e658af-1f90-04c3-90fc-6176dd481524"
->>>>>>> 378550eb
       },
       "ResponseBody": []
     },
@@ -743,12 +683,7 @@
         "Location": "https://chrissprim.table.cosmos.azure.com/testtableik7vknrq(PartitionKey=\u0027somPartition\u0027,RowKey=\u002713\u0027)",
         "Preference-Applied": "return-no-content",
         "Server": "Microsoft-HTTPAPI/2.0",
-<<<<<<< HEAD
         "x-ms-request-id": "f0e658af-1f90-04c3-90fc-6176dd481524"
-=======
-        "Transfer-Encoding": "chunked",
-        "x-ms-request-id": "8d075a79-f139-3e3b-124d-fb4216960964"
->>>>>>> 378550eb
       },
       "ResponseBody": []
     },
@@ -798,12 +733,7 @@
         "Location": "https://chrissprim.table.cosmos.azure.com/testtableik7vknrq(PartitionKey=\u0027somPartition\u0027,RowKey=\u002714\u0027)",
         "Preference-Applied": "return-no-content",
         "Server": "Microsoft-HTTPAPI/2.0",
-<<<<<<< HEAD
         "x-ms-request-id": "8d075a79-f139-3e3b-124d-fb4216960964"
-=======
-        "Transfer-Encoding": "chunked",
-        "x-ms-request-id": "81c69007-efb2-0ba1-5825-bc0a656f0220"
->>>>>>> 378550eb
       },
       "ResponseBody": []
     },
@@ -853,12 +783,7 @@
         "Location": "https://chrissprim.table.cosmos.azure.com/testtableik7vknrq(PartitionKey=\u0027somPartition\u0027,RowKey=\u002715\u0027)",
         "Preference-Applied": "return-no-content",
         "Server": "Microsoft-HTTPAPI/2.0",
-<<<<<<< HEAD
         "x-ms-request-id": "81c69007-efb2-0ba1-5825-bc0a656f0220"
-=======
-        "Transfer-Encoding": "chunked",
-        "x-ms-request-id": "18998a88-d653-bd7d-1da7-de422381eef9"
->>>>>>> 378550eb
       },
       "ResponseBody": []
     },
@@ -908,12 +833,7 @@
         "Location": "https://chrissprim.table.cosmos.azure.com/testtableik7vknrq(PartitionKey=\u0027somPartition\u0027,RowKey=\u002716\u0027)",
         "Preference-Applied": "return-no-content",
         "Server": "Microsoft-HTTPAPI/2.0",
-<<<<<<< HEAD
         "x-ms-request-id": "18998a88-d653-bd7d-1da7-de422381eef9"
-=======
-        "Transfer-Encoding": "chunked",
-        "x-ms-request-id": "4c6efdf3-9382-8a71-b9fb-35133530d9a3"
->>>>>>> 378550eb
       },
       "ResponseBody": []
     },
@@ -963,12 +883,7 @@
         "Location": "https://chrissprim.table.cosmos.azure.com/testtableik7vknrq(PartitionKey=\u0027somPartition\u0027,RowKey=\u002717\u0027)",
         "Preference-Applied": "return-no-content",
         "Server": "Microsoft-HTTPAPI/2.0",
-<<<<<<< HEAD
         "x-ms-request-id": "4c6efdf3-9382-8a71-b9fb-35133530d9a3"
-=======
-        "Transfer-Encoding": "chunked",
-        "x-ms-request-id": "8bb9db4b-f0fc-3110-1208-640a105ee7d6"
->>>>>>> 378550eb
       },
       "ResponseBody": []
     },
@@ -1018,12 +933,7 @@
         "Location": "https://chrissprim.table.cosmos.azure.com/testtableik7vknrq(PartitionKey=\u0027somPartition\u0027,RowKey=\u002718\u0027)",
         "Preference-Applied": "return-no-content",
         "Server": "Microsoft-HTTPAPI/2.0",
-<<<<<<< HEAD
         "x-ms-request-id": "8bb9db4b-f0fc-3110-1208-640a105ee7d6"
-=======
-        "Transfer-Encoding": "chunked",
-        "x-ms-request-id": "6817c237-b500-f49d-180f-5f58a16a87ec"
->>>>>>> 378550eb
       },
       "ResponseBody": []
     },
@@ -1073,12 +983,7 @@
         "Location": "https://chrissprim.table.cosmos.azure.com/testtableik7vknrq(PartitionKey=\u0027somPartition\u0027,RowKey=\u002719\u0027)",
         "Preference-Applied": "return-no-content",
         "Server": "Microsoft-HTTPAPI/2.0",
-<<<<<<< HEAD
         "x-ms-request-id": "6817c237-b500-f49d-180f-5f58a16a87ec"
-=======
-        "Transfer-Encoding": "chunked",
-        "x-ms-request-id": "48f73bce-62c8-02fd-ec3d-3a792f67795a"
->>>>>>> 378550eb
       },
       "ResponseBody": []
     },
@@ -1128,12 +1033,7 @@
         "Location": "https://chrissprim.table.cosmos.azure.com/testtableik7vknrq(PartitionKey=\u0027somPartition\u0027,RowKey=\u002720\u0027)",
         "Preference-Applied": "return-no-content",
         "Server": "Microsoft-HTTPAPI/2.0",
-<<<<<<< HEAD
         "x-ms-request-id": "48f73bce-62c8-02fd-ec3d-3a792f67795a"
-=======
-        "Transfer-Encoding": "chunked",
-        "x-ms-request-id": "73dc5e13-7119-95a3-3dc4-73ec91b88fa8"
->>>>>>> 378550eb
       },
       "ResponseBody": []
     },
