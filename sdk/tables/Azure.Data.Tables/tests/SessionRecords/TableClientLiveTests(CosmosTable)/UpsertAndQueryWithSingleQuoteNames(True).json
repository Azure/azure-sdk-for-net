--- conflicted
+++ resolved
@@ -9,23 +9,13 @@
         "Content-Length": "33",
         "Content-Type": "application/json; odata=nometadata",
         "DataServiceVersion": "3.0",
-<<<<<<< HEAD
-        "traceparent": "00-bd2f0267206a8c4c93bb332e6e12fecc-4eef9d400aeb4844-00",
-        "User-Agent": [
-          "azsdk-net-Data.Tables/12.3.0-alpha.20210915.1",
+        "traceparent": "00-e3329063341b4b47be2c2f7f7cc06171-5b7dec5eb001eb42-00",
+        "User-Agent": [
+          "azsdk-net-Data.Tables/12.3.0-alpha.20210917.1",
           "(.NET 5.0.10; Microsoft Windows 10.0.19043)"
         ],
         "x-ms-client-request-id": "076e7f9e71ae3d1db2c9fcd2e350ce14",
-        "x-ms-date": "Wed, 15 Sep 2021 17:46:37 GMT",
-=======
-        "traceparent": "00-9502c27c7aac5740bd45f6b157b602a5-7cb22c73a621224a-00",
-        "User-Agent": [
-          "azsdk-net-Data.Tables/12.3.0-alpha.20210914.1",
-          "(.NET 5.0.9; Microsoft Windows 10.0.19043)"
-        ],
-        "x-ms-client-request-id": "076e7f9e71ae3d1db2c9fcd2e350ce14",
-        "x-ms-date": "Tue, 14 Sep 2021 22:48:16 GMT",
->>>>>>> cb614713
+        "x-ms-date": "Fri, 17 Sep 2021 17:40:12 GMT",
         "x-ms-return-client-request-id": "true",
         "x-ms-version": "2019-02-02"
       },
@@ -35,19 +25,11 @@
       "StatusCode": 201,
       "ResponseHeaders": {
         "Content-Type": "application/json; odata=minimalmetadata",
-<<<<<<< HEAD
-        "Date": "Wed, 15 Sep 2021 17:46:38 GMT",
-        "ETag": "W/\u0022datetime\u00272021-09-15T17%3A46%3A38.6082824Z\u0027\u0022",
+        "Date": "Fri, 17 Sep 2021 17:40:13 GMT",
+        "ETag": "W/\u0022datetime\u00272021-09-17T17%3A40%3A13.4347784Z\u0027\u0022",
         "Location": "https://chrisstablesprim.table.cosmos.azure.com/Tables(\u0027testtableld4mlsb1\u0027)",
         "Transfer-Encoding": "chunked",
-        "x-ms-request-id": "34d2da7d-c6e2-42b8-b6ae-00bb6e6d0336"
-=======
-        "Date": "Tue, 14 Sep 2021 22:48:17 GMT",
-        "ETag": "W/\u0022datetime\u00272021-09-14T22%3A48%3A16.9135112Z\u0027\u0022",
-        "Location": "https://chrisstablesprim.table.cosmos.azure.com/Tables(\u0027testtableld4mlsb1\u0027)",
-        "Transfer-Encoding": "chunked",
-        "x-ms-request-id": "f7817314-2d1f-4962-9cab-6e3d0d330488"
->>>>>>> cb614713
+        "x-ms-request-id": "7f0ba5a4-17ea-4e6b-b939-165dd6cac8f1"
       },
       "ResponseBody": {
         "TableName": "testtableld4mlsb1",
@@ -63,25 +45,14 @@
         "Content-Length": "624",
         "Content-Type": "application/json",
         "DataServiceVersion": "3.0",
-<<<<<<< HEAD
-        "traceparent": "00-e60187efb7737b429482869aa3f37854-05446cc327071548-00",
-        "User-Agent": [
-          "azsdk-net-Data.Tables/12.3.0-alpha.20210915.1",
+        "traceparent": "00-a03bf96901b4624584f5d9f488d6d964-b29d4ceb4413be42-00",
+        "User-Agent": [
+          "azsdk-net-Data.Tables/12.3.0-alpha.20210917.1",
           "(.NET 5.0.10; Microsoft Windows 10.0.19043)"
         ],
         "X-HTTP-Method": "MERGE",
         "x-ms-client-request-id": "889f9d65e1b5b84502df392e64de4803",
-        "x-ms-date": "Wed, 15 Sep 2021 17:46:38 GMT",
-=======
-        "traceparent": "00-48dc0c86a87eae49b8c8ba7e8f6a9d29-4373e9f282ea6c48-00",
-        "User-Agent": [
-          "azsdk-net-Data.Tables/12.3.0-alpha.20210914.1",
-          "(.NET 5.0.9; Microsoft Windows 10.0.19043)"
-        ],
-        "X-HTTP-Method": "MERGE",
-        "x-ms-client-request-id": "889f9d65e1b5b84502df392e64de4803",
-        "x-ms-date": "Tue, 14 Sep 2021 22:48:17 GMT",
->>>>>>> cb614713
+        "x-ms-date": "Fri, 17 Sep 2021 17:40:14 GMT",
         "x-ms-return-client-request-id": "true",
         "x-ms-version": "2019-02-02"
       },
@@ -106,15 +77,9 @@
       "StatusCode": 204,
       "ResponseHeaders": {
         "Content-Type": "application/json",
-<<<<<<< HEAD
-        "Date": "Wed, 15 Sep 2021 17:46:39 GMT",
-        "ETag": "W/\u0022datetime\u00272021-09-15T17%3A46%3A39.0658056Z\u0027\u0022",
-        "x-ms-request-id": "3d6b9ce3-f6ce-4994-b954-73932217973a"
-=======
-        "Date": "Tue, 14 Sep 2021 22:48:17 GMT",
-        "ETag": "W/\u0022datetime\u00272021-09-14T22%3A48%3A17.4432264Z\u0027\u0022",
-        "x-ms-request-id": "257ddb2d-e430-42dc-9c05-426b7d69c19c"
->>>>>>> cb614713
+        "Date": "Fri, 17 Sep 2021 17:40:13 GMT",
+        "ETag": "W/\u0022datetime\u00272021-09-17T17%3A40%3A13.8545160Z\u0027\u0022",
+        "x-ms-request-id": "73774cb5-194b-4659-823c-04e7103bf0d5"
       },
       "ResponseBody": []
     },
@@ -125,23 +90,13 @@
         "Accept": "application/json; odata=minimalmetadata",
         "Authorization": "Sanitized",
         "DataServiceVersion": "3.0",
-<<<<<<< HEAD
-        "traceparent": "00-f31fd07f21b48b4591c6fa7196d22f1c-f2fe670b2a386143-00",
-        "User-Agent": [
-          "azsdk-net-Data.Tables/12.3.0-alpha.20210915.1",
+        "traceparent": "00-64d317973a469446b4d9c054bece5735-c99ecaa0d7e81e4b-00",
+        "User-Agent": [
+          "azsdk-net-Data.Tables/12.3.0-alpha.20210917.1",
           "(.NET 5.0.10; Microsoft Windows 10.0.19043)"
         ],
         "x-ms-client-request-id": "c4adaf92afd368c45cb8a67ea01c48f2",
-        "x-ms-date": "Wed, 15 Sep 2021 17:46:39 GMT",
-=======
-        "traceparent": "00-19a1f69f1ded5844870214b19a6bbeb2-db0e96770d48264f-00",
-        "User-Agent": [
-          "azsdk-net-Data.Tables/12.3.0-alpha.20210914.1",
-          "(.NET 5.0.9; Microsoft Windows 10.0.19043)"
-        ],
-        "x-ms-client-request-id": "c4adaf92afd368c45cb8a67ea01c48f2",
-        "x-ms-date": "Tue, 14 Sep 2021 22:48:17 GMT",
->>>>>>> cb614713
+        "x-ms-date": "Fri, 17 Sep 2021 17:40:14 GMT",
         "x-ms-return-client-request-id": "true",
         "x-ms-version": "2019-02-02"
       },
@@ -149,28 +104,16 @@
       "StatusCode": 200,
       "ResponseHeaders": {
         "Content-Type": "application/json; odata=minimalmetadata",
-<<<<<<< HEAD
-        "Date": "Wed, 15 Sep 2021 17:46:39 GMT",
+        "Date": "Fri, 17 Sep 2021 17:40:13 GMT",
         "Transfer-Encoding": "chunked",
-        "x-ms-request-id": "108d67ff-046f-4303-b653-ef645c44b0af"
-=======
-        "Date": "Tue, 14 Sep 2021 22:48:17 GMT",
-        "Transfer-Encoding": "chunked",
-        "x-ms-request-id": "b20c3e97-22ad-4893-b67e-2611df08bc77"
->>>>>>> cb614713
+        "x-ms-request-id": "0ab9d25f-2f45-4a68-bd48-d0259c23363a"
       },
       "ResponseBody": {
         "value": [
           {
-<<<<<<< HEAD
-            "odata.etag": "W/\u0022datetime\u00272021-09-15T17%3A46%3A39.0658056Z\u0027\u0022",
-            "PartitionKey": "PartitionWithi\u0027\u0027singleQuote",
-            "RowKey": "01\u0027\u0027",
-=======
-            "odata.etag": "W/\u0022datetime\u00272021-09-14T22%3A48%3A17.4432264Z\u0027\u0022",
+            "odata.etag": "W/\u0022datetime\u00272021-09-17T17%3A40%3A13.8545160Z\u0027\u0022",
             "PartitionKey": "PartitionWithi\u0027singleQuote",
             "RowKey": "01\u0027",
->>>>>>> cb614713
             "SomeStringProperty": "This is table entity number 01",
             "SomeDateProperty@odata.type": "Edm.DateTime",
             "SomeDateProperty": "2020-01-01T01:02:00.0000000Z",
@@ -183,40 +126,36 @@
             "SomeDoubleProperty0": 1.0,
             "SomeDoubleProperty1": 1.5,
             "SomeIntProperty": 1,
-<<<<<<< HEAD
-            "Timestamp": "2021-09-15T17:46:39.0658056Z"
-=======
-            "Timestamp": "2021-09-14T22:48:17.4432264Z"
->>>>>>> cb614713
+            "Timestamp": "2021-09-17T17:40:13.8545160Z"
           }
         ],
         "odata.metadata": "https://chrisstablesprim.table.cosmos.azure.com/$metadata#testtableld4mlsb1"
       }
     },
     {
-      "RequestUri": "https://chrisstablesprim.table.cosmos.azure.com/testtableld4mlsb1(PartitionKey=\u0027PartitionWithi%27%27%27%27singleQuote\u0027,RowKey=\u002701%27%27%27%27\u0027)?$format=application%2Fjson%3Bodata%3Dminimalmetadata",
+      "RequestUri": "https://chrisstablesprim.table.cosmos.azure.com/testtableld4mlsb1(PartitionKey=\u0027PartitionWithi%27%27singleQuote\u0027,RowKey=\u002701%27%27\u0027)?$format=application%2Fjson%3Bodata%3Dminimalmetadata",
       "RequestMethod": "POST",
       "RequestHeaders": {
         "Accept": "application/json",
         "Authorization": "Sanitized",
-        "Content-Length": "636",
+        "Content-Length": "624",
         "Content-Type": "application/json",
         "DataServiceVersion": "3.0",
         "If-Match": "*",
-        "traceparent": "00-ba445b0ff6ff914e83eec536e5d111ce-dd59fd3411284941-00",
-        "User-Agent": [
-          "azsdk-net-Data.Tables/12.3.0-alpha.20210915.1",
+        "traceparent": "00-150e3bb85c912742b4d21ba137dbeac3-7cb323cab5057f42-00",
+        "User-Agent": [
+          "azsdk-net-Data.Tables/12.3.0-alpha.20210917.1",
           "(.NET 5.0.10; Microsoft Windows 10.0.19043)"
         ],
         "X-HTTP-Method": "MERGE",
         "x-ms-client-request-id": "228905303134bd6e3ab505ce37eed8d4",
-        "x-ms-date": "Wed, 15 Sep 2021 17:46:39 GMT",
+        "x-ms-date": "Fri, 17 Sep 2021 17:40:14 GMT",
         "x-ms-return-client-request-id": "true",
         "x-ms-version": "2019-02-02"
       },
       "RequestBody": {
-        "PartitionKey": "PartitionWithi\u0027\u0027singleQuote",
-        "RowKey": "01\u0027\u0027",
+        "PartitionKey": "PartitionWithi\u0027singleQuote",
+        "RowKey": "01\u0027",
         "SomeStringProperty": "This is table entity number 01",
         "SomeDateProperty": "2020-01-01T01:02:00.0000000Z",
         "SomeDateProperty@odata.type": "Edm.DateTime",
@@ -234,9 +173,9 @@
       },
       "StatusCode": 204,
       "ResponseHeaders": {
-        "Date": "Wed, 15 Sep 2021 17:46:39 GMT",
-        "ETag": "W/\u0022datetime\u00272021-09-15T17%3A46%3A39.2326152Z\u0027\u0022",
-        "x-ms-request-id": "c6ce9637-5b34-4b96-b6aa-d6fe80e8a735"
+        "Date": "Fri, 17 Sep 2021 17:40:13 GMT",
+        "ETag": "W/\u0022datetime\u00272021-09-17T17%3A40%3A14.0468232Z\u0027\u0022",
+        "x-ms-request-id": "990d6b50-b277-4efc-99fb-e946bc71c5d3"
       },
       "ResponseBody": []
     },
@@ -246,36 +185,21 @@
       "RequestHeaders": {
         "Accept": "application/json",
         "Authorization": "Sanitized",
-<<<<<<< HEAD
-        "traceparent": "00-2ebe511a30f1d444a800bed754e8f9a7-d71ed97c591b5a4d-00",
-        "User-Agent": [
-          "azsdk-net-Data.Tables/12.3.0-alpha.20210915.1",
+        "traceparent": "00-aa04e7572b258c43ab5eb4d6c1edcfc8-5126c2a276b22d44-00",
+        "User-Agent": [
+          "azsdk-net-Data.Tables/12.3.0-alpha.20210917.1",
           "(.NET 5.0.10; Microsoft Windows 10.0.19043)"
         ],
         "x-ms-client-request-id": "333ff8810aa3b541d8372bfd3ac718e5",
-        "x-ms-date": "Wed, 15 Sep 2021 17:46:39 GMT",
-=======
-        "traceparent": "00-75c1c89f26b28e4e861bb35bb7b539f2-f02ce996101a7a47-00",
-        "User-Agent": [
-          "azsdk-net-Data.Tables/12.3.0-alpha.20210914.1",
-          "(.NET 5.0.9; Microsoft Windows 10.0.19043)"
-        ],
-        "x-ms-client-request-id": "228905303134bd6e3ab505ce37eed8d4",
-        "x-ms-date": "Tue, 14 Sep 2021 22:48:17 GMT",
->>>>>>> cb614713
+        "x-ms-date": "Fri, 17 Sep 2021 17:40:14 GMT",
         "x-ms-return-client-request-id": "true",
         "x-ms-version": "2019-02-02"
       },
       "RequestBody": null,
       "StatusCode": 204,
       "ResponseHeaders": {
-<<<<<<< HEAD
-        "Date": "Wed, 15 Sep 2021 17:46:39 GMT",
-        "x-ms-request-id": "9ab943b3-0fcc-4ada-801f-7284f2c6290d"
-=======
-        "Date": "Tue, 14 Sep 2021 22:48:17 GMT",
-        "x-ms-request-id": "70b2a83e-d5b2-4b1a-a0e2-b3fa750d0f76"
->>>>>>> cb614713
+        "Date": "Fri, 17 Sep 2021 17:40:13 GMT",
+        "x-ms-request-id": "483b0f44-27fe-4667-aff8-e3e411765d63"
       },
       "ResponseBody": []
     }
