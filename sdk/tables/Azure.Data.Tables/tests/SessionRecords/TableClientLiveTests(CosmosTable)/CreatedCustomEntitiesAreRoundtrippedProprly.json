--- conflicted
+++ resolved
@@ -1,11 +1,7 @@
 {
   "Entries": [
     {
-<<<<<<< HEAD
-      "RequestUri": "https://chrissprim.table.cosmos.azure.com/Tables?$format=application%2Fjson%3Bodata%3Dfullmetadata",
-=======
       "RequestUri": "https://chrissprim.table.cosmos.azure.com/Tables?$format=application%2Fjson%3Bodata%3Dminimalmetadata",
->>>>>>> 31805008
       "RequestMethod": "POST",
       "RequestHeaders": {
         "Accept": "application/json",
@@ -13,15 +9,6 @@
         "Content-Length": "33",
         "Content-Type": "application/json; odata=nometadata",
         "DataServiceVersion": "3.0",
-<<<<<<< HEAD
-        "traceparent": "00-eea63d37a5a1bb41b973ff85d5754b65-edce89d50987e24d-00",
-        "User-Agent": [
-          "azsdk-net-Data.Tables/1.0.0-dev.20200728.1",
-          "(.NET Core 4.6.29017.01; Microsoft Windows 10.0.18363 )"
-        ],
-        "x-ms-client-request-id": "ea2a7c14ac129444bb92eed50090af04",
-        "x-ms-date": "Tue, 28 Jul 2020 23:38:37 GMT",
-=======
         "traceparent": "00-d6fdd4a9cd8d6e4b821bc616f9ec01d0-b945b3dc1f6e084e-00",
         "User-Agent": [
           "azsdk-net-Data.Tables/1.0.0-dev.20200818.1",
@@ -29,7 +16,6 @@
         ],
         "x-ms-client-request-id": "ea2a7c14ac129444bb92eed50090af04",
         "x-ms-date": "Tue, 18 Aug 2020 23:35:41 GMT",
->>>>>>> 31805008
         "x-ms-return-client-request-id": "true",
         "x-ms-version": "2019-02-02"
       },
@@ -39,13 +25,8 @@
       "StatusCode": 201,
       "ResponseHeaders": {
         "Content-Type": "application/json",
-<<<<<<< HEAD
-        "Date": "Tue, 28 Jul 2020 23:38:38 GMT",
-        "ETag": "W/\u0022datetime\u00272020-07-28T23%3A38%3A38.4522248Z\u0027\u0022",
-=======
         "Date": "Tue, 18 Aug 2020 23:35:42 GMT",
         "ETag": "W/\u0022datetime\u00272020-08-18T23%3A35%3A42.1790216Z\u0027\u0022",
->>>>>>> 31805008
         "Location": "https://chrissprim.table.cosmos.azure.com/Tables(\u0027testtable9k9pvnd0\u0027)",
         "Server": "Microsoft-HTTPAPI/2.0",
         "Transfer-Encoding": "chunked",
@@ -57,11 +38,7 @@
       }
     },
     {
-<<<<<<< HEAD
-      "RequestUri": "https://chrissprim.table.cosmos.azure.com/testtable9k9pvnd0?$format=application%2Fjson%3Bodata%3Dfullmetadata",
-=======
       "RequestUri": "https://chrissprim.table.cosmos.azure.com/testtable9k9pvnd0?$format=application%2Fjson%3Bodata%3Dminimalmetadata",
->>>>>>> 31805008
       "RequestMethod": "POST",
       "RequestHeaders": {
         "Accept": "application/json",
@@ -69,15 +46,6 @@
         "Content-Length": "665",
         "Content-Type": "application/json; odata=nometadata",
         "DataServiceVersion": "3.0",
-<<<<<<< HEAD
-        "traceparent": "00-0c23af0e43ea5d43818ee58e9649e267-42651f2624aea047-00",
-        "User-Agent": [
-          "azsdk-net-Data.Tables/1.0.0-dev.20200728.1",
-          "(.NET Core 4.6.29017.01; Microsoft Windows 10.0.18363 )"
-        ],
-        "x-ms-client-request-id": "5c87c9555e0b52fa4b6cc4f805778767",
-        "x-ms-date": "Tue, 28 Jul 2020 23:38:39 GMT",
-=======
         "traceparent": "00-210831fd94f27e4ca55e47ecfc8edcfa-a6759b3a9f7ab941-00",
         "User-Agent": [
           "azsdk-net-Data.Tables/1.0.0-dev.20200818.1",
@@ -85,7 +53,6 @@
         ],
         "x-ms-client-request-id": "5c87c9555e0b52fa4b6cc4f805778767",
         "x-ms-date": "Tue, 18 Aug 2020 23:35:42 GMT",
->>>>>>> 31805008
         "x-ms-return-client-request-id": "true",
         "x-ms-version": "2019-02-02"
       },
@@ -111,13 +78,8 @@
       "StatusCode": 201,
       "ResponseHeaders": {
         "Content-Type": "application/json",
-<<<<<<< HEAD
-        "Date": "Tue, 28 Jul 2020 23:38:38 GMT",
-        "ETag": "W/\u0022datetime\u00272020-07-28T23%3A38%3A39.1863304Z\u0027\u0022",
-=======
         "Date": "Tue, 18 Aug 2020 23:35:42 GMT",
         "ETag": "W/\u0022datetime\u00272020-08-18T23%3A35%3A42.6913288Z\u0027\u0022",
->>>>>>> 31805008
         "Location": "https://chrissprim.table.cosmos.azure.com/testtable9k9pvnd0(PartitionKey=\u0027somPartition\u0027,RowKey=\u002701\u0027)",
         "Server": "Microsoft-HTTPAPI/2.0",
         "Transfer-Encoding": "chunked",
@@ -125,11 +87,7 @@
       },
       "ResponseBody": {
         "odata.metadata": "https://chrissprim.table.cosmos.azure.com/testtable9k9pvnd0/$metadata#testtable9k9pvnd0/@Element",
-<<<<<<< HEAD
-        "odata.etag": "W/\u0022datetime\u00272020-07-28T23%3A38%3A39.1863304Z\u0027\u0022",
-=======
         "odata.etag": "W/\u0022datetime\u00272020-08-18T23%3A35%3A42.6913288Z\u0027\u0022",
->>>>>>> 31805008
         "StringTypeProperty": "This is table entity number 01",
         "DatetimeTypeProperty@odata.type": "Edm.DateTime",
         "DatetimeTypeProperty": "2020-01-01T01:02:00.0000000Z",
@@ -146,38 +104,22 @@
         "PartitionKey": "somPartition",
         "RowKey": "01",
         "Timestamp@odata.type": "Edm.DateTime",
-<<<<<<< HEAD
-        "Timestamp": "2020-07-28T23:38:39.1863304Z"
-      }
-    },
-    {
-      "RequestUri": "https://chrissprim.table.cosmos.azure.com/testtable9k9pvnd0()?$format=application%2Fjson%3Bodata%3Dfullmetadata\u0026$filter=PartitionKey%20eq%20%27somPartition%27%20and%20RowKey%20eq%20%2701%27",
-=======
         "Timestamp": "2020-08-18T23:35:42.6913288Z"
       }
     },
     {
       "RequestUri": "https://chrissprim.table.cosmos.azure.com/testtable9k9pvnd0()?$format=application%2Fjson%3Bodata%3Dminimalmetadata\u0026$filter=PartitionKey%20eq%20%27somPartition%27%20and%20RowKey%20eq%20%2701%27",
->>>>>>> 31805008
       "RequestMethod": "GET",
       "RequestHeaders": {
         "Accept": "application/json",
         "Authorization": "Sanitized",
         "DataServiceVersion": "3.0",
         "User-Agent": [
-<<<<<<< HEAD
-          "azsdk-net-Data.Tables/1.0.0-dev.20200728.1",
-          "(.NET Core 4.6.29017.01; Microsoft Windows 10.0.18363 )"
-        ],
-        "x-ms-client-request-id": "976591fd666fe885610e21e9e758ceb1",
-        "x-ms-date": "Tue, 28 Jul 2020 23:38:39 GMT",
-=======
           "azsdk-net-Data.Tables/1.0.0-dev.20200818.1",
           "(.NET Core 4.6.29130.01; Microsoft Windows 10.0.18363 )"
         ],
         "x-ms-client-request-id": "976591fd666fe885610e21e9e758ceb1",
         "x-ms-date": "Tue, 18 Aug 2020 23:35:42 GMT",
->>>>>>> 31805008
         "x-ms-return-client-request-id": "true",
         "x-ms-version": "2019-02-02"
       },
@@ -185,11 +127,7 @@
       "StatusCode": 200,
       "ResponseHeaders": {
         "Content-Type": "application/json",
-<<<<<<< HEAD
-        "Date": "Tue, 28 Jul 2020 23:38:38 GMT",
-=======
         "Date": "Tue, 18 Aug 2020 23:35:42 GMT",
->>>>>>> 31805008
         "Server": "Microsoft-HTTPAPI/2.0",
         "Transfer-Encoding": "chunked",
         "x-ms-request-id": "976591fd-666f-e885-610e-21e9e758ceb1"
@@ -197,11 +135,7 @@
       "ResponseBody": {
         "value": [
           {
-<<<<<<< HEAD
-            "odata.etag": "W/\u0022datetime\u00272020-07-28T23%3A38%3A39.1863304Z\u0027\u0022",
-=======
             "odata.etag": "W/\u0022datetime\u00272020-08-18T23%3A35%3A42.6913288Z\u0027\u0022",
->>>>>>> 31805008
             "StringTypeProperty": "This is table entity number 01",
             "DatetimeTypeProperty@odata.type": "Edm.DateTime",
             "DatetimeTypeProperty": "2020-01-01T01:02:00.0000000Z",
@@ -218,11 +152,7 @@
             "PartitionKey": "somPartition",
             "RowKey": "01",
             "Timestamp@odata.type": "Edm.DateTime",
-<<<<<<< HEAD
-            "Timestamp": "2020-07-28T23:38:39.1863304Z"
-=======
             "Timestamp": "2020-08-18T23:35:42.6913288Z"
->>>>>>> 31805008
           }
         ]
       }
@@ -233,15 +163,6 @@
       "RequestHeaders": {
         "Accept": "application/json",
         "Authorization": "Sanitized",
-<<<<<<< HEAD
-        "traceparent": "00-6104ea8cfb10dd4a8bde2a3e5450bb00-bc4c5fcc49ff6547-00",
-        "User-Agent": [
-          "azsdk-net-Data.Tables/1.0.0-dev.20200728.1",
-          "(.NET Core 4.6.29017.01; Microsoft Windows 10.0.18363 )"
-        ],
-        "x-ms-client-request-id": "13ae55fd3414b67e82d89fa5e74c8e43",
-        "x-ms-date": "Tue, 28 Jul 2020 23:38:39 GMT",
-=======
         "traceparent": "00-376d30a169cf67458086d111dde6ea48-1b4b3043a4bcb84b-00",
         "User-Agent": [
           "azsdk-net-Data.Tables/1.0.0-dev.20200818.1",
@@ -249,7 +170,6 @@
         ],
         "x-ms-client-request-id": "13ae55fd3414b67e82d89fa5e74c8e43",
         "x-ms-date": "Tue, 18 Aug 2020 23:35:43 GMT",
->>>>>>> 31805008
         "x-ms-return-client-request-id": "true",
         "x-ms-version": "2019-02-02"
       },
@@ -257,11 +177,7 @@
       "StatusCode": 204,
       "ResponseHeaders": {
         "Content-Length": "0",
-<<<<<<< HEAD
-        "Date": "Tue, 28 Jul 2020 23:38:38 GMT",
-=======
         "Date": "Tue, 18 Aug 2020 23:35:42 GMT",
->>>>>>> 31805008
         "Server": "Microsoft-HTTPAPI/2.0",
         "x-ms-request-id": "13ae55fd-3414-b67e-82d8-9fa5e74c8e43"
       },
