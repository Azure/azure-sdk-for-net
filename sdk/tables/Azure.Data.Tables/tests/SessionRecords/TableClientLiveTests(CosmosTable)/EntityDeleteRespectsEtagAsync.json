--- conflicted
+++ resolved
@@ -197,89 +197,6 @@
         "Content-Length": "33",
         "Content-Type": "application/json; odata=nometadata",
         "DataServiceVersion": "3.0",
-<<<<<<< HEAD
-        "traceparent": "00-ddd5e18881d61041aa9015b1e3d7df27-01de30c2b91d7c42-00",
-        "User-Agent": [
-          "azsdk-net-Data.Tables/1.0.0-dev.20200821.2",
-          "(.NET Core 4.6.27514.02; Microsoft Windows 10.0.17763 )"
-        ],
-        "x-ms-client-request-id": "d4420b99449584cf138438045e3094ec",
-        "x-ms-date": "Fri, 21 Aug 2020 15:11:10 GMT",
-        "x-ms-return-client-request-id": "true",
-        "x-ms-version": "2019-02-02"
-      },
-      "RequestBody": {
-        "TableName": "testtable33jki576"
-      },
-      "StatusCode": 429,
-      "ResponseHeaders": {
-        "Content-Type": "application/json",
-        "Date": "Fri, 21 Aug 2020 15:11:10 GMT",
-        "Server": "Microsoft-HTTPAPI/2.0",
-        "Transfer-Encoding": "chunked",
-        "x-ms-request-id": "d4420b99-4495-84cf-1384-38045e3094ec"
-      },
-      "ResponseBody": [
-        "{\u0022odata.error\u0022:{\u0022code\u0022:\u0022429\u0022,\u0022message\u0022:{\u0022lang\u0022:\u0022en-us\u0022,\u0022value\u0022:\u0022Message: {\\\u0022Errors\\\u0022:[\\\u0022Request rate is large. More Request Units may be needed, so no changes were made. Please retry this request later. Learn more: http://aka.ms/cosmosdb-error-429\\\u0022]}\\r\\nActivityId: 1b0ee837-694f-42f7-a0a1-e19fcdf99d79, Request URI: /apps/4f5c042d-76fb-4ce6-bda3-517e6ef3984f/services/a5ac0eaf-e7ef-445f-b1a3-7aa9ef0197f1/partitions/16f8ba9b-2d48-46e6-aeb2-cc6134d54671/replicas/132424953200404074p, RequestStats: , SDK: Microsoft.Azure.Documents.Common/2.11.0, documentdb-dotnet-sdk/2.11.0 Host/64-bit MicrosoftWindowsNT/6.2.9200.0\\nRequestID:d4420b99-4495-84cf-1384-38045e3094ec\\n\u0022}}}\r\n"
-      ]
-    },
-    {
-      "RequestUri": "https://t1acd88e4a1c34b8dprim.table.cosmos.azure.com/Tables?$format=application%2Fjson%3Bodata%3Dminimalmetadata",
-      "RequestMethod": "POST",
-      "RequestHeaders": {
-        "Accept": [
-          "application/json",
-          "application/json; odata=minimalmetadata"
-        ],
-        "Authorization": "Sanitized",
-        "Content-Length": "33",
-        "Content-Type": "application/json; odata=nometadata",
-        "DataServiceVersion": "3.0",
-        "traceparent": "00-ddd5e18881d61041aa9015b1e3d7df27-01de30c2b91d7c42-00",
-        "User-Agent": [
-          "azsdk-net-Data.Tables/1.0.0-dev.20200821.2",
-          "(.NET Core 4.6.27514.02; Microsoft Windows 10.0.17763 )"
-        ],
-        "x-ms-client-request-id": "d4420b99449584cf138438045e3094ec",
-        "x-ms-date": "Fri, 21 Aug 2020 15:11:12 GMT",
-        "x-ms-return-client-request-id": "true",
-        "x-ms-version": "2019-02-02"
-      },
-      "RequestBody": {
-        "TableName": "testtable33jki576"
-      },
-      "StatusCode": 429,
-      "ResponseHeaders": {
-        "Content-Type": "application/json",
-        "Date": "Fri, 21 Aug 2020 15:11:12 GMT",
-        "Server": "Microsoft-HTTPAPI/2.0",
-        "Transfer-Encoding": "chunked",
-        "x-ms-request-id": "d4420b99-4495-84cf-1384-38045e3094ec"
-      },
-      "ResponseBody": [
-        "{\u0022odata.error\u0022:{\u0022code\u0022:\u0022429\u0022,\u0022message\u0022:{\u0022lang\u0022:\u0022en-us\u0022,\u0022value\u0022:\u0022Message: {\\\u0022Errors\\\u0022:[\\\u0022Request rate is large. More Request Units may be needed, so no changes were made. Please retry this request later. Learn more: http://aka.ms/cosmosdb-error-429\\\u0022]}\\r\\nActivityId: 44182aef-5c68-4c1f-a24f-c637f62e8868, Request URI: /apps/4f5c042d-76fb-4ce6-bda3-517e6ef3984f/services/a5ac0eaf-e7ef-445f-b1a3-7aa9ef0197f1/partitions/16f8ba9b-2d48-46e6-aeb2-cc6134d54671/replicas/132424953200404074p, RequestStats: , SDK: Microsoft.Azure.Documents.Common/2.11.0, documentdb-dotnet-sdk/2.11.0 Host/64-bit MicrosoftWindowsNT/6.2.9200.0\\nRequestID:d4420b99-4495-84cf-1384-38045e3094ec\\n\u0022}}}\r\n"
-      ]
-    },
-    {
-      "RequestUri": "https://t1acd88e4a1c34b8dprim.table.cosmos.azure.com/Tables?$format=application%2Fjson%3Bodata%3Dminimalmetadata",
-      "RequestMethod": "POST",
-      "RequestHeaders": {
-        "Accept": [
-          "application/json",
-          "application/json; odata=minimalmetadata"
-        ],
-        "Authorization": "Sanitized",
-        "Content-Length": "33",
-        "Content-Type": "application/json; odata=nometadata",
-        "DataServiceVersion": "3.0",
-        "traceparent": "00-ddd5e18881d61041aa9015b1e3d7df27-01de30c2b91d7c42-00",
-        "User-Agent": [
-          "azsdk-net-Data.Tables/1.0.0-dev.20200821.2",
-          "(.NET Core 4.6.27514.02; Microsoft Windows 10.0.17763 )"
-        ],
-        "x-ms-client-request-id": "d4420b99449584cf138438045e3094ec",
-        "x-ms-date": "Fri, 21 Aug 2020 15:11:16 GMT",
-=======
         "traceparent": "00-984fd5159422e44aa642afdf3009ef09-97335d26e6f1f549-00",
         "User-Agent": [
           "azsdk-net-Data.Tables/1.0.0-dev.20200821.1",
@@ -287,7 +204,6 @@
         ],
         "x-ms-client-request-id": "d4420b99449584cf138438045e3094ec",
         "x-ms-date": "Fri, 21 Aug 2020 15:56:53 GMT",
->>>>>>> 367da34b
         "x-ms-return-client-request-id": "true",
         "x-ms-version": "2019-02-02"
       },
@@ -297,15 +213,9 @@
       "StatusCode": 201,
       "ResponseHeaders": {
         "Content-Type": "application/json",
-<<<<<<< HEAD
-        "Date": "Fri, 21 Aug 2020 15:11:16 GMT",
-        "ETag": "W/\u0022datetime\u00272020-08-21T15%3A11%3A16.6750728Z\u0027\u0022",
-        "Location": "https://t1acd88e4a1c34b8dprim.table.cosmos.azure.com/Tables(\u0027testtable33jki576\u0027)",
-=======
         "Date": "Fri, 21 Aug 2020 15:56:54 GMT",
         "ETag": "W/\u0022datetime\u00272020-08-21T15%3A56%3A53.8198024Z\u0027\u0022",
         "Location": "https://chrissprim.table.cosmos.azure.com/Tables(\u0027testtable33jki576\u0027)",
->>>>>>> 367da34b
         "Server": "Microsoft-HTTPAPI/2.0",
         "Transfer-Encoding": "chunked",
         "x-ms-request-id": "d4420b99-4495-84cf-1384-38045e3094ec"
@@ -327,15 +237,6 @@
         "Content-Length": "88",
         "Content-Type": "application/json",
         "DataServiceVersion": "3.0",
-<<<<<<< HEAD
-        "traceparent": "00-7402e4035269d743a3522512f6978af0-4143a2c109db044a-00",
-        "User-Agent": [
-          "azsdk-net-Data.Tables/1.0.0-dev.20200821.2",
-          "(.NET Core 4.6.27514.02; Microsoft Windows 10.0.17763 )"
-        ],
-        "x-ms-client-request-id": "1bd91dba6b51018cc23c79d4d4161f70",
-        "x-ms-date": "Fri, 21 Aug 2020 15:11:17 GMT",
-=======
         "traceparent": "00-04753042cb7ed945882d7e1fc6c45fc3-b992983c07422941-00",
         "User-Agent": [
           "azsdk-net-Data.Tables/1.0.0-dev.20200821.1",
@@ -343,7 +244,6 @@
         ],
         "x-ms-client-request-id": "1bd91dba6b51018cc23c79d4d4161f70",
         "x-ms-date": "Fri, 21 Aug 2020 15:56:54 GMT",
->>>>>>> 367da34b
         "x-ms-return-client-request-id": "true",
         "x-ms-version": "2019-02-02"
       },
@@ -356,13 +256,8 @@
       "ResponseHeaders": {
         "Content-Length": "0",
         "Content-Type": "application/json",
-<<<<<<< HEAD
-        "Date": "Fri, 21 Aug 2020 15:11:16 GMT",
-        "ETag": "W/\u0022datetime\u00272020-08-21T15%3A11%3A17.1067912Z\u0027\u0022",
-=======
         "Date": "Fri, 21 Aug 2020 15:56:54 GMT",
         "ETag": "W/\u0022datetime\u00272020-08-21T15%3A56%3A54.5229832Z\u0027\u0022",
->>>>>>> 367da34b
         "Server": "Microsoft-HTTPAPI/2.0",
         "x-ms-request-id": "1bd91dba-6b51-018c-c23c-79d4d4161f70"
       },
@@ -379,19 +274,11 @@
         "Authorization": "Sanitized",
         "DataServiceVersion": "3.0",
         "User-Agent": [
-<<<<<<< HEAD
-          "azsdk-net-Data.Tables/1.0.0-dev.20200821.2",
-          "(.NET Core 4.6.27514.02; Microsoft Windows 10.0.17763 )"
-        ],
-        "x-ms-client-request-id": "4a6367241cd17a56e514ef16c3fe6f20",
-        "x-ms-date": "Fri, 21 Aug 2020 15:11:17 GMT",
-=======
           "azsdk-net-Data.Tables/1.0.0-dev.20200821.1",
           "(.NET Core 4.6.29130.01; Microsoft Windows 10.0.18363 )"
         ],
         "x-ms-client-request-id": "4a6367241cd17a56e514ef16c3fe6f20",
         "x-ms-date": "Fri, 21 Aug 2020 15:56:54 GMT",
->>>>>>> 367da34b
         "x-ms-return-client-request-id": "true",
         "x-ms-version": "2019-02-02"
       },
@@ -399,11 +286,7 @@
       "StatusCode": 200,
       "ResponseHeaders": {
         "Content-Type": "application/json",
-<<<<<<< HEAD
-        "Date": "Fri, 21 Aug 2020 15:11:16 GMT",
-=======
-        "Date": "Fri, 21 Aug 2020 15:56:54 GMT",
->>>>>>> 367da34b
+        "Date": "Fri, 21 Aug 2020 15:56:54 GMT",
         "Server": "Microsoft-HTTPAPI/2.0",
         "Transfer-Encoding": "chunked",
         "x-ms-request-id": "4a636724-1cd1-7a56-e514-ef16c3fe6f20"
@@ -411,20 +294,12 @@
       "ResponseBody": {
         "value": [
           {
-<<<<<<< HEAD
-            "odata.etag": "W/\u0022datetime\u00272020-08-21T15%3A11%3A17.1067912Z\u0027\u0022",
-=======
             "odata.etag": "W/\u0022datetime\u00272020-08-21T15%3A56%3A54.5229832Z\u0027\u0022",
->>>>>>> 367da34b
             "PartitionKey": "somPartition",
             "RowKey": "1",
             "SomeStringProperty": "This is the original",
             "Timestamp@odata.type": "Edm.DateTime",
-<<<<<<< HEAD
-            "Timestamp": "2020-08-21T15:11:17.1067912Z"
-=======
             "Timestamp": "2020-08-21T15:56:54.5229832Z"
->>>>>>> 367da34b
           }
         ]
       }
@@ -437,15 +312,6 @@
         "Authorization": "Sanitized",
         "DataServiceVersion": "3.0",
         "If-Match": "*",
-<<<<<<< HEAD
-        "traceparent": "00-f350e6e4113f204191c73a989b20b710-7f248ca6a5c98941-00",
-        "User-Agent": [
-          "azsdk-net-Data.Tables/1.0.0-dev.20200821.2",
-          "(.NET Core 4.6.27514.02; Microsoft Windows 10.0.17763 )"
-        ],
-        "x-ms-client-request-id": "15b872ea7286a048b5d3d20755af3e6d",
-        "x-ms-date": "Fri, 21 Aug 2020 15:11:17 GMT",
-=======
         "traceparent": "00-1bd3648fb6386142956c29df08f351dc-dc784b41e1cc524f-00",
         "User-Agent": [
           "azsdk-net-Data.Tables/1.0.0-dev.20200821.1",
@@ -453,7 +319,6 @@
         ],
         "x-ms-client-request-id": "15b872ea7286a048b5d3d20755af3e6d",
         "x-ms-date": "Fri, 21 Aug 2020 15:56:54 GMT",
->>>>>>> 367da34b
         "x-ms-return-client-request-id": "true",
         "x-ms-version": "2019-02-02"
       },
@@ -461,11 +326,7 @@
       "StatusCode": 204,
       "ResponseHeaders": {
         "Content-Length": "0",
-<<<<<<< HEAD
-        "Date": "Fri, 21 Aug 2020 15:11:16 GMT",
-=======
-        "Date": "Fri, 21 Aug 2020 15:56:54 GMT",
->>>>>>> 367da34b
+        "Date": "Fri, 21 Aug 2020 15:56:54 GMT",
         "Server": "Microsoft-HTTPAPI/2.0",
         "x-ms-request-id": "15b872ea-7286-a048-b5d3-d20755af3e6d"
       },
@@ -482,19 +343,11 @@
         "Authorization": "Sanitized",
         "DataServiceVersion": "3.0",
         "User-Agent": [
-<<<<<<< HEAD
-          "azsdk-net-Data.Tables/1.0.0-dev.20200821.2",
-          "(.NET Core 4.6.27514.02; Microsoft Windows 10.0.17763 )"
-        ],
-        "x-ms-client-request-id": "c93a9418a1319d54c65f353c7b763ec3",
-        "x-ms-date": "Fri, 21 Aug 2020 15:11:17 GMT",
-=======
           "azsdk-net-Data.Tables/1.0.0-dev.20200821.1",
           "(.NET Core 4.6.29130.01; Microsoft Windows 10.0.18363 )"
         ],
         "x-ms-client-request-id": "c93a9418a1319d54c65f353c7b763ec3",
         "x-ms-date": "Fri, 21 Aug 2020 15:56:54 GMT",
->>>>>>> 367da34b
         "x-ms-return-client-request-id": "true",
         "x-ms-version": "2019-02-02"
       },
@@ -502,11 +355,7 @@
       "StatusCode": 200,
       "ResponseHeaders": {
         "Content-Type": "application/json",
-<<<<<<< HEAD
-        "Date": "Fri, 21 Aug 2020 15:11:16 GMT",
-=======
-        "Date": "Fri, 21 Aug 2020 15:56:54 GMT",
->>>>>>> 367da34b
+        "Date": "Fri, 21 Aug 2020 15:56:54 GMT",
         "Server": "Microsoft-HTTPAPI/2.0",
         "Transfer-Encoding": "chunked",
         "x-ms-request-id": "c93a9418-a131-9d54-c65f-353c7b763ec3"
@@ -527,15 +376,6 @@
         "Content-Length": "88",
         "Content-Type": "application/json",
         "DataServiceVersion": "3.0",
-<<<<<<< HEAD
-        "traceparent": "00-7b14edf499715a469528bdee53c05056-56b8d33adf07e845-00",
-        "User-Agent": [
-          "azsdk-net-Data.Tables/1.0.0-dev.20200821.2",
-          "(.NET Core 4.6.27514.02; Microsoft Windows 10.0.17763 )"
-        ],
-        "x-ms-client-request-id": "61ea58cd0a5db1e91fc394fd494f2435",
-        "x-ms-date": "Fri, 21 Aug 2020 15:11:17 GMT",
-=======
         "traceparent": "00-7cb6e1f70ab0ab4e8f81ec1608684056-d5ecbabf552a634a-00",
         "User-Agent": [
           "azsdk-net-Data.Tables/1.0.0-dev.20200821.1",
@@ -543,7 +383,6 @@
         ],
         "x-ms-client-request-id": "61ea58cd0a5db1e91fc394fd494f2435",
         "x-ms-date": "Fri, 21 Aug 2020 15:56:54 GMT",
->>>>>>> 367da34b
         "x-ms-return-client-request-id": "true",
         "x-ms-version": "2019-02-02"
       },
@@ -556,13 +395,8 @@
       "ResponseHeaders": {
         "Content-Length": "0",
         "Content-Type": "application/json",
-<<<<<<< HEAD
-        "Date": "Fri, 21 Aug 2020 15:11:16 GMT",
-        "ETag": "W/\u0022datetime\u00272020-08-21T15%3A11%3A17.2287496Z\u0027\u0022",
-=======
         "Date": "Fri, 21 Aug 2020 15:56:54 GMT",
         "ETag": "W/\u0022datetime\u00272020-08-21T15%3A56%3A54.8046856Z\u0027\u0022",
->>>>>>> 367da34b
         "Server": "Microsoft-HTTPAPI/2.0",
         "x-ms-request-id": "61ea58cd-0a5d-b1e9-1fc3-94fd494f2435"
       },
@@ -579,19 +413,11 @@
         "Authorization": "Sanitized",
         "DataServiceVersion": "3.0",
         "User-Agent": [
-<<<<<<< HEAD
-          "azsdk-net-Data.Tables/1.0.0-dev.20200821.2",
-          "(.NET Core 4.6.27514.02; Microsoft Windows 10.0.17763 )"
-        ],
-        "x-ms-client-request-id": "2ffd82d5a6c348ef1d1b4f273c0b243f",
-        "x-ms-date": "Fri, 21 Aug 2020 15:11:17 GMT",
-=======
           "azsdk-net-Data.Tables/1.0.0-dev.20200821.1",
           "(.NET Core 4.6.29130.01; Microsoft Windows 10.0.18363 )"
         ],
         "x-ms-client-request-id": "2ffd82d5a6c348ef1d1b4f273c0b243f",
         "x-ms-date": "Fri, 21 Aug 2020 15:56:55 GMT",
->>>>>>> 367da34b
         "x-ms-return-client-request-id": "true",
         "x-ms-version": "2019-02-02"
       },
@@ -599,11 +425,7 @@
       "StatusCode": 200,
       "ResponseHeaders": {
         "Content-Type": "application/json",
-<<<<<<< HEAD
-        "Date": "Fri, 21 Aug 2020 15:11:16 GMT",
-=======
-        "Date": "Fri, 21 Aug 2020 15:56:54 GMT",
->>>>>>> 367da34b
+        "Date": "Fri, 21 Aug 2020 15:56:54 GMT",
         "Server": "Microsoft-HTTPAPI/2.0",
         "Transfer-Encoding": "chunked",
         "x-ms-request-id": "2ffd82d5-a6c3-48ef-1d1b-4f273c0b243f"
@@ -611,20 +433,12 @@
       "ResponseBody": {
         "value": [
           {
-<<<<<<< HEAD
-            "odata.etag": "W/\u0022datetime\u00272020-08-21T15%3A11%3A17.2287496Z\u0027\u0022",
-=======
             "odata.etag": "W/\u0022datetime\u00272020-08-21T15%3A56%3A54.8046856Z\u0027\u0022",
->>>>>>> 367da34b
             "PartitionKey": "somPartition",
             "RowKey": "1",
             "SomeStringProperty": "This is the original",
             "Timestamp@odata.type": "Edm.DateTime",
-<<<<<<< HEAD
-            "Timestamp": "2020-08-21T15:11:17.2287496Z"
-=======
             "Timestamp": "2020-08-21T15:56:54.8046856Z"
->>>>>>> 367da34b
           }
         ]
       }
@@ -636,16 +450,6 @@
         "Accept": "application/json; odata=minimalmetadata",
         "Authorization": "Sanitized",
         "DataServiceVersion": "3.0",
-<<<<<<< HEAD
-        "If-Match": "W/\u0022datetime\u00272020-08-21T15%3A11%3A17.1067912Z\u0027\u0022",
-        "traceparent": "00-38c5ba1ea7ad6240b9dc99e692d475bf-3da9ed757eccbc45-00",
-        "User-Agent": [
-          "azsdk-net-Data.Tables/1.0.0-dev.20200821.2",
-          "(.NET Core 4.6.27514.02; Microsoft Windows 10.0.17763 )"
-        ],
-        "x-ms-client-request-id": "fc390f95ddc50e0fab89aa6d0d565476",
-        "x-ms-date": "Fri, 21 Aug 2020 15:11:17 GMT",
-=======
         "If-Match": "W/\u0022datetime\u00272020-08-21T15%3A56%3A54.5229832Z\u0027\u0022",
         "traceparent": "00-4ef9a0413c6c1246aad50d52c91def87-eb7bd35168782340-00",
         "User-Agent": [
@@ -654,7 +458,6 @@
         ],
         "x-ms-client-request-id": "fc390f95ddc50e0fab89aa6d0d565476",
         "x-ms-date": "Fri, 21 Aug 2020 15:56:55 GMT",
->>>>>>> 367da34b
         "x-ms-return-client-request-id": "true",
         "x-ms-version": "2019-02-02"
       },
@@ -662,11 +465,7 @@
       "StatusCode": 412,
       "ResponseHeaders": {
         "Content-Type": "application/json; odata=fullmetadata",
-<<<<<<< HEAD
-        "Date": "Fri, 21 Aug 2020 15:11:16 GMT",
-=======
-        "Date": "Fri, 21 Aug 2020 15:56:54 GMT",
->>>>>>> 367da34b
+        "Date": "Fri, 21 Aug 2020 15:56:54 GMT",
         "Server": "Microsoft-HTTPAPI/2.0",
         "Transfer-Encoding": "chunked",
         "x-ms-request-id": "fc390f95-ddc5-0e0f-ab89-aa6d0d565476"
@@ -682,16 +481,6 @@
         "Accept": "application/json; odata=minimalmetadata",
         "Authorization": "Sanitized",
         "DataServiceVersion": "3.0",
-<<<<<<< HEAD
-        "If-Match": "W/\u0022datetime\u00272020-08-21T15%3A11%3A17.2287496Z\u0027\u0022",
-        "traceparent": "00-0770ed166cf5b84598bfbc981c322031-55fbd7bbb2143c43-00",
-        "User-Agent": [
-          "azsdk-net-Data.Tables/1.0.0-dev.20200821.2",
-          "(.NET Core 4.6.27514.02; Microsoft Windows 10.0.17763 )"
-        ],
-        "x-ms-client-request-id": "f967003a0e78270069a14442bac17513",
-        "x-ms-date": "Fri, 21 Aug 2020 15:11:17 GMT",
-=======
         "If-Match": "W/\u0022datetime\u00272020-08-21T15%3A56%3A54.8046856Z\u0027\u0022",
         "traceparent": "00-e7db9a66d6069942b61c095c6b905aa1-ffc3fb6af08c0446-00",
         "User-Agent": [
@@ -700,7 +489,6 @@
         ],
         "x-ms-client-request-id": "f967003a0e78270069a14442bac17513",
         "x-ms-date": "Fri, 21 Aug 2020 15:56:55 GMT",
->>>>>>> 367da34b
         "x-ms-return-client-request-id": "true",
         "x-ms-version": "2019-02-02"
       },
@@ -708,11 +496,7 @@
       "StatusCode": 204,
       "ResponseHeaders": {
         "Content-Length": "0",
-<<<<<<< HEAD
-        "Date": "Fri, 21 Aug 2020 15:11:16 GMT",
-=======
-        "Date": "Fri, 21 Aug 2020 15:56:54 GMT",
->>>>>>> 367da34b
+        "Date": "Fri, 21 Aug 2020 15:56:54 GMT",
         "Server": "Microsoft-HTTPAPI/2.0",
         "x-ms-request-id": "f967003a-0e78-2700-69a1-4442bac17513"
       },
@@ -729,19 +513,11 @@
         "Authorization": "Sanitized",
         "DataServiceVersion": "3.0",
         "User-Agent": [
-<<<<<<< HEAD
-          "azsdk-net-Data.Tables/1.0.0-dev.20200821.2",
-          "(.NET Core 4.6.27514.02; Microsoft Windows 10.0.17763 )"
-        ],
-        "x-ms-client-request-id": "3a68549f2815f87072ee833afb823bc7",
-        "x-ms-date": "Fri, 21 Aug 2020 15:11:17 GMT",
-=======
           "azsdk-net-Data.Tables/1.0.0-dev.20200821.1",
           "(.NET Core 4.6.29130.01; Microsoft Windows 10.0.18363 )"
         ],
         "x-ms-client-request-id": "3a68549f2815f87072ee833afb823bc7",
         "x-ms-date": "Fri, 21 Aug 2020 15:56:55 GMT",
->>>>>>> 367da34b
         "x-ms-return-client-request-id": "true",
         "x-ms-version": "2019-02-02"
       },
@@ -749,11 +525,7 @@
       "StatusCode": 200,
       "ResponseHeaders": {
         "Content-Type": "application/json",
-<<<<<<< HEAD
-        "Date": "Fri, 21 Aug 2020 15:11:16 GMT",
-=======
-        "Date": "Fri, 21 Aug 2020 15:56:54 GMT",
->>>>>>> 367da34b
+        "Date": "Fri, 21 Aug 2020 15:56:54 GMT",
         "Server": "Microsoft-HTTPAPI/2.0",
         "Transfer-Encoding": "chunked",
         "x-ms-request-id": "3a68549f-2815-f870-72ee-833afb823bc7"
@@ -771,15 +543,6 @@
           "application/json"
         ],
         "Authorization": "Sanitized",
-<<<<<<< HEAD
-        "traceparent": "00-e986aaeaa09454418356a523e355bcc2-550787a12d82514c-00",
-        "User-Agent": [
-          "azsdk-net-Data.Tables/1.0.0-dev.20200821.2",
-          "(.NET Core 4.6.27514.02; Microsoft Windows 10.0.17763 )"
-        ],
-        "x-ms-client-request-id": "3cecd8c72ba386c60e12932398cc54e9",
-        "x-ms-date": "Fri, 21 Aug 2020 15:11:17 GMT",
-=======
         "traceparent": "00-c160a50146dc9d448938a3b72de5d471-78309c9ae6506349-00",
         "User-Agent": [
           "azsdk-net-Data.Tables/1.0.0-dev.20200821.1",
@@ -787,7 +550,6 @@
         ],
         "x-ms-client-request-id": "3cecd8c72ba386c60e12932398cc54e9",
         "x-ms-date": "Fri, 21 Aug 2020 15:56:55 GMT",
->>>>>>> 367da34b
         "x-ms-return-client-request-id": "true",
         "x-ms-version": "2019-02-02"
       },
@@ -795,11 +557,7 @@
       "StatusCode": 204,
       "ResponseHeaders": {
         "Content-Length": "0",
-<<<<<<< HEAD
-        "Date": "Fri, 21 Aug 2020 15:11:16 GMT",
-=======
         "Date": "Fri, 21 Aug 2020 15:56:55 GMT",
->>>>>>> 367da34b
         "Server": "Microsoft-HTTPAPI/2.0",
         "x-ms-request-id": "3cecd8c7-2ba3-86c6-0e12-932398cc54e9"
       },
@@ -808,11 +566,7 @@
   ],
   "Variables": {
     "RandomSeed": "1349879286",
-<<<<<<< HEAD
-    "TABLES_COSMOS_ACCOUNT_NAME": "t1acd88e4a1c34b8dprim",
-=======
     "TABLES_COSMOS_ACCOUNT_NAME": "chrissprim",
->>>>>>> 367da34b
     "TABLES_PRIMARY_COSMOS_ACCOUNT_KEY": "Kg=="
   }
 }