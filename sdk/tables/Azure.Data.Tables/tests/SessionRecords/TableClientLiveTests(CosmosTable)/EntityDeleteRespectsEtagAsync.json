{
  "Entries": [
    {
<<<<<<< HEAD
      "RequestUri": "https://chrissprim.table.cosmos.azure.com/Tables?$format=application%2Fjson%3Bodata%3Dfullmetadata",
=======
      "RequestUri": "https://chrissprim.table.cosmos.azure.com/Tables?$format=application%2Fjson%3Bodata%3Dminimalmetadata",
>>>>>>> 31805008
      "RequestMethod": "POST",
      "RequestHeaders": {
        "Accept": "application/json",
        "Authorization": "Sanitized",
        "Content-Length": "33",
        "Content-Type": "application/json; odata=nometadata",
        "DataServiceVersion": "3.0",
<<<<<<< HEAD
        "traceparent": "00-6c8bacc6d335924282b4a06284d365e7-b41bbebfc37c5f48-00",
        "User-Agent": [
          "azsdk-net-Data.Tables/1.0.0-dev.20200728.1",
          "(.NET Core 4.6.29017.01; Microsoft Windows 10.0.18363 )"
        ],
        "x-ms-client-request-id": "d4420b99449584cf138438045e3094ec",
        "x-ms-date": "Tue, 28 Jul 2020 23:45:42 GMT",
=======
        "traceparent": "00-1e3d835c0005ae459e471f4cac7ea08c-c2d37d10d7932f47-00",
        "User-Agent": [
          "azsdk-net-Data.Tables/1.0.0-dev.20200818.1",
          "(.NET Core 4.6.29130.01; Microsoft Windows 10.0.18363 )"
        ],
        "x-ms-client-request-id": "d4420b99449584cf138438045e3094ec",
        "x-ms-date": "Tue, 18 Aug 2020 23:38:42 GMT",
>>>>>>> 31805008
        "x-ms-return-client-request-id": "true",
        "x-ms-version": "2019-02-02"
      },
      "RequestBody": {
        "TableName": "testtable33jki576"
      },
      "StatusCode": 201,
      "ResponseHeaders": {
        "Content-Type": "application/json",
<<<<<<< HEAD
        "Date": "Tue, 28 Jul 2020 23:45:42 GMT",
        "ETag": "W/\u0022datetime\u00272020-07-28T23%3A45%3A42.3315976Z\u0027\u0022",
=======
        "Date": "Tue, 18 Aug 2020 23:38:42 GMT",
        "ETag": "W/\u0022datetime\u00272020-08-18T23%3A38%3A42.1458952Z\u0027\u0022",
>>>>>>> 31805008
        "Location": "https://chrissprim.table.cosmos.azure.com/Tables(\u0027testtable33jki576\u0027)",
        "Server": "Microsoft-HTTPAPI/2.0",
        "Transfer-Encoding": "chunked",
        "x-ms-request-id": "d4420b99-4495-84cf-1384-38045e3094ec"
      },
      "ResponseBody": {
        "TableName": "testtable33jki576",
        "odata.metadata": "https://chrissprim.table.cosmos.azure.com/$metadata#Tables/@Element"
      }
    },
    {
<<<<<<< HEAD
      "RequestUri": "https://chrissprim.table.cosmos.azure.com/testtable33jki576(PartitionKey=\u0027somPartition\u0027,RowKey=\u00271\u0027)?$format=application%2Fjson%3Bodata%3Dfullmetadata",
=======
      "RequestUri": "https://chrissprim.table.cosmos.azure.com/testtable33jki576(PartitionKey=\u0027somPartition\u0027,RowKey=\u00271\u0027)?$format=application%2Fjson%3Bodata%3Dminimalmetadata",
>>>>>>> 31805008
      "RequestMethod": "PUT",
      "RequestHeaders": {
        "Accept": "application/json",
        "Authorization": "Sanitized",
        "Content-Length": "88",
        "Content-Type": "application/json",
        "DataServiceVersion": "3.0",
<<<<<<< HEAD
        "traceparent": "00-0122c449b7d1d840983833dd50aa6622-f07eb62dc9df9149-00",
        "User-Agent": [
          "azsdk-net-Data.Tables/1.0.0-dev.20200728.1",
          "(.NET Core 4.6.29017.01; Microsoft Windows 10.0.18363 )"
        ],
        "x-ms-client-request-id": "1bd91dba6b51018cc23c79d4d4161f70",
        "x-ms-date": "Tue, 28 Jul 2020 23:45:43 GMT",
=======
        "traceparent": "00-7d5d411451dfa94e8a640424f8238c5c-a8c9f5b211b1414d-00",
        "User-Agent": [
          "azsdk-net-Data.Tables/1.0.0-dev.20200818.1",
          "(.NET Core 4.6.29130.01; Microsoft Windows 10.0.18363 )"
        ],
        "x-ms-client-request-id": "1bd91dba6b51018cc23c79d4d4161f70",
        "x-ms-date": "Tue, 18 Aug 2020 23:38:42 GMT",
>>>>>>> 31805008
        "x-ms-return-client-request-id": "true",
        "x-ms-version": "2019-02-02"
      },
      "RequestBody": {
        "PartitionKey": "somPartition",
        "RowKey": "1",
        "SomeStringProperty": "This is the original"
      },
      "StatusCode": 204,
      "ResponseHeaders": {
        "Content-Length": "0",
        "Content-Type": "application/json",
<<<<<<< HEAD
        "Date": "Tue, 28 Jul 2020 23:45:42 GMT",
        "ETag": "W/\u0022datetime\u00272020-07-28T23%3A45%3A42.8779016Z\u0027\u0022",
=======
        "Date": "Tue, 18 Aug 2020 23:38:42 GMT",
        "ETag": "W/\u0022datetime\u00272020-08-18T23%3A38%3A43.2320520Z\u0027\u0022",
>>>>>>> 31805008
        "Server": "Microsoft-HTTPAPI/2.0",
        "x-ms-request-id": "1bd91dba-6b51-018c-c23c-79d4d4161f70"
      },
      "ResponseBody": []
    },
    {
<<<<<<< HEAD
      "RequestUri": "https://chrissprim.table.cosmos.azure.com/testtable33jki576()?$format=application%2Fjson%3Bodata%3Dfullmetadata\u0026$filter=PartitionKey%20eq%20%27somPartition%27%20and%20RowKey%20eq%20%271%27",
=======
      "RequestUri": "https://chrissprim.table.cosmos.azure.com/testtable33jki576()?$format=application%2Fjson%3Bodata%3Dminimalmetadata\u0026$filter=PartitionKey%20eq%20%27somPartition%27%20and%20RowKey%20eq%20%271%27",
>>>>>>> 31805008
      "RequestMethod": "GET",
      "RequestHeaders": {
        "Accept": "application/json",
        "Authorization": "Sanitized",
        "DataServiceVersion": "3.0",
        "User-Agent": [
<<<<<<< HEAD
          "azsdk-net-Data.Tables/1.0.0-dev.20200728.1",
          "(.NET Core 4.6.29017.01; Microsoft Windows 10.0.18363 )"
        ],
        "x-ms-client-request-id": "4a6367241cd17a56e514ef16c3fe6f20",
        "x-ms-date": "Tue, 28 Jul 2020 23:45:43 GMT",
=======
          "azsdk-net-Data.Tables/1.0.0-dev.20200818.1",
          "(.NET Core 4.6.29130.01; Microsoft Windows 10.0.18363 )"
        ],
        "x-ms-client-request-id": "4a6367241cd17a56e514ef16c3fe6f20",
        "x-ms-date": "Tue, 18 Aug 2020 23:38:43 GMT",
>>>>>>> 31805008
        "x-ms-return-client-request-id": "true",
        "x-ms-version": "2019-02-02"
      },
      "RequestBody": null,
      "StatusCode": 200,
      "ResponseHeaders": {
        "Content-Type": "application/json",
<<<<<<< HEAD
        "Date": "Tue, 28 Jul 2020 23:45:42 GMT",
=======
        "Date": "Tue, 18 Aug 2020 23:38:42 GMT",
>>>>>>> 31805008
        "Server": "Microsoft-HTTPAPI/2.0",
        "Transfer-Encoding": "chunked",
        "x-ms-request-id": "4a636724-1cd1-7a56-e514-ef16c3fe6f20"
      },
      "ResponseBody": {
        "value": [
          {
<<<<<<< HEAD
            "odata.etag": "W/\u0022datetime\u00272020-07-28T23%3A45%3A42.8779016Z\u0027\u0022",
=======
            "odata.etag": "W/\u0022datetime\u00272020-08-18T23%3A38%3A43.2320520Z\u0027\u0022",
>>>>>>> 31805008
            "PartitionKey": "somPartition",
            "RowKey": "1",
            "SomeStringProperty": "This is the original",
            "Timestamp@odata.type": "Edm.DateTime",
<<<<<<< HEAD
            "Timestamp": "2020-07-28T23:45:42.8779016Z"
          }
        ]
      }
    },
    {
      "RequestUri": "https://chrissprim.table.cosmos.azure.com/testtable33jki576(PartitionKey=\u0027somPartition\u0027,RowKey=\u00271\u0027)?$format=application%2Fjson%3Bodata%3Dfullmetadata",
=======
            "Timestamp": "2020-08-18T23:38:43.2320520Z"
          }
        ]
      }
    },
    {
      "RequestUri": "https://chrissprim.table.cosmos.azure.com/testtable33jki576(PartitionKey=\u0027somPartition\u0027,RowKey=\u00271\u0027)?$format=application%2Fjson%3Bodata%3Dminimalmetadata",
>>>>>>> 31805008
      "RequestMethod": "DELETE",
      "RequestHeaders": {
        "Authorization": "Sanitized",
        "DataServiceVersion": "3.0",
        "If-Match": "*",
<<<<<<< HEAD
        "traceparent": "00-8617401323886b4d85925387a26c50a5-6fab260c4fa1304c-00",
        "User-Agent": [
          "azsdk-net-Data.Tables/1.0.0-dev.20200728.1",
          "(.NET Core 4.6.29017.01; Microsoft Windows 10.0.18363 )"
        ],
        "x-ms-client-request-id": "15b872ea7286a048b5d3d20755af3e6d",
        "x-ms-date": "Tue, 28 Jul 2020 23:45:43 GMT",
=======
        "traceparent": "00-c5c0101b337c9a45bf6f7b12c67a2a7c-5b86fe7b9eb1a74f-00",
        "User-Agent": [
          "azsdk-net-Data.Tables/1.0.0-dev.20200818.1",
          "(.NET Core 4.6.29130.01; Microsoft Windows 10.0.18363 )"
        ],
        "x-ms-client-request-id": "15b872ea7286a048b5d3d20755af3e6d",
        "x-ms-date": "Tue, 18 Aug 2020 23:38:43 GMT",
>>>>>>> 31805008
        "x-ms-return-client-request-id": "true",
        "x-ms-version": "2019-02-02"
      },
      "RequestBody": null,
      "StatusCode": 204,
      "ResponseHeaders": {
        "Content-Length": "0",
<<<<<<< HEAD
        "Date": "Tue, 28 Jul 2020 23:45:42 GMT",
=======
        "Date": "Tue, 18 Aug 2020 23:38:42 GMT",
>>>>>>> 31805008
        "Server": "Microsoft-HTTPAPI/2.0",
        "x-ms-request-id": "15b872ea-7286-a048-b5d3-d20755af3e6d"
      },
      "ResponseBody": []
    },
    {
<<<<<<< HEAD
      "RequestUri": "https://chrissprim.table.cosmos.azure.com/testtable33jki576()?$format=application%2Fjson%3Bodata%3Dfullmetadata\u0026$filter=PartitionKey%20eq%20%27somPartition%27%20and%20RowKey%20eq%20%271%27",
=======
      "RequestUri": "https://chrissprim.table.cosmos.azure.com/testtable33jki576()?$format=application%2Fjson%3Bodata%3Dminimalmetadata\u0026$filter=PartitionKey%20eq%20%27somPartition%27%20and%20RowKey%20eq%20%271%27",
>>>>>>> 31805008
      "RequestMethod": "GET",
      "RequestHeaders": {
        "Accept": "application/json",
        "Authorization": "Sanitized",
        "DataServiceVersion": "3.0",
        "User-Agent": [
<<<<<<< HEAD
          "azsdk-net-Data.Tables/1.0.0-dev.20200728.1",
          "(.NET Core 4.6.29017.01; Microsoft Windows 10.0.18363 )"
        ],
        "x-ms-client-request-id": "c93a9418a1319d54c65f353c7b763ec3",
        "x-ms-date": "Tue, 28 Jul 2020 23:45:43 GMT",
=======
          "azsdk-net-Data.Tables/1.0.0-dev.20200818.1",
          "(.NET Core 4.6.29130.01; Microsoft Windows 10.0.18363 )"
        ],
        "x-ms-client-request-id": "c93a9418a1319d54c65f353c7b763ec3",
        "x-ms-date": "Tue, 18 Aug 2020 23:38:43 GMT",
>>>>>>> 31805008
        "x-ms-return-client-request-id": "true",
        "x-ms-version": "2019-02-02"
      },
      "RequestBody": null,
      "StatusCode": 200,
      "ResponseHeaders": {
        "Content-Type": "application/json",
<<<<<<< HEAD
        "Date": "Tue, 28 Jul 2020 23:45:42 GMT",
=======
        "Date": "Tue, 18 Aug 2020 23:38:42 GMT",
>>>>>>> 31805008
        "Server": "Microsoft-HTTPAPI/2.0",
        "Transfer-Encoding": "chunked",
        "x-ms-request-id": "c93a9418-a131-9d54-c65f-353c7b763ec3"
      },
      "ResponseBody": {
        "value": []
      }
    },
    {
<<<<<<< HEAD
      "RequestUri": "https://chrissprim.table.cosmos.azure.com/testtable33jki576(PartitionKey=\u0027somPartition\u0027,RowKey=\u00271\u0027)?$format=application%2Fjson%3Bodata%3Dfullmetadata",
=======
      "RequestUri": "https://chrissprim.table.cosmos.azure.com/testtable33jki576(PartitionKey=\u0027somPartition\u0027,RowKey=\u00271\u0027)?$format=application%2Fjson%3Bodata%3Dminimalmetadata",
>>>>>>> 31805008
      "RequestMethod": "PUT",
      "RequestHeaders": {
        "Accept": "application/json",
        "Authorization": "Sanitized",
        "Content-Length": "88",
        "Content-Type": "application/json",
        "DataServiceVersion": "3.0",
<<<<<<< HEAD
        "traceparent": "00-9246d112e005b841ba1989e052b6fca2-687d8f1b77c7e84b-00",
        "User-Agent": [
          "azsdk-net-Data.Tables/1.0.0-dev.20200728.1",
          "(.NET Core 4.6.29017.01; Microsoft Windows 10.0.18363 )"
        ],
        "x-ms-client-request-id": "61ea58cd0a5db1e91fc394fd494f2435",
        "x-ms-date": "Tue, 28 Jul 2020 23:45:43 GMT",
=======
        "traceparent": "00-9d053ac386145b49b1ac51ed9b1f9a54-b1f0d12cfc781840-00",
        "User-Agent": [
          "azsdk-net-Data.Tables/1.0.0-dev.20200818.1",
          "(.NET Core 4.6.29130.01; Microsoft Windows 10.0.18363 )"
        ],
        "x-ms-client-request-id": "61ea58cd0a5db1e91fc394fd494f2435",
        "x-ms-date": "Tue, 18 Aug 2020 23:38:43 GMT",
>>>>>>> 31805008
        "x-ms-return-client-request-id": "true",
        "x-ms-version": "2019-02-02"
      },
      "RequestBody": {
        "PartitionKey": "somPartition",
        "RowKey": "1",
        "SomeStringProperty": "This is the original"
      },
      "StatusCode": 204,
      "ResponseHeaders": {
        "Content-Length": "0",
        "Content-Type": "application/json",
<<<<<<< HEAD
        "Date": "Tue, 28 Jul 2020 23:45:42 GMT",
        "ETag": "W/\u0022datetime\u00272020-07-28T23%3A45%3A43.1643144Z\u0027\u0022",
=======
        "Date": "Tue, 18 Aug 2020 23:38:43 GMT",
        "ETag": "W/\u0022datetime\u00272020-08-18T23%3A38%3A43.5357704Z\u0027\u0022",
>>>>>>> 31805008
        "Server": "Microsoft-HTTPAPI/2.0",
        "x-ms-request-id": "61ea58cd-0a5d-b1e9-1fc3-94fd494f2435"
      },
      "ResponseBody": []
    },
    {
<<<<<<< HEAD
      "RequestUri": "https://chrissprim.table.cosmos.azure.com/testtable33jki576()?$format=application%2Fjson%3Bodata%3Dfullmetadata\u0026$filter=PartitionKey%20eq%20%27somPartition%27%20and%20RowKey%20eq%20%271%27",
=======
      "RequestUri": "https://chrissprim.table.cosmos.azure.com/testtable33jki576()?$format=application%2Fjson%3Bodata%3Dminimalmetadata\u0026$filter=PartitionKey%20eq%20%27somPartition%27%20and%20RowKey%20eq%20%271%27",
>>>>>>> 31805008
      "RequestMethod": "GET",
      "RequestHeaders": {
        "Accept": "application/json",
        "Authorization": "Sanitized",
        "DataServiceVersion": "3.0",
        "User-Agent": [
<<<<<<< HEAD
          "azsdk-net-Data.Tables/1.0.0-dev.20200728.1",
          "(.NET Core 4.6.29017.01; Microsoft Windows 10.0.18363 )"
        ],
        "x-ms-client-request-id": "2ffd82d5a6c348ef1d1b4f273c0b243f",
        "x-ms-date": "Tue, 28 Jul 2020 23:45:43 GMT",
=======
          "azsdk-net-Data.Tables/1.0.0-dev.20200818.1",
          "(.NET Core 4.6.29130.01; Microsoft Windows 10.0.18363 )"
        ],
        "x-ms-client-request-id": "2ffd82d5a6c348ef1d1b4f273c0b243f",
        "x-ms-date": "Tue, 18 Aug 2020 23:38:43 GMT",
>>>>>>> 31805008
        "x-ms-return-client-request-id": "true",
        "x-ms-version": "2019-02-02"
      },
      "RequestBody": null,
      "StatusCode": 200,
      "ResponseHeaders": {
        "Content-Type": "application/json",
<<<<<<< HEAD
        "Date": "Tue, 28 Jul 2020 23:45:42 GMT",
=======
        "Date": "Tue, 18 Aug 2020 23:38:43 GMT",
>>>>>>> 31805008
        "Server": "Microsoft-HTTPAPI/2.0",
        "Transfer-Encoding": "chunked",
        "x-ms-request-id": "2ffd82d5-a6c3-48ef-1d1b-4f273c0b243f"
      },
      "ResponseBody": {
        "value": [
          {
<<<<<<< HEAD
            "odata.etag": "W/\u0022datetime\u00272020-07-28T23%3A45%3A43.1643144Z\u0027\u0022",
=======
            "odata.etag": "W/\u0022datetime\u00272020-08-18T23%3A38%3A43.5357704Z\u0027\u0022",
>>>>>>> 31805008
            "PartitionKey": "somPartition",
            "RowKey": "1",
            "SomeStringProperty": "This is the original",
            "Timestamp@odata.type": "Edm.DateTime",
<<<<<<< HEAD
            "Timestamp": "2020-07-28T23:45:43.1643144Z"
          }
        ]
      }
    },
    {
      "RequestUri": "https://chrissprim.table.cosmos.azure.com/testtable33jki576(PartitionKey=\u0027somPartition\u0027,RowKey=\u00271\u0027)?$format=application%2Fjson%3Bodata%3Dfullmetadata",
=======
            "Timestamp": "2020-08-18T23:38:43.5357704Z"
          }
        ]
      }
    },
    {
      "RequestUri": "https://chrissprim.table.cosmos.azure.com/testtable33jki576(PartitionKey=\u0027somPartition\u0027,RowKey=\u00271\u0027)?$format=application%2Fjson%3Bodata%3Dminimalmetadata",
>>>>>>> 31805008
      "RequestMethod": "DELETE",
      "RequestHeaders": {
        "Authorization": "Sanitized",
        "DataServiceVersion": "3.0",
<<<<<<< HEAD
        "If-Match": "W/\u0022datetime\u00272020-07-28T23%3A45%3A42.8779016Z\u0027\u0022",
        "traceparent": "00-5c66764ea3d6ae47b69f615fb4558697-16ce10d8f13a2243-00",
        "User-Agent": [
          "azsdk-net-Data.Tables/1.0.0-dev.20200728.1",
          "(.NET Core 4.6.29017.01; Microsoft Windows 10.0.18363 )"
        ],
        "x-ms-client-request-id": "fc390f95ddc50e0fab89aa6d0d565476",
        "x-ms-date": "Tue, 28 Jul 2020 23:45:43 GMT",
=======
        "If-Match": "W/\u0022datetime\u00272020-08-18T23%3A38%3A43.2320520Z\u0027\u0022",
        "traceparent": "00-7984154629bfca4e829aff340ef6d4d8-f75f9a9875236448-00",
        "User-Agent": [
          "azsdk-net-Data.Tables/1.0.0-dev.20200818.1",
          "(.NET Core 4.6.29130.01; Microsoft Windows 10.0.18363 )"
        ],
        "x-ms-client-request-id": "fc390f95ddc50e0fab89aa6d0d565476",
        "x-ms-date": "Tue, 18 Aug 2020 23:38:43 GMT",
>>>>>>> 31805008
        "x-ms-return-client-request-id": "true",
        "x-ms-version": "2019-02-02"
      },
      "RequestBody": null,
      "StatusCode": 412,
      "ResponseHeaders": {
        "Content-Type": "application/json; odata=fullmetadata",
<<<<<<< HEAD
        "Date": "Tue, 28 Jul 2020 23:45:42 GMT",
=======
        "Date": "Tue, 18 Aug 2020 23:38:43 GMT",
>>>>>>> 31805008
        "Server": "Microsoft-HTTPAPI/2.0",
        "Transfer-Encoding": "chunked",
        "x-ms-request-id": "fc390f95-ddc5-0e0f-ab89-aa6d0d565476"
      },
      "ResponseBody": [
        "{\u0022odata.error\u0022:{\u0022code\u0022:\u0022UpdateConditionNotSatisfied\u0022,\u0022message\u0022:{\u0022lang\u0022:\u0022en-us\u0022,\u0022value\u0022:\u0022The update condition specified in the request was not satisfied.\\nRequestID:fc390f95-ddc5-0e0f-ab89-aa6d0d565476\\n\u0022}}}\r\n"
      ]
    },
    {
<<<<<<< HEAD
      "RequestUri": "https://chrissprim.table.cosmos.azure.com/testtable33jki576(PartitionKey=\u0027somPartition\u0027,RowKey=\u00271\u0027)?$format=application%2Fjson%3Bodata%3Dfullmetadata",
=======
      "RequestUri": "https://chrissprim.table.cosmos.azure.com/testtable33jki576(PartitionKey=\u0027somPartition\u0027,RowKey=\u00271\u0027)?$format=application%2Fjson%3Bodata%3Dminimalmetadata",
>>>>>>> 31805008
      "RequestMethod": "DELETE",
      "RequestHeaders": {
        "Authorization": "Sanitized",
        "DataServiceVersion": "3.0",
<<<<<<< HEAD
        "If-Match": "W/\u0022datetime\u00272020-07-28T23%3A45%3A43.1643144Z\u0027\u0022",
        "traceparent": "00-b8a76568d938f54e98b233d6d3c74a62-4bf60c5b497b9c42-00",
        "User-Agent": [
          "azsdk-net-Data.Tables/1.0.0-dev.20200728.1",
          "(.NET Core 4.6.29017.01; Microsoft Windows 10.0.18363 )"
        ],
        "x-ms-client-request-id": "f967003a0e78270069a14442bac17513",
        "x-ms-date": "Tue, 28 Jul 2020 23:45:43 GMT",
=======
        "If-Match": "W/\u0022datetime\u00272020-08-18T23%3A38%3A43.5357704Z\u0027\u0022",
        "traceparent": "00-9aa37bc18567b841a2170192e19ada64-780ad964665f2b42-00",
        "User-Agent": [
          "azsdk-net-Data.Tables/1.0.0-dev.20200818.1",
          "(.NET Core 4.6.29130.01; Microsoft Windows 10.0.18363 )"
        ],
        "x-ms-client-request-id": "f967003a0e78270069a14442bac17513",
        "x-ms-date": "Tue, 18 Aug 2020 23:38:43 GMT",
>>>>>>> 31805008
        "x-ms-return-client-request-id": "true",
        "x-ms-version": "2019-02-02"
      },
      "RequestBody": null,
      "StatusCode": 204,
      "ResponseHeaders": {
        "Content-Length": "0",
<<<<<<< HEAD
        "Date": "Tue, 28 Jul 2020 23:45:42 GMT",
=======
        "Date": "Tue, 18 Aug 2020 23:38:43 GMT",
>>>>>>> 31805008
        "Server": "Microsoft-HTTPAPI/2.0",
        "x-ms-request-id": "f967003a-0e78-2700-69a1-4442bac17513"
      },
      "ResponseBody": []
    },
    {
<<<<<<< HEAD
      "RequestUri": "https://chrissprim.table.cosmos.azure.com/testtable33jki576()?$format=application%2Fjson%3Bodata%3Dfullmetadata\u0026$filter=PartitionKey%20eq%20%27somPartition%27%20and%20RowKey%20eq%20%271%27",
=======
      "RequestUri": "https://chrissprim.table.cosmos.azure.com/testtable33jki576()?$format=application%2Fjson%3Bodata%3Dminimalmetadata\u0026$filter=PartitionKey%20eq%20%27somPartition%27%20and%20RowKey%20eq%20%271%27",
>>>>>>> 31805008
      "RequestMethod": "GET",
      "RequestHeaders": {
        "Accept": "application/json",
        "Authorization": "Sanitized",
        "DataServiceVersion": "3.0",
        "User-Agent": [
<<<<<<< HEAD
          "azsdk-net-Data.Tables/1.0.0-dev.20200728.1",
          "(.NET Core 4.6.29017.01; Microsoft Windows 10.0.18363 )"
        ],
        "x-ms-client-request-id": "3a68549f2815f87072ee833afb823bc7",
        "x-ms-date": "Tue, 28 Jul 2020 23:45:43 GMT",
=======
          "azsdk-net-Data.Tables/1.0.0-dev.20200818.1",
          "(.NET Core 4.6.29130.01; Microsoft Windows 10.0.18363 )"
        ],
        "x-ms-client-request-id": "3a68549f2815f87072ee833afb823bc7",
        "x-ms-date": "Tue, 18 Aug 2020 23:38:43 GMT",
>>>>>>> 31805008
        "x-ms-return-client-request-id": "true",
        "x-ms-version": "2019-02-02"
      },
      "RequestBody": null,
      "StatusCode": 200,
      "ResponseHeaders": {
        "Content-Type": "application/json",
<<<<<<< HEAD
        "Date": "Tue, 28 Jul 2020 23:45:42 GMT",
=======
        "Date": "Tue, 18 Aug 2020 23:38:43 GMT",
>>>>>>> 31805008
        "Server": "Microsoft-HTTPAPI/2.0",
        "Transfer-Encoding": "chunked",
        "x-ms-request-id": "3a68549f-2815-f870-72ee-833afb823bc7"
      },
      "ResponseBody": {
        "value": []
      }
    },
    {
      "RequestUri": "https://chrissprim.table.cosmos.azure.com/Tables(\u0027testtable33jki576\u0027)",
      "RequestMethod": "DELETE",
      "RequestHeaders": {
        "Accept": "application/json",
        "Authorization": "Sanitized",
<<<<<<< HEAD
        "traceparent": "00-5fb1bfb63de69b428d7631746c840774-b91a8bcdf0d8fd44-00",
        "User-Agent": [
          "azsdk-net-Data.Tables/1.0.0-dev.20200728.1",
          "(.NET Core 4.6.29017.01; Microsoft Windows 10.0.18363 )"
        ],
        "x-ms-client-request-id": "3cecd8c72ba386c60e12932398cc54e9",
        "x-ms-date": "Tue, 28 Jul 2020 23:45:43 GMT",
=======
        "traceparent": "00-c40298924970594ab25f44a1ef80a6ba-67386358bf389b43-00",
        "User-Agent": [
          "azsdk-net-Data.Tables/1.0.0-dev.20200818.1",
          "(.NET Core 4.6.29130.01; Microsoft Windows 10.0.18363 )"
        ],
        "x-ms-client-request-id": "3cecd8c72ba386c60e12932398cc54e9",
        "x-ms-date": "Tue, 18 Aug 2020 23:38:44 GMT",
>>>>>>> 31805008
        "x-ms-return-client-request-id": "true",
        "x-ms-version": "2019-02-02"
      },
      "RequestBody": null,
      "StatusCode": 204,
      "ResponseHeaders": {
        "Content-Length": "0",
<<<<<<< HEAD
        "Date": "Tue, 28 Jul 2020 23:45:42 GMT",
=======
        "Date": "Tue, 18 Aug 2020 23:38:43 GMT",
>>>>>>> 31805008
        "Server": "Microsoft-HTTPAPI/2.0",
        "x-ms-request-id": "3cecd8c7-2ba3-86c6-0e12-932398cc54e9"
      },
      "ResponseBody": []
    }
  ],
  "Variables": {
    "RandomSeed": "1349879286",
    "TABLES_COSMOS_ACCOUNT_NAME": "chrissprim",
    "TABLES_PRIMARY_COSMOS_ACCOUNT_KEY": ""
  }
}<|MERGE_RESOLUTION|>--- conflicted
+++ resolved
@@ -1,11 +1,7 @@
 {
   "Entries": [
     {
-<<<<<<< HEAD
-      "RequestUri": "https://chrissprim.table.cosmos.azure.com/Tables?$format=application%2Fjson%3Bodata%3Dfullmetadata",
-=======
       "RequestUri": "https://chrissprim.table.cosmos.azure.com/Tables?$format=application%2Fjson%3Bodata%3Dminimalmetadata",
->>>>>>> 31805008
       "RequestMethod": "POST",
       "RequestHeaders": {
         "Accept": "application/json",
@@ -13,15 +9,6 @@
         "Content-Length": "33",
         "Content-Type": "application/json; odata=nometadata",
         "DataServiceVersion": "3.0",
-<<<<<<< HEAD
-        "traceparent": "00-6c8bacc6d335924282b4a06284d365e7-b41bbebfc37c5f48-00",
-        "User-Agent": [
-          "azsdk-net-Data.Tables/1.0.0-dev.20200728.1",
-          "(.NET Core 4.6.29017.01; Microsoft Windows 10.0.18363 )"
-        ],
-        "x-ms-client-request-id": "d4420b99449584cf138438045e3094ec",
-        "x-ms-date": "Tue, 28 Jul 2020 23:45:42 GMT",
-=======
         "traceparent": "00-1e3d835c0005ae459e471f4cac7ea08c-c2d37d10d7932f47-00",
         "User-Agent": [
           "azsdk-net-Data.Tables/1.0.0-dev.20200818.1",
@@ -29,7 +16,6 @@
         ],
         "x-ms-client-request-id": "d4420b99449584cf138438045e3094ec",
         "x-ms-date": "Tue, 18 Aug 2020 23:38:42 GMT",
->>>>>>> 31805008
         "x-ms-return-client-request-id": "true",
         "x-ms-version": "2019-02-02"
       },
@@ -39,13 +25,8 @@
       "StatusCode": 201,
       "ResponseHeaders": {
         "Content-Type": "application/json",
-<<<<<<< HEAD
-        "Date": "Tue, 28 Jul 2020 23:45:42 GMT",
-        "ETag": "W/\u0022datetime\u00272020-07-28T23%3A45%3A42.3315976Z\u0027\u0022",
-=======
         "Date": "Tue, 18 Aug 2020 23:38:42 GMT",
         "ETag": "W/\u0022datetime\u00272020-08-18T23%3A38%3A42.1458952Z\u0027\u0022",
->>>>>>> 31805008
         "Location": "https://chrissprim.table.cosmos.azure.com/Tables(\u0027testtable33jki576\u0027)",
         "Server": "Microsoft-HTTPAPI/2.0",
         "Transfer-Encoding": "chunked",
@@ -57,11 +38,7 @@
       }
     },
     {
-<<<<<<< HEAD
-      "RequestUri": "https://chrissprim.table.cosmos.azure.com/testtable33jki576(PartitionKey=\u0027somPartition\u0027,RowKey=\u00271\u0027)?$format=application%2Fjson%3Bodata%3Dfullmetadata",
-=======
-      "RequestUri": "https://chrissprim.table.cosmos.azure.com/testtable33jki576(PartitionKey=\u0027somPartition\u0027,RowKey=\u00271\u0027)?$format=application%2Fjson%3Bodata%3Dminimalmetadata",
->>>>>>> 31805008
+      "RequestUri": "https://chrissprim.table.cosmos.azure.com/testtable33jki576(PartitionKey=\u0027somPartition\u0027,RowKey=\u00271\u0027)?$format=application%2Fjson%3Bodata%3Dminimalmetadata",
       "RequestMethod": "PUT",
       "RequestHeaders": {
         "Accept": "application/json",
@@ -69,15 +46,6 @@
         "Content-Length": "88",
         "Content-Type": "application/json",
         "DataServiceVersion": "3.0",
-<<<<<<< HEAD
-        "traceparent": "00-0122c449b7d1d840983833dd50aa6622-f07eb62dc9df9149-00",
-        "User-Agent": [
-          "azsdk-net-Data.Tables/1.0.0-dev.20200728.1",
-          "(.NET Core 4.6.29017.01; Microsoft Windows 10.0.18363 )"
-        ],
-        "x-ms-client-request-id": "1bd91dba6b51018cc23c79d4d4161f70",
-        "x-ms-date": "Tue, 28 Jul 2020 23:45:43 GMT",
-=======
         "traceparent": "00-7d5d411451dfa94e8a640424f8238c5c-a8c9f5b211b1414d-00",
         "User-Agent": [
           "azsdk-net-Data.Tables/1.0.0-dev.20200818.1",
@@ -85,7 +53,6 @@
         ],
         "x-ms-client-request-id": "1bd91dba6b51018cc23c79d4d4161f70",
         "x-ms-date": "Tue, 18 Aug 2020 23:38:42 GMT",
->>>>>>> 31805008
         "x-ms-return-client-request-id": "true",
         "x-ms-version": "2019-02-02"
       },
@@ -98,43 +65,26 @@
       "ResponseHeaders": {
         "Content-Length": "0",
         "Content-Type": "application/json",
-<<<<<<< HEAD
-        "Date": "Tue, 28 Jul 2020 23:45:42 GMT",
-        "ETag": "W/\u0022datetime\u00272020-07-28T23%3A45%3A42.8779016Z\u0027\u0022",
-=======
         "Date": "Tue, 18 Aug 2020 23:38:42 GMT",
         "ETag": "W/\u0022datetime\u00272020-08-18T23%3A38%3A43.2320520Z\u0027\u0022",
->>>>>>> 31805008
         "Server": "Microsoft-HTTPAPI/2.0",
         "x-ms-request-id": "1bd91dba-6b51-018c-c23c-79d4d4161f70"
       },
       "ResponseBody": []
     },
     {
-<<<<<<< HEAD
-      "RequestUri": "https://chrissprim.table.cosmos.azure.com/testtable33jki576()?$format=application%2Fjson%3Bodata%3Dfullmetadata\u0026$filter=PartitionKey%20eq%20%27somPartition%27%20and%20RowKey%20eq%20%271%27",
-=======
       "RequestUri": "https://chrissprim.table.cosmos.azure.com/testtable33jki576()?$format=application%2Fjson%3Bodata%3Dminimalmetadata\u0026$filter=PartitionKey%20eq%20%27somPartition%27%20and%20RowKey%20eq%20%271%27",
->>>>>>> 31805008
       "RequestMethod": "GET",
       "RequestHeaders": {
         "Accept": "application/json",
         "Authorization": "Sanitized",
         "DataServiceVersion": "3.0",
         "User-Agent": [
-<<<<<<< HEAD
-          "azsdk-net-Data.Tables/1.0.0-dev.20200728.1",
-          "(.NET Core 4.6.29017.01; Microsoft Windows 10.0.18363 )"
+          "azsdk-net-Data.Tables/1.0.0-dev.20200818.1",
+          "(.NET Core 4.6.29130.01; Microsoft Windows 10.0.18363 )"
         ],
         "x-ms-client-request-id": "4a6367241cd17a56e514ef16c3fe6f20",
-        "x-ms-date": "Tue, 28 Jul 2020 23:45:43 GMT",
-=======
-          "azsdk-net-Data.Tables/1.0.0-dev.20200818.1",
-          "(.NET Core 4.6.29130.01; Microsoft Windows 10.0.18363 )"
-        ],
-        "x-ms-client-request-id": "4a6367241cd17a56e514ef16c3fe6f20",
-        "x-ms-date": "Tue, 18 Aug 2020 23:38:43 GMT",
->>>>>>> 31805008
+        "x-ms-date": "Tue, 18 Aug 2020 23:38:43 GMT",
         "x-ms-return-client-request-id": "true",
         "x-ms-version": "2019-02-02"
       },
@@ -142,11 +92,7 @@
       "StatusCode": 200,
       "ResponseHeaders": {
         "Content-Type": "application/json",
-<<<<<<< HEAD
-        "Date": "Tue, 28 Jul 2020 23:45:42 GMT",
-=======
-        "Date": "Tue, 18 Aug 2020 23:38:42 GMT",
->>>>>>> 31805008
+        "Date": "Tue, 18 Aug 2020 23:38:42 GMT",
         "Server": "Microsoft-HTTPAPI/2.0",
         "Transfer-Encoding": "chunked",
         "x-ms-request-id": "4a636724-1cd1-7a56-e514-ef16c3fe6f20"
@@ -154,24 +100,11 @@
       "ResponseBody": {
         "value": [
           {
-<<<<<<< HEAD
-            "odata.etag": "W/\u0022datetime\u00272020-07-28T23%3A45%3A42.8779016Z\u0027\u0022",
-=======
             "odata.etag": "W/\u0022datetime\u00272020-08-18T23%3A38%3A43.2320520Z\u0027\u0022",
->>>>>>> 31805008
             "PartitionKey": "somPartition",
             "RowKey": "1",
             "SomeStringProperty": "This is the original",
             "Timestamp@odata.type": "Edm.DateTime",
-<<<<<<< HEAD
-            "Timestamp": "2020-07-28T23:45:42.8779016Z"
-          }
-        ]
-      }
-    },
-    {
-      "RequestUri": "https://chrissprim.table.cosmos.azure.com/testtable33jki576(PartitionKey=\u0027somPartition\u0027,RowKey=\u00271\u0027)?$format=application%2Fjson%3Bodata%3Dfullmetadata",
-=======
             "Timestamp": "2020-08-18T23:38:43.2320520Z"
           }
         ]
@@ -179,71 +112,44 @@
     },
     {
       "RequestUri": "https://chrissprim.table.cosmos.azure.com/testtable33jki576(PartitionKey=\u0027somPartition\u0027,RowKey=\u00271\u0027)?$format=application%2Fjson%3Bodata%3Dminimalmetadata",
->>>>>>> 31805008
       "RequestMethod": "DELETE",
       "RequestHeaders": {
         "Authorization": "Sanitized",
         "DataServiceVersion": "3.0",
         "If-Match": "*",
-<<<<<<< HEAD
-        "traceparent": "00-8617401323886b4d85925387a26c50a5-6fab260c4fa1304c-00",
-        "User-Agent": [
-          "azsdk-net-Data.Tables/1.0.0-dev.20200728.1",
-          "(.NET Core 4.6.29017.01; Microsoft Windows 10.0.18363 )"
+        "traceparent": "00-c5c0101b337c9a45bf6f7b12c67a2a7c-5b86fe7b9eb1a74f-00",
+        "User-Agent": [
+          "azsdk-net-Data.Tables/1.0.0-dev.20200818.1",
+          "(.NET Core 4.6.29130.01; Microsoft Windows 10.0.18363 )"
         ],
         "x-ms-client-request-id": "15b872ea7286a048b5d3d20755af3e6d",
-        "x-ms-date": "Tue, 28 Jul 2020 23:45:43 GMT",
-=======
-        "traceparent": "00-c5c0101b337c9a45bf6f7b12c67a2a7c-5b86fe7b9eb1a74f-00",
-        "User-Agent": [
-          "azsdk-net-Data.Tables/1.0.0-dev.20200818.1",
-          "(.NET Core 4.6.29130.01; Microsoft Windows 10.0.18363 )"
-        ],
-        "x-ms-client-request-id": "15b872ea7286a048b5d3d20755af3e6d",
-        "x-ms-date": "Tue, 18 Aug 2020 23:38:43 GMT",
->>>>>>> 31805008
-        "x-ms-return-client-request-id": "true",
-        "x-ms-version": "2019-02-02"
-      },
-      "RequestBody": null,
-      "StatusCode": 204,
-      "ResponseHeaders": {
-        "Content-Length": "0",
-<<<<<<< HEAD
-        "Date": "Tue, 28 Jul 2020 23:45:42 GMT",
-=======
-        "Date": "Tue, 18 Aug 2020 23:38:42 GMT",
->>>>>>> 31805008
+        "x-ms-date": "Tue, 18 Aug 2020 23:38:43 GMT",
+        "x-ms-return-client-request-id": "true",
+        "x-ms-version": "2019-02-02"
+      },
+      "RequestBody": null,
+      "StatusCode": 204,
+      "ResponseHeaders": {
+        "Content-Length": "0",
+        "Date": "Tue, 18 Aug 2020 23:38:42 GMT",
         "Server": "Microsoft-HTTPAPI/2.0",
         "x-ms-request-id": "15b872ea-7286-a048-b5d3-d20755af3e6d"
       },
       "ResponseBody": []
     },
     {
-<<<<<<< HEAD
-      "RequestUri": "https://chrissprim.table.cosmos.azure.com/testtable33jki576()?$format=application%2Fjson%3Bodata%3Dfullmetadata\u0026$filter=PartitionKey%20eq%20%27somPartition%27%20and%20RowKey%20eq%20%271%27",
-=======
       "RequestUri": "https://chrissprim.table.cosmos.azure.com/testtable33jki576()?$format=application%2Fjson%3Bodata%3Dminimalmetadata\u0026$filter=PartitionKey%20eq%20%27somPartition%27%20and%20RowKey%20eq%20%271%27",
->>>>>>> 31805008
       "RequestMethod": "GET",
       "RequestHeaders": {
         "Accept": "application/json",
         "Authorization": "Sanitized",
         "DataServiceVersion": "3.0",
         "User-Agent": [
-<<<<<<< HEAD
-          "azsdk-net-Data.Tables/1.0.0-dev.20200728.1",
-          "(.NET Core 4.6.29017.01; Microsoft Windows 10.0.18363 )"
+          "azsdk-net-Data.Tables/1.0.0-dev.20200818.1",
+          "(.NET Core 4.6.29130.01; Microsoft Windows 10.0.18363 )"
         ],
         "x-ms-client-request-id": "c93a9418a1319d54c65f353c7b763ec3",
-        "x-ms-date": "Tue, 28 Jul 2020 23:45:43 GMT",
-=======
-          "azsdk-net-Data.Tables/1.0.0-dev.20200818.1",
-          "(.NET Core 4.6.29130.01; Microsoft Windows 10.0.18363 )"
-        ],
-        "x-ms-client-request-id": "c93a9418a1319d54c65f353c7b763ec3",
-        "x-ms-date": "Tue, 18 Aug 2020 23:38:43 GMT",
->>>>>>> 31805008
+        "x-ms-date": "Tue, 18 Aug 2020 23:38:43 GMT",
         "x-ms-return-client-request-id": "true",
         "x-ms-version": "2019-02-02"
       },
@@ -251,11 +157,7 @@
       "StatusCode": 200,
       "ResponseHeaders": {
         "Content-Type": "application/json",
-<<<<<<< HEAD
-        "Date": "Tue, 28 Jul 2020 23:45:42 GMT",
-=======
-        "Date": "Tue, 18 Aug 2020 23:38:42 GMT",
->>>>>>> 31805008
+        "Date": "Tue, 18 Aug 2020 23:38:42 GMT",
         "Server": "Microsoft-HTTPAPI/2.0",
         "Transfer-Encoding": "chunked",
         "x-ms-request-id": "c93a9418-a131-9d54-c65f-353c7b763ec3"
@@ -265,11 +167,7 @@
       }
     },
     {
-<<<<<<< HEAD
-      "RequestUri": "https://chrissprim.table.cosmos.azure.com/testtable33jki576(PartitionKey=\u0027somPartition\u0027,RowKey=\u00271\u0027)?$format=application%2Fjson%3Bodata%3Dfullmetadata",
-=======
-      "RequestUri": "https://chrissprim.table.cosmos.azure.com/testtable33jki576(PartitionKey=\u0027somPartition\u0027,RowKey=\u00271\u0027)?$format=application%2Fjson%3Bodata%3Dminimalmetadata",
->>>>>>> 31805008
+      "RequestUri": "https://chrissprim.table.cosmos.azure.com/testtable33jki576(PartitionKey=\u0027somPartition\u0027,RowKey=\u00271\u0027)?$format=application%2Fjson%3Bodata%3Dminimalmetadata",
       "RequestMethod": "PUT",
       "RequestHeaders": {
         "Accept": "application/json",
@@ -277,23 +175,13 @@
         "Content-Length": "88",
         "Content-Type": "application/json",
         "DataServiceVersion": "3.0",
-<<<<<<< HEAD
-        "traceparent": "00-9246d112e005b841ba1989e052b6fca2-687d8f1b77c7e84b-00",
-        "User-Agent": [
-          "azsdk-net-Data.Tables/1.0.0-dev.20200728.1",
-          "(.NET Core 4.6.29017.01; Microsoft Windows 10.0.18363 )"
+        "traceparent": "00-9d053ac386145b49b1ac51ed9b1f9a54-b1f0d12cfc781840-00",
+        "User-Agent": [
+          "azsdk-net-Data.Tables/1.0.0-dev.20200818.1",
+          "(.NET Core 4.6.29130.01; Microsoft Windows 10.0.18363 )"
         ],
         "x-ms-client-request-id": "61ea58cd0a5db1e91fc394fd494f2435",
-        "x-ms-date": "Tue, 28 Jul 2020 23:45:43 GMT",
-=======
-        "traceparent": "00-9d053ac386145b49b1ac51ed9b1f9a54-b1f0d12cfc781840-00",
-        "User-Agent": [
-          "azsdk-net-Data.Tables/1.0.0-dev.20200818.1",
-          "(.NET Core 4.6.29130.01; Microsoft Windows 10.0.18363 )"
-        ],
-        "x-ms-client-request-id": "61ea58cd0a5db1e91fc394fd494f2435",
-        "x-ms-date": "Tue, 18 Aug 2020 23:38:43 GMT",
->>>>>>> 31805008
+        "x-ms-date": "Tue, 18 Aug 2020 23:38:43 GMT",
         "x-ms-return-client-request-id": "true",
         "x-ms-version": "2019-02-02"
       },
@@ -306,43 +194,26 @@
       "ResponseHeaders": {
         "Content-Length": "0",
         "Content-Type": "application/json",
-<<<<<<< HEAD
-        "Date": "Tue, 28 Jul 2020 23:45:42 GMT",
-        "ETag": "W/\u0022datetime\u00272020-07-28T23%3A45%3A43.1643144Z\u0027\u0022",
-=======
         "Date": "Tue, 18 Aug 2020 23:38:43 GMT",
         "ETag": "W/\u0022datetime\u00272020-08-18T23%3A38%3A43.5357704Z\u0027\u0022",
->>>>>>> 31805008
         "Server": "Microsoft-HTTPAPI/2.0",
         "x-ms-request-id": "61ea58cd-0a5d-b1e9-1fc3-94fd494f2435"
       },
       "ResponseBody": []
     },
     {
-<<<<<<< HEAD
-      "RequestUri": "https://chrissprim.table.cosmos.azure.com/testtable33jki576()?$format=application%2Fjson%3Bodata%3Dfullmetadata\u0026$filter=PartitionKey%20eq%20%27somPartition%27%20and%20RowKey%20eq%20%271%27",
-=======
       "RequestUri": "https://chrissprim.table.cosmos.azure.com/testtable33jki576()?$format=application%2Fjson%3Bodata%3Dminimalmetadata\u0026$filter=PartitionKey%20eq%20%27somPartition%27%20and%20RowKey%20eq%20%271%27",
->>>>>>> 31805008
       "RequestMethod": "GET",
       "RequestHeaders": {
         "Accept": "application/json",
         "Authorization": "Sanitized",
         "DataServiceVersion": "3.0",
         "User-Agent": [
-<<<<<<< HEAD
-          "azsdk-net-Data.Tables/1.0.0-dev.20200728.1",
-          "(.NET Core 4.6.29017.01; Microsoft Windows 10.0.18363 )"
+          "azsdk-net-Data.Tables/1.0.0-dev.20200818.1",
+          "(.NET Core 4.6.29130.01; Microsoft Windows 10.0.18363 )"
         ],
         "x-ms-client-request-id": "2ffd82d5a6c348ef1d1b4f273c0b243f",
-        "x-ms-date": "Tue, 28 Jul 2020 23:45:43 GMT",
-=======
-          "azsdk-net-Data.Tables/1.0.0-dev.20200818.1",
-          "(.NET Core 4.6.29130.01; Microsoft Windows 10.0.18363 )"
-        ],
-        "x-ms-client-request-id": "2ffd82d5a6c348ef1d1b4f273c0b243f",
-        "x-ms-date": "Tue, 18 Aug 2020 23:38:43 GMT",
->>>>>>> 31805008
+        "x-ms-date": "Tue, 18 Aug 2020 23:38:43 GMT",
         "x-ms-return-client-request-id": "true",
         "x-ms-version": "2019-02-02"
       },
@@ -350,11 +221,7 @@
       "StatusCode": 200,
       "ResponseHeaders": {
         "Content-Type": "application/json",
-<<<<<<< HEAD
-        "Date": "Tue, 28 Jul 2020 23:45:42 GMT",
-=======
-        "Date": "Tue, 18 Aug 2020 23:38:43 GMT",
->>>>>>> 31805008
+        "Date": "Tue, 18 Aug 2020 23:38:43 GMT",
         "Server": "Microsoft-HTTPAPI/2.0",
         "Transfer-Encoding": "chunked",
         "x-ms-request-id": "2ffd82d5-a6c3-48ef-1d1b-4f273c0b243f"
@@ -362,24 +229,11 @@
       "ResponseBody": {
         "value": [
           {
-<<<<<<< HEAD
-            "odata.etag": "W/\u0022datetime\u00272020-07-28T23%3A45%3A43.1643144Z\u0027\u0022",
-=======
             "odata.etag": "W/\u0022datetime\u00272020-08-18T23%3A38%3A43.5357704Z\u0027\u0022",
->>>>>>> 31805008
             "PartitionKey": "somPartition",
             "RowKey": "1",
             "SomeStringProperty": "This is the original",
             "Timestamp@odata.type": "Edm.DateTime",
-<<<<<<< HEAD
-            "Timestamp": "2020-07-28T23:45:43.1643144Z"
-          }
-        ]
-      }
-    },
-    {
-      "RequestUri": "https://chrissprim.table.cosmos.azure.com/testtable33jki576(PartitionKey=\u0027somPartition\u0027,RowKey=\u00271\u0027)?$format=application%2Fjson%3Bodata%3Dfullmetadata",
-=======
             "Timestamp": "2020-08-18T23:38:43.5357704Z"
           }
         ]
@@ -387,21 +241,10 @@
     },
     {
       "RequestUri": "https://chrissprim.table.cosmos.azure.com/testtable33jki576(PartitionKey=\u0027somPartition\u0027,RowKey=\u00271\u0027)?$format=application%2Fjson%3Bodata%3Dminimalmetadata",
->>>>>>> 31805008
       "RequestMethod": "DELETE",
       "RequestHeaders": {
         "Authorization": "Sanitized",
         "DataServiceVersion": "3.0",
-<<<<<<< HEAD
-        "If-Match": "W/\u0022datetime\u00272020-07-28T23%3A45%3A42.8779016Z\u0027\u0022",
-        "traceparent": "00-5c66764ea3d6ae47b69f615fb4558697-16ce10d8f13a2243-00",
-        "User-Agent": [
-          "azsdk-net-Data.Tables/1.0.0-dev.20200728.1",
-          "(.NET Core 4.6.29017.01; Microsoft Windows 10.0.18363 )"
-        ],
-        "x-ms-client-request-id": "fc390f95ddc50e0fab89aa6d0d565476",
-        "x-ms-date": "Tue, 28 Jul 2020 23:45:43 GMT",
-=======
         "If-Match": "W/\u0022datetime\u00272020-08-18T23%3A38%3A43.2320520Z\u0027\u0022",
         "traceparent": "00-7984154629bfca4e829aff340ef6d4d8-f75f9a9875236448-00",
         "User-Agent": [
@@ -410,7 +253,6 @@
         ],
         "x-ms-client-request-id": "fc390f95ddc50e0fab89aa6d0d565476",
         "x-ms-date": "Tue, 18 Aug 2020 23:38:43 GMT",
->>>>>>> 31805008
         "x-ms-return-client-request-id": "true",
         "x-ms-version": "2019-02-02"
       },
@@ -418,11 +260,7 @@
       "StatusCode": 412,
       "ResponseHeaders": {
         "Content-Type": "application/json; odata=fullmetadata",
-<<<<<<< HEAD
-        "Date": "Tue, 28 Jul 2020 23:45:42 GMT",
-=======
-        "Date": "Tue, 18 Aug 2020 23:38:43 GMT",
->>>>>>> 31805008
+        "Date": "Tue, 18 Aug 2020 23:38:43 GMT",
         "Server": "Microsoft-HTTPAPI/2.0",
         "Transfer-Encoding": "chunked",
         "x-ms-request-id": "fc390f95-ddc5-0e0f-ab89-aa6d0d565476"
@@ -432,25 +270,11 @@
       ]
     },
     {
-<<<<<<< HEAD
-      "RequestUri": "https://chrissprim.table.cosmos.azure.com/testtable33jki576(PartitionKey=\u0027somPartition\u0027,RowKey=\u00271\u0027)?$format=application%2Fjson%3Bodata%3Dfullmetadata",
-=======
-      "RequestUri": "https://chrissprim.table.cosmos.azure.com/testtable33jki576(PartitionKey=\u0027somPartition\u0027,RowKey=\u00271\u0027)?$format=application%2Fjson%3Bodata%3Dminimalmetadata",
->>>>>>> 31805008
+      "RequestUri": "https://chrissprim.table.cosmos.azure.com/testtable33jki576(PartitionKey=\u0027somPartition\u0027,RowKey=\u00271\u0027)?$format=application%2Fjson%3Bodata%3Dminimalmetadata",
       "RequestMethod": "DELETE",
       "RequestHeaders": {
         "Authorization": "Sanitized",
         "DataServiceVersion": "3.0",
-<<<<<<< HEAD
-        "If-Match": "W/\u0022datetime\u00272020-07-28T23%3A45%3A43.1643144Z\u0027\u0022",
-        "traceparent": "00-b8a76568d938f54e98b233d6d3c74a62-4bf60c5b497b9c42-00",
-        "User-Agent": [
-          "azsdk-net-Data.Tables/1.0.0-dev.20200728.1",
-          "(.NET Core 4.6.29017.01; Microsoft Windows 10.0.18363 )"
-        ],
-        "x-ms-client-request-id": "f967003a0e78270069a14442bac17513",
-        "x-ms-date": "Tue, 28 Jul 2020 23:45:43 GMT",
-=======
         "If-Match": "W/\u0022datetime\u00272020-08-18T23%3A38%3A43.5357704Z\u0027\u0022",
         "traceparent": "00-9aa37bc18567b841a2170192e19ada64-780ad964665f2b42-00",
         "User-Agent": [
@@ -459,49 +283,32 @@
         ],
         "x-ms-client-request-id": "f967003a0e78270069a14442bac17513",
         "x-ms-date": "Tue, 18 Aug 2020 23:38:43 GMT",
->>>>>>> 31805008
-        "x-ms-return-client-request-id": "true",
-        "x-ms-version": "2019-02-02"
-      },
-      "RequestBody": null,
-      "StatusCode": 204,
-      "ResponseHeaders": {
-        "Content-Length": "0",
-<<<<<<< HEAD
-        "Date": "Tue, 28 Jul 2020 23:45:42 GMT",
-=======
-        "Date": "Tue, 18 Aug 2020 23:38:43 GMT",
->>>>>>> 31805008
+        "x-ms-return-client-request-id": "true",
+        "x-ms-version": "2019-02-02"
+      },
+      "RequestBody": null,
+      "StatusCode": 204,
+      "ResponseHeaders": {
+        "Content-Length": "0",
+        "Date": "Tue, 18 Aug 2020 23:38:43 GMT",
         "Server": "Microsoft-HTTPAPI/2.0",
         "x-ms-request-id": "f967003a-0e78-2700-69a1-4442bac17513"
       },
       "ResponseBody": []
     },
     {
-<<<<<<< HEAD
-      "RequestUri": "https://chrissprim.table.cosmos.azure.com/testtable33jki576()?$format=application%2Fjson%3Bodata%3Dfullmetadata\u0026$filter=PartitionKey%20eq%20%27somPartition%27%20and%20RowKey%20eq%20%271%27",
-=======
       "RequestUri": "https://chrissprim.table.cosmos.azure.com/testtable33jki576()?$format=application%2Fjson%3Bodata%3Dminimalmetadata\u0026$filter=PartitionKey%20eq%20%27somPartition%27%20and%20RowKey%20eq%20%271%27",
->>>>>>> 31805008
       "RequestMethod": "GET",
       "RequestHeaders": {
         "Accept": "application/json",
         "Authorization": "Sanitized",
         "DataServiceVersion": "3.0",
         "User-Agent": [
-<<<<<<< HEAD
-          "azsdk-net-Data.Tables/1.0.0-dev.20200728.1",
-          "(.NET Core 4.6.29017.01; Microsoft Windows 10.0.18363 )"
+          "azsdk-net-Data.Tables/1.0.0-dev.20200818.1",
+          "(.NET Core 4.6.29130.01; Microsoft Windows 10.0.18363 )"
         ],
         "x-ms-client-request-id": "3a68549f2815f87072ee833afb823bc7",
-        "x-ms-date": "Tue, 28 Jul 2020 23:45:43 GMT",
-=======
-          "azsdk-net-Data.Tables/1.0.0-dev.20200818.1",
-          "(.NET Core 4.6.29130.01; Microsoft Windows 10.0.18363 )"
-        ],
-        "x-ms-client-request-id": "3a68549f2815f87072ee833afb823bc7",
-        "x-ms-date": "Tue, 18 Aug 2020 23:38:43 GMT",
->>>>>>> 31805008
+        "x-ms-date": "Tue, 18 Aug 2020 23:38:43 GMT",
         "x-ms-return-client-request-id": "true",
         "x-ms-version": "2019-02-02"
       },
@@ -509,11 +316,7 @@
       "StatusCode": 200,
       "ResponseHeaders": {
         "Content-Type": "application/json",
-<<<<<<< HEAD
-        "Date": "Tue, 28 Jul 2020 23:45:42 GMT",
-=======
-        "Date": "Tue, 18 Aug 2020 23:38:43 GMT",
->>>>>>> 31805008
+        "Date": "Tue, 18 Aug 2020 23:38:43 GMT",
         "Server": "Microsoft-HTTPAPI/2.0",
         "Transfer-Encoding": "chunked",
         "x-ms-request-id": "3a68549f-2815-f870-72ee-833afb823bc7"
@@ -528,15 +331,6 @@
       "RequestHeaders": {
         "Accept": "application/json",
         "Authorization": "Sanitized",
-<<<<<<< HEAD
-        "traceparent": "00-5fb1bfb63de69b428d7631746c840774-b91a8bcdf0d8fd44-00",
-        "User-Agent": [
-          "azsdk-net-Data.Tables/1.0.0-dev.20200728.1",
-          "(.NET Core 4.6.29017.01; Microsoft Windows 10.0.18363 )"
-        ],
-        "x-ms-client-request-id": "3cecd8c72ba386c60e12932398cc54e9",
-        "x-ms-date": "Tue, 28 Jul 2020 23:45:43 GMT",
-=======
         "traceparent": "00-c40298924970594ab25f44a1ef80a6ba-67386358bf389b43-00",
         "User-Agent": [
           "azsdk-net-Data.Tables/1.0.0-dev.20200818.1",
@@ -544,19 +338,14 @@
         ],
         "x-ms-client-request-id": "3cecd8c72ba386c60e12932398cc54e9",
         "x-ms-date": "Tue, 18 Aug 2020 23:38:44 GMT",
->>>>>>> 31805008
-        "x-ms-return-client-request-id": "true",
-        "x-ms-version": "2019-02-02"
-      },
-      "RequestBody": null,
-      "StatusCode": 204,
-      "ResponseHeaders": {
-        "Content-Length": "0",
-<<<<<<< HEAD
-        "Date": "Tue, 28 Jul 2020 23:45:42 GMT",
-=======
-        "Date": "Tue, 18 Aug 2020 23:38:43 GMT",
->>>>>>> 31805008
+        "x-ms-return-client-request-id": "true",
+        "x-ms-version": "2019-02-02"
+      },
+      "RequestBody": null,
+      "StatusCode": 204,
+      "ResponseHeaders": {
+        "Content-Length": "0",
+        "Date": "Tue, 18 Aug 2020 23:38:43 GMT",
         "Server": "Microsoft-HTTPAPI/2.0",
         "x-ms-request-id": "3cecd8c7-2ba3-86c6-0e12-932398cc54e9"
       },
