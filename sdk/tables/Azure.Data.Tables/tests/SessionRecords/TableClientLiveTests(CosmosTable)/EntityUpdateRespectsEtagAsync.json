--- conflicted
+++ resolved
@@ -123,163 +123,6 @@
         "Content-Length": "33",
         "Content-Type": "application/json; odata=nometadata",
         "DataServiceVersion": "3.0",
-<<<<<<< HEAD
-        "traceparent": "00-c864ae7280869945aa5fffdcfa5bfa6c-77b8888be8649246-00",
-        "User-Agent": [
-          "azsdk-net-Data.Tables/1.0.0-dev.20200821.2",
-          "(.NET Core 4.6.27514.02; Microsoft Windows 10.0.17763 )"
-        ],
-        "x-ms-client-request-id": "4358b16263d05d16d1f0908f293333bc",
-        "x-ms-date": "Fri, 21 Aug 2020 15:11:45 GMT",
-        "x-ms-return-client-request-id": "true",
-        "x-ms-version": "2019-02-02"
-      },
-      "RequestBody": {
-        "TableName": "testtabledh7amrw0"
-      },
-      "StatusCode": 429,
-      "ResponseHeaders": {
-        "Content-Type": "application/json",
-        "Date": "Fri, 21 Aug 2020 15:11:45 GMT",
-        "Server": "Microsoft-HTTPAPI/2.0",
-        "Transfer-Encoding": "chunked",
-        "x-ms-request-id": "4358b162-63d0-5d16-d1f0-908f293333bc"
-      },
-      "ResponseBody": [
-        "{\u0022odata.error\u0022:{\u0022code\u0022:\u0022429\u0022,\u0022message\u0022:{\u0022lang\u0022:\u0022en-us\u0022,\u0022value\u0022:\u0022Message: {\\\u0022Errors\\\u0022:[\\\u0022Request rate is large. More Request Units may be needed, so no changes were made. Please retry this request later. Learn more: http://aka.ms/cosmosdb-error-429\\\u0022]}\\r\\nActivityId: f9b7eee9-60b9-41c9-b98b-369e28c5215a, Request URI: /apps/4f5c042d-76fb-4ce6-bda3-517e6ef3984f/services/a5ac0eaf-e7ef-445f-b1a3-7aa9ef0197f1/partitions/16f8ba9b-2d48-46e6-aeb2-cc6134d54671/replicas/132424953200404074p, RequestStats: , SDK: Microsoft.Azure.Documents.Common/2.11.0, documentdb-dotnet-sdk/2.11.0 Host/64-bit MicrosoftWindowsNT/6.2.9200.0\\nRequestID:4358b162-63d0-5d16-d1f0-908f293333bc\\n\u0022}}}\r\n"
-      ]
-    },
-    {
-      "RequestUri": "https://t1acd88e4a1c34b8dprim.table.cosmos.azure.com/Tables?$format=application%2Fjson%3Bodata%3Dminimalmetadata",
-      "RequestMethod": "POST",
-      "RequestHeaders": {
-        "Accept": [
-          "application/json",
-          "application/json; odata=minimalmetadata"
-        ],
-        "Authorization": "Sanitized",
-        "Content-Length": "33",
-        "Content-Type": "application/json; odata=nometadata",
-        "DataServiceVersion": "3.0",
-        "traceparent": "00-1773da050b30034ca8db2eec01f1c8af-06a89bb435b73549-00",
-        "User-Agent": [
-          "azsdk-net-Data.Tables/1.0.0-dev.20200821.2",
-          "(.NET Core 4.6.27514.02; Microsoft Windows 10.0.17763 )"
-        ],
-        "x-ms-client-request-id": "861004ffe1ea7197350faf101b76a469",
-        "x-ms-date": "Fri, 21 Aug 2020 15:11:46 GMT",
-        "x-ms-return-client-request-id": "true",
-        "x-ms-version": "2019-02-02"
-      },
-      "RequestBody": {
-        "TableName": "testtabledh7amrw0"
-      },
-      "StatusCode": 429,
-      "ResponseHeaders": {
-        "Content-Type": "application/json",
-        "Date": "Fri, 21 Aug 2020 15:11:46 GMT",
-        "Server": "Microsoft-HTTPAPI/2.0",
-        "Transfer-Encoding": "chunked",
-        "x-ms-request-id": "861004ff-e1ea-7197-350f-af101b76a469"
-      },
-      "ResponseBody": [
-        "{\u0022odata.error\u0022:{\u0022code\u0022:\u0022429\u0022,\u0022message\u0022:{\u0022lang\u0022:\u0022en-us\u0022,\u0022value\u0022:\u0022Message: {\\\u0022Errors\\\u0022:[\\\u0022Request rate is large. More Request Units may be needed, so no changes were made. Please retry this request later. Learn more: http://aka.ms/cosmosdb-error-429\\\u0022]}\\r\\nActivityId: 4ce9f9f7-bb7a-4332-9522-a69862d23db0, Request URI: /apps/4f5c042d-76fb-4ce6-bda3-517e6ef3984f/services/a5ac0eaf-e7ef-445f-b1a3-7aa9ef0197f1/partitions/16f8ba9b-2d48-46e6-aeb2-cc6134d54671/replicas/132424953200404074p, RequestStats: , SDK: Microsoft.Azure.Documents.Common/2.11.0, documentdb-dotnet-sdk/2.11.0 Host/64-bit MicrosoftWindowsNT/6.2.9200.0\\nRequestID:861004ff-e1ea-7197-350f-af101b76a469\\n\u0022}}}\r\n"
-      ]
-    },
-    {
-      "RequestUri": "https://t1acd88e4a1c34b8dprim.table.cosmos.azure.com/Tables?$format=application%2Fjson%3Bodata%3Dminimalmetadata",
-      "RequestMethod": "POST",
-      "RequestHeaders": {
-        "Accept": [
-          "application/json",
-          "application/json; odata=minimalmetadata"
-        ],
-        "Authorization": "Sanitized",
-        "Content-Length": "33",
-        "Content-Type": "application/json; odata=nometadata",
-        "DataServiceVersion": "3.0",
-        "traceparent": "00-1773da050b30034ca8db2eec01f1c8af-06a89bb435b73549-00",
-        "User-Agent": [
-          "azsdk-net-Data.Tables/1.0.0-dev.20200821.2",
-          "(.NET Core 4.6.27514.02; Microsoft Windows 10.0.17763 )"
-        ],
-        "x-ms-client-request-id": "861004ffe1ea7197350faf101b76a469",
-        "x-ms-date": "Fri, 21 Aug 2020 15:11:47 GMT",
-        "x-ms-return-client-request-id": "true",
-        "x-ms-version": "2019-02-02"
-      },
-      "RequestBody": {
-        "TableName": "testtabledh7amrw0"
-      },
-      "StatusCode": 429,
-      "ResponseHeaders": {
-        "Content-Type": "application/json",
-        "Date": "Fri, 21 Aug 2020 15:11:46 GMT",
-        "Server": "Microsoft-HTTPAPI/2.0",
-        "Transfer-Encoding": "chunked",
-        "x-ms-request-id": "861004ff-e1ea-7197-350f-af101b76a469"
-      },
-      "ResponseBody": [
-        "{\u0022odata.error\u0022:{\u0022code\u0022:\u0022429\u0022,\u0022message\u0022:{\u0022lang\u0022:\u0022en-us\u0022,\u0022value\u0022:\u0022Message: {\\\u0022Errors\\\u0022:[\\\u0022Request rate is large. More Request Units may be needed, so no changes were made. Please retry this request later. Learn more: http://aka.ms/cosmosdb-error-429\\\u0022]}\\r\\nActivityId: eb9fa2a6-fd01-4dab-a0e6-5ef7718cb416, Request URI: /apps/4f5c042d-76fb-4ce6-bda3-517e6ef3984f/services/a5ac0eaf-e7ef-445f-b1a3-7aa9ef0197f1/partitions/16f8ba9b-2d48-46e6-aeb2-cc6134d54671/replicas/132424953200404074p, RequestStats: , SDK: Microsoft.Azure.Documents.Common/2.11.0, documentdb-dotnet-sdk/2.11.0 Host/64-bit MicrosoftWindowsNT/6.2.9200.0\\nRequestID:861004ff-e1ea-7197-350f-af101b76a469\\n\u0022}}}\r\n"
-      ]
-    },
-    {
-      "RequestUri": "https://t1acd88e4a1c34b8dprim.table.cosmos.azure.com/Tables?$format=application%2Fjson%3Bodata%3Dminimalmetadata",
-      "RequestMethod": "POST",
-      "RequestHeaders": {
-        "Accept": [
-          "application/json",
-          "application/json; odata=minimalmetadata"
-        ],
-        "Authorization": "Sanitized",
-        "Content-Length": "33",
-        "Content-Type": "application/json; odata=nometadata",
-        "DataServiceVersion": "3.0",
-        "traceparent": "00-1773da050b30034ca8db2eec01f1c8af-06a89bb435b73549-00",
-        "User-Agent": [
-          "azsdk-net-Data.Tables/1.0.0-dev.20200821.2",
-          "(.NET Core 4.6.27514.02; Microsoft Windows 10.0.17763 )"
-        ],
-        "x-ms-client-request-id": "861004ffe1ea7197350faf101b76a469",
-        "x-ms-date": "Fri, 21 Aug 2020 15:11:49 GMT",
-        "x-ms-return-client-request-id": "true",
-        "x-ms-version": "2019-02-02"
-      },
-      "RequestBody": {
-        "TableName": "testtabledh7amrw0"
-      },
-      "StatusCode": 429,
-      "ResponseHeaders": {
-        "Content-Type": "application/json",
-        "Date": "Fri, 21 Aug 2020 15:11:48 GMT",
-        "Server": "Microsoft-HTTPAPI/2.0",
-        "Transfer-Encoding": "chunked",
-        "x-ms-request-id": "861004ff-e1ea-7197-350f-af101b76a469"
-      },
-      "ResponseBody": [
-        "{\u0022odata.error\u0022:{\u0022code\u0022:\u0022429\u0022,\u0022message\u0022:{\u0022lang\u0022:\u0022en-us\u0022,\u0022value\u0022:\u0022Message: {\\\u0022Errors\\\u0022:[\\\u0022Request rate is large. More Request Units may be needed, so no changes were made. Please retry this request later. Learn more: http://aka.ms/cosmosdb-error-429\\\u0022]}\\r\\nActivityId: 3510425d-6bfe-4805-9583-3e233bce82f9, Request URI: /apps/4f5c042d-76fb-4ce6-bda3-517e6ef3984f/services/a5ac0eaf-e7ef-445f-b1a3-7aa9ef0197f1/partitions/16f8ba9b-2d48-46e6-aeb2-cc6134d54671/replicas/132424953200404074p, RequestStats: , SDK: Microsoft.Azure.Documents.Common/2.11.0, documentdb-dotnet-sdk/2.11.0 Host/64-bit MicrosoftWindowsNT/6.2.9200.0\\nRequestID:861004ff-e1ea-7197-350f-af101b76a469\\n\u0022}}}\r\n"
-      ]
-    },
-    {
-      "RequestUri": "https://t1acd88e4a1c34b8dprim.table.cosmos.azure.com/Tables?$format=application%2Fjson%3Bodata%3Dminimalmetadata",
-      "RequestMethod": "POST",
-      "RequestHeaders": {
-        "Accept": [
-          "application/json",
-          "application/json; odata=minimalmetadata"
-        ],
-        "Authorization": "Sanitized",
-        "Content-Length": "33",
-        "Content-Type": "application/json; odata=nometadata",
-        "DataServiceVersion": "3.0",
-        "traceparent": "00-1773da050b30034ca8db2eec01f1c8af-06a89bb435b73549-00",
-        "User-Agent": [
-          "azsdk-net-Data.Tables/1.0.0-dev.20200821.2",
-          "(.NET Core 4.6.27514.02; Microsoft Windows 10.0.17763 )"
-        ],
-        "x-ms-client-request-id": "861004ffe1ea7197350faf101b76a469",
-        "x-ms-date": "Fri, 21 Aug 2020 15:11:52 GMT",
-=======
         "traceparent": "00-9c34998afd51dc4282c958aeaee05d82-1a1dd7435dae6749-00",
         "User-Agent": [
           "azsdk-net-Data.Tables/1.0.0-dev.20200821.1",
@@ -287,7 +130,6 @@
         ],
         "x-ms-client-request-id": "861004ffe1ea7197350faf101b76a469",
         "x-ms-date": "Fri, 21 Aug 2020 15:57:27 GMT",
->>>>>>> 367da34b
         "x-ms-return-client-request-id": "true",
         "x-ms-version": "2019-02-02"
       },
@@ -297,15 +139,9 @@
       "StatusCode": 201,
       "ResponseHeaders": {
         "Content-Type": "application/json",
-<<<<<<< HEAD
-        "Date": "Fri, 21 Aug 2020 15:11:53 GMT",
-        "ETag": "W/\u0022datetime\u00272020-08-21T15%3A11%3A52.9580552Z\u0027\u0022",
-        "Location": "https://t1acd88e4a1c34b8dprim.table.cosmos.azure.com/Tables(\u0027testtabledh7amrw0\u0027)",
-=======
         "Date": "Fri, 21 Aug 2020 15:57:27 GMT",
         "ETag": "W/\u0022datetime\u00272020-08-21T15%3A57%3A27.6527624Z\u0027\u0022",
         "Location": "https://chrissprim.table.cosmos.azure.com/Tables(\u0027testtabledh7amrw0\u0027)",
->>>>>>> 367da34b
         "Server": "Microsoft-HTTPAPI/2.0",
         "Transfer-Encoding": "chunked",
         "x-ms-request-id": "861004ff-e1ea-7197-350f-af101b76a469"
@@ -327,23 +163,13 @@
         "Content-Length": "88",
         "Content-Type": "application/json",
         "DataServiceVersion": "3.0",
-<<<<<<< HEAD
-        "traceparent": "00-def053bf1bb4c84f9faaf7c42a092658-1450d79a1a94d14d-00",
-        "User-Agent": [
-          "azsdk-net-Data.Tables/1.0.0-dev.20200821.2",
-          "(.NET Core 4.6.27514.02; Microsoft Windows 10.0.17763 )"
+        "traceparent": "00-754c65660ac51844a8c9bb6203d9b310-c9449524194c2948-00",
+        "User-Agent": [
+          "azsdk-net-Data.Tables/1.0.0-dev.20200821.1",
+          "(.NET Core 4.6.29130.01; Microsoft Windows 10.0.18363 )"
         ],
         "x-ms-client-request-id": "c6f169c830c63cad4c1e5775ce66b1a5",
-        "x-ms-date": "Fri, 21 Aug 2020 15:11:53 GMT",
-=======
-        "traceparent": "00-754c65660ac51844a8c9bb6203d9b310-c9449524194c2948-00",
-        "User-Agent": [
-          "azsdk-net-Data.Tables/1.0.0-dev.20200821.1",
-          "(.NET Core 4.6.29130.01; Microsoft Windows 10.0.18363 )"
-        ],
-        "x-ms-client-request-id": "c6f169c830c63cad4c1e5775ce66b1a5",
-        "x-ms-date": "Fri, 21 Aug 2020 15:57:28 GMT",
->>>>>>> 367da34b
+        "x-ms-date": "Fri, 21 Aug 2020 15:57:28 GMT",
         "x-ms-return-client-request-id": "true",
         "x-ms-version": "2019-02-02"
       },
@@ -356,13 +182,8 @@
       "ResponseHeaders": {
         "Content-Length": "0",
         "Content-Type": "application/json",
-<<<<<<< HEAD
-        "Date": "Fri, 21 Aug 2020 15:11:53 GMT",
-        "ETag": "W/\u0022datetime\u00272020-08-21T15%3A11%3A53.3752328Z\u0027\u0022",
-=======
         "Date": "Fri, 21 Aug 2020 15:57:27 GMT",
         "ETag": "W/\u0022datetime\u00272020-08-21T15%3A57%3A28.0711688Z\u0027\u0022",
->>>>>>> 367da34b
         "Server": "Microsoft-HTTPAPI/2.0",
         "x-ms-request-id": "c6f169c8-30c6-3cad-4c1e-5775ce66b1a5"
       },
@@ -379,19 +200,11 @@
         "Authorization": "Sanitized",
         "DataServiceVersion": "3.0",
         "User-Agent": [
-<<<<<<< HEAD
-          "azsdk-net-Data.Tables/1.0.0-dev.20200821.2",
-          "(.NET Core 4.6.27514.02; Microsoft Windows 10.0.17763 )"
+          "azsdk-net-Data.Tables/1.0.0-dev.20200821.1",
+          "(.NET Core 4.6.29130.01; Microsoft Windows 10.0.18363 )"
         ],
         "x-ms-client-request-id": "e34d88a13e881980e70dc1b305415b4c",
-        "x-ms-date": "Fri, 21 Aug 2020 15:11:53 GMT",
-=======
-          "azsdk-net-Data.Tables/1.0.0-dev.20200821.1",
-          "(.NET Core 4.6.29130.01; Microsoft Windows 10.0.18363 )"
-        ],
-        "x-ms-client-request-id": "e34d88a13e881980e70dc1b305415b4c",
-        "x-ms-date": "Fri, 21 Aug 2020 15:57:28 GMT",
->>>>>>> 367da34b
+        "x-ms-date": "Fri, 21 Aug 2020 15:57:28 GMT",
         "x-ms-return-client-request-id": "true",
         "x-ms-version": "2019-02-02"
       },
@@ -399,11 +212,7 @@
       "StatusCode": 200,
       "ResponseHeaders": {
         "Content-Type": "application/json",
-<<<<<<< HEAD
-        "Date": "Fri, 21 Aug 2020 15:11:53 GMT",
-=======
-        "Date": "Fri, 21 Aug 2020 15:57:27 GMT",
->>>>>>> 367da34b
+        "Date": "Fri, 21 Aug 2020 15:57:27 GMT",
         "Server": "Microsoft-HTTPAPI/2.0",
         "Transfer-Encoding": "chunked",
         "x-ms-request-id": "e34d88a1-3e88-1980-e70d-c1b305415b4c"
@@ -411,20 +220,12 @@
       "ResponseBody": {
         "value": [
           {
-<<<<<<< HEAD
-            "odata.etag": "W/\u0022datetime\u00272020-08-21T15%3A11%3A53.3752328Z\u0027\u0022",
-=======
             "odata.etag": "W/\u0022datetime\u00272020-08-21T15%3A57%3A28.0711688Z\u0027\u0022",
->>>>>>> 367da34b
             "PartitionKey": "somPartition",
             "RowKey": "1",
             "SomeStringProperty": "This is the original",
             "Timestamp@odata.type": "Edm.DateTime",
-<<<<<<< HEAD
-            "Timestamp": "2020-08-21T15:11:53.3752328Z"
-=======
             "Timestamp": "2020-08-21T15:57:28.0711688Z"
->>>>>>> 367da34b
           }
         ]
       }
@@ -442,52 +243,29 @@
         "Content-Type": "application/json",
         "DataServiceVersion": "3.0",
         "If-Match": "*",
-<<<<<<< HEAD
-        "traceparent": "00-f69655a4e9fe3f4688fd130dc2825b53-41c76fd34303364c-00",
-        "User-Agent": [
-          "azsdk-net-Data.Tables/1.0.0-dev.20200821.2",
-          "(.NET Core 4.6.27514.02; Microsoft Windows 10.0.17763 )"
+        "traceparent": "00-9768c5c659e9ad4eafbfd7ea149a3531-9426cf7b5262d44a-00",
+        "User-Agent": [
+          "azsdk-net-Data.Tables/1.0.0-dev.20200821.1",
+          "(.NET Core 4.6.29130.01; Microsoft Windows 10.0.18363 )"
         ],
         "x-ms-client-request-id": "ca601227f542d43863499dc23ffb66a8",
-        "x-ms-date": "Fri, 21 Aug 2020 15:11:53 GMT",
-=======
-        "traceparent": "00-9768c5c659e9ad4eafbfd7ea149a3531-9426cf7b5262d44a-00",
-        "User-Agent": [
-          "azsdk-net-Data.Tables/1.0.0-dev.20200821.1",
-          "(.NET Core 4.6.29130.01; Microsoft Windows 10.0.18363 )"
-        ],
-        "x-ms-client-request-id": "ca601227f542d43863499dc23ffb66a8",
-        "x-ms-date": "Fri, 21 Aug 2020 15:57:28 GMT",
->>>>>>> 367da34b
-        "x-ms-return-client-request-id": "true",
-        "x-ms-version": "2019-02-02"
-      },
-      "RequestBody": {
-<<<<<<< HEAD
-        "odata.etag": "W/\u0022datetime\u00272020-08-21T15%3A11%3A53.3752328Z\u0027\u0022",
-        "PartitionKey": "somPartition",
-        "RowKey": "1",
-        "SomeStringProperty": "This is new and improved!",
-        "Timestamp": "2020-08-21T15:11:53.3752328Z",
-=======
+        "x-ms-date": "Fri, 21 Aug 2020 15:57:28 GMT",
+        "x-ms-return-client-request-id": "true",
+        "x-ms-version": "2019-02-02"
+      },
+      "RequestBody": {
         "odata.etag": "W/\u0022datetime\u00272020-08-21T15%3A57%3A28.0711688Z\u0027\u0022",
         "PartitionKey": "somPartition",
         "RowKey": "1",
         "SomeStringProperty": "This is new and improved!",
         "Timestamp": "2020-08-21T15:57:28.0711688Z",
->>>>>>> 367da34b
         "Timestamp@odata.type": "Edm.DateTime"
       },
       "StatusCode": 204,
       "ResponseHeaders": {
         "Content-Length": "0",
-<<<<<<< HEAD
-        "Date": "Fri, 21 Aug 2020 15:11:53 GMT",
-        "ETag": "W/\u0022datetime\u00272020-08-21T15%3A11%3A53.4302216Z\u0027\u0022",
-=======
         "Date": "Fri, 21 Aug 2020 15:57:27 GMT",
         "ETag": "W/\u0022datetime\u00272020-08-21T15%3A57%3A28.2155528Z\u0027\u0022",
->>>>>>> 367da34b
         "Server": "Microsoft-HTTPAPI/2.0",
         "x-ms-request-id": "ca601227-f542-d438-6349-9dc23ffb66a8"
       },
@@ -504,19 +282,11 @@
         "Authorization": "Sanitized",
         "DataServiceVersion": "3.0",
         "User-Agent": [
-<<<<<<< HEAD
-          "azsdk-net-Data.Tables/1.0.0-dev.20200821.2",
-          "(.NET Core 4.6.27514.02; Microsoft Windows 10.0.17763 )"
+          "azsdk-net-Data.Tables/1.0.0-dev.20200821.1",
+          "(.NET Core 4.6.29130.01; Microsoft Windows 10.0.18363 )"
         ],
         "x-ms-client-request-id": "ee7a6bfd85578af4e8d7dfb96ef9370b",
-        "x-ms-date": "Fri, 21 Aug 2020 15:11:53 GMT",
-=======
-          "azsdk-net-Data.Tables/1.0.0-dev.20200821.1",
-          "(.NET Core 4.6.29130.01; Microsoft Windows 10.0.18363 )"
-        ],
-        "x-ms-client-request-id": "ee7a6bfd85578af4e8d7dfb96ef9370b",
-        "x-ms-date": "Fri, 21 Aug 2020 15:57:28 GMT",
->>>>>>> 367da34b
+        "x-ms-date": "Fri, 21 Aug 2020 15:57:28 GMT",
         "x-ms-return-client-request-id": "true",
         "x-ms-version": "2019-02-02"
       },
@@ -524,11 +294,7 @@
       "StatusCode": 200,
       "ResponseHeaders": {
         "Content-Type": "application/json",
-<<<<<<< HEAD
-        "Date": "Fri, 21 Aug 2020 15:11:53 GMT",
-=======
-        "Date": "Fri, 21 Aug 2020 15:57:27 GMT",
->>>>>>> 367da34b
+        "Date": "Fri, 21 Aug 2020 15:57:27 GMT",
         "Server": "Microsoft-HTTPAPI/2.0",
         "Transfer-Encoding": "chunked",
         "x-ms-request-id": "ee7a6bfd-8557-8af4-e8d7-dfb96ef9370b"
@@ -536,20 +302,12 @@
       "ResponseBody": {
         "value": [
           {
-<<<<<<< HEAD
-            "odata.etag": "W/\u0022datetime\u00272020-08-21T15%3A11%3A53.4302216Z\u0027\u0022",
-=======
             "odata.etag": "W/\u0022datetime\u00272020-08-21T15%3A57%3A28.2155528Z\u0027\u0022",
->>>>>>> 367da34b
             "PartitionKey": "somPartition",
             "RowKey": "1",
             "SomeStringProperty": "This is new and improved!",
             "Timestamp@odata.type": "Edm.DateTime",
-<<<<<<< HEAD
-            "Timestamp": "2020-08-21T15:11:53.4302216Z"
-=======
             "Timestamp": "2020-08-21T15:57:28.2155528Z"
->>>>>>> 367da34b
           }
         ]
       }
@@ -566,16 +324,6 @@
         "Content-Length": "266",
         "Content-Type": "application/json",
         "DataServiceVersion": "3.0",
-<<<<<<< HEAD
-        "If-Match": "W/\u0022datetime\u00272020-08-21T15%3A11%3A53.3752328Z\u0027\u0022",
-        "traceparent": "00-940ab0a0c0e2814eb596bb3de101ce20-cb12e6401f65bf40-00",
-        "User-Agent": [
-          "azsdk-net-Data.Tables/1.0.0-dev.20200821.2",
-          "(.NET Core 4.6.27514.02; Microsoft Windows 10.0.17763 )"
-        ],
-        "x-ms-client-request-id": "bc4e0bc3e705ab635078803fa0bed9eb",
-        "x-ms-date": "Fri, 21 Aug 2020 15:11:53 GMT",
-=======
         "If-Match": "W/\u0022datetime\u00272020-08-21T15%3A57%3A28.0711688Z\u0027\u0022",
         "traceparent": "00-1e9956e8f3ddbe4691bb2530cb9f5e42-070dc5a685d8104b-00",
         "User-Agent": [
@@ -584,34 +332,21 @@
         ],
         "x-ms-client-request-id": "bc4e0bc3e705ab635078803fa0bed9eb",
         "x-ms-date": "Fri, 21 Aug 2020 15:57:28 GMT",
->>>>>>> 367da34b
-        "x-ms-return-client-request-id": "true",
-        "x-ms-version": "2019-02-02"
-      },
-      "RequestBody": {
-<<<<<<< HEAD
-        "odata.etag": "W/\u0022datetime\u00272020-08-21T15%3A11%3A53.4302216Z\u0027\u0022",
-        "PartitionKey": "somPartition",
-        "RowKey": "1",
-        "SomeStringProperty": "This changed due to a matching Etag",
-        "Timestamp": "2020-08-21T15:11:53.4302216Z",
-=======
+        "x-ms-return-client-request-id": "true",
+        "x-ms-version": "2019-02-02"
+      },
+      "RequestBody": {
         "odata.etag": "W/\u0022datetime\u00272020-08-21T15%3A57%3A28.2155528Z\u0027\u0022",
         "PartitionKey": "somPartition",
         "RowKey": "1",
         "SomeStringProperty": "This changed due to a matching Etag",
         "Timestamp": "2020-08-21T15:57:28.2155528Z",
->>>>>>> 367da34b
         "Timestamp@odata.type": "Edm.DateTime"
       },
       "StatusCode": 412,
       "ResponseHeaders": {
         "Content-Type": "application/json; odata=fullmetadata",
-<<<<<<< HEAD
-        "Date": "Fri, 21 Aug 2020 15:11:53 GMT",
-=======
-        "Date": "Fri, 21 Aug 2020 15:57:27 GMT",
->>>>>>> 367da34b
+        "Date": "Fri, 21 Aug 2020 15:57:27 GMT",
         "Server": "Microsoft-HTTPAPI/2.0",
         "Transfer-Encoding": "chunked",
         "x-ms-request-id": "bc4e0bc3-e705-ab63-5078-803fa0bed9eb"
@@ -632,16 +367,6 @@
         "Content-Length": "266",
         "Content-Type": "application/json",
         "DataServiceVersion": "3.0",
-<<<<<<< HEAD
-        "If-Match": "W/\u0022datetime\u00272020-08-21T15%3A11%3A53.4302216Z\u0027\u0022",
-        "traceparent": "00-9146a1fbe7fd9146831f6544781a8537-d70c5547fb491540-00",
-        "User-Agent": [
-          "azsdk-net-Data.Tables/1.0.0-dev.20200821.2",
-          "(.NET Core 4.6.27514.02; Microsoft Windows 10.0.17763 )"
-        ],
-        "x-ms-client-request-id": "9ab619a66dc6a2f41dd6e26a167f6569",
-        "x-ms-date": "Fri, 21 Aug 2020 15:11:53 GMT",
-=======
         "If-Match": "W/\u0022datetime\u00272020-08-21T15%3A57%3A28.2155528Z\u0027\u0022",
         "traceparent": "00-feef1c4720906e42aaddf2f73afd912d-84463a47e8853641-00",
         "User-Agent": [
@@ -650,36 +375,22 @@
         ],
         "x-ms-client-request-id": "9ab619a66dc6a2f41dd6e26a167f6569",
         "x-ms-date": "Fri, 21 Aug 2020 15:57:28 GMT",
->>>>>>> 367da34b
-        "x-ms-return-client-request-id": "true",
-        "x-ms-version": "2019-02-02"
-      },
-      "RequestBody": {
-<<<<<<< HEAD
-        "odata.etag": "W/\u0022datetime\u00272020-08-21T15%3A11%3A53.4302216Z\u0027\u0022",
-        "PartitionKey": "somPartition",
-        "RowKey": "1",
-        "SomeStringProperty": "This changed due to a matching Etag",
-        "Timestamp": "2020-08-21T15:11:53.4302216Z",
-=======
+        "x-ms-return-client-request-id": "true",
+        "x-ms-version": "2019-02-02"
+      },
+      "RequestBody": {
         "odata.etag": "W/\u0022datetime\u00272020-08-21T15%3A57%3A28.2155528Z\u0027\u0022",
         "PartitionKey": "somPartition",
         "RowKey": "1",
         "SomeStringProperty": "This changed due to a matching Etag",
         "Timestamp": "2020-08-21T15:57:28.2155528Z",
->>>>>>> 367da34b
         "Timestamp@odata.type": "Edm.DateTime"
       },
       "StatusCode": 204,
       "ResponseHeaders": {
         "Content-Length": "0",
-<<<<<<< HEAD
-        "Date": "Fri, 21 Aug 2020 15:11:53 GMT",
-        "ETag": "W/\u0022datetime\u00272020-08-21T15%3A11%3A53.5404040Z\u0027\u0022",
-=======
         "Date": "Fri, 21 Aug 2020 15:57:27 GMT",
         "ETag": "W/\u0022datetime\u00272020-08-21T15%3A57%3A28.4317192Z\u0027\u0022",
->>>>>>> 367da34b
         "Server": "Microsoft-HTTPAPI/2.0",
         "x-ms-request-id": "9ab619a6-6dc6-a2f4-1dd6-e26a167f6569"
       },
@@ -696,19 +407,11 @@
         "Authorization": "Sanitized",
         "DataServiceVersion": "3.0",
         "User-Agent": [
-<<<<<<< HEAD
-          "azsdk-net-Data.Tables/1.0.0-dev.20200821.2",
-          "(.NET Core 4.6.27514.02; Microsoft Windows 10.0.17763 )"
+          "azsdk-net-Data.Tables/1.0.0-dev.20200821.1",
+          "(.NET Core 4.6.29130.01; Microsoft Windows 10.0.18363 )"
         ],
         "x-ms-client-request-id": "34ff9212aaad16a208ce9ede04b5e92a",
-        "x-ms-date": "Fri, 21 Aug 2020 15:11:53 GMT",
-=======
-          "azsdk-net-Data.Tables/1.0.0-dev.20200821.1",
-          "(.NET Core 4.6.29130.01; Microsoft Windows 10.0.18363 )"
-        ],
-        "x-ms-client-request-id": "34ff9212aaad16a208ce9ede04b5e92a",
-        "x-ms-date": "Fri, 21 Aug 2020 15:57:28 GMT",
->>>>>>> 367da34b
+        "x-ms-date": "Fri, 21 Aug 2020 15:57:28 GMT",
         "x-ms-return-client-request-id": "true",
         "x-ms-version": "2019-02-02"
       },
@@ -716,11 +419,7 @@
       "StatusCode": 200,
       "ResponseHeaders": {
         "Content-Type": "application/json",
-<<<<<<< HEAD
-        "Date": "Fri, 21 Aug 2020 15:11:53 GMT",
-=======
-        "Date": "Fri, 21 Aug 2020 15:57:27 GMT",
->>>>>>> 367da34b
+        "Date": "Fri, 21 Aug 2020 15:57:27 GMT",
         "Server": "Microsoft-HTTPAPI/2.0",
         "Transfer-Encoding": "chunked",
         "x-ms-request-id": "34ff9212-aaad-16a2-08ce-9ede04b5e92a"
@@ -728,20 +427,12 @@
       "ResponseBody": {
         "value": [
           {
-<<<<<<< HEAD
-            "odata.etag": "W/\u0022datetime\u00272020-08-21T15%3A11%3A53.5404040Z\u0027\u0022",
-=======
             "odata.etag": "W/\u0022datetime\u00272020-08-21T15%3A57%3A28.4317192Z\u0027\u0022",
->>>>>>> 367da34b
             "PartitionKey": "somPartition",
             "RowKey": "1",
             "SomeStringProperty": "This changed due to a matching Etag",
             "Timestamp@odata.type": "Edm.DateTime",
-<<<<<<< HEAD
-            "Timestamp": "2020-08-21T15:11:53.5404040Z"
-=======
             "Timestamp": "2020-08-21T15:57:28.4317192Z"
->>>>>>> 367da34b
           }
         ]
       }
@@ -755,23 +446,13 @@
           "application/json"
         ],
         "Authorization": "Sanitized",
-<<<<<<< HEAD
-        "traceparent": "00-aa88b60eeae42f46bd5a816760b82b5f-53e4b042c7b1cb46-00",
-        "User-Agent": [
-          "azsdk-net-Data.Tables/1.0.0-dev.20200821.2",
-          "(.NET Core 4.6.27514.02; Microsoft Windows 10.0.17763 )"
+        "traceparent": "00-75c3991afc5ca246a9fb77ca8fd251a7-d1f4d8d1add96b4a-00",
+        "User-Agent": [
+          "azsdk-net-Data.Tables/1.0.0-dev.20200821.1",
+          "(.NET Core 4.6.29130.01; Microsoft Windows 10.0.18363 )"
         ],
         "x-ms-client-request-id": "5512f4fd9c43564416ac9e2f05f895d0",
-        "x-ms-date": "Fri, 21 Aug 2020 15:11:53 GMT",
-=======
-        "traceparent": "00-75c3991afc5ca246a9fb77ca8fd251a7-d1f4d8d1add96b4a-00",
-        "User-Agent": [
-          "azsdk-net-Data.Tables/1.0.0-dev.20200821.1",
-          "(.NET Core 4.6.29130.01; Microsoft Windows 10.0.18363 )"
-        ],
-        "x-ms-client-request-id": "5512f4fd9c43564416ac9e2f05f895d0",
-        "x-ms-date": "Fri, 21 Aug 2020 15:57:28 GMT",
->>>>>>> 367da34b
+        "x-ms-date": "Fri, 21 Aug 2020 15:57:28 GMT",
         "x-ms-return-client-request-id": "true",
         "x-ms-version": "2019-02-02"
       },
@@ -779,11 +460,7 @@
       "StatusCode": 204,
       "ResponseHeaders": {
         "Content-Length": "0",
-<<<<<<< HEAD
-        "Date": "Fri, 21 Aug 2020 15:11:53 GMT",
-=======
-        "Date": "Fri, 21 Aug 2020 15:57:27 GMT",
->>>>>>> 367da34b
+        "Date": "Fri, 21 Aug 2020 15:57:27 GMT",
         "Server": "Microsoft-HTTPAPI/2.0",
         "x-ms-request-id": "5512f4fd-9c43-5644-16ac-9e2f05f895d0"
       },
@@ -792,11 +469,7 @@
   ],
   "Variables": {
     "RandomSeed": "663282429",
-<<<<<<< HEAD
-    "TABLES_COSMOS_ACCOUNT_NAME": "t1acd88e4a1c34b8dprim",
-=======
     "TABLES_COSMOS_ACCOUNT_NAME": "chrissprim",
->>>>>>> 367da34b
     "TABLES_PRIMARY_COSMOS_ACCOUNT_KEY": "Kg=="
   }
 }