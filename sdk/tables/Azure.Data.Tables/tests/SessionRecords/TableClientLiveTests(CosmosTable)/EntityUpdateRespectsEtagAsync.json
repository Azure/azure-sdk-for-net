{
  "Entries": [
    {
<<<<<<< HEAD
      "RequestUri": "https://chrissprim.table.cosmos.azure.com/Tables?$format=application%2Fjson%3Bodata%3Dfullmetadata",
=======
      "RequestUri": "https://chrissprim.table.cosmos.azure.com/Tables?$format=application%2Fjson%3Bodata%3Dminimalmetadata",
>>>>>>> 31805008
      "RequestMethod": "POST",
      "RequestHeaders": {
        "Accept": "application/json",
        "Authorization": "Sanitized",
        "Content-Length": "33",
        "Content-Type": "application/json; odata=nometadata",
        "DataServiceVersion": "3.0",
<<<<<<< HEAD
        "traceparent": "00-5e69326b5249844586c0ee52c9e2070f-85c6aae84e2c8842-00",
        "User-Agent": [
          "azsdk-net-Data.Tables/1.0.0-dev.20200728.1",
          "(.NET Core 4.6.29017.01; Microsoft Windows 10.0.18363 )"
        ],
        "x-ms-client-request-id": "861004ffe1ea7197350faf101b76a469",
        "x-ms-date": "Tue, 28 Jul 2020 23:46:16 GMT",
=======
        "traceparent": "00-d43d013aefd06a48afb673b8b42fbfb8-d8fa3bfd2120b744-00",
        "User-Agent": [
          "azsdk-net-Data.Tables/1.0.0-dev.20200818.1",
          "(.NET Core 4.6.29130.01; Microsoft Windows 10.0.18363 )"
        ],
        "x-ms-client-request-id": "861004ffe1ea7197350faf101b76a469",
        "x-ms-date": "Tue, 18 Aug 2020 23:39:18 GMT",
>>>>>>> 31805008
        "x-ms-return-client-request-id": "true",
        "x-ms-version": "2019-02-02"
      },
      "RequestBody": {
        "TableName": "testtabledh7amrw0"
      },
      "StatusCode": 201,
      "ResponseHeaders": {
        "Content-Type": "application/json",
<<<<<<< HEAD
        "Date": "Tue, 28 Jul 2020 23:46:17 GMT",
        "ETag": "W/\u0022datetime\u00272020-07-28T23%3A46%3A16.8555528Z\u0027\u0022",
=======
        "Date": "Tue, 18 Aug 2020 23:39:18 GMT",
        "ETag": "W/\u0022datetime\u00272020-08-18T23%3A39%3A18.4236552Z\u0027\u0022",
>>>>>>> 31805008
        "Location": "https://chrissprim.table.cosmos.azure.com/Tables(\u0027testtabledh7amrw0\u0027)",
        "Server": "Microsoft-HTTPAPI/2.0",
        "Transfer-Encoding": "chunked",
        "x-ms-request-id": "861004ff-e1ea-7197-350f-af101b76a469"
      },
      "ResponseBody": {
        "TableName": "testtabledh7amrw0",
        "odata.metadata": "https://chrissprim.table.cosmos.azure.com/$metadata#Tables/@Element"
      }
    },
    {
<<<<<<< HEAD
      "RequestUri": "https://chrissprim.table.cosmos.azure.com/testtabledh7amrw0(PartitionKey=\u0027somPartition\u0027,RowKey=\u00271\u0027)?$format=application%2Fjson%3Bodata%3Dfullmetadata",
=======
      "RequestUri": "https://chrissprim.table.cosmos.azure.com/testtabledh7amrw0(PartitionKey=\u0027somPartition\u0027,RowKey=\u00271\u0027)?$format=application%2Fjson%3Bodata%3Dminimalmetadata",
>>>>>>> 31805008
      "RequestMethod": "PUT",
      "RequestHeaders": {
        "Accept": "application/json",
        "Authorization": "Sanitized",
        "Content-Length": "88",
        "Content-Type": "application/json",
        "DataServiceVersion": "3.0",
<<<<<<< HEAD
        "traceparent": "00-24595eed9609cb4bbd40292e556da2d6-694c3d287fe9b34f-00",
        "User-Agent": [
          "azsdk-net-Data.Tables/1.0.0-dev.20200728.1",
          "(.NET Core 4.6.29017.01; Microsoft Windows 10.0.18363 )"
        ],
        "x-ms-client-request-id": "c6f169c830c63cad4c1e5775ce66b1a5",
        "x-ms-date": "Tue, 28 Jul 2020 23:46:17 GMT",
=======
        "traceparent": "00-581223178b7aa145acf81968c8f3894c-6cd9101f3951da41-00",
        "User-Agent": [
          "azsdk-net-Data.Tables/1.0.0-dev.20200818.1",
          "(.NET Core 4.6.29130.01; Microsoft Windows 10.0.18363 )"
        ],
        "x-ms-client-request-id": "c6f169c830c63cad4c1e5775ce66b1a5",
        "x-ms-date": "Tue, 18 Aug 2020 23:39:18 GMT",
>>>>>>> 31805008
        "x-ms-return-client-request-id": "true",
        "x-ms-version": "2019-02-02"
      },
      "RequestBody": {
        "PartitionKey": "somPartition",
        "RowKey": "1",
        "SomeStringProperty": "This is the original"
      },
      "StatusCode": 204,
      "ResponseHeaders": {
        "Content-Length": "0",
        "Content-Type": "application/json",
<<<<<<< HEAD
        "Date": "Tue, 28 Jul 2020 23:46:17 GMT",
        "ETag": "W/\u0022datetime\u00272020-07-28T23%3A46%3A17.4467080Z\u0027\u0022",
=======
        "Date": "Tue, 18 Aug 2020 23:39:18 GMT",
        "ETag": "W/\u0022datetime\u00272020-08-18T23%3A39%3A18.8639752Z\u0027\u0022",
>>>>>>> 31805008
        "Server": "Microsoft-HTTPAPI/2.0",
        "x-ms-request-id": "c6f169c8-30c6-3cad-4c1e-5775ce66b1a5"
      },
      "ResponseBody": []
    },
    {
<<<<<<< HEAD
      "RequestUri": "https://chrissprim.table.cosmos.azure.com/testtabledh7amrw0()?$format=application%2Fjson%3Bodata%3Dfullmetadata\u0026$filter=PartitionKey%20eq%20%27somPartition%27%20and%20RowKey%20eq%20%271%27",
=======
      "RequestUri": "https://chrissprim.table.cosmos.azure.com/testtabledh7amrw0()?$format=application%2Fjson%3Bodata%3Dminimalmetadata\u0026$filter=PartitionKey%20eq%20%27somPartition%27%20and%20RowKey%20eq%20%271%27",
>>>>>>> 31805008
      "RequestMethod": "GET",
      "RequestHeaders": {
        "Accept": "application/json",
        "Authorization": "Sanitized",
        "DataServiceVersion": "3.0",
        "User-Agent": [
<<<<<<< HEAD
          "azsdk-net-Data.Tables/1.0.0-dev.20200728.1",
          "(.NET Core 4.6.29017.01; Microsoft Windows 10.0.18363 )"
        ],
        "x-ms-client-request-id": "e34d88a13e881980e70dc1b305415b4c",
        "x-ms-date": "Tue, 28 Jul 2020 23:46:17 GMT",
=======
          "azsdk-net-Data.Tables/1.0.0-dev.20200818.1",
          "(.NET Core 4.6.29130.01; Microsoft Windows 10.0.18363 )"
        ],
        "x-ms-client-request-id": "e34d88a13e881980e70dc1b305415b4c",
        "x-ms-date": "Tue, 18 Aug 2020 23:39:19 GMT",
>>>>>>> 31805008
        "x-ms-return-client-request-id": "true",
        "x-ms-version": "2019-02-02"
      },
      "RequestBody": null,
      "StatusCode": 200,
      "ResponseHeaders": {
        "Content-Type": "application/json",
<<<<<<< HEAD
        "Date": "Tue, 28 Jul 2020 23:46:17 GMT",
=======
        "Date": "Tue, 18 Aug 2020 23:39:18 GMT",
>>>>>>> 31805008
        "Server": "Microsoft-HTTPAPI/2.0",
        "Transfer-Encoding": "chunked",
        "x-ms-request-id": "e34d88a1-3e88-1980-e70d-c1b305415b4c"
      },
      "ResponseBody": {
        "value": [
          {
<<<<<<< HEAD
            "odata.etag": "W/\u0022datetime\u00272020-07-28T23%3A46%3A17.4467080Z\u0027\u0022",
=======
            "odata.etag": "W/\u0022datetime\u00272020-08-18T23%3A39%3A18.8639752Z\u0027\u0022",
>>>>>>> 31805008
            "PartitionKey": "somPartition",
            "RowKey": "1",
            "SomeStringProperty": "This is the original",
            "Timestamp@odata.type": "Edm.DateTime",
<<<<<<< HEAD
            "Timestamp": "2020-07-28T23:46:17.4467080Z"
          }
        ]
      }
    },
    {
      "RequestUri": "https://chrissprim.table.cosmos.azure.com/testtabledh7amrw0(PartitionKey=\u0027somPartition\u0027,RowKey=\u00271\u0027)?$format=application%2Fjson%3Bodata%3Dfullmetadata",
=======
            "Timestamp": "2020-08-18T23:39:18.8639752Z"
          }
        ]
      }
    },
    {
      "RequestUri": "https://chrissprim.table.cosmos.azure.com/testtabledh7amrw0(PartitionKey=\u0027somPartition\u0027,RowKey=\u00271\u0027)?$format=application%2Fjson%3Bodata%3Dminimalmetadata",
>>>>>>> 31805008
      "RequestMethod": "PUT",
      "RequestHeaders": {
        "Accept": "application/json",
        "Authorization": "Sanitized",
        "Content-Length": "256",
        "Content-Type": "application/json",
        "DataServiceVersion": "3.0",
        "If-Match": "*",
<<<<<<< HEAD
        "traceparent": "00-7048b949848a894783e4678d1cfb1bf7-89e059a9c0ad7c43-00",
        "User-Agent": [
          "azsdk-net-Data.Tables/1.0.0-dev.20200728.1",
          "(.NET Core 4.6.29017.01; Microsoft Windows 10.0.18363 )"
        ],
        "x-ms-client-request-id": "ca601227f542d43863499dc23ffb66a8",
        "x-ms-date": "Tue, 28 Jul 2020 23:46:17 GMT",
=======
        "traceparent": "00-183ceb30e10bce4897c80eb0c3090e11-6c31b94384000c47-00",
        "User-Agent": [
          "azsdk-net-Data.Tables/1.0.0-dev.20200818.1",
          "(.NET Core 4.6.29130.01; Microsoft Windows 10.0.18363 )"
        ],
        "x-ms-client-request-id": "ca601227f542d43863499dc23ffb66a8",
        "x-ms-date": "Tue, 18 Aug 2020 23:39:19 GMT",
>>>>>>> 31805008
        "x-ms-return-client-request-id": "true",
        "x-ms-version": "2019-02-02"
      },
      "RequestBody": {
<<<<<<< HEAD
        "odata.etag": "W/\u0022datetime\u00272020-07-28T23%3A46%3A17.4467080Z\u0027\u0022",
        "PartitionKey": "somPartition",
        "RowKey": "1",
        "SomeStringProperty": "This is new and improved!",
        "Timestamp": "2020-07-28T23:46:17.4467080Z",
=======
        "odata.etag": "W/\u0022datetime\u00272020-08-18T23%3A39%3A18.8639752Z\u0027\u0022",
        "PartitionKey": "somPartition",
        "RowKey": "1",
        "SomeStringProperty": "This is new and improved!",
        "Timestamp": "2020-08-18T23:39:18.8639752Z",
>>>>>>> 31805008
        "Timestamp@odata.type": "Edm.DateTime"
      },
      "StatusCode": 204,
      "ResponseHeaders": {
        "Content-Length": "0",
<<<<<<< HEAD
        "Date": "Tue, 28 Jul 2020 23:46:17 GMT",
        "ETag": "W/\u0022datetime\u00272020-07-28T23%3A46%3A17.5988744Z\u0027\u0022",
=======
        "Date": "Tue, 18 Aug 2020 23:39:18 GMT",
        "ETag": "W/\u0022datetime\u00272020-08-18T23%3A39%3A19.0144008Z\u0027\u0022",
>>>>>>> 31805008
        "Server": "Microsoft-HTTPAPI/2.0",
        "x-ms-request-id": "ca601227-f542-d438-6349-9dc23ffb66a8"
      },
      "ResponseBody": []
    },
    {
<<<<<<< HEAD
      "RequestUri": "https://chrissprim.table.cosmos.azure.com/testtabledh7amrw0()?$format=application%2Fjson%3Bodata%3Dfullmetadata\u0026$filter=PartitionKey%20eq%20%27somPartition%27%20and%20RowKey%20eq%20%271%27",
=======
      "RequestUri": "https://chrissprim.table.cosmos.azure.com/testtabledh7amrw0()?$format=application%2Fjson%3Bodata%3Dminimalmetadata\u0026$filter=PartitionKey%20eq%20%27somPartition%27%20and%20RowKey%20eq%20%271%27",
>>>>>>> 31805008
      "RequestMethod": "GET",
      "RequestHeaders": {
        "Accept": "application/json",
        "Authorization": "Sanitized",
        "DataServiceVersion": "3.0",
        "User-Agent": [
<<<<<<< HEAD
          "azsdk-net-Data.Tables/1.0.0-dev.20200728.1",
          "(.NET Core 4.6.29017.01; Microsoft Windows 10.0.18363 )"
        ],
        "x-ms-client-request-id": "ee7a6bfd85578af4e8d7dfb96ef9370b",
        "x-ms-date": "Tue, 28 Jul 2020 23:46:17 GMT",
=======
          "azsdk-net-Data.Tables/1.0.0-dev.20200818.1",
          "(.NET Core 4.6.29130.01; Microsoft Windows 10.0.18363 )"
        ],
        "x-ms-client-request-id": "ee7a6bfd85578af4e8d7dfb96ef9370b",
        "x-ms-date": "Tue, 18 Aug 2020 23:39:19 GMT",
>>>>>>> 31805008
        "x-ms-return-client-request-id": "true",
        "x-ms-version": "2019-02-02"
      },
      "RequestBody": null,
      "StatusCode": 200,
      "ResponseHeaders": {
        "Content-Type": "application/json",
<<<<<<< HEAD
        "Date": "Tue, 28 Jul 2020 23:46:17 GMT",
=======
        "Date": "Tue, 18 Aug 2020 23:39:18 GMT",
>>>>>>> 31805008
        "Server": "Microsoft-HTTPAPI/2.0",
        "Transfer-Encoding": "chunked",
        "x-ms-request-id": "ee7a6bfd-8557-8af4-e8d7-dfb96ef9370b"
      },
      "ResponseBody": {
        "value": [
          {
<<<<<<< HEAD
            "odata.etag": "W/\u0022datetime\u00272020-07-28T23%3A46%3A17.5988744Z\u0027\u0022",
=======
            "odata.etag": "W/\u0022datetime\u00272020-08-18T23%3A39%3A19.0144008Z\u0027\u0022",
>>>>>>> 31805008
            "PartitionKey": "somPartition",
            "RowKey": "1",
            "SomeStringProperty": "This is new and improved!",
            "Timestamp@odata.type": "Edm.DateTime",
<<<<<<< HEAD
            "Timestamp": "2020-07-28T23:46:17.5988744Z"
          }
        ]
      }
    },
    {
      "RequestUri": "https://chrissprim.table.cosmos.azure.com/testtabledh7amrw0(PartitionKey=\u0027somPartition\u0027,RowKey=\u00271\u0027)?$format=application%2Fjson%3Bodata%3Dfullmetadata",
=======
            "Timestamp": "2020-08-18T23:39:19.0144008Z"
          }
        ]
      }
    },
    {
      "RequestUri": "https://chrissprim.table.cosmos.azure.com/testtabledh7amrw0(PartitionKey=\u0027somPartition\u0027,RowKey=\u00271\u0027)?$format=application%2Fjson%3Bodata%3Dminimalmetadata",
>>>>>>> 31805008
      "RequestMethod": "PUT",
      "RequestHeaders": {
        "Accept": "application/json",
        "Authorization": "Sanitized",
        "Content-Length": "266",
        "Content-Type": "application/json",
        "DataServiceVersion": "3.0",
<<<<<<< HEAD
        "If-Match": "W/\u0022datetime\u00272020-07-28T23%3A46%3A17.4467080Z\u0027\u0022",
        "traceparent": "00-e2ca902434bf5546b3293327e094624a-6d5e226f33513641-00",
        "User-Agent": [
          "azsdk-net-Data.Tables/1.0.0-dev.20200728.1",
          "(.NET Core 4.6.29017.01; Microsoft Windows 10.0.18363 )"
        ],
        "x-ms-client-request-id": "bc4e0bc3e705ab635078803fa0bed9eb",
        "x-ms-date": "Tue, 28 Jul 2020 23:46:17 GMT",
=======
        "If-Match": "W/\u0022datetime\u00272020-08-18T23%3A39%3A18.8639752Z\u0027\u0022",
        "traceparent": "00-313419efe84b0c4a9bb84521d1a7b1f5-f323811d81526746-00",
        "User-Agent": [
          "azsdk-net-Data.Tables/1.0.0-dev.20200818.1",
          "(.NET Core 4.6.29130.01; Microsoft Windows 10.0.18363 )"
        ],
        "x-ms-client-request-id": "bc4e0bc3e705ab635078803fa0bed9eb",
        "x-ms-date": "Tue, 18 Aug 2020 23:39:19 GMT",
>>>>>>> 31805008
        "x-ms-return-client-request-id": "true",
        "x-ms-version": "2019-02-02"
      },
      "RequestBody": {
<<<<<<< HEAD
        "odata.etag": "W/\u0022datetime\u00272020-07-28T23%3A46%3A17.5988744Z\u0027\u0022",
        "PartitionKey": "somPartition",
        "RowKey": "1",
        "SomeStringProperty": "This changed due to a matching Etag",
        "Timestamp": "2020-07-28T23:46:17.5988744Z",
=======
        "odata.etag": "W/\u0022datetime\u00272020-08-18T23%3A39%3A19.0144008Z\u0027\u0022",
        "PartitionKey": "somPartition",
        "RowKey": "1",
        "SomeStringProperty": "This changed due to a matching Etag",
        "Timestamp": "2020-08-18T23:39:19.0144008Z",
>>>>>>> 31805008
        "Timestamp@odata.type": "Edm.DateTime"
      },
      "StatusCode": 412,
      "ResponseHeaders": {
        "Content-Type": "application/json; odata=fullmetadata",
<<<<<<< HEAD
        "Date": "Tue, 28 Jul 2020 23:46:17 GMT",
=======
        "Date": "Tue, 18 Aug 2020 23:39:18 GMT",
>>>>>>> 31805008
        "Server": "Microsoft-HTTPAPI/2.0",
        "Transfer-Encoding": "chunked",
        "x-ms-request-id": "bc4e0bc3-e705-ab63-5078-803fa0bed9eb"
      },
      "ResponseBody": [
        "{\u0022odata.error\u0022:{\u0022code\u0022:\u0022UpdateConditionNotSatisfied\u0022,\u0022message\u0022:{\u0022lang\u0022:\u0022en-us\u0022,\u0022value\u0022:\u0022The update condition specified in the request was not satisfied.\\nRequestID:bc4e0bc3-e705-ab63-5078-803fa0bed9eb\\n\u0022}}}\r\n"
      ]
    },
    {
<<<<<<< HEAD
      "RequestUri": "https://chrissprim.table.cosmos.azure.com/testtabledh7amrw0(PartitionKey=\u0027somPartition\u0027,RowKey=\u00271\u0027)?$format=application%2Fjson%3Bodata%3Dfullmetadata",
=======
      "RequestUri": "https://chrissprim.table.cosmos.azure.com/testtabledh7amrw0(PartitionKey=\u0027somPartition\u0027,RowKey=\u00271\u0027)?$format=application%2Fjson%3Bodata%3Dminimalmetadata",
>>>>>>> 31805008
      "RequestMethod": "PUT",
      "RequestHeaders": {
        "Accept": "application/json",
        "Authorization": "Sanitized",
        "Content-Length": "266",
        "Content-Type": "application/json",
        "DataServiceVersion": "3.0",
<<<<<<< HEAD
        "If-Match": "W/\u0022datetime\u00272020-07-28T23%3A46%3A17.5988744Z\u0027\u0022",
        "traceparent": "00-dbb7da2bf3854c499468082e0d7c0250-773b1d00ca163344-00",
        "User-Agent": [
          "azsdk-net-Data.Tables/1.0.0-dev.20200728.1",
          "(.NET Core 4.6.29017.01; Microsoft Windows 10.0.18363 )"
        ],
        "x-ms-client-request-id": "9ab619a66dc6a2f41dd6e26a167f6569",
        "x-ms-date": "Tue, 28 Jul 2020 23:46:17 GMT",
=======
        "If-Match": "W/\u0022datetime\u00272020-08-18T23%3A39%3A19.0144008Z\u0027\u0022",
        "traceparent": "00-faa106f3eb983f4eb5e3e5739c0d49ef-52dcc84624aa1d43-00",
        "User-Agent": [
          "azsdk-net-Data.Tables/1.0.0-dev.20200818.1",
          "(.NET Core 4.6.29130.01; Microsoft Windows 10.0.18363 )"
        ],
        "x-ms-client-request-id": "9ab619a66dc6a2f41dd6e26a167f6569",
        "x-ms-date": "Tue, 18 Aug 2020 23:39:19 GMT",
>>>>>>> 31805008
        "x-ms-return-client-request-id": "true",
        "x-ms-version": "2019-02-02"
      },
      "RequestBody": {
<<<<<<< HEAD
        "odata.etag": "W/\u0022datetime\u00272020-07-28T23%3A46%3A17.5988744Z\u0027\u0022",
        "PartitionKey": "somPartition",
        "RowKey": "1",
        "SomeStringProperty": "This changed due to a matching Etag",
        "Timestamp": "2020-07-28T23:46:17.5988744Z",
=======
        "odata.etag": "W/\u0022datetime\u00272020-08-18T23%3A39%3A19.0144008Z\u0027\u0022",
        "PartitionKey": "somPartition",
        "RowKey": "1",
        "SomeStringProperty": "This changed due to a matching Etag",
        "Timestamp": "2020-08-18T23:39:19.0144008Z",
>>>>>>> 31805008
        "Timestamp@odata.type": "Edm.DateTime"
      },
      "StatusCode": 204,
      "ResponseHeaders": {
        "Content-Length": "0",
<<<<<<< HEAD
        "Date": "Tue, 28 Jul 2020 23:46:17 GMT",
        "ETag": "W/\u0022datetime\u00272020-07-28T23%3A46%3A17.8436104Z\u0027\u0022",
=======
        "Date": "Tue, 18 Aug 2020 23:39:18 GMT",
        "ETag": "W/\u0022datetime\u00272020-08-18T23%3A39%3A19.2366088Z\u0027\u0022",
>>>>>>> 31805008
        "Server": "Microsoft-HTTPAPI/2.0",
        "x-ms-request-id": "9ab619a6-6dc6-a2f4-1dd6-e26a167f6569"
      },
      "ResponseBody": []
    },
    {
<<<<<<< HEAD
      "RequestUri": "https://chrissprim.table.cosmos.azure.com/testtabledh7amrw0()?$format=application%2Fjson%3Bodata%3Dfullmetadata\u0026$filter=PartitionKey%20eq%20%27somPartition%27%20and%20RowKey%20eq%20%271%27",
=======
      "RequestUri": "https://chrissprim.table.cosmos.azure.com/testtabledh7amrw0()?$format=application%2Fjson%3Bodata%3Dminimalmetadata\u0026$filter=PartitionKey%20eq%20%27somPartition%27%20and%20RowKey%20eq%20%271%27",
>>>>>>> 31805008
      "RequestMethod": "GET",
      "RequestHeaders": {
        "Accept": "application/json",
        "Authorization": "Sanitized",
        "DataServiceVersion": "3.0",
        "User-Agent": [
<<<<<<< HEAD
          "azsdk-net-Data.Tables/1.0.0-dev.20200728.1",
          "(.NET Core 4.6.29017.01; Microsoft Windows 10.0.18363 )"
        ],
        "x-ms-client-request-id": "34ff9212aaad16a208ce9ede04b5e92a",
        "x-ms-date": "Tue, 28 Jul 2020 23:46:18 GMT",
=======
          "azsdk-net-Data.Tables/1.0.0-dev.20200818.1",
          "(.NET Core 4.6.29130.01; Microsoft Windows 10.0.18363 )"
        ],
        "x-ms-client-request-id": "34ff9212aaad16a208ce9ede04b5e92a",
        "x-ms-date": "Tue, 18 Aug 2020 23:39:19 GMT",
>>>>>>> 31805008
        "x-ms-return-client-request-id": "true",
        "x-ms-version": "2019-02-02"
      },
      "RequestBody": null,
      "StatusCode": 200,
      "ResponseHeaders": {
        "Content-Type": "application/json",
<<<<<<< HEAD
        "Date": "Tue, 28 Jul 2020 23:46:17 GMT",
=======
        "Date": "Tue, 18 Aug 2020 23:39:18 GMT",
>>>>>>> 31805008
        "Server": "Microsoft-HTTPAPI/2.0",
        "Transfer-Encoding": "chunked",
        "x-ms-request-id": "34ff9212-aaad-16a2-08ce-9ede04b5e92a"
      },
      "ResponseBody": {
        "value": [
          {
<<<<<<< HEAD
            "odata.etag": "W/\u0022datetime\u00272020-07-28T23%3A46%3A17.8436104Z\u0027\u0022",
=======
            "odata.etag": "W/\u0022datetime\u00272020-08-18T23%3A39%3A19.2366088Z\u0027\u0022",
>>>>>>> 31805008
            "PartitionKey": "somPartition",
            "RowKey": "1",
            "SomeStringProperty": "This changed due to a matching Etag",
            "Timestamp@odata.type": "Edm.DateTime",
<<<<<<< HEAD
            "Timestamp": "2020-07-28T23:46:17.8436104Z"
=======
            "Timestamp": "2020-08-18T23:39:19.2366088Z"
>>>>>>> 31805008
          }
        ]
      }
    },
    {
      "RequestUri": "https://chrissprim.table.cosmos.azure.com/Tables(\u0027testtabledh7amrw0\u0027)",
      "RequestMethod": "DELETE",
      "RequestHeaders": {
        "Accept": "application/json",
        "Authorization": "Sanitized",
<<<<<<< HEAD
        "traceparent": "00-8d115694092b744482851131013aa455-f5658ae3e6684a40-00",
        "User-Agent": [
          "azsdk-net-Data.Tables/1.0.0-dev.20200728.1",
          "(.NET Core 4.6.29017.01; Microsoft Windows 10.0.18363 )"
        ],
        "x-ms-client-request-id": "5512f4fd9c43564416ac9e2f05f895d0",
        "x-ms-date": "Tue, 28 Jul 2020 23:46:18 GMT",
=======
        "traceparent": "00-86c99ac35346ca4f86dacc4e66559cce-3ecb5f6dfaef6643-00",
        "User-Agent": [
          "azsdk-net-Data.Tables/1.0.0-dev.20200818.1",
          "(.NET Core 4.6.29130.01; Microsoft Windows 10.0.18363 )"
        ],
        "x-ms-client-request-id": "5512f4fd9c43564416ac9e2f05f895d0",
        "x-ms-date": "Tue, 18 Aug 2020 23:39:19 GMT",
>>>>>>> 31805008
        "x-ms-return-client-request-id": "true",
        "x-ms-version": "2019-02-02"
      },
      "RequestBody": null,
      "StatusCode": 204,
      "ResponseHeaders": {
        "Content-Length": "0",
<<<<<<< HEAD
        "Date": "Tue, 28 Jul 2020 23:46:17 GMT",
=======
        "Date": "Tue, 18 Aug 2020 23:39:18 GMT",
>>>>>>> 31805008
        "Server": "Microsoft-HTTPAPI/2.0",
        "x-ms-request-id": "5512f4fd-9c43-5644-16ac-9e2f05f895d0"
      },
      "ResponseBody": []
    }
  ],
  "Variables": {
    "RandomSeed": "663282429",
    "TABLES_COSMOS_ACCOUNT_NAME": "chrissprim",
    "TABLES_PRIMARY_COSMOS_ACCOUNT_KEY": ""
  }
}<|MERGE_RESOLUTION|>--- conflicted
+++ resolved
@@ -1,11 +1,7 @@
 {
   "Entries": [
     {
-<<<<<<< HEAD
-      "RequestUri": "https://chrissprim.table.cosmos.azure.com/Tables?$format=application%2Fjson%3Bodata%3Dfullmetadata",
-=======
       "RequestUri": "https://chrissprim.table.cosmos.azure.com/Tables?$format=application%2Fjson%3Bodata%3Dminimalmetadata",
->>>>>>> 31805008
       "RequestMethod": "POST",
       "RequestHeaders": {
         "Accept": "application/json",
@@ -13,15 +9,6 @@
         "Content-Length": "33",
         "Content-Type": "application/json; odata=nometadata",
         "DataServiceVersion": "3.0",
-<<<<<<< HEAD
-        "traceparent": "00-5e69326b5249844586c0ee52c9e2070f-85c6aae84e2c8842-00",
-        "User-Agent": [
-          "azsdk-net-Data.Tables/1.0.0-dev.20200728.1",
-          "(.NET Core 4.6.29017.01; Microsoft Windows 10.0.18363 )"
-        ],
-        "x-ms-client-request-id": "861004ffe1ea7197350faf101b76a469",
-        "x-ms-date": "Tue, 28 Jul 2020 23:46:16 GMT",
-=======
         "traceparent": "00-d43d013aefd06a48afb673b8b42fbfb8-d8fa3bfd2120b744-00",
         "User-Agent": [
           "azsdk-net-Data.Tables/1.0.0-dev.20200818.1",
@@ -29,7 +16,6 @@
         ],
         "x-ms-client-request-id": "861004ffe1ea7197350faf101b76a469",
         "x-ms-date": "Tue, 18 Aug 2020 23:39:18 GMT",
->>>>>>> 31805008
         "x-ms-return-client-request-id": "true",
         "x-ms-version": "2019-02-02"
       },
@@ -39,13 +25,8 @@
       "StatusCode": 201,
       "ResponseHeaders": {
         "Content-Type": "application/json",
-<<<<<<< HEAD
-        "Date": "Tue, 28 Jul 2020 23:46:17 GMT",
-        "ETag": "W/\u0022datetime\u00272020-07-28T23%3A46%3A16.8555528Z\u0027\u0022",
-=======
         "Date": "Tue, 18 Aug 2020 23:39:18 GMT",
         "ETag": "W/\u0022datetime\u00272020-08-18T23%3A39%3A18.4236552Z\u0027\u0022",
->>>>>>> 31805008
         "Location": "https://chrissprim.table.cosmos.azure.com/Tables(\u0027testtabledh7amrw0\u0027)",
         "Server": "Microsoft-HTTPAPI/2.0",
         "Transfer-Encoding": "chunked",
@@ -57,11 +38,7 @@
       }
     },
     {
-<<<<<<< HEAD
-      "RequestUri": "https://chrissprim.table.cosmos.azure.com/testtabledh7amrw0(PartitionKey=\u0027somPartition\u0027,RowKey=\u00271\u0027)?$format=application%2Fjson%3Bodata%3Dfullmetadata",
-=======
       "RequestUri": "https://chrissprim.table.cosmos.azure.com/testtabledh7amrw0(PartitionKey=\u0027somPartition\u0027,RowKey=\u00271\u0027)?$format=application%2Fjson%3Bodata%3Dminimalmetadata",
->>>>>>> 31805008
       "RequestMethod": "PUT",
       "RequestHeaders": {
         "Accept": "application/json",
@@ -69,15 +46,6 @@
         "Content-Length": "88",
         "Content-Type": "application/json",
         "DataServiceVersion": "3.0",
-<<<<<<< HEAD
-        "traceparent": "00-24595eed9609cb4bbd40292e556da2d6-694c3d287fe9b34f-00",
-        "User-Agent": [
-          "azsdk-net-Data.Tables/1.0.0-dev.20200728.1",
-          "(.NET Core 4.6.29017.01; Microsoft Windows 10.0.18363 )"
-        ],
-        "x-ms-client-request-id": "c6f169c830c63cad4c1e5775ce66b1a5",
-        "x-ms-date": "Tue, 28 Jul 2020 23:46:17 GMT",
-=======
         "traceparent": "00-581223178b7aa145acf81968c8f3894c-6cd9101f3951da41-00",
         "User-Agent": [
           "azsdk-net-Data.Tables/1.0.0-dev.20200818.1",
@@ -85,7 +53,6 @@
         ],
         "x-ms-client-request-id": "c6f169c830c63cad4c1e5775ce66b1a5",
         "x-ms-date": "Tue, 18 Aug 2020 23:39:18 GMT",
->>>>>>> 31805008
         "x-ms-return-client-request-id": "true",
         "x-ms-version": "2019-02-02"
       },
@@ -98,43 +65,26 @@
       "ResponseHeaders": {
         "Content-Length": "0",
         "Content-Type": "application/json",
-<<<<<<< HEAD
-        "Date": "Tue, 28 Jul 2020 23:46:17 GMT",
-        "ETag": "W/\u0022datetime\u00272020-07-28T23%3A46%3A17.4467080Z\u0027\u0022",
-=======
         "Date": "Tue, 18 Aug 2020 23:39:18 GMT",
         "ETag": "W/\u0022datetime\u00272020-08-18T23%3A39%3A18.8639752Z\u0027\u0022",
->>>>>>> 31805008
         "Server": "Microsoft-HTTPAPI/2.0",
         "x-ms-request-id": "c6f169c8-30c6-3cad-4c1e-5775ce66b1a5"
       },
       "ResponseBody": []
     },
     {
-<<<<<<< HEAD
-      "RequestUri": "https://chrissprim.table.cosmos.azure.com/testtabledh7amrw0()?$format=application%2Fjson%3Bodata%3Dfullmetadata\u0026$filter=PartitionKey%20eq%20%27somPartition%27%20and%20RowKey%20eq%20%271%27",
-=======
       "RequestUri": "https://chrissprim.table.cosmos.azure.com/testtabledh7amrw0()?$format=application%2Fjson%3Bodata%3Dminimalmetadata\u0026$filter=PartitionKey%20eq%20%27somPartition%27%20and%20RowKey%20eq%20%271%27",
->>>>>>> 31805008
       "RequestMethod": "GET",
       "RequestHeaders": {
         "Accept": "application/json",
         "Authorization": "Sanitized",
         "DataServiceVersion": "3.0",
         "User-Agent": [
-<<<<<<< HEAD
-          "azsdk-net-Data.Tables/1.0.0-dev.20200728.1",
-          "(.NET Core 4.6.29017.01; Microsoft Windows 10.0.18363 )"
+          "azsdk-net-Data.Tables/1.0.0-dev.20200818.1",
+          "(.NET Core 4.6.29130.01; Microsoft Windows 10.0.18363 )"
         ],
         "x-ms-client-request-id": "e34d88a13e881980e70dc1b305415b4c",
-        "x-ms-date": "Tue, 28 Jul 2020 23:46:17 GMT",
-=======
-          "azsdk-net-Data.Tables/1.0.0-dev.20200818.1",
-          "(.NET Core 4.6.29130.01; Microsoft Windows 10.0.18363 )"
-        ],
-        "x-ms-client-request-id": "e34d88a13e881980e70dc1b305415b4c",
-        "x-ms-date": "Tue, 18 Aug 2020 23:39:19 GMT",
->>>>>>> 31805008
+        "x-ms-date": "Tue, 18 Aug 2020 23:39:19 GMT",
         "x-ms-return-client-request-id": "true",
         "x-ms-version": "2019-02-02"
       },
@@ -142,11 +92,7 @@
       "StatusCode": 200,
       "ResponseHeaders": {
         "Content-Type": "application/json",
-<<<<<<< HEAD
-        "Date": "Tue, 28 Jul 2020 23:46:17 GMT",
-=======
-        "Date": "Tue, 18 Aug 2020 23:39:18 GMT",
->>>>>>> 31805008
+        "Date": "Tue, 18 Aug 2020 23:39:18 GMT",
         "Server": "Microsoft-HTTPAPI/2.0",
         "Transfer-Encoding": "chunked",
         "x-ms-request-id": "e34d88a1-3e88-1980-e70d-c1b305415b4c"
@@ -154,24 +100,11 @@
       "ResponseBody": {
         "value": [
           {
-<<<<<<< HEAD
-            "odata.etag": "W/\u0022datetime\u00272020-07-28T23%3A46%3A17.4467080Z\u0027\u0022",
-=======
             "odata.etag": "W/\u0022datetime\u00272020-08-18T23%3A39%3A18.8639752Z\u0027\u0022",
->>>>>>> 31805008
             "PartitionKey": "somPartition",
             "RowKey": "1",
             "SomeStringProperty": "This is the original",
             "Timestamp@odata.type": "Edm.DateTime",
-<<<<<<< HEAD
-            "Timestamp": "2020-07-28T23:46:17.4467080Z"
-          }
-        ]
-      }
-    },
-    {
-      "RequestUri": "https://chrissprim.table.cosmos.azure.com/testtabledh7amrw0(PartitionKey=\u0027somPartition\u0027,RowKey=\u00271\u0027)?$format=application%2Fjson%3Bodata%3Dfullmetadata",
-=======
             "Timestamp": "2020-08-18T23:39:18.8639752Z"
           }
         ]
@@ -179,7 +112,6 @@
     },
     {
       "RequestUri": "https://chrissprim.table.cosmos.azure.com/testtabledh7amrw0(PartitionKey=\u0027somPartition\u0027,RowKey=\u00271\u0027)?$format=application%2Fjson%3Bodata%3Dminimalmetadata",
->>>>>>> 31805008
       "RequestMethod": "PUT",
       "RequestHeaders": {
         "Accept": "application/json",
@@ -188,82 +120,47 @@
         "Content-Type": "application/json",
         "DataServiceVersion": "3.0",
         "If-Match": "*",
-<<<<<<< HEAD
-        "traceparent": "00-7048b949848a894783e4678d1cfb1bf7-89e059a9c0ad7c43-00",
-        "User-Agent": [
-          "azsdk-net-Data.Tables/1.0.0-dev.20200728.1",
-          "(.NET Core 4.6.29017.01; Microsoft Windows 10.0.18363 )"
+        "traceparent": "00-183ceb30e10bce4897c80eb0c3090e11-6c31b94384000c47-00",
+        "User-Agent": [
+          "azsdk-net-Data.Tables/1.0.0-dev.20200818.1",
+          "(.NET Core 4.6.29130.01; Microsoft Windows 10.0.18363 )"
         ],
         "x-ms-client-request-id": "ca601227f542d43863499dc23ffb66a8",
-        "x-ms-date": "Tue, 28 Jul 2020 23:46:17 GMT",
-=======
-        "traceparent": "00-183ceb30e10bce4897c80eb0c3090e11-6c31b94384000c47-00",
-        "User-Agent": [
-          "azsdk-net-Data.Tables/1.0.0-dev.20200818.1",
-          "(.NET Core 4.6.29130.01; Microsoft Windows 10.0.18363 )"
-        ],
-        "x-ms-client-request-id": "ca601227f542d43863499dc23ffb66a8",
-        "x-ms-date": "Tue, 18 Aug 2020 23:39:19 GMT",
->>>>>>> 31805008
-        "x-ms-return-client-request-id": "true",
-        "x-ms-version": "2019-02-02"
-      },
-      "RequestBody": {
-<<<<<<< HEAD
-        "odata.etag": "W/\u0022datetime\u00272020-07-28T23%3A46%3A17.4467080Z\u0027\u0022",
-        "PartitionKey": "somPartition",
-        "RowKey": "1",
-        "SomeStringProperty": "This is new and improved!",
-        "Timestamp": "2020-07-28T23:46:17.4467080Z",
-=======
+        "x-ms-date": "Tue, 18 Aug 2020 23:39:19 GMT",
+        "x-ms-return-client-request-id": "true",
+        "x-ms-version": "2019-02-02"
+      },
+      "RequestBody": {
         "odata.etag": "W/\u0022datetime\u00272020-08-18T23%3A39%3A18.8639752Z\u0027\u0022",
         "PartitionKey": "somPartition",
         "RowKey": "1",
         "SomeStringProperty": "This is new and improved!",
         "Timestamp": "2020-08-18T23:39:18.8639752Z",
->>>>>>> 31805008
         "Timestamp@odata.type": "Edm.DateTime"
       },
       "StatusCode": 204,
       "ResponseHeaders": {
         "Content-Length": "0",
-<<<<<<< HEAD
-        "Date": "Tue, 28 Jul 2020 23:46:17 GMT",
-        "ETag": "W/\u0022datetime\u00272020-07-28T23%3A46%3A17.5988744Z\u0027\u0022",
-=======
         "Date": "Tue, 18 Aug 2020 23:39:18 GMT",
         "ETag": "W/\u0022datetime\u00272020-08-18T23%3A39%3A19.0144008Z\u0027\u0022",
->>>>>>> 31805008
         "Server": "Microsoft-HTTPAPI/2.0",
         "x-ms-request-id": "ca601227-f542-d438-6349-9dc23ffb66a8"
       },
       "ResponseBody": []
     },
     {
-<<<<<<< HEAD
-      "RequestUri": "https://chrissprim.table.cosmos.azure.com/testtabledh7amrw0()?$format=application%2Fjson%3Bodata%3Dfullmetadata\u0026$filter=PartitionKey%20eq%20%27somPartition%27%20and%20RowKey%20eq%20%271%27",
-=======
       "RequestUri": "https://chrissprim.table.cosmos.azure.com/testtabledh7amrw0()?$format=application%2Fjson%3Bodata%3Dminimalmetadata\u0026$filter=PartitionKey%20eq%20%27somPartition%27%20and%20RowKey%20eq%20%271%27",
->>>>>>> 31805008
       "RequestMethod": "GET",
       "RequestHeaders": {
         "Accept": "application/json",
         "Authorization": "Sanitized",
         "DataServiceVersion": "3.0",
         "User-Agent": [
-<<<<<<< HEAD
-          "azsdk-net-Data.Tables/1.0.0-dev.20200728.1",
-          "(.NET Core 4.6.29017.01; Microsoft Windows 10.0.18363 )"
+          "azsdk-net-Data.Tables/1.0.0-dev.20200818.1",
+          "(.NET Core 4.6.29130.01; Microsoft Windows 10.0.18363 )"
         ],
         "x-ms-client-request-id": "ee7a6bfd85578af4e8d7dfb96ef9370b",
-        "x-ms-date": "Tue, 28 Jul 2020 23:46:17 GMT",
-=======
-          "azsdk-net-Data.Tables/1.0.0-dev.20200818.1",
-          "(.NET Core 4.6.29130.01; Microsoft Windows 10.0.18363 )"
-        ],
-        "x-ms-client-request-id": "ee7a6bfd85578af4e8d7dfb96ef9370b",
-        "x-ms-date": "Tue, 18 Aug 2020 23:39:19 GMT",
->>>>>>> 31805008
+        "x-ms-date": "Tue, 18 Aug 2020 23:39:19 GMT",
         "x-ms-return-client-request-id": "true",
         "x-ms-version": "2019-02-02"
       },
@@ -271,11 +168,7 @@
       "StatusCode": 200,
       "ResponseHeaders": {
         "Content-Type": "application/json",
-<<<<<<< HEAD
-        "Date": "Tue, 28 Jul 2020 23:46:17 GMT",
-=======
-        "Date": "Tue, 18 Aug 2020 23:39:18 GMT",
->>>>>>> 31805008
+        "Date": "Tue, 18 Aug 2020 23:39:18 GMT",
         "Server": "Microsoft-HTTPAPI/2.0",
         "Transfer-Encoding": "chunked",
         "x-ms-request-id": "ee7a6bfd-8557-8af4-e8d7-dfb96ef9370b"
@@ -283,24 +176,11 @@
       "ResponseBody": {
         "value": [
           {
-<<<<<<< HEAD
-            "odata.etag": "W/\u0022datetime\u00272020-07-28T23%3A46%3A17.5988744Z\u0027\u0022",
-=======
             "odata.etag": "W/\u0022datetime\u00272020-08-18T23%3A39%3A19.0144008Z\u0027\u0022",
->>>>>>> 31805008
             "PartitionKey": "somPartition",
             "RowKey": "1",
             "SomeStringProperty": "This is new and improved!",
             "Timestamp@odata.type": "Edm.DateTime",
-<<<<<<< HEAD
-            "Timestamp": "2020-07-28T23:46:17.5988744Z"
-          }
-        ]
-      }
-    },
-    {
-      "RequestUri": "https://chrissprim.table.cosmos.azure.com/testtabledh7amrw0(PartitionKey=\u0027somPartition\u0027,RowKey=\u00271\u0027)?$format=application%2Fjson%3Bodata%3Dfullmetadata",
-=======
             "Timestamp": "2020-08-18T23:39:19.0144008Z"
           }
         ]
@@ -308,7 +188,6 @@
     },
     {
       "RequestUri": "https://chrissprim.table.cosmos.azure.com/testtabledh7amrw0(PartitionKey=\u0027somPartition\u0027,RowKey=\u00271\u0027)?$format=application%2Fjson%3Bodata%3Dminimalmetadata",
->>>>>>> 31805008
       "RequestMethod": "PUT",
       "RequestHeaders": {
         "Accept": "application/json",
@@ -316,16 +195,6 @@
         "Content-Length": "266",
         "Content-Type": "application/json",
         "DataServiceVersion": "3.0",
-<<<<<<< HEAD
-        "If-Match": "W/\u0022datetime\u00272020-07-28T23%3A46%3A17.4467080Z\u0027\u0022",
-        "traceparent": "00-e2ca902434bf5546b3293327e094624a-6d5e226f33513641-00",
-        "User-Agent": [
-          "azsdk-net-Data.Tables/1.0.0-dev.20200728.1",
-          "(.NET Core 4.6.29017.01; Microsoft Windows 10.0.18363 )"
-        ],
-        "x-ms-client-request-id": "bc4e0bc3e705ab635078803fa0bed9eb",
-        "x-ms-date": "Tue, 28 Jul 2020 23:46:17 GMT",
-=======
         "If-Match": "W/\u0022datetime\u00272020-08-18T23%3A39%3A18.8639752Z\u0027\u0022",
         "traceparent": "00-313419efe84b0c4a9bb84521d1a7b1f5-f323811d81526746-00",
         "User-Agent": [
@@ -334,34 +203,21 @@
         ],
         "x-ms-client-request-id": "bc4e0bc3e705ab635078803fa0bed9eb",
         "x-ms-date": "Tue, 18 Aug 2020 23:39:19 GMT",
->>>>>>> 31805008
-        "x-ms-return-client-request-id": "true",
-        "x-ms-version": "2019-02-02"
-      },
-      "RequestBody": {
-<<<<<<< HEAD
-        "odata.etag": "W/\u0022datetime\u00272020-07-28T23%3A46%3A17.5988744Z\u0027\u0022",
-        "PartitionKey": "somPartition",
-        "RowKey": "1",
-        "SomeStringProperty": "This changed due to a matching Etag",
-        "Timestamp": "2020-07-28T23:46:17.5988744Z",
-=======
+        "x-ms-return-client-request-id": "true",
+        "x-ms-version": "2019-02-02"
+      },
+      "RequestBody": {
         "odata.etag": "W/\u0022datetime\u00272020-08-18T23%3A39%3A19.0144008Z\u0027\u0022",
         "PartitionKey": "somPartition",
         "RowKey": "1",
         "SomeStringProperty": "This changed due to a matching Etag",
         "Timestamp": "2020-08-18T23:39:19.0144008Z",
->>>>>>> 31805008
         "Timestamp@odata.type": "Edm.DateTime"
       },
       "StatusCode": 412,
       "ResponseHeaders": {
         "Content-Type": "application/json; odata=fullmetadata",
-<<<<<<< HEAD
-        "Date": "Tue, 28 Jul 2020 23:46:17 GMT",
-=======
-        "Date": "Tue, 18 Aug 2020 23:39:18 GMT",
->>>>>>> 31805008
+        "Date": "Tue, 18 Aug 2020 23:39:18 GMT",
         "Server": "Microsoft-HTTPAPI/2.0",
         "Transfer-Encoding": "chunked",
         "x-ms-request-id": "bc4e0bc3-e705-ab63-5078-803fa0bed9eb"
@@ -371,11 +227,7 @@
       ]
     },
     {
-<<<<<<< HEAD
-      "RequestUri": "https://chrissprim.table.cosmos.azure.com/testtabledh7amrw0(PartitionKey=\u0027somPartition\u0027,RowKey=\u00271\u0027)?$format=application%2Fjson%3Bodata%3Dfullmetadata",
-=======
       "RequestUri": "https://chrissprim.table.cosmos.azure.com/testtabledh7amrw0(PartitionKey=\u0027somPartition\u0027,RowKey=\u00271\u0027)?$format=application%2Fjson%3Bodata%3Dminimalmetadata",
->>>>>>> 31805008
       "RequestMethod": "PUT",
       "RequestHeaders": {
         "Accept": "application/json",
@@ -383,16 +235,6 @@
         "Content-Length": "266",
         "Content-Type": "application/json",
         "DataServiceVersion": "3.0",
-<<<<<<< HEAD
-        "If-Match": "W/\u0022datetime\u00272020-07-28T23%3A46%3A17.5988744Z\u0027\u0022",
-        "traceparent": "00-dbb7da2bf3854c499468082e0d7c0250-773b1d00ca163344-00",
-        "User-Agent": [
-          "azsdk-net-Data.Tables/1.0.0-dev.20200728.1",
-          "(.NET Core 4.6.29017.01; Microsoft Windows 10.0.18363 )"
-        ],
-        "x-ms-client-request-id": "9ab619a66dc6a2f41dd6e26a167f6569",
-        "x-ms-date": "Tue, 28 Jul 2020 23:46:17 GMT",
-=======
         "If-Match": "W/\u0022datetime\u00272020-08-18T23%3A39%3A19.0144008Z\u0027\u0022",
         "traceparent": "00-faa106f3eb983f4eb5e3e5739c0d49ef-52dcc84624aa1d43-00",
         "User-Agent": [
@@ -401,66 +243,40 @@
         ],
         "x-ms-client-request-id": "9ab619a66dc6a2f41dd6e26a167f6569",
         "x-ms-date": "Tue, 18 Aug 2020 23:39:19 GMT",
->>>>>>> 31805008
-        "x-ms-return-client-request-id": "true",
-        "x-ms-version": "2019-02-02"
-      },
-      "RequestBody": {
-<<<<<<< HEAD
-        "odata.etag": "W/\u0022datetime\u00272020-07-28T23%3A46%3A17.5988744Z\u0027\u0022",
-        "PartitionKey": "somPartition",
-        "RowKey": "1",
-        "SomeStringProperty": "This changed due to a matching Etag",
-        "Timestamp": "2020-07-28T23:46:17.5988744Z",
-=======
+        "x-ms-return-client-request-id": "true",
+        "x-ms-version": "2019-02-02"
+      },
+      "RequestBody": {
         "odata.etag": "W/\u0022datetime\u00272020-08-18T23%3A39%3A19.0144008Z\u0027\u0022",
         "PartitionKey": "somPartition",
         "RowKey": "1",
         "SomeStringProperty": "This changed due to a matching Etag",
         "Timestamp": "2020-08-18T23:39:19.0144008Z",
->>>>>>> 31805008
         "Timestamp@odata.type": "Edm.DateTime"
       },
       "StatusCode": 204,
       "ResponseHeaders": {
         "Content-Length": "0",
-<<<<<<< HEAD
-        "Date": "Tue, 28 Jul 2020 23:46:17 GMT",
-        "ETag": "W/\u0022datetime\u00272020-07-28T23%3A46%3A17.8436104Z\u0027\u0022",
-=======
         "Date": "Tue, 18 Aug 2020 23:39:18 GMT",
         "ETag": "W/\u0022datetime\u00272020-08-18T23%3A39%3A19.2366088Z\u0027\u0022",
->>>>>>> 31805008
         "Server": "Microsoft-HTTPAPI/2.0",
         "x-ms-request-id": "9ab619a6-6dc6-a2f4-1dd6-e26a167f6569"
       },
       "ResponseBody": []
     },
     {
-<<<<<<< HEAD
-      "RequestUri": "https://chrissprim.table.cosmos.azure.com/testtabledh7amrw0()?$format=application%2Fjson%3Bodata%3Dfullmetadata\u0026$filter=PartitionKey%20eq%20%27somPartition%27%20and%20RowKey%20eq%20%271%27",
-=======
       "RequestUri": "https://chrissprim.table.cosmos.azure.com/testtabledh7amrw0()?$format=application%2Fjson%3Bodata%3Dminimalmetadata\u0026$filter=PartitionKey%20eq%20%27somPartition%27%20and%20RowKey%20eq%20%271%27",
->>>>>>> 31805008
       "RequestMethod": "GET",
       "RequestHeaders": {
         "Accept": "application/json",
         "Authorization": "Sanitized",
         "DataServiceVersion": "3.0",
         "User-Agent": [
-<<<<<<< HEAD
-          "azsdk-net-Data.Tables/1.0.0-dev.20200728.1",
-          "(.NET Core 4.6.29017.01; Microsoft Windows 10.0.18363 )"
+          "azsdk-net-Data.Tables/1.0.0-dev.20200818.1",
+          "(.NET Core 4.6.29130.01; Microsoft Windows 10.0.18363 )"
         ],
         "x-ms-client-request-id": "34ff9212aaad16a208ce9ede04b5e92a",
-        "x-ms-date": "Tue, 28 Jul 2020 23:46:18 GMT",
-=======
-          "azsdk-net-Data.Tables/1.0.0-dev.20200818.1",
-          "(.NET Core 4.6.29130.01; Microsoft Windows 10.0.18363 )"
-        ],
-        "x-ms-client-request-id": "34ff9212aaad16a208ce9ede04b5e92a",
-        "x-ms-date": "Tue, 18 Aug 2020 23:39:19 GMT",
->>>>>>> 31805008
+        "x-ms-date": "Tue, 18 Aug 2020 23:39:19 GMT",
         "x-ms-return-client-request-id": "true",
         "x-ms-version": "2019-02-02"
       },
@@ -468,11 +284,7 @@
       "StatusCode": 200,
       "ResponseHeaders": {
         "Content-Type": "application/json",
-<<<<<<< HEAD
-        "Date": "Tue, 28 Jul 2020 23:46:17 GMT",
-=======
-        "Date": "Tue, 18 Aug 2020 23:39:18 GMT",
->>>>>>> 31805008
+        "Date": "Tue, 18 Aug 2020 23:39:18 GMT",
         "Server": "Microsoft-HTTPAPI/2.0",
         "Transfer-Encoding": "chunked",
         "x-ms-request-id": "34ff9212-aaad-16a2-08ce-9ede04b5e92a"
@@ -480,20 +292,12 @@
       "ResponseBody": {
         "value": [
           {
-<<<<<<< HEAD
-            "odata.etag": "W/\u0022datetime\u00272020-07-28T23%3A46%3A17.8436104Z\u0027\u0022",
-=======
             "odata.etag": "W/\u0022datetime\u00272020-08-18T23%3A39%3A19.2366088Z\u0027\u0022",
->>>>>>> 31805008
             "PartitionKey": "somPartition",
             "RowKey": "1",
             "SomeStringProperty": "This changed due to a matching Etag",
             "Timestamp@odata.type": "Edm.DateTime",
-<<<<<<< HEAD
-            "Timestamp": "2020-07-28T23:46:17.8436104Z"
-=======
             "Timestamp": "2020-08-18T23:39:19.2366088Z"
->>>>>>> 31805008
           }
         ]
       }
@@ -504,23 +308,13 @@
       "RequestHeaders": {
         "Accept": "application/json",
         "Authorization": "Sanitized",
-<<<<<<< HEAD
-        "traceparent": "00-8d115694092b744482851131013aa455-f5658ae3e6684a40-00",
-        "User-Agent": [
-          "azsdk-net-Data.Tables/1.0.0-dev.20200728.1",
-          "(.NET Core 4.6.29017.01; Microsoft Windows 10.0.18363 )"
+        "traceparent": "00-86c99ac35346ca4f86dacc4e66559cce-3ecb5f6dfaef6643-00",
+        "User-Agent": [
+          "azsdk-net-Data.Tables/1.0.0-dev.20200818.1",
+          "(.NET Core 4.6.29130.01; Microsoft Windows 10.0.18363 )"
         ],
         "x-ms-client-request-id": "5512f4fd9c43564416ac9e2f05f895d0",
-        "x-ms-date": "Tue, 28 Jul 2020 23:46:18 GMT",
-=======
-        "traceparent": "00-86c99ac35346ca4f86dacc4e66559cce-3ecb5f6dfaef6643-00",
-        "User-Agent": [
-          "azsdk-net-Data.Tables/1.0.0-dev.20200818.1",
-          "(.NET Core 4.6.29130.01; Microsoft Windows 10.0.18363 )"
-        ],
-        "x-ms-client-request-id": "5512f4fd9c43564416ac9e2f05f895d0",
-        "x-ms-date": "Tue, 18 Aug 2020 23:39:19 GMT",
->>>>>>> 31805008
+        "x-ms-date": "Tue, 18 Aug 2020 23:39:19 GMT",
         "x-ms-return-client-request-id": "true",
         "x-ms-version": "2019-02-02"
       },
@@ -528,11 +322,7 @@
       "StatusCode": 204,
       "ResponseHeaders": {
         "Content-Length": "0",
-<<<<<<< HEAD
-        "Date": "Tue, 28 Jul 2020 23:46:17 GMT",
-=======
-        "Date": "Tue, 18 Aug 2020 23:39:18 GMT",
->>>>>>> 31805008
+        "Date": "Tue, 18 Aug 2020 23:39:18 GMT",
         "Server": "Microsoft-HTTPAPI/2.0",
         "x-ms-request-id": "5512f4fd-9c43-5644-16ac-9e2f05f895d0"
       },
