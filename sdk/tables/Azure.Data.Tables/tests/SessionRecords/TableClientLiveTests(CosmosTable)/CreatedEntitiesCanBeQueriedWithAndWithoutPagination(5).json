{
  "Entries": [
    {
      "RequestUri": "https://chrissprim.table.cosmos.azure.com/Tables?$format=application%2Fjson%3Bodata%3Dminimalmetadata",
      "RequestMethod": "POST",
      "RequestHeaders": {
        "Accept": "application/json",
        "Authorization": "Sanitized",
        "Content-Length": "33",
        "Content-Type": "application/json; odata=nometadata",
        "DataServiceVersion": "3.0",
        "traceparent": "00-4dcd243a85eddd4bad37eab1ebb49e99-5d50137ae763a041-00",
        "User-Agent": [
          "azsdk-net-Data.Tables/1.0.0-dev.20200821.1",
          "(.NET Core 4.6.29130.01; Microsoft Windows 10.0.18363 )"
        ],
        "x-ms-client-request-id": "4919c5e9e738e3f2f2a1d2e91d8e8e09",
        "x-ms-date": "Fri, 21 Aug 2020 15:54:14 GMT",
        "x-ms-return-client-request-id": "true",
        "x-ms-version": "2019-02-02"
      },
      "RequestBody": {
        "TableName": "testtablejjw24y0d"
      },
      "StatusCode": 201,
      "ResponseHeaders": {
        "Content-Type": "application/json",
        "Date": "Fri, 21 Aug 2020 15:54:14 GMT",
        "ETag": "W/\u0022datetime\u00272020-08-21T15%3A54%3A14.0285960Z\u0027\u0022",
        "Location": "https://chrissprim.table.cosmos.azure.com/Tables(\u0027testtablejjw24y0d\u0027)",
        "Server": "Microsoft-HTTPAPI/2.0",
        "Transfer-Encoding": "chunked",
        "x-ms-request-id": "016b9873-806f-bcaf-3298-8eb25af3d223"
      },
      "ResponseBody": {
        "TableName": "testtablejjw24y0d",
        "odata.metadata": "https://chrissprim.table.cosmos.azure.com/$metadata#Tables/@Element"
      }
    },
    {
      "RequestUri": "https://chrissprim.table.cosmos.azure.com/testtablejjw24y0d?$format=application%2Fjson%3Bodata%3Dminimalmetadata",
      "RequestMethod": "POST",
      "RequestHeaders": {
        "Accept": "application/json",
        "Authorization": "Sanitized",
        "Content-Length": "614",
        "Content-Type": "application/json; odata=nometadata",
        "DataServiceVersion": "3.0",
        "Prefer": "return-no-content",
        "traceparent": "00-887ae8d37c00ba4cbf0a46df23f08cb6-d9e755e243a22c4b-00",
        "User-Agent": [
          "azsdk-net-Data.Tables/1.0.0-dev.20200821.1",
          "(.NET Core 4.6.29130.01; Microsoft Windows 10.0.18363 )"
        ],
        "x-ms-client-request-id": "016b9873806fbcaf32988eb25af3d223",
        "x-ms-date": "Fri, 21 Aug 2020 15:54:14 GMT",
        "x-ms-return-client-request-id": "true",
        "x-ms-version": "2019-02-02"
      },
      "RequestBody": {
        "PartitionKey": "somPartition",
        "RowKey": "01",
        "SomeStringProperty": "This is table entity number 01",
        "SomeDateProperty": "2020-01-01T01:02:00.0000000Z",
        "SomeDateProperty@odata.type": "Edm.DateTime",
        "SomeGuidProperty": "0d391d16-97f1-4b9a-be68-4cc871f90001",
        "SomeGuidProperty@odata.type": "Edm.Guid",
        "SomeBinaryProperty": "AQIDBAU=",
        "SomeBinaryProperty@odata.type": "Edm.Binary",
        "SomeInt64Property": "1",
        "SomeInt64Property@odata.type": "Edm.Int64",
        "SomeDoubleProperty0": 1,
        "SomeDoubleProperty0@odata.type": "Edm.Double",
        "SomeDoubleProperty1": 1.1000000000000001,
        "SomeDoubleProperty1@odata.type": "Edm.Double",
        "SomeIntProperty": 1
      },
      "StatusCode": 204,
      "ResponseHeaders": {
        "Content-Length": "0",
        "Date": "Fri, 21 Aug 2020 15:54:14 GMT",
        "ETag": "W/\u0022datetime\u00272020-08-21T15%3A54%3A14.4960520Z\u0027\u0022",
        "Location": "https://chrissprim.table.cosmos.azure.com/testtablejjw24y0d(PartitionKey=\u0027somPartition\u0027,RowKey=\u002701\u0027)",
        "Preference-Applied": "return-no-content",
        "Server": "Microsoft-HTTPAPI/2.0",
<<<<<<< HEAD
        "x-ms-request-id": "016b9873-806f-bcaf-3298-8eb25af3d223"
=======
        "Transfer-Encoding": "chunked",
        "x-ms-request-id": "206c7211-4831-08da-3c96-8e6731d7304e"
>>>>>>> 378550eb
      },
      "ResponseBody": []
    },
    {
      "RequestUri": "https://chrissprim.table.cosmos.azure.com/testtablejjw24y0d?$format=application%2Fjson%3Bodata%3Dminimalmetadata",
      "RequestMethod": "POST",
      "RequestHeaders": {
        "Accept": "application/json",
        "Authorization": "Sanitized",
        "Content-Length": "614",
        "Content-Type": "application/json; odata=nometadata",
        "DataServiceVersion": "3.0",
        "Prefer": "return-no-content",
        "traceparent": "00-f982212dfb21dd43b6ca63278ddce911-01d308d056d88541-00",
        "User-Agent": [
          "azsdk-net-Data.Tables/1.0.0-dev.20200821.1",
          "(.NET Core 4.6.29130.01; Microsoft Windows 10.0.18363 )"
        ],
        "x-ms-client-request-id": "206c7211483108da3c968e6731d7304e",
        "x-ms-date": "Fri, 21 Aug 2020 15:54:14 GMT",
        "x-ms-return-client-request-id": "true",
        "x-ms-version": "2019-02-02"
      },
      "RequestBody": {
        "PartitionKey": "somPartition",
        "RowKey": "02",
        "SomeStringProperty": "This is table entity number 02",
        "SomeDateProperty": "2020-01-01T01:03:00.0000000Z",
        "SomeDateProperty@odata.type": "Edm.DateTime",
        "SomeGuidProperty": "0d391d16-97f1-4b9a-be68-4cc871f90002",
        "SomeGuidProperty@odata.type": "Edm.Guid",
        "SomeBinaryProperty": "AQIDBAU=",
        "SomeBinaryProperty@odata.type": "Edm.Binary",
        "SomeInt64Property": "2",
        "SomeInt64Property@odata.type": "Edm.Int64",
        "SomeDoubleProperty0": 2,
        "SomeDoubleProperty0@odata.type": "Edm.Double",
        "SomeDoubleProperty1": 2.1000000000000001,
        "SomeDoubleProperty1@odata.type": "Edm.Double",
        "SomeIntProperty": 2
      },
      "StatusCode": 204,
      "ResponseHeaders": {
        "Content-Length": "0",
        "Date": "Fri, 21 Aug 2020 15:54:14 GMT",
        "ETag": "W/\u0022datetime\u00272020-08-21T15%3A54%3A14.5676296Z\u0027\u0022",
        "Location": "https://chrissprim.table.cosmos.azure.com/testtablejjw24y0d(PartitionKey=\u0027somPartition\u0027,RowKey=\u002702\u0027)",
        "Preference-Applied": "return-no-content",
        "Server": "Microsoft-HTTPAPI/2.0",
<<<<<<< HEAD
        "x-ms-request-id": "206c7211-4831-08da-3c96-8e6731d7304e"
=======
        "Transfer-Encoding": "chunked",
        "x-ms-request-id": "11968c9a-6743-6913-155c-179f584088ff"
>>>>>>> 378550eb
      },
      "ResponseBody": []
    },
    {
      "RequestUri": "https://chrissprim.table.cosmos.azure.com/testtablejjw24y0d?$format=application%2Fjson%3Bodata%3Dminimalmetadata",
      "RequestMethod": "POST",
      "RequestHeaders": {
        "Accept": "application/json",
        "Authorization": "Sanitized",
        "Content-Length": "614",
        "Content-Type": "application/json; odata=nometadata",
        "DataServiceVersion": "3.0",
        "Prefer": "return-no-content",
        "traceparent": "00-9a253bc5d83b844da9b24d5c09780088-4fc26248d0e1ff43-00",
        "User-Agent": [
          "azsdk-net-Data.Tables/1.0.0-dev.20200821.1",
          "(.NET Core 4.6.29130.01; Microsoft Windows 10.0.18363 )"
        ],
        "x-ms-client-request-id": "11968c9a67436913155c179f584088ff",
        "x-ms-date": "Fri, 21 Aug 2020 15:54:14 GMT",
        "x-ms-return-client-request-id": "true",
        "x-ms-version": "2019-02-02"
      },
      "RequestBody": {
        "PartitionKey": "somPartition",
        "RowKey": "03",
        "SomeStringProperty": "This is table entity number 03",
        "SomeDateProperty": "2020-01-01T01:04:00.0000000Z",
        "SomeDateProperty@odata.type": "Edm.DateTime",
        "SomeGuidProperty": "0d391d16-97f1-4b9a-be68-4cc871f90003",
        "SomeGuidProperty@odata.type": "Edm.Guid",
        "SomeBinaryProperty": "AQIDBAU=",
        "SomeBinaryProperty@odata.type": "Edm.Binary",
        "SomeInt64Property": "3",
        "SomeInt64Property@odata.type": "Edm.Int64",
        "SomeDoubleProperty0": 3,
        "SomeDoubleProperty0@odata.type": "Edm.Double",
        "SomeDoubleProperty1": 3.1000000000000001,
        "SomeDoubleProperty1@odata.type": "Edm.Double",
        "SomeIntProperty": 3
      },
      "StatusCode": 204,
      "ResponseHeaders": {
        "Content-Length": "0",
        "Date": "Fri, 21 Aug 2020 15:54:14 GMT",
        "ETag": "W/\u0022datetime\u00272020-08-21T15%3A54%3A14.6411528Z\u0027\u0022",
        "Location": "https://chrissprim.table.cosmos.azure.com/testtablejjw24y0d(PartitionKey=\u0027somPartition\u0027,RowKey=\u002703\u0027)",
        "Preference-Applied": "return-no-content",
        "Server": "Microsoft-HTTPAPI/2.0",
<<<<<<< HEAD
        "x-ms-request-id": "11968c9a-6743-6913-155c-179f584088ff"
=======
        "Transfer-Encoding": "chunked",
        "x-ms-request-id": "aad8aece-6d21-2ad8-be62-c4d8f1478b5a"
>>>>>>> 378550eb
      },
      "ResponseBody": []
    },
    {
      "RequestUri": "https://chrissprim.table.cosmos.azure.com/testtablejjw24y0d?$format=application%2Fjson%3Bodata%3Dminimalmetadata",
      "RequestMethod": "POST",
      "RequestHeaders": {
        "Accept": "application/json",
        "Authorization": "Sanitized",
        "Content-Length": "614",
        "Content-Type": "application/json; odata=nometadata",
        "DataServiceVersion": "3.0",
        "Prefer": "return-no-content",
        "traceparent": "00-0e88d1401bbece4a9516bd486dda5eab-d664861a70c6f148-00",
        "User-Agent": [
          "azsdk-net-Data.Tables/1.0.0-dev.20200821.1",
          "(.NET Core 4.6.29130.01; Microsoft Windows 10.0.18363 )"
        ],
        "x-ms-client-request-id": "aad8aece6d212ad8be62c4d8f1478b5a",
        "x-ms-date": "Fri, 21 Aug 2020 15:54:14 GMT",
        "x-ms-return-client-request-id": "true",
        "x-ms-version": "2019-02-02"
      },
      "RequestBody": {
        "PartitionKey": "somPartition",
        "RowKey": "04",
        "SomeStringProperty": "This is table entity number 04",
        "SomeDateProperty": "2020-01-01T01:05:00.0000000Z",
        "SomeDateProperty@odata.type": "Edm.DateTime",
        "SomeGuidProperty": "0d391d16-97f1-4b9a-be68-4cc871f90004",
        "SomeGuidProperty@odata.type": "Edm.Guid",
        "SomeBinaryProperty": "AQIDBAU=",
        "SomeBinaryProperty@odata.type": "Edm.Binary",
        "SomeInt64Property": "4",
        "SomeInt64Property@odata.type": "Edm.Int64",
        "SomeDoubleProperty0": 4,
        "SomeDoubleProperty0@odata.type": "Edm.Double",
        "SomeDoubleProperty1": 4.0999999999999996,
        "SomeDoubleProperty1@odata.type": "Edm.Double",
        "SomeIntProperty": 4
      },
      "StatusCode": 204,
      "ResponseHeaders": {
        "Content-Length": "0",
        "Date": "Fri, 21 Aug 2020 15:54:14 GMT",
        "ETag": "W/\u0022datetime\u00272020-08-21T15%3A54%3A14.7131400Z\u0027\u0022",
        "Location": "https://chrissprim.table.cosmos.azure.com/testtablejjw24y0d(PartitionKey=\u0027somPartition\u0027,RowKey=\u002704\u0027)",
        "Preference-Applied": "return-no-content",
        "Server": "Microsoft-HTTPAPI/2.0",
<<<<<<< HEAD
        "x-ms-request-id": "aad8aece-6d21-2ad8-be62-c4d8f1478b5a"
=======
        "Transfer-Encoding": "chunked",
        "x-ms-request-id": "ce183f68-c15d-a9e0-5e03-0ad5313ab0fc"
>>>>>>> 378550eb
      },
      "ResponseBody": []
    },
    {
      "RequestUri": "https://chrissprim.table.cosmos.azure.com/testtablejjw24y0d?$format=application%2Fjson%3Bodata%3Dminimalmetadata",
      "RequestMethod": "POST",
      "RequestHeaders": {
        "Accept": "application/json",
        "Authorization": "Sanitized",
        "Content-Length": "614",
        "Content-Type": "application/json; odata=nometadata",
        "DataServiceVersion": "3.0",
        "Prefer": "return-no-content",
        "traceparent": "00-9c63117ec270674dad3e34fad55d2a89-9a6feafd5165bc40-00",
        "User-Agent": [
          "azsdk-net-Data.Tables/1.0.0-dev.20200821.1",
          "(.NET Core 4.6.29130.01; Microsoft Windows 10.0.18363 )"
        ],
        "x-ms-client-request-id": "ce183f68c15da9e05e030ad5313ab0fc",
        "x-ms-date": "Fri, 21 Aug 2020 15:54:14 GMT",
        "x-ms-return-client-request-id": "true",
        "x-ms-version": "2019-02-02"
      },
      "RequestBody": {
        "PartitionKey": "somPartition",
        "RowKey": "05",
        "SomeStringProperty": "This is table entity number 05",
        "SomeDateProperty": "2020-01-01T01:06:00.0000000Z",
        "SomeDateProperty@odata.type": "Edm.DateTime",
        "SomeGuidProperty": "0d391d16-97f1-4b9a-be68-4cc871f90005",
        "SomeGuidProperty@odata.type": "Edm.Guid",
        "SomeBinaryProperty": "AQIDBAU=",
        "SomeBinaryProperty@odata.type": "Edm.Binary",
        "SomeInt64Property": "5",
        "SomeInt64Property@odata.type": "Edm.Int64",
        "SomeDoubleProperty0": 5,
        "SomeDoubleProperty0@odata.type": "Edm.Double",
        "SomeDoubleProperty1": 5.0999999999999996,
        "SomeDoubleProperty1@odata.type": "Edm.Double",
        "SomeIntProperty": 5
      },
      "StatusCode": 204,
      "ResponseHeaders": {
        "Content-Length": "0",
        "Date": "Fri, 21 Aug 2020 15:54:14 GMT",
        "ETag": "W/\u0022datetime\u00272020-08-21T15%3A54%3A14.7845128Z\u0027\u0022",
        "Location": "https://chrissprim.table.cosmos.azure.com/testtablejjw24y0d(PartitionKey=\u0027somPartition\u0027,RowKey=\u002705\u0027)",
        "Preference-Applied": "return-no-content",
        "Server": "Microsoft-HTTPAPI/2.0",
<<<<<<< HEAD
        "x-ms-request-id": "ce183f68-c15d-a9e0-5e03-0ad5313ab0fc"
=======
        "Transfer-Encoding": "chunked",
        "x-ms-request-id": "82998e0e-85fe-2c2d-b46b-53e1a33b77cd"
>>>>>>> 378550eb
      },
      "ResponseBody": []
    },
    {
      "RequestUri": "https://chrissprim.table.cosmos.azure.com/testtablejjw24y0d?$format=application%2Fjson%3Bodata%3Dminimalmetadata",
      "RequestMethod": "POST",
      "RequestHeaders": {
        "Accept": "application/json",
        "Authorization": "Sanitized",
        "Content-Length": "614",
        "Content-Type": "application/json; odata=nometadata",
        "DataServiceVersion": "3.0",
        "Prefer": "return-no-content",
        "traceparent": "00-ff3a58db440ff449b817ac79b4ade5a1-95ecd203c27c2f48-00",
        "User-Agent": [
          "azsdk-net-Data.Tables/1.0.0-dev.20200821.1",
          "(.NET Core 4.6.29130.01; Microsoft Windows 10.0.18363 )"
        ],
        "x-ms-client-request-id": "82998e0e85fe2c2db46b53e1a33b77cd",
        "x-ms-date": "Fri, 21 Aug 2020 15:54:14 GMT",
        "x-ms-return-client-request-id": "true",
        "x-ms-version": "2019-02-02"
      },
      "RequestBody": {
        "PartitionKey": "somPartition",
        "RowKey": "06",
        "SomeStringProperty": "This is table entity number 06",
        "SomeDateProperty": "2020-01-01T01:07:00.0000000Z",
        "SomeDateProperty@odata.type": "Edm.DateTime",
        "SomeGuidProperty": "0d391d16-97f1-4b9a-be68-4cc871f90006",
        "SomeGuidProperty@odata.type": "Edm.Guid",
        "SomeBinaryProperty": "AQIDBAU=",
        "SomeBinaryProperty@odata.type": "Edm.Binary",
        "SomeInt64Property": "6",
        "SomeInt64Property@odata.type": "Edm.Int64",
        "SomeDoubleProperty0": 6,
        "SomeDoubleProperty0@odata.type": "Edm.Double",
        "SomeDoubleProperty1": 6.0999999999999996,
        "SomeDoubleProperty1@odata.type": "Edm.Double",
        "SomeIntProperty": 6
      },
      "StatusCode": 204,
      "ResponseHeaders": {
        "Content-Length": "0",
        "Date": "Fri, 21 Aug 2020 15:54:14 GMT",
        "ETag": "W/\u0022datetime\u00272020-08-21T15%3A54%3A14.9071880Z\u0027\u0022",
        "Location": "https://chrissprim.table.cosmos.azure.com/testtablejjw24y0d(PartitionKey=\u0027somPartition\u0027,RowKey=\u002706\u0027)",
        "Preference-Applied": "return-no-content",
        "Server": "Microsoft-HTTPAPI/2.0",
<<<<<<< HEAD
        "x-ms-request-id": "82998e0e-85fe-2c2d-b46b-53e1a33b77cd"
=======
        "Transfer-Encoding": "chunked",
        "x-ms-request-id": "1837bcd0-ba28-0da2-ce2e-4b1d6303f883"
>>>>>>> 378550eb
      },
      "ResponseBody": []
    },
    {
      "RequestUri": "https://chrissprim.table.cosmos.azure.com/testtablejjw24y0d?$format=application%2Fjson%3Bodata%3Dminimalmetadata",
      "RequestMethod": "POST",
      "RequestHeaders": {
        "Accept": "application/json",
        "Authorization": "Sanitized",
        "Content-Length": "614",
        "Content-Type": "application/json; odata=nometadata",
        "DataServiceVersion": "3.0",
        "Prefer": "return-no-content",
        "traceparent": "00-9f5f2139ee5df74aacba08d2a8495694-c5e4bf82b1bf8c4f-00",
        "User-Agent": [
          "azsdk-net-Data.Tables/1.0.0-dev.20200821.1",
          "(.NET Core 4.6.29130.01; Microsoft Windows 10.0.18363 )"
        ],
        "x-ms-client-request-id": "1837bcd0ba280da2ce2e4b1d6303f883",
        "x-ms-date": "Fri, 21 Aug 2020 15:54:15 GMT",
        "x-ms-return-client-request-id": "true",
        "x-ms-version": "2019-02-02"
      },
      "RequestBody": {
        "PartitionKey": "somPartition",
        "RowKey": "07",
        "SomeStringProperty": "This is table entity number 07",
        "SomeDateProperty": "2020-01-01T01:08:00.0000000Z",
        "SomeDateProperty@odata.type": "Edm.DateTime",
        "SomeGuidProperty": "0d391d16-97f1-4b9a-be68-4cc871f90007",
        "SomeGuidProperty@odata.type": "Edm.Guid",
        "SomeBinaryProperty": "AQIDBAU=",
        "SomeBinaryProperty@odata.type": "Edm.Binary",
        "SomeInt64Property": "7",
        "SomeInt64Property@odata.type": "Edm.Int64",
        "SomeDoubleProperty0": 7,
        "SomeDoubleProperty0@odata.type": "Edm.Double",
        "SomeDoubleProperty1": 7.0999999999999996,
        "SomeDoubleProperty1@odata.type": "Edm.Double",
        "SomeIntProperty": 7
      },
      "StatusCode": 204,
      "ResponseHeaders": {
        "Content-Length": "0",
        "Date": "Fri, 21 Aug 2020 15:54:14 GMT",
        "ETag": "W/\u0022datetime\u00272020-08-21T15%3A54%3A14.9894152Z\u0027\u0022",
        "Location": "https://chrissprim.table.cosmos.azure.com/testtablejjw24y0d(PartitionKey=\u0027somPartition\u0027,RowKey=\u002707\u0027)",
        "Preference-Applied": "return-no-content",
        "Server": "Microsoft-HTTPAPI/2.0",
<<<<<<< HEAD
        "x-ms-request-id": "1837bcd0-ba28-0da2-ce2e-4b1d6303f883"
=======
        "Transfer-Encoding": "chunked",
        "x-ms-request-id": "62c9c7b1-09ae-e25c-12eb-1af16dfe0623"
>>>>>>> 378550eb
      },
      "ResponseBody": []
    },
    {
      "RequestUri": "https://chrissprim.table.cosmos.azure.com/testtablejjw24y0d?$format=application%2Fjson%3Bodata%3Dminimalmetadata",
      "RequestMethod": "POST",
      "RequestHeaders": {
        "Accept": "application/json",
        "Authorization": "Sanitized",
        "Content-Length": "614",
        "Content-Type": "application/json; odata=nometadata",
        "DataServiceVersion": "3.0",
        "Prefer": "return-no-content",
        "traceparent": "00-e5d1ea024530204ba51aafd661429c07-83362edb26da124c-00",
        "User-Agent": [
          "azsdk-net-Data.Tables/1.0.0-dev.20200821.1",
          "(.NET Core 4.6.29130.01; Microsoft Windows 10.0.18363 )"
        ],
        "x-ms-client-request-id": "62c9c7b109aee25c12eb1af16dfe0623",
        "x-ms-date": "Fri, 21 Aug 2020 15:54:15 GMT",
        "x-ms-return-client-request-id": "true",
        "x-ms-version": "2019-02-02"
      },
      "RequestBody": {
        "PartitionKey": "somPartition",
        "RowKey": "08",
        "SomeStringProperty": "This is table entity number 08",
        "SomeDateProperty": "2020-01-01T01:09:00.0000000Z",
        "SomeDateProperty@odata.type": "Edm.DateTime",
        "SomeGuidProperty": "0d391d16-97f1-4b9a-be68-4cc871f90008",
        "SomeGuidProperty@odata.type": "Edm.Guid",
        "SomeBinaryProperty": "AQIDBAU=",
        "SomeBinaryProperty@odata.type": "Edm.Binary",
        "SomeInt64Property": "8",
        "SomeInt64Property@odata.type": "Edm.Int64",
        "SomeDoubleProperty0": 8,
        "SomeDoubleProperty0@odata.type": "Edm.Double",
        "SomeDoubleProperty1": 8.0999999999999996,
        "SomeDoubleProperty1@odata.type": "Edm.Double",
        "SomeIntProperty": 8
      },
      "StatusCode": 204,
      "ResponseHeaders": {
        "Content-Length": "0",
        "Date": "Fri, 21 Aug 2020 15:54:14 GMT",
        "ETag": "W/\u0022datetime\u00272020-08-21T15%3A54%3A15.0611976Z\u0027\u0022",
        "Location": "https://chrissprim.table.cosmos.azure.com/testtablejjw24y0d(PartitionKey=\u0027somPartition\u0027,RowKey=\u002708\u0027)",
        "Preference-Applied": "return-no-content",
        "Server": "Microsoft-HTTPAPI/2.0",
<<<<<<< HEAD
        "x-ms-request-id": "62c9c7b1-09ae-e25c-12eb-1af16dfe0623"
=======
        "Transfer-Encoding": "chunked",
        "x-ms-request-id": "75043c8c-9802-54d4-ec8c-b3cf3a0fc9b1"
>>>>>>> 378550eb
      },
      "ResponseBody": []
    },
    {
      "RequestUri": "https://chrissprim.table.cosmos.azure.com/testtablejjw24y0d?$format=application%2Fjson%3Bodata%3Dminimalmetadata",
      "RequestMethod": "POST",
      "RequestHeaders": {
        "Accept": "application/json",
        "Authorization": "Sanitized",
        "Content-Length": "614",
        "Content-Type": "application/json; odata=nometadata",
        "DataServiceVersion": "3.0",
        "Prefer": "return-no-content",
        "traceparent": "00-855ff035f8e83742915a86efd27c1ae7-6e7d877553663d4c-00",
        "User-Agent": [
          "azsdk-net-Data.Tables/1.0.0-dev.20200821.1",
          "(.NET Core 4.6.29130.01; Microsoft Windows 10.0.18363 )"
        ],
        "x-ms-client-request-id": "75043c8c980254d4ec8cb3cf3a0fc9b1",
        "x-ms-date": "Fri, 21 Aug 2020 15:54:15 GMT",
        "x-ms-return-client-request-id": "true",
        "x-ms-version": "2019-02-02"
      },
      "RequestBody": {
        "PartitionKey": "somPartition",
        "RowKey": "09",
        "SomeStringProperty": "This is table entity number 09",
        "SomeDateProperty": "2020-01-01T01:10:00.0000000Z",
        "SomeDateProperty@odata.type": "Edm.DateTime",
        "SomeGuidProperty": "0d391d16-97f1-4b9a-be68-4cc871f90009",
        "SomeGuidProperty@odata.type": "Edm.Guid",
        "SomeBinaryProperty": "AQIDBAU=",
        "SomeBinaryProperty@odata.type": "Edm.Binary",
        "SomeInt64Property": "9",
        "SomeInt64Property@odata.type": "Edm.Int64",
        "SomeDoubleProperty0": 9,
        "SomeDoubleProperty0@odata.type": "Edm.Double",
        "SomeDoubleProperty1": 9.0999999999999996,
        "SomeDoubleProperty1@odata.type": "Edm.Double",
        "SomeIntProperty": 9
      },
      "StatusCode": 204,
      "ResponseHeaders": {
        "Content-Length": "0",
        "Date": "Fri, 21 Aug 2020 15:54:14 GMT",
        "ETag": "W/\u0022datetime\u00272020-08-21T15%3A54%3A15.1351304Z\u0027\u0022",
        "Location": "https://chrissprim.table.cosmos.azure.com/testtablejjw24y0d(PartitionKey=\u0027somPartition\u0027,RowKey=\u002709\u0027)",
        "Preference-Applied": "return-no-content",
        "Server": "Microsoft-HTTPAPI/2.0",
<<<<<<< HEAD
        "x-ms-request-id": "75043c8c-9802-54d4-ec8c-b3cf3a0fc9b1"
=======
        "Transfer-Encoding": "chunked",
        "x-ms-request-id": "db2fcf72-1471-c71f-6055-053ca0b09fcf"
>>>>>>> 378550eb
      },
      "ResponseBody": []
    },
    {
      "RequestUri": "https://chrissprim.table.cosmos.azure.com/testtablejjw24y0d?$format=application%2Fjson%3Bodata%3Dminimalmetadata",
      "RequestMethod": "POST",
      "RequestHeaders": {
        "Accept": "application/json",
        "Authorization": "Sanitized",
        "Content-Length": "603",
        "Content-Type": "application/json; odata=nometadata",
        "DataServiceVersion": "3.0",
        "Prefer": "return-no-content",
        "traceparent": "00-60249562fee53043ae934d0687247871-0a933c43f71ec54c-00",
        "User-Agent": [
          "azsdk-net-Data.Tables/1.0.0-dev.20200821.1",
          "(.NET Core 4.6.29130.01; Microsoft Windows 10.0.18363 )"
        ],
        "x-ms-client-request-id": "db2fcf721471c71f6055053ca0b09fcf",
        "x-ms-date": "Fri, 21 Aug 2020 15:54:15 GMT",
        "x-ms-return-client-request-id": "true",
        "x-ms-version": "2019-02-02"
      },
      "RequestBody": {
        "PartitionKey": "somPartition",
        "RowKey": "10",
        "SomeStringProperty": "This is table entity number 10",
        "SomeDateProperty": "2020-01-01T01:11:00.0000000Z",
        "SomeDateProperty@odata.type": "Edm.DateTime",
        "SomeGuidProperty": "0d391d16-97f1-4b9a-be68-4cc871f90010",
        "SomeGuidProperty@odata.type": "Edm.Guid",
        "SomeBinaryProperty": "AQIDBAU=",
        "SomeBinaryProperty@odata.type": "Edm.Binary",
        "SomeInt64Property": "10",
        "SomeInt64Property@odata.type": "Edm.Int64",
        "SomeDoubleProperty0": 10,
        "SomeDoubleProperty0@odata.type": "Edm.Double",
        "SomeDoubleProperty1": 10.1,
        "SomeDoubleProperty1@odata.type": "Edm.Double",
        "SomeIntProperty": 10
      },
      "StatusCode": 204,
      "ResponseHeaders": {
        "Content-Length": "0",
        "Date": "Fri, 21 Aug 2020 15:54:14 GMT",
        "ETag": "W/\u0022datetime\u00272020-08-21T15%3A54%3A15.2061960Z\u0027\u0022",
        "Location": "https://chrissprim.table.cosmos.azure.com/testtablejjw24y0d(PartitionKey=\u0027somPartition\u0027,RowKey=\u002710\u0027)",
        "Preference-Applied": "return-no-content",
        "Server": "Microsoft-HTTPAPI/2.0",
<<<<<<< HEAD
        "x-ms-request-id": "db2fcf72-1471-c71f-6055-053ca0b09fcf"
=======
        "Transfer-Encoding": "chunked",
        "x-ms-request-id": "26912728-83fe-1980-f375-7622558ca803"
>>>>>>> 378550eb
      },
      "ResponseBody": []
    },
    {
      "RequestUri": "https://chrissprim.table.cosmos.azure.com/testtablejjw24y0d?$format=application%2Fjson%3Bodata%3Dminimalmetadata",
      "RequestMethod": "POST",
      "RequestHeaders": {
        "Accept": "application/json",
        "Authorization": "Sanitized",
        "Content-Length": "603",
        "Content-Type": "application/json; odata=nometadata",
        "DataServiceVersion": "3.0",
        "Prefer": "return-no-content",
        "traceparent": "00-234877167093d24dac9ba5bd43782e26-5ac7823650708041-00",
        "User-Agent": [
          "azsdk-net-Data.Tables/1.0.0-dev.20200821.1",
          "(.NET Core 4.6.29130.01; Microsoft Windows 10.0.18363 )"
        ],
        "x-ms-client-request-id": "2691272883fe1980f3757622558ca803",
        "x-ms-date": "Fri, 21 Aug 2020 15:54:15 GMT",
        "x-ms-return-client-request-id": "true",
        "x-ms-version": "2019-02-02"
      },
      "RequestBody": {
        "PartitionKey": "somPartition",
        "RowKey": "11",
        "SomeStringProperty": "This is table entity number 11",
        "SomeDateProperty": "2020-01-01T01:12:00.0000000Z",
        "SomeDateProperty@odata.type": "Edm.DateTime",
        "SomeGuidProperty": "0d391d16-97f1-4b9a-be68-4cc871f90011",
        "SomeGuidProperty@odata.type": "Edm.Guid",
        "SomeBinaryProperty": "AQIDBAU=",
        "SomeBinaryProperty@odata.type": "Edm.Binary",
        "SomeInt64Property": "11",
        "SomeInt64Property@odata.type": "Edm.Int64",
        "SomeDoubleProperty0": 11,
        "SomeDoubleProperty0@odata.type": "Edm.Double",
        "SomeDoubleProperty1": 11.1,
        "SomeDoubleProperty1@odata.type": "Edm.Double",
        "SomeIntProperty": 11
      },
      "StatusCode": 204,
      "ResponseHeaders": {
        "Content-Length": "0",
        "Date": "Fri, 21 Aug 2020 15:54:14 GMT",
        "ETag": "W/\u0022datetime\u00272020-08-21T15%3A54%3A15.2761352Z\u0027\u0022",
        "Location": "https://chrissprim.table.cosmos.azure.com/testtablejjw24y0d(PartitionKey=\u0027somPartition\u0027,RowKey=\u002711\u0027)",
        "Preference-Applied": "return-no-content",
        "Server": "Microsoft-HTTPAPI/2.0",
<<<<<<< HEAD
        "x-ms-request-id": "26912728-83fe-1980-f375-7622558ca803"
=======
        "Transfer-Encoding": "chunked",
        "x-ms-request-id": "9e7e6822-2acf-77b2-1d3c-14ad9297b43b"
>>>>>>> 378550eb
      },
      "ResponseBody": []
    },
    {
      "RequestUri": "https://chrissprim.table.cosmos.azure.com/testtablejjw24y0d?$format=application%2Fjson%3Bodata%3Dminimalmetadata",
      "RequestMethod": "POST",
      "RequestHeaders": {
        "Accept": "application/json",
        "Authorization": "Sanitized",
        "Content-Length": "603",
        "Content-Type": "application/json; odata=nometadata",
        "DataServiceVersion": "3.0",
        "Prefer": "return-no-content",
        "traceparent": "00-d311fdbc4b4a0240b3d167d64a758637-980b5a0df2451544-00",
        "User-Agent": [
          "azsdk-net-Data.Tables/1.0.0-dev.20200821.1",
          "(.NET Core 4.6.29130.01; Microsoft Windows 10.0.18363 )"
        ],
        "x-ms-client-request-id": "9e7e68222acf77b21d3c14ad9297b43b",
        "x-ms-date": "Fri, 21 Aug 2020 15:54:15 GMT",
        "x-ms-return-client-request-id": "true",
        "x-ms-version": "2019-02-02"
      },
      "RequestBody": {
        "PartitionKey": "somPartition",
        "RowKey": "12",
        "SomeStringProperty": "This is table entity number 12",
        "SomeDateProperty": "2020-01-01T01:13:00.0000000Z",
        "SomeDateProperty@odata.type": "Edm.DateTime",
        "SomeGuidProperty": "0d391d16-97f1-4b9a-be68-4cc871f90012",
        "SomeGuidProperty@odata.type": "Edm.Guid",
        "SomeBinaryProperty": "AQIDBAU=",
        "SomeBinaryProperty@odata.type": "Edm.Binary",
        "SomeInt64Property": "12",
        "SomeInt64Property@odata.type": "Edm.Int64",
        "SomeDoubleProperty0": 12,
        "SomeDoubleProperty0@odata.type": "Edm.Double",
        "SomeDoubleProperty1": 12.1,
        "SomeDoubleProperty1@odata.type": "Edm.Double",
        "SomeIntProperty": 12
      },
      "StatusCode": 204,
      "ResponseHeaders": {
        "Content-Length": "0",
        "Date": "Fri, 21 Aug 2020 15:54:14 GMT",
        "ETag": "W/\u0022datetime\u00272020-08-21T15%3A54%3A15.3453576Z\u0027\u0022",
        "Location": "https://chrissprim.table.cosmos.azure.com/testtablejjw24y0d(PartitionKey=\u0027somPartition\u0027,RowKey=\u002712\u0027)",
        "Preference-Applied": "return-no-content",
        "Server": "Microsoft-HTTPAPI/2.0",
<<<<<<< HEAD
        "x-ms-request-id": "9e7e6822-2acf-77b2-1d3c-14ad9297b43b"
=======
        "Transfer-Encoding": "chunked",
        "x-ms-request-id": "12a7e4ec-a27d-eeb2-4e15-e7fb9efc72d4"
>>>>>>> 378550eb
      },
      "ResponseBody": []
    },
    {
      "RequestUri": "https://chrissprim.table.cosmos.azure.com/testtablejjw24y0d?$format=application%2Fjson%3Bodata%3Dminimalmetadata",
      "RequestMethod": "POST",
      "RequestHeaders": {
        "Accept": "application/json",
        "Authorization": "Sanitized",
        "Content-Length": "603",
        "Content-Type": "application/json; odata=nometadata",
        "DataServiceVersion": "3.0",
        "Prefer": "return-no-content",
        "traceparent": "00-16b375c0b5ff5d4f99a442d2cce2ad33-4ba78cb2d78a364e-00",
        "User-Agent": [
          "azsdk-net-Data.Tables/1.0.0-dev.20200821.1",
          "(.NET Core 4.6.29130.01; Microsoft Windows 10.0.18363 )"
        ],
        "x-ms-client-request-id": "12a7e4eca27deeb24e15e7fb9efc72d4",
        "x-ms-date": "Fri, 21 Aug 2020 15:54:15 GMT",
        "x-ms-return-client-request-id": "true",
        "x-ms-version": "2019-02-02"
      },
      "RequestBody": {
        "PartitionKey": "somPartition",
        "RowKey": "13",
        "SomeStringProperty": "This is table entity number 13",
        "SomeDateProperty": "2020-01-01T01:14:00.0000000Z",
        "SomeDateProperty@odata.type": "Edm.DateTime",
        "SomeGuidProperty": "0d391d16-97f1-4b9a-be68-4cc871f90013",
        "SomeGuidProperty@odata.type": "Edm.Guid",
        "SomeBinaryProperty": "AQIDBAU=",
        "SomeBinaryProperty@odata.type": "Edm.Binary",
        "SomeInt64Property": "13",
        "SomeInt64Property@odata.type": "Edm.Int64",
        "SomeDoubleProperty0": 13,
        "SomeDoubleProperty0@odata.type": "Edm.Double",
        "SomeDoubleProperty1": 13.1,
        "SomeDoubleProperty1@odata.type": "Edm.Double",
        "SomeIntProperty": 13
      },
      "StatusCode": 204,
      "ResponseHeaders": {
        "Content-Length": "0",
        "Date": "Fri, 21 Aug 2020 15:54:15 GMT",
        "ETag": "W/\u0022datetime\u00272020-08-21T15%3A54%3A15.4152968Z\u0027\u0022",
        "Location": "https://chrissprim.table.cosmos.azure.com/testtablejjw24y0d(PartitionKey=\u0027somPartition\u0027,RowKey=\u002713\u0027)",
        "Preference-Applied": "return-no-content",
        "Server": "Microsoft-HTTPAPI/2.0",
<<<<<<< HEAD
        "x-ms-request-id": "12a7e4ec-a27d-eeb2-4e15-e7fb9efc72d4"
=======
        "Transfer-Encoding": "chunked",
        "x-ms-request-id": "371902ac-0132-fd00-751a-09c16ed2875b"
>>>>>>> 378550eb
      },
      "ResponseBody": []
    },
    {
      "RequestUri": "https://chrissprim.table.cosmos.azure.com/testtablejjw24y0d?$format=application%2Fjson%3Bodata%3Dminimalmetadata",
      "RequestMethod": "POST",
      "RequestHeaders": {
        "Accept": "application/json",
        "Authorization": "Sanitized",
        "Content-Length": "603",
        "Content-Type": "application/json; odata=nometadata",
        "DataServiceVersion": "3.0",
        "Prefer": "return-no-content",
        "traceparent": "00-551d2ee434b7a84387ca146fca6f1a39-3d97164bb0132c4f-00",
        "User-Agent": [
          "azsdk-net-Data.Tables/1.0.0-dev.20200821.1",
          "(.NET Core 4.6.29130.01; Microsoft Windows 10.0.18363 )"
        ],
        "x-ms-client-request-id": "371902ac0132fd00751a09c16ed2875b",
        "x-ms-date": "Fri, 21 Aug 2020 15:54:15 GMT",
        "x-ms-return-client-request-id": "true",
        "x-ms-version": "2019-02-02"
      },
      "RequestBody": {
        "PartitionKey": "somPartition",
        "RowKey": "14",
        "SomeStringProperty": "This is table entity number 14",
        "SomeDateProperty": "2020-01-01T01:15:00.0000000Z",
        "SomeDateProperty@odata.type": "Edm.DateTime",
        "SomeGuidProperty": "0d391d16-97f1-4b9a-be68-4cc871f90014",
        "SomeGuidProperty@odata.type": "Edm.Guid",
        "SomeBinaryProperty": "AQIDBAU=",
        "SomeBinaryProperty@odata.type": "Edm.Binary",
        "SomeInt64Property": "14",
        "SomeInt64Property@odata.type": "Edm.Int64",
        "SomeDoubleProperty0": 14,
        "SomeDoubleProperty0@odata.type": "Edm.Double",
        "SomeDoubleProperty1": 14.1,
        "SomeDoubleProperty1@odata.type": "Edm.Double",
        "SomeIntProperty": 14
      },
      "StatusCode": 204,
      "ResponseHeaders": {
        "Content-Length": "0",
        "Date": "Fri, 21 Aug 2020 15:54:15 GMT",
        "ETag": "W/\u0022datetime\u00272020-08-21T15%3A54%3A15.4900488Z\u0027\u0022",
        "Location": "https://chrissprim.table.cosmos.azure.com/testtablejjw24y0d(PartitionKey=\u0027somPartition\u0027,RowKey=\u002714\u0027)",
        "Preference-Applied": "return-no-content",
        "Server": "Microsoft-HTTPAPI/2.0",
<<<<<<< HEAD
        "x-ms-request-id": "371902ac-0132-fd00-751a-09c16ed2875b"
=======
        "Transfer-Encoding": "chunked",
        "x-ms-request-id": "70353ac1-95e4-8085-b68f-4fb943b6d820"
>>>>>>> 378550eb
      },
      "ResponseBody": []
    },
    {
      "RequestUri": "https://chrissprim.table.cosmos.azure.com/testtablejjw24y0d?$format=application%2Fjson%3Bodata%3Dminimalmetadata",
      "RequestMethod": "POST",
      "RequestHeaders": {
        "Accept": "application/json",
        "Authorization": "Sanitized",
        "Content-Length": "603",
        "Content-Type": "application/json; odata=nometadata",
        "DataServiceVersion": "3.0",
        "Prefer": "return-no-content",
        "traceparent": "00-368868f66a40c14396c58f5c351c63e4-87a9e3e952851042-00",
        "User-Agent": [
          "azsdk-net-Data.Tables/1.0.0-dev.20200821.1",
          "(.NET Core 4.6.29130.01; Microsoft Windows 10.0.18363 )"
        ],
        "x-ms-client-request-id": "70353ac195e48085b68f4fb943b6d820",
        "x-ms-date": "Fri, 21 Aug 2020 15:54:15 GMT",
        "x-ms-return-client-request-id": "true",
        "x-ms-version": "2019-02-02"
      },
      "RequestBody": {
        "PartitionKey": "somPartition",
        "RowKey": "15",
        "SomeStringProperty": "This is table entity number 15",
        "SomeDateProperty": "2020-01-01T01:16:00.0000000Z",
        "SomeDateProperty@odata.type": "Edm.DateTime",
        "SomeGuidProperty": "0d391d16-97f1-4b9a-be68-4cc871f90015",
        "SomeGuidProperty@odata.type": "Edm.Guid",
        "SomeBinaryProperty": "AQIDBAU=",
        "SomeBinaryProperty@odata.type": "Edm.Binary",
        "SomeInt64Property": "15",
        "SomeInt64Property@odata.type": "Edm.Int64",
        "SomeDoubleProperty0": 15,
        "SomeDoubleProperty0@odata.type": "Edm.Double",
        "SomeDoubleProperty1": 15.1,
        "SomeDoubleProperty1@odata.type": "Edm.Double",
        "SomeIntProperty": 15
      },
      "StatusCode": 204,
      "ResponseHeaders": {
        "Content-Length": "0",
        "Date": "Fri, 21 Aug 2020 15:54:15 GMT",
        "ETag": "W/\u0022datetime\u00272020-08-21T15%3A54%3A15.5729928Z\u0027\u0022",
        "Location": "https://chrissprim.table.cosmos.azure.com/testtablejjw24y0d(PartitionKey=\u0027somPartition\u0027,RowKey=\u002715\u0027)",
        "Preference-Applied": "return-no-content",
        "Server": "Microsoft-HTTPAPI/2.0",
<<<<<<< HEAD
        "x-ms-request-id": "70353ac1-95e4-8085-b68f-4fb943b6d820"
=======
        "Transfer-Encoding": "chunked",
        "x-ms-request-id": "8f0140ca-7d7e-eb09-e3a9-9c6399f0807c"
>>>>>>> 378550eb
      },
      "ResponseBody": []
    },
    {
      "RequestUri": "https://chrissprim.table.cosmos.azure.com/testtablejjw24y0d?$format=application%2Fjson%3Bodata%3Dminimalmetadata",
      "RequestMethod": "POST",
      "RequestHeaders": {
        "Accept": "application/json",
        "Authorization": "Sanitized",
        "Content-Length": "617",
        "Content-Type": "application/json; odata=nometadata",
        "DataServiceVersion": "3.0",
        "Prefer": "return-no-content",
        "traceparent": "00-53e6386bf60ea640bb00f793b2a74f9b-02baeda3601ef349-00",
        "User-Agent": [
          "azsdk-net-Data.Tables/1.0.0-dev.20200821.1",
          "(.NET Core 4.6.29130.01; Microsoft Windows 10.0.18363 )"
        ],
        "x-ms-client-request-id": "8f0140ca7d7eeb09e3a99c6399f0807c",
        "x-ms-date": "Fri, 21 Aug 2020 15:54:15 GMT",
        "x-ms-return-client-request-id": "true",
        "x-ms-version": "2019-02-02"
      },
      "RequestBody": {
        "PartitionKey": "somPartition",
        "RowKey": "16",
        "SomeStringProperty": "This is table entity number 16",
        "SomeDateProperty": "2020-01-01T01:17:00.0000000Z",
        "SomeDateProperty@odata.type": "Edm.DateTime",
        "SomeGuidProperty": "0d391d16-97f1-4b9a-be68-4cc871f90016",
        "SomeGuidProperty@odata.type": "Edm.Guid",
        "SomeBinaryProperty": "AQIDBAU=",
        "SomeBinaryProperty@odata.type": "Edm.Binary",
        "SomeInt64Property": "16",
        "SomeInt64Property@odata.type": "Edm.Int64",
        "SomeDoubleProperty0": 16,
        "SomeDoubleProperty0@odata.type": "Edm.Double",
        "SomeDoubleProperty1": 16.100000000000001,
        "SomeDoubleProperty1@odata.type": "Edm.Double",
        "SomeIntProperty": 16
      },
      "StatusCode": 204,
      "ResponseHeaders": {
        "Content-Length": "0",
        "Date": "Fri, 21 Aug 2020 15:54:15 GMT",
        "ETag": "W/\u0022datetime\u00272020-08-21T15%3A54%3A15.6424200Z\u0027\u0022",
        "Location": "https://chrissprim.table.cosmos.azure.com/testtablejjw24y0d(PartitionKey=\u0027somPartition\u0027,RowKey=\u002716\u0027)",
        "Preference-Applied": "return-no-content",
        "Server": "Microsoft-HTTPAPI/2.0",
<<<<<<< HEAD
        "x-ms-request-id": "8f0140ca-7d7e-eb09-e3a9-9c6399f0807c"
=======
        "Transfer-Encoding": "chunked",
        "x-ms-request-id": "643a8b8e-01c6-17ef-7d99-80a2b147babe"
>>>>>>> 378550eb
      },
      "ResponseBody": []
    },
    {
      "RequestUri": "https://chrissprim.table.cosmos.azure.com/testtablejjw24y0d?$format=application%2Fjson%3Bodata%3Dminimalmetadata",
      "RequestMethod": "POST",
      "RequestHeaders": {
        "Accept": "application/json",
        "Authorization": "Sanitized",
        "Content-Length": "617",
        "Content-Type": "application/json; odata=nometadata",
        "DataServiceVersion": "3.0",
        "Prefer": "return-no-content",
        "traceparent": "00-fda1b7b30d9b6646bee63c7b465026c9-07d730b8c5b8f64f-00",
        "User-Agent": [
          "azsdk-net-Data.Tables/1.0.0-dev.20200821.1",
          "(.NET Core 4.6.29130.01; Microsoft Windows 10.0.18363 )"
        ],
        "x-ms-client-request-id": "643a8b8e01c617ef7d9980a2b147babe",
        "x-ms-date": "Fri, 21 Aug 2020 15:54:15 GMT",
        "x-ms-return-client-request-id": "true",
        "x-ms-version": "2019-02-02"
      },
      "RequestBody": {
        "PartitionKey": "somPartition",
        "RowKey": "17",
        "SomeStringProperty": "This is table entity number 17",
        "SomeDateProperty": "2020-01-01T01:18:00.0000000Z",
        "SomeDateProperty@odata.type": "Edm.DateTime",
        "SomeGuidProperty": "0d391d16-97f1-4b9a-be68-4cc871f90017",
        "SomeGuidProperty@odata.type": "Edm.Guid",
        "SomeBinaryProperty": "AQIDBAU=",
        "SomeBinaryProperty@odata.type": "Edm.Binary",
        "SomeInt64Property": "17",
        "SomeInt64Property@odata.type": "Edm.Int64",
        "SomeDoubleProperty0": 17,
        "SomeDoubleProperty0@odata.type": "Edm.Double",
        "SomeDoubleProperty1": 17.100000000000001,
        "SomeDoubleProperty1@odata.type": "Edm.Double",
        "SomeIntProperty": 17
      },
      "StatusCode": 204,
      "ResponseHeaders": {
        "Content-Length": "0",
        "Date": "Fri, 21 Aug 2020 15:54:15 GMT",
        "ETag": "W/\u0022datetime\u00272020-08-21T15%3A54%3A15.7134856Z\u0027\u0022",
        "Location": "https://chrissprim.table.cosmos.azure.com/testtablejjw24y0d(PartitionKey=\u0027somPartition\u0027,RowKey=\u002717\u0027)",
        "Preference-Applied": "return-no-content",
        "Server": "Microsoft-HTTPAPI/2.0",
<<<<<<< HEAD
        "x-ms-request-id": "643a8b8e-01c6-17ef-7d99-80a2b147babe"
=======
        "Transfer-Encoding": "chunked",
        "x-ms-request-id": "2df7e841-f8d1-44dd-304a-8d3af822e6c5"
>>>>>>> 378550eb
      },
      "ResponseBody": []
    },
    {
      "RequestUri": "https://chrissprim.table.cosmos.azure.com/testtablejjw24y0d?$format=application%2Fjson%3Bodata%3Dminimalmetadata",
      "RequestMethod": "POST",
      "RequestHeaders": {
        "Accept": "application/json",
        "Authorization": "Sanitized",
        "Content-Length": "617",
        "Content-Type": "application/json; odata=nometadata",
        "DataServiceVersion": "3.0",
        "Prefer": "return-no-content",
        "traceparent": "00-f3d6deab317526499705a5b863d8b676-1d9fe2bae9a6f94e-00",
        "User-Agent": [
          "azsdk-net-Data.Tables/1.0.0-dev.20200821.1",
          "(.NET Core 4.6.29130.01; Microsoft Windows 10.0.18363 )"
        ],
        "x-ms-client-request-id": "2df7e841f8d144dd304a8d3af822e6c5",
        "x-ms-date": "Fri, 21 Aug 2020 15:54:15 GMT",
        "x-ms-return-client-request-id": "true",
        "x-ms-version": "2019-02-02"
      },
      "RequestBody": {
        "PartitionKey": "somPartition",
        "RowKey": "18",
        "SomeStringProperty": "This is table entity number 18",
        "SomeDateProperty": "2020-01-01T01:19:00.0000000Z",
        "SomeDateProperty@odata.type": "Edm.DateTime",
        "SomeGuidProperty": "0d391d16-97f1-4b9a-be68-4cc871f90018",
        "SomeGuidProperty@odata.type": "Edm.Guid",
        "SomeBinaryProperty": "AQIDBAU=",
        "SomeBinaryProperty@odata.type": "Edm.Binary",
        "SomeInt64Property": "18",
        "SomeInt64Property@odata.type": "Edm.Int64",
        "SomeDoubleProperty0": 18,
        "SomeDoubleProperty0@odata.type": "Edm.Double",
        "SomeDoubleProperty1": 18.100000000000001,
        "SomeDoubleProperty1@odata.type": "Edm.Double",
        "SomeIntProperty": 18
      },
      "StatusCode": 204,
      "ResponseHeaders": {
        "Content-Length": "0",
        "Date": "Fri, 21 Aug 2020 15:54:15 GMT",
        "ETag": "W/\u0022datetime\u00272020-08-21T15%3A54%3A15.7878280Z\u0027\u0022",
        "Location": "https://chrissprim.table.cosmos.azure.com/testtablejjw24y0d(PartitionKey=\u0027somPartition\u0027,RowKey=\u002718\u0027)",
        "Preference-Applied": "return-no-content",
        "Server": "Microsoft-HTTPAPI/2.0",
<<<<<<< HEAD
        "x-ms-request-id": "2df7e841-f8d1-44dd-304a-8d3af822e6c5"
=======
        "Transfer-Encoding": "chunked",
        "x-ms-request-id": "b72bd30f-747c-c859-51e9-11e4fc67399c"
>>>>>>> 378550eb
      },
      "ResponseBody": []
    },
    {
      "RequestUri": "https://chrissprim.table.cosmos.azure.com/testtablejjw24y0d?$format=application%2Fjson%3Bodata%3Dminimalmetadata",
      "RequestMethod": "POST",
      "RequestHeaders": {
        "Accept": "application/json",
        "Authorization": "Sanitized",
        "Content-Length": "617",
        "Content-Type": "application/json; odata=nometadata",
        "DataServiceVersion": "3.0",
        "Prefer": "return-no-content",
        "traceparent": "00-ceb7bb7af8008449a260f5165c64f7e3-6eef7e6dec2a9946-00",
        "User-Agent": [
          "azsdk-net-Data.Tables/1.0.0-dev.20200821.1",
          "(.NET Core 4.6.29130.01; Microsoft Windows 10.0.18363 )"
        ],
        "x-ms-client-request-id": "b72bd30f747cc85951e911e4fc67399c",
        "x-ms-date": "Fri, 21 Aug 2020 15:54:15 GMT",
        "x-ms-return-client-request-id": "true",
        "x-ms-version": "2019-02-02"
      },
      "RequestBody": {
        "PartitionKey": "somPartition",
        "RowKey": "19",
        "SomeStringProperty": "This is table entity number 19",
        "SomeDateProperty": "2020-01-01T01:20:00.0000000Z",
        "SomeDateProperty@odata.type": "Edm.DateTime",
        "SomeGuidProperty": "0d391d16-97f1-4b9a-be68-4cc871f90019",
        "SomeGuidProperty@odata.type": "Edm.Guid",
        "SomeBinaryProperty": "AQIDBAU=",
        "SomeBinaryProperty@odata.type": "Edm.Binary",
        "SomeInt64Property": "19",
        "SomeInt64Property@odata.type": "Edm.Int64",
        "SomeDoubleProperty0": 19,
        "SomeDoubleProperty0@odata.type": "Edm.Double",
        "SomeDoubleProperty1": 19.100000000000001,
        "SomeDoubleProperty1@odata.type": "Edm.Double",
        "SomeIntProperty": 19
      },
      "StatusCode": 204,
      "ResponseHeaders": {
        "Content-Length": "0",
        "Date": "Fri, 21 Aug 2020 15:54:15 GMT",
        "ETag": "W/\u0022datetime\u00272020-08-21T15%3A54%3A15.8597128Z\u0027\u0022",
        "Location": "https://chrissprim.table.cosmos.azure.com/testtablejjw24y0d(PartitionKey=\u0027somPartition\u0027,RowKey=\u002719\u0027)",
        "Preference-Applied": "return-no-content",
        "Server": "Microsoft-HTTPAPI/2.0",
<<<<<<< HEAD
        "x-ms-request-id": "b72bd30f-747c-c859-51e9-11e4fc67399c"
=======
        "Transfer-Encoding": "chunked",
        "x-ms-request-id": "b121deef-52f9-95aa-aef6-347c74b41e5b"
>>>>>>> 378550eb
      },
      "ResponseBody": []
    },
    {
      "RequestUri": "https://chrissprim.table.cosmos.azure.com/testtablejjw24y0d?$format=application%2Fjson%3Bodata%3Dminimalmetadata",
      "RequestMethod": "POST",
      "RequestHeaders": {
        "Accept": "application/json",
        "Authorization": "Sanitized",
        "Content-Length": "617",
        "Content-Type": "application/json; odata=nometadata",
        "DataServiceVersion": "3.0",
        "Prefer": "return-no-content",
        "traceparent": "00-88056a670ced32419917a3572fe72e06-f80f37779c21564f-00",
        "User-Agent": [
          "azsdk-net-Data.Tables/1.0.0-dev.20200821.1",
          "(.NET Core 4.6.29130.01; Microsoft Windows 10.0.18363 )"
        ],
        "x-ms-client-request-id": "b121deef52f995aaaef6347c74b41e5b",
        "x-ms-date": "Fri, 21 Aug 2020 15:54:16 GMT",
        "x-ms-return-client-request-id": "true",
        "x-ms-version": "2019-02-02"
      },
      "RequestBody": {
        "PartitionKey": "somPartition",
        "RowKey": "20",
        "SomeStringProperty": "This is table entity number 20",
        "SomeDateProperty": "2020-01-01T01:21:00.0000000Z",
        "SomeDateProperty@odata.type": "Edm.DateTime",
        "SomeGuidProperty": "0d391d16-97f1-4b9a-be68-4cc871f90020",
        "SomeGuidProperty@odata.type": "Edm.Guid",
        "SomeBinaryProperty": "AQIDBAU=",
        "SomeBinaryProperty@odata.type": "Edm.Binary",
        "SomeInt64Property": "20",
        "SomeInt64Property@odata.type": "Edm.Int64",
        "SomeDoubleProperty0": 20,
        "SomeDoubleProperty0@odata.type": "Edm.Double",
        "SomeDoubleProperty1": 20.100000000000001,
        "SomeDoubleProperty1@odata.type": "Edm.Double",
        "SomeIntProperty": 20
      },
      "StatusCode": 204,
      "ResponseHeaders": {
        "Content-Length": "0",
        "Date": "Fri, 21 Aug 2020 15:54:15 GMT",
        "ETag": "W/\u0022datetime\u00272020-08-21T15%3A54%3A15.9301640Z\u0027\u0022",
        "Location": "https://chrissprim.table.cosmos.azure.com/testtablejjw24y0d(PartitionKey=\u0027somPartition\u0027,RowKey=\u002720\u0027)",
        "Preference-Applied": "return-no-content",
        "Server": "Microsoft-HTTPAPI/2.0",
<<<<<<< HEAD
        "x-ms-request-id": "b121deef-52f9-95aa-aef6-347c74b41e5b"
=======
        "Transfer-Encoding": "chunked",
        "x-ms-request-id": "de93bab3-021b-cd42-8e2e-dce7e6f947c9"
>>>>>>> 378550eb
      },
      "ResponseBody": []
    },
    {
      "RequestUri": "https://chrissprim.table.cosmos.azure.com/testtablejjw24y0d()?$format=application%2Fjson%3Bodata%3Dminimalmetadata\u0026$top=5",
      "RequestMethod": "GET",
      "RequestHeaders": {
        "Accept": "application/json",
        "Authorization": "Sanitized",
        "DataServiceVersion": "3.0",
        "User-Agent": [
          "azsdk-net-Data.Tables/1.0.0-dev.20200821.1",
          "(.NET Core 4.6.29130.01; Microsoft Windows 10.0.18363 )"
        ],
        "x-ms-client-request-id": "de93bab3021bcd428e2edce7e6f947c9",
        "x-ms-date": "Fri, 21 Aug 2020 15:54:16 GMT",
        "x-ms-return-client-request-id": "true",
        "x-ms-version": "2019-02-02"
      },
      "RequestBody": null,
      "StatusCode": 200,
      "ResponseHeaders": {
        "Content-Type": "application/json",
        "Date": "Fri, 21 Aug 2020 15:54:15 GMT",
        "Server": "Microsoft-HTTPAPI/2.0",
        "Transfer-Encoding": "chunked",
        "x-ms-continuation-NextPartitionKey": "{\u0022token\u0022:\u0022b1w3AOypgcsFAAAAAAAAAA==\u0022,\u0022range\u0022:{\u0022min\u0022:\u0022\u0022,\u0022max\u0022:\u0022FF\u0022}}",
        "x-ms-continuation-NextRowKey": "NA",
        "x-ms-request-id": "1a4bf010-3500-bdcc-2895-098540dd549c"
      },
      "ResponseBody": {
        "value": [
          {
            "odata.etag": "W/\u0022datetime\u00272020-08-21T15%3A54%3A14.4960520Z\u0027\u0022",
            "PartitionKey": "somPartition",
            "RowKey": "01",
            "SomeStringProperty": "This is table entity number 01",
            "SomeDateProperty@odata.type": "Edm.DateTime",
            "SomeDateProperty": "2020-01-01T01:02:00.0000000Z",
            "SomeGuidProperty@odata.type": "Edm.Guid",
            "SomeGuidProperty": "0d391d16-97f1-4b9a-be68-4cc871f90001",
            "SomeBinaryProperty@odata.type": "Edm.Binary",
            "SomeBinaryProperty": "AQIDBAU=",
            "SomeInt64Property@odata.type": "Edm.Int64",
            "SomeInt64Property": "1",
            "SomeDoubleProperty0": 1,
            "SomeDoubleProperty1": 1.1,
            "SomeIntProperty": 1,
            "Timestamp@odata.type": "Edm.DateTime",
            "Timestamp": "2020-08-21T15:54:14.4960520Z"
          },
          {
            "odata.etag": "W/\u0022datetime\u00272020-08-21T15%3A54%3A14.5676296Z\u0027\u0022",
            "PartitionKey": "somPartition",
            "RowKey": "02",
            "SomeStringProperty": "This is table entity number 02",
            "SomeDateProperty@odata.type": "Edm.DateTime",
            "SomeDateProperty": "2020-01-01T01:03:00.0000000Z",
            "SomeGuidProperty@odata.type": "Edm.Guid",
            "SomeGuidProperty": "0d391d16-97f1-4b9a-be68-4cc871f90002",
            "SomeBinaryProperty@odata.type": "Edm.Binary",
            "SomeBinaryProperty": "AQIDBAU=",
            "SomeInt64Property@odata.type": "Edm.Int64",
            "SomeInt64Property": "2",
            "SomeDoubleProperty0": 2,
            "SomeDoubleProperty1": 2.1,
            "SomeIntProperty": 2,
            "Timestamp@odata.type": "Edm.DateTime",
            "Timestamp": "2020-08-21T15:54:14.5676296Z"
          },
          {
            "odata.etag": "W/\u0022datetime\u00272020-08-21T15%3A54%3A14.6411528Z\u0027\u0022",
            "PartitionKey": "somPartition",
            "RowKey": "03",
            "SomeStringProperty": "This is table entity number 03",
            "SomeDateProperty@odata.type": "Edm.DateTime",
            "SomeDateProperty": "2020-01-01T01:04:00.0000000Z",
            "SomeGuidProperty@odata.type": "Edm.Guid",
            "SomeGuidProperty": "0d391d16-97f1-4b9a-be68-4cc871f90003",
            "SomeBinaryProperty@odata.type": "Edm.Binary",
            "SomeBinaryProperty": "AQIDBAU=",
            "SomeInt64Property@odata.type": "Edm.Int64",
            "SomeInt64Property": "3",
            "SomeDoubleProperty0": 3,
            "SomeDoubleProperty1": 3.1,
            "SomeIntProperty": 3,
            "Timestamp@odata.type": "Edm.DateTime",
            "Timestamp": "2020-08-21T15:54:14.6411528Z"
          },
          {
            "odata.etag": "W/\u0022datetime\u00272020-08-21T15%3A54%3A14.7131400Z\u0027\u0022",
            "PartitionKey": "somPartition",
            "RowKey": "04",
            "SomeStringProperty": "This is table entity number 04",
            "SomeDateProperty@odata.type": "Edm.DateTime",
            "SomeDateProperty": "2020-01-01T01:05:00.0000000Z",
            "SomeGuidProperty@odata.type": "Edm.Guid",
            "SomeGuidProperty": "0d391d16-97f1-4b9a-be68-4cc871f90004",
            "SomeBinaryProperty@odata.type": "Edm.Binary",
            "SomeBinaryProperty": "AQIDBAU=",
            "SomeInt64Property@odata.type": "Edm.Int64",
            "SomeInt64Property": "4",
            "SomeDoubleProperty0": 4,
            "SomeDoubleProperty1": 4.1,
            "SomeIntProperty": 4,
            "Timestamp@odata.type": "Edm.DateTime",
            "Timestamp": "2020-08-21T15:54:14.7131400Z"
          },
          {
            "odata.etag": "W/\u0022datetime\u00272020-08-21T15%3A54%3A14.7845128Z\u0027\u0022",
            "PartitionKey": "somPartition",
            "RowKey": "05",
            "SomeStringProperty": "This is table entity number 05",
            "SomeDateProperty@odata.type": "Edm.DateTime",
            "SomeDateProperty": "2020-01-01T01:06:00.0000000Z",
            "SomeGuidProperty@odata.type": "Edm.Guid",
            "SomeGuidProperty": "0d391d16-97f1-4b9a-be68-4cc871f90005",
            "SomeBinaryProperty@odata.type": "Edm.Binary",
            "SomeBinaryProperty": "AQIDBAU=",
            "SomeInt64Property@odata.type": "Edm.Int64",
            "SomeInt64Property": "5",
            "SomeDoubleProperty0": 5,
            "SomeDoubleProperty1": 5.1,
            "SomeIntProperty": 5,
            "Timestamp@odata.type": "Edm.DateTime",
            "Timestamp": "2020-08-21T15:54:14.7845128Z"
          }
        ]
      }
    },
    {
      "RequestUri": "https://chrissprim.table.cosmos.azure.com/testtablejjw24y0d()?$format=application%2Fjson%3Bodata%3Dminimalmetadata\u0026$top=5\u0026NextPartitionKey=%7B%22token%22%3A%22b1w3AOypgcsFAAAAAAAAAA%3D%3D%22%2C%22range%22%3A%7B%22min%22%3A%22%22%2C%22max%22%3A%22FF%22%7D%7D\u0026NextRowKey=NA",
      "RequestMethod": "GET",
      "RequestHeaders": {
        "Accept": "application/json",
        "Authorization": "Sanitized",
        "DataServiceVersion": "3.0",
        "User-Agent": [
          "azsdk-net-Data.Tables/1.0.0-dev.20200821.1",
          "(.NET Core 4.6.29130.01; Microsoft Windows 10.0.18363 )"
        ],
        "x-ms-client-request-id": "1a4bf0103500bdcc2895098540dd549c",
        "x-ms-date": "Fri, 21 Aug 2020 15:54:16 GMT",
        "x-ms-return-client-request-id": "true",
        "x-ms-version": "2019-02-02"
      },
      "RequestBody": null,
      "StatusCode": 200,
      "ResponseHeaders": {
        "Content-Type": "application/json",
        "Date": "Fri, 21 Aug 2020 15:54:15 GMT",
        "Server": "Microsoft-HTTPAPI/2.0",
        "Transfer-Encoding": "chunked",
        "x-ms-continuation-NextPartitionKey": "{\u0022token\u0022:\u0022b1w3AOypgcsKAAAAAAAAAA==\u0022,\u0022range\u0022:{\u0022min\u0022:\u0022\u0022,\u0022max\u0022:\u0022FF\u0022}}",
        "x-ms-continuation-NextRowKey": "NA",
        "x-ms-request-id": "4131b6cb-5bd4-ec80-9b54-22ca75c2afb4"
      },
      "ResponseBody": {
        "value": [
          {
            "odata.etag": "W/\u0022datetime\u00272020-08-21T15%3A54%3A14.9071880Z\u0027\u0022",
            "PartitionKey": "somPartition",
            "RowKey": "06",
            "SomeStringProperty": "This is table entity number 06",
            "SomeDateProperty@odata.type": "Edm.DateTime",
            "SomeDateProperty": "2020-01-01T01:07:00.0000000Z",
            "SomeGuidProperty@odata.type": "Edm.Guid",
            "SomeGuidProperty": "0d391d16-97f1-4b9a-be68-4cc871f90006",
            "SomeBinaryProperty@odata.type": "Edm.Binary",
            "SomeBinaryProperty": "AQIDBAU=",
            "SomeInt64Property@odata.type": "Edm.Int64",
            "SomeInt64Property": "6",
            "SomeDoubleProperty0": 6,
            "SomeDoubleProperty1": 6.1,
            "SomeIntProperty": 6,
            "Timestamp@odata.type": "Edm.DateTime",
            "Timestamp": "2020-08-21T15:54:14.9071880Z"
          },
          {
            "odata.etag": "W/\u0022datetime\u00272020-08-21T15%3A54%3A14.9894152Z\u0027\u0022",
            "PartitionKey": "somPartition",
            "RowKey": "07",
            "SomeStringProperty": "This is table entity number 07",
            "SomeDateProperty@odata.type": "Edm.DateTime",
            "SomeDateProperty": "2020-01-01T01:08:00.0000000Z",
            "SomeGuidProperty@odata.type": "Edm.Guid",
            "SomeGuidProperty": "0d391d16-97f1-4b9a-be68-4cc871f90007",
            "SomeBinaryProperty@odata.type": "Edm.Binary",
            "SomeBinaryProperty": "AQIDBAU=",
            "SomeInt64Property@odata.type": "Edm.Int64",
            "SomeInt64Property": "7",
            "SomeDoubleProperty0": 7,
            "SomeDoubleProperty1": 7.1,
            "SomeIntProperty": 7,
            "Timestamp@odata.type": "Edm.DateTime",
            "Timestamp": "2020-08-21T15:54:14.9894152Z"
          },
          {
            "odata.etag": "W/\u0022datetime\u00272020-08-21T15%3A54%3A15.0611976Z\u0027\u0022",
            "PartitionKey": "somPartition",
            "RowKey": "08",
            "SomeStringProperty": "This is table entity number 08",
            "SomeDateProperty@odata.type": "Edm.DateTime",
            "SomeDateProperty": "2020-01-01T01:09:00.0000000Z",
            "SomeGuidProperty@odata.type": "Edm.Guid",
            "SomeGuidProperty": "0d391d16-97f1-4b9a-be68-4cc871f90008",
            "SomeBinaryProperty@odata.type": "Edm.Binary",
            "SomeBinaryProperty": "AQIDBAU=",
            "SomeInt64Property@odata.type": "Edm.Int64",
            "SomeInt64Property": "8",
            "SomeDoubleProperty0": 8,
            "SomeDoubleProperty1": 8.1,
            "SomeIntProperty": 8,
            "Timestamp@odata.type": "Edm.DateTime",
            "Timestamp": "2020-08-21T15:54:15.0611976Z"
          },
          {
            "odata.etag": "W/\u0022datetime\u00272020-08-21T15%3A54%3A15.1351304Z\u0027\u0022",
            "PartitionKey": "somPartition",
            "RowKey": "09",
            "SomeStringProperty": "This is table entity number 09",
            "SomeDateProperty@odata.type": "Edm.DateTime",
            "SomeDateProperty": "2020-01-01T01:10:00.0000000Z",
            "SomeGuidProperty@odata.type": "Edm.Guid",
            "SomeGuidProperty": "0d391d16-97f1-4b9a-be68-4cc871f90009",
            "SomeBinaryProperty@odata.type": "Edm.Binary",
            "SomeBinaryProperty": "AQIDBAU=",
            "SomeInt64Property@odata.type": "Edm.Int64",
            "SomeInt64Property": "9",
            "SomeDoubleProperty0": 9,
            "SomeDoubleProperty1": 9.1,
            "SomeIntProperty": 9,
            "Timestamp@odata.type": "Edm.DateTime",
            "Timestamp": "2020-08-21T15:54:15.1351304Z"
          },
          {
            "odata.etag": "W/\u0022datetime\u00272020-08-21T15%3A54%3A15.2061960Z\u0027\u0022",
            "PartitionKey": "somPartition",
            "RowKey": "10",
            "SomeStringProperty": "This is table entity number 10",
            "SomeDateProperty@odata.type": "Edm.DateTime",
            "SomeDateProperty": "2020-01-01T01:11:00.0000000Z",
            "SomeGuidProperty@odata.type": "Edm.Guid",
            "SomeGuidProperty": "0d391d16-97f1-4b9a-be68-4cc871f90010",
            "SomeBinaryProperty@odata.type": "Edm.Binary",
            "SomeBinaryProperty": "AQIDBAU=",
            "SomeInt64Property@odata.type": "Edm.Int64",
            "SomeInt64Property": "10",
            "SomeDoubleProperty0": 10,
            "SomeDoubleProperty1": 10.1,
            "SomeIntProperty": 10,
            "Timestamp@odata.type": "Edm.DateTime",
            "Timestamp": "2020-08-21T15:54:15.2061960Z"
          }
        ]
      }
    },
    {
      "RequestUri": "https://chrissprim.table.cosmos.azure.com/testtablejjw24y0d()?$format=application%2Fjson%3Bodata%3Dminimalmetadata\u0026$top=5\u0026NextPartitionKey=%7B%22token%22%3A%22b1w3AOypgcsKAAAAAAAAAA%3D%3D%22%2C%22range%22%3A%7B%22min%22%3A%22%22%2C%22max%22%3A%22FF%22%7D%7D\u0026NextRowKey=NA",
      "RequestMethod": "GET",
      "RequestHeaders": {
        "Accept": "application/json",
        "Authorization": "Sanitized",
        "DataServiceVersion": "3.0",
        "User-Agent": [
          "azsdk-net-Data.Tables/1.0.0-dev.20200821.1",
          "(.NET Core 4.6.29130.01; Microsoft Windows 10.0.18363 )"
        ],
        "x-ms-client-request-id": "4131b6cb5bd4ec809b5422ca75c2afb4",
        "x-ms-date": "Fri, 21 Aug 2020 15:54:16 GMT",
        "x-ms-return-client-request-id": "true",
        "x-ms-version": "2019-02-02"
      },
      "RequestBody": null,
      "StatusCode": 200,
      "ResponseHeaders": {
        "Content-Type": "application/json",
        "Date": "Fri, 21 Aug 2020 15:54:15 GMT",
        "Server": "Microsoft-HTTPAPI/2.0",
        "Transfer-Encoding": "chunked",
        "x-ms-continuation-NextPartitionKey": "{\u0022token\u0022:\u0022b1w3AOypgcsPAAAAAAAAAA==\u0022,\u0022range\u0022:{\u0022min\u0022:\u0022\u0022,\u0022max\u0022:\u0022FF\u0022}}",
        "x-ms-continuation-NextRowKey": "NA",
        "x-ms-request-id": "836c6baf-0369-7e5a-eed5-b586f9bd8db1"
      },
      "ResponseBody": {
        "value": [
          {
            "odata.etag": "W/\u0022datetime\u00272020-08-21T15%3A54%3A15.2761352Z\u0027\u0022",
            "PartitionKey": "somPartition",
            "RowKey": "11",
            "SomeStringProperty": "This is table entity number 11",
            "SomeDateProperty@odata.type": "Edm.DateTime",
            "SomeDateProperty": "2020-01-01T01:12:00.0000000Z",
            "SomeGuidProperty@odata.type": "Edm.Guid",
            "SomeGuidProperty": "0d391d16-97f1-4b9a-be68-4cc871f90011",
            "SomeBinaryProperty@odata.type": "Edm.Binary",
            "SomeBinaryProperty": "AQIDBAU=",
            "SomeInt64Property@odata.type": "Edm.Int64",
            "SomeInt64Property": "11",
            "SomeDoubleProperty0": 11,
            "SomeDoubleProperty1": 11.1,
            "SomeIntProperty": 11,
            "Timestamp@odata.type": "Edm.DateTime",
            "Timestamp": "2020-08-21T15:54:15.2761352Z"
          },
          {
            "odata.etag": "W/\u0022datetime\u00272020-08-21T15%3A54%3A15.3453576Z\u0027\u0022",
            "PartitionKey": "somPartition",
            "RowKey": "12",
            "SomeStringProperty": "This is table entity number 12",
            "SomeDateProperty@odata.type": "Edm.DateTime",
            "SomeDateProperty": "2020-01-01T01:13:00.0000000Z",
            "SomeGuidProperty@odata.type": "Edm.Guid",
            "SomeGuidProperty": "0d391d16-97f1-4b9a-be68-4cc871f90012",
            "SomeBinaryProperty@odata.type": "Edm.Binary",
            "SomeBinaryProperty": "AQIDBAU=",
            "SomeInt64Property@odata.type": "Edm.Int64",
            "SomeInt64Property": "12",
            "SomeDoubleProperty0": 12,
            "SomeDoubleProperty1": 12.1,
            "SomeIntProperty": 12,
            "Timestamp@odata.type": "Edm.DateTime",
            "Timestamp": "2020-08-21T15:54:15.3453576Z"
          },
          {
            "odata.etag": "W/\u0022datetime\u00272020-08-21T15%3A54%3A15.4152968Z\u0027\u0022",
            "PartitionKey": "somPartition",
            "RowKey": "13",
            "SomeStringProperty": "This is table entity number 13",
            "SomeDateProperty@odata.type": "Edm.DateTime",
            "SomeDateProperty": "2020-01-01T01:14:00.0000000Z",
            "SomeGuidProperty@odata.type": "Edm.Guid",
            "SomeGuidProperty": "0d391d16-97f1-4b9a-be68-4cc871f90013",
            "SomeBinaryProperty@odata.type": "Edm.Binary",
            "SomeBinaryProperty": "AQIDBAU=",
            "SomeInt64Property@odata.type": "Edm.Int64",
            "SomeInt64Property": "13",
            "SomeDoubleProperty0": 13,
            "SomeDoubleProperty1": 13.1,
            "SomeIntProperty": 13,
            "Timestamp@odata.type": "Edm.DateTime",
            "Timestamp": "2020-08-21T15:54:15.4152968Z"
          },
          {
            "odata.etag": "W/\u0022datetime\u00272020-08-21T15%3A54%3A15.4900488Z\u0027\u0022",
            "PartitionKey": "somPartition",
            "RowKey": "14",
            "SomeStringProperty": "This is table entity number 14",
            "SomeDateProperty@odata.type": "Edm.DateTime",
            "SomeDateProperty": "2020-01-01T01:15:00.0000000Z",
            "SomeGuidProperty@odata.type": "Edm.Guid",
            "SomeGuidProperty": "0d391d16-97f1-4b9a-be68-4cc871f90014",
            "SomeBinaryProperty@odata.type": "Edm.Binary",
            "SomeBinaryProperty": "AQIDBAU=",
            "SomeInt64Property@odata.type": "Edm.Int64",
            "SomeInt64Property": "14",
            "SomeDoubleProperty0": 14,
            "SomeDoubleProperty1": 14.1,
            "SomeIntProperty": 14,
            "Timestamp@odata.type": "Edm.DateTime",
            "Timestamp": "2020-08-21T15:54:15.4900488Z"
          },
          {
            "odata.etag": "W/\u0022datetime\u00272020-08-21T15%3A54%3A15.5729928Z\u0027\u0022",
            "PartitionKey": "somPartition",
            "RowKey": "15",
            "SomeStringProperty": "This is table entity number 15",
            "SomeDateProperty@odata.type": "Edm.DateTime",
            "SomeDateProperty": "2020-01-01T01:16:00.0000000Z",
            "SomeGuidProperty@odata.type": "Edm.Guid",
            "SomeGuidProperty": "0d391d16-97f1-4b9a-be68-4cc871f90015",
            "SomeBinaryProperty@odata.type": "Edm.Binary",
            "SomeBinaryProperty": "AQIDBAU=",
            "SomeInt64Property@odata.type": "Edm.Int64",
            "SomeInt64Property": "15",
            "SomeDoubleProperty0": 15,
            "SomeDoubleProperty1": 15.1,
            "SomeIntProperty": 15,
            "Timestamp@odata.type": "Edm.DateTime",
            "Timestamp": "2020-08-21T15:54:15.5729928Z"
          }
        ]
      }
    },
    {
      "RequestUri": "https://chrissprim.table.cosmos.azure.com/testtablejjw24y0d()?$format=application%2Fjson%3Bodata%3Dminimalmetadata\u0026$top=5\u0026NextPartitionKey=%7B%22token%22%3A%22b1w3AOypgcsPAAAAAAAAAA%3D%3D%22%2C%22range%22%3A%7B%22min%22%3A%22%22%2C%22max%22%3A%22FF%22%7D%7D\u0026NextRowKey=NA",
      "RequestMethod": "GET",
      "RequestHeaders": {
        "Accept": "application/json",
        "Authorization": "Sanitized",
        "DataServiceVersion": "3.0",
        "User-Agent": [
          "azsdk-net-Data.Tables/1.0.0-dev.20200821.1",
          "(.NET Core 4.6.29130.01; Microsoft Windows 10.0.18363 )"
        ],
        "x-ms-client-request-id": "836c6baf03697e5aeed5b586f9bd8db1",
        "x-ms-date": "Fri, 21 Aug 2020 15:54:16 GMT",
        "x-ms-return-client-request-id": "true",
        "x-ms-version": "2019-02-02"
      },
      "RequestBody": null,
      "StatusCode": 200,
      "ResponseHeaders": {
        "Content-Type": "application/json",
        "Date": "Fri, 21 Aug 2020 15:54:15 GMT",
        "Server": "Microsoft-HTTPAPI/2.0",
        "Transfer-Encoding": "chunked",
        "x-ms-request-id": "2f1c3fda-05c8-b4f4-705e-7fac12024765"
      },
      "ResponseBody": {
        "value": [
          {
            "odata.etag": "W/\u0022datetime\u00272020-08-21T15%3A54%3A15.6424200Z\u0027\u0022",
            "PartitionKey": "somPartition",
            "RowKey": "16",
            "SomeStringProperty": "This is table entity number 16",
            "SomeDateProperty@odata.type": "Edm.DateTime",
            "SomeDateProperty": "2020-01-01T01:17:00.0000000Z",
            "SomeGuidProperty@odata.type": "Edm.Guid",
            "SomeGuidProperty": "0d391d16-97f1-4b9a-be68-4cc871f90016",
            "SomeBinaryProperty@odata.type": "Edm.Binary",
            "SomeBinaryProperty": "AQIDBAU=",
            "SomeInt64Property@odata.type": "Edm.Int64",
            "SomeInt64Property": "16",
            "SomeDoubleProperty0": 16,
            "SomeDoubleProperty1": 16.1,
            "SomeIntProperty": 16,
            "Timestamp@odata.type": "Edm.DateTime",
            "Timestamp": "2020-08-21T15:54:15.6424200Z"
          },
          {
            "odata.etag": "W/\u0022datetime\u00272020-08-21T15%3A54%3A15.7134856Z\u0027\u0022",
            "PartitionKey": "somPartition",
            "RowKey": "17",
            "SomeStringProperty": "This is table entity number 17",
            "SomeDateProperty@odata.type": "Edm.DateTime",
            "SomeDateProperty": "2020-01-01T01:18:00.0000000Z",
            "SomeGuidProperty@odata.type": "Edm.Guid",
            "SomeGuidProperty": "0d391d16-97f1-4b9a-be68-4cc871f90017",
            "SomeBinaryProperty@odata.type": "Edm.Binary",
            "SomeBinaryProperty": "AQIDBAU=",
            "SomeInt64Property@odata.type": "Edm.Int64",
            "SomeInt64Property": "17",
            "SomeDoubleProperty0": 17,
            "SomeDoubleProperty1": 17.1,
            "SomeIntProperty": 17,
            "Timestamp@odata.type": "Edm.DateTime",
            "Timestamp": "2020-08-21T15:54:15.7134856Z"
          },
          {
            "odata.etag": "W/\u0022datetime\u00272020-08-21T15%3A54%3A15.7878280Z\u0027\u0022",
            "PartitionKey": "somPartition",
            "RowKey": "18",
            "SomeStringProperty": "This is table entity number 18",
            "SomeDateProperty@odata.type": "Edm.DateTime",
            "SomeDateProperty": "2020-01-01T01:19:00.0000000Z",
            "SomeGuidProperty@odata.type": "Edm.Guid",
            "SomeGuidProperty": "0d391d16-97f1-4b9a-be68-4cc871f90018",
            "SomeBinaryProperty@odata.type": "Edm.Binary",
            "SomeBinaryProperty": "AQIDBAU=",
            "SomeInt64Property@odata.type": "Edm.Int64",
            "SomeInt64Property": "18",
            "SomeDoubleProperty0": 18,
            "SomeDoubleProperty1": 18.1,
            "SomeIntProperty": 18,
            "Timestamp@odata.type": "Edm.DateTime",
            "Timestamp": "2020-08-21T15:54:15.7878280Z"
          },
          {
            "odata.etag": "W/\u0022datetime\u00272020-08-21T15%3A54%3A15.8597128Z\u0027\u0022",
            "PartitionKey": "somPartition",
            "RowKey": "19",
            "SomeStringProperty": "This is table entity number 19",
            "SomeDateProperty@odata.type": "Edm.DateTime",
            "SomeDateProperty": "2020-01-01T01:20:00.0000000Z",
            "SomeGuidProperty@odata.type": "Edm.Guid",
            "SomeGuidProperty": "0d391d16-97f1-4b9a-be68-4cc871f90019",
            "SomeBinaryProperty@odata.type": "Edm.Binary",
            "SomeBinaryProperty": "AQIDBAU=",
            "SomeInt64Property@odata.type": "Edm.Int64",
            "SomeInt64Property": "19",
            "SomeDoubleProperty0": 19,
            "SomeDoubleProperty1": 19.1,
            "SomeIntProperty": 19,
            "Timestamp@odata.type": "Edm.DateTime",
            "Timestamp": "2020-08-21T15:54:15.8597128Z"
          },
          {
            "odata.etag": "W/\u0022datetime\u00272020-08-21T15%3A54%3A15.9301640Z\u0027\u0022",
            "PartitionKey": "somPartition",
            "RowKey": "20",
            "SomeStringProperty": "This is table entity number 20",
            "SomeDateProperty@odata.type": "Edm.DateTime",
            "SomeDateProperty": "2020-01-01T01:21:00.0000000Z",
            "SomeGuidProperty@odata.type": "Edm.Guid",
            "SomeGuidProperty": "0d391d16-97f1-4b9a-be68-4cc871f90020",
            "SomeBinaryProperty@odata.type": "Edm.Binary",
            "SomeBinaryProperty": "AQIDBAU=",
            "SomeInt64Property@odata.type": "Edm.Int64",
            "SomeInt64Property": "20",
            "SomeDoubleProperty0": 20,
            "SomeDoubleProperty1": 20.1,
            "SomeIntProperty": 20,
            "Timestamp@odata.type": "Edm.DateTime",
            "Timestamp": "2020-08-21T15:54:15.9301640Z"
          }
        ]
      }
    },
    {
      "RequestUri": "https://chrissprim.table.cosmos.azure.com/Tables(\u0027testtablejjw24y0d\u0027)",
      "RequestMethod": "DELETE",
      "RequestHeaders": {
        "Accept": "application/json",
        "Authorization": "Sanitized",
        "traceparent": "00-56861a3957896745b5f7ff5eb3f64277-c447f97ce8d61b46-00",
        "User-Agent": [
          "azsdk-net-Data.Tables/1.0.0-dev.20200821.1",
          "(.NET Core 4.6.29130.01; Microsoft Windows 10.0.18363 )"
        ],
        "x-ms-client-request-id": "2f1c3fda05c8b4f4705e7fac12024765",
        "x-ms-date": "Fri, 21 Aug 2020 15:54:16 GMT",
        "x-ms-return-client-request-id": "true",
        "x-ms-version": "2019-02-02"
      },
      "RequestBody": null,
      "StatusCode": 204,
      "ResponseHeaders": {
        "Content-Length": "0",
        "Date": "Fri, 21 Aug 2020 15:54:16 GMT",
        "Server": "Microsoft-HTTPAPI/2.0",
        "x-ms-request-id": "d4d654e6-d170-c733-5cb3-53fea5faf3de"
      },
      "ResponseBody": []
    }
  ],
  "Variables": {
    "RandomSeed": "1665077453",
    "TABLES_COSMOS_ACCOUNT_NAME": "chrissprim",
    "TABLES_PRIMARY_COSMOS_ACCOUNT_KEY": "Kg=="
  }
}<|MERGE_RESOLUTION|>--- conflicted
+++ resolved
@@ -83,12 +83,7 @@
         "Location": "https://chrissprim.table.cosmos.azure.com/testtablejjw24y0d(PartitionKey=\u0027somPartition\u0027,RowKey=\u002701\u0027)",
         "Preference-Applied": "return-no-content",
         "Server": "Microsoft-HTTPAPI/2.0",
-<<<<<<< HEAD
         "x-ms-request-id": "016b9873-806f-bcaf-3298-8eb25af3d223"
-=======
-        "Transfer-Encoding": "chunked",
-        "x-ms-request-id": "206c7211-4831-08da-3c96-8e6731d7304e"
->>>>>>> 378550eb
       },
       "ResponseBody": []
     },
@@ -138,12 +133,7 @@
         "Location": "https://chrissprim.table.cosmos.azure.com/testtablejjw24y0d(PartitionKey=\u0027somPartition\u0027,RowKey=\u002702\u0027)",
         "Preference-Applied": "return-no-content",
         "Server": "Microsoft-HTTPAPI/2.0",
-<<<<<<< HEAD
         "x-ms-request-id": "206c7211-4831-08da-3c96-8e6731d7304e"
-=======
-        "Transfer-Encoding": "chunked",
-        "x-ms-request-id": "11968c9a-6743-6913-155c-179f584088ff"
->>>>>>> 378550eb
       },
       "ResponseBody": []
     },
@@ -193,12 +183,7 @@
         "Location": "https://chrissprim.table.cosmos.azure.com/testtablejjw24y0d(PartitionKey=\u0027somPartition\u0027,RowKey=\u002703\u0027)",
         "Preference-Applied": "return-no-content",
         "Server": "Microsoft-HTTPAPI/2.0",
-<<<<<<< HEAD
         "x-ms-request-id": "11968c9a-6743-6913-155c-179f584088ff"
-=======
-        "Transfer-Encoding": "chunked",
-        "x-ms-request-id": "aad8aece-6d21-2ad8-be62-c4d8f1478b5a"
->>>>>>> 378550eb
       },
       "ResponseBody": []
     },
@@ -248,12 +233,7 @@
         "Location": "https://chrissprim.table.cosmos.azure.com/testtablejjw24y0d(PartitionKey=\u0027somPartition\u0027,RowKey=\u002704\u0027)",
         "Preference-Applied": "return-no-content",
         "Server": "Microsoft-HTTPAPI/2.0",
-<<<<<<< HEAD
         "x-ms-request-id": "aad8aece-6d21-2ad8-be62-c4d8f1478b5a"
-=======
-        "Transfer-Encoding": "chunked",
-        "x-ms-request-id": "ce183f68-c15d-a9e0-5e03-0ad5313ab0fc"
->>>>>>> 378550eb
       },
       "ResponseBody": []
     },
@@ -303,12 +283,7 @@
         "Location": "https://chrissprim.table.cosmos.azure.com/testtablejjw24y0d(PartitionKey=\u0027somPartition\u0027,RowKey=\u002705\u0027)",
         "Preference-Applied": "return-no-content",
         "Server": "Microsoft-HTTPAPI/2.0",
-<<<<<<< HEAD
         "x-ms-request-id": "ce183f68-c15d-a9e0-5e03-0ad5313ab0fc"
-=======
-        "Transfer-Encoding": "chunked",
-        "x-ms-request-id": "82998e0e-85fe-2c2d-b46b-53e1a33b77cd"
->>>>>>> 378550eb
       },
       "ResponseBody": []
     },
@@ -358,12 +333,7 @@
         "Location": "https://chrissprim.table.cosmos.azure.com/testtablejjw24y0d(PartitionKey=\u0027somPartition\u0027,RowKey=\u002706\u0027)",
         "Preference-Applied": "return-no-content",
         "Server": "Microsoft-HTTPAPI/2.0",
-<<<<<<< HEAD
         "x-ms-request-id": "82998e0e-85fe-2c2d-b46b-53e1a33b77cd"
-=======
-        "Transfer-Encoding": "chunked",
-        "x-ms-request-id": "1837bcd0-ba28-0da2-ce2e-4b1d6303f883"
->>>>>>> 378550eb
       },
       "ResponseBody": []
     },
@@ -413,12 +383,7 @@
         "Location": "https://chrissprim.table.cosmos.azure.com/testtablejjw24y0d(PartitionKey=\u0027somPartition\u0027,RowKey=\u002707\u0027)",
         "Preference-Applied": "return-no-content",
         "Server": "Microsoft-HTTPAPI/2.0",
-<<<<<<< HEAD
         "x-ms-request-id": "1837bcd0-ba28-0da2-ce2e-4b1d6303f883"
-=======
-        "Transfer-Encoding": "chunked",
-        "x-ms-request-id": "62c9c7b1-09ae-e25c-12eb-1af16dfe0623"
->>>>>>> 378550eb
       },
       "ResponseBody": []
     },
@@ -468,12 +433,7 @@
         "Location": "https://chrissprim.table.cosmos.azure.com/testtablejjw24y0d(PartitionKey=\u0027somPartition\u0027,RowKey=\u002708\u0027)",
         "Preference-Applied": "return-no-content",
         "Server": "Microsoft-HTTPAPI/2.0",
-<<<<<<< HEAD
         "x-ms-request-id": "62c9c7b1-09ae-e25c-12eb-1af16dfe0623"
-=======
-        "Transfer-Encoding": "chunked",
-        "x-ms-request-id": "75043c8c-9802-54d4-ec8c-b3cf3a0fc9b1"
->>>>>>> 378550eb
       },
       "ResponseBody": []
     },
@@ -523,12 +483,7 @@
         "Location": "https://chrissprim.table.cosmos.azure.com/testtablejjw24y0d(PartitionKey=\u0027somPartition\u0027,RowKey=\u002709\u0027)",
         "Preference-Applied": "return-no-content",
         "Server": "Microsoft-HTTPAPI/2.0",
-<<<<<<< HEAD
         "x-ms-request-id": "75043c8c-9802-54d4-ec8c-b3cf3a0fc9b1"
-=======
-        "Transfer-Encoding": "chunked",
-        "x-ms-request-id": "db2fcf72-1471-c71f-6055-053ca0b09fcf"
->>>>>>> 378550eb
       },
       "ResponseBody": []
     },
@@ -578,12 +533,7 @@
         "Location": "https://chrissprim.table.cosmos.azure.com/testtablejjw24y0d(PartitionKey=\u0027somPartition\u0027,RowKey=\u002710\u0027)",
         "Preference-Applied": "return-no-content",
         "Server": "Microsoft-HTTPAPI/2.0",
-<<<<<<< HEAD
         "x-ms-request-id": "db2fcf72-1471-c71f-6055-053ca0b09fcf"
-=======
-        "Transfer-Encoding": "chunked",
-        "x-ms-request-id": "26912728-83fe-1980-f375-7622558ca803"
->>>>>>> 378550eb
       },
       "ResponseBody": []
     },
@@ -633,12 +583,7 @@
         "Location": "https://chrissprim.table.cosmos.azure.com/testtablejjw24y0d(PartitionKey=\u0027somPartition\u0027,RowKey=\u002711\u0027)",
         "Preference-Applied": "return-no-content",
         "Server": "Microsoft-HTTPAPI/2.0",
-<<<<<<< HEAD
         "x-ms-request-id": "26912728-83fe-1980-f375-7622558ca803"
-=======
-        "Transfer-Encoding": "chunked",
-        "x-ms-request-id": "9e7e6822-2acf-77b2-1d3c-14ad9297b43b"
->>>>>>> 378550eb
       },
       "ResponseBody": []
     },
@@ -688,12 +633,7 @@
         "Location": "https://chrissprim.table.cosmos.azure.com/testtablejjw24y0d(PartitionKey=\u0027somPartition\u0027,RowKey=\u002712\u0027)",
         "Preference-Applied": "return-no-content",
         "Server": "Microsoft-HTTPAPI/2.0",
-<<<<<<< HEAD
         "x-ms-request-id": "9e7e6822-2acf-77b2-1d3c-14ad9297b43b"
-=======
-        "Transfer-Encoding": "chunked",
-        "x-ms-request-id": "12a7e4ec-a27d-eeb2-4e15-e7fb9efc72d4"
->>>>>>> 378550eb
       },
       "ResponseBody": []
     },
@@ -743,12 +683,7 @@
         "Location": "https://chrissprim.table.cosmos.azure.com/testtablejjw24y0d(PartitionKey=\u0027somPartition\u0027,RowKey=\u002713\u0027)",
         "Preference-Applied": "return-no-content",
         "Server": "Microsoft-HTTPAPI/2.0",
-<<<<<<< HEAD
         "x-ms-request-id": "12a7e4ec-a27d-eeb2-4e15-e7fb9efc72d4"
-=======
-        "Transfer-Encoding": "chunked",
-        "x-ms-request-id": "371902ac-0132-fd00-751a-09c16ed2875b"
->>>>>>> 378550eb
       },
       "ResponseBody": []
     },
@@ -798,12 +733,7 @@
         "Location": "https://chrissprim.table.cosmos.azure.com/testtablejjw24y0d(PartitionKey=\u0027somPartition\u0027,RowKey=\u002714\u0027)",
         "Preference-Applied": "return-no-content",
         "Server": "Microsoft-HTTPAPI/2.0",
-<<<<<<< HEAD
         "x-ms-request-id": "371902ac-0132-fd00-751a-09c16ed2875b"
-=======
-        "Transfer-Encoding": "chunked",
-        "x-ms-request-id": "70353ac1-95e4-8085-b68f-4fb943b6d820"
->>>>>>> 378550eb
       },
       "ResponseBody": []
     },
@@ -853,12 +783,7 @@
         "Location": "https://chrissprim.table.cosmos.azure.com/testtablejjw24y0d(PartitionKey=\u0027somPartition\u0027,RowKey=\u002715\u0027)",
         "Preference-Applied": "return-no-content",
         "Server": "Microsoft-HTTPAPI/2.0",
-<<<<<<< HEAD
         "x-ms-request-id": "70353ac1-95e4-8085-b68f-4fb943b6d820"
-=======
-        "Transfer-Encoding": "chunked",
-        "x-ms-request-id": "8f0140ca-7d7e-eb09-e3a9-9c6399f0807c"
->>>>>>> 378550eb
       },
       "ResponseBody": []
     },
@@ -908,12 +833,7 @@
         "Location": "https://chrissprim.table.cosmos.azure.com/testtablejjw24y0d(PartitionKey=\u0027somPartition\u0027,RowKey=\u002716\u0027)",
         "Preference-Applied": "return-no-content",
         "Server": "Microsoft-HTTPAPI/2.0",
-<<<<<<< HEAD
         "x-ms-request-id": "8f0140ca-7d7e-eb09-e3a9-9c6399f0807c"
-=======
-        "Transfer-Encoding": "chunked",
-        "x-ms-request-id": "643a8b8e-01c6-17ef-7d99-80a2b147babe"
->>>>>>> 378550eb
       },
       "ResponseBody": []
     },
@@ -963,12 +883,7 @@
         "Location": "https://chrissprim.table.cosmos.azure.com/testtablejjw24y0d(PartitionKey=\u0027somPartition\u0027,RowKey=\u002717\u0027)",
         "Preference-Applied": "return-no-content",
         "Server": "Microsoft-HTTPAPI/2.0",
-<<<<<<< HEAD
         "x-ms-request-id": "643a8b8e-01c6-17ef-7d99-80a2b147babe"
-=======
-        "Transfer-Encoding": "chunked",
-        "x-ms-request-id": "2df7e841-f8d1-44dd-304a-8d3af822e6c5"
->>>>>>> 378550eb
       },
       "ResponseBody": []
     },
@@ -1018,12 +933,7 @@
         "Location": "https://chrissprim.table.cosmos.azure.com/testtablejjw24y0d(PartitionKey=\u0027somPartition\u0027,RowKey=\u002718\u0027)",
         "Preference-Applied": "return-no-content",
         "Server": "Microsoft-HTTPAPI/2.0",
-<<<<<<< HEAD
         "x-ms-request-id": "2df7e841-f8d1-44dd-304a-8d3af822e6c5"
-=======
-        "Transfer-Encoding": "chunked",
-        "x-ms-request-id": "b72bd30f-747c-c859-51e9-11e4fc67399c"
->>>>>>> 378550eb
       },
       "ResponseBody": []
     },
@@ -1073,12 +983,7 @@
         "Location": "https://chrissprim.table.cosmos.azure.com/testtablejjw24y0d(PartitionKey=\u0027somPartition\u0027,RowKey=\u002719\u0027)",
         "Preference-Applied": "return-no-content",
         "Server": "Microsoft-HTTPAPI/2.0",
-<<<<<<< HEAD
         "x-ms-request-id": "b72bd30f-747c-c859-51e9-11e4fc67399c"
-=======
-        "Transfer-Encoding": "chunked",
-        "x-ms-request-id": "b121deef-52f9-95aa-aef6-347c74b41e5b"
->>>>>>> 378550eb
       },
       "ResponseBody": []
     },
@@ -1128,12 +1033,7 @@
         "Location": "https://chrissprim.table.cosmos.azure.com/testtablejjw24y0d(PartitionKey=\u0027somPartition\u0027,RowKey=\u002720\u0027)",
         "Preference-Applied": "return-no-content",
         "Server": "Microsoft-HTTPAPI/2.0",
-<<<<<<< HEAD
         "x-ms-request-id": "b121deef-52f9-95aa-aef6-347c74b41e5b"
-=======
-        "Transfer-Encoding": "chunked",
-        "x-ms-request-id": "de93bab3-021b-cd42-8e2e-dce7e6f947c9"
->>>>>>> 378550eb
       },
       "ResponseBody": []
     },
