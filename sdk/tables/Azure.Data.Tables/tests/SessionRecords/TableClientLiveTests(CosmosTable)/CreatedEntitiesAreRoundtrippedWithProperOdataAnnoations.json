--- conflicted
+++ resolved
@@ -12,15 +12,6 @@
         "Content-Length": "33",
         "Content-Type": "application/json; odata=nometadata",
         "DataServiceVersion": "3.0",
-<<<<<<< HEAD
-        "traceparent": "00-db128d66601c5043ac5cfb3cef82f42c-642c4ae650882f4d-00",
-        "User-Agent": [
-          "azsdk-net-Data.Tables/1.0.0-dev.20200821.2",
-          "(.NET Core 4.6.27514.02; Microsoft Windows 10.0.17763 )"
-        ],
-        "x-ms-client-request-id": "6f9cad5b164b8144f941f8ddee905627",
-        "x-ms-date": "Fri, 21 Aug 2020 15:08:05 GMT",
-=======
         "traceparent": "00-09741ff66857b441aa0211c37a682a38-1c712d6c01ba9442-00",
         "User-Agent": [
           "azsdk-net-Data.Tables/1.0.0-dev.20200821.1",
@@ -28,7 +19,6 @@
         ],
         "x-ms-client-request-id": "6f9cad5b164b8144f941f8ddee905627",
         "x-ms-date": "Fri, 21 Aug 2020 15:53:44 GMT",
->>>>>>> 367da34b
         "x-ms-return-client-request-id": "true",
         "x-ms-version": "2019-02-02"
       },
@@ -38,15 +28,9 @@
       "StatusCode": 201,
       "ResponseHeaders": {
         "Content-Type": "application/json",
-<<<<<<< HEAD
-        "Date": "Fri, 21 Aug 2020 15:08:05 GMT",
-        "ETag": "W/\u0022datetime\u00272020-08-21T15%3A08%3A05.6701960Z\u0027\u0022",
-        "Location": "https://t1acd88e4a1c34b8dprim.table.cosmos.azure.com/Tables(\u0027testtable6nc5k2i3\u0027)",
-=======
         "Date": "Fri, 21 Aug 2020 15:53:44 GMT",
         "ETag": "W/\u0022datetime\u00272020-08-21T15%3A53%3A44.4004872Z\u0027\u0022",
         "Location": "https://chrissprim.table.cosmos.azure.com/Tables(\u0027testtable6nc5k2i3\u0027)",
->>>>>>> 367da34b
         "Server": "Microsoft-HTTPAPI/2.0",
         "Transfer-Encoding": "chunked",
         "x-ms-request-id": "6f9cad5b-164b-8144-f941-f8ddee905627"
@@ -68,15 +52,6 @@
         "Content-Length": "614",
         "Content-Type": "application/json; odata=nometadata",
         "DataServiceVersion": "3.0",
-<<<<<<< HEAD
-        "traceparent": "00-f0b8a314a1500046a4038fc873ac60e3-29ad4b2777efb643-00",
-        "User-Agent": [
-          "azsdk-net-Data.Tables/1.0.0-dev.20200821.2",
-          "(.NET Core 4.6.27514.02; Microsoft Windows 10.0.17763 )"
-        ],
-        "x-ms-client-request-id": "e6a757aaa444cca64774a759b91e689c",
-        "x-ms-date": "Fri, 21 Aug 2020 15:08:06 GMT",
-=======
         "Prefer": "return-no-content",
         "traceparent": "00-67fac47817d67a4d93a86f937e04da82-4fe6be3e7fd00c40-00",
         "User-Agent": [
@@ -85,7 +60,6 @@
         ],
         "x-ms-client-request-id": "e6a757aaa444cca64774a759b91e689c",
         "x-ms-date": "Fri, 21 Aug 2020 15:53:44 GMT",
->>>>>>> 367da34b
         "x-ms-return-client-request-id": "true",
         "x-ms-version": "2019-02-02"
       },
@@ -109,36 +83,6 @@
       },
       "StatusCode": 204,
       "ResponseHeaders": {
-<<<<<<< HEAD
-        "Content-Type": "application/json",
-        "Date": "Fri, 21 Aug 2020 15:08:05 GMT",
-        "ETag": "W/\u0022datetime\u00272020-08-21T15%3A08%3A06.0625928Z\u0027\u0022",
-        "Location": "https://t1acd88e4a1c34b8dprim.table.cosmos.azure.com/testtable6nc5k2i3(PartitionKey=\u0027somPartition\u0027,RowKey=\u002701\u0027)",
-        "Server": "Microsoft-HTTPAPI/2.0",
-        "Transfer-Encoding": "chunked",
-        "x-ms-request-id": "e6a757aa-a444-cca6-4774-a759b91e689c"
-      },
-      "ResponseBody": {
-        "odata.metadata": "https://t1acd88e4a1c34b8dprim.table.cosmos.azure.com/testtable6nc5k2i3/$metadata#testtable6nc5k2i3/@Element",
-        "odata.etag": "W/\u0022datetime\u00272020-08-21T15%3A08%3A06.0625928Z\u0027\u0022",
-        "PartitionKey": "somPartition",
-        "RowKey": "01",
-        "SomeStringProperty": "This is table entity number 01",
-        "SomeDateProperty@odata.type": "Edm.DateTime",
-        "SomeDateProperty": "2020-01-01T01:02:00.0000000Z",
-        "SomeGuidProperty@odata.type": "Edm.Guid",
-        "SomeGuidProperty": "0d391d16-97f1-4b9a-be68-4cc871f90001",
-        "SomeBinaryProperty@odata.type": "Edm.Binary",
-        "SomeBinaryProperty": "AQIDBAU=",
-        "SomeInt64Property@odata.type": "Edm.Int64",
-        "SomeInt64Property": "1",
-        "SomeDoubleProperty0": 1,
-        "SomeDoubleProperty1": 1.1,
-        "SomeIntProperty": 1,
-        "Timestamp@odata.type": "Edm.DateTime",
-        "Timestamp": "2020-08-21T15:08:06.0625928Z"
-      }
-=======
         "Content-Length": "0",
         "Date": "Fri, 21 Aug 2020 15:53:44 GMT",
         "ETag": "W/\u0022datetime\u00272020-08-21T15%3A53%3A44.8556552Z\u0027\u0022",
@@ -148,7 +92,6 @@
         "x-ms-request-id": "e6a757aa-a444-cca6-4774-a759b91e689c"
       },
       "ResponseBody": []
->>>>>>> 367da34b
     },
     {
       "RequestUri": "https://t1acd88e4a1c34b8dprim.table.cosmos.azure.com/testtable6nc5k2i3()?$format=application%2Fjson%3Bodata%3Dminimalmetadata\u0026$filter=PartitionKey%20eq%20%27somPartition%27%20and%20RowKey%20eq%20%2701%27",
@@ -161,19 +104,11 @@
         "Authorization": "Sanitized",
         "DataServiceVersion": "3.0",
         "User-Agent": [
-<<<<<<< HEAD
-          "azsdk-net-Data.Tables/1.0.0-dev.20200821.2",
-          "(.NET Core 4.6.27514.02; Microsoft Windows 10.0.17763 )"
-        ],
-        "x-ms-client-request-id": "34268fc11b2ece7ca713596d800544f5",
-        "x-ms-date": "Fri, 21 Aug 2020 15:08:06 GMT",
-=======
           "azsdk-net-Data.Tables/1.0.0-dev.20200821.1",
           "(.NET Core 4.6.29130.01; Microsoft Windows 10.0.18363 )"
         ],
         "x-ms-client-request-id": "34268fc11b2ece7ca713596d800544f5",
         "x-ms-date": "Fri, 21 Aug 2020 15:53:45 GMT",
->>>>>>> 367da34b
         "x-ms-return-client-request-id": "true",
         "x-ms-version": "2019-02-02"
       },
@@ -181,11 +116,7 @@
       "StatusCode": 200,
       "ResponseHeaders": {
         "Content-Type": "application/json",
-<<<<<<< HEAD
-        "Date": "Fri, 21 Aug 2020 15:08:05 GMT",
-=======
         "Date": "Fri, 21 Aug 2020 15:53:44 GMT",
->>>>>>> 367da34b
         "Server": "Microsoft-HTTPAPI/2.0",
         "Transfer-Encoding": "chunked",
         "x-ms-request-id": "34268fc1-1b2e-ce7c-a713-596d800544f5"
@@ -193,11 +124,7 @@
       "ResponseBody": {
         "value": [
           {
-<<<<<<< HEAD
-            "odata.etag": "W/\u0022datetime\u00272020-08-21T15%3A08%3A06.0625928Z\u0027\u0022",
-=======
             "odata.etag": "W/\u0022datetime\u00272020-08-21T15%3A53%3A44.8556552Z\u0027\u0022",
->>>>>>> 367da34b
             "PartitionKey": "somPartition",
             "RowKey": "01",
             "SomeStringProperty": "This is table entity number 01",
@@ -213,11 +140,7 @@
             "SomeDoubleProperty1": 1.1,
             "SomeIntProperty": 1,
             "Timestamp@odata.type": "Edm.DateTime",
-<<<<<<< HEAD
-            "Timestamp": "2020-08-21T15:08:06.0625928Z"
-=======
             "Timestamp": "2020-08-21T15:53:44.8556552Z"
->>>>>>> 367da34b
           }
         ]
       }
@@ -231,15 +154,6 @@
           "application/json"
         ],
         "Authorization": "Sanitized",
-<<<<<<< HEAD
-        "traceparent": "00-bd82836510b2db4c9f8364105584226b-6ad26ea7f733ad4f-00",
-        "User-Agent": [
-          "azsdk-net-Data.Tables/1.0.0-dev.20200821.2",
-          "(.NET Core 4.6.27514.02; Microsoft Windows 10.0.17763 )"
-        ],
-        "x-ms-client-request-id": "820a79636d82b6d206cf27d76feac7db",
-        "x-ms-date": "Fri, 21 Aug 2020 15:08:06 GMT",
-=======
         "traceparent": "00-d07baeb1cd18db47b747c70549f5fd6b-f6d4600593145d46-00",
         "User-Agent": [
           "azsdk-net-Data.Tables/1.0.0-dev.20200821.1",
@@ -247,7 +161,6 @@
         ],
         "x-ms-client-request-id": "820a79636d82b6d206cf27d76feac7db",
         "x-ms-date": "Fri, 21 Aug 2020 15:53:45 GMT",
->>>>>>> 367da34b
         "x-ms-return-client-request-id": "true",
         "x-ms-version": "2019-02-02"
       },
@@ -255,11 +168,7 @@
       "StatusCode": 204,
       "ResponseHeaders": {
         "Content-Length": "0",
-<<<<<<< HEAD
-        "Date": "Fri, 21 Aug 2020 15:08:05 GMT",
-=======
         "Date": "Fri, 21 Aug 2020 15:53:44 GMT",
->>>>>>> 367da34b
         "Server": "Microsoft-HTTPAPI/2.0",
         "x-ms-request-id": "820a7963-6d82-b6d2-06cf-27d76feac7db"
       },
@@ -268,11 +177,7 @@
   ],
   "Variables": {
     "RandomSeed": "241597715",
-<<<<<<< HEAD
-    "TABLES_COSMOS_ACCOUNT_NAME": "t1acd88e4a1c34b8dprim",
-=======
     "TABLES_COSMOS_ACCOUNT_NAME": "chrissprim",
->>>>>>> 367da34b
     "TABLES_PRIMARY_COSMOS_ACCOUNT_KEY": "Kg=="
   }
 }