{
  "Entries": [
    {
      "RequestUri": "https://t1acd88e4a1c34b8dprim.table.cosmos.azure.com/Tables?$format=application%2Fjson%3Bodata%3Dminimalmetadata",
      "RequestMethod": "POST",
      "RequestHeaders": {
        "Accept": [
          "application/json",
          "application/json; odata=minimalmetadata"
        ],
        "Authorization": "Sanitized",
        "Content-Length": "33",
        "Content-Type": "application/json; odata=nometadata",
        "DataServiceVersion": "3.0",
        "traceparent": "00-adfa63570fa4204db97718d69dff6310-494f27d3af53d84d-00",
        "User-Agent": [
          "azsdk-net-Data.Tables/1.0.0-dev.20200821.2",
          "(.NET Core 4.6.27514.02; Microsoft Windows 10.0.17763 )"
        ],
        "x-ms-client-request-id": "27ffcee854e6debf59fe6bd9efe2b12b",
        "x-ms-date": "Fri, 21 Aug 2020 15:11:27 GMT",
        "x-ms-return-client-request-id": "true",
        "x-ms-version": "2019-02-02"
      },
      "RequestBody": {
        "TableName": "testtableusyze6ui"
      },
      "StatusCode": 429,
      "ResponseHeaders": {
        "Content-Type": "application/json",
        "Date": "Fri, 21 Aug 2020 15:11:26 GMT",
        "Server": "Microsoft-HTTPAPI/2.0",
        "Transfer-Encoding": "chunked",
        "x-ms-request-id": "27ffcee8-54e6-debf-59fe-6bd9efe2b12b"
      },
      "ResponseBody": [
        "{\u0022odata.error\u0022:{\u0022code\u0022:\u0022429\u0022,\u0022message\u0022:{\u0022lang\u0022:\u0022en-us\u0022,\u0022value\u0022:\u0022Message: {\\\u0022Errors\\\u0022:[\\\u0022Request rate is large. More Request Units may be needed, so no changes were made. Please retry this request later. Learn more: http://aka.ms/cosmosdb-error-429\\\u0022]}\\r\\nActivityId: 25a30d88-ca5c-4864-a64d-1a5bd94142eb, Request URI: /apps/4f5c042d-76fb-4ce6-bda3-517e6ef3984f/services/a5ac0eaf-e7ef-445f-b1a3-7aa9ef0197f1/partitions/16f8ba9b-2d48-46e6-aeb2-cc6134d54671/replicas/132424953200404074p, RequestStats: , SDK: Microsoft.Azure.Documents.Common/2.11.0, documentdb-dotnet-sdk/2.11.0 Host/64-bit MicrosoftWindowsNT/6.2.9200.0\\nRequestID:27ffcee8-54e6-debf-59fe-6bd9efe2b12b\\n\u0022}}}\r\n"
      ]
    },
    {
      "RequestUri": "https://t1acd88e4a1c34b8dprim.table.cosmos.azure.com/Tables?$format=application%2Fjson%3Bodata%3Dminimalmetadata",
      "RequestMethod": "POST",
      "RequestHeaders": {
        "Accept": [
          "application/json",
          "application/json; odata=minimalmetadata"
        ],
        "Authorization": "Sanitized",
        "Content-Length": "33",
        "Content-Type": "application/json; odata=nometadata",
        "DataServiceVersion": "3.0",
        "traceparent": "00-adfa63570fa4204db97718d69dff6310-494f27d3af53d84d-00",
        "User-Agent": [
          "azsdk-net-Data.Tables/1.0.0-dev.20200821.2",
          "(.NET Core 4.6.27514.02; Microsoft Windows 10.0.17763 )"
        ],
        "x-ms-client-request-id": "27ffcee854e6debf59fe6bd9efe2b12b",
        "x-ms-date": "Fri, 21 Aug 2020 15:11:27 GMT",
        "x-ms-return-client-request-id": "true",
        "x-ms-version": "2019-02-02"
      },
      "RequestBody": {
        "TableName": "testtableusyze6ui"
      },
      "StatusCode": 429,
      "ResponseHeaders": {
        "Content-Type": "application/json",
        "Date": "Fri, 21 Aug 2020 15:11:27 GMT",
        "Server": "Microsoft-HTTPAPI/2.0",
        "Transfer-Encoding": "chunked",
        "x-ms-request-id": "27ffcee8-54e6-debf-59fe-6bd9efe2b12b"
      },
      "ResponseBody": [
        "{\u0022odata.error\u0022:{\u0022code\u0022:\u0022429\u0022,\u0022message\u0022:{\u0022lang\u0022:\u0022en-us\u0022,\u0022value\u0022:\u0022Message: {\\\u0022Errors\\\u0022:[\\\u0022Request rate is large. More Request Units may be needed, so no changes were made. Please retry this request later. Learn more: http://aka.ms/cosmosdb-error-429\\\u0022]}\\r\\nActivityId: 75875793-53f5-43ca-802e-f8e7c0037224, Request URI: /apps/4f5c042d-76fb-4ce6-bda3-517e6ef3984f/services/a5ac0eaf-e7ef-445f-b1a3-7aa9ef0197f1/partitions/16f8ba9b-2d48-46e6-aeb2-cc6134d54671/replicas/132424953200404074p, RequestStats: , SDK: Microsoft.Azure.Documents.Common/2.11.0, documentdb-dotnet-sdk/2.11.0 Host/64-bit MicrosoftWindowsNT/6.2.9200.0\\nRequestID:27ffcee8-54e6-debf-59fe-6bd9efe2b12b\\n\u0022}}}\r\n"
      ]
    },
    {
      "RequestUri": "https://t1acd88e4a1c34b8dprim.table.cosmos.azure.com/Tables?$format=application%2Fjson%3Bodata%3Dminimalmetadata",
      "RequestMethod": "POST",
      "RequestHeaders": {
        "Accept": [
          "application/json",
          "application/json; odata=minimalmetadata"
        ],
        "Authorization": "Sanitized",
        "Content-Length": "33",
        "Content-Type": "application/json; odata=nometadata",
        "DataServiceVersion": "3.0",
        "traceparent": "00-adfa63570fa4204db97718d69dff6310-494f27d3af53d84d-00",
        "User-Agent": [
          "azsdk-net-Data.Tables/1.0.0-dev.20200821.2",
          "(.NET Core 4.6.27514.02; Microsoft Windows 10.0.17763 )"
        ],
        "x-ms-client-request-id": "27ffcee854e6debf59fe6bd9efe2b12b",
        "x-ms-date": "Fri, 21 Aug 2020 15:11:29 GMT",
        "x-ms-return-client-request-id": "true",
        "x-ms-version": "2019-02-02"
      },
      "RequestBody": {
        "TableName": "testtableusyze6ui"
      },
      "StatusCode": 429,
      "ResponseHeaders": {
        "Content-Type": "application/json",
        "Date": "Fri, 21 Aug 2020 15:11:29 GMT",
        "Server": "Microsoft-HTTPAPI/2.0",
        "Transfer-Encoding": "chunked",
        "x-ms-request-id": "27ffcee8-54e6-debf-59fe-6bd9efe2b12b"
      },
      "ResponseBody": [
        "{\u0022odata.error\u0022:{\u0022code\u0022:\u0022429\u0022,\u0022message\u0022:{\u0022lang\u0022:\u0022en-us\u0022,\u0022value\u0022:\u0022Message: {\\\u0022Errors\\\u0022:[\\\u0022Request rate is large. More Request Units may be needed, so no changes were made. Please retry this request later. Learn more: http://aka.ms/cosmosdb-error-429\\\u0022]}\\r\\nActivityId: 95509e23-8156-4cba-9e5a-1b1edd0b0c68, Request URI: /apps/4f5c042d-76fb-4ce6-bda3-517e6ef3984f/services/a5ac0eaf-e7ef-445f-b1a3-7aa9ef0197f1/partitions/16f8ba9b-2d48-46e6-aeb2-cc6134d54671/replicas/132424953200404074p, RequestStats: , SDK: Microsoft.Azure.Documents.Common/2.11.0, documentdb-dotnet-sdk/2.11.0 Host/64-bit MicrosoftWindowsNT/6.2.9200.0\\nRequestID:27ffcee8-54e6-debf-59fe-6bd9efe2b12b\\n\u0022}}}\r\n"
      ]
    },
    {
      "RequestUri": "https://t1acd88e4a1c34b8dprim.table.cosmos.azure.com/Tables?$format=application%2Fjson%3Bodata%3Dminimalmetadata",
      "RequestMethod": "POST",
      "RequestHeaders": {
        "Accept": [
          "application/json",
          "application/json; odata=minimalmetadata"
        ],
        "Authorization": "Sanitized",
        "Content-Length": "33",
        "Content-Type": "application/json; odata=nometadata",
        "DataServiceVersion": "3.0",
        "traceparent": "00-adfa63570fa4204db97718d69dff6310-494f27d3af53d84d-00",
        "User-Agent": [
          "azsdk-net-Data.Tables/1.0.0-dev.20200821.2",
          "(.NET Core 4.6.27514.02; Microsoft Windows 10.0.17763 )"
        ],
        "x-ms-client-request-id": "27ffcee854e6debf59fe6bd9efe2b12b",
        "x-ms-date": "Fri, 21 Aug 2020 15:11:32 GMT",
        "x-ms-return-client-request-id": "true",
        "x-ms-version": "2019-02-02"
      },
      "RequestBody": {
        "TableName": "testtableusyze6ui"
      },
      "StatusCode": 429,
      "ResponseHeaders": {
        "Content-Type": "application/json",
        "Date": "Fri, 21 Aug 2020 15:11:32 GMT",
        "Server": "Microsoft-HTTPAPI/2.0",
        "Transfer-Encoding": "chunked",
        "x-ms-request-id": "27ffcee8-54e6-debf-59fe-6bd9efe2b12b"
      },
      "ResponseBody": [
        "{\u0022odata.error\u0022:{\u0022code\u0022:\u0022429\u0022,\u0022message\u0022:{\u0022lang\u0022:\u0022en-us\u0022,\u0022value\u0022:\u0022Message: {\\\u0022Errors\\\u0022:[\\\u0022Request rate is large. More Request Units may be needed, so no changes were made. Please retry this request later. Learn more: http://aka.ms/cosmosdb-error-429\\\u0022]}\\r\\nActivityId: 3cb45371-b69e-405b-9532-3ea2c1469770, Request URI: /apps/4f5c042d-76fb-4ce6-bda3-517e6ef3984f/services/a5ac0eaf-e7ef-445f-b1a3-7aa9ef0197f1/partitions/16f8ba9b-2d48-46e6-aeb2-cc6134d54671/replicas/132424953200404074p, RequestStats: , SDK: Microsoft.Azure.Documents.Common/2.11.0, documentdb-dotnet-sdk/2.11.0 Host/64-bit MicrosoftWindowsNT/6.2.9200.0\\nRequestID:27ffcee8-54e6-debf-59fe-6bd9efe2b12b\\n\u0022}}}\r\n"
      ]
    },
    {
      "RequestUri": "https://t1acd88e4a1c34b8dprim.table.cosmos.azure.com/Tables?$format=application%2Fjson%3Bodata%3Dminimalmetadata",
      "RequestMethod": "POST",
      "RequestHeaders": {
        "Accept": [
          "application/json",
          "application/json; odata=minimalmetadata"
        ],
        "Authorization": "Sanitized",
        "Content-Length": "33",
        "Content-Type": "application/json; odata=nometadata",
        "DataServiceVersion": "3.0",
<<<<<<< HEAD
        "traceparent": "00-d3d0046fe92b00489ac6ac14916629f0-b88dc4e15a215a43-00",
        "User-Agent": [
          "azsdk-net-Data.Tables/1.0.0-dev.20200821.2",
          "(.NET Core 4.6.27514.02; Microsoft Windows 10.0.17763 )"
        ],
        "x-ms-client-request-id": "9d6db67302409f141b2b79472bb2cdb9",
        "x-ms-date": "Fri, 21 Aug 2020 15:11:34 GMT",
        "x-ms-return-client-request-id": "true",
        "x-ms-version": "2019-02-02"
      },
      "RequestBody": {
        "TableName": "testtableusyze6ui"
      },
      "StatusCode": 429,
      "ResponseHeaders": {
        "Content-Type": "application/json",
        "Date": "Fri, 21 Aug 2020 15:11:33 GMT",
        "Server": "Microsoft-HTTPAPI/2.0",
        "Transfer-Encoding": "chunked",
        "x-ms-request-id": "9d6db673-0240-9f14-1b2b-79472bb2cdb9"
      },
      "ResponseBody": [
        "{\u0022odata.error\u0022:{\u0022code\u0022:\u0022429\u0022,\u0022message\u0022:{\u0022lang\u0022:\u0022en-us\u0022,\u0022value\u0022:\u0022Message: {\\\u0022Errors\\\u0022:[\\\u0022Request rate is large. More Request Units may be needed, so no changes were made. Please retry this request later. Learn more: http://aka.ms/cosmosdb-error-429\\\u0022]}\\r\\nActivityId: f6dc3e10-d270-4cef-b66e-5e9e0d05e34d, Request URI: /apps/4f5c042d-76fb-4ce6-bda3-517e6ef3984f/services/a5ac0eaf-e7ef-445f-b1a3-7aa9ef0197f1/partitions/16f8ba9b-2d48-46e6-aeb2-cc6134d54671/replicas/132424953200404074p, RequestStats: , SDK: Microsoft.Azure.Documents.Common/2.11.0, documentdb-dotnet-sdk/2.11.0 Host/64-bit MicrosoftWindowsNT/6.2.9200.0\\nRequestID:9d6db673-0240-9f14-1b2b-79472bb2cdb9\\n\u0022}}}\r\n"
      ]
    },
    {
      "RequestUri": "https://t1acd88e4a1c34b8dprim.table.cosmos.azure.com/Tables?$format=application%2Fjson%3Bodata%3Dminimalmetadata",
      "RequestMethod": "POST",
      "RequestHeaders": {
        "Accept": [
          "application/json",
          "application/json; odata=minimalmetadata"
        ],
        "Authorization": "Sanitized",
        "Content-Length": "33",
        "Content-Type": "application/json; odata=nometadata",
        "DataServiceVersion": "3.0",
        "traceparent": "00-d3d0046fe92b00489ac6ac14916629f0-b88dc4e15a215a43-00",
        "User-Agent": [
          "azsdk-net-Data.Tables/1.0.0-dev.20200821.2",
          "(.NET Core 4.6.27514.02; Microsoft Windows 10.0.17763 )"
        ],
        "x-ms-client-request-id": "9d6db67302409f141b2b79472bb2cdb9",
        "x-ms-date": "Fri, 21 Aug 2020 15:11:34 GMT",
        "x-ms-return-client-request-id": "true",
        "x-ms-version": "2019-02-02"
      },
      "RequestBody": {
        "TableName": "testtableusyze6ui"
      },
      "StatusCode": 429,
      "ResponseHeaders": {
        "Content-Type": "application/json",
        "Date": "Fri, 21 Aug 2020 15:11:35 GMT",
        "Server": "Microsoft-HTTPAPI/2.0",
        "Transfer-Encoding": "chunked",
        "x-ms-request-id": "9d6db673-0240-9f14-1b2b-79472bb2cdb9"
      },
      "ResponseBody": [
        "{\u0022odata.error\u0022:{\u0022code\u0022:\u0022429\u0022,\u0022message\u0022:{\u0022lang\u0022:\u0022en-us\u0022,\u0022value\u0022:\u0022Message: {\\\u0022Errors\\\u0022:[\\\u0022Request rate is large. More Request Units may be needed, so no changes were made. Please retry this request later. Learn more: http://aka.ms/cosmosdb-error-429\\\u0022]}\\r\\nActivityId: 7ced5619-9c29-4832-ae3b-4f1702a355e8, Request URI: /apps/4f5c042d-76fb-4ce6-bda3-517e6ef3984f/services/a5ac0eaf-e7ef-445f-b1a3-7aa9ef0197f1/partitions/16f8ba9b-2d48-46e6-aeb2-cc6134d54671/replicas/132424953200404074p, RequestStats: , SDK: Microsoft.Azure.Documents.Common/2.11.0, documentdb-dotnet-sdk/2.11.0 Host/64-bit MicrosoftWindowsNT/6.2.9200.0\\nRequestID:9d6db673-0240-9f14-1b2b-79472bb2cdb9\\n\u0022}}}\r\n"
      ]
    },
    {
      "RequestUri": "https://t1acd88e4a1c34b8dprim.table.cosmos.azure.com/Tables?$format=application%2Fjson%3Bodata%3Dminimalmetadata",
      "RequestMethod": "POST",
      "RequestHeaders": {
        "Accept": [
          "application/json",
          "application/json; odata=minimalmetadata"
        ],
        "Authorization": "Sanitized",
        "Content-Length": "33",
        "Content-Type": "application/json; odata=nometadata",
        "DataServiceVersion": "3.0",
        "traceparent": "00-d3d0046fe92b00489ac6ac14916629f0-b88dc4e15a215a43-00",
        "User-Agent": [
          "azsdk-net-Data.Tables/1.0.0-dev.20200821.2",
          "(.NET Core 4.6.27514.02; Microsoft Windows 10.0.17763 )"
        ],
        "x-ms-client-request-id": "9d6db67302409f141b2b79472bb2cdb9",
        "x-ms-date": "Fri, 21 Aug 2020 15:11:36 GMT",
        "x-ms-return-client-request-id": "true",
        "x-ms-version": "2019-02-02"
      },
      "RequestBody": {
        "TableName": "testtableusyze6ui"
      },
      "StatusCode": 429,
      "ResponseHeaders": {
        "Content-Type": "application/json",
        "Date": "Fri, 21 Aug 2020 15:11:36 GMT",
        "Server": "Microsoft-HTTPAPI/2.0",
        "Transfer-Encoding": "chunked",
        "x-ms-request-id": "9d6db673-0240-9f14-1b2b-79472bb2cdb9"
      },
      "ResponseBody": [
        "{\u0022odata.error\u0022:{\u0022code\u0022:\u0022429\u0022,\u0022message\u0022:{\u0022lang\u0022:\u0022en-us\u0022,\u0022value\u0022:\u0022Message: {\\\u0022Errors\\\u0022:[\\\u0022Request rate is large. More Request Units may be needed, so no changes were made. Please retry this request later. Learn more: http://aka.ms/cosmosdb-error-429\\\u0022]}\\r\\nActivityId: 480d8c2c-6398-4258-92f4-455de344bb55, Request URI: /apps/4f5c042d-76fb-4ce6-bda3-517e6ef3984f/services/a5ac0eaf-e7ef-445f-b1a3-7aa9ef0197f1/partitions/16f8ba9b-2d48-46e6-aeb2-cc6134d54671/replicas/132424953200404074p, RequestStats: , SDK: Microsoft.Azure.Documents.Common/2.11.0, documentdb-dotnet-sdk/2.11.0 Host/64-bit MicrosoftWindowsNT/6.2.9200.0\\nRequestID:9d6db673-0240-9f14-1b2b-79472bb2cdb9\\n\u0022}}}\r\n"
      ]
    },
    {
      "RequestUri": "https://t1acd88e4a1c34b8dprim.table.cosmos.azure.com/Tables?$format=application%2Fjson%3Bodata%3Dminimalmetadata",
      "RequestMethod": "POST",
      "RequestHeaders": {
        "Accept": [
          "application/json",
          "application/json; odata=minimalmetadata"
        ],
        "Authorization": "Sanitized",
        "Content-Length": "33",
        "Content-Type": "application/json; odata=nometadata",
        "DataServiceVersion": "3.0",
        "traceparent": "00-d3d0046fe92b00489ac6ac14916629f0-b88dc4e15a215a43-00",
        "User-Agent": [
          "azsdk-net-Data.Tables/1.0.0-dev.20200821.2",
          "(.NET Core 4.6.27514.02; Microsoft Windows 10.0.17763 )"
        ],
        "x-ms-client-request-id": "9d6db67302409f141b2b79472bb2cdb9",
        "x-ms-date": "Fri, 21 Aug 2020 15:11:39 GMT",
=======
        "traceparent": "00-ff85f74d2b43104697900b0208fed50a-372a2592af26dc4f-00",
        "User-Agent": [
          "azsdk-net-Data.Tables/1.0.0-dev.20200821.1",
          "(.NET Core 4.6.29130.01; Microsoft Windows 10.0.18363 )"
        ],
        "x-ms-client-request-id": "9d6db67302409f141b2b79472bb2cdb9",
        "x-ms-date": "Fri, 21 Aug 2020 15:57:16 GMT",
>>>>>>> 367da34b
        "x-ms-return-client-request-id": "true",
        "x-ms-version": "2019-02-02"
      },
      "RequestBody": {
        "TableName": "testtableusyze6ui"
      },
      "StatusCode": 201,
      "ResponseHeaders": {
        "Content-Type": "application/json",
<<<<<<< HEAD
        "Date": "Fri, 21 Aug 2020 15:11:39 GMT",
        "ETag": "W/\u0022datetime\u00272020-08-21T15%3A11%3A39.6632584Z\u0027\u0022",
        "Location": "https://t1acd88e4a1c34b8dprim.table.cosmos.azure.com/Tables(\u0027testtableusyze6ui\u0027)",
=======
        "Date": "Fri, 21 Aug 2020 15:57:16 GMT",
        "ETag": "W/\u0022datetime\u00272020-08-21T15%3A57%3A16.4270600Z\u0027\u0022",
        "Location": "https://chrissprim.table.cosmos.azure.com/Tables(\u0027testtableusyze6ui\u0027)",
>>>>>>> 367da34b
        "Server": "Microsoft-HTTPAPI/2.0",
        "Transfer-Encoding": "chunked",
        "x-ms-request-id": "9d6db673-0240-9f14-1b2b-79472bb2cdb9"
      },
      "ResponseBody": {
        "TableName": "testtableusyze6ui",
        "odata.metadata": "https://t1acd88e4a1c34b8dprim.table.cosmos.azure.com/$metadata#Tables/@Element"
      }
    },
    {
      "RequestUri": "https://t1acd88e4a1c34b8dprim.table.cosmos.azure.com/Tables(\u0027testtableusyze6ui\u0027)",
      "RequestMethod": "DELETE",
      "RequestHeaders": {
        "Accept": [
          "application/json",
          "application/json"
        ],
        "Authorization": "Sanitized",
<<<<<<< HEAD
        "traceparent": "00-17adc1893d1135479c0e6efcda1bb60b-294f93cfe0d5c548-00",
        "User-Agent": [
          "azsdk-net-Data.Tables/1.0.0-dev.20200821.2",
          "(.NET Core 4.6.27514.02; Microsoft Windows 10.0.17763 )"
        ],
        "x-ms-client-request-id": "de03da2edbd159d95c1a9b31050b14ec",
        "x-ms-date": "Fri, 21 Aug 2020 15:11:39 GMT",
=======
        "traceparent": "00-9e4a2c89541e2d4fa7b9322ecc7b7e23-f0759aee2c7bc741-00",
        "User-Agent": [
          "azsdk-net-Data.Tables/1.0.0-dev.20200821.1",
          "(.NET Core 4.6.29130.01; Microsoft Windows 10.0.18363 )"
        ],
        "x-ms-client-request-id": "de03da2edbd159d95c1a9b31050b14ec",
        "x-ms-date": "Fri, 21 Aug 2020 15:57:16 GMT",
>>>>>>> 367da34b
        "x-ms-return-client-request-id": "true",
        "x-ms-version": "2019-02-02"
      },
      "RequestBody": null,
      "StatusCode": 204,
      "ResponseHeaders": {
        "Content-Length": "0",
<<<<<<< HEAD
        "Date": "Fri, 21 Aug 2020 15:11:39 GMT",
=======
        "Date": "Fri, 21 Aug 2020 15:57:16 GMT",
>>>>>>> 367da34b
        "Server": "Microsoft-HTTPAPI/2.0",
        "x-ms-request-id": "de03da2e-dbd1-59d9-5c1a-9b31050b14ec"
      },
      "ResponseBody": []
    }
  ],
  "Variables": {
    "RandomSeed": "1363187159",
<<<<<<< HEAD
    "TABLES_COSMOS_ACCOUNT_NAME": "t1acd88e4a1c34b8dprim",
=======
    "TABLES_COSMOS_ACCOUNT_NAME": "chrissprim",
>>>>>>> 367da34b
    "TABLES_PRIMARY_COSMOS_ACCOUNT_KEY": "Kg=="
  }
}<|MERGE_RESOLUTION|>--- conflicted
+++ resolved
@@ -160,126 +160,6 @@
         "Content-Length": "33",
         "Content-Type": "application/json; odata=nometadata",
         "DataServiceVersion": "3.0",
-<<<<<<< HEAD
-        "traceparent": "00-d3d0046fe92b00489ac6ac14916629f0-b88dc4e15a215a43-00",
-        "User-Agent": [
-          "azsdk-net-Data.Tables/1.0.0-dev.20200821.2",
-          "(.NET Core 4.6.27514.02; Microsoft Windows 10.0.17763 )"
-        ],
-        "x-ms-client-request-id": "9d6db67302409f141b2b79472bb2cdb9",
-        "x-ms-date": "Fri, 21 Aug 2020 15:11:34 GMT",
-        "x-ms-return-client-request-id": "true",
-        "x-ms-version": "2019-02-02"
-      },
-      "RequestBody": {
-        "TableName": "testtableusyze6ui"
-      },
-      "StatusCode": 429,
-      "ResponseHeaders": {
-        "Content-Type": "application/json",
-        "Date": "Fri, 21 Aug 2020 15:11:33 GMT",
-        "Server": "Microsoft-HTTPAPI/2.0",
-        "Transfer-Encoding": "chunked",
-        "x-ms-request-id": "9d6db673-0240-9f14-1b2b-79472bb2cdb9"
-      },
-      "ResponseBody": [
-        "{\u0022odata.error\u0022:{\u0022code\u0022:\u0022429\u0022,\u0022message\u0022:{\u0022lang\u0022:\u0022en-us\u0022,\u0022value\u0022:\u0022Message: {\\\u0022Errors\\\u0022:[\\\u0022Request rate is large. More Request Units may be needed, so no changes were made. Please retry this request later. Learn more: http://aka.ms/cosmosdb-error-429\\\u0022]}\\r\\nActivityId: f6dc3e10-d270-4cef-b66e-5e9e0d05e34d, Request URI: /apps/4f5c042d-76fb-4ce6-bda3-517e6ef3984f/services/a5ac0eaf-e7ef-445f-b1a3-7aa9ef0197f1/partitions/16f8ba9b-2d48-46e6-aeb2-cc6134d54671/replicas/132424953200404074p, RequestStats: , SDK: Microsoft.Azure.Documents.Common/2.11.0, documentdb-dotnet-sdk/2.11.0 Host/64-bit MicrosoftWindowsNT/6.2.9200.0\\nRequestID:9d6db673-0240-9f14-1b2b-79472bb2cdb9\\n\u0022}}}\r\n"
-      ]
-    },
-    {
-      "RequestUri": "https://t1acd88e4a1c34b8dprim.table.cosmos.azure.com/Tables?$format=application%2Fjson%3Bodata%3Dminimalmetadata",
-      "RequestMethod": "POST",
-      "RequestHeaders": {
-        "Accept": [
-          "application/json",
-          "application/json; odata=minimalmetadata"
-        ],
-        "Authorization": "Sanitized",
-        "Content-Length": "33",
-        "Content-Type": "application/json; odata=nometadata",
-        "DataServiceVersion": "3.0",
-        "traceparent": "00-d3d0046fe92b00489ac6ac14916629f0-b88dc4e15a215a43-00",
-        "User-Agent": [
-          "azsdk-net-Data.Tables/1.0.0-dev.20200821.2",
-          "(.NET Core 4.6.27514.02; Microsoft Windows 10.0.17763 )"
-        ],
-        "x-ms-client-request-id": "9d6db67302409f141b2b79472bb2cdb9",
-        "x-ms-date": "Fri, 21 Aug 2020 15:11:34 GMT",
-        "x-ms-return-client-request-id": "true",
-        "x-ms-version": "2019-02-02"
-      },
-      "RequestBody": {
-        "TableName": "testtableusyze6ui"
-      },
-      "StatusCode": 429,
-      "ResponseHeaders": {
-        "Content-Type": "application/json",
-        "Date": "Fri, 21 Aug 2020 15:11:35 GMT",
-        "Server": "Microsoft-HTTPAPI/2.0",
-        "Transfer-Encoding": "chunked",
-        "x-ms-request-id": "9d6db673-0240-9f14-1b2b-79472bb2cdb9"
-      },
-      "ResponseBody": [
-        "{\u0022odata.error\u0022:{\u0022code\u0022:\u0022429\u0022,\u0022message\u0022:{\u0022lang\u0022:\u0022en-us\u0022,\u0022value\u0022:\u0022Message: {\\\u0022Errors\\\u0022:[\\\u0022Request rate is large. More Request Units may be needed, so no changes were made. Please retry this request later. Learn more: http://aka.ms/cosmosdb-error-429\\\u0022]}\\r\\nActivityId: 7ced5619-9c29-4832-ae3b-4f1702a355e8, Request URI: /apps/4f5c042d-76fb-4ce6-bda3-517e6ef3984f/services/a5ac0eaf-e7ef-445f-b1a3-7aa9ef0197f1/partitions/16f8ba9b-2d48-46e6-aeb2-cc6134d54671/replicas/132424953200404074p, RequestStats: , SDK: Microsoft.Azure.Documents.Common/2.11.0, documentdb-dotnet-sdk/2.11.0 Host/64-bit MicrosoftWindowsNT/6.2.9200.0\\nRequestID:9d6db673-0240-9f14-1b2b-79472bb2cdb9\\n\u0022}}}\r\n"
-      ]
-    },
-    {
-      "RequestUri": "https://t1acd88e4a1c34b8dprim.table.cosmos.azure.com/Tables?$format=application%2Fjson%3Bodata%3Dminimalmetadata",
-      "RequestMethod": "POST",
-      "RequestHeaders": {
-        "Accept": [
-          "application/json",
-          "application/json; odata=minimalmetadata"
-        ],
-        "Authorization": "Sanitized",
-        "Content-Length": "33",
-        "Content-Type": "application/json; odata=nometadata",
-        "DataServiceVersion": "3.0",
-        "traceparent": "00-d3d0046fe92b00489ac6ac14916629f0-b88dc4e15a215a43-00",
-        "User-Agent": [
-          "azsdk-net-Data.Tables/1.0.0-dev.20200821.2",
-          "(.NET Core 4.6.27514.02; Microsoft Windows 10.0.17763 )"
-        ],
-        "x-ms-client-request-id": "9d6db67302409f141b2b79472bb2cdb9",
-        "x-ms-date": "Fri, 21 Aug 2020 15:11:36 GMT",
-        "x-ms-return-client-request-id": "true",
-        "x-ms-version": "2019-02-02"
-      },
-      "RequestBody": {
-        "TableName": "testtableusyze6ui"
-      },
-      "StatusCode": 429,
-      "ResponseHeaders": {
-        "Content-Type": "application/json",
-        "Date": "Fri, 21 Aug 2020 15:11:36 GMT",
-        "Server": "Microsoft-HTTPAPI/2.0",
-        "Transfer-Encoding": "chunked",
-        "x-ms-request-id": "9d6db673-0240-9f14-1b2b-79472bb2cdb9"
-      },
-      "ResponseBody": [
-        "{\u0022odata.error\u0022:{\u0022code\u0022:\u0022429\u0022,\u0022message\u0022:{\u0022lang\u0022:\u0022en-us\u0022,\u0022value\u0022:\u0022Message: {\\\u0022Errors\\\u0022:[\\\u0022Request rate is large. More Request Units may be needed, so no changes were made. Please retry this request later. Learn more: http://aka.ms/cosmosdb-error-429\\\u0022]}\\r\\nActivityId: 480d8c2c-6398-4258-92f4-455de344bb55, Request URI: /apps/4f5c042d-76fb-4ce6-bda3-517e6ef3984f/services/a5ac0eaf-e7ef-445f-b1a3-7aa9ef0197f1/partitions/16f8ba9b-2d48-46e6-aeb2-cc6134d54671/replicas/132424953200404074p, RequestStats: , SDK: Microsoft.Azure.Documents.Common/2.11.0, documentdb-dotnet-sdk/2.11.0 Host/64-bit MicrosoftWindowsNT/6.2.9200.0\\nRequestID:9d6db673-0240-9f14-1b2b-79472bb2cdb9\\n\u0022}}}\r\n"
-      ]
-    },
-    {
-      "RequestUri": "https://t1acd88e4a1c34b8dprim.table.cosmos.azure.com/Tables?$format=application%2Fjson%3Bodata%3Dminimalmetadata",
-      "RequestMethod": "POST",
-      "RequestHeaders": {
-        "Accept": [
-          "application/json",
-          "application/json; odata=minimalmetadata"
-        ],
-        "Authorization": "Sanitized",
-        "Content-Length": "33",
-        "Content-Type": "application/json; odata=nometadata",
-        "DataServiceVersion": "3.0",
-        "traceparent": "00-d3d0046fe92b00489ac6ac14916629f0-b88dc4e15a215a43-00",
-        "User-Agent": [
-          "azsdk-net-Data.Tables/1.0.0-dev.20200821.2",
-          "(.NET Core 4.6.27514.02; Microsoft Windows 10.0.17763 )"
-        ],
-        "x-ms-client-request-id": "9d6db67302409f141b2b79472bb2cdb9",
-        "x-ms-date": "Fri, 21 Aug 2020 15:11:39 GMT",
-=======
         "traceparent": "00-ff85f74d2b43104697900b0208fed50a-372a2592af26dc4f-00",
         "User-Agent": [
           "azsdk-net-Data.Tables/1.0.0-dev.20200821.1",
@@ -287,7 +167,6 @@
         ],
         "x-ms-client-request-id": "9d6db67302409f141b2b79472bb2cdb9",
         "x-ms-date": "Fri, 21 Aug 2020 15:57:16 GMT",
->>>>>>> 367da34b
         "x-ms-return-client-request-id": "true",
         "x-ms-version": "2019-02-02"
       },
@@ -297,15 +176,9 @@
       "StatusCode": 201,
       "ResponseHeaders": {
         "Content-Type": "application/json",
-<<<<<<< HEAD
-        "Date": "Fri, 21 Aug 2020 15:11:39 GMT",
-        "ETag": "W/\u0022datetime\u00272020-08-21T15%3A11%3A39.6632584Z\u0027\u0022",
-        "Location": "https://t1acd88e4a1c34b8dprim.table.cosmos.azure.com/Tables(\u0027testtableusyze6ui\u0027)",
-=======
         "Date": "Fri, 21 Aug 2020 15:57:16 GMT",
         "ETag": "W/\u0022datetime\u00272020-08-21T15%3A57%3A16.4270600Z\u0027\u0022",
         "Location": "https://chrissprim.table.cosmos.azure.com/Tables(\u0027testtableusyze6ui\u0027)",
->>>>>>> 367da34b
         "Server": "Microsoft-HTTPAPI/2.0",
         "Transfer-Encoding": "chunked",
         "x-ms-request-id": "9d6db673-0240-9f14-1b2b-79472bb2cdb9"
@@ -324,15 +197,6 @@
           "application/json"
         ],
         "Authorization": "Sanitized",
-<<<<<<< HEAD
-        "traceparent": "00-17adc1893d1135479c0e6efcda1bb60b-294f93cfe0d5c548-00",
-        "User-Agent": [
-          "azsdk-net-Data.Tables/1.0.0-dev.20200821.2",
-          "(.NET Core 4.6.27514.02; Microsoft Windows 10.0.17763 )"
-        ],
-        "x-ms-client-request-id": "de03da2edbd159d95c1a9b31050b14ec",
-        "x-ms-date": "Fri, 21 Aug 2020 15:11:39 GMT",
-=======
         "traceparent": "00-9e4a2c89541e2d4fa7b9322ecc7b7e23-f0759aee2c7bc741-00",
         "User-Agent": [
           "azsdk-net-Data.Tables/1.0.0-dev.20200821.1",
@@ -340,7 +204,6 @@
         ],
         "x-ms-client-request-id": "de03da2edbd159d95c1a9b31050b14ec",
         "x-ms-date": "Fri, 21 Aug 2020 15:57:16 GMT",
->>>>>>> 367da34b
         "x-ms-return-client-request-id": "true",
         "x-ms-version": "2019-02-02"
       },
@@ -348,11 +211,7 @@
       "StatusCode": 204,
       "ResponseHeaders": {
         "Content-Length": "0",
-<<<<<<< HEAD
-        "Date": "Fri, 21 Aug 2020 15:11:39 GMT",
-=======
         "Date": "Fri, 21 Aug 2020 15:57:16 GMT",
->>>>>>> 367da34b
         "Server": "Microsoft-HTTPAPI/2.0",
         "x-ms-request-id": "de03da2e-dbd1-59d9-5c1a-9b31050b14ec"
       },
@@ -361,11 +220,7 @@
   ],
   "Variables": {
     "RandomSeed": "1363187159",
-<<<<<<< HEAD
-    "TABLES_COSMOS_ACCOUNT_NAME": "t1acd88e4a1c34b8dprim",
-=======
     "TABLES_COSMOS_ACCOUNT_NAME": "chrissprim",
->>>>>>> 367da34b
     "TABLES_PRIMARY_COSMOS_ACCOUNT_KEY": "Kg=="
   }
 }