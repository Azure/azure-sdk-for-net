--- conflicted
+++ resolved
@@ -83,12 +83,7 @@
         "Location": "https://chrissprim.table.cosmos.azure.com/testtable93bxlvf9(PartitionKey=\u0027somPartition\u0027,RowKey=\u002701\u0027)",
         "Preference-Applied": "return-no-content",
         "Server": "Microsoft-HTTPAPI/2.0",
-<<<<<<< HEAD
         "x-ms-request-id": "a85e8d6b-3b59-338d-d341-5c89c87f3bc9"
-=======
-        "Transfer-Encoding": "chunked",
-        "x-ms-request-id": "354f499a-fb61-c16b-5fef-59c71bc19d9d"
->>>>>>> 378550eb
       },
       "ResponseBody": []
     },
@@ -138,12 +133,7 @@
         "Location": "https://chrissprim.table.cosmos.azure.com/testtable93bxlvf9(PartitionKey=\u0027somPartition\u0027,RowKey=\u002702\u0027)",
         "Preference-Applied": "return-no-content",
         "Server": "Microsoft-HTTPAPI/2.0",
-<<<<<<< HEAD
         "x-ms-request-id": "354f499a-fb61-c16b-5fef-59c71bc19d9d"
-=======
-        "Transfer-Encoding": "chunked",
-        "x-ms-request-id": "69618c11-1d67-6d09-ed44-b1b51e0c4f8e"
->>>>>>> 378550eb
       },
       "ResponseBody": []
     },
@@ -193,12 +183,7 @@
         "Location": "https://chrissprim.table.cosmos.azure.com/testtable93bxlvf9(PartitionKey=\u0027somPartition\u0027,RowKey=\u002703\u0027)",
         "Preference-Applied": "return-no-content",
         "Server": "Microsoft-HTTPAPI/2.0",
-<<<<<<< HEAD
         "x-ms-request-id": "69618c11-1d67-6d09-ed44-b1b51e0c4f8e"
-=======
-        "Transfer-Encoding": "chunked",
-        "x-ms-request-id": "48b54c40-ce45-702e-219c-4869e2c61712"
->>>>>>> 378550eb
       },
       "ResponseBody": []
     },
@@ -248,12 +233,7 @@
         "Location": "https://chrissprim.table.cosmos.azure.com/testtable93bxlvf9(PartitionKey=\u0027somPartition\u0027,RowKey=\u002704\u0027)",
         "Preference-Applied": "return-no-content",
         "Server": "Microsoft-HTTPAPI/2.0",
-<<<<<<< HEAD
         "x-ms-request-id": "48b54c40-ce45-702e-219c-4869e2c61712"
-=======
-        "Transfer-Encoding": "chunked",
-        "x-ms-request-id": "3c78bfa4-d21e-7c62-3fe1-471d49b6a352"
->>>>>>> 378550eb
       },
       "ResponseBody": []
     },
@@ -303,12 +283,7 @@
         "Location": "https://chrissprim.table.cosmos.azure.com/testtable93bxlvf9(PartitionKey=\u0027somPartition\u0027,RowKey=\u002705\u0027)",
         "Preference-Applied": "return-no-content",
         "Server": "Microsoft-HTTPAPI/2.0",
-<<<<<<< HEAD
         "x-ms-request-id": "3c78bfa4-d21e-7c62-3fe1-471d49b6a352"
-=======
-        "Transfer-Encoding": "chunked",
-        "x-ms-request-id": "cf86cba0-540b-4257-5ef0-47cbd59f8b26"
->>>>>>> 378550eb
       },
       "ResponseBody": []
     },
@@ -358,12 +333,7 @@
         "Location": "https://chrissprim.table.cosmos.azure.com/testtable93bxlvf9(PartitionKey=\u0027somPartition\u0027,RowKey=\u002706\u0027)",
         "Preference-Applied": "return-no-content",
         "Server": "Microsoft-HTTPAPI/2.0",
-<<<<<<< HEAD
         "x-ms-request-id": "cf86cba0-540b-4257-5ef0-47cbd59f8b26"
-=======
-        "Transfer-Encoding": "chunked",
-        "x-ms-request-id": "5f109f2d-1394-6e6f-ea39-08648610266b"
->>>>>>> 378550eb
       },
       "ResponseBody": []
     },
@@ -413,12 +383,7 @@
         "Location": "https://chrissprim.table.cosmos.azure.com/testtable93bxlvf9(PartitionKey=\u0027somPartition\u0027,RowKey=\u002707\u0027)",
         "Preference-Applied": "return-no-content",
         "Server": "Microsoft-HTTPAPI/2.0",
-<<<<<<< HEAD
         "x-ms-request-id": "5f109f2d-1394-6e6f-ea39-08648610266b"
-=======
-        "Transfer-Encoding": "chunked",
-        "x-ms-request-id": "17c9f5f9-4740-4f06-6835-de2e8b97a7a0"
->>>>>>> 378550eb
       },
       "ResponseBody": []
     },
@@ -468,12 +433,7 @@
         "Location": "https://chrissprim.table.cosmos.azure.com/testtable93bxlvf9(PartitionKey=\u0027somPartition\u0027,RowKey=\u002708\u0027)",
         "Preference-Applied": "return-no-content",
         "Server": "Microsoft-HTTPAPI/2.0",
-<<<<<<< HEAD
         "x-ms-request-id": "17c9f5f9-4740-4f06-6835-de2e8b97a7a0"
-=======
-        "Transfer-Encoding": "chunked",
-        "x-ms-request-id": "aaf02156-43a6-8dbe-5b18-e4d24cf2bb4d"
->>>>>>> 378550eb
       },
       "ResponseBody": []
     },
@@ -523,12 +483,7 @@
         "Location": "https://chrissprim.table.cosmos.azure.com/testtable93bxlvf9(PartitionKey=\u0027somPartition\u0027,RowKey=\u002709\u0027)",
         "Preference-Applied": "return-no-content",
         "Server": "Microsoft-HTTPAPI/2.0",
-<<<<<<< HEAD
         "x-ms-request-id": "aaf02156-43a6-8dbe-5b18-e4d24cf2bb4d"
-=======
-        "Transfer-Encoding": "chunked",
-        "x-ms-request-id": "dfd1dcca-73d6-e5e6-98c0-f65e3441e353"
->>>>>>> 378550eb
       },
       "ResponseBody": []
     },
@@ -578,12 +533,7 @@
         "Location": "https://chrissprim.table.cosmos.azure.com/testtable93bxlvf9(PartitionKey=\u0027somPartition\u0027,RowKey=\u002710\u0027)",
         "Preference-Applied": "return-no-content",
         "Server": "Microsoft-HTTPAPI/2.0",
-<<<<<<< HEAD
         "x-ms-request-id": "dfd1dcca-73d6-e5e6-98c0-f65e3441e353"
-=======
-        "Transfer-Encoding": "chunked",
-        "x-ms-request-id": "650e6891-7c20-b5c5-373b-bb2863340376"
->>>>>>> 378550eb
       },
       "ResponseBody": []
     },
@@ -633,12 +583,7 @@
         "Location": "https://chrissprim.table.cosmos.azure.com/testtable93bxlvf9(PartitionKey=\u0027somPartition\u0027,RowKey=\u002711\u0027)",
         "Preference-Applied": "return-no-content",
         "Server": "Microsoft-HTTPAPI/2.0",
-<<<<<<< HEAD
         "x-ms-request-id": "650e6891-7c20-b5c5-373b-bb2863340376"
-=======
-        "Transfer-Encoding": "chunked",
-        "x-ms-request-id": "ae63907a-c8c5-e2c9-3b0a-11e54d60581a"
->>>>>>> 378550eb
       },
       "ResponseBody": []
     },
@@ -688,12 +633,7 @@
         "Location": "https://chrissprim.table.cosmos.azure.com/testtable93bxlvf9(PartitionKey=\u0027somPartition\u0027,RowKey=\u002712\u0027)",
         "Preference-Applied": "return-no-content",
         "Server": "Microsoft-HTTPAPI/2.0",
-<<<<<<< HEAD
         "x-ms-request-id": "ae63907a-c8c5-e2c9-3b0a-11e54d60581a"
-=======
-        "Transfer-Encoding": "chunked",
-        "x-ms-request-id": "e3409134-56e3-4d2c-171c-a89bb8bd8264"
->>>>>>> 378550eb
       },
       "ResponseBody": []
     },
@@ -743,12 +683,7 @@
         "Location": "https://chrissprim.table.cosmos.azure.com/testtable93bxlvf9(PartitionKey=\u0027somPartition\u0027,RowKey=\u002713\u0027)",
         "Preference-Applied": "return-no-content",
         "Server": "Microsoft-HTTPAPI/2.0",
-<<<<<<< HEAD
         "x-ms-request-id": "e3409134-56e3-4d2c-171c-a89bb8bd8264"
-=======
-        "Transfer-Encoding": "chunked",
-        "x-ms-request-id": "a4e480bc-34dd-c98e-9f2b-2a156adf68d6"
->>>>>>> 378550eb
       },
       "ResponseBody": []
     },
@@ -798,12 +733,7 @@
         "Location": "https://chrissprim.table.cosmos.azure.com/testtable93bxlvf9(PartitionKey=\u0027somPartition\u0027,RowKey=\u002714\u0027)",
         "Preference-Applied": "return-no-content",
         "Server": "Microsoft-HTTPAPI/2.0",
-<<<<<<< HEAD
         "x-ms-request-id": "a4e480bc-34dd-c98e-9f2b-2a156adf68d6"
-=======
-        "Transfer-Encoding": "chunked",
-        "x-ms-request-id": "d2f3a0e2-20f3-2392-6315-97a8202d2a7d"
->>>>>>> 378550eb
       },
       "ResponseBody": []
     },
@@ -853,12 +783,7 @@
         "Location": "https://chrissprim.table.cosmos.azure.com/testtable93bxlvf9(PartitionKey=\u0027somPartition\u0027,RowKey=\u002715\u0027)",
         "Preference-Applied": "return-no-content",
         "Server": "Microsoft-HTTPAPI/2.0",
-<<<<<<< HEAD
         "x-ms-request-id": "d2f3a0e2-20f3-2392-6315-97a8202d2a7d"
-=======
-        "Transfer-Encoding": "chunked",
-        "x-ms-request-id": "cc28ad88-b47c-003d-0277-44b82b17e337"
->>>>>>> 378550eb
       },
       "ResponseBody": []
     },
@@ -908,12 +833,7 @@
         "Location": "https://chrissprim.table.cosmos.azure.com/testtable93bxlvf9(PartitionKey=\u0027somPartition\u0027,RowKey=\u002716\u0027)",
         "Preference-Applied": "return-no-content",
         "Server": "Microsoft-HTTPAPI/2.0",
-<<<<<<< HEAD
         "x-ms-request-id": "cc28ad88-b47c-003d-0277-44b82b17e337"
-=======
-        "Transfer-Encoding": "chunked",
-        "x-ms-request-id": "17b8d1b4-afca-9c71-eec0-40c79ce5a971"
->>>>>>> 378550eb
       },
       "ResponseBody": []
     },
@@ -963,12 +883,7 @@
         "Location": "https://chrissprim.table.cosmos.azure.com/testtable93bxlvf9(PartitionKey=\u0027somPartition\u0027,RowKey=\u002717\u0027)",
         "Preference-Applied": "return-no-content",
         "Server": "Microsoft-HTTPAPI/2.0",
-<<<<<<< HEAD
         "x-ms-request-id": "17b8d1b4-afca-9c71-eec0-40c79ce5a971"
-=======
-        "Transfer-Encoding": "chunked",
-        "x-ms-request-id": "bd8cac01-9bb7-2e5a-63f2-cf7bdcdaf84c"
->>>>>>> 378550eb
       },
       "ResponseBody": []
     },
@@ -1018,12 +933,7 @@
         "Location": "https://chrissprim.table.cosmos.azure.com/testtable93bxlvf9(PartitionKey=\u0027somPartition\u0027,RowKey=\u002718\u0027)",
         "Preference-Applied": "return-no-content",
         "Server": "Microsoft-HTTPAPI/2.0",
-<<<<<<< HEAD
         "x-ms-request-id": "bd8cac01-9bb7-2e5a-63f2-cf7bdcdaf84c"
-=======
-        "Transfer-Encoding": "chunked",
-        "x-ms-request-id": "4ef46032-1275-d8b3-3b8c-debb7475631c"
->>>>>>> 378550eb
       },
       "ResponseBody": []
     },
@@ -1073,12 +983,7 @@
         "Location": "https://chrissprim.table.cosmos.azure.com/testtable93bxlvf9(PartitionKey=\u0027somPartition\u0027,RowKey=\u002719\u0027)",
         "Preference-Applied": "return-no-content",
         "Server": "Microsoft-HTTPAPI/2.0",
-<<<<<<< HEAD
         "x-ms-request-id": "4ef46032-1275-d8b3-3b8c-debb7475631c"
-=======
-        "Transfer-Encoding": "chunked",
-        "x-ms-request-id": "7eb6d2cd-268a-1980-768a-b3d7e0f5c014"
->>>>>>> 378550eb
       },
       "ResponseBody": []
     },
@@ -1128,12 +1033,7 @@
         "Location": "https://chrissprim.table.cosmos.azure.com/testtable93bxlvf9(PartitionKey=\u0027somPartition\u0027,RowKey=\u002720\u0027)",
         "Preference-Applied": "return-no-content",
         "Server": "Microsoft-HTTPAPI/2.0",
-<<<<<<< HEAD
         "x-ms-request-id": "7eb6d2cd-268a-1980-768a-b3d7e0f5c014"
-=======
-        "Transfer-Encoding": "chunked",
-        "x-ms-request-id": "3c95f3c8-5af1-eefc-f9b4-812abc9ebaed"
->>>>>>> 378550eb
       },
       "ResponseBody": []
     },
