{
  "Entries": [
    {
      "RequestUri": "https://t1acd88e4a1c34b8dprim.table.cosmos.azure.com/Tables?$format=application%2Fjson%3Bodata%3Dminimalmetadata",
      "RequestMethod": "POST",
      "RequestHeaders": {
        "Accept": [
          "application/json",
          "application/json; odata=minimalmetadata"
        ],
        "Authorization": "Sanitized",
        "Content-Length": "33",
        "Content-Type": "application/json; odata=nometadata",
        "DataServiceVersion": "3.0",
<<<<<<< HEAD
        "traceparent": "00-90a50c82bfaa2e44a621940f34fc108e-c03decddf15f0941-00",
        "User-Agent": [
          "azsdk-net-Data.Tables/1.0.0-dev.20200821.2",
          "(.NET Core 4.6.27514.02; Microsoft Windows 10.0.17763 )"
        ],
        "x-ms-client-request-id": "5bffaa2fb66ff882867a7207063a5924",
        "x-ms-date": "Fri, 21 Aug 2020 15:08:17 GMT",
=======
        "traceparent": "00-11326e3f8df36642ac2cf83cd2330c92-e913892ffdccf94f-00",
        "User-Agent": [
          "azsdk-net-Data.Tables/1.0.0-dev.20200821.1",
          "(.NET Core 4.6.29130.01; Microsoft Windows 10.0.18363 )"
        ],
        "x-ms-client-request-id": "5bffaa2fb66ff882867a7207063a5924",
        "x-ms-date": "Fri, 21 Aug 2020 15:53:58 GMT",
>>>>>>> 367da34b
        "x-ms-return-client-request-id": "true",
        "x-ms-version": "2019-02-02"
      },
      "RequestBody": {
        "TableName": "testtablefg4w5djl"
      },
      "StatusCode": 201,
      "ResponseHeaders": {
        "Content-Type": "application/json",
<<<<<<< HEAD
        "Date": "Fri, 21 Aug 2020 15:08:17 GMT",
        "ETag": "W/\u0022datetime\u00272020-08-21T15%3A08%3A17.6081928Z\u0027\u0022",
        "Location": "https://t1acd88e4a1c34b8dprim.table.cosmos.azure.com/Tables(\u0027testtablefg4w5djl\u0027)",
=======
        "Date": "Fri, 21 Aug 2020 15:53:58 GMT",
        "ETag": "W/\u0022datetime\u00272020-08-21T15%3A53%3A58.7933192Z\u0027\u0022",
        "Location": "https://chrissprim.table.cosmos.azure.com/Tables(\u0027testtablefg4w5djl\u0027)",
>>>>>>> 367da34b
        "Server": "Microsoft-HTTPAPI/2.0",
        "Transfer-Encoding": "chunked",
        "x-ms-request-id": "5bffaa2f-b66f-f882-867a-7207063a5924"
      },
      "ResponseBody": {
        "TableName": "testtablefg4w5djl",
        "odata.metadata": "https://t1acd88e4a1c34b8dprim.table.cosmos.azure.com/$metadata#Tables/@Element"
      }
    },
    {
      "RequestUri": "https://t1acd88e4a1c34b8dprim.table.cosmos.azure.com/testtablefg4w5djl(PartitionKey=\u0027somPartition\u0027,RowKey=\u00271\u0027)?$format=application%2Fjson%3Bodata%3Dminimalmetadata",
      "RequestMethod": "PUT",
      "RequestHeaders": {
        "Accept": [
          "application/json",
          "application/json"
        ],
        "Authorization": "Sanitized",
        "Content-Length": "88",
        "Content-Type": "application/json",
        "DataServiceVersion": "3.0",
<<<<<<< HEAD
        "traceparent": "00-99f9a622551b6b4da563876c353c5d36-ba14c7431a122c4e-00",
        "User-Agent": [
          "azsdk-net-Data.Tables/1.0.0-dev.20200821.2",
          "(.NET Core 4.6.27514.02; Microsoft Windows 10.0.17763 )"
        ],
        "x-ms-client-request-id": "33744f559fa3221abc8f8fa3af446847",
        "x-ms-date": "Fri, 21 Aug 2020 15:08:17 GMT",
=======
        "traceparent": "00-da388c39a32a3545bcd558df39cf5829-1350bf3caa35d246-00",
        "User-Agent": [
          "azsdk-net-Data.Tables/1.0.0-dev.20200821.1",
          "(.NET Core 4.6.29130.01; Microsoft Windows 10.0.18363 )"
        ],
        "x-ms-client-request-id": "33744f559fa3221abc8f8fa3af446847",
        "x-ms-date": "Fri, 21 Aug 2020 15:53:59 GMT",
>>>>>>> 367da34b
        "x-ms-return-client-request-id": "true",
        "x-ms-version": "2019-02-02"
      },
      "RequestBody": {
        "PartitionKey": "somPartition",
        "RowKey": "1",
        "SomeStringProperty": "This is the original"
      },
      "StatusCode": 204,
      "ResponseHeaders": {
        "Content-Length": "0",
        "Content-Type": "application/json",
<<<<<<< HEAD
        "Date": "Fri, 21 Aug 2020 15:08:17 GMT",
        "ETag": "W/\u0022datetime\u00272020-08-21T15%3A08%3A18.0559880Z\u0027\u0022",
=======
        "Date": "Fri, 21 Aug 2020 15:53:58 GMT",
        "ETag": "W/\u0022datetime\u00272020-08-21T15%3A53%3A59.2350728Z\u0027\u0022",
>>>>>>> 367da34b
        "Server": "Microsoft-HTTPAPI/2.0",
        "x-ms-request-id": "33744f55-9fa3-221a-bc8f-8fa3af446847"
      },
      "ResponseBody": []
    },
    {
      "RequestUri": "https://t1acd88e4a1c34b8dprim.table.cosmos.azure.com/testtablefg4w5djl()?$format=application%2Fjson%3Bodata%3Dminimalmetadata\u0026$filter=PartitionKey%20eq%20%27somPartition%27%20and%20RowKey%20eq%20%271%27",
      "RequestMethod": "GET",
      "RequestHeaders": {
        "Accept": [
          "application/json",
          "application/json; odata=minimalmetadata"
        ],
        "Authorization": "Sanitized",
        "DataServiceVersion": "3.0",
        "User-Agent": [
<<<<<<< HEAD
          "azsdk-net-Data.Tables/1.0.0-dev.20200821.2",
          "(.NET Core 4.6.27514.02; Microsoft Windows 10.0.17763 )"
        ],
        "x-ms-client-request-id": "1bc2b06f2f33ade3b8f9d91104229308",
        "x-ms-date": "Fri, 21 Aug 2020 15:08:18 GMT",
=======
          "azsdk-net-Data.Tables/1.0.0-dev.20200821.1",
          "(.NET Core 4.6.29130.01; Microsoft Windows 10.0.18363 )"
        ],
        "x-ms-client-request-id": "1bc2b06f2f33ade3b8f9d91104229308",
        "x-ms-date": "Fri, 21 Aug 2020 15:53:59 GMT",
>>>>>>> 367da34b
        "x-ms-return-client-request-id": "true",
        "x-ms-version": "2019-02-02"
      },
      "RequestBody": null,
      "StatusCode": 200,
      "ResponseHeaders": {
        "Content-Type": "application/json",
<<<<<<< HEAD
        "Date": "Fri, 21 Aug 2020 15:08:17 GMT",
=======
        "Date": "Fri, 21 Aug 2020 15:53:58 GMT",
>>>>>>> 367da34b
        "Server": "Microsoft-HTTPAPI/2.0",
        "Transfer-Encoding": "chunked",
        "x-ms-request-id": "1bc2b06f-2f33-ade3-b8f9-d91104229308"
      },
      "ResponseBody": {
        "value": [
          {
<<<<<<< HEAD
            "odata.etag": "W/\u0022datetime\u00272020-08-21T15%3A08%3A18.0559880Z\u0027\u0022",
=======
            "odata.etag": "W/\u0022datetime\u00272020-08-21T15%3A53%3A59.2350728Z\u0027\u0022",
>>>>>>> 367da34b
            "PartitionKey": "somPartition",
            "RowKey": "1",
            "SomeStringProperty": "This is the original",
            "Timestamp@odata.type": "Edm.DateTime",
<<<<<<< HEAD
            "Timestamp": "2020-08-21T15:08:18.0559880Z"
=======
            "Timestamp": "2020-08-21T15:53:59.2350728Z"
>>>>>>> 367da34b
          }
        ]
      }
    },
    {
      "RequestUri": "https://t1acd88e4a1c34b8dprim.table.cosmos.azure.com/testtablefg4w5djl(PartitionKey=\u0027somPartition\u0027,RowKey=\u00271\u0027)?$format=application%2Fjson%3Bodata%3Dminimalmetadata",
      "RequestMethod": "PUT",
      "RequestHeaders": {
        "Accept": [
          "application/json",
          "application/json"
        ],
        "Authorization": "Sanitized",
        "Content-Length": "256",
        "Content-Type": "application/json",
        "DataServiceVersion": "3.0",
        "If-Match": "*",
<<<<<<< HEAD
        "traceparent": "00-ae019ea1dd9af84bb53058468485c33f-8ec0159823a9ad47-00",
        "User-Agent": [
          "azsdk-net-Data.Tables/1.0.0-dev.20200821.2",
          "(.NET Core 4.6.27514.02; Microsoft Windows 10.0.17763 )"
        ],
        "x-ms-client-request-id": "3a67df7a331d0a8ce439b226f255d635",
        "x-ms-date": "Fri, 21 Aug 2020 15:08:18 GMT",
=======
        "traceparent": "00-a3bad142e1c2f34591a9a8b68dd6f586-397952342e14cb4c-00",
        "User-Agent": [
          "azsdk-net-Data.Tables/1.0.0-dev.20200821.1",
          "(.NET Core 4.6.29130.01; Microsoft Windows 10.0.18363 )"
        ],
        "x-ms-client-request-id": "3a67df7a331d0a8ce439b226f255d635",
        "x-ms-date": "Fri, 21 Aug 2020 15:53:59 GMT",
>>>>>>> 367da34b
        "x-ms-return-client-request-id": "true",
        "x-ms-version": "2019-02-02"
      },
      "RequestBody": {
<<<<<<< HEAD
        "odata.etag": "W/\u0022datetime\u00272020-08-21T15%3A08%3A18.0559880Z\u0027\u0022",
        "PartitionKey": "somPartition",
        "RowKey": "1",
        "SomeStringProperty": "This is new and improved!",
        "Timestamp": "2020-08-21T15:08:18.0559880Z",
=======
        "odata.etag": "W/\u0022datetime\u00272020-08-21T15%3A53%3A59.2350728Z\u0027\u0022",
        "PartitionKey": "somPartition",
        "RowKey": "1",
        "SomeStringProperty": "This is new and improved!",
        "Timestamp": "2020-08-21T15:53:59.2350728Z",
>>>>>>> 367da34b
        "Timestamp@odata.type": "Edm.DateTime"
      },
      "StatusCode": 204,
      "ResponseHeaders": {
        "Content-Length": "0",
<<<<<<< HEAD
        "Date": "Fri, 21 Aug 2020 15:08:17 GMT",
        "ETag": "W/\u0022datetime\u00272020-08-21T15%3A08%3A18.1106696Z\u0027\u0022",
=======
        "Date": "Fri, 21 Aug 2020 15:53:58 GMT",
        "ETag": "W/\u0022datetime\u00272020-08-21T15%3A53%3A59.3721864Z\u0027\u0022",
>>>>>>> 367da34b
        "Server": "Microsoft-HTTPAPI/2.0",
        "x-ms-request-id": "3a67df7a-331d-0a8c-e439-b226f255d635"
      },
      "ResponseBody": []
    },
    {
      "RequestUri": "https://t1acd88e4a1c34b8dprim.table.cosmos.azure.com/testtablefg4w5djl()?$format=application%2Fjson%3Bodata%3Dminimalmetadata\u0026$filter=PartitionKey%20eq%20%27somPartition%27%20and%20RowKey%20eq%20%271%27",
      "RequestMethod": "GET",
      "RequestHeaders": {
        "Accept": [
          "application/json",
          "application/json; odata=minimalmetadata"
        ],
        "Authorization": "Sanitized",
        "DataServiceVersion": "3.0",
        "User-Agent": [
<<<<<<< HEAD
          "azsdk-net-Data.Tables/1.0.0-dev.20200821.2",
          "(.NET Core 4.6.27514.02; Microsoft Windows 10.0.17763 )"
        ],
        "x-ms-client-request-id": "8997c00a0996251c6cc77aaac6081e9a",
        "x-ms-date": "Fri, 21 Aug 2020 15:08:18 GMT",
=======
          "azsdk-net-Data.Tables/1.0.0-dev.20200821.1",
          "(.NET Core 4.6.29130.01; Microsoft Windows 10.0.18363 )"
        ],
        "x-ms-client-request-id": "8997c00a0996251c6cc77aaac6081e9a",
        "x-ms-date": "Fri, 21 Aug 2020 15:53:59 GMT",
>>>>>>> 367da34b
        "x-ms-return-client-request-id": "true",
        "x-ms-version": "2019-02-02"
      },
      "RequestBody": null,
      "StatusCode": 200,
      "ResponseHeaders": {
        "Content-Type": "application/json",
<<<<<<< HEAD
        "Date": "Fri, 21 Aug 2020 15:08:17 GMT",
=======
        "Date": "Fri, 21 Aug 2020 15:53:58 GMT",
>>>>>>> 367da34b
        "Server": "Microsoft-HTTPAPI/2.0",
        "Transfer-Encoding": "chunked",
        "x-ms-request-id": "8997c00a-0996-251c-6cc7-7aaac6081e9a"
      },
      "ResponseBody": {
        "value": [
          {
<<<<<<< HEAD
            "odata.etag": "W/\u0022datetime\u00272020-08-21T15%3A08%3A18.1106696Z\u0027\u0022",
=======
            "odata.etag": "W/\u0022datetime\u00272020-08-21T15%3A53%3A59.3721864Z\u0027\u0022",
>>>>>>> 367da34b
            "PartitionKey": "somPartition",
            "RowKey": "1",
            "SomeStringProperty": "This is new and improved!",
            "Timestamp@odata.type": "Edm.DateTime",
<<<<<<< HEAD
            "Timestamp": "2020-08-21T15:08:18.1106696Z"
=======
            "Timestamp": "2020-08-21T15:53:59.3721864Z"
>>>>>>> 367da34b
          }
        ]
      }
    },
    {
      "RequestUri": "https://t1acd88e4a1c34b8dprim.table.cosmos.azure.com/testtablefg4w5djl(PartitionKey=\u0027somPartition\u0027,RowKey=\u00271\u0027)?$format=application%2Fjson%3Bodata%3Dminimalmetadata",
      "RequestMethod": "PUT",
      "RequestHeaders": {
        "Accept": [
          "application/json",
          "application/json"
        ],
        "Authorization": "Sanitized",
        "Content-Length": "266",
        "Content-Type": "application/json",
        "DataServiceVersion": "3.0",
<<<<<<< HEAD
        "If-Match": "W/\u0022datetime\u00272020-08-21T15%3A08%3A18.0559880Z\u0027\u0022",
        "traceparent": "00-9e9a31393cdaed45a220f8547f0a36d5-a736ef95d4137544-00",
        "User-Agent": [
          "azsdk-net-Data.Tables/1.0.0-dev.20200821.2",
          "(.NET Core 4.6.27514.02; Microsoft Windows 10.0.17763 )"
        ],
        "x-ms-client-request-id": "cf2987fb2edc3b2924b736fa7cbcba63",
        "x-ms-date": "Fri, 21 Aug 2020 15:08:18 GMT",
=======
        "If-Match": "W/\u0022datetime\u00272020-08-21T15%3A53%3A59.2350728Z\u0027\u0022",
        "traceparent": "00-9396d8c129b29f42be4dd2daffe8b855-18822c3017685148-00",
        "User-Agent": [
          "azsdk-net-Data.Tables/1.0.0-dev.20200821.1",
          "(.NET Core 4.6.29130.01; Microsoft Windows 10.0.18363 )"
        ],
        "x-ms-client-request-id": "cf2987fb2edc3b2924b736fa7cbcba63",
        "x-ms-date": "Fri, 21 Aug 2020 15:53:59 GMT",
>>>>>>> 367da34b
        "x-ms-return-client-request-id": "true",
        "x-ms-version": "2019-02-02"
      },
      "RequestBody": {
<<<<<<< HEAD
        "odata.etag": "W/\u0022datetime\u00272020-08-21T15%3A08%3A18.1106696Z\u0027\u0022",
        "PartitionKey": "somPartition",
        "RowKey": "1",
        "SomeStringProperty": "This changed due to a matching Etag",
        "Timestamp": "2020-08-21T15:08:18.1106696Z",
=======
        "odata.etag": "W/\u0022datetime\u00272020-08-21T15%3A53%3A59.3721864Z\u0027\u0022",
        "PartitionKey": "somPartition",
        "RowKey": "1",
        "SomeStringProperty": "This changed due to a matching Etag",
        "Timestamp": "2020-08-21T15:53:59.3721864Z",
>>>>>>> 367da34b
        "Timestamp@odata.type": "Edm.DateTime"
      },
      "StatusCode": 412,
      "ResponseHeaders": {
        "Content-Type": "application/json; odata=fullmetadata",
<<<<<<< HEAD
        "Date": "Fri, 21 Aug 2020 15:08:17 GMT",
=======
        "Date": "Fri, 21 Aug 2020 15:53:58 GMT",
>>>>>>> 367da34b
        "Server": "Microsoft-HTTPAPI/2.0",
        "Transfer-Encoding": "chunked",
        "x-ms-request-id": "cf2987fb-2edc-3b29-24b7-36fa7cbcba63"
      },
      "ResponseBody": [
        "{\u0022odata.error\u0022:{\u0022code\u0022:\u0022UpdateConditionNotSatisfied\u0022,\u0022message\u0022:{\u0022lang\u0022:\u0022en-us\u0022,\u0022value\u0022:\u0022The update condition specified in the request was not satisfied.\\nRequestID:cf2987fb-2edc-3b29-24b7-36fa7cbcba63\\n\u0022}}}\r\n"
      ]
    },
    {
      "RequestUri": "https://t1acd88e4a1c34b8dprim.table.cosmos.azure.com/testtablefg4w5djl(PartitionKey=\u0027somPartition\u0027,RowKey=\u00271\u0027)?$format=application%2Fjson%3Bodata%3Dminimalmetadata",
      "RequestMethod": "PUT",
      "RequestHeaders": {
        "Accept": [
          "application/json",
          "application/json"
        ],
        "Authorization": "Sanitized",
        "Content-Length": "266",
        "Content-Type": "application/json",
        "DataServiceVersion": "3.0",
<<<<<<< HEAD
        "If-Match": "W/\u0022datetime\u00272020-08-21T15%3A08%3A18.1106696Z\u0027\u0022",
        "traceparent": "00-9d333088e3ed0a4da48f35aab3ff79f8-4060a07ee4c52040-00",
        "User-Agent": [
          "azsdk-net-Data.Tables/1.0.0-dev.20200821.2",
          "(.NET Core 4.6.27514.02; Microsoft Windows 10.0.17763 )"
        ],
        "x-ms-client-request-id": "4307a322098a7071c342cd56b8e143db",
        "x-ms-date": "Fri, 21 Aug 2020 15:08:18 GMT",
=======
        "If-Match": "W/\u0022datetime\u00272020-08-21T15%3A53%3A59.3721864Z\u0027\u0022",
        "traceparent": "00-dc7691f2b0019b4392027f5c3df09e9c-6dc8728208e62b48-00",
        "User-Agent": [
          "azsdk-net-Data.Tables/1.0.0-dev.20200821.1",
          "(.NET Core 4.6.29130.01; Microsoft Windows 10.0.18363 )"
        ],
        "x-ms-client-request-id": "4307a322098a7071c342cd56b8e143db",
        "x-ms-date": "Fri, 21 Aug 2020 15:53:59 GMT",
>>>>>>> 367da34b
        "x-ms-return-client-request-id": "true",
        "x-ms-version": "2019-02-02"
      },
      "RequestBody": {
<<<<<<< HEAD
        "odata.etag": "W/\u0022datetime\u00272020-08-21T15%3A08%3A18.1106696Z\u0027\u0022",
        "PartitionKey": "somPartition",
        "RowKey": "1",
        "SomeStringProperty": "This changed due to a matching Etag",
        "Timestamp": "2020-08-21T15:08:18.1106696Z",
=======
        "odata.etag": "W/\u0022datetime\u00272020-08-21T15%3A53%3A59.3721864Z\u0027\u0022",
        "PartitionKey": "somPartition",
        "RowKey": "1",
        "SomeStringProperty": "This changed due to a matching Etag",
        "Timestamp": "2020-08-21T15:53:59.3721864Z",
>>>>>>> 367da34b
        "Timestamp@odata.type": "Edm.DateTime"
      },
      "StatusCode": 204,
      "ResponseHeaders": {
        "Content-Length": "0",
<<<<<<< HEAD
        "Date": "Fri, 21 Aug 2020 15:08:17 GMT",
        "ETag": "W/\u0022datetime\u00272020-08-21T15%3A08%3A18.2057992Z\u0027\u0022",
=======
        "Date": "Fri, 21 Aug 2020 15:53:58 GMT",
        "ETag": "W/\u0022datetime\u00272020-08-21T15%3A53%3A59.5926536Z\u0027\u0022",
>>>>>>> 367da34b
        "Server": "Microsoft-HTTPAPI/2.0",
        "x-ms-request-id": "4307a322-098a-7071-c342-cd56b8e143db"
      },
      "ResponseBody": []
    },
    {
      "RequestUri": "https://t1acd88e4a1c34b8dprim.table.cosmos.azure.com/testtablefg4w5djl()?$format=application%2Fjson%3Bodata%3Dminimalmetadata\u0026$filter=PartitionKey%20eq%20%27somPartition%27%20and%20RowKey%20eq%20%271%27",
      "RequestMethod": "GET",
      "RequestHeaders": {
        "Accept": [
          "application/json",
          "application/json; odata=minimalmetadata"
        ],
        "Authorization": "Sanitized",
        "DataServiceVersion": "3.0",
        "User-Agent": [
<<<<<<< HEAD
          "azsdk-net-Data.Tables/1.0.0-dev.20200821.2",
          "(.NET Core 4.6.27514.02; Microsoft Windows 10.0.17763 )"
        ],
        "x-ms-client-request-id": "6b2b181a062cdc59965b64dfd322a8af",
        "x-ms-date": "Fri, 21 Aug 2020 15:08:18 GMT",
=======
          "azsdk-net-Data.Tables/1.0.0-dev.20200821.1",
          "(.NET Core 4.6.29130.01; Microsoft Windows 10.0.18363 )"
        ],
        "x-ms-client-request-id": "6b2b181a062cdc59965b64dfd322a8af",
        "x-ms-date": "Fri, 21 Aug 2020 15:53:59 GMT",
>>>>>>> 367da34b
        "x-ms-return-client-request-id": "true",
        "x-ms-version": "2019-02-02"
      },
      "RequestBody": null,
      "StatusCode": 200,
      "ResponseHeaders": {
        "Content-Type": "application/json",
<<<<<<< HEAD
        "Date": "Fri, 21 Aug 2020 15:08:17 GMT",
=======
        "Date": "Fri, 21 Aug 2020 15:53:59 GMT",
>>>>>>> 367da34b
        "Server": "Microsoft-HTTPAPI/2.0",
        "Transfer-Encoding": "chunked",
        "x-ms-request-id": "6b2b181a-062c-dc59-965b-64dfd322a8af"
      },
      "ResponseBody": {
        "value": [
          {
<<<<<<< HEAD
            "odata.etag": "W/\u0022datetime\u00272020-08-21T15%3A08%3A18.2057992Z\u0027\u0022",
=======
            "odata.etag": "W/\u0022datetime\u00272020-08-21T15%3A53%3A59.5926536Z\u0027\u0022",
>>>>>>> 367da34b
            "PartitionKey": "somPartition",
            "RowKey": "1",
            "SomeStringProperty": "This changed due to a matching Etag",
            "Timestamp@odata.type": "Edm.DateTime",
<<<<<<< HEAD
            "Timestamp": "2020-08-21T15:08:18.2057992Z"
=======
            "Timestamp": "2020-08-21T15:53:59.5926536Z"
>>>>>>> 367da34b
          }
        ]
      }
    },
    {
      "RequestUri": "https://t1acd88e4a1c34b8dprim.table.cosmos.azure.com/Tables(\u0027testtablefg4w5djl\u0027)",
      "RequestMethod": "DELETE",
      "RequestHeaders": {
        "Accept": [
          "application/json",
          "application/json"
        ],
        "Authorization": "Sanitized",
<<<<<<< HEAD
        "traceparent": "00-49e554fea47312499dbc60574f78b73a-b0614d9529058447-00",
        "User-Agent": [
          "azsdk-net-Data.Tables/1.0.0-dev.20200821.2",
          "(.NET Core 4.6.27514.02; Microsoft Windows 10.0.17763 )"
        ],
        "x-ms-client-request-id": "2387170cda01f10f16b80c9a60d38343",
        "x-ms-date": "Fri, 21 Aug 2020 15:08:18 GMT",
=======
        "traceparent": "00-2881b0496094fc419ccc2dcc0d080ec0-36d113462d24cf44-00",
        "User-Agent": [
          "azsdk-net-Data.Tables/1.0.0-dev.20200821.1",
          "(.NET Core 4.6.29130.01; Microsoft Windows 10.0.18363 )"
        ],
        "x-ms-client-request-id": "2387170cda01f10f16b80c9a60d38343",
        "x-ms-date": "Fri, 21 Aug 2020 15:53:59 GMT",
>>>>>>> 367da34b
        "x-ms-return-client-request-id": "true",
        "x-ms-version": "2019-02-02"
      },
      "RequestBody": null,
      "StatusCode": 204,
      "ResponseHeaders": {
        "Content-Length": "0",
<<<<<<< HEAD
        "Date": "Fri, 21 Aug 2020 15:08:17 GMT",
=======
        "Date": "Fri, 21 Aug 2020 15:53:59 GMT",
>>>>>>> 367da34b
        "Server": "Microsoft-HTTPAPI/2.0",
        "x-ms-request-id": "2387170c-da01-f10f-16b8-0c9a60d38343"
      },
      "ResponseBody": []
    }
  ],
  "Variables": {
    "RandomSeed": "1013994619",
<<<<<<< HEAD
    "TABLES_COSMOS_ACCOUNT_NAME": "t1acd88e4a1c34b8dprim",
=======
    "TABLES_COSMOS_ACCOUNT_NAME": "chrissprim",
>>>>>>> 367da34b
    "TABLES_PRIMARY_COSMOS_ACCOUNT_KEY": "Kg=="
  }
}<|MERGE_RESOLUTION|>--- conflicted
+++ resolved
@@ -12,15 +12,6 @@
         "Content-Length": "33",
         "Content-Type": "application/json; odata=nometadata",
         "DataServiceVersion": "3.0",
-<<<<<<< HEAD
-        "traceparent": "00-90a50c82bfaa2e44a621940f34fc108e-c03decddf15f0941-00",
-        "User-Agent": [
-          "azsdk-net-Data.Tables/1.0.0-dev.20200821.2",
-          "(.NET Core 4.6.27514.02; Microsoft Windows 10.0.17763 )"
-        ],
-        "x-ms-client-request-id": "5bffaa2fb66ff882867a7207063a5924",
-        "x-ms-date": "Fri, 21 Aug 2020 15:08:17 GMT",
-=======
         "traceparent": "00-11326e3f8df36642ac2cf83cd2330c92-e913892ffdccf94f-00",
         "User-Agent": [
           "azsdk-net-Data.Tables/1.0.0-dev.20200821.1",
@@ -28,7 +19,6 @@
         ],
         "x-ms-client-request-id": "5bffaa2fb66ff882867a7207063a5924",
         "x-ms-date": "Fri, 21 Aug 2020 15:53:58 GMT",
->>>>>>> 367da34b
         "x-ms-return-client-request-id": "true",
         "x-ms-version": "2019-02-02"
       },
@@ -38,15 +28,9 @@
       "StatusCode": 201,
       "ResponseHeaders": {
         "Content-Type": "application/json",
-<<<<<<< HEAD
-        "Date": "Fri, 21 Aug 2020 15:08:17 GMT",
-        "ETag": "W/\u0022datetime\u00272020-08-21T15%3A08%3A17.6081928Z\u0027\u0022",
-        "Location": "https://t1acd88e4a1c34b8dprim.table.cosmos.azure.com/Tables(\u0027testtablefg4w5djl\u0027)",
-=======
         "Date": "Fri, 21 Aug 2020 15:53:58 GMT",
         "ETag": "W/\u0022datetime\u00272020-08-21T15%3A53%3A58.7933192Z\u0027\u0022",
         "Location": "https://chrissprim.table.cosmos.azure.com/Tables(\u0027testtablefg4w5djl\u0027)",
->>>>>>> 367da34b
         "Server": "Microsoft-HTTPAPI/2.0",
         "Transfer-Encoding": "chunked",
         "x-ms-request-id": "5bffaa2f-b66f-f882-867a-7207063a5924"
@@ -68,23 +52,13 @@
         "Content-Length": "88",
         "Content-Type": "application/json",
         "DataServiceVersion": "3.0",
-<<<<<<< HEAD
-        "traceparent": "00-99f9a622551b6b4da563876c353c5d36-ba14c7431a122c4e-00",
-        "User-Agent": [
-          "azsdk-net-Data.Tables/1.0.0-dev.20200821.2",
-          "(.NET Core 4.6.27514.02; Microsoft Windows 10.0.17763 )"
+        "traceparent": "00-da388c39a32a3545bcd558df39cf5829-1350bf3caa35d246-00",
+        "User-Agent": [
+          "azsdk-net-Data.Tables/1.0.0-dev.20200821.1",
+          "(.NET Core 4.6.29130.01; Microsoft Windows 10.0.18363 )"
         ],
         "x-ms-client-request-id": "33744f559fa3221abc8f8fa3af446847",
-        "x-ms-date": "Fri, 21 Aug 2020 15:08:17 GMT",
-=======
-        "traceparent": "00-da388c39a32a3545bcd558df39cf5829-1350bf3caa35d246-00",
-        "User-Agent": [
-          "azsdk-net-Data.Tables/1.0.0-dev.20200821.1",
-          "(.NET Core 4.6.29130.01; Microsoft Windows 10.0.18363 )"
-        ],
-        "x-ms-client-request-id": "33744f559fa3221abc8f8fa3af446847",
-        "x-ms-date": "Fri, 21 Aug 2020 15:53:59 GMT",
->>>>>>> 367da34b
+        "x-ms-date": "Fri, 21 Aug 2020 15:53:59 GMT",
         "x-ms-return-client-request-id": "true",
         "x-ms-version": "2019-02-02"
       },
@@ -97,13 +71,8 @@
       "ResponseHeaders": {
         "Content-Length": "0",
         "Content-Type": "application/json",
-<<<<<<< HEAD
-        "Date": "Fri, 21 Aug 2020 15:08:17 GMT",
-        "ETag": "W/\u0022datetime\u00272020-08-21T15%3A08%3A18.0559880Z\u0027\u0022",
-=======
         "Date": "Fri, 21 Aug 2020 15:53:58 GMT",
         "ETag": "W/\u0022datetime\u00272020-08-21T15%3A53%3A59.2350728Z\u0027\u0022",
->>>>>>> 367da34b
         "Server": "Microsoft-HTTPAPI/2.0",
         "x-ms-request-id": "33744f55-9fa3-221a-bc8f-8fa3af446847"
       },
@@ -120,19 +89,11 @@
         "Authorization": "Sanitized",
         "DataServiceVersion": "3.0",
         "User-Agent": [
-<<<<<<< HEAD
-          "azsdk-net-Data.Tables/1.0.0-dev.20200821.2",
-          "(.NET Core 4.6.27514.02; Microsoft Windows 10.0.17763 )"
+          "azsdk-net-Data.Tables/1.0.0-dev.20200821.1",
+          "(.NET Core 4.6.29130.01; Microsoft Windows 10.0.18363 )"
         ],
         "x-ms-client-request-id": "1bc2b06f2f33ade3b8f9d91104229308",
-        "x-ms-date": "Fri, 21 Aug 2020 15:08:18 GMT",
-=======
-          "azsdk-net-Data.Tables/1.0.0-dev.20200821.1",
-          "(.NET Core 4.6.29130.01; Microsoft Windows 10.0.18363 )"
-        ],
-        "x-ms-client-request-id": "1bc2b06f2f33ade3b8f9d91104229308",
-        "x-ms-date": "Fri, 21 Aug 2020 15:53:59 GMT",
->>>>>>> 367da34b
+        "x-ms-date": "Fri, 21 Aug 2020 15:53:59 GMT",
         "x-ms-return-client-request-id": "true",
         "x-ms-version": "2019-02-02"
       },
@@ -140,11 +101,7 @@
       "StatusCode": 200,
       "ResponseHeaders": {
         "Content-Type": "application/json",
-<<<<<<< HEAD
-        "Date": "Fri, 21 Aug 2020 15:08:17 GMT",
-=======
-        "Date": "Fri, 21 Aug 2020 15:53:58 GMT",
->>>>>>> 367da34b
+        "Date": "Fri, 21 Aug 2020 15:53:58 GMT",
         "Server": "Microsoft-HTTPAPI/2.0",
         "Transfer-Encoding": "chunked",
         "x-ms-request-id": "1bc2b06f-2f33-ade3-b8f9-d91104229308"
@@ -152,20 +109,12 @@
       "ResponseBody": {
         "value": [
           {
-<<<<<<< HEAD
-            "odata.etag": "W/\u0022datetime\u00272020-08-21T15%3A08%3A18.0559880Z\u0027\u0022",
-=======
             "odata.etag": "W/\u0022datetime\u00272020-08-21T15%3A53%3A59.2350728Z\u0027\u0022",
->>>>>>> 367da34b
             "PartitionKey": "somPartition",
             "RowKey": "1",
             "SomeStringProperty": "This is the original",
             "Timestamp@odata.type": "Edm.DateTime",
-<<<<<<< HEAD
-            "Timestamp": "2020-08-21T15:08:18.0559880Z"
-=======
             "Timestamp": "2020-08-21T15:53:59.2350728Z"
->>>>>>> 367da34b
           }
         ]
       }
@@ -183,52 +132,29 @@
         "Content-Type": "application/json",
         "DataServiceVersion": "3.0",
         "If-Match": "*",
-<<<<<<< HEAD
-        "traceparent": "00-ae019ea1dd9af84bb53058468485c33f-8ec0159823a9ad47-00",
-        "User-Agent": [
-          "azsdk-net-Data.Tables/1.0.0-dev.20200821.2",
-          "(.NET Core 4.6.27514.02; Microsoft Windows 10.0.17763 )"
+        "traceparent": "00-a3bad142e1c2f34591a9a8b68dd6f586-397952342e14cb4c-00",
+        "User-Agent": [
+          "azsdk-net-Data.Tables/1.0.0-dev.20200821.1",
+          "(.NET Core 4.6.29130.01; Microsoft Windows 10.0.18363 )"
         ],
         "x-ms-client-request-id": "3a67df7a331d0a8ce439b226f255d635",
-        "x-ms-date": "Fri, 21 Aug 2020 15:08:18 GMT",
-=======
-        "traceparent": "00-a3bad142e1c2f34591a9a8b68dd6f586-397952342e14cb4c-00",
-        "User-Agent": [
-          "azsdk-net-Data.Tables/1.0.0-dev.20200821.1",
-          "(.NET Core 4.6.29130.01; Microsoft Windows 10.0.18363 )"
-        ],
-        "x-ms-client-request-id": "3a67df7a331d0a8ce439b226f255d635",
-        "x-ms-date": "Fri, 21 Aug 2020 15:53:59 GMT",
->>>>>>> 367da34b
-        "x-ms-return-client-request-id": "true",
-        "x-ms-version": "2019-02-02"
-      },
-      "RequestBody": {
-<<<<<<< HEAD
-        "odata.etag": "W/\u0022datetime\u00272020-08-21T15%3A08%3A18.0559880Z\u0027\u0022",
-        "PartitionKey": "somPartition",
-        "RowKey": "1",
-        "SomeStringProperty": "This is new and improved!",
-        "Timestamp": "2020-08-21T15:08:18.0559880Z",
-=======
+        "x-ms-date": "Fri, 21 Aug 2020 15:53:59 GMT",
+        "x-ms-return-client-request-id": "true",
+        "x-ms-version": "2019-02-02"
+      },
+      "RequestBody": {
         "odata.etag": "W/\u0022datetime\u00272020-08-21T15%3A53%3A59.2350728Z\u0027\u0022",
         "PartitionKey": "somPartition",
         "RowKey": "1",
         "SomeStringProperty": "This is new and improved!",
         "Timestamp": "2020-08-21T15:53:59.2350728Z",
->>>>>>> 367da34b
         "Timestamp@odata.type": "Edm.DateTime"
       },
       "StatusCode": 204,
       "ResponseHeaders": {
         "Content-Length": "0",
-<<<<<<< HEAD
-        "Date": "Fri, 21 Aug 2020 15:08:17 GMT",
-        "ETag": "W/\u0022datetime\u00272020-08-21T15%3A08%3A18.1106696Z\u0027\u0022",
-=======
         "Date": "Fri, 21 Aug 2020 15:53:58 GMT",
         "ETag": "W/\u0022datetime\u00272020-08-21T15%3A53%3A59.3721864Z\u0027\u0022",
->>>>>>> 367da34b
         "Server": "Microsoft-HTTPAPI/2.0",
         "x-ms-request-id": "3a67df7a-331d-0a8c-e439-b226f255d635"
       },
@@ -245,19 +171,11 @@
         "Authorization": "Sanitized",
         "DataServiceVersion": "3.0",
         "User-Agent": [
-<<<<<<< HEAD
-          "azsdk-net-Data.Tables/1.0.0-dev.20200821.2",
-          "(.NET Core 4.6.27514.02; Microsoft Windows 10.0.17763 )"
+          "azsdk-net-Data.Tables/1.0.0-dev.20200821.1",
+          "(.NET Core 4.6.29130.01; Microsoft Windows 10.0.18363 )"
         ],
         "x-ms-client-request-id": "8997c00a0996251c6cc77aaac6081e9a",
-        "x-ms-date": "Fri, 21 Aug 2020 15:08:18 GMT",
-=======
-          "azsdk-net-Data.Tables/1.0.0-dev.20200821.1",
-          "(.NET Core 4.6.29130.01; Microsoft Windows 10.0.18363 )"
-        ],
-        "x-ms-client-request-id": "8997c00a0996251c6cc77aaac6081e9a",
-        "x-ms-date": "Fri, 21 Aug 2020 15:53:59 GMT",
->>>>>>> 367da34b
+        "x-ms-date": "Fri, 21 Aug 2020 15:53:59 GMT",
         "x-ms-return-client-request-id": "true",
         "x-ms-version": "2019-02-02"
       },
@@ -265,11 +183,7 @@
       "StatusCode": 200,
       "ResponseHeaders": {
         "Content-Type": "application/json",
-<<<<<<< HEAD
-        "Date": "Fri, 21 Aug 2020 15:08:17 GMT",
-=======
-        "Date": "Fri, 21 Aug 2020 15:53:58 GMT",
->>>>>>> 367da34b
+        "Date": "Fri, 21 Aug 2020 15:53:58 GMT",
         "Server": "Microsoft-HTTPAPI/2.0",
         "Transfer-Encoding": "chunked",
         "x-ms-request-id": "8997c00a-0996-251c-6cc7-7aaac6081e9a"
@@ -277,20 +191,12 @@
       "ResponseBody": {
         "value": [
           {
-<<<<<<< HEAD
-            "odata.etag": "W/\u0022datetime\u00272020-08-21T15%3A08%3A18.1106696Z\u0027\u0022",
-=======
             "odata.etag": "W/\u0022datetime\u00272020-08-21T15%3A53%3A59.3721864Z\u0027\u0022",
->>>>>>> 367da34b
             "PartitionKey": "somPartition",
             "RowKey": "1",
             "SomeStringProperty": "This is new and improved!",
             "Timestamp@odata.type": "Edm.DateTime",
-<<<<<<< HEAD
-            "Timestamp": "2020-08-21T15:08:18.1106696Z"
-=======
             "Timestamp": "2020-08-21T15:53:59.3721864Z"
->>>>>>> 367da34b
           }
         ]
       }
@@ -307,16 +213,6 @@
         "Content-Length": "266",
         "Content-Type": "application/json",
         "DataServiceVersion": "3.0",
-<<<<<<< HEAD
-        "If-Match": "W/\u0022datetime\u00272020-08-21T15%3A08%3A18.0559880Z\u0027\u0022",
-        "traceparent": "00-9e9a31393cdaed45a220f8547f0a36d5-a736ef95d4137544-00",
-        "User-Agent": [
-          "azsdk-net-Data.Tables/1.0.0-dev.20200821.2",
-          "(.NET Core 4.6.27514.02; Microsoft Windows 10.0.17763 )"
-        ],
-        "x-ms-client-request-id": "cf2987fb2edc3b2924b736fa7cbcba63",
-        "x-ms-date": "Fri, 21 Aug 2020 15:08:18 GMT",
-=======
         "If-Match": "W/\u0022datetime\u00272020-08-21T15%3A53%3A59.2350728Z\u0027\u0022",
         "traceparent": "00-9396d8c129b29f42be4dd2daffe8b855-18822c3017685148-00",
         "User-Agent": [
@@ -325,34 +221,21 @@
         ],
         "x-ms-client-request-id": "cf2987fb2edc3b2924b736fa7cbcba63",
         "x-ms-date": "Fri, 21 Aug 2020 15:53:59 GMT",
->>>>>>> 367da34b
-        "x-ms-return-client-request-id": "true",
-        "x-ms-version": "2019-02-02"
-      },
-      "RequestBody": {
-<<<<<<< HEAD
-        "odata.etag": "W/\u0022datetime\u00272020-08-21T15%3A08%3A18.1106696Z\u0027\u0022",
-        "PartitionKey": "somPartition",
-        "RowKey": "1",
-        "SomeStringProperty": "This changed due to a matching Etag",
-        "Timestamp": "2020-08-21T15:08:18.1106696Z",
-=======
+        "x-ms-return-client-request-id": "true",
+        "x-ms-version": "2019-02-02"
+      },
+      "RequestBody": {
         "odata.etag": "W/\u0022datetime\u00272020-08-21T15%3A53%3A59.3721864Z\u0027\u0022",
         "PartitionKey": "somPartition",
         "RowKey": "1",
         "SomeStringProperty": "This changed due to a matching Etag",
         "Timestamp": "2020-08-21T15:53:59.3721864Z",
->>>>>>> 367da34b
         "Timestamp@odata.type": "Edm.DateTime"
       },
       "StatusCode": 412,
       "ResponseHeaders": {
         "Content-Type": "application/json; odata=fullmetadata",
-<<<<<<< HEAD
-        "Date": "Fri, 21 Aug 2020 15:08:17 GMT",
-=======
-        "Date": "Fri, 21 Aug 2020 15:53:58 GMT",
->>>>>>> 367da34b
+        "Date": "Fri, 21 Aug 2020 15:53:58 GMT",
         "Server": "Microsoft-HTTPAPI/2.0",
         "Transfer-Encoding": "chunked",
         "x-ms-request-id": "cf2987fb-2edc-3b29-24b7-36fa7cbcba63"
@@ -373,16 +256,6 @@
         "Content-Length": "266",
         "Content-Type": "application/json",
         "DataServiceVersion": "3.0",
-<<<<<<< HEAD
-        "If-Match": "W/\u0022datetime\u00272020-08-21T15%3A08%3A18.1106696Z\u0027\u0022",
-        "traceparent": "00-9d333088e3ed0a4da48f35aab3ff79f8-4060a07ee4c52040-00",
-        "User-Agent": [
-          "azsdk-net-Data.Tables/1.0.0-dev.20200821.2",
-          "(.NET Core 4.6.27514.02; Microsoft Windows 10.0.17763 )"
-        ],
-        "x-ms-client-request-id": "4307a322098a7071c342cd56b8e143db",
-        "x-ms-date": "Fri, 21 Aug 2020 15:08:18 GMT",
-=======
         "If-Match": "W/\u0022datetime\u00272020-08-21T15%3A53%3A59.3721864Z\u0027\u0022",
         "traceparent": "00-dc7691f2b0019b4392027f5c3df09e9c-6dc8728208e62b48-00",
         "User-Agent": [
@@ -391,36 +264,22 @@
         ],
         "x-ms-client-request-id": "4307a322098a7071c342cd56b8e143db",
         "x-ms-date": "Fri, 21 Aug 2020 15:53:59 GMT",
->>>>>>> 367da34b
-        "x-ms-return-client-request-id": "true",
-        "x-ms-version": "2019-02-02"
-      },
-      "RequestBody": {
-<<<<<<< HEAD
-        "odata.etag": "W/\u0022datetime\u00272020-08-21T15%3A08%3A18.1106696Z\u0027\u0022",
-        "PartitionKey": "somPartition",
-        "RowKey": "1",
-        "SomeStringProperty": "This changed due to a matching Etag",
-        "Timestamp": "2020-08-21T15:08:18.1106696Z",
-=======
+        "x-ms-return-client-request-id": "true",
+        "x-ms-version": "2019-02-02"
+      },
+      "RequestBody": {
         "odata.etag": "W/\u0022datetime\u00272020-08-21T15%3A53%3A59.3721864Z\u0027\u0022",
         "PartitionKey": "somPartition",
         "RowKey": "1",
         "SomeStringProperty": "This changed due to a matching Etag",
         "Timestamp": "2020-08-21T15:53:59.3721864Z",
->>>>>>> 367da34b
         "Timestamp@odata.type": "Edm.DateTime"
       },
       "StatusCode": 204,
       "ResponseHeaders": {
         "Content-Length": "0",
-<<<<<<< HEAD
-        "Date": "Fri, 21 Aug 2020 15:08:17 GMT",
-        "ETag": "W/\u0022datetime\u00272020-08-21T15%3A08%3A18.2057992Z\u0027\u0022",
-=======
         "Date": "Fri, 21 Aug 2020 15:53:58 GMT",
         "ETag": "W/\u0022datetime\u00272020-08-21T15%3A53%3A59.5926536Z\u0027\u0022",
->>>>>>> 367da34b
         "Server": "Microsoft-HTTPAPI/2.0",
         "x-ms-request-id": "4307a322-098a-7071-c342-cd56b8e143db"
       },
@@ -437,19 +296,11 @@
         "Authorization": "Sanitized",
         "DataServiceVersion": "3.0",
         "User-Agent": [
-<<<<<<< HEAD
-          "azsdk-net-Data.Tables/1.0.0-dev.20200821.2",
-          "(.NET Core 4.6.27514.02; Microsoft Windows 10.0.17763 )"
+          "azsdk-net-Data.Tables/1.0.0-dev.20200821.1",
+          "(.NET Core 4.6.29130.01; Microsoft Windows 10.0.18363 )"
         ],
         "x-ms-client-request-id": "6b2b181a062cdc59965b64dfd322a8af",
-        "x-ms-date": "Fri, 21 Aug 2020 15:08:18 GMT",
-=======
-          "azsdk-net-Data.Tables/1.0.0-dev.20200821.1",
-          "(.NET Core 4.6.29130.01; Microsoft Windows 10.0.18363 )"
-        ],
-        "x-ms-client-request-id": "6b2b181a062cdc59965b64dfd322a8af",
-        "x-ms-date": "Fri, 21 Aug 2020 15:53:59 GMT",
->>>>>>> 367da34b
+        "x-ms-date": "Fri, 21 Aug 2020 15:53:59 GMT",
         "x-ms-return-client-request-id": "true",
         "x-ms-version": "2019-02-02"
       },
@@ -457,11 +308,7 @@
       "StatusCode": 200,
       "ResponseHeaders": {
         "Content-Type": "application/json",
-<<<<<<< HEAD
-        "Date": "Fri, 21 Aug 2020 15:08:17 GMT",
-=======
         "Date": "Fri, 21 Aug 2020 15:53:59 GMT",
->>>>>>> 367da34b
         "Server": "Microsoft-HTTPAPI/2.0",
         "Transfer-Encoding": "chunked",
         "x-ms-request-id": "6b2b181a-062c-dc59-965b-64dfd322a8af"
@@ -469,20 +316,12 @@
       "ResponseBody": {
         "value": [
           {
-<<<<<<< HEAD
-            "odata.etag": "W/\u0022datetime\u00272020-08-21T15%3A08%3A18.2057992Z\u0027\u0022",
-=======
             "odata.etag": "W/\u0022datetime\u00272020-08-21T15%3A53%3A59.5926536Z\u0027\u0022",
->>>>>>> 367da34b
             "PartitionKey": "somPartition",
             "RowKey": "1",
             "SomeStringProperty": "This changed due to a matching Etag",
             "Timestamp@odata.type": "Edm.DateTime",
-<<<<<<< HEAD
-            "Timestamp": "2020-08-21T15:08:18.2057992Z"
-=======
             "Timestamp": "2020-08-21T15:53:59.5926536Z"
->>>>>>> 367da34b
           }
         ]
       }
@@ -496,23 +335,13 @@
           "application/json"
         ],
         "Authorization": "Sanitized",
-<<<<<<< HEAD
-        "traceparent": "00-49e554fea47312499dbc60574f78b73a-b0614d9529058447-00",
-        "User-Agent": [
-          "azsdk-net-Data.Tables/1.0.0-dev.20200821.2",
-          "(.NET Core 4.6.27514.02; Microsoft Windows 10.0.17763 )"
+        "traceparent": "00-2881b0496094fc419ccc2dcc0d080ec0-36d113462d24cf44-00",
+        "User-Agent": [
+          "azsdk-net-Data.Tables/1.0.0-dev.20200821.1",
+          "(.NET Core 4.6.29130.01; Microsoft Windows 10.0.18363 )"
         ],
         "x-ms-client-request-id": "2387170cda01f10f16b80c9a60d38343",
-        "x-ms-date": "Fri, 21 Aug 2020 15:08:18 GMT",
-=======
-        "traceparent": "00-2881b0496094fc419ccc2dcc0d080ec0-36d113462d24cf44-00",
-        "User-Agent": [
-          "azsdk-net-Data.Tables/1.0.0-dev.20200821.1",
-          "(.NET Core 4.6.29130.01; Microsoft Windows 10.0.18363 )"
-        ],
-        "x-ms-client-request-id": "2387170cda01f10f16b80c9a60d38343",
-        "x-ms-date": "Fri, 21 Aug 2020 15:53:59 GMT",
->>>>>>> 367da34b
+        "x-ms-date": "Fri, 21 Aug 2020 15:53:59 GMT",
         "x-ms-return-client-request-id": "true",
         "x-ms-version": "2019-02-02"
       },
@@ -520,11 +349,7 @@
       "StatusCode": 204,
       "ResponseHeaders": {
         "Content-Length": "0",
-<<<<<<< HEAD
-        "Date": "Fri, 21 Aug 2020 15:08:17 GMT",
-=======
         "Date": "Fri, 21 Aug 2020 15:53:59 GMT",
->>>>>>> 367da34b
         "Server": "Microsoft-HTTPAPI/2.0",
         "x-ms-request-id": "2387170c-da01-f10f-16b8-0c9a60d38343"
       },
@@ -533,11 +358,7 @@
   ],
   "Variables": {
     "RandomSeed": "1013994619",
-<<<<<<< HEAD
-    "TABLES_COSMOS_ACCOUNT_NAME": "t1acd88e4a1c34b8dprim",
-=======
     "TABLES_COSMOS_ACCOUNT_NAME": "chrissprim",
->>>>>>> 367da34b
     "TABLES_PRIMARY_COSMOS_ACCOUNT_KEY": "Kg=="
   }
 }