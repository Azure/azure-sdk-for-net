{
  "Entries": [
    {
<<<<<<< HEAD
      "RequestUri": "https://chrissprim.table.cosmos.azure.com/Tables?$format=application%2Fjson%3Bodata%3Dfullmetadata",
=======
      "RequestUri": "https://chrissprim.table.cosmos.azure.com/Tables?$format=application%2Fjson%3Bodata%3Dminimalmetadata",
>>>>>>> 31805008
      "RequestMethod": "POST",
      "RequestHeaders": {
        "Accept": "application/json",
        "Authorization": "Sanitized",
        "Content-Length": "33",
        "Content-Type": "application/json; odata=nometadata",
        "DataServiceVersion": "3.0",
<<<<<<< HEAD
        "traceparent": "00-d0578fa9d582104bbdb66baef156c8b1-d3b8c62da4521d43-00",
        "User-Agent": [
          "azsdk-net-Data.Tables/1.0.0-dev.20200728.1",
          "(.NET Core 4.6.29017.01; Microsoft Windows 10.0.18363 )"
        ],
        "x-ms-client-request-id": "744f554fa3331a9f22bc8f8fa3af4468",
        "x-ms-date": "Tue, 28 Jul 2020 23:41:17 GMT",
=======
        "traceparent": "00-10687303ecbf5d4a98d41b1b3d8f79e2-9a927c28148ec24d-00",
        "User-Agent": [
          "azsdk-net-Data.Tables/1.0.0-dev.20200818.1",
          "(.NET Core 4.6.29130.01; Microsoft Windows 10.0.18363 )"
        ],
        "x-ms-client-request-id": "5bffaa2fb66ff882867a7207063a5924",
        "x-ms-date": "Tue, 18 Aug 2020 23:36:02 GMT",
>>>>>>> 31805008
        "x-ms-return-client-request-id": "true",
        "x-ms-version": "2019-02-02"
      },
      "RequestBody": {
        "TableName": "testtablefg4w5djl"
      },
      "StatusCode": 201,
      "ResponseHeaders": {
        "Content-Type": "application/json",
<<<<<<< HEAD
        "Date": "Tue, 28 Jul 2020 23:41:17 GMT",
        "ETag": "W/\u0022datetime\u00272020-07-28T23%3A41%3A17.6685576Z\u0027\u0022",
=======
        "Date": "Tue, 18 Aug 2020 23:36:02 GMT",
        "ETag": "W/\u0022datetime\u00272020-08-18T23%3A36%3A02.7731976Z\u0027\u0022",
>>>>>>> 31805008
        "Location": "https://chrissprim.table.cosmos.azure.com/Tables(\u0027testtablefg4w5djl\u0027)",
        "Server": "Microsoft-HTTPAPI/2.0",
        "Transfer-Encoding": "chunked",
        "x-ms-request-id": "744f554f-a333-1a9f-22bc-8f8fa3af4468"
      },
      "ResponseBody": {
        "TableName": "testtablefg4w5djl",
        "odata.metadata": "https://chrissprim.table.cosmos.azure.com/$metadata#Tables/@Element"
      }
    },
    {
<<<<<<< HEAD
      "RequestUri": "https://chrissprim.table.cosmos.azure.com/testtablefg4w5djl(PartitionKey=\u0027somPartition\u0027,RowKey=\u00271\u0027)?$format=application%2Fjson%3Bodata%3Dfullmetadata",
=======
      "RequestUri": "https://chrissprim.table.cosmos.azure.com/testtablefg4w5djl(PartitionKey=\u0027somPartition\u0027,RowKey=\u00271\u0027)?$format=application%2Fjson%3Bodata%3Dminimalmetadata",
>>>>>>> 31805008
      "RequestMethod": "PUT",
      "RequestHeaders": {
        "Accept": "application/json",
        "Authorization": "Sanitized",
        "Content-Length": "88",
        "Content-Type": "application/json",
        "DataServiceVersion": "3.0",
<<<<<<< HEAD
        "traceparent": "00-90d13eeaea7b7e4a99ddba2ea4007d3f-936bce33e813a345-00",
        "User-Agent": [
          "azsdk-net-Data.Tables/1.0.0-dev.20200728.1",
          "(.NET Core 4.6.29017.01; Microsoft Windows 10.0.18363 )"
        ],
        "x-ms-client-request-id": "1bc2b06f2f33ade3b8f9d91104229308",
        "x-ms-date": "Tue, 28 Jul 2020 23:41:18 GMT",
=======
        "traceparent": "00-ba7175d1f1550a4c9984b215b0616b30-edadb403d03bf745-00",
        "User-Agent": [
          "azsdk-net-Data.Tables/1.0.0-dev.20200818.1",
          "(.NET Core 4.6.29130.01; Microsoft Windows 10.0.18363 )"
        ],
        "x-ms-client-request-id": "33744f559fa3221abc8f8fa3af446847",
        "x-ms-date": "Tue, 18 Aug 2020 23:36:03 GMT",
>>>>>>> 31805008
        "x-ms-return-client-request-id": "true",
        "x-ms-version": "2019-02-02"
      },
      "RequestBody": {
        "PartitionKey": "somPartition",
        "RowKey": "1",
        "SomeStringProperty": "This is the original"
      },
      "StatusCode": 204,
      "ResponseHeaders": {
        "Content-Length": "0",
        "Content-Type": "application/json",
<<<<<<< HEAD
        "Date": "Tue, 28 Jul 2020 23:41:17 GMT",
        "ETag": "W/\u0022datetime\u00272020-07-28T23%3A41%3A18.3055880Z\u0027\u0022",
=======
        "Date": "Tue, 18 Aug 2020 23:36:02 GMT",
        "ETag": "W/\u0022datetime\u00272020-08-18T23%3A36%3A03.1449096Z\u0027\u0022",
>>>>>>> 31805008
        "Server": "Microsoft-HTTPAPI/2.0",
        "x-ms-request-id": "1bc2b06f-2f33-ade3-b8f9-d91104229308"
      },
      "ResponseBody": []
    },
    {
<<<<<<< HEAD
      "RequestUri": "https://chrissprim.table.cosmos.azure.com/testtablefg4w5djl()?$format=application%2Fjson%3Bodata%3Dfullmetadata\u0026$filter=PartitionKey%20eq%20%27somPartition%27%20and%20RowKey%20eq%20%271%27",
=======
      "RequestUri": "https://chrissprim.table.cosmos.azure.com/testtablefg4w5djl()?$format=application%2Fjson%3Bodata%3Dminimalmetadata\u0026$filter=PartitionKey%20eq%20%27somPartition%27%20and%20RowKey%20eq%20%271%27",
>>>>>>> 31805008
      "RequestMethod": "GET",
      "RequestHeaders": {
        "Accept": "application/json",
        "Authorization": "Sanitized",
        "DataServiceVersion": "3.0",
        "User-Agent": [
<<<<<<< HEAD
          "azsdk-net-Data.Tables/1.0.0-dev.20200728.1",
          "(.NET Core 4.6.29017.01; Microsoft Windows 10.0.18363 )"
        ],
        "x-ms-client-request-id": "3a67df7a331d0a8ce439b226f255d635",
        "x-ms-date": "Tue, 28 Jul 2020 23:41:18 GMT",
=======
          "azsdk-net-Data.Tables/1.0.0-dev.20200818.1",
          "(.NET Core 4.6.29130.01; Microsoft Windows 10.0.18363 )"
        ],
        "x-ms-client-request-id": "1bc2b06f2f33ade3b8f9d91104229308",
        "x-ms-date": "Tue, 18 Aug 2020 23:36:03 GMT",
>>>>>>> 31805008
        "x-ms-return-client-request-id": "true",
        "x-ms-version": "2019-02-02"
      },
      "RequestBody": null,
      "StatusCode": 200,
      "ResponseHeaders": {
        "Content-Type": "application/json",
<<<<<<< HEAD
        "Date": "Tue, 28 Jul 2020 23:41:17 GMT",
=======
        "Date": "Tue, 18 Aug 2020 23:36:03 GMT",
>>>>>>> 31805008
        "Server": "Microsoft-HTTPAPI/2.0",
        "Transfer-Encoding": "chunked",
        "x-ms-request-id": "3a67df7a-331d-0a8c-e439-b226f255d635"
      },
      "ResponseBody": {
        "value": [
          {
<<<<<<< HEAD
            "odata.etag": "W/\u0022datetime\u00272020-07-28T23%3A41%3A18.3055880Z\u0027\u0022",
=======
            "odata.etag": "W/\u0022datetime\u00272020-08-18T23%3A36%3A03.1449096Z\u0027\u0022",
>>>>>>> 31805008
            "PartitionKey": "somPartition",
            "RowKey": "1",
            "SomeStringProperty": "This is the original",
            "Timestamp@odata.type": "Edm.DateTime",
<<<<<<< HEAD
            "Timestamp": "2020-07-28T23:41:18.3055880Z"
          }
        ]
      }
    },
    {
      "RequestUri": "https://chrissprim.table.cosmos.azure.com/testtablefg4w5djl(PartitionKey=\u0027somPartition\u0027,RowKey=\u00271\u0027)?$format=application%2Fjson%3Bodata%3Dfullmetadata",
=======
            "Timestamp": "2020-08-18T23:36:03.1449096Z"
          }
        ]
      }
    },
    {
      "RequestUri": "https://chrissprim.table.cosmos.azure.com/testtablefg4w5djl(PartitionKey=\u0027somPartition\u0027,RowKey=\u00271\u0027)?$format=application%2Fjson%3Bodata%3Dminimalmetadata",
>>>>>>> 31805008
      "RequestMethod": "PUT",
      "RequestHeaders": {
        "Accept": "application/json",
        "Authorization": "Sanitized",
        "Content-Length": "256",
        "Content-Type": "application/json",
        "DataServiceVersion": "3.0",
        "If-Match": "*",
<<<<<<< HEAD
        "traceparent": "00-5c16417b0eaf124c80b765e1c4067c49-80343cc55474ba4f-00",
        "User-Agent": [
          "azsdk-net-Data.Tables/1.0.0-dev.20200728.1",
          "(.NET Core 4.6.29017.01; Microsoft Windows 10.0.18363 )"
        ],
        "x-ms-client-request-id": "8997c00a0996251c6cc77aaac6081e9a",
        "x-ms-date": "Tue, 28 Jul 2020 23:41:18 GMT",
=======
        "traceparent": "00-73c36662b06dc04a845e801f6180fcc7-bf97ad878da49b44-00",
        "User-Agent": [
          "azsdk-net-Data.Tables/1.0.0-dev.20200818.1",
          "(.NET Core 4.6.29130.01; Microsoft Windows 10.0.18363 )"
        ],
        "x-ms-client-request-id": "3a67df7a331d0a8ce439b226f255d635",
        "x-ms-date": "Tue, 18 Aug 2020 23:36:03 GMT",
>>>>>>> 31805008
        "x-ms-return-client-request-id": "true",
        "x-ms-version": "2019-02-02"
      },
      "RequestBody": {
<<<<<<< HEAD
        "odata.etag": "W/\u0022datetime\u00272020-07-28T23%3A41%3A18.3055880Z\u0027\u0022",
        "PartitionKey": "somPartition",
        "RowKey": "1",
        "SomeStringProperty": "This is new and improved!",
        "Timestamp": "2020-07-28T23:41:18.3055880Z",
=======
        "odata.etag": "W/\u0022datetime\u00272020-08-18T23%3A36%3A03.1449096Z\u0027\u0022",
        "PartitionKey": "somPartition",
        "RowKey": "1",
        "SomeStringProperty": "This is new and improved!",
        "Timestamp": "2020-08-18T23:36:03.1449096Z",
>>>>>>> 31805008
        "Timestamp@odata.type": "Edm.DateTime"
      },
      "StatusCode": 204,
      "ResponseHeaders": {
        "Content-Length": "0",
<<<<<<< HEAD
        "Date": "Tue, 28 Jul 2020 23:41:17 GMT",
        "ETag": "W/\u0022datetime\u00272020-07-28T23%3A41%3A18.4581640Z\u0027\u0022",
=======
        "Date": "Tue, 18 Aug 2020 23:36:03 GMT",
        "ETag": "W/\u0022datetime\u00272020-08-18T23%3A36%3A03.2891912Z\u0027\u0022",
>>>>>>> 31805008
        "Server": "Microsoft-HTTPAPI/2.0",
        "x-ms-request-id": "8997c00a-0996-251c-6cc7-7aaac6081e9a"
      },
      "ResponseBody": []
    },
    {
<<<<<<< HEAD
      "RequestUri": "https://chrissprim.table.cosmos.azure.com/testtablefg4w5djl()?$format=application%2Fjson%3Bodata%3Dfullmetadata\u0026$filter=PartitionKey%20eq%20%27somPartition%27%20and%20RowKey%20eq%20%271%27",
=======
      "RequestUri": "https://chrissprim.table.cosmos.azure.com/testtablefg4w5djl()?$format=application%2Fjson%3Bodata%3Dminimalmetadata\u0026$filter=PartitionKey%20eq%20%27somPartition%27%20and%20RowKey%20eq%20%271%27",
>>>>>>> 31805008
      "RequestMethod": "GET",
      "RequestHeaders": {
        "Accept": "application/json",
        "Authorization": "Sanitized",
        "DataServiceVersion": "3.0",
        "User-Agent": [
<<<<<<< HEAD
          "azsdk-net-Data.Tables/1.0.0-dev.20200728.1",
          "(.NET Core 4.6.29017.01; Microsoft Windows 10.0.18363 )"
        ],
        "x-ms-client-request-id": "cf2987fb2edc3b2924b736fa7cbcba63",
        "x-ms-date": "Tue, 28 Jul 2020 23:41:18 GMT",
=======
          "azsdk-net-Data.Tables/1.0.0-dev.20200818.1",
          "(.NET Core 4.6.29130.01; Microsoft Windows 10.0.18363 )"
        ],
        "x-ms-client-request-id": "8997c00a0996251c6cc77aaac6081e9a",
        "x-ms-date": "Tue, 18 Aug 2020 23:36:03 GMT",
>>>>>>> 31805008
        "x-ms-return-client-request-id": "true",
        "x-ms-version": "2019-02-02"
      },
      "RequestBody": null,
      "StatusCode": 200,
      "ResponseHeaders": {
        "Content-Type": "application/json",
<<<<<<< HEAD
        "Date": "Tue, 28 Jul 2020 23:41:17 GMT",
=======
        "Date": "Tue, 18 Aug 2020 23:36:03 GMT",
>>>>>>> 31805008
        "Server": "Microsoft-HTTPAPI/2.0",
        "Transfer-Encoding": "chunked",
        "x-ms-request-id": "cf2987fb-2edc-3b29-24b7-36fa7cbcba63"
      },
      "ResponseBody": {
        "value": [
          {
<<<<<<< HEAD
            "odata.etag": "W/\u0022datetime\u00272020-07-28T23%3A41%3A18.4581640Z\u0027\u0022",
=======
            "odata.etag": "W/\u0022datetime\u00272020-08-18T23%3A36%3A03.2891912Z\u0027\u0022",
>>>>>>> 31805008
            "PartitionKey": "somPartition",
            "RowKey": "1",
            "SomeStringProperty": "This is new and improved!",
            "Timestamp@odata.type": "Edm.DateTime",
<<<<<<< HEAD
            "Timestamp": "2020-07-28T23:41:18.4581640Z"
          }
        ]
      }
    },
    {
      "RequestUri": "https://chrissprim.table.cosmos.azure.com/testtablefg4w5djl(PartitionKey=\u0027somPartition\u0027,RowKey=\u00271\u0027)?$format=application%2Fjson%3Bodata%3Dfullmetadata",
=======
            "Timestamp": "2020-08-18T23:36:03.2891912Z"
          }
        ]
      }
    },
    {
      "RequestUri": "https://chrissprim.table.cosmos.azure.com/testtablefg4w5djl(PartitionKey=\u0027somPartition\u0027,RowKey=\u00271\u0027)?$format=application%2Fjson%3Bodata%3Dminimalmetadata",
>>>>>>> 31805008
      "RequestMethod": "PUT",
      "RequestHeaders": {
        "Accept": "application/json",
        "Authorization": "Sanitized",
        "Content-Length": "266",
        "Content-Type": "application/json",
        "DataServiceVersion": "3.0",
<<<<<<< HEAD
        "If-Match": "W/\u0022datetime\u00272020-07-28T23%3A41%3A18.3055880Z\u0027\u0022",
        "traceparent": "00-5eefccb21bb7024a821ba5f4f39e27df-fbaefd7835399f41-00",
        "User-Agent": [
          "azsdk-net-Data.Tables/1.0.0-dev.20200728.1",
          "(.NET Core 4.6.29017.01; Microsoft Windows 10.0.18363 )"
        ],
        "x-ms-client-request-id": "4307a322098a7071c342cd56b8e143db",
        "x-ms-date": "Tue, 28 Jul 2020 23:41:18 GMT",
=======
        "If-Match": "W/\u0022datetime\u00272020-08-18T23%3A36%3A03.1449096Z\u0027\u0022",
        "traceparent": "00-b7af751f06d2dc408e333a3b9a3e458a-85894183b8d53b42-00",
        "User-Agent": [
          "azsdk-net-Data.Tables/1.0.0-dev.20200818.1",
          "(.NET Core 4.6.29130.01; Microsoft Windows 10.0.18363 )"
        ],
        "x-ms-client-request-id": "cf2987fb2edc3b2924b736fa7cbcba63",
        "x-ms-date": "Tue, 18 Aug 2020 23:36:03 GMT",
>>>>>>> 31805008
        "x-ms-return-client-request-id": "true",
        "x-ms-version": "2019-02-02"
      },
      "RequestBody": {
<<<<<<< HEAD
        "odata.etag": "W/\u0022datetime\u00272020-07-28T23%3A41%3A18.4581640Z\u0027\u0022",
        "PartitionKey": "somPartition",
        "RowKey": "1",
        "SomeStringProperty": "This changed due to a matching Etag",
        "Timestamp": "2020-07-28T23:41:18.4581640Z",
=======
        "odata.etag": "W/\u0022datetime\u00272020-08-18T23%3A36%3A03.2891912Z\u0027\u0022",
        "PartitionKey": "somPartition",
        "RowKey": "1",
        "SomeStringProperty": "This changed due to a matching Etag",
        "Timestamp": "2020-08-18T23:36:03.2891912Z",
>>>>>>> 31805008
        "Timestamp@odata.type": "Edm.DateTime"
      },
      "StatusCode": 412,
      "ResponseHeaders": {
        "Content-Type": "application/json; odata=fullmetadata",
<<<<<<< HEAD
        "Date": "Tue, 28 Jul 2020 23:41:17 GMT",
=======
        "Date": "Tue, 18 Aug 2020 23:36:03 GMT",
>>>>>>> 31805008
        "Server": "Microsoft-HTTPAPI/2.0",
        "Transfer-Encoding": "chunked",
        "x-ms-request-id": "4307a322-098a-7071-c342-cd56b8e143db"
      },
      "ResponseBody": [
        "{\u0022odata.error\u0022:{\u0022code\u0022:\u0022UpdateConditionNotSatisfied\u0022,\u0022message\u0022:{\u0022lang\u0022:\u0022en-us\u0022,\u0022value\u0022:\u0022The update condition specified in the request was not satisfied.\\nRequestID:4307a322-098a-7071-c342-cd56b8e143db\\n\u0022}}}\r\n"
      ]
    },
    {
<<<<<<< HEAD
      "RequestUri": "https://chrissprim.table.cosmos.azure.com/testtablefg4w5djl(PartitionKey=\u0027somPartition\u0027,RowKey=\u00271\u0027)?$format=application%2Fjson%3Bodata%3Dfullmetadata",
=======
      "RequestUri": "https://chrissprim.table.cosmos.azure.com/testtablefg4w5djl(PartitionKey=\u0027somPartition\u0027,RowKey=\u00271\u0027)?$format=application%2Fjson%3Bodata%3Dminimalmetadata",
>>>>>>> 31805008
      "RequestMethod": "PUT",
      "RequestHeaders": {
        "Accept": "application/json",
        "Authorization": "Sanitized",
        "Content-Length": "266",
        "Content-Type": "application/json",
        "DataServiceVersion": "3.0",
<<<<<<< HEAD
        "If-Match": "W/\u0022datetime\u00272020-07-28T23%3A41%3A18.4581640Z\u0027\u0022",
        "traceparent": "00-c44f62396daf7948884a0d050e2590bf-f6e053db650aa549-00",
        "User-Agent": [
          "azsdk-net-Data.Tables/1.0.0-dev.20200728.1",
          "(.NET Core 4.6.29017.01; Microsoft Windows 10.0.18363 )"
        ],
        "x-ms-client-request-id": "6b2b181a062cdc59965b64dfd322a8af",
        "x-ms-date": "Tue, 28 Jul 2020 23:41:18 GMT",
=======
        "If-Match": "W/\u0022datetime\u00272020-08-18T23%3A36%3A03.2891912Z\u0027\u0022",
        "traceparent": "00-1061a1d1fc128f4eb2733e7ca99b227c-65dc5d73033a2741-00",
        "User-Agent": [
          "azsdk-net-Data.Tables/1.0.0-dev.20200818.1",
          "(.NET Core 4.6.29130.01; Microsoft Windows 10.0.18363 )"
        ],
        "x-ms-client-request-id": "4307a322098a7071c342cd56b8e143db",
        "x-ms-date": "Tue, 18 Aug 2020 23:36:03 GMT",
>>>>>>> 31805008
        "x-ms-return-client-request-id": "true",
        "x-ms-version": "2019-02-02"
      },
      "RequestBody": {
<<<<<<< HEAD
        "odata.etag": "W/\u0022datetime\u00272020-07-28T23%3A41%3A18.4581640Z\u0027\u0022",
        "PartitionKey": "somPartition",
        "RowKey": "1",
        "SomeStringProperty": "This changed due to a matching Etag",
        "Timestamp": "2020-07-28T23:41:18.4581640Z",
=======
        "odata.etag": "W/\u0022datetime\u00272020-08-18T23%3A36%3A03.2891912Z\u0027\u0022",
        "PartitionKey": "somPartition",
        "RowKey": "1",
        "SomeStringProperty": "This changed due to a matching Etag",
        "Timestamp": "2020-08-18T23:36:03.2891912Z",
>>>>>>> 31805008
        "Timestamp@odata.type": "Edm.DateTime"
      },
      "StatusCode": 204,
      "ResponseHeaders": {
        "Content-Length": "0",
<<<<<<< HEAD
        "Date": "Tue, 28 Jul 2020 23:41:17 GMT",
        "ETag": "W/\u0022datetime\u00272020-07-28T23%3A41%3A18.6941960Z\u0027\u0022",
=======
        "Date": "Tue, 18 Aug 2020 23:36:03 GMT",
        "ETag": "W/\u0022datetime\u00272020-08-18T23%3A36%3A03.5289096Z\u0027\u0022",
>>>>>>> 31805008
        "Server": "Microsoft-HTTPAPI/2.0",
        "x-ms-request-id": "6b2b181a-062c-dc59-965b-64dfd322a8af"
      },
      "ResponseBody": []
    },
    {
<<<<<<< HEAD
      "RequestUri": "https://chrissprim.table.cosmos.azure.com/testtablefg4w5djl()?$format=application%2Fjson%3Bodata%3Dfullmetadata\u0026$filter=PartitionKey%20eq%20%27somPartition%27%20and%20RowKey%20eq%20%271%27",
=======
      "RequestUri": "https://chrissprim.table.cosmos.azure.com/testtablefg4w5djl()?$format=application%2Fjson%3Bodata%3Dminimalmetadata\u0026$filter=PartitionKey%20eq%20%27somPartition%27%20and%20RowKey%20eq%20%271%27",
>>>>>>> 31805008
      "RequestMethod": "GET",
      "RequestHeaders": {
        "Accept": "application/json",
        "Authorization": "Sanitized",
        "DataServiceVersion": "3.0",
        "User-Agent": [
<<<<<<< HEAD
          "azsdk-net-Data.Tables/1.0.0-dev.20200728.1",
          "(.NET Core 4.6.29017.01; Microsoft Windows 10.0.18363 )"
        ],
        "x-ms-client-request-id": "2387170cda01f10f16b80c9a60d38343",
        "x-ms-date": "Tue, 28 Jul 2020 23:41:18 GMT",
=======
          "azsdk-net-Data.Tables/1.0.0-dev.20200818.1",
          "(.NET Core 4.6.29130.01; Microsoft Windows 10.0.18363 )"
        ],
        "x-ms-client-request-id": "6b2b181a062cdc59965b64dfd322a8af",
        "x-ms-date": "Tue, 18 Aug 2020 23:36:03 GMT",
>>>>>>> 31805008
        "x-ms-return-client-request-id": "true",
        "x-ms-version": "2019-02-02"
      },
      "RequestBody": null,
      "StatusCode": 200,
      "ResponseHeaders": {
        "Content-Type": "application/json",
<<<<<<< HEAD
        "Date": "Tue, 28 Jul 2020 23:41:17 GMT",
=======
        "Date": "Tue, 18 Aug 2020 23:36:03 GMT",
>>>>>>> 31805008
        "Server": "Microsoft-HTTPAPI/2.0",
        "Transfer-Encoding": "chunked",
        "x-ms-request-id": "2387170c-da01-f10f-16b8-0c9a60d38343"
      },
      "ResponseBody": {
        "value": [
          {
<<<<<<< HEAD
            "odata.etag": "W/\u0022datetime\u00272020-07-28T23%3A41%3A18.6941960Z\u0027\u0022",
=======
            "odata.etag": "W/\u0022datetime\u00272020-08-18T23%3A36%3A03.5289096Z\u0027\u0022",
>>>>>>> 31805008
            "PartitionKey": "somPartition",
            "RowKey": "1",
            "SomeStringProperty": "This changed due to a matching Etag",
            "Timestamp@odata.type": "Edm.DateTime",
<<<<<<< HEAD
            "Timestamp": "2020-07-28T23:41:18.6941960Z"
=======
            "Timestamp": "2020-08-18T23:36:03.5289096Z"
>>>>>>> 31805008
          }
        ]
      }
    },
    {
      "RequestUri": "https://chrissprim.table.cosmos.azure.com/Tables(\u0027testtablefg4w5djl\u0027)",
      "RequestMethod": "DELETE",
      "RequestHeaders": {
        "Accept": "application/json",
        "Authorization": "Sanitized",
<<<<<<< HEAD
        "traceparent": "00-9a47af98be58414f8007cee4ce12eb54-1e7aa4238957da4f-00",
        "User-Agent": [
          "azsdk-net-Data.Tables/1.0.0-dev.20200728.1",
          "(.NET Core 4.6.29017.01; Microsoft Windows 10.0.18363 )"
        ],
        "x-ms-client-request-id": "64df5a734f911c374a2bad2ea5919da1",
        "x-ms-date": "Tue, 28 Jul 2020 23:41:18 GMT",
=======
        "traceparent": "00-e63bf7786948724aace5f274fe300e51-11088aa514a8aa4e-00",
        "User-Agent": [
          "azsdk-net-Data.Tables/1.0.0-dev.20200818.1",
          "(.NET Core 4.6.29130.01; Microsoft Windows 10.0.18363 )"
        ],
        "x-ms-client-request-id": "2387170cda01f10f16b80c9a60d38343",
        "x-ms-date": "Tue, 18 Aug 2020 23:36:03 GMT",
>>>>>>> 31805008
        "x-ms-return-client-request-id": "true",
        "x-ms-version": "2019-02-02"
      },
      "RequestBody": null,
      "StatusCode": 204,
      "ResponseHeaders": {
        "Content-Length": "0",
<<<<<<< HEAD
        "Date": "Tue, 28 Jul 2020 23:41:19 GMT",
=======
        "Date": "Tue, 18 Aug 2020 23:36:03 GMT",
>>>>>>> 31805008
        "Server": "Microsoft-HTTPAPI/2.0",
        "x-ms-request-id": "64df5a73-4f91-1c37-4a2b-ad2ea5919da1"
      },
      "ResponseBody": []
    }
  ],
  "Variables": {
    "RandomSeed": "1013994619",
    "TABLES_COSMOS_ACCOUNT_NAME": "chrissprim",
    "TABLES_PRIMARY_COSMOS_ACCOUNT_KEY": ""
  }
}<|MERGE_RESOLUTION|>--- conflicted
+++ resolved
@@ -1,11 +1,7 @@
 {
   "Entries": [
     {
-<<<<<<< HEAD
-      "RequestUri": "https://chrissprim.table.cosmos.azure.com/Tables?$format=application%2Fjson%3Bodata%3Dfullmetadata",
-=======
       "RequestUri": "https://chrissprim.table.cosmos.azure.com/Tables?$format=application%2Fjson%3Bodata%3Dminimalmetadata",
->>>>>>> 31805008
       "RequestMethod": "POST",
       "RequestHeaders": {
         "Accept": "application/json",
@@ -13,15 +9,6 @@
         "Content-Length": "33",
         "Content-Type": "application/json; odata=nometadata",
         "DataServiceVersion": "3.0",
-<<<<<<< HEAD
-        "traceparent": "00-d0578fa9d582104bbdb66baef156c8b1-d3b8c62da4521d43-00",
-        "User-Agent": [
-          "azsdk-net-Data.Tables/1.0.0-dev.20200728.1",
-          "(.NET Core 4.6.29017.01; Microsoft Windows 10.0.18363 )"
-        ],
-        "x-ms-client-request-id": "744f554fa3331a9f22bc8f8fa3af4468",
-        "x-ms-date": "Tue, 28 Jul 2020 23:41:17 GMT",
-=======
         "traceparent": "00-10687303ecbf5d4a98d41b1b3d8f79e2-9a927c28148ec24d-00",
         "User-Agent": [
           "azsdk-net-Data.Tables/1.0.0-dev.20200818.1",
@@ -29,7 +16,6 @@
         ],
         "x-ms-client-request-id": "5bffaa2fb66ff882867a7207063a5924",
         "x-ms-date": "Tue, 18 Aug 2020 23:36:02 GMT",
->>>>>>> 31805008
         "x-ms-return-client-request-id": "true",
         "x-ms-version": "2019-02-02"
       },
@@ -39,13 +25,8 @@
       "StatusCode": 201,
       "ResponseHeaders": {
         "Content-Type": "application/json",
-<<<<<<< HEAD
-        "Date": "Tue, 28 Jul 2020 23:41:17 GMT",
-        "ETag": "W/\u0022datetime\u00272020-07-28T23%3A41%3A17.6685576Z\u0027\u0022",
-=======
         "Date": "Tue, 18 Aug 2020 23:36:02 GMT",
         "ETag": "W/\u0022datetime\u00272020-08-18T23%3A36%3A02.7731976Z\u0027\u0022",
->>>>>>> 31805008
         "Location": "https://chrissprim.table.cosmos.azure.com/Tables(\u0027testtablefg4w5djl\u0027)",
         "Server": "Microsoft-HTTPAPI/2.0",
         "Transfer-Encoding": "chunked",
@@ -57,11 +38,7 @@
       }
     },
     {
-<<<<<<< HEAD
-      "RequestUri": "https://chrissprim.table.cosmos.azure.com/testtablefg4w5djl(PartitionKey=\u0027somPartition\u0027,RowKey=\u00271\u0027)?$format=application%2Fjson%3Bodata%3Dfullmetadata",
-=======
       "RequestUri": "https://chrissprim.table.cosmos.azure.com/testtablefg4w5djl(PartitionKey=\u0027somPartition\u0027,RowKey=\u00271\u0027)?$format=application%2Fjson%3Bodata%3Dminimalmetadata",
->>>>>>> 31805008
       "RequestMethod": "PUT",
       "RequestHeaders": {
         "Accept": "application/json",
@@ -69,15 +46,6 @@
         "Content-Length": "88",
         "Content-Type": "application/json",
         "DataServiceVersion": "3.0",
-<<<<<<< HEAD
-        "traceparent": "00-90d13eeaea7b7e4a99ddba2ea4007d3f-936bce33e813a345-00",
-        "User-Agent": [
-          "azsdk-net-Data.Tables/1.0.0-dev.20200728.1",
-          "(.NET Core 4.6.29017.01; Microsoft Windows 10.0.18363 )"
-        ],
-        "x-ms-client-request-id": "1bc2b06f2f33ade3b8f9d91104229308",
-        "x-ms-date": "Tue, 28 Jul 2020 23:41:18 GMT",
-=======
         "traceparent": "00-ba7175d1f1550a4c9984b215b0616b30-edadb403d03bf745-00",
         "User-Agent": [
           "azsdk-net-Data.Tables/1.0.0-dev.20200818.1",
@@ -85,7 +53,6 @@
         ],
         "x-ms-client-request-id": "33744f559fa3221abc8f8fa3af446847",
         "x-ms-date": "Tue, 18 Aug 2020 23:36:03 GMT",
->>>>>>> 31805008
         "x-ms-return-client-request-id": "true",
         "x-ms-version": "2019-02-02"
       },
@@ -98,43 +65,26 @@
       "ResponseHeaders": {
         "Content-Length": "0",
         "Content-Type": "application/json",
-<<<<<<< HEAD
-        "Date": "Tue, 28 Jul 2020 23:41:17 GMT",
-        "ETag": "W/\u0022datetime\u00272020-07-28T23%3A41%3A18.3055880Z\u0027\u0022",
-=======
         "Date": "Tue, 18 Aug 2020 23:36:02 GMT",
         "ETag": "W/\u0022datetime\u00272020-08-18T23%3A36%3A03.1449096Z\u0027\u0022",
->>>>>>> 31805008
         "Server": "Microsoft-HTTPAPI/2.0",
         "x-ms-request-id": "1bc2b06f-2f33-ade3-b8f9-d91104229308"
       },
       "ResponseBody": []
     },
     {
-<<<<<<< HEAD
-      "RequestUri": "https://chrissprim.table.cosmos.azure.com/testtablefg4w5djl()?$format=application%2Fjson%3Bodata%3Dfullmetadata\u0026$filter=PartitionKey%20eq%20%27somPartition%27%20and%20RowKey%20eq%20%271%27",
-=======
       "RequestUri": "https://chrissprim.table.cosmos.azure.com/testtablefg4w5djl()?$format=application%2Fjson%3Bodata%3Dminimalmetadata\u0026$filter=PartitionKey%20eq%20%27somPartition%27%20and%20RowKey%20eq%20%271%27",
->>>>>>> 31805008
       "RequestMethod": "GET",
       "RequestHeaders": {
         "Accept": "application/json",
         "Authorization": "Sanitized",
         "DataServiceVersion": "3.0",
         "User-Agent": [
-<<<<<<< HEAD
-          "azsdk-net-Data.Tables/1.0.0-dev.20200728.1",
-          "(.NET Core 4.6.29017.01; Microsoft Windows 10.0.18363 )"
-        ],
-        "x-ms-client-request-id": "3a67df7a331d0a8ce439b226f255d635",
-        "x-ms-date": "Tue, 28 Jul 2020 23:41:18 GMT",
-=======
           "azsdk-net-Data.Tables/1.0.0-dev.20200818.1",
           "(.NET Core 4.6.29130.01; Microsoft Windows 10.0.18363 )"
         ],
         "x-ms-client-request-id": "1bc2b06f2f33ade3b8f9d91104229308",
         "x-ms-date": "Tue, 18 Aug 2020 23:36:03 GMT",
->>>>>>> 31805008
         "x-ms-return-client-request-id": "true",
         "x-ms-version": "2019-02-02"
       },
@@ -142,11 +92,7 @@
       "StatusCode": 200,
       "ResponseHeaders": {
         "Content-Type": "application/json",
-<<<<<<< HEAD
-        "Date": "Tue, 28 Jul 2020 23:41:17 GMT",
-=======
-        "Date": "Tue, 18 Aug 2020 23:36:03 GMT",
->>>>>>> 31805008
+        "Date": "Tue, 18 Aug 2020 23:36:03 GMT",
         "Server": "Microsoft-HTTPAPI/2.0",
         "Transfer-Encoding": "chunked",
         "x-ms-request-id": "3a67df7a-331d-0a8c-e439-b226f255d635"
@@ -154,24 +100,11 @@
       "ResponseBody": {
         "value": [
           {
-<<<<<<< HEAD
-            "odata.etag": "W/\u0022datetime\u00272020-07-28T23%3A41%3A18.3055880Z\u0027\u0022",
-=======
             "odata.etag": "W/\u0022datetime\u00272020-08-18T23%3A36%3A03.1449096Z\u0027\u0022",
->>>>>>> 31805008
             "PartitionKey": "somPartition",
             "RowKey": "1",
             "SomeStringProperty": "This is the original",
             "Timestamp@odata.type": "Edm.DateTime",
-<<<<<<< HEAD
-            "Timestamp": "2020-07-28T23:41:18.3055880Z"
-          }
-        ]
-      }
-    },
-    {
-      "RequestUri": "https://chrissprim.table.cosmos.azure.com/testtablefg4w5djl(PartitionKey=\u0027somPartition\u0027,RowKey=\u00271\u0027)?$format=application%2Fjson%3Bodata%3Dfullmetadata",
-=======
             "Timestamp": "2020-08-18T23:36:03.1449096Z"
           }
         ]
@@ -179,7 +112,6 @@
     },
     {
       "RequestUri": "https://chrissprim.table.cosmos.azure.com/testtablefg4w5djl(PartitionKey=\u0027somPartition\u0027,RowKey=\u00271\u0027)?$format=application%2Fjson%3Bodata%3Dminimalmetadata",
->>>>>>> 31805008
       "RequestMethod": "PUT",
       "RequestHeaders": {
         "Accept": "application/json",
@@ -188,15 +120,6 @@
         "Content-Type": "application/json",
         "DataServiceVersion": "3.0",
         "If-Match": "*",
-<<<<<<< HEAD
-        "traceparent": "00-5c16417b0eaf124c80b765e1c4067c49-80343cc55474ba4f-00",
-        "User-Agent": [
-          "azsdk-net-Data.Tables/1.0.0-dev.20200728.1",
-          "(.NET Core 4.6.29017.01; Microsoft Windows 10.0.18363 )"
-        ],
-        "x-ms-client-request-id": "8997c00a0996251c6cc77aaac6081e9a",
-        "x-ms-date": "Tue, 28 Jul 2020 23:41:18 GMT",
-=======
         "traceparent": "00-73c36662b06dc04a845e801f6180fcc7-bf97ad878da49b44-00",
         "User-Agent": [
           "azsdk-net-Data.Tables/1.0.0-dev.20200818.1",
@@ -204,66 +127,40 @@
         ],
         "x-ms-client-request-id": "3a67df7a331d0a8ce439b226f255d635",
         "x-ms-date": "Tue, 18 Aug 2020 23:36:03 GMT",
->>>>>>> 31805008
-        "x-ms-return-client-request-id": "true",
-        "x-ms-version": "2019-02-02"
-      },
-      "RequestBody": {
-<<<<<<< HEAD
-        "odata.etag": "W/\u0022datetime\u00272020-07-28T23%3A41%3A18.3055880Z\u0027\u0022",
-        "PartitionKey": "somPartition",
-        "RowKey": "1",
-        "SomeStringProperty": "This is new and improved!",
-        "Timestamp": "2020-07-28T23:41:18.3055880Z",
-=======
+        "x-ms-return-client-request-id": "true",
+        "x-ms-version": "2019-02-02"
+      },
+      "RequestBody": {
         "odata.etag": "W/\u0022datetime\u00272020-08-18T23%3A36%3A03.1449096Z\u0027\u0022",
         "PartitionKey": "somPartition",
         "RowKey": "1",
         "SomeStringProperty": "This is new and improved!",
         "Timestamp": "2020-08-18T23:36:03.1449096Z",
->>>>>>> 31805008
         "Timestamp@odata.type": "Edm.DateTime"
       },
       "StatusCode": 204,
       "ResponseHeaders": {
         "Content-Length": "0",
-<<<<<<< HEAD
-        "Date": "Tue, 28 Jul 2020 23:41:17 GMT",
-        "ETag": "W/\u0022datetime\u00272020-07-28T23%3A41%3A18.4581640Z\u0027\u0022",
-=======
         "Date": "Tue, 18 Aug 2020 23:36:03 GMT",
         "ETag": "W/\u0022datetime\u00272020-08-18T23%3A36%3A03.2891912Z\u0027\u0022",
->>>>>>> 31805008
         "Server": "Microsoft-HTTPAPI/2.0",
         "x-ms-request-id": "8997c00a-0996-251c-6cc7-7aaac6081e9a"
       },
       "ResponseBody": []
     },
     {
-<<<<<<< HEAD
-      "RequestUri": "https://chrissprim.table.cosmos.azure.com/testtablefg4w5djl()?$format=application%2Fjson%3Bodata%3Dfullmetadata\u0026$filter=PartitionKey%20eq%20%27somPartition%27%20and%20RowKey%20eq%20%271%27",
-=======
       "RequestUri": "https://chrissprim.table.cosmos.azure.com/testtablefg4w5djl()?$format=application%2Fjson%3Bodata%3Dminimalmetadata\u0026$filter=PartitionKey%20eq%20%27somPartition%27%20and%20RowKey%20eq%20%271%27",
->>>>>>> 31805008
       "RequestMethod": "GET",
       "RequestHeaders": {
         "Accept": "application/json",
         "Authorization": "Sanitized",
         "DataServiceVersion": "3.0",
         "User-Agent": [
-<<<<<<< HEAD
-          "azsdk-net-Data.Tables/1.0.0-dev.20200728.1",
-          "(.NET Core 4.6.29017.01; Microsoft Windows 10.0.18363 )"
-        ],
-        "x-ms-client-request-id": "cf2987fb2edc3b2924b736fa7cbcba63",
-        "x-ms-date": "Tue, 28 Jul 2020 23:41:18 GMT",
-=======
           "azsdk-net-Data.Tables/1.0.0-dev.20200818.1",
           "(.NET Core 4.6.29130.01; Microsoft Windows 10.0.18363 )"
         ],
         "x-ms-client-request-id": "8997c00a0996251c6cc77aaac6081e9a",
         "x-ms-date": "Tue, 18 Aug 2020 23:36:03 GMT",
->>>>>>> 31805008
         "x-ms-return-client-request-id": "true",
         "x-ms-version": "2019-02-02"
       },
@@ -271,11 +168,7 @@
       "StatusCode": 200,
       "ResponseHeaders": {
         "Content-Type": "application/json",
-<<<<<<< HEAD
-        "Date": "Tue, 28 Jul 2020 23:41:17 GMT",
-=======
-        "Date": "Tue, 18 Aug 2020 23:36:03 GMT",
->>>>>>> 31805008
+        "Date": "Tue, 18 Aug 2020 23:36:03 GMT",
         "Server": "Microsoft-HTTPAPI/2.0",
         "Transfer-Encoding": "chunked",
         "x-ms-request-id": "cf2987fb-2edc-3b29-24b7-36fa7cbcba63"
@@ -283,24 +176,11 @@
       "ResponseBody": {
         "value": [
           {
-<<<<<<< HEAD
-            "odata.etag": "W/\u0022datetime\u00272020-07-28T23%3A41%3A18.4581640Z\u0027\u0022",
-=======
             "odata.etag": "W/\u0022datetime\u00272020-08-18T23%3A36%3A03.2891912Z\u0027\u0022",
->>>>>>> 31805008
             "PartitionKey": "somPartition",
             "RowKey": "1",
             "SomeStringProperty": "This is new and improved!",
             "Timestamp@odata.type": "Edm.DateTime",
-<<<<<<< HEAD
-            "Timestamp": "2020-07-28T23:41:18.4581640Z"
-          }
-        ]
-      }
-    },
-    {
-      "RequestUri": "https://chrissprim.table.cosmos.azure.com/testtablefg4w5djl(PartitionKey=\u0027somPartition\u0027,RowKey=\u00271\u0027)?$format=application%2Fjson%3Bodata%3Dfullmetadata",
-=======
             "Timestamp": "2020-08-18T23:36:03.2891912Z"
           }
         ]
@@ -308,7 +188,6 @@
     },
     {
       "RequestUri": "https://chrissprim.table.cosmos.azure.com/testtablefg4w5djl(PartitionKey=\u0027somPartition\u0027,RowKey=\u00271\u0027)?$format=application%2Fjson%3Bodata%3Dminimalmetadata",
->>>>>>> 31805008
       "RequestMethod": "PUT",
       "RequestHeaders": {
         "Accept": "application/json",
@@ -316,16 +195,6 @@
         "Content-Length": "266",
         "Content-Type": "application/json",
         "DataServiceVersion": "3.0",
-<<<<<<< HEAD
-        "If-Match": "W/\u0022datetime\u00272020-07-28T23%3A41%3A18.3055880Z\u0027\u0022",
-        "traceparent": "00-5eefccb21bb7024a821ba5f4f39e27df-fbaefd7835399f41-00",
-        "User-Agent": [
-          "azsdk-net-Data.Tables/1.0.0-dev.20200728.1",
-          "(.NET Core 4.6.29017.01; Microsoft Windows 10.0.18363 )"
-        ],
-        "x-ms-client-request-id": "4307a322098a7071c342cd56b8e143db",
-        "x-ms-date": "Tue, 28 Jul 2020 23:41:18 GMT",
-=======
         "If-Match": "W/\u0022datetime\u00272020-08-18T23%3A36%3A03.1449096Z\u0027\u0022",
         "traceparent": "00-b7af751f06d2dc408e333a3b9a3e458a-85894183b8d53b42-00",
         "User-Agent": [
@@ -334,34 +203,21 @@
         ],
         "x-ms-client-request-id": "cf2987fb2edc3b2924b736fa7cbcba63",
         "x-ms-date": "Tue, 18 Aug 2020 23:36:03 GMT",
->>>>>>> 31805008
-        "x-ms-return-client-request-id": "true",
-        "x-ms-version": "2019-02-02"
-      },
-      "RequestBody": {
-<<<<<<< HEAD
-        "odata.etag": "W/\u0022datetime\u00272020-07-28T23%3A41%3A18.4581640Z\u0027\u0022",
-        "PartitionKey": "somPartition",
-        "RowKey": "1",
-        "SomeStringProperty": "This changed due to a matching Etag",
-        "Timestamp": "2020-07-28T23:41:18.4581640Z",
-=======
+        "x-ms-return-client-request-id": "true",
+        "x-ms-version": "2019-02-02"
+      },
+      "RequestBody": {
         "odata.etag": "W/\u0022datetime\u00272020-08-18T23%3A36%3A03.2891912Z\u0027\u0022",
         "PartitionKey": "somPartition",
         "RowKey": "1",
         "SomeStringProperty": "This changed due to a matching Etag",
         "Timestamp": "2020-08-18T23:36:03.2891912Z",
->>>>>>> 31805008
         "Timestamp@odata.type": "Edm.DateTime"
       },
       "StatusCode": 412,
       "ResponseHeaders": {
         "Content-Type": "application/json; odata=fullmetadata",
-<<<<<<< HEAD
-        "Date": "Tue, 28 Jul 2020 23:41:17 GMT",
-=======
-        "Date": "Tue, 18 Aug 2020 23:36:03 GMT",
->>>>>>> 31805008
+        "Date": "Tue, 18 Aug 2020 23:36:03 GMT",
         "Server": "Microsoft-HTTPAPI/2.0",
         "Transfer-Encoding": "chunked",
         "x-ms-request-id": "4307a322-098a-7071-c342-cd56b8e143db"
@@ -371,11 +227,7 @@
       ]
     },
     {
-<<<<<<< HEAD
-      "RequestUri": "https://chrissprim.table.cosmos.azure.com/testtablefg4w5djl(PartitionKey=\u0027somPartition\u0027,RowKey=\u00271\u0027)?$format=application%2Fjson%3Bodata%3Dfullmetadata",
-=======
       "RequestUri": "https://chrissprim.table.cosmos.azure.com/testtablefg4w5djl(PartitionKey=\u0027somPartition\u0027,RowKey=\u00271\u0027)?$format=application%2Fjson%3Bodata%3Dminimalmetadata",
->>>>>>> 31805008
       "RequestMethod": "PUT",
       "RequestHeaders": {
         "Accept": "application/json",
@@ -383,16 +235,6 @@
         "Content-Length": "266",
         "Content-Type": "application/json",
         "DataServiceVersion": "3.0",
-<<<<<<< HEAD
-        "If-Match": "W/\u0022datetime\u00272020-07-28T23%3A41%3A18.4581640Z\u0027\u0022",
-        "traceparent": "00-c44f62396daf7948884a0d050e2590bf-f6e053db650aa549-00",
-        "User-Agent": [
-          "azsdk-net-Data.Tables/1.0.0-dev.20200728.1",
-          "(.NET Core 4.6.29017.01; Microsoft Windows 10.0.18363 )"
-        ],
-        "x-ms-client-request-id": "6b2b181a062cdc59965b64dfd322a8af",
-        "x-ms-date": "Tue, 28 Jul 2020 23:41:18 GMT",
-=======
         "If-Match": "W/\u0022datetime\u00272020-08-18T23%3A36%3A03.2891912Z\u0027\u0022",
         "traceparent": "00-1061a1d1fc128f4eb2733e7ca99b227c-65dc5d73033a2741-00",
         "User-Agent": [
@@ -401,66 +243,40 @@
         ],
         "x-ms-client-request-id": "4307a322098a7071c342cd56b8e143db",
         "x-ms-date": "Tue, 18 Aug 2020 23:36:03 GMT",
->>>>>>> 31805008
-        "x-ms-return-client-request-id": "true",
-        "x-ms-version": "2019-02-02"
-      },
-      "RequestBody": {
-<<<<<<< HEAD
-        "odata.etag": "W/\u0022datetime\u00272020-07-28T23%3A41%3A18.4581640Z\u0027\u0022",
-        "PartitionKey": "somPartition",
-        "RowKey": "1",
-        "SomeStringProperty": "This changed due to a matching Etag",
-        "Timestamp": "2020-07-28T23:41:18.4581640Z",
-=======
+        "x-ms-return-client-request-id": "true",
+        "x-ms-version": "2019-02-02"
+      },
+      "RequestBody": {
         "odata.etag": "W/\u0022datetime\u00272020-08-18T23%3A36%3A03.2891912Z\u0027\u0022",
         "PartitionKey": "somPartition",
         "RowKey": "1",
         "SomeStringProperty": "This changed due to a matching Etag",
         "Timestamp": "2020-08-18T23:36:03.2891912Z",
->>>>>>> 31805008
         "Timestamp@odata.type": "Edm.DateTime"
       },
       "StatusCode": 204,
       "ResponseHeaders": {
         "Content-Length": "0",
-<<<<<<< HEAD
-        "Date": "Tue, 28 Jul 2020 23:41:17 GMT",
-        "ETag": "W/\u0022datetime\u00272020-07-28T23%3A41%3A18.6941960Z\u0027\u0022",
-=======
         "Date": "Tue, 18 Aug 2020 23:36:03 GMT",
         "ETag": "W/\u0022datetime\u00272020-08-18T23%3A36%3A03.5289096Z\u0027\u0022",
->>>>>>> 31805008
         "Server": "Microsoft-HTTPAPI/2.0",
         "x-ms-request-id": "6b2b181a-062c-dc59-965b-64dfd322a8af"
       },
       "ResponseBody": []
     },
     {
-<<<<<<< HEAD
-      "RequestUri": "https://chrissprim.table.cosmos.azure.com/testtablefg4w5djl()?$format=application%2Fjson%3Bodata%3Dfullmetadata\u0026$filter=PartitionKey%20eq%20%27somPartition%27%20and%20RowKey%20eq%20%271%27",
-=======
       "RequestUri": "https://chrissprim.table.cosmos.azure.com/testtablefg4w5djl()?$format=application%2Fjson%3Bodata%3Dminimalmetadata\u0026$filter=PartitionKey%20eq%20%27somPartition%27%20and%20RowKey%20eq%20%271%27",
->>>>>>> 31805008
       "RequestMethod": "GET",
       "RequestHeaders": {
         "Accept": "application/json",
         "Authorization": "Sanitized",
         "DataServiceVersion": "3.0",
         "User-Agent": [
-<<<<<<< HEAD
-          "azsdk-net-Data.Tables/1.0.0-dev.20200728.1",
-          "(.NET Core 4.6.29017.01; Microsoft Windows 10.0.18363 )"
-        ],
-        "x-ms-client-request-id": "2387170cda01f10f16b80c9a60d38343",
-        "x-ms-date": "Tue, 28 Jul 2020 23:41:18 GMT",
-=======
           "azsdk-net-Data.Tables/1.0.0-dev.20200818.1",
           "(.NET Core 4.6.29130.01; Microsoft Windows 10.0.18363 )"
         ],
         "x-ms-client-request-id": "6b2b181a062cdc59965b64dfd322a8af",
         "x-ms-date": "Tue, 18 Aug 2020 23:36:03 GMT",
->>>>>>> 31805008
         "x-ms-return-client-request-id": "true",
         "x-ms-version": "2019-02-02"
       },
@@ -468,11 +284,7 @@
       "StatusCode": 200,
       "ResponseHeaders": {
         "Content-Type": "application/json",
-<<<<<<< HEAD
-        "Date": "Tue, 28 Jul 2020 23:41:17 GMT",
-=======
-        "Date": "Tue, 18 Aug 2020 23:36:03 GMT",
->>>>>>> 31805008
+        "Date": "Tue, 18 Aug 2020 23:36:03 GMT",
         "Server": "Microsoft-HTTPAPI/2.0",
         "Transfer-Encoding": "chunked",
         "x-ms-request-id": "2387170c-da01-f10f-16b8-0c9a60d38343"
@@ -480,20 +292,12 @@
       "ResponseBody": {
         "value": [
           {
-<<<<<<< HEAD
-            "odata.etag": "W/\u0022datetime\u00272020-07-28T23%3A41%3A18.6941960Z\u0027\u0022",
-=======
             "odata.etag": "W/\u0022datetime\u00272020-08-18T23%3A36%3A03.5289096Z\u0027\u0022",
->>>>>>> 31805008
             "PartitionKey": "somPartition",
             "RowKey": "1",
             "SomeStringProperty": "This changed due to a matching Etag",
             "Timestamp@odata.type": "Edm.DateTime",
-<<<<<<< HEAD
-            "Timestamp": "2020-07-28T23:41:18.6941960Z"
-=======
             "Timestamp": "2020-08-18T23:36:03.5289096Z"
->>>>>>> 31805008
           }
         ]
       }
@@ -504,15 +308,6 @@
       "RequestHeaders": {
         "Accept": "application/json",
         "Authorization": "Sanitized",
-<<<<<<< HEAD
-        "traceparent": "00-9a47af98be58414f8007cee4ce12eb54-1e7aa4238957da4f-00",
-        "User-Agent": [
-          "azsdk-net-Data.Tables/1.0.0-dev.20200728.1",
-          "(.NET Core 4.6.29017.01; Microsoft Windows 10.0.18363 )"
-        ],
-        "x-ms-client-request-id": "64df5a734f911c374a2bad2ea5919da1",
-        "x-ms-date": "Tue, 28 Jul 2020 23:41:18 GMT",
-=======
         "traceparent": "00-e63bf7786948724aace5f274fe300e51-11088aa514a8aa4e-00",
         "User-Agent": [
           "azsdk-net-Data.Tables/1.0.0-dev.20200818.1",
@@ -520,7 +315,6 @@
         ],
         "x-ms-client-request-id": "2387170cda01f10f16b80c9a60d38343",
         "x-ms-date": "Tue, 18 Aug 2020 23:36:03 GMT",
->>>>>>> 31805008
         "x-ms-return-client-request-id": "true",
         "x-ms-version": "2019-02-02"
       },
@@ -528,11 +322,7 @@
       "StatusCode": 204,
       "ResponseHeaders": {
         "Content-Length": "0",
-<<<<<<< HEAD
-        "Date": "Tue, 28 Jul 2020 23:41:19 GMT",
-=======
-        "Date": "Tue, 18 Aug 2020 23:36:03 GMT",
->>>>>>> 31805008
+        "Date": "Tue, 18 Aug 2020 23:36:03 GMT",
         "Server": "Microsoft-HTTPAPI/2.0",
         "x-ms-request-id": "64df5a73-4f91-1c37-4a2b-ad2ea5919da1"
       },
