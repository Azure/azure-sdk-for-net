--- conflicted
+++ resolved
@@ -1,11 +1,7 @@
 {
   "Entries": [
     {
-<<<<<<< HEAD
-      "RequestUri": "https://chrissprim.table.cosmos.azure.com/Tables?$format=application%2Fjson%3Bodata%3Dfullmetadata",
-=======
       "RequestUri": "https://chrissprim.table.cosmos.azure.com/Tables?$format=application%2Fjson%3Bodata%3Dminimalmetadata",
->>>>>>> 31805008
       "RequestMethod": "POST",
       "RequestHeaders": {
         "Accept": "application/json",
@@ -13,15 +9,6 @@
         "Content-Length": "33",
         "Content-Type": "application/json; odata=nometadata",
         "DataServiceVersion": "3.0",
-<<<<<<< HEAD
-        "traceparent": "00-913a36bbac8d764b85de53197ebc2ef5-379fdbe172563e4c-00",
-        "User-Agent": [
-          "azsdk-net-Data.Tables/1.0.0-dev.20200728.1",
-          "(.NET Core 4.6.29017.01; Microsoft Windows 10.0.18363 )"
-        ],
-        "x-ms-client-request-id": "a7ed91a06b59042841c81b5f6fc9b6ab",
-        "x-ms-date": "Tue, 28 Jul 2020 23:39:28 GMT",
-=======
         "traceparent": "00-9b30df7438c2c943897561005c868861-1dbc79a534558242-00",
         "User-Agent": [
           "azsdk-net-Data.Tables/1.0.0-dev.20200818.1",
@@ -29,7 +16,6 @@
         ],
         "x-ms-client-request-id": "bfe95ab73b7311d91f9f6b3eebdcc436",
         "x-ms-date": "Tue, 18 Aug 2020 23:35:51 GMT",
->>>>>>> 31805008
         "x-ms-return-client-request-id": "true",
         "x-ms-version": "2019-02-02"
       },
@@ -39,13 +25,8 @@
       "StatusCode": 201,
       "ResponseHeaders": {
         "Content-Type": "application/json",
-<<<<<<< HEAD
-        "Date": "Tue, 28 Jul 2020 23:39:28 GMT",
-        "ETag": "W/\u0022datetime\u00272020-07-28T23%3A39%3A28.0818184Z\u0027\u0022",
-=======
         "Date": "Tue, 18 Aug 2020 23:35:51 GMT",
         "ETag": "W/\u0022datetime\u00272020-08-18T23%3A35%3A51.3506824Z\u0027\u0022",
->>>>>>> 31805008
         "Location": "https://chrissprim.table.cosmos.azure.com/Tables(\u0027testtablewumpudvf\u0027)",
         "Server": "Microsoft-HTTPAPI/2.0",
         "Transfer-Encoding": "chunked",
@@ -57,11 +38,7 @@
       }
     },
     {
-<<<<<<< HEAD
-      "RequestUri": "https://chrissprim.table.cosmos.azure.com/testtablewumpudvf?$format=application%2Fjson%3Bodata%3Dfullmetadata",
-=======
       "RequestUri": "https://chrissprim.table.cosmos.azure.com/testtablewumpudvf?$format=application%2Fjson%3Bodata%3Dminimalmetadata",
->>>>>>> 31805008
       "RequestMethod": "POST",
       "RequestHeaders": {
         "Accept": "application/json",
@@ -69,15 +46,6 @@
         "Content-Length": "614",
         "Content-Type": "application/json; odata=nometadata",
         "DataServiceVersion": "3.0",
-<<<<<<< HEAD
-        "traceparent": "00-ea0558d8b2c1a146809f63ee0d6e0245-2a79a5d0633d1a4c-00",
-        "User-Agent": [
-          "azsdk-net-Data.Tables/1.0.0-dev.20200728.1",
-          "(.NET Core 4.6.29017.01; Microsoft Windows 10.0.18363 )"
-        ],
-        "x-ms-client-request-id": "109cd4bdfd2c9af181df623db5a39e5d",
-        "x-ms-date": "Tue, 28 Jul 2020 23:39:28 GMT",
-=======
         "traceparent": "00-8de49d8d1061624a9d4075c820e90fe2-fae2dbf012d77246-00",
         "User-Agent": [
           "azsdk-net-Data.Tables/1.0.0-dev.20200818.1",
@@ -85,7 +53,6 @@
         ],
         "x-ms-client-request-id": "a7ed91a06b59042841c81b5f6fc9b6ab",
         "x-ms-date": "Tue, 18 Aug 2020 23:35:51 GMT",
->>>>>>> 31805008
         "x-ms-return-client-request-id": "true",
         "x-ms-version": "2019-02-02"
       },
@@ -110,13 +77,8 @@
       "StatusCode": 201,
       "ResponseHeaders": {
         "Content-Type": "application/json",
-<<<<<<< HEAD
-        "Date": "Tue, 28 Jul 2020 23:39:28 GMT",
-        "ETag": "W/\u0022datetime\u00272020-07-28T23%3A39%3A28.6824968Z\u0027\u0022",
-=======
         "Date": "Tue, 18 Aug 2020 23:35:51 GMT",
         "ETag": "W/\u0022datetime\u00272020-08-18T23%3A35%3A51.7809672Z\u0027\u0022",
->>>>>>> 31805008
         "Location": "https://chrissprim.table.cosmos.azure.com/testtablewumpudvf(PartitionKey=\u0027somPartition\u0027,RowKey=\u002701\u0027)",
         "Server": "Microsoft-HTTPAPI/2.0",
         "Transfer-Encoding": "chunked",
@@ -124,11 +86,7 @@
       },
       "ResponseBody": {
         "odata.metadata": "https://chrissprim.table.cosmos.azure.com/testtablewumpudvf/$metadata#testtablewumpudvf/@Element",
-<<<<<<< HEAD
-        "odata.etag": "W/\u0022datetime\u00272020-07-28T23%3A39%3A28.6824968Z\u0027\u0022",
-=======
         "odata.etag": "W/\u0022datetime\u00272020-08-18T23%3A35%3A51.7809672Z\u0027\u0022",
->>>>>>> 31805008
         "PartitionKey": "somPartition",
         "RowKey": "01",
         "SomeStringProperty": "This is table entity number 01",
@@ -144,11 +102,7 @@
         "SomeDoubleProperty1": 1.1,
         "SomeIntProperty": 1,
         "Timestamp@odata.type": "Edm.DateTime",
-<<<<<<< HEAD
-        "Timestamp": "2020-07-28T23:39:28.6824968Z"
-=======
         "Timestamp": "2020-08-18T23:35:51.7809672Z"
->>>>>>> 31805008
       }
     },
     {
@@ -157,15 +111,6 @@
       "RequestHeaders": {
         "Accept": "application/json",
         "Authorization": "Sanitized",
-<<<<<<< HEAD
-        "traceparent": "00-9a2b863bb8476c47876d434a3a3641e6-9a012587f8dfb745-00",
-        "User-Agent": [
-          "azsdk-net-Data.Tables/1.0.0-dev.20200728.1",
-          "(.NET Core 4.6.29017.01; Microsoft Windows 10.0.18363 )"
-        ],
-        "x-ms-client-request-id": "cbbb2a3e7f5c4b9832e57daa1f79a255",
-        "x-ms-date": "Tue, 28 Jul 2020 23:39:28 GMT",
-=======
         "traceparent": "00-5fc3ede697bdcf4f9d5683c0ea8132ee-99cc709be4cc3d40-00",
         "User-Agent": [
           "azsdk-net-Data.Tables/1.0.0-dev.20200818.1",
@@ -173,7 +118,6 @@
         ],
         "x-ms-client-request-id": "109cd4bdfd2c9af181df623db5a39e5d",
         "x-ms-date": "Tue, 18 Aug 2020 23:35:52 GMT",
->>>>>>> 31805008
         "x-ms-return-client-request-id": "true",
         "x-ms-version": "2019-02-02"
       },
@@ -181,11 +125,7 @@
       "StatusCode": 204,
       "ResponseHeaders": {
         "Content-Length": "0",
-<<<<<<< HEAD
-        "Date": "Tue, 28 Jul 2020 23:39:28 GMT",
-=======
         "Date": "Tue, 18 Aug 2020 23:35:51 GMT",
->>>>>>> 31805008
         "Server": "Microsoft-HTTPAPI/2.0",
         "x-ms-request-id": "cbbb2a3e-7f5c-4b98-32e5-7daa1f79a255"
       },
