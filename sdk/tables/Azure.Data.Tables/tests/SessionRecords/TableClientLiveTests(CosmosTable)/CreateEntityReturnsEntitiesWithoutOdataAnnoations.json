--- conflicted
+++ resolved
@@ -83,12 +83,7 @@
         "Location": "https://chrissprim.table.cosmos.azure.com/testtablewumpudvf(PartitionKey=\u0027somPartition\u0027,RowKey=\u002701\u0027)",
         "Preference-Applied": "return-no-content",
         "Server": "Microsoft-HTTPAPI/2.0",
-<<<<<<< HEAD
         "x-ms-request-id": "a7ed91a0-6b59-0428-41c8-1b5f6fc9b6ab"
-=======
-        "Transfer-Encoding": "chunked",
-        "x-ms-request-id": "109cd4bd-fd2c-9af1-81df-623db5a39e5d"
->>>>>>> 378550eb
       },
       "ResponseBody": []
     },
