--- conflicted
+++ resolved
@@ -12,15 +12,6 @@
         "Content-Length": "33",
         "Content-Type": "application/json; odata=nometadata",
         "DataServiceVersion": "3.0",
-<<<<<<< HEAD
-        "traceparent": "00-413029a7116ed7459664309c2f9cdc8f-cdf24310e15ec848-00",
-        "User-Agent": [
-          "azsdk-net-Data.Tables/1.0.0-dev.20200821.2",
-          "(.NET Core 4.6.27514.02; Microsoft Windows 10.0.17763 )"
-        ],
-        "x-ms-client-request-id": "48e9fb32236c06fcf83fa42a1a490b17",
-        "x-ms-date": "Fri, 21 Aug 2020 15:12:40 GMT",
-=======
         "traceparent": "00-7478b709fcb0864a9699cf2a2246773f-1eb71a48d3874b4d-00",
         "User-Agent": [
           "azsdk-net-Data.Tables/1.0.0-dev.20200821.1",
@@ -28,7 +19,6 @@
         ],
         "x-ms-client-request-id": "e86445056b2711acafa35a510fa3d948",
         "x-ms-date": "Fri, 21 Aug 2020 15:58:28 GMT",
->>>>>>> 367da34b
         "x-ms-return-client-request-id": "true",
         "x-ms-version": "2019-02-02"
       },
@@ -38,13 +28,9 @@
       "StatusCode": 429,
       "ResponseHeaders": {
         "Content-Type": "application/json",
-<<<<<<< HEAD
-        "Date": "Fri, 21 Aug 2020 15:12:40 GMT",
-=======
         "Date": "Fri, 21 Aug 2020 15:58:28 GMT",
         "ETag": "W/\u0022datetime\u00272020-08-21T15%3A58%3A28.6066696Z\u0027\u0022",
         "Location": "https://chrissprim.table.cosmos.azure.com/Tables(\u0027testtablezfarwh1l\u0027)",
->>>>>>> 367da34b
         "Server": "Microsoft-HTTPAPI/2.0",
         "Transfer-Encoding": "chunked",
         "x-ms-request-id": "e8644505-6b27-11ac-afa3-5a510fa3d948"
@@ -290,15 +276,6 @@
         "Content-Length": "33",
         "Content-Type": "application/json; odata=nometadata",
         "DataServiceVersion": "3.0",
-<<<<<<< HEAD
-        "traceparent": "00-74daed5183a5164cbd99c2b80318d6f2-f83e34852da1a343-00",
-        "User-Agent": [
-          "azsdk-net-Data.Tables/1.0.0-dev.20200821.2",
-          "(.NET Core 4.6.27514.02; Microsoft Windows 10.0.17763 )"
-        ],
-        "x-ms-client-request-id": "3672a31274a78a1c7e4357dc2d7b95c6",
-        "x-ms-date": "Fri, 21 Aug 2020 15:12:50 GMT",
-=======
         "traceparent": "00-531f6dea965b864b990d9352794f8dec-3a3ae3b71e1a5c46-00",
         "User-Agent": [
           "azsdk-net-Data.Tables/1.0.0-dev.20200821.1",
@@ -306,7 +283,6 @@
         ],
         "x-ms-client-request-id": "c998d84eaac854f6655c3cff75c069fe",
         "x-ms-date": "Fri, 21 Aug 2020 15:58:39 GMT",
->>>>>>> 367da34b
         "x-ms-return-client-request-id": "true",
         "x-ms-version": "2019-02-02"
       },
@@ -575,15 +551,9 @@
       "StatusCode": 201,
       "ResponseHeaders": {
         "Content-Type": "application/json",
-<<<<<<< HEAD
-        "Date": "Fri, 21 Aug 2020 15:13:04 GMT",
-        "ETag": "W/\u0022datetime\u00272020-08-21T15%3A13%3A03.6847112Z\u0027\u0022",
-        "Location": "https://t1acd88e4a1c34b8dprim.table.cosmos.azure.com/Tables(\u0027testtable9qtoathf\u0027)",
-=======
         "Date": "Fri, 21 Aug 2020 15:58:40 GMT",
         "ETag": "W/\u0022datetime\u00272020-08-21T15%3A58%3A39.6981256Z\u0027\u0022",
         "Location": "https://chrissprim.table.cosmos.azure.com/Tables(\u0027testtableqmmjal2e\u0027)",
->>>>>>> 367da34b
         "Server": "Microsoft-HTTPAPI/2.0",
         "Transfer-Encoding": "chunked",
         "x-ms-request-id": "c998d84e-aac8-54f6-655c-3cff75c069fe"
@@ -604,19 +574,11 @@
         "Authorization": "Sanitized",
         "DataServiceVersion": "3.0",
         "User-Agent": [
-<<<<<<< HEAD
-          "azsdk-net-Data.Tables/1.0.0-dev.20200821.2",
-          "(.NET Core 4.6.27514.02; Microsoft Windows 10.0.17763 )"
-        ],
-        "x-ms-client-request-id": "83d52d6075f83a6986d0d2cc4cfd1a72",
-        "x-ms-date": "Fri, 21 Aug 2020 15:13:04 GMT",
-=======
           "azsdk-net-Data.Tables/1.0.0-dev.20200821.1",
           "(.NET Core 4.6.29130.01; Microsoft Windows 10.0.18363 )"
         ],
         "x-ms-client-request-id": "83d52d6075f83a6986d0d2cc4cfd1a72",
         "x-ms-date": "Fri, 21 Aug 2020 15:58:40 GMT",
->>>>>>> 367da34b
         "x-ms-return-client-request-id": "true",
         "x-ms-version": "2019-02-02"
       },
@@ -624,11 +586,7 @@
       "StatusCode": 200,
       "ResponseHeaders": {
         "Content-Type": "application/json",
-<<<<<<< HEAD
-        "Date": "Fri, 21 Aug 2020 15:13:04 GMT",
-=======
         "Date": "Fri, 21 Aug 2020 15:58:40 GMT",
->>>>>>> 367da34b
         "Server": "Microsoft-HTTPAPI/2.0",
         "Transfer-Encoding": "chunked",
         "x-ms-request-id": "83d52d60-75f8-3a69-86d0-d2cc4cfd1a72"
@@ -650,15 +608,6 @@
           "application/json"
         ],
         "Authorization": "Sanitized",
-<<<<<<< HEAD
-        "traceparent": "00-7a9147f33aba26419e0b84bda8b775f7-431e5e19e901ae41-00",
-        "User-Agent": [
-          "azsdk-net-Data.Tables/1.0.0-dev.20200821.2",
-          "(.NET Core 4.6.27514.02; Microsoft Windows 10.0.17763 )"
-        ],
-        "x-ms-client-request-id": "d5fc0d851b6d686eac1ed14b381c15be",
-        "x-ms-date": "Fri, 21 Aug 2020 15:13:04 GMT",
-=======
         "traceparent": "00-e166425dc2243d41aa553ae82daea324-577c9d4940b06747-00",
         "User-Agent": [
           "azsdk-net-Data.Tables/1.0.0-dev.20200821.1",
@@ -666,7 +615,6 @@
         ],
         "x-ms-client-request-id": "d5fc0d851b6d686eac1ed14b381c15be",
         "x-ms-date": "Fri, 21 Aug 2020 15:58:40 GMT",
->>>>>>> 367da34b
         "x-ms-return-client-request-id": "true",
         "x-ms-version": "2019-02-02"
       },
@@ -674,11 +622,7 @@
       "StatusCode": 204,
       "ResponseHeaders": {
         "Content-Length": "0",
-<<<<<<< HEAD
-        "Date": "Fri, 21 Aug 2020 15:13:04 GMT",
-=======
         "Date": "Fri, 21 Aug 2020 15:58:40 GMT",
->>>>>>> 367da34b
         "Server": "Microsoft-HTTPAPI/2.0",
         "x-ms-request-id": "d5fc0d85-1b6d-686e-ac1e-d14b381c15be"
       },
@@ -695,19 +639,11 @@
         "Authorization": "Sanitized",
         "DataServiceVersion": "3.0",
         "User-Agent": [
-<<<<<<< HEAD
-          "azsdk-net-Data.Tables/1.0.0-dev.20200821.2",
-          "(.NET Core 4.6.27514.02; Microsoft Windows 10.0.17763 )"
-        ],
-        "x-ms-client-request-id": "007c58d912a6d8ce6e5e42f8d82a0767",
-        "x-ms-date": "Fri, 21 Aug 2020 15:13:04 GMT",
-=======
           "azsdk-net-Data.Tables/1.0.0-dev.20200821.1",
           "(.NET Core 4.6.29130.01; Microsoft Windows 10.0.18363 )"
         ],
         "x-ms-client-request-id": "007c58d912a6d8ce6e5e42f8d82a0767",
         "x-ms-date": "Fri, 21 Aug 2020 15:58:40 GMT",
->>>>>>> 367da34b
         "x-ms-return-client-request-id": "true",
         "x-ms-version": "2019-02-02"
       },
@@ -715,11 +651,7 @@
       "StatusCode": 200,
       "ResponseHeaders": {
         "Content-Type": "application/json",
-<<<<<<< HEAD
-        "Date": "Fri, 21 Aug 2020 15:13:04 GMT",
-=======
         "Date": "Fri, 21 Aug 2020 15:58:40 GMT",
->>>>>>> 367da34b
         "Server": "Microsoft-HTTPAPI/2.0",
         "Transfer-Encoding": "chunked",
         "x-ms-request-id": "007c58d9-12a6-d8ce-6e5e-42f8d82a0767"
@@ -737,15 +669,6 @@
           "application/json"
         ],
         "Authorization": "Sanitized",
-<<<<<<< HEAD
-        "traceparent": "00-9a28cfd74bba034b9b88ced3a214002f-f91811b24bd4dd4e-00",
-        "User-Agent": [
-          "azsdk-net-Data.Tables/1.0.0-dev.20200821.2",
-          "(.NET Core 4.6.27514.02; Microsoft Windows 10.0.17763 )"
-        ],
-        "x-ms-client-request-id": "677ac94193c44491be6dd6d9a41d0269",
-        "x-ms-date": "Fri, 21 Aug 2020 15:13:04 GMT",
-=======
         "traceparent": "00-c4196ce1891c804fbbfe265d1e537aa7-9d8637cce819644e-00",
         "User-Agent": [
           "azsdk-net-Data.Tables/1.0.0-dev.20200821.1",
@@ -753,7 +676,6 @@
         ],
         "x-ms-client-request-id": "677ac94193c44491be6dd6d9a41d0269",
         "x-ms-date": "Fri, 21 Aug 2020 15:58:40 GMT",
->>>>>>> 367da34b
         "x-ms-return-client-request-id": "true",
         "x-ms-version": "2019-02-02"
       },
@@ -761,11 +683,7 @@
       "StatusCode": 204,
       "ResponseHeaders": {
         "Content-Length": "0",
-<<<<<<< HEAD
-        "Date": "Fri, 21 Aug 2020 15:13:07 GMT",
-=======
         "Date": "Fri, 21 Aug 2020 15:58:40 GMT",
->>>>>>> 367da34b
         "Server": "Microsoft-HTTPAPI/2.0",
         "x-ms-request-id": "677ac941-93c4-4491-be6d-d6d9a41d0269"
       },
@@ -774,11 +692,7 @@
   ],
   "Variables": {
     "RandomSeed": "1413939319",
-<<<<<<< HEAD
-    "TABLES_COSMOS_ACCOUNT_NAME": "t1acd88e4a1c34b8dprim",
-=======
     "TABLES_COSMOS_ACCOUNT_NAME": "chrissprim",
->>>>>>> 367da34b
     "TABLES_PRIMARY_COSMOS_ACCOUNT_KEY": "Kg=="
   }
 }