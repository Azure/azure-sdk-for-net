--- conflicted
+++ resolved
@@ -1,11 +1,7 @@
 {
   "Entries": [
     {
-<<<<<<< HEAD
-      "RequestUri": "https://chrissprim.table.cosmos.azure.com/Tables?$format=application%2Fjson%3Bodata%3Dfullmetadata",
-=======
       "RequestUri": "https://chrissprim.table.cosmos.azure.com/Tables?$format=application%2Fjson%3Bodata%3Dminimalmetadata",
->>>>>>> 31805008
       "RequestMethod": "POST",
       "RequestHeaders": {
         "Accept": "application/json",
@@ -13,15 +9,6 @@
         "Content-Length": "33",
         "Content-Type": "application/json; odata=nometadata",
         "DataServiceVersion": "3.0",
-<<<<<<< HEAD
-        "traceparent": "00-419a057152fab9489145ee1e928d4ee6-c992e7404708554d-00",
-        "User-Agent": [
-          "azsdk-net-Data.Tables/1.0.0-dev.20200728.1",
-          "(.NET Core 4.6.29017.01; Microsoft Windows 10.0.18363 )"
-        ],
-        "x-ms-client-request-id": "48e9fb32236c06fcf83fa42a1a490b17",
-        "x-ms-date": "Wed, 29 Jul 2020 01:57:48 GMT",
-=======
         "traceparent": "00-1ae7dcda3e445f45861ac28e36b81047-b3a164e179def244-00",
         "User-Agent": [
           "azsdk-net-Data.Tables/1.0.0-dev.20200819.1",
@@ -29,7 +16,6 @@
         ],
         "x-ms-client-request-id": "48e9fb32236c06fcf83fa42a1a490b17",
         "x-ms-date": "Wed, 19 Aug 2020 16:01:51 GMT",
->>>>>>> 31805008
         "x-ms-return-client-request-id": "true",
         "x-ms-version": "2019-02-02"
       },
@@ -39,13 +25,8 @@
       "StatusCode": 201,
       "ResponseHeaders": {
         "Content-Type": "application/json",
-<<<<<<< HEAD
-        "Date": "Wed, 29 Jul 2020 01:57:49 GMT",
-        "ETag": "W/\u0022datetime\u00272020-07-29T01%3A57%3A48.5185032Z\u0027\u0022",
-=======
         "Date": "Wed, 19 Aug 2020 16:01:52 GMT",
         "ETag": "W/\u0022datetime\u00272020-08-19T16%3A01%3A51.6862472Z\u0027\u0022",
->>>>>>> 31805008
         "Location": "https://chrissprim.table.cosmos.azure.com/Tables(\u0027testtablezfarwh1l\u0027)",
         "Server": "Microsoft-HTTPAPI/2.0",
         "Transfer-Encoding": "chunked",
@@ -57,11 +38,7 @@
       }
     },
     {
-<<<<<<< HEAD
-      "RequestUri": "https://chrissprim.table.cosmos.azure.com/Tables?$format=application%2Fjson%3Bodata%3Dfullmetadata",
-=======
       "RequestUri": "https://chrissprim.table.cosmos.azure.com/Tables?$format=application%2Fjson%3Bodata%3Dminimalmetadata",
->>>>>>> 31805008
       "RequestMethod": "POST",
       "RequestHeaders": {
         "Accept": "application/json",
@@ -69,15 +46,6 @@
         "Content-Length": "33",
         "Content-Type": "application/json; odata=nometadata",
         "DataServiceVersion": "3.0",
-<<<<<<< HEAD
-        "traceparent": "00-22cee94c9866d749b31cb3041dfab7df-be38f6150a08624d-00",
-        "User-Agent": [
-          "azsdk-net-Data.Tables/1.0.0-dev.20200728.1",
-          "(.NET Core 4.6.29017.01; Microsoft Windows 10.0.18363 )"
-        ],
-        "x-ms-client-request-id": "515aa3afa30f48d9ed1ad44aae06e537",
-        "x-ms-date": "Wed, 29 Jul 2020 01:57:49 GMT",
-=======
         "traceparent": "00-412410d47c80b04f817275caf91919ee-65ca7f5e343fc540-00",
         "User-Agent": [
           "azsdk-net-Data.Tables/1.0.0-dev.20200819.1",
@@ -85,7 +53,6 @@
         ],
         "x-ms-client-request-id": "515aa3afa30f48d9ed1ad44aae06e537",
         "x-ms-date": "Wed, 19 Aug 2020 16:01:52 GMT",
->>>>>>> 31805008
         "x-ms-return-client-request-id": "true",
         "x-ms-version": "2019-02-02"
       },
@@ -95,13 +62,8 @@
       "StatusCode": 201,
       "ResponseHeaders": {
         "Content-Type": "application/json",
-<<<<<<< HEAD
-        "Date": "Wed, 29 Jul 2020 01:57:49 GMT",
-        "ETag": "W/\u0022datetime\u00272020-07-29T01%3A57%3A49.1634184Z\u0027\u0022",
-=======
         "Date": "Wed, 19 Aug 2020 16:01:52 GMT",
         "ETag": "W/\u0022datetime\u00272020-08-19T16%3A01%3A52.4675592Z\u0027\u0022",
->>>>>>> 31805008
         "Location": "https://chrissprim.table.cosmos.azure.com/Tables(\u0027testtableqmmjal2e\u0027)",
         "Server": "Microsoft-HTTPAPI/2.0",
         "Transfer-Encoding": "chunked",
@@ -113,30 +75,18 @@
       }
     },
     {
-<<<<<<< HEAD
-      "RequestUri": "https://chrissprim.table.cosmos.azure.com/Tables?$format=application%2Fjson%3Bodata%3Dfullmetadata\u0026$filter=TableName%20eq%20%27testtableqmmjal2e%27",
-=======
       "RequestUri": "https://chrissprim.table.cosmos.azure.com/Tables?$format=application%2Fjson%3Bodata%3Dminimalmetadata\u0026$filter=TableName%20eq%20%27testtableqmmjal2e%27",
->>>>>>> 31805008
       "RequestMethod": "GET",
       "RequestHeaders": {
         "Accept": "application/json",
         "Authorization": "Sanitized",
         "DataServiceVersion": "3.0",
         "User-Agent": [
-<<<<<<< HEAD
-          "azsdk-net-Data.Tables/1.0.0-dev.20200728.1",
-          "(.NET Core 4.6.29017.01; Microsoft Windows 10.0.18363 )"
-        ],
-        "x-ms-client-request-id": "3672a31274a78a1c7e4357dc2d7b95c6",
-        "x-ms-date": "Wed, 29 Jul 2020 01:57:49 GMT",
-=======
           "azsdk-net-Data.Tables/1.0.0-dev.20200819.1",
           "(.NET Core 4.6.29130.01; Microsoft Windows 10.0.18363 )"
         ],
         "x-ms-client-request-id": "3672a31274a78a1c7e4357dc2d7b95c6",
         "x-ms-date": "Wed, 19 Aug 2020 16:01:53 GMT",
->>>>>>> 31805008
         "x-ms-return-client-request-id": "true",
         "x-ms-version": "2019-02-02"
       },
@@ -144,11 +94,7 @@
       "StatusCode": 200,
       "ResponseHeaders": {
         "Content-Type": "application/json",
-<<<<<<< HEAD
-        "Date": "Wed, 29 Jul 2020 01:57:49 GMT",
-=======
         "Date": "Wed, 19 Aug 2020 16:01:52 GMT",
->>>>>>> 31805008
         "Server": "Microsoft-HTTPAPI/2.0",
         "Transfer-Encoding": "chunked",
         "x-ms-request-id": "3672a312-74a7-8a1c-7e43-57dc2d7b95c6"
@@ -167,15 +113,6 @@
       "RequestHeaders": {
         "Accept": "application/json",
         "Authorization": "Sanitized",
-<<<<<<< HEAD
-        "traceparent": "00-50ccbb833d44e845a00ff3a8c98b383f-68b33d501e0e424a-00",
-        "User-Agent": [
-          "azsdk-net-Data.Tables/1.0.0-dev.20200728.1",
-          "(.NET Core 4.6.29017.01; Microsoft Windows 10.0.18363 )"
-        ],
-        "x-ms-client-request-id": "c998d84eaac854f6655c3cff75c069fe",
-        "x-ms-date": "Wed, 29 Jul 2020 01:57:49 GMT",
-=======
         "traceparent": "00-2c7ca9b06cc6164791b217fb07ce910f-404267836867b348-00",
         "User-Agent": [
           "azsdk-net-Data.Tables/1.0.0-dev.20200819.1",
@@ -183,7 +120,6 @@
         ],
         "x-ms-client-request-id": "c998d84eaac854f6655c3cff75c069fe",
         "x-ms-date": "Wed, 19 Aug 2020 16:01:53 GMT",
->>>>>>> 31805008
         "x-ms-return-client-request-id": "true",
         "x-ms-version": "2019-02-02"
       },
@@ -191,41 +127,25 @@
       "StatusCode": 204,
       "ResponseHeaders": {
         "Content-Length": "0",
-<<<<<<< HEAD
-        "Date": "Wed, 29 Jul 2020 01:57:50 GMT",
-=======
         "Date": "Wed, 19 Aug 2020 16:01:52 GMT",
->>>>>>> 31805008
         "Server": "Microsoft-HTTPAPI/2.0",
         "x-ms-request-id": "c998d84e-aac8-54f6-655c-3cff75c069fe"
       },
       "ResponseBody": []
     },
     {
-<<<<<<< HEAD
-      "RequestUri": "https://chrissprim.table.cosmos.azure.com/Tables?$format=application%2Fjson%3Bodata%3Dfullmetadata\u0026$filter=TableName%20eq%20%27testtableqmmjal2e%27",
-=======
       "RequestUri": "https://chrissprim.table.cosmos.azure.com/Tables?$format=application%2Fjson%3Bodata%3Dminimalmetadata\u0026$filter=TableName%20eq%20%27testtableqmmjal2e%27",
->>>>>>> 31805008
       "RequestMethod": "GET",
       "RequestHeaders": {
         "Accept": "application/json",
         "Authorization": "Sanitized",
         "DataServiceVersion": "3.0",
         "User-Agent": [
-<<<<<<< HEAD
-          "azsdk-net-Data.Tables/1.0.0-dev.20200728.1",
-          "(.NET Core 4.6.29017.01; Microsoft Windows 10.0.18363 )"
-        ],
-        "x-ms-client-request-id": "83d52d6075f83a6986d0d2cc4cfd1a72",
-        "x-ms-date": "Wed, 29 Jul 2020 01:57:50 GMT",
-=======
           "azsdk-net-Data.Tables/1.0.0-dev.20200819.1",
           "(.NET Core 4.6.29130.01; Microsoft Windows 10.0.18363 )"
         ],
         "x-ms-client-request-id": "83d52d6075f83a6986d0d2cc4cfd1a72",
         "x-ms-date": "Wed, 19 Aug 2020 16:01:53 GMT",
->>>>>>> 31805008
         "x-ms-return-client-request-id": "true",
         "x-ms-version": "2019-02-02"
       },
@@ -233,11 +153,7 @@
       "StatusCode": 200,
       "ResponseHeaders": {
         "Content-Type": "application/json",
-<<<<<<< HEAD
-        "Date": "Wed, 29 Jul 2020 01:57:50 GMT",
-=======
         "Date": "Wed, 19 Aug 2020 16:01:53 GMT",
->>>>>>> 31805008
         "Server": "Microsoft-HTTPAPI/2.0",
         "Transfer-Encoding": "chunked",
         "x-ms-request-id": "83d52d60-75f8-3a69-86d0-d2cc4cfd1a72"
@@ -252,15 +168,6 @@
       "RequestHeaders": {
         "Accept": "application/json",
         "Authorization": "Sanitized",
-<<<<<<< HEAD
-        "traceparent": "00-0fa9ddea9b68924cb84c6e8c9246e6bf-9258481e13375b40-00",
-        "User-Agent": [
-          "azsdk-net-Data.Tables/1.0.0-dev.20200728.1",
-          "(.NET Core 4.6.29017.01; Microsoft Windows 10.0.18363 )"
-        ],
-        "x-ms-client-request-id": "d5fc0d851b6d686eac1ed14b381c15be",
-        "x-ms-date": "Wed, 29 Jul 2020 01:57:50 GMT",
-=======
         "traceparent": "00-c4c8103eb5a44540b52743935d290f30-0773735261732848-00",
         "User-Agent": [
           "azsdk-net-Data.Tables/1.0.0-dev.20200819.1",
@@ -268,7 +175,6 @@
         ],
         "x-ms-client-request-id": "d5fc0d851b6d686eac1ed14b381c15be",
         "x-ms-date": "Wed, 19 Aug 2020 16:01:53 GMT",
->>>>>>> 31805008
         "x-ms-return-client-request-id": "true",
         "x-ms-version": "2019-02-02"
       },
@@ -276,11 +182,7 @@
       "StatusCode": 204,
       "ResponseHeaders": {
         "Content-Length": "0",
-<<<<<<< HEAD
-        "Date": "Wed, 29 Jul 2020 01:57:50 GMT",
-=======
         "Date": "Wed, 19 Aug 2020 16:01:53 GMT",
->>>>>>> 31805008
         "Server": "Microsoft-HTTPAPI/2.0",
         "x-ms-request-id": "d5fc0d85-1b6d-686e-ac1e-d14b381c15be"
       },
