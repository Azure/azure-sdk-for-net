{
  "Entries": [
    {
<<<<<<< HEAD
      "RequestUri": "https://chrissprim.table.cosmos.azure.com/Tables?$format=application%2Fjson%3Bodata%3Dfullmetadata",
=======
      "RequestUri": "https://chrissprim.table.cosmos.azure.com/Tables?$format=application%2Fjson%3Bodata%3Dminimalmetadata",
>>>>>>> 31805008
      "RequestMethod": "POST",
      "RequestHeaders": {
        "Accept": "application/json",
        "Authorization": "Sanitized",
        "Content-Length": "33",
        "Content-Type": "application/json; odata=nometadata",
        "DataServiceVersion": "3.0",
        "traceparent": "00-c340eda5deb0cd469c81d3c665401df7-35e3fab149027e4a-00",
        "User-Agent": [
          "azsdk-net-Data.Tables/1.0.0-dev.20200818.1",
          "(.NET Core 4.6.29130.01; Microsoft Windows 10.0.18363 )"
        ],
        "x-ms-client-request-id": "60649eef51c5a306325f53bc9f38169b",
        "x-ms-date": "Tue, 18 Aug 2020 23:37:55 GMT",
        "x-ms-return-client-request-id": "true",
        "x-ms-version": "2019-02-02"
      },
      "RequestBody": {
        "TableName": "testtable7d0zafd8"
      },
      "StatusCode": 201,
      "ResponseHeaders": {
        "Content-Type": "application/json",
        "Date": "Tue, 18 Aug 2020 23:37:55 GMT",
        "ETag": "W/\u0022datetime\u00272020-08-18T23%3A37%3A55.0263304Z\u0027\u0022",
        "Location": "https://chrissprim.table.cosmos.azure.com/Tables(\u0027testtable7d0zafd8\u0027)",
        "Server": "Microsoft-HTTPAPI/2.0",
        "Transfer-Encoding": "chunked",
        "x-ms-request-id": "60649eef-51c5-a306-325f-53bc9f38169b"
      },
      "ResponseBody": {
        "TableName": "testtable7d0zafd8",
        "odata.metadata": "https://chrissprim.table.cosmos.azure.com/$metadata#Tables/@Element"
      }
    },
    {
<<<<<<< HEAD
      "RequestUri": "https://chrissprim.table.cosmos.azure.com/testtable7d0zafd8(PartitionKey=\u0027somPartition\u0027,RowKey=\u00271\u0027)?$format=application%2Fjson%3Bodata%3Dfullmetadata",
=======
      "RequestUri": "https://chrissprim.table.cosmos.azure.com/testtable7d0zafd8(PartitionKey=\u0027somPartition\u0027,RowKey=\u00271\u0027)?$format=application%2Fjson%3Bodata%3Dminimalmetadata",
>>>>>>> 31805008
      "RequestMethod": "PUT",
      "RequestHeaders": {
        "Accept": "application/json",
        "Authorization": "Sanitized",
        "Content-Length": "105",
        "Content-Type": "application/json",
        "DataServiceVersion": "3.0",
        "traceparent": "00-cffcaeac77cc744f80fa48ca496bc92c-36d8719581cd4444-00",
        "User-Agent": [
          "azsdk-net-Data.Tables/1.0.0-dev.20200818.1",
          "(.NET Core 4.6.29130.01; Microsoft Windows 10.0.18363 )"
        ],
        "x-ms-client-request-id": "fbcd52a163128004849209e58012e166",
        "x-ms-date": "Tue, 18 Aug 2020 23:37:55 GMT",
        "x-ms-return-client-request-id": "true",
        "x-ms-version": "2019-02-02"
      },
      "RequestBody": {
        "StringTypeProperty": "This is the original",
        "PartitionKey": "somPartition",
        "RowKey": "1",
        "Timestamp": null
      },
      "StatusCode": 204,
      "ResponseHeaders": {
        "Content-Length": "0",
        "Content-Type": "application/json",
        "Date": "Tue, 18 Aug 2020 23:37:55 GMT",
        "ETag": "W/\u0022datetime\u00272020-08-18T23%3A37%3A55.4820104Z\u0027\u0022",
        "Server": "Microsoft-HTTPAPI/2.0",
        "x-ms-request-id": "fbcd52a1-6312-8004-8492-09e58012e166"
      },
      "ResponseBody": []
    },
    {
<<<<<<< HEAD
      "RequestUri": "https://chrissprim.table.cosmos.azure.com/testtable7d0zafd8()?$format=application%2Fjson%3Bodata%3Dfullmetadata\u0026$filter=PartitionKey%20eq%20%27somPartition%27%20and%20RowKey%20eq%20%271%27",
=======
      "RequestUri": "https://chrissprim.table.cosmos.azure.com/testtable7d0zafd8()?$format=application%2Fjson%3Bodata%3Dminimalmetadata\u0026$filter=PartitionKey%20eq%20%27somPartition%27%20and%20RowKey%20eq%20%271%27",
>>>>>>> 31805008
      "RequestMethod": "GET",
      "RequestHeaders": {
        "Accept": "application/json",
        "Authorization": "Sanitized",
        "DataServiceVersion": "3.0",
        "User-Agent": [
          "azsdk-net-Data.Tables/1.0.0-dev.20200818.1",
          "(.NET Core 4.6.29130.01; Microsoft Windows 10.0.18363 )"
        ],
        "x-ms-client-request-id": "d8891c01d6cf4e2fe3f441ad2bd0eb94",
        "x-ms-date": "Tue, 18 Aug 2020 23:37:55 GMT",
        "x-ms-return-client-request-id": "true",
        "x-ms-version": "2019-02-02"
      },
      "RequestBody": null,
      "StatusCode": 200,
      "ResponseHeaders": {
        "Content-Type": "application/json",
        "Date": "Tue, 18 Aug 2020 23:37:55 GMT",
        "Server": "Microsoft-HTTPAPI/2.0",
        "Transfer-Encoding": "chunked",
        "x-ms-request-id": "d8891c01-d6cf-4e2f-e3f4-41ad2bd0eb94"
      },
      "ResponseBody": {
        "value": [
          {
            "odata.etag": "W/\u0022datetime\u00272020-08-18T23%3A37%3A55.4820104Z\u0027\u0022",
            "PartitionKey": "somPartition",
            "RowKey": "1",
            "StringTypeProperty": "This is the original",
            "Timestamp@odata.type": "Edm.DateTime",
            "Timestamp": "2020-08-18T23:37:55.4820104Z"
          }
        ]
      }
    },
    {
<<<<<<< HEAD
      "RequestUri": "https://chrissprim.table.cosmos.azure.com/testtable7d0zafd8(PartitionKey=\u0027somPartition\u0027,RowKey=\u00271\u0027)?$format=application%2Fjson%3Bodata%3Dfullmetadata",
=======
      "RequestUri": "https://chrissprim.table.cosmos.azure.com/testtable7d0zafd8(PartitionKey=\u0027somPartition\u0027,RowKey=\u00271\u0027)?$format=application%2Fjson%3Bodata%3Dminimalmetadata",
>>>>>>> 31805008
      "RequestMethod": "DELETE",
      "RequestHeaders": {
        "Authorization": "Sanitized",
        "DataServiceVersion": "3.0",
        "If-Match": "*",
        "traceparent": "00-bdd7d3e620aa024ea6c9b8165c3ebe4f-912e37bef6737d46-00",
        "User-Agent": [
          "azsdk-net-Data.Tables/1.0.0-dev.20200818.1",
          "(.NET Core 4.6.29130.01; Microsoft Windows 10.0.18363 )"
        ],
        "x-ms-client-request-id": "7c460d7c7b9f3bdc60df40bffdbeb24c",
        "x-ms-date": "Tue, 18 Aug 2020 23:37:55 GMT",
        "x-ms-return-client-request-id": "true",
        "x-ms-version": "2019-02-02"
      },
      "RequestBody": null,
      "StatusCode": 204,
      "ResponseHeaders": {
        "Content-Length": "0",
        "Date": "Tue, 18 Aug 2020 23:37:55 GMT",
        "Server": "Microsoft-HTTPAPI/2.0",
        "x-ms-request-id": "7c460d7c-7b9f-3bdc-60df-40bffdbeb24c"
      },
      "ResponseBody": []
    },
    {
<<<<<<< HEAD
      "RequestUri": "https://chrissprim.table.cosmos.azure.com/testtable7d0zafd8()?$format=application%2Fjson%3Bodata%3Dfullmetadata\u0026$filter=PartitionKey%20eq%20%27somPartition%27%20and%20RowKey%20eq%20%271%27",
=======
      "RequestUri": "https://chrissprim.table.cosmos.azure.com/testtable7d0zafd8()?$format=application%2Fjson%3Bodata%3Dminimalmetadata\u0026$filter=PartitionKey%20eq%20%27somPartition%27%20and%20RowKey%20eq%20%271%27",
>>>>>>> 31805008
      "RequestMethod": "GET",
      "RequestHeaders": {
        "Accept": "application/json",
        "Authorization": "Sanitized",
        "DataServiceVersion": "3.0",
        "User-Agent": [
          "azsdk-net-Data.Tables/1.0.0-dev.20200818.1",
          "(.NET Core 4.6.29130.01; Microsoft Windows 10.0.18363 )"
        ],
        "x-ms-client-request-id": "1b9e5571c38ccb1d237f171d225754b4",
        "x-ms-date": "Tue, 18 Aug 2020 23:37:55 GMT",
        "x-ms-return-client-request-id": "true",
        "x-ms-version": "2019-02-02"
      },
      "RequestBody": null,
      "StatusCode": 200,
      "ResponseHeaders": {
        "Content-Type": "application/json",
        "Date": "Tue, 18 Aug 2020 23:37:55 GMT",
        "Server": "Microsoft-HTTPAPI/2.0",
        "Transfer-Encoding": "chunked",
        "x-ms-request-id": "1b9e5571-c38c-cb1d-237f-171d225754b4"
      },
      "ResponseBody": {
        "value": []
      }
    },
    {
<<<<<<< HEAD
      "RequestUri": "https://chrissprim.table.cosmos.azure.com/testtable7d0zafd8(PartitionKey=\u0027somPartition\u0027,RowKey=\u00271\u0027)?$format=application%2Fjson%3Bodata%3Dfullmetadata",
=======
      "RequestUri": "https://chrissprim.table.cosmos.azure.com/testtable7d0zafd8(PartitionKey=\u0027somPartition\u0027,RowKey=\u00271\u0027)?$format=application%2Fjson%3Bodata%3Dminimalmetadata",
>>>>>>> 31805008
      "RequestMethod": "PUT",
      "RequestHeaders": {
        "Accept": "application/json",
        "Authorization": "Sanitized",
        "Content-Length": "105",
        "Content-Type": "application/json",
        "DataServiceVersion": "3.0",
        "traceparent": "00-cab2b240529c8f4aa2781ccf132c5813-74185b93a1fbcf45-00",
        "User-Agent": [
          "azsdk-net-Data.Tables/1.0.0-dev.20200818.1",
          "(.NET Core 4.6.29130.01; Microsoft Windows 10.0.18363 )"
        ],
        "x-ms-client-request-id": "726874a765cc85c73f4e78ef956f5025",
        "x-ms-date": "Tue, 18 Aug 2020 23:37:55 GMT",
        "x-ms-return-client-request-id": "true",
        "x-ms-version": "2019-02-02"
      },
      "RequestBody": {
        "StringTypeProperty": "This is the original",
        "PartitionKey": "somPartition",
        "RowKey": "1",
        "Timestamp": null
      },
      "StatusCode": 204,
      "ResponseHeaders": {
        "Content-Length": "0",
        "Content-Type": "application/json",
        "Date": "Tue, 18 Aug 2020 23:37:55 GMT",
        "ETag": "W/\u0022datetime\u00272020-08-18T23%3A37%3A55.7743624Z\u0027\u0022",
        "Server": "Microsoft-HTTPAPI/2.0",
        "x-ms-request-id": "726874a7-65cc-85c7-3f4e-78ef956f5025"
      },
      "ResponseBody": []
    },
    {
<<<<<<< HEAD
      "RequestUri": "https://chrissprim.table.cosmos.azure.com/testtable7d0zafd8()?$format=application%2Fjson%3Bodata%3Dfullmetadata\u0026$filter=PartitionKey%20eq%20%27somPartition%27%20and%20RowKey%20eq%20%271%27",
=======
      "RequestUri": "https://chrissprim.table.cosmos.azure.com/testtable7d0zafd8()?$format=application%2Fjson%3Bodata%3Dminimalmetadata\u0026$filter=PartitionKey%20eq%20%27somPartition%27%20and%20RowKey%20eq%20%271%27",
>>>>>>> 31805008
      "RequestMethod": "GET",
      "RequestHeaders": {
        "Accept": "application/json",
        "Authorization": "Sanitized",
        "DataServiceVersion": "3.0",
        "User-Agent": [
          "azsdk-net-Data.Tables/1.0.0-dev.20200818.1",
          "(.NET Core 4.6.29130.01; Microsoft Windows 10.0.18363 )"
        ],
        "x-ms-client-request-id": "d63cf442cf32b907ef7a582064bf1808",
        "x-ms-date": "Tue, 18 Aug 2020 23:37:56 GMT",
        "x-ms-return-client-request-id": "true",
        "x-ms-version": "2019-02-02"
      },
      "RequestBody": null,
      "StatusCode": 200,
      "ResponseHeaders": {
        "Content-Type": "application/json",
        "Date": "Tue, 18 Aug 2020 23:37:55 GMT",
        "Server": "Microsoft-HTTPAPI/2.0",
        "Transfer-Encoding": "chunked",
        "x-ms-request-id": "d63cf442-cf32-b907-ef7a-582064bf1808"
      },
      "ResponseBody": {
        "value": [
          {
            "odata.etag": "W/\u0022datetime\u00272020-08-18T23%3A37%3A55.7743624Z\u0027\u0022",
            "PartitionKey": "somPartition",
            "RowKey": "1",
            "StringTypeProperty": "This is the original",
            "Timestamp@odata.type": "Edm.DateTime",
            "Timestamp": "2020-08-18T23:37:55.7743624Z"
          }
        ]
      }
    },
    {
<<<<<<< HEAD
      "RequestUri": "https://chrissprim.table.cosmos.azure.com/testtable7d0zafd8(PartitionKey=\u0027somPartition\u0027,RowKey=\u00271\u0027)?$format=application%2Fjson%3Bodata%3Dfullmetadata",
=======
      "RequestUri": "https://chrissprim.table.cosmos.azure.com/testtable7d0zafd8(PartitionKey=\u0027somPartition\u0027,RowKey=\u00271\u0027)?$format=application%2Fjson%3Bodata%3Dminimalmetadata",
>>>>>>> 31805008
      "RequestMethod": "DELETE",
      "RequestHeaders": {
        "Authorization": "Sanitized",
        "DataServiceVersion": "3.0",
        "If-Match": "W/\u0022datetime\u00272020-08-18T23%3A37%3A55.4820104Z\u0027\u0022",
        "traceparent": "00-adbc30f628152b4b9439937c8201648e-82c718f799099042-00",
        "User-Agent": [
          "azsdk-net-Data.Tables/1.0.0-dev.20200818.1",
          "(.NET Core 4.6.29130.01; Microsoft Windows 10.0.18363 )"
        ],
        "x-ms-client-request-id": "88188c8a3f550b808e18db3e4b2e35b3",
        "x-ms-date": "Tue, 18 Aug 2020 23:37:56 GMT",
        "x-ms-return-client-request-id": "true",
        "x-ms-version": "2019-02-02"
      },
      "RequestBody": null,
      "StatusCode": 412,
      "ResponseHeaders": {
        "Content-Type": "application/json; odata=fullmetadata",
        "Date": "Tue, 18 Aug 2020 23:37:55 GMT",
        "Server": "Microsoft-HTTPAPI/2.0",
        "Transfer-Encoding": "chunked",
        "x-ms-request-id": "88188c8a-3f55-0b80-8e18-db3e4b2e35b3"
      },
      "ResponseBody": [
        "{\u0022odata.error\u0022:{\u0022code\u0022:\u0022UpdateConditionNotSatisfied\u0022,\u0022message\u0022:{\u0022lang\u0022:\u0022en-us\u0022,\u0022value\u0022:\u0022The update condition specified in the request was not satisfied.\\nRequestID:88188c8a-3f55-0b80-8e18-db3e4b2e35b3\\n\u0022}}}\r\n"
      ]
    },
    {
<<<<<<< HEAD
      "RequestUri": "https://chrissprim.table.cosmos.azure.com/testtable7d0zafd8(PartitionKey=\u0027somPartition\u0027,RowKey=\u00271\u0027)?$format=application%2Fjson%3Bodata%3Dfullmetadata",
=======
      "RequestUri": "https://chrissprim.table.cosmos.azure.com/testtable7d0zafd8(PartitionKey=\u0027somPartition\u0027,RowKey=\u00271\u0027)?$format=application%2Fjson%3Bodata%3Dminimalmetadata",
>>>>>>> 31805008
      "RequestMethod": "DELETE",
      "RequestHeaders": {
        "Authorization": "Sanitized",
        "DataServiceVersion": "3.0",
        "If-Match": "W/\u0022datetime\u00272020-08-18T23%3A37%3A55.7743624Z\u0027\u0022",
        "traceparent": "00-e673442030af124cbd85bd8b1be98dcb-dc0b55c97ed03847-00",
        "User-Agent": [
          "azsdk-net-Data.Tables/1.0.0-dev.20200818.1",
          "(.NET Core 4.6.29130.01; Microsoft Windows 10.0.18363 )"
        ],
        "x-ms-client-request-id": "2ddbf22e7e1ad7826dae83510ca72180",
        "x-ms-date": "Tue, 18 Aug 2020 23:37:56 GMT",
        "x-ms-return-client-request-id": "true",
        "x-ms-version": "2019-02-02"
      },
      "RequestBody": null,
      "StatusCode": 204,
      "ResponseHeaders": {
        "Content-Length": "0",
        "Date": "Tue, 18 Aug 2020 23:37:55 GMT",
        "Server": "Microsoft-HTTPAPI/2.0",
        "x-ms-request-id": "2ddbf22e-7e1a-d782-6dae-83510ca72180"
      },
      "ResponseBody": []
    },
    {
<<<<<<< HEAD
      "RequestUri": "https://chrissprim.table.cosmos.azure.com/testtable7d0zafd8()?$format=application%2Fjson%3Bodata%3Dfullmetadata\u0026$filter=PartitionKey%20eq%20%27somPartition%27%20and%20RowKey%20eq%20%271%27",
=======
      "RequestUri": "https://chrissprim.table.cosmos.azure.com/testtable7d0zafd8()?$format=application%2Fjson%3Bodata%3Dminimalmetadata\u0026$filter=PartitionKey%20eq%20%27somPartition%27%20and%20RowKey%20eq%20%271%27",
>>>>>>> 31805008
      "RequestMethod": "GET",
      "RequestHeaders": {
        "Accept": "application/json",
        "Authorization": "Sanitized",
        "DataServiceVersion": "3.0",
        "User-Agent": [
          "azsdk-net-Data.Tables/1.0.0-dev.20200818.1",
          "(.NET Core 4.6.29130.01; Microsoft Windows 10.0.18363 )"
        ],
        "x-ms-client-request-id": "09646f35c75702cf74304819f3c96ec1",
        "x-ms-date": "Tue, 18 Aug 2020 23:37:56 GMT",
        "x-ms-return-client-request-id": "true",
        "x-ms-version": "2019-02-02"
      },
      "RequestBody": null,
      "StatusCode": 200,
      "ResponseHeaders": {
        "Content-Type": "application/json",
        "Date": "Tue, 18 Aug 2020 23:37:55 GMT",
        "Server": "Microsoft-HTTPAPI/2.0",
        "Transfer-Encoding": "chunked",
        "x-ms-request-id": "09646f35-c757-02cf-7430-4819f3c96ec1"
      },
      "ResponseBody": {
        "value": []
      }
    },
    {
      "RequestUri": "https://chrissprim.table.cosmos.azure.com/Tables(\u0027testtable7d0zafd8\u0027)",
      "RequestMethod": "DELETE",
      "RequestHeaders": {
        "Accept": "application/json",
        "Authorization": "Sanitized",
        "traceparent": "00-1bc54c0cc15e3c44b5643a031e81dc1c-be4d6a44f0c1974b-00",
        "User-Agent": [
          "azsdk-net-Data.Tables/1.0.0-dev.20200818.1",
          "(.NET Core 4.6.29130.01; Microsoft Windows 10.0.18363 )"
        ],
        "x-ms-client-request-id": "72f1a545ebe40bee0a401ba6bc2efee6",
        "x-ms-date": "Tue, 18 Aug 2020 23:37:56 GMT",
        "x-ms-return-client-request-id": "true",
        "x-ms-version": "2019-02-02"
      },
      "RequestBody": null,
      "StatusCode": 204,
      "ResponseHeaders": {
        "Content-Length": "0",
        "Date": "Tue, 18 Aug 2020 23:37:55 GMT",
        "Server": "Microsoft-HTTPAPI/2.0",
        "x-ms-request-id": "72f1a545-ebe4-0bee-0a40-1ba6bc2efee6"
      },
      "ResponseBody": []
    }
  ],
  "Variables": {
    "RandomSeed": "1025367561",
    "TABLES_COSMOS_ACCOUNT_NAME": "chrissprim",
    "TABLES_PRIMARY_COSMOS_ACCOUNT_KEY": ""
  }
}<|MERGE_RESOLUTION|>--- conflicted
+++ resolved
@@ -1,11 +1,7 @@
 {
   "Entries": [
     {
-<<<<<<< HEAD
-      "RequestUri": "https://chrissprim.table.cosmos.azure.com/Tables?$format=application%2Fjson%3Bodata%3Dfullmetadata",
-=======
       "RequestUri": "https://chrissprim.table.cosmos.azure.com/Tables?$format=application%2Fjson%3Bodata%3Dminimalmetadata",
->>>>>>> 31805008
       "RequestMethod": "POST",
       "RequestHeaders": {
         "Accept": "application/json",
@@ -42,11 +38,7 @@
       }
     },
     {
-<<<<<<< HEAD
-      "RequestUri": "https://chrissprim.table.cosmos.azure.com/testtable7d0zafd8(PartitionKey=\u0027somPartition\u0027,RowKey=\u00271\u0027)?$format=application%2Fjson%3Bodata%3Dfullmetadata",
-=======
-      "RequestUri": "https://chrissprim.table.cosmos.azure.com/testtable7d0zafd8(PartitionKey=\u0027somPartition\u0027,RowKey=\u00271\u0027)?$format=application%2Fjson%3Bodata%3Dminimalmetadata",
->>>>>>> 31805008
+      "RequestUri": "https://chrissprim.table.cosmos.azure.com/testtable7d0zafd8(PartitionKey=\u0027somPartition\u0027,RowKey=\u00271\u0027)?$format=application%2Fjson%3Bodata%3Dminimalmetadata",
       "RequestMethod": "PUT",
       "RequestHeaders": {
         "Accept": "application/json",
@@ -82,11 +74,7 @@
       "ResponseBody": []
     },
     {
-<<<<<<< HEAD
-      "RequestUri": "https://chrissprim.table.cosmos.azure.com/testtable7d0zafd8()?$format=application%2Fjson%3Bodata%3Dfullmetadata\u0026$filter=PartitionKey%20eq%20%27somPartition%27%20and%20RowKey%20eq%20%271%27",
-=======
       "RequestUri": "https://chrissprim.table.cosmos.azure.com/testtable7d0zafd8()?$format=application%2Fjson%3Bodata%3Dminimalmetadata\u0026$filter=PartitionKey%20eq%20%27somPartition%27%20and%20RowKey%20eq%20%271%27",
->>>>>>> 31805008
       "RequestMethod": "GET",
       "RequestHeaders": {
         "Accept": "application/json",
@@ -124,11 +112,7 @@
       }
     },
     {
-<<<<<<< HEAD
-      "RequestUri": "https://chrissprim.table.cosmos.azure.com/testtable7d0zafd8(PartitionKey=\u0027somPartition\u0027,RowKey=\u00271\u0027)?$format=application%2Fjson%3Bodata%3Dfullmetadata",
-=======
-      "RequestUri": "https://chrissprim.table.cosmos.azure.com/testtable7d0zafd8(PartitionKey=\u0027somPartition\u0027,RowKey=\u00271\u0027)?$format=application%2Fjson%3Bodata%3Dminimalmetadata",
->>>>>>> 31805008
+      "RequestUri": "https://chrissprim.table.cosmos.azure.com/testtable7d0zafd8(PartitionKey=\u0027somPartition\u0027,RowKey=\u00271\u0027)?$format=application%2Fjson%3Bodata%3Dminimalmetadata",
       "RequestMethod": "DELETE",
       "RequestHeaders": {
         "Authorization": "Sanitized",
@@ -155,11 +139,7 @@
       "ResponseBody": []
     },
     {
-<<<<<<< HEAD
-      "RequestUri": "https://chrissprim.table.cosmos.azure.com/testtable7d0zafd8()?$format=application%2Fjson%3Bodata%3Dfullmetadata\u0026$filter=PartitionKey%20eq%20%27somPartition%27%20and%20RowKey%20eq%20%271%27",
-=======
       "RequestUri": "https://chrissprim.table.cosmos.azure.com/testtable7d0zafd8()?$format=application%2Fjson%3Bodata%3Dminimalmetadata\u0026$filter=PartitionKey%20eq%20%27somPartition%27%20and%20RowKey%20eq%20%271%27",
->>>>>>> 31805008
       "RequestMethod": "GET",
       "RequestHeaders": {
         "Accept": "application/json",
@@ -188,11 +168,7 @@
       }
     },
     {
-<<<<<<< HEAD
-      "RequestUri": "https://chrissprim.table.cosmos.azure.com/testtable7d0zafd8(PartitionKey=\u0027somPartition\u0027,RowKey=\u00271\u0027)?$format=application%2Fjson%3Bodata%3Dfullmetadata",
-=======
-      "RequestUri": "https://chrissprim.table.cosmos.azure.com/testtable7d0zafd8(PartitionKey=\u0027somPartition\u0027,RowKey=\u00271\u0027)?$format=application%2Fjson%3Bodata%3Dminimalmetadata",
->>>>>>> 31805008
+      "RequestUri": "https://chrissprim.table.cosmos.azure.com/testtable7d0zafd8(PartitionKey=\u0027somPartition\u0027,RowKey=\u00271\u0027)?$format=application%2Fjson%3Bodata%3Dminimalmetadata",
       "RequestMethod": "PUT",
       "RequestHeaders": {
         "Accept": "application/json",
@@ -228,11 +204,7 @@
       "ResponseBody": []
     },
     {
-<<<<<<< HEAD
-      "RequestUri": "https://chrissprim.table.cosmos.azure.com/testtable7d0zafd8()?$format=application%2Fjson%3Bodata%3Dfullmetadata\u0026$filter=PartitionKey%20eq%20%27somPartition%27%20and%20RowKey%20eq%20%271%27",
-=======
       "RequestUri": "https://chrissprim.table.cosmos.azure.com/testtable7d0zafd8()?$format=application%2Fjson%3Bodata%3Dminimalmetadata\u0026$filter=PartitionKey%20eq%20%27somPartition%27%20and%20RowKey%20eq%20%271%27",
->>>>>>> 31805008
       "RequestMethod": "GET",
       "RequestHeaders": {
         "Accept": "application/json",
@@ -270,11 +242,7 @@
       }
     },
     {
-<<<<<<< HEAD
-      "RequestUri": "https://chrissprim.table.cosmos.azure.com/testtable7d0zafd8(PartitionKey=\u0027somPartition\u0027,RowKey=\u00271\u0027)?$format=application%2Fjson%3Bodata%3Dfullmetadata",
-=======
-      "RequestUri": "https://chrissprim.table.cosmos.azure.com/testtable7d0zafd8(PartitionKey=\u0027somPartition\u0027,RowKey=\u00271\u0027)?$format=application%2Fjson%3Bodata%3Dminimalmetadata",
->>>>>>> 31805008
+      "RequestUri": "https://chrissprim.table.cosmos.azure.com/testtable7d0zafd8(PartitionKey=\u0027somPartition\u0027,RowKey=\u00271\u0027)?$format=application%2Fjson%3Bodata%3Dminimalmetadata",
       "RequestMethod": "DELETE",
       "RequestHeaders": {
         "Authorization": "Sanitized",
@@ -304,11 +272,7 @@
       ]
     },
     {
-<<<<<<< HEAD
-      "RequestUri": "https://chrissprim.table.cosmos.azure.com/testtable7d0zafd8(PartitionKey=\u0027somPartition\u0027,RowKey=\u00271\u0027)?$format=application%2Fjson%3Bodata%3Dfullmetadata",
-=======
-      "RequestUri": "https://chrissprim.table.cosmos.azure.com/testtable7d0zafd8(PartitionKey=\u0027somPartition\u0027,RowKey=\u00271\u0027)?$format=application%2Fjson%3Bodata%3Dminimalmetadata",
->>>>>>> 31805008
+      "RequestUri": "https://chrissprim.table.cosmos.azure.com/testtable7d0zafd8(PartitionKey=\u0027somPartition\u0027,RowKey=\u00271\u0027)?$format=application%2Fjson%3Bodata%3Dminimalmetadata",
       "RequestMethod": "DELETE",
       "RequestHeaders": {
         "Authorization": "Sanitized",
@@ -335,11 +299,7 @@
       "ResponseBody": []
     },
     {
-<<<<<<< HEAD
-      "RequestUri": "https://chrissprim.table.cosmos.azure.com/testtable7d0zafd8()?$format=application%2Fjson%3Bodata%3Dfullmetadata\u0026$filter=PartitionKey%20eq%20%27somPartition%27%20and%20RowKey%20eq%20%271%27",
-=======
       "RequestUri": "https://chrissprim.table.cosmos.azure.com/testtable7d0zafd8()?$format=application%2Fjson%3Bodata%3Dminimalmetadata\u0026$filter=PartitionKey%20eq%20%27somPartition%27%20and%20RowKey%20eq%20%271%27",
->>>>>>> 31805008
       "RequestMethod": "GET",
       "RequestHeaders": {
         "Accept": "application/json",
