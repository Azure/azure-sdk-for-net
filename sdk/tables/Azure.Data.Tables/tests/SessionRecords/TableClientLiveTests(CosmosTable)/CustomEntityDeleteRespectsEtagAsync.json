--- conflicted
+++ resolved
@@ -9,15 +9,6 @@
         "Content-Length": "33",
         "Content-Type": "application/json; odata=nometadata",
         "DataServiceVersion": "3.0",
-<<<<<<< HEAD
-        "traceparent": "00-a11a83de8f347c43b5d2a3083cdb3516-7fa33b86a1848840-00",
-        "User-Agent": [
-          "azsdk-net-Data.Tables/1.0.0-dev.20200728.1",
-          "(.NET Core 4.6.29017.01; Microsoft Windows 10.0.18363 )"
-        ],
-        "x-ms-client-request-id": "60649eef51c5a306325f53bc9f38169b",
-        "x-ms-date": "Tue, 28 Jul 2020 23:44:53 GMT",
-=======
         "traceparent": "00-8cddec969c19ca4e842a6b1ae98ba268-e89d3b7d8740d849-00",
         "User-Agent": [
           "azsdk-net-Data.Tables/1.0.0-dev.20200729.1",
@@ -25,7 +16,6 @@
         ],
         "x-ms-client-request-id": "2786548001a070e723aa18fae7ce6d77",
         "x-ms-date": "Wed, 29 Jul 2020 23:38:15 GMT",
->>>>>>> d5925bb8
         "x-ms-return-client-request-id": "true",
         "x-ms-version": "2019-02-02"
       },
@@ -35,15 +25,9 @@
       "StatusCode": 201,
       "ResponseHeaders": {
         "Content-Type": "application/json",
-<<<<<<< HEAD
-        "Date": "Tue, 28 Jul 2020 23:44:53 GMT",
-        "ETag": "W/\u0022datetime\u00272020-07-28T23%3A44%3A52.9670152Z\u0027\u0022",
-        "Location": "https://chrissprim.table.cosmos.azure.com/Tables(\u0027testtable7d0zafd8\u0027)",
-=======
         "Date": "Wed, 29 Jul 2020 23:38:13 GMT",
         "ETag": "W/\u0022datetime\u00272020-07-29T23%3A38%3A12.7126536Z\u0027\u0022",
         "Location": "https://allkimprim.table.cosmos.azure.com/Tables(\u0027testtable7d0zafd8\u0027)",
->>>>>>> d5925bb8
         "Server": "Microsoft-HTTPAPI/2.0",
         "Transfer-Encoding": "chunked",
         "x-ms-request-id": "60649eef-51c5-a306-325f-53bc9f38169b"
@@ -62,15 +46,6 @@
         "Content-Length": "105",
         "Content-Type": "application/json",
         "DataServiceVersion": "3.0",
-<<<<<<< HEAD
-        "traceparent": "00-7eb74ba47fd0624fbd91050cfe068251-0fa238faefc5224c-00",
-        "User-Agent": [
-          "azsdk-net-Data.Tables/1.0.0-dev.20200728.1",
-          "(.NET Core 4.6.29017.01; Microsoft Windows 10.0.18363 )"
-        ],
-        "x-ms-client-request-id": "fbcd52a163128004849209e58012e166",
-        "x-ms-date": "Tue, 28 Jul 2020 23:44:53 GMT",
-=======
         "traceparent": "00-dbb639871ed8e044bdb72292a0366e94-7090e1198412c846-00",
         "User-Agent": [
           "azsdk-net-Data.Tables/1.0.0-dev.20200729.1",
@@ -78,7 +53,6 @@
         ],
         "x-ms-client-request-id": "c560649e065132a35f53bc9f38169bec",
         "x-ms-date": "Wed, 29 Jul 2020 23:38:15 GMT",
->>>>>>> d5925bb8
         "x-ms-return-client-request-id": "true",
         "x-ms-version": "2019-02-02"
       },
@@ -92,13 +66,8 @@
       "ResponseHeaders": {
         "Content-Length": "0",
         "Content-Type": "application/json",
-<<<<<<< HEAD
-        "Date": "Tue, 28 Jul 2020 23:44:53 GMT",
-        "ETag": "W/\u0022datetime\u00272020-07-28T23%3A44%3A53.5968776Z\u0027\u0022",
-=======
         "Date": "Wed, 29 Jul 2020 23:38:13 GMT",
         "ETag": "W/\u0022datetime\u00272020-07-29T23%3A38%3A13.1450888Z\u0027\u0022",
->>>>>>> d5925bb8
         "Server": "Microsoft-HTTPAPI/2.0",
         "x-ms-request-id": "fbcd52a1-6312-8004-8492-09e58012e166"
       },
@@ -112,19 +81,11 @@
         "Authorization": "Sanitized",
         "DataServiceVersion": "3.0",
         "User-Agent": [
-<<<<<<< HEAD
-          "azsdk-net-Data.Tables/1.0.0-dev.20200728.1",
-          "(.NET Core 4.6.29017.01; Microsoft Windows 10.0.18363 )"
-        ],
-        "x-ms-client-request-id": "d8891c01d6cf4e2fe3f441ad2bd0eb94",
-        "x-ms-date": "Tue, 28 Jul 2020 23:44:53 GMT",
-=======
           "azsdk-net-Data.Tables/1.0.0-dev.20200729.1",
           "(.NET Core 4.6.29017.01; Microsoft Windows 10.0.19041 )"
         ],
         "x-ms-client-request-id": "fbcd52a163128004849209e58012e166",
         "x-ms-date": "Wed, 29 Jul 2020 23:38:15 GMT",
->>>>>>> d5925bb8
         "x-ms-return-client-request-id": "true",
         "x-ms-version": "2019-02-02"
       },
@@ -132,11 +93,7 @@
       "StatusCode": 200,
       "ResponseHeaders": {
         "Content-Type": "application/json",
-<<<<<<< HEAD
-        "Date": "Tue, 28 Jul 2020 23:44:53 GMT",
-=======
-        "Date": "Wed, 29 Jul 2020 23:38:13 GMT",
->>>>>>> d5925bb8
+        "Date": "Wed, 29 Jul 2020 23:38:13 GMT",
         "Server": "Microsoft-HTTPAPI/2.0",
         "Transfer-Encoding": "chunked",
         "x-ms-request-id": "d8891c01-d6cf-4e2f-e3f4-41ad2bd0eb94"
@@ -144,20 +101,12 @@
       "ResponseBody": {
         "value": [
           {
-<<<<<<< HEAD
-            "odata.etag": "W/\u0022datetime\u00272020-07-28T23%3A44%3A53.5968776Z\u0027\u0022",
-=======
             "odata.etag": "W/\u0022datetime\u00272020-07-29T23%3A38%3A13.1450888Z\u0027\u0022",
->>>>>>> d5925bb8
             "PartitionKey": "somPartition",
             "RowKey": "1",
             "StringTypeProperty": "This is the original",
             "Timestamp@odata.type": "Edm.DateTime",
-<<<<<<< HEAD
-            "Timestamp": "2020-07-28T23:44:53.5968776Z"
-=======
             "Timestamp": "2020-07-29T23:38:13.1450888Z"
->>>>>>> d5925bb8
           }
         ]
       }
@@ -169,15 +118,6 @@
         "Authorization": "Sanitized",
         "DataServiceVersion": "3.0",
         "If-Match": "*",
-<<<<<<< HEAD
-        "traceparent": "00-8b272e72e3659449bfabf416f5e09415-3f4b5b97e3c0b042-00",
-        "User-Agent": [
-          "azsdk-net-Data.Tables/1.0.0-dev.20200728.1",
-          "(.NET Core 4.6.29017.01; Microsoft Windows 10.0.18363 )"
-        ],
-        "x-ms-client-request-id": "7c460d7c7b9f3bdc60df40bffdbeb24c",
-        "x-ms-date": "Tue, 28 Jul 2020 23:44:53 GMT",
-=======
         "traceparent": "00-7aef71945aa6034980dc617f3f85b00c-8b85c20d12428542-00",
         "User-Agent": [
           "azsdk-net-Data.Tables/1.0.0-dev.20200729.1",
@@ -185,19 +125,14 @@
         ],
         "x-ms-client-request-id": "d8891c01d6cf4e2fe3f441ad2bd0eb94",
         "x-ms-date": "Wed, 29 Jul 2020 23:38:15 GMT",
->>>>>>> d5925bb8
-        "x-ms-return-client-request-id": "true",
-        "x-ms-version": "2019-02-02"
-      },
-      "RequestBody": null,
-      "StatusCode": 204,
-      "ResponseHeaders": {
-        "Content-Length": "0",
-<<<<<<< HEAD
-        "Date": "Tue, 28 Jul 2020 23:44:53 GMT",
-=======
-        "Date": "Wed, 29 Jul 2020 23:38:13 GMT",
->>>>>>> d5925bb8
+        "x-ms-return-client-request-id": "true",
+        "x-ms-version": "2019-02-02"
+      },
+      "RequestBody": null,
+      "StatusCode": 204,
+      "ResponseHeaders": {
+        "Content-Length": "0",
+        "Date": "Wed, 29 Jul 2020 23:38:13 GMT",
         "Server": "Microsoft-HTTPAPI/2.0",
         "x-ms-request-id": "7c460d7c-7b9f-3bdc-60df-40bffdbeb24c"
       },
@@ -211,65 +146,43 @@
         "Authorization": "Sanitized",
         "DataServiceVersion": "3.0",
         "User-Agent": [
-<<<<<<< HEAD
-          "azsdk-net-Data.Tables/1.0.0-dev.20200728.1",
-          "(.NET Core 4.6.29017.01; Microsoft Windows 10.0.18363 )"
+          "azsdk-net-Data.Tables/1.0.0-dev.20200729.1",
+          "(.NET Core 4.6.29017.01; Microsoft Windows 10.0.19041 )"
+        ],
+        "x-ms-client-request-id": "7c460d7c7b9f3bdc60df40bffdbeb24c",
+        "x-ms-date": "Wed, 29 Jul 2020 23:38:16 GMT",
+        "x-ms-return-client-request-id": "true",
+        "x-ms-version": "2019-02-02"
+      },
+      "RequestBody": null,
+      "StatusCode": 200,
+      "ResponseHeaders": {
+        "Content-Type": "application/json",
+        "Date": "Wed, 29 Jul 2020 23:38:13 GMT",
+        "Server": "Microsoft-HTTPAPI/2.0",
+        "Transfer-Encoding": "chunked",
+        "x-ms-request-id": "1b9e5571-c38c-cb1d-237f-171d225754b4"
+      },
+      "ResponseBody": {
+        "value": []
+      }
+    },
+    {
+      "RequestUri": "https://chrissprim.table.cosmos.azure.com/testtable7d0zafd8(PartitionKey=\u0027somPartition\u0027,RowKey=\u00271\u0027)?$format=application%2Fjson%3Bodata%3Dfullmetadata",
+      "RequestMethod": "PUT",
+      "RequestHeaders": {
+        "Accept": "application/json",
+        "Authorization": "Sanitized",
+        "Content-Length": "105",
+        "Content-Type": "application/json",
+        "DataServiceVersion": "3.0",
+        "traceparent": "00-8795234db924114785ac34035ba015af-640134816873884a-00",
+        "User-Agent": [
+          "azsdk-net-Data.Tables/1.0.0-dev.20200729.1",
+          "(.NET Core 4.6.29017.01; Microsoft Windows 10.0.19041 )"
         ],
         "x-ms-client-request-id": "1b9e5571c38ccb1d237f171d225754b4",
-        "x-ms-date": "Tue, 28 Jul 2020 23:44:53 GMT",
-=======
-          "azsdk-net-Data.Tables/1.0.0-dev.20200729.1",
-          "(.NET Core 4.6.29017.01; Microsoft Windows 10.0.19041 )"
-        ],
-        "x-ms-client-request-id": "7c460d7c7b9f3bdc60df40bffdbeb24c",
-        "x-ms-date": "Wed, 29 Jul 2020 23:38:16 GMT",
->>>>>>> d5925bb8
-        "x-ms-return-client-request-id": "true",
-        "x-ms-version": "2019-02-02"
-      },
-      "RequestBody": null,
-      "StatusCode": 200,
-      "ResponseHeaders": {
-        "Content-Type": "application/json",
-<<<<<<< HEAD
-        "Date": "Tue, 28 Jul 2020 23:44:53 GMT",
-=======
-        "Date": "Wed, 29 Jul 2020 23:38:13 GMT",
->>>>>>> d5925bb8
-        "Server": "Microsoft-HTTPAPI/2.0",
-        "Transfer-Encoding": "chunked",
-        "x-ms-request-id": "1b9e5571-c38c-cb1d-237f-171d225754b4"
-      },
-      "ResponseBody": {
-        "value": []
-      }
-    },
-    {
-      "RequestUri": "https://chrissprim.table.cosmos.azure.com/testtable7d0zafd8(PartitionKey=\u0027somPartition\u0027,RowKey=\u00271\u0027)?$format=application%2Fjson%3Bodata%3Dfullmetadata",
-      "RequestMethod": "PUT",
-      "RequestHeaders": {
-        "Accept": "application/json",
-        "Authorization": "Sanitized",
-        "Content-Length": "105",
-        "Content-Type": "application/json",
-        "DataServiceVersion": "3.0",
-<<<<<<< HEAD
-        "traceparent": "00-667147b3f97db04183226bf35f2bccfa-1e825f92294e4948-00",
-        "User-Agent": [
-          "azsdk-net-Data.Tables/1.0.0-dev.20200728.1",
-          "(.NET Core 4.6.29017.01; Microsoft Windows 10.0.18363 )"
-        ],
-        "x-ms-client-request-id": "726874a765cc85c73f4e78ef956f5025",
-        "x-ms-date": "Tue, 28 Jul 2020 23:44:54 GMT",
-=======
-        "traceparent": "00-8795234db924114785ac34035ba015af-640134816873884a-00",
-        "User-Agent": [
-          "azsdk-net-Data.Tables/1.0.0-dev.20200729.1",
-          "(.NET Core 4.6.29017.01; Microsoft Windows 10.0.19041 )"
-        ],
-        "x-ms-client-request-id": "1b9e5571c38ccb1d237f171d225754b4",
-        "x-ms-date": "Wed, 29 Jul 2020 23:38:16 GMT",
->>>>>>> d5925bb8
+        "x-ms-date": "Wed, 29 Jul 2020 23:38:16 GMT",
         "x-ms-return-client-request-id": "true",
         "x-ms-version": "2019-02-02"
       },
@@ -283,13 +196,8 @@
       "ResponseHeaders": {
         "Content-Length": "0",
         "Content-Type": "application/json",
-<<<<<<< HEAD
-        "Date": "Tue, 28 Jul 2020 23:44:53 GMT",
-        "ETag": "W/\u0022datetime\u00272020-07-28T23%3A44%3A53.9009032Z\u0027\u0022",
-=======
         "Date": "Wed, 29 Jul 2020 23:38:13 GMT",
         "ETag": "W/\u0022datetime\u00272020-07-29T23%3A38%3A13.4248456Z\u0027\u0022",
->>>>>>> d5925bb8
         "Server": "Microsoft-HTTPAPI/2.0",
         "x-ms-request-id": "726874a7-65cc-85c7-3f4e-78ef956f5025"
       },
@@ -303,19 +211,11 @@
         "Authorization": "Sanitized",
         "DataServiceVersion": "3.0",
         "User-Agent": [
-<<<<<<< HEAD
-          "azsdk-net-Data.Tables/1.0.0-dev.20200728.1",
-          "(.NET Core 4.6.29017.01; Microsoft Windows 10.0.18363 )"
-        ],
-        "x-ms-client-request-id": "d63cf442cf32b907ef7a582064bf1808",
-        "x-ms-date": "Tue, 28 Jul 2020 23:44:54 GMT",
-=======
           "azsdk-net-Data.Tables/1.0.0-dev.20200729.1",
           "(.NET Core 4.6.29017.01; Microsoft Windows 10.0.19041 )"
         ],
         "x-ms-client-request-id": "726874a765cc85c73f4e78ef956f5025",
         "x-ms-date": "Wed, 29 Jul 2020 23:38:16 GMT",
->>>>>>> d5925bb8
         "x-ms-return-client-request-id": "true",
         "x-ms-version": "2019-02-02"
       },
@@ -323,11 +223,7 @@
       "StatusCode": 200,
       "ResponseHeaders": {
         "Content-Type": "application/json",
-<<<<<<< HEAD
-        "Date": "Tue, 28 Jul 2020 23:44:53 GMT",
-=======
-        "Date": "Wed, 29 Jul 2020 23:38:13 GMT",
->>>>>>> d5925bb8
+        "Date": "Wed, 29 Jul 2020 23:38:13 GMT",
         "Server": "Microsoft-HTTPAPI/2.0",
         "Transfer-Encoding": "chunked",
         "x-ms-request-id": "d63cf442-cf32-b907-ef7a-582064bf1808"
@@ -335,20 +231,12 @@
       "ResponseBody": {
         "value": [
           {
-<<<<<<< HEAD
-            "odata.etag": "W/\u0022datetime\u00272020-07-28T23%3A44%3A53.9009032Z\u0027\u0022",
-=======
             "odata.etag": "W/\u0022datetime\u00272020-07-29T23%3A38%3A13.4248456Z\u0027\u0022",
->>>>>>> d5925bb8
             "PartitionKey": "somPartition",
             "RowKey": "1",
             "StringTypeProperty": "This is the original",
             "Timestamp@odata.type": "Edm.DateTime",
-<<<<<<< HEAD
-            "Timestamp": "2020-07-28T23:44:53.9009032Z"
-=======
             "Timestamp": "2020-07-29T23:38:13.4248456Z"
->>>>>>> d5925bb8
           }
         ]
       }
@@ -359,16 +247,6 @@
       "RequestHeaders": {
         "Authorization": "Sanitized",
         "DataServiceVersion": "3.0",
-<<<<<<< HEAD
-        "If-Match": "W/\u0022datetime\u00272020-07-28T23%3A44%3A53.5968776Z\u0027\u0022",
-        "traceparent": "00-d16f5d897817e4499d94c3647de4b4bb-e8a7670c3503fc4e-00",
-        "User-Agent": [
-          "azsdk-net-Data.Tables/1.0.0-dev.20200728.1",
-          "(.NET Core 4.6.29017.01; Microsoft Windows 10.0.18363 )"
-        ],
-        "x-ms-client-request-id": "88188c8a3f550b808e18db3e4b2e35b3",
-        "x-ms-date": "Tue, 28 Jul 2020 23:44:54 GMT",
-=======
         "If-Match": "W/\u0022datetime\u00272020-07-29T23%3A38%3A13.1450888Z\u0027\u0022",
         "traceparent": "00-a3b5f7d411828c488b56d49687bf5162-a8bc1ec705218742-00",
         "User-Agent": [
@@ -377,7 +255,6 @@
         ],
         "x-ms-client-request-id": "d63cf442cf32b907ef7a582064bf1808",
         "x-ms-date": "Wed, 29 Jul 2020 23:38:16 GMT",
->>>>>>> d5925bb8
         "x-ms-return-client-request-id": "true",
         "x-ms-version": "2019-02-02"
       },
@@ -385,11 +262,7 @@
       "StatusCode": 412,
       "ResponseHeaders": {
         "Content-Type": "application/json; odata=fullmetadata",
-<<<<<<< HEAD
-        "Date": "Tue, 28 Jul 2020 23:44:53 GMT",
-=======
-        "Date": "Wed, 29 Jul 2020 23:38:13 GMT",
->>>>>>> d5925bb8
+        "Date": "Wed, 29 Jul 2020 23:38:13 GMT",
         "Server": "Microsoft-HTTPAPI/2.0",
         "Transfer-Encoding": "chunked",
         "x-ms-request-id": "88188c8a-3f55-0b80-8e18-db3e4b2e35b3"
@@ -404,16 +277,6 @@
       "RequestHeaders": {
         "Authorization": "Sanitized",
         "DataServiceVersion": "3.0",
-<<<<<<< HEAD
-        "If-Match": "W/\u0022datetime\u00272020-07-28T23%3A44%3A53.9009032Z\u0027\u0022",
-        "traceparent": "00-1dc27466cf339f41a7ab0a7ceaa3e0f9-54c07434f6c8c249-00",
-        "User-Agent": [
-          "azsdk-net-Data.Tables/1.0.0-dev.20200728.1",
-          "(.NET Core 4.6.29017.01; Microsoft Windows 10.0.18363 )"
-        ],
-        "x-ms-client-request-id": "2ddbf22e7e1ad7826dae83510ca72180",
-        "x-ms-date": "Tue, 28 Jul 2020 23:44:54 GMT",
-=======
         "If-Match": "W/\u0022datetime\u00272020-07-29T23%3A38%3A13.4248456Z\u0027\u0022",
         "traceparent": "00-c79da2397a48454e87ceb9245c9e0eec-126a02a669903d42-00",
         "User-Agent": [
@@ -422,19 +285,14 @@
         ],
         "x-ms-client-request-id": "88188c8a3f550b808e18db3e4b2e35b3",
         "x-ms-date": "Wed, 29 Jul 2020 23:38:16 GMT",
->>>>>>> d5925bb8
-        "x-ms-return-client-request-id": "true",
-        "x-ms-version": "2019-02-02"
-      },
-      "RequestBody": null,
-      "StatusCode": 204,
-      "ResponseHeaders": {
-        "Content-Length": "0",
-<<<<<<< HEAD
-        "Date": "Tue, 28 Jul 2020 23:44:53 GMT",
-=======
-        "Date": "Wed, 29 Jul 2020 23:38:13 GMT",
->>>>>>> d5925bb8
+        "x-ms-return-client-request-id": "true",
+        "x-ms-version": "2019-02-02"
+      },
+      "RequestBody": null,
+      "StatusCode": 204,
+      "ResponseHeaders": {
+        "Content-Length": "0",
+        "Date": "Wed, 29 Jul 2020 23:38:13 GMT",
         "Server": "Microsoft-HTTPAPI/2.0",
         "x-ms-request-id": "2ddbf22e-7e1a-d782-6dae-83510ca72180"
       },
@@ -448,19 +306,11 @@
         "Authorization": "Sanitized",
         "DataServiceVersion": "3.0",
         "User-Agent": [
-<<<<<<< HEAD
-          "azsdk-net-Data.Tables/1.0.0-dev.20200728.1",
-          "(.NET Core 4.6.29017.01; Microsoft Windows 10.0.18363 )"
-        ],
-        "x-ms-client-request-id": "09646f35c75702cf74304819f3c96ec1",
-        "x-ms-date": "Tue, 28 Jul 2020 23:44:54 GMT",
-=======
           "azsdk-net-Data.Tables/1.0.0-dev.20200729.1",
           "(.NET Core 4.6.29017.01; Microsoft Windows 10.0.19041 )"
         ],
         "x-ms-client-request-id": "2ddbf22e7e1ad7826dae83510ca72180",
         "x-ms-date": "Wed, 29 Jul 2020 23:38:16 GMT",
->>>>>>> d5925bb8
         "x-ms-return-client-request-id": "true",
         "x-ms-version": "2019-02-02"
       },
@@ -468,11 +318,7 @@
       "StatusCode": 200,
       "ResponseHeaders": {
         "Content-Type": "application/json",
-<<<<<<< HEAD
-        "Date": "Tue, 28 Jul 2020 23:44:53 GMT",
-=======
-        "Date": "Wed, 29 Jul 2020 23:38:13 GMT",
->>>>>>> d5925bb8
+        "Date": "Wed, 29 Jul 2020 23:38:13 GMT",
         "Server": "Microsoft-HTTPAPI/2.0",
         "Transfer-Encoding": "chunked",
         "x-ms-request-id": "09646f35-c757-02cf-7430-4819f3c96ec1"
@@ -487,15 +333,6 @@
       "RequestHeaders": {
         "Accept": "application/json",
         "Authorization": "Sanitized",
-<<<<<<< HEAD
-        "traceparent": "00-d82bea59cefeba4a97f2f2a4310f0949-3539da27a2a4fc4b-00",
-        "User-Agent": [
-          "azsdk-net-Data.Tables/1.0.0-dev.20200728.1",
-          "(.NET Core 4.6.29017.01; Microsoft Windows 10.0.18363 )"
-        ],
-        "x-ms-client-request-id": "72f1a545ebe40bee0a401ba6bc2efee6",
-        "x-ms-date": "Tue, 28 Jul 2020 23:44:54 GMT",
-=======
         "traceparent": "00-7157ec8e5f66b54d811c73486f92cf3b-37cbb91d5d00e84f-00",
         "User-Agent": [
           "azsdk-net-Data.Tables/1.0.0-dev.20200729.1",
@@ -503,19 +340,14 @@
         ],
         "x-ms-client-request-id": "09646f35c75702cf74304819f3c96ec1",
         "x-ms-date": "Wed, 29 Jul 2020 23:38:16 GMT",
->>>>>>> d5925bb8
-        "x-ms-return-client-request-id": "true",
-        "x-ms-version": "2019-02-02"
-      },
-      "RequestBody": null,
-      "StatusCode": 204,
-      "ResponseHeaders": {
-        "Content-Length": "0",
-<<<<<<< HEAD
-        "Date": "Tue, 28 Jul 2020 23:44:54 GMT",
-=======
-        "Date": "Wed, 29 Jul 2020 23:38:13 GMT",
->>>>>>> d5925bb8
+        "x-ms-return-client-request-id": "true",
+        "x-ms-version": "2019-02-02"
+      },
+      "RequestBody": null,
+      "StatusCode": 204,
+      "ResponseHeaders": {
+        "Content-Length": "0",
+        "Date": "Wed, 29 Jul 2020 23:38:13 GMT",
         "Server": "Microsoft-HTTPAPI/2.0",
         "x-ms-request-id": "72f1a545-ebe4-0bee-0a40-1ba6bc2efee6"
       },
