--- conflicted
+++ resolved
@@ -9,52 +9,36 @@
         "Content-Length": "33",
         "Content-Type": "application/json; odata=nometadata",
         "DataServiceVersion": "3.0",
-<<<<<<< HEAD
-        "traceparent": "00-ae38d07fc0e96746bdd1370d206417be-f19f942f82a70f48-00",
-        "User-Agent": [
-          "azsdk-net-Data.Tables/1.0.0-dev.20200724.1",
-          "(.NET Core 4.6.29017.01; Microsoft Windows 10.0.19041 )"
-        ],
-        "x-ms-client-request-id": "142cecd7d31d2d75a5c29f8eccd0bb86",
-        "x-ms-date": "Sat, 25 Jul 2020 01:21:07 GMT",
-=======
-        "traceparent": "00-ea7fa74cd71d084cbd0c61a42d4479ef-b169565d25779a43-00",
-        "User-Agent": [
-          "azsdk-net-Data.Tables/1.0.0-dev.20200723.1",
-          "(.NET Core 4.6.29017.01; Microsoft Windows 10.0.18363 )"
-        ],
-        "x-ms-client-request-id": "bdf51de582c207ab43ad9295ded71efd",
-        "x-ms-date": "Thu, 23 Jul 2020 14:42:31 GMT",
->>>>>>> 321d75f9
+        "traceparent": "00-94a669ed70863a41a47accab93ad5025-bb427dbfef480d4b-00",
+        "User-Agent": [
+          "azsdk-net-Data.Tables/1.0.0-dev.20200724.1",
+          "(.NET Core 4.6.29017.01; Microsoft Windows 10.0.19041 )"
+        ],
+        "x-ms-client-request-id": "2786548001a070e723aa18fae7ce6d77",
+        "x-ms-date": "Sat, 25 Jul 2020 02:11:29 GMT",
         "x-ms-return-client-request-id": "true",
         "x-ms-version": "2019-02-02"
       },
       "RequestBody": {
-        "TableName": "testtablepb9bn996"
+        "TableName": "testtable7d0zafd8"
       },
       "StatusCode": 201,
       "ResponseHeaders": {
         "Content-Type": "application/json",
-<<<<<<< HEAD
-        "Date": "Sat, 25 Jul 2020 01:21:04 GMT",
-        "ETag": "W/\u0022datetime\u00272020-07-25T01%3A21%3A04.2279432Z\u0027\u0022",
-        "Location": "https://allkimprim.table.cosmos.azure.com/Tables(\u0027testtablepb9bn996\u0027)",
-=======
-        "Date": "Thu, 23 Jul 2020 14:42:31 GMT",
-        "ETag": "W/\u0022datetime\u00272020-07-23T14%3A42%3A31.4413064Z\u0027\u0022",
-        "Location": "https://chrissprim.table.cosmos.azure.com/Tables(\u0027testtablehvb5cq9o\u0027)",
->>>>>>> 321d75f9
-        "Server": "Microsoft-HTTPAPI/2.0",
-        "Transfer-Encoding": "chunked",
-        "x-ms-request-id": "142cecd7-d31d-2d75-a5c2-9f8eccd0bb86"
-      },
-      "ResponseBody": {
-        "TableName": "testtablepb9bn996",
+        "Date": "Sat, 25 Jul 2020 02:11:30 GMT",
+        "ETag": "W/\u0022datetime\u00272020-07-25T02%3A11%3A30.4860680Z\u0027\u0022",
+        "Location": "https://allkimprim.table.cosmos.azure.com/Tables(\u0027testtable7d0zafd8\u0027)",
+        "Server": "Microsoft-HTTPAPI/2.0",
+        "Transfer-Encoding": "chunked",
+        "x-ms-request-id": "27865480-01a0-70e7-23aa-18fae7ce6d77"
+      },
+      "ResponseBody": {
+        "TableName": "testtable7d0zafd8",
         "odata.metadata": "https://allkimprim.table.cosmos.azure.com/$metadata#Tables/@Element"
       }
     },
     {
-      "RequestUri": "https://allkimprim.table.cosmos.azure.com/testtablepb9bn996(PartitionKey=\u0027somPartition\u0027,RowKey=\u00271\u0027)?$format=application%2Fjson%3Bodata%3Dfullmetadata",
+      "RequestUri": "https://allkimprim.table.cosmos.azure.com/testtable7d0zafd8(PartitionKey=\u0027somPartition\u0027,RowKey=\u00271\u0027)?$format=application%2Fjson%3Bodata%3Dfullmetadata",
       "RequestMethod": "PUT",
       "RequestHeaders": {
         "Accept": "application/json",
@@ -62,23 +46,13 @@
         "Content-Length": "117",
         "Content-Type": "application/json",
         "DataServiceVersion": "3.0",
-<<<<<<< HEAD
-        "traceparent": "00-f6b9e4a4e42f984ebdec9197b4b384b4-ab14eb1a83ead940-00",
-        "User-Agent": [
-          "azsdk-net-Data.Tables/1.0.0-dev.20200724.1",
-          "(.NET Core 4.6.29017.01; Microsoft Windows 10.0.19041 )"
-        ],
-        "x-ms-client-request-id": "bb0ea30f01da9e7eda4b4622029e8b9e",
-        "x-ms-date": "Sat, 25 Jul 2020 01:21:08 GMT",
-=======
-        "traceparent": "00-07915fef1f54494d8250d98d1cd1513f-6558120a8f84b549-00",
-        "User-Agent": [
-          "azsdk-net-Data.Tables/1.0.0-dev.20200723.1",
-          "(.NET Core 4.6.29017.01; Microsoft Windows 10.0.18363 )"
-        ],
-        "x-ms-client-request-id": "b8b3b6e59315ac90ee4c14055ab392d4",
-        "x-ms-date": "Thu, 23 Jul 2020 14:42:32 GMT",
->>>>>>> 321d75f9
+        "traceparent": "00-25415ef5b425314fa3a23ef2cd745c81-ba6f283ced53b441-00",
+        "User-Agent": [
+          "azsdk-net-Data.Tables/1.0.0-dev.20200724.1",
+          "(.NET Core 4.6.29017.01; Microsoft Windows 10.0.19041 )"
+        ],
+        "x-ms-client-request-id": "c560649e065132a35f53bc9f38169bec",
+        "x-ms-date": "Sat, 25 Jul 2020 02:11:31 GMT",
         "x-ms-return-client-request-id": "true",
         "x-ms-version": "2019-02-02"
       },
@@ -93,39 +67,26 @@
       "ResponseHeaders": {
         "Content-Length": "0",
         "Content-Type": "application/json",
-<<<<<<< HEAD
-        "Date": "Sat, 25 Jul 2020 01:21:04 GMT",
-        "ETag": "W/\u0022datetime\u00272020-07-25T01%3A21%3A04.6567944Z\u0027\u0022",
-=======
-        "Date": "Thu, 23 Jul 2020 14:42:31 GMT",
-        "ETag": "W/\u0022datetime\u00272020-07-23T14%3A42%3A31.8803976Z\u0027\u0022",
->>>>>>> 321d75f9
-        "Server": "Microsoft-HTTPAPI/2.0",
-        "x-ms-request-id": "bb0ea30f-01da-9e7e-da4b-4622029e8b9e"
-      },
-      "ResponseBody": []
-    },
-    {
-      "RequestUri": "https://allkimprim.table.cosmos.azure.com/testtablepb9bn996()?$format=application%2Fjson%3Bodata%3Dfullmetadata\u0026$filter=PartitionKey%20eq%20%27somPartition%27%20and%20RowKey%20eq%20%271%27",
+        "Date": "Sat, 25 Jul 2020 02:11:30 GMT",
+        "ETag": "W/\u0022datetime\u00272020-07-25T02%3A11%3A31.1573000Z\u0027\u0022",
+        "Server": "Microsoft-HTTPAPI/2.0",
+        "x-ms-request-id": "c560649e-0651-32a3-5f53-bc9f38169bec"
+      },
+      "ResponseBody": []
+    },
+    {
+      "RequestUri": "https://allkimprim.table.cosmos.azure.com/testtable7d0zafd8()?$format=application%2Fjson%3Bodata%3Dfullmetadata\u0026$filter=PartitionKey%20eq%20%27somPartition%27%20and%20RowKey%20eq%20%271%27",
       "RequestMethod": "GET",
       "RequestHeaders": {
         "Accept": "application/json",
         "Authorization": "Sanitized",
         "DataServiceVersion": "3.0",
         "User-Agent": [
-<<<<<<< HEAD
-          "azsdk-net-Data.Tables/1.0.0-dev.20200724.1",
-          "(.NET Core 4.6.29017.01; Microsoft Windows 10.0.19041 )"
-        ],
-        "x-ms-client-request-id": "9eea90a13f97e6835f66d933478498be",
-        "x-ms-date": "Sat, 25 Jul 2020 01:21:08 GMT",
-=======
-          "azsdk-net-Data.Tables/1.0.0-dev.20200723.1",
-          "(.NET Core 4.6.29017.01; Microsoft Windows 10.0.18363 )"
-        ],
-        "x-ms-client-request-id": "b1df2246e5f5d7057d51bdfa0ad3975a",
-        "x-ms-date": "Thu, 23 Jul 2020 14:42:32 GMT",
->>>>>>> 321d75f9
+          "azsdk-net-Data.Tables/1.0.0-dev.20200724.1",
+          "(.NET Core 4.6.29017.01; Microsoft Windows 10.0.19041 )"
+        ],
+        "x-ms-client-request-id": "fbcd52a163128004849209e58012e166",
+        "x-ms-date": "Sat, 25 Jul 2020 02:11:31 GMT",
         "x-ms-return-client-request-id": "true",
         "x-ms-version": "2019-02-02"
       },
@@ -133,98 +94,64 @@
       "StatusCode": 200,
       "ResponseHeaders": {
         "Content-Type": "application/json",
-<<<<<<< HEAD
-        "Date": "Sat, 25 Jul 2020 01:21:04 GMT",
-=======
-        "Date": "Thu, 23 Jul 2020 14:42:31 GMT",
->>>>>>> 321d75f9
-        "Server": "Microsoft-HTTPAPI/2.0",
-        "Transfer-Encoding": "chunked",
-        "x-ms-request-id": "9eea90a1-3f97-e683-5f66-d933478498be"
+        "Date": "Sat, 25 Jul 2020 02:11:30 GMT",
+        "Server": "Microsoft-HTTPAPI/2.0",
+        "Transfer-Encoding": "chunked",
+        "x-ms-request-id": "fbcd52a1-6312-8004-8492-09e58012e166"
       },
       "ResponseBody": {
         "value": [
           {
-<<<<<<< HEAD
-            "odata.etag": "W/\u0022datetime\u00272020-07-25T01%3A21%3A04.6567944Z\u0027\u0022",
-=======
-            "odata.etag": "W/\u0022datetime\u00272020-07-23T14%3A42%3A31.8803976Z\u0027\u0022",
->>>>>>> 321d75f9
+            "odata.etag": "W/\u0022datetime\u00272020-07-25T02%3A11%3A31.1573000Z\u0027\u0022",
             "PartitionKey": "somPartition",
             "RowKey": "1",
             "StringTypeProperty": "This is the original",
             "Timestamp@odata.type": "Edm.DateTime",
-<<<<<<< HEAD
-            "Timestamp": "2020-07-25T01:21:04.6567944Z"
-=======
-            "Timestamp": "2020-07-23T14:42:31.8803976Z"
->>>>>>> 321d75f9
+            "Timestamp": "2020-07-25T02:11:31.1573000Z"
           }
         ]
       }
     },
     {
-      "RequestUri": "https://allkimprim.table.cosmos.azure.com/testtablepb9bn996(PartitionKey=\u0027somPartition\u0027,RowKey=\u00271\u0027)?$format=application%2Fjson%3Bodata%3Dfullmetadata",
+      "RequestUri": "https://allkimprim.table.cosmos.azure.com/testtable7d0zafd8(PartitionKey=\u0027somPartition\u0027,RowKey=\u00271\u0027)?$format=application%2Fjson%3Bodata%3Dfullmetadata",
       "RequestMethod": "DELETE",
       "RequestHeaders": {
         "Authorization": "Sanitized",
         "DataServiceVersion": "3.0",
         "If-Match": "*",
-<<<<<<< HEAD
-        "traceparent": "00-aebed4e47a16974f816e071a08a93ed5-e03ec7b22b29344e-00",
-        "User-Agent": [
-          "azsdk-net-Data.Tables/1.0.0-dev.20200724.1",
-          "(.NET Core 4.6.29017.01; Microsoft Windows 10.0.19041 )"
-        ],
-        "x-ms-client-request-id": "85bb5ae496cfebfdad7542882f0ba323",
-        "x-ms-date": "Sat, 25 Jul 2020 01:21:08 GMT",
-=======
-        "traceparent": "00-9e9ca3cdcb4ba54a8be8841b50cc497d-b2e78d919eb06e45-00",
-        "User-Agent": [
-          "azsdk-net-Data.Tables/1.0.0-dev.20200723.1",
-          "(.NET Core 4.6.29017.01; Microsoft Windows 10.0.18363 )"
-        ],
-        "x-ms-client-request-id": "eab7b7d10d468ad06511d4359702e8f9",
-        "x-ms-date": "Thu, 23 Jul 2020 14:42:32 GMT",
->>>>>>> 321d75f9
-        "x-ms-return-client-request-id": "true",
-        "x-ms-version": "2019-02-02"
-      },
-      "RequestBody": null,
-      "StatusCode": 204,
-      "ResponseHeaders": {
-        "Content-Length": "0",
-<<<<<<< HEAD
-        "Date": "Sat, 25 Jul 2020 01:21:04 GMT",
-=======
-        "Date": "Thu, 23 Jul 2020 14:42:31 GMT",
->>>>>>> 321d75f9
-        "Server": "Microsoft-HTTPAPI/2.0",
-        "x-ms-request-id": "85bb5ae4-96cf-ebfd-ad75-42882f0ba323"
-      },
-      "ResponseBody": []
-    },
-    {
-      "RequestUri": "https://allkimprim.table.cosmos.azure.com/testtablepb9bn996()?$format=application%2Fjson%3Bodata%3Dfullmetadata\u0026$filter=PartitionKey%20eq%20%27somPartition%27%20and%20RowKey%20eq%20%271%27",
+        "traceparent": "00-113467f2ee7b924c96c3fc81ce73c51d-b3a8c1c28dc23b40-00",
+        "User-Agent": [
+          "azsdk-net-Data.Tables/1.0.0-dev.20200724.1",
+          "(.NET Core 4.6.29017.01; Microsoft Windows 10.0.19041 )"
+        ],
+        "x-ms-client-request-id": "d8891c01d6cf4e2fe3f441ad2bd0eb94",
+        "x-ms-date": "Sat, 25 Jul 2020 02:11:31 GMT",
+        "x-ms-return-client-request-id": "true",
+        "x-ms-version": "2019-02-02"
+      },
+      "RequestBody": null,
+      "StatusCode": 204,
+      "ResponseHeaders": {
+        "Content-Length": "0",
+        "Date": "Sat, 25 Jul 2020 02:11:30 GMT",
+        "Server": "Microsoft-HTTPAPI/2.0",
+        "x-ms-request-id": "d8891c01-d6cf-4e2f-e3f4-41ad2bd0eb94"
+      },
+      "ResponseBody": []
+    },
+    {
+      "RequestUri": "https://allkimprim.table.cosmos.azure.com/testtable7d0zafd8()?$format=application%2Fjson%3Bodata%3Dfullmetadata\u0026$filter=PartitionKey%20eq%20%27somPartition%27%20and%20RowKey%20eq%20%271%27",
       "RequestMethod": "GET",
       "RequestHeaders": {
         "Accept": "application/json",
         "Authorization": "Sanitized",
         "DataServiceVersion": "3.0",
         "User-Agent": [
-<<<<<<< HEAD
-          "azsdk-net-Data.Tables/1.0.0-dev.20200724.1",
-          "(.NET Core 4.6.29017.01; Microsoft Windows 10.0.19041 )"
-        ],
-        "x-ms-client-request-id": "402bf014e8d1cf8020275c73284b5756",
-        "x-ms-date": "Sat, 25 Jul 2020 01:21:08 GMT",
-=======
-          "azsdk-net-Data.Tables/1.0.0-dev.20200723.1",
-          "(.NET Core 4.6.29017.01; Microsoft Windows 10.0.18363 )"
-        ],
-        "x-ms-client-request-id": "b498c0ff4c3effe3b1db3bc3d595a21b",
-        "x-ms-date": "Thu, 23 Jul 2020 14:42:32 GMT",
->>>>>>> 321d75f9
+          "azsdk-net-Data.Tables/1.0.0-dev.20200724.1",
+          "(.NET Core 4.6.29017.01; Microsoft Windows 10.0.19041 )"
+        ],
+        "x-ms-client-request-id": "7c460d7c7b9f3bdc60df40bffdbeb24c",
+        "x-ms-date": "Sat, 25 Jul 2020 02:11:31 GMT",
         "x-ms-return-client-request-id": "true",
         "x-ms-version": "2019-02-02"
       },
@@ -232,21 +159,17 @@
       "StatusCode": 200,
       "ResponseHeaders": {
         "Content-Type": "application/json",
-<<<<<<< HEAD
-        "Date": "Sat, 25 Jul 2020 01:21:04 GMT",
-=======
-        "Date": "Thu, 23 Jul 2020 14:42:31 GMT",
->>>>>>> 321d75f9
-        "Server": "Microsoft-HTTPAPI/2.0",
-        "Transfer-Encoding": "chunked",
-        "x-ms-request-id": "402bf014-e8d1-cf80-2027-5c73284b5756"
+        "Date": "Sat, 25 Jul 2020 02:11:30 GMT",
+        "Server": "Microsoft-HTTPAPI/2.0",
+        "Transfer-Encoding": "chunked",
+        "x-ms-request-id": "7c460d7c-7b9f-3bdc-60df-40bffdbeb24c"
       },
       "ResponseBody": {
         "value": []
       }
     },
     {
-      "RequestUri": "https://allkimprim.table.cosmos.azure.com/testtablepb9bn996(PartitionKey=\u0027somPartition\u0027,RowKey=\u00271\u0027)?$format=application%2Fjson%3Bodata%3Dfullmetadata",
+      "RequestUri": "https://allkimprim.table.cosmos.azure.com/testtable7d0zafd8(PartitionKey=\u0027somPartition\u0027,RowKey=\u00271\u0027)?$format=application%2Fjson%3Bodata%3Dfullmetadata",
       "RequestMethod": "PUT",
       "RequestHeaders": {
         "Accept": "application/json",
@@ -254,23 +177,13 @@
         "Content-Length": "117",
         "Content-Type": "application/json",
         "DataServiceVersion": "3.0",
-<<<<<<< HEAD
-        "traceparent": "00-c6c9991520b8fe4cbde8b1a5366e6a47-2bb4015adf7d3c48-00",
-        "User-Agent": [
-          "azsdk-net-Data.Tables/1.0.0-dev.20200724.1",
-          "(.NET Core 4.6.29017.01; Microsoft Windows 10.0.19041 )"
-        ],
-        "x-ms-client-request-id": "a73e87b206e30bce92fff021fcfab754",
-        "x-ms-date": "Sat, 25 Jul 2020 01:21:08 GMT",
-=======
-        "traceparent": "00-c0e0c2c317f06344829674f25f2a0b7f-fc6b195a6a214b40-00",
-        "User-Agent": [
-          "azsdk-net-Data.Tables/1.0.0-dev.20200723.1",
-          "(.NET Core 4.6.29017.01; Microsoft Windows 10.0.18363 )"
-        ],
-        "x-ms-client-request-id": "a233b9b4a8fb398e52554ce411cf407a",
-        "x-ms-date": "Thu, 23 Jul 2020 14:42:32 GMT",
->>>>>>> 321d75f9
+        "traceparent": "00-7d426433a53b524b944bc3fadcff65bf-75a2babffcb19847-00",
+        "User-Agent": [
+          "azsdk-net-Data.Tables/1.0.0-dev.20200724.1",
+          "(.NET Core 4.6.29017.01; Microsoft Windows 10.0.19041 )"
+        ],
+        "x-ms-client-request-id": "1b9e5571c38ccb1d237f171d225754b4",
+        "x-ms-date": "Sat, 25 Jul 2020 02:11:31 GMT",
         "x-ms-return-client-request-id": "true",
         "x-ms-version": "2019-02-02"
       },
@@ -285,39 +198,26 @@
       "ResponseHeaders": {
         "Content-Length": "0",
         "Content-Type": "application/json",
-<<<<<<< HEAD
-        "Date": "Sat, 25 Jul 2020 01:21:04 GMT",
-        "ETag": "W/\u0022datetime\u00272020-07-25T01%3A21%3A04.8934408Z\u0027\u0022",
-=======
-        "Date": "Thu, 23 Jul 2020 14:42:31 GMT",
-        "ETag": "W/\u0022datetime\u00272020-07-23T14%3A42%3A32.1826824Z\u0027\u0022",
->>>>>>> 321d75f9
-        "Server": "Microsoft-HTTPAPI/2.0",
-        "x-ms-request-id": "a73e87b2-06e3-0bce-92ff-f021fcfab754"
-      },
-      "ResponseBody": []
-    },
-    {
-      "RequestUri": "https://allkimprim.table.cosmos.azure.com/testtablepb9bn996()?$format=application%2Fjson%3Bodata%3Dfullmetadata\u0026$filter=PartitionKey%20eq%20%27somPartition%27%20and%20RowKey%20eq%20%271%27",
+        "Date": "Sat, 25 Jul 2020 02:11:30 GMT",
+        "ETag": "W/\u0022datetime\u00272020-07-25T02%3A11%3A31.4400264Z\u0027\u0022",
+        "Server": "Microsoft-HTTPAPI/2.0",
+        "x-ms-request-id": "1b9e5571-c38c-cb1d-237f-171d225754b4"
+      },
+      "ResponseBody": []
+    },
+    {
+      "RequestUri": "https://allkimprim.table.cosmos.azure.com/testtable7d0zafd8()?$format=application%2Fjson%3Bodata%3Dfullmetadata\u0026$filter=PartitionKey%20eq%20%27somPartition%27%20and%20RowKey%20eq%20%271%27",
       "RequestMethod": "GET",
       "RequestHeaders": {
         "Accept": "application/json",
         "Authorization": "Sanitized",
         "DataServiceVersion": "3.0",
         "User-Agent": [
-<<<<<<< HEAD
-          "azsdk-net-Data.Tables/1.0.0-dev.20200724.1",
-          "(.NET Core 4.6.29017.01; Microsoft Windows 10.0.19041 )"
-        ],
-        "x-ms-client-request-id": "571eb5c35859fbedd9eb64a73989c262",
-        "x-ms-date": "Sat, 25 Jul 2020 01:21:08 GMT",
-=======
-          "azsdk-net-Data.Tables/1.0.0-dev.20200723.1",
-          "(.NET Core 4.6.29017.01; Microsoft Windows 10.0.18363 )"
-        ],
-        "x-ms-client-request-id": "49fbc369e33a851bd4b8386bd10cb4cf",
-        "x-ms-date": "Thu, 23 Jul 2020 14:42:32 GMT",
->>>>>>> 321d75f9
+          "azsdk-net-Data.Tables/1.0.0-dev.20200724.1",
+          "(.NET Core 4.6.29017.01; Microsoft Windows 10.0.19041 )"
+        ],
+        "x-ms-client-request-id": "726874a765cc85c73f4e78ef956f5025",
+        "x-ms-date": "Sat, 25 Jul 2020 02:11:31 GMT",
         "x-ms-return-client-request-id": "true",
         "x-ms-version": "2019-02-02"
       },
@@ -325,61 +225,38 @@
       "StatusCode": 200,
       "ResponseHeaders": {
         "Content-Type": "application/json",
-<<<<<<< HEAD
-        "Date": "Sat, 25 Jul 2020 01:21:04 GMT",
-=======
-        "Date": "Thu, 23 Jul 2020 14:42:31 GMT",
->>>>>>> 321d75f9
-        "Server": "Microsoft-HTTPAPI/2.0",
-        "Transfer-Encoding": "chunked",
-        "x-ms-request-id": "571eb5c3-5859-fbed-d9eb-64a73989c262"
+        "Date": "Sat, 25 Jul 2020 02:11:30 GMT",
+        "Server": "Microsoft-HTTPAPI/2.0",
+        "Transfer-Encoding": "chunked",
+        "x-ms-request-id": "726874a7-65cc-85c7-3f4e-78ef956f5025"
       },
       "ResponseBody": {
         "value": [
           {
-<<<<<<< HEAD
-            "odata.etag": "W/\u0022datetime\u00272020-07-25T01%3A21%3A04.8934408Z\u0027\u0022",
-=======
-            "odata.etag": "W/\u0022datetime\u00272020-07-23T14%3A42%3A32.1826824Z\u0027\u0022",
->>>>>>> 321d75f9
+            "odata.etag": "W/\u0022datetime\u00272020-07-25T02%3A11%3A31.4400264Z\u0027\u0022",
             "PartitionKey": "somPartition",
             "RowKey": "1",
             "StringTypeProperty": "This is the original",
             "Timestamp@odata.type": "Edm.DateTime",
-<<<<<<< HEAD
-            "Timestamp": "2020-07-25T01:21:04.8934408Z"
-=======
-            "Timestamp": "2020-07-23T14:42:32.1826824Z"
->>>>>>> 321d75f9
+            "Timestamp": "2020-07-25T02:11:31.4400264Z"
           }
         ]
       }
     },
     {
-      "RequestUri": "https://allkimprim.table.cosmos.azure.com/testtablepb9bn996(PartitionKey=\u0027somPartition\u0027,RowKey=\u00271\u0027)?$format=application%2Fjson%3Bodata%3Dfullmetadata",
+      "RequestUri": "https://allkimprim.table.cosmos.azure.com/testtable7d0zafd8(PartitionKey=\u0027somPartition\u0027,RowKey=\u00271\u0027)?$format=application%2Fjson%3Bodata%3Dfullmetadata",
       "RequestMethod": "DELETE",
       "RequestHeaders": {
         "Authorization": "Sanitized",
         "DataServiceVersion": "3.0",
-<<<<<<< HEAD
-        "If-Match": "W/\u0022datetime\u00272020-07-25T01%3A21%3A04.6567944Z\u0027\u0022",
-        "traceparent": "00-52062184121e4a4388041fe254e181bf-8763f4b3cebf3641-00",
-        "User-Agent": [
-          "azsdk-net-Data.Tables/1.0.0-dev.20200724.1",
-          "(.NET Core 4.6.29017.01; Microsoft Windows 10.0.19041 )"
-        ],
-        "x-ms-client-request-id": "a7d6ec1efbcc0e40221fadd2f75ed226",
-        "x-ms-date": "Sat, 25 Jul 2020 01:21:08 GMT",
-=======
-        "If-Match": "W/\u0022datetime\u00272020-07-23T14%3A42%3A31.8803976Z\u0027\u0022",
-        "traceparent": "00-16a9c5446d95ff4993abd1dcc21124d6-0c2f47694bbb9749-00",
-        "User-Agent": [
-          "azsdk-net-Data.Tables/1.0.0-dev.20200723.1",
-          "(.NET Core 4.6.29017.01; Microsoft Windows 10.0.18363 )"
-        ],
-        "x-ms-client-request-id": "dd81b86e45cf57fe325e62e9ffffede2",
-        "x-ms-date": "Thu, 23 Jul 2020 14:42:32 GMT",
->>>>>>> 321d75f9
+        "If-Match": "W/\u0022datetime\u00272020-07-25T02%3A11%3A31.1573000Z\u0027\u0022",
+        "traceparent": "00-e49850908fb6604694b48c7f377dccc8-1505589a0058ef44-00",
+        "User-Agent": [
+          "azsdk-net-Data.Tables/1.0.0-dev.20200724.1",
+          "(.NET Core 4.6.29017.01; Microsoft Windows 10.0.19041 )"
+        ],
+        "x-ms-client-request-id": "d63cf442cf32b907ef7a582064bf1808",
+        "x-ms-date": "Sat, 25 Jul 2020 02:11:31 GMT",
         "x-ms-return-client-request-id": "true",
         "x-ms-version": "2019-02-02"
       },
@@ -387,82 +264,55 @@
       "StatusCode": 412,
       "ResponseHeaders": {
         "Content-Type": "application/json; odata=fullmetadata",
-<<<<<<< HEAD
-        "Date": "Sat, 25 Jul 2020 01:21:04 GMT",
-=======
-        "Date": "Thu, 23 Jul 2020 14:42:31 GMT",
->>>>>>> 321d75f9
-        "Server": "Microsoft-HTTPAPI/2.0",
-        "Transfer-Encoding": "chunked",
-        "x-ms-request-id": "a7d6ec1e-fbcc-0e40-221f-add2f75ed226"
+        "Date": "Sat, 25 Jul 2020 02:11:30 GMT",
+        "Server": "Microsoft-HTTPAPI/2.0",
+        "Transfer-Encoding": "chunked",
+        "x-ms-request-id": "d63cf442-cf32-b907-ef7a-582064bf1808"
       },
       "ResponseBody": [
-        "{\u0022odata.error\u0022:{\u0022code\u0022:\u0022UpdateConditionNotSatisfied\u0022,\u0022message\u0022:{\u0022lang\u0022:\u0022en-us\u0022,\u0022value\u0022:\u0022The update condition specified in the request was not satisfied.\\nRequestID:a7d6ec1e-fbcc-0e40-221f-add2f75ed226\\n\u0022}}}\r\n"
+        "{\u0022odata.error\u0022:{\u0022code\u0022:\u0022UpdateConditionNotSatisfied\u0022,\u0022message\u0022:{\u0022lang\u0022:\u0022en-us\u0022,\u0022value\u0022:\u0022The update condition specified in the request was not satisfied.\\nRequestID:d63cf442-cf32-b907-ef7a-582064bf1808\\n\u0022}}}\r\n"
       ]
     },
     {
-      "RequestUri": "https://allkimprim.table.cosmos.azure.com/testtablepb9bn996(PartitionKey=\u0027somPartition\u0027,RowKey=\u00271\u0027)?$format=application%2Fjson%3Bodata%3Dfullmetadata",
+      "RequestUri": "https://allkimprim.table.cosmos.azure.com/testtable7d0zafd8(PartitionKey=\u0027somPartition\u0027,RowKey=\u00271\u0027)?$format=application%2Fjson%3Bodata%3Dfullmetadata",
       "RequestMethod": "DELETE",
       "RequestHeaders": {
         "Authorization": "Sanitized",
         "DataServiceVersion": "3.0",
-<<<<<<< HEAD
-        "If-Match": "W/\u0022datetime\u00272020-07-25T01%3A21%3A04.8934408Z\u0027\u0022",
-        "traceparent": "00-0f223829c20edf409433eb02b36e1df1-bb31b5a1b324ba43-00",
-        "User-Agent": [
-          "azsdk-net-Data.Tables/1.0.0-dev.20200724.1",
-          "(.NET Core 4.6.29017.01; Microsoft Windows 10.0.19041 )"
-        ],
-        "x-ms-client-request-id": "73b00770002c5afc9a42cef8a126d208",
-        "x-ms-date": "Sat, 25 Jul 2020 01:21:08 GMT",
-=======
-        "If-Match": "W/\u0022datetime\u00272020-07-23T14%3A42%3A32.1826824Z\u0027\u0022",
-        "traceparent": "00-1dab303a934b324eb746b97aa7efef09-742fa0e94146414b-00",
-        "User-Agent": [
-          "azsdk-net-Data.Tables/1.0.0-dev.20200723.1",
-          "(.NET Core 4.6.29017.01; Microsoft Windows 10.0.18363 )"
-        ],
-        "x-ms-client-request-id": "125ac09b589ad1e09eaece436f226745",
-        "x-ms-date": "Thu, 23 Jul 2020 14:42:32 GMT",
->>>>>>> 321d75f9
-        "x-ms-return-client-request-id": "true",
-        "x-ms-version": "2019-02-02"
-      },
-      "RequestBody": null,
-      "StatusCode": 204,
-      "ResponseHeaders": {
-        "Content-Length": "0",
-<<<<<<< HEAD
-        "Date": "Sat, 25 Jul 2020 01:21:04 GMT",
-=======
-        "Date": "Thu, 23 Jul 2020 14:42:31 GMT",
->>>>>>> 321d75f9
-        "Server": "Microsoft-HTTPAPI/2.0",
-        "x-ms-request-id": "73b00770-002c-5afc-9a42-cef8a126d208"
-      },
-      "ResponseBody": []
-    },
-    {
-      "RequestUri": "https://allkimprim.table.cosmos.azure.com/testtablepb9bn996()?$format=application%2Fjson%3Bodata%3Dfullmetadata\u0026$filter=PartitionKey%20eq%20%27somPartition%27%20and%20RowKey%20eq%20%271%27",
+        "If-Match": "W/\u0022datetime\u00272020-07-25T02%3A11%3A31.4400264Z\u0027\u0022",
+        "traceparent": "00-99b92816dd56db43a9955278dfd8f61a-fc7fa5cad4354248-00",
+        "User-Agent": [
+          "azsdk-net-Data.Tables/1.0.0-dev.20200724.1",
+          "(.NET Core 4.6.29017.01; Microsoft Windows 10.0.19041 )"
+        ],
+        "x-ms-client-request-id": "88188c8a3f550b808e18db3e4b2e35b3",
+        "x-ms-date": "Sat, 25 Jul 2020 02:11:31 GMT",
+        "x-ms-return-client-request-id": "true",
+        "x-ms-version": "2019-02-02"
+      },
+      "RequestBody": null,
+      "StatusCode": 204,
+      "ResponseHeaders": {
+        "Content-Length": "0",
+        "Date": "Sat, 25 Jul 2020 02:11:30 GMT",
+        "Server": "Microsoft-HTTPAPI/2.0",
+        "x-ms-request-id": "88188c8a-3f55-0b80-8e18-db3e4b2e35b3"
+      },
+      "ResponseBody": []
+    },
+    {
+      "RequestUri": "https://allkimprim.table.cosmos.azure.com/testtable7d0zafd8()?$format=application%2Fjson%3Bodata%3Dfullmetadata\u0026$filter=PartitionKey%20eq%20%27somPartition%27%20and%20RowKey%20eq%20%271%27",
       "RequestMethod": "GET",
       "RequestHeaders": {
         "Accept": "application/json",
         "Authorization": "Sanitized",
         "DataServiceVersion": "3.0",
         "User-Agent": [
-<<<<<<< HEAD
-          "azsdk-net-Data.Tables/1.0.0-dev.20200724.1",
-          "(.NET Core 4.6.29017.01; Microsoft Windows 10.0.19041 )"
-        ],
-        "x-ms-client-request-id": "10038e3c0f24c7877510343aaa1a047a",
-        "x-ms-date": "Sat, 25 Jul 2020 01:21:08 GMT",
-=======
-          "azsdk-net-Data.Tables/1.0.0-dev.20200723.1",
-          "(.NET Core 4.6.29017.01; Microsoft Windows 10.0.18363 )"
-        ],
-        "x-ms-client-request-id": "58757da0624e24aac5a317dc803185d4",
-        "x-ms-date": "Thu, 23 Jul 2020 14:42:32 GMT",
->>>>>>> 321d75f9
+          "azsdk-net-Data.Tables/1.0.0-dev.20200724.1",
+          "(.NET Core 4.6.29017.01; Microsoft Windows 10.0.19041 )"
+        ],
+        "x-ms-client-request-id": "2ddbf22e7e1ad7826dae83510ca72180",
+        "x-ms-date": "Sat, 25 Jul 2020 02:11:31 GMT",
         "x-ms-return-client-request-id": "true",
         "x-ms-version": "2019-02-02"
       },
@@ -470,62 +320,44 @@
       "StatusCode": 200,
       "ResponseHeaders": {
         "Content-Type": "application/json",
-<<<<<<< HEAD
-        "Date": "Sat, 25 Jul 2020 01:21:04 GMT",
-=======
-        "Date": "Thu, 23 Jul 2020 14:42:31 GMT",
->>>>>>> 321d75f9
-        "Server": "Microsoft-HTTPAPI/2.0",
-        "Transfer-Encoding": "chunked",
-        "x-ms-request-id": "10038e3c-0f24-c787-7510-343aaa1a047a"
+        "Date": "Sat, 25 Jul 2020 02:11:30 GMT",
+        "Server": "Microsoft-HTTPAPI/2.0",
+        "Transfer-Encoding": "chunked",
+        "x-ms-request-id": "2ddbf22e-7e1a-d782-6dae-83510ca72180"
       },
       "ResponseBody": {
         "value": []
       }
     },
     {
-      "RequestUri": "https://allkimprim.table.cosmos.azure.com/Tables(\u0027testtablepb9bn996\u0027)",
+      "RequestUri": "https://allkimprim.table.cosmos.azure.com/Tables(\u0027testtable7d0zafd8\u0027)",
       "RequestMethod": "DELETE",
       "RequestHeaders": {
         "Accept": "application/json",
         "Authorization": "Sanitized",
-<<<<<<< HEAD
-        "traceparent": "00-93a6823411146f40ac3fe376cf20f300-33cec57cb8853d46-00",
-        "User-Agent": [
-          "azsdk-net-Data.Tables/1.0.0-dev.20200724.1",
-          "(.NET Core 4.6.29017.01; Microsoft Windows 10.0.19041 )"
-        ],
-        "x-ms-client-request-id": "31373e184fd91e36ef7b0d8a2d476cfb",
-        "x-ms-date": "Sat, 25 Jul 2020 01:21:09 GMT",
-=======
-        "traceparent": "00-c326eaf0d1c8044e900c15f15e2edb89-573bea689d8e8947-00",
-        "User-Agent": [
-          "azsdk-net-Data.Tables/1.0.0-dev.20200723.1",
-          "(.NET Core 4.6.29017.01; Microsoft Windows 10.0.18363 )"
-        ],
-        "x-ms-client-request-id": "11d055caa1b21534d8af3f2176bae80f",
-        "x-ms-date": "Thu, 23 Jul 2020 14:42:32 GMT",
->>>>>>> 321d75f9
-        "x-ms-return-client-request-id": "true",
-        "x-ms-version": "2019-02-02"
-      },
-      "RequestBody": null,
-      "StatusCode": 204,
-      "ResponseHeaders": {
-        "Content-Length": "0",
-<<<<<<< HEAD
-        "Date": "Sat, 25 Jul 2020 01:21:04 GMT",
-=======
-        "Date": "Thu, 23 Jul 2020 14:42:31 GMT",
->>>>>>> 321d75f9
-        "Server": "Microsoft-HTTPAPI/2.0",
-        "x-ms-request-id": "31373e18-4fd9-1e36-ef7b-0d8a2d476cfb"
+        "traceparent": "00-95b92a5268d79a41b003a0c2b15b3bdb-5478f07f8d51fe4e-00",
+        "User-Agent": [
+          "azsdk-net-Data.Tables/1.0.0-dev.20200724.1",
+          "(.NET Core 4.6.29017.01; Microsoft Windows 10.0.19041 )"
+        ],
+        "x-ms-client-request-id": "09646f35c75702cf74304819f3c96ec1",
+        "x-ms-date": "Sat, 25 Jul 2020 02:11:31 GMT",
+        "x-ms-return-client-request-id": "true",
+        "x-ms-version": "2019-02-02"
+      },
+      "RequestBody": null,
+      "StatusCode": 204,
+      "ResponseHeaders": {
+        "Content-Length": "0",
+        "Date": "Sat, 25 Jul 2020 02:11:31 GMT",
+        "Server": "Microsoft-HTTPAPI/2.0",
+        "x-ms-request-id": "09646f35-c757-02cf-7430-4819f3c96ec1"
       },
       "ResponseBody": []
     }
   ],
   "Variables": {
-    "RandomSeed": "1385473797",
+    "RandomSeed": "1025367561",
     "TABLES_COSMOS_ACCOUNT_NAME": "allkimprim",
     "TABLES_PRIMARY_COSMOS_ACCOUNT_KEY": ""
   }
