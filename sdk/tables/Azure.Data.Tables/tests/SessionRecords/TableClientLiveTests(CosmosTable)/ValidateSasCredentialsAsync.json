{
  "Entries": [
    {
      "RequestUri": "https://t1acd88e4a1c34b8dprim.table.cosmos.azure.com/Tables?$format=application%2Fjson%3Bodata%3Dminimalmetadata",
      "RequestMethod": "POST",
      "RequestHeaders": {
        "Accept": [
          "application/json",
          "application/json; odata=minimalmetadata"
        ],
        "Authorization": "Sanitized",
        "Content-Length": "33",
        "Content-Type": "application/json; odata=nometadata",
        "DataServiceVersion": "3.0",
        "traceparent": "00-dc2b84f73b8d124aa6e9e2049ee41e75-37d9812c4b21b648-00",
        "User-Agent": [
          "azsdk-net-Data.Tables/1.0.0-dev.20200821.2",
          "(.NET Core 4.6.27514.02; Microsoft Windows 10.0.17763 )"
        ],
        "x-ms-client-request-id": "db3d1dd74bffa1186db3bc888f3c4bc8",
        "x-ms-date": "Fri, 21 Aug 2020 15:13:07 GMT",
        "x-ms-return-client-request-id": "true",
        "x-ms-version": "2019-02-02"
      },
      "RequestBody": {
        "TableName": "testtabledh0dtm1j"
      },
      "StatusCode": 429,
      "ResponseHeaders": {
        "Content-Type": "application/json",
        "Date": "Fri, 21 Aug 2020 15:13:07 GMT",
        "Server": "Microsoft-HTTPAPI/2.0",
        "Transfer-Encoding": "chunked",
        "x-ms-request-id": "db3d1dd7-4bff-a118-6db3-bc888f3c4bc8"
      },
      "ResponseBody": [
        "{\u0022odata.error\u0022:{\u0022code\u0022:\u0022429\u0022,\u0022message\u0022:{\u0022lang\u0022:\u0022en-us\u0022,\u0022value\u0022:\u0022Message: {\\\u0022Errors\\\u0022:[\\\u0022Request rate is large. More Request Units may be needed, so no changes were made. Please retry this request later. Learn more: http://aka.ms/cosmosdb-error-429\\\u0022]}\\r\\nActivityId: 6f2a6097-19ac-4bd9-9065-f5e3685949a0, Request URI: /apps/4f5c042d-76fb-4ce6-bda3-517e6ef3984f/services/a5ac0eaf-e7ef-445f-b1a3-7aa9ef0197f1/partitions/16f8ba9b-2d48-46e6-aeb2-cc6134d54671/replicas/132424953200404074p, RequestStats: , SDK: Microsoft.Azure.Documents.Common/2.11.0, documentdb-dotnet-sdk/2.11.0 Host/64-bit MicrosoftWindowsNT/6.2.9200.0\\nRequestID:db3d1dd7-4bff-a118-6db3-bc888f3c4bc8\\n\u0022}}}\r\n"
      ]
    },
    {
      "RequestUri": "https://t1acd88e4a1c34b8dprim.table.cosmos.azure.com/Tables?$format=application%2Fjson%3Bodata%3Dminimalmetadata",
      "RequestMethod": "POST",
      "RequestHeaders": {
        "Accept": [
          "application/json",
          "application/json; odata=minimalmetadata"
        ],
        "Authorization": "Sanitized",
        "Content-Length": "33",
        "Content-Type": "application/json; odata=nometadata",
        "DataServiceVersion": "3.0",
        "traceparent": "00-dc2b84f73b8d124aa6e9e2049ee41e75-37d9812c4b21b648-00",
        "User-Agent": [
          "azsdk-net-Data.Tables/1.0.0-dev.20200821.2",
          "(.NET Core 4.6.27514.02; Microsoft Windows 10.0.17763 )"
        ],
        "x-ms-client-request-id": "db3d1dd74bffa1186db3bc888f3c4bc8",
        "x-ms-date": "Fri, 21 Aug 2020 15:13:08 GMT",
        "x-ms-return-client-request-id": "true",
        "x-ms-version": "2019-02-02"
      },
      "RequestBody": {
        "TableName": "testtabledh0dtm1j"
      },
      "StatusCode": 429,
      "ResponseHeaders": {
        "Content-Type": "application/json",
        "Date": "Fri, 21 Aug 2020 15:13:07 GMT",
        "Server": "Microsoft-HTTPAPI/2.0",
        "Transfer-Encoding": "chunked",
        "x-ms-request-id": "db3d1dd7-4bff-a118-6db3-bc888f3c4bc8"
      },
      "ResponseBody": [
        "{\u0022odata.error\u0022:{\u0022code\u0022:\u0022429\u0022,\u0022message\u0022:{\u0022lang\u0022:\u0022en-us\u0022,\u0022value\u0022:\u0022Message: {\\\u0022Errors\\\u0022:[\\\u0022Request rate is large. More Request Units may be needed, so no changes were made. Please retry this request later. Learn more: http://aka.ms/cosmosdb-error-429\\\u0022]}\\r\\nActivityId: 5939fea0-3b7a-4c8f-b7c6-11d1610b5f14, Request URI: /apps/4f5c042d-76fb-4ce6-bda3-517e6ef3984f/services/a5ac0eaf-e7ef-445f-b1a3-7aa9ef0197f1/partitions/16f8ba9b-2d48-46e6-aeb2-cc6134d54671/replicas/132424953200404074p, RequestStats: , SDK: Microsoft.Azure.Documents.Common/2.11.0, documentdb-dotnet-sdk/2.11.0 Host/64-bit MicrosoftWindowsNT/6.2.9200.0\\nRequestID:db3d1dd7-4bff-a118-6db3-bc888f3c4bc8\\n\u0022}}}\r\n"
      ]
    },
    {
      "RequestUri": "https://t1acd88e4a1c34b8dprim.table.cosmos.azure.com/Tables?$format=application%2Fjson%3Bodata%3Dminimalmetadata",
      "RequestMethod": "POST",
      "RequestHeaders": {
        "Accept": [
          "application/json",
          "application/json; odata=minimalmetadata"
        ],
        "Authorization": "Sanitized",
        "Content-Length": "33",
        "Content-Type": "application/json; odata=nometadata",
        "DataServiceVersion": "3.0",
        "traceparent": "00-dc2b84f73b8d124aa6e9e2049ee41e75-37d9812c4b21b648-00",
        "User-Agent": [
          "azsdk-net-Data.Tables/1.0.0-dev.20200821.2",
          "(.NET Core 4.6.27514.02; Microsoft Windows 10.0.17763 )"
        ],
        "x-ms-client-request-id": "db3d1dd74bffa1186db3bc888f3c4bc8",
        "x-ms-date": "Fri, 21 Aug 2020 15:13:09 GMT",
        "x-ms-return-client-request-id": "true",
        "x-ms-version": "2019-02-02"
      },
      "RequestBody": {
        "TableName": "testtabledh0dtm1j"
      },
      "StatusCode": 429,
      "ResponseHeaders": {
        "Content-Type": "application/json",
        "Date": "Fri, 21 Aug 2020 15:13:09 GMT",
        "Server": "Microsoft-HTTPAPI/2.0",
        "Transfer-Encoding": "chunked",
        "x-ms-request-id": "db3d1dd7-4bff-a118-6db3-bc888f3c4bc8"
      },
      "ResponseBody": [
        "{\u0022odata.error\u0022:{\u0022code\u0022:\u0022429\u0022,\u0022message\u0022:{\u0022lang\u0022:\u0022en-us\u0022,\u0022value\u0022:\u0022Message: {\\\u0022Errors\\\u0022:[\\\u0022Request rate is large. More Request Units may be needed, so no changes were made. Please retry this request later. Learn more: http://aka.ms/cosmosdb-error-429\\\u0022]}\\r\\nActivityId: e0094bd9-de23-4f13-8b47-076f61d17ba0, Request URI: /apps/4f5c042d-76fb-4ce6-bda3-517e6ef3984f/services/a5ac0eaf-e7ef-445f-b1a3-7aa9ef0197f1/partitions/16f8ba9b-2d48-46e6-aeb2-cc6134d54671/replicas/132424953200404074p, RequestStats: , SDK: Microsoft.Azure.Documents.Common/2.11.0, documentdb-dotnet-sdk/2.11.0 Host/64-bit MicrosoftWindowsNT/6.2.9200.0\\nRequestID:db3d1dd7-4bff-a118-6db3-bc888f3c4bc8\\n\u0022}}}\r\n"
      ]
    },
    {
      "RequestUri": "https://t1acd88e4a1c34b8dprim.table.cosmos.azure.com/Tables?$format=application%2Fjson%3Bodata%3Dminimalmetadata",
      "RequestMethod": "POST",
      "RequestHeaders": {
        "Accept": [
          "application/json",
          "application/json; odata=minimalmetadata"
        ],
        "Authorization": "Sanitized",
        "Content-Length": "33",
        "Content-Type": "application/json; odata=nometadata",
        "DataServiceVersion": "3.0",
        "traceparent": "00-dc2b84f73b8d124aa6e9e2049ee41e75-37d9812c4b21b648-00",
        "User-Agent": [
          "azsdk-net-Data.Tables/1.0.0-dev.20200821.2",
          "(.NET Core 4.6.27514.02; Microsoft Windows 10.0.17763 )"
        ],
        "x-ms-client-request-id": "db3d1dd74bffa1186db3bc888f3c4bc8",
        "x-ms-date": "Fri, 21 Aug 2020 15:13:12 GMT",
        "x-ms-return-client-request-id": "true",
        "x-ms-version": "2019-02-02"
      },
      "RequestBody": {
        "TableName": "testtabledh0dtm1j"
      },
      "StatusCode": 429,
      "ResponseHeaders": {
        "Content-Type": "application/json",
        "Date": "Fri, 21 Aug 2020 15:13:12 GMT",
        "Server": "Microsoft-HTTPAPI/2.0",
        "Transfer-Encoding": "chunked",
        "x-ms-request-id": "db3d1dd7-4bff-a118-6db3-bc888f3c4bc8"
      },
      "ResponseBody": [
        "{\u0022odata.error\u0022:{\u0022code\u0022:\u0022429\u0022,\u0022message\u0022:{\u0022lang\u0022:\u0022en-us\u0022,\u0022value\u0022:\u0022Message: {\\\u0022Errors\\\u0022:[\\\u0022Request rate is large. More Request Units may be needed, so no changes were made. Please retry this request later. Learn more: http://aka.ms/cosmosdb-error-429\\\u0022]}\\r\\nActivityId: 47b003f7-2fdb-4b8c-aee8-8d7a31318b03, Request URI: /apps/4f5c042d-76fb-4ce6-bda3-517e6ef3984f/services/a5ac0eaf-e7ef-445f-b1a3-7aa9ef0197f1/partitions/16f8ba9b-2d48-46e6-aeb2-cc6134d54671/replicas/132424953200404074p, RequestStats: , SDK: Microsoft.Azure.Documents.Common/2.11.0, documentdb-dotnet-sdk/2.11.0 Host/64-bit MicrosoftWindowsNT/6.2.9200.0\\nRequestID:db3d1dd7-4bff-a118-6db3-bc888f3c4bc8\\n\u0022}}}\r\n"
      ]
    },
    {
      "RequestUri": "https://t1acd88e4a1c34b8dprim.table.cosmos.azure.com/Tables?$format=application%2Fjson%3Bodata%3Dminimalmetadata",
      "RequestMethod": "POST",
      "RequestHeaders": {
        "Accept": [
          "application/json",
          "application/json; odata=minimalmetadata"
        ],
        "Authorization": "Sanitized",
        "Content-Length": "33",
        "Content-Type": "application/json; odata=nometadata",
        "DataServiceVersion": "3.0",
<<<<<<< HEAD
        "traceparent": "00-49f6edc6b1b589498838020c81091983-d12a3c086f797746-00",
        "User-Agent": [
          "azsdk-net-Data.Tables/1.0.0-dev.20200821.2",
          "(.NET Core 4.6.27514.02; Microsoft Windows 10.0.17763 )"
        ],
        "x-ms-client-request-id": "37cf4007ce08ff537907c7ee1c7173b6",
        "x-ms-date": "Fri, 21 Aug 2020 15:13:14 GMT",
=======
        "traceparent": "00-ed853e240d0d63438e9a9f215655b5f6-cf99fefb144b6743-00",
        "User-Agent": [
          "azsdk-net-Data.Tables/1.0.0-dev.20200821.1",
          "(.NET Core 4.6.29130.01; Microsoft Windows 10.0.18363 )"
        ],
        "x-ms-client-request-id": "37cf4007ce08ff537907c7ee1c7173b6",
        "x-ms-date": "Fri, 21 Aug 2020 15:58:50 GMT",
>>>>>>> 367da34b
        "x-ms-return-client-request-id": "true",
        "x-ms-version": "2019-02-02"
      },
      "RequestBody": {
        "TableName": "testtabledh0dtm1j"
      },
      "StatusCode": 201,
      "ResponseHeaders": {
        "Content-Type": "application/json",
<<<<<<< HEAD
        "Date": "Fri, 21 Aug 2020 15:13:14 GMT",
        "ETag": "W/\u0022datetime\u00272020-08-21T15%3A13%3A14.1613576Z\u0027\u0022",
        "Location": "https://t1acd88e4a1c34b8dprim.table.cosmos.azure.com/Tables(\u0027testtabledh0dtm1j\u0027)",
=======
        "Date": "Fri, 21 Aug 2020 15:58:50 GMT",
        "ETag": "W/\u0022datetime\u00272020-08-21T15%3A58%3A50.5457672Z\u0027\u0022",
        "Location": "https://chrissprim.table.cosmos.azure.com/Tables(\u0027testtabledh0dtm1j\u0027)",
>>>>>>> 367da34b
        "Server": "Microsoft-HTTPAPI/2.0",
        "Transfer-Encoding": "chunked",
        "x-ms-request-id": "37cf4007-ce08-ff53-7907-c7ee1c7173b6"
      },
      "ResponseBody": {
        "TableName": "testtabledh0dtm1j",
        "odata.metadata": "https://t1acd88e4a1c34b8dprim.table.cosmos.azure.com/$metadata#Tables/@Element"
      }
    },
    {
      "RequestUri": "https://t1acd88e4a1c34b8dprim.table.cosmos.azure.com/testtabledh0dtm1j()?tn=testtabledh0dtm1j\u0026sv=2017-07-29\u0026se=2040-01-01T01%3A01%3A00Z\u0026sp=r\u0026sig=Sanitized\u0026$format=application%2Fjson%3Bodata%3Dminimalmetadata",
      "RequestMethod": "GET",
      "RequestHeaders": {
        "Accept": [
          "application/json",
          "application/json; odata=minimalmetadata"
        ],
        "DataServiceVersion": "3.0",
        "User-Agent": [
<<<<<<< HEAD
          "azsdk-net-Data.Tables/1.0.0-dev.20200821.2",
          "(.NET Core 4.6.27514.02; Microsoft Windows 10.0.17763 )"
=======
          "azsdk-net-Data.Tables/1.0.0-dev.20200821.1",
          "(.NET Core 4.6.29130.01; Microsoft Windows 10.0.18363 )"
>>>>>>> 367da34b
        ],
        "x-ms-client-request-id": "626ae29be287f761bb38056746a7b745",
        "x-ms-return-client-request-id": "true",
        "x-ms-version": "2019-02-02"
      },
      "RequestBody": null,
      "StatusCode": 200,
      "ResponseHeaders": {
        "Content-Type": "application/json",
<<<<<<< HEAD
        "Date": "Fri, 21 Aug 2020 15:13:14 GMT",
=======
        "Date": "Fri, 21 Aug 2020 15:58:50 GMT",
>>>>>>> 367da34b
        "Server": "Microsoft-HTTPAPI/2.0",
        "Transfer-Encoding": "chunked",
        "x-ms-request-id": "626ae29b-e287-f761-bb38-056746a7b745"
      },
      "ResponseBody": {
        "value": []
      }
    },
    {
      "RequestUri": "https://t1acd88e4a1c34b8dprim.table.cosmos.azure.com/testtabledh0dtm1j(PartitionKey=\u0027partition\u0027,RowKey=\u002701\u0027)?tn=testtabledh0dtm1j\u0026sv=2017-07-29\u0026se=2040-01-01T01%3A01%3A00Z\u0026sp=r\u0026sig=Sanitized\u0026$format=application%2Fjson%3Bodata%3Dminimalmetadata",
      "RequestMethod": "PUT",
      "RequestHeaders": {
        "Accept": [
          "application/json",
          "application/json"
        ],
        "Content-Length": "611",
        "Content-Type": "application/json",
        "DataServiceVersion": "3.0",
<<<<<<< HEAD
        "traceparent": "00-aacd428dbb40bd4194be65b4781b60ac-7f296b94fd393d4d-00",
        "User-Agent": [
          "azsdk-net-Data.Tables/1.0.0-dev.20200821.2",
          "(.NET Core 4.6.27514.02; Microsoft Windows 10.0.17763 )"
=======
        "traceparent": "00-fcc28eca4799ad488ad76a865674d13a-09747245b9148b40-00",
        "User-Agent": [
          "azsdk-net-Data.Tables/1.0.0-dev.20200821.1",
          "(.NET Core 4.6.29130.01; Microsoft Windows 10.0.18363 )"
>>>>>>> 367da34b
        ],
        "x-ms-client-request-id": "d47ebb4c9c2208d0c93e62f8842a85fc",
        "x-ms-return-client-request-id": "true",
        "x-ms-version": "2019-02-02"
      },
      "RequestBody": {
        "PartitionKey": "partition",
        "RowKey": "01",
        "SomeStringProperty": "This is table entity number 01",
        "SomeDateProperty": "2020-01-01T01:02:00.0000000Z",
        "SomeDateProperty@odata.type": "Edm.DateTime",
        "SomeGuidProperty": "0d391d16-97f1-4b9a-be68-4cc871f90001",
        "SomeGuidProperty@odata.type": "Edm.Guid",
        "SomeBinaryProperty": "AQIDBAU=",
        "SomeBinaryProperty@odata.type": "Edm.Binary",
        "SomeInt64Property": "1",
        "SomeInt64Property@odata.type": "Edm.Int64",
        "SomeDoubleProperty0": 1,
        "SomeDoubleProperty0@odata.type": "Edm.Double",
        "SomeDoubleProperty1": 1.1000000000000001,
        "SomeDoubleProperty1@odata.type": "Edm.Double",
        "SomeIntProperty": 1
      },
      "StatusCode": 403,
      "ResponseHeaders": {
        "Content-Type": "application/json",
<<<<<<< HEAD
        "Date": "Fri, 21 Aug 2020 15:13:14 GMT",
=======
        "Date": "Fri, 21 Aug 2020 15:58:50 GMT",
>>>>>>> 367da34b
        "Server": "Microsoft-HTTPAPI/2.0",
        "Transfer-Encoding": "chunked",
        "x-ms-request-id": "d47ebb4c-9c22-08d0-c93e-62f8842a85fc"
      },
      "ResponseBody": [
        "{\u0022odata.error\u0022:{\u0022code\u0022:\u0022Forbidden\u0022,\u0022message\u0022:{\u0022lang\u0022:\u0022en-us\u0022,\u0022value\u0022:\u0022This request is not authorized to perform this operation using this permission.\\r\\nActivityId: d47ebb4c-9c22-08d0-c93e-62f8842a85fc, documentdb-dotnet-sdk/2.11.0 Host/64-bit MicrosoftWindowsNT/6.2.9200.0\\nRequestID:d47ebb4c-9c22-08d0-c93e-62f8842a85fc\\n\u0022}}}\r\n"
      ]
    },
    {
      "RequestUri": "https://t1acd88e4a1c34b8dprim.table.cosmos.azure.com/Tables(\u0027testtabledh0dtm1j\u0027)",
      "RequestMethod": "DELETE",
      "RequestHeaders": {
        "Accept": [
          "application/json",
          "application/json"
        ],
        "Authorization": "Sanitized",
<<<<<<< HEAD
        "traceparent": "00-7f83bf9a84988a4e903a283b73b5b6d8-a489d84edaebff43-00",
        "User-Agent": [
          "azsdk-net-Data.Tables/1.0.0-dev.20200821.2",
          "(.NET Core 4.6.27514.02; Microsoft Windows 10.0.17763 )"
        ],
        "x-ms-client-request-id": "aded053fe9d12441ded77cd0c9ecb8d2",
        "x-ms-date": "Fri, 21 Aug 2020 15:13:14 GMT",
=======
        "traceparent": "00-d25251857fb81a4f8ea480c1edaad15f-26a15741ef13f541-00",
        "User-Agent": [
          "azsdk-net-Data.Tables/1.0.0-dev.20200821.1",
          "(.NET Core 4.6.29130.01; Microsoft Windows 10.0.18363 )"
        ],
        "x-ms-client-request-id": "aded053fe9d12441ded77cd0c9ecb8d2",
        "x-ms-date": "Fri, 21 Aug 2020 15:58:51 GMT",
>>>>>>> 367da34b
        "x-ms-return-client-request-id": "true",
        "x-ms-version": "2019-02-02"
      },
      "RequestBody": null,
      "StatusCode": 204,
      "ResponseHeaders": {
        "Content-Length": "0",
<<<<<<< HEAD
        "Date": "Fri, 21 Aug 2020 15:13:14 GMT",
=======
        "Date": "Fri, 21 Aug 2020 15:58:50 GMT",
>>>>>>> 367da34b
        "Server": "Microsoft-HTTPAPI/2.0",
        "x-ms-request-id": "aded053f-e9d1-2441-ded7-7cd0c9ecb8d2"
      },
      "ResponseBody": []
    }
  ],
  "Variables": {
    "RandomSeed": "1359918957",
<<<<<<< HEAD
    "TABLES_COSMOS_ACCOUNT_NAME": "t1acd88e4a1c34b8dprim",
=======
    "TABLES_COSMOS_ACCOUNT_NAME": "chrissprim",
>>>>>>> 367da34b
    "TABLES_PRIMARY_COSMOS_ACCOUNT_KEY": "Kg=="
  }
}<|MERGE_RESOLUTION|>--- conflicted
+++ resolved
@@ -160,15 +160,6 @@
         "Content-Length": "33",
         "Content-Type": "application/json; odata=nometadata",
         "DataServiceVersion": "3.0",
-<<<<<<< HEAD
-        "traceparent": "00-49f6edc6b1b589498838020c81091983-d12a3c086f797746-00",
-        "User-Agent": [
-          "azsdk-net-Data.Tables/1.0.0-dev.20200821.2",
-          "(.NET Core 4.6.27514.02; Microsoft Windows 10.0.17763 )"
-        ],
-        "x-ms-client-request-id": "37cf4007ce08ff537907c7ee1c7173b6",
-        "x-ms-date": "Fri, 21 Aug 2020 15:13:14 GMT",
-=======
         "traceparent": "00-ed853e240d0d63438e9a9f215655b5f6-cf99fefb144b6743-00",
         "User-Agent": [
           "azsdk-net-Data.Tables/1.0.0-dev.20200821.1",
@@ -176,7 +167,6 @@
         ],
         "x-ms-client-request-id": "37cf4007ce08ff537907c7ee1c7173b6",
         "x-ms-date": "Fri, 21 Aug 2020 15:58:50 GMT",
->>>>>>> 367da34b
         "x-ms-return-client-request-id": "true",
         "x-ms-version": "2019-02-02"
       },
@@ -186,15 +176,9 @@
       "StatusCode": 201,
       "ResponseHeaders": {
         "Content-Type": "application/json",
-<<<<<<< HEAD
-        "Date": "Fri, 21 Aug 2020 15:13:14 GMT",
-        "ETag": "W/\u0022datetime\u00272020-08-21T15%3A13%3A14.1613576Z\u0027\u0022",
-        "Location": "https://t1acd88e4a1c34b8dprim.table.cosmos.azure.com/Tables(\u0027testtabledh0dtm1j\u0027)",
-=======
         "Date": "Fri, 21 Aug 2020 15:58:50 GMT",
         "ETag": "W/\u0022datetime\u00272020-08-21T15%3A58%3A50.5457672Z\u0027\u0022",
         "Location": "https://chrissprim.table.cosmos.azure.com/Tables(\u0027testtabledh0dtm1j\u0027)",
->>>>>>> 367da34b
         "Server": "Microsoft-HTTPAPI/2.0",
         "Transfer-Encoding": "chunked",
         "x-ms-request-id": "37cf4007-ce08-ff53-7907-c7ee1c7173b6"
@@ -214,13 +198,8 @@
         ],
         "DataServiceVersion": "3.0",
         "User-Agent": [
-<<<<<<< HEAD
-          "azsdk-net-Data.Tables/1.0.0-dev.20200821.2",
-          "(.NET Core 4.6.27514.02; Microsoft Windows 10.0.17763 )"
-=======
           "azsdk-net-Data.Tables/1.0.0-dev.20200821.1",
           "(.NET Core 4.6.29130.01; Microsoft Windows 10.0.18363 )"
->>>>>>> 367da34b
         ],
         "x-ms-client-request-id": "626ae29be287f761bb38056746a7b745",
         "x-ms-return-client-request-id": "true",
@@ -230,11 +209,7 @@
       "StatusCode": 200,
       "ResponseHeaders": {
         "Content-Type": "application/json",
-<<<<<<< HEAD
-        "Date": "Fri, 21 Aug 2020 15:13:14 GMT",
-=======
         "Date": "Fri, 21 Aug 2020 15:58:50 GMT",
->>>>>>> 367da34b
         "Server": "Microsoft-HTTPAPI/2.0",
         "Transfer-Encoding": "chunked",
         "x-ms-request-id": "626ae29b-e287-f761-bb38-056746a7b745"
@@ -254,17 +229,10 @@
         "Content-Length": "611",
         "Content-Type": "application/json",
         "DataServiceVersion": "3.0",
-<<<<<<< HEAD
-        "traceparent": "00-aacd428dbb40bd4194be65b4781b60ac-7f296b94fd393d4d-00",
-        "User-Agent": [
-          "azsdk-net-Data.Tables/1.0.0-dev.20200821.2",
-          "(.NET Core 4.6.27514.02; Microsoft Windows 10.0.17763 )"
-=======
         "traceparent": "00-fcc28eca4799ad488ad76a865674d13a-09747245b9148b40-00",
         "User-Agent": [
           "azsdk-net-Data.Tables/1.0.0-dev.20200821.1",
           "(.NET Core 4.6.29130.01; Microsoft Windows 10.0.18363 )"
->>>>>>> 367da34b
         ],
         "x-ms-client-request-id": "d47ebb4c9c2208d0c93e62f8842a85fc",
         "x-ms-return-client-request-id": "true",
@@ -291,11 +259,7 @@
       "StatusCode": 403,
       "ResponseHeaders": {
         "Content-Type": "application/json",
-<<<<<<< HEAD
-        "Date": "Fri, 21 Aug 2020 15:13:14 GMT",
-=======
         "Date": "Fri, 21 Aug 2020 15:58:50 GMT",
->>>>>>> 367da34b
         "Server": "Microsoft-HTTPAPI/2.0",
         "Transfer-Encoding": "chunked",
         "x-ms-request-id": "d47ebb4c-9c22-08d0-c93e-62f8842a85fc"
@@ -313,15 +277,6 @@
           "application/json"
         ],
         "Authorization": "Sanitized",
-<<<<<<< HEAD
-        "traceparent": "00-7f83bf9a84988a4e903a283b73b5b6d8-a489d84edaebff43-00",
-        "User-Agent": [
-          "azsdk-net-Data.Tables/1.0.0-dev.20200821.2",
-          "(.NET Core 4.6.27514.02; Microsoft Windows 10.0.17763 )"
-        ],
-        "x-ms-client-request-id": "aded053fe9d12441ded77cd0c9ecb8d2",
-        "x-ms-date": "Fri, 21 Aug 2020 15:13:14 GMT",
-=======
         "traceparent": "00-d25251857fb81a4f8ea480c1edaad15f-26a15741ef13f541-00",
         "User-Agent": [
           "azsdk-net-Data.Tables/1.0.0-dev.20200821.1",
@@ -329,7 +284,6 @@
         ],
         "x-ms-client-request-id": "aded053fe9d12441ded77cd0c9ecb8d2",
         "x-ms-date": "Fri, 21 Aug 2020 15:58:51 GMT",
->>>>>>> 367da34b
         "x-ms-return-client-request-id": "true",
         "x-ms-version": "2019-02-02"
       },
@@ -337,11 +291,7 @@
       "StatusCode": 204,
       "ResponseHeaders": {
         "Content-Length": "0",
-<<<<<<< HEAD
-        "Date": "Fri, 21 Aug 2020 15:13:14 GMT",
-=======
         "Date": "Fri, 21 Aug 2020 15:58:50 GMT",
->>>>>>> 367da34b
         "Server": "Microsoft-HTTPAPI/2.0",
         "x-ms-request-id": "aded053f-e9d1-2441-ded7-7cd0c9ecb8d2"
       },
@@ -350,11 +300,7 @@
   ],
   "Variables": {
     "RandomSeed": "1359918957",
-<<<<<<< HEAD
-    "TABLES_COSMOS_ACCOUNT_NAME": "t1acd88e4a1c34b8dprim",
-=======
     "TABLES_COSMOS_ACCOUNT_NAME": "chrissprim",
->>>>>>> 367da34b
     "TABLES_PRIMARY_COSMOS_ACCOUNT_KEY": "Kg=="
   }
 }