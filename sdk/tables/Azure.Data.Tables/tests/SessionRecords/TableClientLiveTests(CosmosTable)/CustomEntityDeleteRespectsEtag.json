--- conflicted
+++ resolved
@@ -12,23 +12,13 @@
         "Content-Length": "33",
         "Content-Type": "application/json; odata=nometadata",
         "DataServiceVersion": "3.0",
-<<<<<<< HEAD
-        "traceparent": "00-056fd9c8e833a743b4309d3ffd36a32b-f8dcd7255662a54a-00",
-        "User-Agent": [
-          "azsdk-net-Data.Tables/1.0.0-dev.20200821.2",
-          "(.NET Core 4.6.27514.02; Microsoft Windows 10.0.17763 )"
+        "traceparent": "00-02c84907046dac4c95589214a221f9a0-8b49fc369cc42a4a-00",
+        "User-Agent": [
+          "azsdk-net-Data.Tables/1.0.0-dev.20200821.1",
+          "(.NET Core 4.6.29130.01; Microsoft Windows 10.0.18363 )"
         ],
         "x-ms-client-request-id": "783350ffccaf61e08c80b1cb89f98ace",
-        "x-ms-date": "Fri, 21 Aug 2020 15:08:11 GMT",
-=======
-        "traceparent": "00-02c84907046dac4c95589214a221f9a0-8b49fc369cc42a4a-00",
-        "User-Agent": [
-          "azsdk-net-Data.Tables/1.0.0-dev.20200821.1",
-          "(.NET Core 4.6.29130.01; Microsoft Windows 10.0.18363 )"
-        ],
-        "x-ms-client-request-id": "783350ffccaf61e08c80b1cb89f98ace",
-        "x-ms-date": "Fri, 21 Aug 2020 15:53:51 GMT",
->>>>>>> 367da34b
+        "x-ms-date": "Fri, 21 Aug 2020 15:53:51 GMT",
         "x-ms-return-client-request-id": "true",
         "x-ms-version": "2019-02-02"
       },
@@ -38,15 +28,9 @@
       "StatusCode": 201,
       "ResponseHeaders": {
         "Content-Type": "application/json",
-<<<<<<< HEAD
-        "Date": "Fri, 21 Aug 2020 15:08:11 GMT",
-        "ETag": "W/\u0022datetime\u00272020-08-21T15%3A08%3A11.1774728Z\u0027\u0022",
-        "Location": "https://t1acd88e4a1c34b8dprim.table.cosmos.azure.com/Tables(\u0027testtable0fgn8vp6\u0027)",
-=======
         "Date": "Fri, 21 Aug 2020 15:53:51 GMT",
         "ETag": "W/\u0022datetime\u00272020-08-21T15%3A53%3A51.2226824Z\u0027\u0022",
         "Location": "https://chrissprim.table.cosmos.azure.com/Tables(\u0027testtable0fgn8vp6\u0027)",
->>>>>>> 367da34b
         "Server": "Microsoft-HTTPAPI/2.0",
         "Transfer-Encoding": "chunked",
         "x-ms-request-id": "783350ff-ccaf-61e0-8c80-b1cb89f98ace"
@@ -68,23 +52,13 @@
         "Content-Length": "117",
         "Content-Type": "application/json",
         "DataServiceVersion": "3.0",
-<<<<<<< HEAD
-        "traceparent": "00-7ec1a6f6a1bd514cb56e067eaa033f76-0c7b2dd2c42c444a-00",
-        "User-Agent": [
-          "azsdk-net-Data.Tables/1.0.0-dev.20200821.2",
-          "(.NET Core 4.6.27514.02; Microsoft Windows 10.0.17763 )"
+        "traceparent": "00-3eb176ed9e12024aab99cb601f152326-532d3348e788b145-00",
+        "User-Agent": [
+          "azsdk-net-Data.Tables/1.0.0-dev.20200821.1",
+          "(.NET Core 4.6.29130.01; Microsoft Windows 10.0.18363 )"
         ],
         "x-ms-client-request-id": "075ff7da4b2d5a33e24011d8ad8a18c7",
-        "x-ms-date": "Fri, 21 Aug 2020 15:08:11 GMT",
-=======
-        "traceparent": "00-3eb176ed9e12024aab99cb601f152326-532d3348e788b145-00",
-        "User-Agent": [
-          "azsdk-net-Data.Tables/1.0.0-dev.20200821.1",
-          "(.NET Core 4.6.29130.01; Microsoft Windows 10.0.18363 )"
-        ],
-        "x-ms-client-request-id": "075ff7da4b2d5a33e24011d8ad8a18c7",
-        "x-ms-date": "Fri, 21 Aug 2020 15:53:51 GMT",
->>>>>>> 367da34b
+        "x-ms-date": "Fri, 21 Aug 2020 15:53:51 GMT",
         "x-ms-return-client-request-id": "true",
         "x-ms-version": "2019-02-02"
       },
@@ -99,13 +73,8 @@
       "ResponseHeaders": {
         "Content-Length": "0",
         "Content-Type": "application/json",
-<<<<<<< HEAD
-        "Date": "Fri, 21 Aug 2020 15:08:11 GMT",
-        "ETag": "W/\u0022datetime\u00272020-08-21T15%3A08%3A11.5799048Z\u0027\u0022",
-=======
         "Date": "Fri, 21 Aug 2020 15:53:51 GMT",
         "ETag": "W/\u0022datetime\u00272020-08-21T15%3A53%3A51.6162056Z\u0027\u0022",
->>>>>>> 367da34b
         "Server": "Microsoft-HTTPAPI/2.0",
         "x-ms-request-id": "075ff7da-4b2d-5a33-e240-11d8ad8a18c7"
       },
@@ -122,19 +91,11 @@
         "Authorization": "Sanitized",
         "DataServiceVersion": "3.0",
         "User-Agent": [
-<<<<<<< HEAD
-          "azsdk-net-Data.Tables/1.0.0-dev.20200821.2",
-          "(.NET Core 4.6.27514.02; Microsoft Windows 10.0.17763 )"
+          "azsdk-net-Data.Tables/1.0.0-dev.20200821.1",
+          "(.NET Core 4.6.29130.01; Microsoft Windows 10.0.18363 )"
         ],
         "x-ms-client-request-id": "2a7e8b10e0a8662c7df310be7fb0198e",
-        "x-ms-date": "Fri, 21 Aug 2020 15:08:11 GMT",
-=======
-          "azsdk-net-Data.Tables/1.0.0-dev.20200821.1",
-          "(.NET Core 4.6.29130.01; Microsoft Windows 10.0.18363 )"
-        ],
-        "x-ms-client-request-id": "2a7e8b10e0a8662c7df310be7fb0198e",
-        "x-ms-date": "Fri, 21 Aug 2020 15:53:51 GMT",
->>>>>>> 367da34b
+        "x-ms-date": "Fri, 21 Aug 2020 15:53:51 GMT",
         "x-ms-return-client-request-id": "true",
         "x-ms-version": "2019-02-02"
       },
@@ -142,11 +103,7 @@
       "StatusCode": 200,
       "ResponseHeaders": {
         "Content-Type": "application/json",
-<<<<<<< HEAD
-        "Date": "Fri, 21 Aug 2020 15:08:11 GMT",
-=======
-        "Date": "Fri, 21 Aug 2020 15:53:51 GMT",
->>>>>>> 367da34b
+        "Date": "Fri, 21 Aug 2020 15:53:51 GMT",
         "Server": "Microsoft-HTTPAPI/2.0",
         "Transfer-Encoding": "chunked",
         "x-ms-request-id": "2a7e8b10-e0a8-662c-7df3-10be7fb0198e"
@@ -154,20 +111,12 @@
       "ResponseBody": {
         "value": [
           {
-<<<<<<< HEAD
-            "odata.etag": "W/\u0022datetime\u00272020-08-21T15%3A08%3A11.5799048Z\u0027\u0022",
-=======
             "odata.etag": "W/\u0022datetime\u00272020-08-21T15%3A53%3A51.6162056Z\u0027\u0022",
->>>>>>> 367da34b
             "PartitionKey": "somPartition",
             "RowKey": "1",
             "StringTypeProperty": "This is the original",
             "Timestamp@odata.type": "Edm.DateTime",
-<<<<<<< HEAD
-            "Timestamp": "2020-08-21T15:08:11.5799048Z"
-=======
             "Timestamp": "2020-08-21T15:53:51.6162056Z"
->>>>>>> 367da34b
           }
         ]
       }
@@ -180,35 +129,21 @@
         "Authorization": "Sanitized",
         "DataServiceVersion": "3.0",
         "If-Match": "*",
-<<<<<<< HEAD
-        "traceparent": "00-3a05498885f23e42b849a2b749cc3e0b-f9cfba8d27de7c46-00",
-        "User-Agent": [
-          "azsdk-net-Data.Tables/1.0.0-dev.20200821.2",
-          "(.NET Core 4.6.27514.02; Microsoft Windows 10.0.17763 )"
+        "traceparent": "00-9e483588cd2a5e44965b54f8ae33f000-587bb342f16b674b-00",
+        "User-Agent": [
+          "azsdk-net-Data.Tables/1.0.0-dev.20200821.1",
+          "(.NET Core 4.6.29130.01; Microsoft Windows 10.0.18363 )"
         ],
         "x-ms-client-request-id": "8fe1dd350b1505d2001ecd8bce89def5",
-        "x-ms-date": "Fri, 21 Aug 2020 15:08:11 GMT",
-=======
-        "traceparent": "00-9e483588cd2a5e44965b54f8ae33f000-587bb342f16b674b-00",
-        "User-Agent": [
-          "azsdk-net-Data.Tables/1.0.0-dev.20200821.1",
-          "(.NET Core 4.6.29130.01; Microsoft Windows 10.0.18363 )"
-        ],
-        "x-ms-client-request-id": "8fe1dd350b1505d2001ecd8bce89def5",
-        "x-ms-date": "Fri, 21 Aug 2020 15:53:51 GMT",
->>>>>>> 367da34b
-        "x-ms-return-client-request-id": "true",
-        "x-ms-version": "2019-02-02"
-      },
-      "RequestBody": null,
-      "StatusCode": 204,
-      "ResponseHeaders": {
-        "Content-Length": "0",
-<<<<<<< HEAD
-        "Date": "Fri, 21 Aug 2020 15:08:11 GMT",
-=======
-        "Date": "Fri, 21 Aug 2020 15:53:51 GMT",
->>>>>>> 367da34b
+        "x-ms-date": "Fri, 21 Aug 2020 15:53:51 GMT",
+        "x-ms-return-client-request-id": "true",
+        "x-ms-version": "2019-02-02"
+      },
+      "RequestBody": null,
+      "StatusCode": 204,
+      "ResponseHeaders": {
+        "Content-Length": "0",
+        "Date": "Fri, 21 Aug 2020 15:53:51 GMT",
         "Server": "Microsoft-HTTPAPI/2.0",
         "x-ms-request-id": "8fe1dd35-0b15-05d2-001e-cd8bce89def5"
       },
@@ -225,19 +160,11 @@
         "Authorization": "Sanitized",
         "DataServiceVersion": "3.0",
         "User-Agent": [
-<<<<<<< HEAD
-          "azsdk-net-Data.Tables/1.0.0-dev.20200821.2",
-          "(.NET Core 4.6.27514.02; Microsoft Windows 10.0.17763 )"
+          "azsdk-net-Data.Tables/1.0.0-dev.20200821.1",
+          "(.NET Core 4.6.29130.01; Microsoft Windows 10.0.18363 )"
         ],
         "x-ms-client-request-id": "6d790398a30cfa66caf889393b74db32",
-        "x-ms-date": "Fri, 21 Aug 2020 15:08:11 GMT",
-=======
-          "azsdk-net-Data.Tables/1.0.0-dev.20200821.1",
-          "(.NET Core 4.6.29130.01; Microsoft Windows 10.0.18363 )"
-        ],
-        "x-ms-client-request-id": "6d790398a30cfa66caf889393b74db32",
-        "x-ms-date": "Fri, 21 Aug 2020 15:53:51 GMT",
->>>>>>> 367da34b
+        "x-ms-date": "Fri, 21 Aug 2020 15:53:51 GMT",
         "x-ms-return-client-request-id": "true",
         "x-ms-version": "2019-02-02"
       },
@@ -245,11 +172,7 @@
       "StatusCode": 200,
       "ResponseHeaders": {
         "Content-Type": "application/json",
-<<<<<<< HEAD
-        "Date": "Fri, 21 Aug 2020 15:08:11 GMT",
-=======
-        "Date": "Fri, 21 Aug 2020 15:53:51 GMT",
->>>>>>> 367da34b
+        "Date": "Fri, 21 Aug 2020 15:53:51 GMT",
         "Server": "Microsoft-HTTPAPI/2.0",
         "Transfer-Encoding": "chunked",
         "x-ms-request-id": "6d790398-a30c-fa66-caf8-89393b74db32"
@@ -270,23 +193,13 @@
         "Content-Length": "117",
         "Content-Type": "application/json",
         "DataServiceVersion": "3.0",
-<<<<<<< HEAD
-        "traceparent": "00-a62c68a845018f45bce7f3aec583fd2f-08d5b64ec2f5c243-00",
-        "User-Agent": [
-          "azsdk-net-Data.Tables/1.0.0-dev.20200821.2",
-          "(.NET Core 4.6.27514.02; Microsoft Windows 10.0.17763 )"
+        "traceparent": "00-f9a4be768bee524c9c39b167c696af17-7ac9f466d1dee749-00",
+        "User-Agent": [
+          "azsdk-net-Data.Tables/1.0.0-dev.20200821.1",
+          "(.NET Core 4.6.29130.01; Microsoft Windows 10.0.18363 )"
         ],
         "x-ms-client-request-id": "d0a2832788a805b1b9782a8913a098f4",
-        "x-ms-date": "Fri, 21 Aug 2020 15:08:11 GMT",
-=======
-        "traceparent": "00-f9a4be768bee524c9c39b167c696af17-7ac9f466d1dee749-00",
-        "User-Agent": [
-          "azsdk-net-Data.Tables/1.0.0-dev.20200821.1",
-          "(.NET Core 4.6.29130.01; Microsoft Windows 10.0.18363 )"
-        ],
-        "x-ms-client-request-id": "d0a2832788a805b1b9782a8913a098f4",
-        "x-ms-date": "Fri, 21 Aug 2020 15:53:52 GMT",
->>>>>>> 367da34b
+        "x-ms-date": "Fri, 21 Aug 2020 15:53:52 GMT",
         "x-ms-return-client-request-id": "true",
         "x-ms-version": "2019-02-02"
       },
@@ -301,13 +214,8 @@
       "ResponseHeaders": {
         "Content-Length": "0",
         "Content-Type": "application/json",
-<<<<<<< HEAD
-        "Date": "Fri, 21 Aug 2020 15:08:11 GMT",
-        "ETag": "W/\u0022datetime\u00272020-08-21T15%3A08%3A11.6966408Z\u0027\u0022",
-=======
         "Date": "Fri, 21 Aug 2020 15:53:51 GMT",
         "ETag": "W/\u0022datetime\u00272020-08-21T15%3A53%3A51.9039496Z\u0027\u0022",
->>>>>>> 367da34b
         "Server": "Microsoft-HTTPAPI/2.0",
         "x-ms-request-id": "d0a28327-88a8-05b1-b978-2a8913a098f4"
       },
@@ -324,19 +232,11 @@
         "Authorization": "Sanitized",
         "DataServiceVersion": "3.0",
         "User-Agent": [
-<<<<<<< HEAD
-          "azsdk-net-Data.Tables/1.0.0-dev.20200821.2",
-          "(.NET Core 4.6.27514.02; Microsoft Windows 10.0.17763 )"
+          "azsdk-net-Data.Tables/1.0.0-dev.20200821.1",
+          "(.NET Core 4.6.29130.01; Microsoft Windows 10.0.18363 )"
         ],
         "x-ms-client-request-id": "7b251a15ab37928176e7c41c8198ca8b",
-        "x-ms-date": "Fri, 21 Aug 2020 15:08:11 GMT",
-=======
-          "azsdk-net-Data.Tables/1.0.0-dev.20200821.1",
-          "(.NET Core 4.6.29130.01; Microsoft Windows 10.0.18363 )"
-        ],
-        "x-ms-client-request-id": "7b251a15ab37928176e7c41c8198ca8b",
-        "x-ms-date": "Fri, 21 Aug 2020 15:53:52 GMT",
->>>>>>> 367da34b
+        "x-ms-date": "Fri, 21 Aug 2020 15:53:52 GMT",
         "x-ms-return-client-request-id": "true",
         "x-ms-version": "2019-02-02"
       },
@@ -344,11 +244,7 @@
       "StatusCode": 200,
       "ResponseHeaders": {
         "Content-Type": "application/json",
-<<<<<<< HEAD
-        "Date": "Fri, 21 Aug 2020 15:08:11 GMT",
-=======
-        "Date": "Fri, 21 Aug 2020 15:53:51 GMT",
->>>>>>> 367da34b
+        "Date": "Fri, 21 Aug 2020 15:53:51 GMT",
         "Server": "Microsoft-HTTPAPI/2.0",
         "Transfer-Encoding": "chunked",
         "x-ms-request-id": "7b251a15-ab37-9281-76e7-c41c8198ca8b"
@@ -356,20 +252,12 @@
       "ResponseBody": {
         "value": [
           {
-<<<<<<< HEAD
-            "odata.etag": "W/\u0022datetime\u00272020-08-21T15%3A08%3A11.6966408Z\u0027\u0022",
-=======
             "odata.etag": "W/\u0022datetime\u00272020-08-21T15%3A53%3A51.9039496Z\u0027\u0022",
->>>>>>> 367da34b
             "PartitionKey": "somPartition",
             "RowKey": "1",
             "StringTypeProperty": "This is the original",
             "Timestamp@odata.type": "Edm.DateTime",
-<<<<<<< HEAD
-            "Timestamp": "2020-08-21T15:08:11.6966408Z"
-=======
             "Timestamp": "2020-08-21T15:53:51.9039496Z"
->>>>>>> 367da34b
           }
         ]
       }
@@ -381,16 +269,6 @@
         "Accept": "application/json; odata=minimalmetadata",
         "Authorization": "Sanitized",
         "DataServiceVersion": "3.0",
-<<<<<<< HEAD
-        "If-Match": "W/\u0022datetime\u00272020-08-21T15%3A08%3A11.5799048Z\u0027\u0022",
-        "traceparent": "00-fcd0ec576966aa4092615d499adfb2e9-c5a1be1face60a46-00",
-        "User-Agent": [
-          "azsdk-net-Data.Tables/1.0.0-dev.20200821.2",
-          "(.NET Core 4.6.27514.02; Microsoft Windows 10.0.17763 )"
-        ],
-        "x-ms-client-request-id": "4a649a430de7104d5274b49478dce72a",
-        "x-ms-date": "Fri, 21 Aug 2020 15:08:11 GMT",
-=======
         "If-Match": "W/\u0022datetime\u00272020-08-21T15%3A53%3A51.6162056Z\u0027\u0022",
         "traceparent": "00-d602246e96dcd94d9b44f5f793847649-1299c45f3d93ae42-00",
         "User-Agent": [
@@ -399,7 +277,6 @@
         ],
         "x-ms-client-request-id": "4a649a430de7104d5274b49478dce72a",
         "x-ms-date": "Fri, 21 Aug 2020 15:53:52 GMT",
->>>>>>> 367da34b
         "x-ms-return-client-request-id": "true",
         "x-ms-version": "2019-02-02"
       },
@@ -407,11 +284,7 @@
       "StatusCode": 412,
       "ResponseHeaders": {
         "Content-Type": "application/json; odata=fullmetadata",
-<<<<<<< HEAD
-        "Date": "Fri, 21 Aug 2020 15:08:11 GMT",
-=======
-        "Date": "Fri, 21 Aug 2020 15:53:51 GMT",
->>>>>>> 367da34b
+        "Date": "Fri, 21 Aug 2020 15:53:51 GMT",
         "Server": "Microsoft-HTTPAPI/2.0",
         "Transfer-Encoding": "chunked",
         "x-ms-request-id": "4a649a43-0de7-104d-5274-b49478dce72a"
@@ -427,16 +300,6 @@
         "Accept": "application/json; odata=minimalmetadata",
         "Authorization": "Sanitized",
         "DataServiceVersion": "3.0",
-<<<<<<< HEAD
-        "If-Match": "W/\u0022datetime\u00272020-08-21T15%3A08%3A11.6966408Z\u0027\u0022",
-        "traceparent": "00-f20a9e8851d2d440ba81994516247f35-54a7bc30d2907544-00",
-        "User-Agent": [
-          "azsdk-net-Data.Tables/1.0.0-dev.20200821.2",
-          "(.NET Core 4.6.27514.02; Microsoft Windows 10.0.17763 )"
-        ],
-        "x-ms-client-request-id": "202495605f4e7bfb010f59c1c3948320",
-        "x-ms-date": "Fri, 21 Aug 2020 15:08:11 GMT",
-=======
         "If-Match": "W/\u0022datetime\u00272020-08-21T15%3A53%3A51.9039496Z\u0027\u0022",
         "traceparent": "00-91a5a2cf24bb1448a336d230fe5dbd7f-025574e68ce1df40-00",
         "User-Agent": [
@@ -445,19 +308,14 @@
         ],
         "x-ms-client-request-id": "202495605f4e7bfb010f59c1c3948320",
         "x-ms-date": "Fri, 21 Aug 2020 15:53:52 GMT",
->>>>>>> 367da34b
-        "x-ms-return-client-request-id": "true",
-        "x-ms-version": "2019-02-02"
-      },
-      "RequestBody": null,
-      "StatusCode": 204,
-      "ResponseHeaders": {
-        "Content-Length": "0",
-<<<<<<< HEAD
-        "Date": "Fri, 21 Aug 2020 15:08:11 GMT",
-=======
+        "x-ms-return-client-request-id": "true",
+        "x-ms-version": "2019-02-02"
+      },
+      "RequestBody": null,
+      "StatusCode": 204,
+      "ResponseHeaders": {
+        "Content-Length": "0",
         "Date": "Fri, 21 Aug 2020 15:53:52 GMT",
->>>>>>> 367da34b
         "Server": "Microsoft-HTTPAPI/2.0",
         "x-ms-request-id": "20249560-5f4e-7bfb-010f-59c1c3948320"
       },
@@ -474,19 +332,11 @@
         "Authorization": "Sanitized",
         "DataServiceVersion": "3.0",
         "User-Agent": [
-<<<<<<< HEAD
-          "azsdk-net-Data.Tables/1.0.0-dev.20200821.2",
-          "(.NET Core 4.6.27514.02; Microsoft Windows 10.0.17763 )"
+          "azsdk-net-Data.Tables/1.0.0-dev.20200821.1",
+          "(.NET Core 4.6.29130.01; Microsoft Windows 10.0.18363 )"
         ],
         "x-ms-client-request-id": "78469fae4d3c070ccd1529c3f6ed199a",
-        "x-ms-date": "Fri, 21 Aug 2020 15:08:11 GMT",
-=======
-          "azsdk-net-Data.Tables/1.0.0-dev.20200821.1",
-          "(.NET Core 4.6.29130.01; Microsoft Windows 10.0.18363 )"
-        ],
-        "x-ms-client-request-id": "78469fae4d3c070ccd1529c3f6ed199a",
-        "x-ms-date": "Fri, 21 Aug 2020 15:53:52 GMT",
->>>>>>> 367da34b
+        "x-ms-date": "Fri, 21 Aug 2020 15:53:52 GMT",
         "x-ms-return-client-request-id": "true",
         "x-ms-version": "2019-02-02"
       },
@@ -494,11 +344,7 @@
       "StatusCode": 200,
       "ResponseHeaders": {
         "Content-Type": "application/json",
-<<<<<<< HEAD
-        "Date": "Fri, 21 Aug 2020 15:08:11 GMT",
-=======
         "Date": "Fri, 21 Aug 2020 15:53:52 GMT",
->>>>>>> 367da34b
         "Server": "Microsoft-HTTPAPI/2.0",
         "Transfer-Encoding": "chunked",
         "x-ms-request-id": "78469fae-4d3c-070c-cd15-29c3f6ed199a"
@@ -516,35 +362,21 @@
           "application/json"
         ],
         "Authorization": "Sanitized",
-<<<<<<< HEAD
-        "traceparent": "00-6133dcbfa1f91046aac8aed318393ab1-a329b55268f5c343-00",
-        "User-Agent": [
-          "azsdk-net-Data.Tables/1.0.0-dev.20200821.2",
-          "(.NET Core 4.6.27514.02; Microsoft Windows 10.0.17763 )"
+        "traceparent": "00-51b840a1f9d5b34e9647c774549463d0-edc4e09a399a3c42-00",
+        "User-Agent": [
+          "azsdk-net-Data.Tables/1.0.0-dev.20200821.1",
+          "(.NET Core 4.6.29130.01; Microsoft Windows 10.0.18363 )"
         ],
         "x-ms-client-request-id": "ecbc9affa974e33d9fe848d7b48c4cbd",
-        "x-ms-date": "Fri, 21 Aug 2020 15:08:11 GMT",
-=======
-        "traceparent": "00-51b840a1f9d5b34e9647c774549463d0-edc4e09a399a3c42-00",
-        "User-Agent": [
-          "azsdk-net-Data.Tables/1.0.0-dev.20200821.1",
-          "(.NET Core 4.6.29130.01; Microsoft Windows 10.0.18363 )"
-        ],
-        "x-ms-client-request-id": "ecbc9affa974e33d9fe848d7b48c4cbd",
-        "x-ms-date": "Fri, 21 Aug 2020 15:53:52 GMT",
->>>>>>> 367da34b
-        "x-ms-return-client-request-id": "true",
-        "x-ms-version": "2019-02-02"
-      },
-      "RequestBody": null,
-      "StatusCode": 204,
-      "ResponseHeaders": {
-        "Content-Length": "0",
-<<<<<<< HEAD
-        "Date": "Fri, 21 Aug 2020 15:08:12 GMT",
-=======
+        "x-ms-date": "Fri, 21 Aug 2020 15:53:52 GMT",
+        "x-ms-return-client-request-id": "true",
+        "x-ms-version": "2019-02-02"
+      },
+      "RequestBody": null,
+      "StatusCode": 204,
+      "ResponseHeaders": {
+        "Content-Length": "0",
         "Date": "Fri, 21 Aug 2020 15:53:52 GMT",
->>>>>>> 367da34b
         "Server": "Microsoft-HTTPAPI/2.0",
         "x-ms-request-id": "ecbc9aff-a974-e33d-9fe8-48d7b48c4cbd"
       },
@@ -553,11 +385,7 @@
   ],
   "Variables": {
     "RandomSeed": "1401263668",
-<<<<<<< HEAD
-    "TABLES_COSMOS_ACCOUNT_NAME": "t1acd88e4a1c34b8dprim",
-=======
     "TABLES_COSMOS_ACCOUNT_NAME": "chrissprim",
->>>>>>> 367da34b
     "TABLES_PRIMARY_COSMOS_ACCOUNT_KEY": "Kg=="
   }
 }