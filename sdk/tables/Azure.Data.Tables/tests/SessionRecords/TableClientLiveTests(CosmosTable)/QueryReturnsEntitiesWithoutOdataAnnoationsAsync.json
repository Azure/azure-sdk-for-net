--- conflicted
+++ resolved
@@ -197,52 +197,6 @@
         "Content-Length": "33",
         "Content-Type": "application/json; odata=nometadata",
         "DataServiceVersion": "3.0",
-<<<<<<< HEAD
-        "traceparent": "00-e4505b2e0b30e14c8af109d358a68220-6905fe400155274b-00",
-        "User-Agent": [
-          "azsdk-net-Data.Tables/1.0.0-dev.20200821.2",
-          "(.NET Core 4.6.27514.02; Microsoft Windows 10.0.17763 )"
-        ],
-        "x-ms-client-request-id": "1653bb10316e89ebcc6c234e5cfe2396",
-        "x-ms-date": "Fri, 21 Aug 2020 15:12:24 GMT",
-        "x-ms-return-client-request-id": "true",
-        "x-ms-version": "2019-02-02"
-      },
-      "RequestBody": {
-        "TableName": "testtablexy5vyjzn"
-      },
-      "StatusCode": 429,
-      "ResponseHeaders": {
-        "Content-Type": "application/json",
-        "Date": "Fri, 21 Aug 2020 15:12:23 GMT",
-        "Server": "Microsoft-HTTPAPI/2.0",
-        "Transfer-Encoding": "chunked",
-        "x-ms-request-id": "1653bb10-316e-89eb-cc6c-234e5cfe2396"
-      },
-      "ResponseBody": [
-        "{\u0022odata.error\u0022:{\u0022code\u0022:\u0022429\u0022,\u0022message\u0022:{\u0022lang\u0022:\u0022en-us\u0022,\u0022value\u0022:\u0022Message: {\\\u0022Errors\\\u0022:[\\\u0022Request rate is large. More Request Units may be needed, so no changes were made. Please retry this request later. Learn more: http://aka.ms/cosmosdb-error-429\\\u0022]}\\r\\nActivityId: 3b9d420a-950d-44a9-9f51-989c51446a4b, Request URI: /apps/4f5c042d-76fb-4ce6-bda3-517e6ef3984f/services/a5ac0eaf-e7ef-445f-b1a3-7aa9ef0197f1/partitions/16f8ba9b-2d48-46e6-aeb2-cc6134d54671/replicas/132424953200404074p, RequestStats: , SDK: Microsoft.Azure.Documents.Common/2.11.0, documentdb-dotnet-sdk/2.11.0 Host/64-bit MicrosoftWindowsNT/6.2.9200.0\\nRequestID:1653bb10-316e-89eb-cc6c-234e5cfe2396\\n\u0022}}}\r\n"
-      ]
-    },
-    {
-      "RequestUri": "https://t1acd88e4a1c34b8dprim.table.cosmos.azure.com/Tables?$format=application%2Fjson%3Bodata%3Dminimalmetadata",
-      "RequestMethod": "POST",
-      "RequestHeaders": {
-        "Accept": [
-          "application/json",
-          "application/json; odata=minimalmetadata"
-        ],
-        "Authorization": "Sanitized",
-        "Content-Length": "33",
-        "Content-Type": "application/json; odata=nometadata",
-        "DataServiceVersion": "3.0",
-        "traceparent": "00-e4505b2e0b30e14c8af109d358a68220-6905fe400155274b-00",
-        "User-Agent": [
-          "azsdk-net-Data.Tables/1.0.0-dev.20200821.2",
-          "(.NET Core 4.6.27514.02; Microsoft Windows 10.0.17763 )"
-        ],
-        "x-ms-client-request-id": "1653bb10316e89ebcc6c234e5cfe2396",
-        "x-ms-date": "Fri, 21 Aug 2020 15:12:25 GMT",
-=======
         "traceparent": "00-91419bf4cf23334db21a8c329b8b5354-af9d0b63c1f0a445-00",
         "User-Agent": [
           "azsdk-net-Data.Tables/1.0.0-dev.20200821.1",
@@ -250,7 +204,6 @@
         ],
         "x-ms-client-request-id": "1653bb10316e89ebcc6c234e5cfe2396",
         "x-ms-date": "Fri, 21 Aug 2020 15:58:03 GMT",
->>>>>>> 367da34b
         "x-ms-return-client-request-id": "true",
         "x-ms-version": "2019-02-02"
       },
@@ -260,15 +213,9 @@
       "StatusCode": 201,
       "ResponseHeaders": {
         "Content-Type": "application/json",
-<<<<<<< HEAD
-        "Date": "Fri, 21 Aug 2020 15:12:26 GMT",
-        "ETag": "W/\u0022datetime\u00272020-08-21T15%3A12%3A26.0134920Z\u0027\u0022",
-        "Location": "https://t1acd88e4a1c34b8dprim.table.cosmos.azure.com/Tables(\u0027testtablexy5vyjzn\u0027)",
-=======
         "Date": "Fri, 21 Aug 2020 15:58:03 GMT",
         "ETag": "W/\u0022datetime\u00272020-08-21T15%3A58%3A02.9961224Z\u0027\u0022",
         "Location": "https://chrissprim.table.cosmos.azure.com/Tables(\u0027testtablexy5vyjzn\u0027)",
->>>>>>> 367da34b
         "Server": "Microsoft-HTTPAPI/2.0",
         "Transfer-Encoding": "chunked",
         "x-ms-request-id": "1653bb10-316e-89eb-cc6c-234e5cfe2396"
@@ -290,15 +237,6 @@
         "Content-Length": "614",
         "Content-Type": "application/json",
         "DataServiceVersion": "3.0",
-<<<<<<< HEAD
-        "traceparent": "00-ac38ed6ff67f334caee70f63f80f1a47-12f0df1c2dae424c-00",
-        "User-Agent": [
-          "azsdk-net-Data.Tables/1.0.0-dev.20200821.2",
-          "(.NET Core 4.6.27514.02; Microsoft Windows 10.0.17763 )"
-        ],
-        "x-ms-client-request-id": "0e10c27e7ceb6ff8a808a52cb0252c24",
-        "x-ms-date": "Fri, 21 Aug 2020 15:12:26 GMT",
-=======
         "traceparent": "00-b7f11a66e8210e499c793ffb11cb28b7-40bbd33bd631cd43-00",
         "User-Agent": [
           "azsdk-net-Data.Tables/1.0.0-dev.20200821.1",
@@ -306,7 +244,6 @@
         ],
         "x-ms-client-request-id": "0e10c27e7ceb6ff8a808a52cb0252c24",
         "x-ms-date": "Fri, 21 Aug 2020 15:58:03 GMT",
->>>>>>> 367da34b
         "x-ms-return-client-request-id": "true",
         "x-ms-version": "2019-02-02"
       },
@@ -332,13 +269,8 @@
       "ResponseHeaders": {
         "Content-Length": "0",
         "Content-Type": "application/json",
-<<<<<<< HEAD
-        "Date": "Fri, 21 Aug 2020 15:12:26 GMT",
-        "ETag": "W/\u0022datetime\u00272020-08-21T15%3A12%3A26.3802888Z\u0027\u0022",
-=======
         "Date": "Fri, 21 Aug 2020 15:58:03 GMT",
         "ETag": "W/\u0022datetime\u00272020-08-21T15%3A58%3A03.4121736Z\u0027\u0022",
->>>>>>> 367da34b
         "Server": "Microsoft-HTTPAPI/2.0",
         "x-ms-request-id": "0e10c27e-7ceb-6ff8-a808-a52cb0252c24"
       },
@@ -355,19 +287,11 @@
         "Authorization": "Sanitized",
         "DataServiceVersion": "3.0",
         "User-Agent": [
-<<<<<<< HEAD
-          "azsdk-net-Data.Tables/1.0.0-dev.20200821.2",
-          "(.NET Core 4.6.27514.02; Microsoft Windows 10.0.17763 )"
-        ],
-        "x-ms-client-request-id": "69a78a985994394bffb7c38261b69004",
-        "x-ms-date": "Fri, 21 Aug 2020 15:12:26 GMT",
-=======
           "azsdk-net-Data.Tables/1.0.0-dev.20200821.1",
           "(.NET Core 4.6.29130.01; Microsoft Windows 10.0.18363 )"
         ],
         "x-ms-client-request-id": "69a78a985994394bffb7c38261b69004",
         "x-ms-date": "Fri, 21 Aug 2020 15:58:03 GMT",
->>>>>>> 367da34b
         "x-ms-return-client-request-id": "true",
         "x-ms-version": "2019-02-02"
       },
@@ -375,11 +299,7 @@
       "StatusCode": 200,
       "ResponseHeaders": {
         "Content-Type": "application/json",
-<<<<<<< HEAD
-        "Date": "Fri, 21 Aug 2020 15:12:26 GMT",
-=======
         "Date": "Fri, 21 Aug 2020 15:58:03 GMT",
->>>>>>> 367da34b
         "Server": "Microsoft-HTTPAPI/2.0",
         "Transfer-Encoding": "chunked",
         "x-ms-request-id": "69a78a98-5994-394b-ffb7-c38261b69004"
@@ -387,11 +307,7 @@
       "ResponseBody": {
         "value": [
           {
-<<<<<<< HEAD
-            "odata.etag": "W/\u0022datetime\u00272020-08-21T15%3A12%3A26.3802888Z\u0027\u0022",
-=======
             "odata.etag": "W/\u0022datetime\u00272020-08-21T15%3A58%3A03.4121736Z\u0027\u0022",
->>>>>>> 367da34b
             "PartitionKey": "somPartition",
             "RowKey": "01",
             "SomeStringProperty": "This is table entity number 01",
@@ -407,11 +323,7 @@
             "SomeDoubleProperty1": 1.1,
             "SomeIntProperty": 1,
             "Timestamp@odata.type": "Edm.DateTime",
-<<<<<<< HEAD
-            "Timestamp": "2020-08-21T15:12:26.3802888Z"
-=======
             "Timestamp": "2020-08-21T15:58:03.4121736Z"
->>>>>>> 367da34b
           }
         ]
       }
@@ -425,15 +337,6 @@
           "application/json"
         ],
         "Authorization": "Sanitized",
-<<<<<<< HEAD
-        "traceparent": "00-156676089514a241ba2c59c1263df367-f7a116c7265ced4b-00",
-        "User-Agent": [
-          "azsdk-net-Data.Tables/1.0.0-dev.20200821.2",
-          "(.NET Core 4.6.27514.02; Microsoft Windows 10.0.17763 )"
-        ],
-        "x-ms-client-request-id": "dbf94cc14668937ac2e36e668bbfd8a6",
-        "x-ms-date": "Fri, 21 Aug 2020 15:12:26 GMT",
-=======
         "traceparent": "00-9e9454ceebc47147b85797ee4bc77043-0b79ddc02ec75a4b-00",
         "User-Agent": [
           "azsdk-net-Data.Tables/1.0.0-dev.20200821.1",
@@ -441,7 +344,6 @@
         ],
         "x-ms-client-request-id": "dbf94cc14668937ac2e36e668bbfd8a6",
         "x-ms-date": "Fri, 21 Aug 2020 15:58:03 GMT",
->>>>>>> 367da34b
         "x-ms-return-client-request-id": "true",
         "x-ms-version": "2019-02-02"
       },
@@ -449,11 +351,7 @@
       "StatusCode": 204,
       "ResponseHeaders": {
         "Content-Length": "0",
-<<<<<<< HEAD
-        "Date": "Fri, 21 Aug 2020 15:12:26 GMT",
-=======
         "Date": "Fri, 21 Aug 2020 15:58:03 GMT",
->>>>>>> 367da34b
         "Server": "Microsoft-HTTPAPI/2.0",
         "x-ms-request-id": "dbf94cc1-4668-937a-c2e3-6e668bbfd8a6"
       },
@@ -462,11 +360,7 @@
   ],
   "Variables": {
     "RandomSeed": "887630860",
-<<<<<<< HEAD
-    "TABLES_COSMOS_ACCOUNT_NAME": "t1acd88e4a1c34b8dprim",
-=======
     "TABLES_COSMOS_ACCOUNT_NAME": "chrissprim",
->>>>>>> 367da34b
     "TABLES_PRIMARY_COSMOS_ACCOUNT_KEY": "Kg=="
   }
 }