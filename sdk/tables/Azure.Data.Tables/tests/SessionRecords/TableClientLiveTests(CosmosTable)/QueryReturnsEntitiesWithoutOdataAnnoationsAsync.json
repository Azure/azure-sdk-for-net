{
  "Entries": [
    {
<<<<<<< HEAD
      "RequestUri": "https://chrissprim.table.cosmos.azure.com/Tables?$format=application%2Fjson%3Bodata%3Dfullmetadata",
=======
      "RequestUri": "https://chrissprim.table.cosmos.azure.com/Tables?$format=application%2Fjson%3Bodata%3Dminimalmetadata",
>>>>>>> 31805008
      "RequestMethod": "POST",
      "RequestHeaders": {
        "Accept": "application/json",
        "Authorization": "Sanitized",
        "Content-Length": "33",
        "Content-Type": "application/json; odata=nometadata",
        "DataServiceVersion": "3.0",
<<<<<<< HEAD
        "traceparent": "00-ca4d51849aac5141a679c47fa5c4d776-fa0f18837b030048-00",
        "User-Agent": [
          "azsdk-net-Data.Tables/1.0.0-dev.20200728.1",
          "(.NET Core 4.6.29017.01; Microsoft Windows 10.0.18363 )"
        ],
        "x-ms-client-request-id": "1653bb10316e89ebcc6c234e5cfe2396",
        "x-ms-date": "Tue, 28 Jul 2020 23:46:53 GMT",
=======
        "traceparent": "00-8575804f145fb040b3c8cbd3f7edc218-34920aa0a84e0b4c-00",
        "User-Agent": [
          "azsdk-net-Data.Tables/1.0.0-dev.20200818.1",
          "(.NET Core 4.6.29130.01; Microsoft Windows 10.0.18363 )"
        ],
        "x-ms-client-request-id": "1653bb10316e89ebcc6c234e5cfe2396",
        "x-ms-date": "Tue, 18 Aug 2020 23:39:54 GMT",
>>>>>>> 31805008
        "x-ms-return-client-request-id": "true",
        "x-ms-version": "2019-02-02"
      },
      "RequestBody": {
        "TableName": "testtablexy5vyjzn"
      },
      "StatusCode": 201,
      "ResponseHeaders": {
        "Content-Type": "application/json",
<<<<<<< HEAD
        "Date": "Tue, 28 Jul 2020 23:46:53 GMT",
        "ETag": "W/\u0022datetime\u00272020-07-28T23%3A46%3A53.4233096Z\u0027\u0022",
=======
        "Date": "Tue, 18 Aug 2020 23:39:55 GMT",
        "ETag": "W/\u0022datetime\u00272020-08-18T23%3A39%3A54.2588424Z\u0027\u0022",
>>>>>>> 31805008
        "Location": "https://chrissprim.table.cosmos.azure.com/Tables(\u0027testtablexy5vyjzn\u0027)",
        "Server": "Microsoft-HTTPAPI/2.0",
        "Transfer-Encoding": "chunked",
        "x-ms-request-id": "1653bb10-316e-89eb-cc6c-234e5cfe2396"
      },
      "ResponseBody": {
        "TableName": "testtablexy5vyjzn",
        "odata.metadata": "https://chrissprim.table.cosmos.azure.com/$metadata#Tables/@Element"
      }
    },
    {
<<<<<<< HEAD
      "RequestUri": "https://chrissprim.table.cosmos.azure.com/testtablexy5vyjzn(PartitionKey=\u0027somPartition\u0027,RowKey=\u002701\u0027)?$format=application%2Fjson%3Bodata%3Dfullmetadata",
=======
      "RequestUri": "https://chrissprim.table.cosmos.azure.com/testtablexy5vyjzn(PartitionKey=\u0027somPartition\u0027,RowKey=\u002701\u0027)?$format=application%2Fjson%3Bodata%3Dminimalmetadata",
>>>>>>> 31805008
      "RequestMethod": "PUT",
      "RequestHeaders": {
        "Accept": "application/json",
        "Authorization": "Sanitized",
        "Content-Length": "614",
        "Content-Type": "application/json",
        "DataServiceVersion": "3.0",
<<<<<<< HEAD
        "traceparent": "00-55788a8d4f98c64c8a3bc1349a8f3030-385c1c95a3662f48-00",
        "User-Agent": [
          "azsdk-net-Data.Tables/1.0.0-dev.20200728.1",
          "(.NET Core 4.6.29017.01; Microsoft Windows 10.0.18363 )"
        ],
        "x-ms-client-request-id": "0e10c27e7ceb6ff8a808a52cb0252c24",
        "x-ms-date": "Tue, 28 Jul 2020 23:46:54 GMT",
=======
        "traceparent": "00-14d6c4848b74564bb2fd304a41b08ec8-faab532c5c1ff948-00",
        "User-Agent": [
          "azsdk-net-Data.Tables/1.0.0-dev.20200818.1",
          "(.NET Core 4.6.29130.01; Microsoft Windows 10.0.18363 )"
        ],
        "x-ms-client-request-id": "0e10c27e7ceb6ff8a808a52cb0252c24",
        "x-ms-date": "Tue, 18 Aug 2020 23:39:55 GMT",
>>>>>>> 31805008
        "x-ms-return-client-request-id": "true",
        "x-ms-version": "2019-02-02"
      },
      "RequestBody": {
        "PartitionKey": "somPartition",
        "RowKey": "01",
        "SomeStringProperty": "This is table entity number 01",
        "SomeDateProperty": "2020-01-01T01:02:00.0000000Z",
        "SomeDateProperty@odata.type": "Edm.DateTime",
        "SomeGuidProperty": "0d391d16-97f1-4b9a-be68-4cc871f90001",
        "SomeGuidProperty@odata.type": "Edm.Guid",
        "SomeBinaryProperty": "AQIDBAU=",
        "SomeBinaryProperty@odata.type": "Edm.Binary",
        "SomeInt64Property": "1",
        "SomeInt64Property@odata.type": "Edm.Int64",
        "SomeDoubleProperty0": 1,
        "SomeDoubleProperty0@odata.type": "Edm.Double",
        "SomeDoubleProperty1": 1.1000000000000001,
        "SomeDoubleProperty1@odata.type": "Edm.Double",
        "SomeIntProperty": 1
      },
      "StatusCode": 204,
      "ResponseHeaders": {
        "Content-Length": "0",
        "Content-Type": "application/json",
<<<<<<< HEAD
        "Date": "Tue, 28 Jul 2020 23:46:53 GMT",
        "ETag": "W/\u0022datetime\u00272020-07-28T23%3A46%3A53.9978760Z\u0027\u0022",
=======
        "Date": "Tue, 18 Aug 2020 23:39:55 GMT",
        "ETag": "W/\u0022datetime\u00272020-08-18T23%3A39%3A55.1403016Z\u0027\u0022",
>>>>>>> 31805008
        "Server": "Microsoft-HTTPAPI/2.0",
        "x-ms-request-id": "0e10c27e-7ceb-6ff8-a808-a52cb0252c24"
      },
      "ResponseBody": []
    },
    {
<<<<<<< HEAD
      "RequestUri": "https://chrissprim.table.cosmos.azure.com/testtablexy5vyjzn()?$format=application%2Fjson%3Bodata%3Dfullmetadata\u0026$filter=PartitionKey%20eq%20%27somPartition%27%20and%20RowKey%20eq%20%2701%27",
=======
      "RequestUri": "https://chrissprim.table.cosmos.azure.com/testtablexy5vyjzn()?$format=application%2Fjson%3Bodata%3Dminimalmetadata\u0026$filter=PartitionKey%20eq%20%27somPartition%27%20and%20RowKey%20eq%20%2701%27",
>>>>>>> 31805008
      "RequestMethod": "GET",
      "RequestHeaders": {
        "Accept": "application/json",
        "Authorization": "Sanitized",
        "DataServiceVersion": "3.0",
        "User-Agent": [
<<<<<<< HEAD
          "azsdk-net-Data.Tables/1.0.0-dev.20200728.1",
          "(.NET Core 4.6.29017.01; Microsoft Windows 10.0.18363 )"
        ],
        "x-ms-client-request-id": "69a78a985994394bffb7c38261b69004",
        "x-ms-date": "Tue, 28 Jul 2020 23:46:54 GMT",
=======
          "azsdk-net-Data.Tables/1.0.0-dev.20200818.1",
          "(.NET Core 4.6.29130.01; Microsoft Windows 10.0.18363 )"
        ],
        "x-ms-client-request-id": "69a78a985994394bffb7c38261b69004",
        "x-ms-date": "Tue, 18 Aug 2020 23:39:55 GMT",
>>>>>>> 31805008
        "x-ms-return-client-request-id": "true",
        "x-ms-version": "2019-02-02"
      },
      "RequestBody": null,
      "StatusCode": 200,
      "ResponseHeaders": {
        "Content-Type": "application/json",
<<<<<<< HEAD
        "Date": "Tue, 28 Jul 2020 23:46:53 GMT",
=======
        "Date": "Tue, 18 Aug 2020 23:39:55 GMT",
>>>>>>> 31805008
        "Server": "Microsoft-HTTPAPI/2.0",
        "Transfer-Encoding": "chunked",
        "x-ms-request-id": "69a78a98-5994-394b-ffb7-c38261b69004"
      },
      "ResponseBody": {
        "value": [
          {
<<<<<<< HEAD
            "odata.etag": "W/\u0022datetime\u00272020-07-28T23%3A46%3A53.9978760Z\u0027\u0022",
=======
            "odata.etag": "W/\u0022datetime\u00272020-08-18T23%3A39%3A55.1403016Z\u0027\u0022",
>>>>>>> 31805008
            "PartitionKey": "somPartition",
            "RowKey": "01",
            "SomeStringProperty": "This is table entity number 01",
            "SomeDateProperty@odata.type": "Edm.DateTime",
            "SomeDateProperty": "2020-01-01T01:02:00.0000000Z",
            "SomeGuidProperty@odata.type": "Edm.Guid",
            "SomeGuidProperty": "0d391d16-97f1-4b9a-be68-4cc871f90001",
            "SomeBinaryProperty@odata.type": "Edm.Binary",
            "SomeBinaryProperty": "AQIDBAU=",
            "SomeInt64Property@odata.type": "Edm.Int64",
            "SomeInt64Property": "1",
            "SomeDoubleProperty0": 1,
            "SomeDoubleProperty1": 1.1,
            "SomeIntProperty": 1,
            "Timestamp@odata.type": "Edm.DateTime",
<<<<<<< HEAD
            "Timestamp": "2020-07-28T23:46:53.9978760Z"
=======
            "Timestamp": "2020-08-18T23:39:55.1403016Z"
>>>>>>> 31805008
          }
        ]
      }
    },
    {
      "RequestUri": "https://chrissprim.table.cosmos.azure.com/Tables(\u0027testtablexy5vyjzn\u0027)",
      "RequestMethod": "DELETE",
      "RequestHeaders": {
        "Accept": "application/json",
        "Authorization": "Sanitized",
<<<<<<< HEAD
        "traceparent": "00-1ca2043c5972664c83e457cfd4ed0225-02fd2a588da56b41-00",
        "User-Agent": [
          "azsdk-net-Data.Tables/1.0.0-dev.20200728.1",
          "(.NET Core 4.6.29017.01; Microsoft Windows 10.0.18363 )"
        ],
        "x-ms-client-request-id": "dbf94cc14668937ac2e36e668bbfd8a6",
        "x-ms-date": "Tue, 28 Jul 2020 23:46:54 GMT",
=======
        "traceparent": "00-21905e883f78f647b19d24521b215069-b71ffeea4e927e4f-00",
        "User-Agent": [
          "azsdk-net-Data.Tables/1.0.0-dev.20200818.1",
          "(.NET Core 4.6.29130.01; Microsoft Windows 10.0.18363 )"
        ],
        "x-ms-client-request-id": "dbf94cc14668937ac2e36e668bbfd8a6",
        "x-ms-date": "Tue, 18 Aug 2020 23:39:55 GMT",
>>>>>>> 31805008
        "x-ms-return-client-request-id": "true",
        "x-ms-version": "2019-02-02"
      },
      "RequestBody": null,
      "StatusCode": 204,
      "ResponseHeaders": {
        "Content-Length": "0",
<<<<<<< HEAD
        "Date": "Tue, 28 Jul 2020 23:46:54 GMT",
=======
        "Date": "Tue, 18 Aug 2020 23:39:55 GMT",
>>>>>>> 31805008
        "Server": "Microsoft-HTTPAPI/2.0",
        "x-ms-request-id": "dbf94cc1-4668-937a-c2e3-6e668bbfd8a6"
      },
      "ResponseBody": []
    }
  ],
  "Variables": {
    "RandomSeed": "887630860",
    "TABLES_COSMOS_ACCOUNT_NAME": "chrissprim",
    "TABLES_PRIMARY_COSMOS_ACCOUNT_KEY": ""
  }
}<|MERGE_RESOLUTION|>--- conflicted
+++ resolved
@@ -1,11 +1,7 @@
 {
   "Entries": [
     {
-<<<<<<< HEAD
-      "RequestUri": "https://chrissprim.table.cosmos.azure.com/Tables?$format=application%2Fjson%3Bodata%3Dfullmetadata",
-=======
       "RequestUri": "https://chrissprim.table.cosmos.azure.com/Tables?$format=application%2Fjson%3Bodata%3Dminimalmetadata",
->>>>>>> 31805008
       "RequestMethod": "POST",
       "RequestHeaders": {
         "Accept": "application/json",
@@ -13,15 +9,6 @@
         "Content-Length": "33",
         "Content-Type": "application/json; odata=nometadata",
         "DataServiceVersion": "3.0",
-<<<<<<< HEAD
-        "traceparent": "00-ca4d51849aac5141a679c47fa5c4d776-fa0f18837b030048-00",
-        "User-Agent": [
-          "azsdk-net-Data.Tables/1.0.0-dev.20200728.1",
-          "(.NET Core 4.6.29017.01; Microsoft Windows 10.0.18363 )"
-        ],
-        "x-ms-client-request-id": "1653bb10316e89ebcc6c234e5cfe2396",
-        "x-ms-date": "Tue, 28 Jul 2020 23:46:53 GMT",
-=======
         "traceparent": "00-8575804f145fb040b3c8cbd3f7edc218-34920aa0a84e0b4c-00",
         "User-Agent": [
           "azsdk-net-Data.Tables/1.0.0-dev.20200818.1",
@@ -29,7 +16,6 @@
         ],
         "x-ms-client-request-id": "1653bb10316e89ebcc6c234e5cfe2396",
         "x-ms-date": "Tue, 18 Aug 2020 23:39:54 GMT",
->>>>>>> 31805008
         "x-ms-return-client-request-id": "true",
         "x-ms-version": "2019-02-02"
       },
@@ -39,13 +25,8 @@
       "StatusCode": 201,
       "ResponseHeaders": {
         "Content-Type": "application/json",
-<<<<<<< HEAD
-        "Date": "Tue, 28 Jul 2020 23:46:53 GMT",
-        "ETag": "W/\u0022datetime\u00272020-07-28T23%3A46%3A53.4233096Z\u0027\u0022",
-=======
         "Date": "Tue, 18 Aug 2020 23:39:55 GMT",
         "ETag": "W/\u0022datetime\u00272020-08-18T23%3A39%3A54.2588424Z\u0027\u0022",
->>>>>>> 31805008
         "Location": "https://chrissprim.table.cosmos.azure.com/Tables(\u0027testtablexy5vyjzn\u0027)",
         "Server": "Microsoft-HTTPAPI/2.0",
         "Transfer-Encoding": "chunked",
@@ -57,11 +38,7 @@
       }
     },
     {
-<<<<<<< HEAD
-      "RequestUri": "https://chrissprim.table.cosmos.azure.com/testtablexy5vyjzn(PartitionKey=\u0027somPartition\u0027,RowKey=\u002701\u0027)?$format=application%2Fjson%3Bodata%3Dfullmetadata",
-=======
       "RequestUri": "https://chrissprim.table.cosmos.azure.com/testtablexy5vyjzn(PartitionKey=\u0027somPartition\u0027,RowKey=\u002701\u0027)?$format=application%2Fjson%3Bodata%3Dminimalmetadata",
->>>>>>> 31805008
       "RequestMethod": "PUT",
       "RequestHeaders": {
         "Accept": "application/json",
@@ -69,15 +46,6 @@
         "Content-Length": "614",
         "Content-Type": "application/json",
         "DataServiceVersion": "3.0",
-<<<<<<< HEAD
-        "traceparent": "00-55788a8d4f98c64c8a3bc1349a8f3030-385c1c95a3662f48-00",
-        "User-Agent": [
-          "azsdk-net-Data.Tables/1.0.0-dev.20200728.1",
-          "(.NET Core 4.6.29017.01; Microsoft Windows 10.0.18363 )"
-        ],
-        "x-ms-client-request-id": "0e10c27e7ceb6ff8a808a52cb0252c24",
-        "x-ms-date": "Tue, 28 Jul 2020 23:46:54 GMT",
-=======
         "traceparent": "00-14d6c4848b74564bb2fd304a41b08ec8-faab532c5c1ff948-00",
         "User-Agent": [
           "azsdk-net-Data.Tables/1.0.0-dev.20200818.1",
@@ -85,7 +53,6 @@
         ],
         "x-ms-client-request-id": "0e10c27e7ceb6ff8a808a52cb0252c24",
         "x-ms-date": "Tue, 18 Aug 2020 23:39:55 GMT",
->>>>>>> 31805008
         "x-ms-return-client-request-id": "true",
         "x-ms-version": "2019-02-02"
       },
@@ -111,43 +78,26 @@
       "ResponseHeaders": {
         "Content-Length": "0",
         "Content-Type": "application/json",
-<<<<<<< HEAD
-        "Date": "Tue, 28 Jul 2020 23:46:53 GMT",
-        "ETag": "W/\u0022datetime\u00272020-07-28T23%3A46%3A53.9978760Z\u0027\u0022",
-=======
         "Date": "Tue, 18 Aug 2020 23:39:55 GMT",
         "ETag": "W/\u0022datetime\u00272020-08-18T23%3A39%3A55.1403016Z\u0027\u0022",
->>>>>>> 31805008
         "Server": "Microsoft-HTTPAPI/2.0",
         "x-ms-request-id": "0e10c27e-7ceb-6ff8-a808-a52cb0252c24"
       },
       "ResponseBody": []
     },
     {
-<<<<<<< HEAD
-      "RequestUri": "https://chrissprim.table.cosmos.azure.com/testtablexy5vyjzn()?$format=application%2Fjson%3Bodata%3Dfullmetadata\u0026$filter=PartitionKey%20eq%20%27somPartition%27%20and%20RowKey%20eq%20%2701%27",
-=======
       "RequestUri": "https://chrissprim.table.cosmos.azure.com/testtablexy5vyjzn()?$format=application%2Fjson%3Bodata%3Dminimalmetadata\u0026$filter=PartitionKey%20eq%20%27somPartition%27%20and%20RowKey%20eq%20%2701%27",
->>>>>>> 31805008
       "RequestMethod": "GET",
       "RequestHeaders": {
         "Accept": "application/json",
         "Authorization": "Sanitized",
         "DataServiceVersion": "3.0",
         "User-Agent": [
-<<<<<<< HEAD
-          "azsdk-net-Data.Tables/1.0.0-dev.20200728.1",
-          "(.NET Core 4.6.29017.01; Microsoft Windows 10.0.18363 )"
-        ],
-        "x-ms-client-request-id": "69a78a985994394bffb7c38261b69004",
-        "x-ms-date": "Tue, 28 Jul 2020 23:46:54 GMT",
-=======
           "azsdk-net-Data.Tables/1.0.0-dev.20200818.1",
           "(.NET Core 4.6.29130.01; Microsoft Windows 10.0.18363 )"
         ],
         "x-ms-client-request-id": "69a78a985994394bffb7c38261b69004",
         "x-ms-date": "Tue, 18 Aug 2020 23:39:55 GMT",
->>>>>>> 31805008
         "x-ms-return-client-request-id": "true",
         "x-ms-version": "2019-02-02"
       },
@@ -155,11 +105,7 @@
       "StatusCode": 200,
       "ResponseHeaders": {
         "Content-Type": "application/json",
-<<<<<<< HEAD
-        "Date": "Tue, 28 Jul 2020 23:46:53 GMT",
-=======
         "Date": "Tue, 18 Aug 2020 23:39:55 GMT",
->>>>>>> 31805008
         "Server": "Microsoft-HTTPAPI/2.0",
         "Transfer-Encoding": "chunked",
         "x-ms-request-id": "69a78a98-5994-394b-ffb7-c38261b69004"
@@ -167,11 +113,7 @@
       "ResponseBody": {
         "value": [
           {
-<<<<<<< HEAD
-            "odata.etag": "W/\u0022datetime\u00272020-07-28T23%3A46%3A53.9978760Z\u0027\u0022",
-=======
             "odata.etag": "W/\u0022datetime\u00272020-08-18T23%3A39%3A55.1403016Z\u0027\u0022",
->>>>>>> 31805008
             "PartitionKey": "somPartition",
             "RowKey": "01",
             "SomeStringProperty": "This is table entity number 01",
@@ -187,11 +129,7 @@
             "SomeDoubleProperty1": 1.1,
             "SomeIntProperty": 1,
             "Timestamp@odata.type": "Edm.DateTime",
-<<<<<<< HEAD
-            "Timestamp": "2020-07-28T23:46:53.9978760Z"
-=======
             "Timestamp": "2020-08-18T23:39:55.1403016Z"
->>>>>>> 31805008
           }
         ]
       }
@@ -202,15 +140,6 @@
       "RequestHeaders": {
         "Accept": "application/json",
         "Authorization": "Sanitized",
-<<<<<<< HEAD
-        "traceparent": "00-1ca2043c5972664c83e457cfd4ed0225-02fd2a588da56b41-00",
-        "User-Agent": [
-          "azsdk-net-Data.Tables/1.0.0-dev.20200728.1",
-          "(.NET Core 4.6.29017.01; Microsoft Windows 10.0.18363 )"
-        ],
-        "x-ms-client-request-id": "dbf94cc14668937ac2e36e668bbfd8a6",
-        "x-ms-date": "Tue, 28 Jul 2020 23:46:54 GMT",
-=======
         "traceparent": "00-21905e883f78f647b19d24521b215069-b71ffeea4e927e4f-00",
         "User-Agent": [
           "azsdk-net-Data.Tables/1.0.0-dev.20200818.1",
@@ -218,7 +147,6 @@
         ],
         "x-ms-client-request-id": "dbf94cc14668937ac2e36e668bbfd8a6",
         "x-ms-date": "Tue, 18 Aug 2020 23:39:55 GMT",
->>>>>>> 31805008
         "x-ms-return-client-request-id": "true",
         "x-ms-version": "2019-02-02"
       },
@@ -226,11 +154,7 @@
       "StatusCode": 204,
       "ResponseHeaders": {
         "Content-Length": "0",
-<<<<<<< HEAD
-        "Date": "Tue, 28 Jul 2020 23:46:54 GMT",
-=======
         "Date": "Tue, 18 Aug 2020 23:39:55 GMT",
->>>>>>> 31805008
         "Server": "Microsoft-HTTPAPI/2.0",
         "x-ms-request-id": "dbf94cc1-4668-937a-c2e3-6e668bbfd8a6"
       },
