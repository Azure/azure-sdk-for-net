{
  "Entries": [
    {
      "RequestUri": "https://chrissprim.table.cosmos.azure.com/Tables?$format=application%2Fjson%3Bodata%3Dminimalmetadata",
      "RequestMethod": "POST",
      "RequestHeaders": {
        "Accept": "application/json",
        "Authorization": "Sanitized",
        "Content-Length": "33",
        "Content-Type": "application/json; odata=nometadata",
        "DataServiceVersion": "3.0",
<<<<<<< HEAD
        "traceparent": "00-d46ea43a9e547844b8739f56f0da8207-f2930a8160392c42-00",
        "User-Agent": [
          "azsdk-net-Data.Tables/1.0.0-dev.20200728.1",
          "(.NET Core 4.6.29017.01; Microsoft Windows 10.0.18363 )"
        ],
        "x-ms-client-request-id": "b0e97e5cf45fb31ef35a681adcf18450",
        "x-ms-date": "Tue, 28 Jul 2020 23:41:41 GMT",
=======
        "traceparent": "00-aa083fee21ec724f8d267ad00a62e44e-8921c2f238d1be42-00",
        "User-Agent": [
          "azsdk-net-Data.Tables/1.0.0-dev.20200818.1",
          "(.NET Core 4.6.29130.01; Microsoft Windows 10.0.18363 )"
        ],
        "x-ms-client-request-id": "de312ebd9aaadd4ad5fea8204e8a61d9",
        "x-ms-date": "Tue, 18 Aug 2020 23:36:05 GMT",
>>>>>>> 31805008
        "x-ms-return-client-request-id": "true",
        "x-ms-version": "2019-02-02"
      },
      "RequestBody": {
        "TableName": "testtablewh818pgf"
      },
      "StatusCode": 201,
      "ResponseHeaders": {
        "Content-Type": "application/json",
<<<<<<< HEAD
        "Date": "Tue, 28 Jul 2020 23:41:42 GMT",
        "ETag": "W/\u0022datetime\u00272020-07-28T23%3A41%3A41.8315784Z\u0027\u0022",
=======
        "Date": "Tue, 18 Aug 2020 23:36:04 GMT",
        "ETag": "W/\u0022datetime\u00272020-08-18T23%3A36%3A05.0915336Z\u0027\u0022",
>>>>>>> 31805008
        "Location": "https://chrissprim.table.cosmos.azure.com/Tables(\u0027testtablewh818pgf\u0027)",
        "Server": "Microsoft-HTTPAPI/2.0",
        "Transfer-Encoding": "chunked",
        "x-ms-request-id": "b0e97e5c-f45f-b31e-f35a-681adcf18450"
      },
      "ResponseBody": {
        "TableName": "testtablewh818pgf",
        "odata.metadata": "https://chrissprim.table.cosmos.azure.com/$metadata#Tables/@Element"
      }
    },
    {
      "RequestUri": "https://chrissprim.table.cosmos.azure.com/testtablewh818pgf(PartitionKey=\u0027somPartition\u0027,RowKey=\u002701\u0027)?$format=application%2Fjson%3Bodata%3Dminimalmetadata",
      "RequestMethod": "PUT",
      "RequestHeaders": {
        "Accept": "application/json",
        "Authorization": "Sanitized",
        "Content-Length": "614",
        "Content-Type": "application/json",
        "DataServiceVersion": "3.0",
<<<<<<< HEAD
        "traceparent": "00-ccf650ab04880342a31d23247490385a-7351f437dbccbc47-00",
        "User-Agent": [
          "azsdk-net-Data.Tables/1.0.0-dev.20200728.1",
          "(.NET Core 4.6.29017.01; Microsoft Windows 10.0.18363 )"
        ],
        "x-ms-client-request-id": "7e9e21bc310047c6835bfeee7ef99ee1",
        "x-ms-date": "Tue, 28 Jul 2020 23:41:42 GMT",
=======
        "traceparent": "00-9b10031eeb06bd4f879181cacd198039-aa6f673c88d39741-00",
        "User-Agent": [
          "azsdk-net-Data.Tables/1.0.0-dev.20200818.1",
          "(.NET Core 4.6.29130.01; Microsoft Windows 10.0.18363 )"
        ],
        "x-ms-client-request-id": "b0e97e5cf45fb31ef35a681adcf18450",
        "x-ms-date": "Tue, 18 Aug 2020 23:36:05 GMT",
>>>>>>> 31805008
        "x-ms-return-client-request-id": "true",
        "x-ms-version": "2019-02-02"
      },
      "RequestBody": {
        "PartitionKey": "somPartition",
        "RowKey": "01",
        "SomeStringProperty": "This is table entity number 01",
        "SomeDateProperty": "2020-01-01T01:02:00.0000000Z",
        "SomeDateProperty@odata.type": "Edm.DateTime",
        "SomeGuidProperty": "0d391d16-97f1-4b9a-be68-4cc871f90001",
        "SomeGuidProperty@odata.type": "Edm.Guid",
        "SomeBinaryProperty": "AQIDBAU=",
        "SomeBinaryProperty@odata.type": "Edm.Binary",
        "SomeInt64Property": "1",
        "SomeInt64Property@odata.type": "Edm.Int64",
        "SomeDoubleProperty0": 1,
        "SomeDoubleProperty0@odata.type": "Edm.Double",
        "SomeDoubleProperty1": 1.1000000000000001,
        "SomeDoubleProperty1@odata.type": "Edm.Double",
        "SomeIntProperty": 1
      },
      "StatusCode": 204,
      "ResponseHeaders": {
        "Content-Length": "0",
        "Content-Type": "application/json",
<<<<<<< HEAD
        "Date": "Tue, 28 Jul 2020 23:41:42 GMT",
        "ETag": "W/\u0022datetime\u00272020-07-28T23%3A41%3A42.4588808Z\u0027\u0022",
=======
        "Date": "Tue, 18 Aug 2020 23:36:04 GMT",
        "ETag": "W/\u0022datetime\u00272020-08-18T23%3A36%3A05.5311368Z\u0027\u0022",
>>>>>>> 31805008
        "Server": "Microsoft-HTTPAPI/2.0",
        "x-ms-request-id": "7e9e21bc-3100-47c6-835b-feee7ef99ee1"
      },
      "ResponseBody": []
    },
    {
      "RequestUri": "https://chrissprim.table.cosmos.azure.com/testtablewh818pgf(PartitionKey=\u0027somPartition\u0027,RowKey=\u002701\u0027)?$format=application%2Fjson%3Bodata%3Dminimalmetadata",
      "RequestMethod": "GET",
      "RequestHeaders": {
        "Accept": "application/json",
        "Authorization": "Sanitized",
        "DataServiceVersion": "3.0",
<<<<<<< HEAD
        "traceparent": "00-9f18d10c1bbf5c439b555d23eb3a1cc6-f39c96461f6ba244-00",
        "User-Agent": [
          "azsdk-net-Data.Tables/1.0.0-dev.20200728.1",
          "(.NET Core 4.6.29017.01; Microsoft Windows 10.0.18363 )"
        ],
        "x-ms-client-request-id": "31dd970b07c6c870107eea50312f01e3",
        "x-ms-date": "Tue, 28 Jul 2020 23:41:42 GMT",
=======
        "traceparent": "00-111d7a1a3ea39d4ba077083ed45cca50-14a501102526d148-00",
        "User-Agent": [
          "azsdk-net-Data.Tables/1.0.0-dev.20200818.1",
          "(.NET Core 4.6.29130.01; Microsoft Windows 10.0.18363 )"
        ],
        "x-ms-client-request-id": "7e9e21bc310047c6835bfeee7ef99ee1",
        "x-ms-date": "Tue, 18 Aug 2020 23:36:05 GMT",
>>>>>>> 31805008
        "x-ms-return-client-request-id": "true",
        "x-ms-version": "2019-02-02"
      },
      "RequestBody": null,
      "StatusCode": 200,
      "ResponseHeaders": {
        "Content-Type": "application/json",
<<<<<<< HEAD
        "Date": "Tue, 28 Jul 2020 23:41:42 GMT",
        "ETag": "W/\u0022datetime\u00272020-07-28T23%3A41%3A42.4588808Z\u0027\u0022",
=======
        "Date": "Tue, 18 Aug 2020 23:36:04 GMT",
        "ETag": "W/\u0022datetime\u00272020-08-18T23%3A36%3A05.5311368Z\u0027\u0022",
>>>>>>> 31805008
        "Server": "Microsoft-HTTPAPI/2.0",
        "Transfer-Encoding": "chunked",
        "x-ms-request-id": "31dd970b-07c6-c870-107e-ea50312f01e3"
      },
      "ResponseBody": {
        "odata.metadata": "https://chrissprim.table.cosmos.azure.com/testtablewh818pgf/$metadata#testtablewh818pgf/@Element",
<<<<<<< HEAD
        "odata.etag": "W/\u0022datetime\u00272020-07-28T23%3A41%3A42.4588808Z\u0027\u0022",
=======
        "odata.etag": "W/\u0022datetime\u00272020-08-18T23%3A36%3A05.5311368Z\u0027\u0022",
>>>>>>> 31805008
        "PartitionKey": "somPartition",
        "RowKey": "01",
        "SomeStringProperty": "This is table entity number 01",
        "SomeDateProperty@odata.type": "Edm.DateTime",
        "SomeDateProperty": "2020-01-01T01:02:00.0000000Z",
        "SomeGuidProperty@odata.type": "Edm.Guid",
        "SomeGuidProperty": "0d391d16-97f1-4b9a-be68-4cc871f90001",
        "SomeBinaryProperty@odata.type": "Edm.Binary",
        "SomeBinaryProperty": "AQIDBAU=",
        "SomeInt64Property@odata.type": "Edm.Int64",
        "SomeInt64Property": "1",
        "SomeDoubleProperty0": 1,
        "SomeDoubleProperty1": 1.1,
        "SomeIntProperty": 1,
        "Timestamp@odata.type": "Edm.DateTime",
<<<<<<< HEAD
        "Timestamp": "2020-07-28T23:41:42.4588808Z"
=======
        "Timestamp": "2020-08-18T23:36:05.5311368Z"
>>>>>>> 31805008
      }
    },
    {
      "RequestUri": "https://chrissprim.table.cosmos.azure.com/Tables(\u0027testtablewh818pgf\u0027)",
      "RequestMethod": "DELETE",
      "RequestHeaders": {
        "Accept": "application/json",
        "Authorization": "Sanitized",
<<<<<<< HEAD
        "traceparent": "00-bc0a0437b3b7ef4b939ddbd8b16e78da-9d6cce463200de44-00",
        "User-Agent": [
          "azsdk-net-Data.Tables/1.0.0-dev.20200728.1",
          "(.NET Core 4.6.29017.01; Microsoft Windows 10.0.18363 )"
        ],
        "x-ms-client-request-id": "2c64577ae2ec2bd9b7a22d03f62f35fa",
        "x-ms-date": "Tue, 28 Jul 2020 23:41:42 GMT",
=======
        "traceparent": "00-c2e0bf678fb9de46a9f72e1c5a797255-525ee1e1cde2bd4a-00",
        "User-Agent": [
          "azsdk-net-Data.Tables/1.0.0-dev.20200818.1",
          "(.NET Core 4.6.29130.01; Microsoft Windows 10.0.18363 )"
        ],
        "x-ms-client-request-id": "31dd970b07c6c870107eea50312f01e3",
        "x-ms-date": "Tue, 18 Aug 2020 23:36:05 GMT",
>>>>>>> 31805008
        "x-ms-return-client-request-id": "true",
        "x-ms-version": "2019-02-02"
      },
      "RequestBody": null,
      "StatusCode": 204,
      "ResponseHeaders": {
        "Content-Length": "0",
<<<<<<< HEAD
        "Date": "Tue, 28 Jul 2020 23:41:42 GMT",
=======
        "Date": "Tue, 18 Aug 2020 23:36:05 GMT",
>>>>>>> 31805008
        "Server": "Microsoft-HTTPAPI/2.0",
        "x-ms-request-id": "2c64577a-e2ec-2bd9-b7a2-2d03f62f35fa"
      },
      "ResponseBody": []
    }
  ],
  "Variables": {
    "RandomSeed": "2061207504",
    "TABLES_COSMOS_ACCOUNT_NAME": "chrissprim",
    "TABLES_PRIMARY_COSMOS_ACCOUNT_KEY": ""
  }
}<|MERGE_RESOLUTION|>--- conflicted
+++ resolved
@@ -9,15 +9,6 @@
         "Content-Length": "33",
         "Content-Type": "application/json; odata=nometadata",
         "DataServiceVersion": "3.0",
-<<<<<<< HEAD
-        "traceparent": "00-d46ea43a9e547844b8739f56f0da8207-f2930a8160392c42-00",
-        "User-Agent": [
-          "azsdk-net-Data.Tables/1.0.0-dev.20200728.1",
-          "(.NET Core 4.6.29017.01; Microsoft Windows 10.0.18363 )"
-        ],
-        "x-ms-client-request-id": "b0e97e5cf45fb31ef35a681adcf18450",
-        "x-ms-date": "Tue, 28 Jul 2020 23:41:41 GMT",
-=======
         "traceparent": "00-aa083fee21ec724f8d267ad00a62e44e-8921c2f238d1be42-00",
         "User-Agent": [
           "azsdk-net-Data.Tables/1.0.0-dev.20200818.1",
@@ -25,7 +16,6 @@
         ],
         "x-ms-client-request-id": "de312ebd9aaadd4ad5fea8204e8a61d9",
         "x-ms-date": "Tue, 18 Aug 2020 23:36:05 GMT",
->>>>>>> 31805008
         "x-ms-return-client-request-id": "true",
         "x-ms-version": "2019-02-02"
       },
@@ -35,13 +25,8 @@
       "StatusCode": 201,
       "ResponseHeaders": {
         "Content-Type": "application/json",
-<<<<<<< HEAD
-        "Date": "Tue, 28 Jul 2020 23:41:42 GMT",
-        "ETag": "W/\u0022datetime\u00272020-07-28T23%3A41%3A41.8315784Z\u0027\u0022",
-=======
         "Date": "Tue, 18 Aug 2020 23:36:04 GMT",
         "ETag": "W/\u0022datetime\u00272020-08-18T23%3A36%3A05.0915336Z\u0027\u0022",
->>>>>>> 31805008
         "Location": "https://chrissprim.table.cosmos.azure.com/Tables(\u0027testtablewh818pgf\u0027)",
         "Server": "Microsoft-HTTPAPI/2.0",
         "Transfer-Encoding": "chunked",
@@ -61,15 +46,6 @@
         "Content-Length": "614",
         "Content-Type": "application/json",
         "DataServiceVersion": "3.0",
-<<<<<<< HEAD
-        "traceparent": "00-ccf650ab04880342a31d23247490385a-7351f437dbccbc47-00",
-        "User-Agent": [
-          "azsdk-net-Data.Tables/1.0.0-dev.20200728.1",
-          "(.NET Core 4.6.29017.01; Microsoft Windows 10.0.18363 )"
-        ],
-        "x-ms-client-request-id": "7e9e21bc310047c6835bfeee7ef99ee1",
-        "x-ms-date": "Tue, 28 Jul 2020 23:41:42 GMT",
-=======
         "traceparent": "00-9b10031eeb06bd4f879181cacd198039-aa6f673c88d39741-00",
         "User-Agent": [
           "azsdk-net-Data.Tables/1.0.0-dev.20200818.1",
@@ -77,7 +53,6 @@
         ],
         "x-ms-client-request-id": "b0e97e5cf45fb31ef35a681adcf18450",
         "x-ms-date": "Tue, 18 Aug 2020 23:36:05 GMT",
->>>>>>> 31805008
         "x-ms-return-client-request-id": "true",
         "x-ms-version": "2019-02-02"
       },
@@ -103,13 +78,8 @@
       "ResponseHeaders": {
         "Content-Length": "0",
         "Content-Type": "application/json",
-<<<<<<< HEAD
-        "Date": "Tue, 28 Jul 2020 23:41:42 GMT",
-        "ETag": "W/\u0022datetime\u00272020-07-28T23%3A41%3A42.4588808Z\u0027\u0022",
-=======
         "Date": "Tue, 18 Aug 2020 23:36:04 GMT",
         "ETag": "W/\u0022datetime\u00272020-08-18T23%3A36%3A05.5311368Z\u0027\u0022",
->>>>>>> 31805008
         "Server": "Microsoft-HTTPAPI/2.0",
         "x-ms-request-id": "7e9e21bc-3100-47c6-835b-feee7ef99ee1"
       },
@@ -122,15 +92,6 @@
         "Accept": "application/json",
         "Authorization": "Sanitized",
         "DataServiceVersion": "3.0",
-<<<<<<< HEAD
-        "traceparent": "00-9f18d10c1bbf5c439b555d23eb3a1cc6-f39c96461f6ba244-00",
-        "User-Agent": [
-          "azsdk-net-Data.Tables/1.0.0-dev.20200728.1",
-          "(.NET Core 4.6.29017.01; Microsoft Windows 10.0.18363 )"
-        ],
-        "x-ms-client-request-id": "31dd970b07c6c870107eea50312f01e3",
-        "x-ms-date": "Tue, 28 Jul 2020 23:41:42 GMT",
-=======
         "traceparent": "00-111d7a1a3ea39d4ba077083ed45cca50-14a501102526d148-00",
         "User-Agent": [
           "azsdk-net-Data.Tables/1.0.0-dev.20200818.1",
@@ -138,7 +99,6 @@
         ],
         "x-ms-client-request-id": "7e9e21bc310047c6835bfeee7ef99ee1",
         "x-ms-date": "Tue, 18 Aug 2020 23:36:05 GMT",
->>>>>>> 31805008
         "x-ms-return-client-request-id": "true",
         "x-ms-version": "2019-02-02"
       },
@@ -146,24 +106,15 @@
       "StatusCode": 200,
       "ResponseHeaders": {
         "Content-Type": "application/json",
-<<<<<<< HEAD
-        "Date": "Tue, 28 Jul 2020 23:41:42 GMT",
-        "ETag": "W/\u0022datetime\u00272020-07-28T23%3A41%3A42.4588808Z\u0027\u0022",
-=======
         "Date": "Tue, 18 Aug 2020 23:36:04 GMT",
         "ETag": "W/\u0022datetime\u00272020-08-18T23%3A36%3A05.5311368Z\u0027\u0022",
->>>>>>> 31805008
         "Server": "Microsoft-HTTPAPI/2.0",
         "Transfer-Encoding": "chunked",
         "x-ms-request-id": "31dd970b-07c6-c870-107e-ea50312f01e3"
       },
       "ResponseBody": {
         "odata.metadata": "https://chrissprim.table.cosmos.azure.com/testtablewh818pgf/$metadata#testtablewh818pgf/@Element",
-<<<<<<< HEAD
-        "odata.etag": "W/\u0022datetime\u00272020-07-28T23%3A41%3A42.4588808Z\u0027\u0022",
-=======
         "odata.etag": "W/\u0022datetime\u00272020-08-18T23%3A36%3A05.5311368Z\u0027\u0022",
->>>>>>> 31805008
         "PartitionKey": "somPartition",
         "RowKey": "01",
         "SomeStringProperty": "This is table entity number 01",
@@ -179,11 +130,7 @@
         "SomeDoubleProperty1": 1.1,
         "SomeIntProperty": 1,
         "Timestamp@odata.type": "Edm.DateTime",
-<<<<<<< HEAD
-        "Timestamp": "2020-07-28T23:41:42.4588808Z"
-=======
         "Timestamp": "2020-08-18T23:36:05.5311368Z"
->>>>>>> 31805008
       }
     },
     {
@@ -192,15 +139,6 @@
       "RequestHeaders": {
         "Accept": "application/json",
         "Authorization": "Sanitized",
-<<<<<<< HEAD
-        "traceparent": "00-bc0a0437b3b7ef4b939ddbd8b16e78da-9d6cce463200de44-00",
-        "User-Agent": [
-          "azsdk-net-Data.Tables/1.0.0-dev.20200728.1",
-          "(.NET Core 4.6.29017.01; Microsoft Windows 10.0.18363 )"
-        ],
-        "x-ms-client-request-id": "2c64577ae2ec2bd9b7a22d03f62f35fa",
-        "x-ms-date": "Tue, 28 Jul 2020 23:41:42 GMT",
-=======
         "traceparent": "00-c2e0bf678fb9de46a9f72e1c5a797255-525ee1e1cde2bd4a-00",
         "User-Agent": [
           "azsdk-net-Data.Tables/1.0.0-dev.20200818.1",
@@ -208,7 +146,6 @@
         ],
         "x-ms-client-request-id": "31dd970b07c6c870107eea50312f01e3",
         "x-ms-date": "Tue, 18 Aug 2020 23:36:05 GMT",
->>>>>>> 31805008
         "x-ms-return-client-request-id": "true",
         "x-ms-version": "2019-02-02"
       },
@@ -216,11 +153,7 @@
       "StatusCode": 204,
       "ResponseHeaders": {
         "Content-Length": "0",
-<<<<<<< HEAD
-        "Date": "Tue, 28 Jul 2020 23:41:42 GMT",
-=======
         "Date": "Tue, 18 Aug 2020 23:36:05 GMT",
->>>>>>> 31805008
         "Server": "Microsoft-HTTPAPI/2.0",
         "x-ms-request-id": "2c64577a-e2ec-2bd9-b7a2-2d03f62f35fa"
       },
