--- conflicted
+++ resolved
@@ -9,15 +9,6 @@
         "Content-Length": "33",
         "Content-Type": "application/json; odata=nometadata",
         "DataServiceVersion": "3.0",
-<<<<<<< HEAD
-        "traceparent": "00-07ff3a10cd05de4bbe5513c3a552b8d9-a29cf270dbbb5445-00",
-        "User-Agent": [
-          "azsdk-net-Data.Tables/1.0.0-dev.20200728.1",
-          "(.NET Core 4.6.29017.01; Microsoft Windows 10.0.18363 )"
-        ],
-        "x-ms-client-request-id": "e297f812641bf9342f488ee8e1e07531",
-        "x-ms-date": "Tue, 28 Jul 2020 23:40:04 GMT",
-=======
         "traceparent": "00-cc97c93682f3794fa5385395f1fe6b30-0fea2d1e72f81747-00",
         "User-Agent": [
           "azsdk-net-Data.Tables/1.0.0-dev.20200729.1",
@@ -25,7 +16,6 @@
         ],
         "x-ms-client-request-id": "24150bb7c0511832d88ed2fba1dae3f4",
         "x-ms-date": "Wed, 29 Jul 2020 23:38:40 GMT",
->>>>>>> d5925bb8
         "x-ms-return-client-request-id": "true",
         "x-ms-version": "2019-02-02"
       },
@@ -35,15 +25,9 @@
       "StatusCode": 201,
       "ResponseHeaders": {
         "Content-Type": "application/json",
-<<<<<<< HEAD
-        "Date": "Tue, 28 Jul 2020 23:40:04 GMT",
-        "ETag": "W/\u0022datetime\u00272020-07-28T23%3A40%3A04.3164680Z\u0027\u0022",
-        "Location": "https://chrissprim.table.cosmos.azure.com/Tables(\u0027testtablel1upyyea\u0027)",
-=======
         "Date": "Wed, 29 Jul 2020 23:38:37 GMT",
         "ETag": "W/\u0022datetime\u00272020-07-29T23%3A38%3A38.2306312Z\u0027\u0022",
         "Location": "https://allkimprim.table.cosmos.azure.com/Tables(\u0027testtablel1upyyea\u0027)",
->>>>>>> d5925bb8
         "Server": "Microsoft-HTTPAPI/2.0",
         "Transfer-Encoding": "chunked",
         "x-ms-request-id": "e297f812-641b-f934-2f48-8ee8e1e07531"
@@ -59,15 +43,6 @@
       "RequestHeaders": {
         "Accept": "application/json",
         "Authorization": "Sanitized",
-<<<<<<< HEAD
-        "traceparent": "00-b3963e4cadc4ed4dbe8023fb02e7faa0-078597271d846c4c-00",
-        "User-Agent": [
-          "azsdk-net-Data.Tables/1.0.0-dev.20200728.1",
-          "(.NET Core 4.6.29017.01; Microsoft Windows 10.0.18363 )"
-        ],
-        "x-ms-client-request-id": "45235252172357fe122f05374d8124fb",
-        "x-ms-date": "Tue, 28 Jul 2020 23:40:05 GMT",
-=======
         "traceparent": "00-60b8951c1e710f48b2dd993e175346d6-c189bdb9d7bb2247-00",
         "User-Agent": [
           "azsdk-net-Data.Tables/1.0.0-dev.20200729.1",
@@ -75,7 +50,6 @@
         ],
         "x-ms-client-request-id": "e297f812641bf9342f488ee8e1e07531",
         "x-ms-date": "Wed, 29 Jul 2020 23:38:41 GMT",
->>>>>>> d5925bb8
         "x-ms-return-client-request-id": "true",
         "x-ms-version": "2019-02-02"
       },
@@ -83,11 +57,7 @@
       "StatusCode": 204,
       "ResponseHeaders": {
         "Content-Length": "0",
-<<<<<<< HEAD
-        "Date": "Tue, 28 Jul 2020 23:40:04 GMT",
-=======
         "Date": "Wed, 29 Jul 2020 23:38:38 GMT",
->>>>>>> d5925bb8
         "Server": "Microsoft-HTTPAPI/2.0",
         "x-ms-request-id": "45235252-1723-57fe-122f-05374d8124fb"
       },
