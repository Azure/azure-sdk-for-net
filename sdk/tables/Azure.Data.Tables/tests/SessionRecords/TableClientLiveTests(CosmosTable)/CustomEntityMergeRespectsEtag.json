--- conflicted
+++ resolved
@@ -1,11 +1,7 @@
 {
   "Entries": [
     {
-<<<<<<< HEAD
-      "RequestUri": "https://chrissprim.table.cosmos.azure.com/Tables?$format=application%2Fjson%3Bodata%3Dfullmetadata",
-=======
       "RequestUri": "https://chrissprim.table.cosmos.azure.com/Tables?$format=application%2Fjson%3Bodata%3Dminimalmetadata",
->>>>>>> 31805008
       "RequestMethod": "POST",
       "RequestHeaders": {
         "Accept": "application/json",
