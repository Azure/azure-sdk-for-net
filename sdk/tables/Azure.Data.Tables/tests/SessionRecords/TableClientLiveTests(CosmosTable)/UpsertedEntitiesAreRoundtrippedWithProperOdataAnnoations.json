--- conflicted
+++ resolved
@@ -12,15 +12,6 @@
         "Content-Length": "33",
         "Content-Type": "application/json; odata=nometadata",
         "DataServiceVersion": "3.0",
-<<<<<<< HEAD
-        "traceparent": "00-e79c0aa7186d6340be09e7fcd6cd796c-01dd0bd2277e5c44-00",
-        "User-Agent": [
-          "azsdk-net-Data.Tables/1.0.0-dev.20200821.2",
-          "(.NET Core 4.6.27514.02; Microsoft Windows 10.0.17763 )"
-        ],
-        "x-ms-client-request-id": "071507a44597d1e6922e6c02259ba54e",
-        "x-ms-date": "Fri, 21 Aug 2020 15:08:20 GMT",
-=======
         "traceparent": "00-764d0876451a7e429e72922b9dda59d2-b1ab68641caa1d47-00",
         "User-Agent": [
           "azsdk-net-Data.Tables/1.0.0-dev.20200821.1",
@@ -28,7 +19,6 @@
         ],
         "x-ms-client-request-id": "071507a44597d1e6922e6c02259ba54e",
         "x-ms-date": "Fri, 21 Aug 2020 15:54:02 GMT",
->>>>>>> 367da34b
         "x-ms-return-client-request-id": "true",
         "x-ms-version": "2019-02-02"
       },
@@ -38,15 +28,9 @@
       "StatusCode": 201,
       "ResponseHeaders": {
         "Content-Type": "application/json",
-<<<<<<< HEAD
-        "Date": "Fri, 21 Aug 2020 15:08:20 GMT",
-        "ETag": "W/\u0022datetime\u00272020-08-21T15%3A08%3A20.7616008Z\u0027\u0022",
-        "Location": "https://t1acd88e4a1c34b8dprim.table.cosmos.azure.com/Tables(\u0027testtableusxiz4l0\u0027)",
-=======
         "Date": "Fri, 21 Aug 2020 15:54:02 GMT",
         "ETag": "W/\u0022datetime\u00272020-08-21T15%3A54%3A02.6537992Z\u0027\u0022",
         "Location": "https://chrissprim.table.cosmos.azure.com/Tables(\u0027testtableusxiz4l0\u0027)",
->>>>>>> 367da34b
         "Server": "Microsoft-HTTPAPI/2.0",
         "Transfer-Encoding": "chunked",
         "x-ms-request-id": "071507a4-4597-d1e6-922e-6c02259ba54e"
@@ -68,15 +52,6 @@
         "Content-Length": "614",
         "Content-Type": "application/json",
         "DataServiceVersion": "3.0",
-<<<<<<< HEAD
-        "traceparent": "00-949f7c71c5cbe94f8f1b607975c82350-c89aa92e8a84d44e-00",
-        "User-Agent": [
-          "azsdk-net-Data.Tables/1.0.0-dev.20200821.2",
-          "(.NET Core 4.6.27514.02; Microsoft Windows 10.0.17763 )"
-        ],
-        "x-ms-client-request-id": "dd07784c3f3bb3dc22bb2f16f89efda4",
-        "x-ms-date": "Fri, 21 Aug 2020 15:08:21 GMT",
-=======
         "traceparent": "00-0e03155239fe8e4a8dc2862e8b341664-9fc81d0e88d2c14b-00",
         "User-Agent": [
           "azsdk-net-Data.Tables/1.0.0-dev.20200821.1",
@@ -84,7 +59,6 @@
         ],
         "x-ms-client-request-id": "dd07784c3f3bb3dc22bb2f16f89efda4",
         "x-ms-date": "Fri, 21 Aug 2020 15:54:03 GMT",
->>>>>>> 367da34b
         "x-ms-return-client-request-id": "true",
         "x-ms-version": "2019-02-02"
       },
@@ -110,13 +84,8 @@
       "ResponseHeaders": {
         "Content-Length": "0",
         "Content-Type": "application/json",
-<<<<<<< HEAD
-        "Date": "Fri, 21 Aug 2020 15:08:20 GMT",
-        "ETag": "W/\u0022datetime\u00272020-08-21T15%3A08%3A21.1687432Z\u0027\u0022",
-=======
         "Date": "Fri, 21 Aug 2020 15:54:02 GMT",
         "ETag": "W/\u0022datetime\u00272020-08-21T15%3A54%3A03.0724104Z\u0027\u0022",
->>>>>>> 367da34b
         "Server": "Microsoft-HTTPAPI/2.0",
         "x-ms-request-id": "dd07784c-3f3b-b3dc-22bb-2f16f89efda4"
       },
@@ -133,19 +102,11 @@
         "Authorization": "Sanitized",
         "DataServiceVersion": "3.0",
         "User-Agent": [
-<<<<<<< HEAD
-          "azsdk-net-Data.Tables/1.0.0-dev.20200821.2",
-          "(.NET Core 4.6.27514.02; Microsoft Windows 10.0.17763 )"
-        ],
-        "x-ms-client-request-id": "a7caf870611be7d7ee83b56855f23ecd",
-        "x-ms-date": "Fri, 21 Aug 2020 15:08:21 GMT",
-=======
           "azsdk-net-Data.Tables/1.0.0-dev.20200821.1",
           "(.NET Core 4.6.29130.01; Microsoft Windows 10.0.18363 )"
         ],
         "x-ms-client-request-id": "a7caf870611be7d7ee83b56855f23ecd",
         "x-ms-date": "Fri, 21 Aug 2020 15:54:03 GMT",
->>>>>>> 367da34b
         "x-ms-return-client-request-id": "true",
         "x-ms-version": "2019-02-02"
       },
@@ -153,11 +114,7 @@
       "StatusCode": 200,
       "ResponseHeaders": {
         "Content-Type": "application/json",
-<<<<<<< HEAD
-        "Date": "Fri, 21 Aug 2020 15:08:20 GMT",
-=======
         "Date": "Fri, 21 Aug 2020 15:54:03 GMT",
->>>>>>> 367da34b
         "Server": "Microsoft-HTTPAPI/2.0",
         "Transfer-Encoding": "chunked",
         "x-ms-request-id": "a7caf870-611b-e7d7-ee83-b56855f23ecd"
@@ -165,11 +122,7 @@
       "ResponseBody": {
         "value": [
           {
-<<<<<<< HEAD
-            "odata.etag": "W/\u0022datetime\u00272020-08-21T15%3A08%3A21.1687432Z\u0027\u0022",
-=======
             "odata.etag": "W/\u0022datetime\u00272020-08-21T15%3A54%3A03.0724104Z\u0027\u0022",
->>>>>>> 367da34b
             "PartitionKey": "somPartition",
             "RowKey": "01",
             "SomeStringProperty": "This is table entity number 01",
@@ -185,11 +138,7 @@
             "SomeDoubleProperty1": 1.1,
             "SomeIntProperty": 1,
             "Timestamp@odata.type": "Edm.DateTime",
-<<<<<<< HEAD
-            "Timestamp": "2020-08-21T15:08:21.1687432Z"
-=======
             "Timestamp": "2020-08-21T15:54:03.0724104Z"
->>>>>>> 367da34b
           }
         ]
       }
@@ -203,15 +152,6 @@
           "application/json"
         ],
         "Authorization": "Sanitized",
-<<<<<<< HEAD
-        "traceparent": "00-3d42fce6311f754c9421b20af31dca21-5749264677b17642-00",
-        "User-Agent": [
-          "azsdk-net-Data.Tables/1.0.0-dev.20200821.2",
-          "(.NET Core 4.6.27514.02; Microsoft Windows 10.0.17763 )"
-        ],
-        "x-ms-client-request-id": "274219f1432464b12a62e5dc16cfd8f3",
-        "x-ms-date": "Fri, 21 Aug 2020 15:08:21 GMT",
-=======
         "traceparent": "00-0a3707da89ab1f40852fc495dbf98d1f-9cc4d684b29f0b45-00",
         "User-Agent": [
           "azsdk-net-Data.Tables/1.0.0-dev.20200821.1",
@@ -219,7 +159,6 @@
         ],
         "x-ms-client-request-id": "274219f1432464b12a62e5dc16cfd8f3",
         "x-ms-date": "Fri, 21 Aug 2020 15:54:03 GMT",
->>>>>>> 367da34b
         "x-ms-return-client-request-id": "true",
         "x-ms-version": "2019-02-02"
       },
@@ -227,11 +166,7 @@
       "StatusCode": 204,
       "ResponseHeaders": {
         "Content-Length": "0",
-<<<<<<< HEAD
-        "Date": "Fri, 21 Aug 2020 15:08:21 GMT",
-=======
         "Date": "Fri, 21 Aug 2020 15:54:03 GMT",
->>>>>>> 367da34b
         "Server": "Microsoft-HTTPAPI/2.0",
         "x-ms-request-id": "274219f1-4324-64b1-2a62-e5dc16cfd8f3"
       },
@@ -240,11 +175,7 @@
   ],
   "Variables": {
     "RandomSeed": "831497240",
-<<<<<<< HEAD
-    "TABLES_COSMOS_ACCOUNT_NAME": "t1acd88e4a1c34b8dprim",
-=======
     "TABLES_COSMOS_ACCOUNT_NAME": "chrissprim",
->>>>>>> 367da34b
     "TABLES_PRIMARY_COSMOS_ACCOUNT_KEY": "Kg=="
   }
 }