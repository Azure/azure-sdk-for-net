{
  "Entries": [
    {
<<<<<<< HEAD
      "RequestUri": "https://chrissprim.table.cosmos.azure.com/Tables?$format=application%2Fjson%3Bodata%3Dfullmetadata",
=======
      "RequestUri": "https://chrissprim.table.cosmos.azure.com/Tables?$format=application%2Fjson%3Bodata%3Dminimalmetadata",
>>>>>>> 31805008
      "RequestMethod": "POST",
      "RequestHeaders": {
        "Accept": "application/json",
        "Authorization": "Sanitized",
        "Content-Length": "33",
        "Content-Type": "application/json; odata=nometadata",
        "DataServiceVersion": "3.0",
<<<<<<< HEAD
        "traceparent": "00-7f5b1649afce49459bab15e125fd7908-ce55677e7c853f46-00",
        "User-Agent": [
          "azsdk-net-Data.Tables/1.0.0-dev.20200728.1",
          "(.NET Core 4.6.29017.01; Microsoft Windows 10.0.18363 )"
        ],
        "x-ms-client-request-id": "dd07784c3f3bb3dc22bb2f16f89efda4",
        "x-ms-date": "Tue, 28 Jul 2020 23:42:04 GMT",
=======
        "traceparent": "00-3e30c2ad1287e34784c19f7cf3d540ff-b23dbef301fe9c49-00",
        "User-Agent": [
          "azsdk-net-Data.Tables/1.0.0-dev.20200818.1",
          "(.NET Core 4.6.29130.01; Microsoft Windows 10.0.18363 )"
        ],
        "x-ms-client-request-id": "071507a44597d1e6922e6c02259ba54e",
        "x-ms-date": "Tue, 18 Aug 2020 23:36:07 GMT",
>>>>>>> 31805008
        "x-ms-return-client-request-id": "true",
        "x-ms-version": "2019-02-02"
      },
      "RequestBody": {
        "TableName": "testtableusxiz4l0"
      },
      "StatusCode": 201,
      "ResponseHeaders": {
        "Content-Type": "application/json",
<<<<<<< HEAD
        "Date": "Tue, 28 Jul 2020 23:42:04 GMT",
        "ETag": "W/\u0022datetime\u00272020-07-28T23%3A42%3A04.0872968Z\u0027\u0022",
=======
        "Date": "Tue, 18 Aug 2020 23:36:07 GMT",
        "ETag": "W/\u0022datetime\u00272020-08-18T23%3A36%3A07.1209992Z\u0027\u0022",
>>>>>>> 31805008
        "Location": "https://chrissprim.table.cosmos.azure.com/Tables(\u0027testtableusxiz4l0\u0027)",
        "Server": "Microsoft-HTTPAPI/2.0",
        "Transfer-Encoding": "chunked",
        "x-ms-request-id": "dd07784c-3f3b-b3dc-22bb-2f16f89efda4"
      },
      "ResponseBody": {
        "TableName": "testtableusxiz4l0",
        "odata.metadata": "https://chrissprim.table.cosmos.azure.com/$metadata#Tables/@Element"
      }
    },
    {
<<<<<<< HEAD
      "RequestUri": "https://chrissprim.table.cosmos.azure.com/testtableusxiz4l0(PartitionKey=\u0027somPartition\u0027,RowKey=\u002701\u0027)?$format=application%2Fjson%3Bodata%3Dfullmetadata",
=======
      "RequestUri": "https://chrissprim.table.cosmos.azure.com/testtableusxiz4l0(PartitionKey=\u0027somPartition\u0027,RowKey=\u002701\u0027)?$format=application%2Fjson%3Bodata%3Dminimalmetadata",
>>>>>>> 31805008
      "RequestMethod": "PUT",
      "RequestHeaders": {
        "Accept": "application/json",
        "Authorization": "Sanitized",
        "Content-Length": "614",
        "Content-Type": "application/json",
        "DataServiceVersion": "3.0",
<<<<<<< HEAD
        "traceparent": "00-bbcc81a7e586874a83aeae93b19a5890-d2f855261514da47-00",
        "User-Agent": [
          "azsdk-net-Data.Tables/1.0.0-dev.20200728.1",
          "(.NET Core 4.6.29017.01; Microsoft Windows 10.0.18363 )"
        ],
        "x-ms-client-request-id": "a7caf870611be7d7ee83b56855f23ecd",
        "x-ms-date": "Tue, 28 Jul 2020 23:42:04 GMT",
=======
        "traceparent": "00-2a9b8f9c6ff4a0409d87e7369474e3db-1747fff862bb9442-00",
        "User-Agent": [
          "azsdk-net-Data.Tables/1.0.0-dev.20200818.1",
          "(.NET Core 4.6.29130.01; Microsoft Windows 10.0.18363 )"
        ],
        "x-ms-client-request-id": "dd07784c3f3bb3dc22bb2f16f89efda4",
        "x-ms-date": "Tue, 18 Aug 2020 23:36:08 GMT",
>>>>>>> 31805008
        "x-ms-return-client-request-id": "true",
        "x-ms-version": "2019-02-02"
      },
      "RequestBody": {
        "PartitionKey": "somPartition",
        "RowKey": "01",
        "SomeStringProperty": "This is table entity number 01",
        "SomeDateProperty": "2020-01-01T01:02:00.0000000Z",
        "SomeDateProperty@odata.type": "Edm.DateTime",
        "SomeGuidProperty": "0d391d16-97f1-4b9a-be68-4cc871f90001",
        "SomeGuidProperty@odata.type": "Edm.Guid",
        "SomeBinaryProperty": "AQIDBAU=",
        "SomeBinaryProperty@odata.type": "Edm.Binary",
        "SomeInt64Property": "1",
        "SomeInt64Property@odata.type": "Edm.Int64",
        "SomeDoubleProperty0": 1,
        "SomeDoubleProperty0@odata.type": "Edm.Double",
        "SomeDoubleProperty1": 1.1000000000000001,
        "SomeDoubleProperty1@odata.type": "Edm.Double",
        "SomeIntProperty": 1
      },
      "StatusCode": 204,
      "ResponseHeaders": {
        "Content-Length": "0",
        "Content-Type": "application/json",
<<<<<<< HEAD
        "Date": "Tue, 28 Jul 2020 23:42:04 GMT",
        "ETag": "W/\u0022datetime\u00272020-07-28T23%3A42%3A04.7494152Z\u0027\u0022",
=======
        "Date": "Tue, 18 Aug 2020 23:36:07 GMT",
        "ETag": "W/\u0022datetime\u00272020-08-18T23%3A36%3A07.9123464Z\u0027\u0022",
>>>>>>> 31805008
        "Server": "Microsoft-HTTPAPI/2.0",
        "x-ms-request-id": "a7caf870-611b-e7d7-ee83-b56855f23ecd"
      },
      "ResponseBody": []
    },
    {
<<<<<<< HEAD
      "RequestUri": "https://chrissprim.table.cosmos.azure.com/testtableusxiz4l0()?$format=application%2Fjson%3Bodata%3Dfullmetadata\u0026$filter=PartitionKey%20eq%20%27somPartition%27%20and%20RowKey%20eq%20%2701%27",
=======
      "RequestUri": "https://chrissprim.table.cosmos.azure.com/testtableusxiz4l0()?$format=application%2Fjson%3Bodata%3Dminimalmetadata\u0026$filter=PartitionKey%20eq%20%27somPartition%27%20and%20RowKey%20eq%20%2701%27",
>>>>>>> 31805008
      "RequestMethod": "GET",
      "RequestHeaders": {
        "Accept": "application/json",
        "Authorization": "Sanitized",
        "DataServiceVersion": "3.0",
        "User-Agent": [
<<<<<<< HEAD
          "azsdk-net-Data.Tables/1.0.0-dev.20200728.1",
          "(.NET Core 4.6.29017.01; Microsoft Windows 10.0.18363 )"
        ],
        "x-ms-client-request-id": "274219f1432464b12a62e5dc16cfd8f3",
        "x-ms-date": "Tue, 28 Jul 2020 23:42:04 GMT",
=======
          "azsdk-net-Data.Tables/1.0.0-dev.20200818.1",
          "(.NET Core 4.6.29130.01; Microsoft Windows 10.0.18363 )"
        ],
        "x-ms-client-request-id": "a7caf870611be7d7ee83b56855f23ecd",
        "x-ms-date": "Tue, 18 Aug 2020 23:36:08 GMT",
>>>>>>> 31805008
        "x-ms-return-client-request-id": "true",
        "x-ms-version": "2019-02-02"
      },
      "RequestBody": null,
      "StatusCode": 200,
      "ResponseHeaders": {
        "Content-Type": "application/json",
<<<<<<< HEAD
        "Date": "Tue, 28 Jul 2020 23:42:04 GMT",
=======
        "Date": "Tue, 18 Aug 2020 23:36:07 GMT",
>>>>>>> 31805008
        "Server": "Microsoft-HTTPAPI/2.0",
        "Transfer-Encoding": "chunked",
        "x-ms-request-id": "274219f1-4324-64b1-2a62-e5dc16cfd8f3"
      },
      "ResponseBody": {
        "value": [
          {
<<<<<<< HEAD
            "odata.etag": "W/\u0022datetime\u00272020-07-28T23%3A42%3A04.7494152Z\u0027\u0022",
=======
            "odata.etag": "W/\u0022datetime\u00272020-08-18T23%3A36%3A07.9123464Z\u0027\u0022",
>>>>>>> 31805008
            "PartitionKey": "somPartition",
            "RowKey": "01",
            "SomeStringProperty": "This is table entity number 01",
            "SomeDateProperty@odata.type": "Edm.DateTime",
            "SomeDateProperty": "2020-01-01T01:02:00.0000000Z",
            "SomeGuidProperty@odata.type": "Edm.Guid",
            "SomeGuidProperty": "0d391d16-97f1-4b9a-be68-4cc871f90001",
            "SomeBinaryProperty@odata.type": "Edm.Binary",
            "SomeBinaryProperty": "AQIDBAU=",
            "SomeInt64Property@odata.type": "Edm.Int64",
            "SomeInt64Property": "1",
            "SomeDoubleProperty0": 1,
            "SomeDoubleProperty1": 1.1,
            "SomeIntProperty": 1,
            "Timestamp@odata.type": "Edm.DateTime",
<<<<<<< HEAD
            "Timestamp": "2020-07-28T23:42:04.7494152Z"
=======
            "Timestamp": "2020-08-18T23:36:07.9123464Z"
>>>>>>> 31805008
          }
        ]
      }
    },
    {
      "RequestUri": "https://chrissprim.table.cosmos.azure.com/Tables(\u0027testtableusxiz4l0\u0027)",
      "RequestMethod": "DELETE",
      "RequestHeaders": {
        "Accept": "application/json",
        "Authorization": "Sanitized",
<<<<<<< HEAD
        "traceparent": "00-8bfc5c809170b54c8d61f2e0f58b04f1-809f64b817237242-00",
        "User-Agent": [
          "azsdk-net-Data.Tables/1.0.0-dev.20200728.1",
          "(.NET Core 4.6.29017.01; Microsoft Windows 10.0.18363 )"
        ],
        "x-ms-client-request-id": "2c91c730fed0eb33a01feeb78a745d2f",
        "x-ms-date": "Tue, 28 Jul 2020 23:42:05 GMT",
=======
        "traceparent": "00-1ba0c2133fd297438e2a0f2ba588c9dc-4a58456686a32c46-00",
        "User-Agent": [
          "azsdk-net-Data.Tables/1.0.0-dev.20200818.1",
          "(.NET Core 4.6.29130.01; Microsoft Windows 10.0.18363 )"
        ],
        "x-ms-client-request-id": "274219f1432464b12a62e5dc16cfd8f3",
        "x-ms-date": "Tue, 18 Aug 2020 23:36:08 GMT",
>>>>>>> 31805008
        "x-ms-return-client-request-id": "true",
        "x-ms-version": "2019-02-02"
      },
      "RequestBody": null,
      "StatusCode": 204,
      "ResponseHeaders": {
        "Content-Length": "0",
<<<<<<< HEAD
        "Date": "Tue, 28 Jul 2020 23:42:04 GMT",
=======
        "Date": "Tue, 18 Aug 2020 23:36:07 GMT",
>>>>>>> 31805008
        "Server": "Microsoft-HTTPAPI/2.0",
        "x-ms-request-id": "2c91c730-fed0-eb33-a01f-eeb78a745d2f"
      },
      "ResponseBody": []
    }
  ],
  "Variables": {
    "RandomSeed": "831497240",
    "TABLES_COSMOS_ACCOUNT_NAME": "chrissprim",
    "TABLES_PRIMARY_COSMOS_ACCOUNT_KEY": ""
  }
}<|MERGE_RESOLUTION|>--- conflicted
+++ resolved
@@ -1,11 +1,7 @@
 {
   "Entries": [
     {
-<<<<<<< HEAD
-      "RequestUri": "https://chrissprim.table.cosmos.azure.com/Tables?$format=application%2Fjson%3Bodata%3Dfullmetadata",
-=======
       "RequestUri": "https://chrissprim.table.cosmos.azure.com/Tables?$format=application%2Fjson%3Bodata%3Dminimalmetadata",
->>>>>>> 31805008
       "RequestMethod": "POST",
       "RequestHeaders": {
         "Accept": "application/json",
@@ -13,15 +9,6 @@
         "Content-Length": "33",
         "Content-Type": "application/json; odata=nometadata",
         "DataServiceVersion": "3.0",
-<<<<<<< HEAD
-        "traceparent": "00-7f5b1649afce49459bab15e125fd7908-ce55677e7c853f46-00",
-        "User-Agent": [
-          "azsdk-net-Data.Tables/1.0.0-dev.20200728.1",
-          "(.NET Core 4.6.29017.01; Microsoft Windows 10.0.18363 )"
-        ],
-        "x-ms-client-request-id": "dd07784c3f3bb3dc22bb2f16f89efda4",
-        "x-ms-date": "Tue, 28 Jul 2020 23:42:04 GMT",
-=======
         "traceparent": "00-3e30c2ad1287e34784c19f7cf3d540ff-b23dbef301fe9c49-00",
         "User-Agent": [
           "azsdk-net-Data.Tables/1.0.0-dev.20200818.1",
@@ -29,7 +16,6 @@
         ],
         "x-ms-client-request-id": "071507a44597d1e6922e6c02259ba54e",
         "x-ms-date": "Tue, 18 Aug 2020 23:36:07 GMT",
->>>>>>> 31805008
         "x-ms-return-client-request-id": "true",
         "x-ms-version": "2019-02-02"
       },
@@ -39,13 +25,8 @@
       "StatusCode": 201,
       "ResponseHeaders": {
         "Content-Type": "application/json",
-<<<<<<< HEAD
-        "Date": "Tue, 28 Jul 2020 23:42:04 GMT",
-        "ETag": "W/\u0022datetime\u00272020-07-28T23%3A42%3A04.0872968Z\u0027\u0022",
-=======
         "Date": "Tue, 18 Aug 2020 23:36:07 GMT",
         "ETag": "W/\u0022datetime\u00272020-08-18T23%3A36%3A07.1209992Z\u0027\u0022",
->>>>>>> 31805008
         "Location": "https://chrissprim.table.cosmos.azure.com/Tables(\u0027testtableusxiz4l0\u0027)",
         "Server": "Microsoft-HTTPAPI/2.0",
         "Transfer-Encoding": "chunked",
@@ -57,11 +38,7 @@
       }
     },
     {
-<<<<<<< HEAD
-      "RequestUri": "https://chrissprim.table.cosmos.azure.com/testtableusxiz4l0(PartitionKey=\u0027somPartition\u0027,RowKey=\u002701\u0027)?$format=application%2Fjson%3Bodata%3Dfullmetadata",
-=======
       "RequestUri": "https://chrissprim.table.cosmos.azure.com/testtableusxiz4l0(PartitionKey=\u0027somPartition\u0027,RowKey=\u002701\u0027)?$format=application%2Fjson%3Bodata%3Dminimalmetadata",
->>>>>>> 31805008
       "RequestMethod": "PUT",
       "RequestHeaders": {
         "Accept": "application/json",
@@ -69,15 +46,6 @@
         "Content-Length": "614",
         "Content-Type": "application/json",
         "DataServiceVersion": "3.0",
-<<<<<<< HEAD
-        "traceparent": "00-bbcc81a7e586874a83aeae93b19a5890-d2f855261514da47-00",
-        "User-Agent": [
-          "azsdk-net-Data.Tables/1.0.0-dev.20200728.1",
-          "(.NET Core 4.6.29017.01; Microsoft Windows 10.0.18363 )"
-        ],
-        "x-ms-client-request-id": "a7caf870611be7d7ee83b56855f23ecd",
-        "x-ms-date": "Tue, 28 Jul 2020 23:42:04 GMT",
-=======
         "traceparent": "00-2a9b8f9c6ff4a0409d87e7369474e3db-1747fff862bb9442-00",
         "User-Agent": [
           "azsdk-net-Data.Tables/1.0.0-dev.20200818.1",
@@ -85,7 +53,6 @@
         ],
         "x-ms-client-request-id": "dd07784c3f3bb3dc22bb2f16f89efda4",
         "x-ms-date": "Tue, 18 Aug 2020 23:36:08 GMT",
->>>>>>> 31805008
         "x-ms-return-client-request-id": "true",
         "x-ms-version": "2019-02-02"
       },
@@ -111,43 +78,26 @@
       "ResponseHeaders": {
         "Content-Length": "0",
         "Content-Type": "application/json",
-<<<<<<< HEAD
-        "Date": "Tue, 28 Jul 2020 23:42:04 GMT",
-        "ETag": "W/\u0022datetime\u00272020-07-28T23%3A42%3A04.7494152Z\u0027\u0022",
-=======
         "Date": "Tue, 18 Aug 2020 23:36:07 GMT",
         "ETag": "W/\u0022datetime\u00272020-08-18T23%3A36%3A07.9123464Z\u0027\u0022",
->>>>>>> 31805008
         "Server": "Microsoft-HTTPAPI/2.0",
         "x-ms-request-id": "a7caf870-611b-e7d7-ee83-b56855f23ecd"
       },
       "ResponseBody": []
     },
     {
-<<<<<<< HEAD
-      "RequestUri": "https://chrissprim.table.cosmos.azure.com/testtableusxiz4l0()?$format=application%2Fjson%3Bodata%3Dfullmetadata\u0026$filter=PartitionKey%20eq%20%27somPartition%27%20and%20RowKey%20eq%20%2701%27",
-=======
       "RequestUri": "https://chrissprim.table.cosmos.azure.com/testtableusxiz4l0()?$format=application%2Fjson%3Bodata%3Dminimalmetadata\u0026$filter=PartitionKey%20eq%20%27somPartition%27%20and%20RowKey%20eq%20%2701%27",
->>>>>>> 31805008
       "RequestMethod": "GET",
       "RequestHeaders": {
         "Accept": "application/json",
         "Authorization": "Sanitized",
         "DataServiceVersion": "3.0",
         "User-Agent": [
-<<<<<<< HEAD
-          "azsdk-net-Data.Tables/1.0.0-dev.20200728.1",
-          "(.NET Core 4.6.29017.01; Microsoft Windows 10.0.18363 )"
-        ],
-        "x-ms-client-request-id": "274219f1432464b12a62e5dc16cfd8f3",
-        "x-ms-date": "Tue, 28 Jul 2020 23:42:04 GMT",
-=======
           "azsdk-net-Data.Tables/1.0.0-dev.20200818.1",
           "(.NET Core 4.6.29130.01; Microsoft Windows 10.0.18363 )"
         ],
         "x-ms-client-request-id": "a7caf870611be7d7ee83b56855f23ecd",
         "x-ms-date": "Tue, 18 Aug 2020 23:36:08 GMT",
->>>>>>> 31805008
         "x-ms-return-client-request-id": "true",
         "x-ms-version": "2019-02-02"
       },
@@ -155,11 +105,7 @@
       "StatusCode": 200,
       "ResponseHeaders": {
         "Content-Type": "application/json",
-<<<<<<< HEAD
-        "Date": "Tue, 28 Jul 2020 23:42:04 GMT",
-=======
         "Date": "Tue, 18 Aug 2020 23:36:07 GMT",
->>>>>>> 31805008
         "Server": "Microsoft-HTTPAPI/2.0",
         "Transfer-Encoding": "chunked",
         "x-ms-request-id": "274219f1-4324-64b1-2a62-e5dc16cfd8f3"
@@ -167,11 +113,7 @@
       "ResponseBody": {
         "value": [
           {
-<<<<<<< HEAD
-            "odata.etag": "W/\u0022datetime\u00272020-07-28T23%3A42%3A04.7494152Z\u0027\u0022",
-=======
             "odata.etag": "W/\u0022datetime\u00272020-08-18T23%3A36%3A07.9123464Z\u0027\u0022",
->>>>>>> 31805008
             "PartitionKey": "somPartition",
             "RowKey": "01",
             "SomeStringProperty": "This is table entity number 01",
@@ -187,11 +129,7 @@
             "SomeDoubleProperty1": 1.1,
             "SomeIntProperty": 1,
             "Timestamp@odata.type": "Edm.DateTime",
-<<<<<<< HEAD
-            "Timestamp": "2020-07-28T23:42:04.7494152Z"
-=======
             "Timestamp": "2020-08-18T23:36:07.9123464Z"
->>>>>>> 31805008
           }
         ]
       }
@@ -202,15 +140,6 @@
       "RequestHeaders": {
         "Accept": "application/json",
         "Authorization": "Sanitized",
-<<<<<<< HEAD
-        "traceparent": "00-8bfc5c809170b54c8d61f2e0f58b04f1-809f64b817237242-00",
-        "User-Agent": [
-          "azsdk-net-Data.Tables/1.0.0-dev.20200728.1",
-          "(.NET Core 4.6.29017.01; Microsoft Windows 10.0.18363 )"
-        ],
-        "x-ms-client-request-id": "2c91c730fed0eb33a01feeb78a745d2f",
-        "x-ms-date": "Tue, 28 Jul 2020 23:42:05 GMT",
-=======
         "traceparent": "00-1ba0c2133fd297438e2a0f2ba588c9dc-4a58456686a32c46-00",
         "User-Agent": [
           "azsdk-net-Data.Tables/1.0.0-dev.20200818.1",
@@ -218,7 +147,6 @@
         ],
         "x-ms-client-request-id": "274219f1432464b12a62e5dc16cfd8f3",
         "x-ms-date": "Tue, 18 Aug 2020 23:36:08 GMT",
->>>>>>> 31805008
         "x-ms-return-client-request-id": "true",
         "x-ms-version": "2019-02-02"
       },
@@ -226,11 +154,7 @@
       "StatusCode": 204,
       "ResponseHeaders": {
         "Content-Length": "0",
-<<<<<<< HEAD
-        "Date": "Tue, 28 Jul 2020 23:42:04 GMT",
-=======
         "Date": "Tue, 18 Aug 2020 23:36:07 GMT",
->>>>>>> 31805008
         "Server": "Microsoft-HTTPAPI/2.0",
         "x-ms-request-id": "2c91c730-fed0-eb33-a01f-eeb78a745d2f"
       },
