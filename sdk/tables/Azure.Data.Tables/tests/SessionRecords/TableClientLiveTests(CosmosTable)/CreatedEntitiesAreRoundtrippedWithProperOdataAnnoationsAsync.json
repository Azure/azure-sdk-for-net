--- conflicted
+++ resolved
@@ -1,11 +1,7 @@
 {
   "Entries": [
     {
-<<<<<<< HEAD
-      "RequestUri": "https://chrissprim.table.cosmos.azure.com/Tables?$format=application%2Fjson%3Bodata%3Dfullmetadata",
-=======
       "RequestUri": "https://chrissprim.table.cosmos.azure.com/Tables?$format=application%2Fjson%3Bodata%3Dminimalmetadata",
->>>>>>> 31805008
       "RequestMethod": "POST",
       "RequestHeaders": {
         "Accept": "application/json",
@@ -13,15 +9,6 @@
         "Content-Length": "33",
         "Content-Type": "application/json; odata=nometadata",
         "DataServiceVersion": "3.0",
-<<<<<<< HEAD
-        "traceparent": "00-ad987247736ed741a7fafda29732358b-46fdaf4e9b04394c-00",
-        "User-Agent": [
-          "azsdk-net-Data.Tables/1.0.0-dev.20200728.1",
-          "(.NET Core 4.6.29017.01; Microsoft Windows 10.0.18363 )"
-        ],
-        "x-ms-client-request-id": "4f04c1f630777a37bb476c74844c4658",
-        "x-ms-date": "Tue, 28 Jul 2020 23:44:06 GMT",
-=======
         "traceparent": "00-fa7033fb87a8cd4fb7f2faeaa364af3a-cce6946f731ddc4e-00",
         "User-Agent": [
           "azsdk-net-Data.Tables/1.0.0-dev.20200818.1",
@@ -29,7 +16,6 @@
         ],
         "x-ms-client-request-id": "4f04c1f630777a37bb476c74844c4658",
         "x-ms-date": "Tue, 18 Aug 2020 23:36:54 GMT",
->>>>>>> 31805008
         "x-ms-return-client-request-id": "true",
         "x-ms-version": "2019-02-02"
       },
@@ -39,13 +25,8 @@
       "StatusCode": 201,
       "ResponseHeaders": {
         "Content-Type": "application/json",
-<<<<<<< HEAD
-        "Date": "Tue, 28 Jul 2020 23:44:07 GMT",
-        "ETag": "W/\u0022datetime\u00272020-07-28T23%3A44%3A06.8145160Z\u0027\u0022",
-=======
         "Date": "Tue, 18 Aug 2020 23:36:54 GMT",
         "ETag": "W/\u0022datetime\u00272020-08-18T23%3A36%3A54.3809544Z\u0027\u0022",
->>>>>>> 31805008
         "Location": "https://chrissprim.table.cosmos.azure.com/Tables(\u0027testtablehda2q563\u0027)",
         "Server": "Microsoft-HTTPAPI/2.0",
         "Transfer-Encoding": "chunked",
@@ -57,11 +38,7 @@
       }
     },
     {
-<<<<<<< HEAD
-      "RequestUri": "https://chrissprim.table.cosmos.azure.com/testtablehda2q563?$format=application%2Fjson%3Bodata%3Dfullmetadata",
-=======
       "RequestUri": "https://chrissprim.table.cosmos.azure.com/testtablehda2q563?$format=application%2Fjson%3Bodata%3Dminimalmetadata",
->>>>>>> 31805008
       "RequestMethod": "POST",
       "RequestHeaders": {
         "Accept": "application/json",
@@ -69,15 +46,6 @@
         "Content-Length": "614",
         "Content-Type": "application/json; odata=nometadata",
         "DataServiceVersion": "3.0",
-<<<<<<< HEAD
-        "traceparent": "00-6bcaccf57f1360459a434119cc5b92cf-e355444b5b75fe47-00",
-        "User-Agent": [
-          "azsdk-net-Data.Tables/1.0.0-dev.20200728.1",
-          "(.NET Core 4.6.29017.01; Microsoft Windows 10.0.18363 )"
-        ],
-        "x-ms-client-request-id": "66da716f97dd6244e660f1780456334c",
-        "x-ms-date": "Tue, 28 Jul 2020 23:44:07 GMT",
-=======
         "traceparent": "00-61d890719dd5c44f9d4f2586db441048-34b3ee78fa060946-00",
         "User-Agent": [
           "azsdk-net-Data.Tables/1.0.0-dev.20200818.1",
@@ -85,7 +53,6 @@
         ],
         "x-ms-client-request-id": "66da716f97dd6244e660f1780456334c",
         "x-ms-date": "Tue, 18 Aug 2020 23:36:54 GMT",
->>>>>>> 31805008
         "x-ms-return-client-request-id": "true",
         "x-ms-version": "2019-02-02"
       },
@@ -110,13 +77,8 @@
       "StatusCode": 201,
       "ResponseHeaders": {
         "Content-Type": "application/json",
-<<<<<<< HEAD
-        "Date": "Tue, 28 Jul 2020 23:44:07 GMT",
-        "ETag": "W/\u0022datetime\u00272020-07-28T23%3A44%3A07.4354696Z\u0027\u0022",
-=======
         "Date": "Tue, 18 Aug 2020 23:36:54 GMT",
         "ETag": "W/\u0022datetime\u00272020-08-18T23%3A36%3A54.7686408Z\u0027\u0022",
->>>>>>> 31805008
         "Location": "https://chrissprim.table.cosmos.azure.com/testtablehda2q563(PartitionKey=\u0027somPartition\u0027,RowKey=\u002701\u0027)",
         "Server": "Microsoft-HTTPAPI/2.0",
         "Transfer-Encoding": "chunked",
@@ -124,11 +86,7 @@
       },
       "ResponseBody": {
         "odata.metadata": "https://chrissprim.table.cosmos.azure.com/testtablehda2q563/$metadata#testtablehda2q563/@Element",
-<<<<<<< HEAD
-        "odata.etag": "W/\u0022datetime\u00272020-07-28T23%3A44%3A07.4354696Z\u0027\u0022",
-=======
         "odata.etag": "W/\u0022datetime\u00272020-08-18T23%3A36%3A54.7686408Z\u0027\u0022",
->>>>>>> 31805008
         "PartitionKey": "somPartition",
         "RowKey": "01",
         "SomeStringProperty": "This is table entity number 01",
@@ -144,38 +102,22 @@
         "SomeDoubleProperty1": 1.1,
         "SomeIntProperty": 1,
         "Timestamp@odata.type": "Edm.DateTime",
-<<<<<<< HEAD
-        "Timestamp": "2020-07-28T23:44:07.4354696Z"
-      }
-    },
-    {
-      "RequestUri": "https://chrissprim.table.cosmos.azure.com/testtablehda2q563()?$format=application%2Fjson%3Bodata%3Dfullmetadata\u0026$filter=PartitionKey%20eq%20%27somPartition%27%20and%20RowKey%20eq%20%2701%27",
-=======
         "Timestamp": "2020-08-18T23:36:54.7686408Z"
       }
     },
     {
       "RequestUri": "https://chrissprim.table.cosmos.azure.com/testtablehda2q563()?$format=application%2Fjson%3Bodata%3Dminimalmetadata\u0026$filter=PartitionKey%20eq%20%27somPartition%27%20and%20RowKey%20eq%20%2701%27",
->>>>>>> 31805008
       "RequestMethod": "GET",
       "RequestHeaders": {
         "Accept": "application/json",
         "Authorization": "Sanitized",
         "DataServiceVersion": "3.0",
         "User-Agent": [
-<<<<<<< HEAD
-          "azsdk-net-Data.Tables/1.0.0-dev.20200728.1",
-          "(.NET Core 4.6.29017.01; Microsoft Windows 10.0.18363 )"
-        ],
-        "x-ms-client-request-id": "56fb9ee6c446e40fadc86b8ccc79cf30",
-        "x-ms-date": "Tue, 28 Jul 2020 23:44:07 GMT",
-=======
           "azsdk-net-Data.Tables/1.0.0-dev.20200818.1",
           "(.NET Core 4.6.29130.01; Microsoft Windows 10.0.18363 )"
         ],
         "x-ms-client-request-id": "56fb9ee6c446e40fadc86b8ccc79cf30",
         "x-ms-date": "Tue, 18 Aug 2020 23:36:54 GMT",
->>>>>>> 31805008
         "x-ms-return-client-request-id": "true",
         "x-ms-version": "2019-02-02"
       },
@@ -183,11 +125,7 @@
       "StatusCode": 200,
       "ResponseHeaders": {
         "Content-Type": "application/json",
-<<<<<<< HEAD
-        "Date": "Tue, 28 Jul 2020 23:44:07 GMT",
-=======
         "Date": "Tue, 18 Aug 2020 23:36:54 GMT",
->>>>>>> 31805008
         "Server": "Microsoft-HTTPAPI/2.0",
         "Transfer-Encoding": "chunked",
         "x-ms-request-id": "56fb9ee6-c446-e40f-adc8-6b8ccc79cf30"
@@ -195,11 +133,7 @@
       "ResponseBody": {
         "value": [
           {
-<<<<<<< HEAD
-            "odata.etag": "W/\u0022datetime\u00272020-07-28T23%3A44%3A07.4354696Z\u0027\u0022",
-=======
             "odata.etag": "W/\u0022datetime\u00272020-08-18T23%3A36%3A54.7686408Z\u0027\u0022",
->>>>>>> 31805008
             "PartitionKey": "somPartition",
             "RowKey": "01",
             "SomeStringProperty": "This is table entity number 01",
@@ -215,11 +149,7 @@
             "SomeDoubleProperty1": 1.1,
             "SomeIntProperty": 1,
             "Timestamp@odata.type": "Edm.DateTime",
-<<<<<<< HEAD
-            "Timestamp": "2020-07-28T23:44:07.4354696Z"
-=======
             "Timestamp": "2020-08-18T23:36:54.7686408Z"
->>>>>>> 31805008
           }
         ]
       }
@@ -230,15 +160,6 @@
       "RequestHeaders": {
         "Accept": "application/json",
         "Authorization": "Sanitized",
-<<<<<<< HEAD
-        "traceparent": "00-d80babb4d264a14d9a6934437c04221f-c9837eb01b219643-00",
-        "User-Agent": [
-          "azsdk-net-Data.Tables/1.0.0-dev.20200728.1",
-          "(.NET Core 4.6.29017.01; Microsoft Windows 10.0.18363 )"
-        ],
-        "x-ms-client-request-id": "cac0b1a521445f4d7ca168163fbe7565",
-        "x-ms-date": "Tue, 28 Jul 2020 23:44:07 GMT",
-=======
         "traceparent": "00-784cb6ecab9d6544a539f09afed35acd-edc48ee079bcd546-00",
         "User-Agent": [
           "azsdk-net-Data.Tables/1.0.0-dev.20200818.1",
@@ -246,7 +167,6 @@
         ],
         "x-ms-client-request-id": "cac0b1a521445f4d7ca168163fbe7565",
         "x-ms-date": "Tue, 18 Aug 2020 23:36:55 GMT",
->>>>>>> 31805008
         "x-ms-return-client-request-id": "true",
         "x-ms-version": "2019-02-02"
       },
@@ -254,11 +174,7 @@
       "StatusCode": 204,
       "ResponseHeaders": {
         "Content-Length": "0",
-<<<<<<< HEAD
-        "Date": "Tue, 28 Jul 2020 23:44:07 GMT",
-=======
         "Date": "Tue, 18 Aug 2020 23:36:54 GMT",
->>>>>>> 31805008
         "Server": "Microsoft-HTTPAPI/2.0",
         "x-ms-request-id": "cac0b1a5-2144-5f4d-7ca1-68163fbe7565"
       },
