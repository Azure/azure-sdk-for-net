--- conflicted
+++ resolved
@@ -160,89 +160,6 @@
         "Content-Length": "33",
         "Content-Type": "application/json; odata=nometadata",
         "DataServiceVersion": "3.0",
-<<<<<<< HEAD
-        "traceparent": "00-1bca2998d2220140bb4ed1a441d849f3-40c1bded8d8aec41-00",
-        "User-Agent": [
-          "azsdk-net-Data.Tables/1.0.0-dev.20200821.2",
-          "(.NET Core 4.6.27514.02; Microsoft Windows 10.0.17763 )"
-        ],
-        "x-ms-client-request-id": "ca63987747d31bb578ab014b7bf062f8",
-        "x-ms-date": "Fri, 21 Aug 2020 15:10:11 GMT",
-        "x-ms-return-client-request-id": "true",
-        "x-ms-version": "2019-02-02"
-      },
-      "RequestBody": {
-        "TableName": "testtable06k6etuo"
-      },
-      "StatusCode": 429,
-      "ResponseHeaders": {
-        "Content-Type": "application/json",
-        "Date": "Fri, 21 Aug 2020 15:10:11 GMT",
-        "Server": "Microsoft-HTTPAPI/2.0",
-        "Transfer-Encoding": "chunked",
-        "x-ms-request-id": "ca639877-47d3-1bb5-78ab-014b7bf062f8"
-      },
-      "ResponseBody": [
-        "{\u0022odata.error\u0022:{\u0022code\u0022:\u0022429\u0022,\u0022message\u0022:{\u0022lang\u0022:\u0022en-us\u0022,\u0022value\u0022:\u0022Message: {\\\u0022Errors\\\u0022:[\\\u0022Request rate is large. More Request Units may be needed, so no changes were made. Please retry this request later. Learn more: http://aka.ms/cosmosdb-error-429\\\u0022]}\\r\\nActivityId: 5342824d-d48b-4ddd-a31b-c87a29c7477f, Request URI: /apps/4f5c042d-76fb-4ce6-bda3-517e6ef3984f/services/a5ac0eaf-e7ef-445f-b1a3-7aa9ef0197f1/partitions/16f8ba9b-2d48-46e6-aeb2-cc6134d54671/replicas/132424953200404074p, RequestStats: , SDK: Microsoft.Azure.Documents.Common/2.11.0, documentdb-dotnet-sdk/2.11.0 Host/64-bit MicrosoftWindowsNT/6.2.9200.0\\nRequestID:ca639877-47d3-1bb5-78ab-014b7bf062f8\\n\u0022}}}\r\n"
-      ]
-    },
-    {
-      "RequestUri": "https://t1acd88e4a1c34b8dprim.table.cosmos.azure.com/Tables?$format=application%2Fjson%3Bodata%3Dminimalmetadata",
-      "RequestMethod": "POST",
-      "RequestHeaders": {
-        "Accept": [
-          "application/json",
-          "application/json; odata=minimalmetadata"
-        ],
-        "Authorization": "Sanitized",
-        "Content-Length": "33",
-        "Content-Type": "application/json; odata=nometadata",
-        "DataServiceVersion": "3.0",
-        "traceparent": "00-1bca2998d2220140bb4ed1a441d849f3-40c1bded8d8aec41-00",
-        "User-Agent": [
-          "azsdk-net-Data.Tables/1.0.0-dev.20200821.2",
-          "(.NET Core 4.6.27514.02; Microsoft Windows 10.0.17763 )"
-        ],
-        "x-ms-client-request-id": "ca63987747d31bb578ab014b7bf062f8",
-        "x-ms-date": "Fri, 21 Aug 2020 15:10:12 GMT",
-        "x-ms-return-client-request-id": "true",
-        "x-ms-version": "2019-02-02"
-      },
-      "RequestBody": {
-        "TableName": "testtable06k6etuo"
-      },
-      "StatusCode": 429,
-      "ResponseHeaders": {
-        "Content-Type": "application/json",
-        "Date": "Fri, 21 Aug 2020 15:10:11 GMT",
-        "Server": "Microsoft-HTTPAPI/2.0",
-        "Transfer-Encoding": "chunked",
-        "x-ms-request-id": "ca639877-47d3-1bb5-78ab-014b7bf062f8"
-      },
-      "ResponseBody": [
-        "{\u0022odata.error\u0022:{\u0022code\u0022:\u0022429\u0022,\u0022message\u0022:{\u0022lang\u0022:\u0022en-us\u0022,\u0022value\u0022:\u0022Message: {\\\u0022Errors\\\u0022:[\\\u0022Request rate is large. More Request Units may be needed, so no changes were made. Please retry this request later. Learn more: http://aka.ms/cosmosdb-error-429\\\u0022]}\\r\\nActivityId: c4a47bfe-d4d2-4c96-ac5c-b59c3628bd67, Request URI: /apps/4f5c042d-76fb-4ce6-bda3-517e6ef3984f/services/a5ac0eaf-e7ef-445f-b1a3-7aa9ef0197f1/partitions/16f8ba9b-2d48-46e6-aeb2-cc6134d54671/replicas/132424953200404074p, RequestStats: , SDK: Microsoft.Azure.Documents.Common/2.11.0, documentdb-dotnet-sdk/2.11.0 Host/64-bit MicrosoftWindowsNT/6.2.9200.0\\nRequestID:ca639877-47d3-1bb5-78ab-014b7bf062f8\\n\u0022}}}\r\n"
-      ]
-    },
-    {
-      "RequestUri": "https://t1acd88e4a1c34b8dprim.table.cosmos.azure.com/Tables?$format=application%2Fjson%3Bodata%3Dminimalmetadata",
-      "RequestMethod": "POST",
-      "RequestHeaders": {
-        "Accept": [
-          "application/json",
-          "application/json; odata=minimalmetadata"
-        ],
-        "Authorization": "Sanitized",
-        "Content-Length": "33",
-        "Content-Type": "application/json; odata=nometadata",
-        "DataServiceVersion": "3.0",
-        "traceparent": "00-1bca2998d2220140bb4ed1a441d849f3-40c1bded8d8aec41-00",
-        "User-Agent": [
-          "azsdk-net-Data.Tables/1.0.0-dev.20200821.2",
-          "(.NET Core 4.6.27514.02; Microsoft Windows 10.0.17763 )"
-        ],
-        "x-ms-client-request-id": "ca63987747d31bb578ab014b7bf062f8",
-        "x-ms-date": "Fri, 21 Aug 2020 15:10:14 GMT",
-=======
         "traceparent": "00-da85e7287c3b3446b1cca8cde86bf803-5f5c96aa7cc54f48-00",
         "User-Agent": [
           "azsdk-net-Data.Tables/1.0.0-dev.20200821.1",
@@ -250,7 +167,6 @@
         ],
         "x-ms-client-request-id": "ca63987747d31bb578ab014b7bf062f8",
         "x-ms-date": "Fri, 21 Aug 2020 15:55:52 GMT",
->>>>>>> 367da34b
         "x-ms-return-client-request-id": "true",
         "x-ms-version": "2019-02-02"
       },
@@ -260,15 +176,9 @@
       "StatusCode": 201,
       "ResponseHeaders": {
         "Content-Type": "application/json",
-<<<<<<< HEAD
-        "Date": "Fri, 21 Aug 2020 15:10:14 GMT",
-        "ETag": "W/\u0022datetime\u00272020-08-21T15%3A10%3A14.1132808Z\u0027\u0022",
-        "Location": "https://t1acd88e4a1c34b8dprim.table.cosmos.azure.com/Tables(\u0027testtable06k6etuo\u0027)",
-=======
         "Date": "Fri, 21 Aug 2020 15:55:53 GMT",
         "ETag": "W/\u0022datetime\u00272020-08-21T15%3A55%3A52.8795144Z\u0027\u0022",
         "Location": "https://chrissprim.table.cosmos.azure.com/Tables(\u0027testtable06k6etuo\u0027)",
->>>>>>> 367da34b
         "Server": "Microsoft-HTTPAPI/2.0",
         "Transfer-Encoding": "chunked",
         "x-ms-request-id": "ca639877-47d3-1bb5-78ab-014b7bf062f8"
@@ -290,23 +200,13 @@
         "Content-Length": "117",
         "Content-Type": "application/json",
         "DataServiceVersion": "3.0",
-<<<<<<< HEAD
-        "traceparent": "00-6dc56c9d3f3b0d4cae533864250c3d06-72f883f37db9b745-00",
-        "User-Agent": [
-          "azsdk-net-Data.Tables/1.0.0-dev.20200821.2",
-          "(.NET Core 4.6.27514.02; Microsoft Windows 10.0.17763 )"
+        "traceparent": "00-e5a5868fc085884fbc6fcfa54d6390a0-49e594918cbb8448-00",
+        "User-Agent": [
+          "azsdk-net-Data.Tables/1.0.0-dev.20200821.1",
+          "(.NET Core 4.6.29130.01; Microsoft Windows 10.0.18363 )"
         ],
         "x-ms-client-request-id": "5f43ce637257892e55d72ad9f76de4ef",
-        "x-ms-date": "Fri, 21 Aug 2020 15:10:14 GMT",
-=======
-        "traceparent": "00-e5a5868fc085884fbc6fcfa54d6390a0-49e594918cbb8448-00",
-        "User-Agent": [
-          "azsdk-net-Data.Tables/1.0.0-dev.20200821.1",
-          "(.NET Core 4.6.29130.01; Microsoft Windows 10.0.18363 )"
-        ],
-        "x-ms-client-request-id": "5f43ce637257892e55d72ad9f76de4ef",
-        "x-ms-date": "Fri, 21 Aug 2020 15:55:53 GMT",
->>>>>>> 367da34b
+        "x-ms-date": "Fri, 21 Aug 2020 15:55:53 GMT",
         "x-ms-return-client-request-id": "true",
         "x-ms-version": "2019-02-02"
       },
@@ -321,13 +221,8 @@
       "ResponseHeaders": {
         "Content-Length": "0",
         "Content-Type": "application/json",
-<<<<<<< HEAD
-        "Date": "Fri, 21 Aug 2020 15:10:14 GMT",
-        "ETag": "W/\u0022datetime\u00272020-08-21T15%3A10%3A14.4998408Z\u0027\u0022",
-=======
         "Date": "Fri, 21 Aug 2020 15:55:53 GMT",
         "ETag": "W/\u0022datetime\u00272020-08-21T15%3A55%3A53.3902856Z\u0027\u0022",
->>>>>>> 367da34b
         "Server": "Microsoft-HTTPAPI/2.0",
         "x-ms-request-id": "5f43ce63-7257-892e-55d7-2ad9f76de4ef"
       },
@@ -344,19 +239,11 @@
         "Authorization": "Sanitized",
         "DataServiceVersion": "3.0",
         "User-Agent": [
-<<<<<<< HEAD
-          "azsdk-net-Data.Tables/1.0.0-dev.20200821.2",
-          "(.NET Core 4.6.27514.02; Microsoft Windows 10.0.17763 )"
+          "azsdk-net-Data.Tables/1.0.0-dev.20200821.1",
+          "(.NET Core 4.6.29130.01; Microsoft Windows 10.0.18363 )"
         ],
         "x-ms-client-request-id": "cf2cb41dde8bd0c778dfed2d826f7abb",
-        "x-ms-date": "Fri, 21 Aug 2020 15:10:14 GMT",
-=======
-          "azsdk-net-Data.Tables/1.0.0-dev.20200821.1",
-          "(.NET Core 4.6.29130.01; Microsoft Windows 10.0.18363 )"
-        ],
-        "x-ms-client-request-id": "cf2cb41dde8bd0c778dfed2d826f7abb",
-        "x-ms-date": "Fri, 21 Aug 2020 15:55:53 GMT",
->>>>>>> 367da34b
+        "x-ms-date": "Fri, 21 Aug 2020 15:55:53 GMT",
         "x-ms-return-client-request-id": "true",
         "x-ms-version": "2019-02-02"
       },
@@ -364,11 +251,7 @@
       "StatusCode": 200,
       "ResponseHeaders": {
         "Content-Type": "application/json",
-<<<<<<< HEAD
-        "Date": "Fri, 21 Aug 2020 15:10:14 GMT",
-=======
-        "Date": "Fri, 21 Aug 2020 15:55:53 GMT",
->>>>>>> 367da34b
+        "Date": "Fri, 21 Aug 2020 15:55:53 GMT",
         "Server": "Microsoft-HTTPAPI/2.0",
         "Transfer-Encoding": "chunked",
         "x-ms-request-id": "cf2cb41d-de8b-d0c7-78df-ed2d826f7abb"
@@ -376,20 +259,12 @@
       "ResponseBody": {
         "value": [
           {
-<<<<<<< HEAD
-            "odata.etag": "W/\u0022datetime\u00272020-08-21T15%3A10%3A14.4998408Z\u0027\u0022",
-=======
             "odata.etag": "W/\u0022datetime\u00272020-08-21T15%3A55%3A53.3902856Z\u0027\u0022",
->>>>>>> 367da34b
             "PartitionKey": "somPartition",
             "RowKey": "1",
             "StringTypeProperty": "This is the original",
             "Timestamp@odata.type": "Edm.DateTime",
-<<<<<<< HEAD
-            "Timestamp": "2020-08-21T15:10:14.4998408Z"
-=======
             "Timestamp": "2020-08-21T15:55:53.3902856Z"
->>>>>>> 367da34b
           }
         ]
       }
@@ -406,40 +281,22 @@
         "Content-Length": "300",
         "Content-Type": "application/json",
         "DataServiceVersion": "3.0",
-<<<<<<< HEAD
-        "traceparent": "00-d83a9728a29bcd4e9a111f79643738d9-1c8f7607c0326a4c-00",
-        "User-Agent": [
-          "azsdk-net-Data.Tables/1.0.0-dev.20200821.2",
-          "(.NET Core 4.6.27514.02; Microsoft Windows 10.0.17763 )"
+        "traceparent": "00-f5f5e44972e8984b800b1d304b3bfc4b-490ada18f5e5e54b-00",
+        "User-Agent": [
+          "azsdk-net-Data.Tables/1.0.0-dev.20200821.1",
+          "(.NET Core 4.6.29130.01; Microsoft Windows 10.0.18363 )"
         ],
         "x-ms-client-request-id": "8741cf804a78251f35417e6f8b41803e",
-        "x-ms-date": "Fri, 21 Aug 2020 15:10:14 GMT",
-=======
-        "traceparent": "00-f5f5e44972e8984b800b1d304b3bfc4b-490ada18f5e5e54b-00",
-        "User-Agent": [
-          "azsdk-net-Data.Tables/1.0.0-dev.20200821.1",
-          "(.NET Core 4.6.29130.01; Microsoft Windows 10.0.18363 )"
-        ],
-        "x-ms-client-request-id": "8741cf804a78251f35417e6f8b41803e",
-        "x-ms-date": "Fri, 21 Aug 2020 15:55:53 GMT",
->>>>>>> 367da34b
-        "x-ms-return-client-request-id": "true",
-        "x-ms-version": "2019-02-02"
-      },
-      "RequestBody": {
-<<<<<<< HEAD
-        "odata.etag": "W/\u0022datetime\u00272020-08-21T15%3A10%3A14.4998408Z\u0027\u0022",
-        "PartitionKey": "somPartition",
-        "RowKey": "1",
-        "StringTypeProperty": "This is the original",
-        "Timestamp": "2020-08-21T15:10:14.4998408Z",
-=======
+        "x-ms-date": "Fri, 21 Aug 2020 15:55:53 GMT",
+        "x-ms-return-client-request-id": "true",
+        "x-ms-version": "2019-02-02"
+      },
+      "RequestBody": {
         "odata.etag": "W/\u0022datetime\u00272020-08-21T15%3A55%3A53.3902856Z\u0027\u0022",
         "PartitionKey": "somPartition",
         "RowKey": "1",
         "StringTypeProperty": "This is the original",
         "Timestamp": "2020-08-21T15:55:53.3902856Z",
->>>>>>> 367da34b
         "Timestamp@odata.type": "Edm.DateTime",
         "SomeStringProperty": "This is new and improved!"
       },
@@ -447,13 +304,8 @@
       "ResponseHeaders": {
         "Content-Length": "0",
         "Content-Type": "application/json",
-<<<<<<< HEAD
-        "Date": "Fri, 21 Aug 2020 15:10:14 GMT",
-        "ETag": "W/\u0022datetime\u00272020-08-21T15%3A10%3A14.5693704Z\u0027\u0022",
-=======
         "Date": "Fri, 21 Aug 2020 15:55:53 GMT",
         "ETag": "W/\u0022datetime\u00272020-08-21T15%3A55%3A53.5272968Z\u0027\u0022",
->>>>>>> 367da34b
         "Server": "Microsoft-HTTPAPI/2.0",
         "x-ms-request-id": "8741cf80-4a78-251f-3541-7e6f8b41803e"
       },
@@ -470,19 +322,11 @@
         "Authorization": "Sanitized",
         "DataServiceVersion": "3.0",
         "User-Agent": [
-<<<<<<< HEAD
-          "azsdk-net-Data.Tables/1.0.0-dev.20200821.2",
-          "(.NET Core 4.6.27514.02; Microsoft Windows 10.0.17763 )"
+          "azsdk-net-Data.Tables/1.0.0-dev.20200821.1",
+          "(.NET Core 4.6.29130.01; Microsoft Windows 10.0.18363 )"
         ],
         "x-ms-client-request-id": "3b5d5c1c293584d10773e777850006e5",
-        "x-ms-date": "Fri, 21 Aug 2020 15:10:14 GMT",
-=======
-          "azsdk-net-Data.Tables/1.0.0-dev.20200821.1",
-          "(.NET Core 4.6.29130.01; Microsoft Windows 10.0.18363 )"
-        ],
-        "x-ms-client-request-id": "3b5d5c1c293584d10773e777850006e5",
-        "x-ms-date": "Fri, 21 Aug 2020 15:55:53 GMT",
->>>>>>> 367da34b
+        "x-ms-date": "Fri, 21 Aug 2020 15:55:53 GMT",
         "x-ms-return-client-request-id": "true",
         "x-ms-version": "2019-02-02"
       },
@@ -490,11 +334,7 @@
       "StatusCode": 200,
       "ResponseHeaders": {
         "Content-Type": "application/json",
-<<<<<<< HEAD
-        "Date": "Fri, 21 Aug 2020 15:10:14 GMT",
-=======
-        "Date": "Fri, 21 Aug 2020 15:55:53 GMT",
->>>>>>> 367da34b
+        "Date": "Fri, 21 Aug 2020 15:55:53 GMT",
         "Server": "Microsoft-HTTPAPI/2.0",
         "Transfer-Encoding": "chunked",
         "x-ms-request-id": "3b5d5c1c-2935-84d1-0773-e777850006e5"
@@ -502,21 +342,13 @@
       "ResponseBody": {
         "value": [
           {
-<<<<<<< HEAD
-            "odata.etag": "W/\u0022datetime\u00272020-08-21T15%3A10%3A14.5693704Z\u0027\u0022",
-=======
             "odata.etag": "W/\u0022datetime\u00272020-08-21T15%3A55%3A53.5272968Z\u0027\u0022",
->>>>>>> 367da34b
             "PartitionKey": "somPartition",
             "RowKey": "1",
             "StringTypeProperty": "This is the original",
             "SomeStringProperty": "This is new and improved!",
             "Timestamp@odata.type": "Edm.DateTime",
-<<<<<<< HEAD
-            "Timestamp": "2020-08-21T15:10:14.5693704Z"
-=======
             "Timestamp": "2020-08-21T15:55:53.5272968Z"
->>>>>>> 367da34b
           }
         ]
       }
@@ -530,23 +362,13 @@
           "application/json"
         ],
         "Authorization": "Sanitized",
-<<<<<<< HEAD
-        "traceparent": "00-520f1cf134c0d04c9b5c454cde2216cd-053717711bae5e41-00",
-        "User-Agent": [
-          "azsdk-net-Data.Tables/1.0.0-dev.20200821.2",
-          "(.NET Core 4.6.27514.02; Microsoft Windows 10.0.17763 )"
+        "traceparent": "00-66e53f43835eb64199ca2dd7951dd37a-5c5c485cab5df84e-00",
+        "User-Agent": [
+          "azsdk-net-Data.Tables/1.0.0-dev.20200821.1",
+          "(.NET Core 4.6.29130.01; Microsoft Windows 10.0.18363 )"
         ],
         "x-ms-client-request-id": "28596e5c5d2cd3769506994a60574536",
-        "x-ms-date": "Fri, 21 Aug 2020 15:10:14 GMT",
-=======
-        "traceparent": "00-66e53f43835eb64199ca2dd7951dd37a-5c5c485cab5df84e-00",
-        "User-Agent": [
-          "azsdk-net-Data.Tables/1.0.0-dev.20200821.1",
-          "(.NET Core 4.6.29130.01; Microsoft Windows 10.0.18363 )"
-        ],
-        "x-ms-client-request-id": "28596e5c5d2cd3769506994a60574536",
-        "x-ms-date": "Fri, 21 Aug 2020 15:55:53 GMT",
->>>>>>> 367da34b
+        "x-ms-date": "Fri, 21 Aug 2020 15:55:53 GMT",
         "x-ms-return-client-request-id": "true",
         "x-ms-version": "2019-02-02"
       },
@@ -554,11 +376,7 @@
       "StatusCode": 204,
       "ResponseHeaders": {
         "Content-Length": "0",
-<<<<<<< HEAD
-        "Date": "Fri, 21 Aug 2020 15:10:14 GMT",
-=======
-        "Date": "Fri, 21 Aug 2020 15:55:53 GMT",
->>>>>>> 367da34b
+        "Date": "Fri, 21 Aug 2020 15:55:53 GMT",
         "Server": "Microsoft-HTTPAPI/2.0",
         "x-ms-request-id": "28596e5c-5d2c-d376-9506-994a60574536"
       },
@@ -567,11 +385,7 @@
   ],
   "Variables": {
     "RandomSeed": "1304180591",
-<<<<<<< HEAD
-    "TABLES_COSMOS_ACCOUNT_NAME": "t1acd88e4a1c34b8dprim",
-=======
     "TABLES_COSMOS_ACCOUNT_NAME": "chrissprim",
->>>>>>> 367da34b
     "TABLES_PRIMARY_COSMOS_ACCOUNT_KEY": "Kg=="
   }
 }