--- conflicted
+++ resolved
@@ -12,15 +12,6 @@
         "Content-Length": "33",
         "Content-Type": "application/json; odata=nometadata",
         "DataServiceVersion": "3.0",
-<<<<<<< HEAD
-        "traceparent": "00-eb7db867ed415245af2811b5613105e0-6a385a9953ea9c4b-00",
-        "User-Agent": [
-          "azsdk-net-Data.Tables/1.0.0-dev.20200821.2",
-          "(.NET Core 4.6.27514.02; Microsoft Windows 10.0.17763 )"
-        ],
-        "x-ms-client-request-id": "73962defbd44fec86760fb621a7dfdec",
-        "x-ms-date": "Fri, 21 Aug 2020 15:08:14 GMT",
-=======
         "traceparent": "00-84b0ae3c7e7c0946a68612f0bb4ca7c3-e3ef0c45482d2b48-00",
         "User-Agent": [
           "azsdk-net-Data.Tables/1.0.0-dev.20200821.1",
@@ -28,7 +19,6 @@
         ],
         "x-ms-client-request-id": "73962defbd44fec86760fb621a7dfdec",
         "x-ms-date": "Fri, 21 Aug 2020 15:53:54 GMT",
->>>>>>> 367da34b
         "x-ms-return-client-request-id": "true",
         "x-ms-version": "2019-02-02"
       },
@@ -38,15 +28,9 @@
       "StatusCode": 201,
       "ResponseHeaders": {
         "Content-Type": "application/json",
-<<<<<<< HEAD
-        "Date": "Fri, 21 Aug 2020 15:08:14 GMT",
-        "ETag": "W/\u0022datetime\u00272020-08-21T15%3A08%3A14.4053256Z\u0027\u0022",
-        "Location": "https://t1acd88e4a1c34b8dprim.table.cosmos.azure.com/Tables(\u0027testtable0d5myo2r\u0027)",
-=======
         "Date": "Fri, 21 Aug 2020 15:53:54 GMT",
         "ETag": "W/\u0022datetime\u00272020-08-21T15%3A53%3A54.7710472Z\u0027\u0022",
         "Location": "https://chrissprim.table.cosmos.azure.com/Tables(\u0027testtable0d5myo2r\u0027)",
->>>>>>> 367da34b
         "Server": "Microsoft-HTTPAPI/2.0",
         "Transfer-Encoding": "chunked",
         "x-ms-request-id": "73962def-bd44-fec8-6760-fb621a7dfdec"
@@ -68,23 +52,13 @@
         "Content-Length": "88",
         "Content-Type": "application/json",
         "DataServiceVersion": "3.0",
-<<<<<<< HEAD
-        "traceparent": "00-1318d3a4413d814e82956da2a2bee930-68c37e61e7df8148-00",
-        "User-Agent": [
-          "azsdk-net-Data.Tables/1.0.0-dev.20200821.2",
-          "(.NET Core 4.6.27514.02; Microsoft Windows 10.0.17763 )"
+        "traceparent": "00-148a8e387743d9408e965e409d7cf88b-a5def7e860abfb44-00",
+        "User-Agent": [
+          "azsdk-net-Data.Tables/1.0.0-dev.20200821.1",
+          "(.NET Core 4.6.29130.01; Microsoft Windows 10.0.18363 )"
         ],
         "x-ms-client-request-id": "19e4936c743a1b7be64db399df575476",
-        "x-ms-date": "Fri, 21 Aug 2020 15:08:14 GMT",
-=======
-        "traceparent": "00-148a8e387743d9408e965e409d7cf88b-a5def7e860abfb44-00",
-        "User-Agent": [
-          "azsdk-net-Data.Tables/1.0.0-dev.20200821.1",
-          "(.NET Core 4.6.29130.01; Microsoft Windows 10.0.18363 )"
-        ],
-        "x-ms-client-request-id": "19e4936c743a1b7be64db399df575476",
-        "x-ms-date": "Fri, 21 Aug 2020 15:53:55 GMT",
->>>>>>> 367da34b
+        "x-ms-date": "Fri, 21 Aug 2020 15:53:55 GMT",
         "x-ms-return-client-request-id": "true",
         "x-ms-version": "2019-02-02"
       },
@@ -97,13 +71,8 @@
       "ResponseHeaders": {
         "Content-Length": "0",
         "Content-Type": "application/json",
-<<<<<<< HEAD
-        "Date": "Fri, 21 Aug 2020 15:08:14 GMT",
-        "ETag": "W/\u0022datetime\u00272020-08-21T15%3A08%3A14.7719176Z\u0027\u0022",
-=======
         "Date": "Fri, 21 Aug 2020 15:53:54 GMT",
         "ETag": "W/\u0022datetime\u00272020-08-21T15%3A53%3A55.1951880Z\u0027\u0022",
->>>>>>> 367da34b
         "Server": "Microsoft-HTTPAPI/2.0",
         "x-ms-request-id": "19e4936c-743a-1b7b-e64d-b399df575476"
       },
@@ -120,19 +89,11 @@
         "Authorization": "Sanitized",
         "DataServiceVersion": "3.0",
         "User-Agent": [
-<<<<<<< HEAD
-          "azsdk-net-Data.Tables/1.0.0-dev.20200821.2",
-          "(.NET Core 4.6.27514.02; Microsoft Windows 10.0.17763 )"
+          "azsdk-net-Data.Tables/1.0.0-dev.20200821.1",
+          "(.NET Core 4.6.29130.01; Microsoft Windows 10.0.18363 )"
         ],
         "x-ms-client-request-id": "2b4dc4b7073d6d197cf88cebf3b948e6",
-        "x-ms-date": "Fri, 21 Aug 2020 15:08:14 GMT",
-=======
-          "azsdk-net-Data.Tables/1.0.0-dev.20200821.1",
-          "(.NET Core 4.6.29130.01; Microsoft Windows 10.0.18363 )"
-        ],
-        "x-ms-client-request-id": "2b4dc4b7073d6d197cf88cebf3b948e6",
-        "x-ms-date": "Fri, 21 Aug 2020 15:53:55 GMT",
->>>>>>> 367da34b
+        "x-ms-date": "Fri, 21 Aug 2020 15:53:55 GMT",
         "x-ms-return-client-request-id": "true",
         "x-ms-version": "2019-02-02"
       },
@@ -140,11 +101,7 @@
       "StatusCode": 200,
       "ResponseHeaders": {
         "Content-Type": "application/json",
-<<<<<<< HEAD
-        "Date": "Fri, 21 Aug 2020 15:08:14 GMT",
-=======
         "Date": "Fri, 21 Aug 2020 15:53:54 GMT",
->>>>>>> 367da34b
         "Server": "Microsoft-HTTPAPI/2.0",
         "Transfer-Encoding": "chunked",
         "x-ms-request-id": "2b4dc4b7-073d-6d19-7cf8-8cebf3b948e6"
@@ -152,20 +109,12 @@
       "ResponseBody": {
         "value": [
           {
-<<<<<<< HEAD
-            "odata.etag": "W/\u0022datetime\u00272020-08-21T15%3A08%3A14.7719176Z\u0027\u0022",
-=======
             "odata.etag": "W/\u0022datetime\u00272020-08-21T15%3A53%3A55.1951880Z\u0027\u0022",
->>>>>>> 367da34b
             "PartitionKey": "somPartition",
             "RowKey": "1",
             "SomeStringProperty": "This is the original",
             "Timestamp@odata.type": "Edm.DateTime",
-<<<<<<< HEAD
-            "Timestamp": "2020-08-21T15:08:14.7719176Z"
-=======
             "Timestamp": "2020-08-21T15:53:55.1951880Z"
->>>>>>> 367da34b
           }
         ]
       }
@@ -182,53 +131,30 @@
         "Content-Length": "256",
         "Content-Type": "application/json",
         "DataServiceVersion": "3.0",
-<<<<<<< HEAD
-        "traceparent": "00-508f7e52565f274e955b8b7f72ac5f21-49e3f666cc271f4d-00",
-        "User-Agent": [
-          "azsdk-net-Data.Tables/1.0.0-dev.20200821.2",
-          "(.NET Core 4.6.27514.02; Microsoft Windows 10.0.17763 )"
+        "traceparent": "00-0ef89fd456e16541b3d8805e65a11828-ec517f1623b9bc4e-00",
+        "User-Agent": [
+          "azsdk-net-Data.Tables/1.0.0-dev.20200821.1",
+          "(.NET Core 4.6.29130.01; Microsoft Windows 10.0.18363 )"
         ],
         "x-ms-client-request-id": "abb21daec8feb9b51b575e7015658709",
-        "x-ms-date": "Fri, 21 Aug 2020 15:08:14 GMT",
-=======
-        "traceparent": "00-0ef89fd456e16541b3d8805e65a11828-ec517f1623b9bc4e-00",
-        "User-Agent": [
-          "azsdk-net-Data.Tables/1.0.0-dev.20200821.1",
-          "(.NET Core 4.6.29130.01; Microsoft Windows 10.0.18363 )"
-        ],
-        "x-ms-client-request-id": "abb21daec8feb9b51b575e7015658709",
-        "x-ms-date": "Fri, 21 Aug 2020 15:53:55 GMT",
->>>>>>> 367da34b
+        "x-ms-date": "Fri, 21 Aug 2020 15:53:55 GMT",
         "x-ms-return-client-request-id": "true",
         "x-ms-version": "2019-02-02"
       },
       "RequestBody": {
-<<<<<<< HEAD
-        "odata.etag": "W/\u0022datetime\u00272020-08-21T15%3A08%3A14.7719176Z\u0027\u0022",
-        "PartitionKey": "somPartition",
-        "RowKey": "1",
-        "SomeStringProperty": "This is new and improved!",
-        "Timestamp": "2020-08-21T15:08:14.7719176Z",
-=======
         "odata.etag": "W/\u0022datetime\u00272020-08-21T15%3A53%3A55.1951880Z\u0027\u0022",
         "PartitionKey": "somPartition",
         "RowKey": "1",
         "SomeStringProperty": "This is new and improved!",
         "Timestamp": "2020-08-21T15:53:55.1951880Z",
->>>>>>> 367da34b
         "Timestamp@odata.type": "Edm.DateTime"
       },
       "StatusCode": 204,
       "ResponseHeaders": {
         "Content-Length": "0",
         "Content-Type": "application/json",
-<<<<<<< HEAD
-        "Date": "Fri, 21 Aug 2020 15:08:14 GMT",
-        "ETag": "W/\u0022datetime\u00272020-08-21T15%3A08%3A14.8268040Z\u0027\u0022",
-=======
         "Date": "Fri, 21 Aug 2020 15:53:55 GMT",
         "ETag": "W/\u0022datetime\u00272020-08-21T15%3A53%3A55.3497096Z\u0027\u0022",
->>>>>>> 367da34b
         "Server": "Microsoft-HTTPAPI/2.0",
         "x-ms-request-id": "abb21dae-c8fe-b9b5-1b57-5e7015658709"
       },
@@ -245,19 +171,11 @@
         "Authorization": "Sanitized",
         "DataServiceVersion": "3.0",
         "User-Agent": [
-<<<<<<< HEAD
-          "azsdk-net-Data.Tables/1.0.0-dev.20200821.2",
-          "(.NET Core 4.6.27514.02; Microsoft Windows 10.0.17763 )"
+          "azsdk-net-Data.Tables/1.0.0-dev.20200821.1",
+          "(.NET Core 4.6.29130.01; Microsoft Windows 10.0.18363 )"
         ],
         "x-ms-client-request-id": "b863eba7c0af65407a779c41e78f282d",
-        "x-ms-date": "Fri, 21 Aug 2020 15:08:14 GMT",
-=======
-          "azsdk-net-Data.Tables/1.0.0-dev.20200821.1",
-          "(.NET Core 4.6.29130.01; Microsoft Windows 10.0.18363 )"
-        ],
-        "x-ms-client-request-id": "b863eba7c0af65407a779c41e78f282d",
-        "x-ms-date": "Fri, 21 Aug 2020 15:53:55 GMT",
->>>>>>> 367da34b
+        "x-ms-date": "Fri, 21 Aug 2020 15:53:55 GMT",
         "x-ms-return-client-request-id": "true",
         "x-ms-version": "2019-02-02"
       },
@@ -265,11 +183,7 @@
       "StatusCode": 200,
       "ResponseHeaders": {
         "Content-Type": "application/json",
-<<<<<<< HEAD
-        "Date": "Fri, 21 Aug 2020 15:08:14 GMT",
-=======
         "Date": "Fri, 21 Aug 2020 15:53:55 GMT",
->>>>>>> 367da34b
         "Server": "Microsoft-HTTPAPI/2.0",
         "Transfer-Encoding": "chunked",
         "x-ms-request-id": "b863eba7-c0af-6540-7a77-9c41e78f282d"
@@ -277,20 +191,12 @@
       "ResponseBody": {
         "value": [
           {
-<<<<<<< HEAD
-            "odata.etag": "W/\u0022datetime\u00272020-08-21T15%3A08%3A14.8268040Z\u0027\u0022",
-=======
             "odata.etag": "W/\u0022datetime\u00272020-08-21T15%3A53%3A55.3497096Z\u0027\u0022",
->>>>>>> 367da34b
             "PartitionKey": "somPartition",
             "RowKey": "1",
             "SomeStringProperty": "This is new and improved!",
             "Timestamp@odata.type": "Edm.DateTime",
-<<<<<<< HEAD
-            "Timestamp": "2020-08-21T15:08:14.8268040Z"
-=======
             "Timestamp": "2020-08-21T15:53:55.3497096Z"
->>>>>>> 367da34b
           }
         ]
       }
@@ -304,23 +210,13 @@
           "application/json"
         ],
         "Authorization": "Sanitized",
-<<<<<<< HEAD
-        "traceparent": "00-562563fa8f460f4d8c38e077d6506b2e-b40d25c72801f04f-00",
-        "User-Agent": [
-          "azsdk-net-Data.Tables/1.0.0-dev.20200821.2",
-          "(.NET Core 4.6.27514.02; Microsoft Windows 10.0.17763 )"
+        "traceparent": "00-f1d69f1ef0633f4fb9ee35137fd2793b-1ebe69462d980e4f-00",
+        "User-Agent": [
+          "azsdk-net-Data.Tables/1.0.0-dev.20200821.1",
+          "(.NET Core 4.6.29130.01; Microsoft Windows 10.0.18363 )"
         ],
         "x-ms-client-request-id": "c2ebcc05a8a5ee770f9310e6a9a85817",
-        "x-ms-date": "Fri, 21 Aug 2020 15:08:14 GMT",
-=======
-        "traceparent": "00-f1d69f1ef0633f4fb9ee35137fd2793b-1ebe69462d980e4f-00",
-        "User-Agent": [
-          "azsdk-net-Data.Tables/1.0.0-dev.20200821.1",
-          "(.NET Core 4.6.29130.01; Microsoft Windows 10.0.18363 )"
-        ],
-        "x-ms-client-request-id": "c2ebcc05a8a5ee770f9310e6a9a85817",
-        "x-ms-date": "Fri, 21 Aug 2020 15:53:55 GMT",
->>>>>>> 367da34b
+        "x-ms-date": "Fri, 21 Aug 2020 15:53:55 GMT",
         "x-ms-return-client-request-id": "true",
         "x-ms-version": "2019-02-02"
       },
@@ -328,11 +224,7 @@
       "StatusCode": 204,
       "ResponseHeaders": {
         "Content-Length": "0",
-<<<<<<< HEAD
-        "Date": "Fri, 21 Aug 2020 15:08:14 GMT",
-=======
         "Date": "Fri, 21 Aug 2020 15:53:55 GMT",
->>>>>>> 367da34b
         "Server": "Microsoft-HTTPAPI/2.0",
         "x-ms-request-id": "c2ebcc05-a8a5-ee77-0f93-10e6a9a85817"
       },
@@ -341,11 +233,7 @@
   ],
   "Variables": {
     "RandomSeed": "1904516550",
-<<<<<<< HEAD
-    "TABLES_COSMOS_ACCOUNT_NAME": "t1acd88e4a1c34b8dprim",
-=======
     "TABLES_COSMOS_ACCOUNT_NAME": "chrissprim",
->>>>>>> 367da34b
     "TABLES_PRIMARY_COSMOS_ACCOUNT_KEY": "Kg=="
   }
 }