--- conflicted
+++ resolved
@@ -9,15 +9,6 @@
         "Content-Length": "33",
         "Content-Type": "application/json; odata=nometadata",
         "DataServiceVersion": "3.0",
-<<<<<<< HEAD
-        "traceparent": "00-807703005a49fb448985bb3cd24d03aa-32596ee35436df4c-00",
-        "User-Agent": [
-          "azsdk-net-Data.Tables/1.0.0-dev.20200728.1",
-          "(.NET Core 4.6.29017.01; Microsoft Windows 10.0.18363 )"
-        ],
-        "x-ms-client-request-id": "506f774d900dfa4712aa55c8f68f6d6b",
-        "x-ms-date": "Tue, 28 Jul 2020 23:45:04 GMT",
-=======
         "traceparent": "00-3b10ccc4a06037458a399f3b1a8d8d4d-81955c6580c97341-00",
         "User-Agent": [
           "azsdk-net-Data.Tables/1.0.0-dev.20200729.1",
@@ -25,7 +16,6 @@
         ],
         "x-ms-client-request-id": "1cf32bdca4ae290335e1c2c69ef96da7",
         "x-ms-date": "Wed, 29 Jul 2020 23:38:42 GMT",
->>>>>>> d5925bb8
         "x-ms-return-client-request-id": "true",
         "x-ms-version": "2019-02-02"
       },
@@ -35,15 +25,9 @@
       "StatusCode": 201,
       "ResponseHeaders": {
         "Content-Type": "application/json",
-<<<<<<< HEAD
-        "Date": "Tue, 28 Jul 2020 23:45:03 GMT",
-        "ETag": "W/\u0022datetime\u00272020-07-28T23%3A45%3A04.2408456Z\u0027\u0022",
-        "Location": "https://chrissprim.table.cosmos.azure.com/Tables(\u0027testtables1rcphkk\u0027)",
-=======
         "Date": "Wed, 29 Jul 2020 23:38:40 GMT",
         "ETag": "W/\u0022datetime\u00272020-07-29T23%3A38%3A39.9987720Z\u0027\u0022",
         "Location": "https://allkimprim.table.cosmos.azure.com/Tables(\u0027testtables1rcphkk\u0027)",
->>>>>>> d5925bb8
         "Server": "Microsoft-HTTPAPI/2.0",
         "Transfer-Encoding": "chunked",
         "x-ms-request-id": "506f774d-900d-fa47-12aa-55c8f68f6d6b"
@@ -59,15 +43,6 @@
       "RequestHeaders": {
         "Accept": "application/json",
         "Authorization": "Sanitized",
-<<<<<<< HEAD
-        "traceparent": "00-b5a649d7b48c144ca0e98f5ec6cf01b4-107c00f3e2b2da44-00",
-        "User-Agent": [
-          "azsdk-net-Data.Tables/1.0.0-dev.20200728.1",
-          "(.NET Core 4.6.29017.01; Microsoft Windows 10.0.18363 )"
-        ],
-        "x-ms-client-request-id": "7a8b1c0a52741f378221173ab2f32deb",
-        "x-ms-date": "Tue, 28 Jul 2020 23:45:05 GMT",
-=======
         "traceparent": "00-ae2252d96e92d846833523452954931b-62709cde54154941-00",
         "User-Agent": [
           "azsdk-net-Data.Tables/1.0.0-dev.20200729.1",
@@ -75,7 +50,6 @@
         ],
         "x-ms-client-request-id": "506f774d900dfa4712aa55c8f68f6d6b",
         "x-ms-date": "Wed, 29 Jul 2020 23:38:43 GMT",
->>>>>>> d5925bb8
         "x-ms-return-client-request-id": "true",
         "x-ms-version": "2019-02-02"
       },
@@ -83,11 +57,7 @@
       "StatusCode": 204,
       "ResponseHeaders": {
         "Content-Length": "0",
-<<<<<<< HEAD
-        "Date": "Tue, 28 Jul 2020 23:45:05 GMT",
-=======
         "Date": "Wed, 29 Jul 2020 23:38:40 GMT",
->>>>>>> d5925bb8
         "Server": "Microsoft-HTTPAPI/2.0",
         "x-ms-request-id": "7a8b1c0a-5274-1f37-8221-173ab2f32deb"
       },
