{
  "Entries": [
    {
      "RequestUri": "https://t1acd88e4a1c34b8dprim.table.cosmos.azure.com/Tables?$format=application%2Fjson%3Bodata%3Dminimalmetadata",
      "RequestMethod": "POST",
      "RequestHeaders": {
        "Accept": [
          "application/json",
          "application/json; odata=minimalmetadata"
        ],
        "Authorization": "Sanitized",
        "Content-Length": "33",
        "Content-Type": "application/json; odata=nometadata",
        "DataServiceVersion": "3.0",
        "traceparent": "00-0dd4611324a9a64c94c082cef1d3eb0e-b7f0750114b8d44a-00",
        "User-Agent": [
          "azsdk-net-Data.Tables/1.0.0-dev.20200821.2",
          "(.NET Core 4.6.27514.02; Microsoft Windows 10.0.17763 )"
        ],
        "x-ms-client-request-id": "1cf32bdca4ae290335e1c2c69ef96da7",
        "x-ms-date": "Fri, 21 Aug 2020 15:10:29 GMT",
        "x-ms-return-client-request-id": "true",
        "x-ms-version": "2019-02-02"
      },
      "RequestBody": {
        "TableName": "testtables1rcphkk"
      },
      "StatusCode": 429,
      "ResponseHeaders": {
        "Content-Type": "application/json",
        "Date": "Fri, 21 Aug 2020 15:10:29 GMT",
        "Server": "Microsoft-HTTPAPI/2.0",
        "Transfer-Encoding": "chunked",
        "x-ms-request-id": "1cf32bdc-a4ae-2903-35e1-c2c69ef96da7"
      },
      "ResponseBody": [
        "{\u0022odata.error\u0022:{\u0022code\u0022:\u0022429\u0022,\u0022message\u0022:{\u0022lang\u0022:\u0022en-us\u0022,\u0022value\u0022:\u0022Message: {\\\u0022Errors\\\u0022:[\\\u0022Request rate is large. More Request Units may be needed, so no changes were made. Please retry this request later. Learn more: http://aka.ms/cosmosdb-error-429\\\u0022]}\\r\\nActivityId: 3601a35e-4681-47a4-a548-87eb1b3989bc, Request URI: /apps/4f5c042d-76fb-4ce6-bda3-517e6ef3984f/services/a5ac0eaf-e7ef-445f-b1a3-7aa9ef0197f1/partitions/16f8ba9b-2d48-46e6-aeb2-cc6134d54671/replicas/132424953200404074p, RequestStats: , SDK: Microsoft.Azure.Documents.Common/2.11.0, documentdb-dotnet-sdk/2.11.0 Host/64-bit MicrosoftWindowsNT/6.2.9200.0\\nRequestID:1cf32bdc-a4ae-2903-35e1-c2c69ef96da7\\n\u0022}}}\r\n"
      ]
    },
    {
      "RequestUri": "https://t1acd88e4a1c34b8dprim.table.cosmos.azure.com/Tables?$format=application%2Fjson%3Bodata%3Dminimalmetadata",
      "RequestMethod": "POST",
      "RequestHeaders": {
        "Accept": [
          "application/json",
          "application/json; odata=minimalmetadata"
        ],
        "Authorization": "Sanitized",
        "Content-Length": "33",
        "Content-Type": "application/json; odata=nometadata",
        "DataServiceVersion": "3.0",
        "traceparent": "00-0dd4611324a9a64c94c082cef1d3eb0e-b7f0750114b8d44a-00",
        "User-Agent": [
          "azsdk-net-Data.Tables/1.0.0-dev.20200821.2",
          "(.NET Core 4.6.27514.02; Microsoft Windows 10.0.17763 )"
        ],
        "x-ms-client-request-id": "1cf32bdca4ae290335e1c2c69ef96da7",
        "x-ms-date": "Fri, 21 Aug 2020 15:10:30 GMT",
        "x-ms-return-client-request-id": "true",
        "x-ms-version": "2019-02-02"
      },
      "RequestBody": {
        "TableName": "testtables1rcphkk"
      },
      "StatusCode": 429,
      "ResponseHeaders": {
        "Content-Type": "application/json",
        "Date": "Fri, 21 Aug 2020 15:10:30 GMT",
        "Server": "Microsoft-HTTPAPI/2.0",
        "Transfer-Encoding": "chunked",
        "x-ms-request-id": "1cf32bdc-a4ae-2903-35e1-c2c69ef96da7"
      },
      "ResponseBody": [
        "{\u0022odata.error\u0022:{\u0022code\u0022:\u0022429\u0022,\u0022message\u0022:{\u0022lang\u0022:\u0022en-us\u0022,\u0022value\u0022:\u0022Message: {\\\u0022Errors\\\u0022:[\\\u0022Request rate is large. More Request Units may be needed, so no changes were made. Please retry this request later. Learn more: http://aka.ms/cosmosdb-error-429\\\u0022]}\\r\\nActivityId: d528dad3-1f6e-467e-bfa4-794eee3e2580, Request URI: /apps/4f5c042d-76fb-4ce6-bda3-517e6ef3984f/services/a5ac0eaf-e7ef-445f-b1a3-7aa9ef0197f1/partitions/16f8ba9b-2d48-46e6-aeb2-cc6134d54671/replicas/132424953200404074p, RequestStats: , SDK: Microsoft.Azure.Documents.Common/2.11.0, documentdb-dotnet-sdk/2.11.0 Host/64-bit MicrosoftWindowsNT/6.2.9200.0\\nRequestID:1cf32bdc-a4ae-2903-35e1-c2c69ef96da7\\n\u0022}}}\r\n"
      ]
    },
    {
      "RequestUri": "https://t1acd88e4a1c34b8dprim.table.cosmos.azure.com/Tables?$format=application%2Fjson%3Bodata%3Dminimalmetadata",
      "RequestMethod": "POST",
      "RequestHeaders": {
        "Accept": [
          "application/json",
          "application/json; odata=minimalmetadata"
        ],
        "Authorization": "Sanitized",
        "Content-Length": "33",
        "Content-Type": "application/json; odata=nometadata",
        "DataServiceVersion": "3.0",
        "traceparent": "00-0dd4611324a9a64c94c082cef1d3eb0e-b7f0750114b8d44a-00",
        "User-Agent": [
          "azsdk-net-Data.Tables/1.0.0-dev.20200821.2",
          "(.NET Core 4.6.27514.02; Microsoft Windows 10.0.17763 )"
        ],
        "x-ms-client-request-id": "1cf32bdca4ae290335e1c2c69ef96da7",
        "x-ms-date": "Fri, 21 Aug 2020 15:10:32 GMT",
        "x-ms-return-client-request-id": "true",
        "x-ms-version": "2019-02-02"
      },
      "RequestBody": {
        "TableName": "testtables1rcphkk"
      },
      "StatusCode": 429,
      "ResponseHeaders": {
        "Content-Type": "application/json",
        "Date": "Fri, 21 Aug 2020 15:10:32 GMT",
        "Server": "Microsoft-HTTPAPI/2.0",
        "Transfer-Encoding": "chunked",
        "x-ms-request-id": "1cf32bdc-a4ae-2903-35e1-c2c69ef96da7"
      },
      "ResponseBody": [
        "{\u0022odata.error\u0022:{\u0022code\u0022:\u0022429\u0022,\u0022message\u0022:{\u0022lang\u0022:\u0022en-us\u0022,\u0022value\u0022:\u0022Message: {\\\u0022Errors\\\u0022:[\\\u0022Request rate is large. More Request Units may be needed, so no changes were made. Please retry this request later. Learn more: http://aka.ms/cosmosdb-error-429\\\u0022]}\\r\\nActivityId: cef4065b-ae06-4be5-8ae4-3b9e1a9eb929, Request URI: /apps/4f5c042d-76fb-4ce6-bda3-517e6ef3984f/services/a5ac0eaf-e7ef-445f-b1a3-7aa9ef0197f1/partitions/16f8ba9b-2d48-46e6-aeb2-cc6134d54671/replicas/132424953200404074p, RequestStats: , SDK: Microsoft.Azure.Documents.Common/2.11.0, documentdb-dotnet-sdk/2.11.0 Host/64-bit MicrosoftWindowsNT/6.2.9200.0\\nRequestID:1cf32bdc-a4ae-2903-35e1-c2c69ef96da7\\n\u0022}}}\r\n"
      ]
    },
    {
      "RequestUri": "https://t1acd88e4a1c34b8dprim.table.cosmos.azure.com/Tables?$format=application%2Fjson%3Bodata%3Dminimalmetadata",
      "RequestMethod": "POST",
      "RequestHeaders": {
        "Accept": [
          "application/json",
          "application/json; odata=minimalmetadata"
        ],
        "Authorization": "Sanitized",
        "Content-Length": "33",
        "Content-Type": "application/json; odata=nometadata",
        "DataServiceVersion": "3.0",
        "traceparent": "00-0dd4611324a9a64c94c082cef1d3eb0e-b7f0750114b8d44a-00",
        "User-Agent": [
          "azsdk-net-Data.Tables/1.0.0-dev.20200821.2",
          "(.NET Core 4.6.27514.02; Microsoft Windows 10.0.17763 )"
        ],
        "x-ms-client-request-id": "1cf32bdca4ae290335e1c2c69ef96da7",
        "x-ms-date": "Fri, 21 Aug 2020 15:10:35 GMT",
        "x-ms-return-client-request-id": "true",
        "x-ms-version": "2019-02-02"
      },
      "RequestBody": {
        "TableName": "testtables1rcphkk"
      },
      "StatusCode": 429,
      "ResponseHeaders": {
        "Content-Type": "application/json",
        "Date": "Fri, 21 Aug 2020 15:10:35 GMT",
        "Server": "Microsoft-HTTPAPI/2.0",
        "Transfer-Encoding": "chunked",
        "x-ms-request-id": "1cf32bdc-a4ae-2903-35e1-c2c69ef96da7"
      },
      "ResponseBody": [
        "{\u0022odata.error\u0022:{\u0022code\u0022:\u0022429\u0022,\u0022message\u0022:{\u0022lang\u0022:\u0022en-us\u0022,\u0022value\u0022:\u0022Message: {\\\u0022Errors\\\u0022:[\\\u0022Request rate is large. More Request Units may be needed, so no changes were made. Please retry this request later. Learn more: http://aka.ms/cosmosdb-error-429\\\u0022]}\\r\\nActivityId: 4c377fba-2952-448c-8877-25274b686612, Request URI: /apps/4f5c042d-76fb-4ce6-bda3-517e6ef3984f/services/a5ac0eaf-e7ef-445f-b1a3-7aa9ef0197f1/partitions/16f8ba9b-2d48-46e6-aeb2-cc6134d54671/replicas/132424953200404074p, RequestStats: , SDK: Microsoft.Azure.Documents.Common/2.11.0, documentdb-dotnet-sdk/2.11.0 Host/64-bit MicrosoftWindowsNT/6.2.9200.0\\nRequestID:1cf32bdc-a4ae-2903-35e1-c2c69ef96da7\\n\u0022}}}\r\n"
      ]
    },
    {
      "RequestUri": "https://t1acd88e4a1c34b8dprim.table.cosmos.azure.com/Tables?$format=application%2Fjson%3Bodata%3Dminimalmetadata",
      "RequestMethod": "POST",
      "RequestHeaders": {
        "Accept": [
          "application/json",
          "application/json; odata=minimalmetadata"
        ],
        "Authorization": "Sanitized",
        "Content-Length": "33",
        "Content-Type": "application/json; odata=nometadata",
        "DataServiceVersion": "3.0",
<<<<<<< HEAD
        "traceparent": "00-d85b7593c9518c408ada90e1388e7c01-f9e059418253f14e-00",
        "User-Agent": [
          "azsdk-net-Data.Tables/1.0.0-dev.20200821.2",
          "(.NET Core 4.6.27514.02; Microsoft Windows 10.0.17763 )"
        ],
        "x-ms-client-request-id": "506f774d900dfa4712aa55c8f68f6d6b",
        "x-ms-date": "Fri, 21 Aug 2020 15:10:36 GMT",
        "x-ms-return-client-request-id": "true",
        "x-ms-version": "2019-02-02"
      },
      "RequestBody": {
        "TableName": "testtables1rcphkk"
      },
      "StatusCode": 429,
      "ResponseHeaders": {
        "Content-Type": "application/json",
        "Date": "Fri, 21 Aug 2020 15:10:36 GMT",
        "Server": "Microsoft-HTTPAPI/2.0",
        "Transfer-Encoding": "chunked",
        "x-ms-request-id": "506f774d-900d-fa47-12aa-55c8f68f6d6b"
      },
      "ResponseBody": [
        "{\u0022odata.error\u0022:{\u0022code\u0022:\u0022429\u0022,\u0022message\u0022:{\u0022lang\u0022:\u0022en-us\u0022,\u0022value\u0022:\u0022Message: {\\\u0022Errors\\\u0022:[\\\u0022Request rate is large. More Request Units may be needed, so no changes were made. Please retry this request later. Learn more: http://aka.ms/cosmosdb-error-429\\\u0022]}\\r\\nActivityId: 5d54cabe-127e-4f99-b120-efa3b2fe6a8a, Request URI: /apps/4f5c042d-76fb-4ce6-bda3-517e6ef3984f/services/a5ac0eaf-e7ef-445f-b1a3-7aa9ef0197f1/partitions/16f8ba9b-2d48-46e6-aeb2-cc6134d54671/replicas/132424953200404074p, RequestStats: , SDK: Microsoft.Azure.Documents.Common/2.11.0, documentdb-dotnet-sdk/2.11.0 Host/64-bit MicrosoftWindowsNT/6.2.9200.0\\nRequestID:506f774d-900d-fa47-12aa-55c8f68f6d6b\\n\u0022}}}\r\n"
      ]
    },
    {
      "RequestUri": "https://t1acd88e4a1c34b8dprim.table.cosmos.azure.com/Tables?$format=application%2Fjson%3Bodata%3Dminimalmetadata",
      "RequestMethod": "POST",
      "RequestHeaders": {
        "Accept": [
          "application/json",
          "application/json; odata=minimalmetadata"
        ],
        "Authorization": "Sanitized",
        "Content-Length": "33",
        "Content-Type": "application/json; odata=nometadata",
        "DataServiceVersion": "3.0",
        "traceparent": "00-d85b7593c9518c408ada90e1388e7c01-f9e059418253f14e-00",
        "User-Agent": [
          "azsdk-net-Data.Tables/1.0.0-dev.20200821.2",
          "(.NET Core 4.6.27514.02; Microsoft Windows 10.0.17763 )"
        ],
        "x-ms-client-request-id": "506f774d900dfa4712aa55c8f68f6d6b",
        "x-ms-date": "Fri, 21 Aug 2020 15:10:37 GMT",
        "x-ms-return-client-request-id": "true",
        "x-ms-version": "2019-02-02"
      },
      "RequestBody": {
        "TableName": "testtables1rcphkk"
      },
      "StatusCode": 429,
      "ResponseHeaders": {
        "Content-Type": "application/json",
        "Date": "Fri, 21 Aug 2020 15:10:36 GMT",
        "Server": "Microsoft-HTTPAPI/2.0",
        "Transfer-Encoding": "chunked",
        "x-ms-request-id": "506f774d-900d-fa47-12aa-55c8f68f6d6b"
      },
      "ResponseBody": [
        "{\u0022odata.error\u0022:{\u0022code\u0022:\u0022429\u0022,\u0022message\u0022:{\u0022lang\u0022:\u0022en-us\u0022,\u0022value\u0022:\u0022Message: {\\\u0022Errors\\\u0022:[\\\u0022Request rate is large. More Request Units may be needed, so no changes were made. Please retry this request later. Learn more: http://aka.ms/cosmosdb-error-429\\\u0022]}\\r\\nActivityId: bd0e7019-0e52-4397-8539-46c4d171948e, Request URI: /apps/4f5c042d-76fb-4ce6-bda3-517e6ef3984f/services/a5ac0eaf-e7ef-445f-b1a3-7aa9ef0197f1/partitions/16f8ba9b-2d48-46e6-aeb2-cc6134d54671/replicas/132424953200404074p, RequestStats: , SDK: Microsoft.Azure.Documents.Common/2.11.0, documentdb-dotnet-sdk/2.11.0 Host/64-bit MicrosoftWindowsNT/6.2.9200.0\\nRequestID:506f774d-900d-fa47-12aa-55c8f68f6d6b\\n\u0022}}}\r\n"
      ]
    },
    {
      "RequestUri": "https://t1acd88e4a1c34b8dprim.table.cosmos.azure.com/Tables?$format=application%2Fjson%3Bodata%3Dminimalmetadata",
      "RequestMethod": "POST",
      "RequestHeaders": {
        "Accept": [
          "application/json",
          "application/json; odata=minimalmetadata"
        ],
        "Authorization": "Sanitized",
        "Content-Length": "33",
        "Content-Type": "application/json; odata=nometadata",
        "DataServiceVersion": "3.0",
        "traceparent": "00-d85b7593c9518c408ada90e1388e7c01-f9e059418253f14e-00",
        "User-Agent": [
          "azsdk-net-Data.Tables/1.0.0-dev.20200821.2",
          "(.NET Core 4.6.27514.02; Microsoft Windows 10.0.17763 )"
        ],
        "x-ms-client-request-id": "506f774d900dfa4712aa55c8f68f6d6b",
        "x-ms-date": "Fri, 21 Aug 2020 15:10:39 GMT",
=======
        "traceparent": "00-b81405120eeada428cd3b77e52a09777-c77e7dbd79e2dd47-00",
        "User-Agent": [
          "azsdk-net-Data.Tables/1.0.0-dev.20200821.1",
          "(.NET Core 4.6.29130.01; Microsoft Windows 10.0.18363 )"
        ],
        "x-ms-client-request-id": "506f774d900dfa4712aa55c8f68f6d6b",
        "x-ms-date": "Fri, 21 Aug 2020 15:56:17 GMT",
>>>>>>> 367da34b
        "x-ms-return-client-request-id": "true",
        "x-ms-version": "2019-02-02"
      },
      "RequestBody": {
        "TableName": "testtables1rcphkk"
      },
      "StatusCode": 201,
      "ResponseHeaders": {
        "Content-Type": "application/json",
<<<<<<< HEAD
        "Date": "Fri, 21 Aug 2020 15:10:39 GMT",
        "ETag": "W/\u0022datetime\u00272020-08-21T15%3A10%3A39.3607176Z\u0027\u0022",
        "Location": "https://t1acd88e4a1c34b8dprim.table.cosmos.azure.com/Tables(\u0027testtables1rcphkk\u0027)",
=======
        "Date": "Fri, 21 Aug 2020 15:56:17 GMT",
        "ETag": "W/\u0022datetime\u00272020-08-21T15%3A56%3A17.2258312Z\u0027\u0022",
        "Location": "https://chrissprim.table.cosmos.azure.com/Tables(\u0027testtables1rcphkk\u0027)",
>>>>>>> 367da34b
        "Server": "Microsoft-HTTPAPI/2.0",
        "Transfer-Encoding": "chunked",
        "x-ms-request-id": "506f774d-900d-fa47-12aa-55c8f68f6d6b"
      },
      "ResponseBody": {
        "TableName": "testtables1rcphkk",
        "odata.metadata": "https://t1acd88e4a1c34b8dprim.table.cosmos.azure.com/$metadata#Tables/@Element"
      }
    },
    {
      "RequestUri": "https://t1acd88e4a1c34b8dprim.table.cosmos.azure.com/Tables(\u0027testtables1rcphkk\u0027)",
      "RequestMethod": "DELETE",
      "RequestHeaders": {
        "Accept": [
          "application/json",
          "application/json"
        ],
        "Authorization": "Sanitized",
<<<<<<< HEAD
        "traceparent": "00-cef9f2bac1f1b64f96691e22aadaae3f-6a30fa6d5ae2b14c-00",
        "User-Agent": [
          "azsdk-net-Data.Tables/1.0.0-dev.20200821.2",
          "(.NET Core 4.6.27514.02; Microsoft Windows 10.0.17763 )"
        ],
        "x-ms-client-request-id": "7a8b1c0a52741f378221173ab2f32deb",
        "x-ms-date": "Fri, 21 Aug 2020 15:10:39 GMT",
=======
        "traceparent": "00-e8c0914973b71148a708070f1699b01d-6374428e9ab40a4f-00",
        "User-Agent": [
          "azsdk-net-Data.Tables/1.0.0-dev.20200821.1",
          "(.NET Core 4.6.29130.01; Microsoft Windows 10.0.18363 )"
        ],
        "x-ms-client-request-id": "7a8b1c0a52741f378221173ab2f32deb",
        "x-ms-date": "Fri, 21 Aug 2020 15:56:17 GMT",
>>>>>>> 367da34b
        "x-ms-return-client-request-id": "true",
        "x-ms-version": "2019-02-02"
      },
      "RequestBody": null,
      "StatusCode": 204,
      "ResponseHeaders": {
        "Content-Length": "0",
<<<<<<< HEAD
        "Date": "Fri, 21 Aug 2020 15:10:39 GMT",
=======
        "Date": "Fri, 21 Aug 2020 15:56:17 GMT",
>>>>>>> 367da34b
        "Server": "Microsoft-HTTPAPI/2.0",
        "x-ms-request-id": "7a8b1c0a-5274-1f37-8221-173ab2f32deb"
      },
      "ResponseBody": []
    }
  ],
  "Variables": {
    "RandomSeed": "1737320086",
<<<<<<< HEAD
    "TABLES_COSMOS_ACCOUNT_NAME": "t1acd88e4a1c34b8dprim",
=======
    "TABLES_COSMOS_ACCOUNT_NAME": "chrissprim",
>>>>>>> 367da34b
    "TABLES_PRIMARY_COSMOS_ACCOUNT_KEY": "Kg=="
  }
}<|MERGE_RESOLUTION|>--- conflicted
+++ resolved
@@ -160,89 +160,6 @@
         "Content-Length": "33",
         "Content-Type": "application/json; odata=nometadata",
         "DataServiceVersion": "3.0",
-<<<<<<< HEAD
-        "traceparent": "00-d85b7593c9518c408ada90e1388e7c01-f9e059418253f14e-00",
-        "User-Agent": [
-          "azsdk-net-Data.Tables/1.0.0-dev.20200821.2",
-          "(.NET Core 4.6.27514.02; Microsoft Windows 10.0.17763 )"
-        ],
-        "x-ms-client-request-id": "506f774d900dfa4712aa55c8f68f6d6b",
-        "x-ms-date": "Fri, 21 Aug 2020 15:10:36 GMT",
-        "x-ms-return-client-request-id": "true",
-        "x-ms-version": "2019-02-02"
-      },
-      "RequestBody": {
-        "TableName": "testtables1rcphkk"
-      },
-      "StatusCode": 429,
-      "ResponseHeaders": {
-        "Content-Type": "application/json",
-        "Date": "Fri, 21 Aug 2020 15:10:36 GMT",
-        "Server": "Microsoft-HTTPAPI/2.0",
-        "Transfer-Encoding": "chunked",
-        "x-ms-request-id": "506f774d-900d-fa47-12aa-55c8f68f6d6b"
-      },
-      "ResponseBody": [
-        "{\u0022odata.error\u0022:{\u0022code\u0022:\u0022429\u0022,\u0022message\u0022:{\u0022lang\u0022:\u0022en-us\u0022,\u0022value\u0022:\u0022Message: {\\\u0022Errors\\\u0022:[\\\u0022Request rate is large. More Request Units may be needed, so no changes were made. Please retry this request later. Learn more: http://aka.ms/cosmosdb-error-429\\\u0022]}\\r\\nActivityId: 5d54cabe-127e-4f99-b120-efa3b2fe6a8a, Request URI: /apps/4f5c042d-76fb-4ce6-bda3-517e6ef3984f/services/a5ac0eaf-e7ef-445f-b1a3-7aa9ef0197f1/partitions/16f8ba9b-2d48-46e6-aeb2-cc6134d54671/replicas/132424953200404074p, RequestStats: , SDK: Microsoft.Azure.Documents.Common/2.11.0, documentdb-dotnet-sdk/2.11.0 Host/64-bit MicrosoftWindowsNT/6.2.9200.0\\nRequestID:506f774d-900d-fa47-12aa-55c8f68f6d6b\\n\u0022}}}\r\n"
-      ]
-    },
-    {
-      "RequestUri": "https://t1acd88e4a1c34b8dprim.table.cosmos.azure.com/Tables?$format=application%2Fjson%3Bodata%3Dminimalmetadata",
-      "RequestMethod": "POST",
-      "RequestHeaders": {
-        "Accept": [
-          "application/json",
-          "application/json; odata=minimalmetadata"
-        ],
-        "Authorization": "Sanitized",
-        "Content-Length": "33",
-        "Content-Type": "application/json; odata=nometadata",
-        "DataServiceVersion": "3.0",
-        "traceparent": "00-d85b7593c9518c408ada90e1388e7c01-f9e059418253f14e-00",
-        "User-Agent": [
-          "azsdk-net-Data.Tables/1.0.0-dev.20200821.2",
-          "(.NET Core 4.6.27514.02; Microsoft Windows 10.0.17763 )"
-        ],
-        "x-ms-client-request-id": "506f774d900dfa4712aa55c8f68f6d6b",
-        "x-ms-date": "Fri, 21 Aug 2020 15:10:37 GMT",
-        "x-ms-return-client-request-id": "true",
-        "x-ms-version": "2019-02-02"
-      },
-      "RequestBody": {
-        "TableName": "testtables1rcphkk"
-      },
-      "StatusCode": 429,
-      "ResponseHeaders": {
-        "Content-Type": "application/json",
-        "Date": "Fri, 21 Aug 2020 15:10:36 GMT",
-        "Server": "Microsoft-HTTPAPI/2.0",
-        "Transfer-Encoding": "chunked",
-        "x-ms-request-id": "506f774d-900d-fa47-12aa-55c8f68f6d6b"
-      },
-      "ResponseBody": [
-        "{\u0022odata.error\u0022:{\u0022code\u0022:\u0022429\u0022,\u0022message\u0022:{\u0022lang\u0022:\u0022en-us\u0022,\u0022value\u0022:\u0022Message: {\\\u0022Errors\\\u0022:[\\\u0022Request rate is large. More Request Units may be needed, so no changes were made. Please retry this request later. Learn more: http://aka.ms/cosmosdb-error-429\\\u0022]}\\r\\nActivityId: bd0e7019-0e52-4397-8539-46c4d171948e, Request URI: /apps/4f5c042d-76fb-4ce6-bda3-517e6ef3984f/services/a5ac0eaf-e7ef-445f-b1a3-7aa9ef0197f1/partitions/16f8ba9b-2d48-46e6-aeb2-cc6134d54671/replicas/132424953200404074p, RequestStats: , SDK: Microsoft.Azure.Documents.Common/2.11.0, documentdb-dotnet-sdk/2.11.0 Host/64-bit MicrosoftWindowsNT/6.2.9200.0\\nRequestID:506f774d-900d-fa47-12aa-55c8f68f6d6b\\n\u0022}}}\r\n"
-      ]
-    },
-    {
-      "RequestUri": "https://t1acd88e4a1c34b8dprim.table.cosmos.azure.com/Tables?$format=application%2Fjson%3Bodata%3Dminimalmetadata",
-      "RequestMethod": "POST",
-      "RequestHeaders": {
-        "Accept": [
-          "application/json",
-          "application/json; odata=minimalmetadata"
-        ],
-        "Authorization": "Sanitized",
-        "Content-Length": "33",
-        "Content-Type": "application/json; odata=nometadata",
-        "DataServiceVersion": "3.0",
-        "traceparent": "00-d85b7593c9518c408ada90e1388e7c01-f9e059418253f14e-00",
-        "User-Agent": [
-          "azsdk-net-Data.Tables/1.0.0-dev.20200821.2",
-          "(.NET Core 4.6.27514.02; Microsoft Windows 10.0.17763 )"
-        ],
-        "x-ms-client-request-id": "506f774d900dfa4712aa55c8f68f6d6b",
-        "x-ms-date": "Fri, 21 Aug 2020 15:10:39 GMT",
-=======
         "traceparent": "00-b81405120eeada428cd3b77e52a09777-c77e7dbd79e2dd47-00",
         "User-Agent": [
           "azsdk-net-Data.Tables/1.0.0-dev.20200821.1",
@@ -250,7 +167,6 @@
         ],
         "x-ms-client-request-id": "506f774d900dfa4712aa55c8f68f6d6b",
         "x-ms-date": "Fri, 21 Aug 2020 15:56:17 GMT",
->>>>>>> 367da34b
         "x-ms-return-client-request-id": "true",
         "x-ms-version": "2019-02-02"
       },
@@ -260,15 +176,9 @@
       "StatusCode": 201,
       "ResponseHeaders": {
         "Content-Type": "application/json",
-<<<<<<< HEAD
-        "Date": "Fri, 21 Aug 2020 15:10:39 GMT",
-        "ETag": "W/\u0022datetime\u00272020-08-21T15%3A10%3A39.3607176Z\u0027\u0022",
-        "Location": "https://t1acd88e4a1c34b8dprim.table.cosmos.azure.com/Tables(\u0027testtables1rcphkk\u0027)",
-=======
         "Date": "Fri, 21 Aug 2020 15:56:17 GMT",
         "ETag": "W/\u0022datetime\u00272020-08-21T15%3A56%3A17.2258312Z\u0027\u0022",
         "Location": "https://chrissprim.table.cosmos.azure.com/Tables(\u0027testtables1rcphkk\u0027)",
->>>>>>> 367da34b
         "Server": "Microsoft-HTTPAPI/2.0",
         "Transfer-Encoding": "chunked",
         "x-ms-request-id": "506f774d-900d-fa47-12aa-55c8f68f6d6b"
@@ -287,15 +197,6 @@
           "application/json"
         ],
         "Authorization": "Sanitized",
-<<<<<<< HEAD
-        "traceparent": "00-cef9f2bac1f1b64f96691e22aadaae3f-6a30fa6d5ae2b14c-00",
-        "User-Agent": [
-          "azsdk-net-Data.Tables/1.0.0-dev.20200821.2",
-          "(.NET Core 4.6.27514.02; Microsoft Windows 10.0.17763 )"
-        ],
-        "x-ms-client-request-id": "7a8b1c0a52741f378221173ab2f32deb",
-        "x-ms-date": "Fri, 21 Aug 2020 15:10:39 GMT",
-=======
         "traceparent": "00-e8c0914973b71148a708070f1699b01d-6374428e9ab40a4f-00",
         "User-Agent": [
           "azsdk-net-Data.Tables/1.0.0-dev.20200821.1",
@@ -303,7 +204,6 @@
         ],
         "x-ms-client-request-id": "7a8b1c0a52741f378221173ab2f32deb",
         "x-ms-date": "Fri, 21 Aug 2020 15:56:17 GMT",
->>>>>>> 367da34b
         "x-ms-return-client-request-id": "true",
         "x-ms-version": "2019-02-02"
       },
@@ -311,11 +211,7 @@
       "StatusCode": 204,
       "ResponseHeaders": {
         "Content-Length": "0",
-<<<<<<< HEAD
-        "Date": "Fri, 21 Aug 2020 15:10:39 GMT",
-=======
         "Date": "Fri, 21 Aug 2020 15:56:17 GMT",
->>>>>>> 367da34b
         "Server": "Microsoft-HTTPAPI/2.0",
         "x-ms-request-id": "7a8b1c0a-5274-1f37-8221-173ab2f32deb"
       },
@@ -324,11 +220,7 @@
   ],
   "Variables": {
     "RandomSeed": "1737320086",
-<<<<<<< HEAD
-    "TABLES_COSMOS_ACCOUNT_NAME": "t1acd88e4a1c34b8dprim",
-=======
     "TABLES_COSMOS_ACCOUNT_NAME": "chrissprim",
->>>>>>> 367da34b
     "TABLES_PRIMARY_COSMOS_ACCOUNT_KEY": "Kg=="
   }
 }