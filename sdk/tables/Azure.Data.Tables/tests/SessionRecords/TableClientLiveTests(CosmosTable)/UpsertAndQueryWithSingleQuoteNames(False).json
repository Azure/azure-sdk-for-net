{
  "Entries": [
    {
      "RequestUri": "https://chrisstablesprim.table.cosmos.azure.com/Tables?$format=application%2Fjson%3Bodata%3Dminimalmetadata",
      "RequestMethod": "POST",
      "RequestHeaders": {
        "Accept": "application/json; odata=minimalmetadata",
        "Authorization": "Sanitized",
        "Content-Length": "33",
        "Content-Type": "application/json; odata=nometadata",
        "DataServiceVersion": "3.0",
<<<<<<< HEAD
        "traceparent": "00-1e579d1a60dccd4bbedf1f4b0bc4c3bb-d150a85afa14834e-00",
        "User-Agent": [
          "azsdk-net-Data.Tables/12.3.0-alpha.20210915.1",
          "(.NET 5.0.10; Microsoft Windows 10.0.19043)"
        ],
        "x-ms-client-request-id": "3ed4e2c1206b5d916aedc7c7b280d88c",
        "x-ms-date": "Wed, 15 Sep 2021 17:46:39 GMT",
=======
        "traceparent": "00-fb758b546f9d3b4fa8678734c1441820-fd984076bd14fc41-00",
        "User-Agent": [
          "azsdk-net-Data.Tables/12.3.0-alpha.20210914.1",
          "(.NET 5.0.9; Microsoft Windows 10.0.19043)"
        ],
        "x-ms-client-request-id": "3ed4e2c1206b5d916aedc7c7b280d88c",
        "x-ms-date": "Tue, 14 Sep 2021 22:48:17 GMT",
>>>>>>> cb614713
        "x-ms-return-client-request-id": "true",
        "x-ms-version": "2019-02-02"
      },
      "RequestBody": {
        "TableName": "testtable1988oj5n"
      },
      "StatusCode": 201,
      "ResponseHeaders": {
        "Content-Type": "application/json; odata=minimalmetadata",
<<<<<<< HEAD
        "Date": "Wed, 15 Sep 2021 17:46:40 GMT",
        "ETag": "W/\u0022datetime\u00272021-09-15T17%3A46%3A39.8020616Z\u0027\u0022",
        "Location": "https://chrisstablesprim.table.cosmos.azure.com/Tables(\u0027testtable1988oj5n\u0027)",
        "Transfer-Encoding": "chunked",
        "x-ms-request-id": "59ab759b-40f8-42f8-8da4-80d290c1c8d0"
=======
        "Date": "Tue, 14 Sep 2021 22:48:18 GMT",
        "ETag": "W/\u0022datetime\u00272021-09-14T22%3A48%3A18.1091336Z\u0027\u0022",
        "Location": "https://chrisstablesprim.table.cosmos.azure.com/Tables(\u0027testtable1988oj5n\u0027)",
        "Transfer-Encoding": "chunked",
        "x-ms-request-id": "4c51f71b-ae48-45db-a46c-4fd8853fedd3"
>>>>>>> cb614713
      },
      "ResponseBody": {
        "TableName": "testtable1988oj5n",
        "odata.metadata": "https://chrisstablesprim.table.cosmos.azure.com/$metadata#Tables/@Element"
      }
    },
    {
      "RequestUri": "https://chrisstablesprim.table.cosmos.azure.com/testtable1988oj5n(PartitionKey=\u0027PartitionWithi%27%27singleQuote\u0027,RowKey=\u002701%27%27\u0027)?$format=application%2Fjson%3Bodata%3Dminimalmetadata",
      "RequestMethod": "POST",
      "RequestHeaders": {
        "Accept": "application/json",
        "Authorization": "Sanitized",
        "Content-Length": "624",
        "Content-Type": "application/json",
        "DataServiceVersion": "3.0",
<<<<<<< HEAD
        "traceparent": "00-50aa3c97a7b00443939a9353a3e9a9d5-7b89492883acff4d-00",
        "User-Agent": [
          "azsdk-net-Data.Tables/12.3.0-alpha.20210915.1",
          "(.NET 5.0.10; Microsoft Windows 10.0.19043)"
        ],
        "X-HTTP-Method": "MERGE",
        "x-ms-client-request-id": "00f2ac152611a195102b58a7ee0b04ee",
        "x-ms-date": "Wed, 15 Sep 2021 17:46:40 GMT",
=======
        "traceparent": "00-389ec48d2fce9241a3f98c50e2260a76-54c094f4bf012148-00",
        "User-Agent": [
          "azsdk-net-Data.Tables/12.3.0-alpha.20210914.1",
          "(.NET 5.0.9; Microsoft Windows 10.0.19043)"
        ],
        "X-HTTP-Method": "MERGE",
        "x-ms-client-request-id": "00f2ac152611a195102b58a7ee0b04ee",
        "x-ms-date": "Tue, 14 Sep 2021 22:48:18 GMT",
>>>>>>> cb614713
        "x-ms-return-client-request-id": "true",
        "x-ms-version": "2019-02-02"
      },
      "RequestBody": {
        "PartitionKey": "PartitionWithi\u0027singleQuote",
        "RowKey": "01\u0027",
        "SomeStringProperty": "This is table entity number 01",
        "SomeDateProperty": "2020-01-01T01:02:00.0000000Z",
        "SomeDateProperty@odata.type": "Edm.DateTime",
        "SomeGuidProperty": "0d391d16-97f1-4b9a-be68-4cc871f90001",
        "SomeGuidProperty@odata.type": "Edm.Guid",
        "SomeBinaryProperty": "AQIDBAU=",
        "SomeBinaryProperty@odata.type": "Edm.Binary",
        "SomeInt64Property": "1",
        "SomeInt64Property@odata.type": "Edm.Int64",
        "SomeDoubleProperty0": 1,
        "SomeDoubleProperty0@odata.type": "Edm.Double",
        "SomeDoubleProperty1": 1.5,
        "SomeDoubleProperty1@odata.type": "Edm.Double",
        "SomeIntProperty": 1
      },
      "StatusCode": 204,
      "ResponseHeaders": {
        "Content-Type": "application/json",
<<<<<<< HEAD
        "Date": "Wed, 15 Sep 2021 17:46:40 GMT",
        "ETag": "W/\u0022datetime\u00272021-09-15T17%3A46%3A40.3572744Z\u0027\u0022",
        "x-ms-request-id": "7636be43-a7a4-4687-8b4c-1f28ea5ef1a4"
=======
        "Date": "Tue, 14 Sep 2021 22:48:18 GMT",
        "ETag": "W/\u0022datetime\u00272021-09-14T22%3A48%3A18.6100744Z\u0027\u0022",
        "x-ms-request-id": "ba9f2261-204c-439c-b087-aa6c548d4312"
>>>>>>> cb614713
      },
      "ResponseBody": []
    },
    {
      "RequestUri": "https://chrisstablesprim.table.cosmos.azure.com/testtable1988oj5n()?$format=application%2Fjson%3Bodata%3Dminimalmetadata\u0026$filter=PartitionKey%20eq%20%27PartitionWithi%27%27singleQuote%27%20and%20RowKey%20eq%20%2701%27%27%27",
      "RequestMethod": "GET",
      "RequestHeaders": {
        "Accept": "application/json; odata=minimalmetadata",
        "Authorization": "Sanitized",
        "DataServiceVersion": "3.0",
<<<<<<< HEAD
        "traceparent": "00-6358bafffbd9124d9666311930b616e3-d70915a47eaaed44-00",
        "User-Agent": [
          "azsdk-net-Data.Tables/12.3.0-alpha.20210915.1",
          "(.NET 5.0.10; Microsoft Windows 10.0.19043)"
        ],
        "x-ms-client-request-id": "0574cc77ae06613225523c5a65136764",
        "x-ms-date": "Wed, 15 Sep 2021 17:46:40 GMT",
=======
        "traceparent": "00-e3f562a0c01dc14988e0618b36477dd6-8b6ad915057a7f47-00",
        "User-Agent": [
          "azsdk-net-Data.Tables/12.3.0-alpha.20210914.1",
          "(.NET 5.0.9; Microsoft Windows 10.0.19043)"
        ],
        "x-ms-client-request-id": "0574cc77ae06613225523c5a65136764",
        "x-ms-date": "Tue, 14 Sep 2021 22:48:18 GMT",
>>>>>>> cb614713
        "x-ms-return-client-request-id": "true",
        "x-ms-version": "2019-02-02"
      },
      "RequestBody": null,
      "StatusCode": 200,
      "ResponseHeaders": {
        "Content-Type": "application/json; odata=minimalmetadata",
<<<<<<< HEAD
        "Date": "Wed, 15 Sep 2021 17:46:40 GMT",
        "Transfer-Encoding": "chunked",
        "x-ms-request-id": "58f0d123-af00-4d99-93e9-5eb625930b2c"
=======
        "Date": "Tue, 14 Sep 2021 22:48:18 GMT",
        "Transfer-Encoding": "chunked",
        "x-ms-request-id": "1a5ca3a9-c3b1-4048-9b8f-11dc2b32e909"
>>>>>>> cb614713
      },
      "ResponseBody": {
        "value": [
          {
<<<<<<< HEAD
            "odata.etag": "W/\u0022datetime\u00272021-09-15T17%3A46%3A40.3572744Z\u0027\u0022",
            "PartitionKey": "PartitionWithi\u0027\u0027singleQuote",
            "RowKey": "01\u0027\u0027",
=======
            "odata.etag": "W/\u0022datetime\u00272021-09-14T22%3A48%3A18.6100744Z\u0027\u0022",
            "PartitionKey": "PartitionWithi\u0027singleQuote",
            "RowKey": "01\u0027",
>>>>>>> cb614713
            "SomeStringProperty": "This is table entity number 01",
            "SomeDateProperty@odata.type": "Edm.DateTime",
            "SomeDateProperty": "2020-01-01T01:02:00.0000000Z",
            "SomeGuidProperty@odata.type": "Edm.Guid",
            "SomeGuidProperty": "0d391d16-97f1-4b9a-be68-4cc871f90001",
            "SomeBinaryProperty@odata.type": "Edm.Binary",
            "SomeBinaryProperty": "AQIDBAU=",
            "SomeInt64Property@odata.type": "Edm.Int64",
            "SomeInt64Property": "1",
            "SomeDoubleProperty0": 1.0,
            "SomeDoubleProperty1": 1.5,
            "SomeIntProperty": 1,
<<<<<<< HEAD
            "Timestamp": "2021-09-15T17:46:40.3572744Z"
=======
            "Timestamp": "2021-09-14T22:48:18.6100744Z"
>>>>>>> cb614713
          }
        ],
        "odata.metadata": "https://chrisstablesprim.table.cosmos.azure.com/$metadata#testtable1988oj5n"
      }
    },
    {
      "RequestUri": "https://chrisstablesprim.table.cosmos.azure.com/testtable1988oj5n(PartitionKey=\u0027PartitionWithi%27%27%27%27singleQuote\u0027,RowKey=\u002701%27%27%27%27\u0027)?$format=application%2Fjson%3Bodata%3Dminimalmetadata",
      "RequestMethod": "POST",
      "RequestHeaders": {
        "Accept": "application/json",
        "Authorization": "Sanitized",
        "Content-Length": "636",
        "Content-Type": "application/json",
        "DataServiceVersion": "3.0",
        "If-Match": "*",
        "traceparent": "00-34aec8fd317dca4aafdf16c75cb3c836-ef08927931d5e841-00",
        "User-Agent": [
          "azsdk-net-Data.Tables/12.3.0-alpha.20210915.1",
          "(.NET 5.0.10; Microsoft Windows 10.0.19043)"
        ],
        "X-HTTP-Method": "MERGE",
        "x-ms-client-request-id": "72b8010c335b9a8a4d332e3fc7e96e5e",
        "x-ms-date": "Wed, 15 Sep 2021 17:46:40 GMT",
        "x-ms-return-client-request-id": "true",
        "x-ms-version": "2019-02-02"
      },
      "RequestBody": {
        "PartitionKey": "PartitionWithi\u0027\u0027singleQuote",
        "RowKey": "01\u0027\u0027",
        "SomeStringProperty": "This is table entity number 01",
        "SomeDateProperty": "2020-01-01T01:02:00.0000000Z",
        "SomeDateProperty@odata.type": "Edm.DateTime",
        "SomeGuidProperty": "0d391d16-97f1-4b9a-be68-4cc871f90001",
        "SomeGuidProperty@odata.type": "Edm.Guid",
        "SomeBinaryProperty": "AQIDBAU=",
        "SomeBinaryProperty@odata.type": "Edm.Binary",
        "SomeInt64Property": "1",
        "SomeInt64Property@odata.type": "Edm.Int64",
        "SomeDoubleProperty0": 1,
        "SomeDoubleProperty0@odata.type": "Edm.Double",
        "SomeDoubleProperty1": 1.5,
        "SomeDoubleProperty1@odata.type": "Edm.Double",
        "SomeIntProperty": 1
      },
      "StatusCode": 204,
      "ResponseHeaders": {
        "Date": "Wed, 15 Sep 2021 17:46:40 GMT",
        "ETag": "W/\u0022datetime\u00272021-09-15T17%3A46%3A40.5483528Z\u0027\u0022",
        "x-ms-request-id": "718ee2c9-b612-4f2f-b7e2-d3e0a88312e7"
      },
      "ResponseBody": []
    },
    {
      "RequestUri": "https://chrisstablesprim.table.cosmos.azure.com/Tables(\u0027testtable1988oj5n\u0027)",
      "RequestMethod": "DELETE",
      "RequestHeaders": {
        "Accept": "application/json",
        "Authorization": "Sanitized",
<<<<<<< HEAD
        "traceparent": "00-865489f6eb8ad544b61847a5a2cb26b5-32b13bc4b40ec24d-00",
        "User-Agent": [
          "azsdk-net-Data.Tables/12.3.0-alpha.20210915.1",
          "(.NET 5.0.10; Microsoft Windows 10.0.19043)"
        ],
        "x-ms-client-request-id": "e650d8e8d30b67857a90dbbeea3a3bfd",
        "x-ms-date": "Wed, 15 Sep 2021 17:46:40 GMT",
=======
        "traceparent": "00-1d6aac64d32238458fbc8824f0923428-d4bc295c2b678341-00",
        "User-Agent": [
          "azsdk-net-Data.Tables/12.3.0-alpha.20210914.1",
          "(.NET 5.0.9; Microsoft Windows 10.0.19043)"
        ],
        "x-ms-client-request-id": "72b8010c335b9a8a4d332e3fc7e96e5e",
        "x-ms-date": "Tue, 14 Sep 2021 22:48:18 GMT",
>>>>>>> cb614713
        "x-ms-return-client-request-id": "true",
        "x-ms-version": "2019-02-02"
      },
      "RequestBody": null,
      "StatusCode": 204,
      "ResponseHeaders": {
<<<<<<< HEAD
        "Date": "Wed, 15 Sep 2021 17:46:40 GMT",
        "x-ms-request-id": "482e87fa-26ea-409c-a54f-9d64bb219ee4"
=======
        "Date": "Tue, 14 Sep 2021 22:48:18 GMT",
        "x-ms-request-id": "e25704fc-ac2f-4a0f-9a6d-c3197089074e"
>>>>>>> cb614713
      },
      "ResponseBody": []
    }
  ],
  "Variables": {
    "COSMOS_TABLES_ENDPOINT_SUFFIX": null,
    "RandomSeed": "1795875911",
    "TABLES_COSMOS_ACCOUNT_NAME": "chrisstablesprim",
    "TABLES_PRIMARY_COSMOS_ACCOUNT_KEY": "Kg=="
  }
}<|MERGE_RESOLUTION|>--- conflicted
+++ resolved
@@ -9,23 +9,13 @@
         "Content-Length": "33",
         "Content-Type": "application/json; odata=nometadata",
         "DataServiceVersion": "3.0",
-<<<<<<< HEAD
-        "traceparent": "00-1e579d1a60dccd4bbedf1f4b0bc4c3bb-d150a85afa14834e-00",
-        "User-Agent": [
-          "azsdk-net-Data.Tables/12.3.0-alpha.20210915.1",
+        "traceparent": "00-141ece371b4fa5459a40f7295866adec-89c2582250bd0342-00",
+        "User-Agent": [
+          "azsdk-net-Data.Tables/12.3.0-alpha.20210917.1",
           "(.NET 5.0.10; Microsoft Windows 10.0.19043)"
         ],
         "x-ms-client-request-id": "3ed4e2c1206b5d916aedc7c7b280d88c",
-        "x-ms-date": "Wed, 15 Sep 2021 17:46:39 GMT",
-=======
-        "traceparent": "00-fb758b546f9d3b4fa8678734c1441820-fd984076bd14fc41-00",
-        "User-Agent": [
-          "azsdk-net-Data.Tables/12.3.0-alpha.20210914.1",
-          "(.NET 5.0.9; Microsoft Windows 10.0.19043)"
-        ],
-        "x-ms-client-request-id": "3ed4e2c1206b5d916aedc7c7b280d88c",
-        "x-ms-date": "Tue, 14 Sep 2021 22:48:17 GMT",
->>>>>>> cb614713
+        "x-ms-date": "Fri, 17 Sep 2021 17:40:14 GMT",
         "x-ms-return-client-request-id": "true",
         "x-ms-version": "2019-02-02"
       },
@@ -35,19 +25,11 @@
       "StatusCode": 201,
       "ResponseHeaders": {
         "Content-Type": "application/json; odata=minimalmetadata",
-<<<<<<< HEAD
-        "Date": "Wed, 15 Sep 2021 17:46:40 GMT",
-        "ETag": "W/\u0022datetime\u00272021-09-15T17%3A46%3A39.8020616Z\u0027\u0022",
+        "Date": "Fri, 17 Sep 2021 17:40:14 GMT",
+        "ETag": "W/\u0022datetime\u00272021-09-17T17%3A40%3A14.5188872Z\u0027\u0022",
         "Location": "https://chrisstablesprim.table.cosmos.azure.com/Tables(\u0027testtable1988oj5n\u0027)",
         "Transfer-Encoding": "chunked",
-        "x-ms-request-id": "59ab759b-40f8-42f8-8da4-80d290c1c8d0"
-=======
-        "Date": "Tue, 14 Sep 2021 22:48:18 GMT",
-        "ETag": "W/\u0022datetime\u00272021-09-14T22%3A48%3A18.1091336Z\u0027\u0022",
-        "Location": "https://chrisstablesprim.table.cosmos.azure.com/Tables(\u0027testtable1988oj5n\u0027)",
-        "Transfer-Encoding": "chunked",
-        "x-ms-request-id": "4c51f71b-ae48-45db-a46c-4fd8853fedd3"
->>>>>>> cb614713
+        "x-ms-request-id": "1b4c1186-922a-467b-bf53-1a46ae630f69"
       },
       "ResponseBody": {
         "TableName": "testtable1988oj5n",
@@ -63,25 +45,14 @@
         "Content-Length": "624",
         "Content-Type": "application/json",
         "DataServiceVersion": "3.0",
-<<<<<<< HEAD
-        "traceparent": "00-50aa3c97a7b00443939a9353a3e9a9d5-7b89492883acff4d-00",
-        "User-Agent": [
-          "azsdk-net-Data.Tables/12.3.0-alpha.20210915.1",
+        "traceparent": "00-484c718094e59344bdcd55253f43ecca-cd3260abff2fcf4b-00",
+        "User-Agent": [
+          "azsdk-net-Data.Tables/12.3.0-alpha.20210917.1",
           "(.NET 5.0.10; Microsoft Windows 10.0.19043)"
         ],
         "X-HTTP-Method": "MERGE",
         "x-ms-client-request-id": "00f2ac152611a195102b58a7ee0b04ee",
-        "x-ms-date": "Wed, 15 Sep 2021 17:46:40 GMT",
-=======
-        "traceparent": "00-389ec48d2fce9241a3f98c50e2260a76-54c094f4bf012148-00",
-        "User-Agent": [
-          "azsdk-net-Data.Tables/12.3.0-alpha.20210914.1",
-          "(.NET 5.0.9; Microsoft Windows 10.0.19043)"
-        ],
-        "X-HTTP-Method": "MERGE",
-        "x-ms-client-request-id": "00f2ac152611a195102b58a7ee0b04ee",
-        "x-ms-date": "Tue, 14 Sep 2021 22:48:18 GMT",
->>>>>>> cb614713
+        "x-ms-date": "Fri, 17 Sep 2021 17:40:15 GMT",
         "x-ms-return-client-request-id": "true",
         "x-ms-version": "2019-02-02"
       },
@@ -106,15 +77,9 @@
       "StatusCode": 204,
       "ResponseHeaders": {
         "Content-Type": "application/json",
-<<<<<<< HEAD
-        "Date": "Wed, 15 Sep 2021 17:46:40 GMT",
-        "ETag": "W/\u0022datetime\u00272021-09-15T17%3A46%3A40.3572744Z\u0027\u0022",
-        "x-ms-request-id": "7636be43-a7a4-4687-8b4c-1f28ea5ef1a4"
-=======
-        "Date": "Tue, 14 Sep 2021 22:48:18 GMT",
-        "ETag": "W/\u0022datetime\u00272021-09-14T22%3A48%3A18.6100744Z\u0027\u0022",
-        "x-ms-request-id": "ba9f2261-204c-439c-b087-aa6c548d4312"
->>>>>>> cb614713
+        "Date": "Fri, 17 Sep 2021 17:40:14 GMT",
+        "ETag": "W/\u0022datetime\u00272021-09-17T17%3A40%3A15.0545416Z\u0027\u0022",
+        "x-ms-request-id": "e2f2c9e6-3d6c-44d3-9a74-7c88861cf3dc"
       },
       "ResponseBody": []
     },
@@ -125,23 +90,13 @@
         "Accept": "application/json; odata=minimalmetadata",
         "Authorization": "Sanitized",
         "DataServiceVersion": "3.0",
-<<<<<<< HEAD
-        "traceparent": "00-6358bafffbd9124d9666311930b616e3-d70915a47eaaed44-00",
-        "User-Agent": [
-          "azsdk-net-Data.Tables/12.3.0-alpha.20210915.1",
+        "traceparent": "00-690eb99eb33d21498f843bd398cb1c1a-39ad81ce935c5246-00",
+        "User-Agent": [
+          "azsdk-net-Data.Tables/12.3.0-alpha.20210917.1",
           "(.NET 5.0.10; Microsoft Windows 10.0.19043)"
         ],
         "x-ms-client-request-id": "0574cc77ae06613225523c5a65136764",
-        "x-ms-date": "Wed, 15 Sep 2021 17:46:40 GMT",
-=======
-        "traceparent": "00-e3f562a0c01dc14988e0618b36477dd6-8b6ad915057a7f47-00",
-        "User-Agent": [
-          "azsdk-net-Data.Tables/12.3.0-alpha.20210914.1",
-          "(.NET 5.0.9; Microsoft Windows 10.0.19043)"
-        ],
-        "x-ms-client-request-id": "0574cc77ae06613225523c5a65136764",
-        "x-ms-date": "Tue, 14 Sep 2021 22:48:18 GMT",
->>>>>>> cb614713
+        "x-ms-date": "Fri, 17 Sep 2021 17:40:15 GMT",
         "x-ms-return-client-request-id": "true",
         "x-ms-version": "2019-02-02"
       },
@@ -149,28 +104,16 @@
       "StatusCode": 200,
       "ResponseHeaders": {
         "Content-Type": "application/json; odata=minimalmetadata",
-<<<<<<< HEAD
-        "Date": "Wed, 15 Sep 2021 17:46:40 GMT",
+        "Date": "Fri, 17 Sep 2021 17:40:14 GMT",
         "Transfer-Encoding": "chunked",
-        "x-ms-request-id": "58f0d123-af00-4d99-93e9-5eb625930b2c"
-=======
-        "Date": "Tue, 14 Sep 2021 22:48:18 GMT",
-        "Transfer-Encoding": "chunked",
-        "x-ms-request-id": "1a5ca3a9-c3b1-4048-9b8f-11dc2b32e909"
->>>>>>> cb614713
+        "x-ms-request-id": "1aca733b-19d4-46e6-a9c6-d2ba996c1bb0"
       },
       "ResponseBody": {
         "value": [
           {
-<<<<<<< HEAD
-            "odata.etag": "W/\u0022datetime\u00272021-09-15T17%3A46%3A40.3572744Z\u0027\u0022",
-            "PartitionKey": "PartitionWithi\u0027\u0027singleQuote",
-            "RowKey": "01\u0027\u0027",
-=======
-            "odata.etag": "W/\u0022datetime\u00272021-09-14T22%3A48%3A18.6100744Z\u0027\u0022",
+            "odata.etag": "W/\u0022datetime\u00272021-09-17T17%3A40%3A15.0545416Z\u0027\u0022",
             "PartitionKey": "PartitionWithi\u0027singleQuote",
             "RowKey": "01\u0027",
->>>>>>> cb614713
             "SomeStringProperty": "This is table entity number 01",
             "SomeDateProperty@odata.type": "Edm.DateTime",
             "SomeDateProperty": "2020-01-01T01:02:00.0000000Z",
@@ -183,40 +126,36 @@
             "SomeDoubleProperty0": 1.0,
             "SomeDoubleProperty1": 1.5,
             "SomeIntProperty": 1,
-<<<<<<< HEAD
-            "Timestamp": "2021-09-15T17:46:40.3572744Z"
-=======
-            "Timestamp": "2021-09-14T22:48:18.6100744Z"
->>>>>>> cb614713
+            "Timestamp": "2021-09-17T17:40:15.0545416Z"
           }
         ],
         "odata.metadata": "https://chrisstablesprim.table.cosmos.azure.com/$metadata#testtable1988oj5n"
       }
     },
     {
-      "RequestUri": "https://chrisstablesprim.table.cosmos.azure.com/testtable1988oj5n(PartitionKey=\u0027PartitionWithi%27%27%27%27singleQuote\u0027,RowKey=\u002701%27%27%27%27\u0027)?$format=application%2Fjson%3Bodata%3Dminimalmetadata",
+      "RequestUri": "https://chrisstablesprim.table.cosmos.azure.com/testtable1988oj5n(PartitionKey=\u0027PartitionWithi%27%27singleQuote\u0027,RowKey=\u002701%27%27\u0027)?$format=application%2Fjson%3Bodata%3Dminimalmetadata",
       "RequestMethod": "POST",
       "RequestHeaders": {
         "Accept": "application/json",
         "Authorization": "Sanitized",
-        "Content-Length": "636",
+        "Content-Length": "624",
         "Content-Type": "application/json",
         "DataServiceVersion": "3.0",
         "If-Match": "*",
-        "traceparent": "00-34aec8fd317dca4aafdf16c75cb3c836-ef08927931d5e841-00",
-        "User-Agent": [
-          "azsdk-net-Data.Tables/12.3.0-alpha.20210915.1",
+        "traceparent": "00-fb76f4fe08a2724095aeaa7191d63de6-dc2a792c620a734e-00",
+        "User-Agent": [
+          "azsdk-net-Data.Tables/12.3.0-alpha.20210917.1",
           "(.NET 5.0.10; Microsoft Windows 10.0.19043)"
         ],
         "X-HTTP-Method": "MERGE",
         "x-ms-client-request-id": "72b8010c335b9a8a4d332e3fc7e96e5e",
-        "x-ms-date": "Wed, 15 Sep 2021 17:46:40 GMT",
+        "x-ms-date": "Fri, 17 Sep 2021 17:40:15 GMT",
         "x-ms-return-client-request-id": "true",
         "x-ms-version": "2019-02-02"
       },
       "RequestBody": {
-        "PartitionKey": "PartitionWithi\u0027\u0027singleQuote",
-        "RowKey": "01\u0027\u0027",
+        "PartitionKey": "PartitionWithi\u0027singleQuote",
+        "RowKey": "01\u0027",
         "SomeStringProperty": "This is table entity number 01",
         "SomeDateProperty": "2020-01-01T01:02:00.0000000Z",
         "SomeDateProperty@odata.type": "Edm.DateTime",
@@ -234,9 +173,9 @@
       },
       "StatusCode": 204,
       "ResponseHeaders": {
-        "Date": "Wed, 15 Sep 2021 17:46:40 GMT",
-        "ETag": "W/\u0022datetime\u00272021-09-15T17%3A46%3A40.5483528Z\u0027\u0022",
-        "x-ms-request-id": "718ee2c9-b612-4f2f-b7e2-d3e0a88312e7"
+        "Date": "Fri, 17 Sep 2021 17:40:14 GMT",
+        "ETag": "W/\u0022datetime\u00272021-09-17T17%3A40%3A15.1973896Z\u0027\u0022",
+        "x-ms-request-id": "0d5e15a1-2e05-4268-af14-b24f9a52a927"
       },
       "ResponseBody": []
     },
@@ -246,36 +185,21 @@
       "RequestHeaders": {
         "Accept": "application/json",
         "Authorization": "Sanitized",
-<<<<<<< HEAD
-        "traceparent": "00-865489f6eb8ad544b61847a5a2cb26b5-32b13bc4b40ec24d-00",
-        "User-Agent": [
-          "azsdk-net-Data.Tables/12.3.0-alpha.20210915.1",
+        "traceparent": "00-1f4496a0ab28bc49bd8c94db421f3681-111b1a8751f1a84c-00",
+        "User-Agent": [
+          "azsdk-net-Data.Tables/12.3.0-alpha.20210917.1",
           "(.NET 5.0.10; Microsoft Windows 10.0.19043)"
         ],
         "x-ms-client-request-id": "e650d8e8d30b67857a90dbbeea3a3bfd",
-        "x-ms-date": "Wed, 15 Sep 2021 17:46:40 GMT",
-=======
-        "traceparent": "00-1d6aac64d32238458fbc8824f0923428-d4bc295c2b678341-00",
-        "User-Agent": [
-          "azsdk-net-Data.Tables/12.3.0-alpha.20210914.1",
-          "(.NET 5.0.9; Microsoft Windows 10.0.19043)"
-        ],
-        "x-ms-client-request-id": "72b8010c335b9a8a4d332e3fc7e96e5e",
-        "x-ms-date": "Tue, 14 Sep 2021 22:48:18 GMT",
->>>>>>> cb614713
+        "x-ms-date": "Fri, 17 Sep 2021 17:40:15 GMT",
         "x-ms-return-client-request-id": "true",
         "x-ms-version": "2019-02-02"
       },
       "RequestBody": null,
       "StatusCode": 204,
       "ResponseHeaders": {
-<<<<<<< HEAD
-        "Date": "Wed, 15 Sep 2021 17:46:40 GMT",
-        "x-ms-request-id": "482e87fa-26ea-409c-a54f-9d64bb219ee4"
-=======
-        "Date": "Tue, 14 Sep 2021 22:48:18 GMT",
-        "x-ms-request-id": "e25704fc-ac2f-4a0f-9a6d-c3197089074e"
->>>>>>> cb614713
+        "Date": "Fri, 17 Sep 2021 17:40:15 GMT",
+        "x-ms-request-id": "cba3308c-afc9-4ee9-939d-66efb86e7b29"
       },
       "ResponseBody": []
     }
