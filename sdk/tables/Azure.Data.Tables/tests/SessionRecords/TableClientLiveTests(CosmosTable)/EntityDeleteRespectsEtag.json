{
  "Entries": [
    {
<<<<<<< HEAD
      "RequestUri": "https://chrissprim.table.cosmos.azure.com/Tables?$format=application%2Fjson%3Bodata%3Dfullmetadata",
=======
      "RequestUri": "https://chrissprim.table.cosmos.azure.com/Tables?$format=application%2Fjson%3Bodata%3Dminimalmetadata",
>>>>>>> 31805008
      "RequestMethod": "POST",
      "RequestHeaders": {
        "Accept": "application/json",
        "Authorization": "Sanitized",
        "Content-Length": "33",
        "Content-Type": "application/json; odata=nometadata",
        "DataServiceVersion": "3.0",
<<<<<<< HEAD
        "traceparent": "00-60e9969006473d449ac2566485e88b12-1cc7c3add6a9b541-00",
        "User-Agent": [
          "azsdk-net-Data.Tables/1.0.0-dev.20200728.1",
          "(.NET Core 4.6.29017.01; Microsoft Windows 10.0.18363 )"
        ],
        "x-ms-client-request-id": "16c8b1cbda74d0f3d0737c01940e3714",
        "x-ms-date": "Tue, 28 Jul 2020 23:40:40 GMT",
=======
        "traceparent": "00-eaf8b5e12998a74db019a2846d591fab-2415b5da6afbb945-00",
        "User-Agent": [
          "azsdk-net-Data.Tables/1.0.0-dev.20200818.1",
          "(.NET Core 4.6.29130.01; Microsoft Windows 10.0.18363 )"
        ],
        "x-ms-client-request-id": "b903f1d10763767cecfc37dd34b1e596",
        "x-ms-date": "Tue, 18 Aug 2020 23:35:59 GMT",
>>>>>>> 31805008
        "x-ms-return-client-request-id": "true",
        "x-ms-version": "2019-02-02"
      },
      "RequestBody": {
        "TableName": "testtablexzo4cb8p"
      },
      "StatusCode": 201,
      "ResponseHeaders": {
        "Content-Type": "application/json",
<<<<<<< HEAD
        "Date": "Tue, 28 Jul 2020 23:40:40 GMT",
        "ETag": "W/\u0022datetime\u00272020-07-28T23%3A40%3A40.4248584Z\u0027\u0022",
=======
        "Date": "Tue, 18 Aug 2020 23:36:00 GMT",
        "ETag": "W/\u0022datetime\u00272020-08-18T23%3A35%3A59.7594632Z\u0027\u0022",
>>>>>>> 31805008
        "Location": "https://chrissprim.table.cosmos.azure.com/Tables(\u0027testtablexzo4cb8p\u0027)",
        "Server": "Microsoft-HTTPAPI/2.0",
        "Transfer-Encoding": "chunked",
        "x-ms-request-id": "16c8b1cb-da74-d0f3-d073-7c01940e3714"
      },
      "ResponseBody": {
        "TableName": "testtablexzo4cb8p",
        "odata.metadata": "https://chrissprim.table.cosmos.azure.com/$metadata#Tables/@Element"
      }
    },
    {
<<<<<<< HEAD
      "RequestUri": "https://chrissprim.table.cosmos.azure.com/testtablexzo4cb8p(PartitionKey=\u0027somPartition\u0027,RowKey=\u00271\u0027)?$format=application%2Fjson%3Bodata%3Dfullmetadata",
=======
      "RequestUri": "https://chrissprim.table.cosmos.azure.com/testtablexzo4cb8p(PartitionKey=\u0027somPartition\u0027,RowKey=\u00271\u0027)?$format=application%2Fjson%3Bodata%3Dminimalmetadata",
>>>>>>> 31805008
      "RequestMethod": "PUT",
      "RequestHeaders": {
        "Accept": "application/json",
        "Authorization": "Sanitized",
        "Content-Length": "88",
        "Content-Type": "application/json",
        "DataServiceVersion": "3.0",
<<<<<<< HEAD
        "traceparent": "00-6fe2fda0a72d864283e4831dbbbddf7d-adfe46e7fea0c14b-00",
        "User-Agent": [
          "azsdk-net-Data.Tables/1.0.0-dev.20200728.1",
          "(.NET Core 4.6.29017.01; Microsoft Windows 10.0.18363 )"
        ],
        "x-ms-client-request-id": "1cdccd32c06b8de3bf7d292604e98a4d",
        "x-ms-date": "Tue, 28 Jul 2020 23:40:41 GMT",
=======
        "traceparent": "00-018df8bb55438a42be1b408f437ae398-05811cec674c444d-00",
        "User-Agent": [
          "azsdk-net-Data.Tables/1.0.0-dev.20200818.1",
          "(.NET Core 4.6.29130.01; Microsoft Windows 10.0.18363 )"
        ],
        "x-ms-client-request-id": "7416c8b1f3dad0d0737c01940e37146a",
        "x-ms-date": "Tue, 18 Aug 2020 23:36:00 GMT",
>>>>>>> 31805008
        "x-ms-return-client-request-id": "true",
        "x-ms-version": "2019-02-02"
      },
      "RequestBody": {
        "PartitionKey": "somPartition",
        "RowKey": "1",
        "SomeStringProperty": "This is the original"
      },
      "StatusCode": 204,
      "ResponseHeaders": {
        "Content-Length": "0",
        "Content-Type": "application/json",
<<<<<<< HEAD
        "Date": "Tue, 28 Jul 2020 23:40:40 GMT",
        "ETag": "W/\u0022datetime\u00272020-07-28T23%3A40%3A41.0408968Z\u0027\u0022",
=======
        "Date": "Tue, 18 Aug 2020 23:36:00 GMT",
        "ETag": "W/\u0022datetime\u00272020-08-18T23%3A36%3A00.1983496Z\u0027\u0022",
>>>>>>> 31805008
        "Server": "Microsoft-HTTPAPI/2.0",
        "x-ms-request-id": "1cdccd32-c06b-8de3-bf7d-292604e98a4d"
      },
      "ResponseBody": []
    },
    {
<<<<<<< HEAD
      "RequestUri": "https://chrissprim.table.cosmos.azure.com/testtablexzo4cb8p()?$format=application%2Fjson%3Bodata%3Dfullmetadata\u0026$filter=PartitionKey%20eq%20%27somPartition%27%20and%20RowKey%20eq%20%271%27",
=======
      "RequestUri": "https://chrissprim.table.cosmos.azure.com/testtablexzo4cb8p()?$format=application%2Fjson%3Bodata%3Dminimalmetadata\u0026$filter=PartitionKey%20eq%20%27somPartition%27%20and%20RowKey%20eq%20%271%27",
>>>>>>> 31805008
      "RequestMethod": "GET",
      "RequestHeaders": {
        "Accept": "application/json",
        "Authorization": "Sanitized",
        "DataServiceVersion": "3.0",
        "User-Agent": [
<<<<<<< HEAD
          "azsdk-net-Data.Tables/1.0.0-dev.20200728.1",
          "(.NET Core 4.6.29017.01; Microsoft Windows 10.0.18363 )"
        ],
        "x-ms-client-request-id": "0f0afe0fcf80fef732e8f08b7ae1dec5",
        "x-ms-date": "Tue, 28 Jul 2020 23:40:41 GMT",
=======
          "azsdk-net-Data.Tables/1.0.0-dev.20200818.1",
          "(.NET Core 4.6.29130.01; Microsoft Windows 10.0.18363 )"
        ],
        "x-ms-client-request-id": "1cdccd32c06b8de3bf7d292604e98a4d",
        "x-ms-date": "Tue, 18 Aug 2020 23:36:00 GMT",
>>>>>>> 31805008
        "x-ms-return-client-request-id": "true",
        "x-ms-version": "2019-02-02"
      },
      "RequestBody": null,
      "StatusCode": 200,
      "ResponseHeaders": {
        "Content-Type": "application/json",
<<<<<<< HEAD
        "Date": "Tue, 28 Jul 2020 23:40:40 GMT",
=======
        "Date": "Tue, 18 Aug 2020 23:36:00 GMT",
>>>>>>> 31805008
        "Server": "Microsoft-HTTPAPI/2.0",
        "Transfer-Encoding": "chunked",
        "x-ms-request-id": "0f0afe0f-cf80-fef7-32e8-f08b7ae1dec5"
      },
      "ResponseBody": {
        "value": [
          {
<<<<<<< HEAD
            "odata.etag": "W/\u0022datetime\u00272020-07-28T23%3A40%3A41.0408968Z\u0027\u0022",
=======
            "odata.etag": "W/\u0022datetime\u00272020-08-18T23%3A36%3A00.1983496Z\u0027\u0022",
>>>>>>> 31805008
            "PartitionKey": "somPartition",
            "RowKey": "1",
            "SomeStringProperty": "This is the original",
            "Timestamp@odata.type": "Edm.DateTime",
<<<<<<< HEAD
            "Timestamp": "2020-07-28T23:40:41.0408968Z"
          }
        ]
      }
    },
    {
      "RequestUri": "https://chrissprim.table.cosmos.azure.com/testtablexzo4cb8p(PartitionKey=\u0027somPartition\u0027,RowKey=\u00271\u0027)?$format=application%2Fjson%3Bodata%3Dfullmetadata",
=======
            "Timestamp": "2020-08-18T23:36:00.1983496Z"
          }
        ]
      }
    },
    {
      "RequestUri": "https://chrissprim.table.cosmos.azure.com/testtablexzo4cb8p(PartitionKey=\u0027somPartition\u0027,RowKey=\u00271\u0027)?$format=application%2Fjson%3Bodata%3Dminimalmetadata",
>>>>>>> 31805008
      "RequestMethod": "DELETE",
      "RequestHeaders": {
        "Authorization": "Sanitized",
        "DataServiceVersion": "3.0",
        "If-Match": "*",
<<<<<<< HEAD
        "traceparent": "00-cf498cb08942b442a08b744a6d985998-f5b9bc8a0e912c47-00",
        "User-Agent": [
          "azsdk-net-Data.Tables/1.0.0-dev.20200728.1",
          "(.NET Core 4.6.29017.01; Microsoft Windows 10.0.18363 )"
        ],
        "x-ms-client-request-id": "e40173227909f05fe489b45cc9a9cc89",
        "x-ms-date": "Tue, 28 Jul 2020 23:40:41 GMT",
=======
        "traceparent": "00-9b536947e337d844ada8d29e2ec1a825-e3fccebe07045348-00",
        "User-Agent": [
          "azsdk-net-Data.Tables/1.0.0-dev.20200818.1",
          "(.NET Core 4.6.29130.01; Microsoft Windows 10.0.18363 )"
        ],
        "x-ms-client-request-id": "0f0afe0fcf80fef732e8f08b7ae1dec5",
        "x-ms-date": "Tue, 18 Aug 2020 23:36:00 GMT",
>>>>>>> 31805008
        "x-ms-return-client-request-id": "true",
        "x-ms-version": "2019-02-02"
      },
      "RequestBody": null,
      "StatusCode": 204,
      "ResponseHeaders": {
        "Content-Length": "0",
<<<<<<< HEAD
        "Date": "Tue, 28 Jul 2020 23:40:40 GMT",
=======
        "Date": "Tue, 18 Aug 2020 23:36:00 GMT",
>>>>>>> 31805008
        "Server": "Microsoft-HTTPAPI/2.0",
        "x-ms-request-id": "e4017322-7909-f05f-e489-b45cc9a9cc89"
      },
      "ResponseBody": []
    },
    {
<<<<<<< HEAD
      "RequestUri": "https://chrissprim.table.cosmos.azure.com/testtablexzo4cb8p()?$format=application%2Fjson%3Bodata%3Dfullmetadata\u0026$filter=PartitionKey%20eq%20%27somPartition%27%20and%20RowKey%20eq%20%271%27",
=======
      "RequestUri": "https://chrissprim.table.cosmos.azure.com/testtablexzo4cb8p()?$format=application%2Fjson%3Bodata%3Dminimalmetadata\u0026$filter=PartitionKey%20eq%20%27somPartition%27%20and%20RowKey%20eq%20%271%27",
>>>>>>> 31805008
      "RequestMethod": "GET",
      "RequestHeaders": {
        "Accept": "application/json",
        "Authorization": "Sanitized",
        "DataServiceVersion": "3.0",
        "User-Agent": [
<<<<<<< HEAD
          "azsdk-net-Data.Tables/1.0.0-dev.20200728.1",
          "(.NET Core 4.6.29017.01; Microsoft Windows 10.0.18363 )"
        ],
        "x-ms-client-request-id": "1085b3f1052c63ead5dde983cf5812de",
        "x-ms-date": "Tue, 28 Jul 2020 23:40:41 GMT",
=======
          "azsdk-net-Data.Tables/1.0.0-dev.20200818.1",
          "(.NET Core 4.6.29130.01; Microsoft Windows 10.0.18363 )"
        ],
        "x-ms-client-request-id": "e40173227909f05fe489b45cc9a9cc89",
        "x-ms-date": "Tue, 18 Aug 2020 23:36:00 GMT",
>>>>>>> 31805008
        "x-ms-return-client-request-id": "true",
        "x-ms-version": "2019-02-02"
      },
      "RequestBody": null,
      "StatusCode": 200,
      "ResponseHeaders": {
        "Content-Type": "application/json",
<<<<<<< HEAD
        "Date": "Tue, 28 Jul 2020 23:40:40 GMT",
=======
        "Date": "Tue, 18 Aug 2020 23:36:00 GMT",
>>>>>>> 31805008
        "Server": "Microsoft-HTTPAPI/2.0",
        "Transfer-Encoding": "chunked",
        "x-ms-request-id": "1085b3f1-052c-63ea-d5dd-e983cf5812de"
      },
      "ResponseBody": {
        "value": []
      }
    },
    {
<<<<<<< HEAD
      "RequestUri": "https://chrissprim.table.cosmos.azure.com/testtablexzo4cb8p(PartitionKey=\u0027somPartition\u0027,RowKey=\u00271\u0027)?$format=application%2Fjson%3Bodata%3Dfullmetadata",
=======
      "RequestUri": "https://chrissprim.table.cosmos.azure.com/testtablexzo4cb8p(PartitionKey=\u0027somPartition\u0027,RowKey=\u00271\u0027)?$format=application%2Fjson%3Bodata%3Dminimalmetadata",
>>>>>>> 31805008
      "RequestMethod": "PUT",
      "RequestHeaders": {
        "Accept": "application/json",
        "Authorization": "Sanitized",
        "Content-Length": "88",
        "Content-Type": "application/json",
        "DataServiceVersion": "3.0",
<<<<<<< HEAD
        "traceparent": "00-554291311694c04290f2ce5c79b441ab-bfecf06d9b5b6344-00",
        "User-Agent": [
          "azsdk-net-Data.Tables/1.0.0-dev.20200728.1",
          "(.NET Core 4.6.29017.01; Microsoft Windows 10.0.18363 )"
        ],
        "x-ms-client-request-id": "9104649fa6e795449e1a2af61a9a3588",
        "x-ms-date": "Tue, 28 Jul 2020 23:40:41 GMT",
=======
        "traceparent": "00-4e1a0b459b02404c8903f0cad8b7cdd2-6a221c72d6c8824e-00",
        "User-Agent": [
          "azsdk-net-Data.Tables/1.0.0-dev.20200818.1",
          "(.NET Core 4.6.29130.01; Microsoft Windows 10.0.18363 )"
        ],
        "x-ms-client-request-id": "1085b3f1052c63ead5dde983cf5812de",
        "x-ms-date": "Tue, 18 Aug 2020 23:36:00 GMT",
>>>>>>> 31805008
        "x-ms-return-client-request-id": "true",
        "x-ms-version": "2019-02-02"
      },
      "RequestBody": {
        "PartitionKey": "somPartition",
        "RowKey": "1",
        "SomeStringProperty": "This is the original"
      },
      "StatusCode": 204,
      "ResponseHeaders": {
        "Content-Length": "0",
        "Content-Type": "application/json",
<<<<<<< HEAD
        "Date": "Tue, 28 Jul 2020 23:40:40 GMT",
        "ETag": "W/\u0022datetime\u00272020-07-28T23%3A40%3A41.3479944Z\u0027\u0022",
=======
        "Date": "Tue, 18 Aug 2020 23:36:00 GMT",
        "ETag": "W/\u0022datetime\u00272020-08-18T23%3A36%3A00.5060616Z\u0027\u0022",
>>>>>>> 31805008
        "Server": "Microsoft-HTTPAPI/2.0",
        "x-ms-request-id": "9104649f-a6e7-9544-9e1a-2af61a9a3588"
      },
      "ResponseBody": []
    },
    {
<<<<<<< HEAD
      "RequestUri": "https://chrissprim.table.cosmos.azure.com/testtablexzo4cb8p()?$format=application%2Fjson%3Bodata%3Dfullmetadata\u0026$filter=PartitionKey%20eq%20%27somPartition%27%20and%20RowKey%20eq%20%271%27",
=======
      "RequestUri": "https://chrissprim.table.cosmos.azure.com/testtablexzo4cb8p()?$format=application%2Fjson%3Bodata%3Dminimalmetadata\u0026$filter=PartitionKey%20eq%20%27somPartition%27%20and%20RowKey%20eq%20%271%27",
>>>>>>> 31805008
      "RequestMethod": "GET",
      "RequestHeaders": {
        "Accept": "application/json",
        "Authorization": "Sanitized",
        "DataServiceVersion": "3.0",
        "User-Agent": [
<<<<<<< HEAD
          "azsdk-net-Data.Tables/1.0.0-dev.20200728.1",
          "(.NET Core 4.6.29017.01; Microsoft Windows 10.0.18363 )"
        ],
        "x-ms-client-request-id": "c799671ccd5b1d98899e0e2b8fdc208c",
        "x-ms-date": "Tue, 28 Jul 2020 23:40:41 GMT",
=======
          "azsdk-net-Data.Tables/1.0.0-dev.20200818.1",
          "(.NET Core 4.6.29130.01; Microsoft Windows 10.0.18363 )"
        ],
        "x-ms-client-request-id": "9104649fa6e795449e1a2af61a9a3588",
        "x-ms-date": "Tue, 18 Aug 2020 23:36:00 GMT",
>>>>>>> 31805008
        "x-ms-return-client-request-id": "true",
        "x-ms-version": "2019-02-02"
      },
      "RequestBody": null,
      "StatusCode": 200,
      "ResponseHeaders": {
        "Content-Type": "application/json",
<<<<<<< HEAD
        "Date": "Tue, 28 Jul 2020 23:40:40 GMT",
=======
        "Date": "Tue, 18 Aug 2020 23:36:00 GMT",
>>>>>>> 31805008
        "Server": "Microsoft-HTTPAPI/2.0",
        "Transfer-Encoding": "chunked",
        "x-ms-request-id": "c799671c-cd5b-1d98-899e-0e2b8fdc208c"
      },
      "ResponseBody": {
        "value": [
          {
<<<<<<< HEAD
            "odata.etag": "W/\u0022datetime\u00272020-07-28T23%3A40%3A41.3479944Z\u0027\u0022",
=======
            "odata.etag": "W/\u0022datetime\u00272020-08-18T23%3A36%3A00.5060616Z\u0027\u0022",
>>>>>>> 31805008
            "PartitionKey": "somPartition",
            "RowKey": "1",
            "SomeStringProperty": "This is the original",
            "Timestamp@odata.type": "Edm.DateTime",
<<<<<<< HEAD
            "Timestamp": "2020-07-28T23:40:41.3479944Z"
          }
        ]
      }
    },
    {
      "RequestUri": "https://chrissprim.table.cosmos.azure.com/testtablexzo4cb8p(PartitionKey=\u0027somPartition\u0027,RowKey=\u00271\u0027)?$format=application%2Fjson%3Bodata%3Dfullmetadata",
=======
            "Timestamp": "2020-08-18T23:36:00.5060616Z"
          }
        ]
      }
    },
    {
      "RequestUri": "https://chrissprim.table.cosmos.azure.com/testtablexzo4cb8p(PartitionKey=\u0027somPartition\u0027,RowKey=\u00271\u0027)?$format=application%2Fjson%3Bodata%3Dminimalmetadata",
>>>>>>> 31805008
      "RequestMethod": "DELETE",
      "RequestHeaders": {
        "Authorization": "Sanitized",
        "DataServiceVersion": "3.0",
<<<<<<< HEAD
        "If-Match": "W/\u0022datetime\u00272020-07-28T23%3A40%3A41.0408968Z\u0027\u0022",
        "traceparent": "00-4de57a4e3d9fc24faa57397c2b06a9de-1110db690ce6724d-00",
        "User-Agent": [
          "azsdk-net-Data.Tables/1.0.0-dev.20200728.1",
          "(.NET Core 4.6.29017.01; Microsoft Windows 10.0.18363 )"
        ],
        "x-ms-client-request-id": "64bdd6773ba54aa16ff07112daf3483b",
        "x-ms-date": "Tue, 28 Jul 2020 23:40:41 GMT",
=======
        "If-Match": "W/\u0022datetime\u00272020-08-18T23%3A36%3A00.1983496Z\u0027\u0022",
        "traceparent": "00-cb8e69c56bf38e47b0d35051f833bda5-baa843cf3879e943-00",
        "User-Agent": [
          "azsdk-net-Data.Tables/1.0.0-dev.20200818.1",
          "(.NET Core 4.6.29130.01; Microsoft Windows 10.0.18363 )"
        ],
        "x-ms-client-request-id": "c799671ccd5b1d98899e0e2b8fdc208c",
        "x-ms-date": "Tue, 18 Aug 2020 23:36:00 GMT",
>>>>>>> 31805008
        "x-ms-return-client-request-id": "true",
        "x-ms-version": "2019-02-02"
      },
      "RequestBody": null,
      "StatusCode": 412,
      "ResponseHeaders": {
        "Content-Type": "application/json; odata=fullmetadata",
<<<<<<< HEAD
        "Date": "Tue, 28 Jul 2020 23:40:40 GMT",
=======
        "Date": "Tue, 18 Aug 2020 23:36:00 GMT",
>>>>>>> 31805008
        "Server": "Microsoft-HTTPAPI/2.0",
        "Transfer-Encoding": "chunked",
        "x-ms-request-id": "64bdd677-3ba5-4aa1-6ff0-7112daf3483b"
      },
      "ResponseBody": [
        "{\u0022odata.error\u0022:{\u0022code\u0022:\u0022UpdateConditionNotSatisfied\u0022,\u0022message\u0022:{\u0022lang\u0022:\u0022en-us\u0022,\u0022value\u0022:\u0022The update condition specified in the request was not satisfied.\\nRequestID:64bdd677-3ba5-4aa1-6ff0-7112daf3483b\\n\u0022}}}\r\n"
      ]
    },
    {
<<<<<<< HEAD
      "RequestUri": "https://chrissprim.table.cosmos.azure.com/testtablexzo4cb8p(PartitionKey=\u0027somPartition\u0027,RowKey=\u00271\u0027)?$format=application%2Fjson%3Bodata%3Dfullmetadata",
=======
      "RequestUri": "https://chrissprim.table.cosmos.azure.com/testtablexzo4cb8p(PartitionKey=\u0027somPartition\u0027,RowKey=\u00271\u0027)?$format=application%2Fjson%3Bodata%3Dminimalmetadata",
>>>>>>> 31805008
      "RequestMethod": "DELETE",
      "RequestHeaders": {
        "Authorization": "Sanitized",
        "DataServiceVersion": "3.0",
<<<<<<< HEAD
        "If-Match": "W/\u0022datetime\u00272020-07-28T23%3A40%3A41.3479944Z\u0027\u0022",
        "traceparent": "00-da4e799d4462ad4cac9f1b8c742781d8-0acc3447ab249444-00",
        "User-Agent": [
          "azsdk-net-Data.Tables/1.0.0-dev.20200728.1",
          "(.NET Core 4.6.29017.01; Microsoft Windows 10.0.18363 )"
        ],
        "x-ms-client-request-id": "686760a84bbed182cbe70749971805c2",
        "x-ms-date": "Tue, 28 Jul 2020 23:40:41 GMT",
=======
        "If-Match": "W/\u0022datetime\u00272020-08-18T23%3A36%3A00.5060616Z\u0027\u0022",
        "traceparent": "00-393a1bd73aecea41a83f6aad5464c4ad-ea754cf73ecaf449-00",
        "User-Agent": [
          "azsdk-net-Data.Tables/1.0.0-dev.20200818.1",
          "(.NET Core 4.6.29130.01; Microsoft Windows 10.0.18363 )"
        ],
        "x-ms-client-request-id": "64bdd6773ba54aa16ff07112daf3483b",
        "x-ms-date": "Tue, 18 Aug 2020 23:36:00 GMT",
>>>>>>> 31805008
        "x-ms-return-client-request-id": "true",
        "x-ms-version": "2019-02-02"
      },
      "RequestBody": null,
      "StatusCode": 204,
      "ResponseHeaders": {
        "Content-Length": "0",
<<<<<<< HEAD
        "Date": "Tue, 28 Jul 2020 23:40:40 GMT",
=======
        "Date": "Tue, 18 Aug 2020 23:36:00 GMT",
>>>>>>> 31805008
        "Server": "Microsoft-HTTPAPI/2.0",
        "x-ms-request-id": "686760a8-4bbe-d182-cbe7-0749971805c2"
      },
      "ResponseBody": []
    },
    {
<<<<<<< HEAD
      "RequestUri": "https://chrissprim.table.cosmos.azure.com/testtablexzo4cb8p()?$format=application%2Fjson%3Bodata%3Dfullmetadata\u0026$filter=PartitionKey%20eq%20%27somPartition%27%20and%20RowKey%20eq%20%271%27",
=======
      "RequestUri": "https://chrissprim.table.cosmos.azure.com/testtablexzo4cb8p()?$format=application%2Fjson%3Bodata%3Dminimalmetadata\u0026$filter=PartitionKey%20eq%20%27somPartition%27%20and%20RowKey%20eq%20%271%27",
>>>>>>> 31805008
      "RequestMethod": "GET",
      "RequestHeaders": {
        "Accept": "application/json",
        "Authorization": "Sanitized",
        "DataServiceVersion": "3.0",
        "User-Agent": [
<<<<<<< HEAD
          "azsdk-net-Data.Tables/1.0.0-dev.20200728.1",
          "(.NET Core 4.6.29017.01; Microsoft Windows 10.0.18363 )"
        ],
        "x-ms-client-request-id": "447f9ef9d0dde0e3c54f576b5b864295",
        "x-ms-date": "Tue, 28 Jul 2020 23:40:41 GMT",
=======
          "azsdk-net-Data.Tables/1.0.0-dev.20200818.1",
          "(.NET Core 4.6.29130.01; Microsoft Windows 10.0.18363 )"
        ],
        "x-ms-client-request-id": "686760a84bbed182cbe70749971805c2",
        "x-ms-date": "Tue, 18 Aug 2020 23:36:00 GMT",
>>>>>>> 31805008
        "x-ms-return-client-request-id": "true",
        "x-ms-version": "2019-02-02"
      },
      "RequestBody": null,
      "StatusCode": 200,
      "ResponseHeaders": {
        "Content-Type": "application/json",
<<<<<<< HEAD
        "Date": "Tue, 28 Jul 2020 23:40:40 GMT",
=======
        "Date": "Tue, 18 Aug 2020 23:36:00 GMT",
>>>>>>> 31805008
        "Server": "Microsoft-HTTPAPI/2.0",
        "Transfer-Encoding": "chunked",
        "x-ms-request-id": "447f9ef9-d0dd-e0e3-c54f-576b5b864295"
      },
      "ResponseBody": {
        "value": []
      }
    },
    {
      "RequestUri": "https://chrissprim.table.cosmos.azure.com/Tables(\u0027testtablexzo4cb8p\u0027)",
      "RequestMethod": "DELETE",
      "RequestHeaders": {
        "Accept": "application/json",
        "Authorization": "Sanitized",
<<<<<<< HEAD
        "traceparent": "00-e53fc82f63c3db47942db2970bb54b6a-a13ba5118deab14d-00",
        "User-Agent": [
          "azsdk-net-Data.Tables/1.0.0-dev.20200728.1",
          "(.NET Core 4.6.29017.01; Microsoft Windows 10.0.18363 )"
        ],
        "x-ms-client-request-id": "2f83d355b8752bce54eb99be3358b357",
        "x-ms-date": "Tue, 28 Jul 2020 23:40:41 GMT",
=======
        "traceparent": "00-10a3c4e717a0aa4a8e2f7d1740aca46b-53f7bea1c5a7c54c-00",
        "User-Agent": [
          "azsdk-net-Data.Tables/1.0.0-dev.20200818.1",
          "(.NET Core 4.6.29130.01; Microsoft Windows 10.0.18363 )"
        ],
        "x-ms-client-request-id": "447f9ef9d0dde0e3c54f576b5b864295",
        "x-ms-date": "Tue, 18 Aug 2020 23:36:01 GMT",
>>>>>>> 31805008
        "x-ms-return-client-request-id": "true",
        "x-ms-version": "2019-02-02"
      },
      "RequestBody": null,
      "StatusCode": 204,
      "ResponseHeaders": {
        "Content-Length": "0",
<<<<<<< HEAD
        "Date": "Tue, 28 Jul 2020 23:40:40 GMT",
=======
        "Date": "Tue, 18 Aug 2020 23:36:00 GMT",
>>>>>>> 31805008
        "Server": "Microsoft-HTTPAPI/2.0",
        "x-ms-request-id": "2f83d355-b875-2bce-54eb-99be3358b357"
      },
      "ResponseBody": []
    }
  ],
  "Variables": {
    "RandomSeed": "1822279371",
    "TABLES_COSMOS_ACCOUNT_NAME": "chrissprim",
    "TABLES_PRIMARY_COSMOS_ACCOUNT_KEY": ""
  }
}<|MERGE_RESOLUTION|>--- conflicted
+++ resolved
@@ -1,11 +1,7 @@
 {
   "Entries": [
     {
-<<<<<<< HEAD
-      "RequestUri": "https://chrissprim.table.cosmos.azure.com/Tables?$format=application%2Fjson%3Bodata%3Dfullmetadata",
-=======
       "RequestUri": "https://chrissprim.table.cosmos.azure.com/Tables?$format=application%2Fjson%3Bodata%3Dminimalmetadata",
->>>>>>> 31805008
       "RequestMethod": "POST",
       "RequestHeaders": {
         "Accept": "application/json",
@@ -13,15 +9,6 @@
         "Content-Length": "33",
         "Content-Type": "application/json; odata=nometadata",
         "DataServiceVersion": "3.0",
-<<<<<<< HEAD
-        "traceparent": "00-60e9969006473d449ac2566485e88b12-1cc7c3add6a9b541-00",
-        "User-Agent": [
-          "azsdk-net-Data.Tables/1.0.0-dev.20200728.1",
-          "(.NET Core 4.6.29017.01; Microsoft Windows 10.0.18363 )"
-        ],
-        "x-ms-client-request-id": "16c8b1cbda74d0f3d0737c01940e3714",
-        "x-ms-date": "Tue, 28 Jul 2020 23:40:40 GMT",
-=======
         "traceparent": "00-eaf8b5e12998a74db019a2846d591fab-2415b5da6afbb945-00",
         "User-Agent": [
           "azsdk-net-Data.Tables/1.0.0-dev.20200818.1",
@@ -29,7 +16,6 @@
         ],
         "x-ms-client-request-id": "b903f1d10763767cecfc37dd34b1e596",
         "x-ms-date": "Tue, 18 Aug 2020 23:35:59 GMT",
->>>>>>> 31805008
         "x-ms-return-client-request-id": "true",
         "x-ms-version": "2019-02-02"
       },
@@ -39,13 +25,8 @@
       "StatusCode": 201,
       "ResponseHeaders": {
         "Content-Type": "application/json",
-<<<<<<< HEAD
-        "Date": "Tue, 28 Jul 2020 23:40:40 GMT",
-        "ETag": "W/\u0022datetime\u00272020-07-28T23%3A40%3A40.4248584Z\u0027\u0022",
-=======
         "Date": "Tue, 18 Aug 2020 23:36:00 GMT",
         "ETag": "W/\u0022datetime\u00272020-08-18T23%3A35%3A59.7594632Z\u0027\u0022",
->>>>>>> 31805008
         "Location": "https://chrissprim.table.cosmos.azure.com/Tables(\u0027testtablexzo4cb8p\u0027)",
         "Server": "Microsoft-HTTPAPI/2.0",
         "Transfer-Encoding": "chunked",
@@ -57,11 +38,7 @@
       }
     },
     {
-<<<<<<< HEAD
-      "RequestUri": "https://chrissprim.table.cosmos.azure.com/testtablexzo4cb8p(PartitionKey=\u0027somPartition\u0027,RowKey=\u00271\u0027)?$format=application%2Fjson%3Bodata%3Dfullmetadata",
-=======
-      "RequestUri": "https://chrissprim.table.cosmos.azure.com/testtablexzo4cb8p(PartitionKey=\u0027somPartition\u0027,RowKey=\u00271\u0027)?$format=application%2Fjson%3Bodata%3Dminimalmetadata",
->>>>>>> 31805008
+      "RequestUri": "https://chrissprim.table.cosmos.azure.com/testtablexzo4cb8p(PartitionKey=\u0027somPartition\u0027,RowKey=\u00271\u0027)?$format=application%2Fjson%3Bodata%3Dminimalmetadata",
       "RequestMethod": "PUT",
       "RequestHeaders": {
         "Accept": "application/json",
@@ -69,15 +46,6 @@
         "Content-Length": "88",
         "Content-Type": "application/json",
         "DataServiceVersion": "3.0",
-<<<<<<< HEAD
-        "traceparent": "00-6fe2fda0a72d864283e4831dbbbddf7d-adfe46e7fea0c14b-00",
-        "User-Agent": [
-          "azsdk-net-Data.Tables/1.0.0-dev.20200728.1",
-          "(.NET Core 4.6.29017.01; Microsoft Windows 10.0.18363 )"
-        ],
-        "x-ms-client-request-id": "1cdccd32c06b8de3bf7d292604e98a4d",
-        "x-ms-date": "Tue, 28 Jul 2020 23:40:41 GMT",
-=======
         "traceparent": "00-018df8bb55438a42be1b408f437ae398-05811cec674c444d-00",
         "User-Agent": [
           "azsdk-net-Data.Tables/1.0.0-dev.20200818.1",
@@ -85,7 +53,6 @@
         ],
         "x-ms-client-request-id": "7416c8b1f3dad0d0737c01940e37146a",
         "x-ms-date": "Tue, 18 Aug 2020 23:36:00 GMT",
->>>>>>> 31805008
         "x-ms-return-client-request-id": "true",
         "x-ms-version": "2019-02-02"
       },
@@ -98,43 +65,26 @@
       "ResponseHeaders": {
         "Content-Length": "0",
         "Content-Type": "application/json",
-<<<<<<< HEAD
-        "Date": "Tue, 28 Jul 2020 23:40:40 GMT",
-        "ETag": "W/\u0022datetime\u00272020-07-28T23%3A40%3A41.0408968Z\u0027\u0022",
-=======
         "Date": "Tue, 18 Aug 2020 23:36:00 GMT",
         "ETag": "W/\u0022datetime\u00272020-08-18T23%3A36%3A00.1983496Z\u0027\u0022",
->>>>>>> 31805008
         "Server": "Microsoft-HTTPAPI/2.0",
         "x-ms-request-id": "1cdccd32-c06b-8de3-bf7d-292604e98a4d"
       },
       "ResponseBody": []
     },
     {
-<<<<<<< HEAD
-      "RequestUri": "https://chrissprim.table.cosmos.azure.com/testtablexzo4cb8p()?$format=application%2Fjson%3Bodata%3Dfullmetadata\u0026$filter=PartitionKey%20eq%20%27somPartition%27%20and%20RowKey%20eq%20%271%27",
-=======
       "RequestUri": "https://chrissprim.table.cosmos.azure.com/testtablexzo4cb8p()?$format=application%2Fjson%3Bodata%3Dminimalmetadata\u0026$filter=PartitionKey%20eq%20%27somPartition%27%20and%20RowKey%20eq%20%271%27",
->>>>>>> 31805008
       "RequestMethod": "GET",
       "RequestHeaders": {
         "Accept": "application/json",
         "Authorization": "Sanitized",
         "DataServiceVersion": "3.0",
         "User-Agent": [
-<<<<<<< HEAD
-          "azsdk-net-Data.Tables/1.0.0-dev.20200728.1",
-          "(.NET Core 4.6.29017.01; Microsoft Windows 10.0.18363 )"
-        ],
-        "x-ms-client-request-id": "0f0afe0fcf80fef732e8f08b7ae1dec5",
-        "x-ms-date": "Tue, 28 Jul 2020 23:40:41 GMT",
-=======
           "azsdk-net-Data.Tables/1.0.0-dev.20200818.1",
           "(.NET Core 4.6.29130.01; Microsoft Windows 10.0.18363 )"
         ],
         "x-ms-client-request-id": "1cdccd32c06b8de3bf7d292604e98a4d",
         "x-ms-date": "Tue, 18 Aug 2020 23:36:00 GMT",
->>>>>>> 31805008
         "x-ms-return-client-request-id": "true",
         "x-ms-version": "2019-02-02"
       },
@@ -142,11 +92,7 @@
       "StatusCode": 200,
       "ResponseHeaders": {
         "Content-Type": "application/json",
-<<<<<<< HEAD
-        "Date": "Tue, 28 Jul 2020 23:40:40 GMT",
-=======
-        "Date": "Tue, 18 Aug 2020 23:36:00 GMT",
->>>>>>> 31805008
+        "Date": "Tue, 18 Aug 2020 23:36:00 GMT",
         "Server": "Microsoft-HTTPAPI/2.0",
         "Transfer-Encoding": "chunked",
         "x-ms-request-id": "0f0afe0f-cf80-fef7-32e8-f08b7ae1dec5"
@@ -154,24 +100,11 @@
       "ResponseBody": {
         "value": [
           {
-<<<<<<< HEAD
-            "odata.etag": "W/\u0022datetime\u00272020-07-28T23%3A40%3A41.0408968Z\u0027\u0022",
-=======
             "odata.etag": "W/\u0022datetime\u00272020-08-18T23%3A36%3A00.1983496Z\u0027\u0022",
->>>>>>> 31805008
             "PartitionKey": "somPartition",
             "RowKey": "1",
             "SomeStringProperty": "This is the original",
             "Timestamp@odata.type": "Edm.DateTime",
-<<<<<<< HEAD
-            "Timestamp": "2020-07-28T23:40:41.0408968Z"
-          }
-        ]
-      }
-    },
-    {
-      "RequestUri": "https://chrissprim.table.cosmos.azure.com/testtablexzo4cb8p(PartitionKey=\u0027somPartition\u0027,RowKey=\u00271\u0027)?$format=application%2Fjson%3Bodata%3Dfullmetadata",
-=======
             "Timestamp": "2020-08-18T23:36:00.1983496Z"
           }
         ]
@@ -179,121 +112,76 @@
     },
     {
       "RequestUri": "https://chrissprim.table.cosmos.azure.com/testtablexzo4cb8p(PartitionKey=\u0027somPartition\u0027,RowKey=\u00271\u0027)?$format=application%2Fjson%3Bodata%3Dminimalmetadata",
->>>>>>> 31805008
       "RequestMethod": "DELETE",
       "RequestHeaders": {
         "Authorization": "Sanitized",
         "DataServiceVersion": "3.0",
         "If-Match": "*",
-<<<<<<< HEAD
-        "traceparent": "00-cf498cb08942b442a08b744a6d985998-f5b9bc8a0e912c47-00",
-        "User-Agent": [
-          "azsdk-net-Data.Tables/1.0.0-dev.20200728.1",
-          "(.NET Core 4.6.29017.01; Microsoft Windows 10.0.18363 )"
+        "traceparent": "00-9b536947e337d844ada8d29e2ec1a825-e3fccebe07045348-00",
+        "User-Agent": [
+          "azsdk-net-Data.Tables/1.0.0-dev.20200818.1",
+          "(.NET Core 4.6.29130.01; Microsoft Windows 10.0.18363 )"
+        ],
+        "x-ms-client-request-id": "0f0afe0fcf80fef732e8f08b7ae1dec5",
+        "x-ms-date": "Tue, 18 Aug 2020 23:36:00 GMT",
+        "x-ms-return-client-request-id": "true",
+        "x-ms-version": "2019-02-02"
+      },
+      "RequestBody": null,
+      "StatusCode": 204,
+      "ResponseHeaders": {
+        "Content-Length": "0",
+        "Date": "Tue, 18 Aug 2020 23:36:00 GMT",
+        "Server": "Microsoft-HTTPAPI/2.0",
+        "x-ms-request-id": "e4017322-7909-f05f-e489-b45cc9a9cc89"
+      },
+      "ResponseBody": []
+    },
+    {
+      "RequestUri": "https://chrissprim.table.cosmos.azure.com/testtablexzo4cb8p()?$format=application%2Fjson%3Bodata%3Dminimalmetadata\u0026$filter=PartitionKey%20eq%20%27somPartition%27%20and%20RowKey%20eq%20%271%27",
+      "RequestMethod": "GET",
+      "RequestHeaders": {
+        "Accept": "application/json",
+        "Authorization": "Sanitized",
+        "DataServiceVersion": "3.0",
+        "User-Agent": [
+          "azsdk-net-Data.Tables/1.0.0-dev.20200818.1",
+          "(.NET Core 4.6.29130.01; Microsoft Windows 10.0.18363 )"
         ],
         "x-ms-client-request-id": "e40173227909f05fe489b45cc9a9cc89",
-        "x-ms-date": "Tue, 28 Jul 2020 23:40:41 GMT",
-=======
-        "traceparent": "00-9b536947e337d844ada8d29e2ec1a825-e3fccebe07045348-00",
-        "User-Agent": [
-          "azsdk-net-Data.Tables/1.0.0-dev.20200818.1",
-          "(.NET Core 4.6.29130.01; Microsoft Windows 10.0.18363 )"
-        ],
-        "x-ms-client-request-id": "0f0afe0fcf80fef732e8f08b7ae1dec5",
-        "x-ms-date": "Tue, 18 Aug 2020 23:36:00 GMT",
->>>>>>> 31805008
-        "x-ms-return-client-request-id": "true",
-        "x-ms-version": "2019-02-02"
-      },
-      "RequestBody": null,
-      "StatusCode": 204,
-      "ResponseHeaders": {
-        "Content-Length": "0",
-<<<<<<< HEAD
-        "Date": "Tue, 28 Jul 2020 23:40:40 GMT",
-=======
-        "Date": "Tue, 18 Aug 2020 23:36:00 GMT",
->>>>>>> 31805008
-        "Server": "Microsoft-HTTPAPI/2.0",
-        "x-ms-request-id": "e4017322-7909-f05f-e489-b45cc9a9cc89"
-      },
-      "ResponseBody": []
-    },
-    {
-<<<<<<< HEAD
-      "RequestUri": "https://chrissprim.table.cosmos.azure.com/testtablexzo4cb8p()?$format=application%2Fjson%3Bodata%3Dfullmetadata\u0026$filter=PartitionKey%20eq%20%27somPartition%27%20and%20RowKey%20eq%20%271%27",
-=======
-      "RequestUri": "https://chrissprim.table.cosmos.azure.com/testtablexzo4cb8p()?$format=application%2Fjson%3Bodata%3Dminimalmetadata\u0026$filter=PartitionKey%20eq%20%27somPartition%27%20and%20RowKey%20eq%20%271%27",
->>>>>>> 31805008
-      "RequestMethod": "GET",
-      "RequestHeaders": {
-        "Accept": "application/json",
-        "Authorization": "Sanitized",
-        "DataServiceVersion": "3.0",
-        "User-Agent": [
-<<<<<<< HEAD
-          "azsdk-net-Data.Tables/1.0.0-dev.20200728.1",
-          "(.NET Core 4.6.29017.01; Microsoft Windows 10.0.18363 )"
+        "x-ms-date": "Tue, 18 Aug 2020 23:36:00 GMT",
+        "x-ms-return-client-request-id": "true",
+        "x-ms-version": "2019-02-02"
+      },
+      "RequestBody": null,
+      "StatusCode": 200,
+      "ResponseHeaders": {
+        "Content-Type": "application/json",
+        "Date": "Tue, 18 Aug 2020 23:36:00 GMT",
+        "Server": "Microsoft-HTTPAPI/2.0",
+        "Transfer-Encoding": "chunked",
+        "x-ms-request-id": "1085b3f1-052c-63ea-d5dd-e983cf5812de"
+      },
+      "ResponseBody": {
+        "value": []
+      }
+    },
+    {
+      "RequestUri": "https://chrissprim.table.cosmos.azure.com/testtablexzo4cb8p(PartitionKey=\u0027somPartition\u0027,RowKey=\u00271\u0027)?$format=application%2Fjson%3Bodata%3Dminimalmetadata",
+      "RequestMethod": "PUT",
+      "RequestHeaders": {
+        "Accept": "application/json",
+        "Authorization": "Sanitized",
+        "Content-Length": "88",
+        "Content-Type": "application/json",
+        "DataServiceVersion": "3.0",
+        "traceparent": "00-4e1a0b459b02404c8903f0cad8b7cdd2-6a221c72d6c8824e-00",
+        "User-Agent": [
+          "azsdk-net-Data.Tables/1.0.0-dev.20200818.1",
+          "(.NET Core 4.6.29130.01; Microsoft Windows 10.0.18363 )"
         ],
         "x-ms-client-request-id": "1085b3f1052c63ead5dde983cf5812de",
-        "x-ms-date": "Tue, 28 Jul 2020 23:40:41 GMT",
-=======
-          "azsdk-net-Data.Tables/1.0.0-dev.20200818.1",
-          "(.NET Core 4.6.29130.01; Microsoft Windows 10.0.18363 )"
-        ],
-        "x-ms-client-request-id": "e40173227909f05fe489b45cc9a9cc89",
-        "x-ms-date": "Tue, 18 Aug 2020 23:36:00 GMT",
->>>>>>> 31805008
-        "x-ms-return-client-request-id": "true",
-        "x-ms-version": "2019-02-02"
-      },
-      "RequestBody": null,
-      "StatusCode": 200,
-      "ResponseHeaders": {
-        "Content-Type": "application/json",
-<<<<<<< HEAD
-        "Date": "Tue, 28 Jul 2020 23:40:40 GMT",
-=======
-        "Date": "Tue, 18 Aug 2020 23:36:00 GMT",
->>>>>>> 31805008
-        "Server": "Microsoft-HTTPAPI/2.0",
-        "Transfer-Encoding": "chunked",
-        "x-ms-request-id": "1085b3f1-052c-63ea-d5dd-e983cf5812de"
-      },
-      "ResponseBody": {
-        "value": []
-      }
-    },
-    {
-<<<<<<< HEAD
-      "RequestUri": "https://chrissprim.table.cosmos.azure.com/testtablexzo4cb8p(PartitionKey=\u0027somPartition\u0027,RowKey=\u00271\u0027)?$format=application%2Fjson%3Bodata%3Dfullmetadata",
-=======
-      "RequestUri": "https://chrissprim.table.cosmos.azure.com/testtablexzo4cb8p(PartitionKey=\u0027somPartition\u0027,RowKey=\u00271\u0027)?$format=application%2Fjson%3Bodata%3Dminimalmetadata",
->>>>>>> 31805008
-      "RequestMethod": "PUT",
-      "RequestHeaders": {
-        "Accept": "application/json",
-        "Authorization": "Sanitized",
-        "Content-Length": "88",
-        "Content-Type": "application/json",
-        "DataServiceVersion": "3.0",
-<<<<<<< HEAD
-        "traceparent": "00-554291311694c04290f2ce5c79b441ab-bfecf06d9b5b6344-00",
-        "User-Agent": [
-          "azsdk-net-Data.Tables/1.0.0-dev.20200728.1",
-          "(.NET Core 4.6.29017.01; Microsoft Windows 10.0.18363 )"
-        ],
-        "x-ms-client-request-id": "9104649fa6e795449e1a2af61a9a3588",
-        "x-ms-date": "Tue, 28 Jul 2020 23:40:41 GMT",
-=======
-        "traceparent": "00-4e1a0b459b02404c8903f0cad8b7cdd2-6a221c72d6c8824e-00",
-        "User-Agent": [
-          "azsdk-net-Data.Tables/1.0.0-dev.20200818.1",
-          "(.NET Core 4.6.29130.01; Microsoft Windows 10.0.18363 )"
-        ],
-        "x-ms-client-request-id": "1085b3f1052c63ead5dde983cf5812de",
-        "x-ms-date": "Tue, 18 Aug 2020 23:36:00 GMT",
->>>>>>> 31805008
+        "x-ms-date": "Tue, 18 Aug 2020 23:36:00 GMT",
         "x-ms-return-client-request-id": "true",
         "x-ms-version": "2019-02-02"
       },
@@ -306,43 +194,26 @@
       "ResponseHeaders": {
         "Content-Length": "0",
         "Content-Type": "application/json",
-<<<<<<< HEAD
-        "Date": "Tue, 28 Jul 2020 23:40:40 GMT",
-        "ETag": "W/\u0022datetime\u00272020-07-28T23%3A40%3A41.3479944Z\u0027\u0022",
-=======
         "Date": "Tue, 18 Aug 2020 23:36:00 GMT",
         "ETag": "W/\u0022datetime\u00272020-08-18T23%3A36%3A00.5060616Z\u0027\u0022",
->>>>>>> 31805008
         "Server": "Microsoft-HTTPAPI/2.0",
         "x-ms-request-id": "9104649f-a6e7-9544-9e1a-2af61a9a3588"
       },
       "ResponseBody": []
     },
     {
-<<<<<<< HEAD
-      "RequestUri": "https://chrissprim.table.cosmos.azure.com/testtablexzo4cb8p()?$format=application%2Fjson%3Bodata%3Dfullmetadata\u0026$filter=PartitionKey%20eq%20%27somPartition%27%20and%20RowKey%20eq%20%271%27",
-=======
       "RequestUri": "https://chrissprim.table.cosmos.azure.com/testtablexzo4cb8p()?$format=application%2Fjson%3Bodata%3Dminimalmetadata\u0026$filter=PartitionKey%20eq%20%27somPartition%27%20and%20RowKey%20eq%20%271%27",
->>>>>>> 31805008
       "RequestMethod": "GET",
       "RequestHeaders": {
         "Accept": "application/json",
         "Authorization": "Sanitized",
         "DataServiceVersion": "3.0",
         "User-Agent": [
-<<<<<<< HEAD
-          "azsdk-net-Data.Tables/1.0.0-dev.20200728.1",
-          "(.NET Core 4.6.29017.01; Microsoft Windows 10.0.18363 )"
-        ],
-        "x-ms-client-request-id": "c799671ccd5b1d98899e0e2b8fdc208c",
-        "x-ms-date": "Tue, 28 Jul 2020 23:40:41 GMT",
-=======
           "azsdk-net-Data.Tables/1.0.0-dev.20200818.1",
           "(.NET Core 4.6.29130.01; Microsoft Windows 10.0.18363 )"
         ],
         "x-ms-client-request-id": "9104649fa6e795449e1a2af61a9a3588",
         "x-ms-date": "Tue, 18 Aug 2020 23:36:00 GMT",
->>>>>>> 31805008
         "x-ms-return-client-request-id": "true",
         "x-ms-version": "2019-02-02"
       },
@@ -350,11 +221,7 @@
       "StatusCode": 200,
       "ResponseHeaders": {
         "Content-Type": "application/json",
-<<<<<<< HEAD
-        "Date": "Tue, 28 Jul 2020 23:40:40 GMT",
-=======
-        "Date": "Tue, 18 Aug 2020 23:36:00 GMT",
->>>>>>> 31805008
+        "Date": "Tue, 18 Aug 2020 23:36:00 GMT",
         "Server": "Microsoft-HTTPAPI/2.0",
         "Transfer-Encoding": "chunked",
         "x-ms-request-id": "c799671c-cd5b-1d98-899e-0e2b8fdc208c"
@@ -362,24 +229,11 @@
       "ResponseBody": {
         "value": [
           {
-<<<<<<< HEAD
-            "odata.etag": "W/\u0022datetime\u00272020-07-28T23%3A40%3A41.3479944Z\u0027\u0022",
-=======
             "odata.etag": "W/\u0022datetime\u00272020-08-18T23%3A36%3A00.5060616Z\u0027\u0022",
->>>>>>> 31805008
             "PartitionKey": "somPartition",
             "RowKey": "1",
             "SomeStringProperty": "This is the original",
             "Timestamp@odata.type": "Edm.DateTime",
-<<<<<<< HEAD
-            "Timestamp": "2020-07-28T23:40:41.3479944Z"
-          }
-        ]
-      }
-    },
-    {
-      "RequestUri": "https://chrissprim.table.cosmos.azure.com/testtablexzo4cb8p(PartitionKey=\u0027somPartition\u0027,RowKey=\u00271\u0027)?$format=application%2Fjson%3Bodata%3Dfullmetadata",
-=======
             "Timestamp": "2020-08-18T23:36:00.5060616Z"
           }
         ]
@@ -387,21 +241,10 @@
     },
     {
       "RequestUri": "https://chrissprim.table.cosmos.azure.com/testtablexzo4cb8p(PartitionKey=\u0027somPartition\u0027,RowKey=\u00271\u0027)?$format=application%2Fjson%3Bodata%3Dminimalmetadata",
->>>>>>> 31805008
       "RequestMethod": "DELETE",
       "RequestHeaders": {
         "Authorization": "Sanitized",
         "DataServiceVersion": "3.0",
-<<<<<<< HEAD
-        "If-Match": "W/\u0022datetime\u00272020-07-28T23%3A40%3A41.0408968Z\u0027\u0022",
-        "traceparent": "00-4de57a4e3d9fc24faa57397c2b06a9de-1110db690ce6724d-00",
-        "User-Agent": [
-          "azsdk-net-Data.Tables/1.0.0-dev.20200728.1",
-          "(.NET Core 4.6.29017.01; Microsoft Windows 10.0.18363 )"
-        ],
-        "x-ms-client-request-id": "64bdd6773ba54aa16ff07112daf3483b",
-        "x-ms-date": "Tue, 28 Jul 2020 23:40:41 GMT",
-=======
         "If-Match": "W/\u0022datetime\u00272020-08-18T23%3A36%3A00.1983496Z\u0027\u0022",
         "traceparent": "00-cb8e69c56bf38e47b0d35051f833bda5-baa843cf3879e943-00",
         "User-Agent": [
@@ -410,7 +253,6 @@
         ],
         "x-ms-client-request-id": "c799671ccd5b1d98899e0e2b8fdc208c",
         "x-ms-date": "Tue, 18 Aug 2020 23:36:00 GMT",
->>>>>>> 31805008
         "x-ms-return-client-request-id": "true",
         "x-ms-version": "2019-02-02"
       },
@@ -418,11 +260,7 @@
       "StatusCode": 412,
       "ResponseHeaders": {
         "Content-Type": "application/json; odata=fullmetadata",
-<<<<<<< HEAD
-        "Date": "Tue, 28 Jul 2020 23:40:40 GMT",
-=======
-        "Date": "Tue, 18 Aug 2020 23:36:00 GMT",
->>>>>>> 31805008
+        "Date": "Tue, 18 Aug 2020 23:36:00 GMT",
         "Server": "Microsoft-HTTPAPI/2.0",
         "Transfer-Encoding": "chunked",
         "x-ms-request-id": "64bdd677-3ba5-4aa1-6ff0-7112daf3483b"
@@ -432,25 +270,11 @@
       ]
     },
     {
-<<<<<<< HEAD
-      "RequestUri": "https://chrissprim.table.cosmos.azure.com/testtablexzo4cb8p(PartitionKey=\u0027somPartition\u0027,RowKey=\u00271\u0027)?$format=application%2Fjson%3Bodata%3Dfullmetadata",
-=======
-      "RequestUri": "https://chrissprim.table.cosmos.azure.com/testtablexzo4cb8p(PartitionKey=\u0027somPartition\u0027,RowKey=\u00271\u0027)?$format=application%2Fjson%3Bodata%3Dminimalmetadata",
->>>>>>> 31805008
+      "RequestUri": "https://chrissprim.table.cosmos.azure.com/testtablexzo4cb8p(PartitionKey=\u0027somPartition\u0027,RowKey=\u00271\u0027)?$format=application%2Fjson%3Bodata%3Dminimalmetadata",
       "RequestMethod": "DELETE",
       "RequestHeaders": {
         "Authorization": "Sanitized",
         "DataServiceVersion": "3.0",
-<<<<<<< HEAD
-        "If-Match": "W/\u0022datetime\u00272020-07-28T23%3A40%3A41.3479944Z\u0027\u0022",
-        "traceparent": "00-da4e799d4462ad4cac9f1b8c742781d8-0acc3447ab249444-00",
-        "User-Agent": [
-          "azsdk-net-Data.Tables/1.0.0-dev.20200728.1",
-          "(.NET Core 4.6.29017.01; Microsoft Windows 10.0.18363 )"
-        ],
-        "x-ms-client-request-id": "686760a84bbed182cbe70749971805c2",
-        "x-ms-date": "Tue, 28 Jul 2020 23:40:41 GMT",
-=======
         "If-Match": "W/\u0022datetime\u00272020-08-18T23%3A36%3A00.5060616Z\u0027\u0022",
         "traceparent": "00-393a1bd73aecea41a83f6aad5464c4ad-ea754cf73ecaf449-00",
         "User-Agent": [
@@ -459,49 +283,32 @@
         ],
         "x-ms-client-request-id": "64bdd6773ba54aa16ff07112daf3483b",
         "x-ms-date": "Tue, 18 Aug 2020 23:36:00 GMT",
->>>>>>> 31805008
-        "x-ms-return-client-request-id": "true",
-        "x-ms-version": "2019-02-02"
-      },
-      "RequestBody": null,
-      "StatusCode": 204,
-      "ResponseHeaders": {
-        "Content-Length": "0",
-<<<<<<< HEAD
-        "Date": "Tue, 28 Jul 2020 23:40:40 GMT",
-=======
-        "Date": "Tue, 18 Aug 2020 23:36:00 GMT",
->>>>>>> 31805008
+        "x-ms-return-client-request-id": "true",
+        "x-ms-version": "2019-02-02"
+      },
+      "RequestBody": null,
+      "StatusCode": 204,
+      "ResponseHeaders": {
+        "Content-Length": "0",
+        "Date": "Tue, 18 Aug 2020 23:36:00 GMT",
         "Server": "Microsoft-HTTPAPI/2.0",
         "x-ms-request-id": "686760a8-4bbe-d182-cbe7-0749971805c2"
       },
       "ResponseBody": []
     },
     {
-<<<<<<< HEAD
-      "RequestUri": "https://chrissprim.table.cosmos.azure.com/testtablexzo4cb8p()?$format=application%2Fjson%3Bodata%3Dfullmetadata\u0026$filter=PartitionKey%20eq%20%27somPartition%27%20and%20RowKey%20eq%20%271%27",
-=======
       "RequestUri": "https://chrissprim.table.cosmos.azure.com/testtablexzo4cb8p()?$format=application%2Fjson%3Bodata%3Dminimalmetadata\u0026$filter=PartitionKey%20eq%20%27somPartition%27%20and%20RowKey%20eq%20%271%27",
->>>>>>> 31805008
       "RequestMethod": "GET",
       "RequestHeaders": {
         "Accept": "application/json",
         "Authorization": "Sanitized",
         "DataServiceVersion": "3.0",
         "User-Agent": [
-<<<<<<< HEAD
-          "azsdk-net-Data.Tables/1.0.0-dev.20200728.1",
-          "(.NET Core 4.6.29017.01; Microsoft Windows 10.0.18363 )"
-        ],
-        "x-ms-client-request-id": "447f9ef9d0dde0e3c54f576b5b864295",
-        "x-ms-date": "Tue, 28 Jul 2020 23:40:41 GMT",
-=======
           "azsdk-net-Data.Tables/1.0.0-dev.20200818.1",
           "(.NET Core 4.6.29130.01; Microsoft Windows 10.0.18363 )"
         ],
         "x-ms-client-request-id": "686760a84bbed182cbe70749971805c2",
         "x-ms-date": "Tue, 18 Aug 2020 23:36:00 GMT",
->>>>>>> 31805008
         "x-ms-return-client-request-id": "true",
         "x-ms-version": "2019-02-02"
       },
@@ -509,11 +316,7 @@
       "StatusCode": 200,
       "ResponseHeaders": {
         "Content-Type": "application/json",
-<<<<<<< HEAD
-        "Date": "Tue, 28 Jul 2020 23:40:40 GMT",
-=======
-        "Date": "Tue, 18 Aug 2020 23:36:00 GMT",
->>>>>>> 31805008
+        "Date": "Tue, 18 Aug 2020 23:36:00 GMT",
         "Server": "Microsoft-HTTPAPI/2.0",
         "Transfer-Encoding": "chunked",
         "x-ms-request-id": "447f9ef9-d0dd-e0e3-c54f-576b5b864295"
@@ -528,15 +331,6 @@
       "RequestHeaders": {
         "Accept": "application/json",
         "Authorization": "Sanitized",
-<<<<<<< HEAD
-        "traceparent": "00-e53fc82f63c3db47942db2970bb54b6a-a13ba5118deab14d-00",
-        "User-Agent": [
-          "azsdk-net-Data.Tables/1.0.0-dev.20200728.1",
-          "(.NET Core 4.6.29017.01; Microsoft Windows 10.0.18363 )"
-        ],
-        "x-ms-client-request-id": "2f83d355b8752bce54eb99be3358b357",
-        "x-ms-date": "Tue, 28 Jul 2020 23:40:41 GMT",
-=======
         "traceparent": "00-10a3c4e717a0aa4a8e2f7d1740aca46b-53f7bea1c5a7c54c-00",
         "User-Agent": [
           "azsdk-net-Data.Tables/1.0.0-dev.20200818.1",
@@ -544,19 +338,14 @@
         ],
         "x-ms-client-request-id": "447f9ef9d0dde0e3c54f576b5b864295",
         "x-ms-date": "Tue, 18 Aug 2020 23:36:01 GMT",
->>>>>>> 31805008
-        "x-ms-return-client-request-id": "true",
-        "x-ms-version": "2019-02-02"
-      },
-      "RequestBody": null,
-      "StatusCode": 204,
-      "ResponseHeaders": {
-        "Content-Length": "0",
-<<<<<<< HEAD
-        "Date": "Tue, 28 Jul 2020 23:40:40 GMT",
-=======
-        "Date": "Tue, 18 Aug 2020 23:36:00 GMT",
->>>>>>> 31805008
+        "x-ms-return-client-request-id": "true",
+        "x-ms-version": "2019-02-02"
+      },
+      "RequestBody": null,
+      "StatusCode": 204,
+      "ResponseHeaders": {
+        "Content-Length": "0",
+        "Date": "Tue, 18 Aug 2020 23:36:00 GMT",
         "Server": "Microsoft-HTTPAPI/2.0",
         "x-ms-request-id": "2f83d355-b875-2bce-54eb-99be3358b357"
       },
