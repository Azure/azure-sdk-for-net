{
  "Entries": [
    {
      "RequestUri": "https://t1acd88e4a1c34b8dprim.table.cosmos.azure.com/Tables?$format=application%2Fjson%3Bodata%3Dminimalmetadata",
      "RequestMethod": "POST",
      "RequestHeaders": {
        "Accept": [
          "application/json",
          "application/json; odata=minimalmetadata"
        ],
        "Authorization": "Sanitized",
        "Content-Length": "33",
        "Content-Type": "application/json; odata=nometadata",
        "DataServiceVersion": "3.0",
<<<<<<< HEAD
        "traceparent": "00-bde62b561e426743bf1f10e2d76d271d-7648ccf3efb23743-00",
        "User-Agent": [
          "azsdk-net-Data.Tables/1.0.0-dev.20200821.2",
          "(.NET Core 4.6.27514.02; Microsoft Windows 10.0.17763 )"
        ],
        "x-ms-client-request-id": "97be5703eb9b5d718c388d9fff01a6a9",
        "x-ms-date": "Fri, 21 Aug 2020 15:08:21 GMT",
=======
        "traceparent": "00-0746384deda39b4e8ddfce3ae6fd1b9b-3bc67fbb55b1434d-00",
        "User-Agent": [
          "azsdk-net-Data.Tables/1.0.0-dev.20200821.1",
          "(.NET Core 4.6.29130.01; Microsoft Windows 10.0.18363 )"
        ],
        "x-ms-client-request-id": "97be5703eb9b5d718c388d9fff01a6a9",
        "x-ms-date": "Fri, 21 Aug 2020 15:54:03 GMT",
>>>>>>> 367da34b
        "x-ms-return-client-request-id": "true",
        "x-ms-version": "2019-02-02"
      },
      "RequestBody": {
        "TableName": "testtable60o6a6ja"
      },
      "StatusCode": 201,
      "ResponseHeaders": {
        "Content-Type": "application/json",
<<<<<<< HEAD
        "Date": "Fri, 21 Aug 2020 15:08:21 GMT",
        "ETag": "W/\u0022datetime\u00272020-08-21T15%3A08%3A21.5577608Z\u0027\u0022",
        "Location": "https://t1acd88e4a1c34b8dprim.table.cosmos.azure.com/Tables(\u0027testtable60o6a6ja\u0027)",
=======
        "Date": "Fri, 21 Aug 2020 15:54:03 GMT",
        "ETag": "W/\u0022datetime\u00272020-08-21T15%3A54%3A03.5473416Z\u0027\u0022",
        "Location": "https://chrissprim.table.cosmos.azure.com/Tables(\u0027testtable60o6a6ja\u0027)",
>>>>>>> 367da34b
        "Server": "Microsoft-HTTPAPI/2.0",
        "Transfer-Encoding": "chunked",
        "x-ms-request-id": "97be5703-eb9b-5d71-8c38-8d9fff01a6a9"
      },
      "ResponseBody": {
        "TableName": "testtable60o6a6ja",
        "odata.metadata": "https://t1acd88e4a1c34b8dprim.table.cosmos.azure.com/$metadata#Tables/@Element"
      }
    },
    {
      "RequestUri": "https://t1acd88e4a1c34b8dprim.table.cosmos.azure.com/Tables?$format=application%2Fjson%3Bodata%3Dminimalmetadata",
      "RequestMethod": "POST",
      "RequestHeaders": {
        "Accept": [
          "application/json",
          "application/json; odata=minimalmetadata"
        ],
        "Authorization": "Sanitized",
        "Content-Length": "33",
        "Content-Type": "application/json; odata=nometadata",
        "DataServiceVersion": "3.0",
<<<<<<< HEAD
        "traceparent": "00-2c1a078322841b46b86e8faacb49936e-a259d77d795adb4d-00",
        "User-Agent": [
          "azsdk-net-Data.Tables/1.0.0-dev.20200821.2",
          "(.NET Core 4.6.27514.02; Microsoft Windows 10.0.17763 )"
        ],
        "x-ms-client-request-id": "32ceb62caef939be59d18d2cba1cd21f",
        "x-ms-date": "Fri, 21 Aug 2020 15:08:21 GMT",
=======
        "traceparent": "00-ee1e5525d18ced489fa38bc7bf057725-386dc95092d7ad47-00",
        "User-Agent": [
          "azsdk-net-Data.Tables/1.0.0-dev.20200821.1",
          "(.NET Core 4.6.29130.01; Microsoft Windows 10.0.18363 )"
        ],
        "x-ms-client-request-id": "32ceb62caef939be59d18d2cba1cd21f",
        "x-ms-date": "Fri, 21 Aug 2020 15:54:04 GMT",
>>>>>>> 367da34b
        "x-ms-return-client-request-id": "true",
        "x-ms-version": "2019-02-02"
      },
      "RequestBody": {
        "TableName": "testtable85eaw38n"
      },
      "StatusCode": 201,
      "ResponseHeaders": {
        "Content-Type": "application/json",
<<<<<<< HEAD
        "Date": "Fri, 21 Aug 2020 15:08:21 GMT",
        "ETag": "W/\u0022datetime\u00272020-08-21T15%3A08%3A21.9479048Z\u0027\u0022",
        "Location": "https://t1acd88e4a1c34b8dprim.table.cosmos.azure.com/Tables(\u0027testtable85eaw38n\u0027)",
=======
        "Date": "Fri, 21 Aug 2020 15:54:04 GMT",
        "ETag": "W/\u0022datetime\u00272020-08-21T15%3A54%3A03.9970824Z\u0027\u0022",
        "Location": "https://chrissprim.table.cosmos.azure.com/Tables(\u0027testtable85eaw38n\u0027)",
>>>>>>> 367da34b
        "Server": "Microsoft-HTTPAPI/2.0",
        "Transfer-Encoding": "chunked",
        "x-ms-request-id": "32ceb62c-aef9-39be-59d1-8d2cba1cd21f"
      },
      "ResponseBody": {
        "TableName": "testtable85eaw38n",
        "odata.metadata": "https://t1acd88e4a1c34b8dprim.table.cosmos.azure.com/$metadata#Tables/@Element"
      }
    },
    {
      "RequestUri": "https://t1acd88e4a1c34b8dprim.table.cosmos.azure.com/Tables?$format=application%2Fjson%3Bodata%3Dminimalmetadata\u0026$filter=TableName%20eq%20%27testtable85eaw38n%27",
      "RequestMethod": "GET",
      "RequestHeaders": {
        "Accept": [
          "application/json",
          "application/json; odata=minimalmetadata"
        ],
        "Authorization": "Sanitized",
        "DataServiceVersion": "3.0",
        "User-Agent": [
<<<<<<< HEAD
          "azsdk-net-Data.Tables/1.0.0-dev.20200821.2",
          "(.NET Core 4.6.27514.02; Microsoft Windows 10.0.17763 )"
        ],
        "x-ms-client-request-id": "b517f0864af2418e49f581bd53e0c232",
        "x-ms-date": "Fri, 21 Aug 2020 15:08:22 GMT",
=======
          "azsdk-net-Data.Tables/1.0.0-dev.20200821.1",
          "(.NET Core 4.6.29130.01; Microsoft Windows 10.0.18363 )"
        ],
        "x-ms-client-request-id": "b517f0864af2418e49f581bd53e0c232",
        "x-ms-date": "Fri, 21 Aug 2020 15:54:04 GMT",
>>>>>>> 367da34b
        "x-ms-return-client-request-id": "true",
        "x-ms-version": "2019-02-02"
      },
      "RequestBody": null,
      "StatusCode": 200,
      "ResponseHeaders": {
        "Content-Type": "application/json",
<<<<<<< HEAD
        "Date": "Fri, 21 Aug 2020 15:08:21 GMT",
=======
        "Date": "Fri, 21 Aug 2020 15:54:04 GMT",
>>>>>>> 367da34b
        "Server": "Microsoft-HTTPAPI/2.0",
        "Transfer-Encoding": "chunked",
        "x-ms-request-id": "b517f086-4af2-418e-49f5-81bd53e0c232"
      },
      "ResponseBody": {
        "value": [
          {
            "TableName": "testtable85eaw38n"
          }
        ]
      }
    },
    {
      "RequestUri": "https://t1acd88e4a1c34b8dprim.table.cosmos.azure.com/Tables(\u0027testtable85eaw38n\u0027)",
      "RequestMethod": "DELETE",
      "RequestHeaders": {
        "Accept": [
          "application/json",
          "application/json"
        ],
        "Authorization": "Sanitized",
<<<<<<< HEAD
        "traceparent": "00-5259e0a3fd36534bb9821a86f4099c14-5b3181894704bf41-00",
        "User-Agent": [
          "azsdk-net-Data.Tables/1.0.0-dev.20200821.2",
          "(.NET Core 4.6.27514.02; Microsoft Windows 10.0.17763 )"
        ],
        "x-ms-client-request-id": "e56b14283f1cde647a54462e7379efc6",
        "x-ms-date": "Fri, 21 Aug 2020 15:08:22 GMT",
=======
        "traceparent": "00-af95838aa44c2144908b72e3d4a40a0e-8533dc3a0f331847-00",
        "User-Agent": [
          "azsdk-net-Data.Tables/1.0.0-dev.20200821.1",
          "(.NET Core 4.6.29130.01; Microsoft Windows 10.0.18363 )"
        ],
        "x-ms-client-request-id": "e56b14283f1cde647a54462e7379efc6",
        "x-ms-date": "Fri, 21 Aug 2020 15:54:04 GMT",
>>>>>>> 367da34b
        "x-ms-return-client-request-id": "true",
        "x-ms-version": "2019-02-02"
      },
      "RequestBody": null,
      "StatusCode": 204,
      "ResponseHeaders": {
        "Content-Length": "0",
<<<<<<< HEAD
        "Date": "Fri, 21 Aug 2020 15:08:22 GMT",
=======
        "Date": "Fri, 21 Aug 2020 15:54:04 GMT",
>>>>>>> 367da34b
        "Server": "Microsoft-HTTPAPI/2.0",
        "x-ms-request-id": "e56b1428-3f1c-de64-7a54-462e7379efc6"
      },
      "ResponseBody": []
    },
    {
      "RequestUri": "https://t1acd88e4a1c34b8dprim.table.cosmos.azure.com/Tables?$format=application%2Fjson%3Bodata%3Dminimalmetadata\u0026$filter=TableName%20eq%20%27testtable85eaw38n%27",
      "RequestMethod": "GET",
      "RequestHeaders": {
        "Accept": [
          "application/json",
          "application/json; odata=minimalmetadata"
        ],
        "Authorization": "Sanitized",
        "DataServiceVersion": "3.0",
        "User-Agent": [
<<<<<<< HEAD
          "azsdk-net-Data.Tables/1.0.0-dev.20200821.2",
          "(.NET Core 4.6.27514.02; Microsoft Windows 10.0.17763 )"
        ],
        "x-ms-client-request-id": "764dea2c79b9e1b6288de9042c00e578",
        "x-ms-date": "Fri, 21 Aug 2020 15:08:22 GMT",
=======
          "azsdk-net-Data.Tables/1.0.0-dev.20200821.1",
          "(.NET Core 4.6.29130.01; Microsoft Windows 10.0.18363 )"
        ],
        "x-ms-client-request-id": "764dea2c79b9e1b6288de9042c00e578",
        "x-ms-date": "Fri, 21 Aug 2020 15:54:04 GMT",
>>>>>>> 367da34b
        "x-ms-return-client-request-id": "true",
        "x-ms-version": "2019-02-02"
      },
      "RequestBody": null,
      "StatusCode": 200,
      "ResponseHeaders": {
        "Content-Type": "application/json",
<<<<<<< HEAD
        "Date": "Fri, 21 Aug 2020 15:08:22 GMT",
=======
        "Date": "Fri, 21 Aug 2020 15:54:04 GMT",
>>>>>>> 367da34b
        "Server": "Microsoft-HTTPAPI/2.0",
        "Transfer-Encoding": "chunked",
        "x-ms-request-id": "764dea2c-79b9-e1b6-288d-e9042c00e578"
      },
      "ResponseBody": {
        "value": []
      }
    },
    {
      "RequestUri": "https://t1acd88e4a1c34b8dprim.table.cosmos.azure.com/Tables(\u0027testtable60o6a6ja\u0027)",
      "RequestMethod": "DELETE",
      "RequestHeaders": {
        "Accept": [
          "application/json",
          "application/json"
        ],
        "Authorization": "Sanitized",
<<<<<<< HEAD
        "traceparent": "00-1f99ad43bcf04b4c99a2873aa439c9d6-a0dce4e022453b44-00",
        "User-Agent": [
          "azsdk-net-Data.Tables/1.0.0-dev.20200821.2",
          "(.NET Core 4.6.27514.02; Microsoft Windows 10.0.17763 )"
        ],
        "x-ms-client-request-id": "a5035a0fedb147038c383b9e045fcdd0",
        "x-ms-date": "Fri, 21 Aug 2020 15:08:22 GMT",
=======
        "traceparent": "00-5498c570dd76f94dbb733866469f24e6-caf0b65c1e687d40-00",
        "User-Agent": [
          "azsdk-net-Data.Tables/1.0.0-dev.20200821.1",
          "(.NET Core 4.6.29130.01; Microsoft Windows 10.0.18363 )"
        ],
        "x-ms-client-request-id": "a5035a0fedb147038c383b9e045fcdd0",
        "x-ms-date": "Fri, 21 Aug 2020 15:54:04 GMT",
>>>>>>> 367da34b
        "x-ms-return-client-request-id": "true",
        "x-ms-version": "2019-02-02"
      },
      "RequestBody": null,
      "StatusCode": 204,
      "ResponseHeaders": {
        "Content-Length": "0",
<<<<<<< HEAD
        "Date": "Fri, 21 Aug 2020 15:08:22 GMT",
=======
        "Date": "Fri, 21 Aug 2020 15:54:04 GMT",
>>>>>>> 367da34b
        "Server": "Microsoft-HTTPAPI/2.0",
        "x-ms-request-id": "a5035a0f-edb1-4703-8c38-3b9e045fcdd0"
      },
      "ResponseBody": []
    }
  ],
  "Variables": {
    "RandomSeed": "1769529552",
<<<<<<< HEAD
    "TABLES_COSMOS_ACCOUNT_NAME": "t1acd88e4a1c34b8dprim",
=======
    "TABLES_COSMOS_ACCOUNT_NAME": "chrissprim",
>>>>>>> 367da34b
    "TABLES_PRIMARY_COSMOS_ACCOUNT_KEY": "Kg=="
  }
}<|MERGE_RESOLUTION|>--- conflicted
+++ resolved
@@ -12,15 +12,6 @@
         "Content-Length": "33",
         "Content-Type": "application/json; odata=nometadata",
         "DataServiceVersion": "3.0",
-<<<<<<< HEAD
-        "traceparent": "00-bde62b561e426743bf1f10e2d76d271d-7648ccf3efb23743-00",
-        "User-Agent": [
-          "azsdk-net-Data.Tables/1.0.0-dev.20200821.2",
-          "(.NET Core 4.6.27514.02; Microsoft Windows 10.0.17763 )"
-        ],
-        "x-ms-client-request-id": "97be5703eb9b5d718c388d9fff01a6a9",
-        "x-ms-date": "Fri, 21 Aug 2020 15:08:21 GMT",
-=======
         "traceparent": "00-0746384deda39b4e8ddfce3ae6fd1b9b-3bc67fbb55b1434d-00",
         "User-Agent": [
           "azsdk-net-Data.Tables/1.0.0-dev.20200821.1",
@@ -28,7 +19,6 @@
         ],
         "x-ms-client-request-id": "97be5703eb9b5d718c388d9fff01a6a9",
         "x-ms-date": "Fri, 21 Aug 2020 15:54:03 GMT",
->>>>>>> 367da34b
         "x-ms-return-client-request-id": "true",
         "x-ms-version": "2019-02-02"
       },
@@ -38,15 +28,9 @@
       "StatusCode": 201,
       "ResponseHeaders": {
         "Content-Type": "application/json",
-<<<<<<< HEAD
-        "Date": "Fri, 21 Aug 2020 15:08:21 GMT",
-        "ETag": "W/\u0022datetime\u00272020-08-21T15%3A08%3A21.5577608Z\u0027\u0022",
-        "Location": "https://t1acd88e4a1c34b8dprim.table.cosmos.azure.com/Tables(\u0027testtable60o6a6ja\u0027)",
-=======
         "Date": "Fri, 21 Aug 2020 15:54:03 GMT",
         "ETag": "W/\u0022datetime\u00272020-08-21T15%3A54%3A03.5473416Z\u0027\u0022",
         "Location": "https://chrissprim.table.cosmos.azure.com/Tables(\u0027testtable60o6a6ja\u0027)",
->>>>>>> 367da34b
         "Server": "Microsoft-HTTPAPI/2.0",
         "Transfer-Encoding": "chunked",
         "x-ms-request-id": "97be5703-eb9b-5d71-8c38-8d9fff01a6a9"
@@ -68,23 +52,13 @@
         "Content-Length": "33",
         "Content-Type": "application/json; odata=nometadata",
         "DataServiceVersion": "3.0",
-<<<<<<< HEAD
-        "traceparent": "00-2c1a078322841b46b86e8faacb49936e-a259d77d795adb4d-00",
-        "User-Agent": [
-          "azsdk-net-Data.Tables/1.0.0-dev.20200821.2",
-          "(.NET Core 4.6.27514.02; Microsoft Windows 10.0.17763 )"
+        "traceparent": "00-ee1e5525d18ced489fa38bc7bf057725-386dc95092d7ad47-00",
+        "User-Agent": [
+          "azsdk-net-Data.Tables/1.0.0-dev.20200821.1",
+          "(.NET Core 4.6.29130.01; Microsoft Windows 10.0.18363 )"
         ],
         "x-ms-client-request-id": "32ceb62caef939be59d18d2cba1cd21f",
-        "x-ms-date": "Fri, 21 Aug 2020 15:08:21 GMT",
-=======
-        "traceparent": "00-ee1e5525d18ced489fa38bc7bf057725-386dc95092d7ad47-00",
-        "User-Agent": [
-          "azsdk-net-Data.Tables/1.0.0-dev.20200821.1",
-          "(.NET Core 4.6.29130.01; Microsoft Windows 10.0.18363 )"
-        ],
-        "x-ms-client-request-id": "32ceb62caef939be59d18d2cba1cd21f",
-        "x-ms-date": "Fri, 21 Aug 2020 15:54:04 GMT",
->>>>>>> 367da34b
+        "x-ms-date": "Fri, 21 Aug 2020 15:54:04 GMT",
         "x-ms-return-client-request-id": "true",
         "x-ms-version": "2019-02-02"
       },
@@ -94,15 +68,9 @@
       "StatusCode": 201,
       "ResponseHeaders": {
         "Content-Type": "application/json",
-<<<<<<< HEAD
-        "Date": "Fri, 21 Aug 2020 15:08:21 GMT",
-        "ETag": "W/\u0022datetime\u00272020-08-21T15%3A08%3A21.9479048Z\u0027\u0022",
-        "Location": "https://t1acd88e4a1c34b8dprim.table.cosmos.azure.com/Tables(\u0027testtable85eaw38n\u0027)",
-=======
         "Date": "Fri, 21 Aug 2020 15:54:04 GMT",
         "ETag": "W/\u0022datetime\u00272020-08-21T15%3A54%3A03.9970824Z\u0027\u0022",
         "Location": "https://chrissprim.table.cosmos.azure.com/Tables(\u0027testtable85eaw38n\u0027)",
->>>>>>> 367da34b
         "Server": "Microsoft-HTTPAPI/2.0",
         "Transfer-Encoding": "chunked",
         "x-ms-request-id": "32ceb62c-aef9-39be-59d1-8d2cba1cd21f"
@@ -123,19 +91,11 @@
         "Authorization": "Sanitized",
         "DataServiceVersion": "3.0",
         "User-Agent": [
-<<<<<<< HEAD
-          "azsdk-net-Data.Tables/1.0.0-dev.20200821.2",
-          "(.NET Core 4.6.27514.02; Microsoft Windows 10.0.17763 )"
+          "azsdk-net-Data.Tables/1.0.0-dev.20200821.1",
+          "(.NET Core 4.6.29130.01; Microsoft Windows 10.0.18363 )"
         ],
         "x-ms-client-request-id": "b517f0864af2418e49f581bd53e0c232",
-        "x-ms-date": "Fri, 21 Aug 2020 15:08:22 GMT",
-=======
-          "azsdk-net-Data.Tables/1.0.0-dev.20200821.1",
-          "(.NET Core 4.6.29130.01; Microsoft Windows 10.0.18363 )"
-        ],
-        "x-ms-client-request-id": "b517f0864af2418e49f581bd53e0c232",
-        "x-ms-date": "Fri, 21 Aug 2020 15:54:04 GMT",
->>>>>>> 367da34b
+        "x-ms-date": "Fri, 21 Aug 2020 15:54:04 GMT",
         "x-ms-return-client-request-id": "true",
         "x-ms-version": "2019-02-02"
       },
@@ -143,11 +103,7 @@
       "StatusCode": 200,
       "ResponseHeaders": {
         "Content-Type": "application/json",
-<<<<<<< HEAD
-        "Date": "Fri, 21 Aug 2020 15:08:21 GMT",
-=======
-        "Date": "Fri, 21 Aug 2020 15:54:04 GMT",
->>>>>>> 367da34b
+        "Date": "Fri, 21 Aug 2020 15:54:04 GMT",
         "Server": "Microsoft-HTTPAPI/2.0",
         "Transfer-Encoding": "chunked",
         "x-ms-request-id": "b517f086-4af2-418e-49f5-81bd53e0c232"
@@ -169,23 +125,13 @@
           "application/json"
         ],
         "Authorization": "Sanitized",
-<<<<<<< HEAD
-        "traceparent": "00-5259e0a3fd36534bb9821a86f4099c14-5b3181894704bf41-00",
-        "User-Agent": [
-          "azsdk-net-Data.Tables/1.0.0-dev.20200821.2",
-          "(.NET Core 4.6.27514.02; Microsoft Windows 10.0.17763 )"
+        "traceparent": "00-af95838aa44c2144908b72e3d4a40a0e-8533dc3a0f331847-00",
+        "User-Agent": [
+          "azsdk-net-Data.Tables/1.0.0-dev.20200821.1",
+          "(.NET Core 4.6.29130.01; Microsoft Windows 10.0.18363 )"
         ],
         "x-ms-client-request-id": "e56b14283f1cde647a54462e7379efc6",
-        "x-ms-date": "Fri, 21 Aug 2020 15:08:22 GMT",
-=======
-        "traceparent": "00-af95838aa44c2144908b72e3d4a40a0e-8533dc3a0f331847-00",
-        "User-Agent": [
-          "azsdk-net-Data.Tables/1.0.0-dev.20200821.1",
-          "(.NET Core 4.6.29130.01; Microsoft Windows 10.0.18363 )"
-        ],
-        "x-ms-client-request-id": "e56b14283f1cde647a54462e7379efc6",
-        "x-ms-date": "Fri, 21 Aug 2020 15:54:04 GMT",
->>>>>>> 367da34b
+        "x-ms-date": "Fri, 21 Aug 2020 15:54:04 GMT",
         "x-ms-return-client-request-id": "true",
         "x-ms-version": "2019-02-02"
       },
@@ -193,11 +139,7 @@
       "StatusCode": 204,
       "ResponseHeaders": {
         "Content-Length": "0",
-<<<<<<< HEAD
-        "Date": "Fri, 21 Aug 2020 15:08:22 GMT",
-=======
-        "Date": "Fri, 21 Aug 2020 15:54:04 GMT",
->>>>>>> 367da34b
+        "Date": "Fri, 21 Aug 2020 15:54:04 GMT",
         "Server": "Microsoft-HTTPAPI/2.0",
         "x-ms-request-id": "e56b1428-3f1c-de64-7a54-462e7379efc6"
       },
@@ -214,19 +156,11 @@
         "Authorization": "Sanitized",
         "DataServiceVersion": "3.0",
         "User-Agent": [
-<<<<<<< HEAD
-          "azsdk-net-Data.Tables/1.0.0-dev.20200821.2",
-          "(.NET Core 4.6.27514.02; Microsoft Windows 10.0.17763 )"
+          "azsdk-net-Data.Tables/1.0.0-dev.20200821.1",
+          "(.NET Core 4.6.29130.01; Microsoft Windows 10.0.18363 )"
         ],
         "x-ms-client-request-id": "764dea2c79b9e1b6288de9042c00e578",
-        "x-ms-date": "Fri, 21 Aug 2020 15:08:22 GMT",
-=======
-          "azsdk-net-Data.Tables/1.0.0-dev.20200821.1",
-          "(.NET Core 4.6.29130.01; Microsoft Windows 10.0.18363 )"
-        ],
-        "x-ms-client-request-id": "764dea2c79b9e1b6288de9042c00e578",
-        "x-ms-date": "Fri, 21 Aug 2020 15:54:04 GMT",
->>>>>>> 367da34b
+        "x-ms-date": "Fri, 21 Aug 2020 15:54:04 GMT",
         "x-ms-return-client-request-id": "true",
         "x-ms-version": "2019-02-02"
       },
@@ -234,11 +168,7 @@
       "StatusCode": 200,
       "ResponseHeaders": {
         "Content-Type": "application/json",
-<<<<<<< HEAD
-        "Date": "Fri, 21 Aug 2020 15:08:22 GMT",
-=======
-        "Date": "Fri, 21 Aug 2020 15:54:04 GMT",
->>>>>>> 367da34b
+        "Date": "Fri, 21 Aug 2020 15:54:04 GMT",
         "Server": "Microsoft-HTTPAPI/2.0",
         "Transfer-Encoding": "chunked",
         "x-ms-request-id": "764dea2c-79b9-e1b6-288d-e9042c00e578"
@@ -256,23 +186,13 @@
           "application/json"
         ],
         "Authorization": "Sanitized",
-<<<<<<< HEAD
-        "traceparent": "00-1f99ad43bcf04b4c99a2873aa439c9d6-a0dce4e022453b44-00",
-        "User-Agent": [
-          "azsdk-net-Data.Tables/1.0.0-dev.20200821.2",
-          "(.NET Core 4.6.27514.02; Microsoft Windows 10.0.17763 )"
+        "traceparent": "00-5498c570dd76f94dbb733866469f24e6-caf0b65c1e687d40-00",
+        "User-Agent": [
+          "azsdk-net-Data.Tables/1.0.0-dev.20200821.1",
+          "(.NET Core 4.6.29130.01; Microsoft Windows 10.0.18363 )"
         ],
         "x-ms-client-request-id": "a5035a0fedb147038c383b9e045fcdd0",
-        "x-ms-date": "Fri, 21 Aug 2020 15:08:22 GMT",
-=======
-        "traceparent": "00-5498c570dd76f94dbb733866469f24e6-caf0b65c1e687d40-00",
-        "User-Agent": [
-          "azsdk-net-Data.Tables/1.0.0-dev.20200821.1",
-          "(.NET Core 4.6.29130.01; Microsoft Windows 10.0.18363 )"
-        ],
-        "x-ms-client-request-id": "a5035a0fedb147038c383b9e045fcdd0",
-        "x-ms-date": "Fri, 21 Aug 2020 15:54:04 GMT",
->>>>>>> 367da34b
+        "x-ms-date": "Fri, 21 Aug 2020 15:54:04 GMT",
         "x-ms-return-client-request-id": "true",
         "x-ms-version": "2019-02-02"
       },
@@ -280,11 +200,7 @@
       "StatusCode": 204,
       "ResponseHeaders": {
         "Content-Length": "0",
-<<<<<<< HEAD
-        "Date": "Fri, 21 Aug 2020 15:08:22 GMT",
-=======
-        "Date": "Fri, 21 Aug 2020 15:54:04 GMT",
->>>>>>> 367da34b
+        "Date": "Fri, 21 Aug 2020 15:54:04 GMT",
         "Server": "Microsoft-HTTPAPI/2.0",
         "x-ms-request-id": "a5035a0f-edb1-4703-8c38-3b9e045fcdd0"
       },
@@ -293,11 +209,7 @@
   ],
   "Variables": {
     "RandomSeed": "1769529552",
-<<<<<<< HEAD
-    "TABLES_COSMOS_ACCOUNT_NAME": "t1acd88e4a1c34b8dprim",
-=======
     "TABLES_COSMOS_ACCOUNT_NAME": "chrissprim",
->>>>>>> 367da34b
     "TABLES_PRIMARY_COSMOS_ACCOUNT_KEY": "Kg=="
   }
 }