{
  "Entries": [
    {
      "RequestUri": "https://chrissprim.table.cosmos.azure.com/Tables?$format=application%2Fjson%3Bodata%3Dfullmetadata",
      "RequestMethod": "POST",
      "RequestHeaders": {
        "Accept": "application/json",
        "Authorization": "Sanitized",
        "Content-Length": "33",
        "Content-Type": "application/json; odata=nometadata",
        "DataServiceVersion": "3.0",
<<<<<<< HEAD
        "traceparent": "00-79fb36897e251b4eaab24031d97bafbe-82930bbb00412349-00",
        "User-Agent": [
          "azsdk-net-Data.Tables/1.0.0-dev.20200728.1",
          "(.NET Core 4.6.29017.01; Microsoft Windows 10.0.18363 )"
        ],
        "x-ms-client-request-id": "639e2016653fc98a05c31de60dad28c3",
        "x-ms-date": "Tue, 28 Jul 2020 23:45:18 GMT",
=======
        "traceparent": "00-8a967d6029861e41a0e31b752c483f12-8c683a9dbafc594b-00",
        "User-Agent": [
          "azsdk-net-Data.Tables/1.0.0-dev.20200729.1",
          "(.NET Core 4.6.29017.01; Microsoft Windows 10.0.19041 )"
        ],
        "x-ms-client-request-id": "72b0d5fd556eaa28c275cfce5bd76d07",
        "x-ms-date": "Wed, 29 Jul 2020 23:38:26 GMT",
>>>>>>> d5925bb8
        "x-ms-return-client-request-id": "true",
        "x-ms-version": "2019-02-02"
      },
      "RequestBody": {
        "TableName": "testtableeu4wb4gs"
      },
      "StatusCode": 201,
      "ResponseHeaders": {
        "Content-Type": "application/json",
<<<<<<< HEAD
        "Date": "Tue, 28 Jul 2020 23:45:19 GMT",
        "ETag": "W/\u0022datetime\u00272020-07-28T23%3A45%3A18.8779016Z\u0027\u0022",
        "Location": "https://chrissprim.table.cosmos.azure.com/Tables(\u0027testtableeu4wb4gs\u0027)",
=======
        "Date": "Wed, 29 Jul 2020 23:38:23 GMT",
        "ETag": "W/\u0022datetime\u00272020-07-29T23%3A38%3A24.3354632Z\u0027\u0022",
        "Location": "https://allkimprim.table.cosmos.azure.com/Tables(\u0027testtableeu4wb4gs\u0027)",
>>>>>>> d5925bb8
        "Server": "Microsoft-HTTPAPI/2.0",
        "Transfer-Encoding": "chunked",
        "x-ms-request-id": "639e2016-653f-c98a-05c3-1de60dad28c3"
      },
      "ResponseBody": {
        "TableName": "testtableeu4wb4gs",
        "odata.metadata": "https://chrissprim.table.cosmos.azure.com/$metadata#Tables/@Element"
      }
    },
    {
      "RequestUri": "https://chrissprim.table.cosmos.azure.com/testtableeu4wb4gs(PartitionKey=\u0027somPartition\u0027,RowKey=\u00271\u0027)?$format=application%2Fjson%3Bodata%3Dfullmetadata",
      "RequestMethod": "PUT",
      "RequestHeaders": {
        "Accept": "application/json",
        "Authorization": "Sanitized",
        "Content-Length": "105",
        "Content-Type": "application/json",
        "DataServiceVersion": "3.0",
<<<<<<< HEAD
        "traceparent": "00-6604c1f56e5b304aaf9caeeda548cd8a-d1530a1c3b7a6043-00",
        "User-Agent": [
          "azsdk-net-Data.Tables/1.0.0-dev.20200728.1",
          "(.NET Core 4.6.29017.01; Microsoft Windows 10.0.18363 )"
        ],
        "x-ms-client-request-id": "35f1223bfb2047fe1a55c42a339f3fb3",
        "x-ms-date": "Tue, 28 Jul 2020 23:45:19 GMT",
=======
        "traceparent": "00-7134a6a3fec8364785e0d93be8e3a368-967139ef57453941-00",
        "User-Agent": [
          "azsdk-net-Data.Tables/1.0.0-dev.20200729.1",
          "(.NET Core 4.6.29017.01; Microsoft Windows 10.0.19041 )"
        ],
        "x-ms-client-request-id": "3f639e208a6505c9c31de60dad28c3fa",
        "x-ms-date": "Wed, 29 Jul 2020 23:38:27 GMT",
>>>>>>> d5925bb8
        "x-ms-return-client-request-id": "true",
        "x-ms-version": "2019-02-02"
      },
      "RequestBody": {
        "StringTypeProperty": "This is the original",
        "PartitionKey": "somPartition",
        "RowKey": "1",
        "Timestamp": null
      },
      "StatusCode": 204,
      "ResponseHeaders": {
        "Content-Length": "0",
        "Content-Type": "application/json",
<<<<<<< HEAD
        "Date": "Tue, 28 Jul 2020 23:45:19 GMT",
        "ETag": "W/\u0022datetime\u00272020-07-28T23%3A45%3A19.7979656Z\u0027\u0022",
=======
        "Date": "Wed, 29 Jul 2020 23:38:24 GMT",
        "ETag": "W/\u0022datetime\u00272020-07-29T23%3A38%3A24.8077320Z\u0027\u0022",
>>>>>>> d5925bb8
        "Server": "Microsoft-HTTPAPI/2.0",
        "x-ms-request-id": "35f1223b-fb20-47fe-1a55-c42a339f3fb3"
      },
      "ResponseBody": []
    },
    {
      "RequestUri": "https://chrissprim.table.cosmos.azure.com/testtableeu4wb4gs()?$format=application%2Fjson%3Bodata%3Dfullmetadata\u0026$filter=PartitionKey%20eq%20%27somPartition%27%20and%20RowKey%20eq%20%271%27",
      "RequestMethod": "GET",
      "RequestHeaders": {
        "Accept": "application/json",
        "Authorization": "Sanitized",
        "DataServiceVersion": "3.0",
        "User-Agent": [
<<<<<<< HEAD
          "azsdk-net-Data.Tables/1.0.0-dev.20200728.1",
          "(.NET Core 4.6.29017.01; Microsoft Windows 10.0.18363 )"
        ],
        "x-ms-client-request-id": "09d10b9b2a934a97e66daa37429c154c",
        "x-ms-date": "Tue, 28 Jul 2020 23:45:20 GMT",
=======
          "azsdk-net-Data.Tables/1.0.0-dev.20200729.1",
          "(.NET Core 4.6.29017.01; Microsoft Windows 10.0.19041 )"
        ],
        "x-ms-client-request-id": "35f1223bfb2047fe1a55c42a339f3fb3",
        "x-ms-date": "Wed, 29 Jul 2020 23:38:27 GMT",
>>>>>>> d5925bb8
        "x-ms-return-client-request-id": "true",
        "x-ms-version": "2019-02-02"
      },
      "RequestBody": null,
      "StatusCode": 200,
      "ResponseHeaders": {
        "Content-Type": "application/json",
<<<<<<< HEAD
        "Date": "Tue, 28 Jul 2020 23:45:19 GMT",
=======
        "Date": "Wed, 29 Jul 2020 23:38:24 GMT",
>>>>>>> d5925bb8
        "Server": "Microsoft-HTTPAPI/2.0",
        "Transfer-Encoding": "chunked",
        "x-ms-request-id": "09d10b9b-2a93-4a97-e66d-aa37429c154c"
      },
      "ResponseBody": {
        "value": [
          {
<<<<<<< HEAD
            "odata.etag": "W/\u0022datetime\u00272020-07-28T23%3A45%3A19.7979656Z\u0027\u0022",
=======
            "odata.etag": "W/\u0022datetime\u00272020-07-29T23%3A38%3A24.8077320Z\u0027\u0022",
>>>>>>> d5925bb8
            "PartitionKey": "somPartition",
            "RowKey": "1",
            "StringTypeProperty": "This is the original",
            "Timestamp@odata.type": "Edm.DateTime",
<<<<<<< HEAD
            "Timestamp": "2020-07-28T23:45:19.7979656Z"
=======
            "Timestamp": "2020-07-29T23:38:24.8077320Z"
>>>>>>> d5925bb8
          }
        ]
      }
    },
    {
      "RequestUri": "https://chrissprim.table.cosmos.azure.com/testtableeu4wb4gs(PartitionKey=\u0027somPartition\u0027,RowKey=\u00271\u0027)?$format=application%2Fjson%3Bodata%3Dfullmetadata",
      "RequestMethod": "PUT",
      "RequestHeaders": {
        "Accept": "application/json",
        "Authorization": "Sanitized",
        "Content-Length": "300",
        "Content-Type": "application/json",
        "DataServiceVersion": "3.0",
        "If-Match": "*",
<<<<<<< HEAD
        "traceparent": "00-45c745c47f6fa748bcb642c479c65f09-c5003c7893c8d545-00",
        "User-Agent": [
          "azsdk-net-Data.Tables/1.0.0-dev.20200728.1",
          "(.NET Core 4.6.29017.01; Microsoft Windows 10.0.18363 )"
        ],
        "x-ms-client-request-id": "b520d30bd27c24f59f1c240fc69fd124",
        "x-ms-date": "Tue, 28 Jul 2020 23:45:20 GMT",
=======
        "traceparent": "00-174d36bd6db5b149b24282816a63fe27-b074456c9b1ec447-00",
        "User-Agent": [
          "azsdk-net-Data.Tables/1.0.0-dev.20200729.1",
          "(.NET Core 4.6.29017.01; Microsoft Windows 10.0.19041 )"
        ],
        "x-ms-client-request-id": "09d10b9b2a934a97e66daa37429c154c",
        "x-ms-date": "Wed, 29 Jul 2020 23:38:27 GMT",
>>>>>>> d5925bb8
        "x-ms-return-client-request-id": "true",
        "x-ms-version": "2019-02-02"
      },
      "RequestBody": {
<<<<<<< HEAD
        "odata.etag": "W/\u0022datetime\u00272020-07-28T23%3A45%3A19.7979656Z\u0027\u0022",
        "PartitionKey": "somPartition",
        "RowKey": "1",
        "StringTypeProperty": "This is the original",
        "SomeStringProperty": "This is new and improved!",
        "Timestamp": "2020-07-28T23:45:19.7979656Z",
        "Timestamp@odata.type": "Edm.DateTime"
=======
        "odata.etag": "W/\u0022datetime\u00272020-07-29T23%3A38%3A24.8077320Z\u0027\u0022",
        "PartitionKey": "somPartition",
        "RowKey": "1",
        "StringTypeProperty": "This is the original",
        "Timestamp": "2020-07-29T23:38:24.8077320Z",
        "Timestamp@odata.type": "Edm.DateTime",
        "SomeStringProperty": "This is new and improved!"
>>>>>>> d5925bb8
      },
      "StatusCode": 204,
      "ResponseHeaders": {
        "Content-Length": "0",
<<<<<<< HEAD
        "Date": "Tue, 28 Jul 2020 23:45:19 GMT",
        "ETag": "W/\u0022datetime\u00272020-07-28T23%3A45%3A19.9516680Z\u0027\u0022",
=======
        "Date": "Wed, 29 Jul 2020 23:38:24 GMT",
        "ETag": "W/\u0022datetime\u00272020-07-29T23%3A38%3A24.9352200Z\u0027\u0022",
>>>>>>> d5925bb8
        "Server": "Microsoft-HTTPAPI/2.0",
        "x-ms-request-id": "b520d30b-d27c-24f5-9f1c-240fc69fd124"
      },
      "ResponseBody": []
    },
    {
      "RequestUri": "https://chrissprim.table.cosmos.azure.com/testtableeu4wb4gs()?$format=application%2Fjson%3Bodata%3Dfullmetadata\u0026$filter=PartitionKey%20eq%20%27somPartition%27%20and%20RowKey%20eq%20%271%27",
      "RequestMethod": "GET",
      "RequestHeaders": {
        "Accept": "application/json",
        "Authorization": "Sanitized",
        "DataServiceVersion": "3.0",
        "User-Agent": [
<<<<<<< HEAD
          "azsdk-net-Data.Tables/1.0.0-dev.20200728.1",
          "(.NET Core 4.6.29017.01; Microsoft Windows 10.0.18363 )"
        ],
        "x-ms-client-request-id": "a17232deb95710668aa64eb351c6057d",
        "x-ms-date": "Tue, 28 Jul 2020 23:45:20 GMT",
=======
          "azsdk-net-Data.Tables/1.0.0-dev.20200729.1",
          "(.NET Core 4.6.29017.01; Microsoft Windows 10.0.19041 )"
        ],
        "x-ms-client-request-id": "b520d30bd27c24f59f1c240fc69fd124",
        "x-ms-date": "Wed, 29 Jul 2020 23:38:27 GMT",
>>>>>>> d5925bb8
        "x-ms-return-client-request-id": "true",
        "x-ms-version": "2019-02-02"
      },
      "RequestBody": null,
      "StatusCode": 200,
      "ResponseHeaders": {
        "Content-Type": "application/json",
<<<<<<< HEAD
        "Date": "Tue, 28 Jul 2020 23:45:19 GMT",
=======
        "Date": "Wed, 29 Jul 2020 23:38:24 GMT",
>>>>>>> d5925bb8
        "Server": "Microsoft-HTTPAPI/2.0",
        "Transfer-Encoding": "chunked",
        "x-ms-request-id": "a17232de-b957-1066-8aa6-4eb351c6057d"
      },
      "ResponseBody": {
        "value": [
          {
<<<<<<< HEAD
            "odata.etag": "W/\u0022datetime\u00272020-07-28T23%3A45%3A19.9516680Z\u0027\u0022",
=======
            "odata.etag": "W/\u0022datetime\u00272020-07-29T23%3A38%3A24.9352200Z\u0027\u0022",
>>>>>>> d5925bb8
            "PartitionKey": "somPartition",
            "RowKey": "1",
            "StringTypeProperty": "This is the original",
            "SomeStringProperty": "This is new and improved!",
            "Timestamp@odata.type": "Edm.DateTime",
<<<<<<< HEAD
            "Timestamp": "2020-07-28T23:45:19.9516680Z"
=======
            "Timestamp": "2020-07-29T23:38:24.9352200Z"
>>>>>>> d5925bb8
          }
        ]
      }
    },
    {
      "RequestUri": "https://chrissprim.table.cosmos.azure.com/testtableeu4wb4gs(PartitionKey=\u0027somPartition\u0027,RowKey=\u00271\u0027)?$format=application%2Fjson%3Bodata%3Dfullmetadata",
      "RequestMethod": "PUT",
      "RequestHeaders": {
        "Accept": "application/json",
        "Authorization": "Sanitized",
        "Content-Length": "310",
        "Content-Type": "application/json",
        "DataServiceVersion": "3.0",
<<<<<<< HEAD
        "If-Match": "W/\u0022datetime\u00272020-07-28T23%3A45%3A19.7979656Z\u0027\u0022",
        "traceparent": "00-4f1ef93622336f42af1d3af66428ff84-2ed0de0a561fd741-00",
        "User-Agent": [
          "azsdk-net-Data.Tables/1.0.0-dev.20200728.1",
          "(.NET Core 4.6.29017.01; Microsoft Windows 10.0.18363 )"
        ],
        "x-ms-client-request-id": "601e783f897fc93715ac697705888447",
        "x-ms-date": "Tue, 28 Jul 2020 23:45:20 GMT",
=======
        "If-Match": "W/\u0022datetime\u00272020-07-29T23%3A38%3A24.8077320Z\u0027\u0022",
        "traceparent": "00-b9574fb523345b429b310afbf4f31479-4e2638773dd22c44-00",
        "User-Agent": [
          "azsdk-net-Data.Tables/1.0.0-dev.20200729.1",
          "(.NET Core 4.6.29017.01; Microsoft Windows 10.0.19041 )"
        ],
        "x-ms-client-request-id": "a17232deb95710668aa64eb351c6057d",
        "x-ms-date": "Wed, 29 Jul 2020 23:38:27 GMT",
>>>>>>> d5925bb8
        "x-ms-return-client-request-id": "true",
        "x-ms-version": "2019-02-02"
      },
      "RequestBody": {
<<<<<<< HEAD
        "odata.etag": "W/\u0022datetime\u00272020-07-28T23%3A45%3A19.9516680Z\u0027\u0022",
=======
        "odata.etag": "W/\u0022datetime\u00272020-07-29T23%3A38%3A24.9352200Z\u0027\u0022",
>>>>>>> d5925bb8
        "PartitionKey": "somPartition",
        "RowKey": "1",
        "StringTypeProperty": "This is the original",
        "SomeStringProperty": "This changed due to a matching Etag",
<<<<<<< HEAD
        "Timestamp": "2020-07-28T23:45:19.9516680Z",
=======
        "Timestamp": "2020-07-29T23:38:24.9352200Z",
>>>>>>> d5925bb8
        "Timestamp@odata.type": "Edm.DateTime"
      },
      "StatusCode": 412,
      "ResponseHeaders": {
        "Content-Type": "application/json; odata=fullmetadata",
<<<<<<< HEAD
        "Date": "Tue, 28 Jul 2020 23:45:19 GMT",
=======
        "Date": "Wed, 29 Jul 2020 23:38:24 GMT",
>>>>>>> d5925bb8
        "Server": "Microsoft-HTTPAPI/2.0",
        "Transfer-Encoding": "chunked",
        "x-ms-request-id": "601e783f-897f-c937-15ac-697705888447"
      },
      "ResponseBody": [
        "{\u0022odata.error\u0022:{\u0022code\u0022:\u0022UpdateConditionNotSatisfied\u0022,\u0022message\u0022:{\u0022lang\u0022:\u0022en-us\u0022,\u0022value\u0022:\u0022The update condition specified in the request was not satisfied.\\nRequestID:601e783f-897f-c937-15ac-697705888447\\n\u0022}}}\r\n"
      ]
    },
    {
      "RequestUri": "https://chrissprim.table.cosmos.azure.com/testtableeu4wb4gs(PartitionKey=\u0027somPartition\u0027,RowKey=\u00271\u0027)?$format=application%2Fjson%3Bodata%3Dfullmetadata",
      "RequestMethod": "PUT",
      "RequestHeaders": {
        "Accept": "application/json",
        "Authorization": "Sanitized",
        "Content-Length": "310",
        "Content-Type": "application/json",
        "DataServiceVersion": "3.0",
<<<<<<< HEAD
        "If-Match": "W/\u0022datetime\u00272020-07-28T23%3A45%3A19.9516680Z\u0027\u0022",
        "traceparent": "00-8b09d521ed54de4183edcb868797a4e1-7c0984de82075242-00",
        "User-Agent": [
          "azsdk-net-Data.Tables/1.0.0-dev.20200728.1",
          "(.NET Core 4.6.29017.01; Microsoft Windows 10.0.18363 )"
        ],
        "x-ms-client-request-id": "0f59869b732a51f46c0f2bd58342d3d8",
        "x-ms-date": "Tue, 28 Jul 2020 23:45:20 GMT",
=======
        "If-Match": "W/\u0022datetime\u00272020-07-29T23%3A38%3A24.9352200Z\u0027\u0022",
        "traceparent": "00-46c5a2da58459a45909e3e856207d731-bb8b364c571b8944-00",
        "User-Agent": [
          "azsdk-net-Data.Tables/1.0.0-dev.20200729.1",
          "(.NET Core 4.6.29017.01; Microsoft Windows 10.0.19041 )"
        ],
        "x-ms-client-request-id": "601e783f897fc93715ac697705888447",
        "x-ms-date": "Wed, 29 Jul 2020 23:38:27 GMT",
>>>>>>> d5925bb8
        "x-ms-return-client-request-id": "true",
        "x-ms-version": "2019-02-02"
      },
      "RequestBody": {
<<<<<<< HEAD
        "odata.etag": "W/\u0022datetime\u00272020-07-28T23%3A45%3A19.9516680Z\u0027\u0022",
=======
        "odata.etag": "W/\u0022datetime\u00272020-07-29T23%3A38%3A24.9352200Z\u0027\u0022",
>>>>>>> d5925bb8
        "PartitionKey": "somPartition",
        "RowKey": "1",
        "StringTypeProperty": "This is the original",
        "SomeStringProperty": "This changed due to a matching Etag",
<<<<<<< HEAD
        "Timestamp": "2020-07-28T23:45:19.9516680Z",
=======
        "Timestamp": "2020-07-29T23:38:24.9352200Z",
>>>>>>> d5925bb8
        "Timestamp@odata.type": "Edm.DateTime"
      },
      "StatusCode": 204,
      "ResponseHeaders": {
        "Content-Length": "0",
<<<<<<< HEAD
        "Date": "Tue, 28 Jul 2020 23:45:19 GMT",
        "ETag": "W/\u0022datetime\u00272020-07-28T23%3A45%3A20.1819656Z\u0027\u0022",
=======
        "Date": "Wed, 29 Jul 2020 23:38:24 GMT",
        "ETag": "W/\u0022datetime\u00272020-07-29T23%3A38%3A25.1194376Z\u0027\u0022",
>>>>>>> d5925bb8
        "Server": "Microsoft-HTTPAPI/2.0",
        "x-ms-request-id": "0f59869b-732a-51f4-6c0f-2bd58342d3d8"
      },
      "ResponseBody": []
    },
    {
      "RequestUri": "https://chrissprim.table.cosmos.azure.com/testtableeu4wb4gs()?$format=application%2Fjson%3Bodata%3Dfullmetadata\u0026$filter=PartitionKey%20eq%20%27somPartition%27%20and%20RowKey%20eq%20%271%27",
      "RequestMethod": "GET",
      "RequestHeaders": {
        "Accept": "application/json",
        "Authorization": "Sanitized",
        "DataServiceVersion": "3.0",
        "User-Agent": [
<<<<<<< HEAD
          "azsdk-net-Data.Tables/1.0.0-dev.20200728.1",
          "(.NET Core 4.6.29017.01; Microsoft Windows 10.0.18363 )"
        ],
        "x-ms-client-request-id": "4ecfa716718154a5fba98caa50ee0b02",
        "x-ms-date": "Tue, 28 Jul 2020 23:45:20 GMT",
=======
          "azsdk-net-Data.Tables/1.0.0-dev.20200729.1",
          "(.NET Core 4.6.29017.01; Microsoft Windows 10.0.19041 )"
        ],
        "x-ms-client-request-id": "0f59869b732a51f46c0f2bd58342d3d8",
        "x-ms-date": "Wed, 29 Jul 2020 23:38:27 GMT",
>>>>>>> d5925bb8
        "x-ms-return-client-request-id": "true",
        "x-ms-version": "2019-02-02"
      },
      "RequestBody": null,
      "StatusCode": 200,
      "ResponseHeaders": {
        "Content-Type": "application/json",
<<<<<<< HEAD
        "Date": "Tue, 28 Jul 2020 23:45:19 GMT",
=======
        "Date": "Wed, 29 Jul 2020 23:38:24 GMT",
>>>>>>> d5925bb8
        "Server": "Microsoft-HTTPAPI/2.0",
        "Transfer-Encoding": "chunked",
        "x-ms-request-id": "4ecfa716-7181-54a5-fba9-8caa50ee0b02"
      },
      "ResponseBody": {
        "value": [
          {
<<<<<<< HEAD
            "odata.etag": "W/\u0022datetime\u00272020-07-28T23%3A45%3A20.1819656Z\u0027\u0022",
=======
            "odata.etag": "W/\u0022datetime\u00272020-07-29T23%3A38%3A25.1194376Z\u0027\u0022",
>>>>>>> d5925bb8
            "PartitionKey": "somPartition",
            "RowKey": "1",
            "StringTypeProperty": "This is the original",
            "SomeStringProperty": "This changed due to a matching Etag",
            "Timestamp@odata.type": "Edm.DateTime",
<<<<<<< HEAD
            "Timestamp": "2020-07-28T23:45:20.1819656Z"
=======
            "Timestamp": "2020-07-29T23:38:25.1194376Z"
>>>>>>> d5925bb8
          }
        ]
      }
    },
    {
      "RequestUri": "https://chrissprim.table.cosmos.azure.com/Tables(\u0027testtableeu4wb4gs\u0027)",
      "RequestMethod": "DELETE",
      "RequestHeaders": {
        "Accept": "application/json",
        "Authorization": "Sanitized",
<<<<<<< HEAD
        "traceparent": "00-7a40b0262967834d84a8ca56ef7674b3-cf72eea796871542-00",
        "User-Agent": [
          "azsdk-net-Data.Tables/1.0.0-dev.20200728.1",
          "(.NET Core 4.6.29017.01; Microsoft Windows 10.0.18363 )"
        ],
        "x-ms-client-request-id": "ca170722f56dcc5383ccf36f5e6145d3",
        "x-ms-date": "Tue, 28 Jul 2020 23:45:20 GMT",
=======
        "traceparent": "00-8f15b4f6467e9742b8c8b74a765fa055-a516e1f5fd8e4345-00",
        "User-Agent": [
          "azsdk-net-Data.Tables/1.0.0-dev.20200729.1",
          "(.NET Core 4.6.29017.01; Microsoft Windows 10.0.19041 )"
        ],
        "x-ms-client-request-id": "4ecfa716718154a5fba98caa50ee0b02",
        "x-ms-date": "Wed, 29 Jul 2020 23:38:27 GMT",
>>>>>>> d5925bb8
        "x-ms-return-client-request-id": "true",
        "x-ms-version": "2019-02-02"
      },
      "RequestBody": null,
      "StatusCode": 204,
      "ResponseHeaders": {
        "Content-Length": "0",
<<<<<<< HEAD
        "Date": "Tue, 28 Jul 2020 23:45:20 GMT",
=======
        "Date": "Wed, 29 Jul 2020 23:38:24 GMT",
>>>>>>> d5925bb8
        "Server": "Microsoft-HTTPAPI/2.0",
        "x-ms-request-id": "ca170722-f56d-cc53-83cc-f36f5e6145d3"
      },
      "ResponseBody": []
    }
  ],
  "Variables": {
    "RandomSeed": "2135122924",
    "TABLES_COSMOS_ACCOUNT_NAME": "chrissprim",
    "TABLES_PRIMARY_COSMOS_ACCOUNT_KEY": ""
  }
}<|MERGE_RESOLUTION|>--- conflicted
+++ resolved
@@ -9,15 +9,6 @@
         "Content-Length": "33",
         "Content-Type": "application/json; odata=nometadata",
         "DataServiceVersion": "3.0",
-<<<<<<< HEAD
-        "traceparent": "00-79fb36897e251b4eaab24031d97bafbe-82930bbb00412349-00",
-        "User-Agent": [
-          "azsdk-net-Data.Tables/1.0.0-dev.20200728.1",
-          "(.NET Core 4.6.29017.01; Microsoft Windows 10.0.18363 )"
-        ],
-        "x-ms-client-request-id": "639e2016653fc98a05c31de60dad28c3",
-        "x-ms-date": "Tue, 28 Jul 2020 23:45:18 GMT",
-=======
         "traceparent": "00-8a967d6029861e41a0e31b752c483f12-8c683a9dbafc594b-00",
         "User-Agent": [
           "azsdk-net-Data.Tables/1.0.0-dev.20200729.1",
@@ -25,7 +16,6 @@
         ],
         "x-ms-client-request-id": "72b0d5fd556eaa28c275cfce5bd76d07",
         "x-ms-date": "Wed, 29 Jul 2020 23:38:26 GMT",
->>>>>>> d5925bb8
         "x-ms-return-client-request-id": "true",
         "x-ms-version": "2019-02-02"
       },
@@ -35,15 +25,9 @@
       "StatusCode": 201,
       "ResponseHeaders": {
         "Content-Type": "application/json",
-<<<<<<< HEAD
-        "Date": "Tue, 28 Jul 2020 23:45:19 GMT",
-        "ETag": "W/\u0022datetime\u00272020-07-28T23%3A45%3A18.8779016Z\u0027\u0022",
-        "Location": "https://chrissprim.table.cosmos.azure.com/Tables(\u0027testtableeu4wb4gs\u0027)",
-=======
         "Date": "Wed, 29 Jul 2020 23:38:23 GMT",
         "ETag": "W/\u0022datetime\u00272020-07-29T23%3A38%3A24.3354632Z\u0027\u0022",
         "Location": "https://allkimprim.table.cosmos.azure.com/Tables(\u0027testtableeu4wb4gs\u0027)",
->>>>>>> d5925bb8
         "Server": "Microsoft-HTTPAPI/2.0",
         "Transfer-Encoding": "chunked",
         "x-ms-request-id": "639e2016-653f-c98a-05c3-1de60dad28c3"
@@ -62,15 +46,6 @@
         "Content-Length": "105",
         "Content-Type": "application/json",
         "DataServiceVersion": "3.0",
-<<<<<<< HEAD
-        "traceparent": "00-6604c1f56e5b304aaf9caeeda548cd8a-d1530a1c3b7a6043-00",
-        "User-Agent": [
-          "azsdk-net-Data.Tables/1.0.0-dev.20200728.1",
-          "(.NET Core 4.6.29017.01; Microsoft Windows 10.0.18363 )"
-        ],
-        "x-ms-client-request-id": "35f1223bfb2047fe1a55c42a339f3fb3",
-        "x-ms-date": "Tue, 28 Jul 2020 23:45:19 GMT",
-=======
         "traceparent": "00-7134a6a3fec8364785e0d93be8e3a368-967139ef57453941-00",
         "User-Agent": [
           "azsdk-net-Data.Tables/1.0.0-dev.20200729.1",
@@ -78,7 +53,6 @@
         ],
         "x-ms-client-request-id": "3f639e208a6505c9c31de60dad28c3fa",
         "x-ms-date": "Wed, 29 Jul 2020 23:38:27 GMT",
->>>>>>> d5925bb8
         "x-ms-return-client-request-id": "true",
         "x-ms-version": "2019-02-02"
       },
@@ -92,13 +66,8 @@
       "ResponseHeaders": {
         "Content-Length": "0",
         "Content-Type": "application/json",
-<<<<<<< HEAD
-        "Date": "Tue, 28 Jul 2020 23:45:19 GMT",
-        "ETag": "W/\u0022datetime\u00272020-07-28T23%3A45%3A19.7979656Z\u0027\u0022",
-=======
         "Date": "Wed, 29 Jul 2020 23:38:24 GMT",
         "ETag": "W/\u0022datetime\u00272020-07-29T23%3A38%3A24.8077320Z\u0027\u0022",
->>>>>>> d5925bb8
         "Server": "Microsoft-HTTPAPI/2.0",
         "x-ms-request-id": "35f1223b-fb20-47fe-1a55-c42a339f3fb3"
       },
@@ -112,19 +81,11 @@
         "Authorization": "Sanitized",
         "DataServiceVersion": "3.0",
         "User-Agent": [
-<<<<<<< HEAD
-          "azsdk-net-Data.Tables/1.0.0-dev.20200728.1",
-          "(.NET Core 4.6.29017.01; Microsoft Windows 10.0.18363 )"
-        ],
-        "x-ms-client-request-id": "09d10b9b2a934a97e66daa37429c154c",
-        "x-ms-date": "Tue, 28 Jul 2020 23:45:20 GMT",
-=======
           "azsdk-net-Data.Tables/1.0.0-dev.20200729.1",
           "(.NET Core 4.6.29017.01; Microsoft Windows 10.0.19041 )"
         ],
         "x-ms-client-request-id": "35f1223bfb2047fe1a55c42a339f3fb3",
         "x-ms-date": "Wed, 29 Jul 2020 23:38:27 GMT",
->>>>>>> d5925bb8
         "x-ms-return-client-request-id": "true",
         "x-ms-version": "2019-02-02"
       },
@@ -132,11 +93,7 @@
       "StatusCode": 200,
       "ResponseHeaders": {
         "Content-Type": "application/json",
-<<<<<<< HEAD
-        "Date": "Tue, 28 Jul 2020 23:45:19 GMT",
-=======
-        "Date": "Wed, 29 Jul 2020 23:38:24 GMT",
->>>>>>> d5925bb8
+        "Date": "Wed, 29 Jul 2020 23:38:24 GMT",
         "Server": "Microsoft-HTTPAPI/2.0",
         "Transfer-Encoding": "chunked",
         "x-ms-request-id": "09d10b9b-2a93-4a97-e66d-aa37429c154c"
@@ -144,20 +101,12 @@
       "ResponseBody": {
         "value": [
           {
-<<<<<<< HEAD
-            "odata.etag": "W/\u0022datetime\u00272020-07-28T23%3A45%3A19.7979656Z\u0027\u0022",
-=======
             "odata.etag": "W/\u0022datetime\u00272020-07-29T23%3A38%3A24.8077320Z\u0027\u0022",
->>>>>>> d5925bb8
             "PartitionKey": "somPartition",
             "RowKey": "1",
             "StringTypeProperty": "This is the original",
             "Timestamp@odata.type": "Edm.DateTime",
-<<<<<<< HEAD
-            "Timestamp": "2020-07-28T23:45:19.7979656Z"
-=======
             "Timestamp": "2020-07-29T23:38:24.8077320Z"
->>>>>>> d5925bb8
           }
         ]
       }
@@ -172,15 +121,6 @@
         "Content-Type": "application/json",
         "DataServiceVersion": "3.0",
         "If-Match": "*",
-<<<<<<< HEAD
-        "traceparent": "00-45c745c47f6fa748bcb642c479c65f09-c5003c7893c8d545-00",
-        "User-Agent": [
-          "azsdk-net-Data.Tables/1.0.0-dev.20200728.1",
-          "(.NET Core 4.6.29017.01; Microsoft Windows 10.0.18363 )"
-        ],
-        "x-ms-client-request-id": "b520d30bd27c24f59f1c240fc69fd124",
-        "x-ms-date": "Tue, 28 Jul 2020 23:45:20 GMT",
-=======
         "traceparent": "00-174d36bd6db5b149b24282816a63fe27-b074456c9b1ec447-00",
         "User-Agent": [
           "azsdk-net-Data.Tables/1.0.0-dev.20200729.1",
@@ -188,20 +128,10 @@
         ],
         "x-ms-client-request-id": "09d10b9b2a934a97e66daa37429c154c",
         "x-ms-date": "Wed, 29 Jul 2020 23:38:27 GMT",
->>>>>>> d5925bb8
-        "x-ms-return-client-request-id": "true",
-        "x-ms-version": "2019-02-02"
-      },
-      "RequestBody": {
-<<<<<<< HEAD
-        "odata.etag": "W/\u0022datetime\u00272020-07-28T23%3A45%3A19.7979656Z\u0027\u0022",
-        "PartitionKey": "somPartition",
-        "RowKey": "1",
-        "StringTypeProperty": "This is the original",
-        "SomeStringProperty": "This is new and improved!",
-        "Timestamp": "2020-07-28T23:45:19.7979656Z",
-        "Timestamp@odata.type": "Edm.DateTime"
-=======
+        "x-ms-return-client-request-id": "true",
+        "x-ms-version": "2019-02-02"
+      },
+      "RequestBody": {
         "odata.etag": "W/\u0022datetime\u00272020-07-29T23%3A38%3A24.8077320Z\u0027\u0022",
         "PartitionKey": "somPartition",
         "RowKey": "1",
@@ -209,18 +139,12 @@
         "Timestamp": "2020-07-29T23:38:24.8077320Z",
         "Timestamp@odata.type": "Edm.DateTime",
         "SomeStringProperty": "This is new and improved!"
->>>>>>> d5925bb8
       },
       "StatusCode": 204,
       "ResponseHeaders": {
         "Content-Length": "0",
-<<<<<<< HEAD
-        "Date": "Tue, 28 Jul 2020 23:45:19 GMT",
-        "ETag": "W/\u0022datetime\u00272020-07-28T23%3A45%3A19.9516680Z\u0027\u0022",
-=======
         "Date": "Wed, 29 Jul 2020 23:38:24 GMT",
         "ETag": "W/\u0022datetime\u00272020-07-29T23%3A38%3A24.9352200Z\u0027\u0022",
->>>>>>> d5925bb8
         "Server": "Microsoft-HTTPAPI/2.0",
         "x-ms-request-id": "b520d30b-d27c-24f5-9f1c-240fc69fd124"
       },
@@ -234,19 +158,11 @@
         "Authorization": "Sanitized",
         "DataServiceVersion": "3.0",
         "User-Agent": [
-<<<<<<< HEAD
-          "azsdk-net-Data.Tables/1.0.0-dev.20200728.1",
-          "(.NET Core 4.6.29017.01; Microsoft Windows 10.0.18363 )"
-        ],
-        "x-ms-client-request-id": "a17232deb95710668aa64eb351c6057d",
-        "x-ms-date": "Tue, 28 Jul 2020 23:45:20 GMT",
-=======
           "azsdk-net-Data.Tables/1.0.0-dev.20200729.1",
           "(.NET Core 4.6.29017.01; Microsoft Windows 10.0.19041 )"
         ],
         "x-ms-client-request-id": "b520d30bd27c24f59f1c240fc69fd124",
         "x-ms-date": "Wed, 29 Jul 2020 23:38:27 GMT",
->>>>>>> d5925bb8
         "x-ms-return-client-request-id": "true",
         "x-ms-version": "2019-02-02"
       },
@@ -254,11 +170,7 @@
       "StatusCode": 200,
       "ResponseHeaders": {
         "Content-Type": "application/json",
-<<<<<<< HEAD
-        "Date": "Tue, 28 Jul 2020 23:45:19 GMT",
-=======
-        "Date": "Wed, 29 Jul 2020 23:38:24 GMT",
->>>>>>> d5925bb8
+        "Date": "Wed, 29 Jul 2020 23:38:24 GMT",
         "Server": "Microsoft-HTTPAPI/2.0",
         "Transfer-Encoding": "chunked",
         "x-ms-request-id": "a17232de-b957-1066-8aa6-4eb351c6057d"
@@ -266,21 +178,13 @@
       "ResponseBody": {
         "value": [
           {
-<<<<<<< HEAD
-            "odata.etag": "W/\u0022datetime\u00272020-07-28T23%3A45%3A19.9516680Z\u0027\u0022",
-=======
             "odata.etag": "W/\u0022datetime\u00272020-07-29T23%3A38%3A24.9352200Z\u0027\u0022",
->>>>>>> d5925bb8
             "PartitionKey": "somPartition",
             "RowKey": "1",
             "StringTypeProperty": "This is the original",
             "SomeStringProperty": "This is new and improved!",
             "Timestamp@odata.type": "Edm.DateTime",
-<<<<<<< HEAD
-            "Timestamp": "2020-07-28T23:45:19.9516680Z"
-=======
             "Timestamp": "2020-07-29T23:38:24.9352200Z"
->>>>>>> d5925bb8
           }
         ]
       }
@@ -294,16 +198,6 @@
         "Content-Length": "310",
         "Content-Type": "application/json",
         "DataServiceVersion": "3.0",
-<<<<<<< HEAD
-        "If-Match": "W/\u0022datetime\u00272020-07-28T23%3A45%3A19.7979656Z\u0027\u0022",
-        "traceparent": "00-4f1ef93622336f42af1d3af66428ff84-2ed0de0a561fd741-00",
-        "User-Agent": [
-          "azsdk-net-Data.Tables/1.0.0-dev.20200728.1",
-          "(.NET Core 4.6.29017.01; Microsoft Windows 10.0.18363 )"
-        ],
-        "x-ms-client-request-id": "601e783f897fc93715ac697705888447",
-        "x-ms-date": "Tue, 28 Jul 2020 23:45:20 GMT",
-=======
         "If-Match": "W/\u0022datetime\u00272020-07-29T23%3A38%3A24.8077320Z\u0027\u0022",
         "traceparent": "00-b9574fb523345b429b310afbf4f31479-4e2638773dd22c44-00",
         "User-Agent": [
@@ -312,35 +206,22 @@
         ],
         "x-ms-client-request-id": "a17232deb95710668aa64eb351c6057d",
         "x-ms-date": "Wed, 29 Jul 2020 23:38:27 GMT",
->>>>>>> d5925bb8
-        "x-ms-return-client-request-id": "true",
-        "x-ms-version": "2019-02-02"
-      },
-      "RequestBody": {
-<<<<<<< HEAD
-        "odata.etag": "W/\u0022datetime\u00272020-07-28T23%3A45%3A19.9516680Z\u0027\u0022",
-=======
+        "x-ms-return-client-request-id": "true",
+        "x-ms-version": "2019-02-02"
+      },
+      "RequestBody": {
         "odata.etag": "W/\u0022datetime\u00272020-07-29T23%3A38%3A24.9352200Z\u0027\u0022",
->>>>>>> d5925bb8
         "PartitionKey": "somPartition",
         "RowKey": "1",
         "StringTypeProperty": "This is the original",
         "SomeStringProperty": "This changed due to a matching Etag",
-<<<<<<< HEAD
-        "Timestamp": "2020-07-28T23:45:19.9516680Z",
-=======
         "Timestamp": "2020-07-29T23:38:24.9352200Z",
->>>>>>> d5925bb8
         "Timestamp@odata.type": "Edm.DateTime"
       },
       "StatusCode": 412,
       "ResponseHeaders": {
         "Content-Type": "application/json; odata=fullmetadata",
-<<<<<<< HEAD
-        "Date": "Tue, 28 Jul 2020 23:45:19 GMT",
-=======
-        "Date": "Wed, 29 Jul 2020 23:38:24 GMT",
->>>>>>> d5925bb8
+        "Date": "Wed, 29 Jul 2020 23:38:24 GMT",
         "Server": "Microsoft-HTTPAPI/2.0",
         "Transfer-Encoding": "chunked",
         "x-ms-request-id": "601e783f-897f-c937-15ac-697705888447"
@@ -358,16 +239,6 @@
         "Content-Length": "310",
         "Content-Type": "application/json",
         "DataServiceVersion": "3.0",
-<<<<<<< HEAD
-        "If-Match": "W/\u0022datetime\u00272020-07-28T23%3A45%3A19.9516680Z\u0027\u0022",
-        "traceparent": "00-8b09d521ed54de4183edcb868797a4e1-7c0984de82075242-00",
-        "User-Agent": [
-          "azsdk-net-Data.Tables/1.0.0-dev.20200728.1",
-          "(.NET Core 4.6.29017.01; Microsoft Windows 10.0.18363 )"
-        ],
-        "x-ms-client-request-id": "0f59869b732a51f46c0f2bd58342d3d8",
-        "x-ms-date": "Tue, 28 Jul 2020 23:45:20 GMT",
-=======
         "If-Match": "W/\u0022datetime\u00272020-07-29T23%3A38%3A24.9352200Z\u0027\u0022",
         "traceparent": "00-46c5a2da58459a45909e3e856207d731-bb8b364c571b8944-00",
         "User-Agent": [
@@ -376,37 +247,23 @@
         ],
         "x-ms-client-request-id": "601e783f897fc93715ac697705888447",
         "x-ms-date": "Wed, 29 Jul 2020 23:38:27 GMT",
->>>>>>> d5925bb8
-        "x-ms-return-client-request-id": "true",
-        "x-ms-version": "2019-02-02"
-      },
-      "RequestBody": {
-<<<<<<< HEAD
-        "odata.etag": "W/\u0022datetime\u00272020-07-28T23%3A45%3A19.9516680Z\u0027\u0022",
-=======
+        "x-ms-return-client-request-id": "true",
+        "x-ms-version": "2019-02-02"
+      },
+      "RequestBody": {
         "odata.etag": "W/\u0022datetime\u00272020-07-29T23%3A38%3A24.9352200Z\u0027\u0022",
->>>>>>> d5925bb8
         "PartitionKey": "somPartition",
         "RowKey": "1",
         "StringTypeProperty": "This is the original",
         "SomeStringProperty": "This changed due to a matching Etag",
-<<<<<<< HEAD
-        "Timestamp": "2020-07-28T23:45:19.9516680Z",
-=======
         "Timestamp": "2020-07-29T23:38:24.9352200Z",
->>>>>>> d5925bb8
         "Timestamp@odata.type": "Edm.DateTime"
       },
       "StatusCode": 204,
       "ResponseHeaders": {
         "Content-Length": "0",
-<<<<<<< HEAD
-        "Date": "Tue, 28 Jul 2020 23:45:19 GMT",
-        "ETag": "W/\u0022datetime\u00272020-07-28T23%3A45%3A20.1819656Z\u0027\u0022",
-=======
         "Date": "Wed, 29 Jul 2020 23:38:24 GMT",
         "ETag": "W/\u0022datetime\u00272020-07-29T23%3A38%3A25.1194376Z\u0027\u0022",
->>>>>>> d5925bb8
         "Server": "Microsoft-HTTPAPI/2.0",
         "x-ms-request-id": "0f59869b-732a-51f4-6c0f-2bd58342d3d8"
       },
@@ -420,19 +277,11 @@
         "Authorization": "Sanitized",
         "DataServiceVersion": "3.0",
         "User-Agent": [
-<<<<<<< HEAD
-          "azsdk-net-Data.Tables/1.0.0-dev.20200728.1",
-          "(.NET Core 4.6.29017.01; Microsoft Windows 10.0.18363 )"
-        ],
-        "x-ms-client-request-id": "4ecfa716718154a5fba98caa50ee0b02",
-        "x-ms-date": "Tue, 28 Jul 2020 23:45:20 GMT",
-=======
           "azsdk-net-Data.Tables/1.0.0-dev.20200729.1",
           "(.NET Core 4.6.29017.01; Microsoft Windows 10.0.19041 )"
         ],
         "x-ms-client-request-id": "0f59869b732a51f46c0f2bd58342d3d8",
         "x-ms-date": "Wed, 29 Jul 2020 23:38:27 GMT",
->>>>>>> d5925bb8
         "x-ms-return-client-request-id": "true",
         "x-ms-version": "2019-02-02"
       },
@@ -440,11 +289,7 @@
       "StatusCode": 200,
       "ResponseHeaders": {
         "Content-Type": "application/json",
-<<<<<<< HEAD
-        "Date": "Tue, 28 Jul 2020 23:45:19 GMT",
-=======
-        "Date": "Wed, 29 Jul 2020 23:38:24 GMT",
->>>>>>> d5925bb8
+        "Date": "Wed, 29 Jul 2020 23:38:24 GMT",
         "Server": "Microsoft-HTTPAPI/2.0",
         "Transfer-Encoding": "chunked",
         "x-ms-request-id": "4ecfa716-7181-54a5-fba9-8caa50ee0b02"
@@ -452,21 +297,13 @@
       "ResponseBody": {
         "value": [
           {
-<<<<<<< HEAD
-            "odata.etag": "W/\u0022datetime\u00272020-07-28T23%3A45%3A20.1819656Z\u0027\u0022",
-=======
             "odata.etag": "W/\u0022datetime\u00272020-07-29T23%3A38%3A25.1194376Z\u0027\u0022",
->>>>>>> d5925bb8
             "PartitionKey": "somPartition",
             "RowKey": "1",
             "StringTypeProperty": "This is the original",
             "SomeStringProperty": "This changed due to a matching Etag",
             "Timestamp@odata.type": "Edm.DateTime",
-<<<<<<< HEAD
-            "Timestamp": "2020-07-28T23:45:20.1819656Z"
-=======
             "Timestamp": "2020-07-29T23:38:25.1194376Z"
->>>>>>> d5925bb8
           }
         ]
       }
@@ -477,15 +314,6 @@
       "RequestHeaders": {
         "Accept": "application/json",
         "Authorization": "Sanitized",
-<<<<<<< HEAD
-        "traceparent": "00-7a40b0262967834d84a8ca56ef7674b3-cf72eea796871542-00",
-        "User-Agent": [
-          "azsdk-net-Data.Tables/1.0.0-dev.20200728.1",
-          "(.NET Core 4.6.29017.01; Microsoft Windows 10.0.18363 )"
-        ],
-        "x-ms-client-request-id": "ca170722f56dcc5383ccf36f5e6145d3",
-        "x-ms-date": "Tue, 28 Jul 2020 23:45:20 GMT",
-=======
         "traceparent": "00-8f15b4f6467e9742b8c8b74a765fa055-a516e1f5fd8e4345-00",
         "User-Agent": [
           "azsdk-net-Data.Tables/1.0.0-dev.20200729.1",
@@ -493,7 +321,6 @@
         ],
         "x-ms-client-request-id": "4ecfa716718154a5fba98caa50ee0b02",
         "x-ms-date": "Wed, 29 Jul 2020 23:38:27 GMT",
->>>>>>> d5925bb8
         "x-ms-return-client-request-id": "true",
         "x-ms-version": "2019-02-02"
       },
@@ -501,11 +328,7 @@
       "StatusCode": 204,
       "ResponseHeaders": {
         "Content-Length": "0",
-<<<<<<< HEAD
-        "Date": "Tue, 28 Jul 2020 23:45:20 GMT",
-=======
-        "Date": "Wed, 29 Jul 2020 23:38:24 GMT",
->>>>>>> d5925bb8
+        "Date": "Wed, 29 Jul 2020 23:38:24 GMT",
         "Server": "Microsoft-HTTPAPI/2.0",
         "x-ms-request-id": "ca170722-f56d-cc53-83cc-f36f5e6145d3"
       },
