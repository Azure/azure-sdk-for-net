{
  "Entries": [
    {
<<<<<<< HEAD
      "RequestUri": "https://chrissprim.table.cosmos.azure.com/Tables?$format=application%2Fjson%3Bodata%3Dfullmetadata",
=======
      "RequestUri": "https://chrissprim.table.cosmos.azure.com/Tables?$format=application%2Fjson%3Bodata%3Dminimalmetadata",
>>>>>>> 31805008
      "RequestMethod": "POST",
      "RequestHeaders": {
        "Accept": "application/json",
        "Authorization": "Sanitized",
        "Content-Length": "33",
        "Content-Type": "application/json; odata=nometadata",
        "DataServiceVersion": "3.0",
<<<<<<< HEAD
        "traceparent": "00-fc1ef4a3b5821244af43af434d0d6322-9f10dffba5b74d4b-00",
        "User-Agent": [
          "azsdk-net-Data.Tables/1.0.0-dev.20200728.1",
          "(.NET Core 4.6.29017.01; Microsoft Windows 10.0.18363 )"
        ],
        "x-ms-client-request-id": "7ad9d6fe056b221344e9968267b72903",
        "x-ms-date": "Tue, 28 Jul 2020 23:45:28 GMT",
=======
        "traceparent": "00-e08e9b3a09526343bfabf07260e9a862-7a476a5270d3794d-00",
        "User-Agent": [
          "azsdk-net-Data.Tables/1.0.0-dev.20200818.1",
          "(.NET Core 4.6.29130.01; Microsoft Windows 10.0.18363 )"
        ],
        "x-ms-client-request-id": "7ad9d6fe056b221344e9968267b72903",
        "x-ms-date": "Tue, 18 Aug 2020 23:38:31 GMT",
>>>>>>> 31805008
        "x-ms-return-client-request-id": "true",
        "x-ms-version": "2019-02-02"
      },
      "RequestBody": {
        "TableName": "testtablek5jkxq24"
      },
      "StatusCode": 201,
      "ResponseHeaders": {
        "Content-Type": "application/json",
<<<<<<< HEAD
        "Date": "Tue, 28 Jul 2020 23:45:28 GMT",
        "ETag": "W/\u0022datetime\u00272020-07-28T23%3A45%3A28.0344072Z\u0027\u0022",
=======
        "Date": "Tue, 18 Aug 2020 23:38:30 GMT",
        "ETag": "W/\u0022datetime\u00272020-08-18T23%3A38%3A31.2847368Z\u0027\u0022",
>>>>>>> 31805008
        "Location": "https://chrissprim.table.cosmos.azure.com/Tables(\u0027testtablek5jkxq24\u0027)",
        "Server": "Microsoft-HTTPAPI/2.0",
        "Transfer-Encoding": "chunked",
        "x-ms-request-id": "7ad9d6fe-056b-2213-44e9-968267b72903"
      },
      "ResponseBody": {
        "TableName": "testtablek5jkxq24",
        "odata.metadata": "https://chrissprim.table.cosmos.azure.com/$metadata#Tables/@Element"
      }
    },
    {
<<<<<<< HEAD
      "RequestUri": "https://chrissprim.table.cosmos.azure.com/testtablek5jkxq24(PartitionKey=\u0027somPartition\u0027,RowKey=\u00271\u0027)?$format=application%2Fjson%3Bodata%3Dfullmetadata",
=======
      "RequestUri": "https://chrissprim.table.cosmos.azure.com/testtablek5jkxq24(PartitionKey=\u0027somPartition\u0027,RowKey=\u00271\u0027)?$format=application%2Fjson%3Bodata%3Dminimalmetadata",
>>>>>>> 31805008
      "RequestMethod": "PUT",
      "RequestHeaders": {
        "Accept": "application/json",
        "Authorization": "Sanitized",
        "Content-Length": "88",
        "Content-Type": "application/json",
        "DataServiceVersion": "3.0",
<<<<<<< HEAD
        "traceparent": "00-712b3123d2df064fbccfb4339197cdd9-990daeb0db15a54c-00",
        "User-Agent": [
          "azsdk-net-Data.Tables/1.0.0-dev.20200728.1",
          "(.NET Core 4.6.29017.01; Microsoft Windows 10.0.18363 )"
        ],
        "x-ms-client-request-id": "095f48fe4988654707ffb92fafc37ca4",
        "x-ms-date": "Tue, 28 Jul 2020 23:45:28 GMT",
=======
        "traceparent": "00-6e68a49d751c5e47a35c638e2ee37d79-4f4526dfb70c0c40-00",
        "User-Agent": [
          "azsdk-net-Data.Tables/1.0.0-dev.20200818.1",
          "(.NET Core 4.6.29130.01; Microsoft Windows 10.0.18363 )"
        ],
        "x-ms-client-request-id": "095f48fe4988654707ffb92fafc37ca4",
        "x-ms-date": "Tue, 18 Aug 2020 23:38:31 GMT",
>>>>>>> 31805008
        "x-ms-return-client-request-id": "true",
        "x-ms-version": "2019-02-02"
      },
      "RequestBody": {
        "PartitionKey": "somPartition",
        "RowKey": "1",
        "SomeStringProperty": "This is the original"
      },
      "StatusCode": 204,
      "ResponseHeaders": {
        "Content-Length": "0",
        "Content-Type": "application/json",
<<<<<<< HEAD
        "Date": "Tue, 28 Jul 2020 23:45:28 GMT",
        "ETag": "W/\u0022datetime\u00272020-07-28T23%3A45%3A28.6319112Z\u0027\u0022",
=======
        "Date": "Tue, 18 Aug 2020 23:38:30 GMT",
        "ETag": "W/\u0022datetime\u00272020-08-18T23%3A38%3A31.7337608Z\u0027\u0022",
>>>>>>> 31805008
        "Server": "Microsoft-HTTPAPI/2.0",
        "x-ms-request-id": "095f48fe-4988-6547-07ff-b92fafc37ca4"
      },
      "ResponseBody": []
    },
    {
<<<<<<< HEAD
      "RequestUri": "https://chrissprim.table.cosmos.azure.com/testtablek5jkxq24()?$format=application%2Fjson%3Bodata%3Dfullmetadata\u0026$filter=PartitionKey%20eq%20%27somPartition%27%20and%20RowKey%20eq%20%271%27",
=======
      "RequestUri": "https://chrissprim.table.cosmos.azure.com/testtablek5jkxq24()?$format=application%2Fjson%3Bodata%3Dminimalmetadata\u0026$filter=PartitionKey%20eq%20%27somPartition%27%20and%20RowKey%20eq%20%271%27",
>>>>>>> 31805008
      "RequestMethod": "GET",
      "RequestHeaders": {
        "Accept": "application/json",
        "Authorization": "Sanitized",
        "DataServiceVersion": "3.0",
        "User-Agent": [
<<<<<<< HEAD
          "azsdk-net-Data.Tables/1.0.0-dev.20200728.1",
          "(.NET Core 4.6.29017.01; Microsoft Windows 10.0.18363 )"
        ],
        "x-ms-client-request-id": "07fa09547e96da6fcb5f96fc74081d24",
        "x-ms-date": "Tue, 28 Jul 2020 23:45:28 GMT",
=======
          "azsdk-net-Data.Tables/1.0.0-dev.20200818.1",
          "(.NET Core 4.6.29130.01; Microsoft Windows 10.0.18363 )"
        ],
        "x-ms-client-request-id": "07fa09547e96da6fcb5f96fc74081d24",
        "x-ms-date": "Tue, 18 Aug 2020 23:38:31 GMT",
>>>>>>> 31805008
        "x-ms-return-client-request-id": "true",
        "x-ms-version": "2019-02-02"
      },
      "RequestBody": null,
      "StatusCode": 200,
      "ResponseHeaders": {
        "Content-Type": "application/json",
<<<<<<< HEAD
        "Date": "Tue, 28 Jul 2020 23:45:28 GMT",
=======
        "Date": "Tue, 18 Aug 2020 23:38:30 GMT",
>>>>>>> 31805008
        "Server": "Microsoft-HTTPAPI/2.0",
        "Transfer-Encoding": "chunked",
        "x-ms-request-id": "07fa0954-7e96-da6f-cb5f-96fc74081d24"
      },
      "ResponseBody": {
        "value": [
          {
<<<<<<< HEAD
            "odata.etag": "W/\u0022datetime\u00272020-07-28T23%3A45%3A28.6319112Z\u0027\u0022",
=======
            "odata.etag": "W/\u0022datetime\u00272020-08-18T23%3A38%3A31.7337608Z\u0027\u0022",
>>>>>>> 31805008
            "PartitionKey": "somPartition",
            "RowKey": "1",
            "SomeStringProperty": "This is the original",
            "Timestamp@odata.type": "Edm.DateTime",
<<<<<<< HEAD
            "Timestamp": "2020-07-28T23:45:28.6319112Z"
          }
        ]
      }
    },
    {
      "RequestUri": "https://chrissprim.table.cosmos.azure.com/testtablek5jkxq24(PartitionKey=\u0027somPartition\u0027,RowKey=\u00271\u0027)?$format=application%2Fjson%3Bodata%3Dfullmetadata",
=======
            "Timestamp": "2020-08-18T23:38:31.7337608Z"
          }
        ]
      }
    },
    {
      "RequestUri": "https://chrissprim.table.cosmos.azure.com/testtablek5jkxq24(PartitionKey=\u0027somPartition\u0027,RowKey=\u00271\u0027)?$format=application%2Fjson%3Bodata%3Dminimalmetadata",
>>>>>>> 31805008
      "RequestMethod": "PUT",
      "RequestHeaders": {
        "Accept": "application/json",
        "Authorization": "Sanitized",
        "Content-Length": "256",
        "Content-Type": "application/json",
        "DataServiceVersion": "3.0",
<<<<<<< HEAD
        "traceparent": "00-c4d962bdbb06714aba8a9b3007325f1b-3f148a9d7e209844-00",
        "User-Agent": [
          "azsdk-net-Data.Tables/1.0.0-dev.20200728.1",
          "(.NET Core 4.6.29017.01; Microsoft Windows 10.0.18363 )"
        ],
        "x-ms-client-request-id": "72bc7656a8948c75921464055af29525",
        "x-ms-date": "Tue, 28 Jul 2020 23:45:28 GMT",
=======
        "traceparent": "00-6c5890ae3f56d842976f1ab7ad2fc0f1-7f0f2356c50d0b44-00",
        "User-Agent": [
          "azsdk-net-Data.Tables/1.0.0-dev.20200818.1",
          "(.NET Core 4.6.29130.01; Microsoft Windows 10.0.18363 )"
        ],
        "x-ms-client-request-id": "72bc7656a8948c75921464055af29525",
        "x-ms-date": "Tue, 18 Aug 2020 23:38:32 GMT",
>>>>>>> 31805008
        "x-ms-return-client-request-id": "true",
        "x-ms-version": "2019-02-02"
      },
      "RequestBody": {
<<<<<<< HEAD
        "odata.etag": "W/\u0022datetime\u00272020-07-28T23%3A45%3A28.6319112Z\u0027\u0022",
        "PartitionKey": "somPartition",
        "RowKey": "1",
        "SomeStringProperty": "This is new and improved!",
        "Timestamp": "2020-07-28T23:45:28.6319112Z",
=======
        "odata.etag": "W/\u0022datetime\u00272020-08-18T23%3A38%3A31.7337608Z\u0027\u0022",
        "PartitionKey": "somPartition",
        "RowKey": "1",
        "SomeStringProperty": "This is new and improved!",
        "Timestamp": "2020-08-18T23:38:31.7337608Z",
>>>>>>> 31805008
        "Timestamp@odata.type": "Edm.DateTime"
      },
      "StatusCode": 204,
      "ResponseHeaders": {
        "Content-Length": "0",
        "Content-Type": "application/json",
<<<<<<< HEAD
        "Date": "Tue, 28 Jul 2020 23:45:28 GMT",
        "ETag": "W/\u0022datetime\u00272020-07-28T23%3A45%3A28.7907336Z\u0027\u0022",
=======
        "Date": "Tue, 18 Aug 2020 23:38:30 GMT",
        "ETag": "W/\u0022datetime\u00272020-08-18T23%3A38%3A31.8848008Z\u0027\u0022",
>>>>>>> 31805008
        "Server": "Microsoft-HTTPAPI/2.0",
        "x-ms-request-id": "72bc7656-a894-8c75-9214-64055af29525"
      },
      "ResponseBody": []
    },
    {
<<<<<<< HEAD
      "RequestUri": "https://chrissprim.table.cosmos.azure.com/testtablek5jkxq24()?$format=application%2Fjson%3Bodata%3Dfullmetadata\u0026$filter=PartitionKey%20eq%20%27somPartition%27%20and%20RowKey%20eq%20%271%27",
=======
      "RequestUri": "https://chrissprim.table.cosmos.azure.com/testtablek5jkxq24()?$format=application%2Fjson%3Bodata%3Dminimalmetadata\u0026$filter=PartitionKey%20eq%20%27somPartition%27%20and%20RowKey%20eq%20%271%27",
>>>>>>> 31805008
      "RequestMethod": "GET",
      "RequestHeaders": {
        "Accept": "application/json",
        "Authorization": "Sanitized",
        "DataServiceVersion": "3.0",
        "User-Agent": [
<<<<<<< HEAD
          "azsdk-net-Data.Tables/1.0.0-dev.20200728.1",
          "(.NET Core 4.6.29017.01; Microsoft Windows 10.0.18363 )"
        ],
        "x-ms-client-request-id": "ad13dd1afb2f80c3d8853e28b34af0fe",
        "x-ms-date": "Tue, 28 Jul 2020 23:45:29 GMT",
=======
          "azsdk-net-Data.Tables/1.0.0-dev.20200818.1",
          "(.NET Core 4.6.29130.01; Microsoft Windows 10.0.18363 )"
        ],
        "x-ms-client-request-id": "ad13dd1afb2f80c3d8853e28b34af0fe",
        "x-ms-date": "Tue, 18 Aug 2020 23:38:32 GMT",
>>>>>>> 31805008
        "x-ms-return-client-request-id": "true",
        "x-ms-version": "2019-02-02"
      },
      "RequestBody": null,
      "StatusCode": 200,
      "ResponseHeaders": {
        "Content-Type": "application/json",
<<<<<<< HEAD
        "Date": "Tue, 28 Jul 2020 23:45:28 GMT",
=======
        "Date": "Tue, 18 Aug 2020 23:38:31 GMT",
>>>>>>> 31805008
        "Server": "Microsoft-HTTPAPI/2.0",
        "Transfer-Encoding": "chunked",
        "x-ms-request-id": "ad13dd1a-fb2f-80c3-d885-3e28b34af0fe"
      },
      "ResponseBody": {
        "value": [
          {
<<<<<<< HEAD
            "odata.etag": "W/\u0022datetime\u00272020-07-28T23%3A45%3A28.7907336Z\u0027\u0022",
=======
            "odata.etag": "W/\u0022datetime\u00272020-08-18T23%3A38%3A31.8848008Z\u0027\u0022",
>>>>>>> 31805008
            "PartitionKey": "somPartition",
            "RowKey": "1",
            "SomeStringProperty": "This is new and improved!",
            "Timestamp@odata.type": "Edm.DateTime",
<<<<<<< HEAD
            "Timestamp": "2020-07-28T23:45:28.7907336Z"
=======
            "Timestamp": "2020-08-18T23:38:31.8848008Z"
>>>>>>> 31805008
          }
        ]
      }
    },
    {
      "RequestUri": "https://chrissprim.table.cosmos.azure.com/Tables(\u0027testtablek5jkxq24\u0027)",
      "RequestMethod": "DELETE",
      "RequestHeaders": {
        "Accept": "application/json",
        "Authorization": "Sanitized",
<<<<<<< HEAD
        "traceparent": "00-4752619ecb5dc44e86c5f4320a6989bd-6ebd1bf69296ed42-00",
        "User-Agent": [
          "azsdk-net-Data.Tables/1.0.0-dev.20200728.1",
          "(.NET Core 4.6.29017.01; Microsoft Windows 10.0.18363 )"
        ],
        "x-ms-client-request-id": "38d995e20907ac10946d7582196980d8",
        "x-ms-date": "Tue, 28 Jul 2020 23:45:29 GMT",
=======
        "traceparent": "00-2d11fc40b681b04590d22cbf41512c8e-89973de421751246-00",
        "User-Agent": [
          "azsdk-net-Data.Tables/1.0.0-dev.20200818.1",
          "(.NET Core 4.6.29130.01; Microsoft Windows 10.0.18363 )"
        ],
        "x-ms-client-request-id": "38d995e20907ac10946d7582196980d8",
        "x-ms-date": "Tue, 18 Aug 2020 23:38:32 GMT",
>>>>>>> 31805008
        "x-ms-return-client-request-id": "true",
        "x-ms-version": "2019-02-02"
      },
      "RequestBody": null,
      "StatusCode": 204,
      "ResponseHeaders": {
        "Content-Length": "0",
<<<<<<< HEAD
        "Date": "Tue, 28 Jul 2020 23:45:28 GMT",
=======
        "Date": "Tue, 18 Aug 2020 23:38:31 GMT",
>>>>>>> 31805008
        "Server": "Microsoft-HTTPAPI/2.0",
        "x-ms-request-id": "38d995e2-0907-ac10-946d-7582196980d8"
      },
      "ResponseBody": []
    }
  ],
  "Variables": {
    "RandomSeed": "1683442861",
    "TABLES_COSMOS_ACCOUNT_NAME": "chrissprim",
    "TABLES_PRIMARY_COSMOS_ACCOUNT_KEY": ""
  }
}<|MERGE_RESOLUTION|>--- conflicted
+++ resolved
@@ -1,11 +1,7 @@
 {
   "Entries": [
     {
-<<<<<<< HEAD
-      "RequestUri": "https://chrissprim.table.cosmos.azure.com/Tables?$format=application%2Fjson%3Bodata%3Dfullmetadata",
-=======
       "RequestUri": "https://chrissprim.table.cosmos.azure.com/Tables?$format=application%2Fjson%3Bodata%3Dminimalmetadata",
->>>>>>> 31805008
       "RequestMethod": "POST",
       "RequestHeaders": {
         "Accept": "application/json",
@@ -13,15 +9,6 @@
         "Content-Length": "33",
         "Content-Type": "application/json; odata=nometadata",
         "DataServiceVersion": "3.0",
-<<<<<<< HEAD
-        "traceparent": "00-fc1ef4a3b5821244af43af434d0d6322-9f10dffba5b74d4b-00",
-        "User-Agent": [
-          "azsdk-net-Data.Tables/1.0.0-dev.20200728.1",
-          "(.NET Core 4.6.29017.01; Microsoft Windows 10.0.18363 )"
-        ],
-        "x-ms-client-request-id": "7ad9d6fe056b221344e9968267b72903",
-        "x-ms-date": "Tue, 28 Jul 2020 23:45:28 GMT",
-=======
         "traceparent": "00-e08e9b3a09526343bfabf07260e9a862-7a476a5270d3794d-00",
         "User-Agent": [
           "azsdk-net-Data.Tables/1.0.0-dev.20200818.1",
@@ -29,7 +16,6 @@
         ],
         "x-ms-client-request-id": "7ad9d6fe056b221344e9968267b72903",
         "x-ms-date": "Tue, 18 Aug 2020 23:38:31 GMT",
->>>>>>> 31805008
         "x-ms-return-client-request-id": "true",
         "x-ms-version": "2019-02-02"
       },
@@ -39,13 +25,8 @@
       "StatusCode": 201,
       "ResponseHeaders": {
         "Content-Type": "application/json",
-<<<<<<< HEAD
-        "Date": "Tue, 28 Jul 2020 23:45:28 GMT",
-        "ETag": "W/\u0022datetime\u00272020-07-28T23%3A45%3A28.0344072Z\u0027\u0022",
-=======
         "Date": "Tue, 18 Aug 2020 23:38:30 GMT",
         "ETag": "W/\u0022datetime\u00272020-08-18T23%3A38%3A31.2847368Z\u0027\u0022",
->>>>>>> 31805008
         "Location": "https://chrissprim.table.cosmos.azure.com/Tables(\u0027testtablek5jkxq24\u0027)",
         "Server": "Microsoft-HTTPAPI/2.0",
         "Transfer-Encoding": "chunked",
@@ -57,11 +38,7 @@
       }
     },
     {
-<<<<<<< HEAD
-      "RequestUri": "https://chrissprim.table.cosmos.azure.com/testtablek5jkxq24(PartitionKey=\u0027somPartition\u0027,RowKey=\u00271\u0027)?$format=application%2Fjson%3Bodata%3Dfullmetadata",
-=======
       "RequestUri": "https://chrissprim.table.cosmos.azure.com/testtablek5jkxq24(PartitionKey=\u0027somPartition\u0027,RowKey=\u00271\u0027)?$format=application%2Fjson%3Bodata%3Dminimalmetadata",
->>>>>>> 31805008
       "RequestMethod": "PUT",
       "RequestHeaders": {
         "Accept": "application/json",
@@ -69,15 +46,6 @@
         "Content-Length": "88",
         "Content-Type": "application/json",
         "DataServiceVersion": "3.0",
-<<<<<<< HEAD
-        "traceparent": "00-712b3123d2df064fbccfb4339197cdd9-990daeb0db15a54c-00",
-        "User-Agent": [
-          "azsdk-net-Data.Tables/1.0.0-dev.20200728.1",
-          "(.NET Core 4.6.29017.01; Microsoft Windows 10.0.18363 )"
-        ],
-        "x-ms-client-request-id": "095f48fe4988654707ffb92fafc37ca4",
-        "x-ms-date": "Tue, 28 Jul 2020 23:45:28 GMT",
-=======
         "traceparent": "00-6e68a49d751c5e47a35c638e2ee37d79-4f4526dfb70c0c40-00",
         "User-Agent": [
           "azsdk-net-Data.Tables/1.0.0-dev.20200818.1",
@@ -85,7 +53,6 @@
         ],
         "x-ms-client-request-id": "095f48fe4988654707ffb92fafc37ca4",
         "x-ms-date": "Tue, 18 Aug 2020 23:38:31 GMT",
->>>>>>> 31805008
         "x-ms-return-client-request-id": "true",
         "x-ms-version": "2019-02-02"
       },
@@ -98,43 +65,26 @@
       "ResponseHeaders": {
         "Content-Length": "0",
         "Content-Type": "application/json",
-<<<<<<< HEAD
-        "Date": "Tue, 28 Jul 2020 23:45:28 GMT",
-        "ETag": "W/\u0022datetime\u00272020-07-28T23%3A45%3A28.6319112Z\u0027\u0022",
-=======
         "Date": "Tue, 18 Aug 2020 23:38:30 GMT",
         "ETag": "W/\u0022datetime\u00272020-08-18T23%3A38%3A31.7337608Z\u0027\u0022",
->>>>>>> 31805008
         "Server": "Microsoft-HTTPAPI/2.0",
         "x-ms-request-id": "095f48fe-4988-6547-07ff-b92fafc37ca4"
       },
       "ResponseBody": []
     },
     {
-<<<<<<< HEAD
-      "RequestUri": "https://chrissprim.table.cosmos.azure.com/testtablek5jkxq24()?$format=application%2Fjson%3Bodata%3Dfullmetadata\u0026$filter=PartitionKey%20eq%20%27somPartition%27%20and%20RowKey%20eq%20%271%27",
-=======
       "RequestUri": "https://chrissprim.table.cosmos.azure.com/testtablek5jkxq24()?$format=application%2Fjson%3Bodata%3Dminimalmetadata\u0026$filter=PartitionKey%20eq%20%27somPartition%27%20and%20RowKey%20eq%20%271%27",
->>>>>>> 31805008
       "RequestMethod": "GET",
       "RequestHeaders": {
         "Accept": "application/json",
         "Authorization": "Sanitized",
         "DataServiceVersion": "3.0",
         "User-Agent": [
-<<<<<<< HEAD
-          "azsdk-net-Data.Tables/1.0.0-dev.20200728.1",
-          "(.NET Core 4.6.29017.01; Microsoft Windows 10.0.18363 )"
-        ],
-        "x-ms-client-request-id": "07fa09547e96da6fcb5f96fc74081d24",
-        "x-ms-date": "Tue, 28 Jul 2020 23:45:28 GMT",
-=======
           "azsdk-net-Data.Tables/1.0.0-dev.20200818.1",
           "(.NET Core 4.6.29130.01; Microsoft Windows 10.0.18363 )"
         ],
         "x-ms-client-request-id": "07fa09547e96da6fcb5f96fc74081d24",
         "x-ms-date": "Tue, 18 Aug 2020 23:38:31 GMT",
->>>>>>> 31805008
         "x-ms-return-client-request-id": "true",
         "x-ms-version": "2019-02-02"
       },
@@ -142,11 +92,7 @@
       "StatusCode": 200,
       "ResponseHeaders": {
         "Content-Type": "application/json",
-<<<<<<< HEAD
-        "Date": "Tue, 28 Jul 2020 23:45:28 GMT",
-=======
-        "Date": "Tue, 18 Aug 2020 23:38:30 GMT",
->>>>>>> 31805008
+        "Date": "Tue, 18 Aug 2020 23:38:30 GMT",
         "Server": "Microsoft-HTTPAPI/2.0",
         "Transfer-Encoding": "chunked",
         "x-ms-request-id": "07fa0954-7e96-da6f-cb5f-96fc74081d24"
@@ -154,24 +100,11 @@
       "ResponseBody": {
         "value": [
           {
-<<<<<<< HEAD
-            "odata.etag": "W/\u0022datetime\u00272020-07-28T23%3A45%3A28.6319112Z\u0027\u0022",
-=======
             "odata.etag": "W/\u0022datetime\u00272020-08-18T23%3A38%3A31.7337608Z\u0027\u0022",
->>>>>>> 31805008
             "PartitionKey": "somPartition",
             "RowKey": "1",
             "SomeStringProperty": "This is the original",
             "Timestamp@odata.type": "Edm.DateTime",
-<<<<<<< HEAD
-            "Timestamp": "2020-07-28T23:45:28.6319112Z"
-          }
-        ]
-      }
-    },
-    {
-      "RequestUri": "https://chrissprim.table.cosmos.azure.com/testtablek5jkxq24(PartitionKey=\u0027somPartition\u0027,RowKey=\u00271\u0027)?$format=application%2Fjson%3Bodata%3Dfullmetadata",
-=======
             "Timestamp": "2020-08-18T23:38:31.7337608Z"
           }
         ]
@@ -179,7 +112,6 @@
     },
     {
       "RequestUri": "https://chrissprim.table.cosmos.azure.com/testtablek5jkxq24(PartitionKey=\u0027somPartition\u0027,RowKey=\u00271\u0027)?$format=application%2Fjson%3Bodata%3Dminimalmetadata",
->>>>>>> 31805008
       "RequestMethod": "PUT",
       "RequestHeaders": {
         "Accept": "application/json",
@@ -187,15 +119,6 @@
         "Content-Length": "256",
         "Content-Type": "application/json",
         "DataServiceVersion": "3.0",
-<<<<<<< HEAD
-        "traceparent": "00-c4d962bdbb06714aba8a9b3007325f1b-3f148a9d7e209844-00",
-        "User-Agent": [
-          "azsdk-net-Data.Tables/1.0.0-dev.20200728.1",
-          "(.NET Core 4.6.29017.01; Microsoft Windows 10.0.18363 )"
-        ],
-        "x-ms-client-request-id": "72bc7656a8948c75921464055af29525",
-        "x-ms-date": "Tue, 28 Jul 2020 23:45:28 GMT",
-=======
         "traceparent": "00-6c5890ae3f56d842976f1ab7ad2fc0f1-7f0f2356c50d0b44-00",
         "User-Agent": [
           "azsdk-net-Data.Tables/1.0.0-dev.20200818.1",
@@ -203,67 +126,41 @@
         ],
         "x-ms-client-request-id": "72bc7656a8948c75921464055af29525",
         "x-ms-date": "Tue, 18 Aug 2020 23:38:32 GMT",
->>>>>>> 31805008
         "x-ms-return-client-request-id": "true",
         "x-ms-version": "2019-02-02"
       },
       "RequestBody": {
-<<<<<<< HEAD
-        "odata.etag": "W/\u0022datetime\u00272020-07-28T23%3A45%3A28.6319112Z\u0027\u0022",
-        "PartitionKey": "somPartition",
-        "RowKey": "1",
-        "SomeStringProperty": "This is new and improved!",
-        "Timestamp": "2020-07-28T23:45:28.6319112Z",
-=======
         "odata.etag": "W/\u0022datetime\u00272020-08-18T23%3A38%3A31.7337608Z\u0027\u0022",
         "PartitionKey": "somPartition",
         "RowKey": "1",
         "SomeStringProperty": "This is new and improved!",
         "Timestamp": "2020-08-18T23:38:31.7337608Z",
->>>>>>> 31805008
         "Timestamp@odata.type": "Edm.DateTime"
       },
       "StatusCode": 204,
       "ResponseHeaders": {
         "Content-Length": "0",
         "Content-Type": "application/json",
-<<<<<<< HEAD
-        "Date": "Tue, 28 Jul 2020 23:45:28 GMT",
-        "ETag": "W/\u0022datetime\u00272020-07-28T23%3A45%3A28.7907336Z\u0027\u0022",
-=======
         "Date": "Tue, 18 Aug 2020 23:38:30 GMT",
         "ETag": "W/\u0022datetime\u00272020-08-18T23%3A38%3A31.8848008Z\u0027\u0022",
->>>>>>> 31805008
         "Server": "Microsoft-HTTPAPI/2.0",
         "x-ms-request-id": "72bc7656-a894-8c75-9214-64055af29525"
       },
       "ResponseBody": []
     },
     {
-<<<<<<< HEAD
-      "RequestUri": "https://chrissprim.table.cosmos.azure.com/testtablek5jkxq24()?$format=application%2Fjson%3Bodata%3Dfullmetadata\u0026$filter=PartitionKey%20eq%20%27somPartition%27%20and%20RowKey%20eq%20%271%27",
-=======
       "RequestUri": "https://chrissprim.table.cosmos.azure.com/testtablek5jkxq24()?$format=application%2Fjson%3Bodata%3Dminimalmetadata\u0026$filter=PartitionKey%20eq%20%27somPartition%27%20and%20RowKey%20eq%20%271%27",
->>>>>>> 31805008
       "RequestMethod": "GET",
       "RequestHeaders": {
         "Accept": "application/json",
         "Authorization": "Sanitized",
         "DataServiceVersion": "3.0",
         "User-Agent": [
-<<<<<<< HEAD
-          "azsdk-net-Data.Tables/1.0.0-dev.20200728.1",
-          "(.NET Core 4.6.29017.01; Microsoft Windows 10.0.18363 )"
-        ],
-        "x-ms-client-request-id": "ad13dd1afb2f80c3d8853e28b34af0fe",
-        "x-ms-date": "Tue, 28 Jul 2020 23:45:29 GMT",
-=======
           "azsdk-net-Data.Tables/1.0.0-dev.20200818.1",
           "(.NET Core 4.6.29130.01; Microsoft Windows 10.0.18363 )"
         ],
         "x-ms-client-request-id": "ad13dd1afb2f80c3d8853e28b34af0fe",
         "x-ms-date": "Tue, 18 Aug 2020 23:38:32 GMT",
->>>>>>> 31805008
         "x-ms-return-client-request-id": "true",
         "x-ms-version": "2019-02-02"
       },
@@ -271,11 +168,7 @@
       "StatusCode": 200,
       "ResponseHeaders": {
         "Content-Type": "application/json",
-<<<<<<< HEAD
-        "Date": "Tue, 28 Jul 2020 23:45:28 GMT",
-=======
         "Date": "Tue, 18 Aug 2020 23:38:31 GMT",
->>>>>>> 31805008
         "Server": "Microsoft-HTTPAPI/2.0",
         "Transfer-Encoding": "chunked",
         "x-ms-request-id": "ad13dd1a-fb2f-80c3-d885-3e28b34af0fe"
@@ -283,20 +176,12 @@
       "ResponseBody": {
         "value": [
           {
-<<<<<<< HEAD
-            "odata.etag": "W/\u0022datetime\u00272020-07-28T23%3A45%3A28.7907336Z\u0027\u0022",
-=======
             "odata.etag": "W/\u0022datetime\u00272020-08-18T23%3A38%3A31.8848008Z\u0027\u0022",
->>>>>>> 31805008
             "PartitionKey": "somPartition",
             "RowKey": "1",
             "SomeStringProperty": "This is new and improved!",
             "Timestamp@odata.type": "Edm.DateTime",
-<<<<<<< HEAD
-            "Timestamp": "2020-07-28T23:45:28.7907336Z"
-=======
             "Timestamp": "2020-08-18T23:38:31.8848008Z"
->>>>>>> 31805008
           }
         ]
       }
@@ -307,15 +192,6 @@
       "RequestHeaders": {
         "Accept": "application/json",
         "Authorization": "Sanitized",
-<<<<<<< HEAD
-        "traceparent": "00-4752619ecb5dc44e86c5f4320a6989bd-6ebd1bf69296ed42-00",
-        "User-Agent": [
-          "azsdk-net-Data.Tables/1.0.0-dev.20200728.1",
-          "(.NET Core 4.6.29017.01; Microsoft Windows 10.0.18363 )"
-        ],
-        "x-ms-client-request-id": "38d995e20907ac10946d7582196980d8",
-        "x-ms-date": "Tue, 28 Jul 2020 23:45:29 GMT",
-=======
         "traceparent": "00-2d11fc40b681b04590d22cbf41512c8e-89973de421751246-00",
         "User-Agent": [
           "azsdk-net-Data.Tables/1.0.0-dev.20200818.1",
@@ -323,7 +199,6 @@
         ],
         "x-ms-client-request-id": "38d995e20907ac10946d7582196980d8",
         "x-ms-date": "Tue, 18 Aug 2020 23:38:32 GMT",
->>>>>>> 31805008
         "x-ms-return-client-request-id": "true",
         "x-ms-version": "2019-02-02"
       },
@@ -331,11 +206,7 @@
       "StatusCode": 204,
       "ResponseHeaders": {
         "Content-Length": "0",
-<<<<<<< HEAD
-        "Date": "Tue, 28 Jul 2020 23:45:28 GMT",
-=======
         "Date": "Tue, 18 Aug 2020 23:38:31 GMT",
->>>>>>> 31805008
         "Server": "Microsoft-HTTPAPI/2.0",
         "x-ms-request-id": "38d995e2-0907-ac10-946d-7582196980d8"
       },
