--- conflicted
+++ resolved
@@ -12,237 +12,6 @@
         "Content-Length": "33",
         "Content-Type": "application/json; odata=nometadata",
         "DataServiceVersion": "3.0",
-<<<<<<< HEAD
-        "traceparent": "00-3b692b56377d1a419f212a1568c0a294-ceb5f3910dfedf43-00",
-        "User-Agent": [
-          "azsdk-net-Data.Tables/1.0.0-dev.20200821.2",
-          "(.NET Core 4.6.27514.02; Microsoft Windows 10.0.17763 )"
-        ],
-        "x-ms-client-request-id": "d0d99932ba5222410531fbb0599ec159",
-        "x-ms-date": "Fri, 21 Aug 2020 15:09:29 GMT",
-        "x-ms-return-client-request-id": "true",
-        "x-ms-version": "2019-02-02"
-      },
-      "RequestBody": {
-        "TableName": "testtablezxwt87l1"
-      },
-      "StatusCode": 429,
-      "ResponseHeaders": {
-        "Content-Type": "application/json",
-        "Date": "Fri, 21 Aug 2020 15:09:28 GMT",
-        "Server": "Microsoft-HTTPAPI/2.0",
-        "Transfer-Encoding": "chunked",
-        "x-ms-request-id": "d0d99932-ba52-2241-0531-fbb0599ec159"
-      },
-      "ResponseBody": [
-        "{\u0022odata.error\u0022:{\u0022code\u0022:\u0022429\u0022,\u0022message\u0022:{\u0022lang\u0022:\u0022en-us\u0022,\u0022value\u0022:\u0022Message: {\\\u0022Errors\\\u0022:[\\\u0022Request rate is large. More Request Units may be needed, so no changes were made. Please retry this request later. Learn more: http://aka.ms/cosmosdb-error-429\\\u0022]}\\r\\nActivityId: f2891c02-30e5-4d82-b807-c180219fa0ee, Request URI: /apps/4f5c042d-76fb-4ce6-bda3-517e6ef3984f/services/a5ac0eaf-e7ef-445f-b1a3-7aa9ef0197f1/partitions/16f8ba9b-2d48-46e6-aeb2-cc6134d54671/replicas/132424953200404074p, RequestStats: , SDK: Microsoft.Azure.Documents.Common/2.11.0, documentdb-dotnet-sdk/2.11.0 Host/64-bit MicrosoftWindowsNT/6.2.9200.0\\nRequestID:d0d99932-ba52-2241-0531-fbb0599ec159\\n\u0022}}}\r\n"
-      ]
-    },
-    {
-      "RequestUri": "https://t1acd88e4a1c34b8dprim.table.cosmos.azure.com/Tables?$format=application%2Fjson%3Bodata%3Dminimalmetadata",
-      "RequestMethod": "POST",
-      "RequestHeaders": {
-        "Accept": [
-          "application/json",
-          "application/json; odata=minimalmetadata"
-        ],
-        "Authorization": "Sanitized",
-        "Content-Length": "33",
-        "Content-Type": "application/json; odata=nometadata",
-        "DataServiceVersion": "3.0",
-        "traceparent": "00-3b692b56377d1a419f212a1568c0a294-ceb5f3910dfedf43-00",
-        "User-Agent": [
-          "azsdk-net-Data.Tables/1.0.0-dev.20200821.2",
-          "(.NET Core 4.6.27514.02; Microsoft Windows 10.0.17763 )"
-        ],
-        "x-ms-client-request-id": "d0d99932ba5222410531fbb0599ec159",
-        "x-ms-date": "Fri, 21 Aug 2020 15:09:30 GMT",
-        "x-ms-return-client-request-id": "true",
-        "x-ms-version": "2019-02-02"
-      },
-      "RequestBody": {
-        "TableName": "testtablezxwt87l1"
-      },
-      "StatusCode": 429,
-      "ResponseHeaders": {
-        "Content-Type": "application/json",
-        "Date": "Fri, 21 Aug 2020 15:09:30 GMT",
-        "Server": "Microsoft-HTTPAPI/2.0",
-        "Transfer-Encoding": "chunked",
-        "x-ms-request-id": "d0d99932-ba52-2241-0531-fbb0599ec159"
-      },
-      "ResponseBody": [
-        "{\u0022odata.error\u0022:{\u0022code\u0022:\u0022429\u0022,\u0022message\u0022:{\u0022lang\u0022:\u0022en-us\u0022,\u0022value\u0022:\u0022Message: {\\\u0022Errors\\\u0022:[\\\u0022Request rate is large. More Request Units may be needed, so no changes were made. Please retry this request later. Learn more: http://aka.ms/cosmosdb-error-429\\\u0022]}\\r\\nActivityId: fcf17226-f199-4026-b7e9-83d3ace7a8fb, Request URI: /apps/4f5c042d-76fb-4ce6-bda3-517e6ef3984f/services/a5ac0eaf-e7ef-445f-b1a3-7aa9ef0197f1/partitions/16f8ba9b-2d48-46e6-aeb2-cc6134d54671/replicas/132424953200404074p, RequestStats: , SDK: Microsoft.Azure.Documents.Common/2.11.0, documentdb-dotnet-sdk/2.11.0 Host/64-bit MicrosoftWindowsNT/6.2.9200.0\\nRequestID:d0d99932-ba52-2241-0531-fbb0599ec159\\n\u0022}}}\r\n"
-      ]
-    },
-    {
-      "RequestUri": "https://t1acd88e4a1c34b8dprim.table.cosmos.azure.com/Tables?$format=application%2Fjson%3Bodata%3Dminimalmetadata",
-      "RequestMethod": "POST",
-      "RequestHeaders": {
-        "Accept": [
-          "application/json",
-          "application/json; odata=minimalmetadata"
-        ],
-        "Authorization": "Sanitized",
-        "Content-Length": "33",
-        "Content-Type": "application/json; odata=nometadata",
-        "DataServiceVersion": "3.0",
-        "traceparent": "00-3b692b56377d1a419f212a1568c0a294-ceb5f3910dfedf43-00",
-        "User-Agent": [
-          "azsdk-net-Data.Tables/1.0.0-dev.20200821.2",
-          "(.NET Core 4.6.27514.02; Microsoft Windows 10.0.17763 )"
-        ],
-        "x-ms-client-request-id": "d0d99932ba5222410531fbb0599ec159",
-        "x-ms-date": "Fri, 21 Aug 2020 15:09:32 GMT",
-        "x-ms-return-client-request-id": "true",
-        "x-ms-version": "2019-02-02"
-      },
-      "RequestBody": {
-        "TableName": "testtablezxwt87l1"
-      },
-      "StatusCode": 429,
-      "ResponseHeaders": {
-        "Content-Type": "application/json",
-        "Date": "Fri, 21 Aug 2020 15:09:32 GMT",
-        "Server": "Microsoft-HTTPAPI/2.0",
-        "Transfer-Encoding": "chunked",
-        "x-ms-request-id": "d0d99932-ba52-2241-0531-fbb0599ec159"
-      },
-      "ResponseBody": [
-        "{\u0022odata.error\u0022:{\u0022code\u0022:\u0022429\u0022,\u0022message\u0022:{\u0022lang\u0022:\u0022en-us\u0022,\u0022value\u0022:\u0022Message: {\\\u0022Errors\\\u0022:[\\\u0022Request rate is large. More Request Units may be needed, so no changes were made. Please retry this request later. Learn more: http://aka.ms/cosmosdb-error-429\\\u0022]}\\r\\nActivityId: dfb9b65d-1556-4528-991e-e2fc918c0ac8, Request URI: /apps/4f5c042d-76fb-4ce6-bda3-517e6ef3984f/services/a5ac0eaf-e7ef-445f-b1a3-7aa9ef0197f1/partitions/16f8ba9b-2d48-46e6-aeb2-cc6134d54671/replicas/132424953200404074p, RequestStats: , SDK: Microsoft.Azure.Documents.Common/2.11.0, documentdb-dotnet-sdk/2.11.0 Host/64-bit MicrosoftWindowsNT/6.2.9200.0\\nRequestID:d0d99932-ba52-2241-0531-fbb0599ec159\\n\u0022}}}\r\n"
-      ]
-    },
-    {
-      "RequestUri": "https://t1acd88e4a1c34b8dprim.table.cosmos.azure.com/Tables?$format=application%2Fjson%3Bodata%3Dminimalmetadata",
-      "RequestMethod": "POST",
-      "RequestHeaders": {
-        "Accept": [
-          "application/json",
-          "application/json; odata=minimalmetadata"
-        ],
-        "Authorization": "Sanitized",
-        "Content-Length": "33",
-        "Content-Type": "application/json; odata=nometadata",
-        "DataServiceVersion": "3.0",
-        "traceparent": "00-3b692b56377d1a419f212a1568c0a294-ceb5f3910dfedf43-00",
-        "User-Agent": [
-          "azsdk-net-Data.Tables/1.0.0-dev.20200821.2",
-          "(.NET Core 4.6.27514.02; Microsoft Windows 10.0.17763 )"
-        ],
-        "x-ms-client-request-id": "d0d99932ba5222410531fbb0599ec159",
-        "x-ms-date": "Fri, 21 Aug 2020 15:09:35 GMT",
-        "x-ms-return-client-request-id": "true",
-        "x-ms-version": "2019-02-02"
-      },
-      "RequestBody": {
-        "TableName": "testtablezxwt87l1"
-      },
-      "StatusCode": 429,
-      "ResponseHeaders": {
-        "Content-Type": "application/json",
-        "Date": "Fri, 21 Aug 2020 15:09:35 GMT",
-        "Server": "Microsoft-HTTPAPI/2.0",
-        "Transfer-Encoding": "chunked",
-        "x-ms-request-id": "d0d99932-ba52-2241-0531-fbb0599ec159"
-      },
-      "ResponseBody": [
-        "{\u0022odata.error\u0022:{\u0022code\u0022:\u0022429\u0022,\u0022message\u0022:{\u0022lang\u0022:\u0022en-us\u0022,\u0022value\u0022:\u0022Message: {\\\u0022Errors\\\u0022:[\\\u0022Request rate is large. More Request Units may be needed, so no changes were made. Please retry this request later. Learn more: http://aka.ms/cosmosdb-error-429\\\u0022]}\\r\\nActivityId: e57877ca-62f7-4a1d-81c3-420d226b4ada, Request URI: /apps/4f5c042d-76fb-4ce6-bda3-517e6ef3984f/services/a5ac0eaf-e7ef-445f-b1a3-7aa9ef0197f1/partitions/16f8ba9b-2d48-46e6-aeb2-cc6134d54671/replicas/132424953200404074p, RequestStats: , SDK: Microsoft.Azure.Documents.Common/2.11.0, documentdb-dotnet-sdk/2.11.0 Host/64-bit MicrosoftWindowsNT/6.2.9200.0\\nRequestID:d0d99932-ba52-2241-0531-fbb0599ec159\\n\u0022}}}\r\n"
-      ]
-    },
-    {
-      "RequestUri": "https://t1acd88e4a1c34b8dprim.table.cosmos.azure.com/Tables?$format=application%2Fjson%3Bodata%3Dminimalmetadata",
-      "RequestMethod": "POST",
-      "RequestHeaders": {
-        "Accept": [
-          "application/json",
-          "application/json; odata=minimalmetadata"
-        ],
-        "Authorization": "Sanitized",
-        "Content-Length": "33",
-        "Content-Type": "application/json; odata=nometadata",
-        "DataServiceVersion": "3.0",
-        "traceparent": "00-5579bd5dc2dde34eb43c250a1fd0bef7-40da9ba1ed282d47-00",
-        "User-Agent": [
-          "azsdk-net-Data.Tables/1.0.0-dev.20200821.2",
-          "(.NET Core 4.6.27514.02; Microsoft Windows 10.0.17763 )"
-        ],
-        "x-ms-client-request-id": "6a48ae88d4c405e37b17e89d692e0c2d",
-        "x-ms-date": "Fri, 21 Aug 2020 15:09:36 GMT",
-        "x-ms-return-client-request-id": "true",
-        "x-ms-version": "2019-02-02"
-      },
-      "RequestBody": {
-        "TableName": "testtablezxwt87l1"
-      },
-      "StatusCode": 429,
-      "ResponseHeaders": {
-        "Content-Type": "application/json",
-        "Date": "Fri, 21 Aug 2020 15:09:36 GMT",
-        "Server": "Microsoft-HTTPAPI/2.0",
-        "Transfer-Encoding": "chunked",
-        "x-ms-request-id": "6a48ae88-d4c4-05e3-7b17-e89d692e0c2d"
-      },
-      "ResponseBody": [
-        "{\u0022odata.error\u0022:{\u0022code\u0022:\u0022429\u0022,\u0022message\u0022:{\u0022lang\u0022:\u0022en-us\u0022,\u0022value\u0022:\u0022Message: {\\\u0022Errors\\\u0022:[\\\u0022Request rate is large. More Request Units may be needed, so no changes were made. Please retry this request later. Learn more: http://aka.ms/cosmosdb-error-429\\\u0022]}\\r\\nActivityId: c5884cb0-d25a-4ab3-a238-3aacbc334650, Request URI: /apps/4f5c042d-76fb-4ce6-bda3-517e6ef3984f/services/a5ac0eaf-e7ef-445f-b1a3-7aa9ef0197f1/partitions/16f8ba9b-2d48-46e6-aeb2-cc6134d54671/replicas/132424953200404074p, RequestStats: , SDK: Microsoft.Azure.Documents.Common/2.11.0, documentdb-dotnet-sdk/2.11.0 Host/64-bit MicrosoftWindowsNT/6.2.9200.0\\nRequestID:6a48ae88-d4c4-05e3-7b17-e89d692e0c2d\\n\u0022}}}\r\n"
-      ]
-    },
-    {
-      "RequestUri": "https://t1acd88e4a1c34b8dprim.table.cosmos.azure.com/Tables?$format=application%2Fjson%3Bodata%3Dminimalmetadata",
-      "RequestMethod": "POST",
-      "RequestHeaders": {
-        "Accept": [
-          "application/json",
-          "application/json; odata=minimalmetadata"
-        ],
-        "Authorization": "Sanitized",
-        "Content-Length": "33",
-        "Content-Type": "application/json; odata=nometadata",
-        "DataServiceVersion": "3.0",
-        "traceparent": "00-5579bd5dc2dde34eb43c250a1fd0bef7-40da9ba1ed282d47-00",
-        "User-Agent": [
-          "azsdk-net-Data.Tables/1.0.0-dev.20200821.2",
-          "(.NET Core 4.6.27514.02; Microsoft Windows 10.0.17763 )"
-        ],
-        "x-ms-client-request-id": "6a48ae88d4c405e37b17e89d692e0c2d",
-        "x-ms-date": "Fri, 21 Aug 2020 15:09:37 GMT",
-        "x-ms-return-client-request-id": "true",
-        "x-ms-version": "2019-02-02"
-      },
-      "RequestBody": {
-        "TableName": "testtablezxwt87l1"
-      },
-      "StatusCode": 429,
-      "ResponseHeaders": {
-        "Content-Type": "application/json",
-        "Date": "Fri, 21 Aug 2020 15:09:36 GMT",
-        "Server": "Microsoft-HTTPAPI/2.0",
-        "Transfer-Encoding": "chunked",
-        "x-ms-request-id": "6a48ae88-d4c4-05e3-7b17-e89d692e0c2d"
-      },
-      "ResponseBody": [
-        "{\u0022odata.error\u0022:{\u0022code\u0022:\u0022429\u0022,\u0022message\u0022:{\u0022lang\u0022:\u0022en-us\u0022,\u0022value\u0022:\u0022Message: {\\\u0022Errors\\\u0022:[\\\u0022Request rate is large. More Request Units may be needed, so no changes were made. Please retry this request later. Learn more: http://aka.ms/cosmosdb-error-429\\\u0022]}\\r\\nActivityId: 0bfdd92f-504c-454e-ba21-5828fa8ce4ef, Request URI: /apps/4f5c042d-76fb-4ce6-bda3-517e6ef3984f/services/a5ac0eaf-e7ef-445f-b1a3-7aa9ef0197f1/partitions/16f8ba9b-2d48-46e6-aeb2-cc6134d54671/replicas/132424953200404074p, RequestStats: , SDK: Microsoft.Azure.Documents.Common/2.11.0, documentdb-dotnet-sdk/2.11.0 Host/64-bit MicrosoftWindowsNT/6.2.9200.0\\nRequestID:6a48ae88-d4c4-05e3-7b17-e89d692e0c2d\\n\u0022}}}\r\n"
-      ]
-    },
-    {
-      "RequestUri": "https://t1acd88e4a1c34b8dprim.table.cosmos.azure.com/Tables?$format=application%2Fjson%3Bodata%3Dminimalmetadata",
-      "RequestMethod": "POST",
-      "RequestHeaders": {
-        "Accept": [
-          "application/json",
-          "application/json; odata=minimalmetadata"
-        ],
-        "Authorization": "Sanitized",
-        "Content-Length": "33",
-        "Content-Type": "application/json; odata=nometadata",
-        "DataServiceVersion": "3.0",
-        "traceparent": "00-5579bd5dc2dde34eb43c250a1fd0bef7-40da9ba1ed282d47-00",
-        "User-Agent": [
-          "azsdk-net-Data.Tables/1.0.0-dev.20200821.2",
-          "(.NET Core 4.6.27514.02; Microsoft Windows 10.0.17763 )"
-        ],
-        "x-ms-client-request-id": "6a48ae88d4c405e37b17e89d692e0c2d",
-        "x-ms-date": "Fri, 21 Aug 2020 15:09:39 GMT",
-=======
         "traceparent": "00-d7b96e1b8d8bda4087c07d10256643d8-313b5e7c7b57df43-00",
         "User-Agent": [
           "azsdk-net-Data.Tables/1.0.0-dev.20200821.1",
@@ -250,7 +19,6 @@
         ],
         "x-ms-client-request-id": "6a48ae88d4c405e37b17e89d692e0c2d",
         "x-ms-date": "Fri, 21 Aug 2020 15:55:15 GMT",
->>>>>>> 367da34b
         "x-ms-return-client-request-id": "true",
         "x-ms-version": "2019-02-02"
       },
@@ -260,15 +28,9 @@
       "StatusCode": 201,
       "ResponseHeaders": {
         "Content-Type": "application/json",
-<<<<<<< HEAD
-        "Date": "Fri, 21 Aug 2020 15:09:39 GMT",
-        "ETag": "W/\u0022datetime\u00272020-08-21T15%3A09%3A39.1384584Z\u0027\u0022",
-        "Location": "https://t1acd88e4a1c34b8dprim.table.cosmos.azure.com/Tables(\u0027testtablezxwt87l1\u0027)",
-=======
         "Date": "Fri, 21 Aug 2020 15:55:15 GMT",
         "ETag": "W/\u0022datetime\u00272020-08-21T15%3A55%3A15.3460232Z\u0027\u0022",
         "Location": "https://chrissprim.table.cosmos.azure.com/Tables(\u0027testtablezxwt87l1\u0027)",
->>>>>>> 367da34b
         "Server": "Microsoft-HTTPAPI/2.0",
         "Transfer-Encoding": "chunked",
         "x-ms-request-id": "6a48ae88-d4c4-05e3-7b17-e89d692e0c2d"
@@ -290,15 +52,6 @@
         "Content-Length": "614",
         "Content-Type": "application/json; odata=nometadata",
         "DataServiceVersion": "3.0",
-<<<<<<< HEAD
-        "traceparent": "00-cc7f23ecf642dc44835aaf42899f0210-aff73275a7fc2945-00",
-        "User-Agent": [
-          "azsdk-net-Data.Tables/1.0.0-dev.20200821.2",
-          "(.NET Core 4.6.27514.02; Microsoft Windows 10.0.17763 )"
-        ],
-        "x-ms-client-request-id": "6785da2478bcab57ab95f1234801e669",
-        "x-ms-date": "Fri, 21 Aug 2020 15:09:39 GMT",
-=======
         "Prefer": "return-no-content",
         "traceparent": "00-7b6af8a9fa34404bb00299a63812a0b2-5fb5d72f747d774f-00",
         "User-Agent": [
@@ -307,7 +60,6 @@
         ],
         "x-ms-client-request-id": "6785da2478bcab57ab95f1234801e669",
         "x-ms-date": "Fri, 21 Aug 2020 15:55:15 GMT",
->>>>>>> 367da34b
         "x-ms-return-client-request-id": "true",
         "x-ms-version": "2019-02-02"
       },
@@ -331,18 +83,11 @@
       },
       "StatusCode": 204,
       "ResponseHeaders": {
-<<<<<<< HEAD
-        "Content-Type": "application/json",
-        "Date": "Fri, 21 Aug 2020 15:09:39 GMT",
-        "ETag": "W/\u0022datetime\u00272020-08-21T15%3A09%3A39.5566600Z\u0027\u0022",
-        "Location": "https://t1acd88e4a1c34b8dprim.table.cosmos.azure.com/testtablezxwt87l1(PartitionKey=\u0027somPartition\u0027,RowKey=\u002701\u0027)",
-=======
         "Content-Length": "0",
         "Date": "Fri, 21 Aug 2020 15:55:15 GMT",
         "ETag": "W/\u0022datetime\u00272020-08-21T15%3A55%3A15.8009864Z\u0027\u0022",
         "Location": "https://chrissprim.table.cosmos.azure.com/testtablezxwt87l1(PartitionKey=\u0027somPartition\u0027,RowKey=\u002701\u0027)",
         "Preference-Applied": "return-no-content",
->>>>>>> 367da34b
         "Server": "Microsoft-HTTPAPI/2.0",
         "x-ms-request-id": "6785da24-78bc-ab57-ab95-f1234801e669"
       },
@@ -376,13 +121,8 @@
         "x-ms-request-id": "ff8f347f-a1fc-5e0a-b5d4-543ad1a4b9d7"
       },
       "ResponseBody": {
-<<<<<<< HEAD
-        "odata.metadata": "https://t1acd88e4a1c34b8dprim.table.cosmos.azure.com/testtablezxwt87l1/$metadata#testtablezxwt87l1/@Element",
-        "odata.etag": "W/\u0022datetime\u00272020-08-21T15%3A09%3A39.5566600Z\u0027\u0022",
-=======
         "odata.metadata": "https://chrissprim.table.cosmos.azure.com/testtablezxwt87l1/$metadata#testtablezxwt87l1/@Element",
         "odata.etag": "W/\u0022datetime\u00272020-08-21T15%3A55%3A15.8009864Z\u0027\u0022",
->>>>>>> 367da34b
         "PartitionKey": "somPartition",
         "RowKey": "01",
         "SomeStringProperty": "This is table entity number 01",
@@ -398,11 +138,7 @@
         "SomeDoubleProperty1": 1.1,
         "SomeIntProperty": 1,
         "Timestamp@odata.type": "Edm.DateTime",
-<<<<<<< HEAD
-        "Timestamp": "2020-08-21T15:09:39.5566600Z"
-=======
         "Timestamp": "2020-08-21T15:55:15.8009864Z"
->>>>>>> 367da34b
       }
     },
     {
@@ -414,15 +150,6 @@
           "application/json"
         ],
         "Authorization": "Sanitized",
-<<<<<<< HEAD
-        "traceparent": "00-b9aa15ef20b12d44b0371e4886e9446d-bf8a36d66c291041-00",
-        "User-Agent": [
-          "azsdk-net-Data.Tables/1.0.0-dev.20200821.2",
-          "(.NET Core 4.6.27514.02; Microsoft Windows 10.0.17763 )"
-        ],
-        "x-ms-client-request-id": "ff8f347fa1fc5e0ab5d4543ad1a4b9d7",
-        "x-ms-date": "Fri, 21 Aug 2020 15:09:39 GMT",
-=======
         "traceparent": "00-bad0630b1b943243b122247f62ba2914-ee016b1ce19a4f46-00",
         "User-Agent": [
           "azsdk-net-Data.Tables/1.0.0-dev.20200821.1",
@@ -430,7 +157,6 @@
         ],
         "x-ms-client-request-id": "7e8cce255a190f9d579dbe2ee2c0bc79",
         "x-ms-date": "Fri, 21 Aug 2020 15:55:16 GMT",
->>>>>>> 367da34b
         "x-ms-return-client-request-id": "true",
         "x-ms-version": "2019-02-02"
       },
@@ -438,11 +164,7 @@
       "StatusCode": 204,
       "ResponseHeaders": {
         "Content-Length": "0",
-<<<<<<< HEAD
-        "Date": "Fri, 21 Aug 2020 15:09:39 GMT",
-=======
         "Date": "Fri, 21 Aug 2020 15:55:15 GMT",
->>>>>>> 367da34b
         "Server": "Microsoft-HTTPAPI/2.0",
         "x-ms-request-id": "7e8cce25-5a19-0f9d-579d-be2ee2c0bc79"
       },
@@ -451,11 +173,7 @@
   ],
   "Variables": {
     "RandomSeed": "265780735",
-<<<<<<< HEAD
-    "TABLES_COSMOS_ACCOUNT_NAME": "t1acd88e4a1c34b8dprim",
-=======
     "TABLES_COSMOS_ACCOUNT_NAME": "chrissprim",
->>>>>>> 367da34b
     "TABLES_PRIMARY_COSMOS_ACCOUNT_KEY": "Kg=="
   }
 }