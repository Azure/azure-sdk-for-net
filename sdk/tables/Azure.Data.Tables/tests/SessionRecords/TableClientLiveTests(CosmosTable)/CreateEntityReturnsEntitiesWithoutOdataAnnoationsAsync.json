--- conflicted
+++ resolved
@@ -1,11 +1,7 @@
 {
   "Entries": [
     {
-<<<<<<< HEAD
-      "RequestUri": "https://chrissprim.table.cosmos.azure.com/Tables?$format=application%2Fjson%3Bodata%3Dfullmetadata",
-=======
       "RequestUri": "https://chrissprim.table.cosmos.azure.com/Tables?$format=application%2Fjson%3Bodata%3Dminimalmetadata",
->>>>>>> 31805008
       "RequestMethod": "POST",
       "RequestHeaders": {
         "Accept": "application/json",
@@ -13,15 +9,6 @@
         "Content-Length": "33",
         "Content-Type": "application/json; odata=nometadata",
         "DataServiceVersion": "3.0",
-<<<<<<< HEAD
-        "traceparent": "00-37cac5890b106d4da23b4f16847edaf9-48b97ecb24022e41-00",
-        "User-Agent": [
-          "azsdk-net-Data.Tables/1.0.0-dev.20200728.1",
-          "(.NET Core 4.6.29017.01; Microsoft Windows 10.0.18363 )"
-        ],
-        "x-ms-client-request-id": "6a48ae88d4c405e37b17e89d692e0c2d",
-        "x-ms-date": "Tue, 28 Jul 2020 23:44:28 GMT",
-=======
         "traceparent": "00-14f2ea3f2c20ba4cb662e70f3fcde734-0b4f3971efe3cd4a-00",
         "User-Agent": [
           "azsdk-net-Data.Tables/1.0.0-dev.20200818.1",
@@ -29,7 +16,6 @@
         ],
         "x-ms-client-request-id": "d0d99932ba5222410531fbb0599ec159",
         "x-ms-date": "Tue, 18 Aug 2020 23:37:18 GMT",
->>>>>>> 31805008
         "x-ms-return-client-request-id": "true",
         "x-ms-version": "2019-02-02"
       },
@@ -39,13 +25,8 @@
       "StatusCode": 201,
       "ResponseHeaders": {
         "Content-Type": "application/json",
-<<<<<<< HEAD
-        "Date": "Tue, 28 Jul 2020 23:44:28 GMT",
-        "ETag": "W/\u0022datetime\u00272020-07-28T23%3A44%3A28.0875016Z\u0027\u0022",
-=======
         "Date": "Tue, 18 Aug 2020 23:37:18 GMT",
         "ETag": "W/\u0022datetime\u00272020-08-18T23%3A37%3A18.5229832Z\u0027\u0022",
->>>>>>> 31805008
         "Location": "https://chrissprim.table.cosmos.azure.com/Tables(\u0027testtablezxwt87l1\u0027)",
         "Server": "Microsoft-HTTPAPI/2.0",
         "Transfer-Encoding": "chunked",
@@ -57,11 +38,7 @@
       }
     },
     {
-<<<<<<< HEAD
-      "RequestUri": "https://chrissprim.table.cosmos.azure.com/testtablezxwt87l1?$format=application%2Fjson%3Bodata%3Dfullmetadata",
-=======
       "RequestUri": "https://chrissprim.table.cosmos.azure.com/testtablezxwt87l1?$format=application%2Fjson%3Bodata%3Dminimalmetadata",
->>>>>>> 31805008
       "RequestMethod": "POST",
       "RequestHeaders": {
         "Accept": "application/json",
@@ -69,15 +46,6 @@
         "Content-Length": "614",
         "Content-Type": "application/json; odata=nometadata",
         "DataServiceVersion": "3.0",
-<<<<<<< HEAD
-        "traceparent": "00-4ca326a778672a47ad1898050164ec10-7338650028b7dc44-00",
-        "User-Agent": [
-          "azsdk-net-Data.Tables/1.0.0-dev.20200728.1",
-          "(.NET Core 4.6.29017.01; Microsoft Windows 10.0.18363 )"
-        ],
-        "x-ms-client-request-id": "6785da2478bcab57ab95f1234801e669",
-        "x-ms-date": "Tue, 28 Jul 2020 23:44:28 GMT",
-=======
         "traceparent": "00-d8ee9314896bfd49b080de8e60a0190b-22a012b243026a46-00",
         "User-Agent": [
           "azsdk-net-Data.Tables/1.0.0-dev.20200818.1",
@@ -85,7 +53,6 @@
         ],
         "x-ms-client-request-id": "6a48ae88d4c405e37b17e89d692e0c2d",
         "x-ms-date": "Tue, 18 Aug 2020 23:37:19 GMT",
->>>>>>> 31805008
         "x-ms-return-client-request-id": "true",
         "x-ms-version": "2019-02-02"
       },
@@ -110,13 +77,8 @@
       "StatusCode": 201,
       "ResponseHeaders": {
         "Content-Type": "application/json",
-<<<<<<< HEAD
-        "Date": "Tue, 28 Jul 2020 23:44:28 GMT",
-        "ETag": "W/\u0022datetime\u00272020-07-28T23%3A44%3A28.6911496Z\u0027\u0022",
-=======
         "Date": "Tue, 18 Aug 2020 23:37:18 GMT",
         "ETag": "W/\u0022datetime\u00272020-08-18T23%3A37%3A18.9369864Z\u0027\u0022",
->>>>>>> 31805008
         "Location": "https://chrissprim.table.cosmos.azure.com/testtablezxwt87l1(PartitionKey=\u0027somPartition\u0027,RowKey=\u002701\u0027)",
         "Server": "Microsoft-HTTPAPI/2.0",
         "Transfer-Encoding": "chunked",
@@ -124,11 +86,7 @@
       },
       "ResponseBody": {
         "odata.metadata": "https://chrissprim.table.cosmos.azure.com/testtablezxwt87l1/$metadata#testtablezxwt87l1/@Element",
-<<<<<<< HEAD
-        "odata.etag": "W/\u0022datetime\u00272020-07-28T23%3A44%3A28.6911496Z\u0027\u0022",
-=======
         "odata.etag": "W/\u0022datetime\u00272020-08-18T23%3A37%3A18.9369864Z\u0027\u0022",
->>>>>>> 31805008
         "PartitionKey": "somPartition",
         "RowKey": "01",
         "SomeStringProperty": "This is table entity number 01",
@@ -144,11 +102,7 @@
         "SomeDoubleProperty1": 1.1,
         "SomeIntProperty": 1,
         "Timestamp@odata.type": "Edm.DateTime",
-<<<<<<< HEAD
-        "Timestamp": "2020-07-28T23:44:28.6911496Z"
-=======
         "Timestamp": "2020-08-18T23:37:18.9369864Z"
->>>>>>> 31805008
       }
     },
     {
@@ -157,15 +111,6 @@
       "RequestHeaders": {
         "Accept": "application/json",
         "Authorization": "Sanitized",
-<<<<<<< HEAD
-        "traceparent": "00-02a0249035f724408c0c34fb1cf661d6-5e187966d75c0c48-00",
-        "User-Agent": [
-          "azsdk-net-Data.Tables/1.0.0-dev.20200728.1",
-          "(.NET Core 4.6.29017.01; Microsoft Windows 10.0.18363 )"
-        ],
-        "x-ms-client-request-id": "ff8f347fa1fc5e0ab5d4543ad1a4b9d7",
-        "x-ms-date": "Tue, 28 Jul 2020 23:44:28 GMT",
-=======
         "traceparent": "00-10b54f2750175149b9ba71a587c8a888-11bc931b2fcb6845-00",
         "User-Agent": [
           "azsdk-net-Data.Tables/1.0.0-dev.20200818.1",
@@ -173,7 +118,6 @@
         ],
         "x-ms-client-request-id": "6785da2478bcab57ab95f1234801e669",
         "x-ms-date": "Tue, 18 Aug 2020 23:37:19 GMT",
->>>>>>> 31805008
         "x-ms-return-client-request-id": "true",
         "x-ms-version": "2019-02-02"
       },
@@ -181,11 +125,7 @@
       "StatusCode": 204,
       "ResponseHeaders": {
         "Content-Length": "0",
-<<<<<<< HEAD
-        "Date": "Tue, 28 Jul 2020 23:44:28 GMT",
-=======
         "Date": "Tue, 18 Aug 2020 23:37:18 GMT",
->>>>>>> 31805008
         "Server": "Microsoft-HTTPAPI/2.0",
         "x-ms-request-id": "ff8f347f-a1fc-5e0a-b5d4-543ad1a4b9d7"
       },
