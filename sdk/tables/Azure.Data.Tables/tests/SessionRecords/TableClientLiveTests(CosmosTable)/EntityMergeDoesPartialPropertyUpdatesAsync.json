--- conflicted
+++ resolved
@@ -123,89 +123,6 @@
         "Content-Length": "33",
         "Content-Type": "application/json; odata=nometadata",
         "DataServiceVersion": "3.0",
-<<<<<<< HEAD
-        "traceparent": "00-9de64e8d7a3d5b4285eea8fe6f1edcf5-97a79df157beee42-00",
-        "User-Agent": [
-          "azsdk-net-Data.Tables/1.0.0-dev.20200821.2",
-          "(.NET Core 4.6.27514.02; Microsoft Windows 10.0.17763 )"
-        ],
-        "x-ms-client-request-id": "2895f2c10eb768788ca1852056aa272d",
-        "x-ms-date": "Fri, 21 Aug 2020 15:11:23 GMT",
-        "x-ms-return-client-request-id": "true",
-        "x-ms-version": "2019-02-02"
-      },
-      "RequestBody": {
-        "TableName": "testtable8l6hz07y"
-      },
-      "StatusCode": 429,
-      "ResponseHeaders": {
-        "Content-Type": "application/json",
-        "Date": "Fri, 21 Aug 2020 15:11:23 GMT",
-        "Server": "Microsoft-HTTPAPI/2.0",
-        "Transfer-Encoding": "chunked",
-        "x-ms-request-id": "2895f2c1-0eb7-6878-8ca1-852056aa272d"
-      },
-      "ResponseBody": [
-        "{\u0022odata.error\u0022:{\u0022code\u0022:\u0022429\u0022,\u0022message\u0022:{\u0022lang\u0022:\u0022en-us\u0022,\u0022value\u0022:\u0022Message: {\\\u0022Errors\\\u0022:[\\\u0022Request rate is large. More Request Units may be needed, so no changes were made. Please retry this request later. Learn more: http://aka.ms/cosmosdb-error-429\\\u0022]}\\r\\nActivityId: 5208c3b3-245f-4c9b-b567-a8589d4e91ef, Request URI: /apps/4f5c042d-76fb-4ce6-bda3-517e6ef3984f/services/a5ac0eaf-e7ef-445f-b1a3-7aa9ef0197f1/partitions/16f8ba9b-2d48-46e6-aeb2-cc6134d54671/replicas/132424953200404074p, RequestStats: , SDK: Microsoft.Azure.Documents.Common/2.11.0, documentdb-dotnet-sdk/2.11.0 Host/64-bit MicrosoftWindowsNT/6.2.9200.0\\nRequestID:2895f2c1-0eb7-6878-8ca1-852056aa272d\\n\u0022}}}\r\n"
-      ]
-    },
-    {
-      "RequestUri": "https://t1acd88e4a1c34b8dprim.table.cosmos.azure.com/Tables?$format=application%2Fjson%3Bodata%3Dminimalmetadata",
-      "RequestMethod": "POST",
-      "RequestHeaders": {
-        "Accept": [
-          "application/json",
-          "application/json; odata=minimalmetadata"
-        ],
-        "Authorization": "Sanitized",
-        "Content-Length": "33",
-        "Content-Type": "application/json; odata=nometadata",
-        "DataServiceVersion": "3.0",
-        "traceparent": "00-e4bfa8e412abad489008214eacdc379d-874066f6ffc4f141-00",
-        "User-Agent": [
-          "azsdk-net-Data.Tables/1.0.0-dev.20200821.2",
-          "(.NET Core 4.6.27514.02; Microsoft Windows 10.0.17763 )"
-        ],
-        "x-ms-client-request-id": "f6950a7018c06dc84d20ba185363dd55",
-        "x-ms-date": "Fri, 21 Aug 2020 15:11:25 GMT",
-        "x-ms-return-client-request-id": "true",
-        "x-ms-version": "2019-02-02"
-      },
-      "RequestBody": {
-        "TableName": "testtable8l6hz07y"
-      },
-      "StatusCode": 429,
-      "ResponseHeaders": {
-        "Content-Type": "application/json",
-        "Date": "Fri, 21 Aug 2020 15:11:25 GMT",
-        "Server": "Microsoft-HTTPAPI/2.0",
-        "Transfer-Encoding": "chunked",
-        "x-ms-request-id": "f6950a70-18c0-6dc8-4d20-ba185363dd55"
-      },
-      "ResponseBody": [
-        "{\u0022odata.error\u0022:{\u0022code\u0022:\u0022429\u0022,\u0022message\u0022:{\u0022lang\u0022:\u0022en-us\u0022,\u0022value\u0022:\u0022Message: {\\\u0022Errors\\\u0022:[\\\u0022Request rate is large. More Request Units may be needed, so no changes were made. Please retry this request later. Learn more: http://aka.ms/cosmosdb-error-429\\\u0022]}\\r\\nActivityId: 580239e4-ab6c-42b5-aeab-5bc20c2ea800, Request URI: /apps/4f5c042d-76fb-4ce6-bda3-517e6ef3984f/services/a5ac0eaf-e7ef-445f-b1a3-7aa9ef0197f1/partitions/16f8ba9b-2d48-46e6-aeb2-cc6134d54671/replicas/132424953200404074p, RequestStats: , SDK: Microsoft.Azure.Documents.Common/2.11.0, documentdb-dotnet-sdk/2.11.0 Host/64-bit MicrosoftWindowsNT/6.2.9200.0\\nRequestID:f6950a70-18c0-6dc8-4d20-ba185363dd55\\n\u0022}}}\r\n"
-      ]
-    },
-    {
-      "RequestUri": "https://t1acd88e4a1c34b8dprim.table.cosmos.azure.com/Tables?$format=application%2Fjson%3Bodata%3Dminimalmetadata",
-      "RequestMethod": "POST",
-      "RequestHeaders": {
-        "Accept": [
-          "application/json",
-          "application/json; odata=minimalmetadata"
-        ],
-        "Authorization": "Sanitized",
-        "Content-Length": "33",
-        "Content-Type": "application/json; odata=nometadata",
-        "DataServiceVersion": "3.0",
-        "traceparent": "00-e4bfa8e412abad489008214eacdc379d-874066f6ffc4f141-00",
-        "User-Agent": [
-          "azsdk-net-Data.Tables/1.0.0-dev.20200821.2",
-          "(.NET Core 4.6.27514.02; Microsoft Windows 10.0.17763 )"
-        ],
-        "x-ms-client-request-id": "f6950a7018c06dc84d20ba185363dd55",
-        "x-ms-date": "Fri, 21 Aug 2020 15:11:26 GMT",
-=======
         "traceparent": "00-0ab5393108e418488b79f3e5fa63e042-a104ec70afc17043-00",
         "User-Agent": [
           "azsdk-net-Data.Tables/1.0.0-dev.20200821.1",
@@ -213,7 +130,6 @@
         ],
         "x-ms-client-request-id": "f6950a7018c06dc84d20ba185363dd55",
         "x-ms-date": "Fri, 21 Aug 2020 15:57:03 GMT",
->>>>>>> 367da34b
         "x-ms-return-client-request-id": "true",
         "x-ms-version": "2019-02-02"
       },
@@ -223,15 +139,9 @@
       "StatusCode": 201,
       "ResponseHeaders": {
         "Content-Type": "application/json",
-<<<<<<< HEAD
-        "Date": "Fri, 21 Aug 2020 15:11:26 GMT",
-        "ETag": "W/\u0022datetime\u00272020-08-21T15%3A11%3A26.5697800Z\u0027\u0022",
-        "Location": "https://t1acd88e4a1c34b8dprim.table.cosmos.azure.com/Tables(\u0027testtable8l6hz07y\u0027)",
-=======
         "Date": "Fri, 21 Aug 2020 15:57:02 GMT",
         "ETag": "W/\u0022datetime\u00272020-08-21T15%3A57%3A03.2085512Z\u0027\u0022",
         "Location": "https://chrissprim.table.cosmos.azure.com/Tables(\u0027testtable8l6hz07y\u0027)",
->>>>>>> 367da34b
         "Server": "Microsoft-HTTPAPI/2.0",
         "Transfer-Encoding": "chunked",
         "x-ms-request-id": "f6950a70-18c0-6dc8-4d20-ba185363dd55"
@@ -250,15 +160,6 @@
           "application/json"
         ],
         "Authorization": "Sanitized",
-<<<<<<< HEAD
-        "traceparent": "00-26e98d6784369541a0fea4e83571f6ae-9de33354c9252c4d-00",
-        "User-Agent": [
-          "azsdk-net-Data.Tables/1.0.0-dev.20200821.2",
-          "(.NET Core 4.6.27514.02; Microsoft Windows 10.0.17763 )"
-        ],
-        "x-ms-client-request-id": "340cccda4a56e7117decac594172c999",
-        "x-ms-date": "Fri, 21 Aug 2020 15:11:26 GMT",
-=======
         "traceparent": "00-257a5f67c049434a912975995ddf2834-8f5db08582790548-00",
         "User-Agent": [
           "azsdk-net-Data.Tables/1.0.0-dev.20200821.1",
@@ -266,7 +167,6 @@
         ],
         "x-ms-client-request-id": "340cccda4a56e7117decac594172c999",
         "x-ms-date": "Fri, 21 Aug 2020 15:57:03 GMT",
->>>>>>> 367da34b
         "x-ms-return-client-request-id": "true",
         "x-ms-version": "2019-02-02"
       },
@@ -274,11 +174,7 @@
       "StatusCode": 204,
       "ResponseHeaders": {
         "Content-Length": "0",
-<<<<<<< HEAD
-        "Date": "Fri, 21 Aug 2020 15:11:26 GMT",
-=======
         "Date": "Fri, 21 Aug 2020 15:57:03 GMT",
->>>>>>> 367da34b
         "Server": "Microsoft-HTTPAPI/2.0",
         "x-ms-request-id": "340cccda-4a56-e711-7dec-ac594172c999"
       },
@@ -287,11 +183,7 @@
   ],
   "Variables": {
     "RandomSeed": "1355505478",
-<<<<<<< HEAD
-    "TABLES_COSMOS_ACCOUNT_NAME": "t1acd88e4a1c34b8dprim",
-=======
     "TABLES_COSMOS_ACCOUNT_NAME": "chrissprim",
->>>>>>> 367da34b
     "TABLES_PRIMARY_COSMOS_ACCOUNT_KEY": "Kg=="
   }
 }