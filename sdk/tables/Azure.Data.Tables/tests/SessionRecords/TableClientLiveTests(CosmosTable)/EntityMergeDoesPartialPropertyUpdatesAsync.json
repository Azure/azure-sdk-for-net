--- conflicted
+++ resolved
@@ -1,11 +1,7 @@
 {
   "Entries": [
     {
-<<<<<<< HEAD
-      "RequestUri": "https://chrissprim.table.cosmos.azure.com/Tables?$format=application%2Fjson%3Bodata%3Dfullmetadata",
-=======
       "RequestUri": "https://chrissprim.table.cosmos.azure.com/Tables?$format=application%2Fjson%3Bodata%3Dminimalmetadata",
->>>>>>> 31805008
       "RequestMethod": "POST",
       "RequestHeaders": {
         "Accept": "application/json",
@@ -13,15 +9,6 @@
         "Content-Length": "33",
         "Content-Type": "application/json; odata=nometadata",
         "DataServiceVersion": "3.0",
-<<<<<<< HEAD
-        "traceparent": "00-762964e8b88c814482c31152dd0ba362-6dd484ea8f605046-00",
-        "User-Agent": [
-          "azsdk-net-Data.Tables/1.0.0-dev.20200728.1",
-          "(.NET Core 4.6.29017.01; Microsoft Windows 10.0.18363 )"
-        ],
-        "x-ms-client-request-id": "f6950a7018c06dc84d20ba185363dd55",
-        "x-ms-date": "Tue, 28 Jul 2020 23:45:53 GMT",
-=======
         "traceparent": "00-2772bec2662764419869783b4c7e02bc-86c9bca5cb01a546-00",
         "User-Agent": [
           "azsdk-net-Data.Tables/1.0.0-dev.20200818.1",
@@ -29,7 +16,6 @@
         ],
         "x-ms-client-request-id": "f6950a7018c06dc84d20ba185363dd55",
         "x-ms-date": "Tue, 18 Aug 2020 23:38:54 GMT",
->>>>>>> 31805008
         "x-ms-return-client-request-id": "true",
         "x-ms-version": "2019-02-02"
       },
@@ -39,13 +25,8 @@
       "StatusCode": 201,
       "ResponseHeaders": {
         "Content-Type": "application/json",
-<<<<<<< HEAD
-        "Date": "Tue, 28 Jul 2020 23:45:54 GMT",
-        "ETag": "W/\u0022datetime\u00272020-07-28T23%3A45%3A53.5793160Z\u0027\u0022",
-=======
         "Date": "Tue, 18 Aug 2020 23:38:54 GMT",
         "ETag": "W/\u0022datetime\u00272020-08-18T23%3A38%3A54.3944712Z\u0027\u0022",
->>>>>>> 31805008
         "Location": "https://chrissprim.table.cosmos.azure.com/Tables(\u0027testtable8l6hz07y\u0027)",
         "Server": "Microsoft-HTTPAPI/2.0",
         "Transfer-Encoding": "chunked",
@@ -62,15 +43,6 @@
       "RequestHeaders": {
         "Accept": "application/json",
         "Authorization": "Sanitized",
-<<<<<<< HEAD
-        "traceparent": "00-c778f7b1f17b95428a41d539b53c4fac-5c07890260d2024c-00",
-        "User-Agent": [
-          "azsdk-net-Data.Tables/1.0.0-dev.20200728.1",
-          "(.NET Core 4.6.29017.01; Microsoft Windows 10.0.18363 )"
-        ],
-        "x-ms-client-request-id": "340cccda4a56e7117decac594172c999",
-        "x-ms-date": "Tue, 28 Jul 2020 23:45:54 GMT",
-=======
         "traceparent": "00-22b10edf63abe74cab5492d64e2f95a1-5139b589b079404e-00",
         "User-Agent": [
           "azsdk-net-Data.Tables/1.0.0-dev.20200818.1",
@@ -78,7 +50,6 @@
         ],
         "x-ms-client-request-id": "340cccda4a56e7117decac594172c999",
         "x-ms-date": "Tue, 18 Aug 2020 23:38:55 GMT",
->>>>>>> 31805008
         "x-ms-return-client-request-id": "true",
         "x-ms-version": "2019-02-02"
       },
@@ -86,11 +57,7 @@
       "StatusCode": 204,
       "ResponseHeaders": {
         "Content-Length": "0",
-<<<<<<< HEAD
-        "Date": "Tue, 28 Jul 2020 23:45:54 GMT",
-=======
         "Date": "Tue, 18 Aug 2020 23:38:54 GMT",
->>>>>>> 31805008
         "Server": "Microsoft-HTTPAPI/2.0",
         "x-ms-request-id": "340cccda-4a56-e711-7dec-ac594172c999"
       },
