--- conflicted
+++ resolved
@@ -123,163 +123,6 @@
         "Content-Length": "33",
         "Content-Type": "application/json; odata=nometadata",
         "DataServiceVersion": "3.0",
-<<<<<<< HEAD
-        "traceparent": "00-09877285b666c04d9d6624902a5d1f9d-15751f171dbbd441-00",
-        "User-Agent": [
-          "azsdk-net-Data.Tables/1.0.0-dev.20200821.2",
-          "(.NET Core 4.6.27514.02; Microsoft Windows 10.0.17763 )"
-        ],
-        "x-ms-client-request-id": "6ae088948ff8c1b04b7637c53647313e",
-        "x-ms-date": "Fri, 21 Aug 2020 15:14:33 GMT",
-        "x-ms-return-client-request-id": "true",
-        "x-ms-version": "2019-02-02"
-      },
-      "RequestBody": {
-        "TableName": "testtabledzrwvdr6"
-      },
-      "StatusCode": 429,
-      "ResponseHeaders": {
-        "Content-Type": "application/json",
-        "Date": "Fri, 21 Aug 2020 15:14:32 GMT",
-        "Server": "Microsoft-HTTPAPI/2.0",
-        "Transfer-Encoding": "chunked",
-        "x-ms-request-id": "6ae08894-8ff8-c1b0-4b76-37c53647313e"
-      },
-      "ResponseBody": [
-        "{\u0022odata.error\u0022:{\u0022code\u0022:\u0022429\u0022,\u0022message\u0022:{\u0022lang\u0022:\u0022en-us\u0022,\u0022value\u0022:\u0022Message: {\\\u0022Errors\\\u0022:[\\\u0022Request rate is large. More Request Units may be needed, so no changes were made. Please retry this request later. Learn more: http://aka.ms/cosmosdb-error-429\\\u0022]}\\r\\nActivityId: 6f08790a-60ba-485e-8110-1255d9b54d79, Request URI: /apps/4f5c042d-76fb-4ce6-bda3-517e6ef3984f/services/a5ac0eaf-e7ef-445f-b1a3-7aa9ef0197f1/partitions/16f8ba9b-2d48-46e6-aeb2-cc6134d54671/replicas/132424953200404074p, RequestStats: , SDK: Microsoft.Azure.Documents.Common/2.11.0, documentdb-dotnet-sdk/2.11.0 Host/64-bit MicrosoftWindowsNT/6.2.9200.0\\nRequestID:6ae08894-8ff8-c1b0-4b76-37c53647313e\\n\u0022}}}\r\n"
-      ]
-    },
-    {
-      "RequestUri": "https://t1acd88e4a1c34b8dprim.table.cosmos.azure.com/Tables?$format=application%2Fjson%3Bodata%3Dminimalmetadata",
-      "RequestMethod": "POST",
-      "RequestHeaders": {
-        "Accept": [
-          "application/json",
-          "application/json; odata=minimalmetadata"
-        ],
-        "Authorization": "Sanitized",
-        "Content-Length": "33",
-        "Content-Type": "application/json; odata=nometadata",
-        "DataServiceVersion": "3.0",
-        "traceparent": "00-5182a3a1b1449345b0d956500f2d433a-698f26cb61a42641-00",
-        "User-Agent": [
-          "azsdk-net-Data.Tables/1.0.0-dev.20200821.2",
-          "(.NET Core 4.6.27514.02; Microsoft Windows 10.0.17763 )"
-        ],
-        "x-ms-client-request-id": "a6edef80dd61e3e1b742557c0de552e2",
-        "x-ms-date": "Fri, 21 Aug 2020 15:14:34 GMT",
-        "x-ms-return-client-request-id": "true",
-        "x-ms-version": "2019-02-02"
-      },
-      "RequestBody": {
-        "TableName": "testtabledzrwvdr6"
-      },
-      "StatusCode": 429,
-      "ResponseHeaders": {
-        "Content-Type": "application/json",
-        "Date": "Fri, 21 Aug 2020 15:14:34 GMT",
-        "Server": "Microsoft-HTTPAPI/2.0",
-        "Transfer-Encoding": "chunked",
-        "x-ms-request-id": "a6edef80-dd61-e3e1-b742-557c0de552e2"
-      },
-      "ResponseBody": [
-        "{\u0022odata.error\u0022:{\u0022code\u0022:\u0022429\u0022,\u0022message\u0022:{\u0022lang\u0022:\u0022en-us\u0022,\u0022value\u0022:\u0022Message: {\\\u0022Errors\\\u0022:[\\\u0022Request rate is large. More Request Units may be needed, so no changes were made. Please retry this request later. Learn more: http://aka.ms/cosmosdb-error-429\\\u0022]}\\r\\nActivityId: 1319146e-eb4b-4e3c-821c-d64f6b6d0a9d, Request URI: /apps/4f5c042d-76fb-4ce6-bda3-517e6ef3984f/services/a5ac0eaf-e7ef-445f-b1a3-7aa9ef0197f1/partitions/16f8ba9b-2d48-46e6-aeb2-cc6134d54671/replicas/132424953200404074p, RequestStats: , SDK: Microsoft.Azure.Documents.Common/2.11.0, documentdb-dotnet-sdk/2.11.0 Host/64-bit MicrosoftWindowsNT/6.2.9200.0\\nRequestID:a6edef80-dd61-e3e1-b742-557c0de552e2\\n\u0022}}}\r\n"
-      ]
-    },
-    {
-      "RequestUri": "https://t1acd88e4a1c34b8dprim.table.cosmos.azure.com/Tables?$format=application%2Fjson%3Bodata%3Dminimalmetadata",
-      "RequestMethod": "POST",
-      "RequestHeaders": {
-        "Accept": [
-          "application/json",
-          "application/json; odata=minimalmetadata"
-        ],
-        "Authorization": "Sanitized",
-        "Content-Length": "33",
-        "Content-Type": "application/json; odata=nometadata",
-        "DataServiceVersion": "3.0",
-        "traceparent": "00-5182a3a1b1449345b0d956500f2d433a-698f26cb61a42641-00",
-        "User-Agent": [
-          "azsdk-net-Data.Tables/1.0.0-dev.20200821.2",
-          "(.NET Core 4.6.27514.02; Microsoft Windows 10.0.17763 )"
-        ],
-        "x-ms-client-request-id": "a6edef80dd61e3e1b742557c0de552e2",
-        "x-ms-date": "Fri, 21 Aug 2020 15:14:35 GMT",
-        "x-ms-return-client-request-id": "true",
-        "x-ms-version": "2019-02-02"
-      },
-      "RequestBody": {
-        "TableName": "testtabledzrwvdr6"
-      },
-      "StatusCode": 429,
-      "ResponseHeaders": {
-        "Content-Type": "application/json",
-        "Date": "Fri, 21 Aug 2020 15:14:34 GMT",
-        "Server": "Microsoft-HTTPAPI/2.0",
-        "Transfer-Encoding": "chunked",
-        "x-ms-request-id": "a6edef80-dd61-e3e1-b742-557c0de552e2"
-      },
-      "ResponseBody": [
-        "{\u0022odata.error\u0022:{\u0022code\u0022:\u0022429\u0022,\u0022message\u0022:{\u0022lang\u0022:\u0022en-us\u0022,\u0022value\u0022:\u0022Message: {\\\u0022Errors\\\u0022:[\\\u0022Request rate is large. More Request Units may be needed, so no changes were made. Please retry this request later. Learn more: http://aka.ms/cosmosdb-error-429\\\u0022]}\\r\\nActivityId: 638abfbd-3968-4537-9a7e-22bb23cedd08, Request URI: /apps/4f5c042d-76fb-4ce6-bda3-517e6ef3984f/services/a5ac0eaf-e7ef-445f-b1a3-7aa9ef0197f1/partitions/16f8ba9b-2d48-46e6-aeb2-cc6134d54671/replicas/132424953200404074p, RequestStats: , SDK: Microsoft.Azure.Documents.Common/2.11.0, documentdb-dotnet-sdk/2.11.0 Host/64-bit MicrosoftWindowsNT/6.2.9200.0\\nRequestID:a6edef80-dd61-e3e1-b742-557c0de552e2\\n\u0022}}}\r\n"
-      ]
-    },
-    {
-      "RequestUri": "https://t1acd88e4a1c34b8dprim.table.cosmos.azure.com/Tables?$format=application%2Fjson%3Bodata%3Dminimalmetadata",
-      "RequestMethod": "POST",
-      "RequestHeaders": {
-        "Accept": [
-          "application/json",
-          "application/json; odata=minimalmetadata"
-        ],
-        "Authorization": "Sanitized",
-        "Content-Length": "33",
-        "Content-Type": "application/json; odata=nometadata",
-        "DataServiceVersion": "3.0",
-        "traceparent": "00-5182a3a1b1449345b0d956500f2d433a-698f26cb61a42641-00",
-        "User-Agent": [
-          "azsdk-net-Data.Tables/1.0.0-dev.20200821.2",
-          "(.NET Core 4.6.27514.02; Microsoft Windows 10.0.17763 )"
-        ],
-        "x-ms-client-request-id": "a6edef80dd61e3e1b742557c0de552e2",
-        "x-ms-date": "Fri, 21 Aug 2020 15:14:37 GMT",
-        "x-ms-return-client-request-id": "true",
-        "x-ms-version": "2019-02-02"
-      },
-      "RequestBody": {
-        "TableName": "testtabledzrwvdr6"
-      },
-      "StatusCode": 429,
-      "ResponseHeaders": {
-        "Content-Type": "application/json",
-        "Date": "Fri, 21 Aug 2020 15:14:37 GMT",
-        "Server": "Microsoft-HTTPAPI/2.0",
-        "Transfer-Encoding": "chunked",
-        "x-ms-request-id": "a6edef80-dd61-e3e1-b742-557c0de552e2"
-      },
-      "ResponseBody": [
-        "{\u0022odata.error\u0022:{\u0022code\u0022:\u0022429\u0022,\u0022message\u0022:{\u0022lang\u0022:\u0022en-us\u0022,\u0022value\u0022:\u0022Message: {\\\u0022Errors\\\u0022:[\\\u0022Request rate is large. More Request Units may be needed, so no changes were made. Please retry this request later. Learn more: http://aka.ms/cosmosdb-error-429\\\u0022]}\\r\\nActivityId: 696bc1a3-2378-454d-99ed-983a1cedf91b, Request URI: /apps/4f5c042d-76fb-4ce6-bda3-517e6ef3984f/services/a5ac0eaf-e7ef-445f-b1a3-7aa9ef0197f1/partitions/16f8ba9b-2d48-46e6-aeb2-cc6134d54671/replicas/132424953200404074p, RequestStats: , SDK: Microsoft.Azure.Documents.Common/2.11.0, documentdb-dotnet-sdk/2.11.0 Host/64-bit MicrosoftWindowsNT/6.2.9200.0\\nRequestID:a6edef80-dd61-e3e1-b742-557c0de552e2\\n\u0022}}}\r\n"
-      ]
-    },
-    {
-      "RequestUri": "https://t1acd88e4a1c34b8dprim.table.cosmos.azure.com/Tables?$format=application%2Fjson%3Bodata%3Dminimalmetadata",
-      "RequestMethod": "POST",
-      "RequestHeaders": {
-        "Accept": [
-          "application/json",
-          "application/json; odata=minimalmetadata"
-        ],
-        "Authorization": "Sanitized",
-        "Content-Length": "33",
-        "Content-Type": "application/json; odata=nometadata",
-        "DataServiceVersion": "3.0",
-        "traceparent": "00-5182a3a1b1449345b0d956500f2d433a-698f26cb61a42641-00",
-        "User-Agent": [
-          "azsdk-net-Data.Tables/1.0.0-dev.20200821.2",
-          "(.NET Core 4.6.27514.02; Microsoft Windows 10.0.17763 )"
-        ],
-        "x-ms-client-request-id": "a6edef80dd61e3e1b742557c0de552e2",
-        "x-ms-date": "Fri, 21 Aug 2020 15:14:41 GMT",
-=======
         "traceparent": "00-20e9ba04b6e11a43bd6b9781b4d663a3-90951fa2fef01b41-00",
         "User-Agent": [
           "azsdk-net-Data.Tables/1.0.0-dev.20200821.1",
@@ -287,7 +130,6 @@
         ],
         "x-ms-client-request-id": "6ae088948ff8c1b04b7637c53647313e",
         "x-ms-date": "Fri, 21 Aug 2020 16:25:45 GMT",
->>>>>>> 367da34b
         "x-ms-return-client-request-id": "true",
         "x-ms-version": "2019-02-02"
       },
@@ -297,15 +139,9 @@
       "StatusCode": 201,
       "ResponseHeaders": {
         "Content-Type": "application/json",
-<<<<<<< HEAD
-        "Date": "Fri, 21 Aug 2020 15:14:41 GMT",
-        "ETag": "W/\u0022datetime\u00272020-08-21T15%3A14%3A41.2303368Z\u0027\u0022",
-        "Location": "https://t1acd88e4a1c34b8dprim.table.cosmos.azure.com/Tables(\u0027testtabledzrwvdr6\u0027)",
-=======
         "Date": "Fri, 21 Aug 2020 16:25:45 GMT",
         "ETag": "W/\u0022datetime\u00272020-08-21T16%3A25%3A45.4627848Z\u0027\u0022",
         "Location": "https://chrissprim.table.cosmos.azure.com/Tables(\u0027testtabledzrwvdr6\u0027)",
->>>>>>> 367da34b
         "Server": "Microsoft-HTTPAPI/2.0",
         "Transfer-Encoding": "chunked",
         "x-ms-request-id": "a6edef80-dd61-e3e1-b742-557c0de552e2"
@@ -327,15 +163,6 @@
         "Content-Length": "1675",
         "Content-Type": "application/json; odata=nometadata",
         "DataServiceVersion": "3.0",
-<<<<<<< HEAD
-        "traceparent": "00-ab39782a02892b4ab626f00a9df2e572-2af411963e1db242-00",
-        "User-Agent": [
-          "azsdk-net-Data.Tables/1.0.0-dev.20200821.2",
-          "(.NET Core 4.6.27514.02; Microsoft Windows 10.0.17763 )"
-        ],
-        "x-ms-client-request-id": "9d8c45f0254cbf2b7ddcedd28fb026e4",
-        "x-ms-date": "Fri, 21 Aug 2020 15:14:41 GMT",
-=======
         "Prefer": "return-no-content",
         "traceparent": "00-c5fc2ee144ee3e48ba563d7b2106b1a9-6dc4c7eba65a7346-00",
         "User-Agent": [
@@ -344,7 +171,6 @@
         ],
         "x-ms-client-request-id": "a6edef80dd61e3e1b742557c0de552e2",
         "x-ms-date": "Fri, 21 Aug 2020 16:25:45 GMT",
->>>>>>> 367da34b
         "x-ms-return-client-request-id": "true",
         "x-ms-version": "2019-02-02"
       },
@@ -412,72 +238,15 @@
       },
       "StatusCode": 204,
       "ResponseHeaders": {
-<<<<<<< HEAD
-        "Content-Type": "application/json",
-        "Date": "Fri, 21 Aug 2020 15:14:41 GMT",
-        "ETag": "W/\u0022datetime\u00272020-08-21T15%3A14%3A41.6285704Z\u0027\u0022",
-        "Location": "https://t1acd88e4a1c34b8dprim.table.cosmos.azure.com/testtabledzrwvdr6(PartitionKey=\u0027somPartition\u0027,RowKey=\u00270001\u0027)",
-=======
         "Content-Length": "0",
         "Date": "Fri, 21 Aug 2020 16:25:45 GMT",
         "ETag": "W/\u0022datetime\u00272020-08-21T16%3A25%3A45.8735112Z\u0027\u0022",
         "Location": "https://chrissprim.table.cosmos.azure.com/testtabledzrwvdr6(PartitionKey=\u0027somPartition\u0027,RowKey=\u00270001\u0027)",
         "Preference-Applied": "return-no-content",
->>>>>>> 367da34b
         "Server": "Microsoft-HTTPAPI/2.0",
         "x-ms-request-id": "a6edef80-dd61-e3e1-b742-557c0de552e2"
       },
-<<<<<<< HEAD
-      "ResponseBody": {
-        "odata.metadata": "https://t1acd88e4a1c34b8dprim.table.cosmos.azure.com/testtabledzrwvdr6/$metadata#testtabledzrwvdr6/@Element",
-        "odata.etag": "W/\u0022datetime\u00272020-08-21T15%3A14%3A41.6285704Z\u0027\u0022",
-        "DateTimeOffsetN@odata.type": "Edm.DateTime",
-        "DateTimeOffsetN": "2020-01-01T01:02:00.0000000Z",
-        "DateTimeOffset@odata.type": "Edm.DateTime",
-        "DateTimeOffset": "2020-01-01T01:02:00.0000000Z",
-        "DateTimeN@odata.type": "Edm.DateTime",
-        "DateTimeN": "2020-01-01T01:02:00.0000000Z",
-        "DateTime@odata.type": "Edm.DateTime",
-        "DateTime": "2020-01-01T01:02:00.0000000Z",
-        "DateTimeAsString": "2020-01-01T01:02:00.0000000Z",
-        "BoolN": false,
-        "Bool": false,
-        "BoolPrimitiveN": false,
-        "BoolPrimitive": false,
-        "Binary@odata.type": "Edm.Binary",
-        "Binary": "AQIB",
-        "BinaryPrimitive@odata.type": "Edm.Binary",
-        "BinaryPrimitive": "AQIB",
-        "DoublePrimitiveN": 1.01,
-        "DoublePrimitive": 1.01,
-        "DoubleN": 1.01,
-        "Double": 1.01,
-        "DoubleInteger": 1,
-        "GuidN@odata.type": "Edm.Guid",
-        "GuidN": "0d391d16-97f1-4b9a-be68-4cc871f90001",
-        "Guid@odata.type": "Edm.Guid",
-        "Guid": "0d391d16-97f1-4b9a-be68-4cc871f90001",
-        "IntegerPrimitiveN": 1,
-        "IntegerPrimitive": 1,
-        "Int32N": 1,
-        "Int32": 1,
-        "LongPrimitiveN@odata.type": "Edm.Int64",
-        "LongPrimitiveN": "2147483648",
-        "LongPrimitive@odata.type": "Edm.Int64",
-        "LongPrimitive": "2147483648",
-        "Int64N@odata.type": "Edm.Int64",
-        "Int64N": "123456789012",
-        "Int64@odata.type": "Edm.Int64",
-        "Int64": "2147483648",
-        "String": "0001",
-        "PartitionKey": "somPartition",
-        "RowKey": "0001",
-        "Timestamp@odata.type": "Edm.DateTime",
-        "Timestamp": "2020-08-21T15:14:41.6285704Z"
-      }
-=======
       "ResponseBody": []
->>>>>>> 367da34b
     },
     {
       "RequestUri": "https://t1acd88e4a1c34b8dprim.table.cosmos.azure.com/testtabledzrwvdr6?$format=application%2Fjson%3Bodata%3Dminimalmetadata",
@@ -491,15 +260,6 @@
         "Content-Length": "1673",
         "Content-Type": "application/json; odata=nometadata",
         "DataServiceVersion": "3.0",
-<<<<<<< HEAD
-        "traceparent": "00-6270d1842aea9f4db9b47541bedd4c45-0a455c9984a6d64f-00",
-        "User-Agent": [
-          "azsdk-net-Data.Tables/1.0.0-dev.20200821.2",
-          "(.NET Core 4.6.27514.02; Microsoft Windows 10.0.17763 )"
-        ],
-        "x-ms-client-request-id": "7e3e87584c13b771a7fdb2b53a34b365",
-        "x-ms-date": "Fri, 21 Aug 2020 15:14:41 GMT",
-=======
         "Prefer": "return-no-content",
         "traceparent": "00-5fcee2263a57c441a167235655b5e181-5658b1644756674c-00",
         "User-Agent": [
@@ -508,7 +268,6 @@
         ],
         "x-ms-client-request-id": "9d8c45f0254cbf2b7ddcedd28fb026e4",
         "x-ms-date": "Fri, 21 Aug 2020 16:25:45 GMT",
->>>>>>> 367da34b
         "x-ms-return-client-request-id": "true",
         "x-ms-version": "2019-02-02"
       },
@@ -576,72 +335,15 @@
       },
       "StatusCode": 204,
       "ResponseHeaders": {
-<<<<<<< HEAD
-        "Content-Type": "application/json",
-        "Date": "Fri, 21 Aug 2020 15:14:41 GMT",
-        "ETag": "W/\u0022datetime\u00272020-08-21T15%3A14%3A41.6605192Z\u0027\u0022",
-        "Location": "https://t1acd88e4a1c34b8dprim.table.cosmos.azure.com/testtabledzrwvdr6(PartitionKey=\u0027somPartition\u0027,RowKey=\u00270002\u0027)",
-=======
         "Content-Length": "0",
         "Date": "Fri, 21 Aug 2020 16:25:45 GMT",
         "ETag": "W/\u0022datetime\u00272020-08-21T16%3A25%3A45.9979272Z\u0027\u0022",
         "Location": "https://chrissprim.table.cosmos.azure.com/testtabledzrwvdr6(PartitionKey=\u0027somPartition\u0027,RowKey=\u00270002\u0027)",
         "Preference-Applied": "return-no-content",
->>>>>>> 367da34b
         "Server": "Microsoft-HTTPAPI/2.0",
         "x-ms-request-id": "9d8c45f0-254c-bf2b-7ddc-edd28fb026e4"
       },
-<<<<<<< HEAD
-      "ResponseBody": {
-        "odata.metadata": "https://t1acd88e4a1c34b8dprim.table.cosmos.azure.com/testtabledzrwvdr6/$metadata#testtabledzrwvdr6/@Element",
-        "odata.etag": "W/\u0022datetime\u00272020-08-21T15%3A14%3A41.6605192Z\u0027\u0022",
-        "DateTimeOffsetN@odata.type": "Edm.DateTime",
-        "DateTimeOffsetN": "2020-01-01T01:03:00.0000000Z",
-        "DateTimeOffset@odata.type": "Edm.DateTime",
-        "DateTimeOffset": "2020-01-01T01:03:00.0000000Z",
-        "DateTimeN@odata.type": "Edm.DateTime",
-        "DateTimeN": "2020-01-01T01:03:00.0000000Z",
-        "DateTime@odata.type": "Edm.DateTime",
-        "DateTime": "2020-01-01T01:03:00.0000000Z",
-        "DateTimeAsString": "2020-01-01T01:03:00.0000000Z",
-        "BoolN": false,
-        "Bool": true,
-        "BoolPrimitiveN": false,
-        "BoolPrimitive": true,
-        "Binary@odata.type": "Edm.Binary",
-        "Binary": "AQIC",
-        "BinaryPrimitive@odata.type": "Edm.Binary",
-        "BinaryPrimitive": "AQIC",
-        "DoublePrimitiveN": 2.02,
-        "DoublePrimitive": 2.02,
-        "DoubleN": 2.02,
-        "Double": 2.02,
-        "DoubleInteger": 2,
-        "GuidN@odata.type": "Edm.Guid",
-        "GuidN": "0d391d16-97f1-4b9a-be68-4cc871f90002",
-        "Guid@odata.type": "Edm.Guid",
-        "Guid": "0d391d16-97f1-4b9a-be68-4cc871f90002",
-        "IntegerPrimitiveN": 2,
-        "IntegerPrimitive": 2,
-        "Int32N": 2,
-        "Int32": 2,
-        "LongPrimitiveN@odata.type": "Edm.Int64",
-        "LongPrimitiveN": "2147483649",
-        "LongPrimitive@odata.type": "Edm.Int64",
-        "LongPrimitive": "2147483649",
-        "Int64N@odata.type": "Edm.Int64",
-        "Int64N": "123456789012",
-        "Int64@odata.type": "Edm.Int64",
-        "Int64": "2147483649",
-        "String": "0002",
-        "PartitionKey": "somPartition",
-        "RowKey": "0002",
-        "Timestamp@odata.type": "Edm.DateTime",
-        "Timestamp": "2020-08-21T15:14:41.6605192Z"
-      }
-=======
       "ResponseBody": []
->>>>>>> 367da34b
     },
     {
       "RequestUri": "https://t1acd88e4a1c34b8dprim.table.cosmos.azure.com/testtabledzrwvdr6()?$format=application%2Fjson%3Bodata%3Dminimalmetadata\u0026$filter=%28PartitionKey%20eq%20%27somPartition%27%29%20and%20%28RowKey%20eq%20%270002%27%29",
@@ -654,19 +356,11 @@
         "Authorization": "Sanitized",
         "DataServiceVersion": "3.0",
         "User-Agent": [
-<<<<<<< HEAD
-          "azsdk-net-Data.Tables/1.0.0-dev.20200821.2",
-          "(.NET Core 4.6.27514.02; Microsoft Windows 10.0.17763 )"
-        ],
-        "x-ms-client-request-id": "f0d5542494ba5af2c42e2984ef0e5307",
-        "x-ms-date": "Fri, 21 Aug 2020 15:14:41 GMT",
-=======
           "azsdk-net-Data.Tables/1.0.0-dev.20200821.1",
           "(.NET Core 4.6.29130.01; Microsoft Windows 10.0.18363 )"
         ],
         "x-ms-client-request-id": "7e3e87584c13b771a7fdb2b53a34b365",
         "x-ms-date": "Fri, 21 Aug 2020 16:25:45 GMT",
->>>>>>> 367da34b
         "x-ms-return-client-request-id": "true",
         "x-ms-version": "2019-02-02"
       },
@@ -674,11 +368,7 @@
       "StatusCode": 200,
       "ResponseHeaders": {
         "Content-Type": "application/json",
-<<<<<<< HEAD
-        "Date": "Fri, 21 Aug 2020 15:14:41 GMT",
-=======
         "Date": "Fri, 21 Aug 2020 16:25:45 GMT",
->>>>>>> 367da34b
         "Server": "Microsoft-HTTPAPI/2.0",
         "Transfer-Encoding": "chunked",
         "x-ms-request-id": "f0d55424-94ba-5af2-c42e-2984ef0e5307"
@@ -686,11 +376,7 @@
       "ResponseBody": {
         "value": [
           {
-<<<<<<< HEAD
-            "odata.etag": "W/\u0022datetime\u00272020-08-21T15%3A14%3A41.6605192Z\u0027\u0022",
-=======
             "odata.etag": "W/\u0022datetime\u00272020-08-21T16%3A25%3A45.9979272Z\u0027\u0022",
->>>>>>> 367da34b
             "DateTimeOffsetN@odata.type": "Edm.DateTime",
             "DateTimeOffsetN": "2020-01-01T01:03:00.0000000Z",
             "DateTimeOffset@odata.type": "Edm.DateTime",
@@ -733,11 +419,7 @@
             "PartitionKey": "somPartition",
             "RowKey": "0002",
             "Timestamp@odata.type": "Edm.DateTime",
-<<<<<<< HEAD
-            "Timestamp": "2020-08-21T15:14:41.6605192Z"
-=======
             "Timestamp": "2020-08-21T16:25:45.9979272Z"
->>>>>>> 367da34b
           }
         ]
       }
@@ -751,15 +433,6 @@
           "application/json"
         ],
         "Authorization": "Sanitized",
-<<<<<<< HEAD
-        "traceparent": "00-d2bc52eada4c3e4088038feaaf76c019-c826bf4c6247d84e-00",
-        "User-Agent": [
-          "azsdk-net-Data.Tables/1.0.0-dev.20200821.2",
-          "(.NET Core 4.6.27514.02; Microsoft Windows 10.0.17763 )"
-        ],
-        "x-ms-client-request-id": "8624711cd3a6a4cfd3d4f64f73758549",
-        "x-ms-date": "Fri, 21 Aug 2020 15:14:41 GMT",
-=======
         "traceparent": "00-9ae91a2d91f03841991c5eb76afbb6f1-ea80d28a3556b74c-00",
         "User-Agent": [
           "azsdk-net-Data.Tables/1.0.0-dev.20200821.1",
@@ -767,7 +440,6 @@
         ],
         "x-ms-client-request-id": "f0d5542494ba5af2c42e2984ef0e5307",
         "x-ms-date": "Fri, 21 Aug 2020 16:25:46 GMT",
->>>>>>> 367da34b
         "x-ms-return-client-request-id": "true",
         "x-ms-version": "2019-02-02"
       },
@@ -775,11 +447,7 @@
       "StatusCode": 204,
       "ResponseHeaders": {
         "Content-Length": "0",
-<<<<<<< HEAD
-        "Date": "Fri, 21 Aug 2020 15:14:41 GMT",
-=======
         "Date": "Fri, 21 Aug 2020 16:25:45 GMT",
->>>>>>> 367da34b
         "Server": "Microsoft-HTTPAPI/2.0",
         "x-ms-request-id": "8624711c-d3a6-a4cf-d3d4-f64f73758549"
       },
@@ -788,11 +456,7 @@
   ],
   "Variables": {
     "RandomSeed": "323290225",
-<<<<<<< HEAD
-    "TABLES_COSMOS_ACCOUNT_NAME": "t1acd88e4a1c34b8dprim",
-=======
     "TABLES_COSMOS_ACCOUNT_NAME": "chrissprim",
->>>>>>> 367da34b
     "TABLES_PRIMARY_COSMOS_ACCOUNT_KEY": "Kg=="
   }
 }