--- conflicted
+++ resolved
@@ -126,12 +126,7 @@
         "Location": "https://chrissprim.table.cosmos.azure.com/testtableev12v1vx(PartitionKey=\u0027somPartition\u0027,RowKey=\u00270001\u0027)",
         "Preference-Applied": "return-no-content",
         "Server": "Microsoft-HTTPAPI/2.0",
-<<<<<<< HEAD
         "x-ms-request-id": "8d35d104-b907-24fd-16b4-04c3b438a166"
-=======
-        "Transfer-Encoding": "chunked",
-        "x-ms-request-id": "f8173118-d8b1-c779-9727-8faa14f5331e"
->>>>>>> 378550eb
       },
       "ResponseBody": []
     },
@@ -224,12 +219,7 @@
         "Location": "https://chrissprim.table.cosmos.azure.com/testtableev12v1vx(PartitionKey=\u0027somPartition\u0027,RowKey=\u00270002\u0027)",
         "Preference-Applied": "return-no-content",
         "Server": "Microsoft-HTTPAPI/2.0",
-<<<<<<< HEAD
         "x-ms-request-id": "f8173118-d8b1-c779-9727-8faa14f5331e"
-=======
-        "Transfer-Encoding": "chunked",
-        "x-ms-request-id": "25afa971-f34c-b37f-0579-fc6fa5798089"
->>>>>>> 378550eb
       },
       "ResponseBody": []
     },
@@ -322,12 +312,7 @@
         "Location": "https://chrissprim.table.cosmos.azure.com/testtableev12v1vx(PartitionKey=\u0027somPartition\u0027,RowKey=\u00270003\u0027)",
         "Preference-Applied": "return-no-content",
         "Server": "Microsoft-HTTPAPI/2.0",
-<<<<<<< HEAD
         "x-ms-request-id": "25afa971-f34c-b37f-0579-fc6fa5798089"
-=======
-        "Transfer-Encoding": "chunked",
-        "x-ms-request-id": "e2127c7d-97c5-2bea-576d-f5df2a531020"
->>>>>>> 378550eb
       },
       "ResponseBody": []
     },
@@ -420,12 +405,7 @@
         "Location": "https://chrissprim.table.cosmos.azure.com/testtableev12v1vx(PartitionKey=\u0027somPartition\u0027,RowKey=\u00270004\u0027)",
         "Preference-Applied": "return-no-content",
         "Server": "Microsoft-HTTPAPI/2.0",
-<<<<<<< HEAD
         "x-ms-request-id": "e2127c7d-97c5-2bea-576d-f5df2a531020"
-=======
-        "Transfer-Encoding": "chunked",
-        "x-ms-request-id": "0b52e680-7b88-251a-b264-f238dc0a221d"
->>>>>>> 378550eb
       },
       "ResponseBody": []
     },
