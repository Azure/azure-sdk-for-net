{
  "Entries": [
    {
      "RequestUri": "https://t1acd88e4a1c34b8dprim.table.cosmos.azure.com/Tables?$format=application%2Fjson%3Bodata%3Dminimalmetadata",
      "RequestMethod": "POST",
      "RequestHeaders": {
        "Accept": [
          "application/json",
          "application/json; odata=minimalmetadata"
        ],
        "Authorization": "Sanitized",
        "Content-Length": "33",
        "Content-Type": "application/json; odata=nometadata",
        "DataServiceVersion": "3.0",
        "traceparent": "00-68924510b8d0714b99d2982493da7e65-3adc47d38c893647-00",
        "User-Agent": [
          "azsdk-net-Data.Tables/1.0.0-dev.20200821.2",
          "(.NET Core 4.6.27514.02; Microsoft Windows 10.0.17763 )"
        ],
        "x-ms-client-request-id": "f38c74b02d79d15caaa44ead11c17614",
        "x-ms-date": "Fri, 21 Aug 2020 15:18:04 GMT",
        "x-ms-return-client-request-id": "true",
        "x-ms-version": "2019-02-02"
      },
      "RequestBody": {
        "TableName": "testtablelpbwmxbz"
      },
      "StatusCode": 429,
      "ResponseHeaders": {
        "Content-Type": "application/json",
        "Date": "Fri, 21 Aug 2020 15:18:04 GMT",
        "Server": "Microsoft-HTTPAPI/2.0",
        "Transfer-Encoding": "chunked",
        "x-ms-request-id": "f38c74b0-2d79-d15c-aaa4-4ead11c17614"
      },
      "ResponseBody": [
        "{\u0022odata.error\u0022:{\u0022code\u0022:\u0022429\u0022,\u0022message\u0022:{\u0022lang\u0022:\u0022en-us\u0022,\u0022value\u0022:\u0022Message: {\\\u0022Errors\\\u0022:[\\\u0022Request rate is large. More Request Units may be needed, so no changes were made. Please retry this request later. Learn more: http://aka.ms/cosmosdb-error-429\\\u0022]}\\r\\nActivityId: b333dad0-d38d-4a4e-8006-a0bf1ae9cced, Request URI: /apps/4f5c042d-76fb-4ce6-bda3-517e6ef3984f/services/a5ac0eaf-e7ef-445f-b1a3-7aa9ef0197f1/partitions/16f8ba9b-2d48-46e6-aeb2-cc6134d54671/replicas/132424953200404074p, RequestStats: , SDK: Microsoft.Azure.Documents.Common/2.11.0, documentdb-dotnet-sdk/2.11.0 Host/64-bit MicrosoftWindowsNT/6.2.9200.0\\nRequestID:f38c74b0-2d79-d15c-aaa4-4ead11c17614\\n\u0022}}}\r\n"
      ]
    },
    {
      "RequestUri": "https://t1acd88e4a1c34b8dprim.table.cosmos.azure.com/Tables?$format=application%2Fjson%3Bodata%3Dminimalmetadata",
      "RequestMethod": "POST",
      "RequestHeaders": {
        "Accept": [
          "application/json",
          "application/json; odata=minimalmetadata"
        ],
        "Authorization": "Sanitized",
        "Content-Length": "33",
        "Content-Type": "application/json; odata=nometadata",
        "DataServiceVersion": "3.0",
        "traceparent": "00-68924510b8d0714b99d2982493da7e65-3adc47d38c893647-00",
        "User-Agent": [
          "azsdk-net-Data.Tables/1.0.0-dev.20200821.2",
          "(.NET Core 4.6.27514.02; Microsoft Windows 10.0.17763 )"
        ],
        "x-ms-client-request-id": "f38c74b02d79d15caaa44ead11c17614",
        "x-ms-date": "Fri, 21 Aug 2020 15:18:05 GMT",
        "x-ms-return-client-request-id": "true",
        "x-ms-version": "2019-02-02"
      },
      "RequestBody": {
        "TableName": "testtablelpbwmxbz"
      },
      "StatusCode": 429,
      "ResponseHeaders": {
        "Content-Type": "application/json",
        "Date": "Fri, 21 Aug 2020 15:18:04 GMT",
        "Server": "Microsoft-HTTPAPI/2.0",
        "Transfer-Encoding": "chunked",
        "x-ms-request-id": "f38c74b0-2d79-d15c-aaa4-4ead11c17614"
      },
      "ResponseBody": [
        "{\u0022odata.error\u0022:{\u0022code\u0022:\u0022429\u0022,\u0022message\u0022:{\u0022lang\u0022:\u0022en-us\u0022,\u0022value\u0022:\u0022Message: {\\\u0022Errors\\\u0022:[\\\u0022Request rate is large. More Request Units may be needed, so no changes were made. Please retry this request later. Learn more: http://aka.ms/cosmosdb-error-429\\\u0022]}\\r\\nActivityId: e7e17a67-524a-429c-8173-e93c9f12c989, Request URI: /apps/4f5c042d-76fb-4ce6-bda3-517e6ef3984f/services/a5ac0eaf-e7ef-445f-b1a3-7aa9ef0197f1/partitions/16f8ba9b-2d48-46e6-aeb2-cc6134d54671/replicas/132424953200404074p, RequestStats: , SDK: Microsoft.Azure.Documents.Common/2.11.0, documentdb-dotnet-sdk/2.11.0 Host/64-bit MicrosoftWindowsNT/6.2.9200.0\\nRequestID:f38c74b0-2d79-d15c-aaa4-4ead11c17614\\n\u0022}}}\r\n"
      ]
    },
    {
      "RequestUri": "https://t1acd88e4a1c34b8dprim.table.cosmos.azure.com/Tables?$format=application%2Fjson%3Bodata%3Dminimalmetadata",
      "RequestMethod": "POST",
      "RequestHeaders": {
        "Accept": [
          "application/json",
          "application/json; odata=minimalmetadata"
        ],
        "Authorization": "Sanitized",
        "Content-Length": "33",
        "Content-Type": "application/json; odata=nometadata",
        "DataServiceVersion": "3.0",
        "traceparent": "00-68924510b8d0714b99d2982493da7e65-3adc47d38c893647-00",
        "User-Agent": [
          "azsdk-net-Data.Tables/1.0.0-dev.20200821.2",
          "(.NET Core 4.6.27514.02; Microsoft Windows 10.0.17763 )"
        ],
        "x-ms-client-request-id": "f38c74b02d79d15caaa44ead11c17614",
        "x-ms-date": "Fri, 21 Aug 2020 15:18:06 GMT",
        "x-ms-return-client-request-id": "true",
        "x-ms-version": "2019-02-02"
      },
      "RequestBody": {
        "TableName": "testtablelpbwmxbz"
      },
      "StatusCode": 429,
      "ResponseHeaders": {
        "Content-Type": "application/json",
        "Date": "Fri, 21 Aug 2020 15:18:05 GMT",
        "Server": "Microsoft-HTTPAPI/2.0",
        "Transfer-Encoding": "chunked",
        "x-ms-request-id": "f38c74b0-2d79-d15c-aaa4-4ead11c17614"
      },
      "ResponseBody": [
        "{\u0022odata.error\u0022:{\u0022code\u0022:\u0022429\u0022,\u0022message\u0022:{\u0022lang\u0022:\u0022en-us\u0022,\u0022value\u0022:\u0022Message: {\\\u0022Errors\\\u0022:[\\\u0022Request rate is large. More Request Units may be needed, so no changes were made. Please retry this request later. Learn more: http://aka.ms/cosmosdb-error-429\\\u0022]}\\r\\nActivityId: 5789d370-d186-4190-8736-4f3156ee0a69, Request URI: /apps/4f5c042d-76fb-4ce6-bda3-517e6ef3984f/services/a5ac0eaf-e7ef-445f-b1a3-7aa9ef0197f1/partitions/16f8ba9b-2d48-46e6-aeb2-cc6134d54671/replicas/132424953200404074p, RequestStats: , SDK: Microsoft.Azure.Documents.Common/2.11.0, documentdb-dotnet-sdk/2.11.0 Host/64-bit MicrosoftWindowsNT/6.2.9200.0\\nRequestID:f38c74b0-2d79-d15c-aaa4-4ead11c17614\\n\u0022}}}\r\n"
      ]
    },
    {
      "RequestUri": "https://t1acd88e4a1c34b8dprim.table.cosmos.azure.com/Tables?$format=application%2Fjson%3Bodata%3Dminimalmetadata",
      "RequestMethod": "POST",
      "RequestHeaders": {
        "Accept": [
          "application/json",
          "application/json; odata=minimalmetadata"
        ],
        "Authorization": "Sanitized",
        "Content-Length": "33",
        "Content-Type": "application/json; odata=nometadata",
        "DataServiceVersion": "3.0",
<<<<<<< HEAD
        "traceparent": "00-68924510b8d0714b99d2982493da7e65-3adc47d38c893647-00",
        "User-Agent": [
          "azsdk-net-Data.Tables/1.0.0-dev.20200821.2",
          "(.NET Core 4.6.27514.02; Microsoft Windows 10.0.17763 )"
        ],
        "x-ms-client-request-id": "f38c74b02d79d15caaa44ead11c17614",
        "x-ms-date": "Fri, 21 Aug 2020 15:18:10 GMT",
        "x-ms-return-client-request-id": "true",
        "x-ms-version": "2019-02-02"
      },
      "RequestBody": {
        "TableName": "testtablelpbwmxbz"
      },
      "StatusCode": 429,
      "ResponseHeaders": {
        "Content-Type": "application/json",
        "Date": "Fri, 21 Aug 2020 15:18:10 GMT",
        "Server": "Microsoft-HTTPAPI/2.0",
        "Transfer-Encoding": "chunked",
        "x-ms-request-id": "f38c74b0-2d79-d15c-aaa4-4ead11c17614"
      },
      "ResponseBody": [
        "{\u0022odata.error\u0022:{\u0022code\u0022:\u0022429\u0022,\u0022message\u0022:{\u0022lang\u0022:\u0022en-us\u0022,\u0022value\u0022:\u0022Message: {\\\u0022Errors\\\u0022:[\\\u0022Request rate is large. More Request Units may be needed, so no changes were made. Please retry this request later. Learn more: http://aka.ms/cosmosdb-error-429\\\u0022]}\\r\\nActivityId: 975aad48-7903-4ae2-84cb-9a7cbba761ad, Request URI: /apps/4f5c042d-76fb-4ce6-bda3-517e6ef3984f/services/a5ac0eaf-e7ef-445f-b1a3-7aa9ef0197f1/partitions/16f8ba9b-2d48-46e6-aeb2-cc6134d54671/replicas/132424953200404074p, RequestStats: , SDK: Microsoft.Azure.Documents.Common/2.11.0, documentdb-dotnet-sdk/2.11.0 Host/64-bit MicrosoftWindowsNT/6.2.9200.0\\nRequestID:f38c74b0-2d79-d15c-aaa4-4ead11c17614\\n\u0022}}}\r\n"
      ]
    },
    {
      "RequestUri": "https://t1acd88e4a1c34b8dprim.table.cosmos.azure.com/Tables?$format=application%2Fjson%3Bodata%3Dminimalmetadata",
      "RequestMethod": "POST",
      "RequestHeaders": {
        "Accept": [
          "application/json",
          "application/json; odata=minimalmetadata"
        ],
        "Authorization": "Sanitized",
        "Content-Length": "33",
        "Content-Type": "application/json; odata=nometadata",
        "DataServiceVersion": "3.0",
        "traceparent": "00-dd4c29649877e543a89527e6c680ea20-84e003025c90b442-00",
        "User-Agent": [
          "azsdk-net-Data.Tables/1.0.0-dev.20200821.2",
          "(.NET Core 4.6.27514.02; Microsoft Windows 10.0.17763 )"
        ],
        "x-ms-client-request-id": "dc8f08367f1528e45a2c86f924542b84",
        "x-ms-date": "Fri, 21 Aug 2020 15:18:11 GMT",
        "x-ms-return-client-request-id": "true",
        "x-ms-version": "2019-02-02"
      },
      "RequestBody": {
        "TableName": "testtablelpbwmxbz"
      },
      "StatusCode": 429,
      "ResponseHeaders": {
        "Content-Type": "application/json",
        "Date": "Fri, 21 Aug 2020 15:18:11 GMT",
        "Server": "Microsoft-HTTPAPI/2.0",
        "Transfer-Encoding": "chunked",
        "x-ms-request-id": "dc8f0836-7f15-28e4-5a2c-86f924542b84"
      },
      "ResponseBody": [
        "{\u0022odata.error\u0022:{\u0022code\u0022:\u0022429\u0022,\u0022message\u0022:{\u0022lang\u0022:\u0022en-us\u0022,\u0022value\u0022:\u0022Message: {\\\u0022Errors\\\u0022:[\\\u0022Request rate is large. More Request Units may be needed, so no changes were made. Please retry this request later. Learn more: http://aka.ms/cosmosdb-error-429\\\u0022]}\\r\\nActivityId: c7958829-f8c9-4c25-ad61-66b6fcb5d3ac, Request URI: /apps/4f5c042d-76fb-4ce6-bda3-517e6ef3984f/services/a5ac0eaf-e7ef-445f-b1a3-7aa9ef0197f1/partitions/16f8ba9b-2d48-46e6-aeb2-cc6134d54671/replicas/132424953200404074p, RequestStats: , SDK: Microsoft.Azure.Documents.Common/2.11.0, documentdb-dotnet-sdk/2.11.0 Host/64-bit MicrosoftWindowsNT/6.2.9200.0\\nRequestID:dc8f0836-7f15-28e4-5a2c-86f924542b84\\n\u0022}}}\r\n"
      ]
    },
    {
      "RequestUri": "https://t1acd88e4a1c34b8dprim.table.cosmos.azure.com/Tables?$format=application%2Fjson%3Bodata%3Dminimalmetadata",
      "RequestMethod": "POST",
      "RequestHeaders": {
        "Accept": [
          "application/json",
          "application/json; odata=minimalmetadata"
        ],
        "Authorization": "Sanitized",
        "Content-Length": "33",
        "Content-Type": "application/json; odata=nometadata",
        "DataServiceVersion": "3.0",
        "traceparent": "00-dd4c29649877e543a89527e6c680ea20-84e003025c90b442-00",
        "User-Agent": [
          "azsdk-net-Data.Tables/1.0.0-dev.20200821.2",
          "(.NET Core 4.6.27514.02; Microsoft Windows 10.0.17763 )"
        ],
        "x-ms-client-request-id": "dc8f08367f1528e45a2c86f924542b84",
        "x-ms-date": "Fri, 21 Aug 2020 15:18:12 GMT",
        "x-ms-return-client-request-id": "true",
        "x-ms-version": "2019-02-02"
      },
      "RequestBody": {
        "TableName": "testtablelpbwmxbz"
      },
      "StatusCode": 429,
      "ResponseHeaders": {
        "Content-Type": "application/json",
        "Date": "Fri, 21 Aug 2020 15:18:11 GMT",
        "Server": "Microsoft-HTTPAPI/2.0",
        "Transfer-Encoding": "chunked",
        "x-ms-request-id": "dc8f0836-7f15-28e4-5a2c-86f924542b84"
      },
      "ResponseBody": [
        "{\u0022odata.error\u0022:{\u0022code\u0022:\u0022429\u0022,\u0022message\u0022:{\u0022lang\u0022:\u0022en-us\u0022,\u0022value\u0022:\u0022Message: {\\\u0022Errors\\\u0022:[\\\u0022Request rate is large. More Request Units may be needed, so no changes were made. Please retry this request later. Learn more: http://aka.ms/cosmosdb-error-429\\\u0022]}\\r\\nActivityId: 354610ca-2115-4dcb-b2f7-2d517f262c7e, Request URI: /apps/4f5c042d-76fb-4ce6-bda3-517e6ef3984f/services/a5ac0eaf-e7ef-445f-b1a3-7aa9ef0197f1/partitions/16f8ba9b-2d48-46e6-aeb2-cc6134d54671/replicas/132424953200404074p, RequestStats: , SDK: Microsoft.Azure.Documents.Common/2.11.0, documentdb-dotnet-sdk/2.11.0 Host/64-bit MicrosoftWindowsNT/6.2.9200.0\\nRequestID:dc8f0836-7f15-28e4-5a2c-86f924542b84\\n\u0022}}}\r\n"
      ]
    },
    {
      "RequestUri": "https://t1acd88e4a1c34b8dprim.table.cosmos.azure.com/Tables?$format=application%2Fjson%3Bodata%3Dminimalmetadata",
      "RequestMethod": "POST",
      "RequestHeaders": {
        "Accept": [
          "application/json",
          "application/json; odata=minimalmetadata"
        ],
        "Authorization": "Sanitized",
        "Content-Length": "33",
        "Content-Type": "application/json; odata=nometadata",
        "DataServiceVersion": "3.0",
        "traceparent": "00-dd4c29649877e543a89527e6c680ea20-84e003025c90b442-00",
        "User-Agent": [
          "azsdk-net-Data.Tables/1.0.0-dev.20200821.2",
          "(.NET Core 4.6.27514.02; Microsoft Windows 10.0.17763 )"
        ],
        "x-ms-client-request-id": "dc8f08367f1528e45a2c86f924542b84",
        "x-ms-date": "Fri, 21 Aug 2020 15:18:14 GMT",
=======
        "traceparent": "00-229e43ab4145c2438c57e66a7167b083-ea4a7ce9101d774a-00",
        "User-Agent": [
          "azsdk-net-Data.Tables/1.0.0-dev.20200821.1",
          "(.NET Core 4.6.29130.01; Microsoft Windows 10.0.18363 )"
        ],
        "x-ms-client-request-id": "f38c74b02d79d15caaa44ead11c17614",
        "x-ms-date": "Fri, 21 Aug 2020 16:26:18 GMT",
>>>>>>> 367da34b
        "x-ms-return-client-request-id": "true",
        "x-ms-version": "2019-02-02"
      },
      "RequestBody": {
        "TableName": "testtablelpbwmxbz"
      },
      "StatusCode": 201,
      "ResponseHeaders": {
        "Content-Type": "application/json",
<<<<<<< HEAD
        "Date": "Fri, 21 Aug 2020 15:18:14 GMT",
        "ETag": "W/\u0022datetime\u00272020-08-21T15%3A18%3A14.5481736Z\u0027\u0022",
        "Location": "https://t1acd88e4a1c34b8dprim.table.cosmos.azure.com/Tables(\u0027testtablelpbwmxbz\u0027)",
=======
        "Date": "Fri, 21 Aug 2020 16:26:19 GMT",
        "ETag": "W/\u0022datetime\u00272020-08-21T16%3A26%3A18.8572680Z\u0027\u0022",
        "Location": "https://chrissprim.table.cosmos.azure.com/Tables(\u0027testtablelpbwmxbz\u0027)",
>>>>>>> 367da34b
        "Server": "Microsoft-HTTPAPI/2.0",
        "Transfer-Encoding": "chunked",
        "x-ms-request-id": "dc8f0836-7f15-28e4-5a2c-86f924542b84"
      },
      "ResponseBody": {
        "TableName": "testtablelpbwmxbz",
        "odata.metadata": "https://t1acd88e4a1c34b8dprim.table.cosmos.azure.com/$metadata#Tables/@Element"
      }
    },
    {
      "RequestUri": "https://t1acd88e4a1c34b8dprim.table.cosmos.azure.com/testtablelpbwmxbz?$format=application%2Fjson%3Bodata%3Dminimalmetadata",
      "RequestMethod": "POST",
      "RequestHeaders": {
        "Accept": [
          "application/json",
          "application/json; odata=minimalmetadata"
        ],
        "Authorization": "Sanitized",
        "Content-Length": "1675",
        "Content-Type": "application/json; odata=nometadata",
        "DataServiceVersion": "3.0",
<<<<<<< HEAD
        "traceparent": "00-7e907db587cd2e48ba042dc6f7d351f8-eccbcc6f169c5c4a-00",
        "User-Agent": [
          "azsdk-net-Data.Tables/1.0.0-dev.20200821.2",
          "(.NET Core 4.6.27514.02; Microsoft Windows 10.0.17763 )"
        ],
        "x-ms-client-request-id": "0c6924449806a30d839baf806800f73e",
        "x-ms-date": "Fri, 21 Aug 2020 15:18:14 GMT",
=======
        "Prefer": "return-no-content",
        "traceparent": "00-99a52ff1102b364ea1583fe367b22947-cd1c5214109e1e4a-00",
        "User-Agent": [
          "azsdk-net-Data.Tables/1.0.0-dev.20200821.1",
          "(.NET Core 4.6.29130.01; Microsoft Windows 10.0.18363 )"
        ],
        "x-ms-client-request-id": "dc8f08367f1528e45a2c86f924542b84",
        "x-ms-date": "Fri, 21 Aug 2020 16:26:19 GMT",
>>>>>>> 367da34b
        "x-ms-return-client-request-id": "true",
        "x-ms-version": "2019-02-02"
      },
      "RequestBody": {
        "DateTimeOffsetNull": null,
        "DateTimeOffsetN": "2020-01-01T01:02:00.0000000Z",
        "DateTimeOffsetN@odata.type": "Edm.DateTime",
        "DateTimeOffset": "2020-01-01T01:02:00.0000000Z",
        "DateTimeOffset@odata.type": "Edm.DateTime",
        "DateTimeNull": null,
        "DateTimeN": "2020-01-01T01:02:00.0000000Z",
        "DateTimeN@odata.type": "Edm.DateTime",
        "DateTime": "2020-01-01T01:02:00.0000000Z",
        "DateTime@odata.type": "Edm.DateTime",
        "DateTimeAsString": "2020-01-01T01:02:00.0000000Z",
        "BoolNull": null,
        "BoolN": false,
        "Bool": false,
        "BoolPrimitiveNull": null,
        "BoolPrimitiveN": false,
        "BoolPrimitive": false,
        "Binary": "AQIB",
        "Binary@odata.type": "Edm.Binary",
        "BinaryNull": null,
        "BinaryPrimitive": "AQIB",
        "BinaryPrimitive@odata.type": "Edm.Binary",
        "DoublePrimitiveNull": null,
        "DoublePrimitiveN": 1.01,
        "DoublePrimitiveN@odata.type": "Edm.Double",
        "DoublePrimitive": 1.01,
        "DoublePrimitive@odata.type": "Edm.Double",
        "DoubleNull": null,
        "DoubleN": 1.01,
        "DoubleN@odata.type": "Edm.Double",
        "Double": 1.01,
        "Double@odata.type": "Edm.Double",
        "DoubleInteger": 1,
        "DoubleInteger@odata.type": "Edm.Double",
        "GuidNull": null,
        "GuidN": "0d391d16-97f1-4b9a-be68-4cc871f90001",
        "GuidN@odata.type": "Edm.Guid",
        "Guid": "0d391d16-97f1-4b9a-be68-4cc871f90001",
        "Guid@odata.type": "Edm.Guid",
        "IntegerPrimitiveNull": null,
        "IntegerPrimitiveN": 1,
        "IntegerPrimitive": 1,
        "Int32Null": null,
        "Int32N": 1,
        "Int32": 1,
        "LongPrimitiveNull": null,
        "LongPrimitiveN": "2147483648",
        "LongPrimitiveN@odata.type": "Edm.Int64",
        "LongPrimitive": "2147483648",
        "LongPrimitive@odata.type": "Edm.Int64",
        "Int64Null": null,
        "Int64N": "123456789012",
        "Int64N@odata.type": "Edm.Int64",
        "Int64": "2147483648",
        "Int64@odata.type": "Edm.Int64",
        "String": "0001",
        "PartitionKey": "somPartition",
        "RowKey": "0001",
        "Timestamp": null,
        "ETag": null
      },
      "StatusCode": 204,
      "ResponseHeaders": {
<<<<<<< HEAD
        "Content-Type": "application/json",
        "Date": "Fri, 21 Aug 2020 15:18:14 GMT",
        "ETag": "W/\u0022datetime\u00272020-08-21T15%3A18%3A14.9152776Z\u0027\u0022",
        "Location": "https://t1acd88e4a1c34b8dprim.table.cosmos.azure.com/testtablelpbwmxbz(PartitionKey=\u0027somPartition\u0027,RowKey=\u00270001\u0027)",
=======
        "Content-Length": "0",
        "Date": "Fri, 21 Aug 2020 16:26:19 GMT",
        "ETag": "W/\u0022datetime\u00272020-08-21T16%3A26%3A19.2799752Z\u0027\u0022",
        "Location": "https://chrissprim.table.cosmos.azure.com/testtablelpbwmxbz(PartitionKey=\u0027somPartition\u0027,RowKey=\u00270001\u0027)",
        "Preference-Applied": "return-no-content",
>>>>>>> 367da34b
        "Server": "Microsoft-HTTPAPI/2.0",
        "x-ms-request-id": "dc8f0836-7f15-28e4-5a2c-86f924542b84"
      },
<<<<<<< HEAD
      "ResponseBody": {
        "odata.metadata": "https://t1acd88e4a1c34b8dprim.table.cosmos.azure.com/testtablelpbwmxbz/$metadata#testtablelpbwmxbz/@Element",
        "odata.etag": "W/\u0022datetime\u00272020-08-21T15%3A18%3A14.9152776Z\u0027\u0022",
        "DateTimeOffsetN@odata.type": "Edm.DateTime",
        "DateTimeOffsetN": "2020-01-01T01:02:00.0000000Z",
        "DateTimeOffset@odata.type": "Edm.DateTime",
        "DateTimeOffset": "2020-01-01T01:02:00.0000000Z",
        "DateTimeN@odata.type": "Edm.DateTime",
        "DateTimeN": "2020-01-01T01:02:00.0000000Z",
        "DateTime@odata.type": "Edm.DateTime",
        "DateTime": "2020-01-01T01:02:00.0000000Z",
        "DateTimeAsString": "2020-01-01T01:02:00.0000000Z",
        "BoolN": false,
        "Bool": false,
        "BoolPrimitiveN": false,
        "BoolPrimitive": false,
        "Binary@odata.type": "Edm.Binary",
        "Binary": "AQIB",
        "BinaryPrimitive@odata.type": "Edm.Binary",
        "BinaryPrimitive": "AQIB",
        "DoublePrimitiveN": 1.01,
        "DoublePrimitive": 1.01,
        "DoubleN": 1.01,
        "Double": 1.01,
        "DoubleInteger": 1,
        "GuidN@odata.type": "Edm.Guid",
        "GuidN": "0d391d16-97f1-4b9a-be68-4cc871f90001",
        "Guid@odata.type": "Edm.Guid",
        "Guid": "0d391d16-97f1-4b9a-be68-4cc871f90001",
        "IntegerPrimitiveN": 1,
        "IntegerPrimitive": 1,
        "Int32N": 1,
        "Int32": 1,
        "LongPrimitiveN@odata.type": "Edm.Int64",
        "LongPrimitiveN": "2147483648",
        "LongPrimitive@odata.type": "Edm.Int64",
        "LongPrimitive": "2147483648",
        "Int64N@odata.type": "Edm.Int64",
        "Int64N": "123456789012",
        "Int64@odata.type": "Edm.Int64",
        "Int64": "2147483648",
        "String": "0001",
        "PartitionKey": "somPartition",
        "RowKey": "0001",
        "Timestamp@odata.type": "Edm.DateTime",
        "Timestamp": "2020-08-21T15:18:14.9152776Z"
      }
=======
      "ResponseBody": []
>>>>>>> 367da34b
    },
    {
      "RequestUri": "https://t1acd88e4a1c34b8dprim.table.cosmos.azure.com/testtablelpbwmxbz?$format=application%2Fjson%3Bodata%3Dminimalmetadata",
      "RequestMethod": "POST",
      "RequestHeaders": {
        "Accept": [
          "application/json",
          "application/json; odata=minimalmetadata"
        ],
        "Authorization": "Sanitized",
        "Content-Length": "1676",
        "Content-Type": "application/json; odata=nometadata",
        "DataServiceVersion": "3.0",
<<<<<<< HEAD
        "traceparent": "00-6da0c2a9adb8964686704a59a03324e8-5d659905f5734a4f-00",
        "User-Agent": [
          "azsdk-net-Data.Tables/1.0.0-dev.20200821.2",
          "(.NET Core 4.6.27514.02; Microsoft Windows 10.0.17763 )"
        ],
        "x-ms-client-request-id": "aba61c9bf76e30d09063994da762ad56",
        "x-ms-date": "Fri, 21 Aug 2020 15:18:14 GMT",
=======
        "Prefer": "return-no-content",
        "traceparent": "00-535c962f10e6594d9ec9e291eccdb2a3-ed1ccd8681fe0940-00",
        "User-Agent": [
          "azsdk-net-Data.Tables/1.0.0-dev.20200821.1",
          "(.NET Core 4.6.29130.01; Microsoft Windows 10.0.18363 )"
        ],
        "x-ms-client-request-id": "0c6924449806a30d839baf806800f73e",
        "x-ms-date": "Fri, 21 Aug 2020 16:26:19 GMT",
>>>>>>> 367da34b
        "x-ms-return-client-request-id": "true",
        "x-ms-version": "2019-02-02"
      },
      "RequestBody": {
        "DateTimeOffsetNull": null,
        "DateTimeOffsetN": "2020-01-01T01:02:00.0000000Z",
        "DateTimeOffsetN@odata.type": "Edm.DateTime",
        "DateTimeOffset": "2020-01-01T01:02:00.0000000Z",
        "DateTimeOffset@odata.type": "Edm.DateTime",
        "DateTimeNull": null,
        "DateTimeN": "2020-01-01T01:02:00.0000000Z",
        "DateTimeN@odata.type": "Edm.DateTime",
        "DateTime": "2020-01-01T01:02:00.0000000Z",
        "DateTime@odata.type": "Edm.DateTime",
        "DateTimeAsString": "2020-01-01T01:02:00.0000000Z",
        "BoolNull": null,
        "BoolN": false,
        "Bool": false,
        "BoolPrimitiveNull": null,
        "BoolPrimitiveN": false,
        "BoolPrimitive": false,
        "Binary": "AQIB",
        "Binary@odata.type": "Edm.Binary",
        "BinaryNull": null,
        "BinaryPrimitive": "AQIB",
        "BinaryPrimitive@odata.type": "Edm.Binary",
        "DoublePrimitiveNull": null,
        "DoublePrimitiveN": 1.01,
        "DoublePrimitiveN@odata.type": "Edm.Double",
        "DoublePrimitive": 1.01,
        "DoublePrimitive@odata.type": "Edm.Double",
        "DoubleNull": null,
        "DoubleN": 1.01,
        "DoubleN@odata.type": "Edm.Double",
        "Double": 1.01,
        "Double@odata.type": "Edm.Double",
        "DoubleInteger": 1,
        "DoubleInteger@odata.type": "Edm.Double",
        "GuidNull": null,
        "GuidN": "0d391d16-97f1-4b9a-be68-4cc871f90001",
        "GuidN@odata.type": "Edm.Guid",
        "Guid": "0d391d16-97f1-4b9a-be68-4cc871f90001",
        "Guid@odata.type": "Edm.Guid",
        "IntegerPrimitiveNull": null,
        "IntegerPrimitiveN": 1,
        "IntegerPrimitive": 1,
        "Int32Null": null,
        "Int32N": 1,
        "Int32": 1,
        "LongPrimitiveNull": null,
        "LongPrimitiveN": "2147483648",
        "LongPrimitiveN@odata.type": "Edm.Int64",
        "LongPrimitive": "2147483648",
        "LongPrimitive@odata.type": "Edm.Int64",
        "Int64Null": null,
        "Int64N": "123456789012",
        "Int64N@odata.type": "Edm.Int64",
        "Int64": "2147483648",
        "Int64@odata.type": "Edm.Int64",
        "String": "0001",
        "PartitionKey": "somPartition2",
        "RowKey": "0001",
        "Timestamp": null,
        "ETag": null
      },
      "StatusCode": 204,
      "ResponseHeaders": {
<<<<<<< HEAD
        "Content-Type": "application/json",
        "Date": "Fri, 21 Aug 2020 15:18:14 GMT",
        "ETag": "W/\u0022datetime\u00272020-08-21T15%3A18%3A14.9507080Z\u0027\u0022",
        "Location": "https://t1acd88e4a1c34b8dprim.table.cosmos.azure.com/testtablelpbwmxbz(PartitionKey=\u0027somPartition2\u0027,RowKey=\u00270001\u0027)",
=======
        "Content-Length": "0",
        "Date": "Fri, 21 Aug 2020 16:26:19 GMT",
        "ETag": "W/\u0022datetime\u00272020-08-21T16%3A26%3A19.3528840Z\u0027\u0022",
        "Location": "https://chrissprim.table.cosmos.azure.com/testtablelpbwmxbz(PartitionKey=\u0027somPartition2\u0027,RowKey=\u00270001\u0027)",
        "Preference-Applied": "return-no-content",
>>>>>>> 367da34b
        "Server": "Microsoft-HTTPAPI/2.0",
        "x-ms-request-id": "0c692444-9806-a30d-839b-af806800f73e"
      },
<<<<<<< HEAD
      "ResponseBody": {
        "odata.metadata": "https://t1acd88e4a1c34b8dprim.table.cosmos.azure.com/testtablelpbwmxbz/$metadata#testtablelpbwmxbz/@Element",
        "odata.etag": "W/\u0022datetime\u00272020-08-21T15%3A18%3A14.9507080Z\u0027\u0022",
        "DateTimeOffsetN@odata.type": "Edm.DateTime",
        "DateTimeOffsetN": "2020-01-01T01:02:00.0000000Z",
        "DateTimeOffset@odata.type": "Edm.DateTime",
        "DateTimeOffset": "2020-01-01T01:02:00.0000000Z",
        "DateTimeN@odata.type": "Edm.DateTime",
        "DateTimeN": "2020-01-01T01:02:00.0000000Z",
        "DateTime@odata.type": "Edm.DateTime",
        "DateTime": "2020-01-01T01:02:00.0000000Z",
        "DateTimeAsString": "2020-01-01T01:02:00.0000000Z",
        "BoolN": false,
        "Bool": false,
        "BoolPrimitiveN": false,
        "BoolPrimitive": false,
        "Binary@odata.type": "Edm.Binary",
        "Binary": "AQIB",
        "BinaryPrimitive@odata.type": "Edm.Binary",
        "BinaryPrimitive": "AQIB",
        "DoublePrimitiveN": 1.01,
        "DoublePrimitive": 1.01,
        "DoubleN": 1.01,
        "Double": 1.01,
        "DoubleInteger": 1,
        "GuidN@odata.type": "Edm.Guid",
        "GuidN": "0d391d16-97f1-4b9a-be68-4cc871f90001",
        "Guid@odata.type": "Edm.Guid",
        "Guid": "0d391d16-97f1-4b9a-be68-4cc871f90001",
        "IntegerPrimitiveN": 1,
        "IntegerPrimitive": 1,
        "Int32N": 1,
        "Int32": 1,
        "LongPrimitiveN@odata.type": "Edm.Int64",
        "LongPrimitiveN": "2147483648",
        "LongPrimitive@odata.type": "Edm.Int64",
        "LongPrimitive": "2147483648",
        "Int64N@odata.type": "Edm.Int64",
        "Int64N": "123456789012",
        "Int64@odata.type": "Edm.Int64",
        "Int64": "2147483648",
        "String": "0001",
        "PartitionKey": "somPartition2",
        "RowKey": "0001",
        "Timestamp@odata.type": "Edm.DateTime",
        "Timestamp": "2020-08-21T15:18:14.9507080Z"
      }
=======
      "ResponseBody": []
>>>>>>> 367da34b
    },
    {
      "RequestUri": "https://t1acd88e4a1c34b8dprim.table.cosmos.azure.com/testtablelpbwmxbz()?$format=application%2Fjson%3Bodata%3Dminimalmetadata\u0026$filter=PartitionKey%20eq%20%27somPartition%27",
      "RequestMethod": "GET",
      "RequestHeaders": {
        "Accept": [
          "application/json",
          "application/json; odata=minimalmetadata"
        ],
        "Authorization": "Sanitized",
        "DataServiceVersion": "3.0",
        "User-Agent": [
<<<<<<< HEAD
          "azsdk-net-Data.Tables/1.0.0-dev.20200821.2",
          "(.NET Core 4.6.27514.02; Microsoft Windows 10.0.17763 )"
        ],
        "x-ms-client-request-id": "ed69ca786a579e0efbeb5879d063bf59",
        "x-ms-date": "Fri, 21 Aug 2020 15:18:14 GMT",
=======
          "azsdk-net-Data.Tables/1.0.0-dev.20200821.1",
          "(.NET Core 4.6.29130.01; Microsoft Windows 10.0.18363 )"
        ],
        "x-ms-client-request-id": "aba61c9bf76e30d09063994da762ad56",
        "x-ms-date": "Fri, 21 Aug 2020 16:26:19 GMT",
>>>>>>> 367da34b
        "x-ms-return-client-request-id": "true",
        "x-ms-version": "2019-02-02"
      },
      "RequestBody": null,
      "StatusCode": 200,
      "ResponseHeaders": {
        "Content-Type": "application/json",
<<<<<<< HEAD
        "Date": "Fri, 21 Aug 2020 15:18:14 GMT",
=======
        "Date": "Fri, 21 Aug 2020 16:26:19 GMT",
>>>>>>> 367da34b
        "Server": "Microsoft-HTTPAPI/2.0",
        "Transfer-Encoding": "chunked",
        "x-ms-request-id": "ed69ca78-6a57-9e0e-fbeb-5879d063bf59"
      },
      "ResponseBody": {
        "value": [
          {
<<<<<<< HEAD
            "odata.etag": "W/\u0022datetime\u00272020-08-21T15%3A18%3A14.9152776Z\u0027\u0022",
=======
            "odata.etag": "W/\u0022datetime\u00272020-08-21T16%3A26%3A19.2799752Z\u0027\u0022",
>>>>>>> 367da34b
            "DateTimeOffsetN@odata.type": "Edm.DateTime",
            "DateTimeOffsetN": "2020-01-01T01:02:00.0000000Z",
            "DateTimeOffset@odata.type": "Edm.DateTime",
            "DateTimeOffset": "2020-01-01T01:02:00.0000000Z",
            "DateTimeN@odata.type": "Edm.DateTime",
            "DateTimeN": "2020-01-01T01:02:00.0000000Z",
            "DateTime@odata.type": "Edm.DateTime",
            "DateTime": "2020-01-01T01:02:00.0000000Z",
            "DateTimeAsString": "2020-01-01T01:02:00.0000000Z",
            "BoolN": false,
            "Bool": false,
            "BoolPrimitiveN": false,
            "BoolPrimitive": false,
            "Binary@odata.type": "Edm.Binary",
            "Binary": "AQIB",
            "BinaryPrimitive@odata.type": "Edm.Binary",
            "BinaryPrimitive": "AQIB",
            "DoublePrimitiveN": 1.01,
            "DoublePrimitive": 1.01,
            "DoubleN": 1.01,
            "Double": 1.01,
            "DoubleInteger": 1,
            "GuidN@odata.type": "Edm.Guid",
            "GuidN": "0d391d16-97f1-4b9a-be68-4cc871f90001",
            "Guid@odata.type": "Edm.Guid",
            "Guid": "0d391d16-97f1-4b9a-be68-4cc871f90001",
            "IntegerPrimitiveN": 1,
            "IntegerPrimitive": 1,
            "Int32N": 1,
            "Int32": 1,
            "LongPrimitiveN@odata.type": "Edm.Int64",
            "LongPrimitiveN": "2147483648",
            "LongPrimitive@odata.type": "Edm.Int64",
            "LongPrimitive": "2147483648",
            "Int64N@odata.type": "Edm.Int64",
            "Int64N": "123456789012",
            "Int64@odata.type": "Edm.Int64",
            "Int64": "2147483648",
            "String": "0001",
            "PartitionKey": "somPartition",
            "RowKey": "0001",
            "Timestamp@odata.type": "Edm.DateTime",
<<<<<<< HEAD
            "Timestamp": "2020-08-21T15:18:14.9152776Z"
=======
            "Timestamp": "2020-08-21T16:26:19.2799752Z"
>>>>>>> 367da34b
          }
        ]
      }
    },
    {
      "RequestUri": "https://t1acd88e4a1c34b8dprim.table.cosmos.azure.com/Tables(\u0027testtablelpbwmxbz\u0027)",
      "RequestMethod": "DELETE",
      "RequestHeaders": {
        "Accept": [
          "application/json",
          "application/json"
        ],
        "Authorization": "Sanitized",
<<<<<<< HEAD
        "traceparent": "00-6a9278976b44324dbce487add71a16e7-5406d1708a168042-00",
        "User-Agent": [
          "azsdk-net-Data.Tables/1.0.0-dev.20200821.2",
          "(.NET Core 4.6.27514.02; Microsoft Windows 10.0.17763 )"
        ],
        "x-ms-client-request-id": "085e473580ad4c1553397ca2fec0fc21",
        "x-ms-date": "Fri, 21 Aug 2020 15:18:15 GMT",
=======
        "traceparent": "00-e21f79b87d22214fb229e5abe9e9a05a-2b3bf90abe868d4a-00",
        "User-Agent": [
          "azsdk-net-Data.Tables/1.0.0-dev.20200821.1",
          "(.NET Core 4.6.29130.01; Microsoft Windows 10.0.18363 )"
        ],
        "x-ms-client-request-id": "ed69ca786a579e0efbeb5879d063bf59",
        "x-ms-date": "Fri, 21 Aug 2020 16:26:19 GMT",
>>>>>>> 367da34b
        "x-ms-return-client-request-id": "true",
        "x-ms-version": "2019-02-02"
      },
      "RequestBody": null,
      "StatusCode": 204,
      "ResponseHeaders": {
        "Content-Length": "0",
<<<<<<< HEAD
        "Date": "Fri, 21 Aug 2020 15:18:14 GMT",
=======
        "Date": "Fri, 21 Aug 2020 16:26:19 GMT",
>>>>>>> 367da34b
        "Server": "Microsoft-HTTPAPI/2.0",
        "x-ms-request-id": "085e4735-80ad-4c15-5339-7ca2fec0fc21"
      },
      "ResponseBody": []
    }
  ],
  "Variables": {
    "RandomSeed": "1033151482",
<<<<<<< HEAD
    "TABLES_COSMOS_ACCOUNT_NAME": "t1acd88e4a1c34b8dprim",
=======
    "TABLES_COSMOS_ACCOUNT_NAME": "chrissprim",
>>>>>>> 367da34b
    "TABLES_PRIMARY_COSMOS_ACCOUNT_KEY": "Kg=="
  }
}<|MERGE_RESOLUTION|>--- conflicted
+++ resolved
@@ -123,126 +123,6 @@
         "Content-Length": "33",
         "Content-Type": "application/json; odata=nometadata",
         "DataServiceVersion": "3.0",
-<<<<<<< HEAD
-        "traceparent": "00-68924510b8d0714b99d2982493da7e65-3adc47d38c893647-00",
-        "User-Agent": [
-          "azsdk-net-Data.Tables/1.0.0-dev.20200821.2",
-          "(.NET Core 4.6.27514.02; Microsoft Windows 10.0.17763 )"
-        ],
-        "x-ms-client-request-id": "f38c74b02d79d15caaa44ead11c17614",
-        "x-ms-date": "Fri, 21 Aug 2020 15:18:10 GMT",
-        "x-ms-return-client-request-id": "true",
-        "x-ms-version": "2019-02-02"
-      },
-      "RequestBody": {
-        "TableName": "testtablelpbwmxbz"
-      },
-      "StatusCode": 429,
-      "ResponseHeaders": {
-        "Content-Type": "application/json",
-        "Date": "Fri, 21 Aug 2020 15:18:10 GMT",
-        "Server": "Microsoft-HTTPAPI/2.0",
-        "Transfer-Encoding": "chunked",
-        "x-ms-request-id": "f38c74b0-2d79-d15c-aaa4-4ead11c17614"
-      },
-      "ResponseBody": [
-        "{\u0022odata.error\u0022:{\u0022code\u0022:\u0022429\u0022,\u0022message\u0022:{\u0022lang\u0022:\u0022en-us\u0022,\u0022value\u0022:\u0022Message: {\\\u0022Errors\\\u0022:[\\\u0022Request rate is large. More Request Units may be needed, so no changes were made. Please retry this request later. Learn more: http://aka.ms/cosmosdb-error-429\\\u0022]}\\r\\nActivityId: 975aad48-7903-4ae2-84cb-9a7cbba761ad, Request URI: /apps/4f5c042d-76fb-4ce6-bda3-517e6ef3984f/services/a5ac0eaf-e7ef-445f-b1a3-7aa9ef0197f1/partitions/16f8ba9b-2d48-46e6-aeb2-cc6134d54671/replicas/132424953200404074p, RequestStats: , SDK: Microsoft.Azure.Documents.Common/2.11.0, documentdb-dotnet-sdk/2.11.0 Host/64-bit MicrosoftWindowsNT/6.2.9200.0\\nRequestID:f38c74b0-2d79-d15c-aaa4-4ead11c17614\\n\u0022}}}\r\n"
-      ]
-    },
-    {
-      "RequestUri": "https://t1acd88e4a1c34b8dprim.table.cosmos.azure.com/Tables?$format=application%2Fjson%3Bodata%3Dminimalmetadata",
-      "RequestMethod": "POST",
-      "RequestHeaders": {
-        "Accept": [
-          "application/json",
-          "application/json; odata=minimalmetadata"
-        ],
-        "Authorization": "Sanitized",
-        "Content-Length": "33",
-        "Content-Type": "application/json; odata=nometadata",
-        "DataServiceVersion": "3.0",
-        "traceparent": "00-dd4c29649877e543a89527e6c680ea20-84e003025c90b442-00",
-        "User-Agent": [
-          "azsdk-net-Data.Tables/1.0.0-dev.20200821.2",
-          "(.NET Core 4.6.27514.02; Microsoft Windows 10.0.17763 )"
-        ],
-        "x-ms-client-request-id": "dc8f08367f1528e45a2c86f924542b84",
-        "x-ms-date": "Fri, 21 Aug 2020 15:18:11 GMT",
-        "x-ms-return-client-request-id": "true",
-        "x-ms-version": "2019-02-02"
-      },
-      "RequestBody": {
-        "TableName": "testtablelpbwmxbz"
-      },
-      "StatusCode": 429,
-      "ResponseHeaders": {
-        "Content-Type": "application/json",
-        "Date": "Fri, 21 Aug 2020 15:18:11 GMT",
-        "Server": "Microsoft-HTTPAPI/2.0",
-        "Transfer-Encoding": "chunked",
-        "x-ms-request-id": "dc8f0836-7f15-28e4-5a2c-86f924542b84"
-      },
-      "ResponseBody": [
-        "{\u0022odata.error\u0022:{\u0022code\u0022:\u0022429\u0022,\u0022message\u0022:{\u0022lang\u0022:\u0022en-us\u0022,\u0022value\u0022:\u0022Message: {\\\u0022Errors\\\u0022:[\\\u0022Request rate is large. More Request Units may be needed, so no changes were made. Please retry this request later. Learn more: http://aka.ms/cosmosdb-error-429\\\u0022]}\\r\\nActivityId: c7958829-f8c9-4c25-ad61-66b6fcb5d3ac, Request URI: /apps/4f5c042d-76fb-4ce6-bda3-517e6ef3984f/services/a5ac0eaf-e7ef-445f-b1a3-7aa9ef0197f1/partitions/16f8ba9b-2d48-46e6-aeb2-cc6134d54671/replicas/132424953200404074p, RequestStats: , SDK: Microsoft.Azure.Documents.Common/2.11.0, documentdb-dotnet-sdk/2.11.0 Host/64-bit MicrosoftWindowsNT/6.2.9200.0\\nRequestID:dc8f0836-7f15-28e4-5a2c-86f924542b84\\n\u0022}}}\r\n"
-      ]
-    },
-    {
-      "RequestUri": "https://t1acd88e4a1c34b8dprim.table.cosmos.azure.com/Tables?$format=application%2Fjson%3Bodata%3Dminimalmetadata",
-      "RequestMethod": "POST",
-      "RequestHeaders": {
-        "Accept": [
-          "application/json",
-          "application/json; odata=minimalmetadata"
-        ],
-        "Authorization": "Sanitized",
-        "Content-Length": "33",
-        "Content-Type": "application/json; odata=nometadata",
-        "DataServiceVersion": "3.0",
-        "traceparent": "00-dd4c29649877e543a89527e6c680ea20-84e003025c90b442-00",
-        "User-Agent": [
-          "azsdk-net-Data.Tables/1.0.0-dev.20200821.2",
-          "(.NET Core 4.6.27514.02; Microsoft Windows 10.0.17763 )"
-        ],
-        "x-ms-client-request-id": "dc8f08367f1528e45a2c86f924542b84",
-        "x-ms-date": "Fri, 21 Aug 2020 15:18:12 GMT",
-        "x-ms-return-client-request-id": "true",
-        "x-ms-version": "2019-02-02"
-      },
-      "RequestBody": {
-        "TableName": "testtablelpbwmxbz"
-      },
-      "StatusCode": 429,
-      "ResponseHeaders": {
-        "Content-Type": "application/json",
-        "Date": "Fri, 21 Aug 2020 15:18:11 GMT",
-        "Server": "Microsoft-HTTPAPI/2.0",
-        "Transfer-Encoding": "chunked",
-        "x-ms-request-id": "dc8f0836-7f15-28e4-5a2c-86f924542b84"
-      },
-      "ResponseBody": [
-        "{\u0022odata.error\u0022:{\u0022code\u0022:\u0022429\u0022,\u0022message\u0022:{\u0022lang\u0022:\u0022en-us\u0022,\u0022value\u0022:\u0022Message: {\\\u0022Errors\\\u0022:[\\\u0022Request rate is large. More Request Units may be needed, so no changes were made. Please retry this request later. Learn more: http://aka.ms/cosmosdb-error-429\\\u0022]}\\r\\nActivityId: 354610ca-2115-4dcb-b2f7-2d517f262c7e, Request URI: /apps/4f5c042d-76fb-4ce6-bda3-517e6ef3984f/services/a5ac0eaf-e7ef-445f-b1a3-7aa9ef0197f1/partitions/16f8ba9b-2d48-46e6-aeb2-cc6134d54671/replicas/132424953200404074p, RequestStats: , SDK: Microsoft.Azure.Documents.Common/2.11.0, documentdb-dotnet-sdk/2.11.0 Host/64-bit MicrosoftWindowsNT/6.2.9200.0\\nRequestID:dc8f0836-7f15-28e4-5a2c-86f924542b84\\n\u0022}}}\r\n"
-      ]
-    },
-    {
-      "RequestUri": "https://t1acd88e4a1c34b8dprim.table.cosmos.azure.com/Tables?$format=application%2Fjson%3Bodata%3Dminimalmetadata",
-      "RequestMethod": "POST",
-      "RequestHeaders": {
-        "Accept": [
-          "application/json",
-          "application/json; odata=minimalmetadata"
-        ],
-        "Authorization": "Sanitized",
-        "Content-Length": "33",
-        "Content-Type": "application/json; odata=nometadata",
-        "DataServiceVersion": "3.0",
-        "traceparent": "00-dd4c29649877e543a89527e6c680ea20-84e003025c90b442-00",
-        "User-Agent": [
-          "azsdk-net-Data.Tables/1.0.0-dev.20200821.2",
-          "(.NET Core 4.6.27514.02; Microsoft Windows 10.0.17763 )"
-        ],
-        "x-ms-client-request-id": "dc8f08367f1528e45a2c86f924542b84",
-        "x-ms-date": "Fri, 21 Aug 2020 15:18:14 GMT",
-=======
         "traceparent": "00-229e43ab4145c2438c57e66a7167b083-ea4a7ce9101d774a-00",
         "User-Agent": [
           "azsdk-net-Data.Tables/1.0.0-dev.20200821.1",
@@ -250,7 +130,6 @@
         ],
         "x-ms-client-request-id": "f38c74b02d79d15caaa44ead11c17614",
         "x-ms-date": "Fri, 21 Aug 2020 16:26:18 GMT",
->>>>>>> 367da34b
         "x-ms-return-client-request-id": "true",
         "x-ms-version": "2019-02-02"
       },
@@ -260,15 +139,9 @@
       "StatusCode": 201,
       "ResponseHeaders": {
         "Content-Type": "application/json",
-<<<<<<< HEAD
-        "Date": "Fri, 21 Aug 2020 15:18:14 GMT",
-        "ETag": "W/\u0022datetime\u00272020-08-21T15%3A18%3A14.5481736Z\u0027\u0022",
-        "Location": "https://t1acd88e4a1c34b8dprim.table.cosmos.azure.com/Tables(\u0027testtablelpbwmxbz\u0027)",
-=======
         "Date": "Fri, 21 Aug 2020 16:26:19 GMT",
         "ETag": "W/\u0022datetime\u00272020-08-21T16%3A26%3A18.8572680Z\u0027\u0022",
         "Location": "https://chrissprim.table.cosmos.azure.com/Tables(\u0027testtablelpbwmxbz\u0027)",
->>>>>>> 367da34b
         "Server": "Microsoft-HTTPAPI/2.0",
         "Transfer-Encoding": "chunked",
         "x-ms-request-id": "dc8f0836-7f15-28e4-5a2c-86f924542b84"
@@ -290,15 +163,6 @@
         "Content-Length": "1675",
         "Content-Type": "application/json; odata=nometadata",
         "DataServiceVersion": "3.0",
-<<<<<<< HEAD
-        "traceparent": "00-7e907db587cd2e48ba042dc6f7d351f8-eccbcc6f169c5c4a-00",
-        "User-Agent": [
-          "azsdk-net-Data.Tables/1.0.0-dev.20200821.2",
-          "(.NET Core 4.6.27514.02; Microsoft Windows 10.0.17763 )"
-        ],
-        "x-ms-client-request-id": "0c6924449806a30d839baf806800f73e",
-        "x-ms-date": "Fri, 21 Aug 2020 15:18:14 GMT",
-=======
         "Prefer": "return-no-content",
         "traceparent": "00-99a52ff1102b364ea1583fe367b22947-cd1c5214109e1e4a-00",
         "User-Agent": [
@@ -307,7 +171,6 @@
         ],
         "x-ms-client-request-id": "dc8f08367f1528e45a2c86f924542b84",
         "x-ms-date": "Fri, 21 Aug 2020 16:26:19 GMT",
->>>>>>> 367da34b
         "x-ms-return-client-request-id": "true",
         "x-ms-version": "2019-02-02"
       },
@@ -375,72 +238,15 @@
       },
       "StatusCode": 204,
       "ResponseHeaders": {
-<<<<<<< HEAD
-        "Content-Type": "application/json",
-        "Date": "Fri, 21 Aug 2020 15:18:14 GMT",
-        "ETag": "W/\u0022datetime\u00272020-08-21T15%3A18%3A14.9152776Z\u0027\u0022",
-        "Location": "https://t1acd88e4a1c34b8dprim.table.cosmos.azure.com/testtablelpbwmxbz(PartitionKey=\u0027somPartition\u0027,RowKey=\u00270001\u0027)",
-=======
         "Content-Length": "0",
         "Date": "Fri, 21 Aug 2020 16:26:19 GMT",
         "ETag": "W/\u0022datetime\u00272020-08-21T16%3A26%3A19.2799752Z\u0027\u0022",
         "Location": "https://chrissprim.table.cosmos.azure.com/testtablelpbwmxbz(PartitionKey=\u0027somPartition\u0027,RowKey=\u00270001\u0027)",
         "Preference-Applied": "return-no-content",
->>>>>>> 367da34b
         "Server": "Microsoft-HTTPAPI/2.0",
         "x-ms-request-id": "dc8f0836-7f15-28e4-5a2c-86f924542b84"
       },
-<<<<<<< HEAD
-      "ResponseBody": {
-        "odata.metadata": "https://t1acd88e4a1c34b8dprim.table.cosmos.azure.com/testtablelpbwmxbz/$metadata#testtablelpbwmxbz/@Element",
-        "odata.etag": "W/\u0022datetime\u00272020-08-21T15%3A18%3A14.9152776Z\u0027\u0022",
-        "DateTimeOffsetN@odata.type": "Edm.DateTime",
-        "DateTimeOffsetN": "2020-01-01T01:02:00.0000000Z",
-        "DateTimeOffset@odata.type": "Edm.DateTime",
-        "DateTimeOffset": "2020-01-01T01:02:00.0000000Z",
-        "DateTimeN@odata.type": "Edm.DateTime",
-        "DateTimeN": "2020-01-01T01:02:00.0000000Z",
-        "DateTime@odata.type": "Edm.DateTime",
-        "DateTime": "2020-01-01T01:02:00.0000000Z",
-        "DateTimeAsString": "2020-01-01T01:02:00.0000000Z",
-        "BoolN": false,
-        "Bool": false,
-        "BoolPrimitiveN": false,
-        "BoolPrimitive": false,
-        "Binary@odata.type": "Edm.Binary",
-        "Binary": "AQIB",
-        "BinaryPrimitive@odata.type": "Edm.Binary",
-        "BinaryPrimitive": "AQIB",
-        "DoublePrimitiveN": 1.01,
-        "DoublePrimitive": 1.01,
-        "DoubleN": 1.01,
-        "Double": 1.01,
-        "DoubleInteger": 1,
-        "GuidN@odata.type": "Edm.Guid",
-        "GuidN": "0d391d16-97f1-4b9a-be68-4cc871f90001",
-        "Guid@odata.type": "Edm.Guid",
-        "Guid": "0d391d16-97f1-4b9a-be68-4cc871f90001",
-        "IntegerPrimitiveN": 1,
-        "IntegerPrimitive": 1,
-        "Int32N": 1,
-        "Int32": 1,
-        "LongPrimitiveN@odata.type": "Edm.Int64",
-        "LongPrimitiveN": "2147483648",
-        "LongPrimitive@odata.type": "Edm.Int64",
-        "LongPrimitive": "2147483648",
-        "Int64N@odata.type": "Edm.Int64",
-        "Int64N": "123456789012",
-        "Int64@odata.type": "Edm.Int64",
-        "Int64": "2147483648",
-        "String": "0001",
-        "PartitionKey": "somPartition",
-        "RowKey": "0001",
-        "Timestamp@odata.type": "Edm.DateTime",
-        "Timestamp": "2020-08-21T15:18:14.9152776Z"
-      }
-=======
       "ResponseBody": []
->>>>>>> 367da34b
     },
     {
       "RequestUri": "https://t1acd88e4a1c34b8dprim.table.cosmos.azure.com/testtablelpbwmxbz?$format=application%2Fjson%3Bodata%3Dminimalmetadata",
@@ -454,15 +260,6 @@
         "Content-Length": "1676",
         "Content-Type": "application/json; odata=nometadata",
         "DataServiceVersion": "3.0",
-<<<<<<< HEAD
-        "traceparent": "00-6da0c2a9adb8964686704a59a03324e8-5d659905f5734a4f-00",
-        "User-Agent": [
-          "azsdk-net-Data.Tables/1.0.0-dev.20200821.2",
-          "(.NET Core 4.6.27514.02; Microsoft Windows 10.0.17763 )"
-        ],
-        "x-ms-client-request-id": "aba61c9bf76e30d09063994da762ad56",
-        "x-ms-date": "Fri, 21 Aug 2020 15:18:14 GMT",
-=======
         "Prefer": "return-no-content",
         "traceparent": "00-535c962f10e6594d9ec9e291eccdb2a3-ed1ccd8681fe0940-00",
         "User-Agent": [
@@ -471,7 +268,6 @@
         ],
         "x-ms-client-request-id": "0c6924449806a30d839baf806800f73e",
         "x-ms-date": "Fri, 21 Aug 2020 16:26:19 GMT",
->>>>>>> 367da34b
         "x-ms-return-client-request-id": "true",
         "x-ms-version": "2019-02-02"
       },
@@ -539,72 +335,15 @@
       },
       "StatusCode": 204,
       "ResponseHeaders": {
-<<<<<<< HEAD
-        "Content-Type": "application/json",
-        "Date": "Fri, 21 Aug 2020 15:18:14 GMT",
-        "ETag": "W/\u0022datetime\u00272020-08-21T15%3A18%3A14.9507080Z\u0027\u0022",
-        "Location": "https://t1acd88e4a1c34b8dprim.table.cosmos.azure.com/testtablelpbwmxbz(PartitionKey=\u0027somPartition2\u0027,RowKey=\u00270001\u0027)",
-=======
         "Content-Length": "0",
         "Date": "Fri, 21 Aug 2020 16:26:19 GMT",
         "ETag": "W/\u0022datetime\u00272020-08-21T16%3A26%3A19.3528840Z\u0027\u0022",
         "Location": "https://chrissprim.table.cosmos.azure.com/testtablelpbwmxbz(PartitionKey=\u0027somPartition2\u0027,RowKey=\u00270001\u0027)",
         "Preference-Applied": "return-no-content",
->>>>>>> 367da34b
         "Server": "Microsoft-HTTPAPI/2.0",
         "x-ms-request-id": "0c692444-9806-a30d-839b-af806800f73e"
       },
-<<<<<<< HEAD
-      "ResponseBody": {
-        "odata.metadata": "https://t1acd88e4a1c34b8dprim.table.cosmos.azure.com/testtablelpbwmxbz/$metadata#testtablelpbwmxbz/@Element",
-        "odata.etag": "W/\u0022datetime\u00272020-08-21T15%3A18%3A14.9507080Z\u0027\u0022",
-        "DateTimeOffsetN@odata.type": "Edm.DateTime",
-        "DateTimeOffsetN": "2020-01-01T01:02:00.0000000Z",
-        "DateTimeOffset@odata.type": "Edm.DateTime",
-        "DateTimeOffset": "2020-01-01T01:02:00.0000000Z",
-        "DateTimeN@odata.type": "Edm.DateTime",
-        "DateTimeN": "2020-01-01T01:02:00.0000000Z",
-        "DateTime@odata.type": "Edm.DateTime",
-        "DateTime": "2020-01-01T01:02:00.0000000Z",
-        "DateTimeAsString": "2020-01-01T01:02:00.0000000Z",
-        "BoolN": false,
-        "Bool": false,
-        "BoolPrimitiveN": false,
-        "BoolPrimitive": false,
-        "Binary@odata.type": "Edm.Binary",
-        "Binary": "AQIB",
-        "BinaryPrimitive@odata.type": "Edm.Binary",
-        "BinaryPrimitive": "AQIB",
-        "DoublePrimitiveN": 1.01,
-        "DoublePrimitive": 1.01,
-        "DoubleN": 1.01,
-        "Double": 1.01,
-        "DoubleInteger": 1,
-        "GuidN@odata.type": "Edm.Guid",
-        "GuidN": "0d391d16-97f1-4b9a-be68-4cc871f90001",
-        "Guid@odata.type": "Edm.Guid",
-        "Guid": "0d391d16-97f1-4b9a-be68-4cc871f90001",
-        "IntegerPrimitiveN": 1,
-        "IntegerPrimitive": 1,
-        "Int32N": 1,
-        "Int32": 1,
-        "LongPrimitiveN@odata.type": "Edm.Int64",
-        "LongPrimitiveN": "2147483648",
-        "LongPrimitive@odata.type": "Edm.Int64",
-        "LongPrimitive": "2147483648",
-        "Int64N@odata.type": "Edm.Int64",
-        "Int64N": "123456789012",
-        "Int64@odata.type": "Edm.Int64",
-        "Int64": "2147483648",
-        "String": "0001",
-        "PartitionKey": "somPartition2",
-        "RowKey": "0001",
-        "Timestamp@odata.type": "Edm.DateTime",
-        "Timestamp": "2020-08-21T15:18:14.9507080Z"
-      }
-=======
       "ResponseBody": []
->>>>>>> 367da34b
     },
     {
       "RequestUri": "https://t1acd88e4a1c34b8dprim.table.cosmos.azure.com/testtablelpbwmxbz()?$format=application%2Fjson%3Bodata%3Dminimalmetadata\u0026$filter=PartitionKey%20eq%20%27somPartition%27",
@@ -617,19 +356,11 @@
         "Authorization": "Sanitized",
         "DataServiceVersion": "3.0",
         "User-Agent": [
-<<<<<<< HEAD
-          "azsdk-net-Data.Tables/1.0.0-dev.20200821.2",
-          "(.NET Core 4.6.27514.02; Microsoft Windows 10.0.17763 )"
-        ],
-        "x-ms-client-request-id": "ed69ca786a579e0efbeb5879d063bf59",
-        "x-ms-date": "Fri, 21 Aug 2020 15:18:14 GMT",
-=======
           "azsdk-net-Data.Tables/1.0.0-dev.20200821.1",
           "(.NET Core 4.6.29130.01; Microsoft Windows 10.0.18363 )"
         ],
         "x-ms-client-request-id": "aba61c9bf76e30d09063994da762ad56",
         "x-ms-date": "Fri, 21 Aug 2020 16:26:19 GMT",
->>>>>>> 367da34b
         "x-ms-return-client-request-id": "true",
         "x-ms-version": "2019-02-02"
       },
@@ -637,11 +368,7 @@
       "StatusCode": 200,
       "ResponseHeaders": {
         "Content-Type": "application/json",
-<<<<<<< HEAD
-        "Date": "Fri, 21 Aug 2020 15:18:14 GMT",
-=======
         "Date": "Fri, 21 Aug 2020 16:26:19 GMT",
->>>>>>> 367da34b
         "Server": "Microsoft-HTTPAPI/2.0",
         "Transfer-Encoding": "chunked",
         "x-ms-request-id": "ed69ca78-6a57-9e0e-fbeb-5879d063bf59"
@@ -649,11 +376,7 @@
       "ResponseBody": {
         "value": [
           {
-<<<<<<< HEAD
-            "odata.etag": "W/\u0022datetime\u00272020-08-21T15%3A18%3A14.9152776Z\u0027\u0022",
-=======
             "odata.etag": "W/\u0022datetime\u00272020-08-21T16%3A26%3A19.2799752Z\u0027\u0022",
->>>>>>> 367da34b
             "DateTimeOffsetN@odata.type": "Edm.DateTime",
             "DateTimeOffsetN": "2020-01-01T01:02:00.0000000Z",
             "DateTimeOffset@odata.type": "Edm.DateTime",
@@ -696,11 +419,7 @@
             "PartitionKey": "somPartition",
             "RowKey": "0001",
             "Timestamp@odata.type": "Edm.DateTime",
-<<<<<<< HEAD
-            "Timestamp": "2020-08-21T15:18:14.9152776Z"
-=======
             "Timestamp": "2020-08-21T16:26:19.2799752Z"
->>>>>>> 367da34b
           }
         ]
       }
@@ -714,15 +433,6 @@
           "application/json"
         ],
         "Authorization": "Sanitized",
-<<<<<<< HEAD
-        "traceparent": "00-6a9278976b44324dbce487add71a16e7-5406d1708a168042-00",
-        "User-Agent": [
-          "azsdk-net-Data.Tables/1.0.0-dev.20200821.2",
-          "(.NET Core 4.6.27514.02; Microsoft Windows 10.0.17763 )"
-        ],
-        "x-ms-client-request-id": "085e473580ad4c1553397ca2fec0fc21",
-        "x-ms-date": "Fri, 21 Aug 2020 15:18:15 GMT",
-=======
         "traceparent": "00-e21f79b87d22214fb229e5abe9e9a05a-2b3bf90abe868d4a-00",
         "User-Agent": [
           "azsdk-net-Data.Tables/1.0.0-dev.20200821.1",
@@ -730,7 +440,6 @@
         ],
         "x-ms-client-request-id": "ed69ca786a579e0efbeb5879d063bf59",
         "x-ms-date": "Fri, 21 Aug 2020 16:26:19 GMT",
->>>>>>> 367da34b
         "x-ms-return-client-request-id": "true",
         "x-ms-version": "2019-02-02"
       },
@@ -738,11 +447,7 @@
       "StatusCode": 204,
       "ResponseHeaders": {
         "Content-Length": "0",
-<<<<<<< HEAD
-        "Date": "Fri, 21 Aug 2020 15:18:14 GMT",
-=======
         "Date": "Fri, 21 Aug 2020 16:26:19 GMT",
->>>>>>> 367da34b
         "Server": "Microsoft-HTTPAPI/2.0",
         "x-ms-request-id": "085e4735-80ad-4c15-5339-7ca2fec0fc21"
       },
@@ -751,11 +456,7 @@
   ],
   "Variables": {
     "RandomSeed": "1033151482",
-<<<<<<< HEAD
-    "TABLES_COSMOS_ACCOUNT_NAME": "t1acd88e4a1c34b8dprim",
-=======
     "TABLES_COSMOS_ACCOUNT_NAME": "chrissprim",
->>>>>>> 367da34b
     "TABLES_PRIMARY_COSMOS_ACCOUNT_KEY": "Kg=="
   }
 }