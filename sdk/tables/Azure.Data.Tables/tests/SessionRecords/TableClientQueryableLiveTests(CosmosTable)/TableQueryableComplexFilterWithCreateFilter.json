{
  "Entries": [
    {
      "RequestUri": "https://t1acd88e4a1c34b8dprim.table.cosmos.azure.com/Tables?$format=application%2Fjson%3Bodata%3Dminimalmetadata",
      "RequestMethod": "POST",
      "RequestHeaders": {
        "Accept": [
          "application/json",
          "application/json; odata=minimalmetadata"
        ],
        "Authorization": "Sanitized",
        "Content-Length": "33",
        "Content-Type": "application/json; odata=nometadata",
        "DataServiceVersion": "3.0",
<<<<<<< HEAD
        "traceparent": "00-5692b92f7a5735418599888b49fc6d6a-7fd34ac57e3ac44d-00",
        "User-Agent": [
          "azsdk-net-Data.Tables/1.0.0-dev.20200821.2",
          "(.NET Core 4.6.27514.02; Microsoft Windows 10.0.17763 )"
        ],
        "x-ms-client-request-id": "ec4bbe5a3e3c2e5fcbffdc422c25648f",
        "x-ms-date": "Fri, 21 Aug 2020 15:14:15 GMT",
=======
        "traceparent": "00-e5fb5175d7709740a15771cdee5a20d9-ecf5eef5e45fa74b-00",
        "User-Agent": [
          "azsdk-net-Data.Tables/1.0.0-dev.20200821.1",
          "(.NET Core 4.6.29130.01; Microsoft Windows 10.0.18363 )"
        ],
        "x-ms-client-request-id": "ec4bbe5a3e3c2e5fcbffdc422c25648f",
        "x-ms-date": "Fri, 21 Aug 2020 16:25:44 GMT",
>>>>>>> 367da34b
        "x-ms-return-client-request-id": "true",
        "x-ms-version": "2019-02-02"
      },
      "RequestBody": {
        "TableName": "testtablef9lfnshy"
      },
      "StatusCode": 429,
      "ResponseHeaders": {
        "Content-Type": "application/json",
        "Date": "Fri, 21 Aug 2020 15:14:15 GMT",
        "Server": "Microsoft-HTTPAPI/2.0",
        "Transfer-Encoding": "chunked",
        "x-ms-request-id": "ec4bbe5a-3e3c-2e5f-cbff-dc422c25648f"
      },
      "ResponseBody": [
        "{\u0022odata.error\u0022:{\u0022code\u0022:\u0022429\u0022,\u0022message\u0022:{\u0022lang\u0022:\u0022en-us\u0022,\u0022value\u0022:\u0022Message: {\\\u0022Errors\\\u0022:[\\\u0022Request rate is large. More Request Units may be needed, so no changes were made. Please retry this request later. Learn more: http://aka.ms/cosmosdb-error-429\\\u0022]}\\r\\nActivityId: 102290a8-3afe-4f6e-aa80-a0a6472f84e2, Request URI: /apps/4f5c042d-76fb-4ce6-bda3-517e6ef3984f/services/a5ac0eaf-e7ef-445f-b1a3-7aa9ef0197f1/partitions/16f8ba9b-2d48-46e6-aeb2-cc6134d54671/replicas/132424953200404074p, RequestStats: , SDK: Microsoft.Azure.Documents.Common/2.11.0, documentdb-dotnet-sdk/2.11.0 Host/64-bit MicrosoftWindowsNT/6.2.9200.0\\nRequestID:ec4bbe5a-3e3c-2e5f-cbff-dc422c25648f\\n\u0022}}}\r\n"
      ]
    },
    {
      "RequestUri": "https://t1acd88e4a1c34b8dprim.table.cosmos.azure.com/Tables?$format=application%2Fjson%3Bodata%3Dminimalmetadata",
      "RequestMethod": "POST",
      "RequestHeaders": {
        "Accept": [
          "application/json",
          "application/json; odata=minimalmetadata"
        ],
        "Authorization": "Sanitized",
        "Content-Length": "33",
        "Content-Type": "application/json; odata=nometadata",
        "DataServiceVersion": "3.0",
        "traceparent": "00-5692b92f7a5735418599888b49fc6d6a-7fd34ac57e3ac44d-00",
        "User-Agent": [
          "azsdk-net-Data.Tables/1.0.0-dev.20200821.2",
          "(.NET Core 4.6.27514.02; Microsoft Windows 10.0.17763 )"
        ],
        "x-ms-client-request-id": "ec4bbe5a3e3c2e5fcbffdc422c25648f",
        "x-ms-date": "Fri, 21 Aug 2020 15:14:16 GMT",
        "x-ms-return-client-request-id": "true",
        "x-ms-version": "2019-02-02"
      },
      "RequestBody": {
        "TableName": "testtablef9lfnshy"
      },
      "StatusCode": 429,
      "ResponseHeaders": {
        "Content-Type": "application/json",
        "Date": "Fri, 21 Aug 2020 15:14:16 GMT",
        "Server": "Microsoft-HTTPAPI/2.0",
        "Transfer-Encoding": "chunked",
        "x-ms-request-id": "ec4bbe5a-3e3c-2e5f-cbff-dc422c25648f"
      },
      "ResponseBody": [
        "{\u0022odata.error\u0022:{\u0022code\u0022:\u0022429\u0022,\u0022message\u0022:{\u0022lang\u0022:\u0022en-us\u0022,\u0022value\u0022:\u0022Message: {\\\u0022Errors\\\u0022:[\\\u0022Request rate is large. More Request Units may be needed, so no changes were made. Please retry this request later. Learn more: http://aka.ms/cosmosdb-error-429\\\u0022]}\\r\\nActivityId: b878609b-0533-4529-9cda-22377b58a73c, Request URI: /apps/4f5c042d-76fb-4ce6-bda3-517e6ef3984f/services/a5ac0eaf-e7ef-445f-b1a3-7aa9ef0197f1/partitions/16f8ba9b-2d48-46e6-aeb2-cc6134d54671/replicas/132424953200404074p, RequestStats: , SDK: Microsoft.Azure.Documents.Common/2.11.0, documentdb-dotnet-sdk/2.11.0 Host/64-bit MicrosoftWindowsNT/6.2.9200.0\\nRequestID:ec4bbe5a-3e3c-2e5f-cbff-dc422c25648f\\n\u0022}}}\r\n"
      ]
    },
    {
      "RequestUri": "https://t1acd88e4a1c34b8dprim.table.cosmos.azure.com/Tables?$format=application%2Fjson%3Bodata%3Dminimalmetadata",
      "RequestMethod": "POST",
      "RequestHeaders": {
        "Accept": [
          "application/json",
          "application/json; odata=minimalmetadata"
        ],
        "Authorization": "Sanitized",
        "Content-Length": "33",
        "Content-Type": "application/json; odata=nometadata",
        "DataServiceVersion": "3.0",
        "traceparent": "00-5692b92f7a5735418599888b49fc6d6a-7fd34ac57e3ac44d-00",
        "User-Agent": [
          "azsdk-net-Data.Tables/1.0.0-dev.20200821.2",
          "(.NET Core 4.6.27514.02; Microsoft Windows 10.0.17763 )"
        ],
        "x-ms-client-request-id": "ec4bbe5a3e3c2e5fcbffdc422c25648f",
        "x-ms-date": "Fri, 21 Aug 2020 15:14:18 GMT",
        "x-ms-return-client-request-id": "true",
        "x-ms-version": "2019-02-02"
      },
      "RequestBody": {
        "TableName": "testtablef9lfnshy"
      },
      "StatusCode": 429,
      "ResponseHeaders": {
        "Content-Type": "application/json",
        "Date": "Fri, 21 Aug 2020 15:14:17 GMT",
        "Server": "Microsoft-HTTPAPI/2.0",
        "Transfer-Encoding": "chunked",
        "x-ms-request-id": "ec4bbe5a-3e3c-2e5f-cbff-dc422c25648f"
      },
      "ResponseBody": [
        "{\u0022odata.error\u0022:{\u0022code\u0022:\u0022429\u0022,\u0022message\u0022:{\u0022lang\u0022:\u0022en-us\u0022,\u0022value\u0022:\u0022Message: {\\\u0022Errors\\\u0022:[\\\u0022Request rate is large. More Request Units may be needed, so no changes were made. Please retry this request later. Learn more: http://aka.ms/cosmosdb-error-429\\\u0022]}\\r\\nActivityId: 03a87ae1-1f3c-4a42-bd3e-2ec67c578ddf, Request URI: /apps/4f5c042d-76fb-4ce6-bda3-517e6ef3984f/services/a5ac0eaf-e7ef-445f-b1a3-7aa9ef0197f1/partitions/16f8ba9b-2d48-46e6-aeb2-cc6134d54671/replicas/132424953200404074p, RequestStats: , SDK: Microsoft.Azure.Documents.Common/2.11.0, documentdb-dotnet-sdk/2.11.0 Host/64-bit MicrosoftWindowsNT/6.2.9200.0\\nRequestID:ec4bbe5a-3e3c-2e5f-cbff-dc422c25648f\\n\u0022}}}\r\n"
      ]
    },
    {
      "RequestUri": "https://t1acd88e4a1c34b8dprim.table.cosmos.azure.com/Tables?$format=application%2Fjson%3Bodata%3Dminimalmetadata",
      "RequestMethod": "POST",
      "RequestHeaders": {
        "Accept": [
          "application/json",
          "application/json; odata=minimalmetadata"
        ],
        "Authorization": "Sanitized",
        "Content-Length": "33",
        "Content-Type": "application/json; odata=nometadata",
        "DataServiceVersion": "3.0",
        "traceparent": "00-5692b92f7a5735418599888b49fc6d6a-7fd34ac57e3ac44d-00",
        "User-Agent": [
          "azsdk-net-Data.Tables/1.0.0-dev.20200821.2",
          "(.NET Core 4.6.27514.02; Microsoft Windows 10.0.17763 )"
        ],
        "x-ms-client-request-id": "ec4bbe5a3e3c2e5fcbffdc422c25648f",
        "x-ms-date": "Fri, 21 Aug 2020 15:14:21 GMT",
        "x-ms-return-client-request-id": "true",
        "x-ms-version": "2019-02-02"
      },
      "RequestBody": {
        "TableName": "testtablef9lfnshy"
      },
      "StatusCode": 429,
      "ResponseHeaders": {
        "Content-Type": "application/json",
<<<<<<< HEAD
        "Date": "Fri, 21 Aug 2020 15:14:21 GMT",
=======
        "Date": "Fri, 21 Aug 2020 16:25:44 GMT",
        "ETag": "W/\u0022datetime\u00272020-08-21T16%3A25%3A44.3086344Z\u0027\u0022",
        "Location": "https://chrissprim.table.cosmos.azure.com/Tables(\u0027testtablef9lfnshy\u0027)",
>>>>>>> 367da34b
        "Server": "Microsoft-HTTPAPI/2.0",
        "Transfer-Encoding": "chunked",
        "x-ms-request-id": "ec4bbe5a-3e3c-2e5f-cbff-dc422c25648f"
      },
      "ResponseBody": [
        "{\u0022odata.error\u0022:{\u0022code\u0022:\u0022429\u0022,\u0022message\u0022:{\u0022lang\u0022:\u0022en-us\u0022,\u0022value\u0022:\u0022Message: {\\\u0022Errors\\\u0022:[\\\u0022Request rate is large. More Request Units may be needed, so no changes were made. Please retry this request later. Learn more: http://aka.ms/cosmosdb-error-429\\\u0022]}\\r\\nActivityId: 3ff7cde3-19b2-4011-98ea-7e1fd64e0a31, Request URI: /apps/4f5c042d-76fb-4ce6-bda3-517e6ef3984f/services/a5ac0eaf-e7ef-445f-b1a3-7aa9ef0197f1/partitions/16f8ba9b-2d48-46e6-aeb2-cc6134d54671/replicas/132424953200404074p, RequestStats: , SDK: Microsoft.Azure.Documents.Common/2.11.0, documentdb-dotnet-sdk/2.11.0 Host/64-bit MicrosoftWindowsNT/6.2.9200.0\\nRequestID:ec4bbe5a-3e3c-2e5f-cbff-dc422c25648f\\n\u0022}}}\r\n"
      ]
    },
    {
      "RequestUri": "https://t1acd88e4a1c34b8dprim.table.cosmos.azure.com/Tables?$format=application%2Fjson%3Bodata%3Dminimalmetadata",
      "RequestMethod": "POST",
      "RequestHeaders": {
        "Accept": [
          "application/json",
          "application/json; odata=minimalmetadata"
        ],
        "Authorization": "Sanitized",
        "Content-Length": "33",
        "Content-Type": "application/json; odata=nometadata",
        "DataServiceVersion": "3.0",
        "traceparent": "00-a1483afe03728d45b4d0eb12cc93b267-e2274fff694ad54c-00",
        "User-Agent": [
          "azsdk-net-Data.Tables/1.0.0-dev.20200821.2",
          "(.NET Core 4.6.27514.02; Microsoft Windows 10.0.17763 )"
        ],
        "x-ms-client-request-id": "5ba2365eb418e3dda228c03f19c40632",
        "x-ms-date": "Fri, 21 Aug 2020 15:14:23 GMT",
        "x-ms-return-client-request-id": "true",
        "x-ms-version": "2019-02-02"
      },
      "RequestBody": {
        "TableName": "testtablef9lfnshy"
      },
      "StatusCode": 429,
      "ResponseHeaders": {
        "Content-Type": "application/json",
        "Date": "Fri, 21 Aug 2020 15:14:23 GMT",
        "Server": "Microsoft-HTTPAPI/2.0",
        "Transfer-Encoding": "chunked",
        "x-ms-request-id": "5ba2365e-b418-e3dd-a228-c03f19c40632"
      },
      "ResponseBody": [
        "{\u0022odata.error\u0022:{\u0022code\u0022:\u0022429\u0022,\u0022message\u0022:{\u0022lang\u0022:\u0022en-us\u0022,\u0022value\u0022:\u0022Message: {\\\u0022Errors\\\u0022:[\\\u0022Request rate is large. More Request Units may be needed, so no changes were made. Please retry this request later. Learn more: http://aka.ms/cosmosdb-error-429\\\u0022]}\\r\\nActivityId: b66cc597-60f2-4765-a3cf-c9cb5ff9f7f1, Request URI: /apps/4f5c042d-76fb-4ce6-bda3-517e6ef3984f/services/a5ac0eaf-e7ef-445f-b1a3-7aa9ef0197f1/partitions/16f8ba9b-2d48-46e6-aeb2-cc6134d54671/replicas/132424953200404074p, RequestStats: , SDK: Microsoft.Azure.Documents.Common/2.11.0, documentdb-dotnet-sdk/2.11.0 Host/64-bit MicrosoftWindowsNT/6.2.9200.0\\nRequestID:5ba2365e-b418-e3dd-a228-c03f19c40632\\n\u0022}}}\r\n"
      ]
    },
    {
      "RequestUri": "https://t1acd88e4a1c34b8dprim.table.cosmos.azure.com/Tables?$format=application%2Fjson%3Bodata%3Dminimalmetadata",
      "RequestMethod": "POST",
      "RequestHeaders": {
        "Accept": [
          "application/json",
          "application/json; odata=minimalmetadata"
        ],
        "Authorization": "Sanitized",
        "Content-Length": "33",
        "Content-Type": "application/json; odata=nometadata",
        "DataServiceVersion": "3.0",
        "traceparent": "00-a1483afe03728d45b4d0eb12cc93b267-e2274fff694ad54c-00",
        "User-Agent": [
          "azsdk-net-Data.Tables/1.0.0-dev.20200821.2",
          "(.NET Core 4.6.27514.02; Microsoft Windows 10.0.17763 )"
        ],
        "x-ms-client-request-id": "5ba2365eb418e3dda228c03f19c40632",
        "x-ms-date": "Fri, 21 Aug 2020 15:14:24 GMT",
        "x-ms-return-client-request-id": "true",
        "x-ms-version": "2019-02-02"
      },
      "RequestBody": {
        "TableName": "testtablef9lfnshy"
      },
      "StatusCode": 429,
      "ResponseHeaders": {
        "Content-Type": "application/json",
        "Date": "Fri, 21 Aug 2020 15:14:24 GMT",
        "Server": "Microsoft-HTTPAPI/2.0",
        "Transfer-Encoding": "chunked",
        "x-ms-request-id": "5ba2365e-b418-e3dd-a228-c03f19c40632"
      },
      "ResponseBody": [
        "{\u0022odata.error\u0022:{\u0022code\u0022:\u0022429\u0022,\u0022message\u0022:{\u0022lang\u0022:\u0022en-us\u0022,\u0022value\u0022:\u0022Message: {\\\u0022Errors\\\u0022:[\\\u0022Request rate is large. More Request Units may be needed, so no changes were made. Please retry this request later. Learn more: http://aka.ms/cosmosdb-error-429\\\u0022]}\\r\\nActivityId: fb4d2ac0-c597-4a3f-80fd-5d5d2d1b345f, Request URI: /apps/4f5c042d-76fb-4ce6-bda3-517e6ef3984f/services/a5ac0eaf-e7ef-445f-b1a3-7aa9ef0197f1/partitions/16f8ba9b-2d48-46e6-aeb2-cc6134d54671/replicas/132424953200404074p, RequestStats: , SDK: Microsoft.Azure.Documents.Common/2.11.0, documentdb-dotnet-sdk/2.11.0 Host/64-bit MicrosoftWindowsNT/6.2.9200.0\\nRequestID:5ba2365e-b418-e3dd-a228-c03f19c40632\\n\u0022}}}\r\n"
      ]
    },
    {
      "RequestUri": "https://t1acd88e4a1c34b8dprim.table.cosmos.azure.com/Tables?$format=application%2Fjson%3Bodata%3Dminimalmetadata",
      "RequestMethod": "POST",
      "RequestHeaders": {
        "Accept": [
          "application/json",
          "application/json; odata=minimalmetadata"
        ],
        "Authorization": "Sanitized",
        "Content-Length": "33",
        "Content-Type": "application/json; odata=nometadata",
        "DataServiceVersion": "3.0",
        "traceparent": "00-a1483afe03728d45b4d0eb12cc93b267-e2274fff694ad54c-00",
        "User-Agent": [
          "azsdk-net-Data.Tables/1.0.0-dev.20200821.2",
          "(.NET Core 4.6.27514.02; Microsoft Windows 10.0.17763 )"
        ],
        "x-ms-client-request-id": "5ba2365eb418e3dda228c03f19c40632",
        "x-ms-date": "Fri, 21 Aug 2020 15:14:26 GMT",
        "x-ms-return-client-request-id": "true",
        "x-ms-version": "2019-02-02"
      },
      "RequestBody": {
        "TableName": "testtablef9lfnshy"
      },
      "StatusCode": 201,
      "ResponseHeaders": {
        "Content-Type": "application/json",
        "Date": "Fri, 21 Aug 2020 15:14:26 GMT",
        "ETag": "W/\u0022datetime\u00272020-08-21T15%3A14%3A26.3384072Z\u0027\u0022",
        "Location": "https://t1acd88e4a1c34b8dprim.table.cosmos.azure.com/Tables(\u0027testtablef9lfnshy\u0027)",
        "Server": "Microsoft-HTTPAPI/2.0",
        "Transfer-Encoding": "chunked",
        "x-ms-request-id": "5ba2365e-b418-e3dd-a228-c03f19c40632"
      },
      "ResponseBody": {
        "TableName": "testtablef9lfnshy",
        "odata.metadata": "https://t1acd88e4a1c34b8dprim.table.cosmos.azure.com/$metadata#Tables/@Element"
      }
    },
    {
      "RequestUri": "https://t1acd88e4a1c34b8dprim.table.cosmos.azure.com/testtablef9lfnshy?$format=application%2Fjson%3Bodata%3Dminimalmetadata",
      "RequestMethod": "POST",
      "RequestHeaders": {
        "Accept": [
          "application/json",
          "application/json; odata=minimalmetadata"
        ],
        "Authorization": "Sanitized",
        "Content-Length": "1675",
        "Content-Type": "application/json; odata=nometadata",
        "DataServiceVersion": "3.0",
<<<<<<< HEAD
        "traceparent": "00-58c5bc9abe42234ea92b35e6146f4aa4-2ee5ca62df5c084e-00",
        "User-Agent": [
          "azsdk-net-Data.Tables/1.0.0-dev.20200821.2",
          "(.NET Core 4.6.27514.02; Microsoft Windows 10.0.17763 )"
        ],
        "x-ms-client-request-id": "89e3a031ea1c01d6debbad4ed9c5c0fa",
        "x-ms-date": "Fri, 21 Aug 2020 15:14:26 GMT",
=======
        "Prefer": "return-no-content",
        "traceparent": "00-79aee1deca20bb43922ae1182e2c00eb-307817c2928aaf4d-00",
        "User-Agent": [
          "azsdk-net-Data.Tables/1.0.0-dev.20200821.1",
          "(.NET Core 4.6.29130.01; Microsoft Windows 10.0.18363 )"
        ],
        "x-ms-client-request-id": "5ba2365eb418e3dda228c03f19c40632",
        "x-ms-date": "Fri, 21 Aug 2020 16:25:44 GMT",
>>>>>>> 367da34b
        "x-ms-return-client-request-id": "true",
        "x-ms-version": "2019-02-02"
      },
      "RequestBody": {
        "DateTimeOffsetNull": null,
        "DateTimeOffsetN": "2020-01-01T01:02:00.0000000Z",
        "DateTimeOffsetN@odata.type": "Edm.DateTime",
        "DateTimeOffset": "2020-01-01T01:02:00.0000000Z",
        "DateTimeOffset@odata.type": "Edm.DateTime",
        "DateTimeNull": null,
        "DateTimeN": "2020-01-01T01:02:00.0000000Z",
        "DateTimeN@odata.type": "Edm.DateTime",
        "DateTime": "2020-01-01T01:02:00.0000000Z",
        "DateTime@odata.type": "Edm.DateTime",
        "DateTimeAsString": "2020-01-01T01:02:00.0000000Z",
        "BoolNull": null,
        "BoolN": false,
        "Bool": false,
        "BoolPrimitiveNull": null,
        "BoolPrimitiveN": false,
        "BoolPrimitive": false,
        "Binary": "AQIB",
        "Binary@odata.type": "Edm.Binary",
        "BinaryNull": null,
        "BinaryPrimitive": "AQIB",
        "BinaryPrimitive@odata.type": "Edm.Binary",
        "DoublePrimitiveNull": null,
        "DoublePrimitiveN": 1.01,
        "DoublePrimitiveN@odata.type": "Edm.Double",
        "DoublePrimitive": 1.01,
        "DoublePrimitive@odata.type": "Edm.Double",
        "DoubleNull": null,
        "DoubleN": 1.01,
        "DoubleN@odata.type": "Edm.Double",
        "Double": 1.01,
        "Double@odata.type": "Edm.Double",
        "DoubleInteger": 1,
        "DoubleInteger@odata.type": "Edm.Double",
        "GuidNull": null,
        "GuidN": "0d391d16-97f1-4b9a-be68-4cc871f90001",
        "GuidN@odata.type": "Edm.Guid",
        "Guid": "0d391d16-97f1-4b9a-be68-4cc871f90001",
        "Guid@odata.type": "Edm.Guid",
        "IntegerPrimitiveNull": null,
        "IntegerPrimitiveN": 1,
        "IntegerPrimitive": 1,
        "Int32Null": null,
        "Int32N": 1,
        "Int32": 1,
        "LongPrimitiveNull": null,
        "LongPrimitiveN": "2147483648",
        "LongPrimitiveN@odata.type": "Edm.Int64",
        "LongPrimitive": "2147483648",
        "LongPrimitive@odata.type": "Edm.Int64",
        "Int64Null": null,
        "Int64N": "123456789012",
        "Int64N@odata.type": "Edm.Int64",
        "Int64": "2147483648",
        "Int64@odata.type": "Edm.Int64",
        "String": "0001",
        "PartitionKey": "somPartition",
        "RowKey": "0001",
        "Timestamp": null,
        "ETag": null
      },
      "StatusCode": 204,
      "ResponseHeaders": {
<<<<<<< HEAD
        "Content-Type": "application/json",
        "Date": "Fri, 21 Aug 2020 15:14:26 GMT",
        "ETag": "W/\u0022datetime\u00272020-08-21T15%3A14%3A26.7624456Z\u0027\u0022",
        "Location": "https://t1acd88e4a1c34b8dprim.table.cosmos.azure.com/testtablef9lfnshy(PartitionKey=\u0027somPartition\u0027,RowKey=\u00270001\u0027)",
        "Server": "Microsoft-HTTPAPI/2.0",
        "Transfer-Encoding": "chunked",
        "x-ms-request-id": "89e3a031-ea1c-01d6-debb-ad4ed9c5c0fa"
      },
      "ResponseBody": {
        "odata.metadata": "https://t1acd88e4a1c34b8dprim.table.cosmos.azure.com/testtablef9lfnshy/$metadata#testtablef9lfnshy/@Element",
        "odata.etag": "W/\u0022datetime\u00272020-08-21T15%3A14%3A26.7624456Z\u0027\u0022",
        "DateTimeOffsetN@odata.type": "Edm.DateTime",
        "DateTimeOffsetN": "2020-01-01T01:02:00.0000000Z",
        "DateTimeOffset@odata.type": "Edm.DateTime",
        "DateTimeOffset": "2020-01-01T01:02:00.0000000Z",
        "DateTimeN@odata.type": "Edm.DateTime",
        "DateTimeN": "2020-01-01T01:02:00.0000000Z",
        "DateTime@odata.type": "Edm.DateTime",
        "DateTime": "2020-01-01T01:02:00.0000000Z",
        "DateTimeAsString": "2020-01-01T01:02:00.0000000Z",
        "BoolN": false,
        "Bool": false,
        "BoolPrimitiveN": false,
        "BoolPrimitive": false,
        "Binary@odata.type": "Edm.Binary",
        "Binary": "AQIB",
        "BinaryPrimitive@odata.type": "Edm.Binary",
        "BinaryPrimitive": "AQIB",
        "DoublePrimitiveN": 1.01,
        "DoublePrimitive": 1.01,
        "DoubleN": 1.01,
        "Double": 1.01,
        "DoubleInteger": 1,
        "GuidN@odata.type": "Edm.Guid",
        "GuidN": "0d391d16-97f1-4b9a-be68-4cc871f90001",
        "Guid@odata.type": "Edm.Guid",
        "Guid": "0d391d16-97f1-4b9a-be68-4cc871f90001",
        "IntegerPrimitiveN": 1,
        "IntegerPrimitive": 1,
        "Int32N": 1,
        "Int32": 1,
        "LongPrimitiveN@odata.type": "Edm.Int64",
        "LongPrimitiveN": "2147483648",
        "LongPrimitive@odata.type": "Edm.Int64",
        "LongPrimitive": "2147483648",
        "Int64N@odata.type": "Edm.Int64",
        "Int64N": "123456789012",
        "Int64@odata.type": "Edm.Int64",
        "Int64": "2147483648",
        "String": "0001",
        "PartitionKey": "somPartition",
        "RowKey": "0001",
        "Timestamp@odata.type": "Edm.DateTime",
        "Timestamp": "2020-08-21T15:14:26.7624456Z"
      }
=======
        "Content-Length": "0",
        "Date": "Fri, 21 Aug 2020 16:25:44 GMT",
        "ETag": "W/\u0022datetime\u00272020-08-21T16%3A25%3A44.7469064Z\u0027\u0022",
        "Location": "https://chrissprim.table.cosmos.azure.com/testtablef9lfnshy(PartitionKey=\u0027somPartition\u0027,RowKey=\u00270001\u0027)",
        "Preference-Applied": "return-no-content",
        "Server": "Microsoft-HTTPAPI/2.0",
        "x-ms-request-id": "5ba2365e-b418-e3dd-a228-c03f19c40632"
      },
      "ResponseBody": []
>>>>>>> 367da34b
    },
    {
      "RequestUri": "https://t1acd88e4a1c34b8dprim.table.cosmos.azure.com/testtablef9lfnshy?$format=application%2Fjson%3Bodata%3Dminimalmetadata",
      "RequestMethod": "POST",
      "RequestHeaders": {
        "Accept": [
          "application/json",
          "application/json; odata=minimalmetadata"
        ],
        "Authorization": "Sanitized",
        "Content-Length": "1673",
        "Content-Type": "application/json; odata=nometadata",
        "DataServiceVersion": "3.0",
<<<<<<< HEAD
        "traceparent": "00-23e5454fb497cd4cae7d5b4bc5fcf0ac-45ce1f286c4aee40-00",
        "User-Agent": [
          "azsdk-net-Data.Tables/1.0.0-dev.20200821.2",
          "(.NET Core 4.6.27514.02; Microsoft Windows 10.0.17763 )"
        ],
        "x-ms-client-request-id": "61b643008da6a5e9e1684a137d201407",
        "x-ms-date": "Fri, 21 Aug 2020 15:14:26 GMT",
=======
        "Prefer": "return-no-content",
        "traceparent": "00-43bd71e52e372d499b43c0e6058ff69b-e7b09b9907546741-00",
        "User-Agent": [
          "azsdk-net-Data.Tables/1.0.0-dev.20200821.1",
          "(.NET Core 4.6.29130.01; Microsoft Windows 10.0.18363 )"
        ],
        "x-ms-client-request-id": "89e3a031ea1c01d6debbad4ed9c5c0fa",
        "x-ms-date": "Fri, 21 Aug 2020 16:25:44 GMT",
>>>>>>> 367da34b
        "x-ms-return-client-request-id": "true",
        "x-ms-version": "2019-02-02"
      },
      "RequestBody": {
        "DateTimeOffsetNull": null,
        "DateTimeOffsetN": "2020-01-01T01:03:00.0000000Z",
        "DateTimeOffsetN@odata.type": "Edm.DateTime",
        "DateTimeOffset": "2020-01-01T01:03:00.0000000Z",
        "DateTimeOffset@odata.type": "Edm.DateTime",
        "DateTimeNull": null,
        "DateTimeN": "2020-01-01T01:03:00.0000000Z",
        "DateTimeN@odata.type": "Edm.DateTime",
        "DateTime": "2020-01-01T01:03:00.0000000Z",
        "DateTime@odata.type": "Edm.DateTime",
        "DateTimeAsString": "2020-01-01T01:03:00.0000000Z",
        "BoolNull": null,
        "BoolN": false,
        "Bool": true,
        "BoolPrimitiveNull": null,
        "BoolPrimitiveN": false,
        "BoolPrimitive": true,
        "Binary": "AQIC",
        "Binary@odata.type": "Edm.Binary",
        "BinaryNull": null,
        "BinaryPrimitive": "AQIC",
        "BinaryPrimitive@odata.type": "Edm.Binary",
        "DoublePrimitiveNull": null,
        "DoublePrimitiveN": 2.02,
        "DoublePrimitiveN@odata.type": "Edm.Double",
        "DoublePrimitive": 2.02,
        "DoublePrimitive@odata.type": "Edm.Double",
        "DoubleNull": null,
        "DoubleN": 2.02,
        "DoubleN@odata.type": "Edm.Double",
        "Double": 2.02,
        "Double@odata.type": "Edm.Double",
        "DoubleInteger": 2,
        "DoubleInteger@odata.type": "Edm.Double",
        "GuidNull": null,
        "GuidN": "0d391d16-97f1-4b9a-be68-4cc871f90002",
        "GuidN@odata.type": "Edm.Guid",
        "Guid": "0d391d16-97f1-4b9a-be68-4cc871f90002",
        "Guid@odata.type": "Edm.Guid",
        "IntegerPrimitiveNull": null,
        "IntegerPrimitiveN": 2,
        "IntegerPrimitive": 2,
        "Int32Null": null,
        "Int32N": 2,
        "Int32": 2,
        "LongPrimitiveNull": null,
        "LongPrimitiveN": "2147483649",
        "LongPrimitiveN@odata.type": "Edm.Int64",
        "LongPrimitive": "2147483649",
        "LongPrimitive@odata.type": "Edm.Int64",
        "Int64Null": null,
        "Int64N": "123456789012",
        "Int64N@odata.type": "Edm.Int64",
        "Int64": "2147483649",
        "Int64@odata.type": "Edm.Int64",
        "String": "0002",
        "PartitionKey": "somPartition",
        "RowKey": "0002",
        "Timestamp": null,
        "ETag": null
      },
      "StatusCode": 204,
      "ResponseHeaders": {
<<<<<<< HEAD
        "Content-Type": "application/json",
        "Date": "Fri, 21 Aug 2020 15:14:26 GMT",
        "ETag": "W/\u0022datetime\u00272020-08-21T15%3A14%3A26.7950088Z\u0027\u0022",
        "Location": "https://t1acd88e4a1c34b8dprim.table.cosmos.azure.com/testtablef9lfnshy(PartitionKey=\u0027somPartition\u0027,RowKey=\u00270002\u0027)",
        "Server": "Microsoft-HTTPAPI/2.0",
        "Transfer-Encoding": "chunked",
        "x-ms-request-id": "61b64300-8da6-a5e9-e168-4a137d201407"
      },
      "ResponseBody": {
        "odata.metadata": "https://t1acd88e4a1c34b8dprim.table.cosmos.azure.com/testtablef9lfnshy/$metadata#testtablef9lfnshy/@Element",
        "odata.etag": "W/\u0022datetime\u00272020-08-21T15%3A14%3A26.7950088Z\u0027\u0022",
        "DateTimeOffsetN@odata.type": "Edm.DateTime",
        "DateTimeOffsetN": "2020-01-01T01:03:00.0000000Z",
        "DateTimeOffset@odata.type": "Edm.DateTime",
        "DateTimeOffset": "2020-01-01T01:03:00.0000000Z",
        "DateTimeN@odata.type": "Edm.DateTime",
        "DateTimeN": "2020-01-01T01:03:00.0000000Z",
        "DateTime@odata.type": "Edm.DateTime",
        "DateTime": "2020-01-01T01:03:00.0000000Z",
        "DateTimeAsString": "2020-01-01T01:03:00.0000000Z",
        "BoolN": false,
        "Bool": true,
        "BoolPrimitiveN": false,
        "BoolPrimitive": true,
        "Binary@odata.type": "Edm.Binary",
        "Binary": "AQIC",
        "BinaryPrimitive@odata.type": "Edm.Binary",
        "BinaryPrimitive": "AQIC",
        "DoublePrimitiveN": 2.02,
        "DoublePrimitive": 2.02,
        "DoubleN": 2.02,
        "Double": 2.02,
        "DoubleInteger": 2,
        "GuidN@odata.type": "Edm.Guid",
        "GuidN": "0d391d16-97f1-4b9a-be68-4cc871f90002",
        "Guid@odata.type": "Edm.Guid",
        "Guid": "0d391d16-97f1-4b9a-be68-4cc871f90002",
        "IntegerPrimitiveN": 2,
        "IntegerPrimitive": 2,
        "Int32N": 2,
        "Int32": 2,
        "LongPrimitiveN@odata.type": "Edm.Int64",
        "LongPrimitiveN": "2147483649",
        "LongPrimitive@odata.type": "Edm.Int64",
        "LongPrimitive": "2147483649",
        "Int64N@odata.type": "Edm.Int64",
        "Int64N": "123456789012",
        "Int64@odata.type": "Edm.Int64",
        "Int64": "2147483649",
        "String": "0002",
        "PartitionKey": "somPartition",
        "RowKey": "0002",
        "Timestamp@odata.type": "Edm.DateTime",
        "Timestamp": "2020-08-21T15:14:26.7950088Z"
      }
=======
        "Content-Length": "0",
        "Date": "Fri, 21 Aug 2020 16:25:44 GMT",
        "ETag": "W/\u0022datetime\u00272020-08-21T16%3A25%3A44.8235016Z\u0027\u0022",
        "Location": "https://chrissprim.table.cosmos.azure.com/testtablef9lfnshy(PartitionKey=\u0027somPartition\u0027,RowKey=\u00270002\u0027)",
        "Preference-Applied": "return-no-content",
        "Server": "Microsoft-HTTPAPI/2.0",
        "x-ms-request-id": "89e3a031-ea1c-01d6-debb-ad4ed9c5c0fa"
      },
      "ResponseBody": []
>>>>>>> 367da34b
    },
    {
      "RequestUri": "https://t1acd88e4a1c34b8dprim.table.cosmos.azure.com/testtablef9lfnshy?$format=application%2Fjson%3Bodata%3Dminimalmetadata",
      "RequestMethod": "POST",
      "RequestHeaders": {
        "Accept": [
          "application/json",
          "application/json; odata=minimalmetadata"
        ],
        "Authorization": "Sanitized",
        "Content-Length": "1731",
        "Content-Type": "application/json; odata=nometadata",
        "DataServiceVersion": "3.0",
<<<<<<< HEAD
        "traceparent": "00-a12b123110d09f4ea5b99dd9e0c8f712-455fd52a2299874d-00",
        "User-Agent": [
          "azsdk-net-Data.Tables/1.0.0-dev.20200821.2",
          "(.NET Core 4.6.27514.02; Microsoft Windows 10.0.17763 )"
        ],
        "x-ms-client-request-id": "8b11a9f8da4273725fa07c5c078e09dd",
        "x-ms-date": "Fri, 21 Aug 2020 15:14:26 GMT",
=======
        "Prefer": "return-no-content",
        "traceparent": "00-93cbeb3f3a48504897c2ce000f1ee865-57258e220a354947-00",
        "User-Agent": [
          "azsdk-net-Data.Tables/1.0.0-dev.20200821.1",
          "(.NET Core 4.6.29130.01; Microsoft Windows 10.0.18363 )"
        ],
        "x-ms-client-request-id": "61b643008da6a5e9e1684a137d201407",
        "x-ms-date": "Fri, 21 Aug 2020 16:25:44 GMT",
>>>>>>> 367da34b
        "x-ms-return-client-request-id": "true",
        "x-ms-version": "2019-02-02"
      },
      "RequestBody": {
        "DateTimeOffsetNull": null,
        "DateTimeOffsetN": "2020-01-01T01:04:00.0000000Z",
        "DateTimeOffsetN@odata.type": "Edm.DateTime",
        "DateTimeOffset": "2020-01-01T01:04:00.0000000Z",
        "DateTimeOffset@odata.type": "Edm.DateTime",
        "DateTimeNull": null,
        "DateTimeN": "2020-01-01T01:04:00.0000000Z",
        "DateTimeN@odata.type": "Edm.DateTime",
        "DateTime": "2020-01-01T01:04:00.0000000Z",
        "DateTime@odata.type": "Edm.DateTime",
        "DateTimeAsString": "2020-01-01T01:04:00.0000000Z",
        "BoolNull": null,
        "BoolN": false,
        "Bool": false,
        "BoolPrimitiveNull": null,
        "BoolPrimitiveN": false,
        "BoolPrimitive": false,
        "Binary": "AQID",
        "Binary@odata.type": "Edm.Binary",
        "BinaryNull": null,
        "BinaryPrimitive": "AQID",
        "BinaryPrimitive@odata.type": "Edm.Binary",
        "DoublePrimitiveNull": null,
        "DoublePrimitiveN": 3.0299999999999998,
        "DoublePrimitiveN@odata.type": "Edm.Double",
        "DoublePrimitive": 3.0299999999999998,
        "DoublePrimitive@odata.type": "Edm.Double",
        "DoubleNull": null,
        "DoubleN": 3.0299999999999998,
        "DoubleN@odata.type": "Edm.Double",
        "Double": 3.0299999999999998,
        "Double@odata.type": "Edm.Double",
        "DoubleInteger": 3,
        "DoubleInteger@odata.type": "Edm.Double",
        "GuidNull": null,
        "GuidN": "0d391d16-97f1-4b9a-be68-4cc871f90003",
        "GuidN@odata.type": "Edm.Guid",
        "Guid": "0d391d16-97f1-4b9a-be68-4cc871f90003",
        "Guid@odata.type": "Edm.Guid",
        "IntegerPrimitiveNull": null,
        "IntegerPrimitiveN": 3,
        "IntegerPrimitive": 3,
        "Int32Null": null,
        "Int32N": 3,
        "Int32": 3,
        "LongPrimitiveNull": null,
        "LongPrimitiveN": "2147483650",
        "LongPrimitiveN@odata.type": "Edm.Int64",
        "LongPrimitive": "2147483650",
        "LongPrimitive@odata.type": "Edm.Int64",
        "Int64Null": null,
        "Int64N": "123456789012",
        "Int64N@odata.type": "Edm.Int64",
        "Int64": "2147483650",
        "Int64@odata.type": "Edm.Int64",
        "String": "0003",
        "PartitionKey": "somPartition",
        "RowKey": "0003",
        "Timestamp": null,
        "ETag": null
      },
      "StatusCode": 204,
      "ResponseHeaders": {
<<<<<<< HEAD
        "Content-Type": "application/json",
        "Date": "Fri, 21 Aug 2020 15:14:26 GMT",
        "ETag": "W/\u0022datetime\u00272020-08-21T15%3A14%3A26.8236808Z\u0027\u0022",
        "Location": "https://t1acd88e4a1c34b8dprim.table.cosmos.azure.com/testtablef9lfnshy(PartitionKey=\u0027somPartition\u0027,RowKey=\u00270003\u0027)",
        "Server": "Microsoft-HTTPAPI/2.0",
        "Transfer-Encoding": "chunked",
        "x-ms-request-id": "8b11a9f8-da42-7372-5fa0-7c5c078e09dd"
      },
      "ResponseBody": {
        "odata.metadata": "https://t1acd88e4a1c34b8dprim.table.cosmos.azure.com/testtablef9lfnshy/$metadata#testtablef9lfnshy/@Element",
        "odata.etag": "W/\u0022datetime\u00272020-08-21T15%3A14%3A26.8236808Z\u0027\u0022",
        "DateTimeOffsetN@odata.type": "Edm.DateTime",
        "DateTimeOffsetN": "2020-01-01T01:04:00.0000000Z",
        "DateTimeOffset@odata.type": "Edm.DateTime",
        "DateTimeOffset": "2020-01-01T01:04:00.0000000Z",
        "DateTimeN@odata.type": "Edm.DateTime",
        "DateTimeN": "2020-01-01T01:04:00.0000000Z",
        "DateTime@odata.type": "Edm.DateTime",
        "DateTime": "2020-01-01T01:04:00.0000000Z",
        "DateTimeAsString": "2020-01-01T01:04:00.0000000Z",
        "BoolN": false,
        "Bool": false,
        "BoolPrimitiveN": false,
        "BoolPrimitive": false,
        "Binary@odata.type": "Edm.Binary",
        "Binary": "AQID",
        "BinaryPrimitive@odata.type": "Edm.Binary",
        "BinaryPrimitive": "AQID",
        "DoublePrimitiveN": 3.03,
        "DoublePrimitive": 3.03,
        "DoubleN": 3.03,
        "Double": 3.03,
        "DoubleInteger": 3,
        "GuidN@odata.type": "Edm.Guid",
        "GuidN": "0d391d16-97f1-4b9a-be68-4cc871f90003",
        "Guid@odata.type": "Edm.Guid",
        "Guid": "0d391d16-97f1-4b9a-be68-4cc871f90003",
        "IntegerPrimitiveN": 3,
        "IntegerPrimitive": 3,
        "Int32N": 3,
        "Int32": 3,
        "LongPrimitiveN@odata.type": "Edm.Int64",
        "LongPrimitiveN": "2147483650",
        "LongPrimitive@odata.type": "Edm.Int64",
        "LongPrimitive": "2147483650",
        "Int64N@odata.type": "Edm.Int64",
        "Int64N": "123456789012",
        "Int64@odata.type": "Edm.Int64",
        "Int64": "2147483650",
        "String": "0003",
        "PartitionKey": "somPartition",
        "RowKey": "0003",
        "Timestamp@odata.type": "Edm.DateTime",
        "Timestamp": "2020-08-21T15:14:26.8236808Z"
      }
=======
        "Content-Length": "0",
        "Date": "Fri, 21 Aug 2020 16:25:44 GMT",
        "ETag": "W/\u0022datetime\u00272020-08-21T16%3A25%3A44.8932360Z\u0027\u0022",
        "Location": "https://chrissprim.table.cosmos.azure.com/testtablef9lfnshy(PartitionKey=\u0027somPartition\u0027,RowKey=\u00270003\u0027)",
        "Preference-Applied": "return-no-content",
        "Server": "Microsoft-HTTPAPI/2.0",
        "x-ms-request-id": "61b64300-8da6-a5e9-e168-4a137d201407"
      },
      "ResponseBody": []
>>>>>>> 367da34b
    },
    {
      "RequestUri": "https://t1acd88e4a1c34b8dprim.table.cosmos.azure.com/testtablef9lfnshy?$format=application%2Fjson%3Bodata%3Dminimalmetadata",
      "RequestMethod": "POST",
      "RequestHeaders": {
        "Accept": [
          "application/json",
          "application/json; odata=minimalmetadata"
        ],
        "Authorization": "Sanitized",
        "Content-Length": "1673",
        "Content-Type": "application/json; odata=nometadata",
        "DataServiceVersion": "3.0",
<<<<<<< HEAD
        "traceparent": "00-3cf488e24b3185469473771ba9b38f7e-6645caebc7d4ee49-00",
        "User-Agent": [
          "azsdk-net-Data.Tables/1.0.0-dev.20200821.2",
          "(.NET Core 4.6.27514.02; Microsoft Windows 10.0.17763 )"
        ],
        "x-ms-client-request-id": "d53ec668a40da38cb73da8b4a0c284be",
        "x-ms-date": "Fri, 21 Aug 2020 15:14:26 GMT",
=======
        "Prefer": "return-no-content",
        "traceparent": "00-2253cb67c2b7974d81d3f84dfdbba643-fd49f066446cff4a-00",
        "User-Agent": [
          "azsdk-net-Data.Tables/1.0.0-dev.20200821.1",
          "(.NET Core 4.6.29130.01; Microsoft Windows 10.0.18363 )"
        ],
        "x-ms-client-request-id": "8b11a9f8da4273725fa07c5c078e09dd",
        "x-ms-date": "Fri, 21 Aug 2020 16:25:44 GMT",
>>>>>>> 367da34b
        "x-ms-return-client-request-id": "true",
        "x-ms-version": "2019-02-02"
      },
      "RequestBody": {
        "DateTimeOffsetNull": null,
        "DateTimeOffsetN": "2020-01-01T01:05:00.0000000Z",
        "DateTimeOffsetN@odata.type": "Edm.DateTime",
        "DateTimeOffset": "2020-01-01T01:05:00.0000000Z",
        "DateTimeOffset@odata.type": "Edm.DateTime",
        "DateTimeNull": null,
        "DateTimeN": "2020-01-01T01:05:00.0000000Z",
        "DateTimeN@odata.type": "Edm.DateTime",
        "DateTime": "2020-01-01T01:05:00.0000000Z",
        "DateTime@odata.type": "Edm.DateTime",
        "DateTimeAsString": "2020-01-01T01:05:00.0000000Z",
        "BoolNull": null,
        "BoolN": false,
        "Bool": true,
        "BoolPrimitiveNull": null,
        "BoolPrimitiveN": false,
        "BoolPrimitive": true,
        "Binary": "AQIE",
        "Binary@odata.type": "Edm.Binary",
        "BinaryNull": null,
        "BinaryPrimitive": "AQIE",
        "BinaryPrimitive@odata.type": "Edm.Binary",
        "DoublePrimitiveNull": null,
        "DoublePrimitiveN": 4.04,
        "DoublePrimitiveN@odata.type": "Edm.Double",
        "DoublePrimitive": 4.04,
        "DoublePrimitive@odata.type": "Edm.Double",
        "DoubleNull": null,
        "DoubleN": 4.04,
        "DoubleN@odata.type": "Edm.Double",
        "Double": 4.04,
        "Double@odata.type": "Edm.Double",
        "DoubleInteger": 4,
        "DoubleInteger@odata.type": "Edm.Double",
        "GuidNull": null,
        "GuidN": "0d391d16-97f1-4b9a-be68-4cc871f90004",
        "GuidN@odata.type": "Edm.Guid",
        "Guid": "0d391d16-97f1-4b9a-be68-4cc871f90004",
        "Guid@odata.type": "Edm.Guid",
        "IntegerPrimitiveNull": null,
        "IntegerPrimitiveN": 4,
        "IntegerPrimitive": 4,
        "Int32Null": null,
        "Int32N": 4,
        "Int32": 4,
        "LongPrimitiveNull": null,
        "LongPrimitiveN": "2147483651",
        "LongPrimitiveN@odata.type": "Edm.Int64",
        "LongPrimitive": "2147483651",
        "LongPrimitive@odata.type": "Edm.Int64",
        "Int64Null": null,
        "Int64N": "123456789012",
        "Int64N@odata.type": "Edm.Int64",
        "Int64": "2147483651",
        "Int64@odata.type": "Edm.Int64",
        "String": "0004",
        "PartitionKey": "somPartition",
        "RowKey": "0004",
        "Timestamp": null,
        "ETag": null
      },
      "StatusCode": 204,
      "ResponseHeaders": {
<<<<<<< HEAD
        "Content-Type": "application/json",
        "Date": "Fri, 21 Aug 2020 15:14:26 GMT",
        "ETag": "W/\u0022datetime\u00272020-08-21T15%3A14%3A26.8557320Z\u0027\u0022",
        "Location": "https://t1acd88e4a1c34b8dprim.table.cosmos.azure.com/testtablef9lfnshy(PartitionKey=\u0027somPartition\u0027,RowKey=\u00270004\u0027)",
        "Server": "Microsoft-HTTPAPI/2.0",
        "Transfer-Encoding": "chunked",
        "x-ms-request-id": "d53ec668-a40d-a38c-b73d-a8b4a0c284be"
      },
      "ResponseBody": {
        "odata.metadata": "https://t1acd88e4a1c34b8dprim.table.cosmos.azure.com/testtablef9lfnshy/$metadata#testtablef9lfnshy/@Element",
        "odata.etag": "W/\u0022datetime\u00272020-08-21T15%3A14%3A26.8557320Z\u0027\u0022",
        "DateTimeOffsetN@odata.type": "Edm.DateTime",
        "DateTimeOffsetN": "2020-01-01T01:05:00.0000000Z",
        "DateTimeOffset@odata.type": "Edm.DateTime",
        "DateTimeOffset": "2020-01-01T01:05:00.0000000Z",
        "DateTimeN@odata.type": "Edm.DateTime",
        "DateTimeN": "2020-01-01T01:05:00.0000000Z",
        "DateTime@odata.type": "Edm.DateTime",
        "DateTime": "2020-01-01T01:05:00.0000000Z",
        "DateTimeAsString": "2020-01-01T01:05:00.0000000Z",
        "BoolN": false,
        "Bool": true,
        "BoolPrimitiveN": false,
        "BoolPrimitive": true,
        "Binary@odata.type": "Edm.Binary",
        "Binary": "AQIE",
        "BinaryPrimitive@odata.type": "Edm.Binary",
        "BinaryPrimitive": "AQIE",
        "DoublePrimitiveN": 4.04,
        "DoublePrimitive": 4.04,
        "DoubleN": 4.04,
        "Double": 4.04,
        "DoubleInteger": 4,
        "GuidN@odata.type": "Edm.Guid",
        "GuidN": "0d391d16-97f1-4b9a-be68-4cc871f90004",
        "Guid@odata.type": "Edm.Guid",
        "Guid": "0d391d16-97f1-4b9a-be68-4cc871f90004",
        "IntegerPrimitiveN": 4,
        "IntegerPrimitive": 4,
        "Int32N": 4,
        "Int32": 4,
        "LongPrimitiveN@odata.type": "Edm.Int64",
        "LongPrimitiveN": "2147483651",
        "LongPrimitive@odata.type": "Edm.Int64",
        "LongPrimitive": "2147483651",
        "Int64N@odata.type": "Edm.Int64",
        "Int64N": "123456789012",
        "Int64@odata.type": "Edm.Int64",
        "Int64": "2147483651",
        "String": "0004",
        "PartitionKey": "somPartition",
        "RowKey": "0004",
        "Timestamp@odata.type": "Edm.DateTime",
        "Timestamp": "2020-08-21T15:14:26.8557320Z"
      }
=======
        "Content-Length": "0",
        "Date": "Fri, 21 Aug 2020 16:25:44 GMT",
        "ETag": "W/\u0022datetime\u00272020-08-21T16%3A25%3A44.9640968Z\u0027\u0022",
        "Location": "https://chrissprim.table.cosmos.azure.com/testtablef9lfnshy(PartitionKey=\u0027somPartition\u0027,RowKey=\u00270004\u0027)",
        "Preference-Applied": "return-no-content",
        "Server": "Microsoft-HTTPAPI/2.0",
        "x-ms-request-id": "8b11a9f8-da42-7372-5fa0-7c5c078e09dd"
      },
      "ResponseBody": []
>>>>>>> 367da34b
    },
    {
      "RequestUri": "https://t1acd88e4a1c34b8dprim.table.cosmos.azure.com/testtablef9lfnshy()?$format=application%2Fjson%3Bodata%3Dminimalmetadata\u0026$filter=%28%28%28RowKey%20eq%20%270004%27%29%20and%20%28Int32%20eq%204%29%29%20or%20%28%28Int32%20eq%202%29%20and%20%28%28String%20eq%20%27wrong%20string%27%29%20or%20%28Bool%20eq%20true%29%29%29%29%20or%20%28LongPrimitiveN%20eq%202147483697L%29",
      "RequestMethod": "GET",
      "RequestHeaders": {
        "Accept": [
          "application/json",
          "application/json; odata=minimalmetadata"
        ],
        "Authorization": "Sanitized",
        "DataServiceVersion": "3.0",
        "User-Agent": [
<<<<<<< HEAD
          "azsdk-net-Data.Tables/1.0.0-dev.20200821.2",
          "(.NET Core 4.6.27514.02; Microsoft Windows 10.0.17763 )"
        ],
        "x-ms-client-request-id": "3056a5a735b325b8d1420105118d9e53",
        "x-ms-date": "Fri, 21 Aug 2020 15:14:26 GMT",
=======
          "azsdk-net-Data.Tables/1.0.0-dev.20200821.1",
          "(.NET Core 4.6.29130.01; Microsoft Windows 10.0.18363 )"
        ],
        "x-ms-client-request-id": "d53ec668a40da38cb73da8b4a0c284be",
        "x-ms-date": "Fri, 21 Aug 2020 16:25:44 GMT",
>>>>>>> 367da34b
        "x-ms-return-client-request-id": "true",
        "x-ms-version": "2019-02-02"
      },
      "RequestBody": null,
      "StatusCode": 200,
      "ResponseHeaders": {
        "Content-Type": "application/json",
<<<<<<< HEAD
        "Date": "Fri, 21 Aug 2020 15:14:26 GMT",
=======
        "Date": "Fri, 21 Aug 2020 16:25:44 GMT",
>>>>>>> 367da34b
        "Server": "Microsoft-HTTPAPI/2.0",
        "Transfer-Encoding": "chunked",
        "x-ms-request-id": "3056a5a7-35b3-25b8-d142-0105118d9e53"
      },
      "ResponseBody": {
        "value": [
          {
<<<<<<< HEAD
            "odata.etag": "W/\u0022datetime\u00272020-08-21T15%3A14%3A26.7950088Z\u0027\u0022",
=======
            "odata.etag": "W/\u0022datetime\u00272020-08-21T16%3A25%3A44.8235016Z\u0027\u0022",
>>>>>>> 367da34b
            "DateTimeOffsetN@odata.type": "Edm.DateTime",
            "DateTimeOffsetN": "2020-01-01T01:03:00.0000000Z",
            "DateTimeOffset@odata.type": "Edm.DateTime",
            "DateTimeOffset": "2020-01-01T01:03:00.0000000Z",
            "DateTimeN@odata.type": "Edm.DateTime",
            "DateTimeN": "2020-01-01T01:03:00.0000000Z",
            "DateTime@odata.type": "Edm.DateTime",
            "DateTime": "2020-01-01T01:03:00.0000000Z",
            "DateTimeAsString": "2020-01-01T01:03:00.0000000Z",
            "BoolN": false,
            "Bool": true,
            "BoolPrimitiveN": false,
            "BoolPrimitive": true,
            "Binary@odata.type": "Edm.Binary",
            "Binary": "AQIC",
            "BinaryPrimitive@odata.type": "Edm.Binary",
            "BinaryPrimitive": "AQIC",
            "DoublePrimitiveN": 2.02,
            "DoublePrimitive": 2.02,
            "DoubleN": 2.02,
            "Double": 2.02,
            "DoubleInteger": 2,
            "GuidN@odata.type": "Edm.Guid",
            "GuidN": "0d391d16-97f1-4b9a-be68-4cc871f90002",
            "Guid@odata.type": "Edm.Guid",
            "Guid": "0d391d16-97f1-4b9a-be68-4cc871f90002",
            "IntegerPrimitiveN": 2,
            "IntegerPrimitive": 2,
            "Int32N": 2,
            "Int32": 2,
            "LongPrimitiveN@odata.type": "Edm.Int64",
            "LongPrimitiveN": "2147483649",
            "LongPrimitive@odata.type": "Edm.Int64",
            "LongPrimitive": "2147483649",
            "Int64N@odata.type": "Edm.Int64",
            "Int64N": "123456789012",
            "Int64@odata.type": "Edm.Int64",
            "Int64": "2147483649",
            "String": "0002",
            "PartitionKey": "somPartition",
            "RowKey": "0002",
            "Timestamp@odata.type": "Edm.DateTime",
<<<<<<< HEAD
            "Timestamp": "2020-08-21T15:14:26.7950088Z"
          },
          {
            "odata.etag": "W/\u0022datetime\u00272020-08-21T15%3A14%3A26.8557320Z\u0027\u0022",
=======
            "Timestamp": "2020-08-21T16:25:44.8235016Z"
          },
          {
            "odata.etag": "W/\u0022datetime\u00272020-08-21T16%3A25%3A44.9640968Z\u0027\u0022",
>>>>>>> 367da34b
            "DateTimeOffsetN@odata.type": "Edm.DateTime",
            "DateTimeOffsetN": "2020-01-01T01:05:00.0000000Z",
            "DateTimeOffset@odata.type": "Edm.DateTime",
            "DateTimeOffset": "2020-01-01T01:05:00.0000000Z",
            "DateTimeN@odata.type": "Edm.DateTime",
            "DateTimeN": "2020-01-01T01:05:00.0000000Z",
            "DateTime@odata.type": "Edm.DateTime",
            "DateTime": "2020-01-01T01:05:00.0000000Z",
            "DateTimeAsString": "2020-01-01T01:05:00.0000000Z",
            "BoolN": false,
            "Bool": true,
            "BoolPrimitiveN": false,
            "BoolPrimitive": true,
            "Binary@odata.type": "Edm.Binary",
            "Binary": "AQIE",
            "BinaryPrimitive@odata.type": "Edm.Binary",
            "BinaryPrimitive": "AQIE",
            "DoublePrimitiveN": 4.04,
            "DoublePrimitive": 4.04,
            "DoubleN": 4.04,
            "Double": 4.04,
            "DoubleInteger": 4,
            "GuidN@odata.type": "Edm.Guid",
            "GuidN": "0d391d16-97f1-4b9a-be68-4cc871f90004",
            "Guid@odata.type": "Edm.Guid",
            "Guid": "0d391d16-97f1-4b9a-be68-4cc871f90004",
            "IntegerPrimitiveN": 4,
            "IntegerPrimitive": 4,
            "Int32N": 4,
            "Int32": 4,
            "LongPrimitiveN@odata.type": "Edm.Int64",
            "LongPrimitiveN": "2147483651",
            "LongPrimitive@odata.type": "Edm.Int64",
            "LongPrimitive": "2147483651",
            "Int64N@odata.type": "Edm.Int64",
            "Int64N": "123456789012",
            "Int64@odata.type": "Edm.Int64",
            "Int64": "2147483651",
            "String": "0004",
            "PartitionKey": "somPartition",
            "RowKey": "0004",
            "Timestamp@odata.type": "Edm.DateTime",
<<<<<<< HEAD
            "Timestamp": "2020-08-21T15:14:26.8557320Z"
=======
            "Timestamp": "2020-08-21T16:25:44.9640968Z"
>>>>>>> 367da34b
          }
        ]
      }
    },
    {
      "RequestUri": "https://t1acd88e4a1c34b8dprim.table.cosmos.azure.com/Tables(\u0027testtablef9lfnshy\u0027)",
      "RequestMethod": "DELETE",
      "RequestHeaders": {
        "Accept": [
          "application/json",
          "application/json"
        ],
        "Authorization": "Sanitized",
<<<<<<< HEAD
        "traceparent": "00-cf467b146abfe54bba73873afe2e54c5-5608f332ffc7a541-00",
        "User-Agent": [
          "azsdk-net-Data.Tables/1.0.0-dev.20200821.2",
          "(.NET Core 4.6.27514.02; Microsoft Windows 10.0.17763 )"
        ],
        "x-ms-client-request-id": "b6aa6d5e3ee154f91d6dd30432bdd39d",
        "x-ms-date": "Fri, 21 Aug 2020 15:14:26 GMT",
=======
        "traceparent": "00-35ce95392572af4abf33ffcd34e14575-d0c6fb446be45943-00",
        "User-Agent": [
          "azsdk-net-Data.Tables/1.0.0-dev.20200821.1",
          "(.NET Core 4.6.29130.01; Microsoft Windows 10.0.18363 )"
        ],
        "x-ms-client-request-id": "3056a5a735b325b8d1420105118d9e53",
        "x-ms-date": "Fri, 21 Aug 2020 16:25:44 GMT",
>>>>>>> 367da34b
        "x-ms-return-client-request-id": "true",
        "x-ms-version": "2019-02-02"
      },
      "RequestBody": null,
      "StatusCode": 204,
      "ResponseHeaders": {
        "Content-Length": "0",
<<<<<<< HEAD
        "Date": "Fri, 21 Aug 2020 15:14:26 GMT",
=======
        "Date": "Fri, 21 Aug 2020 16:25:44 GMT",
>>>>>>> 367da34b
        "Server": "Microsoft-HTTPAPI/2.0",
        "x-ms-request-id": "b6aa6d5e-3ee1-54f9-1d6d-d30432bdd39d"
      },
      "ResponseBody": []
    }
  ],
  "Variables": {
    "RandomSeed": "1498365604",
<<<<<<< HEAD
    "TABLES_COSMOS_ACCOUNT_NAME": "t1acd88e4a1c34b8dprim",
=======
    "TABLES_COSMOS_ACCOUNT_NAME": "chrissprim",
>>>>>>> 367da34b
    "TABLES_PRIMARY_COSMOS_ACCOUNT_KEY": "Kg=="
  }
}<|MERGE_RESOLUTION|>--- conflicted
+++ resolved
@@ -12,15 +12,6 @@
         "Content-Length": "33",
         "Content-Type": "application/json; odata=nometadata",
         "DataServiceVersion": "3.0",
-<<<<<<< HEAD
-        "traceparent": "00-5692b92f7a5735418599888b49fc6d6a-7fd34ac57e3ac44d-00",
-        "User-Agent": [
-          "azsdk-net-Data.Tables/1.0.0-dev.20200821.2",
-          "(.NET Core 4.6.27514.02; Microsoft Windows 10.0.17763 )"
-        ],
-        "x-ms-client-request-id": "ec4bbe5a3e3c2e5fcbffdc422c25648f",
-        "x-ms-date": "Fri, 21 Aug 2020 15:14:15 GMT",
-=======
         "traceparent": "00-e5fb5175d7709740a15771cdee5a20d9-ecf5eef5e45fa74b-00",
         "User-Agent": [
           "azsdk-net-Data.Tables/1.0.0-dev.20200821.1",
@@ -28,7 +19,6 @@
         ],
         "x-ms-client-request-id": "ec4bbe5a3e3c2e5fcbffdc422c25648f",
         "x-ms-date": "Fri, 21 Aug 2020 16:25:44 GMT",
->>>>>>> 367da34b
         "x-ms-return-client-request-id": "true",
         "x-ms-version": "2019-02-02"
       },
@@ -149,13 +139,9 @@
       "StatusCode": 429,
       "ResponseHeaders": {
         "Content-Type": "application/json",
-<<<<<<< HEAD
-        "Date": "Fri, 21 Aug 2020 15:14:21 GMT",
-=======
         "Date": "Fri, 21 Aug 2020 16:25:44 GMT",
         "ETag": "W/\u0022datetime\u00272020-08-21T16%3A25%3A44.3086344Z\u0027\u0022",
         "Location": "https://chrissprim.table.cosmos.azure.com/Tables(\u0027testtablef9lfnshy\u0027)",
->>>>>>> 367da34b
         "Server": "Microsoft-HTTPAPI/2.0",
         "Transfer-Encoding": "chunked",
         "x-ms-request-id": "ec4bbe5a-3e3c-2e5f-cbff-dc422c25648f"
@@ -290,15 +276,6 @@
         "Content-Length": "1675",
         "Content-Type": "application/json; odata=nometadata",
         "DataServiceVersion": "3.0",
-<<<<<<< HEAD
-        "traceparent": "00-58c5bc9abe42234ea92b35e6146f4aa4-2ee5ca62df5c084e-00",
-        "User-Agent": [
-          "azsdk-net-Data.Tables/1.0.0-dev.20200821.2",
-          "(.NET Core 4.6.27514.02; Microsoft Windows 10.0.17763 )"
-        ],
-        "x-ms-client-request-id": "89e3a031ea1c01d6debbad4ed9c5c0fa",
-        "x-ms-date": "Fri, 21 Aug 2020 15:14:26 GMT",
-=======
         "Prefer": "return-no-content",
         "traceparent": "00-79aee1deca20bb43922ae1182e2c00eb-307817c2928aaf4d-00",
         "User-Agent": [
@@ -307,7 +284,6 @@
         ],
         "x-ms-client-request-id": "5ba2365eb418e3dda228c03f19c40632",
         "x-ms-date": "Fri, 21 Aug 2020 16:25:44 GMT",
->>>>>>> 367da34b
         "x-ms-return-client-request-id": "true",
         "x-ms-version": "2019-02-02"
       },
@@ -375,63 +351,6 @@
       },
       "StatusCode": 204,
       "ResponseHeaders": {
-<<<<<<< HEAD
-        "Content-Type": "application/json",
-        "Date": "Fri, 21 Aug 2020 15:14:26 GMT",
-        "ETag": "W/\u0022datetime\u00272020-08-21T15%3A14%3A26.7624456Z\u0027\u0022",
-        "Location": "https://t1acd88e4a1c34b8dprim.table.cosmos.azure.com/testtablef9lfnshy(PartitionKey=\u0027somPartition\u0027,RowKey=\u00270001\u0027)",
-        "Server": "Microsoft-HTTPAPI/2.0",
-        "Transfer-Encoding": "chunked",
-        "x-ms-request-id": "89e3a031-ea1c-01d6-debb-ad4ed9c5c0fa"
-      },
-      "ResponseBody": {
-        "odata.metadata": "https://t1acd88e4a1c34b8dprim.table.cosmos.azure.com/testtablef9lfnshy/$metadata#testtablef9lfnshy/@Element",
-        "odata.etag": "W/\u0022datetime\u00272020-08-21T15%3A14%3A26.7624456Z\u0027\u0022",
-        "DateTimeOffsetN@odata.type": "Edm.DateTime",
-        "DateTimeOffsetN": "2020-01-01T01:02:00.0000000Z",
-        "DateTimeOffset@odata.type": "Edm.DateTime",
-        "DateTimeOffset": "2020-01-01T01:02:00.0000000Z",
-        "DateTimeN@odata.type": "Edm.DateTime",
-        "DateTimeN": "2020-01-01T01:02:00.0000000Z",
-        "DateTime@odata.type": "Edm.DateTime",
-        "DateTime": "2020-01-01T01:02:00.0000000Z",
-        "DateTimeAsString": "2020-01-01T01:02:00.0000000Z",
-        "BoolN": false,
-        "Bool": false,
-        "BoolPrimitiveN": false,
-        "BoolPrimitive": false,
-        "Binary@odata.type": "Edm.Binary",
-        "Binary": "AQIB",
-        "BinaryPrimitive@odata.type": "Edm.Binary",
-        "BinaryPrimitive": "AQIB",
-        "DoublePrimitiveN": 1.01,
-        "DoublePrimitive": 1.01,
-        "DoubleN": 1.01,
-        "Double": 1.01,
-        "DoubleInteger": 1,
-        "GuidN@odata.type": "Edm.Guid",
-        "GuidN": "0d391d16-97f1-4b9a-be68-4cc871f90001",
-        "Guid@odata.type": "Edm.Guid",
-        "Guid": "0d391d16-97f1-4b9a-be68-4cc871f90001",
-        "IntegerPrimitiveN": 1,
-        "IntegerPrimitive": 1,
-        "Int32N": 1,
-        "Int32": 1,
-        "LongPrimitiveN@odata.type": "Edm.Int64",
-        "LongPrimitiveN": "2147483648",
-        "LongPrimitive@odata.type": "Edm.Int64",
-        "LongPrimitive": "2147483648",
-        "Int64N@odata.type": "Edm.Int64",
-        "Int64N": "123456789012",
-        "Int64@odata.type": "Edm.Int64",
-        "Int64": "2147483648",
-        "String": "0001",
-        "PartitionKey": "somPartition",
-        "RowKey": "0001",
-        "Timestamp@odata.type": "Edm.DateTime",
-        "Timestamp": "2020-08-21T15:14:26.7624456Z"
-      }
-=======
         "Content-Length": "0",
         "Date": "Fri, 21 Aug 2020 16:25:44 GMT",
         "ETag": "W/\u0022datetime\u00272020-08-21T16%3A25%3A44.7469064Z\u0027\u0022",
@@ -441,7 +360,6 @@
         "x-ms-request-id": "5ba2365e-b418-e3dd-a228-c03f19c40632"
       },
       "ResponseBody": []
->>>>>>> 367da34b
     },
     {
       "RequestUri": "https://t1acd88e4a1c34b8dprim.table.cosmos.azure.com/testtablef9lfnshy?$format=application%2Fjson%3Bodata%3Dminimalmetadata",
@@ -455,15 +373,6 @@
         "Content-Length": "1673",
         "Content-Type": "application/json; odata=nometadata",
         "DataServiceVersion": "3.0",
-<<<<<<< HEAD
-        "traceparent": "00-23e5454fb497cd4cae7d5b4bc5fcf0ac-45ce1f286c4aee40-00",
-        "User-Agent": [
-          "azsdk-net-Data.Tables/1.0.0-dev.20200821.2",
-          "(.NET Core 4.6.27514.02; Microsoft Windows 10.0.17763 )"
-        ],
-        "x-ms-client-request-id": "61b643008da6a5e9e1684a137d201407",
-        "x-ms-date": "Fri, 21 Aug 2020 15:14:26 GMT",
-=======
         "Prefer": "return-no-content",
         "traceparent": "00-43bd71e52e372d499b43c0e6058ff69b-e7b09b9907546741-00",
         "User-Agent": [
@@ -472,7 +381,6 @@
         ],
         "x-ms-client-request-id": "89e3a031ea1c01d6debbad4ed9c5c0fa",
         "x-ms-date": "Fri, 21 Aug 2020 16:25:44 GMT",
->>>>>>> 367da34b
         "x-ms-return-client-request-id": "true",
         "x-ms-version": "2019-02-02"
       },
@@ -540,63 +448,6 @@
       },
       "StatusCode": 204,
       "ResponseHeaders": {
-<<<<<<< HEAD
-        "Content-Type": "application/json",
-        "Date": "Fri, 21 Aug 2020 15:14:26 GMT",
-        "ETag": "W/\u0022datetime\u00272020-08-21T15%3A14%3A26.7950088Z\u0027\u0022",
-        "Location": "https://t1acd88e4a1c34b8dprim.table.cosmos.azure.com/testtablef9lfnshy(PartitionKey=\u0027somPartition\u0027,RowKey=\u00270002\u0027)",
-        "Server": "Microsoft-HTTPAPI/2.0",
-        "Transfer-Encoding": "chunked",
-        "x-ms-request-id": "61b64300-8da6-a5e9-e168-4a137d201407"
-      },
-      "ResponseBody": {
-        "odata.metadata": "https://t1acd88e4a1c34b8dprim.table.cosmos.azure.com/testtablef9lfnshy/$metadata#testtablef9lfnshy/@Element",
-        "odata.etag": "W/\u0022datetime\u00272020-08-21T15%3A14%3A26.7950088Z\u0027\u0022",
-        "DateTimeOffsetN@odata.type": "Edm.DateTime",
-        "DateTimeOffsetN": "2020-01-01T01:03:00.0000000Z",
-        "DateTimeOffset@odata.type": "Edm.DateTime",
-        "DateTimeOffset": "2020-01-01T01:03:00.0000000Z",
-        "DateTimeN@odata.type": "Edm.DateTime",
-        "DateTimeN": "2020-01-01T01:03:00.0000000Z",
-        "DateTime@odata.type": "Edm.DateTime",
-        "DateTime": "2020-01-01T01:03:00.0000000Z",
-        "DateTimeAsString": "2020-01-01T01:03:00.0000000Z",
-        "BoolN": false,
-        "Bool": true,
-        "BoolPrimitiveN": false,
-        "BoolPrimitive": true,
-        "Binary@odata.type": "Edm.Binary",
-        "Binary": "AQIC",
-        "BinaryPrimitive@odata.type": "Edm.Binary",
-        "BinaryPrimitive": "AQIC",
-        "DoublePrimitiveN": 2.02,
-        "DoublePrimitive": 2.02,
-        "DoubleN": 2.02,
-        "Double": 2.02,
-        "DoubleInteger": 2,
-        "GuidN@odata.type": "Edm.Guid",
-        "GuidN": "0d391d16-97f1-4b9a-be68-4cc871f90002",
-        "Guid@odata.type": "Edm.Guid",
-        "Guid": "0d391d16-97f1-4b9a-be68-4cc871f90002",
-        "IntegerPrimitiveN": 2,
-        "IntegerPrimitive": 2,
-        "Int32N": 2,
-        "Int32": 2,
-        "LongPrimitiveN@odata.type": "Edm.Int64",
-        "LongPrimitiveN": "2147483649",
-        "LongPrimitive@odata.type": "Edm.Int64",
-        "LongPrimitive": "2147483649",
-        "Int64N@odata.type": "Edm.Int64",
-        "Int64N": "123456789012",
-        "Int64@odata.type": "Edm.Int64",
-        "Int64": "2147483649",
-        "String": "0002",
-        "PartitionKey": "somPartition",
-        "RowKey": "0002",
-        "Timestamp@odata.type": "Edm.DateTime",
-        "Timestamp": "2020-08-21T15:14:26.7950088Z"
-      }
-=======
         "Content-Length": "0",
         "Date": "Fri, 21 Aug 2020 16:25:44 GMT",
         "ETag": "W/\u0022datetime\u00272020-08-21T16%3A25%3A44.8235016Z\u0027\u0022",
@@ -606,7 +457,6 @@
         "x-ms-request-id": "89e3a031-ea1c-01d6-debb-ad4ed9c5c0fa"
       },
       "ResponseBody": []
->>>>>>> 367da34b
     },
     {
       "RequestUri": "https://t1acd88e4a1c34b8dprim.table.cosmos.azure.com/testtablef9lfnshy?$format=application%2Fjson%3Bodata%3Dminimalmetadata",
@@ -620,15 +470,6 @@
         "Content-Length": "1731",
         "Content-Type": "application/json; odata=nometadata",
         "DataServiceVersion": "3.0",
-<<<<<<< HEAD
-        "traceparent": "00-a12b123110d09f4ea5b99dd9e0c8f712-455fd52a2299874d-00",
-        "User-Agent": [
-          "azsdk-net-Data.Tables/1.0.0-dev.20200821.2",
-          "(.NET Core 4.6.27514.02; Microsoft Windows 10.0.17763 )"
-        ],
-        "x-ms-client-request-id": "8b11a9f8da4273725fa07c5c078e09dd",
-        "x-ms-date": "Fri, 21 Aug 2020 15:14:26 GMT",
-=======
         "Prefer": "return-no-content",
         "traceparent": "00-93cbeb3f3a48504897c2ce000f1ee865-57258e220a354947-00",
         "User-Agent": [
@@ -637,7 +478,6 @@
         ],
         "x-ms-client-request-id": "61b643008da6a5e9e1684a137d201407",
         "x-ms-date": "Fri, 21 Aug 2020 16:25:44 GMT",
->>>>>>> 367da34b
         "x-ms-return-client-request-id": "true",
         "x-ms-version": "2019-02-02"
       },
@@ -705,63 +545,6 @@
       },
       "StatusCode": 204,
       "ResponseHeaders": {
-<<<<<<< HEAD
-        "Content-Type": "application/json",
-        "Date": "Fri, 21 Aug 2020 15:14:26 GMT",
-        "ETag": "W/\u0022datetime\u00272020-08-21T15%3A14%3A26.8236808Z\u0027\u0022",
-        "Location": "https://t1acd88e4a1c34b8dprim.table.cosmos.azure.com/testtablef9lfnshy(PartitionKey=\u0027somPartition\u0027,RowKey=\u00270003\u0027)",
-        "Server": "Microsoft-HTTPAPI/2.0",
-        "Transfer-Encoding": "chunked",
-        "x-ms-request-id": "8b11a9f8-da42-7372-5fa0-7c5c078e09dd"
-      },
-      "ResponseBody": {
-        "odata.metadata": "https://t1acd88e4a1c34b8dprim.table.cosmos.azure.com/testtablef9lfnshy/$metadata#testtablef9lfnshy/@Element",
-        "odata.etag": "W/\u0022datetime\u00272020-08-21T15%3A14%3A26.8236808Z\u0027\u0022",
-        "DateTimeOffsetN@odata.type": "Edm.DateTime",
-        "DateTimeOffsetN": "2020-01-01T01:04:00.0000000Z",
-        "DateTimeOffset@odata.type": "Edm.DateTime",
-        "DateTimeOffset": "2020-01-01T01:04:00.0000000Z",
-        "DateTimeN@odata.type": "Edm.DateTime",
-        "DateTimeN": "2020-01-01T01:04:00.0000000Z",
-        "DateTime@odata.type": "Edm.DateTime",
-        "DateTime": "2020-01-01T01:04:00.0000000Z",
-        "DateTimeAsString": "2020-01-01T01:04:00.0000000Z",
-        "BoolN": false,
-        "Bool": false,
-        "BoolPrimitiveN": false,
-        "BoolPrimitive": false,
-        "Binary@odata.type": "Edm.Binary",
-        "Binary": "AQID",
-        "BinaryPrimitive@odata.type": "Edm.Binary",
-        "BinaryPrimitive": "AQID",
-        "DoublePrimitiveN": 3.03,
-        "DoublePrimitive": 3.03,
-        "DoubleN": 3.03,
-        "Double": 3.03,
-        "DoubleInteger": 3,
-        "GuidN@odata.type": "Edm.Guid",
-        "GuidN": "0d391d16-97f1-4b9a-be68-4cc871f90003",
-        "Guid@odata.type": "Edm.Guid",
-        "Guid": "0d391d16-97f1-4b9a-be68-4cc871f90003",
-        "IntegerPrimitiveN": 3,
-        "IntegerPrimitive": 3,
-        "Int32N": 3,
-        "Int32": 3,
-        "LongPrimitiveN@odata.type": "Edm.Int64",
-        "LongPrimitiveN": "2147483650",
-        "LongPrimitive@odata.type": "Edm.Int64",
-        "LongPrimitive": "2147483650",
-        "Int64N@odata.type": "Edm.Int64",
-        "Int64N": "123456789012",
-        "Int64@odata.type": "Edm.Int64",
-        "Int64": "2147483650",
-        "String": "0003",
-        "PartitionKey": "somPartition",
-        "RowKey": "0003",
-        "Timestamp@odata.type": "Edm.DateTime",
-        "Timestamp": "2020-08-21T15:14:26.8236808Z"
-      }
-=======
         "Content-Length": "0",
         "Date": "Fri, 21 Aug 2020 16:25:44 GMT",
         "ETag": "W/\u0022datetime\u00272020-08-21T16%3A25%3A44.8932360Z\u0027\u0022",
@@ -771,7 +554,6 @@
         "x-ms-request-id": "61b64300-8da6-a5e9-e168-4a137d201407"
       },
       "ResponseBody": []
->>>>>>> 367da34b
     },
     {
       "RequestUri": "https://t1acd88e4a1c34b8dprim.table.cosmos.azure.com/testtablef9lfnshy?$format=application%2Fjson%3Bodata%3Dminimalmetadata",
@@ -785,15 +567,6 @@
         "Content-Length": "1673",
         "Content-Type": "application/json; odata=nometadata",
         "DataServiceVersion": "3.0",
-<<<<<<< HEAD
-        "traceparent": "00-3cf488e24b3185469473771ba9b38f7e-6645caebc7d4ee49-00",
-        "User-Agent": [
-          "azsdk-net-Data.Tables/1.0.0-dev.20200821.2",
-          "(.NET Core 4.6.27514.02; Microsoft Windows 10.0.17763 )"
-        ],
-        "x-ms-client-request-id": "d53ec668a40da38cb73da8b4a0c284be",
-        "x-ms-date": "Fri, 21 Aug 2020 15:14:26 GMT",
-=======
         "Prefer": "return-no-content",
         "traceparent": "00-2253cb67c2b7974d81d3f84dfdbba643-fd49f066446cff4a-00",
         "User-Agent": [
@@ -802,7 +575,6 @@
         ],
         "x-ms-client-request-id": "8b11a9f8da4273725fa07c5c078e09dd",
         "x-ms-date": "Fri, 21 Aug 2020 16:25:44 GMT",
->>>>>>> 367da34b
         "x-ms-return-client-request-id": "true",
         "x-ms-version": "2019-02-02"
       },
@@ -870,63 +642,6 @@
       },
       "StatusCode": 204,
       "ResponseHeaders": {
-<<<<<<< HEAD
-        "Content-Type": "application/json",
-        "Date": "Fri, 21 Aug 2020 15:14:26 GMT",
-        "ETag": "W/\u0022datetime\u00272020-08-21T15%3A14%3A26.8557320Z\u0027\u0022",
-        "Location": "https://t1acd88e4a1c34b8dprim.table.cosmos.azure.com/testtablef9lfnshy(PartitionKey=\u0027somPartition\u0027,RowKey=\u00270004\u0027)",
-        "Server": "Microsoft-HTTPAPI/2.0",
-        "Transfer-Encoding": "chunked",
-        "x-ms-request-id": "d53ec668-a40d-a38c-b73d-a8b4a0c284be"
-      },
-      "ResponseBody": {
-        "odata.metadata": "https://t1acd88e4a1c34b8dprim.table.cosmos.azure.com/testtablef9lfnshy/$metadata#testtablef9lfnshy/@Element",
-        "odata.etag": "W/\u0022datetime\u00272020-08-21T15%3A14%3A26.8557320Z\u0027\u0022",
-        "DateTimeOffsetN@odata.type": "Edm.DateTime",
-        "DateTimeOffsetN": "2020-01-01T01:05:00.0000000Z",
-        "DateTimeOffset@odata.type": "Edm.DateTime",
-        "DateTimeOffset": "2020-01-01T01:05:00.0000000Z",
-        "DateTimeN@odata.type": "Edm.DateTime",
-        "DateTimeN": "2020-01-01T01:05:00.0000000Z",
-        "DateTime@odata.type": "Edm.DateTime",
-        "DateTime": "2020-01-01T01:05:00.0000000Z",
-        "DateTimeAsString": "2020-01-01T01:05:00.0000000Z",
-        "BoolN": false,
-        "Bool": true,
-        "BoolPrimitiveN": false,
-        "BoolPrimitive": true,
-        "Binary@odata.type": "Edm.Binary",
-        "Binary": "AQIE",
-        "BinaryPrimitive@odata.type": "Edm.Binary",
-        "BinaryPrimitive": "AQIE",
-        "DoublePrimitiveN": 4.04,
-        "DoublePrimitive": 4.04,
-        "DoubleN": 4.04,
-        "Double": 4.04,
-        "DoubleInteger": 4,
-        "GuidN@odata.type": "Edm.Guid",
-        "GuidN": "0d391d16-97f1-4b9a-be68-4cc871f90004",
-        "Guid@odata.type": "Edm.Guid",
-        "Guid": "0d391d16-97f1-4b9a-be68-4cc871f90004",
-        "IntegerPrimitiveN": 4,
-        "IntegerPrimitive": 4,
-        "Int32N": 4,
-        "Int32": 4,
-        "LongPrimitiveN@odata.type": "Edm.Int64",
-        "LongPrimitiveN": "2147483651",
-        "LongPrimitive@odata.type": "Edm.Int64",
-        "LongPrimitive": "2147483651",
-        "Int64N@odata.type": "Edm.Int64",
-        "Int64N": "123456789012",
-        "Int64@odata.type": "Edm.Int64",
-        "Int64": "2147483651",
-        "String": "0004",
-        "PartitionKey": "somPartition",
-        "RowKey": "0004",
-        "Timestamp@odata.type": "Edm.DateTime",
-        "Timestamp": "2020-08-21T15:14:26.8557320Z"
-      }
-=======
         "Content-Length": "0",
         "Date": "Fri, 21 Aug 2020 16:25:44 GMT",
         "ETag": "W/\u0022datetime\u00272020-08-21T16%3A25%3A44.9640968Z\u0027\u0022",
@@ -936,7 +651,6 @@
         "x-ms-request-id": "8b11a9f8-da42-7372-5fa0-7c5c078e09dd"
       },
       "ResponseBody": []
->>>>>>> 367da34b
     },
     {
       "RequestUri": "https://t1acd88e4a1c34b8dprim.table.cosmos.azure.com/testtablef9lfnshy()?$format=application%2Fjson%3Bodata%3Dminimalmetadata\u0026$filter=%28%28%28RowKey%20eq%20%270004%27%29%20and%20%28Int32%20eq%204%29%29%20or%20%28%28Int32%20eq%202%29%20and%20%28%28String%20eq%20%27wrong%20string%27%29%20or%20%28Bool%20eq%20true%29%29%29%29%20or%20%28LongPrimitiveN%20eq%202147483697L%29",
@@ -949,19 +663,11 @@
         "Authorization": "Sanitized",
         "DataServiceVersion": "3.0",
         "User-Agent": [
-<<<<<<< HEAD
-          "azsdk-net-Data.Tables/1.0.0-dev.20200821.2",
-          "(.NET Core 4.6.27514.02; Microsoft Windows 10.0.17763 )"
-        ],
-        "x-ms-client-request-id": "3056a5a735b325b8d1420105118d9e53",
-        "x-ms-date": "Fri, 21 Aug 2020 15:14:26 GMT",
-=======
           "azsdk-net-Data.Tables/1.0.0-dev.20200821.1",
           "(.NET Core 4.6.29130.01; Microsoft Windows 10.0.18363 )"
         ],
         "x-ms-client-request-id": "d53ec668a40da38cb73da8b4a0c284be",
         "x-ms-date": "Fri, 21 Aug 2020 16:25:44 GMT",
->>>>>>> 367da34b
         "x-ms-return-client-request-id": "true",
         "x-ms-version": "2019-02-02"
       },
@@ -969,11 +675,7 @@
       "StatusCode": 200,
       "ResponseHeaders": {
         "Content-Type": "application/json",
-<<<<<<< HEAD
-        "Date": "Fri, 21 Aug 2020 15:14:26 GMT",
-=======
         "Date": "Fri, 21 Aug 2020 16:25:44 GMT",
->>>>>>> 367da34b
         "Server": "Microsoft-HTTPAPI/2.0",
         "Transfer-Encoding": "chunked",
         "x-ms-request-id": "3056a5a7-35b3-25b8-d142-0105118d9e53"
@@ -981,11 +683,7 @@
       "ResponseBody": {
         "value": [
           {
-<<<<<<< HEAD
-            "odata.etag": "W/\u0022datetime\u00272020-08-21T15%3A14%3A26.7950088Z\u0027\u0022",
-=======
             "odata.etag": "W/\u0022datetime\u00272020-08-21T16%3A25%3A44.8235016Z\u0027\u0022",
->>>>>>> 367da34b
             "DateTimeOffsetN@odata.type": "Edm.DateTime",
             "DateTimeOffsetN": "2020-01-01T01:03:00.0000000Z",
             "DateTimeOffset@odata.type": "Edm.DateTime",
@@ -1028,17 +726,10 @@
             "PartitionKey": "somPartition",
             "RowKey": "0002",
             "Timestamp@odata.type": "Edm.DateTime",
-<<<<<<< HEAD
-            "Timestamp": "2020-08-21T15:14:26.7950088Z"
-          },
-          {
-            "odata.etag": "W/\u0022datetime\u00272020-08-21T15%3A14%3A26.8557320Z\u0027\u0022",
-=======
             "Timestamp": "2020-08-21T16:25:44.8235016Z"
           },
           {
             "odata.etag": "W/\u0022datetime\u00272020-08-21T16%3A25%3A44.9640968Z\u0027\u0022",
->>>>>>> 367da34b
             "DateTimeOffsetN@odata.type": "Edm.DateTime",
             "DateTimeOffsetN": "2020-01-01T01:05:00.0000000Z",
             "DateTimeOffset@odata.type": "Edm.DateTime",
@@ -1081,11 +772,7 @@
             "PartitionKey": "somPartition",
             "RowKey": "0004",
             "Timestamp@odata.type": "Edm.DateTime",
-<<<<<<< HEAD
-            "Timestamp": "2020-08-21T15:14:26.8557320Z"
-=======
             "Timestamp": "2020-08-21T16:25:44.9640968Z"
->>>>>>> 367da34b
           }
         ]
       }
@@ -1099,15 +786,6 @@
           "application/json"
         ],
         "Authorization": "Sanitized",
-<<<<<<< HEAD
-        "traceparent": "00-cf467b146abfe54bba73873afe2e54c5-5608f332ffc7a541-00",
-        "User-Agent": [
-          "azsdk-net-Data.Tables/1.0.0-dev.20200821.2",
-          "(.NET Core 4.6.27514.02; Microsoft Windows 10.0.17763 )"
-        ],
-        "x-ms-client-request-id": "b6aa6d5e3ee154f91d6dd30432bdd39d",
-        "x-ms-date": "Fri, 21 Aug 2020 15:14:26 GMT",
-=======
         "traceparent": "00-35ce95392572af4abf33ffcd34e14575-d0c6fb446be45943-00",
         "User-Agent": [
           "azsdk-net-Data.Tables/1.0.0-dev.20200821.1",
@@ -1115,7 +793,6 @@
         ],
         "x-ms-client-request-id": "3056a5a735b325b8d1420105118d9e53",
         "x-ms-date": "Fri, 21 Aug 2020 16:25:44 GMT",
->>>>>>> 367da34b
         "x-ms-return-client-request-id": "true",
         "x-ms-version": "2019-02-02"
       },
@@ -1123,11 +800,7 @@
       "StatusCode": 204,
       "ResponseHeaders": {
         "Content-Length": "0",
-<<<<<<< HEAD
-        "Date": "Fri, 21 Aug 2020 15:14:26 GMT",
-=======
         "Date": "Fri, 21 Aug 2020 16:25:44 GMT",
->>>>>>> 367da34b
         "Server": "Microsoft-HTTPAPI/2.0",
         "x-ms-request-id": "b6aa6d5e-3ee1-54f9-1d6d-d30432bdd39d"
       },
@@ -1136,11 +809,7 @@
   ],
   "Variables": {
     "RandomSeed": "1498365604",
-<<<<<<< HEAD
-    "TABLES_COSMOS_ACCOUNT_NAME": "t1acd88e4a1c34b8dprim",
-=======
     "TABLES_COSMOS_ACCOUNT_NAME": "chrissprim",
->>>>>>> 367da34b
     "TABLES_PRIMARY_COSMOS_ACCOUNT_KEY": "Kg=="
   }
 }