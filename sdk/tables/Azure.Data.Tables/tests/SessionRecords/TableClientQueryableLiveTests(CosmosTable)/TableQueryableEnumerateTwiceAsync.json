--- conflicted
+++ resolved
@@ -126,12 +126,7 @@
         "Location": "https://chrissprim.table.cosmos.azure.com/testtablejhc9uvxl(PartitionKey=\u0027somPartition\u0027,RowKey=\u00270001\u0027)",
         "Preference-Applied": "return-no-content",
         "Server": "Microsoft-HTTPAPI/2.0",
-<<<<<<< HEAD
         "x-ms-request-id": "05cce685-9eb7-7d8d-80bf-720ae5fb6720"
-=======
-        "Transfer-Encoding": "chunked",
-        "x-ms-request-id": "59a80893-eb13-a142-3ad7-b6d7f03249cc"
->>>>>>> 378550eb
       },
       "ResponseBody": []
     },
@@ -224,12 +219,7 @@
         "Location": "https://chrissprim.table.cosmos.azure.com/testtablejhc9uvxl(PartitionKey=\u0027somPartition\u0027,RowKey=\u00270002\u0027)",
         "Preference-Applied": "return-no-content",
         "Server": "Microsoft-HTTPAPI/2.0",
-<<<<<<< HEAD
         "x-ms-request-id": "59a80893-eb13-a142-3ad7-b6d7f03249cc"
-=======
-        "Transfer-Encoding": "chunked",
-        "x-ms-request-id": "df1ab92e-99ae-6a26-5031-18f2e0367100"
->>>>>>> 378550eb
       },
       "ResponseBody": []
     },
