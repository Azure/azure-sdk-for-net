--- conflicted
+++ resolved
@@ -84,12 +84,7 @@
         "Location": "https://chrissprim.table.cosmos.azure.com/testtabledciri8r0(PartitionKey=\u0027somPartition\u0027,RowKey=\u002701\u0027)",
         "Preference-Applied": "return-no-content",
         "Server": "Microsoft-HTTPAPI/2.0",
-<<<<<<< HEAD
         "x-ms-request-id": "ada227a3-175e-97b5-abcf-7d6e9ce82294"
-=======
-        "Transfer-Encoding": "chunked",
-        "x-ms-request-id": "0cb00683-ba6e-80e0-94e8-e3aa348d456e"
->>>>>>> 378550eb
       },
       "ResponseBody": []
     },
@@ -140,12 +135,7 @@
         "Location": "https://chrissprim.table.cosmos.azure.com/testtabledciri8r0(PartitionKey=\u0027somPartition\u0027,RowKey=\u002702\u0027)",
         "Preference-Applied": "return-no-content",
         "Server": "Microsoft-HTTPAPI/2.0",
-<<<<<<< HEAD
         "x-ms-request-id": "0cb00683-ba6e-80e0-94e8-e3aa348d456e"
-=======
-        "Transfer-Encoding": "chunked",
-        "x-ms-request-id": "5af07a5d-69cc-733c-5d6b-669f0ec64070"
->>>>>>> 378550eb
       },
       "ResponseBody": []
     },
@@ -196,12 +186,7 @@
         "Location": "https://chrissprim.table.cosmos.azure.com/testtabledciri8r0(PartitionKey=\u0027somPartition\u0027,RowKey=\u002703\u0027)",
         "Preference-Applied": "return-no-content",
         "Server": "Microsoft-HTTPAPI/2.0",
-<<<<<<< HEAD
         "x-ms-request-id": "5af07a5d-69cc-733c-5d6b-669f0ec64070"
-=======
-        "Transfer-Encoding": "chunked",
-        "x-ms-request-id": "bc2ae77c-e25f-e879-4722-1975330b631e"
->>>>>>> 378550eb
       },
       "ResponseBody": []
     },
@@ -252,12 +237,7 @@
         "Location": "https://chrissprim.table.cosmos.azure.com/testtabledciri8r0(PartitionKey=\u0027somPartition\u0027,RowKey=\u002704\u0027)",
         "Preference-Applied": "return-no-content",
         "Server": "Microsoft-HTTPAPI/2.0",
-<<<<<<< HEAD
         "x-ms-request-id": "bc2ae77c-e25f-e879-4722-1975330b631e"
-=======
-        "Transfer-Encoding": "chunked",
-        "x-ms-request-id": "21100f8a-c7f7-19c8-c93d-ae03544171cd"
->>>>>>> 378550eb
       },
       "ResponseBody": []
     },
@@ -308,12 +288,7 @@
         "Location": "https://chrissprim.table.cosmos.azure.com/testtabledciri8r0(PartitionKey=\u0027somPartition\u0027,RowKey=\u002705\u0027)",
         "Preference-Applied": "return-no-content",
         "Server": "Microsoft-HTTPAPI/2.0",
-<<<<<<< HEAD
         "x-ms-request-id": "21100f8a-c7f7-19c8-c93d-ae03544171cd"
-=======
-        "Transfer-Encoding": "chunked",
-        "x-ms-request-id": "4c2d73a8-8863-7b0e-0108-13aa50c63f52"
->>>>>>> 378550eb
       },
       "ResponseBody": []
     },
@@ -364,12 +339,7 @@
         "Location": "https://chrissprim.table.cosmos.azure.com/testtabledciri8r0(PartitionKey=\u0027somPartition\u0027,RowKey=\u002706\u0027)",
         "Preference-Applied": "return-no-content",
         "Server": "Microsoft-HTTPAPI/2.0",
-<<<<<<< HEAD
         "x-ms-request-id": "4c2d73a8-8863-7b0e-0108-13aa50c63f52"
-=======
-        "Transfer-Encoding": "chunked",
-        "x-ms-request-id": "ff144807-1eb6-b478-1f10-f22233769405"
->>>>>>> 378550eb
       },
       "ResponseBody": []
     },
@@ -420,12 +390,7 @@
         "Location": "https://chrissprim.table.cosmos.azure.com/testtabledciri8r0(PartitionKey=\u0027somPartition\u0027,RowKey=\u002707\u0027)",
         "Preference-Applied": "return-no-content",
         "Server": "Microsoft-HTTPAPI/2.0",
-<<<<<<< HEAD
         "x-ms-request-id": "ff144807-1eb6-b478-1f10-f22233769405"
-=======
-        "Transfer-Encoding": "chunked",
-        "x-ms-request-id": "c0cc4bb0-17dd-01ba-0095-20efb41dc903"
->>>>>>> 378550eb
       },
       "ResponseBody": []
     },
@@ -476,12 +441,7 @@
         "Location": "https://chrissprim.table.cosmos.azure.com/testtabledciri8r0(PartitionKey=\u0027somPartition\u0027,RowKey=\u002708\u0027)",
         "Preference-Applied": "return-no-content",
         "Server": "Microsoft-HTTPAPI/2.0",
-<<<<<<< HEAD
         "x-ms-request-id": "c0cc4bb0-17dd-01ba-0095-20efb41dc903"
-=======
-        "Transfer-Encoding": "chunked",
-        "x-ms-request-id": "0cfb5cfd-722c-8a17-fa79-2c5396ec478b"
->>>>>>> 378550eb
       },
       "ResponseBody": []
     },
@@ -532,12 +492,7 @@
         "Location": "https://chrissprim.table.cosmos.azure.com/testtabledciri8r0(PartitionKey=\u0027somPartition\u0027,RowKey=\u002709\u0027)",
         "Preference-Applied": "return-no-content",
         "Server": "Microsoft-HTTPAPI/2.0",
-<<<<<<< HEAD
         "x-ms-request-id": "0cfb5cfd-722c-8a17-fa79-2c5396ec478b"
-=======
-        "Transfer-Encoding": "chunked",
-        "x-ms-request-id": "05fa0d74-7ff9-ef74-8d13-ff20fe890002"
->>>>>>> 378550eb
       },
       "ResponseBody": []
     },
@@ -588,12 +543,7 @@
         "Location": "https://chrissprim.table.cosmos.azure.com/testtabledciri8r0(PartitionKey=\u0027somPartition\u0027,RowKey=\u002710\u0027)",
         "Preference-Applied": "return-no-content",
         "Server": "Microsoft-HTTPAPI/2.0",
-<<<<<<< HEAD
         "x-ms-request-id": "05fa0d74-7ff9-ef74-8d13-ff20fe890002"
-=======
-        "Transfer-Encoding": "chunked",
-        "x-ms-request-id": "d724ee47-877a-3ed8-3342-c664eb676a13"
->>>>>>> 378550eb
       },
       "ResponseBody": []
     },
