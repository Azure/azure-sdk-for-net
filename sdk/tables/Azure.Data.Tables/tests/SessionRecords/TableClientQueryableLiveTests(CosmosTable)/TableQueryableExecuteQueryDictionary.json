--- conflicted
+++ resolved
@@ -123,163 +123,6 @@
         "Content-Length": "33",
         "Content-Type": "application/json; odata=nometadata",
         "DataServiceVersion": "3.0",
-<<<<<<< HEAD
-        "traceparent": "00-e1b79fa11c92e2478e07555cce16946b-d05047546cd1bc40-00",
-        "User-Agent": [
-          "azsdk-net-Data.Tables/1.0.0-dev.20200821.2",
-          "(.NET Core 4.6.27514.02; Microsoft Windows 10.0.17763 )"
-        ],
-        "x-ms-client-request-id": "f954e5d9d958765ebfa1b7d6407cc40f",
-        "x-ms-date": "Fri, 21 Aug 2020 15:14:56 GMT",
-        "x-ms-return-client-request-id": "true",
-        "x-ms-version": "2019-02-02"
-      },
-      "RequestBody": {
-        "TableName": "testtable53bqbvs1"
-      },
-      "StatusCode": 429,
-      "ResponseHeaders": {
-        "Content-Type": "application/json",
-        "Date": "Fri, 21 Aug 2020 15:14:56 GMT",
-        "Server": "Microsoft-HTTPAPI/2.0",
-        "Transfer-Encoding": "chunked",
-        "x-ms-request-id": "f954e5d9-d958-765e-bfa1-b7d6407cc40f"
-      },
-      "ResponseBody": [
-        "{\u0022odata.error\u0022:{\u0022code\u0022:\u0022429\u0022,\u0022message\u0022:{\u0022lang\u0022:\u0022en-us\u0022,\u0022value\u0022:\u0022Message: {\\\u0022Errors\\\u0022:[\\\u0022Request rate is large. More Request Units may be needed, so no changes were made. Please retry this request later. Learn more: http://aka.ms/cosmosdb-error-429\\\u0022]}\\r\\nActivityId: e12d200f-46f0-490d-bed5-bc0523d5cc86, Request URI: /apps/4f5c042d-76fb-4ce6-bda3-517e6ef3984f/services/a5ac0eaf-e7ef-445f-b1a3-7aa9ef0197f1/partitions/16f8ba9b-2d48-46e6-aeb2-cc6134d54671/replicas/132424953200404074p, RequestStats: , SDK: Microsoft.Azure.Documents.Common/2.11.0, documentdb-dotnet-sdk/2.11.0 Host/64-bit MicrosoftWindowsNT/6.2.9200.0\\nRequestID:f954e5d9-d958-765e-bfa1-b7d6407cc40f\\n\u0022}}}\r\n"
-      ]
-    },
-    {
-      "RequestUri": "https://t1acd88e4a1c34b8dprim.table.cosmos.azure.com/Tables?$format=application%2Fjson%3Bodata%3Dminimalmetadata",
-      "RequestMethod": "POST",
-      "RequestHeaders": {
-        "Accept": [
-          "application/json",
-          "application/json; odata=minimalmetadata"
-        ],
-        "Authorization": "Sanitized",
-        "Content-Length": "33",
-        "Content-Type": "application/json; odata=nometadata",
-        "DataServiceVersion": "3.0",
-        "traceparent": "00-4632d8fae3e5954a88a610e3ff9b98f1-9cca48d63762494e-00",
-        "User-Agent": [
-          "azsdk-net-Data.Tables/1.0.0-dev.20200821.2",
-          "(.NET Core 4.6.27514.02; Microsoft Windows 10.0.17763 )"
-        ],
-        "x-ms-client-request-id": "2a154d165667b7357327f4c95559c8a0",
-        "x-ms-date": "Fri, 21 Aug 2020 15:14:58 GMT",
-        "x-ms-return-client-request-id": "true",
-        "x-ms-version": "2019-02-02"
-      },
-      "RequestBody": {
-        "TableName": "testtable53bqbvs1"
-      },
-      "StatusCode": 429,
-      "ResponseHeaders": {
-        "Content-Type": "application/json",
-        "Date": "Fri, 21 Aug 2020 15:14:58 GMT",
-        "Server": "Microsoft-HTTPAPI/2.0",
-        "Transfer-Encoding": "chunked",
-        "x-ms-request-id": "2a154d16-5667-b735-7327-f4c95559c8a0"
-      },
-      "ResponseBody": [
-        "{\u0022odata.error\u0022:{\u0022code\u0022:\u0022429\u0022,\u0022message\u0022:{\u0022lang\u0022:\u0022en-us\u0022,\u0022value\u0022:\u0022Message: {\\\u0022Errors\\\u0022:[\\\u0022Request rate is large. More Request Units may be needed, so no changes were made. Please retry this request later. Learn more: http://aka.ms/cosmosdb-error-429\\\u0022]}\\r\\nActivityId: f509caac-1dc8-45d7-a529-2f32c01ee072, Request URI: /apps/4f5c042d-76fb-4ce6-bda3-517e6ef3984f/services/a5ac0eaf-e7ef-445f-b1a3-7aa9ef0197f1/partitions/16f8ba9b-2d48-46e6-aeb2-cc6134d54671/replicas/132424953200404074p, RequestStats: , SDK: Microsoft.Azure.Documents.Common/2.11.0, documentdb-dotnet-sdk/2.11.0 Host/64-bit MicrosoftWindowsNT/6.2.9200.0\\nRequestID:2a154d16-5667-b735-7327-f4c95559c8a0\\n\u0022}}}\r\n"
-      ]
-    },
-    {
-      "RequestUri": "https://t1acd88e4a1c34b8dprim.table.cosmos.azure.com/Tables?$format=application%2Fjson%3Bodata%3Dminimalmetadata",
-      "RequestMethod": "POST",
-      "RequestHeaders": {
-        "Accept": [
-          "application/json",
-          "application/json; odata=minimalmetadata"
-        ],
-        "Authorization": "Sanitized",
-        "Content-Length": "33",
-        "Content-Type": "application/json; odata=nometadata",
-        "DataServiceVersion": "3.0",
-        "traceparent": "00-4632d8fae3e5954a88a610e3ff9b98f1-9cca48d63762494e-00",
-        "User-Agent": [
-          "azsdk-net-Data.Tables/1.0.0-dev.20200821.2",
-          "(.NET Core 4.6.27514.02; Microsoft Windows 10.0.17763 )"
-        ],
-        "x-ms-client-request-id": "2a154d165667b7357327f4c95559c8a0",
-        "x-ms-date": "Fri, 21 Aug 2020 15:14:59 GMT",
-        "x-ms-return-client-request-id": "true",
-        "x-ms-version": "2019-02-02"
-      },
-      "RequestBody": {
-        "TableName": "testtable53bqbvs1"
-      },
-      "StatusCode": 429,
-      "ResponseHeaders": {
-        "Content-Type": "application/json",
-        "Date": "Fri, 21 Aug 2020 15:14:58 GMT",
-        "Server": "Microsoft-HTTPAPI/2.0",
-        "Transfer-Encoding": "chunked",
-        "x-ms-request-id": "2a154d16-5667-b735-7327-f4c95559c8a0"
-      },
-      "ResponseBody": [
-        "{\u0022odata.error\u0022:{\u0022code\u0022:\u0022429\u0022,\u0022message\u0022:{\u0022lang\u0022:\u0022en-us\u0022,\u0022value\u0022:\u0022Message: {\\\u0022Errors\\\u0022:[\\\u0022Request rate is large. More Request Units may be needed, so no changes were made. Please retry this request later. Learn more: http://aka.ms/cosmosdb-error-429\\\u0022]}\\r\\nActivityId: 59162068-78cb-4467-afcf-36d56a5903b7, Request URI: /apps/4f5c042d-76fb-4ce6-bda3-517e6ef3984f/services/a5ac0eaf-e7ef-445f-b1a3-7aa9ef0197f1/partitions/16f8ba9b-2d48-46e6-aeb2-cc6134d54671/replicas/132424953200404074p, RequestStats: , SDK: Microsoft.Azure.Documents.Common/2.11.0, documentdb-dotnet-sdk/2.11.0 Host/64-bit MicrosoftWindowsNT/6.2.9200.0\\nRequestID:2a154d16-5667-b735-7327-f4c95559c8a0\\n\u0022}}}\r\n"
-      ]
-    },
-    {
-      "RequestUri": "https://t1acd88e4a1c34b8dprim.table.cosmos.azure.com/Tables?$format=application%2Fjson%3Bodata%3Dminimalmetadata",
-      "RequestMethod": "POST",
-      "RequestHeaders": {
-        "Accept": [
-          "application/json",
-          "application/json; odata=minimalmetadata"
-        ],
-        "Authorization": "Sanitized",
-        "Content-Length": "33",
-        "Content-Type": "application/json; odata=nometadata",
-        "DataServiceVersion": "3.0",
-        "traceparent": "00-4632d8fae3e5954a88a610e3ff9b98f1-9cca48d63762494e-00",
-        "User-Agent": [
-          "azsdk-net-Data.Tables/1.0.0-dev.20200821.2",
-          "(.NET Core 4.6.27514.02; Microsoft Windows 10.0.17763 )"
-        ],
-        "x-ms-client-request-id": "2a154d165667b7357327f4c95559c8a0",
-        "x-ms-date": "Fri, 21 Aug 2020 15:15:01 GMT",
-        "x-ms-return-client-request-id": "true",
-        "x-ms-version": "2019-02-02"
-      },
-      "RequestBody": {
-        "TableName": "testtable53bqbvs1"
-      },
-      "StatusCode": 429,
-      "ResponseHeaders": {
-        "Content-Type": "application/json",
-        "Date": "Fri, 21 Aug 2020 15:15:01 GMT",
-        "Server": "Microsoft-HTTPAPI/2.0",
-        "Transfer-Encoding": "chunked",
-        "x-ms-request-id": "2a154d16-5667-b735-7327-f4c95559c8a0"
-      },
-      "ResponseBody": [
-        "{\u0022odata.error\u0022:{\u0022code\u0022:\u0022429\u0022,\u0022message\u0022:{\u0022lang\u0022:\u0022en-us\u0022,\u0022value\u0022:\u0022Message: {\\\u0022Errors\\\u0022:[\\\u0022Request rate is large. More Request Units may be needed, so no changes were made. Please retry this request later. Learn more: http://aka.ms/cosmosdb-error-429\\\u0022]}\\r\\nActivityId: 791ded89-517d-422e-98c6-ca83ca1e2eeb, Request URI: /apps/4f5c042d-76fb-4ce6-bda3-517e6ef3984f/services/a5ac0eaf-e7ef-445f-b1a3-7aa9ef0197f1/partitions/16f8ba9b-2d48-46e6-aeb2-cc6134d54671/replicas/132424953200404074p, RequestStats: , SDK: Microsoft.Azure.Documents.Common/2.11.0, documentdb-dotnet-sdk/2.11.0 Host/64-bit MicrosoftWindowsNT/6.2.9200.0\\nRequestID:2a154d16-5667-b735-7327-f4c95559c8a0\\n\u0022}}}\r\n"
-      ]
-    },
-    {
-      "RequestUri": "https://t1acd88e4a1c34b8dprim.table.cosmos.azure.com/Tables?$format=application%2Fjson%3Bodata%3Dminimalmetadata",
-      "RequestMethod": "POST",
-      "RequestHeaders": {
-        "Accept": [
-          "application/json",
-          "application/json; odata=minimalmetadata"
-        ],
-        "Authorization": "Sanitized",
-        "Content-Length": "33",
-        "Content-Type": "application/json; odata=nometadata",
-        "DataServiceVersion": "3.0",
-        "traceparent": "00-4632d8fae3e5954a88a610e3ff9b98f1-9cca48d63762494e-00",
-        "User-Agent": [
-          "azsdk-net-Data.Tables/1.0.0-dev.20200821.2",
-          "(.NET Core 4.6.27514.02; Microsoft Windows 10.0.17763 )"
-        ],
-        "x-ms-client-request-id": "2a154d165667b7357327f4c95559c8a0",
-        "x-ms-date": "Fri, 21 Aug 2020 15:15:03 GMT",
-=======
         "traceparent": "00-c7528016ed241a46b8b095574e67d91a-25c138e742198145-00",
         "User-Agent": [
           "azsdk-net-Data.Tables/1.0.0-dev.20200821.1",
@@ -287,7 +130,6 @@
         ],
         "x-ms-client-request-id": "f954e5d9d958765ebfa1b7d6407cc40f",
         "x-ms-date": "Fri, 21 Aug 2020 16:25:47 GMT",
->>>>>>> 367da34b
         "x-ms-return-client-request-id": "true",
         "x-ms-version": "2019-02-02"
       },
@@ -297,15 +139,9 @@
       "StatusCode": 201,
       "ResponseHeaders": {
         "Content-Type": "application/json",
-<<<<<<< HEAD
-        "Date": "Fri, 21 Aug 2020 15:15:04 GMT",
-        "ETag": "W/\u0022datetime\u00272020-08-21T15%3A15%3A03.9699976Z\u0027\u0022",
-        "Location": "https://t1acd88e4a1c34b8dprim.table.cosmos.azure.com/Tables(\u0027testtable53bqbvs1\u0027)",
-=======
         "Date": "Fri, 21 Aug 2020 16:25:47 GMT",
         "ETag": "W/\u0022datetime\u00272020-08-21T16%3A25%3A47.5663880Z\u0027\u0022",
         "Location": "https://chrissprim.table.cosmos.azure.com/Tables(\u0027testtable53bqbvs1\u0027)",
->>>>>>> 367da34b
         "Server": "Microsoft-HTTPAPI/2.0",
         "Transfer-Encoding": "chunked",
         "x-ms-request-id": "2a154d16-5667-b735-7327-f4c95559c8a0"
@@ -327,15 +163,6 @@
         "Content-Length": "614",
         "Content-Type": "application/json; odata=nometadata",
         "DataServiceVersion": "3.0",
-<<<<<<< HEAD
-        "traceparent": "00-eb32fcb41a128346b1933804d2b36a49-58380715900c6f47-00",
-        "User-Agent": [
-          "azsdk-net-Data.Tables/1.0.0-dev.20200821.2",
-          "(.NET Core 4.6.27514.02; Microsoft Windows 10.0.17763 )"
-        ],
-        "x-ms-client-request-id": "07b3e3afa8390197750fe9252c27e79a",
-        "x-ms-date": "Fri, 21 Aug 2020 15:15:04 GMT",
-=======
         "Prefer": "return-no-content",
         "traceparent": "00-fd2f2a716f05dd46bf3342f9ea14f9fc-7768f482b1c71b45-00",
         "User-Agent": [
@@ -344,7 +171,6 @@
         ],
         "x-ms-client-request-id": "2a154d165667b7357327f4c95559c8a0",
         "x-ms-date": "Fri, 21 Aug 2020 16:25:47 GMT",
->>>>>>> 367da34b
         "x-ms-return-client-request-id": "true",
         "x-ms-version": "2019-02-02"
       },
@@ -368,45 +194,15 @@
       },
       "StatusCode": 204,
       "ResponseHeaders": {
-<<<<<<< HEAD
-        "Content-Type": "application/json",
-        "Date": "Fri, 21 Aug 2020 15:15:04 GMT",
-        "ETag": "W/\u0022datetime\u00272020-08-21T15%3A15%3A04.4824072Z\u0027\u0022",
-        "Location": "https://t1acd88e4a1c34b8dprim.table.cosmos.azure.com/testtable53bqbvs1(PartitionKey=\u0027somPartition\u0027,RowKey=\u002701\u0027)",
-=======
         "Content-Length": "0",
         "Date": "Fri, 21 Aug 2020 16:25:47 GMT",
         "ETag": "W/\u0022datetime\u00272020-08-21T16%3A25%3A47.9956488Z\u0027\u0022",
         "Location": "https://chrissprim.table.cosmos.azure.com/testtable53bqbvs1(PartitionKey=\u0027somPartition\u0027,RowKey=\u002701\u0027)",
         "Preference-Applied": "return-no-content",
->>>>>>> 367da34b
         "Server": "Microsoft-HTTPAPI/2.0",
         "x-ms-request-id": "2a154d16-5667-b735-7327-f4c95559c8a0"
       },
-<<<<<<< HEAD
-      "ResponseBody": {
-        "odata.metadata": "https://t1acd88e4a1c34b8dprim.table.cosmos.azure.com/testtable53bqbvs1/$metadata#testtable53bqbvs1/@Element",
-        "odata.etag": "W/\u0022datetime\u00272020-08-21T15%3A15%3A04.4824072Z\u0027\u0022",
-        "PartitionKey": "somPartition",
-        "RowKey": "01",
-        "SomeStringProperty": "This is table entity number 01",
-        "SomeDateProperty@odata.type": "Edm.DateTime",
-        "SomeDateProperty": "2020-01-01T01:02:00.0000000Z",
-        "SomeGuidProperty@odata.type": "Edm.Guid",
-        "SomeGuidProperty": "0d391d16-97f1-4b9a-be68-4cc871f90001",
-        "SomeBinaryProperty@odata.type": "Edm.Binary",
-        "SomeBinaryProperty": "AQIDBAU=",
-        "SomeInt64Property@odata.type": "Edm.Int64",
-        "SomeInt64Property": "1",
-        "SomeDoubleProperty0": 1,
-        "SomeDoubleProperty1": 1.1,
-        "SomeIntProperty": 1,
-        "Timestamp@odata.type": "Edm.DateTime",
-        "Timestamp": "2020-08-21T15:15:04.4824072Z"
-      }
-=======
       "ResponseBody": []
->>>>>>> 367da34b
     },
     {
       "RequestUri": "https://t1acd88e4a1c34b8dprim.table.cosmos.azure.com/testtable53bqbvs1?$format=application%2Fjson%3Bodata%3Dminimalmetadata",
@@ -420,15 +216,6 @@
         "Content-Length": "615",
         "Content-Type": "application/json; odata=nometadata",
         "DataServiceVersion": "3.0",
-<<<<<<< HEAD
-        "traceparent": "00-f086aa3dc6eaf443a4886bd76182d68a-81848007ef6d4a45-00",
-        "User-Agent": [
-          "azsdk-net-Data.Tables/1.0.0-dev.20200821.2",
-          "(.NET Core 4.6.27514.02; Microsoft Windows 10.0.17763 )"
-        ],
-        "x-ms-client-request-id": "68c4402be2178235af9d8530e5942066",
-        "x-ms-date": "Fri, 21 Aug 2020 15:15:04 GMT",
-=======
         "Prefer": "return-no-content",
         "traceparent": "00-6942a3b76d3bab46bc4d81b29b3eb0a1-e0b90a76c9d7fa43-00",
         "User-Agent": [
@@ -437,7 +224,6 @@
         ],
         "x-ms-client-request-id": "07b3e3afa8390197750fe9252c27e79a",
         "x-ms-date": "Fri, 21 Aug 2020 16:25:47 GMT",
->>>>>>> 367da34b
         "x-ms-return-client-request-id": "true",
         "x-ms-version": "2019-02-02"
       },
@@ -461,45 +247,15 @@
       },
       "StatusCode": 204,
       "ResponseHeaders": {
-<<<<<<< HEAD
-        "Content-Type": "application/json",
-        "Date": "Fri, 21 Aug 2020 15:15:04 GMT",
-        "ETag": "W/\u0022datetime\u00272020-08-21T15%3A15%3A04.5120008Z\u0027\u0022",
-        "Location": "https://t1acd88e4a1c34b8dprim.table.cosmos.azure.com/testtable53bqbvs1(PartitionKey=\u0027somPartition2\u0027,RowKey=\u002701\u0027)",
-=======
         "Content-Length": "0",
         "Date": "Fri, 21 Aug 2020 16:25:47 GMT",
         "ETag": "W/\u0022datetime\u00272020-08-21T16%3A25%3A48.0655880Z\u0027\u0022",
         "Location": "https://chrissprim.table.cosmos.azure.com/testtable53bqbvs1(PartitionKey=\u0027somPartition2\u0027,RowKey=\u002701\u0027)",
         "Preference-Applied": "return-no-content",
->>>>>>> 367da34b
         "Server": "Microsoft-HTTPAPI/2.0",
         "x-ms-request-id": "07b3e3af-a839-0197-750f-e9252c27e79a"
       },
-<<<<<<< HEAD
-      "ResponseBody": {
-        "odata.metadata": "https://t1acd88e4a1c34b8dprim.table.cosmos.azure.com/testtable53bqbvs1/$metadata#testtable53bqbvs1/@Element",
-        "odata.etag": "W/\u0022datetime\u00272020-08-21T15%3A15%3A04.5120008Z\u0027\u0022",
-        "PartitionKey": "somPartition2",
-        "RowKey": "01",
-        "SomeStringProperty": "This is table entity number 01",
-        "SomeDateProperty@odata.type": "Edm.DateTime",
-        "SomeDateProperty": "2020-01-01T01:02:00.0000000Z",
-        "SomeGuidProperty@odata.type": "Edm.Guid",
-        "SomeGuidProperty": "0d391d16-97f1-4b9a-be68-4cc871f90001",
-        "SomeBinaryProperty@odata.type": "Edm.Binary",
-        "SomeBinaryProperty": "AQIDBAU=",
-        "SomeInt64Property@odata.type": "Edm.Int64",
-        "SomeInt64Property": "1",
-        "SomeDoubleProperty0": 1,
-        "SomeDoubleProperty1": 1.1,
-        "SomeIntProperty": 1,
-        "Timestamp@odata.type": "Edm.DateTime",
-        "Timestamp": "2020-08-21T15:15:04.5120008Z"
-      }
-=======
       "ResponseBody": []
->>>>>>> 367da34b
     },
     {
       "RequestUri": "https://t1acd88e4a1c34b8dprim.table.cosmos.azure.com/testtable53bqbvs1()?$format=application%2Fjson%3Bodata%3Dminimalmetadata\u0026$filter=PartitionKey%20eq%20%27somPartition%27",
@@ -512,19 +268,11 @@
         "Authorization": "Sanitized",
         "DataServiceVersion": "3.0",
         "User-Agent": [
-<<<<<<< HEAD
-          "azsdk-net-Data.Tables/1.0.0-dev.20200821.2",
-          "(.NET Core 4.6.27514.02; Microsoft Windows 10.0.17763 )"
-        ],
-        "x-ms-client-request-id": "5c2617d9bdc86dd5b513b4586c0f8a4c",
-        "x-ms-date": "Fri, 21 Aug 2020 15:15:04 GMT",
-=======
           "azsdk-net-Data.Tables/1.0.0-dev.20200821.1",
           "(.NET Core 4.6.29130.01; Microsoft Windows 10.0.18363 )"
         ],
         "x-ms-client-request-id": "68c4402be2178235af9d8530e5942066",
         "x-ms-date": "Fri, 21 Aug 2020 16:25:48 GMT",
->>>>>>> 367da34b
         "x-ms-return-client-request-id": "true",
         "x-ms-version": "2019-02-02"
       },
@@ -532,11 +280,7 @@
       "StatusCode": 200,
       "ResponseHeaders": {
         "Content-Type": "application/json",
-<<<<<<< HEAD
-        "Date": "Fri, 21 Aug 2020 15:15:04 GMT",
-=======
-        "Date": "Fri, 21 Aug 2020 16:25:47 GMT",
->>>>>>> 367da34b
+        "Date": "Fri, 21 Aug 2020 16:25:47 GMT",
         "Server": "Microsoft-HTTPAPI/2.0",
         "Transfer-Encoding": "chunked",
         "x-ms-request-id": "5c2617d9-bdc8-6dd5-b513-b4586c0f8a4c"
@@ -544,11 +288,7 @@
       "ResponseBody": {
         "value": [
           {
-<<<<<<< HEAD
-            "odata.etag": "W/\u0022datetime\u00272020-08-21T15%3A15%3A04.4824072Z\u0027\u0022",
-=======
             "odata.etag": "W/\u0022datetime\u00272020-08-21T16%3A25%3A47.9956488Z\u0027\u0022",
->>>>>>> 367da34b
             "PartitionKey": "somPartition",
             "RowKey": "01",
             "SomeStringProperty": "This is table entity number 01",
@@ -564,11 +304,7 @@
             "SomeDoubleProperty1": 1.1,
             "SomeIntProperty": 1,
             "Timestamp@odata.type": "Edm.DateTime",
-<<<<<<< HEAD
-            "Timestamp": "2020-08-21T15:15:04.4824072Z"
-=======
             "Timestamp": "2020-08-21T16:25:47.9956488Z"
->>>>>>> 367da34b
           }
         ]
       }
@@ -582,15 +318,6 @@
           "application/json"
         ],
         "Authorization": "Sanitized",
-<<<<<<< HEAD
-        "traceparent": "00-0ad4f1784c12bf47ab272ad35a4d8a57-5ae01ef89bd2c943-00",
-        "User-Agent": [
-          "azsdk-net-Data.Tables/1.0.0-dev.20200821.2",
-          "(.NET Core 4.6.27514.02; Microsoft Windows 10.0.17763 )"
-        ],
-        "x-ms-client-request-id": "159e593f5f95cd88ae30579c23671ce0",
-        "x-ms-date": "Fri, 21 Aug 2020 15:15:04 GMT",
-=======
         "traceparent": "00-d9b08e02653fbe4d95634dc460596a3f-2cfcdc970365224c-00",
         "User-Agent": [
           "azsdk-net-Data.Tables/1.0.0-dev.20200821.1",
@@ -598,7 +325,6 @@
         ],
         "x-ms-client-request-id": "5c2617d9bdc86dd5b513b4586c0f8a4c",
         "x-ms-date": "Fri, 21 Aug 2020 16:25:48 GMT",
->>>>>>> 367da34b
         "x-ms-return-client-request-id": "true",
         "x-ms-version": "2019-02-02"
       },
@@ -606,11 +332,7 @@
       "StatusCode": 204,
       "ResponseHeaders": {
         "Content-Length": "0",
-<<<<<<< HEAD
-        "Date": "Fri, 21 Aug 2020 15:15:04 GMT",
-=======
-        "Date": "Fri, 21 Aug 2020 16:25:47 GMT",
->>>>>>> 367da34b
+        "Date": "Fri, 21 Aug 2020 16:25:47 GMT",
         "Server": "Microsoft-HTTPAPI/2.0",
         "x-ms-request-id": "159e593f-5f95-cd88-ae30-579c23671ce0"
       },
@@ -619,11 +341,7 @@
   ],
   "Variables": {
     "RandomSeed": "635122323",
-<<<<<<< HEAD
-    "TABLES_COSMOS_ACCOUNT_NAME": "t1acd88e4a1c34b8dprim",
-=======
     "TABLES_COSMOS_ACCOUNT_NAME": "chrissprim",
->>>>>>> 367da34b
     "TABLES_PRIMARY_COSMOS_ACCOUNT_KEY": "Kg=="
   }
 }