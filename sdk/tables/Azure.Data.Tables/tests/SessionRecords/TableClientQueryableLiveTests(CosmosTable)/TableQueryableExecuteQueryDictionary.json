{
  "Entries": [
    {
      "RequestUri": "https://chrissprim.table.cosmos.azure.com/Tables?$format=application%2Fjson%3Bodata%3Dminimalmetadata",
      "RequestMethod": "POST",
      "RequestHeaders": {
        "Accept": "application/json",
        "Authorization": "Sanitized",
        "Content-Length": "33",
        "Content-Type": "application/json; odata=nometadata",
        "DataServiceVersion": "3.0",
        "traceparent": "00-c7528016ed241a46b8b095574e67d91a-25c138e742198145-00",
        "User-Agent": [
          "azsdk-net-Data.Tables/1.0.0-dev.20200821.1",
          "(.NET Core 4.6.29130.01; Microsoft Windows 10.0.18363 )"
        ],
        "x-ms-client-request-id": "f954e5d9d958765ebfa1b7d6407cc40f",
        "x-ms-date": "Fri, 21 Aug 2020 16:25:47 GMT",
        "x-ms-return-client-request-id": "true",
        "x-ms-version": "2019-02-02"
      },
      "RequestBody": {
        "TableName": "testtable53bqbvs1"
      },
      "StatusCode": 201,
      "ResponseHeaders": {
        "Content-Type": "application/json",
        "Date": "Fri, 21 Aug 2020 16:25:47 GMT",
        "ETag": "W/\u0022datetime\u00272020-08-21T16%3A25%3A47.5663880Z\u0027\u0022",
        "Location": "https://chrissprim.table.cosmos.azure.com/Tables(\u0027testtable53bqbvs1\u0027)",
        "Server": "Microsoft-HTTPAPI/2.0",
        "Transfer-Encoding": "chunked",
        "x-ms-request-id": "2a154d16-5667-b735-7327-f4c95559c8a0"
      },
      "ResponseBody": {
        "TableName": "testtable53bqbvs1",
        "odata.metadata": "https://chrissprim.table.cosmos.azure.com/$metadata#Tables/@Element"
      }
    },
    {
      "RequestUri": "https://chrissprim.table.cosmos.azure.com/testtable53bqbvs1?$format=application%2Fjson%3Bodata%3Dminimalmetadata",
      "RequestMethod": "POST",
      "RequestHeaders": {
        "Accept": "application/json",
        "Authorization": "Sanitized",
        "Content-Length": "614",
        "Content-Type": "application/json; odata=nometadata",
        "DataServiceVersion": "3.0",
        "Prefer": "return-no-content",
        "traceparent": "00-fd2f2a716f05dd46bf3342f9ea14f9fc-7768f482b1c71b45-00",
        "User-Agent": [
          "azsdk-net-Data.Tables/1.0.0-dev.20200821.1",
          "(.NET Core 4.6.29130.01; Microsoft Windows 10.0.18363 )"
        ],
        "x-ms-client-request-id": "2a154d165667b7357327f4c95559c8a0",
        "x-ms-date": "Fri, 21 Aug 2020 16:25:47 GMT",
        "x-ms-return-client-request-id": "true",
        "x-ms-version": "2019-02-02"
      },
      "RequestBody": {
        "PartitionKey": "somPartition",
        "RowKey": "01",
        "SomeStringProperty": "This is table entity number 01",
        "SomeDateProperty": "2020-01-01T01:02:00.0000000Z",
        "SomeDateProperty@odata.type": "Edm.DateTime",
        "SomeGuidProperty": "0d391d16-97f1-4b9a-be68-4cc871f90001",
        "SomeGuidProperty@odata.type": "Edm.Guid",
        "SomeBinaryProperty": "AQIDBAU=",
        "SomeBinaryProperty@odata.type": "Edm.Binary",
        "SomeInt64Property": "1",
        "SomeInt64Property@odata.type": "Edm.Int64",
        "SomeDoubleProperty0": 1,
        "SomeDoubleProperty0@odata.type": "Edm.Double",
        "SomeDoubleProperty1": 1.1000000000000001,
        "SomeDoubleProperty1@odata.type": "Edm.Double",
        "SomeIntProperty": 1
      },
      "StatusCode": 204,
      "ResponseHeaders": {
        "Content-Length": "0",
        "Date": "Fri, 21 Aug 2020 16:25:47 GMT",
        "ETag": "W/\u0022datetime\u00272020-08-21T16%3A25%3A47.9956488Z\u0027\u0022",
        "Location": "https://chrissprim.table.cosmos.azure.com/testtable53bqbvs1(PartitionKey=\u0027somPartition\u0027,RowKey=\u002701\u0027)",
        "Preference-Applied": "return-no-content",
        "Server": "Microsoft-HTTPAPI/2.0",
<<<<<<< HEAD
        "x-ms-request-id": "2a154d16-5667-b735-7327-f4c95559c8a0"
=======
        "Transfer-Encoding": "chunked",
        "x-ms-request-id": "07b3e3af-a839-0197-750f-e9252c27e79a"
>>>>>>> 378550eb
      },
      "ResponseBody": []
    },
    {
      "RequestUri": "https://chrissprim.table.cosmos.azure.com/testtable53bqbvs1?$format=application%2Fjson%3Bodata%3Dminimalmetadata",
      "RequestMethod": "POST",
      "RequestHeaders": {
        "Accept": "application/json",
        "Authorization": "Sanitized",
        "Content-Length": "615",
        "Content-Type": "application/json; odata=nometadata",
        "DataServiceVersion": "3.0",
        "Prefer": "return-no-content",
        "traceparent": "00-6942a3b76d3bab46bc4d81b29b3eb0a1-e0b90a76c9d7fa43-00",
        "User-Agent": [
          "azsdk-net-Data.Tables/1.0.0-dev.20200821.1",
          "(.NET Core 4.6.29130.01; Microsoft Windows 10.0.18363 )"
        ],
        "x-ms-client-request-id": "07b3e3afa8390197750fe9252c27e79a",
        "x-ms-date": "Fri, 21 Aug 2020 16:25:47 GMT",
        "x-ms-return-client-request-id": "true",
        "x-ms-version": "2019-02-02"
      },
      "RequestBody": {
        "PartitionKey": "somPartition2",
        "RowKey": "01",
        "SomeStringProperty": "This is table entity number 01",
        "SomeDateProperty": "2020-01-01T01:02:00.0000000Z",
        "SomeDateProperty@odata.type": "Edm.DateTime",
        "SomeGuidProperty": "0d391d16-97f1-4b9a-be68-4cc871f90001",
        "SomeGuidProperty@odata.type": "Edm.Guid",
        "SomeBinaryProperty": "AQIDBAU=",
        "SomeBinaryProperty@odata.type": "Edm.Binary",
        "SomeInt64Property": "1",
        "SomeInt64Property@odata.type": "Edm.Int64",
        "SomeDoubleProperty0": 1,
        "SomeDoubleProperty0@odata.type": "Edm.Double",
        "SomeDoubleProperty1": 1.1000000000000001,
        "SomeDoubleProperty1@odata.type": "Edm.Double",
        "SomeIntProperty": 1
      },
      "StatusCode": 204,
      "ResponseHeaders": {
        "Content-Length": "0",
        "Date": "Fri, 21 Aug 2020 16:25:47 GMT",
        "ETag": "W/\u0022datetime\u00272020-08-21T16%3A25%3A48.0655880Z\u0027\u0022",
        "Location": "https://chrissprim.table.cosmos.azure.com/testtable53bqbvs1(PartitionKey=\u0027somPartition2\u0027,RowKey=\u002701\u0027)",
        "Preference-Applied": "return-no-content",
        "Server": "Microsoft-HTTPAPI/2.0",
<<<<<<< HEAD
        "x-ms-request-id": "07b3e3af-a839-0197-750f-e9252c27e79a"
=======
        "Transfer-Encoding": "chunked",
        "x-ms-request-id": "68c4402b-e217-8235-af9d-8530e5942066"
>>>>>>> 378550eb
      },
      "ResponseBody": []
    },
    {
      "RequestUri": "https://chrissprim.table.cosmos.azure.com/testtable53bqbvs1()?$format=application%2Fjson%3Bodata%3Dminimalmetadata\u0026$filter=PartitionKey%20eq%20%27somPartition%27",
      "RequestMethod": "GET",
      "RequestHeaders": {
        "Accept": "application/json",
        "Authorization": "Sanitized",
        "DataServiceVersion": "3.0",
        "User-Agent": [
          "azsdk-net-Data.Tables/1.0.0-dev.20200821.1",
          "(.NET Core 4.6.29130.01; Microsoft Windows 10.0.18363 )"
        ],
        "x-ms-client-request-id": "68c4402be2178235af9d8530e5942066",
        "x-ms-date": "Fri, 21 Aug 2020 16:25:48 GMT",
        "x-ms-return-client-request-id": "true",
        "x-ms-version": "2019-02-02"
      },
      "RequestBody": null,
      "StatusCode": 200,
      "ResponseHeaders": {
        "Content-Type": "application/json",
        "Date": "Fri, 21 Aug 2020 16:25:47 GMT",
        "Server": "Microsoft-HTTPAPI/2.0",
        "Transfer-Encoding": "chunked",
        "x-ms-request-id": "5c2617d9-bdc8-6dd5-b513-b4586c0f8a4c"
      },
      "ResponseBody": {
        "value": [
          {
            "odata.etag": "W/\u0022datetime\u00272020-08-21T16%3A25%3A47.9956488Z\u0027\u0022",
            "PartitionKey": "somPartition",
            "RowKey": "01",
            "SomeStringProperty": "This is table entity number 01",
            "SomeDateProperty@odata.type": "Edm.DateTime",
            "SomeDateProperty": "2020-01-01T01:02:00.0000000Z",
            "SomeGuidProperty@odata.type": "Edm.Guid",
            "SomeGuidProperty": "0d391d16-97f1-4b9a-be68-4cc871f90001",
            "SomeBinaryProperty@odata.type": "Edm.Binary",
            "SomeBinaryProperty": "AQIDBAU=",
            "SomeInt64Property@odata.type": "Edm.Int64",
            "SomeInt64Property": "1",
            "SomeDoubleProperty0": 1,
            "SomeDoubleProperty1": 1.1,
            "SomeIntProperty": 1,
            "Timestamp@odata.type": "Edm.DateTime",
            "Timestamp": "2020-08-21T16:25:47.9956488Z"
          }
        ]
      }
    },
    {
      "RequestUri": "https://chrissprim.table.cosmos.azure.com/Tables(\u0027testtable53bqbvs1\u0027)",
      "RequestMethod": "DELETE",
      "RequestHeaders": {
        "Accept": "application/json",
        "Authorization": "Sanitized",
        "traceparent": "00-d9b08e02653fbe4d95634dc460596a3f-2cfcdc970365224c-00",
        "User-Agent": [
          "azsdk-net-Data.Tables/1.0.0-dev.20200821.1",
          "(.NET Core 4.6.29130.01; Microsoft Windows 10.0.18363 )"
        ],
        "x-ms-client-request-id": "5c2617d9bdc86dd5b513b4586c0f8a4c",
        "x-ms-date": "Fri, 21 Aug 2020 16:25:48 GMT",
        "x-ms-return-client-request-id": "true",
        "x-ms-version": "2019-02-02"
      },
      "RequestBody": null,
      "StatusCode": 204,
      "ResponseHeaders": {
        "Content-Length": "0",
        "Date": "Fri, 21 Aug 2020 16:25:47 GMT",
        "Server": "Microsoft-HTTPAPI/2.0",
        "x-ms-request-id": "159e593f-5f95-cd88-ae30-579c23671ce0"
      },
      "ResponseBody": []
    }
  ],
  "Variables": {
    "RandomSeed": "635122323",
    "TABLES_COSMOS_ACCOUNT_NAME": "chrissprim",
    "TABLES_PRIMARY_COSMOS_ACCOUNT_KEY": "Kg=="
  }
}<|MERGE_RESOLUTION|>--- conflicted
+++ resolved
@@ -83,12 +83,7 @@
         "Location": "https://chrissprim.table.cosmos.azure.com/testtable53bqbvs1(PartitionKey=\u0027somPartition\u0027,RowKey=\u002701\u0027)",
         "Preference-Applied": "return-no-content",
         "Server": "Microsoft-HTTPAPI/2.0",
-<<<<<<< HEAD
         "x-ms-request-id": "2a154d16-5667-b735-7327-f4c95559c8a0"
-=======
-        "Transfer-Encoding": "chunked",
-        "x-ms-request-id": "07b3e3af-a839-0197-750f-e9252c27e79a"
->>>>>>> 378550eb
       },
       "ResponseBody": []
     },
@@ -138,12 +133,7 @@
         "Location": "https://chrissprim.table.cosmos.azure.com/testtable53bqbvs1(PartitionKey=\u0027somPartition2\u0027,RowKey=\u002701\u0027)",
         "Preference-Applied": "return-no-content",
         "Server": "Microsoft-HTTPAPI/2.0",
-<<<<<<< HEAD
         "x-ms-request-id": "07b3e3af-a839-0197-750f-e9252c27e79a"
-=======
-        "Transfer-Encoding": "chunked",
-        "x-ms-request-id": "68c4402b-e217-8235-af9d-8530e5942066"
->>>>>>> 378550eb
       },
       "ResponseBody": []
     },
