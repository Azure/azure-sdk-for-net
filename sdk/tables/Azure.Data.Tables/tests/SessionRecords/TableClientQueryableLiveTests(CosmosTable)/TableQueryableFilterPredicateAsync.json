--- conflicted
+++ resolved
@@ -126,12 +126,7 @@
         "Location": "https://chrissprim.table.cosmos.azure.com/testtablet5e0ftyc(PartitionKey=\u0027somPartition\u0027,RowKey=\u00270001\u0027)",
         "Preference-Applied": "return-no-content",
         "Server": "Microsoft-HTTPAPI/2.0",
-<<<<<<< HEAD
         "x-ms-request-id": "ea84fab0-dbfd-c89f-0c70-57630a5a8dbf"
-=======
-        "Transfer-Encoding": "chunked",
-        "x-ms-request-id": "879a6c7b-ba7c-3e66-f3f4-baf0743946fe"
->>>>>>> 378550eb
       },
       "ResponseBody": []
     },
@@ -224,12 +219,7 @@
         "Location": "https://chrissprim.table.cosmos.azure.com/testtablet5e0ftyc(PartitionKey=\u0027somPartition\u0027,RowKey=\u00270002\u0027)",
         "Preference-Applied": "return-no-content",
         "Server": "Microsoft-HTTPAPI/2.0",
-<<<<<<< HEAD
         "x-ms-request-id": "879a6c7b-ba7c-3e66-f3f4-baf0743946fe"
-=======
-        "Transfer-Encoding": "chunked",
-        "x-ms-request-id": "ba78fcd1-71ff-720a-4508-2d82de433a9b"
->>>>>>> 378550eb
       },
       "ResponseBody": []
     },
@@ -322,12 +312,7 @@
         "Location": "https://chrissprim.table.cosmos.azure.com/testtablet5e0ftyc(PartitionKey=\u0027somPartition\u0027,RowKey=\u00270003\u0027)",
         "Preference-Applied": "return-no-content",
         "Server": "Microsoft-HTTPAPI/2.0",
-<<<<<<< HEAD
         "x-ms-request-id": "ba78fcd1-71ff-720a-4508-2d82de433a9b"
-=======
-        "Transfer-Encoding": "chunked",
-        "x-ms-request-id": "34d1b36c-dd20-f61a-9345-f70821af54d2"
->>>>>>> 378550eb
       },
       "ResponseBody": []
     },
@@ -420,12 +405,7 @@
         "Location": "https://chrissprim.table.cosmos.azure.com/testtablet5e0ftyc(PartitionKey=\u0027somPartition\u0027,RowKey=\u00270004\u0027)",
         "Preference-Applied": "return-no-content",
         "Server": "Microsoft-HTTPAPI/2.0",
-<<<<<<< HEAD
         "x-ms-request-id": "34d1b36c-dd20-f61a-9345-f70821af54d2"
-=======
-        "Transfer-Encoding": "chunked",
-        "x-ms-request-id": "0d915929-d3e1-09c0-6128-42748ce460b0"
->>>>>>> 378550eb
       },
       "ResponseBody": []
     },
