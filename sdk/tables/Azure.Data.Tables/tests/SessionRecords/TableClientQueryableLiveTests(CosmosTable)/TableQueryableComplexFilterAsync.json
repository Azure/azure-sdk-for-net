{
  "Entries": [
    {
<<<<<<< HEAD
      "RequestUri": "https://chrissprim.table.cosmos.azure.com/Tables?$format=application%2Fjson%3Bodata%3Dfullmetadata",
=======
      "RequestUri": "https://chrissprim.table.cosmos.azure.com/Tables?$format=application%2Fjson%3Bodata%3Dminimalmetadata",
>>>>>>> 31805008
      "RequestMethod": "POST",
      "RequestHeaders": {
        "Accept": "application/json",
        "Authorization": "Sanitized",
        "Content-Length": "33",
        "Content-Type": "application/json; odata=nometadata",
        "DataServiceVersion": "3.0",
<<<<<<< HEAD
        "traceparent": "00-28af8acee5bf114cafec4dbaade6e8bd-5ccf295cfb3ed740-00",
        "User-Agent": [
          "azsdk-net-Data.Tables/1.0.0-dev.20200728.1",
          "(.NET Core 4.6.29017.01; Microsoft Windows 10.0.18363 )"
        ],
        "x-ms-client-request-id": "b866fd75a41c18adabdaade427d99cd9",
        "x-ms-date": "Tue, 28 Jul 2020 23:51:30 GMT",
=======
        "traceparent": "00-9acc4bbb1522f34eade0e1adb2f2f449-664948243220d34d-00",
        "User-Agent": [
          "azsdk-net-Data.Tables/1.0.0-dev.20200819.1",
          "(.NET Core 4.6.29130.01; Microsoft Windows 10.0.18363 )"
        ],
        "x-ms-client-request-id": "b866fd75a41c18adabdaade427d99cd9",
        "x-ms-date": "Wed, 19 Aug 2020 13:14:01 GMT",
>>>>>>> 31805008
        "x-ms-return-client-request-id": "true",
        "x-ms-version": "2019-02-02"
      },
      "RequestBody": {
        "TableName": "testtable8o3xelvo"
      },
      "StatusCode": 201,
      "ResponseHeaders": {
        "Content-Type": "application/json",
<<<<<<< HEAD
        "Date": "Tue, 28 Jul 2020 23:51:31 GMT",
        "ETag": "W/\u0022datetime\u00272020-07-28T23%3A51%3A30.7714568Z\u0027\u0022",
=======
        "Date": "Wed, 19 Aug 2020 13:14:01 GMT",
        "ETag": "W/\u0022datetime\u00272020-08-19T13%3A14%3A01.6811016Z\u0027\u0022",
>>>>>>> 31805008
        "Location": "https://chrissprim.table.cosmos.azure.com/Tables(\u0027testtable8o3xelvo\u0027)",
        "Server": "Microsoft-HTTPAPI/2.0",
        "Transfer-Encoding": "chunked",
        "x-ms-request-id": "b866fd75-a41c-18ad-abda-ade427d99cd9"
      },
      "ResponseBody": {
        "TableName": "testtable8o3xelvo",
        "odata.metadata": "https://chrissprim.table.cosmos.azure.com/$metadata#Tables/@Element"
      }
    },
    {
<<<<<<< HEAD
      "RequestUri": "https://chrissprim.table.cosmos.azure.com/testtable8o3xelvo?$format=application%2Fjson%3Bodata%3Dfullmetadata",
=======
      "RequestUri": "https://chrissprim.table.cosmos.azure.com/testtable8o3xelvo?$format=application%2Fjson%3Bodata%3Dminimalmetadata",
>>>>>>> 31805008
      "RequestMethod": "POST",
      "RequestHeaders": {
        "Accept": "application/json",
        "Authorization": "Sanitized",
        "Content-Length": "1663",
        "Content-Type": "application/json; odata=nometadata",
        "DataServiceVersion": "3.0",
<<<<<<< HEAD
        "traceparent": "00-540b8f57a1847b4d9a375d3002e7c685-a520f99049979746-00",
        "User-Agent": [
          "azsdk-net-Data.Tables/1.0.0-dev.20200728.1",
          "(.NET Core 4.6.29017.01; Microsoft Windows 10.0.18363 )"
        ],
        "x-ms-client-request-id": "d2e26ea2f084e62dd6dacffb2a8e65ab",
        "x-ms-date": "Tue, 28 Jul 2020 23:51:31 GMT",
=======
        "traceparent": "00-9ab1593188fde44797bcd54ac7ecfe36-2562ddc3914e1447-00",
        "User-Agent": [
          "azsdk-net-Data.Tables/1.0.0-dev.20200819.1",
          "(.NET Core 4.6.29130.01; Microsoft Windows 10.0.18363 )"
        ],
        "x-ms-client-request-id": "d2e26ea2f084e62dd6dacffb2a8e65ab",
        "x-ms-date": "Wed, 19 Aug 2020 13:14:02 GMT",
>>>>>>> 31805008
        "x-ms-return-client-request-id": "true",
        "x-ms-version": "2019-02-02"
      },
      "RequestBody": {
        "DateTimeOffsetNull": null,
        "DateTimeOffsetN": "2020-01-01T01:02:00.0000000Z",
        "DateTimeOffsetN@odata.type": "Edm.DateTime",
        "DateTimeOffset": "2020-01-01T01:02:00.0000000Z",
        "DateTimeOffset@odata.type": "Edm.DateTime",
        "DateTimeNull": null,
        "DateTimeN": "2020-01-01T01:02:00.0000000Z",
        "DateTimeN@odata.type": "Edm.DateTime",
        "DateTime": "2020-01-01T01:02:00.0000000Z",
        "DateTime@odata.type": "Edm.DateTime",
        "DateTimeAsString": "2020-01-01T01:02:00.0000000Z",
        "BoolNull": null,
        "BoolN": false,
        "Bool": false,
        "BoolPrimitiveNull": null,
        "BoolPrimitiveN": false,
        "BoolPrimitive": false,
        "Binary": "AQIB",
        "Binary@odata.type": "Edm.Binary",
        "BinaryNull": null,
        "BinaryPrimitive": "AQIB",
        "BinaryPrimitive@odata.type": "Edm.Binary",
        "DoublePrimitiveNull": null,
        "DoublePrimitiveN": 1.01,
        "DoublePrimitiveN@odata.type": "Edm.Double",
        "DoublePrimitive": 1.01,
        "DoublePrimitive@odata.type": "Edm.Double",
        "DoubleNull": null,
        "DoubleN": 1.01,
        "DoubleN@odata.type": "Edm.Double",
        "Double": 1.01,
        "Double@odata.type": "Edm.Double",
        "DoubleInteger": 1,
        "DoubleInteger@odata.type": "Edm.Double",
        "GuidNull": null,
        "GuidN": "0d391d16-97f1-4b9a-be68-4cc871f90001",
        "GuidN@odata.type": "Edm.Guid",
        "Guid": "0d391d16-97f1-4b9a-be68-4cc871f90001",
        "Guid@odata.type": "Edm.Guid",
        "IntegerPrimitiveNull": null,
        "IntegerPrimitiveN": 1,
        "IntegerPrimitive": 1,
        "Int32Null": null,
        "Int32N": 1,
        "Int32": 1,
        "LongPrimitiveNull": null,
        "LongPrimitiveN": "2147483648",
        "LongPrimitiveN@odata.type": "Edm.Int64",
        "LongPrimitive": "2147483648",
        "LongPrimitive@odata.type": "Edm.Int64",
        "Int64Null": null,
        "Int64N": "123456789012",
        "Int64N@odata.type": "Edm.Int64",
        "Int64": "2147483648",
        "Int64@odata.type": "Edm.Int64",
        "String": "0001",
        "PartitionKey": "somPartition",
        "RowKey": "0001",
        "Timestamp": null
      },
      "StatusCode": 201,
      "ResponseHeaders": {
        "Content-Type": "application/json",
<<<<<<< HEAD
        "Date": "Tue, 28 Jul 2020 23:51:31 GMT",
        "ETag": "W/\u0022datetime\u00272020-07-28T23%3A51%3A31.4002952Z\u0027\u0022",
=======
        "Date": "Wed, 19 Aug 2020 13:14:01 GMT",
        "ETag": "W/\u0022datetime\u00272020-08-19T13%3A14%3A02.1113864Z\u0027\u0022",
>>>>>>> 31805008
        "Location": "https://chrissprim.table.cosmos.azure.com/testtable8o3xelvo(PartitionKey=\u0027somPartition\u0027,RowKey=\u00270001\u0027)",
        "Server": "Microsoft-HTTPAPI/2.0",
        "Transfer-Encoding": "chunked",
        "x-ms-request-id": "d2e26ea2-f084-e62d-d6da-cffb2a8e65ab"
      },
      "ResponseBody": {
        "odata.metadata": "https://chrissprim.table.cosmos.azure.com/testtable8o3xelvo/$metadata#testtable8o3xelvo/@Element",
<<<<<<< HEAD
        "odata.etag": "W/\u0022datetime\u00272020-07-28T23%3A51%3A31.4002952Z\u0027\u0022",
=======
        "odata.etag": "W/\u0022datetime\u00272020-08-19T13%3A14%3A02.1113864Z\u0027\u0022",
>>>>>>> 31805008
        "DateTimeOffsetN@odata.type": "Edm.DateTime",
        "DateTimeOffsetN": "2020-01-01T01:02:00.0000000Z",
        "DateTimeOffset@odata.type": "Edm.DateTime",
        "DateTimeOffset": "2020-01-01T01:02:00.0000000Z",
        "DateTimeN@odata.type": "Edm.DateTime",
        "DateTimeN": "2020-01-01T01:02:00.0000000Z",
        "DateTime@odata.type": "Edm.DateTime",
        "DateTime": "2020-01-01T01:02:00.0000000Z",
        "DateTimeAsString": "2020-01-01T01:02:00.0000000Z",
        "BoolN": false,
        "Bool": false,
        "BoolPrimitiveN": false,
        "BoolPrimitive": false,
        "Binary@odata.type": "Edm.Binary",
        "Binary": "AQIB",
        "BinaryPrimitive@odata.type": "Edm.Binary",
        "BinaryPrimitive": "AQIB",
        "DoublePrimitiveN": 1.01,
        "DoublePrimitive": 1.01,
        "DoubleN": 1.01,
        "Double": 1.01,
        "DoubleInteger": 1,
        "GuidN@odata.type": "Edm.Guid",
        "GuidN": "0d391d16-97f1-4b9a-be68-4cc871f90001",
        "Guid@odata.type": "Edm.Guid",
        "Guid": "0d391d16-97f1-4b9a-be68-4cc871f90001",
        "IntegerPrimitiveN": 1,
        "IntegerPrimitive": 1,
        "Int32N": 1,
        "Int32": 1,
        "LongPrimitiveN@odata.type": "Edm.Int64",
        "LongPrimitiveN": "2147483648",
        "LongPrimitive@odata.type": "Edm.Int64",
        "LongPrimitive": "2147483648",
        "Int64N@odata.type": "Edm.Int64",
        "Int64N": "123456789012",
        "Int64@odata.type": "Edm.Int64",
        "Int64": "2147483648",
        "String": "0001",
        "PartitionKey": "somPartition",
        "RowKey": "0001",
        "Timestamp@odata.type": "Edm.DateTime",
<<<<<<< HEAD
        "Timestamp": "2020-07-28T23:51:31.4002952Z"
      }
    },
    {
      "RequestUri": "https://chrissprim.table.cosmos.azure.com/testtable8o3xelvo?$format=application%2Fjson%3Bodata%3Dfullmetadata",
=======
        "Timestamp": "2020-08-19T13:14:02.1113864Z"
      }
    },
    {
      "RequestUri": "https://chrissprim.table.cosmos.azure.com/testtable8o3xelvo?$format=application%2Fjson%3Bodata%3Dminimalmetadata",
>>>>>>> 31805008
      "RequestMethod": "POST",
      "RequestHeaders": {
        "Accept": "application/json",
        "Authorization": "Sanitized",
        "Content-Length": "1661",
        "Content-Type": "application/json; odata=nometadata",
        "DataServiceVersion": "3.0",
<<<<<<< HEAD
        "traceparent": "00-26b43dc220bca3428371c204e34eaec7-365edadd848d694e-00",
        "User-Agent": [
          "azsdk-net-Data.Tables/1.0.0-dev.20200728.1",
          "(.NET Core 4.6.29017.01; Microsoft Windows 10.0.18363 )"
        ],
        "x-ms-client-request-id": "f998017efa1d40053801a0c24fa72a92",
        "x-ms-date": "Tue, 28 Jul 2020 23:51:31 GMT",
=======
        "traceparent": "00-fed9b3ae90b5364ab48c0ea82d04d43f-25d39ccc1515d44d-00",
        "User-Agent": [
          "azsdk-net-Data.Tables/1.0.0-dev.20200819.1",
          "(.NET Core 4.6.29130.01; Microsoft Windows 10.0.18363 )"
        ],
        "x-ms-client-request-id": "f998017efa1d40053801a0c24fa72a92",
        "x-ms-date": "Wed, 19 Aug 2020 13:14:02 GMT",
>>>>>>> 31805008
        "x-ms-return-client-request-id": "true",
        "x-ms-version": "2019-02-02"
      },
      "RequestBody": {
        "DateTimeOffsetNull": null,
        "DateTimeOffsetN": "2020-01-01T01:03:00.0000000Z",
        "DateTimeOffsetN@odata.type": "Edm.DateTime",
        "DateTimeOffset": "2020-01-01T01:03:00.0000000Z",
        "DateTimeOffset@odata.type": "Edm.DateTime",
        "DateTimeNull": null,
        "DateTimeN": "2020-01-01T01:03:00.0000000Z",
        "DateTimeN@odata.type": "Edm.DateTime",
        "DateTime": "2020-01-01T01:03:00.0000000Z",
        "DateTime@odata.type": "Edm.DateTime",
        "DateTimeAsString": "2020-01-01T01:03:00.0000000Z",
        "BoolNull": null,
        "BoolN": false,
        "Bool": true,
        "BoolPrimitiveNull": null,
        "BoolPrimitiveN": false,
        "BoolPrimitive": true,
        "Binary": "AQIC",
        "Binary@odata.type": "Edm.Binary",
        "BinaryNull": null,
        "BinaryPrimitive": "AQIC",
        "BinaryPrimitive@odata.type": "Edm.Binary",
        "DoublePrimitiveNull": null,
        "DoublePrimitiveN": 2.02,
        "DoublePrimitiveN@odata.type": "Edm.Double",
        "DoublePrimitive": 2.02,
        "DoublePrimitive@odata.type": "Edm.Double",
        "DoubleNull": null,
        "DoubleN": 2.02,
        "DoubleN@odata.type": "Edm.Double",
        "Double": 2.02,
        "Double@odata.type": "Edm.Double",
        "DoubleInteger": 2,
        "DoubleInteger@odata.type": "Edm.Double",
        "GuidNull": null,
        "GuidN": "0d391d16-97f1-4b9a-be68-4cc871f90002",
        "GuidN@odata.type": "Edm.Guid",
        "Guid": "0d391d16-97f1-4b9a-be68-4cc871f90002",
        "Guid@odata.type": "Edm.Guid",
        "IntegerPrimitiveNull": null,
        "IntegerPrimitiveN": 2,
        "IntegerPrimitive": 2,
        "Int32Null": null,
        "Int32N": 2,
        "Int32": 2,
        "LongPrimitiveNull": null,
        "LongPrimitiveN": "2147483649",
        "LongPrimitiveN@odata.type": "Edm.Int64",
        "LongPrimitive": "2147483649",
        "LongPrimitive@odata.type": "Edm.Int64",
        "Int64Null": null,
        "Int64N": "123456789012",
        "Int64N@odata.type": "Edm.Int64",
        "Int64": "2147483649",
        "Int64@odata.type": "Edm.Int64",
        "String": "0002",
        "PartitionKey": "somPartition",
        "RowKey": "0002",
        "Timestamp": null
      },
      "StatusCode": 201,
      "ResponseHeaders": {
        "Content-Type": "application/json",
<<<<<<< HEAD
        "Date": "Tue, 28 Jul 2020 23:51:31 GMT",
        "ETag": "W/\u0022datetime\u00272020-07-28T23%3A51%3A31.4761736Z\u0027\u0022",
=======
        "Date": "Wed, 19 Aug 2020 13:14:01 GMT",
        "ETag": "W/\u0022datetime\u00272020-08-19T13%3A14%3A02.1896200Z\u0027\u0022",
>>>>>>> 31805008
        "Location": "https://chrissprim.table.cosmos.azure.com/testtable8o3xelvo(PartitionKey=\u0027somPartition\u0027,RowKey=\u00270002\u0027)",
        "Server": "Microsoft-HTTPAPI/2.0",
        "Transfer-Encoding": "chunked",
        "x-ms-request-id": "f998017e-fa1d-4005-3801-a0c24fa72a92"
      },
      "ResponseBody": {
        "odata.metadata": "https://chrissprim.table.cosmos.azure.com/testtable8o3xelvo/$metadata#testtable8o3xelvo/@Element",
<<<<<<< HEAD
        "odata.etag": "W/\u0022datetime\u00272020-07-28T23%3A51%3A31.4761736Z\u0027\u0022",
=======
        "odata.etag": "W/\u0022datetime\u00272020-08-19T13%3A14%3A02.1896200Z\u0027\u0022",
>>>>>>> 31805008
        "DateTimeOffsetN@odata.type": "Edm.DateTime",
        "DateTimeOffsetN": "2020-01-01T01:03:00.0000000Z",
        "DateTimeOffset@odata.type": "Edm.DateTime",
        "DateTimeOffset": "2020-01-01T01:03:00.0000000Z",
        "DateTimeN@odata.type": "Edm.DateTime",
        "DateTimeN": "2020-01-01T01:03:00.0000000Z",
        "DateTime@odata.type": "Edm.DateTime",
        "DateTime": "2020-01-01T01:03:00.0000000Z",
        "DateTimeAsString": "2020-01-01T01:03:00.0000000Z",
        "BoolN": false,
        "Bool": true,
        "BoolPrimitiveN": false,
        "BoolPrimitive": true,
        "Binary@odata.type": "Edm.Binary",
        "Binary": "AQIC",
        "BinaryPrimitive@odata.type": "Edm.Binary",
        "BinaryPrimitive": "AQIC",
        "DoublePrimitiveN": 2.02,
        "DoublePrimitive": 2.02,
        "DoubleN": 2.02,
        "Double": 2.02,
        "DoubleInteger": 2,
        "GuidN@odata.type": "Edm.Guid",
        "GuidN": "0d391d16-97f1-4b9a-be68-4cc871f90002",
        "Guid@odata.type": "Edm.Guid",
        "Guid": "0d391d16-97f1-4b9a-be68-4cc871f90002",
        "IntegerPrimitiveN": 2,
        "IntegerPrimitive": 2,
        "Int32N": 2,
        "Int32": 2,
        "LongPrimitiveN@odata.type": "Edm.Int64",
        "LongPrimitiveN": "2147483649",
        "LongPrimitive@odata.type": "Edm.Int64",
        "LongPrimitive": "2147483649",
        "Int64N@odata.type": "Edm.Int64",
        "Int64N": "123456789012",
        "Int64@odata.type": "Edm.Int64",
        "Int64": "2147483649",
        "String": "0002",
        "PartitionKey": "somPartition",
        "RowKey": "0002",
        "Timestamp@odata.type": "Edm.DateTime",
<<<<<<< HEAD
        "Timestamp": "2020-07-28T23:51:31.4761736Z"
      }
    },
    {
      "RequestUri": "https://chrissprim.table.cosmos.azure.com/testtable8o3xelvo?$format=application%2Fjson%3Bodata%3Dfullmetadata",
=======
        "Timestamp": "2020-08-19T13:14:02.1896200Z"
      }
    },
    {
      "RequestUri": "https://chrissprim.table.cosmos.azure.com/testtable8o3xelvo?$format=application%2Fjson%3Bodata%3Dminimalmetadata",
>>>>>>> 31805008
      "RequestMethod": "POST",
      "RequestHeaders": {
        "Accept": "application/json",
        "Authorization": "Sanitized",
        "Content-Length": "1719",
        "Content-Type": "application/json; odata=nometadata",
        "DataServiceVersion": "3.0",
<<<<<<< HEAD
        "traceparent": "00-7fa76c67717f3142aa73bb819ce85208-d402cb9739a30849-00",
        "User-Agent": [
          "azsdk-net-Data.Tables/1.0.0-dev.20200728.1",
          "(.NET Core 4.6.29017.01; Microsoft Windows 10.0.18363 )"
        ],
        "x-ms-client-request-id": "ed258852a9be8542d080e141d5b2ed1d",
        "x-ms-date": "Tue, 28 Jul 2020 23:51:31 GMT",
=======
        "traceparent": "00-149655327d27c043bb21c63d17b5e415-113a20cd8869f848-00",
        "User-Agent": [
          "azsdk-net-Data.Tables/1.0.0-dev.20200819.1",
          "(.NET Core 4.6.29130.01; Microsoft Windows 10.0.18363 )"
        ],
        "x-ms-client-request-id": "ed258852a9be8542d080e141d5b2ed1d",
        "x-ms-date": "Wed, 19 Aug 2020 13:14:02 GMT",
>>>>>>> 31805008
        "x-ms-return-client-request-id": "true",
        "x-ms-version": "2019-02-02"
      },
      "RequestBody": {
        "DateTimeOffsetNull": null,
        "DateTimeOffsetN": "2020-01-01T01:04:00.0000000Z",
        "DateTimeOffsetN@odata.type": "Edm.DateTime",
        "DateTimeOffset": "2020-01-01T01:04:00.0000000Z",
        "DateTimeOffset@odata.type": "Edm.DateTime",
        "DateTimeNull": null,
        "DateTimeN": "2020-01-01T01:04:00.0000000Z",
        "DateTimeN@odata.type": "Edm.DateTime",
        "DateTime": "2020-01-01T01:04:00.0000000Z",
        "DateTime@odata.type": "Edm.DateTime",
        "DateTimeAsString": "2020-01-01T01:04:00.0000000Z",
        "BoolNull": null,
        "BoolN": false,
        "Bool": false,
        "BoolPrimitiveNull": null,
        "BoolPrimitiveN": false,
        "BoolPrimitive": false,
        "Binary": "AQID",
        "Binary@odata.type": "Edm.Binary",
        "BinaryNull": null,
        "BinaryPrimitive": "AQID",
        "BinaryPrimitive@odata.type": "Edm.Binary",
        "DoublePrimitiveNull": null,
        "DoublePrimitiveN": 3.0299999999999998,
        "DoublePrimitiveN@odata.type": "Edm.Double",
        "DoublePrimitive": 3.0299999999999998,
        "DoublePrimitive@odata.type": "Edm.Double",
        "DoubleNull": null,
        "DoubleN": 3.0299999999999998,
        "DoubleN@odata.type": "Edm.Double",
        "Double": 3.0299999999999998,
        "Double@odata.type": "Edm.Double",
        "DoubleInteger": 3,
        "DoubleInteger@odata.type": "Edm.Double",
        "GuidNull": null,
        "GuidN": "0d391d16-97f1-4b9a-be68-4cc871f90003",
        "GuidN@odata.type": "Edm.Guid",
        "Guid": "0d391d16-97f1-4b9a-be68-4cc871f90003",
        "Guid@odata.type": "Edm.Guid",
        "IntegerPrimitiveNull": null,
        "IntegerPrimitiveN": 3,
        "IntegerPrimitive": 3,
        "Int32Null": null,
        "Int32N": 3,
        "Int32": 3,
        "LongPrimitiveNull": null,
        "LongPrimitiveN": "2147483650",
        "LongPrimitiveN@odata.type": "Edm.Int64",
        "LongPrimitive": "2147483650",
        "LongPrimitive@odata.type": "Edm.Int64",
        "Int64Null": null,
        "Int64N": "123456789012",
        "Int64N@odata.type": "Edm.Int64",
        "Int64": "2147483650",
        "Int64@odata.type": "Edm.Int64",
        "String": "0003",
        "PartitionKey": "somPartition",
        "RowKey": "0003",
        "Timestamp": null
      },
      "StatusCode": 201,
      "ResponseHeaders": {
        "Content-Type": "application/json",
<<<<<<< HEAD
        "Date": "Tue, 28 Jul 2020 23:51:31 GMT",
        "ETag": "W/\u0022datetime\u00272020-07-28T23%3A51%3A31.5582984Z\u0027\u0022",
=======
        "Date": "Wed, 19 Aug 2020 13:14:01 GMT",
        "ETag": "W/\u0022datetime\u00272020-08-19T13%3A14%3A02.2615048Z\u0027\u0022",
>>>>>>> 31805008
        "Location": "https://chrissprim.table.cosmos.azure.com/testtable8o3xelvo(PartitionKey=\u0027somPartition\u0027,RowKey=\u00270003\u0027)",
        "Server": "Microsoft-HTTPAPI/2.0",
        "Transfer-Encoding": "chunked",
        "x-ms-request-id": "ed258852-a9be-8542-d080-e141d5b2ed1d"
      },
      "ResponseBody": {
        "odata.metadata": "https://chrissprim.table.cosmos.azure.com/testtable8o3xelvo/$metadata#testtable8o3xelvo/@Element",
<<<<<<< HEAD
        "odata.etag": "W/\u0022datetime\u00272020-07-28T23%3A51%3A31.5582984Z\u0027\u0022",
=======
        "odata.etag": "W/\u0022datetime\u00272020-08-19T13%3A14%3A02.2615048Z\u0027\u0022",
>>>>>>> 31805008
        "DateTimeOffsetN@odata.type": "Edm.DateTime",
        "DateTimeOffsetN": "2020-01-01T01:04:00.0000000Z",
        "DateTimeOffset@odata.type": "Edm.DateTime",
        "DateTimeOffset": "2020-01-01T01:04:00.0000000Z",
        "DateTimeN@odata.type": "Edm.DateTime",
        "DateTimeN": "2020-01-01T01:04:00.0000000Z",
        "DateTime@odata.type": "Edm.DateTime",
        "DateTime": "2020-01-01T01:04:00.0000000Z",
        "DateTimeAsString": "2020-01-01T01:04:00.0000000Z",
        "BoolN": false,
        "Bool": false,
        "BoolPrimitiveN": false,
        "BoolPrimitive": false,
        "Binary@odata.type": "Edm.Binary",
        "Binary": "AQID",
        "BinaryPrimitive@odata.type": "Edm.Binary",
        "BinaryPrimitive": "AQID",
        "DoublePrimitiveN": 3.03,
        "DoublePrimitive": 3.03,
        "DoubleN": 3.03,
        "Double": 3.03,
        "DoubleInteger": 3,
        "GuidN@odata.type": "Edm.Guid",
        "GuidN": "0d391d16-97f1-4b9a-be68-4cc871f90003",
        "Guid@odata.type": "Edm.Guid",
        "Guid": "0d391d16-97f1-4b9a-be68-4cc871f90003",
        "IntegerPrimitiveN": 3,
        "IntegerPrimitive": 3,
        "Int32N": 3,
        "Int32": 3,
        "LongPrimitiveN@odata.type": "Edm.Int64",
        "LongPrimitiveN": "2147483650",
        "LongPrimitive@odata.type": "Edm.Int64",
        "LongPrimitive": "2147483650",
        "Int64N@odata.type": "Edm.Int64",
        "Int64N": "123456789012",
        "Int64@odata.type": "Edm.Int64",
        "Int64": "2147483650",
        "String": "0003",
        "PartitionKey": "somPartition",
        "RowKey": "0003",
        "Timestamp@odata.type": "Edm.DateTime",
<<<<<<< HEAD
        "Timestamp": "2020-07-28T23:51:31.5582984Z"
      }
    },
    {
      "RequestUri": "https://chrissprim.table.cosmos.azure.com/testtable8o3xelvo?$format=application%2Fjson%3Bodata%3Dfullmetadata",
=======
        "Timestamp": "2020-08-19T13:14:02.2615048Z"
      }
    },
    {
      "RequestUri": "https://chrissprim.table.cosmos.azure.com/testtable8o3xelvo?$format=application%2Fjson%3Bodata%3Dminimalmetadata",
>>>>>>> 31805008
      "RequestMethod": "POST",
      "RequestHeaders": {
        "Accept": "application/json",
        "Authorization": "Sanitized",
        "Content-Length": "1661",
        "Content-Type": "application/json; odata=nometadata",
        "DataServiceVersion": "3.0",
<<<<<<< HEAD
        "traceparent": "00-1a212a319ee64f46946a4e74c9699582-9831bf4d22031349-00",
        "User-Agent": [
          "azsdk-net-Data.Tables/1.0.0-dev.20200728.1",
          "(.NET Core 4.6.29017.01; Microsoft Windows 10.0.18363 )"
        ],
        "x-ms-client-request-id": "25650274a340a7bb69a299824f6a962f",
        "x-ms-date": "Tue, 28 Jul 2020 23:51:31 GMT",
=======
        "traceparent": "00-af08bffc0949b6468323a81b3106acf8-2ae63df7c62c1049-00",
        "User-Agent": [
          "azsdk-net-Data.Tables/1.0.0-dev.20200819.1",
          "(.NET Core 4.6.29130.01; Microsoft Windows 10.0.18363 )"
        ],
        "x-ms-client-request-id": "25650274a340a7bb69a299824f6a962f",
        "x-ms-date": "Wed, 19 Aug 2020 13:14:02 GMT",
>>>>>>> 31805008
        "x-ms-return-client-request-id": "true",
        "x-ms-version": "2019-02-02"
      },
      "RequestBody": {
        "DateTimeOffsetNull": null,
        "DateTimeOffsetN": "2020-01-01T01:05:00.0000000Z",
        "DateTimeOffsetN@odata.type": "Edm.DateTime",
        "DateTimeOffset": "2020-01-01T01:05:00.0000000Z",
        "DateTimeOffset@odata.type": "Edm.DateTime",
        "DateTimeNull": null,
        "DateTimeN": "2020-01-01T01:05:00.0000000Z",
        "DateTimeN@odata.type": "Edm.DateTime",
        "DateTime": "2020-01-01T01:05:00.0000000Z",
        "DateTime@odata.type": "Edm.DateTime",
        "DateTimeAsString": "2020-01-01T01:05:00.0000000Z",
        "BoolNull": null,
        "BoolN": false,
        "Bool": true,
        "BoolPrimitiveNull": null,
        "BoolPrimitiveN": false,
        "BoolPrimitive": true,
        "Binary": "AQIE",
        "Binary@odata.type": "Edm.Binary",
        "BinaryNull": null,
        "BinaryPrimitive": "AQIE",
        "BinaryPrimitive@odata.type": "Edm.Binary",
        "DoublePrimitiveNull": null,
        "DoublePrimitiveN": 4.04,
        "DoublePrimitiveN@odata.type": "Edm.Double",
        "DoublePrimitive": 4.04,
        "DoublePrimitive@odata.type": "Edm.Double",
        "DoubleNull": null,
        "DoubleN": 4.04,
        "DoubleN@odata.type": "Edm.Double",
        "Double": 4.04,
        "Double@odata.type": "Edm.Double",
        "DoubleInteger": 4,
        "DoubleInteger@odata.type": "Edm.Double",
        "GuidNull": null,
        "GuidN": "0d391d16-97f1-4b9a-be68-4cc871f90004",
        "GuidN@odata.type": "Edm.Guid",
        "Guid": "0d391d16-97f1-4b9a-be68-4cc871f90004",
        "Guid@odata.type": "Edm.Guid",
        "IntegerPrimitiveNull": null,
        "IntegerPrimitiveN": 4,
        "IntegerPrimitive": 4,
        "Int32Null": null,
        "Int32N": 4,
        "Int32": 4,
        "LongPrimitiveNull": null,
        "LongPrimitiveN": "2147483651",
        "LongPrimitiveN@odata.type": "Edm.Int64",
        "LongPrimitive": "2147483651",
        "LongPrimitive@odata.type": "Edm.Int64",
        "Int64Null": null,
        "Int64N": "123456789012",
        "Int64N@odata.type": "Edm.Int64",
        "Int64": "2147483651",
        "Int64@odata.type": "Edm.Int64",
        "String": "0004",
        "PartitionKey": "somPartition",
        "RowKey": "0004",
        "Timestamp": null
      },
      "StatusCode": 201,
      "ResponseHeaders": {
        "Content-Type": "application/json",
<<<<<<< HEAD
        "Date": "Tue, 28 Jul 2020 23:51:31 GMT",
        "ETag": "W/\u0022datetime\u00272020-07-28T23%3A51%3A31.6337672Z\u0027\u0022",
=======
        "Date": "Wed, 19 Aug 2020 13:14:01 GMT",
        "ETag": "W/\u0022datetime\u00272020-08-19T13%3A14%3A02.3413768Z\u0027\u0022",
>>>>>>> 31805008
        "Location": "https://chrissprim.table.cosmos.azure.com/testtable8o3xelvo(PartitionKey=\u0027somPartition\u0027,RowKey=\u00270004\u0027)",
        "Server": "Microsoft-HTTPAPI/2.0",
        "Transfer-Encoding": "chunked",
        "x-ms-request-id": "25650274-a340-a7bb-69a2-99824f6a962f"
      },
      "ResponseBody": {
        "odata.metadata": "https://chrissprim.table.cosmos.azure.com/testtable8o3xelvo/$metadata#testtable8o3xelvo/@Element",
<<<<<<< HEAD
        "odata.etag": "W/\u0022datetime\u00272020-07-28T23%3A51%3A31.6337672Z\u0027\u0022",
=======
        "odata.etag": "W/\u0022datetime\u00272020-08-19T13%3A14%3A02.3413768Z\u0027\u0022",
>>>>>>> 31805008
        "DateTimeOffsetN@odata.type": "Edm.DateTime",
        "DateTimeOffsetN": "2020-01-01T01:05:00.0000000Z",
        "DateTimeOffset@odata.type": "Edm.DateTime",
        "DateTimeOffset": "2020-01-01T01:05:00.0000000Z",
        "DateTimeN@odata.type": "Edm.DateTime",
        "DateTimeN": "2020-01-01T01:05:00.0000000Z",
        "DateTime@odata.type": "Edm.DateTime",
        "DateTime": "2020-01-01T01:05:00.0000000Z",
        "DateTimeAsString": "2020-01-01T01:05:00.0000000Z",
        "BoolN": false,
        "Bool": true,
        "BoolPrimitiveN": false,
        "BoolPrimitive": true,
        "Binary@odata.type": "Edm.Binary",
        "Binary": "AQIE",
        "BinaryPrimitive@odata.type": "Edm.Binary",
        "BinaryPrimitive": "AQIE",
        "DoublePrimitiveN": 4.04,
        "DoublePrimitive": 4.04,
        "DoubleN": 4.04,
        "Double": 4.04,
        "DoubleInteger": 4,
        "GuidN@odata.type": "Edm.Guid",
        "GuidN": "0d391d16-97f1-4b9a-be68-4cc871f90004",
        "Guid@odata.type": "Edm.Guid",
        "Guid": "0d391d16-97f1-4b9a-be68-4cc871f90004",
        "IntegerPrimitiveN": 4,
        "IntegerPrimitive": 4,
        "Int32N": 4,
        "Int32": 4,
        "LongPrimitiveN@odata.type": "Edm.Int64",
        "LongPrimitiveN": "2147483651",
        "LongPrimitive@odata.type": "Edm.Int64",
        "LongPrimitive": "2147483651",
        "Int64N@odata.type": "Edm.Int64",
        "Int64N": "123456789012",
        "Int64@odata.type": "Edm.Int64",
        "Int64": "2147483651",
        "String": "0004",
        "PartitionKey": "somPartition",
        "RowKey": "0004",
        "Timestamp@odata.type": "Edm.DateTime",
<<<<<<< HEAD
        "Timestamp": "2020-07-28T23:51:31.6337672Z"
      }
    },
    {
      "RequestUri": "https://chrissprim.table.cosmos.azure.com/testtable8o3xelvo()?$format=application%2Fjson%3Bodata%3Dfullmetadata\u0026$filter=%28%28%28RowKey%20eq%20%270004%27%29%20and%20%28Int32%20eq%204%29%29%20or%20%28%28Int32%20eq%202%29%20and%20%28%28String%20eq%20%27wrong%20string%27%29%20or%20%28Bool%20eq%20true%29%29%29%29%20or%20%28LongPrimitiveN%20eq%202147483697L%29",
=======
        "Timestamp": "2020-08-19T13:14:02.3413768Z"
      }
    },
    {
      "RequestUri": "https://chrissprim.table.cosmos.azure.com/testtable8o3xelvo()?$format=application%2Fjson%3Bodata%3Dminimalmetadata\u0026$filter=%28%28%28RowKey%20eq%20%270004%27%29%20and%20%28Int32%20eq%204%29%29%20or%20%28%28Int32%20eq%202%29%20and%20%28%28String%20eq%20%27wrong%20string%27%29%20or%20%28Bool%20eq%20true%29%29%29%29%20or%20%28LongPrimitiveN%20eq%202147483697L%29",
>>>>>>> 31805008
      "RequestMethod": "GET",
      "RequestHeaders": {
        "Accept": "application/json",
        "Authorization": "Sanitized",
        "DataServiceVersion": "3.0",
        "User-Agent": [
<<<<<<< HEAD
          "azsdk-net-Data.Tables/1.0.0-dev.20200728.1",
          "(.NET Core 4.6.29017.01; Microsoft Windows 10.0.18363 )"
        ],
        "x-ms-client-request-id": "a2a83caf7869d5ecbf13299c19c36a85",
        "x-ms-date": "Tue, 28 Jul 2020 23:51:31 GMT",
=======
          "azsdk-net-Data.Tables/1.0.0-dev.20200819.1",
          "(.NET Core 4.6.29130.01; Microsoft Windows 10.0.18363 )"
        ],
        "x-ms-client-request-id": "a2a83caf7869d5ecbf13299c19c36a85",
        "x-ms-date": "Wed, 19 Aug 2020 13:14:02 GMT",
>>>>>>> 31805008
        "x-ms-return-client-request-id": "true",
        "x-ms-version": "2019-02-02"
      },
      "RequestBody": null,
      "StatusCode": 200,
      "ResponseHeaders": {
        "Content-Type": "application/json",
<<<<<<< HEAD
        "Date": "Tue, 28 Jul 2020 23:51:31 GMT",
=======
        "Date": "Wed, 19 Aug 2020 13:14:01 GMT",
>>>>>>> 31805008
        "Server": "Microsoft-HTTPAPI/2.0",
        "Transfer-Encoding": "chunked",
        "x-ms-request-id": "a2a83caf-7869-d5ec-bf13-299c19c36a85"
      },
      "ResponseBody": {
        "value": [
          {
<<<<<<< HEAD
            "odata.etag": "W/\u0022datetime\u00272020-07-28T23%3A51%3A31.4761736Z\u0027\u0022",
=======
            "odata.etag": "W/\u0022datetime\u00272020-08-19T13%3A14%3A02.1896200Z\u0027\u0022",
>>>>>>> 31805008
            "DateTimeOffsetN@odata.type": "Edm.DateTime",
            "DateTimeOffsetN": "2020-01-01T01:03:00.0000000Z",
            "DateTimeOffset@odata.type": "Edm.DateTime",
            "DateTimeOffset": "2020-01-01T01:03:00.0000000Z",
            "DateTimeN@odata.type": "Edm.DateTime",
            "DateTimeN": "2020-01-01T01:03:00.0000000Z",
            "DateTime@odata.type": "Edm.DateTime",
            "DateTime": "2020-01-01T01:03:00.0000000Z",
            "DateTimeAsString": "2020-01-01T01:03:00.0000000Z",
            "BoolN": false,
            "Bool": true,
            "BoolPrimitiveN": false,
            "BoolPrimitive": true,
            "Binary@odata.type": "Edm.Binary",
            "Binary": "AQIC",
            "BinaryPrimitive@odata.type": "Edm.Binary",
            "BinaryPrimitive": "AQIC",
            "DoublePrimitiveN": 2.02,
            "DoublePrimitive": 2.02,
            "DoubleN": 2.02,
            "Double": 2.02,
            "DoubleInteger": 2,
            "GuidN@odata.type": "Edm.Guid",
            "GuidN": "0d391d16-97f1-4b9a-be68-4cc871f90002",
            "Guid@odata.type": "Edm.Guid",
            "Guid": "0d391d16-97f1-4b9a-be68-4cc871f90002",
            "IntegerPrimitiveN": 2,
            "IntegerPrimitive": 2,
            "Int32N": 2,
            "Int32": 2,
            "LongPrimitiveN@odata.type": "Edm.Int64",
            "LongPrimitiveN": "2147483649",
            "LongPrimitive@odata.type": "Edm.Int64",
            "LongPrimitive": "2147483649",
            "Int64N@odata.type": "Edm.Int64",
            "Int64N": "123456789012",
            "Int64@odata.type": "Edm.Int64",
            "Int64": "2147483649",
            "String": "0002",
            "PartitionKey": "somPartition",
            "RowKey": "0002",
            "Timestamp@odata.type": "Edm.DateTime",
<<<<<<< HEAD
            "Timestamp": "2020-07-28T23:51:31.4761736Z"
          },
          {
            "odata.etag": "W/\u0022datetime\u00272020-07-28T23%3A51%3A31.6337672Z\u0027\u0022",
=======
            "Timestamp": "2020-08-19T13:14:02.1896200Z"
          },
          {
            "odata.etag": "W/\u0022datetime\u00272020-08-19T13%3A14%3A02.3413768Z\u0027\u0022",
>>>>>>> 31805008
            "DateTimeOffsetN@odata.type": "Edm.DateTime",
            "DateTimeOffsetN": "2020-01-01T01:05:00.0000000Z",
            "DateTimeOffset@odata.type": "Edm.DateTime",
            "DateTimeOffset": "2020-01-01T01:05:00.0000000Z",
            "DateTimeN@odata.type": "Edm.DateTime",
            "DateTimeN": "2020-01-01T01:05:00.0000000Z",
            "DateTime@odata.type": "Edm.DateTime",
            "DateTime": "2020-01-01T01:05:00.0000000Z",
            "DateTimeAsString": "2020-01-01T01:05:00.0000000Z",
            "BoolN": false,
            "Bool": true,
            "BoolPrimitiveN": false,
            "BoolPrimitive": true,
            "Binary@odata.type": "Edm.Binary",
            "Binary": "AQIE",
            "BinaryPrimitive@odata.type": "Edm.Binary",
            "BinaryPrimitive": "AQIE",
            "DoublePrimitiveN": 4.04,
            "DoublePrimitive": 4.04,
            "DoubleN": 4.04,
            "Double": 4.04,
            "DoubleInteger": 4,
            "GuidN@odata.type": "Edm.Guid",
            "GuidN": "0d391d16-97f1-4b9a-be68-4cc871f90004",
            "Guid@odata.type": "Edm.Guid",
            "Guid": "0d391d16-97f1-4b9a-be68-4cc871f90004",
            "IntegerPrimitiveN": 4,
            "IntegerPrimitive": 4,
            "Int32N": 4,
            "Int32": 4,
            "LongPrimitiveN@odata.type": "Edm.Int64",
            "LongPrimitiveN": "2147483651",
            "LongPrimitive@odata.type": "Edm.Int64",
            "LongPrimitive": "2147483651",
            "Int64N@odata.type": "Edm.Int64",
            "Int64N": "123456789012",
            "Int64@odata.type": "Edm.Int64",
            "Int64": "2147483651",
            "String": "0004",
            "PartitionKey": "somPartition",
            "RowKey": "0004",
            "Timestamp@odata.type": "Edm.DateTime",
<<<<<<< HEAD
            "Timestamp": "2020-07-28T23:51:31.6337672Z"
=======
            "Timestamp": "2020-08-19T13:14:02.3413768Z"
>>>>>>> 31805008
          }
        ]
      }
    },
    {
      "RequestUri": "https://chrissprim.table.cosmos.azure.com/Tables(\u0027testtable8o3xelvo\u0027)",
      "RequestMethod": "DELETE",
      "RequestHeaders": {
        "Accept": "application/json",
        "Authorization": "Sanitized",
<<<<<<< HEAD
        "traceparent": "00-1fbc8ff61497044faec7d32b9636063e-29b923e14f899d43-00",
        "User-Agent": [
          "azsdk-net-Data.Tables/1.0.0-dev.20200728.1",
          "(.NET Core 4.6.29017.01; Microsoft Windows 10.0.18363 )"
        ],
        "x-ms-client-request-id": "4c4d83130541ae52cc7e841b0fbf3565",
        "x-ms-date": "Tue, 28 Jul 2020 23:51:31 GMT",
=======
        "traceparent": "00-a0648a7013c43e43b57d39104217a8ca-1017cca3767c8344-00",
        "User-Agent": [
          "azsdk-net-Data.Tables/1.0.0-dev.20200819.1",
          "(.NET Core 4.6.29130.01; Microsoft Windows 10.0.18363 )"
        ],
        "x-ms-client-request-id": "4c4d83130541ae52cc7e841b0fbf3565",
        "x-ms-date": "Wed, 19 Aug 2020 13:14:02 GMT",
>>>>>>> 31805008
        "x-ms-return-client-request-id": "true",
        "x-ms-version": "2019-02-02"
      },
      "RequestBody": null,
      "StatusCode": 204,
      "ResponseHeaders": {
        "Content-Length": "0",
<<<<<<< HEAD
        "Date": "Tue, 28 Jul 2020 23:51:31 GMT",
=======
        "Date": "Wed, 19 Aug 2020 13:14:01 GMT",
>>>>>>> 31805008
        "Server": "Microsoft-HTTPAPI/2.0",
        "x-ms-request-id": "4c4d8313-0541-ae52-cc7e-841b0fbf3565"
      },
      "ResponseBody": []
    }
  ],
  "Variables": {
    "RandomSeed": "990301096",
    "TABLES_COSMOS_ACCOUNT_NAME": "chrissprim",
    "TABLES_PRIMARY_COSMOS_ACCOUNT_KEY": ""
  }
}<|MERGE_RESOLUTION|>--- conflicted
+++ resolved
@@ -1,11 +1,7 @@
 {
   "Entries": [
     {
-<<<<<<< HEAD
-      "RequestUri": "https://chrissprim.table.cosmos.azure.com/Tables?$format=application%2Fjson%3Bodata%3Dfullmetadata",
-=======
       "RequestUri": "https://chrissprim.table.cosmos.azure.com/Tables?$format=application%2Fjson%3Bodata%3Dminimalmetadata",
->>>>>>> 31805008
       "RequestMethod": "POST",
       "RequestHeaders": {
         "Accept": "application/json",
@@ -13,15 +9,6 @@
         "Content-Length": "33",
         "Content-Type": "application/json; odata=nometadata",
         "DataServiceVersion": "3.0",
-<<<<<<< HEAD
-        "traceparent": "00-28af8acee5bf114cafec4dbaade6e8bd-5ccf295cfb3ed740-00",
-        "User-Agent": [
-          "azsdk-net-Data.Tables/1.0.0-dev.20200728.1",
-          "(.NET Core 4.6.29017.01; Microsoft Windows 10.0.18363 )"
-        ],
-        "x-ms-client-request-id": "b866fd75a41c18adabdaade427d99cd9",
-        "x-ms-date": "Tue, 28 Jul 2020 23:51:30 GMT",
-=======
         "traceparent": "00-9acc4bbb1522f34eade0e1adb2f2f449-664948243220d34d-00",
         "User-Agent": [
           "azsdk-net-Data.Tables/1.0.0-dev.20200819.1",
@@ -29,7 +16,6 @@
         ],
         "x-ms-client-request-id": "b866fd75a41c18adabdaade427d99cd9",
         "x-ms-date": "Wed, 19 Aug 2020 13:14:01 GMT",
->>>>>>> 31805008
         "x-ms-return-client-request-id": "true",
         "x-ms-version": "2019-02-02"
       },
@@ -39,13 +25,8 @@
       "StatusCode": 201,
       "ResponseHeaders": {
         "Content-Type": "application/json",
-<<<<<<< HEAD
-        "Date": "Tue, 28 Jul 2020 23:51:31 GMT",
-        "ETag": "W/\u0022datetime\u00272020-07-28T23%3A51%3A30.7714568Z\u0027\u0022",
-=======
         "Date": "Wed, 19 Aug 2020 13:14:01 GMT",
         "ETag": "W/\u0022datetime\u00272020-08-19T13%3A14%3A01.6811016Z\u0027\u0022",
->>>>>>> 31805008
         "Location": "https://chrissprim.table.cosmos.azure.com/Tables(\u0027testtable8o3xelvo\u0027)",
         "Server": "Microsoft-HTTPAPI/2.0",
         "Transfer-Encoding": "chunked",
@@ -57,11 +38,7 @@
       }
     },
     {
-<<<<<<< HEAD
-      "RequestUri": "https://chrissprim.table.cosmos.azure.com/testtable8o3xelvo?$format=application%2Fjson%3Bodata%3Dfullmetadata",
-=======
       "RequestUri": "https://chrissprim.table.cosmos.azure.com/testtable8o3xelvo?$format=application%2Fjson%3Bodata%3Dminimalmetadata",
->>>>>>> 31805008
       "RequestMethod": "POST",
       "RequestHeaders": {
         "Accept": "application/json",
@@ -69,15 +46,6 @@
         "Content-Length": "1663",
         "Content-Type": "application/json; odata=nometadata",
         "DataServiceVersion": "3.0",
-<<<<<<< HEAD
-        "traceparent": "00-540b8f57a1847b4d9a375d3002e7c685-a520f99049979746-00",
-        "User-Agent": [
-          "azsdk-net-Data.Tables/1.0.0-dev.20200728.1",
-          "(.NET Core 4.6.29017.01; Microsoft Windows 10.0.18363 )"
-        ],
-        "x-ms-client-request-id": "d2e26ea2f084e62dd6dacffb2a8e65ab",
-        "x-ms-date": "Tue, 28 Jul 2020 23:51:31 GMT",
-=======
         "traceparent": "00-9ab1593188fde44797bcd54ac7ecfe36-2562ddc3914e1447-00",
         "User-Agent": [
           "azsdk-net-Data.Tables/1.0.0-dev.20200819.1",
@@ -85,7 +53,6 @@
         ],
         "x-ms-client-request-id": "d2e26ea2f084e62dd6dacffb2a8e65ab",
         "x-ms-date": "Wed, 19 Aug 2020 13:14:02 GMT",
->>>>>>> 31805008
         "x-ms-return-client-request-id": "true",
         "x-ms-version": "2019-02-02"
       },
@@ -153,13 +120,8 @@
       "StatusCode": 201,
       "ResponseHeaders": {
         "Content-Type": "application/json",
-<<<<<<< HEAD
-        "Date": "Tue, 28 Jul 2020 23:51:31 GMT",
-        "ETag": "W/\u0022datetime\u00272020-07-28T23%3A51%3A31.4002952Z\u0027\u0022",
-=======
         "Date": "Wed, 19 Aug 2020 13:14:01 GMT",
         "ETag": "W/\u0022datetime\u00272020-08-19T13%3A14%3A02.1113864Z\u0027\u0022",
->>>>>>> 31805008
         "Location": "https://chrissprim.table.cosmos.azure.com/testtable8o3xelvo(PartitionKey=\u0027somPartition\u0027,RowKey=\u00270001\u0027)",
         "Server": "Microsoft-HTTPAPI/2.0",
         "Transfer-Encoding": "chunked",
@@ -167,11 +129,7 @@
       },
       "ResponseBody": {
         "odata.metadata": "https://chrissprim.table.cosmos.azure.com/testtable8o3xelvo/$metadata#testtable8o3xelvo/@Element",
-<<<<<<< HEAD
-        "odata.etag": "W/\u0022datetime\u00272020-07-28T23%3A51%3A31.4002952Z\u0027\u0022",
-=======
         "odata.etag": "W/\u0022datetime\u00272020-08-19T13%3A14%3A02.1113864Z\u0027\u0022",
->>>>>>> 31805008
         "DateTimeOffsetN@odata.type": "Edm.DateTime",
         "DateTimeOffsetN": "2020-01-01T01:02:00.0000000Z",
         "DateTimeOffset@odata.type": "Edm.DateTime",
@@ -214,19 +172,11 @@
         "PartitionKey": "somPartition",
         "RowKey": "0001",
         "Timestamp@odata.type": "Edm.DateTime",
-<<<<<<< HEAD
-        "Timestamp": "2020-07-28T23:51:31.4002952Z"
-      }
-    },
-    {
-      "RequestUri": "https://chrissprim.table.cosmos.azure.com/testtable8o3xelvo?$format=application%2Fjson%3Bodata%3Dfullmetadata",
-=======
         "Timestamp": "2020-08-19T13:14:02.1113864Z"
       }
     },
     {
       "RequestUri": "https://chrissprim.table.cosmos.azure.com/testtable8o3xelvo?$format=application%2Fjson%3Bodata%3Dminimalmetadata",
->>>>>>> 31805008
       "RequestMethod": "POST",
       "RequestHeaders": {
         "Accept": "application/json",
@@ -234,15 +184,6 @@
         "Content-Length": "1661",
         "Content-Type": "application/json; odata=nometadata",
         "DataServiceVersion": "3.0",
-<<<<<<< HEAD
-        "traceparent": "00-26b43dc220bca3428371c204e34eaec7-365edadd848d694e-00",
-        "User-Agent": [
-          "azsdk-net-Data.Tables/1.0.0-dev.20200728.1",
-          "(.NET Core 4.6.29017.01; Microsoft Windows 10.0.18363 )"
-        ],
-        "x-ms-client-request-id": "f998017efa1d40053801a0c24fa72a92",
-        "x-ms-date": "Tue, 28 Jul 2020 23:51:31 GMT",
-=======
         "traceparent": "00-fed9b3ae90b5364ab48c0ea82d04d43f-25d39ccc1515d44d-00",
         "User-Agent": [
           "azsdk-net-Data.Tables/1.0.0-dev.20200819.1",
@@ -250,7 +191,6 @@
         ],
         "x-ms-client-request-id": "f998017efa1d40053801a0c24fa72a92",
         "x-ms-date": "Wed, 19 Aug 2020 13:14:02 GMT",
->>>>>>> 31805008
         "x-ms-return-client-request-id": "true",
         "x-ms-version": "2019-02-02"
       },
@@ -318,13 +258,8 @@
       "StatusCode": 201,
       "ResponseHeaders": {
         "Content-Type": "application/json",
-<<<<<<< HEAD
-        "Date": "Tue, 28 Jul 2020 23:51:31 GMT",
-        "ETag": "W/\u0022datetime\u00272020-07-28T23%3A51%3A31.4761736Z\u0027\u0022",
-=======
         "Date": "Wed, 19 Aug 2020 13:14:01 GMT",
         "ETag": "W/\u0022datetime\u00272020-08-19T13%3A14%3A02.1896200Z\u0027\u0022",
->>>>>>> 31805008
         "Location": "https://chrissprim.table.cosmos.azure.com/testtable8o3xelvo(PartitionKey=\u0027somPartition\u0027,RowKey=\u00270002\u0027)",
         "Server": "Microsoft-HTTPAPI/2.0",
         "Transfer-Encoding": "chunked",
@@ -332,11 +267,7 @@
       },
       "ResponseBody": {
         "odata.metadata": "https://chrissprim.table.cosmos.azure.com/testtable8o3xelvo/$metadata#testtable8o3xelvo/@Element",
-<<<<<<< HEAD
-        "odata.etag": "W/\u0022datetime\u00272020-07-28T23%3A51%3A31.4761736Z\u0027\u0022",
-=======
         "odata.etag": "W/\u0022datetime\u00272020-08-19T13%3A14%3A02.1896200Z\u0027\u0022",
->>>>>>> 31805008
         "DateTimeOffsetN@odata.type": "Edm.DateTime",
         "DateTimeOffsetN": "2020-01-01T01:03:00.0000000Z",
         "DateTimeOffset@odata.type": "Edm.DateTime",
@@ -379,19 +310,11 @@
         "PartitionKey": "somPartition",
         "RowKey": "0002",
         "Timestamp@odata.type": "Edm.DateTime",
-<<<<<<< HEAD
-        "Timestamp": "2020-07-28T23:51:31.4761736Z"
-      }
-    },
-    {
-      "RequestUri": "https://chrissprim.table.cosmos.azure.com/testtable8o3xelvo?$format=application%2Fjson%3Bodata%3Dfullmetadata",
-=======
         "Timestamp": "2020-08-19T13:14:02.1896200Z"
       }
     },
     {
       "RequestUri": "https://chrissprim.table.cosmos.azure.com/testtable8o3xelvo?$format=application%2Fjson%3Bodata%3Dminimalmetadata",
->>>>>>> 31805008
       "RequestMethod": "POST",
       "RequestHeaders": {
         "Accept": "application/json",
@@ -399,15 +322,6 @@
         "Content-Length": "1719",
         "Content-Type": "application/json; odata=nometadata",
         "DataServiceVersion": "3.0",
-<<<<<<< HEAD
-        "traceparent": "00-7fa76c67717f3142aa73bb819ce85208-d402cb9739a30849-00",
-        "User-Agent": [
-          "azsdk-net-Data.Tables/1.0.0-dev.20200728.1",
-          "(.NET Core 4.6.29017.01; Microsoft Windows 10.0.18363 )"
-        ],
-        "x-ms-client-request-id": "ed258852a9be8542d080e141d5b2ed1d",
-        "x-ms-date": "Tue, 28 Jul 2020 23:51:31 GMT",
-=======
         "traceparent": "00-149655327d27c043bb21c63d17b5e415-113a20cd8869f848-00",
         "User-Agent": [
           "azsdk-net-Data.Tables/1.0.0-dev.20200819.1",
@@ -415,7 +329,6 @@
         ],
         "x-ms-client-request-id": "ed258852a9be8542d080e141d5b2ed1d",
         "x-ms-date": "Wed, 19 Aug 2020 13:14:02 GMT",
->>>>>>> 31805008
         "x-ms-return-client-request-id": "true",
         "x-ms-version": "2019-02-02"
       },
@@ -483,13 +396,8 @@
       "StatusCode": 201,
       "ResponseHeaders": {
         "Content-Type": "application/json",
-<<<<<<< HEAD
-        "Date": "Tue, 28 Jul 2020 23:51:31 GMT",
-        "ETag": "W/\u0022datetime\u00272020-07-28T23%3A51%3A31.5582984Z\u0027\u0022",
-=======
         "Date": "Wed, 19 Aug 2020 13:14:01 GMT",
         "ETag": "W/\u0022datetime\u00272020-08-19T13%3A14%3A02.2615048Z\u0027\u0022",
->>>>>>> 31805008
         "Location": "https://chrissprim.table.cosmos.azure.com/testtable8o3xelvo(PartitionKey=\u0027somPartition\u0027,RowKey=\u00270003\u0027)",
         "Server": "Microsoft-HTTPAPI/2.0",
         "Transfer-Encoding": "chunked",
@@ -497,11 +405,7 @@
       },
       "ResponseBody": {
         "odata.metadata": "https://chrissprim.table.cosmos.azure.com/testtable8o3xelvo/$metadata#testtable8o3xelvo/@Element",
-<<<<<<< HEAD
-        "odata.etag": "W/\u0022datetime\u00272020-07-28T23%3A51%3A31.5582984Z\u0027\u0022",
-=======
         "odata.etag": "W/\u0022datetime\u00272020-08-19T13%3A14%3A02.2615048Z\u0027\u0022",
->>>>>>> 31805008
         "DateTimeOffsetN@odata.type": "Edm.DateTime",
         "DateTimeOffsetN": "2020-01-01T01:04:00.0000000Z",
         "DateTimeOffset@odata.type": "Edm.DateTime",
@@ -544,19 +448,11 @@
         "PartitionKey": "somPartition",
         "RowKey": "0003",
         "Timestamp@odata.type": "Edm.DateTime",
-<<<<<<< HEAD
-        "Timestamp": "2020-07-28T23:51:31.5582984Z"
-      }
-    },
-    {
-      "RequestUri": "https://chrissprim.table.cosmos.azure.com/testtable8o3xelvo?$format=application%2Fjson%3Bodata%3Dfullmetadata",
-=======
         "Timestamp": "2020-08-19T13:14:02.2615048Z"
       }
     },
     {
       "RequestUri": "https://chrissprim.table.cosmos.azure.com/testtable8o3xelvo?$format=application%2Fjson%3Bodata%3Dminimalmetadata",
->>>>>>> 31805008
       "RequestMethod": "POST",
       "RequestHeaders": {
         "Accept": "application/json",
@@ -564,15 +460,6 @@
         "Content-Length": "1661",
         "Content-Type": "application/json; odata=nometadata",
         "DataServiceVersion": "3.0",
-<<<<<<< HEAD
-        "traceparent": "00-1a212a319ee64f46946a4e74c9699582-9831bf4d22031349-00",
-        "User-Agent": [
-          "azsdk-net-Data.Tables/1.0.0-dev.20200728.1",
-          "(.NET Core 4.6.29017.01; Microsoft Windows 10.0.18363 )"
-        ],
-        "x-ms-client-request-id": "25650274a340a7bb69a299824f6a962f",
-        "x-ms-date": "Tue, 28 Jul 2020 23:51:31 GMT",
-=======
         "traceparent": "00-af08bffc0949b6468323a81b3106acf8-2ae63df7c62c1049-00",
         "User-Agent": [
           "azsdk-net-Data.Tables/1.0.0-dev.20200819.1",
@@ -580,7 +467,6 @@
         ],
         "x-ms-client-request-id": "25650274a340a7bb69a299824f6a962f",
         "x-ms-date": "Wed, 19 Aug 2020 13:14:02 GMT",
->>>>>>> 31805008
         "x-ms-return-client-request-id": "true",
         "x-ms-version": "2019-02-02"
       },
@@ -648,13 +534,8 @@
       "StatusCode": 201,
       "ResponseHeaders": {
         "Content-Type": "application/json",
-<<<<<<< HEAD
-        "Date": "Tue, 28 Jul 2020 23:51:31 GMT",
-        "ETag": "W/\u0022datetime\u00272020-07-28T23%3A51%3A31.6337672Z\u0027\u0022",
-=======
         "Date": "Wed, 19 Aug 2020 13:14:01 GMT",
         "ETag": "W/\u0022datetime\u00272020-08-19T13%3A14%3A02.3413768Z\u0027\u0022",
->>>>>>> 31805008
         "Location": "https://chrissprim.table.cosmos.azure.com/testtable8o3xelvo(PartitionKey=\u0027somPartition\u0027,RowKey=\u00270004\u0027)",
         "Server": "Microsoft-HTTPAPI/2.0",
         "Transfer-Encoding": "chunked",
@@ -662,11 +543,7 @@
       },
       "ResponseBody": {
         "odata.metadata": "https://chrissprim.table.cosmos.azure.com/testtable8o3xelvo/$metadata#testtable8o3xelvo/@Element",
-<<<<<<< HEAD
-        "odata.etag": "W/\u0022datetime\u00272020-07-28T23%3A51%3A31.6337672Z\u0027\u0022",
-=======
         "odata.etag": "W/\u0022datetime\u00272020-08-19T13%3A14%3A02.3413768Z\u0027\u0022",
->>>>>>> 31805008
         "DateTimeOffsetN@odata.type": "Edm.DateTime",
         "DateTimeOffsetN": "2020-01-01T01:05:00.0000000Z",
         "DateTimeOffset@odata.type": "Edm.DateTime",
@@ -709,38 +586,22 @@
         "PartitionKey": "somPartition",
         "RowKey": "0004",
         "Timestamp@odata.type": "Edm.DateTime",
-<<<<<<< HEAD
-        "Timestamp": "2020-07-28T23:51:31.6337672Z"
-      }
-    },
-    {
-      "RequestUri": "https://chrissprim.table.cosmos.azure.com/testtable8o3xelvo()?$format=application%2Fjson%3Bodata%3Dfullmetadata\u0026$filter=%28%28%28RowKey%20eq%20%270004%27%29%20and%20%28Int32%20eq%204%29%29%20or%20%28%28Int32%20eq%202%29%20and%20%28%28String%20eq%20%27wrong%20string%27%29%20or%20%28Bool%20eq%20true%29%29%29%29%20or%20%28LongPrimitiveN%20eq%202147483697L%29",
-=======
         "Timestamp": "2020-08-19T13:14:02.3413768Z"
       }
     },
     {
       "RequestUri": "https://chrissprim.table.cosmos.azure.com/testtable8o3xelvo()?$format=application%2Fjson%3Bodata%3Dminimalmetadata\u0026$filter=%28%28%28RowKey%20eq%20%270004%27%29%20and%20%28Int32%20eq%204%29%29%20or%20%28%28Int32%20eq%202%29%20and%20%28%28String%20eq%20%27wrong%20string%27%29%20or%20%28Bool%20eq%20true%29%29%29%29%20or%20%28LongPrimitiveN%20eq%202147483697L%29",
->>>>>>> 31805008
       "RequestMethod": "GET",
       "RequestHeaders": {
         "Accept": "application/json",
         "Authorization": "Sanitized",
         "DataServiceVersion": "3.0",
         "User-Agent": [
-<<<<<<< HEAD
-          "azsdk-net-Data.Tables/1.0.0-dev.20200728.1",
-          "(.NET Core 4.6.29017.01; Microsoft Windows 10.0.18363 )"
-        ],
-        "x-ms-client-request-id": "a2a83caf7869d5ecbf13299c19c36a85",
-        "x-ms-date": "Tue, 28 Jul 2020 23:51:31 GMT",
-=======
           "azsdk-net-Data.Tables/1.0.0-dev.20200819.1",
           "(.NET Core 4.6.29130.01; Microsoft Windows 10.0.18363 )"
         ],
         "x-ms-client-request-id": "a2a83caf7869d5ecbf13299c19c36a85",
         "x-ms-date": "Wed, 19 Aug 2020 13:14:02 GMT",
->>>>>>> 31805008
         "x-ms-return-client-request-id": "true",
         "x-ms-version": "2019-02-02"
       },
@@ -748,11 +609,7 @@
       "StatusCode": 200,
       "ResponseHeaders": {
         "Content-Type": "application/json",
-<<<<<<< HEAD
-        "Date": "Tue, 28 Jul 2020 23:51:31 GMT",
-=======
         "Date": "Wed, 19 Aug 2020 13:14:01 GMT",
->>>>>>> 31805008
         "Server": "Microsoft-HTTPAPI/2.0",
         "Transfer-Encoding": "chunked",
         "x-ms-request-id": "a2a83caf-7869-d5ec-bf13-299c19c36a85"
@@ -760,11 +617,7 @@
       "ResponseBody": {
         "value": [
           {
-<<<<<<< HEAD
-            "odata.etag": "W/\u0022datetime\u00272020-07-28T23%3A51%3A31.4761736Z\u0027\u0022",
-=======
             "odata.etag": "W/\u0022datetime\u00272020-08-19T13%3A14%3A02.1896200Z\u0027\u0022",
->>>>>>> 31805008
             "DateTimeOffsetN@odata.type": "Edm.DateTime",
             "DateTimeOffsetN": "2020-01-01T01:03:00.0000000Z",
             "DateTimeOffset@odata.type": "Edm.DateTime",
@@ -807,17 +660,10 @@
             "PartitionKey": "somPartition",
             "RowKey": "0002",
             "Timestamp@odata.type": "Edm.DateTime",
-<<<<<<< HEAD
-            "Timestamp": "2020-07-28T23:51:31.4761736Z"
-          },
-          {
-            "odata.etag": "W/\u0022datetime\u00272020-07-28T23%3A51%3A31.6337672Z\u0027\u0022",
-=======
             "Timestamp": "2020-08-19T13:14:02.1896200Z"
           },
           {
             "odata.etag": "W/\u0022datetime\u00272020-08-19T13%3A14%3A02.3413768Z\u0027\u0022",
->>>>>>> 31805008
             "DateTimeOffsetN@odata.type": "Edm.DateTime",
             "DateTimeOffsetN": "2020-01-01T01:05:00.0000000Z",
             "DateTimeOffset@odata.type": "Edm.DateTime",
@@ -860,11 +706,7 @@
             "PartitionKey": "somPartition",
             "RowKey": "0004",
             "Timestamp@odata.type": "Edm.DateTime",
-<<<<<<< HEAD
-            "Timestamp": "2020-07-28T23:51:31.6337672Z"
-=======
             "Timestamp": "2020-08-19T13:14:02.3413768Z"
->>>>>>> 31805008
           }
         ]
       }
@@ -875,15 +717,6 @@
       "RequestHeaders": {
         "Accept": "application/json",
         "Authorization": "Sanitized",
-<<<<<<< HEAD
-        "traceparent": "00-1fbc8ff61497044faec7d32b9636063e-29b923e14f899d43-00",
-        "User-Agent": [
-          "azsdk-net-Data.Tables/1.0.0-dev.20200728.1",
-          "(.NET Core 4.6.29017.01; Microsoft Windows 10.0.18363 )"
-        ],
-        "x-ms-client-request-id": "4c4d83130541ae52cc7e841b0fbf3565",
-        "x-ms-date": "Tue, 28 Jul 2020 23:51:31 GMT",
-=======
         "traceparent": "00-a0648a7013c43e43b57d39104217a8ca-1017cca3767c8344-00",
         "User-Agent": [
           "azsdk-net-Data.Tables/1.0.0-dev.20200819.1",
@@ -891,7 +724,6 @@
         ],
         "x-ms-client-request-id": "4c4d83130541ae52cc7e841b0fbf3565",
         "x-ms-date": "Wed, 19 Aug 2020 13:14:02 GMT",
->>>>>>> 31805008
         "x-ms-return-client-request-id": "true",
         "x-ms-version": "2019-02-02"
       },
@@ -899,11 +731,7 @@
       "StatusCode": 204,
       "ResponseHeaders": {
         "Content-Length": "0",
-<<<<<<< HEAD
-        "Date": "Tue, 28 Jul 2020 23:51:31 GMT",
-=======
         "Date": "Wed, 19 Aug 2020 13:14:01 GMT",
->>>>>>> 31805008
         "Server": "Microsoft-HTTPAPI/2.0",
         "x-ms-request-id": "4c4d8313-0541-ae52-cc7e-841b0fbf3565"
       },
