{
  "Entries": [
    {
      "RequestUri": "https://chrissprim.table.cosmos.azure.com/Tables?$format=application%2Fjson%3Bodata%3Dminimalmetadata",
      "RequestMethod": "POST",
      "RequestHeaders": {
        "Accept": "application/json",
        "Authorization": "Sanitized",
        "Content-Length": "33",
        "Content-Type": "application/json; odata=nometadata",
        "DataServiceVersion": "3.0",
        "traceparent": "00-ebe1745cdd7da2489f303f3259acae91-c952a09808f9b845-00",
        "User-Agent": [
          "azsdk-net-Data.Tables/1.0.0-dev.20200821.1",
          "(.NET Core 4.6.29130.01; Microsoft Windows 10.0.18363 )"
        ],
        "x-ms-client-request-id": "a74046436dbc36aca5fbdb02a9c7a9dc",
        "x-ms-date": "Fri, 21 Aug 2020 16:26:00 GMT",
        "x-ms-return-client-request-id": "true",
        "x-ms-version": "2019-02-02"
      },
      "RequestBody": {
        "TableName": "testtablejs0ofu8f"
      },
      "StatusCode": 201,
      "ResponseHeaders": {
        "Content-Type": "application/json",
        "Date": "Fri, 21 Aug 2020 16:26:00 GMT",
        "ETag": "W/\u0022datetime\u00272020-08-21T16%3A26%3A01.0798088Z\u0027\u0022",
        "Location": "https://chrissprim.table.cosmos.azure.com/Tables(\u0027testtablejs0ofu8f\u0027)",
        "Server": "Microsoft-HTTPAPI/2.0",
        "Transfer-Encoding": "chunked",
        "x-ms-request-id": "84e4696b-5287-fa2c-c27f-a93be7b65cc9"
      },
      "ResponseBody": {
        "TableName": "testtablejs0ofu8f",
        "odata.metadata": "https://chrissprim.table.cosmos.azure.com/$metadata#Tables/@Element"
      }
    },
    {
      "RequestUri": "https://chrissprim.table.cosmos.azure.com/testtablejs0ofu8f?$format=application%2Fjson%3Bodata%3Dminimalmetadata",
      "RequestMethod": "POST",
      "RequestHeaders": {
        "Accept": "application/json",
        "Authorization": "Sanitized",
        "Content-Length": "665",
        "Content-Type": "application/json; odata=nometadata",
        "DataServiceVersion": "3.0",
        "Prefer": "return-no-content",
        "traceparent": "00-6a4cffd0735873499a2fa1117996d2e5-c5ee566c3ce9094e-00",
        "User-Agent": [
          "azsdk-net-Data.Tables/1.0.0-dev.20200821.1",
          "(.NET Core 4.6.29130.01; Microsoft Windows 10.0.18363 )"
        ],
        "x-ms-client-request-id": "84e4696b5287fa2cc27fa93be7b65cc9",
        "x-ms-date": "Fri, 21 Aug 2020 16:26:01 GMT",
        "x-ms-return-client-request-id": "true",
        "x-ms-version": "2019-02-02"
      },
      "RequestBody": {
        "StringTypeProperty": "This is table entity number 01",
        "DatetimeTypeProperty": "2020-01-01T01:02:00.0000000Z",
        "DatetimeTypeProperty@odata.type": "Edm.DateTime",
        "DatetimeOffsetTypeProperty": "2020-01-01T01:02:00.0000000Z",
        "DatetimeOffsetTypeProperty@odata.type": "Edm.DateTime",
        "GuidTypeProperty": "0d391d16-97f1-4b9a-be68-4cc871f90001",
        "GuidTypeProperty@odata.type": "Edm.Guid",
        "BinaryTypeProperty": "AQIDBAU=",
        "BinaryTypeProperty@odata.type": "Edm.Binary",
        "Int64TypeProperty": "1",
        "Int64TypeProperty@odata.type": "Edm.Int64",
        "DoubleTypeProperty": 1,
        "DoubleTypeProperty@odata.type": "Edm.Double",
        "IntTypeProperty": 1,
        "PartitionKey": "somPartition",
        "RowKey": "01",
        "Timestamp": null
      },
      "StatusCode": 204,
      "ResponseHeaders": {
        "Content-Length": "0",
        "Date": "Fri, 21 Aug 2020 16:26:00 GMT",
        "ETag": "W/\u0022datetime\u00272020-08-21T16%3A26%3A01.4928904Z\u0027\u0022",
        "Location": "https://chrissprim.table.cosmos.azure.com/testtablejs0ofu8f(PartitionKey=\u0027somPartition\u0027,RowKey=\u002701\u0027)",
        "Preference-Applied": "return-no-content",
        "Server": "Microsoft-HTTPAPI/2.0",
<<<<<<< HEAD
        "x-ms-request-id": "84e4696b-5287-fa2c-c27f-a93be7b65cc9"
=======
        "Transfer-Encoding": "chunked",
        "x-ms-request-id": "907209e0-9bdf-1884-8e82-6c7b00e51d2e"
>>>>>>> 378550eb
      },
      "ResponseBody": []
    },
    {
      "RequestUri": "https://chrissprim.table.cosmos.azure.com/testtablejs0ofu8f?$format=application%2Fjson%3Bodata%3Dminimalmetadata",
      "RequestMethod": "POST",
      "RequestHeaders": {
        "Accept": "application/json",
        "Authorization": "Sanitized",
        "Content-Length": "666",
        "Content-Type": "application/json; odata=nometadata",
        "DataServiceVersion": "3.0",
        "Prefer": "return-no-content",
        "traceparent": "00-0c3a606685369d469e91354f94c90dcc-5d6ac57eca69ad42-00",
        "User-Agent": [
          "azsdk-net-Data.Tables/1.0.0-dev.20200821.1",
          "(.NET Core 4.6.29130.01; Microsoft Windows 10.0.18363 )"
        ],
        "x-ms-client-request-id": "907209e09bdf18848e826c7b00e51d2e",
        "x-ms-date": "Fri, 21 Aug 2020 16:26:01 GMT",
        "x-ms-return-client-request-id": "true",
        "x-ms-version": "2019-02-02"
      },
      "RequestBody": {
        "StringTypeProperty": "This is table entity number 01",
        "DatetimeTypeProperty": "2020-01-01T01:02:00.0000000Z",
        "DatetimeTypeProperty@odata.type": "Edm.DateTime",
        "DatetimeOffsetTypeProperty": "2020-01-01T01:02:00.0000000Z",
        "DatetimeOffsetTypeProperty@odata.type": "Edm.DateTime",
        "GuidTypeProperty": "0d391d16-97f1-4b9a-be68-4cc871f90001",
        "GuidTypeProperty@odata.type": "Edm.Guid",
        "BinaryTypeProperty": "AQIDBAU=",
        "BinaryTypeProperty@odata.type": "Edm.Binary",
        "Int64TypeProperty": "1",
        "Int64TypeProperty@odata.type": "Edm.Int64",
        "DoubleTypeProperty": 1,
        "DoubleTypeProperty@odata.type": "Edm.Double",
        "IntTypeProperty": 1,
        "PartitionKey": "somPartition2",
        "RowKey": "01",
        "Timestamp": null
      },
      "StatusCode": 204,
      "ResponseHeaders": {
        "Content-Length": "0",
        "Date": "Fri, 21 Aug 2020 16:26:00 GMT",
        "ETag": "W/\u0022datetime\u00272020-08-21T16%3A26%3A01.5652872Z\u0027\u0022",
        "Location": "https://chrissprim.table.cosmos.azure.com/testtablejs0ofu8f(PartitionKey=\u0027somPartition2\u0027,RowKey=\u002701\u0027)",
        "Preference-Applied": "return-no-content",
        "Server": "Microsoft-HTTPAPI/2.0",
<<<<<<< HEAD
        "x-ms-request-id": "907209e0-9bdf-1884-8e82-6c7b00e51d2e"
=======
        "Transfer-Encoding": "chunked",
        "x-ms-request-id": "a8f089c8-31cb-f1b0-1945-e43dc3704fee"
>>>>>>> 378550eb
      },
      "ResponseBody": []
    },
    {
      "RequestUri": "https://chrissprim.table.cosmos.azure.com/testtablejs0ofu8f()?$format=application%2Fjson%3Bodata%3Dminimalmetadata\u0026$filter=%28PartitionKey%20eq%20%27somPartition%27%29%20and%20%28PartitionKey%20eq%20%27somPartition2%27%29",
      "RequestMethod": "GET",
      "RequestHeaders": {
        "Accept": "application/json",
        "Authorization": "Sanitized",
        "DataServiceVersion": "3.0",
        "User-Agent": [
          "azsdk-net-Data.Tables/1.0.0-dev.20200821.1",
          "(.NET Core 4.6.29130.01; Microsoft Windows 10.0.18363 )"
        ],
        "x-ms-client-request-id": "a8f089c831cbf1b01945e43dc3704fee",
        "x-ms-date": "Fri, 21 Aug 2020 16:26:01 GMT",
        "x-ms-return-client-request-id": "true",
        "x-ms-version": "2019-02-02"
      },
      "RequestBody": null,
      "StatusCode": 200,
      "ResponseHeaders": {
        "Content-Type": "application/json",
        "Date": "Fri, 21 Aug 2020 16:26:00 GMT",
        "Server": "Microsoft-HTTPAPI/2.0",
        "Transfer-Encoding": "chunked",
        "x-ms-request-id": "9f21119e-1954-d0fc-e4cc-f504e5b1fadc"
      },
      "ResponseBody": {
        "value": []
      }
    },
    {
      "RequestUri": "https://chrissprim.table.cosmos.azure.com/Tables(\u0027testtablejs0ofu8f\u0027)",
      "RequestMethod": "DELETE",
      "RequestHeaders": {
        "Accept": "application/json",
        "Authorization": "Sanitized",
        "traceparent": "00-3eab82cb328c8c47911b583d9f63b865-11d069e8c3c4ae47-00",
        "User-Agent": [
          "azsdk-net-Data.Tables/1.0.0-dev.20200821.1",
          "(.NET Core 4.6.29130.01; Microsoft Windows 10.0.18363 )"
        ],
        "x-ms-client-request-id": "9f21119e1954d0fce4ccf504e5b1fadc",
        "x-ms-date": "Fri, 21 Aug 2020 16:26:01 GMT",
        "x-ms-return-client-request-id": "true",
        "x-ms-version": "2019-02-02"
      },
      "RequestBody": null,
      "StatusCode": 204,
      "ResponseHeaders": {
        "Content-Length": "0",
        "Date": "Fri, 21 Aug 2020 16:26:00 GMT",
        "Server": "Microsoft-HTTPAPI/2.0",
        "x-ms-request-id": "5d737a61-b3c5-affe-5981-769ab647541d"
      },
      "ResponseBody": []
    }
  ],
  "Variables": {
    "RandomSeed": "728751575",
    "TABLES_COSMOS_ACCOUNT_NAME": "chrissprim",
    "TABLES_PRIMARY_COSMOS_ACCOUNT_KEY": "Kg=="
  }
}<|MERGE_RESOLUTION|>--- conflicted
+++ resolved
@@ -84,12 +84,7 @@
         "Location": "https://chrissprim.table.cosmos.azure.com/testtablejs0ofu8f(PartitionKey=\u0027somPartition\u0027,RowKey=\u002701\u0027)",
         "Preference-Applied": "return-no-content",
         "Server": "Microsoft-HTTPAPI/2.0",
-<<<<<<< HEAD
         "x-ms-request-id": "84e4696b-5287-fa2c-c27f-a93be7b65cc9"
-=======
-        "Transfer-Encoding": "chunked",
-        "x-ms-request-id": "907209e0-9bdf-1884-8e82-6c7b00e51d2e"
->>>>>>> 378550eb
       },
       "ResponseBody": []
     },
@@ -140,12 +135,7 @@
         "Location": "https://chrissprim.table.cosmos.azure.com/testtablejs0ofu8f(PartitionKey=\u0027somPartition2\u0027,RowKey=\u002701\u0027)",
         "Preference-Applied": "return-no-content",
         "Server": "Microsoft-HTTPAPI/2.0",
-<<<<<<< HEAD
         "x-ms-request-id": "907209e0-9bdf-1884-8e82-6c7b00e51d2e"
-=======
-        "Transfer-Encoding": "chunked",
-        "x-ms-request-id": "a8f089c8-31cb-f1b0-1945-e43dc3704fee"
->>>>>>> 378550eb
       },
       "ResponseBody": []
     },
