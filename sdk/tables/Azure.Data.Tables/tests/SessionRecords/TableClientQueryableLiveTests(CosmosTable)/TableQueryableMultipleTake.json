{
  "Entries": [
    {
      "RequestUri": "https://chrissprim.table.cosmos.azure.com/Tables?$format=application%2Fjson%3Bodata%3Dminimalmetadata",
      "RequestMethod": "POST",
      "RequestHeaders": {
        "Accept": "application/json",
        "Authorization": "Sanitized",
        "Content-Length": "33",
        "Content-Type": "application/json; odata=nometadata",
        "DataServiceVersion": "3.0",
        "traceparent": "00-b70dbee8e72b4a4f8333a44041694aba-d1715e4bd8370141-00",
        "User-Agent": [
          "azsdk-net-Data.Tables/1.0.0-dev.20200821.1",
          "(.NET Core 4.6.29130.01; Microsoft Windows 10.0.18363 )"
        ],
        "x-ms-client-request-id": "f41bce151197839db5d0c12cf989e8ae",
        "x-ms-date": "Fri, 21 Aug 2020 16:25:50 GMT",
        "x-ms-return-client-request-id": "true",
        "x-ms-version": "2019-02-02"
      },
      "RequestBody": {
        "TableName": "testtable079mzfvi"
      },
      "StatusCode": 201,
      "ResponseHeaders": {
        "Content-Type": "application/json",
        "Date": "Fri, 21 Aug 2020 16:25:51 GMT",
        "ETag": "W/\u0022datetime\u00272020-08-21T16%3A25%3A51.0010888Z\u0027\u0022",
        "Location": "https://chrissprim.table.cosmos.azure.com/Tables(\u0027testtable079mzfvi\u0027)",
        "Server": "Microsoft-HTTPAPI/2.0",
        "Transfer-Encoding": "chunked",
        "x-ms-request-id": "41ea4955-3fa5-4978-a2db-8df0396ef4e9"
      },
      "ResponseBody": {
        "TableName": "testtable079mzfvi",
        "odata.metadata": "https://chrissprim.table.cosmos.azure.com/$metadata#Tables/@Element"
      }
    },
    {
      "RequestUri": "https://chrissprim.table.cosmos.azure.com/testtable079mzfvi?$format=application%2Fjson%3Bodata%3Dminimalmetadata",
      "RequestMethod": "POST",
      "RequestHeaders": {
        "Accept": "application/json",
        "Authorization": "Sanitized",
        "Content-Length": "665",
        "Content-Type": "application/json; odata=nometadata",
        "DataServiceVersion": "3.0",
        "Prefer": "return-no-content",
        "traceparent": "00-df8169d824de4545832cb88f22060a00-22cc52690d215d42-00",
        "User-Agent": [
          "azsdk-net-Data.Tables/1.0.0-dev.20200821.1",
          "(.NET Core 4.6.29130.01; Microsoft Windows 10.0.18363 )"
        ],
        "x-ms-client-request-id": "41ea49553fa54978a2db8df0396ef4e9",
        "x-ms-date": "Fri, 21 Aug 2020 16:25:51 GMT",
        "x-ms-return-client-request-id": "true",
        "x-ms-version": "2019-02-02"
      },
      "RequestBody": {
        "StringTypeProperty": "This is table entity number 01",
        "DatetimeTypeProperty": "2020-01-01T01:02:00.0000000Z",
        "DatetimeTypeProperty@odata.type": "Edm.DateTime",
        "DatetimeOffsetTypeProperty": "2020-01-01T01:02:00.0000000Z",
        "DatetimeOffsetTypeProperty@odata.type": "Edm.DateTime",
        "GuidTypeProperty": "0d391d16-97f1-4b9a-be68-4cc871f90001",
        "GuidTypeProperty@odata.type": "Edm.Guid",
        "BinaryTypeProperty": "AQIDBAU=",
        "BinaryTypeProperty@odata.type": "Edm.Binary",
        "Int64TypeProperty": "1",
        "Int64TypeProperty@odata.type": "Edm.Int64",
        "DoubleTypeProperty": 1,
        "DoubleTypeProperty@odata.type": "Edm.Double",
        "IntTypeProperty": 1,
        "PartitionKey": "somPartition",
        "RowKey": "01",
        "Timestamp": null
      },
      "StatusCode": 204,
      "ResponseHeaders": {
        "Content-Length": "0",
        "Date": "Fri, 21 Aug 2020 16:25:51 GMT",
        "ETag": "W/\u0022datetime\u00272020-08-21T16%3A25%3A51.5658248Z\u0027\u0022",
        "Location": "https://chrissprim.table.cosmos.azure.com/testtable079mzfvi(PartitionKey=\u0027somPartition\u0027,RowKey=\u002701\u0027)",
        "Preference-Applied": "return-no-content",
        "Server": "Microsoft-HTTPAPI/2.0",
<<<<<<< HEAD
        "x-ms-request-id": "41ea4955-3fa5-4978-a2db-8df0396ef4e9"
=======
        "Transfer-Encoding": "chunked",
        "x-ms-request-id": "68b22007-b106-633e-66f6-e5649004d43a"
>>>>>>> 378550eb
      },
      "ResponseBody": []
    },
    {
      "RequestUri": "https://chrissprim.table.cosmos.azure.com/testtable079mzfvi?$format=application%2Fjson%3Bodata%3Dminimalmetadata",
      "RequestMethod": "POST",
      "RequestHeaders": {
        "Accept": "application/json",
        "Authorization": "Sanitized",
        "Content-Length": "665",
        "Content-Type": "application/json; odata=nometadata",
        "DataServiceVersion": "3.0",
        "Prefer": "return-no-content",
        "traceparent": "00-7f720d92aa663e4fb4232dc8f6397d69-de28bd6fcfa6904e-00",
        "User-Agent": [
          "azsdk-net-Data.Tables/1.0.0-dev.20200821.1",
          "(.NET Core 4.6.29130.01; Microsoft Windows 10.0.18363 )"
        ],
        "x-ms-client-request-id": "68b22007b106633e66f6e5649004d43a",
        "x-ms-date": "Fri, 21 Aug 2020 16:25:51 GMT",
        "x-ms-return-client-request-id": "true",
        "x-ms-version": "2019-02-02"
      },
      "RequestBody": {
        "StringTypeProperty": "This is table entity number 02",
        "DatetimeTypeProperty": "2020-01-01T01:03:00.0000000Z",
        "DatetimeTypeProperty@odata.type": "Edm.DateTime",
        "DatetimeOffsetTypeProperty": "2020-01-01T01:03:00.0000000Z",
        "DatetimeOffsetTypeProperty@odata.type": "Edm.DateTime",
        "GuidTypeProperty": "0d391d16-97f1-4b9a-be68-4cc871f90002",
        "GuidTypeProperty@odata.type": "Edm.Guid",
        "BinaryTypeProperty": "AQIDBAU=",
        "BinaryTypeProperty@odata.type": "Edm.Binary",
        "Int64TypeProperty": "2",
        "Int64TypeProperty@odata.type": "Edm.Int64",
        "DoubleTypeProperty": 2,
        "DoubleTypeProperty@odata.type": "Edm.Double",
        "IntTypeProperty": 2,
        "PartitionKey": "somPartition",
        "RowKey": "02",
        "Timestamp": null
      },
      "StatusCode": 204,
      "ResponseHeaders": {
        "Content-Length": "0",
        "Date": "Fri, 21 Aug 2020 16:25:51 GMT",
        "ETag": "W/\u0022datetime\u00272020-08-21T16%3A25%3A51.6353544Z\u0027\u0022",
        "Location": "https://chrissprim.table.cosmos.azure.com/testtable079mzfvi(PartitionKey=\u0027somPartition\u0027,RowKey=\u002702\u0027)",
        "Preference-Applied": "return-no-content",
        "Server": "Microsoft-HTTPAPI/2.0",
<<<<<<< HEAD
        "x-ms-request-id": "68b22007-b106-633e-66f6-e5649004d43a"
=======
        "Transfer-Encoding": "chunked",
        "x-ms-request-id": "a88a0bd7-d724-d661-55d2-51bc83ad4a47"
>>>>>>> 378550eb
      },
      "ResponseBody": []
    },
    {
      "RequestUri": "https://chrissprim.table.cosmos.azure.com/testtable079mzfvi?$format=application%2Fjson%3Bodata%3Dminimalmetadata",
      "RequestMethod": "POST",
      "RequestHeaders": {
        "Accept": "application/json",
        "Authorization": "Sanitized",
        "Content-Length": "665",
        "Content-Type": "application/json; odata=nometadata",
        "DataServiceVersion": "3.0",
        "Prefer": "return-no-content",
        "traceparent": "00-cd67cae5ef6fd645b96aa18d7315170c-d0d3513f074bdb44-00",
        "User-Agent": [
          "azsdk-net-Data.Tables/1.0.0-dev.20200821.1",
          "(.NET Core 4.6.29130.01; Microsoft Windows 10.0.18363 )"
        ],
        "x-ms-client-request-id": "a88a0bd7d724d66155d251bc83ad4a47",
        "x-ms-date": "Fri, 21 Aug 2020 16:25:51 GMT",
        "x-ms-return-client-request-id": "true",
        "x-ms-version": "2019-02-02"
      },
      "RequestBody": {
        "StringTypeProperty": "This is table entity number 03",
        "DatetimeTypeProperty": "2020-01-01T01:04:00.0000000Z",
        "DatetimeTypeProperty@odata.type": "Edm.DateTime",
        "DatetimeOffsetTypeProperty": "2020-01-01T01:04:00.0000000Z",
        "DatetimeOffsetTypeProperty@odata.type": "Edm.DateTime",
        "GuidTypeProperty": "0d391d16-97f1-4b9a-be68-4cc871f90003",
        "GuidTypeProperty@odata.type": "Edm.Guid",
        "BinaryTypeProperty": "AQIDBAU=",
        "BinaryTypeProperty@odata.type": "Edm.Binary",
        "Int64TypeProperty": "3",
        "Int64TypeProperty@odata.type": "Edm.Int64",
        "DoubleTypeProperty": 3,
        "DoubleTypeProperty@odata.type": "Edm.Double",
        "IntTypeProperty": 3,
        "PartitionKey": "somPartition",
        "RowKey": "03",
        "Timestamp": null
      },
      "StatusCode": 204,
      "ResponseHeaders": {
        "Content-Length": "0",
        "Date": "Fri, 21 Aug 2020 16:25:51 GMT",
        "ETag": "W/\u0022datetime\u00272020-08-21T16%3A25%3A51.7050888Z\u0027\u0022",
        "Location": "https://chrissprim.table.cosmos.azure.com/testtable079mzfvi(PartitionKey=\u0027somPartition\u0027,RowKey=\u002703\u0027)",
        "Preference-Applied": "return-no-content",
        "Server": "Microsoft-HTTPAPI/2.0",
<<<<<<< HEAD
        "x-ms-request-id": "a88a0bd7-d724-d661-55d2-51bc83ad4a47"
=======
        "Transfer-Encoding": "chunked",
        "x-ms-request-id": "d824d7db-80d6-a4a7-0b86-daaf5a14b89e"
>>>>>>> 378550eb
      },
      "ResponseBody": []
    },
    {
      "RequestUri": "https://chrissprim.table.cosmos.azure.com/testtable079mzfvi?$format=application%2Fjson%3Bodata%3Dminimalmetadata",
      "RequestMethod": "POST",
      "RequestHeaders": {
        "Accept": "application/json",
        "Authorization": "Sanitized",
        "Content-Length": "665",
        "Content-Type": "application/json; odata=nometadata",
        "DataServiceVersion": "3.0",
        "Prefer": "return-no-content",
        "traceparent": "00-c018497d72c8b941905c478468e6eca7-a2af7604b9e68d49-00",
        "User-Agent": [
          "azsdk-net-Data.Tables/1.0.0-dev.20200821.1",
          "(.NET Core 4.6.29130.01; Microsoft Windows 10.0.18363 )"
        ],
        "x-ms-client-request-id": "d824d7db80d6a4a70b86daaf5a14b89e",
        "x-ms-date": "Fri, 21 Aug 2020 16:25:51 GMT",
        "x-ms-return-client-request-id": "true",
        "x-ms-version": "2019-02-02"
      },
      "RequestBody": {
        "StringTypeProperty": "This is table entity number 04",
        "DatetimeTypeProperty": "2020-01-01T01:05:00.0000000Z",
        "DatetimeTypeProperty@odata.type": "Edm.DateTime",
        "DatetimeOffsetTypeProperty": "2020-01-01T01:05:00.0000000Z",
        "DatetimeOffsetTypeProperty@odata.type": "Edm.DateTime",
        "GuidTypeProperty": "0d391d16-97f1-4b9a-be68-4cc871f90004",
        "GuidTypeProperty@odata.type": "Edm.Guid",
        "BinaryTypeProperty": "AQIDBAU=",
        "BinaryTypeProperty@odata.type": "Edm.Binary",
        "Int64TypeProperty": "4",
        "Int64TypeProperty@odata.type": "Edm.Int64",
        "DoubleTypeProperty": 4,
        "DoubleTypeProperty@odata.type": "Edm.Double",
        "IntTypeProperty": 4,
        "PartitionKey": "somPartition",
        "RowKey": "04",
        "Timestamp": null
      },
      "StatusCode": 204,
      "ResponseHeaders": {
        "Content-Length": "0",
        "Date": "Fri, 21 Aug 2020 16:25:51 GMT",
        "ETag": "W/\u0022datetime\u00272020-08-21T16%3A25%3A51.7750280Z\u0027\u0022",
        "Location": "https://chrissprim.table.cosmos.azure.com/testtable079mzfvi(PartitionKey=\u0027somPartition\u0027,RowKey=\u002704\u0027)",
        "Preference-Applied": "return-no-content",
        "Server": "Microsoft-HTTPAPI/2.0",
<<<<<<< HEAD
        "x-ms-request-id": "d824d7db-80d6-a4a7-0b86-daaf5a14b89e"
=======
        "Transfer-Encoding": "chunked",
        "x-ms-request-id": "2d185306-4ce3-30c5-bedb-13345f82e0b9"
>>>>>>> 378550eb
      },
      "ResponseBody": []
    },
    {
      "RequestUri": "https://chrissprim.table.cosmos.azure.com/testtable079mzfvi?$format=application%2Fjson%3Bodata%3Dminimalmetadata",
      "RequestMethod": "POST",
      "RequestHeaders": {
        "Accept": "application/json",
        "Authorization": "Sanitized",
        "Content-Length": "665",
        "Content-Type": "application/json; odata=nometadata",
        "DataServiceVersion": "3.0",
        "Prefer": "return-no-content",
        "traceparent": "00-6979a83a7ef1bb468780b0c32b7f2fcf-764bdb902f5a994d-00",
        "User-Agent": [
          "azsdk-net-Data.Tables/1.0.0-dev.20200821.1",
          "(.NET Core 4.6.29130.01; Microsoft Windows 10.0.18363 )"
        ],
        "x-ms-client-request-id": "2d1853064ce330c5bedb13345f82e0b9",
        "x-ms-date": "Fri, 21 Aug 2020 16:25:51 GMT",
        "x-ms-return-client-request-id": "true",
        "x-ms-version": "2019-02-02"
      },
      "RequestBody": {
        "StringTypeProperty": "This is table entity number 05",
        "DatetimeTypeProperty": "2020-01-01T01:06:00.0000000Z",
        "DatetimeTypeProperty@odata.type": "Edm.DateTime",
        "DatetimeOffsetTypeProperty": "2020-01-01T01:06:00.0000000Z",
        "DatetimeOffsetTypeProperty@odata.type": "Edm.DateTime",
        "GuidTypeProperty": "0d391d16-97f1-4b9a-be68-4cc871f90005",
        "GuidTypeProperty@odata.type": "Edm.Guid",
        "BinaryTypeProperty": "AQIDBAU=",
        "BinaryTypeProperty@odata.type": "Edm.Binary",
        "Int64TypeProperty": "5",
        "Int64TypeProperty@odata.type": "Edm.Int64",
        "DoubleTypeProperty": 5,
        "DoubleTypeProperty@odata.type": "Edm.Double",
        "IntTypeProperty": 5,
        "PartitionKey": "somPartition",
        "RowKey": "05",
        "Timestamp": null
      },
      "StatusCode": 204,
      "ResponseHeaders": {
        "Content-Length": "0",
        "Date": "Fri, 21 Aug 2020 16:25:51 GMT",
        "ETag": "W/\u0022datetime\u00272020-08-21T16%3A25%3A51.8456840Z\u0027\u0022",
        "Location": "https://chrissprim.table.cosmos.azure.com/testtable079mzfvi(PartitionKey=\u0027somPartition\u0027,RowKey=\u002705\u0027)",
        "Preference-Applied": "return-no-content",
        "Server": "Microsoft-HTTPAPI/2.0",
<<<<<<< HEAD
        "x-ms-request-id": "2d185306-4ce3-30c5-bedb-13345f82e0b9"
=======
        "Transfer-Encoding": "chunked",
        "x-ms-request-id": "b8899dab-fbdf-5763-64e6-9d9dfcb27c40"
>>>>>>> 378550eb
      },
      "ResponseBody": []
    },
    {
      "RequestUri": "https://chrissprim.table.cosmos.azure.com/testtable079mzfvi?$format=application%2Fjson%3Bodata%3Dminimalmetadata",
      "RequestMethod": "POST",
      "RequestHeaders": {
        "Accept": "application/json",
        "Authorization": "Sanitized",
        "Content-Length": "665",
        "Content-Type": "application/json; odata=nometadata",
        "DataServiceVersion": "3.0",
        "Prefer": "return-no-content",
        "traceparent": "00-12580a33d902f9448cdcd6e75611e9e7-04aafb087339514c-00",
        "User-Agent": [
          "azsdk-net-Data.Tables/1.0.0-dev.20200821.1",
          "(.NET Core 4.6.29130.01; Microsoft Windows 10.0.18363 )"
        ],
        "x-ms-client-request-id": "b8899dabfbdf576364e69d9dfcb27c40",
        "x-ms-date": "Fri, 21 Aug 2020 16:25:51 GMT",
        "x-ms-return-client-request-id": "true",
        "x-ms-version": "2019-02-02"
      },
      "RequestBody": {
        "StringTypeProperty": "This is table entity number 06",
        "DatetimeTypeProperty": "2020-01-01T01:07:00.0000000Z",
        "DatetimeTypeProperty@odata.type": "Edm.DateTime",
        "DatetimeOffsetTypeProperty": "2020-01-01T01:07:00.0000000Z",
        "DatetimeOffsetTypeProperty@odata.type": "Edm.DateTime",
        "GuidTypeProperty": "0d391d16-97f1-4b9a-be68-4cc871f90006",
        "GuidTypeProperty@odata.type": "Edm.Guid",
        "BinaryTypeProperty": "AQIDBAU=",
        "BinaryTypeProperty@odata.type": "Edm.Binary",
        "Int64TypeProperty": "6",
        "Int64TypeProperty@odata.type": "Edm.Int64",
        "DoubleTypeProperty": 6,
        "DoubleTypeProperty@odata.type": "Edm.Double",
        "IntTypeProperty": 6,
        "PartitionKey": "somPartition",
        "RowKey": "06",
        "Timestamp": null
      },
      "StatusCode": 204,
      "ResponseHeaders": {
        "Content-Length": "0",
        "Date": "Fri, 21 Aug 2020 16:25:51 GMT",
        "ETag": "W/\u0022datetime\u00272020-08-21T16%3A25%3A51.9151112Z\u0027\u0022",
        "Location": "https://chrissprim.table.cosmos.azure.com/testtable079mzfvi(PartitionKey=\u0027somPartition\u0027,RowKey=\u002706\u0027)",
        "Preference-Applied": "return-no-content",
        "Server": "Microsoft-HTTPAPI/2.0",
<<<<<<< HEAD
        "x-ms-request-id": "b8899dab-fbdf-5763-64e6-9d9dfcb27c40"
=======
        "Transfer-Encoding": "chunked",
        "x-ms-request-id": "30b6b319-1c94-8f64-12f4-1afb6c724489"
>>>>>>> 378550eb
      },
      "ResponseBody": []
    },
    {
      "RequestUri": "https://chrissprim.table.cosmos.azure.com/testtable079mzfvi?$format=application%2Fjson%3Bodata%3Dminimalmetadata",
      "RequestMethod": "POST",
      "RequestHeaders": {
        "Accept": "application/json",
        "Authorization": "Sanitized",
        "Content-Length": "665",
        "Content-Type": "application/json; odata=nometadata",
        "DataServiceVersion": "3.0",
        "Prefer": "return-no-content",
        "traceparent": "00-1922d538f899c44d89b560e671f4ba67-dfc761e208b6734f-00",
        "User-Agent": [
          "azsdk-net-Data.Tables/1.0.0-dev.20200821.1",
          "(.NET Core 4.6.29130.01; Microsoft Windows 10.0.18363 )"
        ],
        "x-ms-client-request-id": "30b6b3191c948f6412f41afb6c724489",
        "x-ms-date": "Fri, 21 Aug 2020 16:25:51 GMT",
        "x-ms-return-client-request-id": "true",
        "x-ms-version": "2019-02-02"
      },
      "RequestBody": {
        "StringTypeProperty": "This is table entity number 07",
        "DatetimeTypeProperty": "2020-01-01T01:08:00.0000000Z",
        "DatetimeTypeProperty@odata.type": "Edm.DateTime",
        "DatetimeOffsetTypeProperty": "2020-01-01T01:08:00.0000000Z",
        "DatetimeOffsetTypeProperty@odata.type": "Edm.DateTime",
        "GuidTypeProperty": "0d391d16-97f1-4b9a-be68-4cc871f90007",
        "GuidTypeProperty@odata.type": "Edm.Guid",
        "BinaryTypeProperty": "AQIDBAU=",
        "BinaryTypeProperty@odata.type": "Edm.Binary",
        "Int64TypeProperty": "7",
        "Int64TypeProperty@odata.type": "Edm.Int64",
        "DoubleTypeProperty": 7,
        "DoubleTypeProperty@odata.type": "Edm.Double",
        "IntTypeProperty": 7,
        "PartitionKey": "somPartition",
        "RowKey": "07",
        "Timestamp": null
      },
      "StatusCode": 204,
      "ResponseHeaders": {
        "Content-Length": "0",
        "Date": "Fri, 21 Aug 2020 16:25:51 GMT",
        "ETag": "W/\u0022datetime\u00272020-08-21T16%3A25%3A51.9844360Z\u0027\u0022",
        "Location": "https://chrissprim.table.cosmos.azure.com/testtable079mzfvi(PartitionKey=\u0027somPartition\u0027,RowKey=\u002707\u0027)",
        "Preference-Applied": "return-no-content",
        "Server": "Microsoft-HTTPAPI/2.0",
<<<<<<< HEAD
        "x-ms-request-id": "30b6b319-1c94-8f64-12f4-1afb6c724489"
=======
        "Transfer-Encoding": "chunked",
        "x-ms-request-id": "bc0321a6-008a-0abe-efc1-c9fdae28330b"
>>>>>>> 378550eb
      },
      "ResponseBody": []
    },
    {
      "RequestUri": "https://chrissprim.table.cosmos.azure.com/testtable079mzfvi?$format=application%2Fjson%3Bodata%3Dminimalmetadata",
      "RequestMethod": "POST",
      "RequestHeaders": {
        "Accept": "application/json",
        "Authorization": "Sanitized",
        "Content-Length": "665",
        "Content-Type": "application/json; odata=nometadata",
        "DataServiceVersion": "3.0",
        "Prefer": "return-no-content",
        "traceparent": "00-238ffc1cd703ef4199434702f685d7ee-3ee342dfb01a5743-00",
        "User-Agent": [
          "azsdk-net-Data.Tables/1.0.0-dev.20200821.1",
          "(.NET Core 4.6.29130.01; Microsoft Windows 10.0.18363 )"
        ],
        "x-ms-client-request-id": "bc0321a6008a0abeefc1c9fdae28330b",
        "x-ms-date": "Fri, 21 Aug 2020 16:25:51 GMT",
        "x-ms-return-client-request-id": "true",
        "x-ms-version": "2019-02-02"
      },
      "RequestBody": {
        "StringTypeProperty": "This is table entity number 08",
        "DatetimeTypeProperty": "2020-01-01T01:09:00.0000000Z",
        "DatetimeTypeProperty@odata.type": "Edm.DateTime",
        "DatetimeOffsetTypeProperty": "2020-01-01T01:09:00.0000000Z",
        "DatetimeOffsetTypeProperty@odata.type": "Edm.DateTime",
        "GuidTypeProperty": "0d391d16-97f1-4b9a-be68-4cc871f90008",
        "GuidTypeProperty@odata.type": "Edm.Guid",
        "BinaryTypeProperty": "AQIDBAU=",
        "BinaryTypeProperty@odata.type": "Edm.Binary",
        "Int64TypeProperty": "8",
        "Int64TypeProperty@odata.type": "Edm.Int64",
        "DoubleTypeProperty": 8,
        "DoubleTypeProperty@odata.type": "Edm.Double",
        "IntTypeProperty": 8,
        "PartitionKey": "somPartition",
        "RowKey": "08",
        "Timestamp": null
      },
      "StatusCode": 204,
      "ResponseHeaders": {
        "Content-Length": "0",
        "Date": "Fri, 21 Aug 2020 16:25:51 GMT",
        "ETag": "W/\u0022datetime\u00272020-08-21T16%3A25%3A52.0564232Z\u0027\u0022",
        "Location": "https://chrissprim.table.cosmos.azure.com/testtable079mzfvi(PartitionKey=\u0027somPartition\u0027,RowKey=\u002708\u0027)",
        "Preference-Applied": "return-no-content",
        "Server": "Microsoft-HTTPAPI/2.0",
<<<<<<< HEAD
        "x-ms-request-id": "bc0321a6-008a-0abe-efc1-c9fdae28330b"
=======
        "Transfer-Encoding": "chunked",
        "x-ms-request-id": "ac1bd25f-b0cc-8e24-39fa-a6ebe168eaf1"
>>>>>>> 378550eb
      },
      "ResponseBody": []
    },
    {
      "RequestUri": "https://chrissprim.table.cosmos.azure.com/testtable079mzfvi?$format=application%2Fjson%3Bodata%3Dminimalmetadata",
      "RequestMethod": "POST",
      "RequestHeaders": {
        "Accept": "application/json",
        "Authorization": "Sanitized",
        "Content-Length": "665",
        "Content-Type": "application/json; odata=nometadata",
        "DataServiceVersion": "3.0",
        "Prefer": "return-no-content",
        "traceparent": "00-5fa76b109fee654791da5eb80c848587-7ec69b9b8d84ee4f-00",
        "User-Agent": [
          "azsdk-net-Data.Tables/1.0.0-dev.20200821.1",
          "(.NET Core 4.6.29130.01; Microsoft Windows 10.0.18363 )"
        ],
        "x-ms-client-request-id": "ac1bd25fb0cc8e2439faa6ebe168eaf1",
        "x-ms-date": "Fri, 21 Aug 2020 16:25:52 GMT",
        "x-ms-return-client-request-id": "true",
        "x-ms-version": "2019-02-02"
      },
      "RequestBody": {
        "StringTypeProperty": "This is table entity number 09",
        "DatetimeTypeProperty": "2020-01-01T01:10:00.0000000Z",
        "DatetimeTypeProperty@odata.type": "Edm.DateTime",
        "DatetimeOffsetTypeProperty": "2020-01-01T01:10:00.0000000Z",
        "DatetimeOffsetTypeProperty@odata.type": "Edm.DateTime",
        "GuidTypeProperty": "0d391d16-97f1-4b9a-be68-4cc871f90009",
        "GuidTypeProperty@odata.type": "Edm.Guid",
        "BinaryTypeProperty": "AQIDBAU=",
        "BinaryTypeProperty@odata.type": "Edm.Binary",
        "Int64TypeProperty": "9",
        "Int64TypeProperty@odata.type": "Edm.Int64",
        "DoubleTypeProperty": 9,
        "DoubleTypeProperty@odata.type": "Edm.Double",
        "IntTypeProperty": 9,
        "PartitionKey": "somPartition",
        "RowKey": "09",
        "Timestamp": null
      },
      "StatusCode": 204,
      "ResponseHeaders": {
        "Content-Length": "0",
        "Date": "Fri, 21 Aug 2020 16:25:51 GMT",
        "ETag": "W/\u0022datetime\u00272020-08-21T16%3A25%3A52.1359880Z\u0027\u0022",
        "Location": "https://chrissprim.table.cosmos.azure.com/testtable079mzfvi(PartitionKey=\u0027somPartition\u0027,RowKey=\u002709\u0027)",
        "Preference-Applied": "return-no-content",
        "Server": "Microsoft-HTTPAPI/2.0",
<<<<<<< HEAD
        "x-ms-request-id": "ac1bd25f-b0cc-8e24-39fa-a6ebe168eaf1"
=======
        "Transfer-Encoding": "chunked",
        "x-ms-request-id": "daf714a1-bfaf-18b5-f4ab-40d35366e0ea"
>>>>>>> 378550eb
      },
      "ResponseBody": []
    },
    {
      "RequestUri": "https://chrissprim.table.cosmos.azure.com/testtable079mzfvi?$format=application%2Fjson%3Bodata%3Dminimalmetadata",
      "RequestMethod": "POST",
      "RequestHeaders": {
        "Accept": "application/json",
        "Authorization": "Sanitized",
        "Content-Length": "668",
        "Content-Type": "application/json; odata=nometadata",
        "DataServiceVersion": "3.0",
        "Prefer": "return-no-content",
        "traceparent": "00-30c5d9f008bf8c40ba45e108579215bc-5af9852468ea0a41-00",
        "User-Agent": [
          "azsdk-net-Data.Tables/1.0.0-dev.20200821.1",
          "(.NET Core 4.6.29130.01; Microsoft Windows 10.0.18363 )"
        ],
        "x-ms-client-request-id": "daf714a1bfaf18b5f4ab40d35366e0ea",
        "x-ms-date": "Fri, 21 Aug 2020 16:25:52 GMT",
        "x-ms-return-client-request-id": "true",
        "x-ms-version": "2019-02-02"
      },
      "RequestBody": {
        "StringTypeProperty": "This is table entity number 10",
        "DatetimeTypeProperty": "2020-01-01T01:11:00.0000000Z",
        "DatetimeTypeProperty@odata.type": "Edm.DateTime",
        "DatetimeOffsetTypeProperty": "2020-01-01T01:11:00.0000000Z",
        "DatetimeOffsetTypeProperty@odata.type": "Edm.DateTime",
        "GuidTypeProperty": "0d391d16-97f1-4b9a-be68-4cc871f90010",
        "GuidTypeProperty@odata.type": "Edm.Guid",
        "BinaryTypeProperty": "AQIDBAU=",
        "BinaryTypeProperty@odata.type": "Edm.Binary",
        "Int64TypeProperty": "10",
        "Int64TypeProperty@odata.type": "Edm.Int64",
        "DoubleTypeProperty": 10,
        "DoubleTypeProperty@odata.type": "Edm.Double",
        "IntTypeProperty": 10,
        "PartitionKey": "somPartition",
        "RowKey": "10",
        "Timestamp": null
      },
      "StatusCode": 204,
      "ResponseHeaders": {
        "Content-Length": "0",
        "Date": "Fri, 21 Aug 2020 16:25:51 GMT",
        "ETag": "W/\u0022datetime\u00272020-08-21T16%3A25%3A52.2060296Z\u0027\u0022",
        "Location": "https://chrissprim.table.cosmos.azure.com/testtable079mzfvi(PartitionKey=\u0027somPartition\u0027,RowKey=\u002710\u0027)",
        "Preference-Applied": "return-no-content",
        "Server": "Microsoft-HTTPAPI/2.0",
<<<<<<< HEAD
        "x-ms-request-id": "daf714a1-bfaf-18b5-f4ab-40d35366e0ea"
=======
        "Transfer-Encoding": "chunked",
        "x-ms-request-id": "9a9b0ec0-9856-f5bd-fd74-83905ad32986"
>>>>>>> 378550eb
      },
      "ResponseBody": []
    },
    {
      "RequestUri": "https://chrissprim.table.cosmos.azure.com/testtable079mzfvi()?$format=application%2Fjson%3Bodata%3Dminimalmetadata\u0026$top=5\u0026$filter=PartitionKey%20eq%20%27somPartition%27",
      "RequestMethod": "GET",
      "RequestHeaders": {
        "Accept": "application/json",
        "Authorization": "Sanitized",
        "DataServiceVersion": "3.0",
        "User-Agent": [
          "azsdk-net-Data.Tables/1.0.0-dev.20200821.1",
          "(.NET Core 4.6.29130.01; Microsoft Windows 10.0.18363 )"
        ],
        "x-ms-client-request-id": "9a9b0ec09856f5bdfd7483905ad32986",
        "x-ms-date": "Fri, 21 Aug 2020 16:25:52 GMT",
        "x-ms-return-client-request-id": "true",
        "x-ms-version": "2019-02-02"
      },
      "RequestBody": null,
      "StatusCode": 200,
      "ResponseHeaders": {
        "Content-Type": "application/json",
        "Date": "Fri, 21 Aug 2020 16:25:51 GMT",
        "Server": "Microsoft-HTTPAPI/2.0",
        "Transfer-Encoding": "chunked",
        "x-ms-continuation-NextPartitionKey": "{\u0022token\u0022:\u0022\u002BRID:~b1w3AI4jeMQFAAAAAAAAAA==#RT:1#TRC:5#ISV:2#IEO:65551#FPC:AQUAAAAAAAAACgAAAAAAAAA=\u0022,\u0022range\u0022:{\u0022min\u0022:\u0022\u0022,\u0022max\u0022:\u0022FF\u0022}}",
        "x-ms-continuation-NextRowKey": "NA",
        "x-ms-request-id": "9a5cd7d6-5831-a05c-1c02-b7206f513bd3"
      },
      "ResponseBody": {
        "value": [
          {
            "odata.etag": "W/\u0022datetime\u00272020-08-21T16%3A25%3A51.5658248Z\u0027\u0022",
            "StringTypeProperty": "This is table entity number 01",
            "DatetimeTypeProperty@odata.type": "Edm.DateTime",
            "DatetimeTypeProperty": "2020-01-01T01:02:00.0000000Z",
            "DatetimeOffsetTypeProperty@odata.type": "Edm.DateTime",
            "DatetimeOffsetTypeProperty": "2020-01-01T01:02:00.0000000Z",
            "GuidTypeProperty@odata.type": "Edm.Guid",
            "GuidTypeProperty": "0d391d16-97f1-4b9a-be68-4cc871f90001",
            "BinaryTypeProperty@odata.type": "Edm.Binary",
            "BinaryTypeProperty": "AQIDBAU=",
            "Int64TypeProperty@odata.type": "Edm.Int64",
            "Int64TypeProperty": "1",
            "DoubleTypeProperty": 1,
            "IntTypeProperty": 1,
            "PartitionKey": "somPartition",
            "RowKey": "01",
            "Timestamp@odata.type": "Edm.DateTime",
            "Timestamp": "2020-08-21T16:25:51.5658248Z"
          },
          {
            "odata.etag": "W/\u0022datetime\u00272020-08-21T16%3A25%3A51.6353544Z\u0027\u0022",
            "StringTypeProperty": "This is table entity number 02",
            "DatetimeTypeProperty@odata.type": "Edm.DateTime",
            "DatetimeTypeProperty": "2020-01-01T01:03:00.0000000Z",
            "DatetimeOffsetTypeProperty@odata.type": "Edm.DateTime",
            "DatetimeOffsetTypeProperty": "2020-01-01T01:03:00.0000000Z",
            "GuidTypeProperty@odata.type": "Edm.Guid",
            "GuidTypeProperty": "0d391d16-97f1-4b9a-be68-4cc871f90002",
            "BinaryTypeProperty@odata.type": "Edm.Binary",
            "BinaryTypeProperty": "AQIDBAU=",
            "Int64TypeProperty@odata.type": "Edm.Int64",
            "Int64TypeProperty": "2",
            "DoubleTypeProperty": 2,
            "IntTypeProperty": 2,
            "PartitionKey": "somPartition",
            "RowKey": "02",
            "Timestamp@odata.type": "Edm.DateTime",
            "Timestamp": "2020-08-21T16:25:51.6353544Z"
          },
          {
            "odata.etag": "W/\u0022datetime\u00272020-08-21T16%3A25%3A51.7050888Z\u0027\u0022",
            "StringTypeProperty": "This is table entity number 03",
            "DatetimeTypeProperty@odata.type": "Edm.DateTime",
            "DatetimeTypeProperty": "2020-01-01T01:04:00.0000000Z",
            "DatetimeOffsetTypeProperty@odata.type": "Edm.DateTime",
            "DatetimeOffsetTypeProperty": "2020-01-01T01:04:00.0000000Z",
            "GuidTypeProperty@odata.type": "Edm.Guid",
            "GuidTypeProperty": "0d391d16-97f1-4b9a-be68-4cc871f90003",
            "BinaryTypeProperty@odata.type": "Edm.Binary",
            "BinaryTypeProperty": "AQIDBAU=",
            "Int64TypeProperty@odata.type": "Edm.Int64",
            "Int64TypeProperty": "3",
            "DoubleTypeProperty": 3,
            "IntTypeProperty": 3,
            "PartitionKey": "somPartition",
            "RowKey": "03",
            "Timestamp@odata.type": "Edm.DateTime",
            "Timestamp": "2020-08-21T16:25:51.7050888Z"
          },
          {
            "odata.etag": "W/\u0022datetime\u00272020-08-21T16%3A25%3A51.7750280Z\u0027\u0022",
            "StringTypeProperty": "This is table entity number 04",
            "DatetimeTypeProperty@odata.type": "Edm.DateTime",
            "DatetimeTypeProperty": "2020-01-01T01:05:00.0000000Z",
            "DatetimeOffsetTypeProperty@odata.type": "Edm.DateTime",
            "DatetimeOffsetTypeProperty": "2020-01-01T01:05:00.0000000Z",
            "GuidTypeProperty@odata.type": "Edm.Guid",
            "GuidTypeProperty": "0d391d16-97f1-4b9a-be68-4cc871f90004",
            "BinaryTypeProperty@odata.type": "Edm.Binary",
            "BinaryTypeProperty": "AQIDBAU=",
            "Int64TypeProperty@odata.type": "Edm.Int64",
            "Int64TypeProperty": "4",
            "DoubleTypeProperty": 4,
            "IntTypeProperty": 4,
            "PartitionKey": "somPartition",
            "RowKey": "04",
            "Timestamp@odata.type": "Edm.DateTime",
            "Timestamp": "2020-08-21T16:25:51.7750280Z"
          },
          {
            "odata.etag": "W/\u0022datetime\u00272020-08-21T16%3A25%3A51.8456840Z\u0027\u0022",
            "StringTypeProperty": "This is table entity number 05",
            "DatetimeTypeProperty@odata.type": "Edm.DateTime",
            "DatetimeTypeProperty": "2020-01-01T01:06:00.0000000Z",
            "DatetimeOffsetTypeProperty@odata.type": "Edm.DateTime",
            "DatetimeOffsetTypeProperty": "2020-01-01T01:06:00.0000000Z",
            "GuidTypeProperty@odata.type": "Edm.Guid",
            "GuidTypeProperty": "0d391d16-97f1-4b9a-be68-4cc871f90005",
            "BinaryTypeProperty@odata.type": "Edm.Binary",
            "BinaryTypeProperty": "AQIDBAU=",
            "Int64TypeProperty@odata.type": "Edm.Int64",
            "Int64TypeProperty": "5",
            "DoubleTypeProperty": 5,
            "IntTypeProperty": 5,
            "PartitionKey": "somPartition",
            "RowKey": "05",
            "Timestamp@odata.type": "Edm.DateTime",
            "Timestamp": "2020-08-21T16:25:51.8456840Z"
          }
        ]
      }
    },
    {
      "RequestUri": "https://chrissprim.table.cosmos.azure.com/testtable079mzfvi()?$format=application%2Fjson%3Bodata%3Dminimalmetadata\u0026$top=5\u0026$filter=PartitionKey%20eq%20%27somPartition%27\u0026NextPartitionKey=%7B%22token%22%3A%22%2BRID%3A~b1w3AI4jeMQFAAAAAAAAAA%3D%3D%23RT%3A1%23TRC%3A5%23ISV%3A2%23IEO%3A65551%23FPC%3AAQUAAAAAAAAACgAAAAAAAAA%3D%22%2C%22range%22%3A%7B%22min%22%3A%22%22%2C%22max%22%3A%22FF%22%7D%7D\u0026NextRowKey=NA",
      "RequestMethod": "GET",
      "RequestHeaders": {
        "Accept": "application/json",
        "Authorization": "Sanitized",
        "DataServiceVersion": "3.0",
        "User-Agent": [
          "azsdk-net-Data.Tables/1.0.0-dev.20200821.1",
          "(.NET Core 4.6.29130.01; Microsoft Windows 10.0.18363 )"
        ],
        "x-ms-client-request-id": "9a5cd7d65831a05c1c02b7206f513bd3",
        "x-ms-date": "Fri, 21 Aug 2020 16:25:52 GMT",
        "x-ms-return-client-request-id": "true",
        "x-ms-version": "2019-02-02"
      },
      "RequestBody": null,
      "StatusCode": 200,
      "ResponseHeaders": {
        "Content-Type": "application/json",
        "Date": "Fri, 21 Aug 2020 16:25:51 GMT",
        "Server": "Microsoft-HTTPAPI/2.0",
        "Transfer-Encoding": "chunked",
        "x-ms-request-id": "d22abb19-50cd-099a-5701-dd3a3c25be21"
      },
      "ResponseBody": {
        "value": [
          {
            "odata.etag": "W/\u0022datetime\u00272020-08-21T16%3A25%3A51.9151112Z\u0027\u0022",
            "StringTypeProperty": "This is table entity number 06",
            "DatetimeTypeProperty@odata.type": "Edm.DateTime",
            "DatetimeTypeProperty": "2020-01-01T01:07:00.0000000Z",
            "DatetimeOffsetTypeProperty@odata.type": "Edm.DateTime",
            "DatetimeOffsetTypeProperty": "2020-01-01T01:07:00.0000000Z",
            "GuidTypeProperty@odata.type": "Edm.Guid",
            "GuidTypeProperty": "0d391d16-97f1-4b9a-be68-4cc871f90006",
            "BinaryTypeProperty@odata.type": "Edm.Binary",
            "BinaryTypeProperty": "AQIDBAU=",
            "Int64TypeProperty@odata.type": "Edm.Int64",
            "Int64TypeProperty": "6",
            "DoubleTypeProperty": 6,
            "IntTypeProperty": 6,
            "PartitionKey": "somPartition",
            "RowKey": "06",
            "Timestamp@odata.type": "Edm.DateTime",
            "Timestamp": "2020-08-21T16:25:51.9151112Z"
          },
          {
            "odata.etag": "W/\u0022datetime\u00272020-08-21T16%3A25%3A51.9844360Z\u0027\u0022",
            "StringTypeProperty": "This is table entity number 07",
            "DatetimeTypeProperty@odata.type": "Edm.DateTime",
            "DatetimeTypeProperty": "2020-01-01T01:08:00.0000000Z",
            "DatetimeOffsetTypeProperty@odata.type": "Edm.DateTime",
            "DatetimeOffsetTypeProperty": "2020-01-01T01:08:00.0000000Z",
            "GuidTypeProperty@odata.type": "Edm.Guid",
            "GuidTypeProperty": "0d391d16-97f1-4b9a-be68-4cc871f90007",
            "BinaryTypeProperty@odata.type": "Edm.Binary",
            "BinaryTypeProperty": "AQIDBAU=",
            "Int64TypeProperty@odata.type": "Edm.Int64",
            "Int64TypeProperty": "7",
            "DoubleTypeProperty": 7,
            "IntTypeProperty": 7,
            "PartitionKey": "somPartition",
            "RowKey": "07",
            "Timestamp@odata.type": "Edm.DateTime",
            "Timestamp": "2020-08-21T16:25:51.9844360Z"
          },
          {
            "odata.etag": "W/\u0022datetime\u00272020-08-21T16%3A25%3A52.0564232Z\u0027\u0022",
            "StringTypeProperty": "This is table entity number 08",
            "DatetimeTypeProperty@odata.type": "Edm.DateTime",
            "DatetimeTypeProperty": "2020-01-01T01:09:00.0000000Z",
            "DatetimeOffsetTypeProperty@odata.type": "Edm.DateTime",
            "DatetimeOffsetTypeProperty": "2020-01-01T01:09:00.0000000Z",
            "GuidTypeProperty@odata.type": "Edm.Guid",
            "GuidTypeProperty": "0d391d16-97f1-4b9a-be68-4cc871f90008",
            "BinaryTypeProperty@odata.type": "Edm.Binary",
            "BinaryTypeProperty": "AQIDBAU=",
            "Int64TypeProperty@odata.type": "Edm.Int64",
            "Int64TypeProperty": "8",
            "DoubleTypeProperty": 8,
            "IntTypeProperty": 8,
            "PartitionKey": "somPartition",
            "RowKey": "08",
            "Timestamp@odata.type": "Edm.DateTime",
            "Timestamp": "2020-08-21T16:25:52.0564232Z"
          },
          {
            "odata.etag": "W/\u0022datetime\u00272020-08-21T16%3A25%3A52.1359880Z\u0027\u0022",
            "StringTypeProperty": "This is table entity number 09",
            "DatetimeTypeProperty@odata.type": "Edm.DateTime",
            "DatetimeTypeProperty": "2020-01-01T01:10:00.0000000Z",
            "DatetimeOffsetTypeProperty@odata.type": "Edm.DateTime",
            "DatetimeOffsetTypeProperty": "2020-01-01T01:10:00.0000000Z",
            "GuidTypeProperty@odata.type": "Edm.Guid",
            "GuidTypeProperty": "0d391d16-97f1-4b9a-be68-4cc871f90009",
            "BinaryTypeProperty@odata.type": "Edm.Binary",
            "BinaryTypeProperty": "AQIDBAU=",
            "Int64TypeProperty@odata.type": "Edm.Int64",
            "Int64TypeProperty": "9",
            "DoubleTypeProperty": 9,
            "IntTypeProperty": 9,
            "PartitionKey": "somPartition",
            "RowKey": "09",
            "Timestamp@odata.type": "Edm.DateTime",
            "Timestamp": "2020-08-21T16:25:52.1359880Z"
          },
          {
            "odata.etag": "W/\u0022datetime\u00272020-08-21T16%3A25%3A52.2060296Z\u0027\u0022",
            "StringTypeProperty": "This is table entity number 10",
            "DatetimeTypeProperty@odata.type": "Edm.DateTime",
            "DatetimeTypeProperty": "2020-01-01T01:11:00.0000000Z",
            "DatetimeOffsetTypeProperty@odata.type": "Edm.DateTime",
            "DatetimeOffsetTypeProperty": "2020-01-01T01:11:00.0000000Z",
            "GuidTypeProperty@odata.type": "Edm.Guid",
            "GuidTypeProperty": "0d391d16-97f1-4b9a-be68-4cc871f90010",
            "BinaryTypeProperty@odata.type": "Edm.Binary",
            "BinaryTypeProperty": "AQIDBAU=",
            "Int64TypeProperty@odata.type": "Edm.Int64",
            "Int64TypeProperty": "10",
            "DoubleTypeProperty": 10,
            "IntTypeProperty": 10,
            "PartitionKey": "somPartition",
            "RowKey": "10",
            "Timestamp@odata.type": "Edm.DateTime",
            "Timestamp": "2020-08-21T16:25:52.2060296Z"
          }
        ]
      }
    },
    {
      "RequestUri": "https://chrissprim.table.cosmos.azure.com/Tables(\u0027testtable079mzfvi\u0027)",
      "RequestMethod": "DELETE",
      "RequestHeaders": {
        "Accept": "application/json",
        "Authorization": "Sanitized",
        "traceparent": "00-d721b43bd8eb2f47b24efc588bd5ff70-c2545d769b0eba45-00",
        "User-Agent": [
          "azsdk-net-Data.Tables/1.0.0-dev.20200821.1",
          "(.NET Core 4.6.29130.01; Microsoft Windows 10.0.18363 )"
        ],
        "x-ms-client-request-id": "d22abb1950cd099a5701dd3a3c25be21",
        "x-ms-date": "Fri, 21 Aug 2020 16:25:52 GMT",
        "x-ms-return-client-request-id": "true",
        "x-ms-version": "2019-02-02"
      },
      "RequestBody": null,
      "StatusCode": 204,
      "ResponseHeaders": {
        "Content-Length": "0",
        "Date": "Fri, 21 Aug 2020 16:25:52 GMT",
        "Server": "Microsoft-HTTPAPI/2.0",
        "x-ms-request-id": "7bfdb982-460a-67b9-b2fb-7e54e09c86ac"
      },
      "ResponseBody": []
    }
  ],
  "Variables": {
    "RandomSeed": "2113637990",
    "TABLES_COSMOS_ACCOUNT_NAME": "chrissprim",
    "TABLES_PRIMARY_COSMOS_ACCOUNT_KEY": "Kg=="
  }
}<|MERGE_RESOLUTION|>--- conflicted
+++ resolved
@@ -84,12 +84,7 @@
         "Location": "https://chrissprim.table.cosmos.azure.com/testtable079mzfvi(PartitionKey=\u0027somPartition\u0027,RowKey=\u002701\u0027)",
         "Preference-Applied": "return-no-content",
         "Server": "Microsoft-HTTPAPI/2.0",
-<<<<<<< HEAD
         "x-ms-request-id": "41ea4955-3fa5-4978-a2db-8df0396ef4e9"
-=======
-        "Transfer-Encoding": "chunked",
-        "x-ms-request-id": "68b22007-b106-633e-66f6-e5649004d43a"
->>>>>>> 378550eb
       },
       "ResponseBody": []
     },
@@ -140,12 +135,7 @@
         "Location": "https://chrissprim.table.cosmos.azure.com/testtable079mzfvi(PartitionKey=\u0027somPartition\u0027,RowKey=\u002702\u0027)",
         "Preference-Applied": "return-no-content",
         "Server": "Microsoft-HTTPAPI/2.0",
-<<<<<<< HEAD
         "x-ms-request-id": "68b22007-b106-633e-66f6-e5649004d43a"
-=======
-        "Transfer-Encoding": "chunked",
-        "x-ms-request-id": "a88a0bd7-d724-d661-55d2-51bc83ad4a47"
->>>>>>> 378550eb
       },
       "ResponseBody": []
     },
@@ -196,12 +186,7 @@
         "Location": "https://chrissprim.table.cosmos.azure.com/testtable079mzfvi(PartitionKey=\u0027somPartition\u0027,RowKey=\u002703\u0027)",
         "Preference-Applied": "return-no-content",
         "Server": "Microsoft-HTTPAPI/2.0",
-<<<<<<< HEAD
         "x-ms-request-id": "a88a0bd7-d724-d661-55d2-51bc83ad4a47"
-=======
-        "Transfer-Encoding": "chunked",
-        "x-ms-request-id": "d824d7db-80d6-a4a7-0b86-daaf5a14b89e"
->>>>>>> 378550eb
       },
       "ResponseBody": []
     },
@@ -252,12 +237,7 @@
         "Location": "https://chrissprim.table.cosmos.azure.com/testtable079mzfvi(PartitionKey=\u0027somPartition\u0027,RowKey=\u002704\u0027)",
         "Preference-Applied": "return-no-content",
         "Server": "Microsoft-HTTPAPI/2.0",
-<<<<<<< HEAD
         "x-ms-request-id": "d824d7db-80d6-a4a7-0b86-daaf5a14b89e"
-=======
-        "Transfer-Encoding": "chunked",
-        "x-ms-request-id": "2d185306-4ce3-30c5-bedb-13345f82e0b9"
->>>>>>> 378550eb
       },
       "ResponseBody": []
     },
@@ -308,12 +288,7 @@
         "Location": "https://chrissprim.table.cosmos.azure.com/testtable079mzfvi(PartitionKey=\u0027somPartition\u0027,RowKey=\u002705\u0027)",
         "Preference-Applied": "return-no-content",
         "Server": "Microsoft-HTTPAPI/2.0",
-<<<<<<< HEAD
         "x-ms-request-id": "2d185306-4ce3-30c5-bedb-13345f82e0b9"
-=======
-        "Transfer-Encoding": "chunked",
-        "x-ms-request-id": "b8899dab-fbdf-5763-64e6-9d9dfcb27c40"
->>>>>>> 378550eb
       },
       "ResponseBody": []
     },
@@ -364,12 +339,7 @@
         "Location": "https://chrissprim.table.cosmos.azure.com/testtable079mzfvi(PartitionKey=\u0027somPartition\u0027,RowKey=\u002706\u0027)",
         "Preference-Applied": "return-no-content",
         "Server": "Microsoft-HTTPAPI/2.0",
-<<<<<<< HEAD
         "x-ms-request-id": "b8899dab-fbdf-5763-64e6-9d9dfcb27c40"
-=======
-        "Transfer-Encoding": "chunked",
-        "x-ms-request-id": "30b6b319-1c94-8f64-12f4-1afb6c724489"
->>>>>>> 378550eb
       },
       "ResponseBody": []
     },
@@ -420,12 +390,7 @@
         "Location": "https://chrissprim.table.cosmos.azure.com/testtable079mzfvi(PartitionKey=\u0027somPartition\u0027,RowKey=\u002707\u0027)",
         "Preference-Applied": "return-no-content",
         "Server": "Microsoft-HTTPAPI/2.0",
-<<<<<<< HEAD
         "x-ms-request-id": "30b6b319-1c94-8f64-12f4-1afb6c724489"
-=======
-        "Transfer-Encoding": "chunked",
-        "x-ms-request-id": "bc0321a6-008a-0abe-efc1-c9fdae28330b"
->>>>>>> 378550eb
       },
       "ResponseBody": []
     },
@@ -476,12 +441,7 @@
         "Location": "https://chrissprim.table.cosmos.azure.com/testtable079mzfvi(PartitionKey=\u0027somPartition\u0027,RowKey=\u002708\u0027)",
         "Preference-Applied": "return-no-content",
         "Server": "Microsoft-HTTPAPI/2.0",
-<<<<<<< HEAD
         "x-ms-request-id": "bc0321a6-008a-0abe-efc1-c9fdae28330b"
-=======
-        "Transfer-Encoding": "chunked",
-        "x-ms-request-id": "ac1bd25f-b0cc-8e24-39fa-a6ebe168eaf1"
->>>>>>> 378550eb
       },
       "ResponseBody": []
     },
@@ -532,12 +492,7 @@
         "Location": "https://chrissprim.table.cosmos.azure.com/testtable079mzfvi(PartitionKey=\u0027somPartition\u0027,RowKey=\u002709\u0027)",
         "Preference-Applied": "return-no-content",
         "Server": "Microsoft-HTTPAPI/2.0",
-<<<<<<< HEAD
         "x-ms-request-id": "ac1bd25f-b0cc-8e24-39fa-a6ebe168eaf1"
-=======
-        "Transfer-Encoding": "chunked",
-        "x-ms-request-id": "daf714a1-bfaf-18b5-f4ab-40d35366e0ea"
->>>>>>> 378550eb
       },
       "ResponseBody": []
     },
@@ -588,12 +543,7 @@
         "Location": "https://chrissprim.table.cosmos.azure.com/testtable079mzfvi(PartitionKey=\u0027somPartition\u0027,RowKey=\u002710\u0027)",
         "Preference-Applied": "return-no-content",
         "Server": "Microsoft-HTTPAPI/2.0",
-<<<<<<< HEAD
         "x-ms-request-id": "daf714a1-bfaf-18b5-f4ab-40d35366e0ea"
-=======
-        "Transfer-Encoding": "chunked",
-        "x-ms-request-id": "9a9b0ec0-9856-f5bd-fd74-83905ad32986"
->>>>>>> 378550eb
       },
       "ResponseBody": []
     },
