--- conflicted
+++ resolved
@@ -123,163 +123,6 @@
         "Content-Length": "33",
         "Content-Type": "application/json; odata=nometadata",
         "DataServiceVersion": "3.0",
-<<<<<<< HEAD
-        "traceparent": "00-7b8dae2db7068b4ba5978ef3657c3fff-4f242c58e5fc1f4b-00",
-        "User-Agent": [
-          "azsdk-net-Data.Tables/1.0.0-dev.20200821.2",
-          "(.NET Core 4.6.27514.02; Microsoft Windows 10.0.17763 )"
-        ],
-        "x-ms-client-request-id": "e9a941b54bc804c942b945621cfde9b8",
-        "x-ms-date": "Fri, 21 Aug 2020 15:15:45 GMT",
-        "x-ms-return-client-request-id": "true",
-        "x-ms-version": "2019-02-02"
-      },
-      "RequestBody": {
-        "TableName": "testtablen27f4i8q"
-      },
-      "StatusCode": 429,
-      "ResponseHeaders": {
-        "Content-Type": "application/json",
-        "Date": "Fri, 21 Aug 2020 15:15:44 GMT",
-        "Server": "Microsoft-HTTPAPI/2.0",
-        "Transfer-Encoding": "chunked",
-        "x-ms-request-id": "e9a941b5-4bc8-04c9-42b9-45621cfde9b8"
-      },
-      "ResponseBody": [
-        "{\u0022odata.error\u0022:{\u0022code\u0022:\u0022429\u0022,\u0022message\u0022:{\u0022lang\u0022:\u0022en-us\u0022,\u0022value\u0022:\u0022Message: {\\\u0022Errors\\\u0022:[\\\u0022Request rate is large. More Request Units may be needed, so no changes were made. Please retry this request later. Learn more: http://aka.ms/cosmosdb-error-429\\\u0022]}\\r\\nActivityId: d14ae223-4edb-4f7b-9af5-9b2abfe649ed, Request URI: /apps/4f5c042d-76fb-4ce6-bda3-517e6ef3984f/services/a5ac0eaf-e7ef-445f-b1a3-7aa9ef0197f1/partitions/16f8ba9b-2d48-46e6-aeb2-cc6134d54671/replicas/132424953200404074p, RequestStats: , SDK: Microsoft.Azure.Documents.Common/2.11.0, documentdb-dotnet-sdk/2.11.0 Host/64-bit MicrosoftWindowsNT/6.2.9200.0\\nRequestID:e9a941b5-4bc8-04c9-42b9-45621cfde9b8\\n\u0022}}}\r\n"
-      ]
-    },
-    {
-      "RequestUri": "https://t1acd88e4a1c34b8dprim.table.cosmos.azure.com/Tables?$format=application%2Fjson%3Bodata%3Dminimalmetadata",
-      "RequestMethod": "POST",
-      "RequestHeaders": {
-        "Accept": [
-          "application/json",
-          "application/json; odata=minimalmetadata"
-        ],
-        "Authorization": "Sanitized",
-        "Content-Length": "33",
-        "Content-Type": "application/json; odata=nometadata",
-        "DataServiceVersion": "3.0",
-        "traceparent": "00-3bf50de7e54ff941a2536b95d453eb42-c36e213283a5f840-00",
-        "User-Agent": [
-          "azsdk-net-Data.Tables/1.0.0-dev.20200821.2",
-          "(.NET Core 4.6.27514.02; Microsoft Windows 10.0.17763 )"
-        ],
-        "x-ms-client-request-id": "4237b5b8a63a3687965ba77ae064fc2a",
-        "x-ms-date": "Fri, 21 Aug 2020 15:15:46 GMT",
-        "x-ms-return-client-request-id": "true",
-        "x-ms-version": "2019-02-02"
-      },
-      "RequestBody": {
-        "TableName": "testtablen27f4i8q"
-      },
-      "StatusCode": 429,
-      "ResponseHeaders": {
-        "Content-Type": "application/json",
-        "Date": "Fri, 21 Aug 2020 15:15:46 GMT",
-        "Server": "Microsoft-HTTPAPI/2.0",
-        "Transfer-Encoding": "chunked",
-        "x-ms-request-id": "4237b5b8-a63a-3687-965b-a77ae064fc2a"
-      },
-      "ResponseBody": [
-        "{\u0022odata.error\u0022:{\u0022code\u0022:\u0022429\u0022,\u0022message\u0022:{\u0022lang\u0022:\u0022en-us\u0022,\u0022value\u0022:\u0022Message: {\\\u0022Errors\\\u0022:[\\\u0022Request rate is large. More Request Units may be needed, so no changes were made. Please retry this request later. Learn more: http://aka.ms/cosmosdb-error-429\\\u0022]}\\r\\nActivityId: 9f89d3ff-22dc-489d-96e0-33b8a6155424, Request URI: /apps/4f5c042d-76fb-4ce6-bda3-517e6ef3984f/services/a5ac0eaf-e7ef-445f-b1a3-7aa9ef0197f1/partitions/16f8ba9b-2d48-46e6-aeb2-cc6134d54671/replicas/132424953200404074p, RequestStats: , SDK: Microsoft.Azure.Documents.Common/2.11.0, documentdb-dotnet-sdk/2.11.0 Host/64-bit MicrosoftWindowsNT/6.2.9200.0\\nRequestID:4237b5b8-a63a-3687-965b-a77ae064fc2a\\n\u0022}}}\r\n"
-      ]
-    },
-    {
-      "RequestUri": "https://t1acd88e4a1c34b8dprim.table.cosmos.azure.com/Tables?$format=application%2Fjson%3Bodata%3Dminimalmetadata",
-      "RequestMethod": "POST",
-      "RequestHeaders": {
-        "Accept": [
-          "application/json",
-          "application/json; odata=minimalmetadata"
-        ],
-        "Authorization": "Sanitized",
-        "Content-Length": "33",
-        "Content-Type": "application/json; odata=nometadata",
-        "DataServiceVersion": "3.0",
-        "traceparent": "00-3bf50de7e54ff941a2536b95d453eb42-c36e213283a5f840-00",
-        "User-Agent": [
-          "azsdk-net-Data.Tables/1.0.0-dev.20200821.2",
-          "(.NET Core 4.6.27514.02; Microsoft Windows 10.0.17763 )"
-        ],
-        "x-ms-client-request-id": "4237b5b8a63a3687965ba77ae064fc2a",
-        "x-ms-date": "Fri, 21 Aug 2020 15:15:47 GMT",
-        "x-ms-return-client-request-id": "true",
-        "x-ms-version": "2019-02-02"
-      },
-      "RequestBody": {
-        "TableName": "testtablen27f4i8q"
-      },
-      "StatusCode": 429,
-      "ResponseHeaders": {
-        "Content-Type": "application/json",
-        "Date": "Fri, 21 Aug 2020 15:15:46 GMT",
-        "Server": "Microsoft-HTTPAPI/2.0",
-        "Transfer-Encoding": "chunked",
-        "x-ms-request-id": "4237b5b8-a63a-3687-965b-a77ae064fc2a"
-      },
-      "ResponseBody": [
-        "{\u0022odata.error\u0022:{\u0022code\u0022:\u0022429\u0022,\u0022message\u0022:{\u0022lang\u0022:\u0022en-us\u0022,\u0022value\u0022:\u0022Message: {\\\u0022Errors\\\u0022:[\\\u0022Request rate is large. More Request Units may be needed, so no changes were made. Please retry this request later. Learn more: http://aka.ms/cosmosdb-error-429\\\u0022]}\\r\\nActivityId: e72ed24b-4314-41e7-8842-8d0027291539, Request URI: /apps/4f5c042d-76fb-4ce6-bda3-517e6ef3984f/services/a5ac0eaf-e7ef-445f-b1a3-7aa9ef0197f1/partitions/16f8ba9b-2d48-46e6-aeb2-cc6134d54671/replicas/132424953200404074p, RequestStats: , SDK: Microsoft.Azure.Documents.Common/2.11.0, documentdb-dotnet-sdk/2.11.0 Host/64-bit MicrosoftWindowsNT/6.2.9200.0\\nRequestID:4237b5b8-a63a-3687-965b-a77ae064fc2a\\n\u0022}}}\r\n"
-      ]
-    },
-    {
-      "RequestUri": "https://t1acd88e4a1c34b8dprim.table.cosmos.azure.com/Tables?$format=application%2Fjson%3Bodata%3Dminimalmetadata",
-      "RequestMethod": "POST",
-      "RequestHeaders": {
-        "Accept": [
-          "application/json",
-          "application/json; odata=minimalmetadata"
-        ],
-        "Authorization": "Sanitized",
-        "Content-Length": "33",
-        "Content-Type": "application/json; odata=nometadata",
-        "DataServiceVersion": "3.0",
-        "traceparent": "00-3bf50de7e54ff941a2536b95d453eb42-c36e213283a5f840-00",
-        "User-Agent": [
-          "azsdk-net-Data.Tables/1.0.0-dev.20200821.2",
-          "(.NET Core 4.6.27514.02; Microsoft Windows 10.0.17763 )"
-        ],
-        "x-ms-client-request-id": "4237b5b8a63a3687965ba77ae064fc2a",
-        "x-ms-date": "Fri, 21 Aug 2020 15:15:49 GMT",
-        "x-ms-return-client-request-id": "true",
-        "x-ms-version": "2019-02-02"
-      },
-      "RequestBody": {
-        "TableName": "testtablen27f4i8q"
-      },
-      "StatusCode": 429,
-      "ResponseHeaders": {
-        "Content-Type": "application/json",
-        "Date": "Fri, 21 Aug 2020 15:15:49 GMT",
-        "Server": "Microsoft-HTTPAPI/2.0",
-        "Transfer-Encoding": "chunked",
-        "x-ms-request-id": "4237b5b8-a63a-3687-965b-a77ae064fc2a"
-      },
-      "ResponseBody": [
-        "{\u0022odata.error\u0022:{\u0022code\u0022:\u0022429\u0022,\u0022message\u0022:{\u0022lang\u0022:\u0022en-us\u0022,\u0022value\u0022:\u0022Message: {\\\u0022Errors\\\u0022:[\\\u0022Request rate is large. More Request Units may be needed, so no changes were made. Please retry this request later. Learn more: http://aka.ms/cosmosdb-error-429\\\u0022]}\\r\\nActivityId: 02e53f1e-fa38-4096-bd07-a068ed869c3e, Request URI: /apps/4f5c042d-76fb-4ce6-bda3-517e6ef3984f/services/a5ac0eaf-e7ef-445f-b1a3-7aa9ef0197f1/partitions/16f8ba9b-2d48-46e6-aeb2-cc6134d54671/replicas/132424953200404074p, RequestStats: , SDK: Microsoft.Azure.Documents.Common/2.11.0, documentdb-dotnet-sdk/2.11.0 Host/64-bit MicrosoftWindowsNT/6.2.9200.0\\nRequestID:4237b5b8-a63a-3687-965b-a77ae064fc2a\\n\u0022}}}\r\n"
-      ]
-    },
-    {
-      "RequestUri": "https://t1acd88e4a1c34b8dprim.table.cosmos.azure.com/Tables?$format=application%2Fjson%3Bodata%3Dminimalmetadata",
-      "RequestMethod": "POST",
-      "RequestHeaders": {
-        "Accept": [
-          "application/json",
-          "application/json; odata=minimalmetadata"
-        ],
-        "Authorization": "Sanitized",
-        "Content-Length": "33",
-        "Content-Type": "application/json; odata=nometadata",
-        "DataServiceVersion": "3.0",
-        "traceparent": "00-3bf50de7e54ff941a2536b95d453eb42-c36e213283a5f840-00",
-        "User-Agent": [
-          "azsdk-net-Data.Tables/1.0.0-dev.20200821.2",
-          "(.NET Core 4.6.27514.02; Microsoft Windows 10.0.17763 )"
-        ],
-        "x-ms-client-request-id": "4237b5b8a63a3687965ba77ae064fc2a",
-        "x-ms-date": "Fri, 21 Aug 2020 15:15:52 GMT",
-=======
         "traceparent": "00-7e94a0be5a227c4cb9299fae1dfdc8c8-82fa89f8d8a0d041-00",
         "User-Agent": [
           "azsdk-net-Data.Tables/1.0.0-dev.20200821.1",
@@ -287,7 +130,6 @@
         ],
         "x-ms-client-request-id": "e9a941b54bc804c942b945621cfde9b8",
         "x-ms-date": "Fri, 21 Aug 2020 16:25:52 GMT",
->>>>>>> 367da34b
         "x-ms-return-client-request-id": "true",
         "x-ms-version": "2019-02-02"
       },
@@ -297,15 +139,9 @@
       "StatusCode": 201,
       "ResponseHeaders": {
         "Content-Type": "application/json",
-<<<<<<< HEAD
-        "Date": "Fri, 21 Aug 2020 15:15:52 GMT",
-        "ETag": "W/\u0022datetime\u00272020-08-21T15%3A15%3A52.8331272Z\u0027\u0022",
-        "Location": "https://t1acd88e4a1c34b8dprim.table.cosmos.azure.com/Tables(\u0027testtablen27f4i8q\u0027)",
-=======
         "Date": "Fri, 21 Aug 2020 16:25:52 GMT",
         "ETag": "W/\u0022datetime\u00272020-08-21T16%3A25%3A52.8212488Z\u0027\u0022",
         "Location": "https://chrissprim.table.cosmos.azure.com/Tables(\u0027testtablen27f4i8q\u0027)",
->>>>>>> 367da34b
         "Server": "Microsoft-HTTPAPI/2.0",
         "Transfer-Encoding": "chunked",
         "x-ms-request-id": "4237b5b8-a63a-3687-965b-a77ae064fc2a"
@@ -327,15 +163,6 @@
         "Content-Length": "1675",
         "Content-Type": "application/json; odata=nometadata",
         "DataServiceVersion": "3.0",
-<<<<<<< HEAD
-        "traceparent": "00-64f53366e0b1ba4caa024e2223cd209a-646557c883d6904f-00",
-        "User-Agent": [
-          "azsdk-net-Data.Tables/1.0.0-dev.20200821.2",
-          "(.NET Core 4.6.27514.02; Microsoft Windows 10.0.17763 )"
-        ],
-        "x-ms-client-request-id": "7294eccd684eb89d9a7e5936c069a54d",
-        "x-ms-date": "Fri, 21 Aug 2020 15:15:53 GMT",
-=======
         "Prefer": "return-no-content",
         "traceparent": "00-e4684c8d3252704b9b9bf26a7714bbe3-711ad8474187c84d-00",
         "User-Agent": [
@@ -344,7 +171,6 @@
         ],
         "x-ms-client-request-id": "4237b5b8a63a3687965ba77ae064fc2a",
         "x-ms-date": "Fri, 21 Aug 2020 16:25:53 GMT",
->>>>>>> 367da34b
         "x-ms-return-client-request-id": "true",
         "x-ms-version": "2019-02-02"
       },
@@ -412,72 +238,15 @@
       },
       "StatusCode": 204,
       "ResponseHeaders": {
-<<<<<<< HEAD
-        "Content-Type": "application/json",
-        "Date": "Fri, 21 Aug 2020 15:15:52 GMT",
-        "ETag": "W/\u0022datetime\u00272020-08-21T15%3A15%3A53.2726280Z\u0027\u0022",
-        "Location": "https://t1acd88e4a1c34b8dprim.table.cosmos.azure.com/testtablen27f4i8q(PartitionKey=\u0027somPartition\u0027,RowKey=\u00270001\u0027)",
-=======
         "Content-Length": "0",
         "Date": "Fri, 21 Aug 2020 16:25:52 GMT",
         "ETag": "W/\u0022datetime\u00272020-08-21T16%3A25%3A53.2241928Z\u0027\u0022",
         "Location": "https://chrissprim.table.cosmos.azure.com/testtablen27f4i8q(PartitionKey=\u0027somPartition\u0027,RowKey=\u00270001\u0027)",
         "Preference-Applied": "return-no-content",
->>>>>>> 367da34b
         "Server": "Microsoft-HTTPAPI/2.0",
         "x-ms-request-id": "4237b5b8-a63a-3687-965b-a77ae064fc2a"
       },
-<<<<<<< HEAD
-      "ResponseBody": {
-        "odata.metadata": "https://t1acd88e4a1c34b8dprim.table.cosmos.azure.com/testtablen27f4i8q/$metadata#testtablen27f4i8q/@Element",
-        "odata.etag": "W/\u0022datetime\u00272020-08-21T15%3A15%3A53.2726280Z\u0027\u0022",
-        "DateTimeOffsetN@odata.type": "Edm.DateTime",
-        "DateTimeOffsetN": "2020-01-01T01:02:00.0000000Z",
-        "DateTimeOffset@odata.type": "Edm.DateTime",
-        "DateTimeOffset": "2020-01-01T01:02:00.0000000Z",
-        "DateTimeN@odata.type": "Edm.DateTime",
-        "DateTimeN": "2020-01-01T01:02:00.0000000Z",
-        "DateTime@odata.type": "Edm.DateTime",
-        "DateTime": "2020-01-01T01:02:00.0000000Z",
-        "DateTimeAsString": "2020-01-01T01:02:00.0000000Z",
-        "BoolN": false,
-        "Bool": false,
-        "BoolPrimitiveN": false,
-        "BoolPrimitive": false,
-        "Binary@odata.type": "Edm.Binary",
-        "Binary": "AQIB",
-        "BinaryPrimitive@odata.type": "Edm.Binary",
-        "BinaryPrimitive": "AQIB",
-        "DoublePrimitiveN": 1.01,
-        "DoublePrimitive": 1.01,
-        "DoubleN": 1.01,
-        "Double": 1.01,
-        "DoubleInteger": 1,
-        "GuidN@odata.type": "Edm.Guid",
-        "GuidN": "0d391d16-97f1-4b9a-be68-4cc871f90001",
-        "Guid@odata.type": "Edm.Guid",
-        "Guid": "0d391d16-97f1-4b9a-be68-4cc871f90001",
-        "IntegerPrimitiveN": 1,
-        "IntegerPrimitive": 1,
-        "Int32N": 1,
-        "Int32": 1,
-        "LongPrimitiveN@odata.type": "Edm.Int64",
-        "LongPrimitiveN": "2147483648",
-        "LongPrimitive@odata.type": "Edm.Int64",
-        "LongPrimitive": "2147483648",
-        "Int64N@odata.type": "Edm.Int64",
-        "Int64N": "123456789012",
-        "Int64@odata.type": "Edm.Int64",
-        "Int64": "2147483648",
-        "String": "0001",
-        "PartitionKey": "somPartition",
-        "RowKey": "0001",
-        "Timestamp@odata.type": "Edm.DateTime",
-        "Timestamp": "2020-08-21T15:15:53.2726280Z"
-      }
-=======
       "ResponseBody": []
->>>>>>> 367da34b
     },
     {
       "RequestUri": "https://t1acd88e4a1c34b8dprim.table.cosmos.azure.com/testtablen27f4i8q?$format=application%2Fjson%3Bodata%3Dminimalmetadata",
@@ -491,15 +260,6 @@
         "Content-Length": "1673",
         "Content-Type": "application/json; odata=nometadata",
         "DataServiceVersion": "3.0",
-<<<<<<< HEAD
-        "traceparent": "00-e4d15d07cf694246a145eaa082fcff06-4e8b12e29d1f964a-00",
-        "User-Agent": [
-          "azsdk-net-Data.Tables/1.0.0-dev.20200821.2",
-          "(.NET Core 4.6.27514.02; Microsoft Windows 10.0.17763 )"
-        ],
-        "x-ms-client-request-id": "9a23ad106edf0e07b973526da34f24dd",
-        "x-ms-date": "Fri, 21 Aug 2020 15:15:53 GMT",
-=======
         "Prefer": "return-no-content",
         "traceparent": "00-743e3bc6bb954d4c8b02d2c826d23aa6-939c56c79d54aa45-00",
         "User-Agent": [
@@ -508,7 +268,6 @@
         ],
         "x-ms-client-request-id": "7294eccd684eb89d9a7e5936c069a54d",
         "x-ms-date": "Fri, 21 Aug 2020 16:25:53 GMT",
->>>>>>> 367da34b
         "x-ms-return-client-request-id": "true",
         "x-ms-version": "2019-02-02"
       },
@@ -576,72 +335,15 @@
       },
       "StatusCode": 204,
       "ResponseHeaders": {
-<<<<<<< HEAD
-        "Content-Type": "application/json",
-        "Date": "Fri, 21 Aug 2020 15:15:52 GMT",
-        "ETag": "W/\u0022datetime\u00272020-08-21T15%3A15%3A53.3046792Z\u0027\u0022",
-        "Location": "https://t1acd88e4a1c34b8dprim.table.cosmos.azure.com/testtablen27f4i8q(PartitionKey=\u0027somPartition\u0027,RowKey=\u00270002\u0027)",
-=======
         "Content-Length": "0",
         "Date": "Fri, 21 Aug 2020 16:25:52 GMT",
         "ETag": "W/\u0022datetime\u00272020-08-21T16%3A25%3A53.2973064Z\u0027\u0022",
         "Location": "https://chrissprim.table.cosmos.azure.com/testtablen27f4i8q(PartitionKey=\u0027somPartition\u0027,RowKey=\u00270002\u0027)",
         "Preference-Applied": "return-no-content",
->>>>>>> 367da34b
         "Server": "Microsoft-HTTPAPI/2.0",
         "x-ms-request-id": "7294eccd-684e-b89d-9a7e-5936c069a54d"
       },
-<<<<<<< HEAD
-      "ResponseBody": {
-        "odata.metadata": "https://t1acd88e4a1c34b8dprim.table.cosmos.azure.com/testtablen27f4i8q/$metadata#testtablen27f4i8q/@Element",
-        "odata.etag": "W/\u0022datetime\u00272020-08-21T15%3A15%3A53.3046792Z\u0027\u0022",
-        "DateTimeOffsetN@odata.type": "Edm.DateTime",
-        "DateTimeOffsetN": "2020-01-01T01:03:00.0000000Z",
-        "DateTimeOffset@odata.type": "Edm.DateTime",
-        "DateTimeOffset": "2020-01-01T01:03:00.0000000Z",
-        "DateTimeN@odata.type": "Edm.DateTime",
-        "DateTimeN": "2020-01-01T01:03:00.0000000Z",
-        "DateTime@odata.type": "Edm.DateTime",
-        "DateTime": "2020-01-01T01:03:00.0000000Z",
-        "DateTimeAsString": "2020-01-01T01:03:00.0000000Z",
-        "BoolN": false,
-        "Bool": true,
-        "BoolPrimitiveN": false,
-        "BoolPrimitive": true,
-        "Binary@odata.type": "Edm.Binary",
-        "Binary": "AQIC",
-        "BinaryPrimitive@odata.type": "Edm.Binary",
-        "BinaryPrimitive": "AQIC",
-        "DoublePrimitiveN": 2.02,
-        "DoublePrimitive": 2.02,
-        "DoubleN": 2.02,
-        "Double": 2.02,
-        "DoubleInteger": 2,
-        "GuidN@odata.type": "Edm.Guid",
-        "GuidN": "0d391d16-97f1-4b9a-be68-4cc871f90002",
-        "Guid@odata.type": "Edm.Guid",
-        "Guid": "0d391d16-97f1-4b9a-be68-4cc871f90002",
-        "IntegerPrimitiveN": 2,
-        "IntegerPrimitive": 2,
-        "Int32N": 2,
-        "Int32": 2,
-        "LongPrimitiveN@odata.type": "Edm.Int64",
-        "LongPrimitiveN": "2147483649",
-        "LongPrimitive@odata.type": "Edm.Int64",
-        "LongPrimitive": "2147483649",
-        "Int64N@odata.type": "Edm.Int64",
-        "Int64N": "123456789012",
-        "Int64@odata.type": "Edm.Int64",
-        "Int64": "2147483649",
-        "String": "0002",
-        "PartitionKey": "somPartition",
-        "RowKey": "0002",
-        "Timestamp@odata.type": "Edm.DateTime",
-        "Timestamp": "2020-08-21T15:15:53.3046792Z"
-      }
-=======
       "ResponseBody": []
->>>>>>> 367da34b
     },
     {
       "RequestUri": "https://t1acd88e4a1c34b8dprim.table.cosmos.azure.com/testtablen27f4i8q()?$format=application%2Fjson%3Bodata%3Dminimalmetadata\u0026$filter=%28PartitionKey%20eq%20%27somPartition%27%29%20and%20%28RowKey%20eq%20%270002%27%29",
@@ -654,19 +356,11 @@
         "Authorization": "Sanitized",
         "DataServiceVersion": "3.0",
         "User-Agent": [
-<<<<<<< HEAD
-          "azsdk-net-Data.Tables/1.0.0-dev.20200821.2",
-          "(.NET Core 4.6.27514.02; Microsoft Windows 10.0.17763 )"
-        ],
-        "x-ms-client-request-id": "30941bbd77684f69187ea7bb4d50762d",
-        "x-ms-date": "Fri, 21 Aug 2020 15:15:53 GMT",
-=======
           "azsdk-net-Data.Tables/1.0.0-dev.20200821.1",
           "(.NET Core 4.6.29130.01; Microsoft Windows 10.0.18363 )"
         ],
         "x-ms-client-request-id": "9a23ad106edf0e07b973526da34f24dd",
         "x-ms-date": "Fri, 21 Aug 2020 16:25:53 GMT",
->>>>>>> 367da34b
         "x-ms-return-client-request-id": "true",
         "x-ms-version": "2019-02-02"
       },
@@ -674,11 +368,7 @@
       "StatusCode": 200,
       "ResponseHeaders": {
         "Content-Type": "application/json",
-<<<<<<< HEAD
-        "Date": "Fri, 21 Aug 2020 15:15:52 GMT",
-=======
         "Date": "Fri, 21 Aug 2020 16:25:52 GMT",
->>>>>>> 367da34b
         "Server": "Microsoft-HTTPAPI/2.0",
         "Transfer-Encoding": "chunked",
         "x-ms-request-id": "30941bbd-7768-4f69-187e-a7bb4d50762d"
@@ -686,11 +376,7 @@
       "ResponseBody": {
         "value": [
           {
-<<<<<<< HEAD
-            "odata.etag": "W/\u0022datetime\u00272020-08-21T15%3A15%3A53.3046792Z\u0027\u0022",
-=======
             "odata.etag": "W/\u0022datetime\u00272020-08-21T16%3A25%3A53.2973064Z\u0027\u0022",
->>>>>>> 367da34b
             "DateTimeOffsetN@odata.type": "Edm.DateTime",
             "DateTimeOffsetN": "2020-01-01T01:03:00.0000000Z",
             "DateTimeOffset@odata.type": "Edm.DateTime",
@@ -733,11 +419,7 @@
             "PartitionKey": "somPartition",
             "RowKey": "0002",
             "Timestamp@odata.type": "Edm.DateTime",
-<<<<<<< HEAD
-            "Timestamp": "2020-08-21T15:15:53.3046792Z"
-=======
             "Timestamp": "2020-08-21T16:25:53.2973064Z"
->>>>>>> 367da34b
           }
         ]
       }
@@ -751,15 +433,6 @@
           "application/json"
         ],
         "Authorization": "Sanitized",
-<<<<<<< HEAD
-        "traceparent": "00-4ca41a8fa0d72f428b86217411d83b8c-dd975ae5b6ac1c47-00",
-        "User-Agent": [
-          "azsdk-net-Data.Tables/1.0.0-dev.20200821.2",
-          "(.NET Core 4.6.27514.02; Microsoft Windows 10.0.17763 )"
-        ],
-        "x-ms-client-request-id": "326959b661405f4be586b8db1530144b",
-        "x-ms-date": "Fri, 21 Aug 2020 15:15:53 GMT",
-=======
         "traceparent": "00-346c8eba16370f43b5fecef2402a0308-8067fc8340362247-00",
         "User-Agent": [
           "azsdk-net-Data.Tables/1.0.0-dev.20200821.1",
@@ -767,7 +440,6 @@
         ],
         "x-ms-client-request-id": "30941bbd77684f69187ea7bb4d50762d",
         "x-ms-date": "Fri, 21 Aug 2020 16:25:53 GMT",
->>>>>>> 367da34b
         "x-ms-return-client-request-id": "true",
         "x-ms-version": "2019-02-02"
       },
@@ -775,11 +447,7 @@
       "StatusCode": 204,
       "ResponseHeaders": {
         "Content-Length": "0",
-<<<<<<< HEAD
-        "Date": "Fri, 21 Aug 2020 15:15:52 GMT",
-=======
         "Date": "Fri, 21 Aug 2020 16:25:52 GMT",
->>>>>>> 367da34b
         "Server": "Microsoft-HTTPAPI/2.0",
         "x-ms-request-id": "326959b6-6140-5f4b-e586-b8db1530144b"
       },
@@ -788,11 +456,7 @@
   ],
   "Variables": {
     "RandomSeed": "177094226",
-<<<<<<< HEAD
-    "TABLES_COSMOS_ACCOUNT_NAME": "t1acd88e4a1c34b8dprim",
-=======
     "TABLES_COSMOS_ACCOUNT_NAME": "chrissprim",
->>>>>>> 367da34b
     "TABLES_PRIMARY_COSMOS_ACCOUNT_KEY": "Kg=="
   }
 }