--- conflicted
+++ resolved
@@ -123,115 +123,25 @@
         "Content-Length": "33",
         "Content-Type": "application/json; odata=nometadata",
         "DataServiceVersion": "3.0",
-<<<<<<< HEAD
-        "traceparent": "00-9f6c3d6e6babca4bb3adae80b430a448-e75915aab2d3da47-00",
-        "User-Agent": [
-          "azsdk-net-Data.Tables/1.0.0-dev.20200821.2",
-          "(.NET Core 4.6.27514.02; Microsoft Windows 10.0.17763 )"
+        "traceparent": "00-e15798dee8bab0419b22e695b2d970f5-5486a34d2066e549-00",
+        "User-Agent": [
+          "azsdk-net-Data.Tables/1.0.0-dev.20200821.1",
+          "(.NET Core 4.6.29130.01; Microsoft Windows 10.0.18363 )"
         ],
         "x-ms-client-request-id": "df86294936af3d02ac28657f46df4c16",
-        "x-ms-date": "Fri, 21 Aug 2020 15:14:47 GMT",
+        "x-ms-date": "Fri, 21 Aug 2020 16:25:46 GMT",
         "x-ms-return-client-request-id": "true",
         "x-ms-version": "2019-02-02"
       },
       "RequestBody": {
         "TableName": "testtabletr1vmqwu"
       },
-      "StatusCode": 429,
+      "StatusCode": 201,
       "ResponseHeaders": {
         "Content-Type": "application/json",
-        "Date": "Fri, 21 Aug 2020 15:14:47 GMT",
-        "Server": "Microsoft-HTTPAPI/2.0",
-        "Transfer-Encoding": "chunked",
-        "x-ms-request-id": "df862949-36af-3d02-ac28-657f46df4c16"
-      },
-      "ResponseBody": [
-        "{\u0022odata.error\u0022:{\u0022code\u0022:\u0022429\u0022,\u0022message\u0022:{\u0022lang\u0022:\u0022en-us\u0022,\u0022value\u0022:\u0022Message: {\\\u0022Errors\\\u0022:[\\\u0022Request rate is large. More Request Units may be needed, so no changes were made. Please retry this request later. Learn more: http://aka.ms/cosmosdb-error-429\\\u0022]}\\r\\nActivityId: 9466dd0f-410f-477d-ba2e-1ef48589f40f, Request URI: /apps/4f5c042d-76fb-4ce6-bda3-517e6ef3984f/services/a5ac0eaf-e7ef-445f-b1a3-7aa9ef0197f1/partitions/16f8ba9b-2d48-46e6-aeb2-cc6134d54671/replicas/132424953200404074p, RequestStats: , SDK: Microsoft.Azure.Documents.Common/2.11.0, documentdb-dotnet-sdk/2.11.0 Host/64-bit MicrosoftWindowsNT/6.2.9200.0\\nRequestID:df862949-36af-3d02-ac28-657f46df4c16\\n\u0022}}}\r\n"
-      ]
-    },
-    {
-      "RequestUri": "https://t1acd88e4a1c34b8dprim.table.cosmos.azure.com/Tables?$format=application%2Fjson%3Bodata%3Dminimalmetadata",
-      "RequestMethod": "POST",
-      "RequestHeaders": {
-        "Accept": [
-          "application/json",
-          "application/json; odata=minimalmetadata"
-        ],
-        "Authorization": "Sanitized",
-        "Content-Length": "33",
-        "Content-Type": "application/json; odata=nometadata",
-        "DataServiceVersion": "3.0",
-        "traceparent": "00-e0a16c8365bd9149a45ce27484ad48e7-997fb833aeca3f44-00",
-        "User-Agent": [
-          "azsdk-net-Data.Tables/1.0.0-dev.20200821.2",
-          "(.NET Core 4.6.27514.02; Microsoft Windows 10.0.17763 )"
-        ],
-        "x-ms-client-request-id": "e01e060a04c442016379414cf07bd84c",
-        "x-ms-date": "Fri, 21 Aug 2020 15:14:49 GMT",
-        "x-ms-return-client-request-id": "true",
-        "x-ms-version": "2019-02-02"
-      },
-      "RequestBody": {
-        "TableName": "testtabletr1vmqwu"
-      },
-      "StatusCode": 429,
-      "ResponseHeaders": {
-        "Content-Type": "application/json",
-        "Date": "Fri, 21 Aug 2020 15:14:49 GMT",
-        "Server": "Microsoft-HTTPAPI/2.0",
-        "Transfer-Encoding": "chunked",
-        "x-ms-request-id": "e01e060a-04c4-4201-6379-414cf07bd84c"
-      },
-      "ResponseBody": [
-        "{\u0022odata.error\u0022:{\u0022code\u0022:\u0022429\u0022,\u0022message\u0022:{\u0022lang\u0022:\u0022en-us\u0022,\u0022value\u0022:\u0022Message: {\\\u0022Errors\\\u0022:[\\\u0022Request rate is large. More Request Units may be needed, so no changes were made. Please retry this request later. Learn more: http://aka.ms/cosmosdb-error-429\\\u0022]}\\r\\nActivityId: b3c92afe-30b8-46a8-8508-d80c1bb23568, Request URI: /apps/4f5c042d-76fb-4ce6-bda3-517e6ef3984f/services/a5ac0eaf-e7ef-445f-b1a3-7aa9ef0197f1/partitions/16f8ba9b-2d48-46e6-aeb2-cc6134d54671/replicas/132424953200404074p, RequestStats: , SDK: Microsoft.Azure.Documents.Common/2.11.0, documentdb-dotnet-sdk/2.11.0 Host/64-bit MicrosoftWindowsNT/6.2.9200.0\\nRequestID:e01e060a-04c4-4201-6379-414cf07bd84c\\n\u0022}}}\r\n"
-      ]
-    },
-    {
-      "RequestUri": "https://t1acd88e4a1c34b8dprim.table.cosmos.azure.com/Tables?$format=application%2Fjson%3Bodata%3Dminimalmetadata",
-      "RequestMethod": "POST",
-      "RequestHeaders": {
-        "Accept": [
-          "application/json",
-          "application/json; odata=minimalmetadata"
-        ],
-        "Authorization": "Sanitized",
-        "Content-Length": "33",
-        "Content-Type": "application/json; odata=nometadata",
-        "DataServiceVersion": "3.0",
-        "traceparent": "00-e0a16c8365bd9149a45ce27484ad48e7-997fb833aeca3f44-00",
-        "User-Agent": [
-          "azsdk-net-Data.Tables/1.0.0-dev.20200821.2",
-          "(.NET Core 4.6.27514.02; Microsoft Windows 10.0.17763 )"
-        ],
-        "x-ms-client-request-id": "e01e060a04c442016379414cf07bd84c",
-        "x-ms-date": "Fri, 21 Aug 2020 15:14:50 GMT",
-=======
-        "traceparent": "00-e15798dee8bab0419b22e695b2d970f5-5486a34d2066e549-00",
-        "User-Agent": [
-          "azsdk-net-Data.Tables/1.0.0-dev.20200821.1",
-          "(.NET Core 4.6.29130.01; Microsoft Windows 10.0.18363 )"
-        ],
-        "x-ms-client-request-id": "df86294936af3d02ac28657f46df4c16",
-        "x-ms-date": "Fri, 21 Aug 2020 16:25:46 GMT",
->>>>>>> 367da34b
-        "x-ms-return-client-request-id": "true",
-        "x-ms-version": "2019-02-02"
-      },
-      "RequestBody": {
-        "TableName": "testtabletr1vmqwu"
-      },
-      "StatusCode": 201,
-      "ResponseHeaders": {
-        "Content-Type": "application/json",
-<<<<<<< HEAD
-        "Date": "Fri, 21 Aug 2020 15:14:50 GMT",
-        "ETag": "W/\u0022datetime\u00272020-08-21T15%3A14%3A50.2148104Z\u0027\u0022",
-        "Location": "https://t1acd88e4a1c34b8dprim.table.cosmos.azure.com/Tables(\u0027testtabletr1vmqwu\u0027)",
-=======
         "Date": "Fri, 21 Aug 2020 16:25:46 GMT",
         "ETag": "W/\u0022datetime\u00272020-08-21T16%3A25%3A46.5255944Z\u0027\u0022",
         "Location": "https://chrissprim.table.cosmos.azure.com/Tables(\u0027testtabletr1vmqwu\u0027)",
->>>>>>> 367da34b
         "Server": "Microsoft-HTTPAPI/2.0",
         "Transfer-Encoding": "chunked",
         "x-ms-request-id": "e01e060a-04c4-4201-6379-414cf07bd84c"
@@ -253,15 +163,6 @@
         "Content-Length": "1675",
         "Content-Type": "application/json; odata=nometadata",
         "DataServiceVersion": "3.0",
-<<<<<<< HEAD
-        "traceparent": "00-4d871791545c0544a404984def89e805-e2eb810e40666a42-00",
-        "User-Agent": [
-          "azsdk-net-Data.Tables/1.0.0-dev.20200821.2",
-          "(.NET Core 4.6.27514.02; Microsoft Windows 10.0.17763 )"
-        ],
-        "x-ms-client-request-id": "95c5df5109bd680bc7fe1f17e635f0d5",
-        "x-ms-date": "Fri, 21 Aug 2020 15:14:50 GMT",
-=======
         "Prefer": "return-no-content",
         "traceparent": "00-028da9f97de1074b9c40153ada605939-67bcd61cca37ba4d-00",
         "User-Agent": [
@@ -270,7 +171,6 @@
         ],
         "x-ms-client-request-id": "e01e060a04c442016379414cf07bd84c",
         "x-ms-date": "Fri, 21 Aug 2020 16:25:46 GMT",
->>>>>>> 367da34b
         "x-ms-return-client-request-id": "true",
         "x-ms-version": "2019-02-02"
       },
@@ -338,72 +238,15 @@
       },
       "StatusCode": 204,
       "ResponseHeaders": {
-<<<<<<< HEAD
-        "Content-Type": "application/json",
-        "Date": "Fri, 21 Aug 2020 15:14:50 GMT",
-        "ETag": "W/\u0022datetime\u00272020-08-21T15%3A14%3A50.6594312Z\u0027\u0022",
-        "Location": "https://t1acd88e4a1c34b8dprim.table.cosmos.azure.com/testtabletr1vmqwu(PartitionKey=\u0027somPartition\u0027,RowKey=\u00270001\u0027)",
-=======
         "Content-Length": "0",
         "Date": "Fri, 21 Aug 2020 16:25:46 GMT",
         "ETag": "W/\u0022datetime\u00272020-08-21T16%3A25%3A46.9933576Z\u0027\u0022",
         "Location": "https://chrissprim.table.cosmos.azure.com/testtabletr1vmqwu(PartitionKey=\u0027somPartition\u0027,RowKey=\u00270001\u0027)",
         "Preference-Applied": "return-no-content",
->>>>>>> 367da34b
         "Server": "Microsoft-HTTPAPI/2.0",
         "x-ms-request-id": "e01e060a-04c4-4201-6379-414cf07bd84c"
       },
-<<<<<<< HEAD
-      "ResponseBody": {
-        "odata.metadata": "https://t1acd88e4a1c34b8dprim.table.cosmos.azure.com/testtabletr1vmqwu/$metadata#testtabletr1vmqwu/@Element",
-        "odata.etag": "W/\u0022datetime\u00272020-08-21T15%3A14%3A50.6594312Z\u0027\u0022",
-        "DateTimeOffsetN@odata.type": "Edm.DateTime",
-        "DateTimeOffsetN": "2020-01-01T01:02:00.0000000Z",
-        "DateTimeOffset@odata.type": "Edm.DateTime",
-        "DateTimeOffset": "2020-01-01T01:02:00.0000000Z",
-        "DateTimeN@odata.type": "Edm.DateTime",
-        "DateTimeN": "2020-01-01T01:02:00.0000000Z",
-        "DateTime@odata.type": "Edm.DateTime",
-        "DateTime": "2020-01-01T01:02:00.0000000Z",
-        "DateTimeAsString": "2020-01-01T01:02:00.0000000Z",
-        "BoolN": false,
-        "Bool": false,
-        "BoolPrimitiveN": false,
-        "BoolPrimitive": false,
-        "Binary@odata.type": "Edm.Binary",
-        "Binary": "AQIB",
-        "BinaryPrimitive@odata.type": "Edm.Binary",
-        "BinaryPrimitive": "AQIB",
-        "DoublePrimitiveN": 1.01,
-        "DoublePrimitive": 1.01,
-        "DoubleN": 1.01,
-        "Double": 1.01,
-        "DoubleInteger": 1,
-        "GuidN@odata.type": "Edm.Guid",
-        "GuidN": "0d391d16-97f1-4b9a-be68-4cc871f90001",
-        "Guid@odata.type": "Edm.Guid",
-        "Guid": "0d391d16-97f1-4b9a-be68-4cc871f90001",
-        "IntegerPrimitiveN": 1,
-        "IntegerPrimitive": 1,
-        "Int32N": 1,
-        "Int32": 1,
-        "LongPrimitiveN@odata.type": "Edm.Int64",
-        "LongPrimitiveN": "2147483648",
-        "LongPrimitive@odata.type": "Edm.Int64",
-        "LongPrimitive": "2147483648",
-        "Int64N@odata.type": "Edm.Int64",
-        "Int64N": "123456789012",
-        "Int64@odata.type": "Edm.Int64",
-        "Int64": "2147483648",
-        "String": "0001",
-        "PartitionKey": "somPartition",
-        "RowKey": "0001",
-        "Timestamp@odata.type": "Edm.DateTime",
-        "Timestamp": "2020-08-21T15:14:50.6594312Z"
-      }
-=======
       "ResponseBody": []
->>>>>>> 367da34b
     },
     {
       "RequestUri": "https://t1acd88e4a1c34b8dprim.table.cosmos.azure.com/testtabletr1vmqwu?$format=application%2Fjson%3Bodata%3Dminimalmetadata",
@@ -417,15 +260,6 @@
         "Content-Length": "1673",
         "Content-Type": "application/json; odata=nometadata",
         "DataServiceVersion": "3.0",
-<<<<<<< HEAD
-        "traceparent": "00-d5c0890cabdf564fb87d9f519818ab5d-bd6657b186dd2049-00",
-        "User-Agent": [
-          "azsdk-net-Data.Tables/1.0.0-dev.20200821.2",
-          "(.NET Core 4.6.27514.02; Microsoft Windows 10.0.17763 )"
-        ],
-        "x-ms-client-request-id": "c0ee0adb250844b327447b35f5b64c30",
-        "x-ms-date": "Fri, 21 Aug 2020 15:14:50 GMT",
-=======
         "Prefer": "return-no-content",
         "traceparent": "00-3996406b1f25004fb5c342df06d69cea-1ee908dd496fcd43-00",
         "User-Agent": [
@@ -434,7 +268,6 @@
         ],
         "x-ms-client-request-id": "95c5df5109bd680bc7fe1f17e635f0d5",
         "x-ms-date": "Fri, 21 Aug 2020 16:25:46 GMT",
->>>>>>> 367da34b
         "x-ms-return-client-request-id": "true",
         "x-ms-version": "2019-02-02"
       },
@@ -502,72 +335,15 @@
       },
       "StatusCode": 204,
       "ResponseHeaders": {
-<<<<<<< HEAD
-        "Content-Type": "application/json",
-        "Date": "Fri, 21 Aug 2020 15:14:50 GMT",
-        "ETag": "W/\u0022datetime\u00272020-08-21T15%3A14%3A50.6933256Z\u0027\u0022",
-        "Location": "https://t1acd88e4a1c34b8dprim.table.cosmos.azure.com/testtabletr1vmqwu(PartitionKey=\u0027somPartition\u0027,RowKey=\u00270002\u0027)",
-=======
         "Content-Length": "0",
         "Date": "Fri, 21 Aug 2020 16:25:46 GMT",
         "ETag": "W/\u0022datetime\u00272020-08-21T16%3A25%3A47.0677000Z\u0027\u0022",
         "Location": "https://chrissprim.table.cosmos.azure.com/testtabletr1vmqwu(PartitionKey=\u0027somPartition\u0027,RowKey=\u00270002\u0027)",
         "Preference-Applied": "return-no-content",
->>>>>>> 367da34b
         "Server": "Microsoft-HTTPAPI/2.0",
         "x-ms-request-id": "95c5df51-09bd-680b-c7fe-1f17e635f0d5"
       },
-<<<<<<< HEAD
-      "ResponseBody": {
-        "odata.metadata": "https://t1acd88e4a1c34b8dprim.table.cosmos.azure.com/testtabletr1vmqwu/$metadata#testtabletr1vmqwu/@Element",
-        "odata.etag": "W/\u0022datetime\u00272020-08-21T15%3A14%3A50.6933256Z\u0027\u0022",
-        "DateTimeOffsetN@odata.type": "Edm.DateTime",
-        "DateTimeOffsetN": "2020-01-01T01:03:00.0000000Z",
-        "DateTimeOffset@odata.type": "Edm.DateTime",
-        "DateTimeOffset": "2020-01-01T01:03:00.0000000Z",
-        "DateTimeN@odata.type": "Edm.DateTime",
-        "DateTimeN": "2020-01-01T01:03:00.0000000Z",
-        "DateTime@odata.type": "Edm.DateTime",
-        "DateTime": "2020-01-01T01:03:00.0000000Z",
-        "DateTimeAsString": "2020-01-01T01:03:00.0000000Z",
-        "BoolN": false,
-        "Bool": true,
-        "BoolPrimitiveN": false,
-        "BoolPrimitive": true,
-        "Binary@odata.type": "Edm.Binary",
-        "Binary": "AQIC",
-        "BinaryPrimitive@odata.type": "Edm.Binary",
-        "BinaryPrimitive": "AQIC",
-        "DoublePrimitiveN": 2.02,
-        "DoublePrimitive": 2.02,
-        "DoubleN": 2.02,
-        "Double": 2.02,
-        "DoubleInteger": 2,
-        "GuidN@odata.type": "Edm.Guid",
-        "GuidN": "0d391d16-97f1-4b9a-be68-4cc871f90002",
-        "Guid@odata.type": "Edm.Guid",
-        "Guid": "0d391d16-97f1-4b9a-be68-4cc871f90002",
-        "IntegerPrimitiveN": 2,
-        "IntegerPrimitive": 2,
-        "Int32N": 2,
-        "Int32": 2,
-        "LongPrimitiveN@odata.type": "Edm.Int64",
-        "LongPrimitiveN": "2147483649",
-        "LongPrimitive@odata.type": "Edm.Int64",
-        "LongPrimitive": "2147483649",
-        "Int64N@odata.type": "Edm.Int64",
-        "Int64N": "123456789012",
-        "Int64@odata.type": "Edm.Int64",
-        "Int64": "2147483649",
-        "String": "0002",
-        "PartitionKey": "somPartition",
-        "RowKey": "0002",
-        "Timestamp@odata.type": "Edm.DateTime",
-        "Timestamp": "2020-08-21T15:14:50.6933256Z"
-      }
-=======
       "ResponseBody": []
->>>>>>> 367da34b
     },
     {
       "RequestUri": "https://t1acd88e4a1c34b8dprim.table.cosmos.azure.com/testtabletr1vmqwu()?$format=application%2Fjson%3Bodata%3Dminimalmetadata",
@@ -580,19 +356,11 @@
         "Authorization": "Sanitized",
         "DataServiceVersion": "3.0",
         "User-Agent": [
-<<<<<<< HEAD
-          "azsdk-net-Data.Tables/1.0.0-dev.20200821.2",
-          "(.NET Core 4.6.27514.02; Microsoft Windows 10.0.17763 )"
-        ],
-        "x-ms-client-request-id": "662d1950b71a0158fab519c5e5ea5c2d",
-        "x-ms-date": "Fri, 21 Aug 2020 15:14:50 GMT",
-=======
           "azsdk-net-Data.Tables/1.0.0-dev.20200821.1",
           "(.NET Core 4.6.29130.01; Microsoft Windows 10.0.18363 )"
         ],
         "x-ms-client-request-id": "c0ee0adb250844b327447b35f5b64c30",
         "x-ms-date": "Fri, 21 Aug 2020 16:25:47 GMT",
->>>>>>> 367da34b
         "x-ms-return-client-request-id": "true",
         "x-ms-version": "2019-02-02"
       },
@@ -600,11 +368,7 @@
       "StatusCode": 200,
       "ResponseHeaders": {
         "Content-Type": "application/json",
-<<<<<<< HEAD
-        "Date": "Fri, 21 Aug 2020 15:14:50 GMT",
-=======
         "Date": "Fri, 21 Aug 2020 16:25:46 GMT",
->>>>>>> 367da34b
         "Server": "Microsoft-HTTPAPI/2.0",
         "Transfer-Encoding": "chunked",
         "x-ms-request-id": "662d1950-b71a-0158-fab5-19c5e5ea5c2d"
@@ -612,11 +376,7 @@
       "ResponseBody": {
         "value": [
           {
-<<<<<<< HEAD
-            "odata.etag": "W/\u0022datetime\u00272020-08-21T15%3A14%3A50.6594312Z\u0027\u0022",
-=======
             "odata.etag": "W/\u0022datetime\u00272020-08-21T16%3A25%3A46.9933576Z\u0027\u0022",
->>>>>>> 367da34b
             "DateTimeOffsetN@odata.type": "Edm.DateTime",
             "DateTimeOffsetN": "2020-01-01T01:02:00.0000000Z",
             "DateTimeOffset@odata.type": "Edm.DateTime",
@@ -659,17 +419,10 @@
             "PartitionKey": "somPartition",
             "RowKey": "0001",
             "Timestamp@odata.type": "Edm.DateTime",
-<<<<<<< HEAD
-            "Timestamp": "2020-08-21T15:14:50.6594312Z"
-          },
-          {
-            "odata.etag": "W/\u0022datetime\u00272020-08-21T15%3A14%3A50.6933256Z\u0027\u0022",
-=======
             "Timestamp": "2020-08-21T16:25:46.9933576Z"
           },
           {
             "odata.etag": "W/\u0022datetime\u00272020-08-21T16%3A25%3A47.0677000Z\u0027\u0022",
->>>>>>> 367da34b
             "DateTimeOffsetN@odata.type": "Edm.DateTime",
             "DateTimeOffsetN": "2020-01-01T01:03:00.0000000Z",
             "DateTimeOffset@odata.type": "Edm.DateTime",
@@ -712,11 +465,7 @@
             "PartitionKey": "somPartition",
             "RowKey": "0002",
             "Timestamp@odata.type": "Edm.DateTime",
-<<<<<<< HEAD
-            "Timestamp": "2020-08-21T15:14:50.6933256Z"
-=======
             "Timestamp": "2020-08-21T16:25:47.0677000Z"
->>>>>>> 367da34b
           }
         ]
       }
@@ -730,15 +479,6 @@
           "application/json"
         ],
         "Authorization": "Sanitized",
-<<<<<<< HEAD
-        "traceparent": "00-87fbd1ded9dc284d93c9aa953f96e2ff-69a0794f195d024b-00",
-        "User-Agent": [
-          "azsdk-net-Data.Tables/1.0.0-dev.20200821.2",
-          "(.NET Core 4.6.27514.02; Microsoft Windows 10.0.17763 )"
-        ],
-        "x-ms-client-request-id": "e5706b89188c2c432c806d798dd57310",
-        "x-ms-date": "Fri, 21 Aug 2020 15:14:50 GMT",
-=======
         "traceparent": "00-8fa5efa15c5a9f4d8dc4c55924828282-7b3b2a79a603434f-00",
         "User-Agent": [
           "azsdk-net-Data.Tables/1.0.0-dev.20200821.1",
@@ -746,7 +486,6 @@
         ],
         "x-ms-client-request-id": "662d1950b71a0158fab519c5e5ea5c2d",
         "x-ms-date": "Fri, 21 Aug 2020 16:25:47 GMT",
->>>>>>> 367da34b
         "x-ms-return-client-request-id": "true",
         "x-ms-version": "2019-02-02"
       },
@@ -754,11 +493,7 @@
       "StatusCode": 204,
       "ResponseHeaders": {
         "Content-Length": "0",
-<<<<<<< HEAD
-        "Date": "Fri, 21 Aug 2020 15:14:50 GMT",
-=======
         "Date": "Fri, 21 Aug 2020 16:25:46 GMT",
->>>>>>> 367da34b
         "Server": "Microsoft-HTTPAPI/2.0",
         "x-ms-request-id": "e5706b89-188c-2c43-2c80-6d798dd57310"
       },
@@ -767,11 +502,7 @@
   ],
   "Variables": {
     "RandomSeed": "442109583",
-<<<<<<< HEAD
-    "TABLES_COSMOS_ACCOUNT_NAME": "t1acd88e4a1c34b8dprim",
-=======
     "TABLES_COSMOS_ACCOUNT_NAME": "chrissprim",
->>>>>>> 367da34b
     "TABLES_PRIMARY_COSMOS_ACCOUNT_KEY": "Kg=="
   }
 }