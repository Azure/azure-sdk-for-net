--- conflicted
+++ resolved
@@ -1,42 +1,5 @@
 namespace Azure.Data.Tables
 {
-<<<<<<< HEAD
-    public partial class DynamicTableEntity : Azure.Data.Tables.ITableEntity, System.Collections.Generic.ICollection<System.Collections.Generic.KeyValuePair<string, object>>, System.Collections.Generic.IDictionary<string, object>, System.Collections.Generic.IEnumerable<System.Collections.Generic.KeyValuePair<string, object>>, System.Collections.IEnumerable
-    {
-        public DynamicTableEntity() { }
-        public DynamicTableEntity(System.Collections.Generic.IDictionary<string, object> values) { }
-        public DynamicTableEntity(string partitionKey, string rowKey) { }
-        public int Count { get { throw null; } }
-        public Azure.ETag ETag { get { throw null; } set { } }
-        public object this[string key] { get { throw null; } set { } }
-        public System.Collections.Generic.ICollection<string> Keys { get { throw null; } }
-        public string PartitionKey { get { throw null; } set { } }
-        public string RowKey { get { throw null; } set { } }
-        bool System.Collections.Generic.ICollection<System.Collections.Generic.KeyValuePair<System.String,System.Object>>.IsReadOnly { get { throw null; } }
-        System.Collections.Generic.ICollection<object> System.Collections.Generic.IDictionary<System.String,System.Object>.Values { get { throw null; } }
-        public System.DateTimeOffset? Timestamp { get { throw null; } set { } }
-        public void Add(string key, object value) { }
-        public void Clear() { }
-        public bool ContainsKey(string key) { throw null; }
-        public byte[] GetBinary(string key) { throw null; }
-        public bool GetBoolean(string key) { throw null; }
-        public System.DateTime GetDateTime(string key) { throw null; }
-        public double GetDouble(string key) { throw null; }
-        public System.Collections.Generic.IEnumerator<System.Collections.Generic.KeyValuePair<string, object>> GetEnumerator() { throw null; }
-        public System.Guid GetGuid(string key) { throw null; }
-        public int GetInt32(string key) { throw null; }
-        public long GetInt64(string key) { throw null; }
-        public string GetString(string key) { throw null; }
-        public bool Remove(string key) { throw null; }
-        void System.Collections.Generic.ICollection<System.Collections.Generic.KeyValuePair<System.String,System.Object>>.Add(System.Collections.Generic.KeyValuePair<string, object> item) { }
-        bool System.Collections.Generic.ICollection<System.Collections.Generic.KeyValuePair<System.String,System.Object>>.Contains(System.Collections.Generic.KeyValuePair<string, object> item) { throw null; }
-        void System.Collections.Generic.ICollection<System.Collections.Generic.KeyValuePair<System.String,System.Object>>.CopyTo(System.Collections.Generic.KeyValuePair<string, object>[] array, int arrayIndex) { }
-        bool System.Collections.Generic.ICollection<System.Collections.Generic.KeyValuePair<System.String,System.Object>>.Remove(System.Collections.Generic.KeyValuePair<string, object> item) { throw null; }
-        System.Collections.IEnumerator System.Collections.IEnumerable.GetEnumerator() { throw null; }
-        public bool TryGetValue(string key, out object value) { throw null; }
-    }
-=======
->>>>>>> d5925bb8
     public partial interface ITableEntity
     {
         Azure.ETag ETag { get; set; }
@@ -71,15 +34,8 @@
         public virtual Azure.Pageable<T> Query<T>(string filter = null, int? maxPerPage = default(int?), System.Collections.Generic.IEnumerable<string> select = null, System.Threading.CancellationToken cancellationToken = default(System.Threading.CancellationToken)) where T : class, Azure.Data.Tables.ITableEntity, new() { throw null; }
         public virtual Azure.Response SetAccessPolicy(System.Collections.Generic.IEnumerable<Azure.Data.Tables.Models.SignedIdentifier> tableAcl, System.Threading.CancellationToken cancellationToken = default(System.Threading.CancellationToken)) { throw null; }
         public virtual System.Threading.Tasks.Task<Azure.Response> SetAccessPolicyAsync(System.Collections.Generic.IEnumerable<Azure.Data.Tables.Models.SignedIdentifier> tableAcl = null, System.Threading.CancellationToken cancellationToken = default(System.Threading.CancellationToken)) { throw null; }
-<<<<<<< HEAD
-        public virtual Azure.Response UpdateEntity(System.Collections.Generic.IDictionary<string, object> entity, Azure.ETag ifMatch, Azure.Data.Tables.TableUpdateMode mode = Azure.Data.Tables.TableUpdateMode.Merge, System.Threading.CancellationToken cancellationToken = default(System.Threading.CancellationToken)) { throw null; }
-        public virtual System.Threading.Tasks.Task<Azure.Response> UpdateEntityAsync(System.Collections.Generic.IDictionary<string, object> entity, Azure.ETag ifMatch, Azure.Data.Tables.TableUpdateMode mode = Azure.Data.Tables.TableUpdateMode.Merge, System.Threading.CancellationToken cancellationToken = default(System.Threading.CancellationToken)) { throw null; }
-        public virtual Azure.Response UpsertEntity(System.Collections.Generic.IDictionary<string, object> entity, Azure.Data.Tables.TableUpdateMode mode = Azure.Data.Tables.TableUpdateMode.Merge, System.Threading.CancellationToken cancellationToken = default(System.Threading.CancellationToken)) { throw null; }
-        public virtual System.Threading.Tasks.Task<Azure.Response> UpsertEntityAsync(System.Collections.Generic.IDictionary<string, object> entity, Azure.Data.Tables.TableUpdateMode mode = Azure.Data.Tables.TableUpdateMode.Merge, System.Threading.CancellationToken cancellationToken = default(System.Threading.CancellationToken)) { throw null; }
-=======
         public virtual System.Threading.Tasks.Task<Azure.Response> UpdateEntityAsync<T>(T entity, string ifMatch, Azure.Data.Tables.TableUpdateMode mode = Azure.Data.Tables.TableUpdateMode.Merge, System.Threading.CancellationToken cancellationToken = default(System.Threading.CancellationToken)) where T : class, Azure.Data.Tables.ITableEntity, new() { throw null; }
         public virtual Azure.Response UpdateEntity<T>(T entity, string ifMatch, Azure.Data.Tables.TableUpdateMode mode = Azure.Data.Tables.TableUpdateMode.Merge, System.Threading.CancellationToken cancellationToken = default(System.Threading.CancellationToken)) where T : class, Azure.Data.Tables.ITableEntity, new() { throw null; }
->>>>>>> d5925bb8
         public virtual System.Threading.Tasks.Task<Azure.Response> UpsertEntityAsync<T>(T entity, Azure.Data.Tables.TableUpdateMode mode = Azure.Data.Tables.TableUpdateMode.Merge, System.Threading.CancellationToken cancellationToken = default(System.Threading.CancellationToken)) where T : class, Azure.Data.Tables.ITableEntity, new() { throw null; }
         public virtual Azure.Response UpsertEntity<T>(T entity, Azure.Data.Tables.TableUpdateMode mode = Azure.Data.Tables.TableUpdateMode.Merge, System.Threading.CancellationToken cancellationToken = default(System.Threading.CancellationToken)) where T : class, Azure.Data.Tables.ITableEntity, new() { throw null; }
     }
