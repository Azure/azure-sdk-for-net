--- conflicted
+++ resolved
@@ -10,11 +10,8 @@
     <TargetFrameworks>$(RequiredTargetFrameworks)</TargetFrameworks>
     <AllowUnsafeBlocks>true</AllowUnsafeBlocks>
     <IncludeOperationsSharedSource>true</IncludeOperationsSharedSource>
-<<<<<<< HEAD
     <IncludeAutorestDependency>true</IncludeAutorestDependency>
-=======
     <AotCompatOptOut>true</AotCompatOptOut>
->>>>>>> edcdc03a
   </PropertyGroup>
   <ItemGroup>
     <PackageReference Include="Azure.Core" />
