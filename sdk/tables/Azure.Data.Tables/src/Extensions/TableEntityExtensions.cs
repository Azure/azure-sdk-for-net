--- conflicted
+++ resolved
@@ -16,15 +16,9 @@
         /// </summary>
         internal static Dictionary<string, object> ToOdataAnnotatedDictionary<T>(this T entity) where T : class, ITableEntity
         {
-<<<<<<< HEAD
-            if (entity is IDictionary<string, object> dictionary)
-            {
-                return dictionary.ToOdataAnnotatedDictionary();
-=======
             if (entity is IDictionary<string, object> dictEntity)
             {
                 return dictEntity.ToOdataAnnotatedDictionary();
->>>>>>> d5925bb8
             }
 
             var properties = typeof(T).GetProperties(BindingFlags.Instance | BindingFlags.Public);
