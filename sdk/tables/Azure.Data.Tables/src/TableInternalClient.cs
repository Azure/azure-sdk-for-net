--- conflicted
+++ resolved
@@ -6,11 +6,8 @@
 using System.Threading;
 using System.Threading.Tasks;
 using Azure.Core;
-<<<<<<< HEAD
+using Azure.Data.Tables.Models;
 using Azure.Core.Pipeline;
-=======
-using Azure.Data.Tables.Models;
->>>>>>> 86ab6f03
 
 namespace Azure.Data.Tables
 {
@@ -18,7 +15,6 @@
     [CodeGenClient("TableClient")]
     internal partial class TableInternalClient
     {
-<<<<<<< HEAD
         internal string version { get; }
 
         internal TableInternalClient(ClientDiagnostics clientDiagnostics, HttpPipeline pipeline, string url, string version = "2019-02-02")
@@ -27,7 +23,8 @@
             _clientDiagnostics = clientDiagnostics;
             _pipeline = pipeline;
             this.version = version;
-=======
+        }
+
         /// <summary> Insert entity in a table. </summary>
         /// <param name="table"> The name of the table. </param>
         /// <param name="timeout"> The The timeout parameter is expressed in seconds. For more information, see &lt;a href=&quot;https://docs.microsoft.com/en-us/rest/api/storageservices/setting-timeouts-for-queue-service-operations&gt;Setting Timeouts for Queue Service Operations.&lt;/a&gt;. </param>
@@ -70,7 +67,6 @@
         public virtual Response<ReadOnlyCollection<SignedIdentifier>> GetAccessPolicy(string table, int? timeout = null, string requestId = null, CancellationToken cancellationToken = default)
         {
             return RestClient.GetAccessPolicy(table, timeout, requestId, cancellationToken);
->>>>>>> 86ab6f03
         }
     }
 }