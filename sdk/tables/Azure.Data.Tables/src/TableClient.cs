--- conflicted
+++ resolved
@@ -464,31 +464,11 @@
         /// <param name="cancellationToken">A <see cref="CancellationToken"/> controlling the request lifetime.</param>
         /// <exception cref="RequestFailedException">The server returned an error. See <see cref="Exception.Message"/> for details returned from the server.</exception>
         /// <returns>The <see cref="Response"/> indicating the result of the operation.</returns>
-<<<<<<< HEAD
-        public virtual async Task<Response> UpdateEntityAsync(IDictionary<string, object> entity, ETag ifMatch, TableUpdateMode mode = TableUpdateMode.Merge, CancellationToken cancellationToken = default)
-        {
-            Argument.AssertNotNull(entity, nameof(entity));
-            Argument.AssertNotNullOrWhiteSpace(ifMatch.ToString(), nameof(ifMatch));
-
-            //TODO: Create Resource strings
-            if (!entity.TryGetValue(TableConstants.PropertyNames.PartitionKey, out var partitionKey))
-            {
-                throw new ArgumentException(TableConstants.ExceptionMessages.MissingPartitionKey, nameof(entity));
-            }
-
-            if (!entity.TryGetValue(TableConstants.PropertyNames.RowKey, out var rowKey))
-            {
-                throw new ArgumentException(TableConstants.ExceptionMessages.MissingRowKey, nameof(entity));
-            }
-
-=======
-        public virtual async Task<Response> UpdateEntityAsync<T>(T entity, string ifMatch, TableUpdateMode mode = TableUpdateMode.Merge, CancellationToken cancellationToken = default) where T : class, ITableEntity, new()
+        public virtual async Task<Response> UpdateEntityAsync<T>(T entity, ETag ifMatch, TableUpdateMode mode = TableUpdateMode.Merge, CancellationToken cancellationToken = default) where T : class, ITableEntity, new()
         {
             Argument.AssertNotNull(entity, nameof(entity));
             Argument.AssertNotNull(entity?.PartitionKey, nameof(entity.PartitionKey));
             Argument.AssertNotNull(entity?.RowKey, nameof(entity.RowKey));
-            Argument.AssertNotNullOrWhiteSpace(ifMatch, nameof(ifMatch));
->>>>>>> d5925bb8
             using DiagnosticScope scope = _diagnostics.CreateScope($"{nameof(TableClient)}.{nameof(UpdateEntity)}");
             scope.Start();
             try
@@ -534,31 +514,11 @@
         /// <param name="cancellationToken">A <see cref="CancellationToken"/> controlling the request lifetime.</param>
         /// <exception cref="RequestFailedException">The server returned an error. See <see cref="Exception.Message"/> for details returned from the server.</exception>
         /// <returns>The <see cref="Response"/> indicating the result of the operation.</returns>
-<<<<<<< HEAD
-        public virtual Response UpdateEntity(IDictionary<string, object> entity, ETag ifMatch, TableUpdateMode mode = TableUpdateMode.Merge, CancellationToken cancellationToken = default)
-        {
-            Argument.AssertNotNull(entity, nameof(entity));
-            Argument.AssertNotNullOrWhiteSpace(ifMatch.ToString(), nameof(ifMatch));
-
-            //TODO: Create Resource strings
-            if (!entity.TryGetValue(TableConstants.PropertyNames.PartitionKey, out var partitionKey))
-            {
-                throw new ArgumentException(TableConstants.ExceptionMessages.MissingPartitionKey, nameof(entity));
-            }
-
-            if (!entity.TryGetValue(TableConstants.PropertyNames.RowKey, out var rowKey))
-            {
-                throw new ArgumentException(TableConstants.ExceptionMessages.MissingRowKey, nameof(entity));
-            }
-
-=======
-        public virtual Response UpdateEntity<T>(T entity, string ifMatch, TableUpdateMode mode = TableUpdateMode.Merge, CancellationToken cancellationToken = default) where T : class, ITableEntity, new()
+        public virtual Response UpdateEntity<T>(T entity, ETag ifMatch, TableUpdateMode mode = TableUpdateMode.Merge, CancellationToken cancellationToken = default) where T : class, ITableEntity, new()
         {
             Argument.AssertNotNull(entity, nameof(entity));
             Argument.AssertNotNull(entity?.PartitionKey, nameof(entity.PartitionKey));
             Argument.AssertNotNull(entity?.RowKey, nameof(entity.RowKey));
-            Argument.AssertNotNullOrWhiteSpace(ifMatch, nameof(ifMatch));
->>>>>>> d5925bb8
             using DiagnosticScope scope = _diagnostics.CreateScope($"{nameof(TableClient)}.{nameof(UpdateEntity)}");
             scope.Start();
             try
