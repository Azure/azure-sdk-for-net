// Copyright (c) Microsoft Corporation. All rights reserved.
// Licensed under the MIT License.

using System;
using System.Globalization;
using Azure;
using Azure.Data.Tables;
using Azure.Monitor.Query;
using Newtonsoft.Json;

namespace Microsoft.Azure.WebJobs.Extensions.Tables
{
    // internal static class TableConstants
    // {
    //     public const string ETagKeyName = "odata.etag";
    //     public const string TimespanKeyName = "Timespan";
    //     public const string RowKeyKeyName = "RowKey";
    //     public const string PartitionKeyKeyName = "RowKey";
    // }

    internal class PocoTypeBinder: TypeBinder<TableEntity>
    {
        public const string ETagKeyName = "odata.etag";
        public static PocoTypeBinder Shared { get; } = new();

        public static Type[] ETagTypes = { typeof(string), typeof(ETag) };
        public static Type[] RowKeyTypes = { typeof(string) };
        public static Type[] PartitionKeyTypes = { typeof(string) };
        public static Type[] TimestampTypes = { typeof(DateTimeOffset), typeof(DateTimeOffset?) };

        protected override void Set<T>(TableEntity destination, T value, BoundMemberInfo memberInfo)
        {
            var key = memberInfo.Name switch
            {
                nameof(TableEntity.ETag) => ETagKeyName,
                _ => memberInfo.Name
            };

            if (value == null)
            {
                destination[key] = null;
                return;
            }

            var type = typeof(T);

            if (type.IsGenericType &&
                type.GetGenericTypeDefinition() == typeof(Nullable<>))
            {
                type = type.GetGenericArguments()[0];
            }

            if (type == typeof(bool) ||
                type == typeof(byte[]) ||
                type == typeof(DateTimeOffset) ||
                type == typeof(double) ||
                type == typeof(Guid) ||
                type == typeof(int) ||
                type == typeof(long) ||
                type == typeof(string))
            {
                destination[key] = value;
            }
            else if (type == typeof(DateTime))
            {
                destination[key] = new DateTimeOffset((DateTime)(object)value);
            }
            else if (type.IsEnum || type == typeof(ETag))
            {
                destination[key] = value.ToString();
            }
            else
            {
<<<<<<< HEAD
                destination[key] = JsonConvert.SerializeObject(value, Formatting.Indented);
=======
                destination[memberInfo.Name] = JsonConvert.SerializeObject(value, Formatting.Indented);
>>>>>>> 1ac7d4c7
            }
        }

        protected override bool TryGet<T>(BoundMemberInfo memberInfo, TableEntity source, out T value)
        {
            value = default;

            var key = memberInfo.Name switch
            {
                nameof(TableEntity.ETag) => ETagKeyName,
                _ => memberInfo.Name
            };

            if (!source.TryGetValue(key, out var propertyValue))
            {
                return false;
            }

            if (propertyValue == null)
            {
                value = default(T);
                return true;
            }

            if (typeof(T) == typeof(byte[]))
            {
                value = (T)(object)source.GetBinary(key);
            }
            else if (typeof(T) == typeof(BinaryData))
            {
                value = (T)(object)source.GetBinaryData(key);
            }
            else if (typeof(T) == typeof(long))
            {
                value = (T)(object) source.GetInt64(key);
            }
            else if (typeof(T) == typeof(long?))
            {
                value = (T)(object) source.GetInt64(key);
            }
            else if (typeof(T) == typeof(double))
            {
                value = (T) Convert.ChangeType(propertyValue, typeof(double), CultureInfo.InvariantCulture);
            }
            else if (typeof(T) == typeof(double?))
            {
                value = (T)(object) source.GetDouble(key);
            }
            else if (typeof(T) == typeof(bool))
            {
                value = (T)(object) source.GetBoolean(key);
            }
            else if (typeof(T) == typeof(bool?))
            {
                value = (T)(object) source.GetBoolean(key);
            }
            else if (typeof(T) == typeof(Guid))
            {
                value = (T)(object) source.GetGuid(key);
            }
            else if (typeof(T) == typeof(Guid?))
            {
                value = (T)(object) source.GetGuid(key);
            }
            else if (typeof(T) == typeof(DateTimeOffset))
            {
                value = (T)(object) source.GetDateTimeOffset(key);
            }
            else if (typeof(T) == typeof(DateTimeOffset?))
            {
                value = (T)(object) source.GetDateTimeOffset(key);
            }
            else if (typeof(T) == typeof(DateTime))
            {
                value = (T)(object) source.GetDateTime(key);
            }
            else if (typeof(T) == typeof(DateTime?))
            {
                value = (T)(object) source.GetDateTime(key);
            }
            else if (typeof(T) == typeof(string))
            {
                value = (T)(object) source.GetString(key);
            }
            else if (typeof(T) == typeof(int))
            {
                value = (T)(object) source.GetInt32(key);
            }
            else if (typeof(T) == typeof(int?))
            {
                value = (T)(object) source.GetInt32(key);
            }
            else if (typeof(T).IsEnum)
            {
                value = (T)Enum.Parse(memberInfo.Type, propertyValue as string );
            }
            else if (typeof(T).IsGenericType &&
                     typeof(T).GetGenericTypeDefinition() == typeof(Nullable<>) &&
                     typeof(T).GetGenericArguments() is { Length: 1 } arguments &&
                     arguments[0].IsEnum)
            {
                value = (T)Enum.Parse(arguments[0], propertyValue as string );
            }
            else if (typeof(T) == typeof(ETag) ||
                     typeof(T) == typeof(ETag?))
            {
                value = (T)(object) new ETag(source.GetString(key));
            }
            else
            {
                value = JsonConvert.DeserializeObject<T>(source.GetString(key));
            }

            return true;
        }
    }
}<|MERGE_RESOLUTION|>--- conflicted
+++ resolved
@@ -71,11 +71,7 @@
             }
             else
             {
-<<<<<<< HEAD
                 destination[key] = JsonConvert.SerializeObject(value, Formatting.Indented);
-=======
-                destination[memberInfo.Name] = JsonConvert.SerializeObject(value, Formatting.Indented);
->>>>>>> 1ac7d4c7
             }
         }
 
