--- conflicted
+++ resolved
@@ -20,17 +20,6 @@
 
 ### Other Changes
 
-<<<<<<< HEAD
-## 1.3.0 (2024-11-19)
-
-### Features Added
-
-- Upgraded api-version tag from 'package-2023-12' to 'package-2024-04'. Tag detail available at https://github.com/Azure/azure-rest-api-specs/blob/0410d404c68289cb1737d06bba92133bb84b515c/specification/web/resource-manager/readme.md.
-
-### Other Changes
-
-=======
->>>>>>> f2036db0
 - Upgraded Azure.Core from 1.41.0 to 1.44.1
 - Upgraded Azure.ResourceManager from 1.12.0 to 1.13.0
 
