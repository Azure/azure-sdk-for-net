--- conflicted
+++ resolved
@@ -105,17 +105,12 @@
 no-property-type-replacement:
 - ApiManagementConfig
 
-<<<<<<< HEAD
-keep-plural-enums:
-- StackPreferredOS
-=======
 format-by-name-rules:
   'tenantId': 'uuid'
   'etag': 'etag'
   'location': 'azure-location'
   '*Uri': 'Uri'
   '*Uris': 'Uri'
->>>>>>> efac6ef3
 
 rename-rules:
   CPU: Cpu
