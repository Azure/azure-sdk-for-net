--- conflicted
+++ resolved
@@ -140,7 +140,7 @@
   Ipsec: IPsec|ipsec
   SSO: Sso
   URI: Uri
-<<<<<<< HEAD
+  Etag: ETag|etag
 
 rename-mapping:
   Site: WebSite
@@ -346,11 +346,7 @@
   AppServiceCertificateResource: AppServicCertificate
   SiteSlotHybridconnection: SiteSlotHybridConnection
   SiteSiteextension: SiteExtension
-
-=======
-  Etag: ETag|etag
       
->>>>>>> 3ad98a9f
 directive:
 # rename model
 #   - rename-model:
