// Copyright (c) Microsoft Corporation. All rights reserved.
// Licensed under the MIT License.

// <auto-generated/>

#nullable disable

using System;
using System.Collections;
using System.Collections.Generic;
using System.Globalization;
using System.Linq;
using System.Threading;
using System.Threading.Tasks;
using Azure;
using Azure.Core;
using Azure.Core.Pipeline;
using Azure.ResourceManager;
using Azure.ResourceManager.Resources;

namespace Azure.ResourceManager.AppService
{
    /// <summary> A class representing collection of AppServiceCertificateOrder and their operations over its parent. </summary>
    public partial class AppServiceCertificateOrderCollection : ArmCollection, IEnumerable<AppServiceCertificateOrderResource>, IAsyncEnumerable<AppServiceCertificateOrderResource>
    {
        private readonly ClientDiagnostics _appServiceCertificateOrderClientDiagnostics;
        private readonly AppServiceCertificateOrdersRestOperations _appServiceCertificateOrderRestClient;

        /// <summary> Initializes a new instance of the <see cref="AppServiceCertificateOrderCollection"/> class for mocking. </summary>
        protected AppServiceCertificateOrderCollection()
        {
        }

        /// <summary> Initializes a new instance of the <see cref="AppServiceCertificateOrderCollection"/> class. </summary>
        /// <param name="client"> The client parameters to use in these operations. </param>
        /// <param name="id"> The identifier of the parent resource that is the target of operations. </param>
        internal AppServiceCertificateOrderCollection(ArmClient client, ResourceIdentifier id) : base(client, id)
        {
<<<<<<< HEAD
            _appServiceCertificateOrderClientDiagnostics = new ClientDiagnostics("Azure.ResourceManager.AppService", AppServiceCertificateOrderResource.ResourceType.Namespace, DiagnosticOptions);
            TryGetApiVersion(AppServiceCertificateOrderResource.ResourceType, out string appServiceCertificateOrderApiVersion);
            _appServiceCertificateOrderRestClient = new AppServiceCertificateOrdersRestOperations(Pipeline, DiagnosticOptions.ApplicationId, BaseUri, appServiceCertificateOrderApiVersion);
=======
            _appServiceCertificateOrderClientDiagnostics = new ClientDiagnostics("Azure.ResourceManager.AppService", AppServiceCertificateOrder.ResourceType.Namespace, Diagnostics);
            TryGetApiVersion(AppServiceCertificateOrder.ResourceType, out string appServiceCertificateOrderApiVersion);
            _appServiceCertificateOrderRestClient = new AppServiceCertificateOrdersRestOperations(Pipeline, Diagnostics.ApplicationId, Endpoint, appServiceCertificateOrderApiVersion);
>>>>>>> 73128fc8
#if DEBUG
			ValidateResourceId(Id);
#endif
        }

        internal static void ValidateResourceId(ResourceIdentifier id)
        {
            if (id.ResourceType != ResourceGroup.ResourceType)
                throw new ArgumentException(string.Format(CultureInfo.CurrentCulture, "Invalid resource type {0} expected {1}", id.ResourceType, ResourceGroup.ResourceType), nameof(id));
        }

        /// <summary>
        /// Description for Create or update a certificate purchase order.
        /// Request Path: /subscriptions/{subscriptionId}/resourceGroups/{resourceGroupName}/providers/Microsoft.CertificateRegistration/certificateOrders/{certificateOrderName}
        /// Operation Id: AppServiceCertificateOrders_CreateOrUpdate
        /// </summary>
        /// <param name="waitUntil"> "F:Azure.WaitUntil.Completed" if the method should wait to return until the long-running operation has completed on the service; "F:Azure.WaitUntil.Started" if it should return after starting the operation. For more information on long-running operations, please see <see href="https://github.com/Azure/azure-sdk-for-net/blob/main/sdk/core/Azure.Core/samples/LongRunningOperations.md"> Azure.Core Long-Running Operation samples</see>. </param>
        /// <param name="certificateOrderName"> Name of the certificate order. </param>
        /// <param name="certificateDistinguishedName"> Distinguished name to use for the certificate order. </param>
        /// <param name="cancellationToken"> The cancellation token to use. </param>
        /// <exception cref="ArgumentException"> <paramref name="certificateOrderName"/> is an empty string, and was expected to be non-empty. </exception>
        /// <exception cref="ArgumentNullException"> <paramref name="certificateOrderName"/> or <paramref name="certificateDistinguishedName"/> is null. </exception>
        public virtual async Task<ArmOperation<AppServiceCertificateOrderResource>> CreateOrUpdateAsync(WaitUntil waitUntil, string certificateOrderName, AppServiceCertificateOrderData certificateDistinguishedName, CancellationToken cancellationToken = default)
        {
            Argument.AssertNotNullOrEmpty(certificateOrderName, nameof(certificateOrderName));
            Argument.AssertNotNull(certificateDistinguishedName, nameof(certificateDistinguishedName));

            using var scope = _appServiceCertificateOrderClientDiagnostics.CreateScope("AppServiceCertificateOrderCollection.CreateOrUpdate");
            scope.Start();
            try
            {
                var response = await _appServiceCertificateOrderRestClient.CreateOrUpdateAsync(Id.SubscriptionId, Id.ResourceGroupName, certificateOrderName, certificateDistinguishedName, cancellationToken).ConfigureAwait(false);
                var operation = new AppServiceArmOperation<AppServiceCertificateOrderResource>(new AppServiceCertificateOrderOperationSource(Client), _appServiceCertificateOrderClientDiagnostics, Pipeline, _appServiceCertificateOrderRestClient.CreateCreateOrUpdateRequest(Id.SubscriptionId, Id.ResourceGroupName, certificateOrderName, certificateDistinguishedName).Request, response, OperationFinalStateVia.Location);
                if (waitUntil == WaitUntil.Completed)
                    await operation.WaitForCompletionAsync(cancellationToken).ConfigureAwait(false);
                return operation;
            }
            catch (Exception e)
            {
                scope.Failed(e);
                throw;
            }
        }

        /// <summary>
        /// Description for Create or update a certificate purchase order.
        /// Request Path: /subscriptions/{subscriptionId}/resourceGroups/{resourceGroupName}/providers/Microsoft.CertificateRegistration/certificateOrders/{certificateOrderName}
        /// Operation Id: AppServiceCertificateOrders_CreateOrUpdate
        /// </summary>
        /// <param name="waitUntil"> "F:Azure.WaitUntil.Completed" if the method should wait to return until the long-running operation has completed on the service; "F:Azure.WaitUntil.Started" if it should return after starting the operation. For more information on long-running operations, please see <see href="https://github.com/Azure/azure-sdk-for-net/blob/main/sdk/core/Azure.Core/samples/LongRunningOperations.md"> Azure.Core Long-Running Operation samples</see>. </param>
        /// <param name="certificateOrderName"> Name of the certificate order. </param>
        /// <param name="certificateDistinguishedName"> Distinguished name to use for the certificate order. </param>
        /// <param name="cancellationToken"> The cancellation token to use. </param>
        /// <exception cref="ArgumentException"> <paramref name="certificateOrderName"/> is an empty string, and was expected to be non-empty. </exception>
        /// <exception cref="ArgumentNullException"> <paramref name="certificateOrderName"/> or <paramref name="certificateDistinguishedName"/> is null. </exception>
        public virtual ArmOperation<AppServiceCertificateOrderResource> CreateOrUpdate(WaitUntil waitUntil, string certificateOrderName, AppServiceCertificateOrderData certificateDistinguishedName, CancellationToken cancellationToken = default)
        {
            Argument.AssertNotNullOrEmpty(certificateOrderName, nameof(certificateOrderName));
            Argument.AssertNotNull(certificateDistinguishedName, nameof(certificateDistinguishedName));

            using var scope = _appServiceCertificateOrderClientDiagnostics.CreateScope("AppServiceCertificateOrderCollection.CreateOrUpdate");
            scope.Start();
            try
            {
                var response = _appServiceCertificateOrderRestClient.CreateOrUpdate(Id.SubscriptionId, Id.ResourceGroupName, certificateOrderName, certificateDistinguishedName, cancellationToken);
                var operation = new AppServiceArmOperation<AppServiceCertificateOrderResource>(new AppServiceCertificateOrderOperationSource(Client), _appServiceCertificateOrderClientDiagnostics, Pipeline, _appServiceCertificateOrderRestClient.CreateCreateOrUpdateRequest(Id.SubscriptionId, Id.ResourceGroupName, certificateOrderName, certificateDistinguishedName).Request, response, OperationFinalStateVia.Location);
                if (waitUntil == WaitUntil.Completed)
                    operation.WaitForCompletion(cancellationToken);
                return operation;
            }
            catch (Exception e)
            {
                scope.Failed(e);
                throw;
            }
        }

        /// <summary>
        /// Description for Get a certificate order.
        /// Request Path: /subscriptions/{subscriptionId}/resourceGroups/{resourceGroupName}/providers/Microsoft.CertificateRegistration/certificateOrders/{certificateOrderName}
        /// Operation Id: AppServiceCertificateOrders_Get
        /// </summary>
        /// <param name="certificateOrderName"> Name of the certificate order.. </param>
        /// <param name="cancellationToken"> The cancellation token to use. </param>
        /// <exception cref="ArgumentException"> <paramref name="certificateOrderName"/> is an empty string, and was expected to be non-empty. </exception>
        /// <exception cref="ArgumentNullException"> <paramref name="certificateOrderName"/> is null. </exception>
        public virtual async Task<Response<AppServiceCertificateOrderResource>> GetAsync(string certificateOrderName, CancellationToken cancellationToken = default)
        {
            Argument.AssertNotNullOrEmpty(certificateOrderName, nameof(certificateOrderName));

            using var scope = _appServiceCertificateOrderClientDiagnostics.CreateScope("AppServiceCertificateOrderCollection.Get");
            scope.Start();
            try
            {
                var response = await _appServiceCertificateOrderRestClient.GetAsync(Id.SubscriptionId, Id.ResourceGroupName, certificateOrderName, cancellationToken).ConfigureAwait(false);
                if (response.Value == null)
                    throw new RequestFailedException(response.GetRawResponse());
                return Response.FromValue(new AppServiceCertificateOrderResource(Client, response.Value), response.GetRawResponse());
            }
            catch (Exception e)
            {
                scope.Failed(e);
                throw;
            }
        }

        /// <summary>
        /// Description for Get a certificate order.
        /// Request Path: /subscriptions/{subscriptionId}/resourceGroups/{resourceGroupName}/providers/Microsoft.CertificateRegistration/certificateOrders/{certificateOrderName}
        /// Operation Id: AppServiceCertificateOrders_Get
        /// </summary>
        /// <param name="certificateOrderName"> Name of the certificate order.. </param>
        /// <param name="cancellationToken"> The cancellation token to use. </param>
        /// <exception cref="ArgumentException"> <paramref name="certificateOrderName"/> is an empty string, and was expected to be non-empty. </exception>
        /// <exception cref="ArgumentNullException"> <paramref name="certificateOrderName"/> is null. </exception>
        public virtual Response<AppServiceCertificateOrderResource> Get(string certificateOrderName, CancellationToken cancellationToken = default)
        {
            Argument.AssertNotNullOrEmpty(certificateOrderName, nameof(certificateOrderName));

            using var scope = _appServiceCertificateOrderClientDiagnostics.CreateScope("AppServiceCertificateOrderCollection.Get");
            scope.Start();
            try
            {
                var response = _appServiceCertificateOrderRestClient.Get(Id.SubscriptionId, Id.ResourceGroupName, certificateOrderName, cancellationToken);
                if (response.Value == null)
                    throw new RequestFailedException(response.GetRawResponse());
                return Response.FromValue(new AppServiceCertificateOrderResource(Client, response.Value), response.GetRawResponse());
            }
            catch (Exception e)
            {
                scope.Failed(e);
                throw;
            }
        }

        /// <summary>
        /// Description for Get certificate orders in a resource group.
        /// Request Path: /subscriptions/{subscriptionId}/resourceGroups/{resourceGroupName}/providers/Microsoft.CertificateRegistration/certificateOrders
        /// Operation Id: AppServiceCertificateOrders_ListByResourceGroup
        /// </summary>
        /// <param name="cancellationToken"> The cancellation token to use. </param>
        /// <returns> An async collection of <see cref="AppServiceCertificateOrderResource" /> that may take multiple service requests to iterate over. </returns>
        public virtual AsyncPageable<AppServiceCertificateOrderResource> GetAllAsync(CancellationToken cancellationToken = default)
        {
            async Task<Page<AppServiceCertificateOrderResource>> FirstPageFunc(int? pageSizeHint)
            {
                using var scope = _appServiceCertificateOrderClientDiagnostics.CreateScope("AppServiceCertificateOrderCollection.GetAll");
                scope.Start();
                try
                {
                    var response = await _appServiceCertificateOrderRestClient.ListByResourceGroupAsync(Id.SubscriptionId, Id.ResourceGroupName, cancellationToken: cancellationToken).ConfigureAwait(false);
                    return Page.FromValues(response.Value.Value.Select(value => new AppServiceCertificateOrderResource(Client, value)), response.Value.NextLink, response.GetRawResponse());
                }
                catch (Exception e)
                {
                    scope.Failed(e);
                    throw;
                }
            }
            async Task<Page<AppServiceCertificateOrderResource>> NextPageFunc(string nextLink, int? pageSizeHint)
            {
                using var scope = _appServiceCertificateOrderClientDiagnostics.CreateScope("AppServiceCertificateOrderCollection.GetAll");
                scope.Start();
                try
                {
                    var response = await _appServiceCertificateOrderRestClient.ListByResourceGroupNextPageAsync(nextLink, Id.SubscriptionId, Id.ResourceGroupName, cancellationToken: cancellationToken).ConfigureAwait(false);
                    return Page.FromValues(response.Value.Value.Select(value => new AppServiceCertificateOrderResource(Client, value)), response.Value.NextLink, response.GetRawResponse());
                }
                catch (Exception e)
                {
                    scope.Failed(e);
                    throw;
                }
            }
            return PageableHelpers.CreateAsyncEnumerable(FirstPageFunc, NextPageFunc);
        }

        /// <summary>
        /// Description for Get certificate orders in a resource group.
        /// Request Path: /subscriptions/{subscriptionId}/resourceGroups/{resourceGroupName}/providers/Microsoft.CertificateRegistration/certificateOrders
        /// Operation Id: AppServiceCertificateOrders_ListByResourceGroup
        /// </summary>
        /// <param name="cancellationToken"> The cancellation token to use. </param>
        /// <returns> A collection of <see cref="AppServiceCertificateOrderResource" /> that may take multiple service requests to iterate over. </returns>
        public virtual Pageable<AppServiceCertificateOrderResource> GetAll(CancellationToken cancellationToken = default)
        {
            Page<AppServiceCertificateOrderResource> FirstPageFunc(int? pageSizeHint)
            {
                using var scope = _appServiceCertificateOrderClientDiagnostics.CreateScope("AppServiceCertificateOrderCollection.GetAll");
                scope.Start();
                try
                {
                    var response = _appServiceCertificateOrderRestClient.ListByResourceGroup(Id.SubscriptionId, Id.ResourceGroupName, cancellationToken: cancellationToken);
                    return Page.FromValues(response.Value.Value.Select(value => new AppServiceCertificateOrderResource(Client, value)), response.Value.NextLink, response.GetRawResponse());
                }
                catch (Exception e)
                {
                    scope.Failed(e);
                    throw;
                }
            }
            Page<AppServiceCertificateOrderResource> NextPageFunc(string nextLink, int? pageSizeHint)
            {
                using var scope = _appServiceCertificateOrderClientDiagnostics.CreateScope("AppServiceCertificateOrderCollection.GetAll");
                scope.Start();
                try
                {
                    var response = _appServiceCertificateOrderRestClient.ListByResourceGroupNextPage(nextLink, Id.SubscriptionId, Id.ResourceGroupName, cancellationToken: cancellationToken);
                    return Page.FromValues(response.Value.Value.Select(value => new AppServiceCertificateOrderResource(Client, value)), response.Value.NextLink, response.GetRawResponse());
                }
                catch (Exception e)
                {
                    scope.Failed(e);
                    throw;
                }
            }
            return PageableHelpers.CreateEnumerable(FirstPageFunc, NextPageFunc);
        }

        /// <summary>
        /// Checks to see if the resource exists in azure.
        /// Request Path: /subscriptions/{subscriptionId}/resourceGroups/{resourceGroupName}/providers/Microsoft.CertificateRegistration/certificateOrders/{certificateOrderName}
        /// Operation Id: AppServiceCertificateOrders_Get
        /// </summary>
        /// <param name="certificateOrderName"> Name of the certificate order.. </param>
        /// <param name="cancellationToken"> The cancellation token to use. </param>
        /// <exception cref="ArgumentException"> <paramref name="certificateOrderName"/> is an empty string, and was expected to be non-empty. </exception>
        /// <exception cref="ArgumentNullException"> <paramref name="certificateOrderName"/> is null. </exception>
        public virtual async Task<Response<bool>> ExistsAsync(string certificateOrderName, CancellationToken cancellationToken = default)
        {
            Argument.AssertNotNullOrEmpty(certificateOrderName, nameof(certificateOrderName));

            using var scope = _appServiceCertificateOrderClientDiagnostics.CreateScope("AppServiceCertificateOrderCollection.Exists");
            scope.Start();
            try
            {
                var response = await GetIfExistsAsync(certificateOrderName, cancellationToken: cancellationToken).ConfigureAwait(false);
                return Response.FromValue(response.Value != null, response.GetRawResponse());
            }
            catch (Exception e)
            {
                scope.Failed(e);
                throw;
            }
        }

        /// <summary>
        /// Checks to see if the resource exists in azure.
        /// Request Path: /subscriptions/{subscriptionId}/resourceGroups/{resourceGroupName}/providers/Microsoft.CertificateRegistration/certificateOrders/{certificateOrderName}
        /// Operation Id: AppServiceCertificateOrders_Get
        /// </summary>
        /// <param name="certificateOrderName"> Name of the certificate order.. </param>
        /// <param name="cancellationToken"> The cancellation token to use. </param>
        /// <exception cref="ArgumentException"> <paramref name="certificateOrderName"/> is an empty string, and was expected to be non-empty. </exception>
        /// <exception cref="ArgumentNullException"> <paramref name="certificateOrderName"/> is null. </exception>
        public virtual Response<bool> Exists(string certificateOrderName, CancellationToken cancellationToken = default)
        {
            Argument.AssertNotNullOrEmpty(certificateOrderName, nameof(certificateOrderName));

            using var scope = _appServiceCertificateOrderClientDiagnostics.CreateScope("AppServiceCertificateOrderCollection.Exists");
            scope.Start();
            try
            {
                var response = GetIfExists(certificateOrderName, cancellationToken: cancellationToken);
                return Response.FromValue(response.Value != null, response.GetRawResponse());
            }
            catch (Exception e)
            {
                scope.Failed(e);
                throw;
            }
        }

        /// <summary>
        /// Tries to get details for this resource from the service.
        /// Request Path: /subscriptions/{subscriptionId}/resourceGroups/{resourceGroupName}/providers/Microsoft.CertificateRegistration/certificateOrders/{certificateOrderName}
        /// Operation Id: AppServiceCertificateOrders_Get
        /// </summary>
        /// <param name="certificateOrderName"> Name of the certificate order.. </param>
        /// <param name="cancellationToken"> The cancellation token to use. </param>
        /// <exception cref="ArgumentException"> <paramref name="certificateOrderName"/> is an empty string, and was expected to be non-empty. </exception>
        /// <exception cref="ArgumentNullException"> <paramref name="certificateOrderName"/> is null. </exception>
        public virtual async Task<Response<AppServiceCertificateOrderResource>> GetIfExistsAsync(string certificateOrderName, CancellationToken cancellationToken = default)
        {
            Argument.AssertNotNullOrEmpty(certificateOrderName, nameof(certificateOrderName));

            using var scope = _appServiceCertificateOrderClientDiagnostics.CreateScope("AppServiceCertificateOrderCollection.GetIfExists");
            scope.Start();
            try
            {
                var response = await _appServiceCertificateOrderRestClient.GetAsync(Id.SubscriptionId, Id.ResourceGroupName, certificateOrderName, cancellationToken: cancellationToken).ConfigureAwait(false);
                if (response.Value == null)
                    return Response.FromValue<AppServiceCertificateOrderResource>(null, response.GetRawResponse());
                return Response.FromValue(new AppServiceCertificateOrderResource(Client, response.Value), response.GetRawResponse());
            }
            catch (Exception e)
            {
                scope.Failed(e);
                throw;
            }
        }

        /// <summary>
        /// Tries to get details for this resource from the service.
        /// Request Path: /subscriptions/{subscriptionId}/resourceGroups/{resourceGroupName}/providers/Microsoft.CertificateRegistration/certificateOrders/{certificateOrderName}
        /// Operation Id: AppServiceCertificateOrders_Get
        /// </summary>
        /// <param name="certificateOrderName"> Name of the certificate order.. </param>
        /// <param name="cancellationToken"> The cancellation token to use. </param>
        /// <exception cref="ArgumentException"> <paramref name="certificateOrderName"/> is an empty string, and was expected to be non-empty. </exception>
        /// <exception cref="ArgumentNullException"> <paramref name="certificateOrderName"/> is null. </exception>
        public virtual Response<AppServiceCertificateOrderResource> GetIfExists(string certificateOrderName, CancellationToken cancellationToken = default)
        {
            Argument.AssertNotNullOrEmpty(certificateOrderName, nameof(certificateOrderName));

            using var scope = _appServiceCertificateOrderClientDiagnostics.CreateScope("AppServiceCertificateOrderCollection.GetIfExists");
            scope.Start();
            try
            {
                var response = _appServiceCertificateOrderRestClient.Get(Id.SubscriptionId, Id.ResourceGroupName, certificateOrderName, cancellationToken: cancellationToken);
                if (response.Value == null)
                    return Response.FromValue<AppServiceCertificateOrderResource>(null, response.GetRawResponse());
                return Response.FromValue(new AppServiceCertificateOrderResource(Client, response.Value), response.GetRawResponse());
            }
            catch (Exception e)
            {
                scope.Failed(e);
                throw;
            }
        }

        IEnumerator<AppServiceCertificateOrderResource> IEnumerable<AppServiceCertificateOrderResource>.GetEnumerator()
        {
            return GetAll().GetEnumerator();
        }

        IEnumerator IEnumerable.GetEnumerator()
        {
            return GetAll().GetEnumerator();
        }

        IAsyncEnumerator<AppServiceCertificateOrderResource> IAsyncEnumerable<AppServiceCertificateOrderResource>.GetAsyncEnumerator(CancellationToken cancellationToken)
        {
            return GetAllAsync(cancellationToken: cancellationToken).GetAsyncEnumerator(cancellationToken);
        }
    }
}<|MERGE_RESOLUTION|>--- conflicted
+++ resolved
@@ -36,15 +36,9 @@
         /// <param name="id"> The identifier of the parent resource that is the target of operations. </param>
         internal AppServiceCertificateOrderCollection(ArmClient client, ResourceIdentifier id) : base(client, id)
         {
-<<<<<<< HEAD
-            _appServiceCertificateOrderClientDiagnostics = new ClientDiagnostics("Azure.ResourceManager.AppService", AppServiceCertificateOrderResource.ResourceType.Namespace, DiagnosticOptions);
+            _appServiceCertificateOrderClientDiagnostics = new ClientDiagnostics("Azure.ResourceManager.AppService", AppServiceCertificateOrderResource.ResourceType.Namespace, Diagnostics);
             TryGetApiVersion(AppServiceCertificateOrderResource.ResourceType, out string appServiceCertificateOrderApiVersion);
-            _appServiceCertificateOrderRestClient = new AppServiceCertificateOrdersRestOperations(Pipeline, DiagnosticOptions.ApplicationId, BaseUri, appServiceCertificateOrderApiVersion);
-=======
-            _appServiceCertificateOrderClientDiagnostics = new ClientDiagnostics("Azure.ResourceManager.AppService", AppServiceCertificateOrder.ResourceType.Namespace, Diagnostics);
-            TryGetApiVersion(AppServiceCertificateOrder.ResourceType, out string appServiceCertificateOrderApiVersion);
             _appServiceCertificateOrderRestClient = new AppServiceCertificateOrdersRestOperations(Pipeline, Diagnostics.ApplicationId, Endpoint, appServiceCertificateOrderApiVersion);
->>>>>>> 73128fc8
 #if DEBUG
 			ValidateResourceId(Id);
 #endif
@@ -52,8 +46,8 @@
 
         internal static void ValidateResourceId(ResourceIdentifier id)
         {
-            if (id.ResourceType != ResourceGroup.ResourceType)
-                throw new ArgumentException(string.Format(CultureInfo.CurrentCulture, "Invalid resource type {0} expected {1}", id.ResourceType, ResourceGroup.ResourceType), nameof(id));
+            if (id.ResourceType != ResourceGroupResource.ResourceType)
+                throw new ArgumentException(string.Format(CultureInfo.CurrentCulture, "Invalid resource type {0} expected {1}", id.ResourceType, ResourceGroupResource.ResourceType), nameof(id));
         }
 
         /// <summary>
