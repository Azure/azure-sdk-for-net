// Copyright (c) Microsoft Corporation. All rights reserved.
// Licensed under the MIT License.

// <auto-generated/>

#nullable disable

using System;
using System.ClientModel.Primitives;
using System.Collections.Generic;
using System.Linq;
using System.Text;
using System.Text.Json;
using Azure.Core;
<<<<<<< HEAD
using Azure.ResourceManager;
=======
using Azure.ResourceManager.AppService;
>>>>>>> a7fd44e1
using Azure.ResourceManager.Models;

namespace Azure.ResourceManager.AppService.Models
{
    public partial class RestoreRequestInfo : IUtf8JsonSerializable, IJsonModel<RestoreRequestInfo>
    {
        void IUtf8JsonSerializable.Write(Utf8JsonWriter writer) => ((IJsonModel<RestoreRequestInfo>)this).Write(writer, new ModelReaderWriterOptions("W"));

        void IJsonModel<RestoreRequestInfo>.Write(Utf8JsonWriter writer, ModelReaderWriterOptions options)
        {
            var format = options.Format == "W" ? ((IPersistableModel<RestoreRequestInfo>)this).GetFormatFromOptions(options) : options.Format;
            if (format != "J")
            {
                throw new FormatException($"The model {nameof(RestoreRequestInfo)} does not support '{format}' format.");
            }

            writer.WriteStartObject();
            if (Optional.IsDefined(Kind))
            {
                writer.WritePropertyName("kind"u8);
                writer.WriteStringValue(Kind);
            }
            if (options.Format != "W")
            {
                writer.WritePropertyName("id"u8);
                writer.WriteStringValue(Id);
            }
            if (options.Format != "W")
            {
                writer.WritePropertyName("name"u8);
                writer.WriteStringValue(Name);
            }
            if (options.Format != "W")
            {
                writer.WritePropertyName("type"u8);
                writer.WriteStringValue(ResourceType);
            }
            if (options.Format != "W" && Optional.IsDefined(SystemData))
            {
                writer.WritePropertyName("systemData"u8);
                JsonSerializer.Serialize(writer, SystemData);
            }
            writer.WritePropertyName("properties"u8);
            writer.WriteStartObject();
            if (Optional.IsDefined(StorageAccountUri))
            {
                writer.WritePropertyName("storageAccountUrl"u8);
                writer.WriteStringValue(StorageAccountUri.AbsoluteUri);
            }
            if (Optional.IsDefined(BlobName))
            {
                writer.WritePropertyName("blobName"u8);
                writer.WriteStringValue(BlobName);
            }
            if (Optional.IsDefined(CanOverwrite))
            {
                writer.WritePropertyName("overwrite"u8);
                writer.WriteBooleanValue(CanOverwrite.Value);
            }
            if (Optional.IsDefined(SiteName))
            {
                writer.WritePropertyName("siteName"u8);
                writer.WriteStringValue(SiteName);
            }
            if (Optional.IsCollectionDefined(Databases))
            {
                writer.WritePropertyName("databases"u8);
                writer.WriteStartArray();
                foreach (var item in Databases)
                {
                    writer.WriteObjectValue(item);
                }
                writer.WriteEndArray();
            }
            if (Optional.IsDefined(IgnoreConflictingHostNames))
            {
                writer.WritePropertyName("ignoreConflictingHostNames"u8);
                writer.WriteBooleanValue(IgnoreConflictingHostNames.Value);
            }
            if (Optional.IsDefined(IgnoreDatabases))
            {
                writer.WritePropertyName("ignoreDatabases"u8);
                writer.WriteBooleanValue(IgnoreDatabases.Value);
            }
            if (Optional.IsDefined(AppServicePlan))
            {
                writer.WritePropertyName("appServicePlan"u8);
                writer.WriteStringValue(AppServicePlan);
            }
            if (Optional.IsDefined(OperationType))
            {
                writer.WritePropertyName("operationType"u8);
                writer.WriteStringValue(OperationType.Value.ToSerialString());
            }
            if (Optional.IsDefined(AdjustConnectionStrings))
            {
                writer.WritePropertyName("adjustConnectionStrings"u8);
                writer.WriteBooleanValue(AdjustConnectionStrings.Value);
            }
            if (Optional.IsDefined(HostingEnvironment))
            {
                writer.WritePropertyName("hostingEnvironment"u8);
                writer.WriteStringValue(HostingEnvironment);
            }
            writer.WriteEndObject();
            if (options.Format != "W" && _serializedAdditionalRawData != null)
            {
                foreach (var item in _serializedAdditionalRawData)
                {
                    writer.WritePropertyName(item.Key);
#if NET6_0_OR_GREATER
				writer.WriteRawValue(item.Value);
#else
                    using (JsonDocument document = JsonDocument.Parse(item.Value))
                    {
                        JsonSerializer.Serialize(writer, document.RootElement);
                    }
#endif
                }
            }
            writer.WriteEndObject();
        }

        RestoreRequestInfo IJsonModel<RestoreRequestInfo>.Create(ref Utf8JsonReader reader, ModelReaderWriterOptions options)
        {
            var format = options.Format == "W" ? ((IPersistableModel<RestoreRequestInfo>)this).GetFormatFromOptions(options) : options.Format;
            if (format != "J")
            {
                throw new FormatException($"The model {nameof(RestoreRequestInfo)} does not support '{format}' format.");
            }

            using JsonDocument document = JsonDocument.ParseValue(ref reader);
            return DeserializeRestoreRequestInfo(document.RootElement, options);
        }

        internal static RestoreRequestInfo DeserializeRestoreRequestInfo(JsonElement element, ModelReaderWriterOptions options = null)
        {
            options ??= new ModelReaderWriterOptions("W");

            if (element.ValueKind == JsonValueKind.Null)
            {
                return null;
            }
            string kind = default;
            ResourceIdentifier id = default;
            string name = default;
            ResourceType type = default;
            SystemData systemData = default;
            Uri storageAccountUrl = default;
            string blobName = default;
            bool? overwrite = default;
            string siteName = default;
            IList<AppServiceDatabaseBackupSetting> databases = default;
            bool? ignoreConflictingHostNames = default;
            bool? ignoreDatabases = default;
            string appServicePlan = default;
            BackupRestoreOperationType? operationType = default;
            bool? adjustConnectionStrings = default;
            string hostingEnvironment = default;
            IDictionary<string, BinaryData> serializedAdditionalRawData = default;
            Dictionary<string, BinaryData> additionalPropertiesDictionary = new Dictionary<string, BinaryData>();
            foreach (var property in element.EnumerateObject())
            {
                if (property.NameEquals("kind"u8))
                {
                    kind = property.Value.GetString();
                    continue;
                }
                if (property.NameEquals("id"u8))
                {
                    id = new ResourceIdentifier(property.Value.GetString());
                    continue;
                }
                if (property.NameEquals("name"u8))
                {
                    name = property.Value.GetString();
                    continue;
                }
                if (property.NameEquals("type"u8))
                {
                    type = new ResourceType(property.Value.GetString());
                    continue;
                }
                if (property.NameEquals("systemData"u8))
                {
                    if (property.Value.ValueKind == JsonValueKind.Null)
                    {
                        continue;
                    }
                    systemData = JsonSerializer.Deserialize<SystemData>(property.Value.GetRawText());
                    continue;
                }
                if (property.NameEquals("properties"u8))
                {
                    if (property.Value.ValueKind == JsonValueKind.Null)
                    {
                        property.ThrowNonNullablePropertyIsNull();
                        continue;
                    }
                    foreach (var property0 in property.Value.EnumerateObject())
                    {
                        if (property0.NameEquals("storageAccountUrl"u8))
                        {
                            if (property0.Value.ValueKind == JsonValueKind.Null)
                            {
                                continue;
                            }
                            storageAccountUrl = new Uri(property0.Value.GetString());
                            continue;
                        }
                        if (property0.NameEquals("blobName"u8))
                        {
                            blobName = property0.Value.GetString();
                            continue;
                        }
                        if (property0.NameEquals("overwrite"u8))
                        {
                            if (property0.Value.ValueKind == JsonValueKind.Null)
                            {
                                continue;
                            }
                            overwrite = property0.Value.GetBoolean();
                            continue;
                        }
                        if (property0.NameEquals("siteName"u8))
                        {
                            siteName = property0.Value.GetString();
                            continue;
                        }
                        if (property0.NameEquals("databases"u8))
                        {
                            if (property0.Value.ValueKind == JsonValueKind.Null)
                            {
                                continue;
                            }
                            List<AppServiceDatabaseBackupSetting> array = new List<AppServiceDatabaseBackupSetting>();
                            foreach (var item in property0.Value.EnumerateArray())
                            {
                                array.Add(AppServiceDatabaseBackupSetting.DeserializeAppServiceDatabaseBackupSetting(item));
                            }
                            databases = array;
                            continue;
                        }
                        if (property0.NameEquals("ignoreConflictingHostNames"u8))
                        {
                            if (property0.Value.ValueKind == JsonValueKind.Null)
                            {
                                continue;
                            }
                            ignoreConflictingHostNames = property0.Value.GetBoolean();
                            continue;
                        }
                        if (property0.NameEquals("ignoreDatabases"u8))
                        {
                            if (property0.Value.ValueKind == JsonValueKind.Null)
                            {
                                continue;
                            }
                            ignoreDatabases = property0.Value.GetBoolean();
                            continue;
                        }
                        if (property0.NameEquals("appServicePlan"u8))
                        {
                            appServicePlan = property0.Value.GetString();
                            continue;
                        }
                        if (property0.NameEquals("operationType"u8))
                        {
                            if (property0.Value.ValueKind == JsonValueKind.Null)
                            {
                                continue;
                            }
                            operationType = property0.Value.GetString().ToBackupRestoreOperationType();
                            continue;
                        }
                        if (property0.NameEquals("adjustConnectionStrings"u8))
                        {
                            if (property0.Value.ValueKind == JsonValueKind.Null)
                            {
                                continue;
                            }
                            adjustConnectionStrings = property0.Value.GetBoolean();
                            continue;
                        }
                        if (property0.NameEquals("hostingEnvironment"u8))
                        {
                            hostingEnvironment = property0.Value.GetString();
                            continue;
                        }
                    }
                    continue;
                }
                if (options.Format != "W")
                {
                    additionalPropertiesDictionary.Add(property.Name, BinaryData.FromString(property.Value.GetRawText()));
                }
            }
            serializedAdditionalRawData = additionalPropertiesDictionary;
            return new RestoreRequestInfo(
                id,
                name,
                type,
                systemData,
                storageAccountUrl,
                blobName,
                overwrite,
                siteName,
                databases ?? new ChangeTrackingList<AppServiceDatabaseBackupSetting>(),
                ignoreConflictingHostNames,
                ignoreDatabases,
                appServicePlan,
                operationType,
                adjustConnectionStrings,
                hostingEnvironment,
                kind,
                serializedAdditionalRawData);
        }

        private BinaryData SerializeBicep(ModelReaderWriterOptions options)
        {
            StringBuilder builder = new StringBuilder();
            BicepModelReaderWriterOptions bicepOptions = options as BicepModelReaderWriterOptions;
            IDictionary<string, string> propertyOverrides = null;
            bool hasObjectOverride = bicepOptions != null && bicepOptions.ParameterOverrides.TryGetValue(this, out propertyOverrides);
            bool hasPropertyOverride = false;
            string propertyOverride = null;

            builder.AppendLine("{");

            hasPropertyOverride = hasObjectOverride && propertyOverrides.TryGetValue(nameof(Name), out propertyOverride);
            if (Optional.IsDefined(Name) || hasPropertyOverride)
            {
                builder.Append("  name: ");
                if (hasPropertyOverride)
                {
                    builder.AppendLine($"{propertyOverride}");
                }
                else
                {
                    if (Name.Contains(Environment.NewLine))
                    {
                        builder.AppendLine("'''");
                        builder.AppendLine($"{Name}'''");
                    }
                    else
                    {
                        builder.AppendLine($"'{Name}'");
                    }
                }
            }

            hasPropertyOverride = hasObjectOverride && propertyOverrides.TryGetValue(nameof(Kind), out propertyOverride);
            if (Optional.IsDefined(Kind) || hasPropertyOverride)
            {
                builder.Append("  kind: ");
                if (hasPropertyOverride)
                {
                    builder.AppendLine($"{propertyOverride}");
                }
                else
                {
                    if (Kind.Contains(Environment.NewLine))
                    {
                        builder.AppendLine("'''");
                        builder.AppendLine($"{Kind}'''");
                    }
                    else
                    {
                        builder.AppendLine($"'{Kind}'");
                    }
                }
            }

            hasPropertyOverride = hasObjectOverride && propertyOverrides.TryGetValue(nameof(Id), out propertyOverride);
            if (Optional.IsDefined(Id) || hasPropertyOverride)
            {
                builder.Append("  id: ");
                if (hasPropertyOverride)
                {
                    builder.AppendLine($"{propertyOverride}");
                }
                else
                {
                    builder.AppendLine($"'{Id.ToString()}'");
                }
            }

            hasPropertyOverride = hasObjectOverride && propertyOverrides.TryGetValue(nameof(SystemData), out propertyOverride);
            if (Optional.IsDefined(SystemData) || hasPropertyOverride)
            {
                builder.Append("  systemData: ");
                if (hasPropertyOverride)
                {
                    builder.AppendLine($"{propertyOverride}");
                }
                else
                {
                    builder.AppendLine($"'{SystemData.ToString()}'");
                }
            }

            builder.Append("  properties:");
            builder.AppendLine(" {");
            hasPropertyOverride = hasObjectOverride && propertyOverrides.TryGetValue(nameof(StorageAccountUri), out propertyOverride);
            if (Optional.IsDefined(StorageAccountUri) || hasPropertyOverride)
            {
                builder.Append("    storageAccountUrl: ");
                if (hasPropertyOverride)
                {
                    builder.AppendLine($"{propertyOverride}");
                }
                else
                {
                    builder.AppendLine($"'{StorageAccountUri.AbsoluteUri}'");
                }
            }

            hasPropertyOverride = hasObjectOverride && propertyOverrides.TryGetValue(nameof(BlobName), out propertyOverride);
            if (Optional.IsDefined(BlobName) || hasPropertyOverride)
            {
                builder.Append("    blobName: ");
                if (hasPropertyOverride)
                {
                    builder.AppendLine($"{propertyOverride}");
                }
                else
                {
                    if (BlobName.Contains(Environment.NewLine))
                    {
                        builder.AppendLine("'''");
                        builder.AppendLine($"{BlobName}'''");
                    }
                    else
                    {
                        builder.AppendLine($"'{BlobName}'");
                    }
                }
            }

            hasPropertyOverride = hasObjectOverride && propertyOverrides.TryGetValue(nameof(CanOverwrite), out propertyOverride);
            if (Optional.IsDefined(CanOverwrite) || hasPropertyOverride)
            {
                builder.Append("    overwrite: ");
                if (hasPropertyOverride)
                {
                    builder.AppendLine($"{propertyOverride}");
                }
                else
                {
                    var boolValue = CanOverwrite.Value == true ? "true" : "false";
                    builder.AppendLine($"{boolValue}");
                }
            }

            hasPropertyOverride = hasObjectOverride && propertyOverrides.TryGetValue(nameof(SiteName), out propertyOverride);
            if (Optional.IsDefined(SiteName) || hasPropertyOverride)
            {
                builder.Append("    siteName: ");
                if (hasPropertyOverride)
                {
                    builder.AppendLine($"{propertyOverride}");
                }
                else
                {
                    if (SiteName.Contains(Environment.NewLine))
                    {
                        builder.AppendLine("'''");
                        builder.AppendLine($"{SiteName}'''");
                    }
                    else
                    {
                        builder.AppendLine($"'{SiteName}'");
                    }
                }
            }

            hasPropertyOverride = hasObjectOverride && propertyOverrides.TryGetValue(nameof(Databases), out propertyOverride);
            if (Optional.IsCollectionDefined(Databases) || hasPropertyOverride)
            {
                if (Databases.Any() || hasPropertyOverride)
                {
                    builder.Append("    databases: ");
                    if (hasPropertyOverride)
                    {
                        builder.AppendLine($"{propertyOverride}");
                    }
                    else
                    {
                        builder.AppendLine("[");
                        foreach (var item in Databases)
                        {
                            AppendChildObject(builder, item, options, 6, true, "    databases: ");
                        }
                        builder.AppendLine("    ]");
                    }
                }
            }

            hasPropertyOverride = hasObjectOverride && propertyOverrides.TryGetValue(nameof(IgnoreConflictingHostNames), out propertyOverride);
            if (Optional.IsDefined(IgnoreConflictingHostNames) || hasPropertyOverride)
            {
                builder.Append("    ignoreConflictingHostNames: ");
                if (hasPropertyOverride)
                {
                    builder.AppendLine($"{propertyOverride}");
                }
                else
                {
                    var boolValue = IgnoreConflictingHostNames.Value == true ? "true" : "false";
                    builder.AppendLine($"{boolValue}");
                }
            }

            hasPropertyOverride = hasObjectOverride && propertyOverrides.TryGetValue(nameof(IgnoreDatabases), out propertyOverride);
            if (Optional.IsDefined(IgnoreDatabases) || hasPropertyOverride)
            {
                builder.Append("    ignoreDatabases: ");
                if (hasPropertyOverride)
                {
                    builder.AppendLine($"{propertyOverride}");
                }
                else
                {
                    var boolValue = IgnoreDatabases.Value == true ? "true" : "false";
                    builder.AppendLine($"{boolValue}");
                }
            }

            hasPropertyOverride = hasObjectOverride && propertyOverrides.TryGetValue(nameof(AppServicePlan), out propertyOverride);
            if (Optional.IsDefined(AppServicePlan) || hasPropertyOverride)
            {
                builder.Append("    appServicePlan: ");
                if (hasPropertyOverride)
                {
                    builder.AppendLine($"{propertyOverride}");
                }
                else
                {
                    if (AppServicePlan.Contains(Environment.NewLine))
                    {
                        builder.AppendLine("'''");
                        builder.AppendLine($"{AppServicePlan}'''");
                    }
                    else
                    {
                        builder.AppendLine($"'{AppServicePlan}'");
                    }
                }
            }

            hasPropertyOverride = hasObjectOverride && propertyOverrides.TryGetValue(nameof(OperationType), out propertyOverride);
            if (Optional.IsDefined(OperationType) || hasPropertyOverride)
            {
                builder.Append("    operationType: ");
                if (hasPropertyOverride)
                {
                    builder.AppendLine($"{propertyOverride}");
                }
                else
                {
                    builder.AppendLine($"'{OperationType.Value.ToSerialString()}'");
                }
            }

            hasPropertyOverride = hasObjectOverride && propertyOverrides.TryGetValue(nameof(AdjustConnectionStrings), out propertyOverride);
            if (Optional.IsDefined(AdjustConnectionStrings) || hasPropertyOverride)
            {
                builder.Append("    adjustConnectionStrings: ");
                if (hasPropertyOverride)
                {
                    builder.AppendLine($"{propertyOverride}");
                }
                else
                {
                    var boolValue = AdjustConnectionStrings.Value == true ? "true" : "false";
                    builder.AppendLine($"{boolValue}");
                }
            }

            hasPropertyOverride = hasObjectOverride && propertyOverrides.TryGetValue(nameof(HostingEnvironment), out propertyOverride);
            if (Optional.IsDefined(HostingEnvironment) || hasPropertyOverride)
            {
                builder.Append("    hostingEnvironment: ");
                if (hasPropertyOverride)
                {
                    builder.AppendLine($"{propertyOverride}");
                }
                else
                {
                    if (HostingEnvironment.Contains(Environment.NewLine))
                    {
                        builder.AppendLine("'''");
                        builder.AppendLine($"{HostingEnvironment}'''");
                    }
                    else
                    {
                        builder.AppendLine($"'{HostingEnvironment}'");
                    }
                }
            }

            builder.AppendLine("  }");
            builder.AppendLine("}");
            return BinaryData.FromString(builder.ToString());
        }

        private void AppendChildObject(StringBuilder stringBuilder, object childObject, ModelReaderWriterOptions options, int spaces, bool indentFirstLine, string formattedPropertyName)
        {
            string indent = new string(' ', spaces);
            int emptyObjectLength = 2 + spaces + Environment.NewLine.Length + Environment.NewLine.Length;
            int length = stringBuilder.Length;
            bool inMultilineString = false;

            BinaryData data = ModelReaderWriter.Write(childObject, options);
            string[] lines = data.ToString().Split(Environment.NewLine.ToCharArray(), StringSplitOptions.RemoveEmptyEntries);
            for (int i = 0; i < lines.Length; i++)
            {
                string line = lines[i];
                if (inMultilineString)
                {
                    if (line.Contains("'''"))
                    {
                        inMultilineString = false;
                    }
                    stringBuilder.AppendLine(line);
                    continue;
                }
                if (line.Contains("'''"))
                {
                    inMultilineString = true;
                    stringBuilder.AppendLine($"{indent}{line}");
                    continue;
                }
                if (i == 0 && !indentFirstLine)
                {
                    stringBuilder.AppendLine($"{line}");
                }
                else
                {
                    stringBuilder.AppendLine($"{indent}{line}");
                }
            }
            if (stringBuilder.Length == length + emptyObjectLength)
            {
                stringBuilder.Length = stringBuilder.Length - emptyObjectLength - formattedPropertyName.Length;
            }
        }

        BinaryData IPersistableModel<RestoreRequestInfo>.Write(ModelReaderWriterOptions options)
        {
            var format = options.Format == "W" ? ((IPersistableModel<RestoreRequestInfo>)this).GetFormatFromOptions(options) : options.Format;

            switch (format)
            {
                case "J":
                    return ModelReaderWriter.Write(this, options);
                case "bicep":
                    return SerializeBicep(options);
                default:
                    throw new FormatException($"The model {nameof(RestoreRequestInfo)} does not support '{options.Format}' format.");
            }
        }

        RestoreRequestInfo IPersistableModel<RestoreRequestInfo>.Create(BinaryData data, ModelReaderWriterOptions options)
        {
            var format = options.Format == "W" ? ((IPersistableModel<RestoreRequestInfo>)this).GetFormatFromOptions(options) : options.Format;

            switch (format)
            {
                case "J":
                    {
                        using JsonDocument document = JsonDocument.Parse(data);
                        return DeserializeRestoreRequestInfo(document.RootElement, options);
                    }
                case "bicep":
                    throw new InvalidOperationException("Bicep deserialization is not supported for this type.");
                default:
                    throw new FormatException($"The model {nameof(RestoreRequestInfo)} does not support '{options.Format}' format.");
            }
        }

        string IPersistableModel<RestoreRequestInfo>.GetFormatFromOptions(ModelReaderWriterOptions options) => "J";
    }
}<|MERGE_RESOLUTION|>--- conflicted
+++ resolved
@@ -8,15 +8,9 @@
 using System;
 using System.ClientModel.Primitives;
 using System.Collections.Generic;
-using System.Linq;
-using System.Text;
 using System.Text.Json;
 using Azure.Core;
-<<<<<<< HEAD
-using Azure.ResourceManager;
-=======
 using Azure.ResourceManager.AppService;
->>>>>>> a7fd44e1
 using Azure.ResourceManager.Models;
 
 namespace Azure.ResourceManager.AppService.Models
@@ -255,7 +249,7 @@
                             List<AppServiceDatabaseBackupSetting> array = new List<AppServiceDatabaseBackupSetting>();
                             foreach (var item in property0.Value.EnumerateArray())
                             {
-                                array.Add(AppServiceDatabaseBackupSetting.DeserializeAppServiceDatabaseBackupSetting(item));
+                                array.Add(AppServiceDatabaseBackupSetting.DeserializeAppServiceDatabaseBackupSetting(item, options));
                             }
                             databases = array;
                             continue;
@@ -335,336 +329,6 @@
                 serializedAdditionalRawData);
         }
 
-        private BinaryData SerializeBicep(ModelReaderWriterOptions options)
-        {
-            StringBuilder builder = new StringBuilder();
-            BicepModelReaderWriterOptions bicepOptions = options as BicepModelReaderWriterOptions;
-            IDictionary<string, string> propertyOverrides = null;
-            bool hasObjectOverride = bicepOptions != null && bicepOptions.ParameterOverrides.TryGetValue(this, out propertyOverrides);
-            bool hasPropertyOverride = false;
-            string propertyOverride = null;
-
-            builder.AppendLine("{");
-
-            hasPropertyOverride = hasObjectOverride && propertyOverrides.TryGetValue(nameof(Name), out propertyOverride);
-            if (Optional.IsDefined(Name) || hasPropertyOverride)
-            {
-                builder.Append("  name: ");
-                if (hasPropertyOverride)
-                {
-                    builder.AppendLine($"{propertyOverride}");
-                }
-                else
-                {
-                    if (Name.Contains(Environment.NewLine))
-                    {
-                        builder.AppendLine("'''");
-                        builder.AppendLine($"{Name}'''");
-                    }
-                    else
-                    {
-                        builder.AppendLine($"'{Name}'");
-                    }
-                }
-            }
-
-            hasPropertyOverride = hasObjectOverride && propertyOverrides.TryGetValue(nameof(Kind), out propertyOverride);
-            if (Optional.IsDefined(Kind) || hasPropertyOverride)
-            {
-                builder.Append("  kind: ");
-                if (hasPropertyOverride)
-                {
-                    builder.AppendLine($"{propertyOverride}");
-                }
-                else
-                {
-                    if (Kind.Contains(Environment.NewLine))
-                    {
-                        builder.AppendLine("'''");
-                        builder.AppendLine($"{Kind}'''");
-                    }
-                    else
-                    {
-                        builder.AppendLine($"'{Kind}'");
-                    }
-                }
-            }
-
-            hasPropertyOverride = hasObjectOverride && propertyOverrides.TryGetValue(nameof(Id), out propertyOverride);
-            if (Optional.IsDefined(Id) || hasPropertyOverride)
-            {
-                builder.Append("  id: ");
-                if (hasPropertyOverride)
-                {
-                    builder.AppendLine($"{propertyOverride}");
-                }
-                else
-                {
-                    builder.AppendLine($"'{Id.ToString()}'");
-                }
-            }
-
-            hasPropertyOverride = hasObjectOverride && propertyOverrides.TryGetValue(nameof(SystemData), out propertyOverride);
-            if (Optional.IsDefined(SystemData) || hasPropertyOverride)
-            {
-                builder.Append("  systemData: ");
-                if (hasPropertyOverride)
-                {
-                    builder.AppendLine($"{propertyOverride}");
-                }
-                else
-                {
-                    builder.AppendLine($"'{SystemData.ToString()}'");
-                }
-            }
-
-            builder.Append("  properties:");
-            builder.AppendLine(" {");
-            hasPropertyOverride = hasObjectOverride && propertyOverrides.TryGetValue(nameof(StorageAccountUri), out propertyOverride);
-            if (Optional.IsDefined(StorageAccountUri) || hasPropertyOverride)
-            {
-                builder.Append("    storageAccountUrl: ");
-                if (hasPropertyOverride)
-                {
-                    builder.AppendLine($"{propertyOverride}");
-                }
-                else
-                {
-                    builder.AppendLine($"'{StorageAccountUri.AbsoluteUri}'");
-                }
-            }
-
-            hasPropertyOverride = hasObjectOverride && propertyOverrides.TryGetValue(nameof(BlobName), out propertyOverride);
-            if (Optional.IsDefined(BlobName) || hasPropertyOverride)
-            {
-                builder.Append("    blobName: ");
-                if (hasPropertyOverride)
-                {
-                    builder.AppendLine($"{propertyOverride}");
-                }
-                else
-                {
-                    if (BlobName.Contains(Environment.NewLine))
-                    {
-                        builder.AppendLine("'''");
-                        builder.AppendLine($"{BlobName}'''");
-                    }
-                    else
-                    {
-                        builder.AppendLine($"'{BlobName}'");
-                    }
-                }
-            }
-
-            hasPropertyOverride = hasObjectOverride && propertyOverrides.TryGetValue(nameof(CanOverwrite), out propertyOverride);
-            if (Optional.IsDefined(CanOverwrite) || hasPropertyOverride)
-            {
-                builder.Append("    overwrite: ");
-                if (hasPropertyOverride)
-                {
-                    builder.AppendLine($"{propertyOverride}");
-                }
-                else
-                {
-                    var boolValue = CanOverwrite.Value == true ? "true" : "false";
-                    builder.AppendLine($"{boolValue}");
-                }
-            }
-
-            hasPropertyOverride = hasObjectOverride && propertyOverrides.TryGetValue(nameof(SiteName), out propertyOverride);
-            if (Optional.IsDefined(SiteName) || hasPropertyOverride)
-            {
-                builder.Append("    siteName: ");
-                if (hasPropertyOverride)
-                {
-                    builder.AppendLine($"{propertyOverride}");
-                }
-                else
-                {
-                    if (SiteName.Contains(Environment.NewLine))
-                    {
-                        builder.AppendLine("'''");
-                        builder.AppendLine($"{SiteName}'''");
-                    }
-                    else
-                    {
-                        builder.AppendLine($"'{SiteName}'");
-                    }
-                }
-            }
-
-            hasPropertyOverride = hasObjectOverride && propertyOverrides.TryGetValue(nameof(Databases), out propertyOverride);
-            if (Optional.IsCollectionDefined(Databases) || hasPropertyOverride)
-            {
-                if (Databases.Any() || hasPropertyOverride)
-                {
-                    builder.Append("    databases: ");
-                    if (hasPropertyOverride)
-                    {
-                        builder.AppendLine($"{propertyOverride}");
-                    }
-                    else
-                    {
-                        builder.AppendLine("[");
-                        foreach (var item in Databases)
-                        {
-                            AppendChildObject(builder, item, options, 6, true, "    databases: ");
-                        }
-                        builder.AppendLine("    ]");
-                    }
-                }
-            }
-
-            hasPropertyOverride = hasObjectOverride && propertyOverrides.TryGetValue(nameof(IgnoreConflictingHostNames), out propertyOverride);
-            if (Optional.IsDefined(IgnoreConflictingHostNames) || hasPropertyOverride)
-            {
-                builder.Append("    ignoreConflictingHostNames: ");
-                if (hasPropertyOverride)
-                {
-                    builder.AppendLine($"{propertyOverride}");
-                }
-                else
-                {
-                    var boolValue = IgnoreConflictingHostNames.Value == true ? "true" : "false";
-                    builder.AppendLine($"{boolValue}");
-                }
-            }
-
-            hasPropertyOverride = hasObjectOverride && propertyOverrides.TryGetValue(nameof(IgnoreDatabases), out propertyOverride);
-            if (Optional.IsDefined(IgnoreDatabases) || hasPropertyOverride)
-            {
-                builder.Append("    ignoreDatabases: ");
-                if (hasPropertyOverride)
-                {
-                    builder.AppendLine($"{propertyOverride}");
-                }
-                else
-                {
-                    var boolValue = IgnoreDatabases.Value == true ? "true" : "false";
-                    builder.AppendLine($"{boolValue}");
-                }
-            }
-
-            hasPropertyOverride = hasObjectOverride && propertyOverrides.TryGetValue(nameof(AppServicePlan), out propertyOverride);
-            if (Optional.IsDefined(AppServicePlan) || hasPropertyOverride)
-            {
-                builder.Append("    appServicePlan: ");
-                if (hasPropertyOverride)
-                {
-                    builder.AppendLine($"{propertyOverride}");
-                }
-                else
-                {
-                    if (AppServicePlan.Contains(Environment.NewLine))
-                    {
-                        builder.AppendLine("'''");
-                        builder.AppendLine($"{AppServicePlan}'''");
-                    }
-                    else
-                    {
-                        builder.AppendLine($"'{AppServicePlan}'");
-                    }
-                }
-            }
-
-            hasPropertyOverride = hasObjectOverride && propertyOverrides.TryGetValue(nameof(OperationType), out propertyOverride);
-            if (Optional.IsDefined(OperationType) || hasPropertyOverride)
-            {
-                builder.Append("    operationType: ");
-                if (hasPropertyOverride)
-                {
-                    builder.AppendLine($"{propertyOverride}");
-                }
-                else
-                {
-                    builder.AppendLine($"'{OperationType.Value.ToSerialString()}'");
-                }
-            }
-
-            hasPropertyOverride = hasObjectOverride && propertyOverrides.TryGetValue(nameof(AdjustConnectionStrings), out propertyOverride);
-            if (Optional.IsDefined(AdjustConnectionStrings) || hasPropertyOverride)
-            {
-                builder.Append("    adjustConnectionStrings: ");
-                if (hasPropertyOverride)
-                {
-                    builder.AppendLine($"{propertyOverride}");
-                }
-                else
-                {
-                    var boolValue = AdjustConnectionStrings.Value == true ? "true" : "false";
-                    builder.AppendLine($"{boolValue}");
-                }
-            }
-
-            hasPropertyOverride = hasObjectOverride && propertyOverrides.TryGetValue(nameof(HostingEnvironment), out propertyOverride);
-            if (Optional.IsDefined(HostingEnvironment) || hasPropertyOverride)
-            {
-                builder.Append("    hostingEnvironment: ");
-                if (hasPropertyOverride)
-                {
-                    builder.AppendLine($"{propertyOverride}");
-                }
-                else
-                {
-                    if (HostingEnvironment.Contains(Environment.NewLine))
-                    {
-                        builder.AppendLine("'''");
-                        builder.AppendLine($"{HostingEnvironment}'''");
-                    }
-                    else
-                    {
-                        builder.AppendLine($"'{HostingEnvironment}'");
-                    }
-                }
-            }
-
-            builder.AppendLine("  }");
-            builder.AppendLine("}");
-            return BinaryData.FromString(builder.ToString());
-        }
-
-        private void AppendChildObject(StringBuilder stringBuilder, object childObject, ModelReaderWriterOptions options, int spaces, bool indentFirstLine, string formattedPropertyName)
-        {
-            string indent = new string(' ', spaces);
-            int emptyObjectLength = 2 + spaces + Environment.NewLine.Length + Environment.NewLine.Length;
-            int length = stringBuilder.Length;
-            bool inMultilineString = false;
-
-            BinaryData data = ModelReaderWriter.Write(childObject, options);
-            string[] lines = data.ToString().Split(Environment.NewLine.ToCharArray(), StringSplitOptions.RemoveEmptyEntries);
-            for (int i = 0; i < lines.Length; i++)
-            {
-                string line = lines[i];
-                if (inMultilineString)
-                {
-                    if (line.Contains("'''"))
-                    {
-                        inMultilineString = false;
-                    }
-                    stringBuilder.AppendLine(line);
-                    continue;
-                }
-                if (line.Contains("'''"))
-                {
-                    inMultilineString = true;
-                    stringBuilder.AppendLine($"{indent}{line}");
-                    continue;
-                }
-                if (i == 0 && !indentFirstLine)
-                {
-                    stringBuilder.AppendLine($"{line}");
-                }
-                else
-                {
-                    stringBuilder.AppendLine($"{indent}{line}");
-                }
-            }
-            if (stringBuilder.Length == length + emptyObjectLength)
-            {
-                stringBuilder.Length = stringBuilder.Length - emptyObjectLength - formattedPropertyName.Length;
-            }
-        }
-
         BinaryData IPersistableModel<RestoreRequestInfo>.Write(ModelReaderWriterOptions options)
         {
             var format = options.Format == "W" ? ((IPersistableModel<RestoreRequestInfo>)this).GetFormatFromOptions(options) : options.Format;
@@ -673,8 +337,6 @@
             {
                 case "J":
                     return ModelReaderWriter.Write(this, options);
-                case "bicep":
-                    return SerializeBicep(options);
                 default:
                     throw new FormatException($"The model {nameof(RestoreRequestInfo)} does not support '{options.Format}' format.");
             }
@@ -691,8 +353,6 @@
                         using JsonDocument document = JsonDocument.Parse(data);
                         return DeserializeRestoreRequestInfo(document.RootElement, options);
                     }
-                case "bicep":
-                    throw new InvalidOperationException("Bicep deserialization is not supported for this type.");
                 default:
                     throw new FormatException($"The model {nameof(RestoreRequestInfo)} does not support '{options.Format}' format.");
             }
