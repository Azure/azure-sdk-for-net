--- conflicted
+++ resolved
@@ -134,11 +134,7 @@
                     continue;
                 }
             }
-<<<<<<< HEAD
-            return new PremierAddOnPatchResource(id, name, type, systemData, sku.Value, product.Value, vendor.Value, marketplacePublisher.Value, marketplaceOffer.Value, kind.Value);
-=======
             return new PremierAddOnPatchResource(id, name, type, systemData.Value, kind.Value, sku.Value, product.Value, vendor.Value, marketplacePublisher.Value, marketplaceOffer.Value);
->>>>>>> 439b4b72
         }
     }
 }