--- conflicted
+++ resolved
@@ -12,7 +12,7 @@
 namespace Azure.ResourceManager.AppService.Models
 {
     /// <summary> Function App Stack. </summary>
-    public partial class FunctionAppStack : ResourceData
+    public partial class FunctionAppStack : ProxyOnlyResource
     {
         /// <summary> Initializes a new instance of FunctionAppStack. </summary>
         public FunctionAppStack()
@@ -25,24 +25,19 @@
         /// <param name="name"> The name. </param>
         /// <param name="resourceType"> The resourceType. </param>
         /// <param name="systemData"> The systemData. </param>
+        /// <param name="kind"> Kind of resource. </param>
         /// <param name="location"> Function App stack location. </param>
         /// <param name="displayText"> Function App stack (display only). </param>
         /// <param name="value"> Function App stack name. </param>
         /// <param name="majorVersions"> List of major versions available. </param>
         /// <param name="preferredOS"> Function App stack preferred OS. </param>
-<<<<<<< HEAD
-        /// <param name="kind"> Kind of resource. </param>
-        internal FunctionAppStack(ResourceIdentifier id, string name, ResourceType resourceType, SystemData systemData, string location, string displayText, string value, IReadOnlyList<FunctionAppMajorVersion> majorVersions, StackPreferredOS? preferredOS, string kind) : base(id, name, resourceType, systemData)
-=======
         internal FunctionAppStack(ResourceIdentifier id, string name, ResourceType resourceType, SystemData systemData, string kind, AzureLocation? location, string displayText, string value, IReadOnlyList<FunctionAppMajorVersion> majorVersions, StackPreferredOS? preferredOS) : base(id, name, resourceType, systemData, kind)
->>>>>>> 439b4b72
         {
             Location = location;
             DisplayText = displayText;
             Value = value;
             MajorVersions = majorVersions;
             PreferredOS = preferredOS;
-            Kind = kind;
         }
 
         /// <summary> Function App stack location. </summary>
@@ -55,7 +50,5 @@
         public IReadOnlyList<FunctionAppMajorVersion> MajorVersions { get; }
         /// <summary> Function App stack preferred OS. </summary>
         public StackPreferredOS? PreferredOS { get; }
-        /// <summary> Kind of resource. </summary>
-        public string Kind { get; set; }
     }
 }