--- conflicted
+++ resolved
@@ -31,11 +31,7 @@
         /// <param name="majorVersions"> List of major versions available. </param>
         /// <param name="preferredOS"> Function App stack preferred OS. </param>
         /// <param name="kind"> Kind of resource. </param>
-<<<<<<< HEAD
-        internal FunctionAppStack(ResourceIdentifier id, string name, ResourceType resourceType, SystemData systemData, string location, string displayText, string value, IReadOnlyList<FunctionAppMajorVersion> majorVersions, StackPreferredO? preferredOS, string kind) : base(id, name, resourceType, systemData)
-=======
         internal FunctionAppStack(ResourceIdentifier id, string name, ResourceType resourceType, SystemData systemData, AzureLocation? location, string displayText, string value, IReadOnlyList<FunctionAppMajorVersion> majorVersions, StackPreferredOS? preferredOS, string kind) : base(id, name, resourceType, systemData)
->>>>>>> abf686c6
         {
             Location = location;
             DisplayText = displayText;
@@ -54,11 +50,7 @@
         /// <summary> List of major versions available. </summary>
         public IReadOnlyList<FunctionAppMajorVersion> MajorVersions { get; }
         /// <summary> Function App stack preferred OS. </summary>
-<<<<<<< HEAD
-        public StackPreferredO? PreferredOS { get; }
-=======
         public StackPreferredOS? PreferredOS { get; }
->>>>>>> abf686c6
         /// <summary> Kind of resource. </summary>
         public string Kind { get; set; }
     }
