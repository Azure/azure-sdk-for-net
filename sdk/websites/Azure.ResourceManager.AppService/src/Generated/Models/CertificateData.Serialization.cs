--- conflicted
+++ resolved
@@ -333,11 +333,7 @@
                     continue;
                 }
             }
-<<<<<<< HEAD
-            return new CertificateData(id, name, type, systemData, tags, location, password.Value, friendlyName.Value, subjectName.Value, Optional.ToList(hostNames), pfxBlob.Value, siteName.Value, selfLink.Value, issuer.Value, Optional.ToNullable(issueDate), Optional.ToNullable(expirationDate), thumbprint.Value, Optional.ToNullable(valid), cerBlob.Value, publicKeyHash.Value, hostingEnvironmentProfile.Value, keyVaultId.Value, keyVaultSecretName.Value, Optional.ToNullable(keyVaultSecretStatus), serverFarmId.Value, canonicalName.Value, domainValidationMethod.Value, kind.Value);
-=======
             return new CertificateData(id, name, type, systemData.Value, Optional.ToDictionary(tags), location, kind.Value, password.Value, friendlyName.Value, subjectName.Value, Optional.ToList(hostNames), pfxBlob.Value, siteName.Value, selfLink.Value, issuer.Value, Optional.ToNullable(issueDate), Optional.ToNullable(expirationDate), thumbprint.Value, Optional.ToNullable(valid), cerBlob.Value, publicKeyHash.Value, hostingEnvironmentProfile.Value, keyVaultId.Value, keyVaultSecretName.Value, Optional.ToNullable(keyVaultSecretStatus), serverFarmId.Value, canonicalName.Value, domainValidationMethod.Value);
->>>>>>> 439b4b72
         }
     }
 }