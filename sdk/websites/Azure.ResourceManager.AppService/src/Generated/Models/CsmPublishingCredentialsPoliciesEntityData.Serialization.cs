--- conflicted
+++ resolved
@@ -95,11 +95,7 @@
                     continue;
                 }
             }
-<<<<<<< HEAD
-            return new CsmPublishingCredentialsPoliciesEntityData(id, name, type, systemData, Optional.ToNullable(allow), kind.Value);
-=======
             return new CsmPublishingCredentialsPoliciesEntityData(id, name, type, systemData.Value, kind.Value, Optional.ToNullable(allow));
->>>>>>> 439b4b72
         }
     }
 }