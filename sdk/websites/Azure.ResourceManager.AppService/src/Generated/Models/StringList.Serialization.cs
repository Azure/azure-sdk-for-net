--- conflicted
+++ resolved
@@ -91,11 +91,7 @@
                     continue;
                 }
             }
-<<<<<<< HEAD
-            return new StringList(id, name, type, systemData, Optional.ToList(properties), kind.Value);
-=======
             return new StringList(id, name, type, systemData.Value, kind.Value, Optional.ToList(properties));
->>>>>>> 439b4b72
         }
     }
 }