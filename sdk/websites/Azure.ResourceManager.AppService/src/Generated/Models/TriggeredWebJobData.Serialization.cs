--- conflicted
+++ resolved
@@ -274,11 +274,7 @@
                     continue;
                 }
             }
-<<<<<<< HEAD
             return new TriggeredWebJobData(id, name, type, systemData, kind.Value, latestRun.Value, historyUrl.Value, schedulerLogsUrl.Value, runCommand.Value, url.Value, extraInfoUrl.Value, Optional.ToNullable(webJobType), error.Value, Optional.ToNullable(usingSdk), publicNetworkAccess.Value, Optional.ToNullable(storageAccountRequired), Optional.ToDictionary(settings));
-=======
-            return new TriggeredWebJobData(id, name, type, systemData.Value, latestRun.Value, historyUrl.Value, schedulerLogsUrl.Value, runCommand.Value, url.Value, extraInfoUrl.Value, Optional.ToNullable(webJobType), error.Value, Optional.ToNullable(usingSdk), Optional.ToDictionary(settings), kind.Value);
->>>>>>> 3e3ac308
         }
     }
 }