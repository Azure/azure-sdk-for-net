// Copyright (c) Microsoft Corporation. All rights reserved.
// Licensed under the MIT License.

// <auto-generated/>

#nullable disable

using System.Text.Json;
using Azure.Core;
using Azure.ResourceManager.Models;

namespace Azure.ResourceManager.AppService.Models
{
    public partial class StaticSiteCustomDomainRequestPropertiesARMResource : IUtf8JsonSerializable
    {
        void IUtf8JsonSerializable.Write(Utf8JsonWriter writer)
        {
            writer.WriteStartObject();
            if (Optional.IsDefined(Kind))
            {
                writer.WritePropertyName("kind");
                writer.WriteStringValue(Kind);
            }
            writer.WritePropertyName("properties");
            writer.WriteStartObject();
            if (Optional.IsDefined(ValidationMethod))
            {
                writer.WritePropertyName("validationMethod");
                writer.WriteStringValue(ValidationMethod);
            }
            writer.WriteEndObject();
            writer.WriteEndObject();
        }

        internal static StaticSiteCustomDomainRequestPropertiesARMResource DeserializeStaticSiteCustomDomainRequestPropertiesARMResource(JsonElement element)
        {
            Optional<string> kind = default;
            ResourceIdentifier id = default;
            string name = default;
            ResourceType type = default;
            Optional<SystemData> systemData = default;
            Optional<string> validationMethod = default;
            foreach (var property in element.EnumerateObject())
            {
                if (property.NameEquals("kind"))
                {
                    kind = property.Value.GetString();
                    continue;
                }
                if (property.NameEquals("id"))
                {
                    id = new ResourceIdentifier(property.Value.GetString());
                    continue;
                }
                if (property.NameEquals("name"))
                {
                    name = property.Value.GetString();
                    continue;
                }
                if (property.NameEquals("type"))
                {
                    type = new ResourceType(property.Value.GetString());
                    continue;
                }
                if (property.NameEquals("systemData"))
                {
                    if (property.Value.ValueKind == JsonValueKind.Null)
                    {
                        property.ThrowNonNullablePropertyIsNull();
                        continue;
                    }
                    systemData = JsonSerializer.Deserialize<SystemData>(property.Value.ToString());
                    continue;
                }
                if (property.NameEquals("properties"))
                {
                    if (property.Value.ValueKind == JsonValueKind.Null)
                    {
                        property.ThrowNonNullablePropertyIsNull();
                        continue;
                    }
                    foreach (var property0 in property.Value.EnumerateObject())
                    {
                        if (property0.NameEquals("validationMethod"))
                        {
                            validationMethod = property0.Value.GetString();
                            continue;
                        }
                    }
                    continue;
                }
            }
<<<<<<< HEAD
            return new StaticSiteCustomDomainRequestPropertiesARMResource(id, name, type, systemData, validationMethod.Value, kind.Value);
=======
            return new StaticSiteCustomDomainRequestPropertiesARMResource(id, name, type, systemData.Value, kind.Value, validationMethod.Value);
>>>>>>> 439b4b72
        }
    }
}<|MERGE_RESOLUTION|>--- conflicted
+++ resolved
@@ -90,11 +90,7 @@
                     continue;
                 }
             }
-<<<<<<< HEAD
-            return new StaticSiteCustomDomainRequestPropertiesARMResource(id, name, type, systemData, validationMethod.Value, kind.Value);
-=======
             return new StaticSiteCustomDomainRequestPropertiesARMResource(id, name, type, systemData.Value, kind.Value, validationMethod.Value);
->>>>>>> 439b4b72
         }
     }
 }