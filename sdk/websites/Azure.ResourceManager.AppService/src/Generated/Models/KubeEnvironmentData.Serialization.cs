--- conflicted
+++ resolved
@@ -226,11 +226,7 @@
                     continue;
                 }
             }
-<<<<<<< HEAD
-            return new KubeEnvironmentData(id, name, type, systemData.Value, Optional.ToDictionary(tags), location, extendedLocation.Value, Optional.ToNullable(provisioningState), deploymentErrors.Value, Optional.ToNullable(internalLoadBalancerEnabled), defaultDomain.Value, staticIp.Value, arcConfiguration.Value, appLogsConfiguration.Value, aksResourceID.Value, kind.Value);
-=======
             return new KubeEnvironmentData(id, name, type, systemData.Value, Optional.ToDictionary(tags), location, extendedLocation, Optional.ToNullable(provisioningState), deploymentErrors.Value, Optional.ToNullable(internalLoadBalancerEnabled), defaultDomain.Value, staticIp.Value, arcConfiguration.Value, appLogsConfiguration.Value, aksResourceID.Value, kind.Value);
->>>>>>> b926ce7c
         }
     }
 }