// Copyright (c) Microsoft Corporation. All rights reserved.
// Licensed under the MIT License.

// <auto-generated/>

#nullable disable

using System.Collections.Generic;
using System.Text.Json;
using Azure.Core;
using Azure.ResourceManager.Models;

namespace Azure.ResourceManager.AppService
{
    public partial class SlotConfigNamesResourceData : IUtf8JsonSerializable
    {
        void IUtf8JsonSerializable.Write(Utf8JsonWriter writer)
        {
            writer.WriteStartObject();
            if (Optional.IsDefined(Kind))
            {
                writer.WritePropertyName("kind");
                writer.WriteStringValue(Kind);
            }
            writer.WritePropertyName("properties");
            writer.WriteStartObject();
            if (Optional.IsCollectionDefined(ConnectionStringNames))
            {
                writer.WritePropertyName("connectionStringNames");
                writer.WriteStartArray();
                foreach (var item in ConnectionStringNames)
                {
                    writer.WriteStringValue(item);
                }
                writer.WriteEndArray();
            }
            if (Optional.IsCollectionDefined(AppSettingNames))
            {
                writer.WritePropertyName("appSettingNames");
                writer.WriteStartArray();
                foreach (var item in AppSettingNames)
                {
                    writer.WriteStringValue(item);
                }
                writer.WriteEndArray();
            }
            if (Optional.IsCollectionDefined(AzureStorageConfigNames))
            {
                writer.WritePropertyName("azureStorageConfigNames");
                writer.WriteStartArray();
                foreach (var item in AzureStorageConfigNames)
                {
                    writer.WriteStringValue(item);
                }
                writer.WriteEndArray();
            }
            writer.WriteEndObject();
            writer.WriteEndObject();
        }

        internal static SlotConfigNamesResourceData DeserializeSlotConfigNamesResourceData(JsonElement element)
        {
            Optional<string> kind = default;
            ResourceIdentifier id = default;
            string name = default;
            ResourceType type = default;
            Optional<SystemData> systemData = default;
            Optional<IList<string>> connectionStringNames = default;
            Optional<IList<string>> appSettingNames = default;
            Optional<IList<string>> azureStorageConfigNames = default;
            foreach (var property in element.EnumerateObject())
            {
                if (property.NameEquals("kind"))
                {
                    kind = property.Value.GetString();
                    continue;
                }
                if (property.NameEquals("id"))
                {
                    id = new ResourceIdentifier(property.Value.GetString());
                    continue;
                }
                if (property.NameEquals("name"))
                {
                    name = property.Value.GetString();
                    continue;
                }
                if (property.NameEquals("type"))
                {
                    type = new ResourceType(property.Value.GetString());
                    continue;
                }
                if (property.NameEquals("systemData"))
                {
                    if (property.Value.ValueKind == JsonValueKind.Null)
                    {
                        property.ThrowNonNullablePropertyIsNull();
                        continue;
                    }
                    systemData = JsonSerializer.Deserialize<SystemData>(property.Value.ToString());
                    continue;
                }
                if (property.NameEquals("properties"))
                {
                    if (property.Value.ValueKind == JsonValueKind.Null)
                    {
                        property.ThrowNonNullablePropertyIsNull();
                        continue;
                    }
                    foreach (var property0 in property.Value.EnumerateObject())
                    {
                        if (property0.NameEquals("connectionStringNames"))
                        {
                            if (property0.Value.ValueKind == JsonValueKind.Null)
                            {
                                property0.ThrowNonNullablePropertyIsNull();
                                continue;
                            }
                            List<string> array = new List<string>();
                            foreach (var item in property0.Value.EnumerateArray())
                            {
                                array.Add(item.GetString());
                            }
                            connectionStringNames = array;
                            continue;
                        }
                        if (property0.NameEquals("appSettingNames"))
                        {
                            if (property0.Value.ValueKind == JsonValueKind.Null)
                            {
                                property0.ThrowNonNullablePropertyIsNull();
                                continue;
                            }
                            List<string> array = new List<string>();
                            foreach (var item in property0.Value.EnumerateArray())
                            {
                                array.Add(item.GetString());
                            }
                            appSettingNames = array;
                            continue;
                        }
                        if (property0.NameEquals("azureStorageConfigNames"))
                        {
                            if (property0.Value.ValueKind == JsonValueKind.Null)
                            {
                                property0.ThrowNonNullablePropertyIsNull();
                                continue;
                            }
                            List<string> array = new List<string>();
                            foreach (var item in property0.Value.EnumerateArray())
                            {
                                array.Add(item.GetString());
                            }
                            azureStorageConfigNames = array;
                            continue;
                        }
                    }
                    continue;
                }
            }
<<<<<<< HEAD
            return new SlotConfigNamesResourceData(id, name, type, systemData, Optional.ToList(connectionStringNames), Optional.ToList(appSettingNames), Optional.ToList(azureStorageConfigNames), kind.Value);
=======
            return new SlotConfigNamesResourceData(id, name, type, systemData.Value, kind.Value, Optional.ToList(connectionStringNames), Optional.ToList(appSettingNames), Optional.ToList(azureStorageConfigNames));
>>>>>>> 439b4b72
        }
    }
}<|MERGE_RESOLUTION|>--- conflicted
+++ resolved
@@ -158,11 +158,7 @@
                     continue;
                 }
             }
-<<<<<<< HEAD
-            return new SlotConfigNamesResourceData(id, name, type, systemData, Optional.ToList(connectionStringNames), Optional.ToList(appSettingNames), Optional.ToList(azureStorageConfigNames), kind.Value);
-=======
             return new SlotConfigNamesResourceData(id, name, type, systemData.Value, kind.Value, Optional.ToList(connectionStringNames), Optional.ToList(appSettingNames), Optional.ToList(azureStorageConfigNames));
->>>>>>> 439b4b72
         }
     }
 }