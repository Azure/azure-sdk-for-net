--- conflicted
+++ resolved
@@ -38,21 +38,12 @@
         /// <param name="id"> The identifier of the parent resource that is the target of operations. </param>
         internal DeletedSiteCollection(ArmClient client, ResourceIdentifier id) : base(client, id)
         {
-<<<<<<< HEAD
-            _deletedSiteGlobalClientDiagnostics = new ClientDiagnostics("Azure.ResourceManager.AppService", DeletedSiteResource.ResourceType.Namespace, DiagnosticOptions);
+            _deletedSiteGlobalClientDiagnostics = new ClientDiagnostics("Azure.ResourceManager.AppService", DeletedSiteResource.ResourceType.Namespace, Diagnostics);
             TryGetApiVersion(DeletedSiteResource.ResourceType, out string deletedSiteGlobalApiVersion);
-            _deletedSiteGlobalRestClient = new GlobalRestOperations(Pipeline, DiagnosticOptions.ApplicationId, BaseUri, deletedSiteGlobalApiVersion);
-            _deletedSiteDeletedWebAppsClientDiagnostics = new ClientDiagnostics("Azure.ResourceManager.AppService", DeletedSiteResource.ResourceType.Namespace, DiagnosticOptions);
+            _deletedSiteGlobalRestClient = new GlobalRestOperations(Pipeline, Diagnostics.ApplicationId, Endpoint, deletedSiteGlobalApiVersion);
+            _deletedSiteDeletedWebAppsClientDiagnostics = new ClientDiagnostics("Azure.ResourceManager.AppService", DeletedSiteResource.ResourceType.Namespace, Diagnostics);
             TryGetApiVersion(DeletedSiteResource.ResourceType, out string deletedSiteDeletedWebAppsApiVersion);
-            _deletedSiteDeletedWebAppsRestClient = new DeletedWebAppsRestOperations(Pipeline, DiagnosticOptions.ApplicationId, BaseUri, deletedSiteDeletedWebAppsApiVersion);
-=======
-            _deletedSiteGlobalClientDiagnostics = new ClientDiagnostics("Azure.ResourceManager.AppService", DeletedSite.ResourceType.Namespace, Diagnostics);
-            TryGetApiVersion(DeletedSite.ResourceType, out string deletedSiteGlobalApiVersion);
-            _deletedSiteGlobalRestClient = new GlobalRestOperations(Pipeline, Diagnostics.ApplicationId, Endpoint, deletedSiteGlobalApiVersion);
-            _deletedSiteDeletedWebAppsClientDiagnostics = new ClientDiagnostics("Azure.ResourceManager.AppService", DeletedSite.ResourceType.Namespace, Diagnostics);
-            TryGetApiVersion(DeletedSite.ResourceType, out string deletedSiteDeletedWebAppsApiVersion);
             _deletedSiteDeletedWebAppsRestClient = new DeletedWebAppsRestOperations(Pipeline, Diagnostics.ApplicationId, Endpoint, deletedSiteDeletedWebAppsApiVersion);
->>>>>>> 73128fc8
 #if DEBUG
 			ValidateResourceId(Id);
 #endif
