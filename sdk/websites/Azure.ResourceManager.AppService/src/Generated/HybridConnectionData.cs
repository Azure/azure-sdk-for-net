--- conflicted
+++ resolved
@@ -5,6 +5,7 @@
 
 #nullable disable
 
+using System;
 using Azure.Core;
 using Azure.ResourceManager.Models;
 
@@ -35,11 +36,7 @@
         /// </param>
         /// <param name="serviceBusSuffix"> The suffix for the service bus endpoint. By default this is .servicebus.windows.net. </param>
         /// <param name="kind"> Kind of resource. </param>
-<<<<<<< HEAD
-        internal HybridConnectionData(ResourceIdentifier id, string name, ResourceType resourceType, SystemData systemData, string serviceBusNamespace, string relayName, string relayArmUri, string hostname, int? port, string sendKeyName, string sendKeyValue, string serviceBusSuffix, string kind) : base(id, name, resourceType, systemData)
-=======
         internal HybridConnectionData(ResourceIdentifier id, string name, ResourceType resourceType, SystemData systemData, string serviceBusNamespace, string relayName, Uri relayArmUri, string hostname, int? port, string sendKeyName, string sendKeyValue, string serviceBusSuffix, string kind) : base(id, name, resourceType, systemData)
->>>>>>> abf686c6
         {
             ServiceBusNamespace = serviceBusNamespace;
             RelayName = relayName;
@@ -57,7 +54,7 @@
         /// <summary> The name of the Service Bus relay. </summary>
         public string RelayName { get; set; }
         /// <summary> The ARM URI to the Service Bus relay. </summary>
-        public string RelayArmUri { get; set; }
+        public Uri RelayArmUri { get; set; }
         /// <summary> The hostname of the endpoint. </summary>
         public string Hostname { get; set; }
         /// <summary> The port of the endpoint. </summary>
