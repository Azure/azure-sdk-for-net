// Copyright (c) Microsoft Corporation. All rights reserved.
// Licensed under the MIT License.

// <auto-generated/>

#nullable disable

using System;
using System.Globalization;
using System.Threading;
using System.Threading.Tasks;
using Azure;
using Azure.Core;
using Azure.Core.Pipeline;
using Azure.ResourceManager;
using Azure.ResourceManager.AppService.Models;

namespace Azure.ResourceManager.AppService
{
    /// <summary>
    /// A Class representing a SiteExtension along with the instance operations that can be performed on it.
    /// If you have a <see cref="ResourceIdentifier" /> you can construct a <see cref="SiteExtensionResource" />
    /// from an instance of <see cref="ArmClient" /> using the GetSiteExtensionResource method.
    /// Otherwise you can get one from its parent resource <see cref="WebSiteResource" /> using the GetSiteExtension method.
    /// </summary>
    public partial class SiteExtensionResource : MSDeployStatusResource
    {
        /// <summary> Generate the resource identifier of a <see cref="SiteExtensionResource"/> instance. </summary>
        public static ResourceIdentifier CreateResourceIdentifier(string subscriptionId, string resourceGroupName, string name)
        {
            var resourceId = $"/subscriptions/{subscriptionId}/resourceGroups/{resourceGroupName}/providers/Microsoft.Web/sites/{name}/extensions/MSDeploy";
            return new ResourceIdentifier(resourceId);
        }

        private readonly ClientDiagnostics _siteExtensionWebAppsClientDiagnostics;
        private readonly WebAppsRestOperations _siteExtensionWebAppsRestClient;

        /// <summary> Initializes a new instance of the <see cref="SiteExtensionResource"/> class for mocking. </summary>
        protected SiteExtensionResource()
        {
        }

        /// <summary> Initializes a new instance of the <see cref = "SiteExtensionResource"/> class. </summary>
        /// <param name="client"> The client parameters to use in these operations. </param>
        /// <param name="data"> The resource that is the target of operations. </param>
        internal SiteExtensionResource(ArmClient client, MSDeployStatusData data) : base(client, data)
        {
            _siteExtensionWebAppsClientDiagnostics = new ClientDiagnostics("Azure.ResourceManager.AppService", ResourceType.Namespace, Diagnostics);
            TryGetApiVersion(ResourceType, out string siteExtensionWebAppsApiVersion);
            _siteExtensionWebAppsRestClient = new WebAppsRestOperations(Pipeline, Diagnostics.ApplicationId, Endpoint, siteExtensionWebAppsApiVersion);
#if DEBUG
			ValidateResourceId(Id);
#endif
        }

        /// <summary> Initializes a new instance of the <see cref="SiteExtensionResource"/> class. </summary>
        /// <param name="client"> The client parameters to use in these operations. </param>
        /// <param name="id"> The identifier of the resource that is the target of operations. </param>
        internal SiteExtensionResource(ArmClient client, ResourceIdentifier id) : base(client, id)
        {
            _siteExtensionWebAppsClientDiagnostics = new ClientDiagnostics("Azure.ResourceManager.AppService", ResourceType.Namespace, Diagnostics);
            TryGetApiVersion(ResourceType, out string siteExtensionWebAppsApiVersion);
            _siteExtensionWebAppsRestClient = new WebAppsRestOperations(Pipeline, Diagnostics.ApplicationId, Endpoint, siteExtensionWebAppsApiVersion);
#if DEBUG
			ValidateResourceId(Id);
#endif
        }

        /// <summary> Gets the resource type for the operations. </summary>
        public static readonly ResourceType ResourceType = "Microsoft.Web/sites/extensions";

        internal static void ValidateResourceId(ResourceIdentifier id)
        {
            if (id.ResourceType != ResourceType)
                throw new ArgumentException(string.Format(CultureInfo.CurrentCulture, "Invalid resource type {0} expected {1}", id.ResourceType, ResourceType), nameof(id));
        }

        /// <summary>
        /// Description for Get the status of the last MSDeploy operation.
        /// Request Path: /subscriptions/{subscriptionId}/resourceGroups/{resourceGroupName}/providers/Microsoft.Web/sites/{name}/extensions/MSDeploy
        /// Operation Id: WebApps_GetMSDeployStatus
        /// </summary>
        /// <param name="cancellationToken"> The cancellation token to use. </param>
        protected override async Task<Response<MSDeployStatusResource>> GetCoreAsync(CancellationToken cancellationToken = default)
        {
            using var scope = _siteExtensionWebAppsClientDiagnostics.CreateScope("SiteExtensionResource.Get");
            scope.Start();
            try
            {
                var response = await _siteExtensionWebAppsRestClient.GetMSDeployStatusAsync(Id.SubscriptionId, Id.ResourceGroupName, Id.Parent.Name, cancellationToken).ConfigureAwait(false);
                if (response.Value == null)
                    throw new RequestFailedException(response.GetRawResponse());
                return Response.FromValue(GetResource(Client, response.Value), response.GetRawResponse());
            }
            catch (Exception e)
            {
                scope.Failed(e);
                throw;
            }
        }

        /// <summary>
        /// Description for Get the status of the last MSDeploy operation.
        /// Request Path: /subscriptions/{subscriptionId}/resourceGroups/{resourceGroupName}/providers/Microsoft.Web/sites/{name}/extensions/MSDeploy
        /// Operation Id: WebApps_GetMSDeployStatus
        /// </summary>
        /// <param name="cancellationToken"> The cancellation token to use. </param>
        [ForwardsClientCalls]
        public new async Task<Response<SiteExtensionResource>> GetAsync(CancellationToken cancellationToken = default)
        {
            var result = await GetCoreAsync(cancellationToken).ConfigureAwait(false);
            return Response.FromValue((SiteExtensionResource)result.Value, result.GetRawResponse());
        }

        /// <summary>
        /// Description for Get the status of the last MSDeploy operation.
        /// Request Path: /subscriptions/{subscriptionId}/resourceGroups/{resourceGroupName}/providers/Microsoft.Web/sites/{name}/extensions/MSDeploy
        /// Operation Id: WebApps_GetMSDeployStatus
        /// </summary>
        /// <param name="cancellationToken"> The cancellation token to use. </param>
        protected override Response<MSDeployStatusResource> GetCore(CancellationToken cancellationToken = default)
        {
            using var scope = _siteExtensionWebAppsClientDiagnostics.CreateScope("SiteExtensionResource.Get");
            scope.Start();
            try
            {
                var response = _siteExtensionWebAppsRestClient.GetMSDeployStatus(Id.SubscriptionId, Id.ResourceGroupName, Id.Parent.Name, cancellationToken);
                if (response.Value == null)
                    throw new RequestFailedException(response.GetRawResponse());
                return Response.FromValue(GetResource(Client, response.Value), response.GetRawResponse());
            }
            catch (Exception e)
            {
                scope.Failed(e);
                throw;
            }
        }

        /// <summary>
        /// Description for Get the status of the last MSDeploy operation.
        /// Request Path: /subscriptions/{subscriptionId}/resourceGroups/{resourceGroupName}/providers/Microsoft.Web/sites/{name}/extensions/MSDeploy
        /// Operation Id: WebApps_GetMSDeployStatus
        /// </summary>
        /// <param name="cancellationToken"> The cancellation token to use. </param>
        [ForwardsClientCalls]
        public new Response<SiteExtensionResource> Get(CancellationToken cancellationToken = default)
        {
            var result = GetCore(cancellationToken);
            return Response.FromValue((SiteExtensionResource)result.Value, result.GetRawResponse());
        }

        /// <summary>
        /// Description for Invoke the MSDeploy web app extension.
        /// Request Path: /subscriptions/{subscriptionId}/resourceGroups/{resourceGroupName}/providers/Microsoft.Web/sites/{name}/extensions/MSDeploy
        /// Operation Id: WebApps_CreateMSDeployOperation
        /// </summary>
        /// <param name="waitUntil"> <see cref="WaitUntil.Completed"/> if the method should wait to return until the long-running operation has completed on the service; <see cref="WaitUntil.Started"/> if it should return after starting the operation. For more information on long-running operations, please see <see href="https://github.com/Azure/azure-sdk-for-net/blob/main/sdk/core/Azure.Core/samples/LongRunningOperations.md"> Azure.Core Long-Running Operation samples</see>. </param>
        /// <param name="msDeploy"> Details of MSDeploy operation. </param>
        /// <param name="cancellationToken"> The cancellation token to use. </param>
        /// <exception cref="ArgumentNullException"> <paramref name="msDeploy"/> is null. </exception>
<<<<<<< HEAD
        protected override async Task<ArmOperation<MSDeployStatusResource>> CreateOrUpdateCoreAsync(WaitUntil waitUntil, MSDeploy msDeploy, CancellationToken cancellationToken = default)
=======
        public virtual async Task<ArmOperation<SiteExtensionResource>> CreateOrUpdateAsync(WaitUntil waitUntil, WebAppMSDeploy msDeploy, CancellationToken cancellationToken = default)
>>>>>>> 78dcb972
        {
            Argument.AssertNotNull(msDeploy, nameof(msDeploy));

            using var scope = _siteExtensionWebAppsClientDiagnostics.CreateScope("SiteExtensionResource.CreateOrUpdate");
            scope.Start();
            try
            {
                var response = await _siteExtensionWebAppsRestClient.CreateMSDeployOperationAsync(Id.SubscriptionId, Id.ResourceGroupName, Id.Parent.Name, msDeploy, cancellationToken).ConfigureAwait(false);
                var operation = new AppServiceArmOperation<MSDeployStatusResource>(new MSDeployStatusOperationSource(Client), _siteExtensionWebAppsClientDiagnostics, Pipeline, _siteExtensionWebAppsRestClient.CreateCreateMSDeployOperationRequest(Id.SubscriptionId, Id.ResourceGroupName, Id.Parent.Name, msDeploy).Request, response, OperationFinalStateVia.Location);
                if (waitUntil == WaitUntil.Completed)
                    await operation.WaitForCompletionAsync(cancellationToken).ConfigureAwait(false);
                return operation;
            }
            catch (Exception e)
            {
                scope.Failed(e);
                throw;
            }
        }

        /// <summary>
        /// Description for Invoke the MSDeploy web app extension.
        /// Request Path: /subscriptions/{subscriptionId}/resourceGroups/{resourceGroupName}/providers/Microsoft.Web/sites/{name}/extensions/MSDeploy
        /// Operation Id: WebApps_CreateMSDeployOperation
        /// </summary>
        /// <param name="waitUntil"> <see cref="WaitUntil.Completed"/> if the method should wait to return until the long-running operation has completed on the service; <see cref="WaitUntil.Started"/> if it should return after starting the operation. For more information on long-running operations, please see <see href="https://github.com/Azure/azure-sdk-for-net/blob/main/sdk/core/Azure.Core/samples/LongRunningOperations.md"> Azure.Core Long-Running Operation samples</see>. </param>
        /// <param name="msDeploy"> Details of MSDeploy operation. </param>
        /// <param name="cancellationToken"> The cancellation token to use. </param>
        /// <exception cref="ArgumentNullException"> <paramref name="msDeploy"/> is null. </exception>
<<<<<<< HEAD
        [ForwardsClientCalls]
        public new async Task<ArmOperation<SiteExtensionResource>> CreateOrUpdateAsync(WaitUntil waitUntil, MSDeploy msDeploy, CancellationToken cancellationToken = default)
        {
            Argument.AssertNotNull(msDeploy, nameof(msDeploy));

            var result = await CreateOrUpdateCoreAsync(waitUntil, msDeploy, cancellationToken).ConfigureAwait(false);
            if (waitUntil == WaitUntil.Completed)
            {
                return new AppServiceArmOperation<SiteExtensionResource>(Response.FromValue((SiteExtensionResource)result.Value, result.GetRawResponse()));
            }
            var operation = new AppServiceArmOperation<SiteExtensionResource>(new SiteExtensionOperationSource(Client), _siteExtensionWebAppsClientDiagnostics, Pipeline, _siteExtensionWebAppsRestClient.CreateCreateMSDeployOperationRequest(Id.SubscriptionId, Id.ResourceGroupName, Id.Parent.Name, msDeploy).Request, result.GetRawResponse(), OperationFinalStateVia.Location);
            return operation;
        }

        /// <summary>
        /// Description for Invoke the MSDeploy web app extension.
        /// Request Path: /subscriptions/{subscriptionId}/resourceGroups/{resourceGroupName}/providers/Microsoft.Web/sites/{name}/extensions/MSDeploy
        /// Operation Id: WebApps_CreateMSDeployOperation
        /// </summary>
        /// <param name="waitUntil"> <see cref="WaitUntil.Completed"/> if the method should wait to return until the long-running operation has completed on the service; <see cref="WaitUntil.Started"/> if it should return after starting the operation. For more information on long-running operations, please see <see href="https://github.com/Azure/azure-sdk-for-net/blob/main/sdk/core/Azure.Core/samples/LongRunningOperations.md"> Azure.Core Long-Running Operation samples</see>. </param>
        /// <param name="msDeploy"> Details of MSDeploy operation. </param>
        /// <param name="cancellationToken"> The cancellation token to use. </param>
        /// <exception cref="ArgumentNullException"> <paramref name="msDeploy"/> is null. </exception>
        protected override ArmOperation<MSDeployStatusResource> CreateOrUpdateCore(WaitUntil waitUntil, MSDeploy msDeploy, CancellationToken cancellationToken = default)
=======
        public virtual ArmOperation<SiteExtensionResource> CreateOrUpdate(WaitUntil waitUntil, WebAppMSDeploy msDeploy, CancellationToken cancellationToken = default)
>>>>>>> 78dcb972
        {
            Argument.AssertNotNull(msDeploy, nameof(msDeploy));

            using var scope = _siteExtensionWebAppsClientDiagnostics.CreateScope("SiteExtensionResource.CreateOrUpdate");
            scope.Start();
            try
            {
                var response = _siteExtensionWebAppsRestClient.CreateMSDeployOperation(Id.SubscriptionId, Id.ResourceGroupName, Id.Parent.Name, msDeploy, cancellationToken);
                var operation = new AppServiceArmOperation<MSDeployStatusResource>(new MSDeployStatusOperationSource(Client), _siteExtensionWebAppsClientDiagnostics, Pipeline, _siteExtensionWebAppsRestClient.CreateCreateMSDeployOperationRequest(Id.SubscriptionId, Id.ResourceGroupName, Id.Parent.Name, msDeploy).Request, response, OperationFinalStateVia.Location);
                if (waitUntil == WaitUntil.Completed)
                    operation.WaitForCompletion(cancellationToken);
                return operation;
            }
            catch (Exception e)
            {
                scope.Failed(e);
                throw;
            }
        }

        /// <summary>
        /// Description for Invoke the MSDeploy web app extension.
        /// Request Path: /subscriptions/{subscriptionId}/resourceGroups/{resourceGroupName}/providers/Microsoft.Web/sites/{name}/extensions/MSDeploy
        /// Operation Id: WebApps_CreateMSDeployOperation
        /// </summary>
        /// <param name="waitUntil"> <see cref="WaitUntil.Completed"/> if the method should wait to return until the long-running operation has completed on the service; <see cref="WaitUntil.Started"/> if it should return after starting the operation. For more information on long-running operations, please see <see href="https://github.com/Azure/azure-sdk-for-net/blob/main/sdk/core/Azure.Core/samples/LongRunningOperations.md"> Azure.Core Long-Running Operation samples</see>. </param>
        /// <param name="msDeploy"> Details of MSDeploy operation. </param>
        /// <param name="cancellationToken"> The cancellation token to use. </param>
        /// <exception cref="ArgumentNullException"> <paramref name="msDeploy"/> is null. </exception>
        [ForwardsClientCalls]
        public new ArmOperation<SiteExtensionResource> CreateOrUpdate(WaitUntil waitUntil, MSDeploy msDeploy, CancellationToken cancellationToken = default)
        {
            Argument.AssertNotNull(msDeploy, nameof(msDeploy));

            var result = CreateOrUpdateCore(waitUntil, msDeploy, cancellationToken);
            if (waitUntil == WaitUntil.Completed)
            {
                return new AppServiceArmOperation<SiteExtensionResource>(Response.FromValue((SiteExtensionResource)result.Value, result.GetRawResponse()));
            }
            var operation = new AppServiceArmOperation<SiteExtensionResource>(new SiteExtensionOperationSource(Client), _siteExtensionWebAppsClientDiagnostics, Pipeline, _siteExtensionWebAppsRestClient.CreateCreateMSDeployOperationRequest(Id.SubscriptionId, Id.ResourceGroupName, Id.Parent.Name, msDeploy).Request, result.GetRawResponse(), OperationFinalStateVia.Location);
            return operation;
        }

        /// <summary>
        /// Description for Get the MSDeploy Log for the last MSDeploy operation.
        /// Request Path: /subscriptions/{subscriptionId}/resourceGroups/{resourceGroupName}/providers/Microsoft.Web/sites/{name}/extensions/MSDeploy/log
        /// Operation Id: WebApps_GetMSDeployLog
        /// </summary>
        /// <param name="cancellationToken"> The cancellation token to use. </param>
        public virtual async Task<Response<WebAppMSDeployLog>> GetMSDeployLogAsync(CancellationToken cancellationToken = default)
        {
            using var scope = _siteExtensionWebAppsClientDiagnostics.CreateScope("SiteExtensionResource.GetMSDeployLog");
            scope.Start();
            try
            {
                var response = await _siteExtensionWebAppsRestClient.GetMSDeployLogAsync(Id.SubscriptionId, Id.ResourceGroupName, Id.Parent.Name, cancellationToken).ConfigureAwait(false);
                return response;
            }
            catch (Exception e)
            {
                scope.Failed(e);
                throw;
            }
        }

        /// <summary>
        /// Description for Get the MSDeploy Log for the last MSDeploy operation.
        /// Request Path: /subscriptions/{subscriptionId}/resourceGroups/{resourceGroupName}/providers/Microsoft.Web/sites/{name}/extensions/MSDeploy/log
        /// Operation Id: WebApps_GetMSDeployLog
        /// </summary>
        /// <param name="cancellationToken"> The cancellation token to use. </param>
        public virtual Response<WebAppMSDeployLog> GetMSDeployLog(CancellationToken cancellationToken = default)
        {
            using var scope = _siteExtensionWebAppsClientDiagnostics.CreateScope("SiteExtensionResource.GetMSDeployLog");
            scope.Start();
            try
            {
                var response = _siteExtensionWebAppsRestClient.GetMSDeployLog(Id.SubscriptionId, Id.ResourceGroupName, Id.Parent.Name, cancellationToken);
                return response;
            }
            catch (Exception e)
            {
                scope.Failed(e);
                throw;
            }
        }
    }
}<|MERGE_RESOLUTION|>--- conflicted
+++ resolved
@@ -23,7 +23,7 @@
     /// from an instance of <see cref="ArmClient" /> using the GetSiteExtensionResource method.
     /// Otherwise you can get one from its parent resource <see cref="WebSiteResource" /> using the GetSiteExtension method.
     /// </summary>
-    public partial class SiteExtensionResource : MSDeployStatusResource
+    public partial class SiteExtensionResource : ArmResource
     {
         /// <summary> Generate the resource identifier of a <see cref="SiteExtensionResource"/> instance. </summary>
         public static ResourceIdentifier CreateResourceIdentifier(string subscriptionId, string resourceGroupName, string name)
@@ -34,6 +34,7 @@
 
         private readonly ClientDiagnostics _siteExtensionWebAppsClientDiagnostics;
         private readonly WebAppsRestOperations _siteExtensionWebAppsRestClient;
+        private readonly MSDeployStatusData _data;
 
         /// <summary> Initializes a new instance of the <see cref="SiteExtensionResource"/> class for mocking. </summary>
         protected SiteExtensionResource()
@@ -43,7 +44,16 @@
         /// <summary> Initializes a new instance of the <see cref = "SiteExtensionResource"/> class. </summary>
         /// <param name="client"> The client parameters to use in these operations. </param>
         /// <param name="data"> The resource that is the target of operations. </param>
-        internal SiteExtensionResource(ArmClient client, MSDeployStatusData data) : base(client, data)
+        internal SiteExtensionResource(ArmClient client, MSDeployStatusData data) : this(client, data.Id)
+        {
+            HasData = true;
+            _data = data;
+        }
+
+        /// <summary> Initializes a new instance of the <see cref="SiteExtensionResource"/> class. </summary>
+        /// <param name="client"> The client parameters to use in these operations. </param>
+        /// <param name="id"> The identifier of the resource that is the target of operations. </param>
+        internal SiteExtensionResource(ArmClient client, ResourceIdentifier id) : base(client, id)
         {
             _siteExtensionWebAppsClientDiagnostics = new ClientDiagnostics("Azure.ResourceManager.AppService", ResourceType.Namespace, Diagnostics);
             TryGetApiVersion(ResourceType, out string siteExtensionWebAppsApiVersion);
@@ -53,22 +63,24 @@
 #endif
         }
 
-        /// <summary> Initializes a new instance of the <see cref="SiteExtensionResource"/> class. </summary>
-        /// <param name="client"> The client parameters to use in these operations. </param>
-        /// <param name="id"> The identifier of the resource that is the target of operations. </param>
-        internal SiteExtensionResource(ArmClient client, ResourceIdentifier id) : base(client, id)
-        {
-            _siteExtensionWebAppsClientDiagnostics = new ClientDiagnostics("Azure.ResourceManager.AppService", ResourceType.Namespace, Diagnostics);
-            TryGetApiVersion(ResourceType, out string siteExtensionWebAppsApiVersion);
-            _siteExtensionWebAppsRestClient = new WebAppsRestOperations(Pipeline, Diagnostics.ApplicationId, Endpoint, siteExtensionWebAppsApiVersion);
-#if DEBUG
-			ValidateResourceId(Id);
-#endif
-        }
-
         /// <summary> Gets the resource type for the operations. </summary>
         public static readonly ResourceType ResourceType = "Microsoft.Web/sites/extensions";
 
+        /// <summary> Gets whether or not the current instance has data. </summary>
+        public virtual bool HasData { get; }
+
+        /// <summary> Gets the data representing this Feature. </summary>
+        /// <exception cref="InvalidOperationException"> Throws if there is no data loaded in the current instance. </exception>
+        public virtual MSDeployStatusData Data
+        {
+            get
+            {
+                if (!HasData)
+                    throw new InvalidOperationException("The current instance does not have data, you must call Get first.");
+                return _data;
+            }
+        }
+
         internal static void ValidateResourceId(ResourceIdentifier id)
         {
             if (id.ResourceType != ResourceType)
@@ -81,7 +93,7 @@
         /// Operation Id: WebApps_GetMSDeployStatus
         /// </summary>
         /// <param name="cancellationToken"> The cancellation token to use. </param>
-        protected override async Task<Response<MSDeployStatusResource>> GetCoreAsync(CancellationToken cancellationToken = default)
+        public virtual async Task<Response<SiteExtensionResource>> GetAsync(CancellationToken cancellationToken = default)
         {
             using var scope = _siteExtensionWebAppsClientDiagnostics.CreateScope("SiteExtensionResource.Get");
             scope.Start();
@@ -90,7 +102,7 @@
                 var response = await _siteExtensionWebAppsRestClient.GetMSDeployStatusAsync(Id.SubscriptionId, Id.ResourceGroupName, Id.Parent.Name, cancellationToken).ConfigureAwait(false);
                 if (response.Value == null)
                     throw new RequestFailedException(response.GetRawResponse());
-                return Response.FromValue(GetResource(Client, response.Value), response.GetRawResponse());
+                return Response.FromValue(new SiteExtensionResource(Client, response.Value), response.GetRawResponse());
             }
             catch (Exception e)
             {
@@ -105,20 +117,7 @@
         /// Operation Id: WebApps_GetMSDeployStatus
         /// </summary>
         /// <param name="cancellationToken"> The cancellation token to use. </param>
-        [ForwardsClientCalls]
-        public new async Task<Response<SiteExtensionResource>> GetAsync(CancellationToken cancellationToken = default)
-        {
-            var result = await GetCoreAsync(cancellationToken).ConfigureAwait(false);
-            return Response.FromValue((SiteExtensionResource)result.Value, result.GetRawResponse());
-        }
-
-        /// <summary>
-        /// Description for Get the status of the last MSDeploy operation.
-        /// Request Path: /subscriptions/{subscriptionId}/resourceGroups/{resourceGroupName}/providers/Microsoft.Web/sites/{name}/extensions/MSDeploy
-        /// Operation Id: WebApps_GetMSDeployStatus
-        /// </summary>
-        /// <param name="cancellationToken"> The cancellation token to use. </param>
-        protected override Response<MSDeployStatusResource> GetCore(CancellationToken cancellationToken = default)
+        public virtual Response<SiteExtensionResource> Get(CancellationToken cancellationToken = default)
         {
             using var scope = _siteExtensionWebAppsClientDiagnostics.CreateScope("SiteExtensionResource.Get");
             scope.Start();
@@ -127,26 +126,13 @@
                 var response = _siteExtensionWebAppsRestClient.GetMSDeployStatus(Id.SubscriptionId, Id.ResourceGroupName, Id.Parent.Name, cancellationToken);
                 if (response.Value == null)
                     throw new RequestFailedException(response.GetRawResponse());
-                return Response.FromValue(GetResource(Client, response.Value), response.GetRawResponse());
-            }
-            catch (Exception e)
-            {
-                scope.Failed(e);
-                throw;
-            }
-        }
-
-        /// <summary>
-        /// Description for Get the status of the last MSDeploy operation.
-        /// Request Path: /subscriptions/{subscriptionId}/resourceGroups/{resourceGroupName}/providers/Microsoft.Web/sites/{name}/extensions/MSDeploy
-        /// Operation Id: WebApps_GetMSDeployStatus
-        /// </summary>
-        /// <param name="cancellationToken"> The cancellation token to use. </param>
-        [ForwardsClientCalls]
-        public new Response<SiteExtensionResource> Get(CancellationToken cancellationToken = default)
-        {
-            var result = GetCore(cancellationToken);
-            return Response.FromValue((SiteExtensionResource)result.Value, result.GetRawResponse());
+                return Response.FromValue(new SiteExtensionResource(Client, response.Value), response.GetRawResponse());
+            }
+            catch (Exception e)
+            {
+                scope.Failed(e);
+                throw;
+            }
         }
 
         /// <summary>
@@ -158,11 +144,7 @@
         /// <param name="msDeploy"> Details of MSDeploy operation. </param>
         /// <param name="cancellationToken"> The cancellation token to use. </param>
         /// <exception cref="ArgumentNullException"> <paramref name="msDeploy"/> is null. </exception>
-<<<<<<< HEAD
-        protected override async Task<ArmOperation<MSDeployStatusResource>> CreateOrUpdateCoreAsync(WaitUntil waitUntil, MSDeploy msDeploy, CancellationToken cancellationToken = default)
-=======
         public virtual async Task<ArmOperation<SiteExtensionResource>> CreateOrUpdateAsync(WaitUntil waitUntil, WebAppMSDeploy msDeploy, CancellationToken cancellationToken = default)
->>>>>>> 78dcb972
         {
             Argument.AssertNotNull(msDeploy, nameof(msDeploy));
 
@@ -171,7 +153,7 @@
             try
             {
                 var response = await _siteExtensionWebAppsRestClient.CreateMSDeployOperationAsync(Id.SubscriptionId, Id.ResourceGroupName, Id.Parent.Name, msDeploy, cancellationToken).ConfigureAwait(false);
-                var operation = new AppServiceArmOperation<MSDeployStatusResource>(new MSDeployStatusOperationSource(Client), _siteExtensionWebAppsClientDiagnostics, Pipeline, _siteExtensionWebAppsRestClient.CreateCreateMSDeployOperationRequest(Id.SubscriptionId, Id.ResourceGroupName, Id.Parent.Name, msDeploy).Request, response, OperationFinalStateVia.Location);
+                var operation = new AppServiceArmOperation<SiteExtensionResource>(new SiteExtensionOperationSource(Client), _siteExtensionWebAppsClientDiagnostics, Pipeline, _siteExtensionWebAppsRestClient.CreateCreateMSDeployOperationRequest(Id.SubscriptionId, Id.ResourceGroupName, Id.Parent.Name, msDeploy).Request, response, OperationFinalStateVia.Location);
                 if (waitUntil == WaitUntil.Completed)
                     await operation.WaitForCompletionAsync(cancellationToken).ConfigureAwait(false);
                 return operation;
@@ -192,43 +174,16 @@
         /// <param name="msDeploy"> Details of MSDeploy operation. </param>
         /// <param name="cancellationToken"> The cancellation token to use. </param>
         /// <exception cref="ArgumentNullException"> <paramref name="msDeploy"/> is null. </exception>
-<<<<<<< HEAD
-        [ForwardsClientCalls]
-        public new async Task<ArmOperation<SiteExtensionResource>> CreateOrUpdateAsync(WaitUntil waitUntil, MSDeploy msDeploy, CancellationToken cancellationToken = default)
+        public virtual ArmOperation<SiteExtensionResource> CreateOrUpdate(WaitUntil waitUntil, WebAppMSDeploy msDeploy, CancellationToken cancellationToken = default)
         {
             Argument.AssertNotNull(msDeploy, nameof(msDeploy));
 
-            var result = await CreateOrUpdateCoreAsync(waitUntil, msDeploy, cancellationToken).ConfigureAwait(false);
-            if (waitUntil == WaitUntil.Completed)
-            {
-                return new AppServiceArmOperation<SiteExtensionResource>(Response.FromValue((SiteExtensionResource)result.Value, result.GetRawResponse()));
-            }
-            var operation = new AppServiceArmOperation<SiteExtensionResource>(new SiteExtensionOperationSource(Client), _siteExtensionWebAppsClientDiagnostics, Pipeline, _siteExtensionWebAppsRestClient.CreateCreateMSDeployOperationRequest(Id.SubscriptionId, Id.ResourceGroupName, Id.Parent.Name, msDeploy).Request, result.GetRawResponse(), OperationFinalStateVia.Location);
-            return operation;
-        }
-
-        /// <summary>
-        /// Description for Invoke the MSDeploy web app extension.
-        /// Request Path: /subscriptions/{subscriptionId}/resourceGroups/{resourceGroupName}/providers/Microsoft.Web/sites/{name}/extensions/MSDeploy
-        /// Operation Id: WebApps_CreateMSDeployOperation
-        /// </summary>
-        /// <param name="waitUntil"> <see cref="WaitUntil.Completed"/> if the method should wait to return until the long-running operation has completed on the service; <see cref="WaitUntil.Started"/> if it should return after starting the operation. For more information on long-running operations, please see <see href="https://github.com/Azure/azure-sdk-for-net/blob/main/sdk/core/Azure.Core/samples/LongRunningOperations.md"> Azure.Core Long-Running Operation samples</see>. </param>
-        /// <param name="msDeploy"> Details of MSDeploy operation. </param>
-        /// <param name="cancellationToken"> The cancellation token to use. </param>
-        /// <exception cref="ArgumentNullException"> <paramref name="msDeploy"/> is null. </exception>
-        protected override ArmOperation<MSDeployStatusResource> CreateOrUpdateCore(WaitUntil waitUntil, MSDeploy msDeploy, CancellationToken cancellationToken = default)
-=======
-        public virtual ArmOperation<SiteExtensionResource> CreateOrUpdate(WaitUntil waitUntil, WebAppMSDeploy msDeploy, CancellationToken cancellationToken = default)
->>>>>>> 78dcb972
-        {
-            Argument.AssertNotNull(msDeploy, nameof(msDeploy));
-
             using var scope = _siteExtensionWebAppsClientDiagnostics.CreateScope("SiteExtensionResource.CreateOrUpdate");
             scope.Start();
             try
             {
                 var response = _siteExtensionWebAppsRestClient.CreateMSDeployOperation(Id.SubscriptionId, Id.ResourceGroupName, Id.Parent.Name, msDeploy, cancellationToken);
-                var operation = new AppServiceArmOperation<MSDeployStatusResource>(new MSDeployStatusOperationSource(Client), _siteExtensionWebAppsClientDiagnostics, Pipeline, _siteExtensionWebAppsRestClient.CreateCreateMSDeployOperationRequest(Id.SubscriptionId, Id.ResourceGroupName, Id.Parent.Name, msDeploy).Request, response, OperationFinalStateVia.Location);
+                var operation = new AppServiceArmOperation<SiteExtensionResource>(new SiteExtensionOperationSource(Client), _siteExtensionWebAppsClientDiagnostics, Pipeline, _siteExtensionWebAppsRestClient.CreateCreateMSDeployOperationRequest(Id.SubscriptionId, Id.ResourceGroupName, Id.Parent.Name, msDeploy).Request, response, OperationFinalStateVia.Location);
                 if (waitUntil == WaitUntil.Completed)
                     operation.WaitForCompletion(cancellationToken);
                 return operation;
@@ -241,29 +196,6 @@
         }
 
         /// <summary>
-        /// Description for Invoke the MSDeploy web app extension.
-        /// Request Path: /subscriptions/{subscriptionId}/resourceGroups/{resourceGroupName}/providers/Microsoft.Web/sites/{name}/extensions/MSDeploy
-        /// Operation Id: WebApps_CreateMSDeployOperation
-        /// </summary>
-        /// <param name="waitUntil"> <see cref="WaitUntil.Completed"/> if the method should wait to return until the long-running operation has completed on the service; <see cref="WaitUntil.Started"/> if it should return after starting the operation. For more information on long-running operations, please see <see href="https://github.com/Azure/azure-sdk-for-net/blob/main/sdk/core/Azure.Core/samples/LongRunningOperations.md"> Azure.Core Long-Running Operation samples</see>. </param>
-        /// <param name="msDeploy"> Details of MSDeploy operation. </param>
-        /// <param name="cancellationToken"> The cancellation token to use. </param>
-        /// <exception cref="ArgumentNullException"> <paramref name="msDeploy"/> is null. </exception>
-        [ForwardsClientCalls]
-        public new ArmOperation<SiteExtensionResource> CreateOrUpdate(WaitUntil waitUntil, MSDeploy msDeploy, CancellationToken cancellationToken = default)
-        {
-            Argument.AssertNotNull(msDeploy, nameof(msDeploy));
-
-            var result = CreateOrUpdateCore(waitUntil, msDeploy, cancellationToken);
-            if (waitUntil == WaitUntil.Completed)
-            {
-                return new AppServiceArmOperation<SiteExtensionResource>(Response.FromValue((SiteExtensionResource)result.Value, result.GetRawResponse()));
-            }
-            var operation = new AppServiceArmOperation<SiteExtensionResource>(new SiteExtensionOperationSource(Client), _siteExtensionWebAppsClientDiagnostics, Pipeline, _siteExtensionWebAppsRestClient.CreateCreateMSDeployOperationRequest(Id.SubscriptionId, Id.ResourceGroupName, Id.Parent.Name, msDeploy).Request, result.GetRawResponse(), OperationFinalStateVia.Location);
-            return operation;
-        }
-
-        /// <summary>
         /// Description for Get the MSDeploy Log for the last MSDeploy operation.
         /// Request Path: /subscriptions/{subscriptionId}/resourceGroups/{resourceGroupName}/providers/Microsoft.Web/sites/{name}/extensions/MSDeploy/log
         /// Operation Id: WebApps_GetMSDeployLog
