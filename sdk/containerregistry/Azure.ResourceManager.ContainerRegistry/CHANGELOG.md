--- conflicted
+++ resolved
@@ -1,12 +1,5 @@
 # Release History
 
-<<<<<<< HEAD
-## 1.0.2 (2022-10-21)
-
-### Bug Fixes
-
-- Deprecate `RegistryUri` property and replace it with `RegistryAddress` in `ContainerRegistryImportSource`.
-=======
 ## 1.1.0-beta.3 (Unreleased)
 
 ### Features Added
@@ -16,6 +9,12 @@
 ### Bugs Fixed
 
 ### Other Changes
+
+## 1.0.2 (2022-10-21)
+
+### Bug Fixes
+
+- Deprecate `RegistryUri` property and replace it with `RegistryAddress` in `ContainerRegistryImportSource`.
 
 ## 1.1.0-beta.2 (2022-09-14)
 
@@ -30,7 +29,6 @@
 
 - Upgraded dependent `Azure.ResourceManager` to 1.3.1.
 - Optimized the implementation of methods related to tag operations.
->>>>>>> 9d9f7010
 
 ## 1.0.1 (2022-09-13)
 
