--- conflicted
+++ resolved
@@ -1,14 +1,8 @@
 <Project Sdk="Microsoft.NET.Sdk">
   <PropertyGroup>
-<<<<<<< HEAD
-    <Version>1.1.0-beta.1</Version>
+    <Version>1.1.0-beta.3</Version>
     <!--The ApiCompatVersion is managed automatically and should not generally be modified manually.-->
     <ApiCompatVersion>1.0.2</ApiCompatVersion>
-=======
-    <Version>1.1.0-beta.3</Version>
-    <!--The ApiCompatVersion is managed automatically and should not generally be modified manually.-->
-    <ApiCompatVersion>1.0.1</ApiCompatVersion>
->>>>>>> 9d9f7010
     <PackageId>Azure.ResourceManager.ContainerRegistry</PackageId>
     <Description>Azure Resource Manager client SDK for Azure resource provider ContainerRegistry</Description>
     <PackageTags>azure;management;arm;resource manager;containerregistry</PackageTags>
