// Copyright (c) Microsoft Corporation. All rights reserved.
// Licensed under the MIT License.

// <auto-generated/>

#nullable disable

using System;
using System.ClientModel.Primitives;
using System.Collections.Generic;
using System.Linq;
using System.Text;
using System.Text.Json;
using Azure.Core;
<<<<<<< HEAD
using Azure.ResourceManager;
using Azure.ResourceManager.ContainerRegistry;
=======
>>>>>>> b890d3cd

namespace Azure.ResourceManager.ContainerRegistry.Models
{
    public partial class ContainerRegistryDockerBuildStep : IUtf8JsonSerializable, IJsonModel<ContainerRegistryDockerBuildStep>
    {
        void IUtf8JsonSerializable.Write(Utf8JsonWriter writer) => ((IJsonModel<ContainerRegistryDockerBuildStep>)this).Write(writer, new ModelReaderWriterOptions("W"));

        void IJsonModel<ContainerRegistryDockerBuildStep>.Write(Utf8JsonWriter writer, ModelReaderWriterOptions options)
        {
            var format = options.Format == "W" ? ((IPersistableModel<ContainerRegistryDockerBuildStep>)this).GetFormatFromOptions(options) : options.Format;
            if (format != "J")
            {
                throw new FormatException($"The model {nameof(ContainerRegistryDockerBuildStep)} does not support '{format}' format.");
            }

            writer.WriteStartObject();
            if (Optional.IsCollectionDefined(ImageNames))
            {
                writer.WritePropertyName("imageNames"u8);
                writer.WriteStartArray();
                foreach (var item in ImageNames)
                {
                    writer.WriteStringValue(item);
                }
                writer.WriteEndArray();
            }
            if (Optional.IsDefined(IsPushEnabled))
            {
                writer.WritePropertyName("isPushEnabled"u8);
                writer.WriteBooleanValue(IsPushEnabled.Value);
            }
            if (Optional.IsDefined(NoCache))
            {
                writer.WritePropertyName("noCache"u8);
                writer.WriteBooleanValue(NoCache.Value);
            }
            writer.WritePropertyName("dockerFilePath"u8);
            writer.WriteStringValue(DockerFilePath);
            if (Optional.IsDefined(Target))
            {
                writer.WritePropertyName("target"u8);
                writer.WriteStringValue(Target);
            }
            if (Optional.IsCollectionDefined(Arguments))
            {
                writer.WritePropertyName("arguments"u8);
                writer.WriteStartArray();
                foreach (var item in Arguments)
                {
                    writer.WriteObjectValue(item);
                }
                writer.WriteEndArray();
            }
            writer.WritePropertyName("type"u8);
            writer.WriteStringValue(ContainerRegistryTaskStepType.ToString());
            if (options.Format != "W" && Optional.IsCollectionDefined(BaseImageDependencies))
            {
                writer.WritePropertyName("baseImageDependencies"u8);
                writer.WriteStartArray();
                foreach (var item in BaseImageDependencies)
                {
                    writer.WriteObjectValue(item);
                }
                writer.WriteEndArray();
            }
            if (Optional.IsDefined(ContextPath))
            {
                writer.WritePropertyName("contextPath"u8);
                writer.WriteStringValue(ContextPath);
            }
            if (Optional.IsDefined(ContextAccessToken))
            {
                writer.WritePropertyName("contextAccessToken"u8);
                writer.WriteStringValue(ContextAccessToken);
            }
            if (options.Format != "W" && _serializedAdditionalRawData != null)
            {
                foreach (var item in _serializedAdditionalRawData)
                {
                    writer.WritePropertyName(item.Key);
#if NET6_0_OR_GREATER
				writer.WriteRawValue(item.Value);
#else
                    using (JsonDocument document = JsonDocument.Parse(item.Value))
                    {
                        JsonSerializer.Serialize(writer, document.RootElement);
                    }
#endif
                }
            }
            writer.WriteEndObject();
        }

        ContainerRegistryDockerBuildStep IJsonModel<ContainerRegistryDockerBuildStep>.Create(ref Utf8JsonReader reader, ModelReaderWriterOptions options)
        {
            var format = options.Format == "W" ? ((IPersistableModel<ContainerRegistryDockerBuildStep>)this).GetFormatFromOptions(options) : options.Format;
            if (format != "J")
            {
                throw new FormatException($"The model {nameof(ContainerRegistryDockerBuildStep)} does not support '{format}' format.");
            }

            using JsonDocument document = JsonDocument.ParseValue(ref reader);
            return DeserializeContainerRegistryDockerBuildStep(document.RootElement, options);
        }

        internal static ContainerRegistryDockerBuildStep DeserializeContainerRegistryDockerBuildStep(JsonElement element, ModelReaderWriterOptions options = null)
        {
            options ??= new ModelReaderWriterOptions("W");

            if (element.ValueKind == JsonValueKind.Null)
            {
                return null;
            }
            IList<string> imageNames = default;
            bool? isPushEnabled = default;
            bool? noCache = default;
            string dockerFilePath = default;
            string target = default;
            IList<ContainerRegistryRunArgument> arguments = default;
            ContainerRegistryTaskStepType type = default;
            IReadOnlyList<ContainerRegistryBaseImageDependency> baseImageDependencies = default;
            string contextPath = default;
            string contextAccessToken = default;
            IDictionary<string, BinaryData> serializedAdditionalRawData = default;
            Dictionary<string, BinaryData> additionalPropertiesDictionary = new Dictionary<string, BinaryData>();
            foreach (var property in element.EnumerateObject())
            {
                if (property.NameEquals("imageNames"u8))
                {
                    if (property.Value.ValueKind == JsonValueKind.Null)
                    {
                        continue;
                    }
                    List<string> array = new List<string>();
                    foreach (var item in property.Value.EnumerateArray())
                    {
                        array.Add(item.GetString());
                    }
                    imageNames = array;
                    continue;
                }
                if (property.NameEquals("isPushEnabled"u8))
                {
                    if (property.Value.ValueKind == JsonValueKind.Null)
                    {
                        continue;
                    }
                    isPushEnabled = property.Value.GetBoolean();
                    continue;
                }
                if (property.NameEquals("noCache"u8))
                {
                    if (property.Value.ValueKind == JsonValueKind.Null)
                    {
                        continue;
                    }
                    noCache = property.Value.GetBoolean();
                    continue;
                }
                if (property.NameEquals("dockerFilePath"u8))
                {
                    dockerFilePath = property.Value.GetString();
                    continue;
                }
                if (property.NameEquals("target"u8))
                {
                    target = property.Value.GetString();
                    continue;
                }
                if (property.NameEquals("arguments"u8))
                {
                    if (property.Value.ValueKind == JsonValueKind.Null)
                    {
                        continue;
                    }
                    List<ContainerRegistryRunArgument> array = new List<ContainerRegistryRunArgument>();
                    foreach (var item in property.Value.EnumerateArray())
                    {
                        array.Add(ContainerRegistryRunArgument.DeserializeContainerRegistryRunArgument(item, options));
                    }
                    arguments = array;
                    continue;
                }
                if (property.NameEquals("type"u8))
                {
                    type = new ContainerRegistryTaskStepType(property.Value.GetString());
                    continue;
                }
                if (property.NameEquals("baseImageDependencies"u8))
                {
                    if (property.Value.ValueKind == JsonValueKind.Null)
                    {
                        continue;
                    }
                    List<ContainerRegistryBaseImageDependency> array = new List<ContainerRegistryBaseImageDependency>();
                    foreach (var item in property.Value.EnumerateArray())
                    {
                        array.Add(ContainerRegistryBaseImageDependency.DeserializeContainerRegistryBaseImageDependency(item, options));
                    }
                    baseImageDependencies = array;
                    continue;
                }
                if (property.NameEquals("contextPath"u8))
                {
                    contextPath = property.Value.GetString();
                    continue;
                }
                if (property.NameEquals("contextAccessToken"u8))
                {
                    contextAccessToken = property.Value.GetString();
                    continue;
                }
                if (options.Format != "W")
                {
                    additionalPropertiesDictionary.Add(property.Name, BinaryData.FromString(property.Value.GetRawText()));
                }
            }
            serializedAdditionalRawData = additionalPropertiesDictionary;
            return new ContainerRegistryDockerBuildStep(
                type,
                baseImageDependencies ?? new ChangeTrackingList<ContainerRegistryBaseImageDependency>(),
                contextPath,
                contextAccessToken,
                serializedAdditionalRawData,
                imageNames ?? new ChangeTrackingList<string>(),
                isPushEnabled,
                noCache,
                dockerFilePath,
                target,
                arguments ?? new ChangeTrackingList<ContainerRegistryRunArgument>());
        }

        private BinaryData SerializeBicep(ModelReaderWriterOptions options)
        {
            StringBuilder builder = new StringBuilder();
            BicepModelReaderWriterOptions bicepOptions = options as BicepModelReaderWriterOptions;
            IDictionary<string, string> propertyOverrides = null;
            bool hasObjectOverride = bicepOptions != null && bicepOptions.ParameterOverrides.TryGetValue(this, out propertyOverrides);
            bool hasPropertyOverride = false;
            string propertyOverride = null;

            builder.AppendLine("{");

            hasPropertyOverride = hasObjectOverride && propertyOverrides.TryGetValue(nameof(ImageNames), out propertyOverride);
            if (Optional.IsCollectionDefined(ImageNames) || hasPropertyOverride)
            {
                if (ImageNames.Any() || hasPropertyOverride)
                {
                    builder.Append("  imageNames: ");
                    if (hasPropertyOverride)
                    {
                        builder.AppendLine($"{propertyOverride}");
                    }
                    else
                    {
                        builder.AppendLine("[");
                        foreach (var item in ImageNames)
                        {
                            if (item == null)
                            {
                                builder.Append("null");
                                continue;
                            }
                            if (item.Contains(Environment.NewLine))
                            {
                                builder.AppendLine("    '''");
                                builder.AppendLine($"{item}'''");
                            }
                            else
                            {
                                builder.AppendLine($"    '{item}'");
                            }
                        }
                        builder.AppendLine("  ]");
                    }
                }
            }

            hasPropertyOverride = hasObjectOverride && propertyOverrides.TryGetValue(nameof(IsPushEnabled), out propertyOverride);
            if (Optional.IsDefined(IsPushEnabled) || hasPropertyOverride)
            {
                builder.Append("  isPushEnabled: ");
                if (hasPropertyOverride)
                {
                    builder.AppendLine($"{propertyOverride}");
                }
                else
                {
                    var boolValue = IsPushEnabled.Value == true ? "true" : "false";
                    builder.AppendLine($"{boolValue}");
                }
            }

            hasPropertyOverride = hasObjectOverride && propertyOverrides.TryGetValue(nameof(NoCache), out propertyOverride);
            if (Optional.IsDefined(NoCache) || hasPropertyOverride)
            {
                builder.Append("  noCache: ");
                if (hasPropertyOverride)
                {
                    builder.AppendLine($"{propertyOverride}");
                }
                else
                {
                    var boolValue = NoCache.Value == true ? "true" : "false";
                    builder.AppendLine($"{boolValue}");
                }
            }

            hasPropertyOverride = hasObjectOverride && propertyOverrides.TryGetValue(nameof(DockerFilePath), out propertyOverride);
            if (Optional.IsDefined(DockerFilePath) || hasPropertyOverride)
            {
                builder.Append("  dockerFilePath: ");
                if (hasPropertyOverride)
                {
                    builder.AppendLine($"{propertyOverride}");
                }
                else
                {
                    if (DockerFilePath.Contains(Environment.NewLine))
                    {
                        builder.AppendLine("'''");
                        builder.AppendLine($"{DockerFilePath}'''");
                    }
                    else
                    {
                        builder.AppendLine($"'{DockerFilePath}'");
                    }
                }
            }

            hasPropertyOverride = hasObjectOverride && propertyOverrides.TryGetValue(nameof(Target), out propertyOverride);
            if (Optional.IsDefined(Target) || hasPropertyOverride)
            {
                builder.Append("  target: ");
                if (hasPropertyOverride)
                {
                    builder.AppendLine($"{propertyOverride}");
                }
                else
                {
                    if (Target.Contains(Environment.NewLine))
                    {
                        builder.AppendLine("'''");
                        builder.AppendLine($"{Target}'''");
                    }
                    else
                    {
                        builder.AppendLine($"'{Target}'");
                    }
                }
            }

            hasPropertyOverride = hasObjectOverride && propertyOverrides.TryGetValue(nameof(Arguments), out propertyOverride);
            if (Optional.IsCollectionDefined(Arguments) || hasPropertyOverride)
            {
                if (Arguments.Any() || hasPropertyOverride)
                {
                    builder.Append("  arguments: ");
                    if (hasPropertyOverride)
                    {
                        builder.AppendLine($"{propertyOverride}");
                    }
                    else
                    {
                        builder.AppendLine("[");
                        foreach (var item in Arguments)
                        {
                            BicepSerializationHelpers.AppendChildObject(builder, item, options, 4, true, "  arguments: ");
                        }
                        builder.AppendLine("  ]");
                    }
                }
            }

            hasPropertyOverride = hasObjectOverride && propertyOverrides.TryGetValue(nameof(ContainerRegistryTaskStepType), out propertyOverride);
            builder.Append("  type: ");
            if (hasPropertyOverride)
            {
                builder.AppendLine($"{propertyOverride}");
            }
            else
            {
                builder.AppendLine($"'{ContainerRegistryTaskStepType.ToString()}'");
            }

            hasPropertyOverride = hasObjectOverride && propertyOverrides.TryGetValue(nameof(BaseImageDependencies), out propertyOverride);
            if (Optional.IsCollectionDefined(BaseImageDependencies) || hasPropertyOverride)
            {
                if (BaseImageDependencies.Any() || hasPropertyOverride)
                {
                    builder.Append("  baseImageDependencies: ");
                    if (hasPropertyOverride)
                    {
                        builder.AppendLine($"{propertyOverride}");
                    }
                    else
                    {
                        builder.AppendLine("[");
                        foreach (var item in BaseImageDependencies)
                        {
                            BicepSerializationHelpers.AppendChildObject(builder, item, options, 4, true, "  baseImageDependencies: ");
                        }
                        builder.AppendLine("  ]");
                    }
                }
            }

            hasPropertyOverride = hasObjectOverride && propertyOverrides.TryGetValue(nameof(ContextPath), out propertyOverride);
            if (Optional.IsDefined(ContextPath) || hasPropertyOverride)
            {
                builder.Append("  contextPath: ");
                if (hasPropertyOverride)
                {
                    builder.AppendLine($"{propertyOverride}");
                }
                else
                {
                    if (ContextPath.Contains(Environment.NewLine))
                    {
                        builder.AppendLine("'''");
                        builder.AppendLine($"{ContextPath}'''");
                    }
                    else
                    {
                        builder.AppendLine($"'{ContextPath}'");
                    }
                }
            }

            hasPropertyOverride = hasObjectOverride && propertyOverrides.TryGetValue(nameof(ContextAccessToken), out propertyOverride);
            if (Optional.IsDefined(ContextAccessToken) || hasPropertyOverride)
            {
                builder.Append("  contextAccessToken: ");
                if (hasPropertyOverride)
                {
                    builder.AppendLine($"{propertyOverride}");
                }
                else
                {
                    if (ContextAccessToken.Contains(Environment.NewLine))
                    {
                        builder.AppendLine("'''");
                        builder.AppendLine($"{ContextAccessToken}'''");
                    }
                    else
                    {
                        builder.AppendLine($"'{ContextAccessToken}'");
                    }
                }
            }

            builder.AppendLine("}");
            return BinaryData.FromString(builder.ToString());
        }

        BinaryData IPersistableModel<ContainerRegistryDockerBuildStep>.Write(ModelReaderWriterOptions options)
        {
            var format = options.Format == "W" ? ((IPersistableModel<ContainerRegistryDockerBuildStep>)this).GetFormatFromOptions(options) : options.Format;

            switch (format)
            {
                case "J":
                    return ModelReaderWriter.Write(this, options);
                case "bicep":
                    return SerializeBicep(options);
                default:
                    throw new FormatException($"The model {nameof(ContainerRegistryDockerBuildStep)} does not support '{options.Format}' format.");
            }
        }

        ContainerRegistryDockerBuildStep IPersistableModel<ContainerRegistryDockerBuildStep>.Create(BinaryData data, ModelReaderWriterOptions options)
        {
            var format = options.Format == "W" ? ((IPersistableModel<ContainerRegistryDockerBuildStep>)this).GetFormatFromOptions(options) : options.Format;

            switch (format)
            {
                case "J":
                    {
                        using JsonDocument document = JsonDocument.Parse(data);
                        return DeserializeContainerRegistryDockerBuildStep(document.RootElement, options);
                    }
                case "bicep":
                    throw new InvalidOperationException("Bicep deserialization is not supported for this type.");
                default:
                    throw new FormatException($"The model {nameof(ContainerRegistryDockerBuildStep)} does not support '{options.Format}' format.");
            }
        }

        string IPersistableModel<ContainerRegistryDockerBuildStep>.GetFormatFromOptions(ModelReaderWriterOptions options) => "J";
    }
}<|MERGE_RESOLUTION|>--- conflicted
+++ resolved
@@ -8,15 +8,8 @@
 using System;
 using System.ClientModel.Primitives;
 using System.Collections.Generic;
-using System.Linq;
-using System.Text;
 using System.Text.Json;
 using Azure.Core;
-<<<<<<< HEAD
-using Azure.ResourceManager;
-using Azure.ResourceManager.ContainerRegistry;
-=======
->>>>>>> b890d3cd
 
 namespace Azure.ResourceManager.ContainerRegistry.Models
 {
@@ -249,229 +242,6 @@
                 arguments ?? new ChangeTrackingList<ContainerRegistryRunArgument>());
         }
 
-        private BinaryData SerializeBicep(ModelReaderWriterOptions options)
-        {
-            StringBuilder builder = new StringBuilder();
-            BicepModelReaderWriterOptions bicepOptions = options as BicepModelReaderWriterOptions;
-            IDictionary<string, string> propertyOverrides = null;
-            bool hasObjectOverride = bicepOptions != null && bicepOptions.ParameterOverrides.TryGetValue(this, out propertyOverrides);
-            bool hasPropertyOverride = false;
-            string propertyOverride = null;
-
-            builder.AppendLine("{");
-
-            hasPropertyOverride = hasObjectOverride && propertyOverrides.TryGetValue(nameof(ImageNames), out propertyOverride);
-            if (Optional.IsCollectionDefined(ImageNames) || hasPropertyOverride)
-            {
-                if (ImageNames.Any() || hasPropertyOverride)
-                {
-                    builder.Append("  imageNames: ");
-                    if (hasPropertyOverride)
-                    {
-                        builder.AppendLine($"{propertyOverride}");
-                    }
-                    else
-                    {
-                        builder.AppendLine("[");
-                        foreach (var item in ImageNames)
-                        {
-                            if (item == null)
-                            {
-                                builder.Append("null");
-                                continue;
-                            }
-                            if (item.Contains(Environment.NewLine))
-                            {
-                                builder.AppendLine("    '''");
-                                builder.AppendLine($"{item}'''");
-                            }
-                            else
-                            {
-                                builder.AppendLine($"    '{item}'");
-                            }
-                        }
-                        builder.AppendLine("  ]");
-                    }
-                }
-            }
-
-            hasPropertyOverride = hasObjectOverride && propertyOverrides.TryGetValue(nameof(IsPushEnabled), out propertyOverride);
-            if (Optional.IsDefined(IsPushEnabled) || hasPropertyOverride)
-            {
-                builder.Append("  isPushEnabled: ");
-                if (hasPropertyOverride)
-                {
-                    builder.AppendLine($"{propertyOverride}");
-                }
-                else
-                {
-                    var boolValue = IsPushEnabled.Value == true ? "true" : "false";
-                    builder.AppendLine($"{boolValue}");
-                }
-            }
-
-            hasPropertyOverride = hasObjectOverride && propertyOverrides.TryGetValue(nameof(NoCache), out propertyOverride);
-            if (Optional.IsDefined(NoCache) || hasPropertyOverride)
-            {
-                builder.Append("  noCache: ");
-                if (hasPropertyOverride)
-                {
-                    builder.AppendLine($"{propertyOverride}");
-                }
-                else
-                {
-                    var boolValue = NoCache.Value == true ? "true" : "false";
-                    builder.AppendLine($"{boolValue}");
-                }
-            }
-
-            hasPropertyOverride = hasObjectOverride && propertyOverrides.TryGetValue(nameof(DockerFilePath), out propertyOverride);
-            if (Optional.IsDefined(DockerFilePath) || hasPropertyOverride)
-            {
-                builder.Append("  dockerFilePath: ");
-                if (hasPropertyOverride)
-                {
-                    builder.AppendLine($"{propertyOverride}");
-                }
-                else
-                {
-                    if (DockerFilePath.Contains(Environment.NewLine))
-                    {
-                        builder.AppendLine("'''");
-                        builder.AppendLine($"{DockerFilePath}'''");
-                    }
-                    else
-                    {
-                        builder.AppendLine($"'{DockerFilePath}'");
-                    }
-                }
-            }
-
-            hasPropertyOverride = hasObjectOverride && propertyOverrides.TryGetValue(nameof(Target), out propertyOverride);
-            if (Optional.IsDefined(Target) || hasPropertyOverride)
-            {
-                builder.Append("  target: ");
-                if (hasPropertyOverride)
-                {
-                    builder.AppendLine($"{propertyOverride}");
-                }
-                else
-                {
-                    if (Target.Contains(Environment.NewLine))
-                    {
-                        builder.AppendLine("'''");
-                        builder.AppendLine($"{Target}'''");
-                    }
-                    else
-                    {
-                        builder.AppendLine($"'{Target}'");
-                    }
-                }
-            }
-
-            hasPropertyOverride = hasObjectOverride && propertyOverrides.TryGetValue(nameof(Arguments), out propertyOverride);
-            if (Optional.IsCollectionDefined(Arguments) || hasPropertyOverride)
-            {
-                if (Arguments.Any() || hasPropertyOverride)
-                {
-                    builder.Append("  arguments: ");
-                    if (hasPropertyOverride)
-                    {
-                        builder.AppendLine($"{propertyOverride}");
-                    }
-                    else
-                    {
-                        builder.AppendLine("[");
-                        foreach (var item in Arguments)
-                        {
-                            BicepSerializationHelpers.AppendChildObject(builder, item, options, 4, true, "  arguments: ");
-                        }
-                        builder.AppendLine("  ]");
-                    }
-                }
-            }
-
-            hasPropertyOverride = hasObjectOverride && propertyOverrides.TryGetValue(nameof(ContainerRegistryTaskStepType), out propertyOverride);
-            builder.Append("  type: ");
-            if (hasPropertyOverride)
-            {
-                builder.AppendLine($"{propertyOverride}");
-            }
-            else
-            {
-                builder.AppendLine($"'{ContainerRegistryTaskStepType.ToString()}'");
-            }
-
-            hasPropertyOverride = hasObjectOverride && propertyOverrides.TryGetValue(nameof(BaseImageDependencies), out propertyOverride);
-            if (Optional.IsCollectionDefined(BaseImageDependencies) || hasPropertyOverride)
-            {
-                if (BaseImageDependencies.Any() || hasPropertyOverride)
-                {
-                    builder.Append("  baseImageDependencies: ");
-                    if (hasPropertyOverride)
-                    {
-                        builder.AppendLine($"{propertyOverride}");
-                    }
-                    else
-                    {
-                        builder.AppendLine("[");
-                        foreach (var item in BaseImageDependencies)
-                        {
-                            BicepSerializationHelpers.AppendChildObject(builder, item, options, 4, true, "  baseImageDependencies: ");
-                        }
-                        builder.AppendLine("  ]");
-                    }
-                }
-            }
-
-            hasPropertyOverride = hasObjectOverride && propertyOverrides.TryGetValue(nameof(ContextPath), out propertyOverride);
-            if (Optional.IsDefined(ContextPath) || hasPropertyOverride)
-            {
-                builder.Append("  contextPath: ");
-                if (hasPropertyOverride)
-                {
-                    builder.AppendLine($"{propertyOverride}");
-                }
-                else
-                {
-                    if (ContextPath.Contains(Environment.NewLine))
-                    {
-                        builder.AppendLine("'''");
-                        builder.AppendLine($"{ContextPath}'''");
-                    }
-                    else
-                    {
-                        builder.AppendLine($"'{ContextPath}'");
-                    }
-                }
-            }
-
-            hasPropertyOverride = hasObjectOverride && propertyOverrides.TryGetValue(nameof(ContextAccessToken), out propertyOverride);
-            if (Optional.IsDefined(ContextAccessToken) || hasPropertyOverride)
-            {
-                builder.Append("  contextAccessToken: ");
-                if (hasPropertyOverride)
-                {
-                    builder.AppendLine($"{propertyOverride}");
-                }
-                else
-                {
-                    if (ContextAccessToken.Contains(Environment.NewLine))
-                    {
-                        builder.AppendLine("'''");
-                        builder.AppendLine($"{ContextAccessToken}'''");
-                    }
-                    else
-                    {
-                        builder.AppendLine($"'{ContextAccessToken}'");
-                    }
-                }
-            }
-
-            builder.AppendLine("}");
-            return BinaryData.FromString(builder.ToString());
-        }
-
         BinaryData IPersistableModel<ContainerRegistryDockerBuildStep>.Write(ModelReaderWriterOptions options)
         {
             var format = options.Format == "W" ? ((IPersistableModel<ContainerRegistryDockerBuildStep>)this).GetFormatFromOptions(options) : options.Format;
@@ -480,8 +250,6 @@
             {
                 case "J":
                     return ModelReaderWriter.Write(this, options);
-                case "bicep":
-                    return SerializeBicep(options);
                 default:
                     throw new FormatException($"The model {nameof(ContainerRegistryDockerBuildStep)} does not support '{options.Format}' format.");
             }
@@ -498,8 +266,6 @@
                         using JsonDocument document = JsonDocument.Parse(data);
                         return DeserializeContainerRegistryDockerBuildStep(document.RootElement, options);
                     }
-                case "bicep":
-                    throw new InvalidOperationException("Bicep deserialization is not supported for this type.");
                 default:
                     throw new FormatException($"The model {nameof(ContainerRegistryDockerBuildStep)} does not support '{options.Format}' format.");
             }
