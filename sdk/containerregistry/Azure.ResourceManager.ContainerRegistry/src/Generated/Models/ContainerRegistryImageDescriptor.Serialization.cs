// Copyright (c) Microsoft Corporation. All rights reserved.
// Licensed under the MIT License.

// <auto-generated/>

#nullable disable

using System;
using System.ClientModel.Primitives;
using System.Collections.Generic;
using System.Text;
using System.Text.Json;
using Azure.Core;
<<<<<<< HEAD
using Azure.ResourceManager;
using Azure.ResourceManager.ContainerRegistry;
=======
>>>>>>> b890d3cd

namespace Azure.ResourceManager.ContainerRegistry.Models
{
    public partial class ContainerRegistryImageDescriptor : IUtf8JsonSerializable, IJsonModel<ContainerRegistryImageDescriptor>
    {
        void IUtf8JsonSerializable.Write(Utf8JsonWriter writer) => ((IJsonModel<ContainerRegistryImageDescriptor>)this).Write(writer, new ModelReaderWriterOptions("W"));

        void IJsonModel<ContainerRegistryImageDescriptor>.Write(Utf8JsonWriter writer, ModelReaderWriterOptions options)
        {
            var format = options.Format == "W" ? ((IPersistableModel<ContainerRegistryImageDescriptor>)this).GetFormatFromOptions(options) : options.Format;
            if (format != "J")
            {
                throw new FormatException($"The model {nameof(ContainerRegistryImageDescriptor)} does not support '{format}' format.");
            }

            writer.WriteStartObject();
            if (Optional.IsDefined(Registry))
            {
                writer.WritePropertyName("registry"u8);
                writer.WriteStringValue(Registry);
            }
            if (Optional.IsDefined(Repository))
            {
                writer.WritePropertyName("repository"u8);
                writer.WriteStringValue(Repository);
            }
            if (Optional.IsDefined(Tag))
            {
                writer.WritePropertyName("tag"u8);
                writer.WriteStringValue(Tag);
            }
            if (Optional.IsDefined(Digest))
            {
                writer.WritePropertyName("digest"u8);
                writer.WriteStringValue(Digest);
            }
            if (options.Format != "W" && _serializedAdditionalRawData != null)
            {
                foreach (var item in _serializedAdditionalRawData)
                {
                    writer.WritePropertyName(item.Key);
#if NET6_0_OR_GREATER
				writer.WriteRawValue(item.Value);
#else
                    using (JsonDocument document = JsonDocument.Parse(item.Value))
                    {
                        JsonSerializer.Serialize(writer, document.RootElement);
                    }
#endif
                }
            }
            writer.WriteEndObject();
        }

        ContainerRegistryImageDescriptor IJsonModel<ContainerRegistryImageDescriptor>.Create(ref Utf8JsonReader reader, ModelReaderWriterOptions options)
        {
            var format = options.Format == "W" ? ((IPersistableModel<ContainerRegistryImageDescriptor>)this).GetFormatFromOptions(options) : options.Format;
            if (format != "J")
            {
                throw new FormatException($"The model {nameof(ContainerRegistryImageDescriptor)} does not support '{format}' format.");
            }

            using JsonDocument document = JsonDocument.ParseValue(ref reader);
            return DeserializeContainerRegistryImageDescriptor(document.RootElement, options);
        }

        internal static ContainerRegistryImageDescriptor DeserializeContainerRegistryImageDescriptor(JsonElement element, ModelReaderWriterOptions options = null)
        {
            options ??= new ModelReaderWriterOptions("W");

            if (element.ValueKind == JsonValueKind.Null)
            {
                return null;
            }
            string registry = default;
            string repository = default;
            string tag = default;
            string digest = default;
            IDictionary<string, BinaryData> serializedAdditionalRawData = default;
            Dictionary<string, BinaryData> additionalPropertiesDictionary = new Dictionary<string, BinaryData>();
            foreach (var property in element.EnumerateObject())
            {
                if (property.NameEquals("registry"u8))
                {
                    registry = property.Value.GetString();
                    continue;
                }
                if (property.NameEquals("repository"u8))
                {
                    repository = property.Value.GetString();
                    continue;
                }
                if (property.NameEquals("tag"u8))
                {
                    tag = property.Value.GetString();
                    continue;
                }
                if (property.NameEquals("digest"u8))
                {
                    digest = property.Value.GetString();
                    continue;
                }
                if (options.Format != "W")
                {
                    additionalPropertiesDictionary.Add(property.Name, BinaryData.FromString(property.Value.GetRawText()));
                }
            }
            serializedAdditionalRawData = additionalPropertiesDictionary;
            return new ContainerRegistryImageDescriptor(registry, repository, tag, digest, serializedAdditionalRawData);
        }

        private BinaryData SerializeBicep(ModelReaderWriterOptions options)
        {
            StringBuilder builder = new StringBuilder();
            BicepModelReaderWriterOptions bicepOptions = options as BicepModelReaderWriterOptions;
            IDictionary<string, string> propertyOverrides = null;
            bool hasObjectOverride = bicepOptions != null && bicepOptions.ParameterOverrides.TryGetValue(this, out propertyOverrides);
            bool hasPropertyOverride = false;
            string propertyOverride = null;

            builder.AppendLine("{");

            hasPropertyOverride = hasObjectOverride && propertyOverrides.TryGetValue(nameof(Registry), out propertyOverride);
            if (Optional.IsDefined(Registry) || hasPropertyOverride)
            {
                builder.Append("  registry: ");
                if (hasPropertyOverride)
                {
                    builder.AppendLine($"{propertyOverride}");
                }
                else
                {
                    if (Registry.Contains(Environment.NewLine))
                    {
                        builder.AppendLine("'''");
                        builder.AppendLine($"{Registry}'''");
                    }
                    else
                    {
                        builder.AppendLine($"'{Registry}'");
                    }
                }
            }

            hasPropertyOverride = hasObjectOverride && propertyOverrides.TryGetValue(nameof(Repository), out propertyOverride);
            if (Optional.IsDefined(Repository) || hasPropertyOverride)
            {
                builder.Append("  repository: ");
                if (hasPropertyOverride)
                {
                    builder.AppendLine($"{propertyOverride}");
                }
                else
                {
                    if (Repository.Contains(Environment.NewLine))
                    {
                        builder.AppendLine("'''");
                        builder.AppendLine($"{Repository}'''");
                    }
                    else
                    {
                        builder.AppendLine($"'{Repository}'");
                    }
                }
            }

            hasPropertyOverride = hasObjectOverride && propertyOverrides.TryGetValue(nameof(Tag), out propertyOverride);
            if (Optional.IsDefined(Tag) || hasPropertyOverride)
            {
                builder.Append("  tag: ");
                if (hasPropertyOverride)
                {
                    builder.AppendLine($"{propertyOverride}");
                }
                else
                {
                    if (Tag.Contains(Environment.NewLine))
                    {
                        builder.AppendLine("'''");
                        builder.AppendLine($"{Tag}'''");
                    }
                    else
                    {
                        builder.AppendLine($"'{Tag}'");
                    }
                }
            }

            hasPropertyOverride = hasObjectOverride && propertyOverrides.TryGetValue(nameof(Digest), out propertyOverride);
            if (Optional.IsDefined(Digest) || hasPropertyOverride)
            {
                builder.Append("  digest: ");
                if (hasPropertyOverride)
                {
                    builder.AppendLine($"{propertyOverride}");
                }
                else
                {
                    if (Digest.Contains(Environment.NewLine))
                    {
                        builder.AppendLine("'''");
                        builder.AppendLine($"{Digest}'''");
                    }
                    else
                    {
                        builder.AppendLine($"'{Digest}'");
                    }
                }
            }

            builder.AppendLine("}");
            return BinaryData.FromString(builder.ToString());
        }

        BinaryData IPersistableModel<ContainerRegistryImageDescriptor>.Write(ModelReaderWriterOptions options)
        {
            var format = options.Format == "W" ? ((IPersistableModel<ContainerRegistryImageDescriptor>)this).GetFormatFromOptions(options) : options.Format;

            switch (format)
            {
                case "J":
                    return ModelReaderWriter.Write(this, options);
                case "bicep":
                    return SerializeBicep(options);
                default:
                    throw new FormatException($"The model {nameof(ContainerRegistryImageDescriptor)} does not support '{options.Format}' format.");
            }
        }

        ContainerRegistryImageDescriptor IPersistableModel<ContainerRegistryImageDescriptor>.Create(BinaryData data, ModelReaderWriterOptions options)
        {
            var format = options.Format == "W" ? ((IPersistableModel<ContainerRegistryImageDescriptor>)this).GetFormatFromOptions(options) : options.Format;

            switch (format)
            {
                case "J":
                    {
                        using JsonDocument document = JsonDocument.Parse(data);
                        return DeserializeContainerRegistryImageDescriptor(document.RootElement, options);
                    }
                case "bicep":
                    throw new InvalidOperationException("Bicep deserialization is not supported for this type.");
                default:
                    throw new FormatException($"The model {nameof(ContainerRegistryImageDescriptor)} does not support '{options.Format}' format.");
            }
        }

        string IPersistableModel<ContainerRegistryImageDescriptor>.GetFormatFromOptions(ModelReaderWriterOptions options) => "J";
    }
}<|MERGE_RESOLUTION|>--- conflicted
+++ resolved
@@ -8,14 +8,8 @@
 using System;
 using System.ClientModel.Primitives;
 using System.Collections.Generic;
-using System.Text;
 using System.Text.Json;
 using Azure.Core;
-<<<<<<< HEAD
-using Azure.ResourceManager;
-using Azure.ResourceManager.ContainerRegistry;
-=======
->>>>>>> b890d3cd
 
 namespace Azure.ResourceManager.ContainerRegistry.Models
 {
@@ -127,109 +121,6 @@
             return new ContainerRegistryImageDescriptor(registry, repository, tag, digest, serializedAdditionalRawData);
         }
 
-        private BinaryData SerializeBicep(ModelReaderWriterOptions options)
-        {
-            StringBuilder builder = new StringBuilder();
-            BicepModelReaderWriterOptions bicepOptions = options as BicepModelReaderWriterOptions;
-            IDictionary<string, string> propertyOverrides = null;
-            bool hasObjectOverride = bicepOptions != null && bicepOptions.ParameterOverrides.TryGetValue(this, out propertyOverrides);
-            bool hasPropertyOverride = false;
-            string propertyOverride = null;
-
-            builder.AppendLine("{");
-
-            hasPropertyOverride = hasObjectOverride && propertyOverrides.TryGetValue(nameof(Registry), out propertyOverride);
-            if (Optional.IsDefined(Registry) || hasPropertyOverride)
-            {
-                builder.Append("  registry: ");
-                if (hasPropertyOverride)
-                {
-                    builder.AppendLine($"{propertyOverride}");
-                }
-                else
-                {
-                    if (Registry.Contains(Environment.NewLine))
-                    {
-                        builder.AppendLine("'''");
-                        builder.AppendLine($"{Registry}'''");
-                    }
-                    else
-                    {
-                        builder.AppendLine($"'{Registry}'");
-                    }
-                }
-            }
-
-            hasPropertyOverride = hasObjectOverride && propertyOverrides.TryGetValue(nameof(Repository), out propertyOverride);
-            if (Optional.IsDefined(Repository) || hasPropertyOverride)
-            {
-                builder.Append("  repository: ");
-                if (hasPropertyOverride)
-                {
-                    builder.AppendLine($"{propertyOverride}");
-                }
-                else
-                {
-                    if (Repository.Contains(Environment.NewLine))
-                    {
-                        builder.AppendLine("'''");
-                        builder.AppendLine($"{Repository}'''");
-                    }
-                    else
-                    {
-                        builder.AppendLine($"'{Repository}'");
-                    }
-                }
-            }
-
-            hasPropertyOverride = hasObjectOverride && propertyOverrides.TryGetValue(nameof(Tag), out propertyOverride);
-            if (Optional.IsDefined(Tag) || hasPropertyOverride)
-            {
-                builder.Append("  tag: ");
-                if (hasPropertyOverride)
-                {
-                    builder.AppendLine($"{propertyOverride}");
-                }
-                else
-                {
-                    if (Tag.Contains(Environment.NewLine))
-                    {
-                        builder.AppendLine("'''");
-                        builder.AppendLine($"{Tag}'''");
-                    }
-                    else
-                    {
-                        builder.AppendLine($"'{Tag}'");
-                    }
-                }
-            }
-
-            hasPropertyOverride = hasObjectOverride && propertyOverrides.TryGetValue(nameof(Digest), out propertyOverride);
-            if (Optional.IsDefined(Digest) || hasPropertyOverride)
-            {
-                builder.Append("  digest: ");
-                if (hasPropertyOverride)
-                {
-                    builder.AppendLine($"{propertyOverride}");
-                }
-                else
-                {
-                    if (Digest.Contains(Environment.NewLine))
-                    {
-                        builder.AppendLine("'''");
-                        builder.AppendLine($"{Digest}'''");
-                    }
-                    else
-                    {
-                        builder.AppendLine($"'{Digest}'");
-                    }
-                }
-            }
-
-            builder.AppendLine("}");
-            return BinaryData.FromString(builder.ToString());
-        }
-
         BinaryData IPersistableModel<ContainerRegistryImageDescriptor>.Write(ModelReaderWriterOptions options)
         {
             var format = options.Format == "W" ? ((IPersistableModel<ContainerRegistryImageDescriptor>)this).GetFormatFromOptions(options) : options.Format;
@@ -238,8 +129,6 @@
             {
                 case "J":
                     return ModelReaderWriter.Write(this, options);
-                case "bicep":
-                    return SerializeBicep(options);
                 default:
                     throw new FormatException($"The model {nameof(ContainerRegistryImageDescriptor)} does not support '{options.Format}' format.");
             }
@@ -256,8 +145,6 @@
                         using JsonDocument document = JsonDocument.Parse(data);
                         return DeserializeContainerRegistryImageDescriptor(document.RootElement, options);
                     }
-                case "bicep":
-                    throw new InvalidOperationException("Bicep deserialization is not supported for this type.");
                 default:
                     throw new FormatException($"The model {nameof(ContainerRegistryImageDescriptor)} does not support '{options.Format}' format.");
             }
