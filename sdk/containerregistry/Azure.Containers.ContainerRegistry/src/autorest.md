--- conflicted
+++ resolved
@@ -155,16 +155,6 @@
   where: $.definitions.Annotations
   transform: >
     delete $["x-accessibility"]
-<<<<<<< HEAD
-```
-
-# Make Manifest a public type
-``` yaml
-directive:
-  from: swagger-document
-  where: $.definitions["Manifest"]
-  transform: >
-    delete $["x-accessibility"]
 ```
 
 # Add OciMediaType extensible enum
@@ -209,6 +199,4 @@
         },
         "x-accessibility": "public"
         };
-=======
->>>>>>> 350e3ddc
 ```