﻿// Copyright (c) Microsoft Corporation. All rights reserved.
// Licensed under the MIT License.

using System;
using System.Threading;
using System.Threading.Tasks;
using Azure.Core;
using Azure.Core.Pipeline;

namespace Azure.Containers.ContainerRegistry
{
    /// <summary> The repository service client. </summary>
    public partial class ContainerRepositoryClient
    {
        private readonly HttpPipeline _pipeline;
        private readonly HttpPipeline _acrAuthPipeline;
        private readonly ClientDiagnostics _clientDiagnostics;
        private readonly ContainerRegistryRepositoryRestClient _restClient;

        private readonly AuthenticationRestClient _acrAuthClient;
        private readonly string AcrAadScope = "https://management.core.windows.net/.default";

        private readonly string _repository;

        /// <summary>
        /// </summary>
        public virtual Uri Endpoint { get; }

        /// <summary>
        /// </summary>
        public ContainerRepositoryClient(Uri endpoint, string repository, TokenCredential credential) : this(endpoint, repository, credential, new ContainerRegistryClientOptions())
        {
        }

        /// <summary>
        /// </summary>
        public ContainerRepositoryClient(Uri endpoint, string repository, TokenCredential credential, ContainerRegistryClientOptions options)
        {
            Argument.AssertNotNull(endpoint, nameof(endpoint));
            Argument.AssertNotNull(repository, nameof(repository));
            Argument.AssertNotNull(credential, nameof(credential));
            Argument.AssertNotNull(options, nameof(options));

            Endpoint = endpoint;
            _repository = repository;

            _clientDiagnostics = new ClientDiagnostics(options);

            _acrAuthPipeline = HttpPipelineBuilder.Build(options);
            _acrAuthClient = new AuthenticationRestClient(_clientDiagnostics, _acrAuthPipeline, endpoint.AbsoluteUri);

            _pipeline = HttpPipelineBuilder.Build(options, new ContainerRegistryChallengeAuthenticationPolicy(credential, AcrAadScope, _acrAuthClient));
            _restClient = new ContainerRegistryRepositoryRestClient(_clientDiagnostics, _pipeline, Endpoint.AbsoluteUri);
        }

        /// <summary> Initializes a new instance of RepositoryClient for mocking. </summary>
        protected ContainerRepositoryClient()
        {
        }

        #region Repository methods
        /// <summary> Get repository properties. </summary>
        /// <param name="cancellationToken"> The cancellation token to use. </param>
        public virtual async Task<Response<RepositoryProperties>> GetPropertiesAsync(CancellationToken cancellationToken = default)
        {
            using DiagnosticScope scope = _clientDiagnostics.CreateScope($"{nameof(ContainerRepositoryClient)}.{nameof(GetProperties)}");
            scope.Start();
            try
            {
                return await _restClient.GetPropertiesAsync(_repository, cancellationToken).ConfigureAwait(false);
            }
            catch (Exception e)
            {
                scope.Failed(e);
                throw;
            }
        }

        /// <summary> Get repository properties. </summary>
        /// <param name="cancellationToken"> The cancellation token to use. </param>
        public virtual Response<RepositoryProperties> GetProperties(CancellationToken cancellationToken = default)
        {
            using DiagnosticScope scope = _clientDiagnostics.CreateScope($"{nameof(ContainerRepositoryClient)}.{nameof(GetProperties)}");
            scope.Start();
            try
            {
                return _restClient.GetProperties(_repository, cancellationToken);
            }
            catch (Exception e)
            {
                scope.Failed(e);
                throw;
            }
        }

        /// <summary> Update the attribute identified by `name` where `reference` is the name of the repository. </summary>
        /// <param name="value"> Repository attribute value. </param>
        /// <param name="cancellationToken"> The cancellation token to use. </param>
        public virtual async Task<Response> SetPropertiesAsync(ContentProperties value, CancellationToken cancellationToken = default)
        {
            using DiagnosticScope scope = _clientDiagnostics.CreateScope($"{nameof(ContainerRepositoryClient)}.{nameof(SetProperties)}");
            scope.Start();
            try
            {
                return await _restClient.SetPropertiesAsync(_repository, value, cancellationToken).ConfigureAwait(false);
            }
            catch (Exception e)
            {
                scope.Failed(e);
                throw;
            }
        }

        /// <summary>Update the repository properties.</summary>
        /// <param name="value"> Repository properties to set. </param>
        /// <param name="cancellationToken"> The cancellation token to use. </param>
        public virtual Response SetProperties(ContentProperties value, CancellationToken cancellationToken = default)
        {
            using DiagnosticScope scope = _clientDiagnostics.CreateScope($"{nameof(ContainerRepositoryClient)}.{nameof(SetProperties)}");
            scope.Start();
            try
            {
                return _restClient.SetProperties(_repository, value, cancellationToken);
            }
            catch (Exception e)
            {
                scope.Failed(e);
                throw;
            }
        }
        #endregion

<<<<<<< HEAD
        #region Registry Artifact/Manifest methods
        /// <summary> Get the collection of registry artifacts for a repository. </summary>
        /// <param name="options"> Options to override default collection getting behavior. </param>
        /// <param name="cancellationToken"> The cancellation token to use. </param>
        public virtual AsyncPageable<RegistryArtifactProperties> GetRegistryArtifactsAsync(GetRegistryArtifactOptions options = null, CancellationToken cancellationToken = default)
        {
            async Task<Page<RegistryArtifactProperties>> FirstPageFunc(int? pageSizeHint)
            {
                using DiagnosticScope scope = _clientDiagnostics.CreateScope($"{nameof(ContainerRepositoryClient)}.{nameof(GetRegistryArtifacts)}");
                scope.Start();
                try
                {
                    var response = await _restClient.GetManifestsAsync(_repository, last: null, n: pageSizeHint, orderby: options?.OrderBy.ToString(), cancellationToken: cancellationToken).ConfigureAwait(false);
                    return Page.FromValues(response.Value.RegistryArtifacts, response.Headers.Link, response.GetRawResponse());
=======
        /// <summary> Get the collection of tags for a repository. </summary>
        /// <param name="options"> Options to override default collection getting behavior. </param>
        /// <param name="cancellationToken"> The cancellation token to use. </param>
        public virtual AsyncPageable<TagProperties> GetTagsAsync(GetTagOptions options = null, CancellationToken cancellationToken = default)
        {
            async Task<Page<TagProperties>> FirstPageFunc(int? pageSizeHint)
            {
                using DiagnosticScope scope = _clientDiagnostics.CreateScope($"{nameof(ContainerRepositoryClient)}.{nameof(GetTags)}");
                scope.Start();
                try
                {
                    var response = await _restClient.GetTagsAsync(_repository, last: null, n: pageSizeHint, orderby: options?.OrderBy.ToString(), digest: null, cancellationToken: cancellationToken).ConfigureAwait(false);
                    return Page.FromValues(response.Value.Tags, response.Headers.Link, response.GetRawResponse());
>>>>>>> d13e88c3
                }
                catch (Exception e)
                {
                    scope.Failed(e);
                    throw;
                }
            }

<<<<<<< HEAD
            async Task<Page<RegistryArtifactProperties>> NextPageFunc(string nextLink, int? pageSizeHint)
            {
                using DiagnosticScope scope = _clientDiagnostics.CreateScope($"{nameof(ContainerRepositoryClient)}.{nameof(GetRegistryArtifacts)}");
=======
            async Task<Page<TagProperties>> NextPageFunc(string nextLink, int? pageSizeHint)
            {
                using DiagnosticScope scope = _clientDiagnostics.CreateScope($"{nameof(ContainerRepositoryClient)}.{nameof(GetTags)}");
>>>>>>> d13e88c3
                scope.Start();
                try
                {
                    string uriReference = ContainerRegistryClient.ParseUriReferenceFromLinkHeader(nextLink);
<<<<<<< HEAD
                    var response = await _restClient.GetManifestsNextPageAsync(uriReference, _repository, last: null, n: null, orderby: options?.OrderBy.ToString(), cancellationToken).ConfigureAwait(false);
                    return Page.FromValues(response.Value.RegistryArtifacts, response.Headers.Link, response.GetRawResponse());
=======
                    var response = await _restClient.GetTagsNextPageAsync(uriReference, _repository, last: null, n: null, orderby: options?.OrderBy.ToString(), digest: null, cancellationToken).ConfigureAwait(false);
                    return Page.FromValues(response.Value.Tags, response.Headers.Link, response.GetRawResponse());
>>>>>>> d13e88c3
                }
                catch (Exception e)
                {
                    scope.Failed(e);
                    throw;
                }
            }

            return PageableHelpers.CreateAsyncEnumerable(FirstPageFunc, NextPageFunc);
        }

        /// <summary> Get the collection of tags for a repository. </summary>
        /// <param name="options"> Options to override default collection getting behavior. </param>
        /// <param name="cancellationToken"> The cancellation token to use. </param>
<<<<<<< HEAD
        public virtual Pageable<RegistryArtifactProperties> GetRegistryArtifacts(GetRegistryArtifactOptions options = null, CancellationToken cancellationToken = default)
        {
            Page<RegistryArtifactProperties> FirstPageFunc(int? pageSizeHint)
            {
                using DiagnosticScope scope = _clientDiagnostics.CreateScope($"{nameof(ContainerRepositoryClient)}.{nameof(GetRegistryArtifacts)}");
                scope.Start();
                try
                {
                    var response = _restClient.GetManifests(_repository, last: null, n: pageSizeHint, orderby: options?.OrderBy.ToString(), cancellationToken: cancellationToken);
                    return Page.FromValues(response.Value.RegistryArtifacts, response.Headers.Link, response.GetRawResponse());
=======
        public virtual Pageable<TagProperties> GetTags(GetTagOptions options = null, CancellationToken cancellationToken = default)
        {
            Page<TagProperties> FirstPageFunc(int? pageSizeHint)
            {
                using DiagnosticScope scope = _clientDiagnostics.CreateScope($"{nameof(ContainerRepositoryClient)}.{nameof(GetTags)}");
                scope.Start();
                try
                {
                    var response = _restClient.GetTags(_repository, last: null, n: pageSizeHint, orderby: options?.OrderBy.ToString(), digest: null, cancellationToken: cancellationToken);
                    return Page.FromValues(response.Value.Tags, response.Headers.Link, response.GetRawResponse());
>>>>>>> d13e88c3
                }
                catch (Exception e)
                {
                    scope.Failed(e);
                    throw;
                }
            }

<<<<<<< HEAD
            Page<RegistryArtifactProperties> NextPageFunc(string nextLink, int? pageSizeHint)
            {
                using DiagnosticScope scope = _clientDiagnostics.CreateScope($"{nameof(ContainerRepositoryClient)}.{nameof(GetRegistryArtifacts)}");
=======
            Page<TagProperties> NextPageFunc(string nextLink, int? pageSizeHint)
            {
                using DiagnosticScope scope = _clientDiagnostics.CreateScope($"{nameof(ContainerRepositoryClient)}.{nameof(GetTags)}");
>>>>>>> d13e88c3
                scope.Start();
                try
                {
                    string uriReference = ContainerRegistryClient.ParseUriReferenceFromLinkHeader(nextLink);
<<<<<<< HEAD
                    var response = _restClient.GetManifestsNextPage(uriReference, _repository, last: null, n: null, orderby: options?.OrderBy.ToString(), cancellationToken);
                    return Page.FromValues(response.Value.RegistryArtifacts, response.Headers.Link, response.GetRawResponse());
=======
                    var response = _restClient.GetTagsNextPage(uriReference, _repository, last: null, n: null, orderby: options?.OrderBy.ToString(), digest: null, cancellationToken);
                    return Page.FromValues(response.Value.Tags, response.Headers.Link, response.GetRawResponse());
>>>>>>> d13e88c3
                }
                catch (Exception e)
                {
                    scope.Failed(e);
                    throw;
                }
            }

            return PageableHelpers.CreateEnumerable(FirstPageFunc, NextPageFunc);
        }

<<<<<<< HEAD
        /// <summary> Get registry artifact properties by tag or digest. </summary>
        /// <param name="tagOrDigest"> Either a tag or the digest identifying this registry artifact. </param>
        /// <param name="cancellationToken"> The cancellation token to use. </param>
        public virtual async Task<Response<RegistryArtifactProperties>> GetRegistryArtifactPropertiesAsync(string tagOrDigest, CancellationToken cancellationToken = default)
        {
            using DiagnosticScope scope = _clientDiagnostics.CreateScope($"{nameof(ContainerRepositoryClient)}.{nameof(GetRegistryArtifactProperties)}");
            scope.Start();

            try
            {
                string digest = IsDigest(tagOrDigest) ? tagOrDigest :
                    (await _restClient.GetTagPropertiesAsync(_repository, tagOrDigest, cancellationToken).ConfigureAwait(false)).Value.Digest;

                return await _restClient.GetRegistryArtifactPropertiesAsync(_repository, digest, cancellationToken).ConfigureAwait(false);
            }
            catch (Exception e)
            {
                scope.Failed(e);
                throw;
            }
        }

        /// <summary> Get registry artifact properties by tag or digest. </summary>
        /// <param name="tagOrDigest"> Either a tag or the digest identifying this registry artifact. </param>
        /// <param name="cancellationToken"> The cancellation token to use. </param>
        public virtual Response<RegistryArtifactProperties> GetRegistryArtifactProperties(string tagOrDigest, CancellationToken cancellationToken = default)
        {
            using DiagnosticScope scope = _clientDiagnostics.CreateScope($"{nameof(ContainerRepositoryClient)}.{nameof(GetRegistryArtifactProperties)}");
            scope.Start();

            try
            {
                string digest = IsDigest(tagOrDigest) ? tagOrDigest : _restClient.GetTagProperties(_repository, tagOrDigest, cancellationToken).Value.Digest;

                return _restClient.GetRegistryArtifactProperties(_repository, digest, cancellationToken);
            }
            catch (Exception e)
            {
                scope.Failed(e);
                throw;
            }
        }

        private static bool IsDigest(string tagOrDigest)
        {
            return tagOrDigest.Contains(":");
        }

        /// <summary> Update manifest attributes. </summary>
        /// <param name="digest"> Manifest digest. </param>
        /// <param name="value"> Manifest properties value. </param>
        /// <param name="cancellationToken"> The cancellation token to use. </param>
        public virtual async Task<Response> SetManifestPropertiesAsync(string digest, ContentProperties value, CancellationToken cancellationToken = default)
        {
            using DiagnosticScope scope = _clientDiagnostics.CreateScope($"{nameof(ContainerRepositoryClient)}.{nameof(SetManifestProperties)}");
            scope.Start();
            try
            {
                return await _restClient.UpdateManifestAttributesAsync(_repository, digest, value, cancellationToken).ConfigureAwait(false);
            }
            catch (Exception e)
            {
                scope.Failed(e);
                throw;
            }
        }

        /// <summary> Update manifest attributes. </summary>
        /// <param name="digest"> Manifest digest. </param>
        /// <param name="value"> Manifest properties value. </param>
        /// <param name="cancellationToken"> The cancellation token to use. </param>
        public virtual Response SetManifestProperties(string digest, ContentProperties value, CancellationToken cancellationToken = default)
        {
            using DiagnosticScope scope = _clientDiagnostics.CreateScope($"{nameof(ContainerRepositoryClient)}.{nameof(SetManifestProperties)}");
            scope.Start();
            try
            {
                return _restClient.UpdateManifestAttributes(_repository, digest, value, cancellationToken);
            }
            catch (Exception e)
            {
                scope.Failed(e);
                throw;
            }
        }

        /// <summary> Delete registry artifact. </summary>
        /// <param name="digest"> Manifest digest. </param>
        /// <param name="cancellationToken"> The cancellation token to use. </param>
        public virtual async Task<Response> DeleteRegistryArtifactAsync(string digest, CancellationToken cancellationToken = default)
        {
            using DiagnosticScope scope = _clientDiagnostics.CreateScope($"{nameof(ContainerRepositoryClient)}.{nameof(DeleteRegistryArtifact)}");
            scope.Start();
            try
            {
                return await _restClient.DeleteManifestAsync(_repository, digest, cancellationToken).ConfigureAwait(false);
            }
            catch (Exception e)
            {
                scope.Failed(e);
                throw;
            }
        }

        /// <summary> Delete registry artifact. </summary>
        /// <param name="digest"> Manifest digest. </param>
        /// <param name="cancellationToken"> The cancellation token to use. </param>
        public virtual Response DeleteRegistryArtifact(string digest, CancellationToken cancellationToken = default)
        {
            using DiagnosticScope scope = _clientDiagnostics.CreateScope($"{nameof(ContainerRepositoryClient)}.{nameof(DeleteRegistryArtifact)}");
            scope.Start();
            try
            {
                return _restClient.DeleteManifest(_repository, digest, cancellationToken);
            }
            catch (Exception e)
            {
                scope.Failed(e);
                throw;
            }
        }

        #endregion

        #region Tag methods
=======
>>>>>>> d13e88c3
        /// <summary> Get tag properties by tag. </summary>
        /// <param name="tag"> Tag name. </param>
        /// <param name="cancellationToken"> The cancellation token to use. </param>
        public virtual async Task<Response<TagProperties>> GetTagPropertiesAsync(string tag, CancellationToken cancellationToken = default)
        {
            using DiagnosticScope scope = _clientDiagnostics.CreateScope($"{nameof(ContainerRepositoryClient)}.{nameof(GetTagProperties)}");
            scope.Start();
            try
            {
                return await _restClient.GetTagPropertiesAsync(_repository, tag, cancellationToken).ConfigureAwait(false);
            }
            catch (Exception e)
            {
                scope.Failed(e);
                throw;
            }
        }

        /// <summary> Get tag attributes by tag. </summary>
        /// <param name="tag"> Tag name. </param>
        /// <param name="cancellationToken"> The cancellation token to use. </param>
        public virtual Response<TagProperties> GetTagProperties(string tag, CancellationToken cancellationToken = default)
        {
            using DiagnosticScope scope = _clientDiagnostics.CreateScope($"{nameof(ContainerRepositoryClient)}.{nameof(GetTagProperties)}");
            scope.Start();
            try
            {
                return _restClient.GetTagProperties(_repository, tag, cancellationToken);
            }
            catch (Exception e)
            {
                scope.Failed(e);
                throw;
            }
        }

        /// <summary> Update tag attributes. </summary>
        /// <param name="tag"> Tag name. </param>
        /// <param name="value"> Tag property value. </param>
        /// <param name="cancellationToken"> The cancellation token to use. </param>
        public virtual async Task<Response> SetTagPropertiesAsync(string tag, ContentProperties value, CancellationToken cancellationToken = default)
        {
            using DiagnosticScope scope = _clientDiagnostics.CreateScope($"{nameof(ContainerRepositoryClient)}.{nameof(SetTagProperties)}");
            scope.Start();
            try
            {
                return await _restClient.UpdateTagAttributesAsync(_repository, tag, value, cancellationToken).ConfigureAwait(false);
            }
            catch (Exception e)
            {
                scope.Failed(e);
                throw;
            }
        }

        /// <summary> Update tag attributes. </summary>
        /// <param name="tag"> Tag name. </param>
        /// <param name="value"> Tag property value. </param>
        /// <param name="cancellationToken"> The cancellation token to use. </param>
        public virtual Response SetTagProperties(string tag, ContentProperties value, CancellationToken cancellationToken = default)
        {
            using DiagnosticScope scope = _clientDiagnostics.CreateScope($"{nameof(ContainerRepositoryClient)}.{nameof(SetTagProperties)}");
            scope.Start();
            try
            {
                return _restClient.UpdateTagAttributes(_repository, tag, value, cancellationToken);
            }
            catch (Exception e)
            {
                scope.Failed(e);
                throw;
            }
        }

        /// <summary> Delete tag. </summary>
        /// <param name="tag"> Tag name. </param>
        /// <param name="cancellationToken"> The cancellation token to use. </param>
        public virtual async Task<Response> DeleteTagAsync(string tag, CancellationToken cancellationToken = default)
        {
            using DiagnosticScope scope = _clientDiagnostics.CreateScope($"{nameof(ContainerRepositoryClient)}.{nameof(DeleteTag)}");
            scope.Start();
            try
            {
                return await _restClient.DeleteTagAsync(_repository, tag, cancellationToken).ConfigureAwait(false);
            }
            catch (Exception e)
            {
                scope.Failed(e);
                throw;
            }
        }

        /// <summary> Delete tag. </summary>
        /// <param name="tag"> Tag name. </param>
        /// <param name="cancellationToken"> The cancellation token to use. </param>
        public virtual Response DeleteTag(string tag, CancellationToken cancellationToken = default)
        {
            using DiagnosticScope scope = _clientDiagnostics.CreateScope($"{nameof(ContainerRepositoryClient)}.{nameof(DeleteTag)}");
            scope.Start();
            try
            {
                return _restClient.DeleteTag(_repository, tag, cancellationToken);
            }
            catch (Exception e)
            {
                scope.Failed(e);
                throw;
            }
        }
        #endregion
    }
}<|MERGE_RESOLUTION|>--- conflicted
+++ resolved
@@ -130,7 +130,6 @@
         }
         #endregion
 
-<<<<<<< HEAD
         #region Registry Artifact/Manifest methods
         /// <summary> Get the collection of registry artifacts for a repository. </summary>
         /// <param name="options"> Options to override default collection getting behavior. </param>
@@ -145,64 +144,37 @@
                 {
                     var response = await _restClient.GetManifestsAsync(_repository, last: null, n: pageSizeHint, orderby: options?.OrderBy.ToString(), cancellationToken: cancellationToken).ConfigureAwait(false);
                     return Page.FromValues(response.Value.RegistryArtifacts, response.Headers.Link, response.GetRawResponse());
-=======
+                }
+                catch (Exception e)
+                {
+                    scope.Failed(e);
+                    throw;
+                }
+            }
+
+            async Task<Page<RegistryArtifactProperties>> NextPageFunc(string nextLink, int? pageSizeHint)
+            {
+                using DiagnosticScope scope = _clientDiagnostics.CreateScope($"{nameof(ContainerRepositoryClient)}.{nameof(GetRegistryArtifacts)}");
+                scope.Start();
+                try
+                {
+                    string uriReference = ContainerRegistryClient.ParseUriReferenceFromLinkHeader(nextLink);
+                    var response = await _restClient.GetManifestsNextPageAsync(uriReference, _repository, last: null, n: null, orderby: options?.OrderBy.ToString(), cancellationToken).ConfigureAwait(false);
+                    return Page.FromValues(response.Value.RegistryArtifacts, response.Headers.Link, response.GetRawResponse());
+                }
+                catch (Exception e)
+                {
+                    scope.Failed(e);
+                    throw;
+                }
+            }
+
+            return PageableHelpers.CreateAsyncEnumerable(FirstPageFunc, NextPageFunc);
+        }
+
         /// <summary> Get the collection of tags for a repository. </summary>
         /// <param name="options"> Options to override default collection getting behavior. </param>
         /// <param name="cancellationToken"> The cancellation token to use. </param>
-        public virtual AsyncPageable<TagProperties> GetTagsAsync(GetTagOptions options = null, CancellationToken cancellationToken = default)
-        {
-            async Task<Page<TagProperties>> FirstPageFunc(int? pageSizeHint)
-            {
-                using DiagnosticScope scope = _clientDiagnostics.CreateScope($"{nameof(ContainerRepositoryClient)}.{nameof(GetTags)}");
-                scope.Start();
-                try
-                {
-                    var response = await _restClient.GetTagsAsync(_repository, last: null, n: pageSizeHint, orderby: options?.OrderBy.ToString(), digest: null, cancellationToken: cancellationToken).ConfigureAwait(false);
-                    return Page.FromValues(response.Value.Tags, response.Headers.Link, response.GetRawResponse());
->>>>>>> d13e88c3
-                }
-                catch (Exception e)
-                {
-                    scope.Failed(e);
-                    throw;
-                }
-            }
-
-<<<<<<< HEAD
-            async Task<Page<RegistryArtifactProperties>> NextPageFunc(string nextLink, int? pageSizeHint)
-            {
-                using DiagnosticScope scope = _clientDiagnostics.CreateScope($"{nameof(ContainerRepositoryClient)}.{nameof(GetRegistryArtifacts)}");
-=======
-            async Task<Page<TagProperties>> NextPageFunc(string nextLink, int? pageSizeHint)
-            {
-                using DiagnosticScope scope = _clientDiagnostics.CreateScope($"{nameof(ContainerRepositoryClient)}.{nameof(GetTags)}");
->>>>>>> d13e88c3
-                scope.Start();
-                try
-                {
-                    string uriReference = ContainerRegistryClient.ParseUriReferenceFromLinkHeader(nextLink);
-<<<<<<< HEAD
-                    var response = await _restClient.GetManifestsNextPageAsync(uriReference, _repository, last: null, n: null, orderby: options?.OrderBy.ToString(), cancellationToken).ConfigureAwait(false);
-                    return Page.FromValues(response.Value.RegistryArtifacts, response.Headers.Link, response.GetRawResponse());
-=======
-                    var response = await _restClient.GetTagsNextPageAsync(uriReference, _repository, last: null, n: null, orderby: options?.OrderBy.ToString(), digest: null, cancellationToken).ConfigureAwait(false);
-                    return Page.FromValues(response.Value.Tags, response.Headers.Link, response.GetRawResponse());
->>>>>>> d13e88c3
-                }
-                catch (Exception e)
-                {
-                    scope.Failed(e);
-                    throw;
-                }
-            }
-
-            return PageableHelpers.CreateAsyncEnumerable(FirstPageFunc, NextPageFunc);
-        }
-
-        /// <summary> Get the collection of tags for a repository. </summary>
-        /// <param name="options"> Options to override default collection getting behavior. </param>
-        /// <param name="cancellationToken"> The cancellation token to use. </param>
-<<<<<<< HEAD
         public virtual Pageable<RegistryArtifactProperties> GetRegistryArtifacts(GetRegistryArtifactOptions options = null, CancellationToken cancellationToken = default)
         {
             Page<RegistryArtifactProperties> FirstPageFunc(int? pageSizeHint)
@@ -213,46 +185,23 @@
                 {
                     var response = _restClient.GetManifests(_repository, last: null, n: pageSizeHint, orderby: options?.OrderBy.ToString(), cancellationToken: cancellationToken);
                     return Page.FromValues(response.Value.RegistryArtifacts, response.Headers.Link, response.GetRawResponse());
-=======
-        public virtual Pageable<TagProperties> GetTags(GetTagOptions options = null, CancellationToken cancellationToken = default)
-        {
-            Page<TagProperties> FirstPageFunc(int? pageSizeHint)
-            {
-                using DiagnosticScope scope = _clientDiagnostics.CreateScope($"{nameof(ContainerRepositoryClient)}.{nameof(GetTags)}");
-                scope.Start();
-                try
-                {
-                    var response = _restClient.GetTags(_repository, last: null, n: pageSizeHint, orderby: options?.OrderBy.ToString(), digest: null, cancellationToken: cancellationToken);
-                    return Page.FromValues(response.Value.Tags, response.Headers.Link, response.GetRawResponse());
->>>>>>> d13e88c3
-                }
-                catch (Exception e)
-                {
-                    scope.Failed(e);
-                    throw;
-                }
-            }
-
-<<<<<<< HEAD
+                }
+                catch (Exception e)
+                {
+                    scope.Failed(e);
+                    throw;
+                }
+            }
+
             Page<RegistryArtifactProperties> NextPageFunc(string nextLink, int? pageSizeHint)
             {
                 using DiagnosticScope scope = _clientDiagnostics.CreateScope($"{nameof(ContainerRepositoryClient)}.{nameof(GetRegistryArtifacts)}");
-=======
-            Page<TagProperties> NextPageFunc(string nextLink, int? pageSizeHint)
-            {
-                using DiagnosticScope scope = _clientDiagnostics.CreateScope($"{nameof(ContainerRepositoryClient)}.{nameof(GetTags)}");
->>>>>>> d13e88c3
                 scope.Start();
                 try
                 {
                     string uriReference = ContainerRegistryClient.ParseUriReferenceFromLinkHeader(nextLink);
-<<<<<<< HEAD
                     var response = _restClient.GetManifestsNextPage(uriReference, _repository, last: null, n: null, orderby: options?.OrderBy.ToString(), cancellationToken);
                     return Page.FromValues(response.Value.RegistryArtifacts, response.Headers.Link, response.GetRawResponse());
-=======
-                    var response = _restClient.GetTagsNextPage(uriReference, _repository, last: null, n: null, orderby: options?.OrderBy.ToString(), digest: null, cancellationToken);
-                    return Page.FromValues(response.Value.Tags, response.Headers.Link, response.GetRawResponse());
->>>>>>> d13e88c3
                 }
                 catch (Exception e)
                 {
@@ -264,7 +213,6 @@
             return PageableHelpers.CreateEnumerable(FirstPageFunc, NextPageFunc);
         }
 
-<<<<<<< HEAD
         /// <summary> Get registry artifact properties by tag or digest. </summary>
         /// <param name="tagOrDigest"> Either a tag or the digest identifying this registry artifact. </param>
         /// <param name="cancellationToken"> The cancellation token to use. </param>
@@ -390,8 +338,88 @@
         #endregion
 
         #region Tag methods
-=======
->>>>>>> d13e88c3
+		        /// <summary> Get the collection of tags for a repository. </summary>
+        /// <param name="options"> Options to override default collection getting behavior. </param>
+        /// <param name="cancellationToken"> The cancellation token to use. </param>
+        public virtual AsyncPageable<TagProperties> GetTagsAsync(GetTagOptions options = null, CancellationToken cancellationToken = default)
+        {
+            async Task<Page<TagProperties>> FirstPageFunc(int? pageSizeHint)
+            {
+                using DiagnosticScope scope = _clientDiagnostics.CreateScope($"{nameof(ContainerRepositoryClient)}.{nameof(GetTags)}");
+                scope.Start();
+                try
+                {
+                    var response = await _restClient.GetTagsAsync(_repository, last: null, n: pageSizeHint, orderby: options?.OrderBy.ToString(), digest: null, cancellationToken: cancellationToken).ConfigureAwait(false);
+                    return Page.FromValues(response.Value.Tags, response.Headers.Link, response.GetRawResponse());
+                }
+                catch (Exception e)
+                {
+                    scope.Failed(e);
+                    throw;
+                }
+            }
+
+            async Task<Page<TagProperties>> NextPageFunc(string nextLink, int? pageSizeHint)
+            {
+                using DiagnosticScope scope = _clientDiagnostics.CreateScope($"{nameof(ContainerRepositoryClient)}.{nameof(GetTags)}");
+                scope.Start();
+                try
+                {
+                    string uriReference = ContainerRegistryClient.ParseUriReferenceFromLinkHeader(nextLink);
+                    var response = await _restClient.GetTagsNextPageAsync(uriReference, _repository, last: null, n: null, orderby: options?.OrderBy.ToString(), digest: null, cancellationToken).ConfigureAwait(false);
+                    return Page.FromValues(response.Value.Tags, response.Headers.Link, response.GetRawResponse());
+                }
+                catch (Exception e)
+                {
+                    scope.Failed(e);
+                    throw;
+                }
+            }
+
+            return PageableHelpers.CreateAsyncEnumerable(FirstPageFunc, NextPageFunc);
+        }
+
+        /// <summary> Get the collection of tags for a repository. </summary>
+        /// <param name="options"> Options to override default collection getting behavior. </param>
+        /// <param name="cancellationToken"> The cancellation token to use. </param>
+        public virtual Pageable<TagProperties> GetTags(GetTagOptions options = null, CancellationToken cancellationToken = default)
+        {
+            Page<TagProperties> FirstPageFunc(int? pageSizeHint)
+            {
+                using DiagnosticScope scope = _clientDiagnostics.CreateScope($"{nameof(ContainerRepositoryClient)}.{nameof(GetTags)}");
+                scope.Start();
+                try
+                {
+                    var response = _restClient.GetTags(_repository, last: null, n: pageSizeHint, orderby: options?.OrderBy.ToString(), digest: null, cancellationToken: cancellationToken);
+                    return Page.FromValues(response.Value.Tags, response.Headers.Link, response.GetRawResponse());
+                }
+                catch (Exception e)
+                {
+                    scope.Failed(e);
+                    throw;
+                }
+            }
+
+            Page<TagProperties> NextPageFunc(string nextLink, int? pageSizeHint)
+            {
+                using DiagnosticScope scope = _clientDiagnostics.CreateScope($"{nameof(ContainerRepositoryClient)}.{nameof(GetTags)}");
+                scope.Start();
+                try
+                {
+                    string uriReference = ContainerRegistryClient.ParseUriReferenceFromLinkHeader(nextLink);
+                    var response = _restClient.GetTagsNextPage(uriReference, _repository, last: null, n: null, orderby: options?.OrderBy.ToString(), digest: null, cancellationToken);
+                    return Page.FromValues(response.Value.Tags, response.Headers.Link, response.GetRawResponse());
+                }
+                catch (Exception e)
+                {
+                    scope.Failed(e);
+                    throw;
+                }
+            }
+
+            return PageableHelpers.CreateEnumerable(FirstPageFunc, NextPageFunc);
+        }
+
         /// <summary> Get tag properties by tag. </summary>
         /// <param name="tag"> Tag name. </param>
         /// <param name="cancellationToken"> The cancellation token to use. </param>
