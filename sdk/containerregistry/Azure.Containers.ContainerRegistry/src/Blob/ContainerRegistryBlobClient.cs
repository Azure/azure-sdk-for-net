--- conflicted
+++ resolved
@@ -235,30 +235,8 @@
             scope.Start();
             try
             {
-<<<<<<< HEAD
-                using Stream stream = new MemoryStream();
-#if NET6_0_OR_GREATER
-                await manifestStream.CopyToAsync(stream, cancellationToken).ConfigureAwait(false);
-#else
-                await manifestStream.CopyToAsync(stream).ConfigureAwait(false);
-#endif
-                manifestStream.Position = 0;
-                stream.Position = 0;
-
-                string tagOrDigest = options.Tag ?? OciBlobDescriptor.ComputeDigest(manifestStream);
-                ResponseWithHeaders<ContainerRegistryCreateManifestHeaders> response = await _restClient.CreateManifestAsync(_repositoryName, tagOrDigest, manifestStream, ManifestMediaType.OciManifest.ToString(), cancellationToken).ConfigureAwait(false);
-
-                if (!ValidateDigest(stream, response.Headers.DockerContentDigest))
-                {
-                    throw _clientDiagnostics.CreateRequestFailedException(response,
-                        new ResponseError(null, "The digest in the response does not match the digest of the uploaded manifest."));
-                }
-
-                return Response.FromValue(new UploadManifestResult(response.Headers.DockerContentDigest), response.GetRawResponse());
-=======
                 using MemoryStream stream = await CopyStreamAsync(manifestStream, true).ConfigureAwait(false);
                 return await UploadManifestInternalAsync(stream, options, true, cancellationToken).ConfigureAwait(false);
->>>>>>> acad8cf4
             }
             catch (Exception e)
             {
@@ -291,13 +269,17 @@
         /// <param name="stream">The stream to copy.</param>
         /// <param name="async">Whether the method was called from an async method.</param>
         /// <returns></returns>
-        private static async Task<MemoryStream> CopyStreamAsync(Stream stream, bool async)
+        private static async Task<MemoryStream> CopyStreamAsync(Stream stream, bool async, CancellationToken cancellationToken = default)
         {
             MemoryStream copy = new();
 
             if (async)
             {
+#if NET6_0_OR_GREATER
+                await stream.CopyToAsync(copy, cancellationToken).ConfigureAwait(false);
+#else
                 await stream.CopyToAsync(copy).ConfigureAwait(false);
+#endif
             }
             else
             {
