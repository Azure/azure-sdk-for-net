﻿// Copyright (c) Microsoft Corporation. All rights reserved.
// Licensed under the MIT License.

using System;
using System.IO;
using System.Linq;
using System.Text;
using System.Threading;
using System.Threading.Tasks;
using Azure.Core;
using Azure.Core.Pipeline;
using Azure.Core.TestFramework;
using Azure.Core.TestFramework.Models;
using NUnit.Framework;

namespace Azure.Containers.ContainerRegistry.Tests
{
    [NonParallelizable]
    public class ContainerRegistryBlobClientLiveTests : ContainerRegistryRecordedTestBase
    {
        public ContainerRegistryBlobClientLiveTests(bool isAsync) : base(isAsync)
        {
        }

        [SetUp]
        public async Task Setup()
        {
            // Handle redirects in the Client pipeline and not in the test proxy.
            await SetProxyOptionsAsync(new ProxyOptions { Transport = new ProxyOptionsTransport { AllowAutoRedirect = false } });
        }

        [RecordedTest]
        public async Task CanUploadOciManifest()
        {
            // Arrange
            var client = CreateBlobClient("oci-artifact");

            await UploadManifestPrerequisites(client);

            // Act
            var manifest = ContainerRegistryTestDataHelpers.CreateManifest();
            var uploadResult = await client.UploadManifestAsync(manifest);
            string digest = uploadResult.Value.Digest;

            // Assert
            var downloadResultValue = (await client.DownloadManifestAsync(digest)).Value;
            Assert.AreEqual(digest, downloadResultValue.Digest);
            ValidateManifest(downloadResultValue.AsOciManifest());

            // Clean up
            await client.DeleteManifestAsync(digest);
        }

        [RecordedTest]
        public async Task CanUploadOciManifestBinaryData()
        {
            // Arrange
            var client = CreateBlobClient("oci-artifact");

            await UploadManifestPrerequisites(client);

            // Act
            string payload = "" +
                "{" +
                    "\"schemaVersion\":2," +
                    "\"config\":" +
                    "{" +
                        "\"mediaType\":\"application/vnd.acme.rocket.config\"," +
                        "\"size\":171," +
                        "\"digest\":\"sha256:d25b42d3dbad5361ed2d909624d899e7254a822c9a632b582ebd3a44f9b0dbc8\"" +
                    "}," +
                    "\"layers\":" +
                    "[" +
                        "{" +
                            "\"mediaType\":\"application/vnd.oci.image.layer.v1.tar\"," +
                            "\"size\":28," +
                            "\"digest\":\"sha256:654b93f61054e4ce90ed203bb8d556a6200d5f906cf3eca0620738d6dc18cbed\"" +
                        "}" +
                    "]" +
                "}";

            using Stream stream = new MemoryStream(Encoding.ASCII.GetBytes(payload));
            BinaryData manifest = BinaryData.FromStream(stream);

            var uploadResult = await client.UploadManifestAsync(manifest);
            string digest = uploadResult.Value.Digest;

            // Assert
            var downloadResultValue = (await client.DownloadManifestAsync(digest)).Value;
            Assert.AreEqual(digest, downloadResultValue.Digest);
            ValidateManifest(downloadResultValue.AsOciManifest());

            // Clean up
            await client.DeleteManifestAsync(digest);
        }

        [RecordedTest]
        [Ignore("We removed the overload that takes a stream from the public API.")]
        public async Task CanUploadManifestFromNonSeekableStream()
        {
            // Arrange
            var client = CreateBlobClient("oci-artifact");

            await UploadManifestPrerequisites(client);

            // Act
            string payload = "" +
                "{" +
                    "\"schemaVersion\":2," +
                    "\"config\":" +
                    "{" +
                        "\"mediaType\":\"application/vnd.acme.rocket.config\"," +
                        "\"size\":171," +
                        "\"digest\":\"sha256:d25b42d3dbad5361ed2d909624d899e7254a822c9a632b582ebd3a44f9b0dbc8\"" +
                    "}," +
                    "\"layers\":" +
                    "[" +
                        "{" +
                            "\"mediaType\":\"application/vnd.oci.image.layer.v1.tar\"," +
                            "\"size\":28," +
                            "\"digest\":\"sha256:654b93f61054e4ce90ed203bb8d556a6200d5f906cf3eca0620738d6dc18cbed\"" +
                        "}" +
                    "]" +
                "}";

            using Stream manifest = new NonSeekableMemoryStream(Encoding.ASCII.GetBytes(payload));

            var uploadResult = await client.UploadManifestAsync(manifest);
            string digest = uploadResult.Value.Digest;

            // Assert
            var downloadResultValue = (await client.DownloadManifestAsync(digest)).Value;
            Assert.AreEqual(digest, downloadResultValue.Digest);
            ValidateManifest(downloadResultValue.AsOciManifest());

            // Clean up
            await client.DeleteManifestAsync(digest);
        }

        [RecordedTest]
        public async Task CanUploadOciManifestWithTag()
        {
            // Arrange
            string repository = "oci-artifact";
            var client = CreateBlobClient(repository);
            var registryClient = CreateClient();
            string tag = "v1";

            await UploadManifestPrerequisites(client);

            // Act
            var manifest = ContainerRegistryTestDataHelpers.CreateManifest();
            var uploadResult = await client.UploadManifestAsync(manifest, tag);
            var digest = uploadResult.Value.Digest;

            // Assert
            var downloadResultValue = (await client.DownloadManifestAsync(digest)).Value;
            Assert.AreEqual(digest, downloadResultValue.Digest);
            ValidateManifest(downloadResultValue.AsOciManifest());

            var artifact = registryClient.GetArtifact(repository, digest);
            var tags = artifact.GetTagPropertiesCollectionAsync();
            var count = await tags.CountAsync();
            Assert.AreEqual(1, count);
            var firstTag = await tags.FirstAsync();
            Assert.AreEqual(tag, firstTag.Name);

            // Clean up
            await client.DeleteManifestAsync(digest);
        }

        [RecordedTest]
        public async Task CanUploadOciManifestBinaryDataWithTag()
        {
            // Arrange
            string repository = "oci-artifact";
            var client = CreateBlobClient(repository);
            var registryClient = CreateClient();
            string tag = "v1";

            await UploadManifestPrerequisites(client);

            // Act
            string payload = "" +
                "{" +
                    "\"schemaVersion\":2," +
                    "\"config\":" +
                    "{" +
                        "\"mediaType\":\"application/vnd.acme.rocket.config\"," +
                        "\"size\":171," +
                        "\"digest\":\"sha256:d25b42d3dbad5361ed2d909624d899e7254a822c9a632b582ebd3a44f9b0dbc8\"" +
                    "}," +
                    "\"layers\":" +
                    "[" +
                        "{" +
                            "\"mediaType\":\"application/vnd.oci.image.layer.v1.tar\"," +
                            "\"size\":28," +
                            "\"digest\":\"sha256:654b93f61054e4ce90ed203bb8d556a6200d5f906cf3eca0620738d6dc18cbed\"" +
                        "}" +
                    "]" +
                "}";

            using Stream stream = new MemoryStream(Encoding.ASCII.GetBytes(payload));
            BinaryData manifest = BinaryData.FromStream(stream);
            var uploadResult = await client.UploadManifestAsync(manifest, tag);
            var digest = uploadResult.Value.Digest;

            // Assert
            var downloadResultValue = (await client.DownloadManifestAsync(digest)).Value;
            Assert.AreEqual(digest, downloadResultValue.Digest);
            ValidateManifest(downloadResultValue.AsOciManifest());

            var artifact = registryClient.GetArtifact(repository, digest);
            var tags = artifact.GetTagPropertiesCollectionAsync();
            var count = await tags.CountAsync();
            Assert.AreEqual(1, count);
            var firstTag = await tags.FirstAsync();
            Assert.AreEqual(tag, firstTag.Name);

            var downloadResultValue2 = (await client.DownloadManifestAsync(tag)).Value;
            Assert.AreEqual(digest, downloadResultValue.Digest);
            ValidateManifest(downloadResultValue.AsOciManifest());

            // Clean up
            await client.DeleteManifestAsync(digest);
        }

        [RecordedTest]
        public async Task CanUploadDockerManifest()
        {
            // Arrange

            // We have imported the library/hello-world image in test set-up,
            // so config and blob files pointed to by the manifest are already in the registry.

            var client = CreateBlobClient("library/hello-world");

            // Act
            string path = Path.Combine(TestContext.CurrentContext.TestDirectory, "Data", "docker", "hello-world", "manifest.json");
            using FileStream fs = File.OpenRead(path);
            BinaryData manifest = BinaryData.FromStream(fs);

            UploadManifestResult result = await client.UploadManifestAsync(manifest, mediaType: ManifestMediaType.DockerManifest);

            // Assert
            Assert.AreEqual("sha256:e6c1c9dcc9c45a3dbfa654f8c8fad5c91529c137c1e2f6eb0995931c0aa74d99", result.Digest);

            // The following fails because the manifest media type is set to OciImageManifest by default
            fs.Position = 0;
            Assert.ThrowsAsync<RequestFailedException>(async () => await client.UploadManifestAsync(manifest));
        }

        [RecordedTest]
        [Ignore("Test recordings serialize and compress message bodies: https://github.com/Azure/azure-sdk-tools/issues/3015")]
        public async Task CanDownloadDockerManifest()
        {
            // Arrange
            var client = CreateBlobClient("library/hello-world");

            // Act

            // The following is the digest of the linux/amd64 manifest for library/hello-world.
            string digest = "sha256:f54a58bc1aac5ea1a25d796ae155dc228b3f0e11d046ae276b39c4bf2f13d8c4";

            DownloadManifestResult result = await client.DownloadManifestAsync(digest);

            // Assert
            Assert.AreEqual(digest, result.Digest);
            Assert.AreEqual(ManifestMediaType.DockerManifest, result.MediaType);
        }

        [RecordedTest]
        [Ignore("Test recordings serialize and compress message bodies: https://github.com/Azure/azure-sdk-tools/issues/3015")]
        public async Task CanDownloadDockerManifest_AcceptMultipleMediaTypes()
        {
            // Arrange
            var client = CreateBlobClient("library/hello-world");

            // Act

            // The following is the digest of the linux/amd64 manifest for library/hello-world.
            string digest = "sha256:f54a58bc1aac5ea1a25d796ae155dc228b3f0e11d046ae276b39c4bf2f13d8c4";

            DownloadManifestResult result = await client.DownloadManifestAsync(digest, mediaTypes: new ManifestMediaType[] { ManifestMediaType.DockerManifest, ManifestMediaType.OciImageManifest });

            // Assert
            Assert.AreEqual(digest, result.Digest);
            Assert.AreEqual(ManifestMediaType.DockerManifest, result.MediaType);
        }

        private async Task UploadManifestPrerequisites(ContainerRegistryBlobClient client)
        {
            var layer = "654b93f61054e4ce90ed203bb8d556a6200d5f906cf3eca0620738d6dc18cbed";
            var config = "config.json";
            var basePath = Path.Combine(TestContext.CurrentContext.TestDirectory, "Data", "oci-artifact");

            // Upload config
            using (var fs = File.OpenRead(Path.Combine(basePath, config)))
            {
                var uploadResult = await client.UploadBlobAsync(fs);
            }

            // Upload layer
            using (var fs = File.OpenRead(Path.Combine(basePath, layer)))
            {
                var uploadResult = await client.UploadBlobAsync(fs);
            }
        }

        private static void ValidateManifest(OciImageManifest manifest)
        {
            // These are from the values in the Data\oci-artifact\manifest.json file.
            Assert.IsNotNull(manifest);

            Assert.IsNotNull(manifest.Configuration);
            Assert.AreEqual("application/vnd.acme.rocket.config", manifest.Configuration.MediaType);
            Assert.AreEqual("sha256:d25b42d3dbad5361ed2d909624d899e7254a822c9a632b582ebd3a44f9b0dbc8", manifest.Configuration.Digest);
            Assert.AreEqual(171, manifest.Configuration.SizeInBytes);

            Assert.IsNotNull(manifest.Layers);
            Assert.AreEqual(1, manifest.Layers.Count);
            Assert.AreEqual("application/vnd.oci.image.layer.v1.tar", manifest.Layers[0].MediaType);
            Assert.AreEqual("sha256:654b93f61054e4ce90ed203bb8d556a6200d5f906cf3eca0620738d6dc18cbed", manifest.Layers[0].Digest);
            Assert.AreEqual(28, manifest.Layers[0].SizeInBytes);
        }

        #region Upload Blob Tests

        [RecordedTest]
        public async Task CanUploadBlob()
        {
            // Arrange
            var repositoryId = Recording.Random.NewGuid().ToString();
            var client = CreateBlobClient(repositoryId);

            int blobSize = 1024;

            BinaryData data = BinaryData.FromBytes(GetConstantBuffer(blobSize, 1));

            string digest = BlobHelper.ComputeDigest(data.ToStream());
            UploadBlobResult uploadResult = await client.UploadBlobAsync(data);

            Assert.AreEqual(digest, uploadResult.Digest);
            Assert.AreEqual(data.ToMemory().Length, uploadResult.SizeInBytes);

            // Assert
            var downloadResult = await client.DownloadBlobContentAsync(digest);
            Assert.AreEqual(digest, downloadResult.Value.Digest);
            Assert.AreEqual(data.ToMemory().Length, downloadResult.Value.Content.ToMemory().Length);

            // Clean up
            await client.DeleteBlobAsync(digest);
        }

        [RecordedTest]
        public async Task CanUploadBlobStream()
        {
            // Arrange
            var repositoryId = Recording.Random.NewGuid().ToString();
            var client = CreateBlobClient(repositoryId);

            string digest = default;
            long streamLength;

            int blobSize = 1024;

            var data = GetConstantBuffer(blobSize, 1);

            using (var stream = new MemoryStream(data))
            {
                digest = BlobHelper.ComputeDigest(stream);
                UploadBlobResult uploadResult = await client.UploadBlobAsync(stream);
                streamLength = uploadResult.SizeInBytes;

                Assert.AreEqual(digest, uploadResult.Digest);
            }

            // Assert
            var downloadResult = await client.DownloadBlobContentAsync(digest);
            Assert.AreEqual(digest, downloadResult.Value.Digest);
            Assert.AreEqual(streamLength, downloadResult.Value.Content.ToArray().Length);

            // Clean up
            await client.DeleteBlobAsync(digest);
        }

        [RecordedTest]
        [Ignore(reason: "We don't currently support configurable chunk size on upload.")]
        public async Task CanUploadBlobInEqualSizeChunks()
        {
            // Arrange
            int blobSize = 1024;
            //int chunkSize = 1024 / 4; // Four equal-sized chunks

            var repositoryId = Recording.Random.NewGuid().ToString();
            var client = CreateBlobClient(repositoryId /*, chunkSize*/);

            var data = GetConstantBuffer(blobSize, 1);
            UploadBlobResult uploadResult = default;
            string digest = default;

            using (var stream = new MemoryStream(data))
            {
                digest = BlobHelper.ComputeDigest(stream);
                uploadResult = await client.UploadBlobAsync(stream);
            }

            // Assert
            Assert.AreEqual(digest, uploadResult.Digest);
            Assert.AreEqual(blobSize, uploadResult.SizeInBytes);

            // Clean up
            await client.DeleteBlobAsync(digest);
        }

        [RecordedTest]
        [Ignore(reason: "We don't currently support configurable chunk size on upload.")]
        public async Task CanUploadBlobInUnequalChunks()
        {
            // Arrange
            int blobSize = 1024;
            //int chunkSize = 1024 / 4;    // Equal-sized chunks
            int remainderChunkSize = 20;
            blobSize += remainderChunkSize;

            var repositoryId = Recording.Random.NewGuid().ToString();
            var client = CreateBlobClient(repositoryId /*, chunkSize*/);

            var data = GetConstantBuffer(blobSize, 2);
            UploadBlobResult uploadResult = default;
            string digest = default;

            using (var stream = new MemoryStream(data))
            {
                digest = BlobHelper.ComputeDigest(stream);
                uploadResult = await client.UploadBlobAsync(stream);
            }

            // Assert
            Assert.AreEqual(digest, uploadResult.Digest);
            Assert.AreEqual(blobSize, uploadResult.SizeInBytes);

            // Clean up
            await client.DeleteBlobAsync(digest);
        }

        [RecordedTest]
        [Ignore(reason: "We don't currently support configurable chunk size on upload.")]
        public async Task CanUploadBlobInSingleChunk()
        {
            // Arrange
            int blobSize = 512;
            //int chunkSize = 1024;

            var repositoryId = Recording.Random.NewGuid().ToString();
            var client = CreateBlobClient(repositoryId /*, chunkSize*/);

            var data = GetConstantBuffer(blobSize, 3);
            UploadBlobResult uploadResult = default;
            string digest = default;

            using (var stream = new MemoryStream(data))
            {
                digest = BlobHelper.ComputeDigest(stream);
                uploadResult = await client.UploadBlobAsync(stream);
            }

            // Assert
            Assert.AreEqual(digest, uploadResult.Digest);
            Assert.AreEqual(blobSize, uploadResult.SizeInBytes);

            // Clean up
            await client.DeleteBlobAsync(digest);
        }

        [RecordedTest]
        public async Task CanUploadBlobFromNonSeekableStream()
        {
            // Arrange
            int blobSize = 1024;
            var repositoryId = Recording.Random.NewGuid().ToString();
            var client = CreateBlobClient(repositoryId);

            var data = GetConstantBuffer(blobSize, 3);
            UploadBlobResult uploadResult = default;
            string digest = BlobHelper.ComputeDigest(new MemoryStream(data));

            using (var stream = new NonSeekableMemoryStream(data))
            {
                uploadResult = await client.UploadBlobAsync(stream);
            }

            // Assert
            Assert.AreEqual(digest, uploadResult.Digest);

            // Clean up
            await client.DeleteBlobAsync(digest);
        }

        #endregion

        #region Download Blob Tests

        [RecordedTest]
        public async Task CanDownloadBlobContent()
        {
            // Arrange
            var repositoryId = Recording.Random.NewGuid().ToString();
            var client = CreateBlobClient(repositoryId);

            int blobSize = 1024;
            var data = GetConstantBuffer(blobSize, 1);

            using var stream = new MemoryStream(data);
            UploadBlobResult uploadResult = await client.UploadBlobAsync(stream);
            var digest = uploadResult.Digest;

            // Act
            Response<DownloadBlobResult> downloadResult = await client.DownloadBlobContentAsync(digest);

            Assert.AreEqual(digest, downloadResult.Value.Digest);
            Assert.AreEqual(stream.Length, downloadResult.Value.Content.ToArray().Length);

            // Clean up
            await client.DeleteBlobAsync(digest);
        }

        [RecordedTest]
        public async Task CanDownloadBlobStreaming()
        {
            // Arrange
            string repositoryId = Recording.Random.NewGuid().ToString();
            ContainerRegistryBlobClient client = CreateBlobClient(repositoryId);

            int blobSize = 1024;
            byte[] data = GetConstantBuffer(blobSize, 1);

            using Stream stream = new MemoryStream(data);
            UploadBlobResult uploadResult = await client.UploadBlobAsync(stream);
            string digest = uploadResult.Digest;

            // Act
            Response<DownloadBlobStreamingResult> downloadResult = await client.DownloadBlobStreamingAsync(digest);
            Stream downloadedStream = downloadResult.Value.Content;
            BinaryData content = BinaryData.FromStream(downloadedStream);

            // Assert
            Assert.AreEqual(digest, downloadResult.Value.Digest);
            Assert.AreEqual(stream.Length, content.ToMemory().Length);
            Assert.AreEqual(data, content.ToArray());

            // Clean up
            downloadedStream.Dispose();
            await client.DeleteBlobAsync(digest);
        }

        [RecordedTest]
        public async Task CanDownloadBlobToStream()
        {
            // Arrange
            var repositoryId = Recording.Random.NewGuid().ToString();
            var client = CreateBlobClient(repositoryId);

            int blobSize = 1024;
            var data = GetConstantBuffer(blobSize, 1);

            using var uploadStream = new MemoryStream(data);
            UploadBlobResult uploadResult = await client.UploadBlobAsync(uploadStream);
            var digest = uploadResult.Digest;

            // Act
            using var downloadStream = new MemoryStream();
            await client.DownloadBlobToAsync(digest, downloadStream);
            var digestOfDownload = BlobHelper.ComputeDigest(downloadStream);

            Assert.AreEqual(digest, digestOfDownload);
            Assert.AreEqual(blobSize, downloadStream.Length);

            // Clean up
            await client.DeleteBlobAsync(digest);
        }

        [RecordedTest]
        public async Task CanDownloadBlobToStreamInEqualSizeChunks()
        {
            // Arrange
            int blobSize = 1024;
            int chunkSize = 1024 / 4; // Four equal-sized chunks

            var repositoryId = Recording.Random.NewGuid().ToString();
            var client = CreateBlobClient(repositoryId);

            var data = GetConstantBuffer(blobSize, 10);

            using var uploadStream = new MemoryStream(data);
            UploadBlobResult uploadResult = await client.UploadBlobAsync(uploadStream);
            var digest = uploadResult.Digest;

            // Act
            using var downloadStream = new MemoryStream();
            await client.DownloadBlobToAsync(digest, downloadStream, new DownloadBlobToOptions(chunkSize));
            downloadStream.Position = 0;

            BinaryData downloadedData = BinaryData.FromStream(downloadStream);
            var digestOfDownload = BlobHelper.ComputeDigest(downloadStream);

            Assert.AreEqual(digest, digestOfDownload);
            Assert.AreEqual(blobSize, downloadStream.Length);
            Assert.IsTrue(downloadedData.ToMemory().Span.SequenceEqual(data.AsSpan()));

            // Clean up
            await client.DeleteBlobAsync(digest);
        }

        [RecordedTest]
        public async Task CanDownloadBlobToStreamInUnequalChunks()
        {
            // Arrange
            int blobSize = 1024;
            int chunkSize = 1024 / 4;    // Equal-sized chunks
            int remainderChunkSize = 20;
            blobSize += remainderChunkSize;

            var repositoryId = Recording.Random.NewGuid().ToString();
            var client = CreateBlobClient(repositoryId);

            var data = GetConstantBuffer(blobSize, 11);

            using var uploadStream = new MemoryStream(data);
            UploadBlobResult uploadResult = await client.UploadBlobAsync(uploadStream);
            var digest = uploadResult.Digest;

            // Act
            using var downloadStream = new MemoryStream();
            await client.DownloadBlobToAsync(digest, downloadStream, new DownloadBlobToOptions(chunkSize));
            downloadStream.Position = 0;

            BinaryData downloadedData = BinaryData.FromStream(downloadStream);
            var digestOfDownload = BlobHelper.ComputeDigest(downloadStream);

            Assert.AreEqual(digest, digestOfDownload);
            Assert.AreEqual(blobSize, downloadStream.Length);
            Assert.IsTrue(downloadedData.ToMemory().Span.SequenceEqual(data.AsSpan()));

            // Clean up
            await client.DeleteBlobAsync(digest);
        }

        #endregion

        [RecordedTest]
        public async Task CanPushArtifact()
        {
            // Arrange
            var client = CreateBlobClient("oci-artifact");

            // Act
            var uploadManifestResult = await Push(client);

            // Assert
            ContainerRegistryClient registryClient = CreateClient();

            var names = registryClient.GetRepositoryNamesAsync();
            Assert.IsTrue(await names.AnyAsync(n => n == "oci-artifact"));

            var properties = await registryClient.GetArtifact("oci-artifact", "v1").GetManifestPropertiesAsync();
            Assert.AreEqual(uploadManifestResult.Digest, properties.Value.Digest);

            // Clean up
            await registryClient.DeleteRepositoryAsync("oci-artifact");
        }

        [Test]
        [LiveOnly]
        public async Task CanUploadAndDownloadLargeBlob()
        {
            long sizeInGiB = 2;
            var uneven = 20;
            long size = (1024 * 1024 * 1024 * sizeInGiB) + uneven;

            var repositoryId = Recording.Random.NewGuid().ToString();
            var client = CreateBlobClient(repositoryId);

            var path = Path.Combine(TestContext.CurrentContext.TestDirectory, "Data", "LargeFile");
            string uploadFileName = "blob.bin";

            if (!File.Exists(Path.Combine(path, uploadFileName)))
            {
                WriteLargeFile(path, uploadFileName, size);
            }

            // Upload the large file
            using var fs = File.OpenRead(Path.Combine(path, uploadFileName));
            var uploadResult = await client.UploadBlobAsync(fs);

            // Download the large file
            var downloadFileName = "blob_downloaded.bin";
            var filePath = Path.Combine(path, downloadFileName);

            if (File.Exists(filePath))
            {
                File.Delete(filePath);
            }

            using var downloadFs = File.OpenWrite(filePath);
            await client.DownloadBlobToAsync(uploadResult.Value.Digest, downloadFs);

            Assert.IsTrue(File.Exists(filePath));
            Assert.AreEqual(size, new FileInfo(filePath).Length);
        }

        private void WriteLargeFile(string path, string fileName, long size)
        {
            Directory.CreateDirectory(path);
            using var fs = File.OpenWrite(Path.Combine(path, fileName));

            int writeBufferSize = 1024 * 1024 * 64; // 64MB

            long bytesWritten = 0;
            while (bytesWritten < size)
            {
                var length = Math.Min(writeBufferSize, size - bytesWritten);
                var buffer = GetRandomBuffer(length);
                fs.Write(buffer, 0, buffer.Length);
                bytesWritten += buffer.Length;
            };
        }

        [RecordedTest]
        public async Task CanGetBlobLocation()
        {
            // Arrange
            var client = CreateBlobClient("oci-artifact");
            var blob = "654b93f61054e4ce90ed203bb8d556a6200d5f906cf3eca0620738d6dc18cbed";
            var path = Path.Combine(TestContext.CurrentContext.TestDirectory, "Data", "oci-artifact", blob);
            string digest = default;
            using (var fs = File.OpenRead(path))
            {
                var uploadResult = await client.UploadBlobAsync(fs);
                digest = uploadResult.Value.Digest;
            }

            // Act
            var uri = new RawRequestUriBuilder();
            uri.AppendRaw(client.Endpoint.ToString(), false);
            uri.AppendPath("/v2/", false);
            uri.AppendPath(client.RepositoryName, true);
            uri.AppendPath("/blobs/", false);
            uri.AppendPath(digest, true);

            var message = client.Pipeline.CreateMessage();
            message.Request.Method = RequestMethod.Get;
            message.Request.Uri = uri;
            message.Request.Headers.Add("Accept", "application/octet-stream");
            RedirectPolicy.SetAllowAutoRedirect(message, false);

            await client.Pipeline.SendAsync(message, CancellationToken.None);
            var response = message.Response;

            // Assert
            Assert.AreEqual(307, response.Status);
            Assert.IsTrue(response.Headers.TryGetValue("Location", out string value));
            Assert.DoesNotThrow(() => { Uri redirectUri = new(value); });

            // Clean up
            await client.DeleteBlobAsync(digest);
        }

        private async Task<UploadManifestResult> Push(ContainerRegistryBlobClient client)
        {
            var path = Path.Combine(TestContext.CurrentContext.TestDirectory, "Data", "oci-artifact");

            OciImageManifest manifest = new OciImageManifest();
            manifest.SchemaVersion = 2;

            // Upload config
            var configFilePath = Path.Combine(path, "config.json");
            if (File.Exists(configFilePath))
            {
                using (var fs = File.OpenRead(configFilePath))
                {
                    var uploadResult = await client.UploadBlobAsync(fs);

                    // Update manifest
                    OciDescriptor descriptor = new OciDescriptor();
                    descriptor.Digest = uploadResult.Value.Digest;
                    descriptor.SizeInBytes = uploadResult.Value.SizeInBytes;
                    descriptor.MediaType = "application/vnd.acme.rocket.config";

                    manifest.Configuration = descriptor;
                }
            }

            // Upload layers
            var manifestFilePath = Path.Combine(path, "manifest.json");
            foreach (var file in Directory.GetFiles(path))
            {
                if (file != manifestFilePath && file != configFilePath)
                {
                    using (var fs = File.OpenRead(file))
                    {
                        var uploadResult = await client.UploadBlobAsync(fs);

                        // Update manifest
                        OciDescriptor descriptor = new OciDescriptor();
                        descriptor.Digest = uploadResult.Value.Digest;
                        descriptor.SizeInBytes = uploadResult.Value.SizeInBytes;
                        descriptor.MediaType = "application/vnd.oci.image.layer.v1.tar";

                        manifest.Layers.Add(descriptor);
                    }
                }
            }

            // Finally, upload manifest
            return await client.UploadManifestAsync(manifest, "v1");
        }

        [RecordedTest]
        public async Task CanPullArtifact()
        {
            // Arrange
            var client = CreateBlobClient("oci-artifact");
            await Push(client);

            // Act

            // Download Manifest
            var manifestResult = await client.DownloadManifestAsync("v1");

            var path = Path.Combine(TestContext.CurrentContext.TestDirectory, "Data", "validate-pull");
            Directory.CreateDirectory(path);
            string manifestFile = Path.Combine(path, "manifest.json");
            using (FileStream fs = File.Create(manifestFile))
            {
                await manifestResult.Value.Content.ToStream().CopyToAsync(fs);
            }
            OciImageManifest manifest = manifestResult.Value.AsOciManifest();

            // Download Config
            string configFileName = Path.Combine(path, "config.json");
            using (FileStream fs = File.Create(configFileName))
            {
<<<<<<< HEAD
                DownloadBlobResult layerResult = await client.DownloadBlobContentAsync(manifest.Config.Digest);
=======
                DownloadBlobResult layerResult = await client.DownloadBlobAsync(manifest.Configuration.Digest);
>>>>>>> 296af202
                await layerResult.Content.ToStream().CopyToAsync(fs);
            }

            // Download Layers
            foreach (var layerFile in manifest.Layers)
            {
                string fileName = Path.Combine(path, TrimSha(layerFile.Digest));

                using (FileStream fs = File.Create(fileName))
                {
<<<<<<< HEAD
                    DownloadBlobResult layerResult = await client.DownloadBlobContentAsync(manifest.Config.Digest);
=======
                    DownloadBlobResult layerResult = await client.DownloadBlobAsync(manifest.Configuration.Digest);
>>>>>>> 296af202
                    await layerResult.Content.ToStream().CopyToAsync(fs);
                }
            }

            // Assert
            ContainerRegistryClient registryClient = CreateClient();

            var properties = await registryClient.GetArtifact("oci-artifact", "v1").GetManifestPropertiesAsync();
            Assert.AreEqual(manifestResult.Value.Digest, properties.Value.Digest);
            var files = Directory.GetFiles(path).Select(f => Path.GetFileName(f)).ToArray();
            Assert.Contains("manifest.json", files);
            Assert.Contains("config.json", files);
            foreach (var file in manifest.Layers)
            {
                Assert.Contains(TrimSha(file.Digest), files);
            }

            // Clean up
            await registryClient.DeleteRepositoryAsync("oci-artifact");
            Directory.Delete(path, true);
        }

        private static string TrimSha(string digest)
        {
            int index = digest.IndexOf(':');
            if (index > -1)
            {
                return digest.Substring(index + 1);
            }

            return digest;
        }

        private static byte[] GetRandomBuffer(long size, Random random = null)
        {
            random ??= new Random(Environment.TickCount);
            var buffer = new byte[size];
            random.NextBytes(buffer);
            return buffer;
        }

        private static byte[] GetConstantBuffer(long size, byte value)
        {
            var array = new byte[size];
            var span = new Span<byte>(array);
            span.Fill(value);
            return array;
        }
    }
}<|MERGE_RESOLUTION|>--- conflicted
+++ resolved
@@ -841,11 +841,7 @@
             string configFileName = Path.Combine(path, "config.json");
             using (FileStream fs = File.Create(configFileName))
             {
-<<<<<<< HEAD
-                DownloadBlobResult layerResult = await client.DownloadBlobContentAsync(manifest.Config.Digest);
-=======
-                DownloadBlobResult layerResult = await client.DownloadBlobAsync(manifest.Configuration.Digest);
->>>>>>> 296af202
+                DownloadBlobResult layerResult = await client.DownloadBlobContentAsync(manifest.Configuration.Digest);
                 await layerResult.Content.ToStream().CopyToAsync(fs);
             }
 
@@ -856,11 +852,7 @@
 
                 using (FileStream fs = File.Create(fileName))
                 {
-<<<<<<< HEAD
-                    DownloadBlobResult layerResult = await client.DownloadBlobContentAsync(manifest.Config.Digest);
-=======
-                    DownloadBlobResult layerResult = await client.DownloadBlobAsync(manifest.Configuration.Digest);
->>>>>>> 296af202
+                    DownloadBlobResult layerResult = await client.DownloadBlobContentAsync(manifest.Configuration.Digest);
                     await layerResult.Content.ToStream().CopyToAsync(fs);
                 }
             }
