--- conflicted
+++ resolved
@@ -93,11 +93,7 @@
             }
 
             // Download and write out the config
-<<<<<<< HEAD
-            DownloadBlobResult configBlob = await client.DownloadBlobContentAsync(manifest.Config.Digest);
-=======
-            DownloadBlobResult configBlob = await client.DownloadBlobAsync(manifest.Configuration.Digest);
->>>>>>> 296af202
+            DownloadBlobResult configBlob = await client.DownloadBlobContentAsync(manifest.Configuration.Digest);
 
             string configFile = Path.Combine(path, "config.json");
             using (FileStream stream = File.Create(configFile))
