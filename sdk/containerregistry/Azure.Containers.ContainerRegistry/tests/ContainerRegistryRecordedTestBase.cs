--- conflicted
+++ resolved
@@ -73,17 +73,6 @@
             return await client.UploadTestImageAsync(tag);
         }
 
-<<<<<<< HEAD
-            return InstrumentClient(new ContainerRegistryBlobClient(
-                    new Uri(endpoint),
-                    repository,
-                    TestEnvironment.Credential,
-                    InstrumentClientOptions(new ContainerRegistryClientOptions()
-                    {
-                        Audience = audience
-                    })
-                ));
-=======
         public async Task AddTagAsync(Uri endpoint, string repository, string reference, string tag)
         {
             var client = GetUploadClient(endpoint, repository);
@@ -99,7 +88,6 @@
         {
             var client = GetSetupClient(endpoint);
             await client.GetRepository(repository).DeleteAsync();
->>>>>>> 350e3ddc
         }
 
         public static Uri GetAuthorityHost(string endpoint)
@@ -199,40 +187,8 @@
                 repository,
                 new ContainerRegistryClientOptions()
                 {
-<<<<<<< HEAD
-                    ClientId = TestEnvironment.ClientId,
-                    ClientSecret = TestEnvironment.ClientSecret,
-                },
-                TestEnvironment.TenantId,
-                environment);
-
-            var managementClient = new ContainerRegistryManagementClient(
-                new Uri(environment.ResourceManagerEndpoint),
-                credential.WithDefaultSubscription(TestEnvironment.SubscriptionId));
-            managementClient.SubscriptionId = TestEnvironment.SubscriptionId;
-
-            var importSource = new ImportSource
-            {
-                SourceImage = repository,
-                RegistryUri = "registry.hub.docker.com"
-            };
-
-            var targetTags = tags.Select(tag => $"{repository}:{tag}");
-
-            await managementClient.Registries.ImportImageAsync(
-                resourceGroupName: TestEnvironment.ResourceGroup,
-                registryName: registry,
-                parameters:
-                    new ImportImageParameters
-                    {
-                        Mode = ImportMode.Force,
-                        Source = importSource,
-                        TargetTags = targetTags.ToList()
-                    });
-=======
                     Audience = GetAudience(authorityHost)
                 });
->>>>>>> 350e3ddc
         }
 
         private ContainerRegistryAudience GetAudience(Uri authorityHost)
