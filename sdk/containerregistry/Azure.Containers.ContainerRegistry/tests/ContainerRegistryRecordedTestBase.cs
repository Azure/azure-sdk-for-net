﻿// Copyright (c) Microsoft Corporation. All rights reserved.
// Licensed under the MIT License.

using System;
using System.Collections.Generic;
using System.Linq;
using Azure.Core.TestFramework;
using Azure.Identity;
using Microsoft.Azure.Management.ContainerRegistry;
using Microsoft.Azure.Management.ContainerRegistry.Models;
using Microsoft.Azure.Management.ResourceManager.Fluent;
using Microsoft.Azure.Management.ResourceManager.Fluent.Authentication;
using NUnit.Framework;
using Task = System.Threading.Tasks.Task;

namespace Azure.Containers.ContainerRegistry.Tests
{
    public class ContainerRegistryRecordedTestBase : RecordedTestBase<ContainerRegistryTestEnvironment>
    {
        protected ContainerRegistryRecordedTestBase(bool isAsync) : base(isAsync)
        {
            Sanitizer = new ContainerRegistryRecordedTestSanitizer();
        }

        public ContainerRegistryRecordedTestBase(bool isAsync, RecordedTestMode mode) : base(isAsync, mode)
        {
            Sanitizer = new ContainerRegistryRecordedTestSanitizer();
        }

<<<<<<< HEAD
        public ContainerRegistryClientOptions GetClientOptions()
        {
            ContainerRegistryClientOptions options = new ContainerRegistryClientOptions();
            options.Diagnostics.IsLoggingContentEnabled = true;
            return options;
        }

        public ContainerRegistryClient CreateClient(bool anonymousAccess = false, string authenticationScope = null)
=======
        public ContainerRegistryClient CreateClient(bool anonymousAccess = false)
>>>>>>> dfc9b4d9
        {
            return anonymousAccess ? CreateAnonymousClient() : CreateAuthenticatedClient();
        }

<<<<<<< HEAD
                InstrumentClient(new ContainerRegistryClient(
                    new Uri(TestEnvironment.AnonymousAccessEndpoint),
                    InstrumentClientOptions(GetClientOptions())
                )) :
=======
        private ContainerRegistryClient CreateAuthenticatedClient()
        {
            string endpoint = TestEnvironment.Endpoint;
            Uri authorityHost = GetAuthorityHost(endpoint);
            ContainerRegistryAudience audience = GetAudience(authorityHost);
>>>>>>> dfc9b4d9

            return InstrumentClient(new ContainerRegistryClient(
                    new Uri(endpoint),
                    TestEnvironment.Credential,
<<<<<<< HEAD
                    InstrumentClientOptions(GetClientOptions())
=======
                    InstrumentClientOptions(new ContainerRegistryClientOptions()
                    {
                        Audience = audience
                    })
>>>>>>> dfc9b4d9
                ));
        }

        private ContainerRegistryClient CreateAnonymousClient()
        {
            string endpoint = TestEnvironment.AnonymousAccessEndpoint;
            Uri authorityHost = GetAuthorityHost(endpoint);
            ContainerRegistryAudience audience = GetAudience(authorityHost);

            return InstrumentClient(new ContainerRegistryClient(
                    new Uri(endpoint),
                    InstrumentClientOptions(new ContainerRegistryClientOptions()
                    {
                        Audience = audience
                    })
                ));
        }

        internal static Uri GetAuthorityHost(string endpoint)
        {
            if (endpoint.Contains(".azurecr.io"))
            {
                return AzureAuthorityHosts.AzurePublicCloud;
            }

            if (endpoint.Contains(".azurecr.cn"))
            {
                return AzureAuthorityHosts.AzureChina;
            }

            if (endpoint.Contains(".azurecr.us"))
            {
                return AzureAuthorityHosts.AzureGovernment;
            }

            if (endpoint.Contains(".azurecr.de"))
            {
                return AzureAuthorityHosts.AzureGermany;
            }

            throw new NotSupportedException($"Cloud for endpoint {endpoint} is not supported.");
        }

        private ContainerRegistryAudience GetAudience(Uri authorityHost)
        {
            if (authorityHost == AzureAuthorityHosts.AzurePublicCloud)
            {
                return ContainerRegistryAudience.AzureResourceManagerPublicCloud;
            }

            if (authorityHost == AzureAuthorityHosts.AzureChina)
            {
                return ContainerRegistryAudience.AzureResourceManagerChina;
            }

            if (authorityHost == AzureAuthorityHosts.AzureGovernment)
            {
                return ContainerRegistryAudience.AzureResourceManagerGovernment;
            }

            if (authorityHost == AzureAuthorityHosts.AzureGermany)
            {
                return ContainerRegistryAudience.AzureResourceManagerGermany;
            }

            throw new NotSupportedException($"Cloud for authority host {authorityHost} is not supported.");
        }

        [SetUp]
        public void ContainerRegistryTestSetup()
        {
            string endpoint = TestEnvironment.Endpoint;
            if (GetAuthorityHost(endpoint) != AzureAuthorityHosts.AzurePublicCloud && UsingAnonymousClient())
            {
                Assert.Ignore("Anonymous client is not enabled in national clouds.");
            }
        }

        private bool UsingAnonymousClient()
        {
            var args = TestContext.CurrentContext.Test.Arguments;
            if (args != null && args.Length > 0 && args[0].GetType() == typeof(bool))
            {
                return (bool)args[0];
            }

            return false;
        }

        #region Methods using Track 1 Management Plane library

        public async Task ImportImageAsync(string registry, string repository, string tag)
        {
            await ImportImageAsync(registry, repository, new List<string>() { tag });
        }

        public async Task ImportImageAsync(string registry, string repository, List<string> tags)
        {
            AzureEnvironment environment = GetManagementCloudEnvironment();

            var credential = new AzureCredentials(
                new ServicePrincipalLoginInformation
                {
                    ClientId = TestEnvironment.ClientId,
                    ClientSecret = TestEnvironment.ClientSecret,
                },
                TestEnvironment.TenantId,
                environment);

            var managementClient = new ContainerRegistryManagementClient(
                new Uri (environment.ResourceManagerEndpoint),
                credential.WithDefaultSubscription(TestEnvironment.SubscriptionId));
            managementClient.SubscriptionId = TestEnvironment.SubscriptionId;

            var importSource = new ImportSource
            {
                SourceImage = repository,
                RegistryUri = "registry.hub.docker.com"
            };

            var targetTags = tags.Select(tag => $"{repository}:{tag}");

            await managementClient.Registries.ImportImageAsync(
                resourceGroupName: TestEnvironment.ResourceGroup,
                registryName: registry,
                parameters:
                    new ImportImageParameters
                    {
                        Mode = ImportMode.Force,
                        Source = importSource,
                        TargetTags = targetTags.ToList()
                    });
        }

        /// <summary>
        /// Obtain the track 1 management plane AzureEnvironment value for the
        /// cloud correponding to the configured endpoint.
        /// </summary>
        /// <returns></returns>
        private AzureEnvironment GetManagementCloudEnvironment()
        {
            string endpoint = TestEnvironment.Endpoint;
            Uri authorityHost = GetAuthorityHost(endpoint);

            if (authorityHost == AzureAuthorityHosts.AzurePublicCloud)
            {
                return AzureEnvironment.AzureGlobalCloud;
            }

            if (authorityHost == AzureAuthorityHosts.AzureChina)
            {
                return AzureEnvironment.AzureChinaCloud;
            }

            if (authorityHost == AzureAuthorityHosts.AzureGovernment)
            {
                return AzureEnvironment.AzureUSGovernment;
            }

            if (authorityHost == AzureAuthorityHosts.AzureGermany)
            {
                return AzureEnvironment.AzureGermanCloud;
            }

            throw new NotSupportedException($"Cloud for authority host {authorityHost} is not supported.");
        }
        #endregion
    }
}<|MERGE_RESOLUTION|>--- conflicted
+++ resolved
@@ -27,46 +27,24 @@
             Sanitizer = new ContainerRegistryRecordedTestSanitizer();
         }
 
-<<<<<<< HEAD
-        public ContainerRegistryClientOptions GetClientOptions()
-        {
-            ContainerRegistryClientOptions options = new ContainerRegistryClientOptions();
-            options.Diagnostics.IsLoggingContentEnabled = true;
-            return options;
-        }
-
-        public ContainerRegistryClient CreateClient(bool anonymousAccess = false, string authenticationScope = null)
-=======
         public ContainerRegistryClient CreateClient(bool anonymousAccess = false)
->>>>>>> dfc9b4d9
         {
             return anonymousAccess ? CreateAnonymousClient() : CreateAuthenticatedClient();
         }
 
-<<<<<<< HEAD
-                InstrumentClient(new ContainerRegistryClient(
-                    new Uri(TestEnvironment.AnonymousAccessEndpoint),
-                    InstrumentClientOptions(GetClientOptions())
-                )) :
-=======
         private ContainerRegistryClient CreateAuthenticatedClient()
         {
             string endpoint = TestEnvironment.Endpoint;
             Uri authorityHost = GetAuthorityHost(endpoint);
             ContainerRegistryAudience audience = GetAudience(authorityHost);
->>>>>>> dfc9b4d9
 
             return InstrumentClient(new ContainerRegistryClient(
                     new Uri(endpoint),
                     TestEnvironment.Credential,
-<<<<<<< HEAD
-                    InstrumentClientOptions(GetClientOptions())
-=======
                     InstrumentClientOptions(new ContainerRegistryClientOptions()
                     {
                         Audience = audience
                     })
->>>>>>> dfc9b4d9
                 ));
         }
 
