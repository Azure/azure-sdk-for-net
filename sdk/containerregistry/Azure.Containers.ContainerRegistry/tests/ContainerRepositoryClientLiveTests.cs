﻿// Copyright (c) Microsoft Corporation. All rights reserved.
// Licensed under the MIT License.

using System;
using System.Collections.Generic;
using System.Linq;
using Azure.Core.TestFramework;
using Microsoft.Azure.Management.ContainerRegistry;
using Microsoft.Azure.Management.ContainerRegistry.Models;
using Microsoft.Azure.Management.ResourceManager.Fluent;
using Microsoft.Azure.Management.ResourceManager.Fluent.Authentication;
using NUnit.Framework;
using Task = System.Threading.Tasks.Task;

namespace Azure.Containers.ContainerRegistry.Tests
{
    public class ContainerRepositoryClientLiveTests : RecordedTestBase<ContainerRegistryTestEnvironment>
    {
        private readonly string _repositoryName = "library/hello-world";

        public ContainerRepositoryClientLiveTests(bool isAsync) : base(isAsync)
        {
            Sanitizer = new ContainerRegistryRecordedTestSanitizer();
        }

        #region Setup methods
        protected ContainerRepositoryClient CreateClient(string repository = null)
        {
            return InstrumentClient(new ContainerRepositoryClient(
                new Uri(TestEnvironment.Endpoint),
                repository ?? _repositoryName,
                TestEnvironment.Credential,
                InstrumentClientOptions(new ContainerRegistryClientOptions())
            ));
        }

        public async Task ImportImage(string repository, string tag)
        {
            var credential = new AzureCredentials(
                new ServicePrincipalLoginInformation
                {
                    ClientId = TestEnvironment.ClientId,
                    ClientSecret = TestEnvironment.ClientSecret,
                },
                TestEnvironment.TenantId,
                AzureEnvironment.AzureGlobalCloud);

            var _registryClient = new ContainerRegistryManagementClient(credential.WithDefaultSubscription(TestEnvironment.SubscriptionId));
            _registryClient.SubscriptionId = TestEnvironment.SubscriptionId;

            var importSource = new ImportSource
            {
                SourceImage = repository,
                RegistryUri = "registry.hub.docker.com"
            };

            await _registryClient.Registries.ImportImageAsync(
                resourceGroupName: TestEnvironment.ResourceGroup,
                registryName: TestEnvironment.Registry,
                parameters:
                    new ImportImageParameters
                    {
                        Mode = ImportMode.Force,
                        Source = importSource,
                        TargetTags = new List<string>()
                        {
                            $"{repository}:{tag}"
                        }
                    });
        }
        #endregion

        #region Repository Tests
        [RecordedTest]
        public async Task CanGetRepositoryProperties()
        {
            // Arrange
            ContainerRepositoryClient client = CreateClient();

            // Act
            RepositoryProperties properties = await client.GetPropertiesAsync();

            // Assert
            Assert.AreEqual(_repositoryName, properties.Name);
        }

        [RecordedTest, NonParallelizable]
        public async Task CanSetRepositoryProperties()
        {
            // Arrange
            ContainerRepositoryClient client = CreateClient();
            RepositoryProperties repositoryProperties = await client.GetPropertiesAsync();
            ContentProperties originalContentProperties = repositoryProperties.WriteableProperties;

            // Act
            await client.SetPropertiesAsync(
                new ContentProperties()
                {
                    CanList = false,
                    CanRead = false,
                    CanWrite = false,
                    CanDelete = false,
                });

            // Assert
            RepositoryProperties properties = await client.GetPropertiesAsync();

            Assert.IsFalse(properties.WriteableProperties.CanList);
            Assert.IsFalse(properties.WriteableProperties.CanRead);
            Assert.IsFalse(properties.WriteableProperties.CanWrite);
            Assert.IsFalse(properties.WriteableProperties.CanDelete);

            // Cleanup
            await client.SetPropertiesAsync(originalContentProperties);
        }
        #endregion

        #region Registry Artifact Tests
        [RecordedTest]
        public async Task CanGetMultiArchitectureImageProperties()
        {
            // Arrange
            ContainerRepositoryClient client = CreateClient();
            string tag = "v1";
            int helloWorldManifestReferences = 9;

            // Act
            RegistryArtifactProperties properties = await client.GetRegistryArtifactPropertiesAsync(tag);

            // Assert
            Assert.Contains(tag, properties.Tags.ToList());
            Assert.AreEqual(_repositoryName, properties.Repository);
            Assert.GreaterOrEqual(helloWorldManifestReferences, properties.RegistryArtifacts.Count);

            Assert.IsTrue(properties.RegistryArtifacts.Any(
<<<<<<< HEAD
                artifact =>
                {
                    return artifact.CpuArchitecture == "arm64" &&
                           artifact.OperatingSystem == "linux";
                }));
=======
                artifact => 
                    artifact.CpuArchitecture == "arm64" &&
                    artifact.OperatingSystem == "linux" ));
>>>>>>> 0561a8f7

            Assert.IsTrue(properties.RegistryArtifacts.Any(
                artifact =>
                {
                    return artifact.CpuArchitecture == "amd64" &&
                           artifact.OperatingSystem == "windows";
                }));
        }

        [RecordedTest]
        public async Task CanGetArtifactProperties()
        {
            // Arrange
            ContainerRepositoryClient client = CreateClient();
            string tag = "v1";

            // Act
            RegistryArtifactProperties listProperties = await client.GetRegistryArtifactPropertiesAsync(tag);
            var arm64LinuxImage = listProperties.RegistryArtifacts.First(
                artifact =>
                    artifact.CpuArchitecture == "arm64" &&
                    artifact.OperatingSystem == "linux");
            RegistryArtifactProperties properties = await client.GetRegistryArtifactPropertiesAsync(arm64LinuxImage.Digest);

            // Assert
            Assert.AreEqual(_repositoryName, properties.Repository);
            Assert.IsNotNull(properties.Digest);
            Assert.AreEqual("arm64", properties.CpuArchitecture);
            Assert.AreEqual("linux", properties.OperatingSystem);
        }

        [RecordedTest, NonParallelizable]
        public async Task CanSetManifestProperties()
        {
            // Arrange
            ContainerRepositoryClient client = CreateClient();
            string tag = "latest";
            TagProperties tagProperties = await client.GetTagPropertiesAsync(tag);
            string digest = tagProperties.Digest;
            RegistryArtifactProperties artifactProperties = await client.GetRegistryArtifactPropertiesAsync(digest);
            ContentProperties originalContentProperties = artifactProperties.WriteableProperties;

            // Act
            await client.SetManifestPropertiesAsync(
                digest,
                new ContentProperties()
                {
                    CanList = false,
                    CanRead = false,
                    CanWrite = false,
                    CanDelete = false
                });

            // Assert
            RegistryArtifactProperties properties = await client.GetRegistryArtifactPropertiesAsync(digest);

            Assert.IsFalse(properties.WriteableProperties.CanList);
            Assert.IsFalse(properties.WriteableProperties.CanRead);
            Assert.IsFalse(properties.WriteableProperties.CanWrite);
            Assert.IsFalse(properties.WriteableProperties.CanDelete);

            // Cleanup
            await client.SetManifestPropertiesAsync(digest, originalContentProperties);
        }

        [RecordedTest, NonParallelizable]
        public async Task CanDeleteRegistryArtifact()
        {
            // Arrange
            string repository = $"library/node";
            string tag = "test-delete-image";
            ContainerRepositoryClient client = CreateClient(repository);

            if (this.Mode != RecordedTestMode.Playback)
            {
                await ImportImage(repository, tag);
            }

            TagProperties tagProperties = await client.GetTagPropertiesAsync(tag);
            string digest = tagProperties.Digest;

            // Act
            await client.DeleteRegistryArtifactAsync(digest);

            // Assert

            // This will be removed, pending investigation into potential race condition.
            // https://github.com/azure/azure-sdk-for-net/issues/19699
            if (this.Mode != RecordedTestMode.Playback)
            {
                await Task.Delay(5000);
            }

            Assert.ThrowsAsync<RequestFailedException>(async () => { await client.GetRegistryArtifactPropertiesAsync(tag); });
        }

        [RecordedTest]
        public async Task CanGetArtifacts()
        {
            // Arrange
            var client = CreateClient();

            // Act
            AsyncPageable<RegistryArtifactProperties> images = client.GetRegistryArtifactsAsync();

            RegistryArtifactProperties latest = null;
            await foreach (RegistryArtifactProperties image in images)
            {
                if (image.Tags.Count > 0 && image.Tags.Contains("latest"))
                {
                    latest = image;
                    break;
                }
            }

            // Assert
            Assert.IsNotNull(latest);
            Assert.AreEqual(_repositoryName, latest.Repository);
        }

        [RecordedTest]
        public async Task CanGetArtifactsWithCustomPageSize()
        {
            // Arrange
            var client = CreateClient();
            int pageSize = 2;
            int minExpectedPages = 2;

            // Act
            AsyncPageable<RegistryArtifactProperties> artifacts = client.GetRegistryArtifactsAsync();
            var pages = artifacts.AsPages(pageSizeHint: pageSize);

            int pageCount = 0;
            await foreach (var page in pages)
            {
                Assert.GreaterOrEqual(page.Values.Count, pageSize);
                pageCount++;
            }

            // Assert
            Assert.IsTrue(pageCount >= minExpectedPages);
        }

        [RecordedTest]
        public async Task CanGetArtifactsStartingMidCollection()
        {
            // Arrange
            var client = CreateClient();
            int pageSize = 1;
            int minExpectedPages = 2;

            AsyncPageable<RegistryArtifactProperties> artifacts = client.GetRegistryArtifactsAsync();
            string firstDigest = null;
            string secondDigest = null;
            int artifactCount = 0;
            await foreach (var artifact in artifacts)
            {
                if (artifactCount == 0)
                {
                    firstDigest = artifact.Digest;
                }

                if (artifactCount == 1)
                {
                    secondDigest = artifact.Digest;
                    break;
                }

                artifactCount++;
            }

            // Act
            artifacts = client.GetRegistryArtifactsAsync();
            var pages = artifacts.AsPages($"</acr/v1/{_repositoryName}/_manifests?last={firstDigest}&n={pageSize}>");

            int pageCount = 0;
            Page<RegistryArtifactProperties> firstPage = null;
            await foreach (var page in pages)
            {
                if (pageCount == 0)
                {
                    firstPage = page;
                }

                Assert.LessOrEqual(page.Values.Count, pageSize);
                pageCount++;
            }

            // Assert
            Assert.AreNotEqual(null, firstPage);
            Assert.AreEqual(secondDigest, firstPage.Values[0].Digest);
            Assert.GreaterOrEqual(pageCount, minExpectedPages);
        }

        [RecordedTest]
        public async Task CanGetArtifactsOrdered()
        {
            // Arrange
            string repository = $"library/node";
            string tag = "newest";
            var client = CreateClient(repository);

            try
            {
                if (this.Mode != RecordedTestMode.Playback)
                {
                    await ImportImage(repository, tag);
                }

                // Act
                AsyncPageable<RegistryArtifactProperties> artifacts = client.GetRegistryArtifactsAsync(new GetRegistryArtifactOptions(RegistryArtifactOrderBy.LastUpdatedOnDescending));

                // Assert
                string digest = null;
                await foreach (RegistryArtifactProperties artifact in artifacts)
                {
                    digest = artifact.Digest;
                    Assert.That(artifact.Repository.Contains(repository));
                    Assert.That(artifact.Tags.Contains(tag));
                    break;
                }
            }
            finally
            {
                // Clean up
                var properties = await client.GetTagPropertiesAsync(tag).ConfigureAwait(false);
                await client.DeleteRegistryArtifactAsync(properties.Value.Digest);
            }
        }

        #endregion

        #region Tag Tests
        [RecordedTest]
        public async Task CanGetTagProperties()
        {
            // Arrange
            ContainerRepositoryClient client = CreateClient();
            string tag = "latest";

            // Act
            TagProperties properties = await client.GetTagPropertiesAsync(tag);

            // Assert
            Assert.AreEqual(tag, properties.Name);
            Assert.AreEqual(_repositoryName, properties.Repository);
        }

        [RecordedTest, NonParallelizable]
        public async Task CanSetTagProperties()
        {
            // Arrange
            ContainerRepositoryClient client = CreateClient();
            string tag = "latest";
            TagProperties tagProperties = await client.GetTagPropertiesAsync(tag);
            ContentProperties originalContentProperties = tagProperties.WriteableProperties;

            // Act
            await client.SetTagPropertiesAsync(
                tag,
                new ContentProperties()
                {
                    CanList = false,
                    CanRead = false,
                    CanWrite = false,
                    CanDelete = false
                });

            // Assert
            TagProperties properties = await client.GetTagPropertiesAsync(tag);

            Assert.IsFalse(properties.WriteableProperties.CanList);
            Assert.IsFalse(properties.WriteableProperties.CanRead);
            Assert.IsFalse(properties.WriteableProperties.CanWrite);
            Assert.IsFalse(properties.WriteableProperties.CanDelete);

            // Cleanup
            await client.SetTagPropertiesAsync(tag, originalContentProperties);
        }

        [RecordedTest, NonParallelizable]
        public async Task CanDeleteTag()
        {
            // Arrange
            ContainerRepositoryClient client = CreateClient();
            string tag = "test-delete-tag";

            if (this.Mode != RecordedTestMode.Playback)
            {
                await ImportImage(_repositoryName, tag);
            }

            // Act
            await client.DeleteTagAsync(tag);

            // Assert

            // This will be removed, pending investigation into potential race condition.
            // https://github.com/azure/azure-sdk-for-net/issues/19699
            if (this.Mode != RecordedTestMode.Playback)
            {
                await Task.Delay(5000);
            }

            Assert.ThrowsAsync<RequestFailedException>(async () => { await client.GetTagPropertiesAsync(tag); });
        }
        #endregion
    }
}<|MERGE_RESOLUTION|>--- conflicted
+++ resolved
@@ -133,24 +133,14 @@
             Assert.GreaterOrEqual(helloWorldManifestReferences, properties.RegistryArtifacts.Count);
 
             Assert.IsTrue(properties.RegistryArtifacts.Any(
-<<<<<<< HEAD
                 artifact =>
-                {
-                    return artifact.CpuArchitecture == "arm64" &&
-                           artifact.OperatingSystem == "linux";
-                }));
-=======
-                artifact => 
                     artifact.CpuArchitecture == "arm64" &&
                     artifact.OperatingSystem == "linux" ));
->>>>>>> 0561a8f7
 
             Assert.IsTrue(properties.RegistryArtifacts.Any(
                 artifact =>
-                {
-                    return artifact.CpuArchitecture == "amd64" &&
-                           artifact.OperatingSystem == "windows";
-                }));
+                    artifact.CpuArchitecture == "amd64" &&
+                    artifact.OperatingSystem == "windows"));
         }
 
         [RecordedTest]
