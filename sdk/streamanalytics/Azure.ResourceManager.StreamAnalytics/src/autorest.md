--- conflicted
+++ resolved
@@ -15,19 +15,12 @@
 skip-csproj: true
 modelerfour:
   flatten-payloads: false
-<<<<<<< HEAD
-# mgmt-debug:
-#   show-serialized-names: true
-=======
->>>>>>> 9751856a
 
 list-exception:
 - /subscriptions/{subscriptionId}/resourcegroups/{resourceGroupName}/providers/Microsoft.StreamAnalytics/streamingjobs/{jobName}/transformations/{transformationName}
 
-<<<<<<< HEAD
 no-property-type-replacement:
 - ClusterInfo
-=======
 rename-mapping:
   SampleInput.dataLocale: dataLocalion|azure-location
   StreamingJob.properties.dataLocale: dataLocalion|azure-location
@@ -107,7 +100,7 @@
   Transformation: StreamingJobTransformation
   UpdateMode: StreamingJobFunctionUpdateMode
   UdfType: StreamingJobFunctionUdfType
-  
+
 prepend-rp-prefix:
   - AuthenticationMode
   - Cluster
@@ -142,7 +135,6 @@
   - TestQuery
   - TestDatasourceResult
   - TestDatasourceResultStatus
->>>>>>> 9751856a
 
 format-by-name-rules:
   'tenantId': 'uuid'
@@ -199,38 +191,15 @@
 - from: subscriptions.json
   where: $.definitions
   transform: >
+    $.SubResource['x-ms-client-name'] = 'StreamAnalyticsSubResource';
+    $.TestInput['x-ms-client-name'] = 'TestInputContent';
+    $.TestOutput['x-ms-client-name'] = 'TestOutputContent';
+    $.TestQuery['x-ms-client-name'] = 'TestQueryContent';
     $.TestQuery.properties.diagnostics['x-ms-client-flatten'] = true;
 # Manual fix the Identity model to match the common ManagedServiceIdentity
 - from: streamingjobs.json
   where: $.definitions.Identity
   transform: >
-<<<<<<< HEAD
-    $.External['x-ms-client-name'] = 'ExternalStorageAccount';
-    $.Identity['x-ms-client-name'] = 'ManagedIdentity';
-- from: subscriptions.json
-  where: $.definitions
-  transform: >
-    $.SubResource['x-ms-client-name'] = 'StreamAnalyticsSubResource';
-    $.TestInput['x-ms-client-name'] = 'TestInputContent';
-    $.TestOutput['x-ms-client-name'] = 'TestOutputContent';
-    $.TestQuery['x-ms-client-name'] = 'TestQueryContent';
-- from: swagger-document
-  where: $.definitions.StreamingJobProperties.properties.jobStorageAccount
-  transform: >
-        $["x-nullable"] = true;
-- from: swagger-document
-  where: $.definitions.PrivateEndpoint.properties.etag
-  transform: >
-        $["x-nullable"] = true;
-- from: swagger-document
-  where: $.definitions.StreamingJobProperties.properties.cluster
-  transform: >
-        $["x-nullable"] = true;
-- from: swagger-document
-  where: $.definitions.FunctionInput.properties.isConfigurationParameter
-  transform: >
-        $["x-nullable"] = true;
-=======
     $.properties.principalId['readOnly'] = true;
     $.properties.tenantId['readOnly'] = true;
     delete $.properties.userAssignedIdentities;
@@ -247,6 +216,21 @@
             'modelAsString': true
           }
         };
-
->>>>>>> 9751856a
+- from: swagger-document
+  where: $.definitions.StreamingJobProperties.properties.jobStorageAccount
+  transform: >
+        $["x-nullable"] = true;
+- from: swagger-document
+  where: $.definitions.PrivateEndpoint.properties.etag
+  transform: >
+        $["x-nullable"] = true;
+- from: swagger-document
+  where: $.definitions.StreamingJobProperties.properties.cluster
+  transform: >
+        $["x-nullable"] = true;
+- from: swagger-document
+  where: $.definitions.FunctionInput.properties.isConfigurationParameter
+  transform: >
+        $["x-nullable"] = true;
+
 ```