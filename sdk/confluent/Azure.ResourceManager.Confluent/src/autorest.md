# Generated code configuration

Run `dotnet build /t:GenerateCode` to generate code.

``` yaml

azure-arm: true
csharp: true
library-name: Confluent
namespace: Azure.ResourceManager.Confluent
require: https://github.com/Azure/azure-rest-api-specs/blob/80065490402157d0df0dd37ab347c651b22eb576/specification/confluent/resource-manager/readme.md
tag: package-2021-12-01
output-folder: $(this-folder)/Generated
clear-output-folder: true
skip-csproj: true
modelerfour:
  flatten-payloads: false

format-by-name-rules:
  'tenantId': 'uuid'
  'ETag': 'etag'
  'location': 'azure-location'
  '*Uri': 'Uri'
  '*Uris': 'Uri'

rename-rules:
  CPU: Cpu
  CPUs: Cpus
  Os: OS
  Ip: IP
  Ips: IPs|ips
  ID: Id
  IDs: Ids
  VM: Vm
  VMs: Vms
  Vmos: VmOS
  VMScaleSet: VmScaleSet
  DNS: Dns
  VPN: Vpn
  NAT: Nat
  WAN: Wan
  Ipv4: IPv4|ipv4
  Ipv6: IPv6|ipv6
  Ipsec: IPsec|ipsec
  SSO: Sso
  URI: Uri
  Etag: ETag|etag

<<<<<<< HEAD
directive:
  - remove-operation: OrganizationOperations_List

=======
prepend-rp-prefix:
  - ProvisionState
  - UserDetail
  - OfferDetail
  - SaaSOfferStatus

rename-mapping:
  OrganizationResource: ConfluentOrganization
  OrganizationResourceListResult: ConfluentOrganizationListResult
  ConfluentAgreementResource: ConfluentAgreement
  OrganizationResourceUpdate: ConfluentOrganizationPatch
  ConfluentAgreementResourceListResponse: ConfluentAgreementListResult

directive:
  - remove-operation: OrganizationOperations_List
>>>>>>> a78b118b
```<|MERGE_RESOLUTION|>--- conflicted
+++ resolved
@@ -46,11 +46,6 @@
   URI: Uri
   Etag: ETag|etag
 
-<<<<<<< HEAD
-directive:
-  - remove-operation: OrganizationOperations_List
-
-=======
 prepend-rp-prefix:
   - ProvisionState
   - UserDetail
@@ -66,5 +61,4 @@
 
 directive:
   - remove-operation: OrganizationOperations_List
->>>>>>> a78b118b
 ```