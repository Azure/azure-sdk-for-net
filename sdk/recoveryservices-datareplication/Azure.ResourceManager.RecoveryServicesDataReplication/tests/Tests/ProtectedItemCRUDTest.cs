﻿// Copyright (c) Microsoft Corporation. All rights reserved.
// Licensed under the MIT License.

using System;
using System.Collections.Generic;
using System.Linq;
using System.Threading.Tasks;
using Azure.Core.TestFramework;
using Azure.ResourceManager.Resources;
using NUnit.Framework;
using Azure.ResourceManager.RecoveryServicesDataReplication.Tests.Helpers;
using System.Threading;
using Azure.Core;

namespace Azure.ResourceManager.RecoveryServicesDataReplication.Tests.Tests
{
    public class ProtectedItemCRUDTest : RecoveryServicesDataReplicationManagementTestBase
    {
        public ProtectedItemCRUDTest(bool isAsync)
            : base(isAsync, RecordedTestMode.Playback)
        {
        }

        [TestCase]
        public async Task TestProtectedItemCRUDOperations()
        {
            SubscriptionResource subscription = await Client.GetDefaultSubscriptionAsync();
            ResourceGroupResource rg = await subscription.GetResourceGroupAsync(
                DataReplicationTestUtilities.DefaultResourceGroupName);

            DataReplicationVaultResource vault = await rg.GetDataReplicationVaults().GetAsync(
                DataReplicationTestUtilities.DefaultVaultName);

<<<<<<< HEAD
            var disk = new Models.HyperVToAzStackHCIDiskInput
=======
            var disk = new Models.VMwareToAzStackHciDiskInput
>>>>>>> 27f05b0c
            {
                DiskFileFormat = DataReplicationTestUtilities.DefaultProtectedItemDiskFileFormat,
                DiskSizeGB = DataReplicationTestUtilities.DefaultProtectedItemDiskSizeInGB,
                DiskId = DataReplicationTestUtilities.DefaultProtectedItemDiskId,
                IsDynamic = true,
                IsOSDisk = true
            };

<<<<<<< HEAD
            var nic = new Models.HyperVToAzStackHCINicInput
=======
            var nic = new Models.VMwareToAzStackHciNicInput
>>>>>>> 27f05b0c
            {
                NicId = DataReplicationTestUtilities.DefaultProtectedItemNicId,
                TargetNetworkId = DataReplicationTestUtilities.DefaultProtectedItemTargetNetworkId,
                TestNetworkId = DataReplicationTestUtilities.DefaultProtectedItemTargetNetworkId,
                SelectionTypeForFailover = Models.VmNicSelection.SelectedByUser
            };

<<<<<<< HEAD
            var customeProperties = new Models.HyperVToAzStackHCIProtectedItemModelCustomProperties
               (
                   targetHciClusterId: new ResourceIdentifier(DataReplicationTestUtilities.DefaultProtectedItemTargetHciClusterId),
                   targetArcClusterCustomLocationId: new ResourceIdentifier(DataReplicationTestUtilities.DefaultProtectedItemTargetArcClusterCustomLocationId),
                   storageContainerId: new ResourceIdentifier(DataReplicationTestUtilities.DefaultProtectedItemStorageContainerId),
                   targetResourceGroupId: new ResourceIdentifier(DataReplicationTestUtilities.DefaultProtectedItemTargetResourceGroupId),
                   customLocationRegion: DataReplicationTestUtilities.DefaultProtectedItemCustomLocationRegion,
                   disksToInclude: new List<Models.HyperVToAzStackHCIDiskInput> { disk },
                   nicsToInclude: new List<Models.HyperVToAzStackHCINicInput> { nic },
                   hyperVGeneration: DataReplicationTestUtilities.DefaultProtectedItemHyperVGeneration,
                   fabricDiscoveryMachineId: new ResourceIdentifier(DataReplicationTestUtilities.DefaultProtectedItemFabricDiscoveryMachineId),
                   runAsAccountId: DataReplicationTestUtilities.DefaultProtectedItemRunAsAccountId,
                   sourceFabricAgentName: DataReplicationTestUtilities.DefaultProtectedItemSourceFabricAgentName,
                   targetFabricAgentName: DataReplicationTestUtilities.DefaultProtectedItemTargetFabricAgentName
=======
            var customeProperties = new Models.VMwareToAzStackHciProtectedItemModelCustomProperties
               (
                   targetHciClusterId: new ResourceIdentifier(RecoveryServicesDataReplicationManagementTestUtilities.DefaultProtectedItemTargetHciClusterId),
                   targetArcClusterCustomLocationId: new ResourceIdentifier(RecoveryServicesDataReplicationManagementTestUtilities.DefaultProtectedItemTargetArcClusterCustomLocationId),
                   storageContainerId: new ResourceIdentifier(RecoveryServicesDataReplicationManagementTestUtilities.DefaultProtectedItemStorageContainerId),
                   targetResourceGroupId: new ResourceIdentifier(RecoveryServicesDataReplicationManagementTestUtilities.DefaultProtectedItemTargetResourceGroupId),
                   customLocationRegion: RecoveryServicesDataReplicationManagementTestUtilities.DefaultProtectedItemCustomLocationRegion,
                   disksToInclude: new List<Models.VMwareToAzStackHciDiskInput> { disk },
                   nicsToInclude: new List<Models.VMwareToAzStackHciNicInput> { nic },
                   hyperVGeneration: RecoveryServicesDataReplicationManagementTestUtilities.DefaultProtectedItemHyperVGeneration,
                   fabricDiscoveryMachineId: new ResourceIdentifier(RecoveryServicesDataReplicationManagementTestUtilities.DefaultProtectedItemFabricDiscoveryMachineId),
                   runAsAccountId: RecoveryServicesDataReplicationManagementTestUtilities.DefaultProtectedItemRunAsAccountId,
                   sourceFabricAgentName: RecoveryServicesDataReplicationManagementTestUtilities.DefaultProtectedItemSourceFabricAgentName,
                   targetFabricAgentName: RecoveryServicesDataReplicationManagementTestUtilities.DefaultProtectedItemTargetFabricAgentName
>>>>>>> 27f05b0c
               );

            customeProperties.InstanceType = DataReplicationTestUtilities.HyperVToAzStackHCI;
            customeProperties.TargetVmName = DataReplicationTestUtilities.DefaultProtectedItemTargetVMName;
            customeProperties.TargetCpuCores = DataReplicationTestUtilities.DefaultProtectedItemTargetCpuCore;
            customeProperties.IsDynamicRam = DataReplicationTestUtilities.DefaultProtectedItemIsDynamicRam;
            customeProperties.TargetMemoryInMegaBytes = DataReplicationTestUtilities.DefaultProtectedItemTargetMemoryInMegaByte;
            customeProperties.DynamicMemoryConfig = new Models.ProtectedItemDynamicMemoryConfig
            {
                MaximumMemoryInMegaBytes = 1048576,
                MinimumMemoryInMegaBytes = 1024,
                TargetMemoryBufferPercentage = 20
            };

            var protectedItemData = new DataReplicationProtectedItemData
            {
                Properties = new Models.DataReplicationProtectedItemProperties
                {
                    PolicyName = DataReplicationTestUtilities.DefaultPolicyName,
                    ReplicationExtensionName = DataReplicationTestUtilities.DefaultReplicationExtensionName,
                    CustomProperties = customeProperties
                }
            };

            // Create
            var createProtectedItemOperation = await vault.GetDataReplicationProtectedItems().CreateOrUpdateAsync(
                WaitUntil.Completed,
                DataReplicationTestUtilities.DefaultProtectedItemName,
                protectedItemData);
            Assert.IsTrue(createProtectedItemOperation.HasCompleted);
            Assert.IsTrue(createProtectedItemOperation.HasValue);

            // Get
            var getProtectedItemOperation = await vault.GetDataReplicationProtectedItems().GetAsync(
                DataReplicationTestUtilities.DefaultProtectedItemName);
            var protecteItemModelResource = getProtectedItemOperation.Value;
            Assert.IsNotNull(protecteItemModelResource);

            bool canDelete = protecteItemModelResource.Data.Properties.AllowedJobs.Contains("DisableProtection");
            for (int i = 0; i < DataReplicationTestUtilities.RetryCount; i++)
            {
                // check if resource is ready for delete operation
                if (canDelete)
                {
                    break;
                }

                Thread.Sleep(DataReplicationTestUtilities.ThreadSleepTime);

                getProtectedItemOperation = await vault.GetDataReplicationProtectedItems().GetAsync(
                         DataReplicationTestUtilities.DefaultProtectedItemName);
                protecteItemModelResource = getProtectedItemOperation.Value;
                canDelete = protecteItemModelResource.Data.Properties.AllowedJobs.Contains("DisableProtection");
            }

            if (canDelete)
            {
                // Delete
                var deleteProtectedItemOperation = await protecteItemModelResource.DeleteAsync(
                    WaitUntil.Completed,
                    forceDelete: true);

                Assert.IsTrue(deleteProtectedItemOperation.HasCompleted);
            }
        }
    }
}<|MERGE_RESOLUTION|>--- conflicted
+++ resolved
@@ -31,11 +31,7 @@
             DataReplicationVaultResource vault = await rg.GetDataReplicationVaults().GetAsync(
                 DataReplicationTestUtilities.DefaultVaultName);
 
-<<<<<<< HEAD
-            var disk = new Models.HyperVToAzStackHCIDiskInput
-=======
-            var disk = new Models.VMwareToAzStackHciDiskInput
->>>>>>> 27f05b0c
+            var disk = new Models.HyperVToAzStackHciDiskInput
             {
                 DiskFileFormat = DataReplicationTestUtilities.DefaultProtectedItemDiskFileFormat,
                 DiskSizeGB = DataReplicationTestUtilities.DefaultProtectedItemDiskSizeInGB,
@@ -44,11 +40,7 @@
                 IsOSDisk = true
             };
 
-<<<<<<< HEAD
-            var nic = new Models.HyperVToAzStackHCINicInput
-=======
-            var nic = new Models.VMwareToAzStackHciNicInput
->>>>>>> 27f05b0c
+            var nic = new Models.HyperVToAzStackHciNicInput
             {
                 NicId = DataReplicationTestUtilities.DefaultProtectedItemNicId,
                 TargetNetworkId = DataReplicationTestUtilities.DefaultProtectedItemTargetNetworkId,
@@ -56,37 +48,20 @@
                 SelectionTypeForFailover = Models.VmNicSelection.SelectedByUser
             };
 
-<<<<<<< HEAD
-            var customeProperties = new Models.HyperVToAzStackHCIProtectedItemModelCustomProperties
+            var customeProperties = new Models.HyperVToAzStackHciProtectedItemModelCustomProperties
                (
                    targetHciClusterId: new ResourceIdentifier(DataReplicationTestUtilities.DefaultProtectedItemTargetHciClusterId),
                    targetArcClusterCustomLocationId: new ResourceIdentifier(DataReplicationTestUtilities.DefaultProtectedItemTargetArcClusterCustomLocationId),
                    storageContainerId: new ResourceIdentifier(DataReplicationTestUtilities.DefaultProtectedItemStorageContainerId),
                    targetResourceGroupId: new ResourceIdentifier(DataReplicationTestUtilities.DefaultProtectedItemTargetResourceGroupId),
                    customLocationRegion: DataReplicationTestUtilities.DefaultProtectedItemCustomLocationRegion,
-                   disksToInclude: new List<Models.HyperVToAzStackHCIDiskInput> { disk },
-                   nicsToInclude: new List<Models.HyperVToAzStackHCINicInput> { nic },
+                   disksToInclude: new List<Models.HyperVToAzStackHciDiskInput> { disk },
+                   nicsToInclude: new List<Models.HyperVToAzStackHciNicInput> { nic },
                    hyperVGeneration: DataReplicationTestUtilities.DefaultProtectedItemHyperVGeneration,
                    fabricDiscoveryMachineId: new ResourceIdentifier(DataReplicationTestUtilities.DefaultProtectedItemFabricDiscoveryMachineId),
                    runAsAccountId: DataReplicationTestUtilities.DefaultProtectedItemRunAsAccountId,
                    sourceFabricAgentName: DataReplicationTestUtilities.DefaultProtectedItemSourceFabricAgentName,
                    targetFabricAgentName: DataReplicationTestUtilities.DefaultProtectedItemTargetFabricAgentName
-=======
-            var customeProperties = new Models.VMwareToAzStackHciProtectedItemModelCustomProperties
-               (
-                   targetHciClusterId: new ResourceIdentifier(RecoveryServicesDataReplicationManagementTestUtilities.DefaultProtectedItemTargetHciClusterId),
-                   targetArcClusterCustomLocationId: new ResourceIdentifier(RecoveryServicesDataReplicationManagementTestUtilities.DefaultProtectedItemTargetArcClusterCustomLocationId),
-                   storageContainerId: new ResourceIdentifier(RecoveryServicesDataReplicationManagementTestUtilities.DefaultProtectedItemStorageContainerId),
-                   targetResourceGroupId: new ResourceIdentifier(RecoveryServicesDataReplicationManagementTestUtilities.DefaultProtectedItemTargetResourceGroupId),
-                   customLocationRegion: RecoveryServicesDataReplicationManagementTestUtilities.DefaultProtectedItemCustomLocationRegion,
-                   disksToInclude: new List<Models.VMwareToAzStackHciDiskInput> { disk },
-                   nicsToInclude: new List<Models.VMwareToAzStackHciNicInput> { nic },
-                   hyperVGeneration: RecoveryServicesDataReplicationManagementTestUtilities.DefaultProtectedItemHyperVGeneration,
-                   fabricDiscoveryMachineId: new ResourceIdentifier(RecoveryServicesDataReplicationManagementTestUtilities.DefaultProtectedItemFabricDiscoveryMachineId),
-                   runAsAccountId: RecoveryServicesDataReplicationManagementTestUtilities.DefaultProtectedItemRunAsAccountId,
-                   sourceFabricAgentName: RecoveryServicesDataReplicationManagementTestUtilities.DefaultProtectedItemSourceFabricAgentName,
-                   targetFabricAgentName: RecoveryServicesDataReplicationManagementTestUtilities.DefaultProtectedItemTargetFabricAgentName
->>>>>>> 27f05b0c
                );
 
             customeProperties.InstanceType = DataReplicationTestUtilities.HyperVToAzStackHCI;
