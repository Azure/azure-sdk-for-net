--- conflicted
+++ resolved
@@ -20,11 +20,7 @@
         [NUnit.Framework.Ignore("Only verifying that the sample builds")]
         public async Task Get_AFDOriginsGet()
         {
-<<<<<<< HEAD
-            // Generated from example definition: specification/cdn/resource-manager/Microsoft.Cdn/stable/2023-05-01/examples/AFDOrigins_Get.json
-=======
             // Generated from example definition: specification/cdn/resource-manager/Microsoft.Cdn/stable/2024-02-01/examples/AFDOrigins_Get.json
->>>>>>> 191800b4
             // this example is just showing the usage of "FrontDoorOrigins_Get" operation, for the dependent resources, they will have to be created separately.
 
             // get your azure access token, for more details of how Azure SDK get your access token, please refer to https://learn.microsoft.com/en-us/dotnet/azure/sdk/authentication?tabs=command-line
@@ -57,11 +53,7 @@
         [NUnit.Framework.Ignore("Only verifying that the sample builds")]
         public async Task Update_AFDOriginsUpdate()
         {
-<<<<<<< HEAD
-            // Generated from example definition: specification/cdn/resource-manager/Microsoft.Cdn/stable/2023-05-01/examples/AFDOrigins_Update.json
-=======
             // Generated from example definition: specification/cdn/resource-manager/Microsoft.Cdn/stable/2024-02-01/examples/AFDOrigins_Update.json
->>>>>>> 191800b4
             // this example is just showing the usage of "FrontDoorOrigins_Update" operation, for the dependent resources, they will have to be created separately.
 
             // get your azure access token, for more details of how Azure SDK get your access token, please refer to https://learn.microsoft.com/en-us/dotnet/azure/sdk/authentication?tabs=command-line
@@ -102,11 +94,7 @@
         [NUnit.Framework.Ignore("Only verifying that the sample builds")]
         public async Task Delete_AFDOriginsDelete()
         {
-<<<<<<< HEAD
-            // Generated from example definition: specification/cdn/resource-manager/Microsoft.Cdn/stable/2023-05-01/examples/AFDOrigins_Delete.json
-=======
             // Generated from example definition: specification/cdn/resource-manager/Microsoft.Cdn/stable/2024-02-01/examples/AFDOrigins_Delete.json
->>>>>>> 191800b4
             // this example is just showing the usage of "FrontDoorOrigins_Delete" operation, for the dependent resources, they will have to be created separately.
 
             // get your azure access token, for more details of how Azure SDK get your access token, please refer to https://learn.microsoft.com/en-us/dotnet/azure/sdk/authentication?tabs=command-line
