// Copyright (c) Microsoft Corporation. All rights reserved.
// Licensed under the MIT License.

// <auto-generated/>

#nullable disable

using System;
using System.Threading.Tasks;
using Azure.Core;
using Azure.Identity;
using Azure.ResourceManager.Cdn.Models;
using Azure.ResourceManager.Resources.Models;

namespace Azure.ResourceManager.Cdn.Samples
{
    public partial class Sample_FrontDoorRouteCollection
    {
        // Routes_ListByEndpoint
        [NUnit.Framework.Test]
        [NUnit.Framework.Ignore("Only verifying that the sample builds")]
        public async Task GetAll_RoutesListByEndpoint()
        {
<<<<<<< HEAD
            // Generated from example definition: specification/cdn/resource-manager/Microsoft.Cdn/stable/2023-05-01/examples/Routes_ListByEndpoint.json
=======
            // Generated from example definition: specification/cdn/resource-manager/Microsoft.Cdn/stable/2024-02-01/examples/Routes_ListByEndpoint.json
>>>>>>> 191800b4
            // this example is just showing the usage of "FrontDoorRoutes_ListByEndpoint" operation, for the dependent resources, they will have to be created separately.

            // get your azure access token, for more details of how Azure SDK get your access token, please refer to https://learn.microsoft.com/en-us/dotnet/azure/sdk/authentication?tabs=command-line
            TokenCredential cred = new DefaultAzureCredential();
            // authenticate your client
            ArmClient client = new ArmClient(cred);

            // this example assumes you already have this FrontDoorEndpointResource created on azure
            // for more information of creating FrontDoorEndpointResource, please refer to the document of FrontDoorEndpointResource
            string subscriptionId = "subid";
            string resourceGroupName = "RG";
            string profileName = "profile1";
            string endpointName = "endpoint1";
            ResourceIdentifier frontDoorEndpointResourceId = FrontDoorEndpointResource.CreateResourceIdentifier(subscriptionId, resourceGroupName, profileName, endpointName);
            FrontDoorEndpointResource frontDoorEndpoint = client.GetFrontDoorEndpointResource(frontDoorEndpointResourceId);

            // get the collection of this FrontDoorRouteResource
            FrontDoorRouteCollection collection = frontDoorEndpoint.GetFrontDoorRoutes();

            // invoke the operation and iterate over the result
            await foreach (FrontDoorRouteResource item in collection.GetAllAsync())
            {
                // the variable item is a resource, you could call other operations on this instance as well
                // but just for demo, we get its data from this resource instance
                FrontDoorRouteData resourceData = item.Data;
                // for demo we just print out the id
                Console.WriteLine($"Succeeded on id: {resourceData.Id}");
            }

            Console.WriteLine($"Succeeded");
        }

        // Routes_Get
        [NUnit.Framework.Test]
        [NUnit.Framework.Ignore("Only verifying that the sample builds")]
        public async Task Get_RoutesGet()
        {
<<<<<<< HEAD
            // Generated from example definition: specification/cdn/resource-manager/Microsoft.Cdn/stable/2023-05-01/examples/Routes_Get.json
=======
            // Generated from example definition: specification/cdn/resource-manager/Microsoft.Cdn/stable/2024-02-01/examples/Routes_Get.json
>>>>>>> 191800b4
            // this example is just showing the usage of "FrontDoorRoutes_Get" operation, for the dependent resources, they will have to be created separately.

            // get your azure access token, for more details of how Azure SDK get your access token, please refer to https://learn.microsoft.com/en-us/dotnet/azure/sdk/authentication?tabs=command-line
            TokenCredential cred = new DefaultAzureCredential();
            // authenticate your client
            ArmClient client = new ArmClient(cred);

            // this example assumes you already have this FrontDoorEndpointResource created on azure
            // for more information of creating FrontDoorEndpointResource, please refer to the document of FrontDoorEndpointResource
            string subscriptionId = "subid";
            string resourceGroupName = "RG";
            string profileName = "profile1";
            string endpointName = "endpoint1";
            ResourceIdentifier frontDoorEndpointResourceId = FrontDoorEndpointResource.CreateResourceIdentifier(subscriptionId, resourceGroupName, profileName, endpointName);
            FrontDoorEndpointResource frontDoorEndpoint = client.GetFrontDoorEndpointResource(frontDoorEndpointResourceId);

            // get the collection of this FrontDoorRouteResource
            FrontDoorRouteCollection collection = frontDoorEndpoint.GetFrontDoorRoutes();

            // invoke the operation
            string routeName = "route1";
            FrontDoorRouteResource result = await collection.GetAsync(routeName);

            // the variable result is a resource, you could call other operations on this instance as well
            // but just for demo, we get its data from this resource instance
            FrontDoorRouteData resourceData = result.Data;
            // for demo we just print out the id
            Console.WriteLine($"Succeeded on id: {resourceData.Id}");
        }

        // Routes_Get
        [NUnit.Framework.Test]
        [NUnit.Framework.Ignore("Only verifying that the sample builds")]
        public async Task Exists_RoutesGet()
        {
<<<<<<< HEAD
            // Generated from example definition: specification/cdn/resource-manager/Microsoft.Cdn/stable/2023-05-01/examples/Routes_Get.json
=======
            // Generated from example definition: specification/cdn/resource-manager/Microsoft.Cdn/stable/2024-02-01/examples/Routes_Get.json
>>>>>>> 191800b4
            // this example is just showing the usage of "FrontDoorRoutes_Get" operation, for the dependent resources, they will have to be created separately.

            // get your azure access token, for more details of how Azure SDK get your access token, please refer to https://learn.microsoft.com/en-us/dotnet/azure/sdk/authentication?tabs=command-line
            TokenCredential cred = new DefaultAzureCredential();
            // authenticate your client
            ArmClient client = new ArmClient(cred);

            // this example assumes you already have this FrontDoorEndpointResource created on azure
            // for more information of creating FrontDoorEndpointResource, please refer to the document of FrontDoorEndpointResource
            string subscriptionId = "subid";
            string resourceGroupName = "RG";
            string profileName = "profile1";
            string endpointName = "endpoint1";
            ResourceIdentifier frontDoorEndpointResourceId = FrontDoorEndpointResource.CreateResourceIdentifier(subscriptionId, resourceGroupName, profileName, endpointName);
            FrontDoorEndpointResource frontDoorEndpoint = client.GetFrontDoorEndpointResource(frontDoorEndpointResourceId);

            // get the collection of this FrontDoorRouteResource
            FrontDoorRouteCollection collection = frontDoorEndpoint.GetFrontDoorRoutes();

            // invoke the operation
            string routeName = "route1";
            bool result = await collection.ExistsAsync(routeName);

            Console.WriteLine($"Succeeded: {result}");
        }

        // Routes_Get
        [NUnit.Framework.Test]
        [NUnit.Framework.Ignore("Only verifying that the sample builds")]
        public async Task GetIfExists_RoutesGet()
        {
<<<<<<< HEAD
            // Generated from example definition: specification/cdn/resource-manager/Microsoft.Cdn/stable/2023-05-01/examples/Routes_Get.json
=======
            // Generated from example definition: specification/cdn/resource-manager/Microsoft.Cdn/stable/2024-02-01/examples/Routes_Get.json
>>>>>>> 191800b4
            // this example is just showing the usage of "FrontDoorRoutes_Get" operation, for the dependent resources, they will have to be created separately.

            // get your azure access token, for more details of how Azure SDK get your access token, please refer to https://learn.microsoft.com/en-us/dotnet/azure/sdk/authentication?tabs=command-line
            TokenCredential cred = new DefaultAzureCredential();
            // authenticate your client
            ArmClient client = new ArmClient(cred);

            // this example assumes you already have this FrontDoorEndpointResource created on azure
            // for more information of creating FrontDoorEndpointResource, please refer to the document of FrontDoorEndpointResource
            string subscriptionId = "subid";
            string resourceGroupName = "RG";
            string profileName = "profile1";
            string endpointName = "endpoint1";
            ResourceIdentifier frontDoorEndpointResourceId = FrontDoorEndpointResource.CreateResourceIdentifier(subscriptionId, resourceGroupName, profileName, endpointName);
            FrontDoorEndpointResource frontDoorEndpoint = client.GetFrontDoorEndpointResource(frontDoorEndpointResourceId);

            // get the collection of this FrontDoorRouteResource
            FrontDoorRouteCollection collection = frontDoorEndpoint.GetFrontDoorRoutes();

            // invoke the operation
            string routeName = "route1";
            NullableResponse<FrontDoorRouteResource> response = await collection.GetIfExistsAsync(routeName);
            FrontDoorRouteResource result = response.HasValue ? response.Value : null;

            if (result == null)
            {
                Console.WriteLine($"Succeeded with null as result");
            }
            else
            {
                // the variable result is a resource, you could call other operations on this instance as well
                // but just for demo, we get its data from this resource instance
                FrontDoorRouteData resourceData = result.Data;
                // for demo we just print out the id
                Console.WriteLine($"Succeeded on id: {resourceData.Id}");
            }
        }

        // Routes_Create
        [NUnit.Framework.Test]
        [NUnit.Framework.Ignore("Only verifying that the sample builds")]
        public async Task CreateOrUpdate_RoutesCreate()
        {
<<<<<<< HEAD
            // Generated from example definition: specification/cdn/resource-manager/Microsoft.Cdn/stable/2023-05-01/examples/Routes_Create.json
=======
            // Generated from example definition: specification/cdn/resource-manager/Microsoft.Cdn/stable/2024-02-01/examples/Routes_Create.json
>>>>>>> 191800b4
            // this example is just showing the usage of "FrontDoorRoutes_Create" operation, for the dependent resources, they will have to be created separately.

            // get your azure access token, for more details of how Azure SDK get your access token, please refer to https://learn.microsoft.com/en-us/dotnet/azure/sdk/authentication?tabs=command-line
            TokenCredential cred = new DefaultAzureCredential();
            // authenticate your client
            ArmClient client = new ArmClient(cred);

            // this example assumes you already have this FrontDoorEndpointResource created on azure
            // for more information of creating FrontDoorEndpointResource, please refer to the document of FrontDoorEndpointResource
            string subscriptionId = "subid";
            string resourceGroupName = "RG";
            string profileName = "profile1";
            string endpointName = "endpoint1";
            ResourceIdentifier frontDoorEndpointResourceId = FrontDoorEndpointResource.CreateResourceIdentifier(subscriptionId, resourceGroupName, profileName, endpointName);
            FrontDoorEndpointResource frontDoorEndpoint = client.GetFrontDoorEndpointResource(frontDoorEndpointResourceId);

            // get the collection of this FrontDoorRouteResource
            FrontDoorRouteCollection collection = frontDoorEndpoint.GetFrontDoorRoutes();

            // invoke the operation
            string routeName = "route1";
            FrontDoorRouteData data = new FrontDoorRouteData()
            {
                CustomDomains =
{
new FrontDoorActivatedResourceInfo()
{
Id = new ResourceIdentifier("/subscriptions/subid/resourceGroups/RG/providers/Microsoft.Cdn/profiles/profile1/customDomains/domain1"),
}
},
                OriginGroupId = new ResourceIdentifier("/subscriptions/subid/resourceGroups/RG/providers/Microsoft.Cdn/profiles/profile1/originGroups/originGroup1"),
                OriginPath = null,
                RuleSets =
{
new WritableSubResource()
{
Id = new ResourceIdentifier("/subscriptions/subid/resourceGroups/RG/providers/Microsoft.Cdn/profiles/profile1/ruleSets/ruleSet1"),
}
},
                SupportedProtocols =
{
FrontDoorEndpointProtocol.Https,FrontDoorEndpointProtocol.Http
},
                PatternsToMatch =
{
"/*"
},
                CacheConfiguration = new FrontDoorRouteCacheConfiguration()
                {
                    QueryStringCachingBehavior = FrontDoorQueryStringCachingBehavior.IgnoreSpecifiedQueryStrings,
                    QueryParameters = "querystring=test",
                    CompressionSettings = new RouteCacheCompressionSettings()
                    {
                        ContentTypesToCompress =
{
"text/html","application/octet-stream"
},
                        IsCompressionEnabled = true,
                    },
                },
                ForwardingProtocol = ForwardingProtocol.MatchRequest,
                LinkToDefaultDomain = LinkToDefaultDomain.Enabled,
                HttpsRedirect = HttpsRedirect.Enabled,
                EnabledState = EnabledState.Enabled,
            };
            ArmOperation<FrontDoorRouteResource> lro = await collection.CreateOrUpdateAsync(WaitUntil.Completed, routeName, data);
            FrontDoorRouteResource result = lro.Value;

            // the variable result is a resource, you could call other operations on this instance as well
            // but just for demo, we get its data from this resource instance
            FrontDoorRouteData resourceData = result.Data;
            // for demo we just print out the id
            Console.WriteLine($"Succeeded on id: {resourceData.Id}");
        }
    }
}<|MERGE_RESOLUTION|>--- conflicted
+++ resolved
@@ -21,11 +21,7 @@
         [NUnit.Framework.Ignore("Only verifying that the sample builds")]
         public async Task GetAll_RoutesListByEndpoint()
         {
-<<<<<<< HEAD
-            // Generated from example definition: specification/cdn/resource-manager/Microsoft.Cdn/stable/2023-05-01/examples/Routes_ListByEndpoint.json
-=======
             // Generated from example definition: specification/cdn/resource-manager/Microsoft.Cdn/stable/2024-02-01/examples/Routes_ListByEndpoint.json
->>>>>>> 191800b4
             // this example is just showing the usage of "FrontDoorRoutes_ListByEndpoint" operation, for the dependent resources, they will have to be created separately.
 
             // get your azure access token, for more details of how Azure SDK get your access token, please refer to https://learn.microsoft.com/en-us/dotnet/azure/sdk/authentication?tabs=command-line
@@ -63,11 +59,7 @@
         [NUnit.Framework.Ignore("Only verifying that the sample builds")]
         public async Task Get_RoutesGet()
         {
-<<<<<<< HEAD
-            // Generated from example definition: specification/cdn/resource-manager/Microsoft.Cdn/stable/2023-05-01/examples/Routes_Get.json
-=======
             // Generated from example definition: specification/cdn/resource-manager/Microsoft.Cdn/stable/2024-02-01/examples/Routes_Get.json
->>>>>>> 191800b4
             // this example is just showing the usage of "FrontDoorRoutes_Get" operation, for the dependent resources, they will have to be created separately.
 
             // get your azure access token, for more details of how Azure SDK get your access token, please refer to https://learn.microsoft.com/en-us/dotnet/azure/sdk/authentication?tabs=command-line
@@ -103,11 +95,7 @@
         [NUnit.Framework.Ignore("Only verifying that the sample builds")]
         public async Task Exists_RoutesGet()
         {
-<<<<<<< HEAD
-            // Generated from example definition: specification/cdn/resource-manager/Microsoft.Cdn/stable/2023-05-01/examples/Routes_Get.json
-=======
             // Generated from example definition: specification/cdn/resource-manager/Microsoft.Cdn/stable/2024-02-01/examples/Routes_Get.json
->>>>>>> 191800b4
             // this example is just showing the usage of "FrontDoorRoutes_Get" operation, for the dependent resources, they will have to be created separately.
 
             // get your azure access token, for more details of how Azure SDK get your access token, please refer to https://learn.microsoft.com/en-us/dotnet/azure/sdk/authentication?tabs=command-line
@@ -139,11 +127,7 @@
         [NUnit.Framework.Ignore("Only verifying that the sample builds")]
         public async Task GetIfExists_RoutesGet()
         {
-<<<<<<< HEAD
-            // Generated from example definition: specification/cdn/resource-manager/Microsoft.Cdn/stable/2023-05-01/examples/Routes_Get.json
-=======
             // Generated from example definition: specification/cdn/resource-manager/Microsoft.Cdn/stable/2024-02-01/examples/Routes_Get.json
->>>>>>> 191800b4
             // this example is just showing the usage of "FrontDoorRoutes_Get" operation, for the dependent resources, they will have to be created separately.
 
             // get your azure access token, for more details of how Azure SDK get your access token, please refer to https://learn.microsoft.com/en-us/dotnet/azure/sdk/authentication?tabs=command-line
@@ -187,11 +171,7 @@
         [NUnit.Framework.Ignore("Only verifying that the sample builds")]
         public async Task CreateOrUpdate_RoutesCreate()
         {
-<<<<<<< HEAD
-            // Generated from example definition: specification/cdn/resource-manager/Microsoft.Cdn/stable/2023-05-01/examples/Routes_Create.json
-=======
             // Generated from example definition: specification/cdn/resource-manager/Microsoft.Cdn/stable/2024-02-01/examples/Routes_Create.json
->>>>>>> 191800b4
             // this example is just showing the usage of "FrontDoorRoutes_Create" operation, for the dependent resources, they will have to be created separately.
 
             // get your azure access token, for more details of how Azure SDK get your access token, please refer to https://learn.microsoft.com/en-us/dotnet/azure/sdk/authentication?tabs=command-line
