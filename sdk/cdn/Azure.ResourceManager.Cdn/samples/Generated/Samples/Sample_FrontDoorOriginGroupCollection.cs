// Copyright (c) Microsoft Corporation. All rights reserved.
// Licensed under the MIT License.

// <auto-generated/>

#nullable disable

using System;
using System.Threading.Tasks;
using Azure.Core;
using Azure.Identity;
using Azure.ResourceManager.Cdn.Models;

namespace Azure.ResourceManager.Cdn.Samples
{
    public partial class Sample_FrontDoorOriginGroupCollection
    {
        // AFDOriginGroups_ListByProfile
        [NUnit.Framework.Test]
        [NUnit.Framework.Ignore("Only verifying that the sample builds")]
        public async Task GetAll_AFDOriginGroupsListByProfile()
        {
<<<<<<< HEAD
            // Generated from example definition: specification/cdn/resource-manager/Microsoft.Cdn/stable/2023-05-01/examples/AFDOriginGroups_ListByProfile.json
=======
            // Generated from example definition: specification/cdn/resource-manager/Microsoft.Cdn/stable/2024-02-01/examples/AFDOriginGroups_ListByProfile.json
>>>>>>> 191800b4
            // this example is just showing the usage of "FrontDoorOriginGroups_ListByProfile" operation, for the dependent resources, they will have to be created separately.

            // get your azure access token, for more details of how Azure SDK get your access token, please refer to https://learn.microsoft.com/en-us/dotnet/azure/sdk/authentication?tabs=command-line
            TokenCredential cred = new DefaultAzureCredential();
            // authenticate your client
            ArmClient client = new ArmClient(cred);

            // this example assumes you already have this ProfileResource created on azure
            // for more information of creating ProfileResource, please refer to the document of ProfileResource
            string subscriptionId = "subid";
            string resourceGroupName = "RG";
            string profileName = "profile1";
            ResourceIdentifier profileResourceId = ProfileResource.CreateResourceIdentifier(subscriptionId, resourceGroupName, profileName);
            ProfileResource profile = client.GetProfileResource(profileResourceId);

            // get the collection of this FrontDoorOriginGroupResource
            FrontDoorOriginGroupCollection collection = profile.GetFrontDoorOriginGroups();

            // invoke the operation and iterate over the result
            await foreach (FrontDoorOriginGroupResource item in collection.GetAllAsync())
            {
                // the variable item is a resource, you could call other operations on this instance as well
                // but just for demo, we get its data from this resource instance
                FrontDoorOriginGroupData resourceData = item.Data;
                // for demo we just print out the id
                Console.WriteLine($"Succeeded on id: {resourceData.Id}");
            }

            Console.WriteLine($"Succeeded");
        }

        // AFDOriginGroups_Get
        [NUnit.Framework.Test]
        [NUnit.Framework.Ignore("Only verifying that the sample builds")]
        public async Task Get_AFDOriginGroupsGet()
        {
<<<<<<< HEAD
            // Generated from example definition: specification/cdn/resource-manager/Microsoft.Cdn/stable/2023-05-01/examples/AFDOriginGroups_Get.json
=======
            // Generated from example definition: specification/cdn/resource-manager/Microsoft.Cdn/stable/2024-02-01/examples/AFDOriginGroups_Get.json
>>>>>>> 191800b4
            // this example is just showing the usage of "FrontDoorOriginGroups_Get" operation, for the dependent resources, they will have to be created separately.

            // get your azure access token, for more details of how Azure SDK get your access token, please refer to https://learn.microsoft.com/en-us/dotnet/azure/sdk/authentication?tabs=command-line
            TokenCredential cred = new DefaultAzureCredential();
            // authenticate your client
            ArmClient client = new ArmClient(cred);

            // this example assumes you already have this ProfileResource created on azure
            // for more information of creating ProfileResource, please refer to the document of ProfileResource
            string subscriptionId = "subid";
            string resourceGroupName = "RG";
            string profileName = "profile1";
            ResourceIdentifier profileResourceId = ProfileResource.CreateResourceIdentifier(subscriptionId, resourceGroupName, profileName);
            ProfileResource profile = client.GetProfileResource(profileResourceId);

            // get the collection of this FrontDoorOriginGroupResource
            FrontDoorOriginGroupCollection collection = profile.GetFrontDoorOriginGroups();

            // invoke the operation
            string originGroupName = "origingroup1";
            FrontDoorOriginGroupResource result = await collection.GetAsync(originGroupName);

            // the variable result is a resource, you could call other operations on this instance as well
            // but just for demo, we get its data from this resource instance
            FrontDoorOriginGroupData resourceData = result.Data;
            // for demo we just print out the id
            Console.WriteLine($"Succeeded on id: {resourceData.Id}");
        }

        // AFDOriginGroups_Get
        [NUnit.Framework.Test]
        [NUnit.Framework.Ignore("Only verifying that the sample builds")]
        public async Task Exists_AFDOriginGroupsGet()
        {
<<<<<<< HEAD
            // Generated from example definition: specification/cdn/resource-manager/Microsoft.Cdn/stable/2023-05-01/examples/AFDOriginGroups_Get.json
=======
            // Generated from example definition: specification/cdn/resource-manager/Microsoft.Cdn/stable/2024-02-01/examples/AFDOriginGroups_Get.json
>>>>>>> 191800b4
            // this example is just showing the usage of "FrontDoorOriginGroups_Get" operation, for the dependent resources, they will have to be created separately.

            // get your azure access token, for more details of how Azure SDK get your access token, please refer to https://learn.microsoft.com/en-us/dotnet/azure/sdk/authentication?tabs=command-line
            TokenCredential cred = new DefaultAzureCredential();
            // authenticate your client
            ArmClient client = new ArmClient(cred);

            // this example assumes you already have this ProfileResource created on azure
            // for more information of creating ProfileResource, please refer to the document of ProfileResource
            string subscriptionId = "subid";
            string resourceGroupName = "RG";
            string profileName = "profile1";
            ResourceIdentifier profileResourceId = ProfileResource.CreateResourceIdentifier(subscriptionId, resourceGroupName, profileName);
            ProfileResource profile = client.GetProfileResource(profileResourceId);

            // get the collection of this FrontDoorOriginGroupResource
            FrontDoorOriginGroupCollection collection = profile.GetFrontDoorOriginGroups();

            // invoke the operation
            string originGroupName = "origingroup1";
            bool result = await collection.ExistsAsync(originGroupName);

            Console.WriteLine($"Succeeded: {result}");
        }

        // AFDOriginGroups_Get
        [NUnit.Framework.Test]
        [NUnit.Framework.Ignore("Only verifying that the sample builds")]
        public async Task GetIfExists_AFDOriginGroupsGet()
        {
<<<<<<< HEAD
            // Generated from example definition: specification/cdn/resource-manager/Microsoft.Cdn/stable/2023-05-01/examples/AFDOriginGroups_Get.json
=======
            // Generated from example definition: specification/cdn/resource-manager/Microsoft.Cdn/stable/2024-02-01/examples/AFDOriginGroups_Get.json
>>>>>>> 191800b4
            // this example is just showing the usage of "FrontDoorOriginGroups_Get" operation, for the dependent resources, they will have to be created separately.

            // get your azure access token, for more details of how Azure SDK get your access token, please refer to https://learn.microsoft.com/en-us/dotnet/azure/sdk/authentication?tabs=command-line
            TokenCredential cred = new DefaultAzureCredential();
            // authenticate your client
            ArmClient client = new ArmClient(cred);

            // this example assumes you already have this ProfileResource created on azure
            // for more information of creating ProfileResource, please refer to the document of ProfileResource
            string subscriptionId = "subid";
            string resourceGroupName = "RG";
            string profileName = "profile1";
            ResourceIdentifier profileResourceId = ProfileResource.CreateResourceIdentifier(subscriptionId, resourceGroupName, profileName);
            ProfileResource profile = client.GetProfileResource(profileResourceId);

            // get the collection of this FrontDoorOriginGroupResource
            FrontDoorOriginGroupCollection collection = profile.GetFrontDoorOriginGroups();

            // invoke the operation
            string originGroupName = "origingroup1";
            NullableResponse<FrontDoorOriginGroupResource> response = await collection.GetIfExistsAsync(originGroupName);
            FrontDoorOriginGroupResource result = response.HasValue ? response.Value : null;

            if (result == null)
            {
                Console.WriteLine($"Succeeded with null as result");
            }
            else
            {
                // the variable result is a resource, you could call other operations on this instance as well
                // but just for demo, we get its data from this resource instance
                FrontDoorOriginGroupData resourceData = result.Data;
                // for demo we just print out the id
                Console.WriteLine($"Succeeded on id: {resourceData.Id}");
            }
        }

        // AFDOriginGroups_Create
        [NUnit.Framework.Test]
        [NUnit.Framework.Ignore("Only verifying that the sample builds")]
        public async Task CreateOrUpdate_AFDOriginGroupsCreate()
        {
<<<<<<< HEAD
            // Generated from example definition: specification/cdn/resource-manager/Microsoft.Cdn/stable/2023-05-01/examples/AFDOriginGroups_Create.json
=======
            // Generated from example definition: specification/cdn/resource-manager/Microsoft.Cdn/stable/2024-02-01/examples/AFDOriginGroups_Create.json
>>>>>>> 191800b4
            // this example is just showing the usage of "FrontDoorOriginGroups_Create" operation, for the dependent resources, they will have to be created separately.

            // get your azure access token, for more details of how Azure SDK get your access token, please refer to https://learn.microsoft.com/en-us/dotnet/azure/sdk/authentication?tabs=command-line
            TokenCredential cred = new DefaultAzureCredential();
            // authenticate your client
            ArmClient client = new ArmClient(cred);

            // this example assumes you already have this ProfileResource created on azure
            // for more information of creating ProfileResource, please refer to the document of ProfileResource
            string subscriptionId = "subid";
            string resourceGroupName = "RG";
            string profileName = "profile1";
            ResourceIdentifier profileResourceId = ProfileResource.CreateResourceIdentifier(subscriptionId, resourceGroupName, profileName);
            ProfileResource profile = client.GetProfileResource(profileResourceId);

            // get the collection of this FrontDoorOriginGroupResource
            FrontDoorOriginGroupCollection collection = profile.GetFrontDoorOriginGroups();

            // invoke the operation
            string originGroupName = "origingroup1";
            FrontDoorOriginGroupData data = new FrontDoorOriginGroupData()
            {
                LoadBalancingSettings = new LoadBalancingSettings()
                {
                    SampleSize = 3,
                    SuccessfulSamplesRequired = 3,
                    AdditionalLatencyInMilliseconds = 1000,
                },
                HealthProbeSettings = new HealthProbeSettings()
                {
                    ProbePath = "/path2",
                    ProbeRequestType = HealthProbeRequestType.NotSet,
                    ProbeProtocol = HealthProbeProtocol.NotSet,
                    ProbeIntervalInSeconds = 10,
                },
                TrafficRestorationTimeInMinutes = 5,
            };
            ArmOperation<FrontDoorOriginGroupResource> lro = await collection.CreateOrUpdateAsync(WaitUntil.Completed, originGroupName, data);
            FrontDoorOriginGroupResource result = lro.Value;

            // the variable result is a resource, you could call other operations on this instance as well
            // but just for demo, we get its data from this resource instance
            FrontDoorOriginGroupData resourceData = result.Data;
            // for demo we just print out the id
            Console.WriteLine($"Succeeded on id: {resourceData.Id}");
        }
    }
}<|MERGE_RESOLUTION|>--- conflicted
+++ resolved
@@ -20,11 +20,7 @@
         [NUnit.Framework.Ignore("Only verifying that the sample builds")]
         public async Task GetAll_AFDOriginGroupsListByProfile()
         {
-<<<<<<< HEAD
-            // Generated from example definition: specification/cdn/resource-manager/Microsoft.Cdn/stable/2023-05-01/examples/AFDOriginGroups_ListByProfile.json
-=======
             // Generated from example definition: specification/cdn/resource-manager/Microsoft.Cdn/stable/2024-02-01/examples/AFDOriginGroups_ListByProfile.json
->>>>>>> 191800b4
             // this example is just showing the usage of "FrontDoorOriginGroups_ListByProfile" operation, for the dependent resources, they will have to be created separately.
 
             // get your azure access token, for more details of how Azure SDK get your access token, please refer to https://learn.microsoft.com/en-us/dotnet/azure/sdk/authentication?tabs=command-line
@@ -61,11 +57,7 @@
         [NUnit.Framework.Ignore("Only verifying that the sample builds")]
         public async Task Get_AFDOriginGroupsGet()
         {
-<<<<<<< HEAD
-            // Generated from example definition: specification/cdn/resource-manager/Microsoft.Cdn/stable/2023-05-01/examples/AFDOriginGroups_Get.json
-=======
             // Generated from example definition: specification/cdn/resource-manager/Microsoft.Cdn/stable/2024-02-01/examples/AFDOriginGroups_Get.json
->>>>>>> 191800b4
             // this example is just showing the usage of "FrontDoorOriginGroups_Get" operation, for the dependent resources, they will have to be created separately.
 
             // get your azure access token, for more details of how Azure SDK get your access token, please refer to https://learn.microsoft.com/en-us/dotnet/azure/sdk/authentication?tabs=command-line
@@ -100,11 +92,7 @@
         [NUnit.Framework.Ignore("Only verifying that the sample builds")]
         public async Task Exists_AFDOriginGroupsGet()
         {
-<<<<<<< HEAD
-            // Generated from example definition: specification/cdn/resource-manager/Microsoft.Cdn/stable/2023-05-01/examples/AFDOriginGroups_Get.json
-=======
             // Generated from example definition: specification/cdn/resource-manager/Microsoft.Cdn/stable/2024-02-01/examples/AFDOriginGroups_Get.json
->>>>>>> 191800b4
             // this example is just showing the usage of "FrontDoorOriginGroups_Get" operation, for the dependent resources, they will have to be created separately.
 
             // get your azure access token, for more details of how Azure SDK get your access token, please refer to https://learn.microsoft.com/en-us/dotnet/azure/sdk/authentication?tabs=command-line
@@ -135,11 +123,7 @@
         [NUnit.Framework.Ignore("Only verifying that the sample builds")]
         public async Task GetIfExists_AFDOriginGroupsGet()
         {
-<<<<<<< HEAD
-            // Generated from example definition: specification/cdn/resource-manager/Microsoft.Cdn/stable/2023-05-01/examples/AFDOriginGroups_Get.json
-=======
             // Generated from example definition: specification/cdn/resource-manager/Microsoft.Cdn/stable/2024-02-01/examples/AFDOriginGroups_Get.json
->>>>>>> 191800b4
             // this example is just showing the usage of "FrontDoorOriginGroups_Get" operation, for the dependent resources, they will have to be created separately.
 
             // get your azure access token, for more details of how Azure SDK get your access token, please refer to https://learn.microsoft.com/en-us/dotnet/azure/sdk/authentication?tabs=command-line
@@ -182,11 +166,7 @@
         [NUnit.Framework.Ignore("Only verifying that the sample builds")]
         public async Task CreateOrUpdate_AFDOriginGroupsCreate()
         {
-<<<<<<< HEAD
-            // Generated from example definition: specification/cdn/resource-manager/Microsoft.Cdn/stable/2023-05-01/examples/AFDOriginGroups_Create.json
-=======
             // Generated from example definition: specification/cdn/resource-manager/Microsoft.Cdn/stable/2024-02-01/examples/AFDOriginGroups_Create.json
->>>>>>> 191800b4
             // this example is just showing the usage of "FrontDoorOriginGroups_Create" operation, for the dependent resources, they will have to be created separately.
 
             // get your azure access token, for more details of how Azure SDK get your access token, please refer to https://learn.microsoft.com/en-us/dotnet/azure/sdk/authentication?tabs=command-line
