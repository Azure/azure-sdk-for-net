--- conflicted
+++ resolved
@@ -31,8 +31,6 @@
             var ex = Assert.ThrowsAsync<RequestFailedException>(async () => await policy.GetAsync());
             Assert.AreEqual(404, ex.Status);
         }
-<<<<<<< HEAD
-=======
 
         [TestCase]
         [RecordedTest]
@@ -46,6 +44,5 @@
             CdnWebApplicationFirewallPolicy updatedPolicy = lro.Value;
             ResourceDataHelper.AssertPolicyUpdate(updatedPolicy, "newTag", "newValue");
         }
->>>>>>> 2cff107a
     }
 }