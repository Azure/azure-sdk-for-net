--- conflicted
+++ resolved
@@ -32,32 +32,12 @@
             writer.WriteStringValue(Location);
             writer.WritePropertyName("properties");
             writer.WriteStartObject();
-            if (Optional.IsDefined(Identity))
-            {
-                writer.WritePropertyName("identity");
-                writer.WriteObjectValue(Identity);
-            }
-            if (Optional.IsDefined(OriginResponseTimeoutSeconds))
-            {
-                writer.WritePropertyName("originResponseTimeoutSeconds");
-                writer.WriteNumberValue(OriginResponseTimeoutSeconds.Value);
-            }
             writer.WriteEndObject();
             writer.WriteEndObject();
         }
 
         internal static ProfileData DeserializeProfileData(JsonElement element)
         {
-<<<<<<< HEAD
-            Sku sku = default;
-            Optional<string> kind = default;
-            string location = default;
-            Optional<IDictionary<string, string>> tags = default;
-            Optional<SystemData> systemData = default;
-            ResourceIdentifier id = default;
-            string name = default;
-            Azure.Core.ResourceType type = default;
-=======
             Models.Sku sku = default;
             IDictionary<string, string> tags = default;
             AzureLocation location = default;
@@ -65,31 +45,14 @@
             string name = default;
             ResourceType type = default;
             SystemData systemData = default;
->>>>>>> fd977cc4
             Optional<ProfileResourceState> resourceState = default;
-            Optional<ManagedServiceIdentity> identity = default;
             Optional<string> provisioningState = default;
-            Optional<string> frontDoorId = default;
-            Optional<int> originResponseTimeoutSeconds = default;
+            Optional<string> frontdoorId = default;
             foreach (var property in element.EnumerateObject())
             {
                 if (property.NameEquals("sku"))
                 {
-<<<<<<< HEAD
-                    sku = Sku.DeserializeSku(property.Value);
-                    continue;
-                }
-                if (property.NameEquals("kind"))
-                {
-                    kind = property.Value.GetString();
-                    continue;
-                }
-                if (property.NameEquals("location"))
-                {
-                    location = property.Value.GetString();
-=======
                     sku = Models.Sku.DeserializeSku(property.Value);
->>>>>>> fd977cc4
                     continue;
                 }
                 if (property.NameEquals("tags"))
@@ -146,45 +109,21 @@
                             resourceState = new ProfileResourceState(property0.Value.GetString());
                             continue;
                         }
-                        if (property0.NameEquals("identity"))
-                        {
-                            if (property0.Value.ValueKind == JsonValueKind.Null)
-                            {
-                                property0.ThrowNonNullablePropertyIsNull();
-                                continue;
-                            }
-                            identity = ManagedServiceIdentity.DeserializeManagedServiceIdentity(property0.Value);
-                            continue;
-                        }
                         if (property0.NameEquals("provisioningState"))
                         {
                             provisioningState = property0.Value.GetString();
                             continue;
                         }
-                        if (property0.NameEquals("frontDoorId"))
+                        if (property0.NameEquals("frontdoorId"))
                         {
-                            frontDoorId = property0.Value.GetString();
-                            continue;
-                        }
-                        if (property0.NameEquals("originResponseTimeoutSeconds"))
-                        {
-                            if (property0.Value.ValueKind == JsonValueKind.Null)
-                            {
-                                property0.ThrowNonNullablePropertyIsNull();
-                                continue;
-                            }
-                            originResponseTimeoutSeconds = property0.Value.GetInt32();
+                            frontdoorId = property0.Value.GetString();
                             continue;
                         }
                     }
                     continue;
                 }
             }
-<<<<<<< HEAD
-            return new ProfileData(id, name, type, systemData.Value, location, Optional.ToDictionary(tags), sku, kind.Value, Optional.ToNullable(resourceState), identity.Value, provisioningState.Value, frontDoorId.Value, Optional.ToNullable(originResponseTimeoutSeconds));
-=======
             return new ProfileData(id, name, type, systemData, tags, location, sku, Optional.ToNullable(resourceState), provisioningState.Value, frontdoorId.Value);
->>>>>>> fd977cc4
         }
     }
 }