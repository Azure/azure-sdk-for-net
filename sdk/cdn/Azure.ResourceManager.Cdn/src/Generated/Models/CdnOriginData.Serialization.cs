--- conflicted
+++ resolved
@@ -110,12 +110,8 @@
         {
             ResourceIdentifier id = default;
             string name = default;
-<<<<<<< HEAD
-            Azure.Core.ResourceType type = default;
-=======
             ResourceType type = default;
             SystemData systemData = default;
->>>>>>> fd977cc4
             Optional<string> hostName = default;
             Optional<int?> httpPort = default;
             Optional<int?> httpsPort = default;
