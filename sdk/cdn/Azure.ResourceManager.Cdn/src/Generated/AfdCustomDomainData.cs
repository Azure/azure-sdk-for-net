--- conflicted
+++ resolved
@@ -24,26 +24,18 @@
         /// <param name="id"> The id. </param>
         /// <param name="name"> The name. </param>
         /// <param name="type"> The type. </param>
-<<<<<<< HEAD
-        /// <param name="systemData"> Read only system data. </param>
-        /// <param name="profileName"> The name of the profile which holds the domain. </param>
-=======
         /// <param name="systemData"> The systemData. </param>
->>>>>>> fd977cc4
         /// <param name="tlsSettings"> The configuration specifying how to enable HTTPS for the domain - using AzureFrontDoor managed certificate or user&apos;s own certificate. If not specified, enabling ssl uses AzureFrontDoor managed certificate by default. </param>
         /// <param name="azureDnsZone"> Resource reference to the Azure DNS zone. </param>
-        /// <param name="preValidatedCustomDomainResourceId"> Resource reference to the Azure resource where custom domain ownership was prevalidated. </param>
         /// <param name="provisioningState"> Provisioning status. </param>
         /// <param name="deploymentStatus"></param>
         /// <param name="domainValidationState"> Provisioning substate shows the progress of custom HTTPS enabling/disabling process step by step. DCV stands for DomainControlValidation. </param>
         /// <param name="hostName"> The host name of the domain. Must be a domain name. </param>
         /// <param name="validationProperties"> Values the customer needs to validate domain ownership. </param>
-        internal AfdCustomDomainData(ResourceIdentifier id, string name, Azure.Core.ResourceType type, SystemData systemData, string profileName, AfdCustomDomainHttpsParameters tlsSettings, WritableSubResource azureDnsZone, WritableSubResource preValidatedCustomDomainResourceId, AfdProvisioningState? provisioningState, DeploymentStatus? deploymentStatus, DomainValidationState? domainValidationState, string hostName, DomainValidationProperties validationProperties) : base(id, name, type, systemData)
+        internal AfdCustomDomainData(ResourceIdentifier id, string name, ResourceType type, SystemData systemData, AfdCustomDomainHttpsParameters tlsSettings, WritableSubResource azureDnsZone, AfdProvisioningState? provisioningState, DeploymentStatus? deploymentStatus, DomainValidationState? domainValidationState, string hostName, DomainValidationProperties validationProperties) : base(id, name, type, systemData)
         {
-            ProfileName = profileName;
             TlsSettings = tlsSettings;
             AzureDnsZone = azureDnsZone;
-            PreValidatedCustomDomainResourceId = preValidatedCustomDomainResourceId;
             ProvisioningState = provisioningState;
             DeploymentStatus = deploymentStatus;
             DomainValidationState = domainValidationState;
@@ -51,14 +43,10 @@
             ValidationProperties = validationProperties;
         }
 
-        /// <summary> The name of the profile which holds the domain. </summary>
-        public string ProfileName { get; }
         /// <summary> The configuration specifying how to enable HTTPS for the domain - using AzureFrontDoor managed certificate or user&apos;s own certificate. If not specified, enabling ssl uses AzureFrontDoor managed certificate by default. </summary>
         public AfdCustomDomainHttpsParameters TlsSettings { get; set; }
         /// <summary> Resource reference to the Azure DNS zone. </summary>
         public WritableSubResource AzureDnsZone { get; set; }
-        /// <summary> Resource reference to the Azure resource where custom domain ownership was prevalidated. </summary>
-        public WritableSubResource PreValidatedCustomDomainResourceId { get; set; }
         /// <summary> Provisioning status. </summary>
         public AfdProvisioningState? ProvisioningState { get; }
         /// <summary> Gets the deployment status. </summary>
