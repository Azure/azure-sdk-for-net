# Generated code configuration

Run `dotnet build /t:GenerateCode` to generate code.

``` yaml
azure-arm: true
library-name: Cdn
namespace: Azure.ResourceManager.Cdn
<<<<<<< HEAD
title: CdnManagementClient
input-file:
  - https://github.com/Azure/azure-rest-api-specs/blob/2cd7c6eacc5430d8956885e8d19b87ce3f3ebd6e/specification/cdn/resource-manager/Microsoft.Cdn/stable/2020-09-01/cdn.json
  - https://github.com/Azure/azure-rest-api-specs/blob/2cd7c6eacc5430d8956885e8d19b87ce3f3ebd6e/specification/cdn/resource-manager/Microsoft.Cdn/stable/2020-09-01/cdnwebapplicationfirewall.json
=======
require: 
  - https://github.com/Azure/azure-rest-api-specs/blob/2cd7c6eacc5430d8956885e8d19b87ce3f3ebd6e/specification/cdn/resource-manager/readme.md
>>>>>>> bfb94817
clear-output-folder: true
skip-csproj: true
output-folder: Generated/
operation-id-mappings:
  CdnEndpoint:
      profileName: Microsoft.Cdn/operationresults/profileresults
      endpointName: Microsoft.Cdn/operationresults/profileresults/endpointresults

<<<<<<< HEAD
modelerfour:
  naming:
    preserve-uppercase-max-length: 2
=======
rename-rules:
  CPU: Cpu
  CPUs: Cpus
  Os: OS
  Ip: IP
  Ips: IPs
  ID: Id
  IDs: Ids
  VM: Vm
  VMs: Vms
  VMScaleSet: VmScaleSet
  DNS: Dns
  VPN: Vpn
  NAT: Nat
  WAN: Wan
  Ipv4: IPv4
  Ipv6: IPv6
  Ipsec: IPsec
  SSO: Sso
  URI: Uri

>>>>>>> bfb94817
no-property-type-replacement: 
  - ContinentsResponseContinentsItem
  - EndpointPropertiesUpdateParametersDefaultOriginGroup
  - EndpointPropertiesUpdateParametersWebApplicationFirewallPolicyLink
  - AfdCustomDomainHttpsParametersSecret
override-operation-name:
  CheckNameAvailability: CheckCdnNameAvailability
  CheckNameAvailabilityWithSubscription: CheckCdnNameAvailabilityWithSubscription
<<<<<<< HEAD
rename-rules:
  Os: OS
  Ip: IP
  Ips: IPs
  Ipv4: IPv4
  Ipv6: IPv6
  ID: Id
  IDs: Ids
  VM: Vm
  VMs: Vms
  Vmos: VmOS
  VMScaleSet: VmScaleSet
  DNS: Dns
  VPN: Vpn
  NAT: Nat
  WAN: Wan

=======
  LogAnalytics_GetLogAnalyticsMetrics: GetLogAnalyticsMetrics
  LogAnalytics_GetLogAnalyticsRankings: GetLogAnalyticsRankings
  LogAnalytics_GetLogAnalyticsResources: GetLogAnalyticsResources
  LogAnalytics_GetLogAnalyticsLocations: GetLogAnalyticsLocations
  LogAnalytics_GetWafLogAnalyticsMetrics: GetWafLogAnalyticsMetrics
  LogAnalytics_GetWafLogAnalyticsRankings: GetWafLogAnalyticsRankings
>>>>>>> bfb94817
directive:
  - from: cdnwebapplicationfirewall.json
    where: $.definitions.CdnWebApplicationFirewallPolicyProperties.properties.rateLimitRules
    transform: $['x-ms-client-name'] = 'RateLimitSettings'
  - from: cdnwebapplicationfirewall.json
    where: $.definitions.CdnWebApplicationFirewallPolicyProperties.properties.customRules
    transform: $['x-ms-client-name'] = 'CustomSettings'
  - from: swagger-document
<<<<<<< HEAD
    where: $.definitions.DeliveryRuleAction.properties.name
    transform: >
        $['x-ms-enum'] = {
            "name": "DeliveryRuleActionName",
            "modelAsString": true
        }
  - from: swagger-document
    where: $.definitions.CdnEndpoint
    transform: >
        $['x-ms-client-name'] = 'LinkedCdnEndpoint'
=======
    where: $.definitions.CdnEndpoint
    transform: $['x-ms-client-name'] = 'CdnEndpointReference'
  - from: swagger-document
    where: $.definitions.DeliveryRuleAction.properties.name['x-ms-enum'].name
    transform: return "DeliveryRuleActionType"
>>>>>>> bfb94817
  - from: swagger-document
    where: $.definitions
    transform: >
        for (var key in $) {
            if (key === 'AFDDomainHttpsParameters')
            {
                const newKey = 'AfdCustomDomainHttpsParameters'
                $[newKey] = $[key]
                delete $[key]
            }
        }
  - from: swagger-document
    where: $.definitions.AFDDomainUpdatePropertiesParameters.properties.tlsSettings
    transform: $['$ref'] = '#/definitions/AfdCustomDomainHttpsParameters'
  - from: swagger-document
    where: $.definitions.EndpointPropertiesUpdateParameters.properties
    transform: >
        $.defaultOriginGroup = {
            "description": "A reference to the origin group.",
            "type": "object",
            "properties": {
                "id": {
                    "type": "string",
                    "description": "Resource ID."
                }
            }
        }
  - from: swagger-document
    where: $.definitions.AfdCustomDomainHttpsParameters.properties
    transform: >
        $.secret = {
            "description": "Resource reference to the secret. ie. subs/rg/profile/secret",
            "type": "object",
            "properties": {
                "id": {
                    "type": "string",
                    "description": "Resource ID."
                }
            }
        }
  - from: swagger-document
    where: $.definitions.EndpointPropertiesUpdateParameters.properties.defaultOriginGroup
    transform: $['x-nullable'] = true
  - from: swagger-document
    where: $.definitions.EndpointPropertiesUpdateParameters.properties.optimizationType
    transform: $['x-nullable'] = true
  - from: swagger-document
    where: $.definitions.EndpointPropertiesUpdateParameters.properties.urlSigningKeys
    transform: $['x-nullable'] = true
  - from: swagger-document
    where: $.definitions.EndpointPropertiesUpdateParameters.properties.deliveryPolicy
    transform: $['x-nullable'] = true
  - from: swagger-document
    where: $.definitions.EndpointPropertiesUpdateParameters.properties.webApplicationFirewallPolicyLink
    transform: $['x-nullable'] = true
  - from: swagger-document
    where: $.definitions.*.properties.trafficRestorationTimeToHealedOrNewEndpointsInMinutes
    transform: $['x-nullable'] = true
  - from: cdn.json
    where: $.definitions.*.properties.responseBasedOriginErrorDetectionSettings
    transform: $['x-nullable'] = true
  - from: swagger-document
    where: $.definitions.AFDOriginGroupUpdatePropertiesParameters.properties.responseBasedAfdOriginErrorDetectionSettings
    transform: $['x-nullable'] = true
  - from: cdn.json
    where: $.definitions.*.properties.healthProbeSettings
    transform: $['x-nullable'] = true
  - from: cdn.json
    where: $.definitions.*.properties.httpPort
    transform: $['x-nullable'] = true
  - from: cdn.json
    where: $.definitions.*.properties.httpsPort
    transform: $['x-nullable'] = true
  - from: cdn.json
    where: $.definitions.*.properties.priority
    transform: $['x-nullable'] = true
  - from: cdn.json
    where: $.definitions.*.properties.weight
    transform: $['x-nullable'] = true
  - from: swagger-document
    where: $.definitions.OriginProperties.properties.privateEndpointStatus
    transform: $['x-nullable'] = true
  - from: swagger-document
    where: $.definitions.WafMetricsResponse.properties.series.items.properties.groups
    transform: $['x-nullable'] = true
  - from: swagger-document
    where: $.definitions.AfdCustomDomainHttpsParameters.properties.secret
    transform: $['x-nullable'] = true
  - from: afdx.json
    where: $.definitions.*.properties.priority
    transform: $['x-nullable'] = true
  - from: afdx.json
    where: $.definitions.*.properties.weight
    transform: $['x-nullable'] = true
  - from: afdx.json
    where: $.definitions.AFDOriginUpdatePropertiesParameters.properties.sharedPrivateLinkResource
    transform: $['x-nullable'] = true
  - from: swagger-document
    where: $.definitions.policySettings.properties.defaultCustomBlockResponseStatusCode
    transform: $['x-nullable'] = true  
  - from: swagger-document
    where: $.paths['/subscriptions/{subscriptionId}/resourceGroups/{resourceGroupName}/providers/Microsoft.Cdn/profiles/{profileName}/endpoints/{endpointName}'].put.parameters[3]
    transform: $['x-ms-client-name'] = 'endpointInput'
  - from: swagger-document
    where: $.paths['/subscriptions/{subscriptionId}/resourceGroups/{resourceGroupName}/providers/Microsoft.Cdn/profiles/{profileName}/afdEndpoints/{endpointName}'].put.parameters[3]
    transform: $['x-ms-client-name'] = 'endpointInput'
  - remove-operation: AFDProfiles_CheckHostNameAvailability
  - remove-operation: Secrets_Update
  - remove-operation: Validate_Secret
  - from: swagger-document
    where: $.definitions.AFDEndpointProtocols
    transform: >
      $['x-ms-enum'] = {
          "name": "AfdEndpointProtocols",
          "modelAsString": true
      }
  - from: swagger-document
    where: $.definitions
    transform: >
      for (var key in $) {
          if (key.startsWith('AFD')) {
              const newKey = key.replace('AFD', 'Afd');
              $[key]['x-ms-client-name'] = newKey
              if (['AFDEndpointUpdateParameters', 'AFDOriginGroupUpdateParameters', 'AFDOriginUpdateParameters'].includes(key)) {
                  const newerKey = newKey.replace('Parameters', 'Options');
                  $[key]['x-ms-client-name'] = newerKey
              }
          }
          if (key.startsWith('AFDDomain')) {
              const newKey = key.replace('AFDDomain', 'AfdCustomDomain');
              $[key]['x-ms-client-name'] = newKey
              if (key === 'AFDDomainUpdateParameters') {
                  const newerKey = newKey.replace('Parameters', 'Options');
                  $[key]['x-ms-client-name'] = newerKey
              }
          }
          if (['Endpoint', 'Origin', 'OriginGroup', 'CustomDomain'].includes(key)) {
              const newKey = 'Cdn' + key;
              $[key]['x-ms-client-name'] = newKey
          }
          if (['Route', 'RuleSet', 'Rule', 'SecurityPolicy', 'Secret'].includes(key)) {
              const newKey = 'Afd' + key;
              $[key]['x-ms-client-name'] = newKey
          }
          if (['AfdPurgeParameters', 'CdnManagedHttpsParameters', 'CdnWebApplicationFirewallPolicyPatchParameters', 'CustomDomainHttpsParameters', 'CustomDomainParameters', 'EndpointUpdateParameters', 'LoadParameters', 'OriginGroupUpdateParameters', 'OriginUpdateParameters', 'ProfileUpdateParameters', 'PurgeParameters', 'RouteUpdateParameters', 'RuleUpdateParameters', 'UserManagedHttpsParameters'].includes(key)) {
              const newKey = key.replace('Parameters', 'Options');
              $[key]['x-ms-client-name'] = newKey
          }
      }
  - from: swagger-document
    where: $.definitions.UrlSigningActionParameters.properties.algorithm
    transform: >
      $['x-ms-enum'] = {
          "name": "urlSigningAlgorithm",
          "modelAsString": true
      }
  - from: swagger-document
    where: $.definitions.MatchCondition.properties.operator
    transform: >
      $['x-ms-enum'] = {
          "name": "matchOperator",
          "modelAsString": true
      }
  - from: swagger-document
    where: $.definitions.transform
    transform: >
      $['x-ms-enum'] = {
          "name": "transformCategory",
          "modelAsString": true
      }
  - from: swagger-document
    where: $.paths
    transform: >
      for (var key in $) {
          for (var method in $[key]) {
              const oldOperationId = $[key][method]['operationId']
              if (oldOperationId.startsWith('AFD')) {
                  const newOperationId = oldOperationId.replace('AFD', 'Afd')
                  $[key][method]['operationId'] = newOperationId
              }
              if (oldOperationId.startsWith('Routes') || oldOperationId.startsWith('RuleSets') || oldOperationId.startsWith('Rules') || oldOperationId.startsWith('SecurityPolicies') || oldOperationId.startsWith('Secrets')) {
                  const newOperationId = 'Afd' + oldOperationId
                  $[key][method]['operationId'] = newOperationId
              }
              if (oldOperationId.startsWith('Endpoint') || oldOperationId.startsWith('Origin') || oldOperationId.startsWith('OriginGroup') || oldOperationId.startsWith('CustomDomain')) {
                  const newOperationId = 'Cdn' + oldOperationId
                  $[key][method]['operationId'] = newOperationId
              }
          }
      }
  - from: cdn.json
    where: $.definitions.CacheExpirationActionParameters.properties.cacheDuration
    transform: >
      $["format"] = "duration";
      $["x-ms-format"] = "duration-constant";
```<|MERGE_RESOLUTION|>--- conflicted
+++ resolved
@@ -6,15 +6,8 @@
 azure-arm: true
 library-name: Cdn
 namespace: Azure.ResourceManager.Cdn
-<<<<<<< HEAD
-title: CdnManagementClient
-input-file:
-  - https://github.com/Azure/azure-rest-api-specs/blob/2cd7c6eacc5430d8956885e8d19b87ce3f3ebd6e/specification/cdn/resource-manager/Microsoft.Cdn/stable/2020-09-01/cdn.json
-  - https://github.com/Azure/azure-rest-api-specs/blob/2cd7c6eacc5430d8956885e8d19b87ce3f3ebd6e/specification/cdn/resource-manager/Microsoft.Cdn/stable/2020-09-01/cdnwebapplicationfirewall.json
-=======
 require: 
   - https://github.com/Azure/azure-rest-api-specs/blob/2cd7c6eacc5430d8956885e8d19b87ce3f3ebd6e/specification/cdn/resource-manager/readme.md
->>>>>>> bfb94817
 clear-output-folder: true
 skip-csproj: true
 output-folder: Generated/
@@ -23,11 +16,6 @@
       profileName: Microsoft.Cdn/operationresults/profileresults
       endpointName: Microsoft.Cdn/operationresults/profileresults/endpointresults
 
-<<<<<<< HEAD
-modelerfour:
-  naming:
-    preserve-uppercase-max-length: 2
-=======
 rename-rules:
   CPU: Cpu
   CPUs: Cpus
@@ -49,7 +37,6 @@
   SSO: Sso
   URI: Uri
 
->>>>>>> bfb94817
 no-property-type-replacement: 
   - ContinentsResponseContinentsItem
   - EndpointPropertiesUpdateParametersDefaultOriginGroup
@@ -58,32 +45,12 @@
 override-operation-name:
   CheckNameAvailability: CheckCdnNameAvailability
   CheckNameAvailabilityWithSubscription: CheckCdnNameAvailabilityWithSubscription
-<<<<<<< HEAD
-rename-rules:
-  Os: OS
-  Ip: IP
-  Ips: IPs
-  Ipv4: IPv4
-  Ipv6: IPv6
-  ID: Id
-  IDs: Ids
-  VM: Vm
-  VMs: Vms
-  Vmos: VmOS
-  VMScaleSet: VmScaleSet
-  DNS: Dns
-  VPN: Vpn
-  NAT: Nat
-  WAN: Wan
-
-=======
   LogAnalytics_GetLogAnalyticsMetrics: GetLogAnalyticsMetrics
   LogAnalytics_GetLogAnalyticsRankings: GetLogAnalyticsRankings
   LogAnalytics_GetLogAnalyticsResources: GetLogAnalyticsResources
   LogAnalytics_GetLogAnalyticsLocations: GetLogAnalyticsLocations
   LogAnalytics_GetWafLogAnalyticsMetrics: GetWafLogAnalyticsMetrics
   LogAnalytics_GetWafLogAnalyticsRankings: GetWafLogAnalyticsRankings
->>>>>>> bfb94817
 directive:
   - from: cdnwebapplicationfirewall.json
     where: $.definitions.CdnWebApplicationFirewallPolicyProperties.properties.rateLimitRules
@@ -92,24 +59,11 @@
     where: $.definitions.CdnWebApplicationFirewallPolicyProperties.properties.customRules
     transform: $['x-ms-client-name'] = 'CustomSettings'
   - from: swagger-document
-<<<<<<< HEAD
-    where: $.definitions.DeliveryRuleAction.properties.name
-    transform: >
-        $['x-ms-enum'] = {
-            "name": "DeliveryRuleActionName",
-            "modelAsString": true
-        }
-  - from: swagger-document
-    where: $.definitions.CdnEndpoint
-    transform: >
-        $['x-ms-client-name'] = 'LinkedCdnEndpoint'
-=======
     where: $.definitions.CdnEndpoint
     transform: $['x-ms-client-name'] = 'CdnEndpointReference'
   - from: swagger-document
     where: $.definitions.DeliveryRuleAction.properties.name['x-ms-enum'].name
     transform: return "DeliveryRuleActionType"
->>>>>>> bfb94817
   - from: swagger-document
     where: $.definitions
     transform: >
@@ -151,6 +105,66 @@
             }
         }
   - from: swagger-document
+    where: $.paths['/subscriptions/{subscriptionId}/resourceGroups/{resourceGroupName}/providers/Microsoft.Cdn/profiles/{profileName}'].patch
+    transform: >
+      $['x-ms-long-running-operation-options'] = {
+          "final-state-via": "original-uri"
+      }
+  - from: swagger-document
+    where: $.paths['/subscriptions/{subscriptionId}/resourceGroups/{resourceGroupName}/providers/Microsoft.Cdn/profiles/{profileName}/endpoints/{endpointName}'].patch
+    transform: >
+      $['x-ms-long-running-operation-options'] = {
+          "final-state-via": "original-uri"
+      }
+  - from: swagger-document
+    where: $.paths['/subscriptions/{subscriptionId}/resourceGroups/{resourceGroupName}/providers/Microsoft.Cdn/profiles/{profileName}/endpoints/{endpointName}/origins/{originName}'].patch
+    transform: >
+      $['x-ms-long-running-operation-options'] = {
+          "final-state-via": "original-uri"
+      }
+  - from: swagger-document
+    where: $.paths['/subscriptions/{subscriptionId}/resourceGroups/{resourceGroupName}/providers/Microsoft.Cdn/profiles/{profileName}/endpoints/{endpointName}/originGroups/{originGroupName}'].patch
+    transform: >
+      $['x-ms-long-running-operation-options'] = {
+          "final-state-via": "original-uri"
+      }
+  - from: swagger-document
+    where: $.paths['/subscriptions/{subscriptionId}/resourceGroups/{resourceGroupName}/providers/Microsoft.Cdn/profiles/{profileName}/customDomains/{customDomainName}'].patch
+    transform: >
+      $['x-ms-long-running-operation-options'] = {
+          "final-state-via": "original-uri"
+      }
+  - from: swagger-document
+    where: $.paths['/subscriptions/{subscriptionId}/resourceGroups/{resourceGroupName}/providers/Microsoft.Cdn/profiles/{profileName}/afdEndpoints/{endpointName}'].patch
+    transform: >
+      $['x-ms-long-running-operation-options'] = {
+          "final-state-via": "original-uri"
+      }
+  - from: swagger-document
+    where: $.paths['/subscriptions/{subscriptionId}/resourceGroups/{resourceGroupName}/providers/Microsoft.Cdn/profiles/{profileName}/originGroups/{originGroupName}'].patch
+    transform: >
+      $['x-ms-long-running-operation-options'] = {
+          "final-state-via": "original-uri"
+      }
+  - from: swagger-document
+    where: $.paths['/subscriptions/{subscriptionId}/resourceGroups/{resourceGroupName}/providers/Microsoft.Cdn/profiles/{profileName}/originGroups/{originGroupName}/origins/{originName}'].patch
+    transform: >
+      $['x-ms-long-running-operation-options'] = {
+          "final-state-via": "original-uri"
+      }
+  - from: swagger-document
+    where: $.paths['/subscriptions/{subscriptionId}/resourceGroups/{resourceGroupName}/providers/Microsoft.Cdn/profiles/{profileName}/afdEndpoints/{endpointName}/routes/{routeName}'].patch
+    transform: >
+      $['x-ms-long-running-operation-options'] = {
+          "final-state-via": "original-uri"
+      }
+  - from: swagger-document
+    where: $.paths['/subscriptions/{subscriptionId}/resourceGroups/{resourceGroupName}/providers/Microsoft.Cdn/profiles/{profileName}/securityPolicies/{securityPolicyName}'].patch
+    transform: >
+      $['x-ms-long-running-operation-options'] = {
+          "final-state-via": "original-uri"
+      }
+  - from: swagger-document
     where: $.definitions.EndpointPropertiesUpdateParameters.properties.defaultOriginGroup
     transform: $['x-nullable'] = true
   - from: swagger-document
