--- conflicted
+++ resolved
@@ -7,11 +7,7 @@
 library-name: Cdn
 namespace: Azure.ResourceManager.Cdn
 title: CdnManagementClient
-<<<<<<< HEAD
-require: https://github.com/Azure/azure-rest-api-specs/blob/6d479c6fcf9107c9093f1274daf1edf7f49f91a6/specification/cdn/resource-manager/readme.md
-=======
 require: https://github.com/Azure/azure-rest-api-specs/blob/2d973fccf9f28681a481e9760fa12b2334216e21/specification/cdn/resource-manager/readme.md
->>>>>>> 191800b4
 output-folder: $(this-folder)/Generated
 clear-output-folder: true
 sample-gen:
@@ -106,13 +102,10 @@
   SslProtocol: DeliveryRuleSslProtocol
   SslProtocolMatchCondition: DeliveryRuleSslProtocolMatchCondition
   CdnEndpoint.properties.customDomains: DeepCreatedCustomDomains
-<<<<<<< HEAD
   WafMetricsSeriesUnit: WafMetricsResponseSeriesItemUnit
   WafMetricsGranularity: WafMetricsResponseGranularity
   MetricsSeriesUnit: MetricsResponseSeriesItemUnit
   MetricsGranularity: MetricsResponseGranularity
-=======
->>>>>>> 191800b4
 
 directive:
   - from: swagger-document
@@ -390,42 +383,5 @@
       $.MatchCondition.properties.operator['x-ms-enum'].name = 'matchOperator';
       $.policySettings.properties.defaultCustomBlockResponseStatusCode['x-nullable'] = true;
       $.policySettings.properties.defaultCustomBlockResponseBody['x-nullable'] = true;
-  - from: afdx.json
-    where: $.definitions.MetricsResponse.properties
-    transform: > 
-      $.granularity={
-          "type": "string",
-          "enum": [
-            "PT5M",
-            "PT1H",
-            "P1D"
-          ]
-        }
-      $.series.items.properties.unit={
-        "type": "string",
-                "enum": [
-                  "count",
-                  "bytes",
-                  "bitsPerSecond",
-                  "milliSeconds"
-                ]  
-      }
-  - from: afdx.json
-    where: $.definitions.WafMetricsResponse.properties
-    transform: > 
-      $.granularity={
-          "type": "string",
-          "enum": [
-            "PT5M",
-            "PT1H",
-            "P1D"
-          ]
-        }
-      $.series.items.properties.unit={
-                "type": "string",
-                "enum": [
-                  "count"
-                ]
-              }
   - remove-operation: Validate_Secret
 ```