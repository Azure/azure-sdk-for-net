--- conflicted
+++ resolved
@@ -6,14 +6,10 @@
 azure-arm: true
 library-name: Cdn
 namespace: Azure.ResourceManager.Cdn
-<<<<<<< HEAD
-require: https://github.com/Azure/azure-rest-api-specs/blob/8181069e065ff4df9507ad31d70c40ebb458dd39/specification/cdn/resource-manager/readme.md
-=======
 title: CdnManagementClient
 input-file:
   - https://github.com/Azure/azure-rest-api-specs/blob/2cd7c6eacc5430d8956885e8d19b87ce3f3ebd6e/specification/cdn/resource-manager/Microsoft.Cdn/stable/2020-09-01/cdn.json
   - https://github.com/Azure/azure-rest-api-specs/blob/2cd7c6eacc5430d8956885e8d19b87ce3f3ebd6e/specification/cdn/resource-manager/Microsoft.Cdn/stable/2020-09-01/cdnwebapplicationfirewall.json
->>>>>>> 5491b723
 clear-output-folder: true
 skip-csproj: true
 output-folder: Generated/
@@ -24,8 +20,6 @@
 modelerfour:
   naming:
     preserve-uppercase-max-length: 2
-<<<<<<< HEAD
-=======
 rename-rules:
   CPU: Cpu
   CPUs: Cpus
@@ -48,27 +42,20 @@
   SSO: Sso
   URI: Uri
 
->>>>>>> 5491b723
 no-property-type-replacement: 
   - ContinentsResponseContinentsItem
   - EndpointPropertiesUpdateParametersDefaultOriginGroup
   - EndpointPropertiesUpdateParametersWebApplicationFirewallPolicyLink
   - AfdCustomDomainHttpsParametersSecret
-  - AfdDomainUpdatePropertiesParametersPreValidatedCustomDomainResourceId
-  - ManagedServiceIdentity
 override-operation-name:
   CheckNameAvailability: CheckCdnNameAvailability
   CheckNameAvailabilityWithSubscription: CheckCdnNameAvailabilityWithSubscription
-<<<<<<< HEAD
-  AfdProfiles_CheckHostNameAvailability: CheckAfdProfileHostNameAvailability
-=======
   LogAnalytics_GetLogAnalyticsMetrics: GetLogAnalyticsMetrics
   LogAnalytics_GetLogAnalyticsRankings: GetLogAnalyticsRankings
   LogAnalytics_GetLogAnalyticsResources: GetLogAnalyticsResources
   LogAnalytics_GetLogAnalyticsLocations: GetLogAnalyticsLocations
   LogAnalytics_GetWafLogAnalyticsMetrics: GetWafLogAnalyticsMetrics
   LogAnalytics_GetWafLogAnalyticsRankings: GetWafLogAnalyticsRankings
->>>>>>> 5491b723
 directive:
   - from: cdnwebapplicationfirewall.json
     where: $.definitions.CdnWebApplicationFirewallPolicyProperties.properties.rateLimitRules
@@ -82,17 +69,6 @@
   - from: swagger-document
     where: $.definitions.DeliveryRuleAction.properties.name['x-ms-enum'].name
     transform: return "DeliveryRuleActionType"
-  - from: swagger-document
-    where: $.definitions.DeliveryRuleAction.properties.name
-    transform: >
-        $['x-ms-enum'] = {
-            "name": "DeliveryRuleActionName",
-            "modelAsString": true
-        }
-  - from: swagger-document
-    where: $.definitions.CdnEndpoint
-    transform: >
-        $['x-ms-client-name'] = 'LinkedCdnEndpoint'
   - from: swagger-document
     where: $.definitions
     transform: >
@@ -134,22 +110,6 @@
             }
         }
   - from: swagger-document
-<<<<<<< HEAD
-    where: $.definitions.AFDDomainUpdatePropertiesParameters.properties
-    transform: >
-        $.preValidatedCustomDomainResourceId = {
-            "description": "Resource reference to the Azure resource where custom domain ownership was prevalidated",
-            "type": "object",
-            "properties": {
-                "id": {
-                    "type": "string",
-                    "description": "Resource ID."
-                }
-            }
-        }
-  - from: swagger-document
-=======
->>>>>>> 5491b723
     where: $.definitions.EndpointPropertiesUpdateParameters.properties.defaultOriginGroup
     transform: $['x-nullable'] = true
   - from: swagger-document
@@ -189,7 +149,7 @@
     where: $.definitions.*.properties.weight
     transform: $['x-nullable'] = true
   - from: swagger-document
-    where: $.definitions.*.properties.privateEndpointStatus
+    where: $.definitions.OriginProperties.properties.privateEndpointStatus
     transform: $['x-nullable'] = true
   - from: swagger-document
     where: $.definitions.WafMetricsResponse.properties.series.items.properties.groups
@@ -208,52 +168,16 @@
     transform: $['x-nullable'] = true
   - from: swagger-document
     where: $.definitions.policySettings.properties.defaultCustomBlockResponseStatusCode
-    transform: $['x-nullable'] = true
-  - from: swagger-document
-    where: $.definitions.ProfileProperties.properties.originResponseTimeoutSeconds
     transform: $['x-nullable'] = true  
-  - from: swagger-document
-    where: $.definitions.CustomDomainProperties.properties.customHttpsParameters
-    transform: $['x-nullable'] = true  
-  - from: swagger-document
-    where: $.definitions.AFDDomainUpdatePropertiesParameters.properties.preValidatedCustomDomainResourceId
-    transform: $['x-nullable'] = true 
-  - from: swagger-document
-    where: $.definitions.RouteConfigurationOverrideActionParameters.properties.originGroupOverride
-    transform: $['x-nullable'] = true
-  - from: swagger-document
-    where: $.definitions.RouteUpdatePropertiesParameters.properties.cacheConfiguration
-    transform: $['x-nullable'] = true 
   - from: swagger-document
     where: $.paths['/subscriptions/{subscriptionId}/resourceGroups/{resourceGroupName}/providers/Microsoft.Cdn/profiles/{profileName}/endpoints/{endpointName}'].put.parameters[3]
     transform: $['x-ms-client-name'] = 'endpointInput'
   - from: swagger-document
     where: $.paths['/subscriptions/{subscriptionId}/resourceGroups/{resourceGroupName}/providers/Microsoft.Cdn/profiles/{profileName}/afdEndpoints/{endpointName}'].put.parameters[3]
     transform: $['x-ms-client-name'] = 'endpointInput'
-<<<<<<< HEAD
-  - rename-operation:
-      from: LogAnalytics_GetLogAnalyticsMetrics
-      to: AfdProfiles_GetLogAnalyticsMetrics
-  - rename-operation:
-      from: LogAnalytics_GetLogAnalyticsRankings
-      to: AfdProfiles_GetLogAnalyticsRankings
-  - rename-operation:
-      from: LogAnalytics_GetLogAnalyticsLocations
-      to: AfdProfiles_GetLogAnalyticsLocations
-  - rename-operation:
-      from: LogAnalytics_GetLogAnalyticsResources
-      to: AfdProfiles_GetLogAnalyticsResources
-  - rename-operation:
-      from: LogAnalytics_GetWafLogAnalyticsMetrics
-      to: AfdProfiles_GetWafLogAnalyticsMetrics
-  - rename-operation:
-      from: LogAnalytics_GetWafLogAnalyticsRankings
-      to: AfdProfiles_GetWafLogAnalyticsRankings
-=======
   - remove-operation: AFDProfiles_CheckHostNameAvailability
   - remove-operation: Secrets_Update
   - remove-operation: Validate_Secret
->>>>>>> 5491b723
   - from: swagger-document
     where: $.definitions.AFDEndpointProtocols
     transform: >
@@ -289,7 +213,7 @@
               const newKey = 'Afd' + key;
               $[key]['x-ms-client-name'] = newKey
           }
-          if (['AfdPurgeParameters', 'CdnManagedHttpsParameters', 'CdnWebApplicationFirewallPolicyPatchParameters', 'CustomDomainHttpsParameters', 'CustomDomainParameters', 'EndpointUpdateParameters', 'LoadParameters', 'OriginGroupUpdateParameters', 'OriginUpdateParameters', 'ProfileUpdateParameters', 'PurgeParameters', 'RouteUpdateParameters', 'RuleUpdateParameters', 'UserManagedHttpsParameters', 'SecurityPolicyUpdateParameters'].includes(key)) {
+          if (['AfdPurgeParameters', 'CdnManagedHttpsParameters', 'CdnWebApplicationFirewallPolicyPatchParameters', 'CustomDomainHttpsParameters', 'CustomDomainParameters', 'EndpointUpdateParameters', 'LoadParameters', 'OriginGroupUpdateParameters', 'OriginUpdateParameters', 'ProfileUpdateParameters', 'PurgeParameters', 'RouteUpdateParameters', 'RuleUpdateParameters', 'UserManagedHttpsParameters'].includes(key)) {
               const newKey = key.replace('Parameters', 'Options');
               $[key]['x-ms-client-name'] = newKey
           }
@@ -335,38 +259,9 @@
               }
           }
       }
-<<<<<<< HEAD
-  - from: swagger-document
-    where: $.definitions.EdgeNodeProperties.properties.ipAddressGroups
-    transform: $['x-ms-client-name'] = 'iPAddressGroups'
-  - from: swagger-document
-    where: $.definitions.IpAddressGroup
-    transform: $['x-ms-client-name'] = 'IPAddressGroup'
-  - from: swagger-document
-    where: $.definitions.IpAddressGroup.properties.ipv4Addresses
-    transform: $['x-ms-client-name'] = 'iPv4Addresses'
-  - from: swagger-document
-    where: $.definitions.IpAddressGroup.properties.ipv6Addresses
-    transform: $['x-ms-client-name'] = 'iPv6Addresses'
-  - from: swagger-document
-    where: $.definitions.cidrIpAddress
-    transform: $['x-ms-client-name'] = 'cidrIPAddress'
-  - from: swagger-document
-    where: $.definitions.cidrIpAddress.properties.baseIpAddress
-    transform: $['x-ms-client-name'] = 'baseIPAddress'
-  - from: swagger-document
-    where: $.definitions.ValidateSecretOutput.properties.status
-    transform: >
-      $['x-ms-enum'] = {
-          "name": "validationStatus",
-          "modelAsString": true
-      }
-  - remove-operation: Validate_Secret
-=======
   - from: cdn.json
     where: $.definitions.CacheExpirationActionParameters.properties.cacheDuration
     transform: >
       $["format"] = "duration";
       $["x-ms-format"] = "duration-constant";
->>>>>>> 5491b723
 ```