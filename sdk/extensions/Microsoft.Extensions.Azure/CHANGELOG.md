# Release History

<<<<<<< HEAD
## 1.10.0-beta.1 (Unreleased)
=======
## 1.12.0-beta.1 (Unreleased)
>>>>>>> e0b8da94

### Features Added

### Breaking Changes

### Bugs Fixed

### Other Changes

<<<<<<< HEAD
=======
## 1.11.0 (2025-03-15)

### Features Added

- Added support for [AzurePipelinesCredential](https://learn.microsoft.com/dotnet/api/azure.identity.azurepipelinescredential?view=azure-dotnet) in the client factory by specifying configuration item `credential` as "azurepipelines" and providing each credential parameter as a named configuration item.

### Bugs Fixed

- Fixed an issue when creating clients from configuration using the ASP.NET Core integration testing library, `Microsoft.AspNetCore.Mvc.Testing`.  Due to a difference in how an section value is represented, logic was interpreting a setting with a child object as an empty connection string value.  The child object is now properly parsed and applied for client construction.  ([#48368](https://github.com/Azure/azure-sdk-for-net/issues/48368))

## 1.10.0 (2025-02-11)

### Other Changes
- Updated dependencies to ensure they are up-to-date with the latest targets and trimming from built-in dependencies.

>>>>>>> e0b8da94
## 1.9.0 (2024-11-26)

### Other Changes

- Updated dependency `Microsoft.Extensions.DependencyInjection.Abstractions` to version `8.0.2`
- Updated dependency `Microsoft.Bcl.AsyncInterfaces` to version `8.0.0`

## 1.8.0 (2024-11-05)

### Features Added

- Added support for constructing a `ManagedIdentityCredential` from config by setting the `managedIdentityObjectId` key.

### Other Changes

- Updated dependency `Azure.Identity` to version `1.13.1`.

## 1.7.6 (2024-10-04)

### Other Changes

- Improved the efficiency of `AzureEventSourceLogForwarder` by eliminating message formatting. ([#46202](https://github.com/Azure/azure-sdk-for-net/pull/46202))

## 1.7.5 (2024-08-15)

### Other Changes

- Updated dependency `Azure.Core` to version `1.42.0`.

## 1.7.4 (2024-06-13)

### Other Changes

- Updated dependency `Azure.Identity` to version `1.11.4`.

## 1.7.3 (2024-04-16)

### Other Changes

- Updated dependency `Azure.Identity` to version `1.11.0`.

## 1.7.2 (2024-02-12)

### Bugs Fixed

- Fix several issues related to ThreadPool starvation for synchronous scenarios

## 1.7.1 (2023-10-27)

### Other Changes

- Updated dependency `Azure.Identity` to version `1.10.3`.

## 1.7.0 (2023-08-08)

### Features Added

- Added support for creating `WorkloadIdentityCredential` objects from the configuration using the `"credential": "workloadidentity"`. Users must provide values for the `tenantId`, `clientId`, and newly added `tokenFilePath` keys in the configuration, or they must set the environment variables `AZURE_TENANT_ID`, `AZURE_CLIENT_ID`, and `AZURE_FEDERATED_TOKEN_FILE`.

### Other Changes

- Updated dependency `Azure.Identity` to version `1.9.0`.

## 1.6.3 (2023-03-10)

### Other Changes

- Upgraded dependent `Azure.Core` to `1.30.0`.

## 1.6.2 (2023-03-07)

### Bugs Fixed

- Added support for clients to be disposed via `IDisposable` or `IAsyncDisposable` when the service factory is disposed.
- Changed tracking for client initialization to ensure that behavior is correct for value types registered as clients.

## 1.6.0 (2022-10-12)

### Features Added

- Support passing a semi-colon delimited list of additional tenants via the `additionallyAllowedTenants` config. See the [Azure.Identity Breaking Changes log](https://github.com/Azure/azure-sdk-for-net/blob/main/sdk/identity/Azure.Identity/BREAKING_CHANGES.md#170) for more information about this setting.

### Bugs Fixed

- The `tenantId`, `clientId`, `managedIdentityResourceId`, and the newly added `additionallyAllowedTenants` will be passed onto the created `DefaultAzureCredential` if no `clientSecret` or `clientCertificate` is provided. Previously, these values would be ignored when falling back to the `DefaultAzureCredential` or the user-provided credential specified via  `AzureClientFactoryBuilder.UseCredential`.

## 1.5.0 (2022-08-24)

### Bugs Fixed

- Hiding the new `AddAzureClientsCore` overload from IntelliSense, as its usage is not intuitive.

## 1.4.0 (2022-08-11)

### Features Added

- Added the `AddAzureClientsCore` method overload that has a parameter to allow enabling log
  forwarding to `ILogger`.

## 1.3.0 (2022-07-12)

### Features Added

- Added support for constructing a `ManagedIdentityCredential` from config by setting the `managedIdentityResourceId` key.

## 1.2.0 (2022-05-10)

### Other Changes

- Added support for GUID constructor parameters to be parsed directly from configuration.

## 1.1.1 (2021-09-07)

### Bugs Fixed

- Improved the diagnostic message when a constructor can't be selected.
- The issue where aggressive parameter validation caused constructor not to be selected.

## 1.1.0 (2021-06-09)

### Changes

#### Breaking changes

- The factory parameters to `AddClient` method were reordered.

## 1.1.0-beta.3 (2021-05-11)

### Changes

#### New Features

- The `AddClient` method that allows registering any Azure SDK client with a custom factory function.

## 1.1.0-beta.2 (2021-02-09)

### Added

- The ability to use `ManagedIdentityCredential` from the configuration using the `"credential": "managedidentity"`

## 1.1.0-beta.1 (2020-11-10)

### Added

- The `AzureComponentFactory` class that allows creating `TokenCredential`, `ClientOptions` and client instances from configuration.
- The `AzureEventSourceLogForwarder` class that allows manual control over the log forwarding.
- The `AddAzureClientsCore` extension method.

## 1.0.0

- Updated Azure.Identity dependency version

## 1.0.0-preview.3

- Updated Azure.Identity dependency version

## 1.0.0-preview.2

- Minor bug fixes and code improvements.

## 1.0.0-preview.1

- Added TokenCredential support.
- Added client version support.
- Added default client support.<|MERGE_RESOLUTION|>--- conflicted
+++ resolved
@@ -1,10 +1,6 @@
 # Release History
 
-<<<<<<< HEAD
-## 1.10.0-beta.1 (Unreleased)
-=======
 ## 1.12.0-beta.1 (Unreleased)
->>>>>>> e0b8da94
 
 ### Features Added
 
@@ -14,8 +10,6 @@
 
 ### Other Changes
 
-<<<<<<< HEAD
-=======
 ## 1.11.0 (2025-03-15)
 
 ### Features Added
@@ -31,7 +25,6 @@
 ### Other Changes
 - Updated dependencies to ensure they are up-to-date with the latest targets and trimming from built-in dependencies.
 
->>>>>>> e0b8da94
 ## 1.9.0 (2024-11-26)
 
 ### Other Changes
