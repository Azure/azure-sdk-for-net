--- conflicted
+++ resolved
@@ -4,15 +4,9 @@
     <TargetFrameworks>$(RequiredTargetFrameworks)</TargetFrameworks>
     <Description>Azure Client SDK integration with Microsoft.Extensions libraries</Description>
     <AssemblyTitle>Azure Client SDK integration Microsoft.Extensions</AssemblyTitle>
-<<<<<<< HEAD
-    <Version>1.10.0-beta.1</Version>
-    <!--The ApiCompatVersion is managed automatically and should not generally be modified manually.-->
-    <ApiCompatVersion>1.9.0</ApiCompatVersion>
-=======
     <Version>1.12.0-beta.1</Version>
     <!--The ApiCompatVersion is managed automatically and should not generally be modified manually.-->
     <ApiCompatVersion>1.11.0</ApiCompatVersion>
->>>>>>> e0b8da94
     <PackageTags>Microsoft Azure Client Pipeline AspNetCore Extensions</PackageTags>
 
     <!-- Make sure that we don't pull in additional dependencies during build or package -->
@@ -31,11 +25,7 @@
     <PackageReference Include="Microsoft.Extensions.Options" />
     <PackageReference Include="Microsoft.Extensions.Configuration.Abstractions" />
     <PackageReference Include="Microsoft.Extensions.Configuration.Binder" />
-<<<<<<< HEAD
-		<PackageReference Include="Microsoft.Bcl.AsyncInterfaces" VersionOverride="8.0.0" />
-=======
     <PackageReference Include="Microsoft.Bcl.AsyncInterfaces" VersionOverride="8.0.0" />
->>>>>>> e0b8da94
   </ItemGroup>
 
   <ItemGroup>
