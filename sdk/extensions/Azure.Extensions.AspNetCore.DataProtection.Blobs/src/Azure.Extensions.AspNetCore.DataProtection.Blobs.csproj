--- conflicted
+++ resolved
@@ -4,15 +4,9 @@
     <TargetFrameworks>$(RequiredTargetFrameworks)</TargetFrameworks>
     <Description>Microsoft Azure Blob storage support as key store (https://docs.microsoft.com/aspnet/core/security/data-protection/implementation/key-storage-providers).</Description>
     <PackageTags>aspnetcore;dataprotection;azure;blob;key store</PackageTags>
-<<<<<<< HEAD
-    <Version>1.5.0-beta.1</Version>
-    <!--The ApiCompatVersion is managed automatically and should not generally be modified manually.-->
-    <ApiCompatVersion>1.4.0</ApiCompatVersion>
-=======
     <Version>1.6.0-beta.1</Version>
     <!--The ApiCompatVersion is managed automatically and should not generally be modified manually.-->
     <ApiCompatVersion>1.5.0</ApiCompatVersion>
->>>>>>> b38a9c20
     <IsExtensionClientLibrary>true</IsExtensionClientLibrary>
     <NoWarn>$(NoWarn);AZC0102</NoWarn>
   </PropertyGroup>
