﻿// Copyright (c) Microsoft Corporation. All rights reserved.
// Licensed under the MIT License.

using System;
using System.Threading.Tasks;
using System.Xml.Linq;
using Azure.Storage;
using Azure.Storage.Blobs;
using Microsoft.AspNetCore.DataProtection;
using Microsoft.AspNetCore.DataProtection.Repositories;
using Microsoft.Extensions.DependencyInjection;
using NUnit.Framework;

namespace Azure.Extensions.AspNetCore.DataProtection.Blobs.Tests
{
    public class DataProtectionBlobFunctionalTests
    {
        [Test]
        [Category("Live")]
        public async Task PersistsKeysToAzureBlob()
        {
<<<<<<< HEAD
            var client = new BlobServiceClient(
                new Uri($"https://{DataProtectionTestEnvironment.Instance.StorageAccountName}.blob.{DataProtectionTestEnvironment.Instance.StorageEndpointSuffix}/"),
                new StorageSharedKeyCredential(
                    DataProtectionTestEnvironment.Instance.StorageAccountName,
                    DataProtectionTestEnvironment.Instance.StorageAccountKey));

            var blobContainerClient = client.GetBlobContainerClient("testcontainer");
            await blobContainerClient.CreateIfNotExistsAsync();

            var blobClient = blobContainerClient.GetBlobClient("testblob");

=======
>>>>>>> fbaeebe6
            var serviceCollection = new ServiceCollection();

            serviceCollection.AddDataProtection().PersistKeysToAzureBlobStorage(await GetBlobClient("testblob"));
            var services = serviceCollection.BuildServiceProvider();

            var dataProtector = services.GetService<IDataProtectionProvider>().CreateProtector("Fancy purpose");
            var protectedText = dataProtector.Protect("Hello world!");

            var anotherServices = serviceCollection.BuildServiceProvider();
            var anotherDataProtector = anotherServices.GetService<IDataProtectionProvider>().CreateProtector("Fancy purpose");
            var unprotectedText = anotherDataProtector.Unprotect(protectedText);

            Assert.AreEqual("Hello world!", unprotectedText);
        }

        [Test]
        [Category("Live")]
        public async Task CanAddKeysIndependently()
        {
            var blobClient = await GetBlobClient("testblob2");
            await blobClient.DeleteIfExistsAsync();

            var repository = new AzureBlobXmlRepository(blobClient);
            repository.StoreElement(new XElement("XmlElement"), null);
            Assert.AreEqual(1, repository.GetAllElements().Count);

            var repository2 = new AzureBlobXmlRepository(blobClient);
            // Store another element
            repository2.StoreElement(new XElement("XmlElement"), null);

            Assert.AreEqual(2, repository2.GetAllElements().Count);
            Assert.AreEqual(2, repository.GetAllElements().Count);
        }

        private static async Task<BlobClient> GetBlobClient(string name)
        {
            var client = new BlobServiceClient(
                new Uri($"https://{DataProtectionTestEnvironment.Instance.StorageAccountName}.blob.core.windows.net/"),
                new StorageSharedKeyCredential(
                    DataProtectionTestEnvironment.Instance.StorageAccountName,
                    DataProtectionTestEnvironment.Instance.StorageAccountKey));

            var blobContainerClient = client.GetBlobContainerClient("testcontainer");
            await blobContainerClient.CreateIfNotExistsAsync();

            var blobClient = blobContainerClient.GetBlobClient(name);
            return blobClient;
        }
    }
}<|MERGE_RESOLUTION|>--- conflicted
+++ resolved
@@ -19,20 +19,6 @@
         [Category("Live")]
         public async Task PersistsKeysToAzureBlob()
         {
-<<<<<<< HEAD
-            var client = new BlobServiceClient(
-                new Uri($"https://{DataProtectionTestEnvironment.Instance.StorageAccountName}.blob.{DataProtectionTestEnvironment.Instance.StorageEndpointSuffix}/"),
-                new StorageSharedKeyCredential(
-                    DataProtectionTestEnvironment.Instance.StorageAccountName,
-                    DataProtectionTestEnvironment.Instance.StorageAccountKey));
-
-            var blobContainerClient = client.GetBlobContainerClient("testcontainer");
-            await blobContainerClient.CreateIfNotExistsAsync();
-
-            var blobClient = blobContainerClient.GetBlobClient("testblob");
-
-=======
->>>>>>> fbaeebe6
             var serviceCollection = new ServiceCollection();
 
             serviceCollection.AddDataProtection().PersistKeysToAzureBlobStorage(await GetBlobClient("testblob"));
