﻿// Copyright (c) Microsoft Corporation. All rights reserved.
// Licensed under the MIT License.

using System;
using System.Collections.Concurrent;
using System.Collections.Generic;
using System.Linq;
using System.Reflection;
<<<<<<< HEAD
=======
using System.Runtime.CompilerServices;
using System.Text;
>>>>>>> fa5abfde
using System.Threading;
using System.Threading.Tasks;
using Azure.Core;
using Azure.Messaging.EventHubs.Authorization;
using Azure.Messaging.EventHubs.Core;
<<<<<<< HEAD
using Azure.Messaging.EventHubs.Metadata;
=======
using Azure.Messaging.EventHubs.Processor;
using Azure.Messaging.EventHubs.Processor.Tests;
>>>>>>> fa5abfde
using Azure.Storage.Blobs;
using Moq;
using NUnit.Framework;

namespace Azure.Messaging.EventHubs.Tests
{
    /// <summary>
    ///   The suite of tests for the <see cref="EventProcessorClient" />
    ///   class.
    /// </summary>
    ///
    [TestFixture]
    public class EventProcessorClientTests
    {
        /// <summary>
        ///   Provides test cases for the constructor tests.
        /// </summary>
        ///
        public static IEnumerable<object[]> ConstructorCreatesDefaultOptionsCases()
        {
            var connectionString = "Endpoint=sb://somehost.com;SharedAccessKeyName=ABC;SharedAccessKey=123;EntityPath=somehub";
            var credential = new Mock<EventHubTokenCredential>(Mock.Of<TokenCredential>(), "{namespace}.servicebus.windows.net");

            yield return new object[] { new EventProcessorClient(Mock.Of<BlobContainerClient>(), "consumerGroup", connectionString), "connection string with default options" };
            yield return new object[] { new EventProcessorClient(Mock.Of<BlobContainerClient>(), "consumerGroup", connectionString, default(EventProcessorClientOptions)), "connection string with explicit null options" };
            yield return new object[] { new EventProcessorClient(Mock.Of<BlobContainerClient>(), "consumerGroup", "namespace", "hub", credential.Object), "namespace with default options" };
            yield return new object[] { new EventProcessorClient(Mock.Of<BlobContainerClient>(), "consumerGroup", "namespace", "hub", credential.Object, default(EventProcessorClientOptions)), "namespace with explicit null options" };
        }

        /// <summary>
        ///   Verifies functionality of the <see cref="EventProcessorClient" />
        ///   constructor.
        /// </summary>
        ///
        [Test]
        [TestCase(null)]
        [TestCase("")]
        public void ConstructorValidatesTheConsumerGroup(string consumerGroup)
        {
            var credential = new Mock<EventHubTokenCredential>(Mock.Of<TokenCredential>(), "{namespace}.servicebus.windows.net");
            Assert.That(() => new EventProcessorClient(Mock.Of<BlobContainerClient>(), consumerGroup, "dummyConnection", new EventProcessorClientOptions()), Throws.InstanceOf<ArgumentException>(), "The connection string constructor should validate the consumer group.");
            Assert.That(() => new EventProcessorClient(Mock.Of<BlobContainerClient>(), consumerGroup, "dummyNamespace", "dummyEventHub", credential.Object, new EventProcessorClientOptions()), Throws.InstanceOf<ArgumentException>(), "The namespace constructor should validate the consumer group.");
        }

        /// <summary>
        ///   Verifies functionality of the <see cref="EventProcessorClient" />
        ///   constructor.
        /// </summary>
        ///
        [Test]
        public void ConstructorValidatesTheBlobContainerClient()
        {
            var credential = new Mock<EventHubTokenCredential>(Mock.Of<TokenCredential>(), "{namespace}.servicebus.windows.net");
            var fakeConnection = "Endpoint=sb://not-real.servicebus.windows.net/;SharedAccessKeyName=DummyKey;SharedAccessKey=[not_real];EntityPath=fake";

            Assert.That(() => new EventProcessorClient(null, "consumerGroup", fakeConnection, new EventProcessorClientOptions()), Throws.InstanceOf<ArgumentNullException>(), "The connection string constructor should validate the blob container client.");
            Assert.That(() => new EventProcessorClient(null, "consumerGroup", "dummyNamespace", "dummyEventHub", credential.Object, new EventProcessorClientOptions()), Throws.InstanceOf<ArgumentNullException>(), "The namespace constructor should validate the blob container client.");
        }

        /// <summary>
        ///   Verifies functionality of the constructor.
        /// </summary>
        ///
        [Test]
        [TestCase(null)]
        [TestCase("")]
        public void ConstructorValidatesTheConnectionString(string connectionString)
        {
            Assert.That(() => new EventProcessorClient(Mock.Of<BlobContainerClient>(), EventHubConsumerClient.DefaultConsumerGroupName, connectionString), Throws.InstanceOf<ArgumentException>(), "The constructor without options should ensure a connection string.");
            Assert.That(() => new EventProcessorClient(Mock.Of<BlobContainerClient>(), EventHubConsumerClient.DefaultConsumerGroupName, connectionString, "dummy", new EventProcessorClientOptions()), Throws.InstanceOf<ArgumentException>(), "The constructor with options should ensure a connection string.");
        }

        /// <summary>
        ///   Verifies functionality of the constructor.
        /// </summary>
        ///
        [Test]
        [TestCase(null)]
        [TestCase("")]
        public void ConstructorValidatesTheNamespace(string constructorArgument)
        {
            var credential = new Mock<EventHubTokenCredential>(Mock.Of<TokenCredential>(), "{namespace}.servicebus.windows.net");
            Assert.That(() => new EventProcessorClient(Mock.Of<BlobContainerClient>(), EventHubConsumerClient.DefaultConsumerGroupName, constructorArgument, "dummy", credential.Object), Throws.InstanceOf<ArgumentException>());
        }

        /// <summary>
        ///   Verifies functionality of the constructor.
        /// </summary>
        ///
        [Test]
        [TestCase(null)]
        [TestCase("")]
        public void ConstructorValidatesTheEventHub(string constructorArgument)
        {
            var credential = new Mock<EventHubTokenCredential>(Mock.Of<TokenCredential>(), "{namespace}.servicebus.windows.net");
            Assert.That(() => new EventProcessorClient(Mock.Of<BlobContainerClient>(), EventHubConsumerClient.DefaultConsumerGroupName, "namespace", constructorArgument, credential.Object), Throws.InstanceOf<ArgumentException>());
        }

        /// <summary>
        ///   Verifies functionality of the constructor.
        /// </summary>
        ///
        [Test]
        public void ConstructorValidatesTheCredential()
        {
            Assert.That(() => new EventProcessorClient(Mock.Of<BlobContainerClient>(), EventHubConsumerClient.DefaultConsumerGroupName, "namespace", "hubName", default(TokenCredential)), Throws.ArgumentNullException);
        }

        /// <summary>
        ///   Verifies functionality of the constructor.
        /// </summary>
        ///
        [Test]
        public void ConnectionStringConstructorSetsTheRetryPolicy()
        {
            var expected = Mock.Of<EventHubsRetryPolicy>();
            var options = new EventProcessorClientOptions { RetryOptions = new EventHubsRetryOptions { CustomRetryPolicy = expected } };
            var connectionString = "Endpoint=sb://somehost.com;SharedAccessKeyName=ABC;SharedAccessKey=123;EntityPath=somehub";
            var processor = new EventProcessorClient(Mock.Of<BlobContainerClient>(), EventHubConsumerClient.DefaultConsumerGroupName, connectionString, options);

            Assert.That(GetRetryPolicy(processor), Is.SameAs(expected));
        }

        /// <summary>
        ///   Verifies functionality of the constructor.
        /// </summary>
        ///
        [Test]
        public void NamespaceConstructorSetsTheRetryPolicy()
        {
            var expected = Mock.Of<EventHubsRetryPolicy>();
            var credential = new Mock<EventHubTokenCredential>(Mock.Of<TokenCredential>(), "{namespace}.servicebus.windows.net");
            var options = new EventProcessorClientOptions { RetryOptions = new EventHubsRetryOptions { CustomRetryPolicy = expected } };
            var processor = new EventProcessorClient(Mock.Of<BlobContainerClient>(), EventHubConsumerClient.DefaultConsumerGroupName, "namespace", "hubName", credential.Object, options);

            Assert.That(GetRetryPolicy(processor), Is.SameAs(expected));
        }

        /// <summary>
        ///   Verifies functionality of the <see cref="EventProcessorClient" />
        ///   constructor.
        /// </summary>
        ///
        [Test]
        [TestCaseSource(nameof(ConstructorCreatesDefaultOptionsCases))]
        public void ConstructorCreatesDefaultOptions(EventProcessorClient eventProcessor,
                                                     string constructorDescription)
        {
            var defaultOptions = new EventProcessorClientOptions();
            var consumerOptions = GetProcessingConsumerOptions(eventProcessor);
            var readOptions = GetProcessingReadEventOptions(eventProcessor);
            var connectionOptions = GetConnectionOptionsSample(eventProcessor);

            Assert.That(consumerOptions, Is.Not.Null, $"The { constructorDescription } constructor should have set the processing consumer options.");
            Assert.That(readOptions, Is.Not.Null, $"The { constructorDescription } constructor should have set the processing read event options.");

            Assert.That(readOptions.TrackLastEnqueuedEventProperties, Is.EqualTo(defaultOptions.TrackLastEnqueuedEventProperties), $"The { constructorDescription } constructor should default tracking of last event information.");
            Assert.That(readOptions.MaximumWaitTime, Is.EqualTo(defaultOptions.MaximumWaitTime), $"The { constructorDescription } constructor should have set the correct maximum wait time.");
            Assert.That(consumerOptions.RetryOptions.IsEquivalentTo(defaultOptions.RetryOptions), Is.True, $"The { constructorDescription } constructor should have set the correct retry options.");
            Assert.That(connectionOptions.TransportType, Is.EqualTo(defaultOptions.ConnectionOptions.TransportType), $"The { constructorDescription } constructor should have a default set of connection options.");
        }

        /// <summary>
        ///   Verifies functionality of the <see cref="EventProcessorClient" />
        ///   constructor.
        /// </summary>
        ///
        [Test]
        public void ConnectionStringConstructorCreatesTheProcessingConsumerOptions()
        {
            var options = new EventProcessorClientOptions
            {
                RetryOptions = new EventHubsRetryOptions { TryTimeout = TimeSpan.FromMinutes(1), Delay = TimeSpan.FromMinutes(4) }
            };

            var eventProcessor = new EventProcessorClient(Mock.Of<BlobContainerClient>(), "consumerGroup", "Endpoint=sb://somehost.com;SharedAccessKeyName=ABC;SharedAccessKey=123;EntityPath=somehub", options);
            var consumerOptions = GetProcessingConsumerOptions(eventProcessor);

            Assert.That(consumerOptions, Is.Not.Null, "The constructor should have set the processing consumer options.");
            Assert.That(consumerOptions.RetryOptions.IsEquivalentTo(options.RetryOptions), Is.True, "The retry options of the processing consumer options should be considered equal.");
            Assert.That(consumerOptions.RetryOptions, Is.Not.SameAs(options.RetryOptions), "The constructor should have cloned the retry options.");
        }

        /// <summary>
        ///   Verifies functionality of the <see cref="EventProcessorClient" />
        ///   constructor.
        /// </summary>
        ///
        [Test]
        public void NamespaceConstructorCreatesTheProcessingConsumerOptions()
        {
            var options = new EventProcessorClientOptions
            {
                RetryOptions = new EventHubsRetryOptions { TryTimeout = TimeSpan.FromMinutes(1), Delay = TimeSpan.FromMinutes(4) }
            };

            var credential = new Mock<EventHubTokenCredential>(Mock.Of<TokenCredential>(), "{namespace}.servicebus.windows.net");
            var eventProcessor = new EventProcessorClient(Mock.Of<BlobContainerClient>(), "consumerGroup", "namespace", "hub", credential.Object, options);
            var consumerOptions = GetProcessingConsumerOptions(eventProcessor);

            Assert.That(consumerOptions, Is.Not.Null, "The constructor should have set the processing consumer options.");
            Assert.That(consumerOptions.RetryOptions.IsEquivalentTo(options.RetryOptions), Is.True, "The retry options of the processing consumer options should be considered equal.");
            Assert.That(consumerOptions.RetryOptions, Is.Not.SameAs(options.RetryOptions), "The constructor should have cloned the retry options.");
        }

        /// <summary>
        ///   Verifies functionality of the <see cref="EventProcessorClient" />
        ///   constructor.
        /// </summary>
        ///
        [Test]
        public void ConnectionStringConstructorCreatesTheProcessingReadEventOptions()
        {
            var options = new EventProcessorClientOptions
            {
                TrackLastEnqueuedEventProperties = false,
                MaximumWaitTime = TimeSpan.FromMinutes(65)
            };

            var eventProcessor = new EventProcessorClient(Mock.Of<BlobContainerClient>(), "consumerGroup", "Endpoint=sb://somehost.com;SharedAccessKeyName=ABC;SharedAccessKey=123;EntityPath=somehub", options);
            var readOptions = GetProcessingReadEventOptions(eventProcessor);

            Assert.That(readOptions, Is.Not.Null, "The constructor should have set the processing read event options.");
            Assert.That(readOptions.TrackLastEnqueuedEventProperties, Is.EqualTo(options.TrackLastEnqueuedEventProperties), "The tracking of last event information of the processing read event options should match.");
            Assert.That(readOptions.MaximumWaitTime, Is.EqualTo(options.MaximumWaitTime), "The constructor should have set the correct maximum wait time.");
        }

        /// <summary>
        ///   Verifies functionality of the <see cref="EventProcessorClient" />
        ///   constructor.
        /// </summary>
        ///
        [Test]
        public void NamespaceConstructorCreatesTheProcessingReadEventOptions()
        {
            var options = new EventProcessorClientOptions
            {
                TrackLastEnqueuedEventProperties = false,
                MaximumWaitTime = TimeSpan.FromMinutes(65)
            };

            var credential = new Mock<EventHubTokenCredential>(Mock.Of<TokenCredential>(), "{namespace}.servicebus.windows.net");
            var eventProcessor = new EventProcessorClient(Mock.Of<BlobContainerClient>(), "consumerGroup", "namespace", "hub", credential.Object, options);
            var readOptions = GetProcessingReadEventOptions(eventProcessor);

            Assert.That(readOptions, Is.Not.Null, "The constructor should have set the processing read event options.");
            Assert.That(readOptions.TrackLastEnqueuedEventProperties, Is.EqualTo(options.TrackLastEnqueuedEventProperties), "The tracking of last event information of the processing read event options should match.");
            Assert.That(readOptions.MaximumWaitTime, Is.EqualTo(options.MaximumWaitTime), "The constructor should have set the correct maximum wait time.");
        }

        /// <summary>
        ///   Verifies functionality of the <see cref="EventProcessorClient" />
        ///   constructor.
        /// </summary>
        ///
        [Test]
        public void ConnectionStringConstructorClonesTheConnectionOptions()
        {
            var expectedTransportType = EventHubsTransportType.AmqpWebSockets;
            var otherTransportType = EventHubsTransportType.AmqpTcp;

            var options = new EventProcessorClientOptions
            {
                ConnectionOptions = new EventHubConnectionOptions { TransportType = expectedTransportType }
            };

            var eventProcessor = new EventProcessorClient(Mock.Of<BlobContainerClient>(), "consumerGroup", "Endpoint=sb://somehost.com;SharedAccessKeyName=ABC;SharedAccessKey=123;EntityPath=somehub", options);

            // Simply retrieving the options from an inner connection won't be enough to prove the processor clones
            // its connection options because the cloning step also happens in the EventHubConnection constructor.
            // For this reason, we will change the transport type and verify that it won't affect the returned
            // connection options.

            options.ConnectionOptions.TransportType = otherTransportType;

            var connectionOptions = GetConnectionOptionsSample(eventProcessor);

            Assert.That(connectionOptions.TransportType, Is.EqualTo(expectedTransportType), $"The connection options should have been cloned.");
        }

        /// <summary>
        ///   Verifies functionality of the <see cref="EventProcessorClient" />
        ///   constructor.
        /// </summary>
        ///
        [Test]
        public void NamespaceConstructorClonesTheConnectionOptions()
        {
            var expectedTransportType = EventHubsTransportType.AmqpWebSockets;
            var otherTransportType = EventHubsTransportType.AmqpTcp;

            var options = new EventProcessorClientOptions
            {
                ConnectionOptions = new EventHubConnectionOptions { TransportType = expectedTransportType }
            };

            var credential = new Mock<EventHubTokenCredential>(Mock.Of<TokenCredential>(), "{namespace}.servicebus.windows.net");
            var eventProcessor = new EventProcessorClient(Mock.Of<BlobContainerClient>(), "consumerGroup", "namespace", "hub", credential.Object, options);

            // Simply retrieving the options from an inner connection won't be enough to prove the processor clones
            // its connection options because the cloning step also happens in the EventHubConnection constructor.
            // For this reason, we will change the transport type and verify that it won't affect the returned
            // connection options.

            options.ConnectionOptions.TransportType = otherTransportType;

            var connectionOptions = GetConnectionOptionsSample(eventProcessor);

            Assert.That(connectionOptions.TransportType, Is.EqualTo(expectedTransportType), $"The connection options should have been cloned.");
        }

        /// <summary>
        ///   Verifies functionality of the <see cref="EventProcessorClient" />
        ///   constructor.
        /// </summary>
        ///
        [Test]
        public void ConnectionStringConstructorSetsTheIdentifier()
        {
            var options = new EventProcessorClientOptions
            {
                Identifier = Guid.NewGuid().ToString()
            };

            var eventProcessor = new EventProcessorClient(Mock.Of<BlobContainerClient>(), "consumerGroup", "Endpoint=sb://somehost.com;SharedAccessKeyName=ABC;SharedAccessKey=123;EntityPath=somehub", options);

            Assert.That(eventProcessor.Identifier, Is.Not.Null);
            Assert.That(eventProcessor.Identifier, Is.EqualTo(options.Identifier));
        }

        /// <summary>
        ///   Verifies functionality of the <see cref="EventProcessorClient" />
        ///   constructor.
        /// </summary>
        ///
        [Test]
        public void NamespaceConstructorSetsTheIdentifier()
        {
            var options = new EventProcessorClientOptions
            {
                Identifier = Guid.NewGuid().ToString()
            };

            var credential = new Mock<EventHubTokenCredential>(Mock.Of<TokenCredential>(), "{namespace}.servicebus.windows.net");
            var eventProcessor = new EventProcessorClient(Mock.Of<BlobContainerClient>(), "consumerGroup", "namespace", "hub", credential.Object, options);

            Assert.That(eventProcessor.Identifier, Is.Not.Null);
            Assert.That(eventProcessor.Identifier, Is.EqualTo(options.Identifier));
        }

        /// <summary>
        ///   Verifies functionality of the <see cref="EventProcessorClient" />
        ///   constructor.
        /// </summary>
        ///
        [Test]
        [TestCase(null)]
        [TestCase("")]
        public void ConnectionStringConstructorCreatesTheIdentifierWhenNotSpecified(string identifier)
        {
            var options = new EventProcessorClientOptions
            {
                Identifier = identifier
            };

            var eventProcessor = new EventProcessorClient(Mock.Of<BlobContainerClient>(), "consumerGroup", "Endpoint=sb://somehost.com;SharedAccessKeyName=ABC;SharedAccessKey=123;EntityPath=somehub", options);

            Assert.That(eventProcessor.Identifier, Is.Not.Null);
            Assert.That(eventProcessor.Identifier, Is.Not.Empty);
        }

        /// <summary>
        ///   Verifies functionality of the <see cref="EventProcessorClient" />
        ///   constructor.
        /// </summary>
        ///
        [Test]
        [TestCase(null)]
        [TestCase("")]
        public void NamespaceConstructorCreatesTheIdentifierWhenNotSpecified(string identifier)
        {
            var options = new EventProcessorClientOptions
            {
                Identifier = identifier
            };

            var credential = new Mock<EventHubTokenCredential>(Mock.Of<TokenCredential>(), "{namespace}.servicebus.windows.net");
            var eventProcessor = new EventProcessorClient(Mock.Of<BlobContainerClient>(), "consumerGroup", "namespace", "hub", credential.Object, options);

            Assert.That(eventProcessor.Identifier, Is.Not.Null);
            Assert.That(eventProcessor.Identifier, Is.Not.Empty);
        }

        /// <summary>
        ///   Verifies functionality of the <see cref="EventProcessorClient" />
        ///   constructor.
        /// </summary>
        ///
        [Test]
        public void ConnectionStringConstructorCopiesTheIdentifier()
        {
            var clientOptions = new EventProcessorClientOptions { Identifier = Guid.NewGuid().ToString() };
            var eventProcessor = new EventProcessorClient(Mock.Of<BlobContainerClient>(), "consumerGroup", "Endpoint=sb://somehost.com;SharedAccessKeyName=ABC;SharedAccessKey=123;EntityPath=somehub", clientOptions);

            Assert.That(eventProcessor.Identifier, Is.EqualTo(clientOptions.Identifier));
        }

        /// <summary>
        ///   Verifies functionality of the <see cref="EventProcessorClient" />
        ///   constructor.
        /// </summary>
        ///
        [Test]
        public void NamespaceConstructorCopiesTheIdentifier()
        {
            var credential = new Mock<EventHubTokenCredential>(Mock.Of<TokenCredential>(), "{namespace}.servicebus.windows.net");
            var clientOptions = new EventProcessorClientOptions { Identifier = Guid.NewGuid().ToString() };
            var eventProcessor = new EventProcessorClient(Mock.Of<BlobContainerClient>(), "consumerGroup", "namespace", "hub", credential.Object, clientOptions);

            Assert.That(eventProcessor.Identifier, Is.EqualTo(clientOptions.Identifier));
        }

        /// <summary>
        ///   Verifies functionality of the <see cref="EventProcessorClient.StartAsync" />
        ///   method.
        /// </summary>
        ///
        [Test]
        public void StartAsyncValidatesProcessEventsAsync()
        {
            var processor = new EventProcessorClient(Mock.Of<PartitionManager>(), "consumerGroup", "namespace", "eventHub", () => new MockConnection(), default);
            processor.ProcessErrorAsync += eventArgs => Task.CompletedTask;

            Assert.That(async () => await processor.StartProcessingAsync(), Throws.InstanceOf<InvalidOperationException>().And.Message.Contains(nameof(EventProcessorClient.ProcessEventAsync)));
        }

        /// <summary>
        ///   Verifies functionality of the <see cref="EventProcessorClient.StartAsync" />
        ///   method.
        /// </summary>
        ///
        [Test]
        public void StartAsyncValidatesProcessExceptionAsync()
        {
            var processor = new EventProcessorClient(Mock.Of<PartitionManager>(), "consumerGroup", "namespace", "eventHub", () => new MockConnection(), default);
            processor.ProcessEventAsync += eventArgs => Task.CompletedTask;

            Assert.That(async () => await processor.StartProcessingAsync(), Throws.InstanceOf<InvalidOperationException>().And.Message.Contains(nameof(EventProcessorClient.ProcessErrorAsync)));
        }

        /// <summary>
        ///   Verifies functionality of the <see cref="EventProcessorClient.StartAsync" />
        ///   method.
        /// </summary>
        ///
        [Test]
        public async Task StartAsyncStartsTheEventProcessorWhenProcessingHandlerPropertiesAreSet()
        {
            var mockConsumer = new Mock<EventHubConsumerClient>("consumerGroup", Mock.Of<EventHubConnection>(), default);

            mockConsumer
                .Setup(consumer => consumer.GetPartitionIdsAsync(It.IsAny<CancellationToken>()))
                .Returns(Task.FromResult(Array.Empty<string>()));

            var mockProcessor = new Mock<EventProcessorClient>(Mock.Of<PartitionManager>(), "consumerGroup", "namespace", "eventHub", Mock.Of<Func<EventHubConnection>>(), default);

            mockProcessor
                .Setup(processor => processor.CreateConsumer(
                    It.IsAny<string>(),
                    It.IsAny<EventHubConnection>(),
                    It.IsAny<EventHubConsumerClientOptions>()))
                .Returns(mockConsumer.Object);

            mockProcessor.Object.ProcessEventAsync += eventArgs => Task.CompletedTask;
            mockProcessor.Object.ProcessErrorAsync += eventArgs => Task.CompletedTask;

            Assert.That(async () => await mockProcessor.Object.StartProcessingAsync(), Throws.Nothing);

            await mockProcessor.Object.StopProcessingAsync();
        }

        /// <summary>
        ///   Verifies functionality of the <see cref="EventProcessorClient.ProcessErrorAsync" />
        ///   event.
        /// </summary>
        ///
        [Test]
        public async Task ProcessErrorAsyncDoesNotBlockStopping()
        {
            var mockConsumer = new Mock<EventHubConsumerClient>("consumerGroup", Mock.Of<EventHubConnection>(), default);
            var mockProcessor = new Mock<EventProcessorClient>(new MockCheckPointStorage(), "consumerGroup", "namespace", "eventHub", Mock.Of<Func<EventHubConnection>>(), default) { CallBase = true };

            mockConsumer
                .Setup(consumer => consumer.GetPartitionIdsAsync(It.IsAny<CancellationToken>()))
                .ThrowsAsync(new InvalidCastException());

            mockConsumer
                .Setup(consumer => consumer.ReadEventsFromPartitionAsync(
                    It.IsAny<string>(),
                    It.IsAny<EventPosition>(),
                    It.IsAny<ReadEventOptions>(),
                    It.IsAny<CancellationToken>()))
                .Returns<string, EventPosition, ReadEventOptions, CancellationToken>((partition, position, options, token) => MockPartitionEventEnumerable(20, token));

            mockProcessor
                .Setup(processor => processor.CreateConsumer(
                    It.IsAny<string>(),
                    It.IsAny<EventHubConnection>(),
                    It.IsAny<EventHubConsumerClientOptions>()))
                .Returns(mockConsumer.Object);

            mockProcessor.Object.ProcessEventAsync += eventArgs => Task.CompletedTask;

            // Create a handler that does not complete in a reasonable amount of time.  To ensure that the
            // test does not hang for the duration, set a timeout to force completion after a shorter period
            // of time.

            using var cancellationSource = new CancellationTokenSource();
            cancellationSource.CancelAfter(TimeSpan.FromSeconds(15));

            var completionSource = new TaskCompletionSource<bool>();

            mockProcessor.Object.ProcessErrorAsync += async eventArgs =>
            {
                completionSource.SetResult(true);
                await Task.Delay(TimeSpan.FromMinutes(3), cancellationSource.Token);
            };

            // Start the processor and wait for the event handler to be triggered.

            await mockProcessor.Object.StartProcessingAsync();
            await completionSource.Task;

            // Stop the processor and ensure that it does not block on the handler.

            Assert.That(async () => await mockProcessor.Object.StopProcessingAsync(cancellationSource.Token), Throws.Nothing, "The processor should stop without a problem.");
            Assert.That(cancellationSource.IsCancellationRequested, Is.False, "The processor should have stopped without cancellation.");

            cancellationSource.Cancel();
        }

        /// <summary>
        ///   Verifies functionality of the <see cref="EventProcessorClient" /> properties.
        /// </summary>
        ///
        [Test]
        [Ignore("Update to match new event behavior.")]
        public async Task HandlerPropertiesCannotBeSetWhenEventProcessorIsRunning()
        {
            var processor = new EventProcessorClient(Mock.Of<PartitionManager>(), "consumerGroup", "namespace", "eventHub", () => new MockConnection(), default);

            processor.ProcessEventAsync += eventArgs => Task.CompletedTask;
            processor.ProcessErrorAsync += eventArgs => Task.CompletedTask;

            await processor.StartProcessingAsync();

            Assert.That(() => processor.PartitionInitializingAsync += eventArgs => Task.CompletedTask, Throws.InstanceOf<InvalidOperationException>());
            Assert.That(() => processor.PartitionClosingAsync += eventArgs => Task.CompletedTask, Throws.InstanceOf<InvalidOperationException>());
            Assert.That(() => processor.ProcessEventAsync += eventArgs => Task.CompletedTask, Throws.InstanceOf<InvalidOperationException>());
            Assert.That(() => processor.ProcessErrorAsync += eventArgs => Task.CompletedTask, Throws.InstanceOf<InvalidOperationException>());

            await processor.StopProcessingAsync();
        }

        /// <summary>
        ///   Verifies functionality of the <see cref="EventProcessorClient" /> properties.
        /// </summary>
        ///
        [Test]
        [Ignore("Update to match new event behavior.")]
        public async Task HandlerPropertiesCanBeSetAfterEventProcessorHasStopped()
        {
            var processor = new EventProcessorClient(Mock.Of<PartitionManager>(), "consumerGroup", "namespace", "eventHub", () => new MockConnection(), default);

            processor.ProcessEventAsync += eventArgs => Task.CompletedTask;
            processor.ProcessErrorAsync += eventArgs => Task.CompletedTask;

            await processor.StartProcessingAsync();
            await processor.StopProcessingAsync();

            Assert.That(() => processor.PartitionInitializingAsync += eventArgs => Task.CompletedTask, Throws.Nothing);
            Assert.That(() => processor.PartitionClosingAsync += eventArgs => Task.CompletedTask, Throws.Nothing);
            Assert.That(() => processor.ProcessEventAsync += eventArgs => Task.CompletedTask, Throws.Nothing);
            Assert.That(() => processor.ProcessErrorAsync += eventArgs => Task.CompletedTask, Throws.Nothing);
        }

        [Test]
        public async Task StoppedClient_RelinquishesPartitionOwnerships_OtherClients_ConsiderThemClaimableImmediately()
        {
            const int NumberOfPartitions = 3;
            Func<EventHubConnection> connectionFactory = () => new MockConnection();
            var connection = connectionFactory();
            var partitionManager = new MockCheckPointStorage((s) => Console.WriteLine(s));
            var processor1 = new MockEventProcessorClient(
                Mock.Of<BlobContainerClient>(),
                connectionFactory: connectionFactory,
                numberOfPartitions: NumberOfPartitions,
                options: default)
            {
                StorageManager = new Lazy<PartitionManager>(() => partitionManager, LazyThreadSafetyMode.PublicationOnly)
            };
            var processor2 = new MockEventProcessorClient(
                Mock.Of<BlobContainerClient>(),
                connectionFactory: connectionFactory,
                numberOfPartitions: NumberOfPartitions,
                options: default)
            {
                StorageManager = new Lazy<PartitionManager>(() => partitionManager, LazyThreadSafetyMode.PublicationOnly)
            };

            // ownership should start empty
            var completeOwnership = await partitionManager.ListOwnershipAsync(processor1.FullyQualifiedNamespace, processor1.EventHubName, processor1.ConsumerGroup);
            Assert.AreEqual(0, completeOwnership.Count());

            // start the processor so that the processor claims a random partition until none are left
            await processor1.StartProcessingAsync();
            await processor1.WaitStabilization();

            completeOwnership = await partitionManager.ListOwnershipAsync(processor1.FullyQualifiedNamespace, processor1.EventHubName, processor1.ConsumerGroup);

            // All partitions are owned by Processor1
            Assert.AreEqual(NumberOfPartitions, completeOwnership.Count(p => p.OwnerIdentifier.Equals(processor1.Identifier)));

            // Stopping the processor should relinquish all partition ownerships
            await processor1.StopProcessingAsync();

            completeOwnership = await partitionManager.ListOwnershipAsync(processor1.FullyQualifiedNamespace, processor1.EventHubName, processor1.ConsumerGroup);

            // No partitions are owned by Processor1
            Assert.AreEqual(0, completeOwnership.Count(p => p.OwnerIdentifier.Equals(processor1.Identifier)));

            // start Processor2 so that the processor claims a random partition until none are left
            // All partitions should be immediately claimable even though they were just claimed by the Processor1
            await processor2.StartProcessingAsync();
            await processor2.WaitStabilization();

            completeOwnership = await partitionManager.ListOwnershipAsync(processor1.FullyQualifiedNamespace, processor1.EventHubName, processor1.ConsumerGroup);

            // All partitions are owned by Processor2
            Assert.AreEqual(NumberOfPartitions, completeOwnership.Count(p => p.OwnerIdentifier.Equals(processor2.Identifier)));

            await processor2.StopProcessingAsync();
        }

        [Test]
        public async Task FindAndClaimOwnershipAsync_ClaimsAllClaimablePartitions()
        {
            const int NumberOfPartitions = 3;
            Func<EventHubConnection> connectionFactory = () => new MockConnection();
            var connection = connectionFactory();
            var partitionManager = new MockCheckPointStorage((s) => Console.WriteLine(s));
            var processor = new MockEventProcessorClient(
                Mock.Of<BlobContainerClient>(),
                connectionFactory: connectionFactory,
                numberOfPartitions: NumberOfPartitions,
                options: default)
            {
                StorageManager = new Lazy<PartitionManager>(() => partitionManager, LazyThreadSafetyMode.PublicationOnly)
            };

            // ownership should start empty
            var completeOwnership = await partitionManager.ListOwnershipAsync(processor.FullyQualifiedNamespace, processor.EventHubName, processor.ConsumerGroup);
            Assert.AreEqual(0, completeOwnership.Count());

            // start the processor so that the processor claims a random partition until none are left
            await processor.StartProcessingAsync();
            await processor.WaitStabilization();

            completeOwnership = await partitionManager.ListOwnershipAsync(processor.FullyQualifiedNamespace, processor.EventHubName, processor.ConsumerGroup);

            Assert.AreEqual(NumberOfPartitions, completeOwnership.Count());

            await processor.StopProcessingAsync();
        }

        [Test]
        public async Task FindAndClaimOwnershipAsync_ClaimsPartitions_WhenOwned_Equals_MinimumOwnedPartitionsCount()
        {
            const int minimumParitionCount = 4;
            const int NumberOfPartitions = 13;
            Func<EventHubConnection> connectionFactory = () => new MockConnection();
            MockConnection connection = connectionFactory() as MockConnection;
            var partitionManager = new MockCheckPointStorage((s) => Console.WriteLine(s));
            var processor = new MockEventProcessorClient(
                Mock.Of<BlobContainerClient>(),
                connectionFactory: connectionFactory,
                numberOfPartitions: NumberOfPartitions,
                options: default)
            {
                StorageManager = new Lazy<PartitionManager>(() => partitionManager, LazyThreadSafetyMode.PublicationOnly)
            };

            Console.WriteLine($"Processor1 = {processor.Identifier}");

            // create partitions owned by this Processor
            var processor1PartitionIds = Enumerable.Range(1, minimumParitionCount);
            var completeOwnership = processor.CreatePartitionOwnerships(processor1PartitionIds.Select(i => i.ToString()), processor.Identifier);

            // create partitions owned by a different Processor
            var Processor2Id = Guid.NewGuid().ToString();
            var processor2PartitionIds = Enumerable.Range(processor1PartitionIds.Max() + 1, minimumParitionCount);
            completeOwnership = completeOwnership
                .Concat(processor.CreatePartitionOwnerships(processor2PartitionIds.Select(i => i.ToString()), Processor2Id));

            // create partitions owned by a different Processor
            var Processor3Id = Guid.NewGuid().ToString();
            var processor3PartitionIds = Enumerable.Range(processor2PartitionIds.Max() + 1, minimumParitionCount);
            completeOwnership = completeOwnership
                .Concat(processor.CreatePartitionOwnerships(processor3PartitionIds.Select(i => i.ToString()), Processor3Id));

            // seed the partitionManager with all partitions
            await partitionManager.ClaimOwnershipAsync(completeOwnership);

            var consumerClient = processor.CreateConsumer(processor.ConsumerGroup, connection, default);

            var claimablePartitionIds = (await consumerClient.GetPartitionIdsAsync())
                                            .Except(completeOwnership.Select(p => p.PartitionId));

            // get owned partitions
            var totalOwnedPartitions = await partitionManager.ListOwnershipAsync(processor.FullyQualifiedNamespace, processor.EventHubName, processor.ConsumerGroup);
            var ownedByProcessor1 = totalOwnedPartitions
                                        .Where(p => p.OwnerIdentifier == processor.Identifier);

            // verify owned partitionIds match the owned partitions
            Assert.AreEqual(minimumParitionCount, ownedByProcessor1.Count());
            Assert.IsFalse(ownedByProcessor1.Any(owned => claimablePartitionIds.Contains(owned.PartitionId)));

            // start the processor to claim owership from of a Partition even though ownedPartitionCount == minimumOwnedPartitionsCount
            await processor.StartProcessingAsync();
            await processor.WaitStabilization();

            // get owned partitions
            totalOwnedPartitions = await partitionManager.ListOwnershipAsync(processor.FullyQualifiedNamespace, processor.EventHubName, processor.ConsumerGroup);
            ownedByProcessor1 = totalOwnedPartitions
                                        .Where(p => p.OwnerIdentifier == processor.Identifier);

            //verify that we took ownership of the additional partition
            Assert.Greater(ownedByProcessor1.Count(), minimumParitionCount);
            Assert.IsTrue(ownedByProcessor1.Any(owned => claimablePartitionIds.Contains(owned.PartitionId)));

            await processor.StopProcessingAsync();
        }

        [Test]
        public async Task FindAndClaimOwnershipAsync_StealsPartitions_WhenThisProcessor_OwnsMinPartitions_AndOtherProcessorOwnsGreatherThanMaxPartitions()
        {
            const int minimumParitionCount = 4;
            const int maximumParitionCount = 5;
            const int NumberOfPartitions = 14;
            Func<EventHubConnection> connectionFactory = () => new MockConnection();
            MockConnection connection = connectionFactory() as MockConnection;
            var partitionManager = new MockCheckPointStorage((s) => Console.WriteLine(s));
            var processor = new MockEventProcessorClient(
                Mock.Of<BlobContainerClient>(),
                connectionFactory: connectionFactory,
                numberOfPartitions: NumberOfPartitions,
                options: default)
            {
                StorageManager = new Lazy<PartitionManager>(() => partitionManager, LazyThreadSafetyMode.PublicationOnly)
            };

            // create partitions owned by this Processor
            var processor1PartitionIds = Enumerable.Range(1, minimumParitionCount);
            var completeOwnership = processor.CreatePartitionOwnerships(processor1PartitionIds.Select(i => i.ToString()), processor.Identifier);

            // create partitions owned by a different Processor
            var Processor2Id = Guid.NewGuid().ToString();
            var processor2PartitionIds = Enumerable.Range(processor1PartitionIds.Max() + 1, minimumParitionCount);
            completeOwnership = completeOwnership
                .Concat(processor.CreatePartitionOwnerships(processor2PartitionIds.Select(i => i.ToString()), Processor2Id));

            // create partitions owned by a different Processor above the maximumPartitionCount
            var Processor3Id = Guid.NewGuid().ToString();
            var stealablePartitionIds = Enumerable.Range(processor2PartitionIds.Max() + 1, maximumParitionCount + 1);
            completeOwnership = completeOwnership
                .Concat(processor.CreatePartitionOwnerships(stealablePartitionIds.Select(i => i.ToString()), Processor3Id));

            // seed the partitionManager with the owned partitions
            await partitionManager.ClaimOwnershipAsync(completeOwnership);

            // get owned partitions
            var totalOwnedPartitions = await partitionManager.ListOwnershipAsync(processor.FullyQualifiedNamespace, processor.EventHubName, processor.ConsumerGroup);
            var ownedByProcessor1 = totalOwnedPartitions
                                        .Where(p => p.OwnerIdentifier == processor.Identifier);
            var ownedByProcessor3 = totalOwnedPartitions
                                        .Where(p => p.OwnerIdentifier == Processor3Id);

            // verify owned partitionIds match the owned partitions
            Assert.IsFalse(ownedByProcessor1.Any(owned => stealablePartitionIds.Contains(int.Parse(owned.PartitionId))));

            //verify processor 3 has stealable partitions
            Assert.Greater(ownedByProcessor3.Count(), maximumParitionCount);

            // start the processor to steal owership from of a when ownedPartitionCount == minimumOwnedPartitionsCount but a processor owns > maximumPartitionCount
            await processor.StartProcessingAsync();
            await processor.WaitStabilization();

            // get owned partitions
            totalOwnedPartitions = await partitionManager.ListOwnershipAsync(processor.FullyQualifiedNamespace, processor.EventHubName, processor.ConsumerGroup);
            ownedByProcessor1 = totalOwnedPartitions
                .Where(p => p.OwnerIdentifier == processor.Identifier);
            ownedByProcessor3 = totalOwnedPartitions
                .Where(p => p.OwnerIdentifier == Processor3Id);

            //verify that we took ownership of the additional partition
            Assert.IsTrue(ownedByProcessor1.Any(owned => stealablePartitionIds.Contains(int.Parse(owned.PartitionId))));

            //verify processor 3 now does not own > maximumPartitionCount
            Assert.AreEqual(maximumParitionCount, ownedByProcessor3.Count());

            await processor.StopProcessingAsync();
        }

        [Test]
        public async Task FindAndClaimOwnershipAsync_StealsPartitions_WhenThisProcessor_OwnsLessThanMinPartitions_AndOtherProcessor_OwnsMaxPartitions()
        {
            const int minimumParitionCount = 4;
            const int maximumParitionCount = 5;
            const int NumberOfPartitions = 12;
            Func<EventHubConnection> connectionFactory = () => new MockConnection();
            MockConnection connection = connectionFactory() as MockConnection;
            var partitionManager = new MockCheckPointStorage((s) => Console.WriteLine(s));
            var processor = new MockEventProcessorClient(
                Mock.Of<BlobContainerClient>(),
                connectionFactory: connectionFactory,
                numberOfPartitions: NumberOfPartitions,
                options: default)
            {
                StorageManager = new Lazy<PartitionManager>(() => partitionManager, LazyThreadSafetyMode.PublicationOnly)
            };

            // create more partitions owned by this Processor
            var processor1PartitionIds = Enumerable.Range(1, minimumParitionCount - 1);
            var completeOwnership = processor.CreatePartitionOwnerships(processor1PartitionIds.Select(i => i.ToString()), processor.Identifier);

            // create more partitions owned by a different Processor
            var Processor2Id = Guid.NewGuid().ToString();
            var processor2PartitionIds = Enumerable.Range(processor1PartitionIds.Max() + 1, minimumParitionCount);
            completeOwnership = completeOwnership
                .Concat(processor.CreatePartitionOwnerships(processor2PartitionIds.Select(i => i.ToString()), Processor2Id));

            // create more partitions owned by a different Processor above the maximumPartitionCount
            var Processor3Id = Guid.NewGuid().ToString();
            var stealablePartitionIds = Enumerable.Range(processor2PartitionIds.Max() + 1, maximumParitionCount);
            completeOwnership = completeOwnership
                .Concat(processor.CreatePartitionOwnerships(stealablePartitionIds.Select(i => i.ToString()), Processor3Id));

            // seed the partitionManager with the owned partitions
            await partitionManager.ClaimOwnershipAsync(completeOwnership);

            // get owned partitions
            var totalOwnedPartitions = await partitionManager.ListOwnershipAsync(processor.FullyQualifiedNamespace, processor.EventHubName, processor.ConsumerGroup);
            var ownedByProcessor1 = totalOwnedPartitions
                                        .Where(p => p.OwnerIdentifier == processor.Identifier);
            var ownedByProcessor3 = totalOwnedPartitions
                                        .Where(p => p.OwnerIdentifier == Processor3Id);

            // verify owned partitionIds match the owned partitions
            Assert.IsFalse(ownedByProcessor1.Any(owned => stealablePartitionIds.Contains(int.Parse(owned.PartitionId))));

            //verify processor 3 has stealable partitions
            Assert.AreEqual(maximumParitionCount, ownedByProcessor3.Count());

            // start the processor to steal owership from of a when ownedPartitionCount == minimumOwnedPartitionsCount but a processor owns > maximumPartitionCount
            await processor.StartProcessingAsync();
            await processor.WaitStabilization();

            // get owned partitions
            totalOwnedPartitions = await partitionManager.ListOwnershipAsync(processor.FullyQualifiedNamespace, processor.EventHubName, processor.ConsumerGroup);
            ownedByProcessor1 = totalOwnedPartitions
                .Where(p => p.OwnerIdentifier == processor.Identifier);
            ownedByProcessor3 = totalOwnedPartitions
                .Where(p => p.OwnerIdentifier == Processor3Id);

            //verify that we took ownership of the additional partition
            Assert.IsTrue(ownedByProcessor1.Any(owned => stealablePartitionIds.Contains(int.Parse(owned.PartitionId))));

            //verify processor 3 now does not own > maximumPartitionCount
            Assert.Less(ownedByProcessor3.Count(), maximumParitionCount);

            await processor.StopProcessingAsync();
        }

        /// <summary>
        ///   Retrieves the RetryPolicy for the processor client using its private accessor.
        /// </summary>
        ///
        private static EventHubsRetryPolicy GetRetryPolicy(EventProcessorClient client) =>
            (EventHubsRetryPolicy)
                typeof(EventProcessorClient)
                    .GetProperty("RetryPolicy", BindingFlags.Instance | BindingFlags.NonPublic)
                    .GetValue(client);

        /// <summary>
        ///   Retrieves the ProcessingConsumerOptions for the processor client using its private accessor.
        /// </summary>
        ///
        private static EventHubConsumerClientOptions GetProcessingConsumerOptions(EventProcessorClient client) =>
            (EventHubConsumerClientOptions)
            typeof(EventProcessorClient)
                .GetProperty("ProcessingConsumerOptions", BindingFlags.Instance | BindingFlags.NonPublic)
                .GetValue(client);

        /// <summary>
        ///   Retrieves the ProcessingReadEventOptions for the processor client using its private accessor.
        /// </summary>
        ///
        private static ReadEventOptions GetProcessingReadEventOptions(EventProcessorClient client) =>
            (ReadEventOptions)
            typeof(EventProcessorClient)
                .GetProperty("ProcessingReadEventOptions", BindingFlags.Instance | BindingFlags.NonPublic)
                .GetValue(client);

        /// <summary>
        ///   Creates a connection using a processor client's ConnectionFactory and returns its ConnectionOptions.
        /// </summary>
        ///
        private static EventHubConnectionOptions GetConnectionOptionsSample(EventProcessorClient client)
        {
            var connectionFactory = (Func<EventHubConnection>)typeof(EventProcessorClient)
                .GetProperty("ConnectionFactory", BindingFlags.Instance | BindingFlags.NonPublic)
                .GetValue(client);

            var connection = connectionFactory();

            return (EventHubConnectionOptions)typeof(EventHubConnection)
                .GetProperty("Options", BindingFlags.Instance | BindingFlags.NonPublic)
                .GetValue(connection);
        }

        /// <summary>
        ///   Creates a mock async enumerable to simulate reading events from a partition.
        /// </summary>
        ///
        private static async IAsyncEnumerable<PartitionEvent> MockPartitionEventEnumerable(int eventCount, [EnumeratorCancellation]CancellationToken cancellationToken)
        {
            for (var index = 0; index < eventCount; ++index)
            {
                if (cancellationToken.IsCancellationRequested) { break; }
                await Task.Delay(25).ConfigureAwait(false);
                yield return new PartitionEvent(new MockPartitionContext("fake"), new EventData(Encoding.UTF8.GetBytes($"Event { index }")));
            }

            yield break;
        }

        /// <summary>
        ///   Serves as a non-functional connection for testing consumer functionality.
        /// </summary>
        ///
        internal class MockConnection : EventHubConnection
        {
            public MockConnection(string namespaceName = "fakeNamespace",
                                  string eventHubName = "fakeEventHub",
                                  EventHubConnectionOptions options = null) : base(namespaceName, eventHubName, CreateCredentials(), options)
            { }


            private static EventHubTokenCredential CreateCredentials()
            {
                return new Mock<EventHubTokenCredential>(Mock.Of<TokenCredential>(), "{namespace}.servicebus.windows.net").Object;
            }
        }

<<<<<<< HEAD
        internal class MockEventHubProperties : EventHubProperties
        {
            public MockEventHubProperties(string name,
                                              DateTimeOffset createdOn,
                                              string[] partitionIds) : base(name, createdOn, partitionIds)
            { }

=======
        /// <summary>
        ///   Serves a mock context for a partition.
        /// </summary>
        ///
        private class MockPartitionContext : PartitionContext
        {
            public MockPartitionContext(string partitionId) : base(partitionId)
            {
            }
>>>>>>> fa5abfde
        }
    }
}<|MERGE_RESOLUTION|>--- conflicted
+++ resolved
@@ -6,22 +6,16 @@
 using System.Collections.Generic;
 using System.Linq;
 using System.Reflection;
-<<<<<<< HEAD
-=======
 using System.Runtime.CompilerServices;
 using System.Text;
->>>>>>> fa5abfde
 using System.Threading;
 using System.Threading.Tasks;
 using Azure.Core;
 using Azure.Messaging.EventHubs.Authorization;
 using Azure.Messaging.EventHubs.Core;
-<<<<<<< HEAD
 using Azure.Messaging.EventHubs.Metadata;
-=======
 using Azure.Messaging.EventHubs.Processor;
 using Azure.Messaging.EventHubs.Processor.Tests;
->>>>>>> fa5abfde
 using Azure.Storage.Blobs;
 using Moq;
 using NUnit.Framework;
@@ -616,21 +610,15 @@
             var connection = connectionFactory();
             var partitionManager = new MockCheckPointStorage((s) => Console.WriteLine(s));
             var processor1 = new MockEventProcessorClient(
-                Mock.Of<BlobContainerClient>(),
+                partitionManager,
                 connectionFactory: connectionFactory,
                 numberOfPartitions: NumberOfPartitions,
-                options: default)
-            {
-                StorageManager = new Lazy<PartitionManager>(() => partitionManager, LazyThreadSafetyMode.PublicationOnly)
-            };
+                options: default);
             var processor2 = new MockEventProcessorClient(
-                Mock.Of<BlobContainerClient>(),
+                partitionManager,
                 connectionFactory: connectionFactory,
                 numberOfPartitions: NumberOfPartitions,
-                options: default)
-            {
-                StorageManager = new Lazy<PartitionManager>(() => partitionManager, LazyThreadSafetyMode.PublicationOnly)
-            };
+                options: default);
 
             // ownership should start empty
             var completeOwnership = await partitionManager.ListOwnershipAsync(processor1.FullyQualifiedNamespace, processor1.EventHubName, processor1.ConsumerGroup);
@@ -674,13 +662,10 @@
             var connection = connectionFactory();
             var partitionManager = new MockCheckPointStorage((s) => Console.WriteLine(s));
             var processor = new MockEventProcessorClient(
-                Mock.Of<BlobContainerClient>(),
+                partitionManager,
                 connectionFactory: connectionFactory,
                 numberOfPartitions: NumberOfPartitions,
-                options: default)
-            {
-                StorageManager = new Lazy<PartitionManager>(() => partitionManager, LazyThreadSafetyMode.PublicationOnly)
-            };
+                options: default);
 
             // ownership should start empty
             var completeOwnership = await partitionManager.ListOwnershipAsync(processor.FullyQualifiedNamespace, processor.EventHubName, processor.ConsumerGroup);
@@ -706,13 +691,10 @@
             MockConnection connection = connectionFactory() as MockConnection;
             var partitionManager = new MockCheckPointStorage((s) => Console.WriteLine(s));
             var processor = new MockEventProcessorClient(
-                Mock.Of<BlobContainerClient>(),
+                partitionManager,
                 connectionFactory: connectionFactory,
                 numberOfPartitions: NumberOfPartitions,
-                options: default)
-            {
-                StorageManager = new Lazy<PartitionManager>(() => partitionManager, LazyThreadSafetyMode.PublicationOnly)
-            };
+                options: default);
 
             Console.WriteLine($"Processor1 = {processor.Identifier}");
 
@@ -775,13 +757,10 @@
             MockConnection connection = connectionFactory() as MockConnection;
             var partitionManager = new MockCheckPointStorage((s) => Console.WriteLine(s));
             var processor = new MockEventProcessorClient(
-                Mock.Of<BlobContainerClient>(),
+                partitionManager,
                 connectionFactory: connectionFactory,
                 numberOfPartitions: NumberOfPartitions,
-                options: default)
-            {
-                StorageManager = new Lazy<PartitionManager>(() => partitionManager, LazyThreadSafetyMode.PublicationOnly)
-            };
+                options: default);
 
             // create partitions owned by this Processor
             var processor1PartitionIds = Enumerable.Range(1, minimumParitionCount);
@@ -845,13 +824,10 @@
             MockConnection connection = connectionFactory() as MockConnection;
             var partitionManager = new MockCheckPointStorage((s) => Console.WriteLine(s));
             var processor = new MockEventProcessorClient(
-                Mock.Of<BlobContainerClient>(),
+                partitionManager,
                 connectionFactory: connectionFactory,
                 numberOfPartitions: NumberOfPartitions,
-                options: default)
-            {
-                StorageManager = new Lazy<PartitionManager>(() => partitionManager, LazyThreadSafetyMode.PublicationOnly)
-            };
+                options: default);
 
             // create more partitions owned by this Processor
             var processor1PartitionIds = Enumerable.Range(1, minimumParitionCount - 1);
@@ -986,7 +962,6 @@
             }
         }
 
-<<<<<<< HEAD
         internal class MockEventHubProperties : EventHubProperties
         {
             public MockEventHubProperties(string name,
@@ -994,7 +969,8 @@
                                               string[] partitionIds) : base(name, createdOn, partitionIds)
             { }
 
-=======
+        }
+
         /// <summary>
         ///   Serves a mock context for a partition.
         /// </summary>
@@ -1004,7 +980,6 @@
             public MockPartitionContext(string partitionId) : base(partitionId)
             {
             }
->>>>>>> fa5abfde
         }
     }
 }