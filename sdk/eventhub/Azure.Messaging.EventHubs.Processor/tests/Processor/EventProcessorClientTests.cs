--- conflicted
+++ resolved
@@ -515,31 +515,16 @@
         [Test]
         public async Task StartProcessingAsyncDoesNothingWhenProcessorIsAlreadyRunning()
         {
-<<<<<<< HEAD
-            var mockConsumer = new Mock<EventHubConsumerClient>("consumerGroup", Mock.Of<EventHubConnection>(), default);
-            var mockProcessor = new Mock<EventProcessorClient>(Mock.Of<PartitionManager>(), "consumerGroup", "namespace", "eventHub", Mock.Of<Func<EventHubConnection>>(), default, default) { CallBase = true };
-=======
-            var processor = new EventProcessorClient(Mock.Of<StorageManager>(), "consumerGroup", "namespace", "eventHub", () => new MockConnection(), default);
->>>>>>> f24bb341
+            var mockConsumer = new Mock<EventHubConsumerClient>("consumerGroup", Mock.Of<EventHubConnection>(), default);
+            var mockProcessor = new Mock<EventProcessorClient>(Mock.Of<StorageManager>(), "consumerGroup", "namespace", "eventHub", Mock.Of<Func<EventHubConnection>>(), default, default) { CallBase = true };
 
             mockConsumer
                 .Setup(consumer => consumer.GetPartitionIdsAsync(It.IsAny<CancellationToken>()))
                 .Returns(Task.FromResult(Array.Empty<string>()));
 
-<<<<<<< HEAD
             // CreateConsumer is called as soon as the background processor running task starts. After the first call,
             // we'll try calling StartProcessingAsync again and make sure no other task has started by monitoring
             // CreateConsumer calls.
-=======
-        /// <summary>
-        ///   Verifies functionality of the <see cref="EventProcessorClient" /> properties.
-        /// </summary>
-        ///
-        [Test]
-        public void CannotAddTwoHandlersToTheSameEvent()
-        {
-            var processor = new EventProcessorClient(Mock.Of<StorageManager>(), "consumerGroup", "namespace", "eventHub", () => new MockConnection(), default);
->>>>>>> f24bb341
 
             var completionSource = new TaskCompletionSource<bool>();
 
@@ -554,19 +539,8 @@
                 })
                 .Returns(mockConsumer.Object);
 
-<<<<<<< HEAD
             mockProcessor.Object.ProcessEventAsync += eventArgs => Task.CompletedTask;
             mockProcessor.Object.ProcessErrorAsync += eventArgs => Task.CompletedTask;
-=======
-        /// <summary>
-        ///   Verifies functionality of the <see cref="EventProcessorClient" /> properties.
-        /// </summary>
-        ///
-        [Test]
-        public void CannotRemoveHandlerThatHasNotBeenAdded()
-        {
-            var processor = new EventProcessorClient(Mock.Of<StorageManager>(), "consumerGroup", "namespace", "eventHub", () => new MockConnection(), default);
->>>>>>> f24bb341
 
             // To ensure that the test does not hang for the duration, set a timeout to force completion
             // after a shorter period of time.
@@ -602,26 +576,17 @@
         [Test]
         public async Task StartProcessingAsyncStartsLoadbalancer()
         {
-<<<<<<< HEAD
             const int NumberOfPartitions = 3;
             var mockLoadbalancer = new Mock<PartitionLoadBalancer>();
             mockLoadbalancer.SetupAllProperties();
             mockLoadbalancer.Object.LoadBalanceInterval = TimeSpan.FromSeconds(1);
             Func<EventHubConnection> connectionFactory = () => new MockConnection();
             var connection = connectionFactory();
-            var partitionManager = new MockCheckPointStorage((s) => Console.WriteLine(s));
+            var storageManager = new MockCheckPointStorage((s) => Console.WriteLine(s));
             var processor = new MockEventProcessorClient(
-                partitionManager,
+                storageManager,
                 connectionFactory: connectionFactory,
                 loadBalancer: mockLoadbalancer.Object);
-=======
-            var processor = new EventProcessorClient(Mock.Of<StorageManager>(), "consumerGroup", "namespace", "eventHub", () => new MockConnection(), default);
-
-            Func<PartitionInitializingEventArgs, Task> initHandler = eventArgs => Task.CompletedTask;
-            Func<PartitionClosingEventArgs, Task> closeHandler = eventArgs => Task.CompletedTask;
-            Func<ProcessEventArgs, Task> eventHandler = eventArgs => Task.CompletedTask;
-            Func<ProcessErrorEventArgs, Task> errorHandler = eventArgs => Task.CompletedTask;
->>>>>>> f24bb341
 
             await processor.StartProcessingAsync();
 
@@ -769,14 +734,9 @@
         [Test]
         public async Task StopProcessingAsyncDoesNothingWhenProcessorIsNotRunning()
         {
-<<<<<<< HEAD
             var mockStorage = new Mock<MockCheckPointStorage>(default(Action<string>)) { CallBase = true };
             var mockConsumer = new Mock<EventHubConsumerClient>("consumerGroup", Mock.Of<EventHubConnection>(), default);
             var mockProcessor = new InjectableEventSourceProcessorMock(mockStorage.Object, "consumerGroup", "namespace", "eventHub", Mock.Of<Func<EventHubConnection>>(), default, mockConsumer.Object);
-=======
-            var mockProcessor = new Mock<EventProcessorClient>(Mock.Of<StorageManager>(), "consumerGroup", "namespace", "eventHub", Mock.Of<Func<EventHubConnection>>(), default, default) { CallBase = true };
-            var completionSource = new TaskCompletionSource<bool>();
->>>>>>> f24bb341
 
             // Ownership claim attempts with an empty owner identifier are actually relinquish requests. This should happen once
             // when the processor is stopping. We don't really care whether the relinquish attempt has succeeded or not, so just
@@ -864,9 +824,9 @@
             mockLoadbalancer.Object.LoadBalanceInterval = TimeSpan.FromSeconds(1);
             Func<EventHubConnection> connectionFactory = () => new MockConnection();
             var connection = connectionFactory();
-            var partitionManager = new MockCheckPointStorage((s) => Console.WriteLine(s));
+            var storageManager = new MockCheckPointStorage((s) => Console.WriteLine(s));
             var processor = new MockEventProcessorClient(
-                partitionManager,
+                storageManager,
                 connectionFactory: connectionFactory,
                 loadBalancer: mockLoadbalancer.Object);
 
@@ -897,12 +857,8 @@
                 .Setup(consumer => consumer.GetPartitionIdsAsync(It.IsAny<CancellationToken>()))
                 .Returns(Task.FromResult(partitionIds));
 
-<<<<<<< HEAD
             var completionSource = new TaskCompletionSource<bool>();
             var partitionsBeingProcessed = 0;
-=======
-            var mockProcessor = new Mock<EventProcessorClient>(Mock.Of<StorageManager>(), "consumerGroup", "namespace", "eventHub", Mock.Of<Func<EventHubConnection>>(), default, default);
->>>>>>> f24bb341
 
             // Use the ReadEventsFromPartitionAsync method to notify when all partitions have started being processed.
 
@@ -970,7 +926,7 @@
         [Test]
         public async Task StopProcessingAsyncShouldSurfaceLoadBalancingException()
         {
-            var mockProcessor = new Mock<EventProcessorClient>(Mock.Of<PartitionManager>(), "consumerGroup", "namespace", "eventHub", Mock.Of<Func<EventHubConnection>>(), default, default) { CallBase = true };
+            var mockProcessor = new Mock<EventProcessorClient>(Mock.Of<StorageManager>(), "consumerGroup", "namespace", "eventHub", Mock.Of<Func<EventHubConnection>>(), default, default) { CallBase = true };
             var completionSource = new TaskCompletionSource<bool>();
 
             mockProcessor
@@ -1005,7 +961,7 @@
         public async Task AlreadyCancelledTokenMakesStopProcessingAsyncThrow()
         {
             var mockConsumer = new Mock<EventHubConsumerClient>("consumerGroup", Mock.Of<EventHubConnection>(), default);
-            var mockProcessor = new Mock<EventProcessorClient>(Mock.Of<PartitionManager>(), "consumerGroup", "namespace", "eventHub", Mock.Of<Func<EventHubConnection>>(), default, default) { CallBase = true };
+            var mockProcessor = new Mock<EventProcessorClient>(Mock.Of<StorageManager>(), "consumerGroup", "namespace", "eventHub", Mock.Of<Func<EventHubConnection>>(), default, default) { CallBase = true };
 
             mockConsumer
                 .Setup(consumer => consumer.GetPartitionIdsAsync(It.IsAny<CancellationToken>()))
@@ -1038,7 +994,7 @@
         public void AlreadyCancelledTokenMakesStopProcessingThrow()
         {
             var mockConsumer = new Mock<EventHubConsumerClient>("consumerGroup", Mock.Of<EventHubConnection>(), default);
-            var mockProcessor = new Mock<EventProcessorClient>(Mock.Of<PartitionManager>(), "consumerGroup", "namespace", "eventHub", Mock.Of<Func<EventHubConnection>>(), default, default) { CallBase = true };
+            var mockProcessor = new Mock<EventProcessorClient>(Mock.Of<StorageManager>(), "consumerGroup", "namespace", "eventHub", Mock.Of<Func<EventHubConnection>>(), default, default) { CallBase = true };
 
             mockConsumer
                 .Setup(consumer => consumer.GetPartitionIdsAsync(It.IsAny<CancellationToken>()))
@@ -1139,7 +1095,7 @@
         public void StartAndStopProcessingShouldStartAndStopProcessors()
         {
             var mockConsumer = new Mock<EventHubConsumerClient>("consumerGroup", Mock.Of<EventHubConnection>(), default);
-            var mockProcessor = new Mock<EventProcessorClient>(Mock.Of<PartitionManager>(), "consumerGroup", "namespace", "eventHub", Mock.Of<Func<EventHubConnection>>(), default, default) { CallBase = true };
+            var mockProcessor = new Mock<EventProcessorClient>(Mock.Of<StorageManager>(), "consumerGroup", "namespace", "eventHub", Mock.Of<Func<EventHubConnection>>(), default, default) { CallBase = true };
 
             mockConsumer
                 .Setup(consumer => consumer.GetPartitionIdsAsync(It.IsAny<CancellationToken>()))
@@ -1177,7 +1133,7 @@
         [Test]
         public void CannotAddNullHandler()
         {
-            var processor = new EventProcessorClient(Mock.Of<PartitionManager>(), "consumerGroup", "namespace", "eventHub", () => new MockConnection(), default);
+            var processor = new EventProcessorClient(Mock.Of<StorageManager>(), "consumerGroup", "namespace", "eventHub", () => new MockConnection(), default);
 
             Assert.That(() => processor.PartitionInitializingAsync += null, Throws.InstanceOf<ArgumentNullException>());
             Assert.That(() => processor.PartitionClosingAsync += null, Throws.InstanceOf<ArgumentNullException>());
@@ -1192,7 +1148,7 @@
         [Test]
         public void CannotAddTwoHandlersToTheSameEvent()
         {
-            var processor = new EventProcessorClient(Mock.Of<PartitionManager>(), "consumerGroup", "namespace", "eventHub", () => new MockConnection(), default);
+            var processor = new EventProcessorClient(Mock.Of<StorageManager>(), "consumerGroup", "namespace", "eventHub", () => new MockConnection(), default);
 
             processor.PartitionInitializingAsync += eventArgs => Task.CompletedTask;
             processor.PartitionClosingAsync += eventArgs => Task.CompletedTask;
@@ -1212,7 +1168,7 @@
         [Test]
         public void CannotRemoveHandlerThatHasNotBeenAdded()
         {
-            var processor = new EventProcessorClient(Mock.Of<PartitionManager>(), "consumerGroup", "namespace", "eventHub", () => new MockConnection(), default);
+            var processor = new EventProcessorClient(Mock.Of<StorageManager>(), "consumerGroup", "namespace", "eventHub", () => new MockConnection(), default);
 
             // First scenario: no handler has been set.
 
@@ -1241,7 +1197,7 @@
         [Test]
         public void CanRemoveHandlerThatHasBeenAdded()
         {
-            var processor = new EventProcessorClient(Mock.Of<PartitionManager>(), "consumerGroup", "namespace", "eventHub", () => new MockConnection(), default);
+            var processor = new EventProcessorClient(Mock.Of<StorageManager>(), "consumerGroup", "namespace", "eventHub", () => new MockConnection(), default);
 
             Func<PartitionInitializingEventArgs, Task> initHandler = eventArgs => Task.CompletedTask;
             Func<PartitionClosingEventArgs, Task> closeHandler = eventArgs => Task.CompletedTask;
@@ -1274,7 +1230,7 @@
         public async Task CannotAddHandlerWhileProcessorIsRunning()
         {
             var mockConsumer = new Mock<EventHubConsumerClient>("consumerGroup", Mock.Of<EventHubConnection>(), default);
-            var mockProcessor = new Mock<EventProcessorClient>(Mock.Of<PartitionManager>(), "consumerGroup", "namespace", "eventHub", Mock.Of<Func<EventHubConnection>>(), default, default) { CallBase = true };
+            var mockProcessor = new Mock<EventProcessorClient>(Mock.Of<StorageManager>(), "consumerGroup", "namespace", "eventHub", Mock.Of<Func<EventHubConnection>>(), default, default) { CallBase = true };
 
             mockConsumer
                 .Setup(consumer => consumer.GetPartitionIdsAsync(It.IsAny<CancellationToken>()))
@@ -1314,7 +1270,7 @@
         public async Task CannotRemoveHandlerWhileProcessorIsRunning()
         {
             var mockConsumer = new Mock<EventHubConsumerClient>("consumerGroup", Mock.Of<EventHubConnection>(), default);
-            var mockProcessor = new Mock<EventProcessorClient>(Mock.Of<PartitionManager>(), "consumerGroup", "namespace", "eventHub", Mock.Of<Func<EventHubConnection>>(), default, default) { CallBase = true };
+            var mockProcessor = new Mock<EventProcessorClient>(Mock.Of<StorageManager>(), "consumerGroup", "namespace", "eventHub", Mock.Of<Func<EventHubConnection>>(), default, default) { CallBase = true };
 
             mockConsumer
                 .Setup(consumer => consumer.GetPartitionIdsAsync(It.IsAny<CancellationToken>()))
@@ -1367,7 +1323,7 @@
         public async Task IsRunningReturnsTrueWhileStopProcessingAsyncIsNotCalled()
         {
             var mockConsumer = new Mock<EventHubConsumerClient>("consumerGroup", Mock.Of<EventHubConnection>(), default);
-            var mockProcessor = new Mock<EventProcessorClient>(Mock.Of<PartitionManager>(), "consumerGroup", "namespace", "eventHub", Mock.Of<Func<EventHubConnection>>(), default, default) { CallBase = true };
+            var mockProcessor = new Mock<EventProcessorClient>(Mock.Of<StorageManager>(), "consumerGroup", "namespace", "eventHub", Mock.Of<Func<EventHubConnection>>(), default, default) { CallBase = true };
 
             mockConsumer
                 .Setup(consumer => consumer.GetPartitionIdsAsync(It.IsAny<CancellationToken>()))
@@ -1405,7 +1361,7 @@
         [Test]
         public async Task IsRunningReturnsFalseWhenLoadBalancingTaskFails()
         {
-            var mockProcessor = new Mock<EventProcessorClient>(Mock.Of<PartitionManager>(), "consumerGroup", "namespace", "eventHub", Mock.Of<Func<EventHubConnection>>(), default, default) { CallBase = true };
+            var mockProcessor = new Mock<EventProcessorClient>(Mock.Of<StorageManager>(), "consumerGroup", "namespace", "eventHub", Mock.Of<Func<EventHubConnection>>(), default, default) { CallBase = true };
             var completionSource = new TaskCompletionSource<bool>();
 
             // This should be called right before the first load balancing cycle.
@@ -1457,7 +1413,7 @@
                 .Setup(consumer => consumer.GetPartitionIdsAsync(It.IsAny<CancellationToken>()))
                 .Returns(Task.FromResult(partitionIds));
 
-            var mockProcessor = new Mock<EventProcessorClient>(Mock.Of<PartitionManager>(), "consumerGroup", "namespace", "eventHub", Mock.Of<Func<EventHubConnection>>(), default, default);
+            var mockProcessor = new Mock<EventProcessorClient>(Mock.Of<StorageManager>(), "consumerGroup", "namespace", "eventHub", Mock.Of<Func<EventHubConnection>>(), default, default);
 
             var mockLog = new Mock<EventProcessorEventSource>();
             mockProcessor.CallBase = true;
@@ -2503,21 +2459,8 @@
         [Test]
         public async Task ProcessErrorAsyncIsTriggeredWithCorrectArgumentsWhenPartitionProcessingFails()
         {
-<<<<<<< HEAD
             var mockConsumer = new Mock<EventHubConsumerClient>("consumerGroup", Mock.Of<EventHubConnection>(), default);
             var mockProcessor = new InjectableEventSourceProcessorMock(new MockCheckPointStorage(), "consumerGroup", "namespace", "eventHub", Mock.Of<Func<EventHubConnection>>(), default, mockConsumer.Object);
-=======
-            var mockLoadbalancer = new Mock<PartitionLoadBalancer>();
-            mockLoadbalancer.SetupAllProperties();
-            mockLoadbalancer.Object.LoadBalanceInterval = TimeSpan.FromSeconds(1);
-            Func<EventHubConnection> connectionFactory = () => new MockConnection();
-            var connection = connectionFactory();
-            var storageManager = new MockCheckPointStorage((s) => Console.WriteLine(s));
-            var processor = new MockEventProcessorClient(
-                storageManager,
-                connectionFactory: connectionFactory,
-                loadBalancer: mockLoadbalancer.Object);
->>>>>>> f24bb341
 
             var partitionId = "0";
 
@@ -2527,29 +2470,7 @@
 
             var expectedExceptionReference = new Exception();
 
-<<<<<<< HEAD
             // We will force an exception and catch it with the error handler.
-=======
-        /// <summary>
-        ///   Verifies that an <see cref="EventProcessorClient" /> invokes partition load balancing
-        ///   after <see cref="StartProcessingAsync" /> is called.
-        /// </summary>
-        ///
-        [Test]
-        public async Task StartProcessingAsyncStartsLoadbalancer()
-        {
-            const int NumberOfPartitions = 3;
-            var mockLoadbalancer = new Mock<PartitionLoadBalancer>();
-            mockLoadbalancer.SetupAllProperties();
-            mockLoadbalancer.Object.LoadBalanceInterval = TimeSpan.FromSeconds(1);
-            Func<EventHubConnection> connectionFactory = () => new MockConnection();
-            var connection = connectionFactory();
-            var storageManager = new MockCheckPointStorage((s) => Console.WriteLine(s));
-            var processor = new MockEventProcessorClient(
-                storageManager,
-                connectionFactory: connectionFactory,
-                loadBalancer: mockLoadbalancer.Object);
->>>>>>> f24bb341
 
             mockProcessor.RunPartitionProcessingException = expectedExceptionReference;
 
@@ -2772,11 +2693,7 @@
         public async Task ProcessErrorAsyncIsNotTriggeredWhenPartitionInitializingAsyncFails()
         {
             var mockConsumer = new Mock<EventHubConsumerClient>("consumerGroup", Mock.Of<EventHubConnection>(), default);
-<<<<<<< HEAD
             var mockProcessor = new InjectableEventSourceProcessorMock(new MockCheckPointStorage(), "consumerGroup", "namespace", "eventHub", Mock.Of<Func<EventHubConnection>>(), default, mockConsumer.Object);
-=======
-            var mockProcessor = new Mock<EventProcessorClient>(Mock.Of<StorageManager>(), "consumerGroup", "namespace", "eventHub", Mock.Of<Func<EventHubConnection>>(), default, default) { CallBase = true };
->>>>>>> f24bb341
 
             mockConsumer
                 .Setup(consumer => consumer.GetPartitionIdsAsync(It.IsAny<CancellationToken>()))
@@ -2795,24 +2712,11 @@
 
             var hasCalledProcessError = false;
 
-<<<<<<< HEAD
             mockProcessor.ProcessErrorAsync += eventArgs =>
             {
                 hasCalledProcessError = true;
                 return Task.CompletedTask;
             };
-=======
-        /// <summary>
-        ///   Verifies functionality of the <see cref="EventProcessorClient.StopProcessingAsync(CancellationToken)" />
-        ///   method.
-        /// </summary>
-        ///
-        [Test]
-        public async Task AlreadyCancelledTokenMakesStopProcessingAsyncThrow()
-        {
-            var mockConsumer = new Mock<EventHubConsumerClient>("consumerGroup", Mock.Of<EventHubConnection>(), default);
-            var mockProcessor = new Mock<EventProcessorClient>(Mock.Of<StorageManager>(), "consumerGroup", "namespace", "eventHub", Mock.Of<Func<EventHubConnection>>(), default, default) { CallBase = true };
->>>>>>> f24bb341
 
             // Establish timed cancellation to ensure that the test doesn't hang.
 
@@ -2855,11 +2759,7 @@
         public async Task ProcessErrorAsyncIsNotTriggeredWhenProcessEventAsyncFails()
         {
             var mockConsumer = new Mock<EventHubConsumerClient>("consumerGroup", Mock.Of<EventHubConnection>(), default);
-<<<<<<< HEAD
             var mockProcessor = new InjectableEventSourceProcessorMock(new MockCheckPointStorage(), "consumerGroup", "namespace", "eventHub", Mock.Of<Func<EventHubConnection>>(), default, mockConsumer.Object);
-=======
-            var mockProcessor = new Mock<EventProcessorClient>(Mock.Of<StorageManager>(), "consumerGroup", "namespace", "eventHub", Mock.Of<Func<EventHubConnection>>(), default, default) { CallBase = true };
->>>>>>> f24bb341
 
             mockConsumer
                 .Setup(consumer => consumer.GetPartitionIdsAsync(It.IsAny<CancellationToken>()))
@@ -2885,24 +2785,11 @@
 
             var hasCalledProcessError = false;
 
-<<<<<<< HEAD
             mockProcessor.ProcessErrorAsync += eventArgs =>
             {
                 hasCalledProcessError = true;
                 return Task.CompletedTask;
             };
-=======
-        /// <summary>
-        ///   Verifies functionality of the <see cref="EventProcessorClient.StopProcessing(CancellationToken)" />
-        ///   methods.
-        /// </summary>
-        ///
-        [Test]
-        public void AlreadyCancelledTokenMakesStopProcessingThrow()
-        {
-            var mockConsumer = new Mock<EventHubConsumerClient>("consumerGroup", Mock.Of<EventHubConnection>(), default);
-            var mockProcessor = new Mock<EventProcessorClient>(Mock.Of<StorageManager>(), "consumerGroup", "namespace", "eventHub", Mock.Of<Func<EventHubConnection>>(), default, default) { CallBase = true };
->>>>>>> f24bb341
 
             // Establish timed cancellation to ensure that the test doesn't hang.
 
@@ -2944,11 +2831,7 @@
         public async Task ProcessErrorAsyncDoesNotBlockStopping()
         {
             var mockConsumer = new Mock<EventHubConsumerClient>("consumerGroup", Mock.Of<EventHubConnection>(), default);
-<<<<<<< HEAD
             var mockProcessor = new InjectableEventSourceProcessorMock(new MockCheckPointStorage(), "consumerGroup", "namespace", "eventHub", Mock.Of<Func<EventHubConnection>>(), default, mockConsumer.Object);
-=======
-            var mockProcessor = new Mock<EventProcessorClient>(Mock.Of<StorageManager>(), "consumerGroup", "namespace", "eventHub", Mock.Of<Func<EventHubConnection>>(), default, default) { CallBase = true };
->>>>>>> f24bb341
 
             mockConsumer
                 .Setup(consumer => consumer.GetPartitionIdsAsync(It.IsAny<CancellationToken>()))
@@ -3046,7 +2929,6 @@
         [Test]
         public async Task ProcessingStartsWithTheNextEventAfterTheCheckpoint()
         {
-<<<<<<< HEAD
             var fqNamespace = "namespace";
             var eventHub = "hub";
             var consumerGroup = "consumerGroup";
@@ -3056,9 +2938,6 @@
             var mockStorage = new MockCheckPointStorage();
             var mockConsumer = new Mock<EventHubConsumerClient>(consumerGroup, Mock.Of<EventHubConnection>(), default);
             var mockProcessor = new InjectableEventSourceProcessorMock(mockStorage, consumerGroup, fqNamespace, eventHub, Mock.Of<Func<EventHubConnection>>(), default, mockConsumer.Object);
-=======
-            var mockProcessor = new Mock<EventProcessorClient>(Mock.Of<StorageManager>(), "consumerGroup", "namespace", "eventHub", Mock.Of<Func<EventHubConnection>>(), default, default) { CallBase = true };
->>>>>>> f24bb341
             var completionSource = new TaskCompletionSource<bool>();
 
             mockStorage
@@ -3093,20 +2972,8 @@
 
             // Validate that the consumer was invoked and that cancellation did not take place.
 
-<<<<<<< HEAD
             Assert.That(cancellationSource.IsCancellationRequested, Is.False, "The processor should have stopped without cancellation.");
             mockConsumer.VerifyAll();
-=======
-        /// <summary>
-        ///   Verifies functionality of the <see cref="EventProcessorClient" />.
-        /// </summary>
-        ///
-        [Test]
-        public void ToStringReturnsStringContainingProcessorIdentifier()
-        {
-            var mockProcessor = new Mock<EventProcessorClient>(Mock.Of<StorageManager>(), "consumerGroup", "namespace", "eventHub", Mock.Of<Func<EventHubConnection>>(), default, default) { CallBase = true };
-            var stringContaingIdentifier = mockProcessor.Object.ToString();
->>>>>>> f24bb341
 
             cancellationSource.Cancel();
         }
@@ -3119,7 +2986,6 @@
         [Test]
         public async Task ProcessingStartsWithTheExactDefaultPositionWithNoCheckpoint()
         {
-<<<<<<< HEAD
             var fqNamespace = "namespace";
             var eventHub = "hub";
             var consumerGroup = "consumerGroup";
@@ -3133,7 +2999,165 @@
             mockConsumer
                 .Setup(consumer => consumer.GetPartitionIdsAsync(It.IsAny<CancellationToken>()))
                 .ReturnsAsync(new[] { partitionId });
-=======
+
+            mockConsumer
+                .Setup(consumer => consumer.ReadEventsFromPartitionAsync(
+                    partitionId,
+                    defaultPosition,
+                    It.IsAny<ReadEventOptions>(),
+                    It.IsAny<CancellationToken>()))
+                .Returns<string, EventPosition, ReadEventOptions, CancellationToken>((partition, position, options, token) => MockPartitionEventEnumerable(20, token))
+                .Callback(() => completionSource.SetResult(true))
+                .Verifiable("The consumer should have been asked to read using the expected offset.");
+
+            mockProcessor.ProcessEventAsync += eventArgs => Task.CompletedTask;
+            mockProcessor.ProcessErrorAsync += eventArgs => Task.CompletedTask;
+
+            mockProcessor.PartitionInitializingAsync += eventArgs =>
+            {
+                eventArgs.DefaultStartingPosition = defaultPosition;
+                return Task.CompletedTask;
+            };
+
+            // Start processing and wait for the consumer to be invoked.  Set a cancellation for backup to ensure
+            // that the test completes deterministically.
+
+            using var cancellationSource = new CancellationTokenSource();
+            cancellationSource.CancelAfter(TimeSpan.FromSeconds(15));
+
+            await mockProcessor.StartProcessingAsync(cancellationSource.Token);
+            await Task.WhenAny(Task.Delay(-1, cancellationSource.Token), completionSource.Task);
+            await mockProcessor.StopProcessingAsync(cancellationSource.Token);
+
+            // Validate that the consumer was invoked and that cancellation did not take place.
+
+            Assert.That(cancellationSource.IsCancellationRequested, Is.False, "The processor should have stopped without cancellation.");
+            mockConsumer.VerifyAll();
+
+            cancellationSource.Cancel();
+        }
+
+        /// <summary>
+        ///   Verifies functionality of the <see cref="EventProcessorClient.ProcessEventAsync" />
+        ///   handler's <see cref="ProcessEventArgs.UpdateCheckpointAsync" /> method.
+        /// </summary>
+        ///
+        [Test]
+        public async Task WhenProcessEventTriggersWithNoDataUpdateCheckpointThrows()
+        {
+            var partitionId = "expectedPartition";
+            var mockConsumer = new Mock<EventHubConsumerClient>("consumerGroup", Mock.Of<EventHubConnection>(), default);
+            var mockProcessor = new InjectableEventSourceProcessorMock(new MockCheckPointStorage(), "consumerGroup", "namespace", "eventHub", Mock.Of<Func<EventHubConnection>>(), default, mockConsumer.Object);
+
+            mockConsumer
+                .Setup(consumer => consumer.GetPartitionIdsAsync(It.IsAny<CancellationToken>()))
+                .Returns(Task.FromResult(new[] { partitionId }));
+
+            mockConsumer
+                .Setup(consumer => consumer.ReadEventsFromPartitionAsync(
+                    It.IsAny<string>(),
+                    It.IsAny<EventPosition>(),
+                    It.IsAny<ReadEventOptions>(),
+                    It.IsAny<CancellationToken>()))
+                .Returns<string, EventPosition, ReadEventOptions, CancellationToken>((partition, position, options, token) => MockEmptyPartitionEventEnumerable(5, token));
+
+            mockProcessor.ProcessErrorAsync += eventArgs => Task.CompletedTask;
+
+            var completionSource = new TaskCompletionSource<bool>();
+            var emptyEventArgs = default(ProcessEventArgs);
+
+            mockProcessor.ProcessEventAsync += eventArgs =>
+            {
+                emptyEventArgs = eventArgs;
+
+                Assert.That(async () => await eventArgs.UpdateCheckpointAsync(), Throws.InstanceOf<InvalidOperationException>(), "An exception should have been thrown when ProcessEventAsync triggers with no data.");
+
+                completionSource.SetResult(true);
+
+                return Task.CompletedTask;
+            };
+
+            using var cancellationSource = new CancellationTokenSource();
+            cancellationSource.CancelAfter(TimeSpan.FromSeconds(30));
+
+            await mockProcessor.StartProcessingAsync(cancellationSource.Token);
+            await completionSource.Task;
+            await mockProcessor.StopProcessingAsync(cancellationSource.Token);
+
+            // Validate the empty event arguments.
+
+            Assert.That(emptyEventArgs, Is.Not.Null, "The event arguments should have been populated.");
+            Assert.That(emptyEventArgs.Data, Is.Null, "The event arguments should not have an event available.");
+            Assert.That(emptyEventArgs.Partition, Is.Not.Null, "The event arguments should have a partition context.");
+            Assert.That(emptyEventArgs.Partition.PartitionId, Is.EqualTo(partitionId), "The partition identifier should match.");
+            Assert.That(() => emptyEventArgs.Partition.ReadLastEnqueuedEventProperties(), Throws.InstanceOf<InvalidOperationException>(), "The last event properties should not be available.");
+        }
+
+        /// <summary>
+        ///   Verifies functionality of the <see cref="EventProcessorClient.ProcessEventAsync" />
+        ///   handler's <see cref="ProcessEventArgs.UpdateCheckpointAsync" /> method.
+        /// </summary>
+        ///
+        [Test]
+        public async Task AlreadyCancelledTokenMakesUpdateCheckpointThrow()
+        {
+            var mockConsumer = new Mock<EventHubConsumerClient>("consumerGroup", Mock.Of<EventHubConnection>(), default);
+            var mockProcessor = new InjectableEventSourceProcessorMock(new MockCheckPointStorage(), "consumerGroup", "namespace", "eventHub", Mock.Of<Func<EventHubConnection>>(), default, mockConsumer.Object);
+
+            mockConsumer
+                .Setup(consumer => consumer.GetPartitionIdsAsync(It.IsAny<CancellationToken>()))
+                .Returns(Task.FromResult(new[] { "0", "1" }));
+
+            mockConsumer
+                .Setup(consumer => consumer.ReadEventsFromPartitionAsync(
+                    It.IsAny<string>(),
+                    It.IsAny<EventPosition>(),
+                    It.IsAny<ReadEventOptions>(),
+                    It.IsAny<CancellationToken>()))
+                .Returns<string, EventPosition, ReadEventOptions, CancellationToken>((partition, position, options, token) => MockPartitionEventEnumerable(5, token));
+
+            mockProcessor.ProcessErrorAsync += eventArgs => Task.CompletedTask;
+
+            var completionSource = new TaskCompletionSource<bool>();
+
+            mockProcessor.ProcessEventAsync += eventArgs =>
+            {
+                using var cancellationSource = new CancellationTokenSource();
+                cancellationSource.Cancel();
+
+                Assert.That(async () => await eventArgs.UpdateCheckpointAsync(cancellationSource.Token), Throws.InstanceOf<TaskCanceledException>());
+
+                completionSource.SetResult(true);
+
+                return Task.CompletedTask;
+            };
+
+            await mockProcessor.StartProcessingAsync();
+            await completionSource.Task;
+            await mockProcessor.StopProcessingAsync();
+        }
+
+        /// <summary>
+        ///   Verifies functionality of the <see cref="EventProcessorClient.ToString" />
+        ///   method.
+        /// </summary>
+        ///
+        [Test]
+        public void ToStringReturnsStringContainingProcessorIdentifier()
+        {
+            var mockProcessor = new Mock<EventProcessorClient>(Mock.Of<StorageManager>(), "consumerGroup", "namespace", "eventHub", Mock.Of<Func<EventHubConnection>>(), default, default) { CallBase = true };
+            var stringContaingIdentifier = mockProcessor.Object.ToString();
+
+            Assert.That(stringContaingIdentifier.Contains(mockProcessor.Object.Identifier), Is.True, "ToString() should return a string that contains the processor's identifier");
+        }
+
+        /// <summary>
+        ///   Verifies that processor stops processing partition it doesn't own anymore.
+        /// </summary>
+        ///
+        [Test]
+        public async Task ProcessorStopsProcessingPartitionItDoesNotOwnAnymore()
+        {
             const int NumberOfPartitions = 2;
             Func<EventHubConnection> connectionFactory = () => new MockConnection();
             var connection = connectionFactory();
@@ -3166,202 +3190,6 @@
             await processor1.WaitStabilization();
 
             completeOwnership = await storageManager.ListOwnershipAsync(processor1.FullyQualifiedNamespace, processor1.EventHubName, processor1.ConsumerGroup, cancellationSource.Token);
->>>>>>> f24bb341
-
-            mockConsumer
-                .Setup(consumer => consumer.ReadEventsFromPartitionAsync(
-                    partitionId,
-                    defaultPosition,
-                    It.IsAny<ReadEventOptions>(),
-                    It.IsAny<CancellationToken>()))
-                .Returns<string, EventPosition, ReadEventOptions, CancellationToken>((partition, position, options, token) => MockPartitionEventEnumerable(20, token))
-                .Callback(() => completionSource.SetResult(true))
-                .Verifiable("The consumer should have been asked to read using the expected offset.");
-
-            mockProcessor.ProcessEventAsync += eventArgs => Task.CompletedTask;
-            mockProcessor.ProcessErrorAsync += eventArgs => Task.CompletedTask;
-
-            mockProcessor.PartitionInitializingAsync += eventArgs =>
-            {
-                eventArgs.DefaultStartingPosition = defaultPosition;
-                return Task.CompletedTask;
-            };
-
-            // Start processing and wait for the consumer to be invoked.  Set a cancellation for backup to ensure
-            // that the test completes deterministically.
-
-<<<<<<< HEAD
-            using var cancellationSource = new CancellationTokenSource();
-            cancellationSource.CancelAfter(TimeSpan.FromSeconds(15));
-=======
-            completeOwnership = await storageManager.ListOwnershipAsync(processor1.FullyQualifiedNamespace, processor1.EventHubName, processor1.ConsumerGroup, cancellationSource.Token);
->>>>>>> f24bb341
-
-            await mockProcessor.StartProcessingAsync(cancellationSource.Token);
-            await Task.WhenAny(Task.Delay(-1, cancellationSource.Token), completionSource.Task);
-            await mockProcessor.StopProcessingAsync(cancellationSource.Token);
-
-            // Validate that the consumer was invoked and that cancellation did not take place.
-
-            Assert.That(cancellationSource.IsCancellationRequested, Is.False, "The processor should have stopped without cancellation.");
-            mockConsumer.VerifyAll();
-
-            cancellationSource.Cancel();
-        }
-
-        /// <summary>
-        ///   Verifies functionality of the <see cref="EventProcessorClient.ProcessEventAsync" />
-        ///   handler's <see cref="ProcessEventArgs.UpdateCheckpointAsync" /> method.
-        /// </summary>
-        ///
-        [Test]
-        public async Task WhenProcessEventTriggersWithNoDataUpdateCheckpointThrows()
-        {
-            var partitionId = "expectedPartition";
-            var mockConsumer = new Mock<EventHubConsumerClient>("consumerGroup", Mock.Of<EventHubConnection>(), default);
-            var mockProcessor = new InjectableEventSourceProcessorMock(new MockCheckPointStorage(), "consumerGroup", "namespace", "eventHub", Mock.Of<Func<EventHubConnection>>(), default, mockConsumer.Object);
-
-            mockConsumer
-                .Setup(consumer => consumer.GetPartitionIdsAsync(It.IsAny<CancellationToken>()))
-                .Returns(Task.FromResult(new[] { partitionId }));
-
-            mockConsumer
-                .Setup(consumer => consumer.ReadEventsFromPartitionAsync(
-                    It.IsAny<string>(),
-                    It.IsAny<EventPosition>(),
-                    It.IsAny<ReadEventOptions>(),
-                    It.IsAny<CancellationToken>()))
-                .Returns<string, EventPosition, ReadEventOptions, CancellationToken>((partition, position, options, token) => MockEmptyPartitionEventEnumerable(5, token));
-
-            mockProcessor.ProcessErrorAsync += eventArgs => Task.CompletedTask;
-
-            var completionSource = new TaskCompletionSource<bool>();
-            var emptyEventArgs = default(ProcessEventArgs);
-
-            mockProcessor.ProcessEventAsync += eventArgs =>
-            {
-                emptyEventArgs = eventArgs;
-
-                Assert.That(async () => await eventArgs.UpdateCheckpointAsync(), Throws.InstanceOf<InvalidOperationException>(), "An exception should have been thrown when ProcessEventAsync triggers with no data.");
-
-                completionSource.SetResult(true);
-
-                return Task.CompletedTask;
-            };
-
-            using var cancellationSource = new CancellationTokenSource();
-            cancellationSource.CancelAfter(TimeSpan.FromSeconds(30));
-
-            await mockProcessor.StartProcessingAsync(cancellationSource.Token);
-            await completionSource.Task;
-            await mockProcessor.StopProcessingAsync(cancellationSource.Token);
-
-            // Validate the empty event arguments.
-
-            Assert.That(emptyEventArgs, Is.Not.Null, "The event arguments should have been populated.");
-            Assert.That(emptyEventArgs.Data, Is.Null, "The event arguments should not have an event available.");
-            Assert.That(emptyEventArgs.Partition, Is.Not.Null, "The event arguments should have a partition context.");
-            Assert.That(emptyEventArgs.Partition.PartitionId, Is.EqualTo(partitionId), "The partition identifier should match.");
-            Assert.That(() => emptyEventArgs.Partition.ReadLastEnqueuedEventProperties(), Throws.InstanceOf<InvalidOperationException>(), "The last event properties should not be available.");
-        }
-
-        /// <summary>
-        ///   Verifies functionality of the <see cref="EventProcessorClient.ProcessEventAsync" />
-        ///   handler's <see cref="ProcessEventArgs.UpdateCheckpointAsync" /> method.
-        /// </summary>
-        ///
-        [Test]
-        public async Task AlreadyCancelledTokenMakesUpdateCheckpointThrow()
-        {
-            var mockConsumer = new Mock<EventHubConsumerClient>("consumerGroup", Mock.Of<EventHubConnection>(), default);
-            var mockProcessor = new InjectableEventSourceProcessorMock(new MockCheckPointStorage(), "consumerGroup", "namespace", "eventHub", Mock.Of<Func<EventHubConnection>>(), default, mockConsumer.Object);
-
-            mockConsumer
-                .Setup(consumer => consumer.GetPartitionIdsAsync(It.IsAny<CancellationToken>()))
-                .Returns(Task.FromResult(new[] { "0", "1" }));
-
-            mockConsumer
-                .Setup(consumer => consumer.ReadEventsFromPartitionAsync(
-                    It.IsAny<string>(),
-                    It.IsAny<EventPosition>(),
-                    It.IsAny<ReadEventOptions>(),
-                    It.IsAny<CancellationToken>()))
-                .Returns<string, EventPosition, ReadEventOptions, CancellationToken>((partition, position, options, token) => MockPartitionEventEnumerable(5, token));
-
-            mockProcessor.ProcessErrorAsync += eventArgs => Task.CompletedTask;
-
-            var completionSource = new TaskCompletionSource<bool>();
-
-            mockProcessor.ProcessEventAsync += eventArgs =>
-            {
-                using var cancellationSource = new CancellationTokenSource();
-                cancellationSource.Cancel();
-
-                Assert.That(async () => await eventArgs.UpdateCheckpointAsync(cancellationSource.Token), Throws.InstanceOf<TaskCanceledException>());
-
-                completionSource.SetResult(true);
-
-                return Task.CompletedTask;
-            };
-
-            await mockProcessor.StartProcessingAsync();
-            await completionSource.Task;
-            await mockProcessor.StopProcessingAsync();
-        }
-
-        /// <summary>
-        ///   Verifies functionality of the <see cref="EventProcessorClient.ToString" />
-        ///   method.
-        /// </summary>
-        ///
-        [Test]
-        public void ToStringReturnsStringContainingProcessorIdentifier()
-        {
-            var mockProcessor = new Mock<EventProcessorClient>(Mock.Of<PartitionManager>(), "consumerGroup", "namespace", "eventHub", Mock.Of<Func<EventHubConnection>>(), default, default) { CallBase = true };
-            var stringContaingIdentifier = mockProcessor.Object.ToString();
-
-            Assert.That(stringContaingIdentifier.Contains(mockProcessor.Object.Identifier), Is.True, "ToString() should return a string that contains the processor's identifier");
-        }
-
-        /// <summary>
-        ///   Verifies that processor stops processing partition it doesn't own anymore.
-        /// </summary>
-        ///
-        [Test]
-        public async Task ProcessorStopsProcessingPartitionItDoesNotOwnAnymore()
-        {
-            const int NumberOfPartitions = 2;
-            Func<EventHubConnection> connectionFactory = () => new MockConnection();
-            var connection = connectionFactory();
-            var partitionManager = new MockCheckPointStorage((s) => Console.WriteLine(s));
-            var processor1 = new MockEventProcessorClient(
-                partitionManager,
-                connectionFactory: connectionFactory,
-                numberOfPartitions: NumberOfPartitions,
-                clientOptions: default);
-            var processor2 = new MockEventProcessorClient(
-                partitionManager,
-                connectionFactory: connectionFactory,
-                numberOfPartitions: NumberOfPartitions,
-                clientOptions: default);
-
-            // Establish timed cancellation to ensure that the test doesn't hang.
-
-            using var cancellationSource = new CancellationTokenSource();
-            cancellationSource.CancelAfter(TimeSpan.FromSeconds(45));
-            processor1.LoadBalancer.LoadBalanceInterval = TimeSpan.FromMilliseconds(100);
-
-            // Ownership should start empty.
-
-            var completeOwnership = await partitionManager.ListOwnershipAsync(processor1.FullyQualifiedNamespace, processor1.EventHubName, processor1.ConsumerGroup, cancellationSource.Token);
-            Assert.That(completeOwnership.Any(), Is.False);
-
-            // Start the processor so that the processor claims a random partition until none are left.
-
-            await processor1.StartProcessingAsync(cancellationSource.Token);
-            await processor1.WaitStabilization();
-
-            completeOwnership = await partitionManager.ListOwnershipAsync(processor1.FullyQualifiedNamespace, processor1.EventHubName, processor1.ConsumerGroup, cancellationSource.Token);
 
             // All partitions are owned by Processor1.
 
@@ -3372,7 +3200,7 @@
             await processor2.StartProcessingAsync(cancellationSource.Token);
             await processor2.WaitStabilization();
 
-            completeOwnership = await partitionManager.ListOwnershipAsync(processor1.FullyQualifiedNamespace, processor1.EventHubName, processor1.ConsumerGroup, cancellationSource.Token);
+            completeOwnership = await storageManager.ListOwnershipAsync(processor1.FullyQualifiedNamespace, processor1.EventHubName, processor1.ConsumerGroup, cancellationSource.Token);
 
             // Now both processors own 1 partition.
 
