--- conflicted
+++ resolved
@@ -475,22 +475,18 @@
         public async Task StartAsyncStartsTheEventProcessorWhenProcessingHandlerPropertiesAreSet()
         {
             var mockConsumer = new Mock<EventHubConsumerClient>("consumerGroup", Mock.Of<EventHubConnection>(), default);
-            var mockProcessor = new Mock<EventProcessorClient>(Mock.Of<PartitionManager>(), "consumerGroup", "namespace", "eventHub", Mock.Of<Func<EventHubConnection>>(), default) { CallBase = true };
+            var mockProcessor = new Mock<EventProcessorClient>(Mock.Of<PartitionManager>(), "consumerGroup", "namespace", "eventHub", Mock.Of<Func<EventHubConnection>>(), default, default) { CallBase = true };
 
             mockConsumer
                 .Setup(consumer => consumer.GetPartitionIdsAsync(It.IsAny<CancellationToken>()))
                 .Returns(Task.FromResult(Array.Empty<string>()));
 
-<<<<<<< HEAD
-            var mockProcessor = new Mock<EventProcessorClient>(Mock.Of<PartitionManager>(), "consumerGroup", "namespace", "eventHub", Mock.Of<Func<EventHubConnection>>(), default, default);
-=======
             mockProcessor
                 .Setup(processor => processor.CreateConsumer(
                     It.IsAny<string>(),
                     It.IsAny<EventHubConnection>(),
                     It.IsAny<EventHubConsumerClientOptions>()))
                 .Returns(mockConsumer.Object);
->>>>>>> ab31f911
 
             mockProcessor.Object.ProcessEventAsync += eventArgs => Task.CompletedTask;
             mockProcessor.Object.ProcessErrorAsync += eventArgs => Task.CompletedTask;
@@ -604,7 +600,7 @@
         public async Task CannotAddHandlerWhileProcessorIsRunning()
         {
             var mockConsumer = new Mock<EventHubConsumerClient>("consumerGroup", Mock.Of<EventHubConnection>(), default);
-            var mockProcessor = new Mock<EventProcessorClient>(Mock.Of<PartitionManager>(), "consumerGroup", "namespace", "eventHub", Mock.Of<Func<EventHubConnection>>(), default) { CallBase = true };
+            var mockProcessor = new Mock<EventProcessorClient>(Mock.Of<PartitionManager>(), "consumerGroup", "namespace", "eventHub", Mock.Of<Func<EventHubConnection>>(), default, default) { CallBase = true };
 
             mockConsumer
                 .Setup(consumer => consumer.GetPartitionIdsAsync(It.IsAny<CancellationToken>()))
@@ -627,16 +623,10 @@
 
             await mockProcessor.Object.StopProcessingAsync();
 
-<<<<<<< HEAD
-            mockLog.Verify(m => m.EventProcessorStart(mockProcessor.Object.Identifier));
-            mockLog.Verify(m => m.EventProcessorStopStart(mockProcessor.Object.Identifier));
-            mockLog.Verify(m => m.EventProcessorStopComplete(mockProcessor.Object.Identifier));
-=======
             // Once stopped, the processor should allow handlers to be added again.
 
             Assert.That(() => mockProcessor.Object.PartitionInitializingAsync += eventArgs => Task.CompletedTask, Throws.Nothing);
             Assert.That(() => mockProcessor.Object.PartitionClosingAsync += eventArgs => Task.CompletedTask, Throws.Nothing);
->>>>>>> ab31f911
         }
 
         /// <summary>
@@ -647,15 +637,12 @@
         public async Task CannotRemoveHandlerWhileProcessorIsRunning()
         {
             var mockConsumer = new Mock<EventHubConsumerClient>("consumerGroup", Mock.Of<EventHubConnection>(), default);
-            var mockProcessor = new Mock<EventProcessorClient>(Mock.Of<PartitionManager>(), "consumerGroup", "namespace", "eventHub", Mock.Of<Func<EventHubConnection>>(), default) { CallBase = true };
+            var mockProcessor = new Mock<EventProcessorClient>(Mock.Of<PartitionManager>(), "consumerGroup", "namespace", "eventHub", Mock.Of<Func<EventHubConnection>>(), default, default) { CallBase = true };
 
             mockConsumer
                 .Setup(consumer => consumer.GetPartitionIdsAsync(It.IsAny<CancellationToken>()))
                 .Returns(Task.FromResult(Array.Empty<string>()));
 
-<<<<<<< HEAD
-            var mockProcessor = new Mock<EventProcessorClient>(Mock.Of<PartitionManager>(), "consumerGroup", "namespace", "eventHub", Mock.Of<Func<EventHubConnection>>(), default, default);
-=======
             mockProcessor
                 .Setup(processor => processor.CreateConsumer(
                     It.IsAny<string>(),
@@ -698,7 +685,7 @@
         public async Task IsRunningReturnsTrueWhileStopProcessingAsyncIsNotCalled()
         {
             var mockConsumer = new Mock<EventHubConsumerClient>("consumerGroup", Mock.Of<EventHubConnection>(), default);
-            var mockProcessor = new Mock<EventProcessorClient>(Mock.Of<PartitionManager>(), "consumerGroup", "namespace", "eventHub", Mock.Of<Func<EventHubConnection>>(), default) { CallBase = true };
+            var mockProcessor = new Mock<EventProcessorClient>(Mock.Of<PartitionManager>(), "consumerGroup", "namespace", "eventHub", Mock.Of<Func<EventHubConnection>>(), default, default) { CallBase = true };
 
             mockConsumer
                 .Setup(consumer => consumer.GetPartitionIdsAsync(It.IsAny<CancellationToken>()))
@@ -732,7 +719,7 @@
         [Test]
         public async Task IsRunningReturnsFalseWhenLoadBalancingTaskFails()
         {
-            var mockProcessor = new Mock<EventProcessorClient>(Mock.Of<PartitionManager>(), "consumerGroup", "namespace", "eventHub", Mock.Of<Func<EventHubConnection>>(), default) { CallBase = true };
+            var mockProcessor = new Mock<EventProcessorClient>(Mock.Of<PartitionManager>(), "consumerGroup", "namespace", "eventHub", Mock.Of<Func<EventHubConnection>>(), default, default) { CallBase = true };
             var completionSource = new TaskCompletionSource<bool>();
 
             // This should be called right before the first load balancing cycle.
@@ -784,8 +771,7 @@
                 .Setup(consumer => consumer.GetPartitionIdsAsync(It.IsAny<CancellationToken>()))
                 .Returns(Task.FromResult(partitionIds));
 
-            var mockProcessor = new Mock<EventProcessorClient>(Mock.Of<PartitionManager>(), "consumerGroup", "namespace", "eventHub", Mock.Of<Func<EventHubConnection>>(), default);
->>>>>>> ab31f911
+            var mockProcessor = new Mock<EventProcessorClient>(Mock.Of<PartitionManager>(), "consumerGroup", "namespace", "eventHub", Mock.Of<Func<EventHubConnection>>(), default, default);
 
             var mockLog = new Mock<EventProcessorEventSource>();
             mockProcessor.CallBase = true;
@@ -806,10 +792,6 @@
             await mockProcessor.Object.StopProcessingAsync();
 
             mockLog.Verify(m => m.EventProcessorStart(mockProcessor.Object.Identifier));
-            mockLog.Verify(m => m.RenewOwnershipStart(mockProcessor.Object.Identifier));
-            mockLog.Verify(m => m.RenewOwnershipComplete(mockProcessor.Object.Identifier));
-            mockLog.Verify(m => m.MinimumPartitionsPerEventProcessor(1));
-            mockLog.Verify(m => m.ClaimOwnershipStart(partitionIds[0]));
             mockLog.Verify(m => m.EventProcessorStopStart(mockProcessor.Object.Identifier));
             mockLog.Verify(m => m.EventProcessorStopComplete(mockProcessor.Object.Identifier));
         }
