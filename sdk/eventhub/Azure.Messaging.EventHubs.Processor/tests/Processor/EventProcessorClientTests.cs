--- conflicted
+++ resolved
@@ -955,12 +955,7 @@
             using var cancellationSource = new CancellationTokenSource();
             cancellationSource.CancelAfter(TimeSpan.FromSeconds(30));
 
-<<<<<<< HEAD
-            await mockProcessor.Object.StartProcessingAsync(cancellationSource.Token);
-=======
-
             await mockProcessor.StartProcessingAsync(cancellationSource.Token);
->>>>>>> 5b6e3dbb
             await completionSource.Task;
             await mockProcessor.StopProcessingAsync(cancellationSource.Token);
 
@@ -2333,7 +2328,6 @@
         }
 
         /// <summary>
-<<<<<<< HEAD
         ///   Creates a mock async enumerable to simulate reading events from a partition.
         /// </summary>
         ///
@@ -2355,10 +2349,7 @@
         }
 
         /// <summary>
-        ///   Serves as a non-functional connection for testing consumer functionality.
-=======
         ///   Serves as a non-functional connection for testing processor functionality.
->>>>>>> 5b6e3dbb
         /// </summary>
         ///
         private class MockConnection : EventHubConnection
