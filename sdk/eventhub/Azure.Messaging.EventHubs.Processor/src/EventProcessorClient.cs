--- conflicted
+++ resolved
@@ -984,20 +984,7 @@
                     _ = OnProcessErrorAsync(errorEventArgs);
                 }
 
-<<<<<<< HEAD
-                // Filter the complete ownership list to obtain only the ones that are still active.  The expiration time defaults to 30 seconds,
-                // but it may be overridden by a derived class.
-
-                var utcNow = DateTimeOffset.UtcNow;
-
-                IEnumerable<PartitionOwnership> activeOwnership = completeOwnershipList?
-                    .Where(ownership =>
-                        utcNow.Subtract(ownership.LastModifiedTime.Value) < OwnershipExpiration
-                        && !string.IsNullOrEmpty(ownership.OwnerIdentifier));
-                Logger.ActiveOwnershipRecordsCount(activeOwnership.Count());
-=======
                 // There's no point in continuing the current cycle if we failed to fetch the completeOwnershipList.
->>>>>>> 683cb3c9
 
                 if (completeOwnershipList != default)
                 {
@@ -1101,15 +1088,10 @@
             // each.  We can guarantee the partition distribution has at least one key, which corresponds to this event processor instance, even
             // if it owns no partitions.
 
-<<<<<<< HEAD
-            var minimumOwnedPartitionsCount = partitionIds.Length / partitionDistribution.Keys.Count;
+            var minimumOwnedPartitionsCount = partitionCount / ActiveOwnershipWithDistribution.Keys.Count;
             Logger.MinimumPartitionsPerEventProcessor(minimumOwnedPartitionsCount);
-            var ownedPartitionsCount = partitionDistribution[Identifier];
+            var ownedPartitionsCount = ActiveOwnershipWithDistribution[Identifier].Count;
             Logger.CurrentOwnershipCount(ownedPartitionsCount, Identifier);
-=======
-            var minimumOwnedPartitionsCount = partitionCount / ActiveOwnershipWithDistribution.Keys.Count;
-            var ownedPartitionsCount = ActiveOwnershipWithDistribution[Identifier].Count;
->>>>>>> 683cb3c9
 
             // There are two possible situations in which we may need to claim a partition ownership.
             //
@@ -1127,16 +1109,9 @@
             {
                 // Look for unclaimed partitions.  If any, randomly pick one of them to claim.
 
-<<<<<<< HEAD
-                var unclaimedPartitions = partitionIds
-                    .Except(activeOwnership.Select(ownership => ownership.PartitionId))
-                    .ToArray();
                 Logger.UnclaimedPartitions(unclaimedPartitions);
 
-                if (unclaimedPartitions.Length > 0)
-=======
                 if (unclaimedPartitions.Count > 0)
->>>>>>> 683cb3c9
                 {
                     var index = RandomNumberGenerator.Value.Next(unclaimedPartitions.Count);
                     var returnTask = ClaimOwnershipAsync(unclaimedPartitions.ElementAt(index), completeOwnershipEnumerable, cancellationToken);
@@ -1199,20 +1174,15 @@
                 }
                 else if (ownedPartitionsCount < minimumOwnedPartitionsCount)
                 {
-<<<<<<< HEAD
+                    // If any stealable partitions were found, randomly pick one of them to claim.
+
                     Logger.StealPartition(Identifier);
-                    var index = RandomNumberGenerator.Value.Next(stealablePartitions.Length);
-                    var returnTask = ClaimOwnershipAsync(stealablePartitions[index], completeOwnershipEnumerable, cancellationToken);
-=======
-                    // If any stealable partitions were found, randomly pick one of them to claim.
-
                     var index = RandomNumberGenerator.Value.Next(partitionsOwnedByProcessorWithExactlyMaximumOwnedPartitionsCount.Count);
 
                     var returnTask = ClaimOwnershipAsync(
                         partitionsOwnedByProcessorWithExactlyMaximumOwnedPartitionsCount[index],
                         completeOwnershipEnumerable,
                         cancellationToken);
->>>>>>> 683cb3c9
 
                     return new ValueTask<PartitionOwnership>(returnTask);
                 }
