--- conflicted
+++ resolved
@@ -1,11 +1,7 @@
 <Project Sdk="Microsoft.NET.Sdk">
   <PropertyGroup>
     <Description>Azure Event Hubs is a highly scalable publish-subscribe service that can ingest millions of events per second and stream them to multiple consumers.  This library extends its Event Processor with durable storage for checkpoint information using Azure Blob storage.  For more information about Event Hubs, see https://azure.microsoft.com/en-us/services/event-hubs/</Description>
-<<<<<<< HEAD
-    <Version>5.12.0-beta.2</Version>
-=======
     <Version>5.12.0-beta.3</Version>
->>>>>>> e0b8da94
     <!--The ApiCompatVersion is managed automatically and should not generally be modified manually. -->
     <ApiCompatVersion>5.11.5</ApiCompatVersion>
     <PackageTags>Azure;Event Hubs;EventHubs;.NET;Event Processor;EventProcessor;$(PackageCommonTags)</PackageTags>
@@ -20,14 +16,8 @@
   </ItemGroup>
 
   <ItemGroup>
-<<<<<<< HEAD
-    <!-- TEMP TEMP -->
-    <ProjectReference Include="../../Azure.Messaging.EventHubs/src/Azure.Messaging.EventHubs.csproj" />
-    <!-- PackageReference Include="Azure.Messaging.EventHubs" /-->
-=======
     <!-- Using a local override to avoid moving the central reference to a beta.  Tracked by #47302-->
     <PackageReference Include="Azure.Messaging.EventHubs" VersionOverride="5.12.0-beta.2" />
->>>>>>> e0b8da94
     <PackageReference Include="Azure.Storage.Blobs" />
     <PackageReference Include="Microsoft.Azure.Amqp" />
     <PackageReference Include="Microsoft.Bcl.AsyncInterfaces" />
