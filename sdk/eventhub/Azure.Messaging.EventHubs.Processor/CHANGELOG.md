--- conflicted
+++ resolved
@@ -1,14 +1,11 @@
 # Release History
 
-<<<<<<< HEAD
+## 5.2.0-preview.4 (Unreleased)
+
 ## 5.2.0-preview.3 (2020-08-18)
 
 ### Fixed
 - Bug in TaskExtensions.EnsureCompleted method that causes it to unconditionally throw an exception in the environments with synchronization context
-=======
-## 5.2.0-preview.3 (Unreleased)
-
->>>>>>> a6b5697d
 
 ## 5.2.0-preview.2 (2020-08-10)
 
