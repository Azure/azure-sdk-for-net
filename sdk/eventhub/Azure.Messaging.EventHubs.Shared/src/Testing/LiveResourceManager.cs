﻿// Copyright (c) Microsoft Corporation. All rights reserved.
// Licensed under the MIT License.

using System;
using System.Collections.Generic;
using System.IO;
using System.Net;
using System.Net.Http;
using System.Net.Sockets;
using System.Security.Authentication;
using System.Threading;
using System.Threading.Tasks;
using Microsoft.Azure.Management.EventHub;
using Microsoft.Azure.Management.EventHub.Models;
using Microsoft.Azure.Management.ResourceManager;
using Microsoft.Azure.Management.ResourceManager.Models;
using Microsoft.IdentityModel.Clients.ActiveDirectory;
using Microsoft.Rest;
using Microsoft.Rest.Azure;
using Polly;

namespace Azure.Messaging.EventHubs.Tests
{
    /// <summary>
    ///  Provides common operations for managing resources used for Live tests.
    /// </summary>
    ///
    public sealed class LiveResourceManager
    {
        /// <summary>The maximum number of attempts to retry a management operation.</summary>
        private const int RetryMaximumAttempts = 20;

        /// <summary>The number of seconds to use as the basis for backing off on retry attempts.</summary>
        private const double RetryExponentialBackoffSeconds = 3.0;

        /// <summary>The number of seconds to use as the basis for applying jitter to retry back-off calculations.</summary>
        private const double RetryBaseJitterSeconds = 60.0;

        /// <summary>The buffer to apply when considering refreshing; credentials that expire less than this duration will be refreshed.</summary>
        private static readonly TimeSpan CredentialRefreshBuffer = TimeSpan.FromMinutes(5);

        /// <summary>The random number generator to use for each requesting thread.</summary>
        private static readonly ThreadLocal<Random> RandomNumberGenerator = new ThreadLocal<Random>(() => new Random(Interlocked.Increment(ref s_randomSeed)), false);

        /// <summary>The seed to use for random number generation.</summary>
        private static int s_randomSeed = Environment.TickCount;

        /// <summary>The token credential to be used with the Event Hubs management client.</summary>
        private static ManagementToken s_managementToken;

        /// <summary>
        ///   Queries the location for the requested Azure Resource Group.
        /// </summary>
        ///
        /// <param name="accessToken">The access token to use for the query request.</param>
        /// <param name="resourceGroupName">The name of the resource group to query the location of.</param>
        /// <param name="subscriptionId">The identifier of the Azure subscription in which the resource group resides.</param>
        ///
        /// <returns>The location code for the requested <paramref name="resourceGroupName"/>.</returns>
        ///
        public async Task<string> QueryResourceGroupLocationAsync(string accessToken,
                                                                  string resourceGroupName,
                                                                  string subscriptionId)
        {
<<<<<<< HEAD
            using (var client = new ResourceManagementClient(new Uri(EventHubsTestEnvironment.Instance.ResourceManager), new TokenCredentials(accessToken)) { SubscriptionId = subscriptionId })
=======
            using (var client = new ResourceManagementClient(new Uri(EventHubsTestEnvironment.Instance.ResourceManagerUrl), new TokenCredentials(accessToken)) { SubscriptionId = subscriptionId })
>>>>>>> fbaeebe6
            {
                ResourceGroup resourceGroup = await CreateRetryPolicy<ResourceGroup>().ExecuteAsync(() => client.ResourceGroups.GetAsync(resourceGroupName)).ConfigureAwait(false);
                return resourceGroup.Location;
            }
        }

        /// <summary>
        ///   Acquires a JWT token for use with the Event Hubs management client.
        /// </summary>
        ///
        /// <returns>The token to use for management operations against the Event Hubs Live test namespace.</returns>
        ///
        public async Task<string> AquireManagementTokenAsync()
        {
            ManagementToken token = s_managementToken;

            // If there was no current token, or it is within the buffer for expiration, request a new token.
            // There is a benign race condition here, where there may be multiple requests in-flight for a new token.  Since
            // this is test infrastructure, just allow the acquired token to replace the current one without attempting to
            // coordinate or ensure that the most recent is kept.

            if ((token == null) || (token.ExpiresOn <= DateTimeOffset.UtcNow.Add(CredentialRefreshBuffer)))
            {
                var credential = new ClientCredential(EventHubsTestEnvironment.Instance.ClientId, EventHubsTestEnvironment.Instance.ClientSecret);
<<<<<<< HEAD
                var context = new AuthenticationContext($"{ EventHubsTestEnvironment.Instance.AuthorityHost }/{ EventHubsTestEnvironment.Instance.TenantId }");
                AuthenticationResult result = await context.AcquireTokenAsync(EventHubsTestEnvironment.Instance.ServiceManagementUrl, credential).ConfigureAwait(false);
=======
                var context = new AuthenticationContext($"{ EventHubsTestEnvironment.Instance.AuthorityHostUrl }{ EventHubsTestEnvironment.Instance.TenantId }");
                var result = await context.AcquireTokenAsync(EventHubsTestEnvironment.Instance.ServiceManagementUrl, credential).ConfigureAwait(false);
>>>>>>> fbaeebe6

                if ((string.IsNullOrEmpty(result?.AccessToken)))
                {
                    throw new AuthenticationException("Unable to acquire an Active Directory token for the Event Hubs management client.");
                }

                token = new ManagementToken(result.AccessToken, result.ExpiresOn);
                Interlocked.Exchange(ref s_managementToken, token);
            }

            return token.Token;
        }

        /// <summary>
        ///   Generates the set of common metadata tags to apply to an ephemeral cloud resource
        ///   used for test purposes.
        /// </summary>
        ///
        /// <returns>The set of metadata tags to apply.</returns>
        ///
        public Dictionary<string, string> GenerateTags() =>
            new Dictionary<string, string>
            {
                { "source", typeof(LiveResourceManager).Assembly.GetName().Name },
                { "platform", System.Runtime.InteropServices.RuntimeInformation.OSDescription },
                { "framework", System.Runtime.InteropServices.RuntimeInformation.FrameworkDescription },
                { "created", $"{ DateTimeOffset.UtcNow.ToString("s") }Z" },
                { "cleanup-after", $"{ DateTimeOffset.UtcNow.AddDays(1).ToString("s") }Z" }
            };

        /// <summary>
        ///   Creates the retry policy to apply to a management operation.
        /// </summary>
        ///
        /// <typeparam name="T">The expected type of response from the management operation.</typeparam>
        ///
        /// <param name="maxRetryAttempts">The maximum retry attempts to allow.</param>
        /// <param name="exponentialBackoffSeconds">The number of seconds to use as the basis for backing off on retry attempts.</param>
        /// <param name="baseJitterSeconds">TThe number of seconds to use as the basis for applying jitter to retry back-off calculations.</param>
        ///
        /// <returns>The retry policy in which to execute the management operation.</returns>
        ///
        public IAsyncPolicy<T> CreateRetryPolicy<T>(int maxRetryAttempts = RetryMaximumAttempts,
                                                    double exponentialBackoffSeconds = RetryExponentialBackoffSeconds,
                                                    double baseJitterSeconds = RetryBaseJitterSeconds) =>
           Policy<T>
               .Handle<Exception>(ex => ShouldRetry(ex))
               .WaitAndRetryAsync(maxRetryAttempts, attempt => CalculateRetryDelay(attempt, exponentialBackoffSeconds, baseJitterSeconds));

        /// <summary>
        ///   Creates the retry policy to apply to a management operation.
        /// </summary>
        ///
        /// <param name="maxRetryAttempts">The maximum retry attempts to allow.</param>
        /// <param name="exponentialBackoffSeconds">The number of seconds to use as the basis for backing off on retry attempts.</param>
        /// <param name="baseJitterSeconds">TThe number of seconds to use as the basis for applying jitter to retry back-off calculations.</param>
        ///
        /// <returns>The retry policy in which to execute the management operation.</returns>
        ///
        public IAsyncPolicy CreateRetryPolicy(int maxRetryAttempts = RetryMaximumAttempts,
                                              double exponentialBackoffSeconds = RetryExponentialBackoffSeconds,
                                              double baseJitterSeconds = RetryBaseJitterSeconds) =>
            Policy
                .Handle<Exception>(ex => ShouldRetry(ex))
                .WaitAndRetryAsync(maxRetryAttempts, attempt => CalculateRetryDelay(attempt, exponentialBackoffSeconds, baseJitterSeconds));

        /// <summary>
        ///   Determines whether the specified HTTP status code is considered eligible to retry
        ///   the associated operation.
        /// </summary>
        ///
        /// <param name="statusCode">The status code to consider.</param>
        ///
        /// <returns><c>true</c> if the status code is eligible for retries; otherwise, <c>false</c>.</returns>
        ///
        private static bool IsRetriableStatus(HttpStatusCode statusCode) =>
            ((statusCode == HttpStatusCode.Unauthorized)
                || (statusCode == ((HttpStatusCode)408))
                || (statusCode == HttpStatusCode.Conflict)
                || (statusCode == ((HttpStatusCode)429))
                || (statusCode == HttpStatusCode.InternalServerError)
                || (statusCode == HttpStatusCode.ServiceUnavailable)
                || (statusCode == HttpStatusCode.GatewayTimeout));

        /// <summary>
        ///   Determines whether the specified exception is considered eligible to retry the associated
        ///   operation.
        /// </summary>
        ///
        /// <param name="ex">The exception to consider.</param>
        ///
        /// <returns><c>true</c> if the exception is eligible for retries; otherwise, <c>false</c>.</returns>
        ///
        private static bool ShouldRetry(Exception ex) =>
            ((IsRetriableException(ex)) || (IsRetriableException(ex?.InnerException)));

        /// <summary>
        ///   Determines whether the type of the specified exception is considered eligible to retry
        ///   the associated operation.
        /// </summary>
        ///
        /// <param name="ex">The exception to consider.</param>
        ///
        /// <returns><c>true</c> if the exception type is eligible for retries; otherwise, <c>false</c>.</returns>
        ///
        private static bool IsRetriableException(Exception ex)
        {
            if (ex == null)
            {
                return false;
            }

            switch (ex)
            {
                case ErrorResponseException erEx:
                    return IsRetriableStatus(erEx.Response.StatusCode);

                case CloudException clEx:
                    return IsRetriableStatus(clEx.Response.StatusCode);

                case TimeoutException _:
                case TaskCanceledException _:
                case OperationCanceledException _:
                case HttpRequestException _:
                case WebException _:
                case SocketException _:
                case IOException _:
                    return true;

                default:
                    return false;
            };
        }

        /// <summary>
        ///   Calculates the retry delay to use for management-related operations.
        /// </summary>
        ///
        /// <param name="attempt">The current attempt number.</param>
        /// <param name="exponentialBackoffSeconds">The exponential back-off amount,, in seconds.</param>
        /// <param name="baseJitterSeconds">The amount of base jitter to include, in seconds.</param>
        ///
        /// <returns>The interval to wait before retrying the attempted operation.</returns>
        ///
        private static TimeSpan CalculateRetryDelay(int attempt,
                                                    double exponentialBackoffSeconds,
                                                    double baseJitterSeconds) =>
            TimeSpan.FromSeconds((Math.Pow(2, attempt) * exponentialBackoffSeconds) + (RandomNumberGenerator.Value.NextDouble() * baseJitterSeconds));

        /// <summary>
        ///   An internal type for tracking the management access token and
        ///   its associated expiration.
        /// </summary>
        ///
        private class ManagementToken
        {
            /// <summary>The value bearer token to use for authorization.</summary>
            public readonly string Token;

            /// <summary>The date and time, in UTC, that the token expires.</summary>
            public readonly DateTimeOffset ExpiresOn;

            /// <summary>
            ///   Initializes a new instance of the <see cref="ManagementToken"/> class.
            /// </summary>
            ///
            /// <param name="token">The value of the bearer token.</param>
            /// <param name="expiresOn">The date and time, in UTC, that the token expires on.</param>
            ///
            public ManagementToken(string token,
                                   DateTimeOffset expiresOn)
            {
                Token = token;
                ExpiresOn = expiresOn;
            }
        }
    }
}<|MERGE_RESOLUTION|>--- conflicted
+++ resolved
@@ -62,11 +62,7 @@
                                                                   string resourceGroupName,
                                                                   string subscriptionId)
         {
-<<<<<<< HEAD
-            using (var client = new ResourceManagementClient(new Uri(EventHubsTestEnvironment.Instance.ResourceManager), new TokenCredentials(accessToken)) { SubscriptionId = subscriptionId })
-=======
             using (var client = new ResourceManagementClient(new Uri(EventHubsTestEnvironment.Instance.ResourceManagerUrl), new TokenCredentials(accessToken)) { SubscriptionId = subscriptionId })
->>>>>>> fbaeebe6
             {
                 ResourceGroup resourceGroup = await CreateRetryPolicy<ResourceGroup>().ExecuteAsync(() => client.ResourceGroups.GetAsync(resourceGroupName)).ConfigureAwait(false);
                 return resourceGroup.Location;
@@ -91,13 +87,8 @@
             if ((token == null) || (token.ExpiresOn <= DateTimeOffset.UtcNow.Add(CredentialRefreshBuffer)))
             {
                 var credential = new ClientCredential(EventHubsTestEnvironment.Instance.ClientId, EventHubsTestEnvironment.Instance.ClientSecret);
-<<<<<<< HEAD
-                var context = new AuthenticationContext($"{ EventHubsTestEnvironment.Instance.AuthorityHost }/{ EventHubsTestEnvironment.Instance.TenantId }");
-                AuthenticationResult result = await context.AcquireTokenAsync(EventHubsTestEnvironment.Instance.ServiceManagementUrl, credential).ConfigureAwait(false);
-=======
                 var context = new AuthenticationContext($"{ EventHubsTestEnvironment.Instance.AuthorityHostUrl }{ EventHubsTestEnvironment.Instance.TenantId }");
                 var result = await context.AcquireTokenAsync(EventHubsTestEnvironment.Instance.ServiceManagementUrl, credential).ConfigureAwait(false);
->>>>>>> fbaeebe6
 
                 if ((string.IsNullOrEmpty(result?.AccessToken)))
                 {
