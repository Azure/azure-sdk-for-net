﻿// Copyright (c) Microsoft Corporation. All rights reserved.
// Licensed under the MIT License.

using System;
using System.Collections.Generic;
using System.Linq;
using System.Runtime.CompilerServices;
using System.Threading.Tasks;
using Azure.Messaging.EventHubs.Consumer;
using Microsoft.Azure.Management.EventHub;
using Microsoft.Azure.Management.EventHub.Models;
using Microsoft.Azure.Management.ResourceManager;
using Microsoft.Rest;

namespace Azure.Messaging.EventHubs.Tests
{
    /// <summary>
    ///  Provides a dynamically created Event Hub instance which exists only in the context
    ///  of the scope; disposal removes the instance.
    /// </summary>
    ///
    /// <seealso cref="System.IAsyncDisposable" />
    ///
    public sealed class EventHubScope : IAsyncDisposable
    {
        /// <summary>The manager for common live test resource operations.</summary>
        private static readonly LiveResourceManager ResourceManager = new LiveResourceManager();

        /// <summary>The location of the Azure Resource Manager for the active cloud environment.</summary>
        private static readonly Uri AzureResourceManagerUri = new Uri(EventHubsTestEnvironment.Instance.ResourceManagerUrl);

        /// <summary>Serves as a sentinel flag to denote when the instance has been disposed.</summary>
        private bool _disposed = false;

        /// <summary>
        ///   The name of the Event Hub that was created.
        /// </summary>
        ///
        public string EventHubName { get; }

        /// <summary>
        ///   Indicates whether the Event Hub should be removed when the current scope
        ///   is completed.
        /// </summary>
        ///
        public bool ShouldRemoveEventHubAtScopeCompletion { get; }

        /// <summary>
        ///   The consumer groups created and associated with the Event Hub, not including
        ///   the default consumer group which is created implicitly.
        /// </summary>
        ///
        public IReadOnlyList<string> ConsumerGroups { get; }

        /// <summary>
        ///   Initializes a new instance of the <see cref="EventHubScope"/> class.
        /// </summary>
        ///
        /// <param name="eventHubHame">The name of the Event Hub that was created.</param>
        /// <param name="consumerGroups">The set of consumer groups associated with the Event Hub; the default consumer group is not included, as it is implicitly created.</param>
        /// <param name="shouldRemoveEventHubAtScopeCompletion">Indicates whether the Event Hub should be removed when the current scope is completed.</param>
        ///
        private EventHubScope(string eventHubHame,
                              IReadOnlyList<string> consumerGroups,
                              bool shouldRemoveEventHubAtScopeCompletion)
        {
            EventHubName = eventHubHame;
            ConsumerGroups = consumerGroups;
            ShouldRemoveEventHubAtScopeCompletion = shouldRemoveEventHubAtScopeCompletion;
        }

        /// <summary>
        ///   Performs the tasks needed to remove the dynamically created
        ///   Event Hub.
        /// </summary>
        ///
        public async ValueTask DisposeAsync()
        {
            if (!ShouldRemoveEventHubAtScopeCompletion)
            {
                _disposed = true;
            }

            if (_disposed)
            {
                return;
            }

            var resourceGroup = EventHubsTestEnvironment.Instance.ResourceGroup;
            var eventHubNamespace = EventHubsTestEnvironment.Instance.EventHubsNamespace;
            var token = await ResourceManager.AquireManagementTokenAsync().ConfigureAwait(false);
<<<<<<< HEAD
            var client = new EventHubManagementClient(new Uri(EventHubsTestEnvironment.Instance.ResourceManager), new TokenCredentials(token)) { SubscriptionId = EventHubsTestEnvironment.Instance.SubscriptionId };
=======
            var client = new EventHubManagementClient(AzureResourceManagerUri, new TokenCredentials(token)) { SubscriptionId = EventHubsTestEnvironment.Instance.SubscriptionId };
>>>>>>> fbaeebe6

            try
            {
                await ResourceManager.CreateRetryPolicy().ExecuteAsync(() => client.EventHubs.DeleteAsync(resourceGroup, eventHubNamespace, EventHubName)).ConfigureAwait(false);
            }
            catch
            {
                // This should not be considered a critical failure that results in a test failure.  Due
                // to ARM being temperamental, some management operations may be rejected.  Throwing here
                // does not help to ensure resource cleanup only flags the test itself as a failure.
                //
                // If an Event Hub fails to be deleted, removing of the associated namespace at the end of the
                // test run will also remove the orphan.
            }
            finally
            {
                client?.Dispose();
            }

            _disposed = true;
        }

        /// <summary>
        ///   Performs the tasks needed to get or create a new Event Hub instance with the requested
        ///   partition count and a dynamically assigned unique name.
        /// </summary>
        ///
        /// <param name="partitionCount">The number of partitions that the Event Hub should be configured with.</param>
        /// <param name="caller">The name of the calling method; this is intended to be populated by the runtime.</param>
        ///
        public static Task<EventHubScope> CreateAsync(int partitionCount,
                                                      [CallerMemberName] string caller = "") => CreateAsync(partitionCount, Enumerable.Empty<string>(), caller);

        /// <summary>
        ///   Performs the tasks needed to get or create a new Event Hub instance with the requested
        ///   partition count and a dynamically assigned unique name.
        /// </summary>
        ///
        /// <param name="partitionCount">The number of partitions that the Event Hub should be configured with.</param>
        /// <param name="consumerGroups">The set of consumer groups to create and associate with the Event Hub; the default consumer group should not be included, as it is implicitly created.</param>
        /// <param name="caller">The name of the calling method; this is intended to be populated by the runtime.</param>
        ///
        public static Task<EventHubScope> CreateAsync(int partitionCount,
                                                      IEnumerable<string> consumerGroups,
                                                      [CallerMemberName] string caller = "") => BuildScope(partitionCount, consumerGroups, caller);

        /// <summary>
        ///   Performs the tasks needed to create a new Event Hubs namespace within a resource group, intended to be used as
        ///   an ephemeral container for the Event Hub instances used in a given test run.
        /// </summary>
        ///
        /// <returns>The key attributes for identifying and accessing a dynamically created Event Hubs namespace.</returns>
        ///
        public static async Task<EventHubsTestEnvironment.NamespaceProperties> CreateNamespaceAsync()
        {
            var subscription = EventHubsTestEnvironment.Instance.SubscriptionId;
            var resourceGroup = EventHubsTestEnvironment.Instance.ResourceGroup;
            var token = await ResourceManager.AquireManagementTokenAsync().ConfigureAwait(false);

            string CreateName() => $"net-eventhubs-{ Guid.NewGuid().ToString("D") }";

<<<<<<< HEAD
            using (var client = new EventHubManagementClient(new Uri(EventHubsTestEnvironment.Instance.ResourceManager), new TokenCredentials(token)) { SubscriptionId = subscription })
=======
            using (var client = new EventHubManagementClient(AzureResourceManagerUri, new TokenCredentials(token)) { SubscriptionId = subscription })
>>>>>>> fbaeebe6
            {
                var location = await ResourceManager.QueryResourceGroupLocationAsync(token, resourceGroup, subscription).ConfigureAwait(false);

                var eventHubsNamespace = new EHNamespace(sku: new Sku("Standard", "Standard", 12), tags: ResourceManager.GenerateTags(), isAutoInflateEnabled: true, maximumThroughputUnits: 20, location: location);
                eventHubsNamespace = await ResourceManager.CreateRetryPolicy<EHNamespace>().ExecuteAsync(() => client.Namespaces.CreateOrUpdateAsync(resourceGroup, CreateName(), eventHubsNamespace)).ConfigureAwait(false);

                var accessKey = await ResourceManager.CreateRetryPolicy<AccessKeys>().ExecuteAsync(() => client.Namespaces.ListKeysAsync(resourceGroup, eventHubsNamespace.Name, EventHubsTestEnvironment.EventHubsDefaultSharedAccessKey)).ConfigureAwait(false);
                return new EventHubsTestEnvironment.NamespaceProperties(eventHubsNamespace.Name, accessKey.PrimaryConnectionString, shouldRemoveAtCompletion: true);
            }
        }

        /// <summary>
        ///   Performs the tasks needed to remove an ephemeral Event Hubs namespace used as a container for Event Hub instances
        ///   for a specific test run.
        /// </summary>
        ///
        /// <param name="namespaceName">The name of the namespace to delete.</param>
        ///
        public static async Task DeleteNamespaceAsync(string namespaceName)
        {
            var subscription = EventHubsTestEnvironment.Instance.SubscriptionId;
            var resourceGroup = EventHubsTestEnvironment.Instance.ResourceGroup;
            var token = await ResourceManager.AquireManagementTokenAsync().ConfigureAwait(false);

<<<<<<< HEAD
            using (var client = new EventHubManagementClient(new Uri(EventHubsTestEnvironment.Instance.ResourceManager), new TokenCredentials(token)) { SubscriptionId = subscription })
=======
            using (var client = new EventHubManagementClient(AzureResourceManagerUri, new TokenCredentials(token)) { SubscriptionId = subscription })
>>>>>>> fbaeebe6
            {
                await ResourceManager.CreateRetryPolicy().ExecuteAsync(() => client.Namespaces.DeleteAsync(resourceGroup, namespaceName)).ConfigureAwait(false);
            }
        }

        /// <summary>
        ///   Builds a new scope based on the Event Hub that is named using <see cref="EventHubsTestEnvironment.Instance.EventHubName" />, if specified.  If not,
        ///   a new EventHub is created for the scope.
        /// </summary>
        ///
        /// <param name="partitionCount">The number of partitions that the Event Hub should be configured with.</param>
        /// <param name="consumerGroups">The set of consumer groups to create and associate with the Event Hub; the default consumer group should not be included, as it is implicitly created.</param>
        /// <param name="caller">The name of the calling method; this is intended to be populated by the runtime.</param>
        ///
        /// <returns>The <see cref="EventHubScope" /> that will be used in a given test run.</returns>
        ///
        /// <remarks>
        ///   This method assumes responsibility of tearing down any Azure resources that it directly creates.
        /// </remarks>
        ///
        private static Task<EventHubScope> BuildScope(int partitionCount,
                                                      IEnumerable<string> consumerGroups,
                                                      [CallerMemberName] string caller = "")
        {
            if (!string.IsNullOrEmpty(EventHubsTestEnvironment.Instance.EventHubNameOverride))
            {
                return BuildScopeFromExistingEventHub();
            }

            return BuildScopeWithNewEventHub(partitionCount, consumerGroups, caller);
        }

        /// <summary>
        ///   It returns a scope after instantiating a management client
        ///   and querying the consumer groups from the portal.
        /// </summary>
        ///
        /// <returns>The <see cref="EventHubScope" /> that will be used in a given test run.</returns>
        ///
        private static async Task<EventHubScope> BuildScopeFromExistingEventHub()
        {
            var token = await ResourceManager.AquireManagementTokenAsync().ConfigureAwait(false);

<<<<<<< HEAD
            using (var client = new EventHubManagementClient(new Uri(EventHubsTestEnvironment.Instance.ResourceManager), new TokenCredentials(token)) { SubscriptionId = EventHubsTestEnvironment.Instance.SubscriptionId })
=======
            using (var client = new EventHubManagementClient(AzureResourceManagerUri, new TokenCredentials(token)) { SubscriptionId = EventHubsTestEnvironment.Instance.SubscriptionId })
>>>>>>> fbaeebe6
            {
                var consumerGroups = client.ConsumerGroups.ListByEventHub
                (
                    EventHubsTestEnvironment.Instance.ResourceGroup,
                    EventHubsTestEnvironment.Instance.EventHubsNamespace,
                    EventHubsTestEnvironment.Instance.EventHubNameOverride
                 );

                return new EventHubScope(EventHubsTestEnvironment.Instance.EventHubNameOverride, consumerGroups.Select(c => c.Name).ToList(), shouldRemoveEventHubAtScopeCompletion: false);
            }
        }

        /// <summary>
        ///   Performs the tasks needed to create a new Event Hub instance with the requested
        ///   partition count and a dynamically assigned unique name.
        /// </summary>
        ///
        /// <param name="partitionCount">The number of partitions that the Event Hub should be configured with.</param>
        /// <param name="consumerGroups">The set of consumer groups to create and associate with the Event Hub; the default consumer group should not be included, as it is implicitly created.</param>
        /// <param name="caller">The name of the calling method; this is intended to be populated by the runtime.</param>
        ///
        /// <returns>The <see cref="EventHubScope" /> in which the test should be executed.</returns>
        ///
        private static async Task<EventHubScope> BuildScopeWithNewEventHub(int partitionCount,
                                                                           IEnumerable<string> consumerGroups,
                                                                           [CallerMemberName] string caller = "")
        {
            caller = (caller.Length < 16) ? caller : caller.Substring(0, 15);

            var groups = (consumerGroups ?? Enumerable.Empty<string>()).ToList();
            var resourceGroup = EventHubsTestEnvironment.Instance.ResourceGroup;
            var eventHubNamespace = EventHubsTestEnvironment.Instance.EventHubsNamespace;
            var token = await ResourceManager.AquireManagementTokenAsync().ConfigureAwait(false);

            string CreateName() => $"{ Guid.NewGuid().ToString("D").Substring(0, 13) }-{ caller }";

<<<<<<< HEAD
            using (var client = new EventHubManagementClient(new Uri(EventHubsTestEnvironment.Instance.ResourceManager), new TokenCredentials(token)) { SubscriptionId = EventHubsTestEnvironment.Instance.SubscriptionId })
=======
            using (var client = new EventHubManagementClient(AzureResourceManagerUri, new TokenCredentials(token)) { SubscriptionId = EventHubsTestEnvironment.Instance.SubscriptionId })
>>>>>>> fbaeebe6
            {
                var eventHub = new Eventhub(partitionCount: partitionCount);
                eventHub = await ResourceManager.CreateRetryPolicy<Eventhub>().ExecuteAsync(() => client.EventHubs.CreateOrUpdateAsync(resourceGroup, eventHubNamespace, CreateName(), eventHub)).ConfigureAwait(false);

                var consumerPolicy = ResourceManager.CreateRetryPolicy<ConsumerGroup>();

                await Task.WhenAll
                (
                    consumerGroups.Select(groupName =>
                    {
                        var group = new ConsumerGroup(name: groupName);
                        return consumerPolicy.ExecuteAsync(() => client.ConsumerGroups.CreateOrUpdateAsync(resourceGroup, eventHubNamespace, eventHub.Name, groupName, group));
                    })
                ).ConfigureAwait(false);

                groups.Insert(0, EventHubConsumerClient.DefaultConsumerGroupName);
                return new EventHubScope(eventHub.Name, groups, shouldRemoveEventHubAtScopeCompletion: true);
            }
        }
    }
}<|MERGE_RESOLUTION|>--- conflicted
+++ resolved
@@ -89,11 +89,7 @@
             var resourceGroup = EventHubsTestEnvironment.Instance.ResourceGroup;
             var eventHubNamespace = EventHubsTestEnvironment.Instance.EventHubsNamespace;
             var token = await ResourceManager.AquireManagementTokenAsync().ConfigureAwait(false);
-<<<<<<< HEAD
-            var client = new EventHubManagementClient(new Uri(EventHubsTestEnvironment.Instance.ResourceManager), new TokenCredentials(token)) { SubscriptionId = EventHubsTestEnvironment.Instance.SubscriptionId };
-=======
             var client = new EventHubManagementClient(AzureResourceManagerUri, new TokenCredentials(token)) { SubscriptionId = EventHubsTestEnvironment.Instance.SubscriptionId };
->>>>>>> fbaeebe6
 
             try
             {
@@ -155,11 +151,7 @@
 
             string CreateName() => $"net-eventhubs-{ Guid.NewGuid().ToString("D") }";
 
-<<<<<<< HEAD
-            using (var client = new EventHubManagementClient(new Uri(EventHubsTestEnvironment.Instance.ResourceManager), new TokenCredentials(token)) { SubscriptionId = subscription })
-=======
             using (var client = new EventHubManagementClient(AzureResourceManagerUri, new TokenCredentials(token)) { SubscriptionId = subscription })
->>>>>>> fbaeebe6
             {
                 var location = await ResourceManager.QueryResourceGroupLocationAsync(token, resourceGroup, subscription).ConfigureAwait(false);
 
@@ -184,11 +176,7 @@
             var resourceGroup = EventHubsTestEnvironment.Instance.ResourceGroup;
             var token = await ResourceManager.AquireManagementTokenAsync().ConfigureAwait(false);
 
-<<<<<<< HEAD
-            using (var client = new EventHubManagementClient(new Uri(EventHubsTestEnvironment.Instance.ResourceManager), new TokenCredentials(token)) { SubscriptionId = subscription })
-=======
             using (var client = new EventHubManagementClient(AzureResourceManagerUri, new TokenCredentials(token)) { SubscriptionId = subscription })
->>>>>>> fbaeebe6
             {
                 await ResourceManager.CreateRetryPolicy().ExecuteAsync(() => client.Namespaces.DeleteAsync(resourceGroup, namespaceName)).ConfigureAwait(false);
             }
@@ -232,11 +220,7 @@
         {
             var token = await ResourceManager.AquireManagementTokenAsync().ConfigureAwait(false);
 
-<<<<<<< HEAD
-            using (var client = new EventHubManagementClient(new Uri(EventHubsTestEnvironment.Instance.ResourceManager), new TokenCredentials(token)) { SubscriptionId = EventHubsTestEnvironment.Instance.SubscriptionId })
-=======
             using (var client = new EventHubManagementClient(AzureResourceManagerUri, new TokenCredentials(token)) { SubscriptionId = EventHubsTestEnvironment.Instance.SubscriptionId })
->>>>>>> fbaeebe6
             {
                 var consumerGroups = client.ConsumerGroups.ListByEventHub
                 (
@@ -273,11 +257,7 @@
 
             string CreateName() => $"{ Guid.NewGuid().ToString("D").Substring(0, 13) }-{ caller }";
 
-<<<<<<< HEAD
-            using (var client = new EventHubManagementClient(new Uri(EventHubsTestEnvironment.Instance.ResourceManager), new TokenCredentials(token)) { SubscriptionId = EventHubsTestEnvironment.Instance.SubscriptionId })
-=======
             using (var client = new EventHubManagementClient(AzureResourceManagerUri, new TokenCredentials(token)) { SubscriptionId = EventHubsTestEnvironment.Instance.SubscriptionId })
->>>>>>> fbaeebe6
             {
                 var eventHub = new Eventhub(partitionCount: partitionCount);
                 eventHub = await ResourceManager.CreateRetryPolicy<Eventhub>().ExecuteAsync(() => client.EventHubs.CreateOrUpdateAsync(resourceGroup, eventHubNamespace, CreateName(), eventHub)).ConfigureAwait(false);
