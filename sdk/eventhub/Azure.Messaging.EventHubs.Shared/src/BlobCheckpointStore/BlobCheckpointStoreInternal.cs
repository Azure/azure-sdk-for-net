﻿// Copyright (c) Microsoft Corporation. All rights reserved.
// Licensed under the MIT License.

using System;
using System.Collections.Generic;
using System.Globalization;
using System.IO;
using System.Text.Json;
using System.Threading;
using System.Threading.Tasks;
using Azure.Core;
using Azure.Messaging.EventHubs.Consumer;
using Azure.Messaging.EventHubs.Core;
using Azure.Messaging.EventHubs.Processor;
using Azure.Storage.Blobs;
using Azure.Storage.Blobs.Models;
using Azure.Storage.Blobs.Specialized;

namespace Azure.Messaging.EventHubs.Primitives
{
    /// <summary>
    ///   A storage blob service that keeps track of checkpoints and ownership.
    /// </summary>
    ///
    internal partial class BlobCheckpointStoreInternal : CheckpointStore
    {
#pragma warning disable CA1802 // Use a constant field
        /// <summary>A message to use when throwing exception when checkpoint container or blob does not exists.</summary>
        private static readonly string BlobsResourceDoesNotExist = "The Azure Storage Blobs container or blob used by the Event Processor Client does not exist.";
#pragma warning restore CA1810

        /// <summary>An ETag value to be used for permissive matching when querying Storage.</summary>
        private static readonly ETag IfNoneMatchAllTag = new ETag("*");

        /// <summary>
        ///   Specifies a string that filters the results to return only checkpoint blobs whose name begins
        ///   with the specified prefix.
        /// </summary>
        ///
        private const string CheckpointPrefix = "{0}/{1}/{2}/checkpoint/";

        /// <summary>
        ///   Specifies a string that filters the results to return only legacy checkpoint blobs whose name begins
        ///   with the specified prefix.
        /// </summary>
        ///
        /// <remarks>
        ///   This pattern is specific to the prefix used by the Azure Functions extension.  The legacy
        ///   <c>EventProcessorHost</c> allowed this value to be specified as an option, defaulting to
        ///   an empty prefix.  <see href="https://github.com/Azure/azure-sdk-for-net/blob/main/sdk/eventhub/Microsoft.Azure.EventHubs.Processor/src/EventProcessorHost.cs#L64">EventProcessorHost constructor</see>
        ///
        ///   For this to be general-purpose, it will need to be refactored into an option with this
        ///   pattern passed by the Functions extension.
        /// </remarks>
        ///
        private const string FunctionsLegacyCheckpointPrefix = "{0}/{1}/{2}/";

        /// <summary>
        ///   Specifies a string that filters the results to return only ownership blobs whose name begins
        ///   with the specified prefix.
        /// </summary>
        ///
        private const string OwnershipPrefix = "{0}/{1}/{2}/ownership/";

        /// <summary>
        ///   The client used to interact with the Azure Blob Storage service.
        /// </summary>
        ///
        private BlobContainerClient ContainerClient { get; }

        /// <summary>
        ///   Indicates whether to read legacy checkpoints when no current version checkpoints are available.
        /// </summary>
        ///
        private bool InitializeWithLegacyCheckpoints { get; }

        /// <summary>
        ///   Initializes a new instance of the <see cref="BlobCheckpointStoreInternal" /> class.
        /// </summary>
        ///
        /// <param name="blobContainerClient">The client responsible for persisting data to Azure Storage.</param>
        ///
        /// <remarks>
        ///   The blob container referenced by the <paramref name="blobContainerClient" /> is expected to exist.
        /// </remarks>
        ///
        public BlobCheckpointStoreInternal(BlobContainerClient blobContainerClient) : this(blobContainerClient, false)
        {
        }

        /// <summary>
        ///   Initializes a new instance of the <see cref="BlobCheckpointStoreInternal" /> class.
        /// </summary>
        ///
        /// <param name="blobContainerClient">The client responsible for persisting data to Azure Storage.</param>
        /// <param name="initializeWithLegacyCheckpoints">Indicates whether to read legacy checkpoint when no current version checkpoint is available for a partition.</param>
        ///
        /// <remarks>
        ///   The blob container referenced by the <paramref name="blobContainerClient" /> is expected to exist.
        /// </remarks>
        ///
        internal BlobCheckpointStoreInternal(BlobContainerClient blobContainerClient,
                                             bool initializeWithLegacyCheckpoints = false)
        {
            Argument.AssertNotNull(blobContainerClient, nameof(blobContainerClient));

            ContainerClient = blobContainerClient;
            InitializeWithLegacyCheckpoints = initializeWithLegacyCheckpoints;
            BlobsCheckpointStoreCreated(nameof(BlobCheckpointStoreInternal), blobContainerClient.AccountName, blobContainerClient.Name);
        }

        /// <summary>
        ///   Requests a list of the ownership assignments for partitions between each of the cooperating event processor
        ///   instances for a given Event Hub and consumer group pairing.  This operation is used during load balancing to allow
        ///   the processor to discover other active collaborators and to make decisions about how to best balance work
        ///   between them.
        /// </summary>
        ///
        /// <param name="fullyQualifiedNamespace">The fully qualified Event Hubs namespace the ownership are associated with.  This is likely to be similar to <c>{yournamespace}.servicebus.windows.net</c>.</param>
        /// <param name="eventHubName">The name of the specific Event Hub the ownership is associated with, relative to the Event Hubs namespace that contains it.</param>
        /// <param name="consumerGroup">The name of the consumer group the ownership are associated with.</param>
        /// <param name="cancellationToken">A <see cref="CancellationToken"/> instance to signal the request to cancel the processing.  This is most likely to occur when the processor is shutting down.</param>
        ///
        /// <returns>The set of ownership data to take into account when making load balancing decisions.</returns>
        ///
        public override async Task<IEnumerable<EventProcessorPartitionOwnership>> ListOwnershipAsync(string fullyQualifiedNamespace,
                                                                                                     string eventHubName,
                                                                                                     string consumerGroup,
                                                                                                     CancellationToken cancellationToken)
        {
            cancellationToken.ThrowIfCancellationRequested<TaskCanceledException>();
            ListOwnershipStart(fullyQualifiedNamespace, eventHubName, consumerGroup);

            var result = new List<EventProcessorPartitionOwnership>();

            try
            {
                var prefix = string.Format(CultureInfo.InvariantCulture, OwnershipPrefix, fullyQualifiedNamespace.ToLowerInvariant(), eventHubName.ToLowerInvariant(), consumerGroup.ToLowerInvariant());

                await foreach (BlobItem blob in ContainerClient.GetBlobsAsync(traits: BlobTraits.Metadata, prefix: prefix, cancellationToken: cancellationToken).ConfigureAwait(false))
                {
                    // In case this key does not exist, ownerIdentifier is set to null.  This will force the PartitionOwnership constructor
                    // to throw an exception.

                    blob.Metadata.TryGetValue(BlobMetadataKey.OwnerIdentifier, out var ownerIdentifier);

                    result.Add(new EventProcessorPartitionOwnership
                    {
                        FullyQualifiedNamespace = fullyQualifiedNamespace,
                        EventHubName = eventHubName,
                        ConsumerGroup = consumerGroup,
                        OwnerIdentifier = ownerIdentifier,
                        PartitionId = blob.Name.Substring(prefix.Length),
                        LastModifiedTime = blob.Properties.LastModified.GetValueOrDefault(),
                        Version = blob.Properties.ETag.ToString()
                    });
                }

                return result;
            }
            catch (RequestFailedException ex) when (ex.ErrorCode == BlobErrorCode.ContainerNotFound)
            {
                ListOwnershipError(fullyQualifiedNamespace, eventHubName, consumerGroup, ex);
                throw new RequestFailedException(BlobsResourceDoesNotExist, ex);
            }
            finally
            {
                ListOwnershipComplete(fullyQualifiedNamespace, eventHubName, consumerGroup, result?.Count ?? 0);
            }
        }

        /// <summary>
        ///   Attempts to claim ownership of the specified partitions for processing.  This operation is used by
        ///   load balancing to enable distributing the responsibility for processing partitions for an
        ///   Event Hub and consumer group pairing amongst the active event processors.
        /// </summary>
        ///
        /// <param name="desiredOwnership">The set of partition ownership desired by the event processor instance; this is the set of partitions that it will attempt to request responsibility for processing.</param>
        /// <param name="cancellationToken">A <see cref="CancellationToken"/> instance to signal the request to cancel the processing.  This is most likely to occur when the processor is shutting down.</param>
        ///
        /// <returns>The set of ownership records for the partitions that were successfully claimed; this is expected to be the <paramref name="desiredOwnership"/> or a subset of those partitions.</returns>
        ///
        public override async Task<IEnumerable<EventProcessorPartitionOwnership>> ClaimOwnershipAsync(IEnumerable<EventProcessorPartitionOwnership> desiredOwnership,
                                                                                                      CancellationToken cancellationToken)
        {
            cancellationToken.ThrowIfCancellationRequested<TaskCanceledException>();

            var claimedOwnership = new List<EventProcessorPartitionOwnership>();
            var metadata = new Dictionary<string, string>();

            Response<BlobContentInfo> contentInfoResponse;
            Response<BlobInfo> infoResponse;

            foreach (EventProcessorPartitionOwnership ownership in desiredOwnership)
            {
                ClaimOwnershipStart(ownership.PartitionId, ownership.FullyQualifiedNamespace, ownership.EventHubName, ownership.ConsumerGroup, ownership.OwnerIdentifier);
                metadata[BlobMetadataKey.OwnerIdentifier] = ownership.OwnerIdentifier;

                var blobRequestConditions = new BlobRequestConditions();
                var blobName = string.Format(CultureInfo.InvariantCulture, OwnershipPrefix + ownership.PartitionId, ownership.FullyQualifiedNamespace.ToLowerInvariant(), ownership.EventHubName.ToLowerInvariant(), ownership.ConsumerGroup.ToLowerInvariant());
                var blobClient = ContainerClient.GetBlobClient(blobName);

                try
                {
                    // Even though documentation states otherwise, we cannot use UploadAsync when the blob already exists in
                    // the current storage SDK.  For this reason, we are using the specified ETag as an indication of what
                    // method to use.
                    //
                    // If an ETag is associated with ownership, assume the blob exists and attempt to update it.

                    if (ownership.Version != null)
                    {
                        try
                        {
                            blobRequestConditions.IfMatch = new ETag(ownership.Version);
                            infoResponse = await blobClient.SetMetadataAsync(metadata, blobRequestConditions, cancellationToken).ConfigureAwait(false);

                            ownership.LastModifiedTime = infoResponse.Value.LastModified;
                            ownership.Version = infoResponse.Value.ETag.ToString();
                        }
                        catch (RequestFailedException ex) when (ex.ErrorCode == BlobErrorCode.BlobNotFound)
                        {
                            // This is an unlikely corner case that indicates that the blob was unexpectedly deleted while the
                            // processor is running.  Attempt to recover by resetting the ETag and considering it an upload scenario
                            // to be handled by the next block.

                            ownership.Version = null;
                        }
                    }

                    // If no ETag is associated with ownership, attempt to upload a new blob with the needed metadata.

                    if (ownership.Version == null)
                    {
                        blobRequestConditions.IfNoneMatch = IfNoneMatchAllTag;

                        using var blobContent = new MemoryStream(Array.Empty<byte>());

                        try
                        {
                            contentInfoResponse = await blobClient.UploadAsync(blobContent, metadata: metadata, conditions: blobRequestConditions, cancellationToken: cancellationToken).ConfigureAwait(false);
                        }
                        catch (RequestFailedException ex) when (ex.ErrorCode == BlobErrorCode.BlobAlreadyExists)
                        {
                            // A blob could have just been created by another Event Processor that claimed ownership of this
                            // partition.  In this case, there's no point in retrying because we don't have the correct ETag.

                            OwnershipNotClaimable(ownership.PartitionId, ownership.FullyQualifiedNamespace, ownership.EventHubName, ownership.ConsumerGroup, ownership.OwnerIdentifier, ex.Message);
                            continue;
                        }

                        ownership.LastModifiedTime = contentInfoResponse.Value.LastModified;
                        ownership.Version = contentInfoResponse.Value.ETag.ToString();
                    }

                    // Small workaround to retrieve the ETag.  The current storage SDK returns it enclosed in
                    // double quotes ("ETAG_VALUE" instead of ETAG_VALUE).

                    ownership.Version = ownership.Version?.Trim('"');

                    claimedOwnership.Add(ownership);
                    OwnershipClaimed(ownership.PartitionId, ownership.FullyQualifiedNamespace, ownership.EventHubName, ownership.ConsumerGroup, ownership.OwnerIdentifier);
                }
                catch (RequestFailedException ex) when (ex.ErrorCode == BlobErrorCode.ConditionNotMet)
                {
                    OwnershipNotClaimable(ownership.PartitionId, ownership.FullyQualifiedNamespace, ownership.EventHubName, ownership.ConsumerGroup, ownership.OwnerIdentifier, ex.ToString());
                }
                catch (RequestFailedException ex) when (ex.ErrorCode == BlobErrorCode.ContainerNotFound || ex.ErrorCode == BlobErrorCode.BlobNotFound)
                {
                    ClaimOwnershipError(ownership.PartitionId, ownership.FullyQualifiedNamespace, ownership.EventHubName, ownership.ConsumerGroup, ownership.OwnerIdentifier, ex);
                    throw new RequestFailedException(BlobsResourceDoesNotExist, ex);
                }
                catch (Exception ex)
                {
                    ClaimOwnershipError(ownership.PartitionId, ownership.FullyQualifiedNamespace, ownership.EventHubName, ownership.ConsumerGroup, ownership.OwnerIdentifier, ex);
                    throw;
                }
                finally
                {
                    ClaimOwnershipComplete(ownership.PartitionId, ownership.FullyQualifiedNamespace, ownership.EventHubName, ownership.ConsumerGroup, ownership.OwnerIdentifier);
                }
            }

            return claimedOwnership;
        }

        /// <summary>
        ///   Requests checkpoint information for a specific partition, allowing an event processor to resume reading
        ///   from the next event in the stream.
        /// </summary>
        ///
        /// <param name="fullyQualifiedNamespace">The fully qualified Event Hubs namespace the ownership are associated with.  This is likely to be similar to <c>{yournamespace}.servicebus.windows.net</c>.</param>
        /// <param name="eventHubName">The name of the specific Event Hub the ownership are associated with, relative to the Event Hubs namespace that contains it.</param>
        /// <param name="consumerGroup">The name of the consumer group the checkpoint is associated with.</param>
        /// <param name="partitionId">The identifier of the partition to read a checkpoint for.</param>
        /// <param name="cancellationToken">A <see cref="CancellationToken" /> instance to signal a request to cancel the operation.</param>
        ///
        /// <returns>An <see cref="EventProcessorCheckpoint"/> instance, if a checkpoint was found for the requested partition; otherwise, <c>null</c>.</returns>
        ///
        public override async Task<EventProcessorCheckpoint> GetCheckpointAsync(string fullyQualifiedNamespace,
                                                                                string eventHubName,
                                                                                string consumerGroup,
                                                                                string partitionId,
                                                                                CancellationToken cancellationToken)
        {
            cancellationToken.ThrowIfCancellationRequested<TaskCanceledException>();

            EventProcessorCheckpoint checkpoint = null;

            try
            {
                GetCheckpointStart(fullyQualifiedNamespace, eventHubName, consumerGroup, partitionId);

                try
                {
                    var blobName = GetCheckpointBlobName(fullyQualifiedNamespace, eventHubName, consumerGroup, partitionId);
                    var blob = await ContainerClient
                        .GetBlobClient(blobName)
                        .GetPropertiesAsync(cancellationToken: cancellationToken).ConfigureAwait(false);

                    checkpoint = CreateCheckpoint(fullyQualifiedNamespace, eventHubName, consumerGroup, partitionId, blob.Value.Metadata, blob.Value.LastModified);
                    return checkpoint;
                }
                catch (RequestFailedException e) when (e.ErrorCode == BlobErrorCode.BlobNotFound)
                {
                    // ignore
                }

                try
                {
                    if (InitializeWithLegacyCheckpoints)
                    {
                        var legacyPrefix = string.Format(CultureInfo.InvariantCulture, FunctionsLegacyCheckpointPrefix, fullyQualifiedNamespace, eventHubName, consumerGroup) + partitionId;
                        checkpoint = await CreateLegacyCheckpoint(fullyQualifiedNamespace, eventHubName, consumerGroup, legacyPrefix, partitionId, cancellationToken).ConfigureAwait(false);
                        return checkpoint;
                    }
                }
                catch (RequestFailedException e) when (e.ErrorCode == BlobErrorCode.BlobNotFound)
                {
                    // ignore
                }

                return null;
            }
            catch (Exception ex)
            {
                GetCheckpointError(fullyQualifiedNamespace, eventHubName, consumerGroup, partitionId, ex);
                throw;
            }
            finally
            {
                GetCheckpointComplete(fullyQualifiedNamespace, eventHubName, consumerGroup, partitionId, checkpoint?.ClientIdentifier, checkpoint?.LastModified ?? default);
            }
        }

        /// <summary>
        ///   Creates or updates a checkpoint for a specific partition, identifying a position in the partition's event stream
        ///   that an event processor should begin reading from.
        /// </summary>
        ///
        /// <param name="fullyQualifiedNamespace">The fully qualified Event Hubs namespace the ownership are associated with.  This is likely to be similar to <c>{yournamespace}.servicebus.windows.net</c>.</param>
        /// <param name="eventHubName">The name of the specific Event Hub the ownership are associated with, relative to the Event Hubs namespace that contains it.</param>
        /// <param name="consumerGroup">The name of the consumer group the checkpoint is associated with.</param>
        /// <param name="partitionId">The identifier of the partition the checkpoint is for.</param>
        /// <param name="offset">The offset to associate with the checkpoint, intended as informational metadata. This will only be used for positioning if there is no value provided for <paramref name="sequenceNumber"/>.</param>
        /// <param name="sequenceNumber">The sequence number to associate with the checkpoint, indicating that a processor should begin reading from the next event in the stream.</param>
        /// <param name="cancellationToken">A <see cref="CancellationToken" /> instance to signal a request to cancel the operation.</param>
        ///
        public override async Task UpdateCheckpointAsync(string fullyQualifiedNamespace,
                                                         string eventHubName,
                                                         string consumerGroup,
                                                         string partitionId,
                                                         long offset,
                                                         long? sequenceNumber,
                                                         CancellationToken cancellationToken)
            => await UpdateCheckpointInternalAsync(fullyQualifiedNamespace, eventHubName, consumerGroup, partitionId, string.Empty, offset, sequenceNumber, null, cancellationToken).ConfigureAwait(false);

        /// <summary>
        ///   Creates or updates a checkpoint for a specific partition, identifying a position in the partition's event stream
        ///   that an event processor should begin reading from.
        /// </summary>
        ///
        /// <param name="fullyQualifiedNamespace">The fully qualified Event Hubs namespace the ownership are associated with.  This is likely to be similar to <c>{yournamespace}.servicebus.windows.net</c>.</param>
        /// <param name="eventHubName">The name of the specific Event Hub the ownership are associated with, relative to the Event Hubs namespace that contains it.</param>
        /// <param name="consumerGroup">The name of the consumer group the checkpoint is associated with.</param>
        /// <param name="partitionId">The identifier of the partition the checkpoint is for.</param>
        /// <param name="clientIdentifier">The unique identifier of the client that authored this checkpoint.</param>
        /// <param name="startingPosition">The starting position to associate with the checkpoint, indicating that a processor should begin reading from the next event in the stream.</param>
        /// <param name="cancellationToken">A <see cref="CancellationToken" /> instance to signal a request to cancel the operation.</param>
        ///
        public override async Task UpdateCheckpointAsync(string fullyQualifiedNamespace,
                                                         string eventHubName,
                                                         string consumerGroup,
                                                         string partitionId,
                                                         string clientIdentifier,
                                                         CheckpointPosition startingPosition,
                                                         CancellationToken cancellationToken)
            => await UpdateCheckpointInternalAsync(fullyQualifiedNamespace, eventHubName, consumerGroup, partitionId, clientIdentifier, null, startingPosition.SequenceNumber, startingPosition.ReplicationSegment, cancellationToken).ConfigureAwait(false);

<<<<<<< HEAD
        private async Task UpdateCheckpointInternalAsync(string fullyQualifiedNamespace, string eventHubName, string consumerGroup, string partitionId, string clientIdentifier, long? offset, long? sequenceNumber, int? replicationSegment, CancellationToken cancellationToken)
=======
        /// <summary>
        ///   Gets the name of the Storage Blob representing the checkpoint for a given partition.
        /// </summary>
        ///
        /// <param name="fullyQualifiedNamespace">The fully qualified Event Hubs namespace the ownership are associated with.  This is likely to be similar to <c>{yournamespace}.servicebus.windows.net</c>.</param>
        /// <param name="eventHubName">The name of the specific Event Hub the ownership are associated with, relative to the Event Hubs namespace that contains it.</param>
        /// <param name="consumerGroup">The name of the consumer group the checkpoint is associated with.</param>
        /// <param name="partitionId">The identifier of the partition the checkpoint is for.</param>
        ///
        /// <returns>The name of the blob.</returns>
        ///
        internal string GetCheckpointBlobName(string fullyQualifiedNamespace,
                                              string eventHubName,
                                              string consumerGroup,
                                              string partitionId) =>
             string.Format(CultureInfo.InvariantCulture, CheckpointPrefix + partitionId, fullyQualifiedNamespace.ToLowerInvariant(), eventHubName.ToLowerInvariant(), consumerGroup.ToLowerInvariant());

        /// <summary>
        ///   Creates or updates a checkpoint for a specific partition, identifying a position in the partition's event stream
        ///   that an event processor should begin reading from.
        /// </summary>
        ///
        /// <param name="fullyQualifiedNamespace">The fully qualified Event Hubs namespace the ownership are associated with.  This is likely to be similar to <c>{yournamespace}.servicebus.windows.net</c>.</param>
        /// <param name="eventHubName">The name of the specific Event Hub the ownership are associated with, relative to the Event Hubs namespace that contains it.</param>
        /// <param name="consumerGroup">The name of the consumer group the checkpoint is associated with.</param>
        /// <param name="partitionId">The identifier of the partition the checkpoint is for.</param>
        /// <param name="clientIdentifier">The unique identifier of the client that authored this checkpoint.</param>
        /// <param name="offset">The offset to associate with the checkpoint. Informational, unless the <paramref name="sequenceNumber"/> has no value.</param>
        /// <param name="sequenceNumber">The sequence number to associate with the checkpoint, indicating that a processor should begin reading from the next event in the stream.</param>
        /// <param name="cancellationToken">A <see cref="CancellationToken" /> instance to signal a request to cancel the operation.</param>
        ///
        private async Task UpdateCheckpointInternalAsync(string fullyQualifiedNamespace, string eventHubName, string consumerGroup, string partitionId, string clientIdentifier, long? offset, long? sequenceNumber, CancellationToken cancellationToken)
>>>>>>> 72fd01ad
        {
            cancellationToken.ThrowIfCancellationRequested<TaskCanceledException>();
            UpdateCheckpointStart(partitionId, fullyQualifiedNamespace, eventHubName, consumerGroup, clientIdentifier, sequenceNumber.ToString(), replicationSegment.ToString(), offset.ToString());

            var blobName = GetCheckpointBlobName(fullyQualifiedNamespace, eventHubName, consumerGroup, partitionId);
            var blobClient = ContainerClient.GetBlobClient(blobName);

            // Because the checkpoint format changed and offset is no longer populated by the EventProcessor, we need to ensure that a value is present for
            // the Functions scale controller which uses a null check on the offset to determine if a checkpoint is in the legacy format or current.  Because
            // GetCheckpointAsync will only populate the offset if a long.TryParse is successful, adding a nonsense string value to satisfy the null check
            // will not impact the EventProcessor behavior.

            var metadata = new Dictionary<string, string>()
            {
                { BlobMetadataKey.Offset, offset.HasValue ? offset.Value.ToString(CultureInfo.InvariantCulture) : "no offset" },
                { BlobMetadataKey.SequenceNumber, sequenceNumber.HasValue ? sequenceNumber.Value.ToString(CultureInfo.InvariantCulture) : "" },
                { BlobMetadataKey.ReplicationSegment, replicationSegment.HasValue ? replicationSegment.Value.ToString(CultureInfo.InvariantCulture) : "" },
                { BlobMetadataKey.ClientIdentifier, clientIdentifier }
            };

            try
            {
                try
                {
                    // Assume the blob is present and attempt to set the metadata.

                    await blobClient.SetMetadataAsync(metadata, cancellationToken: cancellationToken).ConfigureAwait(false);
                }
                catch (RequestFailedException ex) when ((ex.ErrorCode == BlobErrorCode.BlobNotFound) || (ex.ErrorCode == BlobErrorCode.ContainerNotFound))
                {
                    // If the blob wasn't present, fall-back to trying to create a new one.

                    using var blobContent = new MemoryStream(Array.Empty<byte>());
                    await blobClient.UploadAsync(blobContent, metadata: metadata, cancellationToken: cancellationToken).ConfigureAwait(false);
                }
            }
            catch (RequestFailedException ex) when (ex.ErrorCode == BlobErrorCode.ContainerNotFound)
            {
                UpdateCheckpointError(partitionId, fullyQualifiedNamespace, eventHubName, consumerGroup, clientIdentifier, sequenceNumber.ToString(), replicationSegment.ToString(), offset.ToString(), ex);
                throw new RequestFailedException(BlobsResourceDoesNotExist, ex);
            }
            catch (Exception ex)
            {
                UpdateCheckpointError(partitionId, fullyQualifiedNamespace, eventHubName, consumerGroup, clientIdentifier, sequenceNumber.ToString(), replicationSegment.ToString(), offset.ToString(), ex);
                throw;
            }
            finally
            {
                UpdateCheckpointComplete(partitionId, fullyQualifiedNamespace, eventHubName, consumerGroup, clientIdentifier, sequenceNumber.ToString(), replicationSegment.ToString(), offset.ToString());
            }
        }

        /// <summary>
        ///   Creates a checkpoint instance based on the blob metadata.
        /// </summary>
        ///
        /// <param name="fullyQualifiedNamespace">The fully qualified Event Hubs namespace the checkpoint are associated with.  This is likely to be similar to <c>{yournamespace}.servicebus.windows.net</c>.</param>
        /// <param name="eventHubName">The name of the specific Event Hub the checkpoint is associated with, relative to the Event Hubs namespace that contains it.</param>
        /// <param name="consumerGroup">The name of the consumer group the checkpoint is associated with.</param>
        /// <param name="partitionId">The partition id the specific checkpoint is associated with.</param>
        /// <param name="metadata">The metadata of the blob that represents the checkpoint.</param>
        /// <param name="modifiedDate">The date/time that the blob representing the checkpoint was last modified.</param>
        ///
        /// <returns>A <see cref="EventProcessorCheckpoint"/> initialized with checkpoint properties if the checkpoint exists, otherwise <code>null</code>.</returns>
        ///
        private EventProcessorCheckpoint CreateCheckpoint(string fullyQualifiedNamespace,
                                                          string eventHubName,
                                                          string consumerGroup,
                                                          string partitionId,
                                                          IDictionary<string, string> metadata,
                                                          DateTimeOffset modifiedDate)
        {
            var startingPosition = default(EventPosition?);
            var offset = default(long?);
            var sequenceNumber = default(long?);
            var clientIdentifier = default(string);

            if (metadata.TryGetValue(BlobMetadataKey.SequenceNumber, out var sequenceStr) && long.TryParse(sequenceStr, NumberStyles.Integer, CultureInfo.InvariantCulture, out var sequenceResult))
            {
                sequenceNumber = sequenceResult;
                if (sequenceNumber != long.MinValue) // If the sequence number is not equal to the default (long.MinValue), then a value was passed in.
                {
                    // If a replication segment is present, use it to create the EventPosition.
                    if (metadata.TryGetValue(BlobMetadataKey.ReplicationSegment, out var replicationStr) && int.TryParse(replicationStr, NumberStyles.Integer, CultureInfo.InvariantCulture, out var segmentResult))
                    {
                        startingPosition = EventPosition.FromSequenceNumber(sequenceResult, segmentResult, false);
                    }
                    else
                    {
                        startingPosition = EventPosition.FromSequenceNumber(sequenceResult, false);
                    }
                }
            }
            if (metadata.TryGetValue(BlobMetadataKey.Offset, out var offsetStr) && long.TryParse(offsetStr, NumberStyles.Integer, CultureInfo.InvariantCulture, out var offsetResult))
            {
                offset = offsetResult;
                if (offset != long.MinValue) // If the offset is not equal to the default (long.MinValue), then a value was passed in.
                {
                    startingPosition ??= EventPosition.FromOffset(offsetResult, false);
                }
            }
            if (metadata.TryGetValue(BlobMetadataKey.ClientIdentifier, out var idStr))
            {
                clientIdentifier = idStr;
            }

            // If either the offset or the sequence number was not populated,
            // this is not a valid checkpoint.

            if (!startingPosition.HasValue)
            {
                InvalidCheckpointFound(partitionId, fullyQualifiedNamespace, eventHubName, consumerGroup);
                return null;
            }

            return new BlobStorageCheckpoint()
            {
                FullyQualifiedNamespace = fullyQualifiedNamespace,
                EventHubName = eventHubName,
                ConsumerGroup = consumerGroup,
                PartitionId = partitionId,
                StartingPosition = startingPosition.Value,
                Offset = offset,
                SequenceNumber = sequenceNumber,
                LastModified = modifiedDate,
                ClientIdentifier = clientIdentifier
            };
        }

        /// <summary>
        ///   Creates a checkpoint instance based on the blob name for a legacy checkpoint format.
        /// </summary>
        ///
        /// <param name="fullyQualifiedNamespace">The fully qualified Event Hubs namespace the checkpoint are associated with.  This is likely to be similar to <c>{yournamespace}.servicebus.windows.net</c>.</param>
        /// <param name="eventHubName">The name of the specific Event Hub the checkpoint is associated with, relative to the Event Hubs namespace that contains it.</param>
        /// <param name="consumerGroup">The name of the consumer group the checkpoint is associated with.</param>
        /// <param name="partitionId">The partition id the specific checkpoint is associated with.</param>
        /// <param name="blobName">The name of the blob that represents the checkpoint.</param>
        /// <param name="cancellationToken">A <see cref="CancellationToken" /> instance to signal the request to cancel the operation.</param>
        ///
        /// <returns>A <see cref="EventProcessorCheckpoint"/> initialized with checkpoint properties if the checkpoint exists, otherwise <code>null</code>.</returns>
        ///
        private async Task<EventProcessorCheckpoint> CreateLegacyCheckpoint(string fullyQualifiedNamespace,
                                                                            string eventHubName,
                                                                            string consumerGroup,
                                                                            string blobName,
                                                                            string partitionId,
                                                                            CancellationToken cancellationToken)
        {
            var startingPosition = default(EventPosition?);

            BlobBaseClient blobClient = ContainerClient.GetBlobClient(blobName);
            using var memoryStream = new MemoryStream();
            await blobClient.DownloadToAsync(memoryStream, cancellationToken).ConfigureAwait(false);

            if (TryReadLegacyCheckpoint(
                memoryStream.GetBuffer().AsSpan(0, (int)memoryStream.Length),
                out long? offset,
                out long? sequenceNumber))
            {
                if (sequenceNumber.HasValue && sequenceNumber.Value != long.MinValue)
                {
                    startingPosition = EventPosition.FromSequenceNumber(sequenceNumber.Value, false);
                }
                else if (offset.HasValue)
                {
                    startingPosition ??= EventPosition.FromOffset(offset.Value, false);
                }
                else
                {
                    // Skip checkpoints without an offset without logging an error.

                    return null;
                }
            }

            if (!startingPosition.HasValue)
            {
                InvalidCheckpointFound(partitionId, fullyQualifiedNamespace, eventHubName, consumerGroup);

                return null;
            }

            return new BlobStorageCheckpoint
            {
                FullyQualifiedNamespace = fullyQualifiedNamespace,
                EventHubName = eventHubName,
                ConsumerGroup = consumerGroup,
                PartitionId = partitionId,
                StartingPosition = startingPosition.Value,
                Offset = offset,
                SequenceNumber = sequenceNumber,
            };
        }

        /// <summary>
        ///   Attempts to read a legacy checkpoint JSON format and extract an offset and a sequence number
        /// </summary>
        ///
        /// <param name="data">The binary representation of the checkpoint JSON.</param>
        /// <param name="offset">The parsed offset. null if not found.</param>
        /// <param name="sequenceNumber">The parsed sequence number. null if not found.</param>
        ///
        /// <remarks>
        ///   Sample checkpoint JSON:
        ///   {
        ///       "PartitionId":"0",
        ///       "Owner":"681d365b-de1b-4288-9733-76294e17daf0",
        ///       "Token":"2d0c4276-827d-4ca4-a345-729caeca3b82",
        ///       "Epoch":386,
        ///       "Offset":"8591964920",
        ///       "SequenceNumber":960180
        ///   }
        /// </remarks>
        ///
        private static bool TryReadLegacyCheckpoint(Span<byte> data,
                                                    out long? offset,
                                                    out long? sequenceNumber)
        {
            offset = null;
            sequenceNumber = null;

            var hadOffset = false;
            var jsonReader = new Utf8JsonReader(data);

            try
            {
                if (!jsonReader.Read() || jsonReader.TokenType != JsonTokenType.StartObject)
                    return false;

                while (jsonReader.Read() && jsonReader.TokenType == JsonTokenType.PropertyName)
                {
                    switch (jsonReader.GetString())
                    {
                        case "Offset":

                            if (!jsonReader.Read())
                            {
                                return false;
                            }

                            hadOffset = true;

                            var offsetString = jsonReader.GetString();
                            if (!string.IsNullOrEmpty(offsetString))
                            {
                                if (long.TryParse(offsetString, out long offsetValue))
                                {
                                    offset = offsetValue;
                                }
                                else
                                {
                                    return false;
                                }
                            }

                            break;
                        case "SequenceNumber":
                            if (!jsonReader.Read() ||
                                !jsonReader.TryGetInt64(out long sequenceNumberValue))
                            {
                                return false;
                            }

                            sequenceNumber = sequenceNumberValue;
                            break;
                        default:
                            jsonReader.Skip();
                            break;
                    }
                }
            }
            catch (JsonException)
            {
                // Ignore this because if the data is malformed, it will be treated as if the checkpoint didn't exist.

                return false;
            }

            return hadOffset && sequenceNumber != null;
        }

        /// <summary>
        ///   Indicates that an attempt to retrieve a list of ownership has completed.
        /// </summary>
        ///
        /// <param name="fullyQualifiedNamespace">The fully qualified Event Hubs namespace the ownership are associated with.  This is likely to be similar to <c>{yournamespace}.servicebus.windows.net</c>.</param>
        /// <param name="eventHubName">The name of the specific Event Hub the ownership are associated with, relative to the Event Hubs namespace that contains it.</param>
        /// <param name="consumerGroup">The name of the consumer group the ownership are associated with.</param>
        /// <param name="ownershipCount">The amount of ownership received from the storage service.</param>
        ///
        partial void ListOwnershipComplete(string fullyQualifiedNamespace,
                                           string eventHubName,
                                           string consumerGroup,
                                           int ownershipCount);

        /// <summary>
        ///   Indicates that an unhandled exception was encountered while retrieving a list of ownership.
        /// </summary>
        ///
        /// <param name="fullyQualifiedNamespace">The fully qualified Event Hubs namespace the ownership are associated with.  This is likely to be similar to <c>{yournamespace}.servicebus.windows.net</c>.</param>
        /// <param name="eventHubName">The name of the specific Event Hub the ownership are associated with, relative to the Event Hubs namespace that contains it.</param>
        /// <param name="consumerGroup">The name of the consumer group the ownership are associated with.</param>
        /// <param name="exception">The message for the exception that occurred.</param>
        ///
        partial void ListOwnershipError(string fullyQualifiedNamespace,
                                        string eventHubName,
                                        string consumerGroup,
                                        Exception exception);

        /// <summary>
        ///   Indicates that an attempt to retrieve a list of ownership has started.
        /// </summary>
        ///
        /// <param name="fullyQualifiedNamespace">The fully qualified Event Hubs namespace the ownership are associated with.  This is likely to be similar to <c>{yournamespace}.servicebus.windows.net</c>.</param>
        /// <param name="eventHubName">The name of the specific Event Hub the ownership are associated with, relative to the Event Hubs namespace that contains it.</param>
        /// <param name="consumerGroup">The name of the consumer group the ownership are associated with.</param>
        ///
        partial void ListOwnershipStart(string fullyQualifiedNamespace,
                                        string eventHubName,
                                        string consumerGroup);

        /// <summary>
        ///   Indicates that an attempt to retrieve a checkpoint has started.
        /// </summary>
        ///
        /// <param name="fullyQualifiedNamespace">The fully qualified Event Hubs namespace the checkpoint are associated with.  This is likely to be similar to <c>{yournamespace}.servicebus.windows.net</c>.</param>
        /// <param name="eventHubName">The name of the specific Event Hub the checkpoint is associated with, relative to the Event Hubs namespace that contains it.</param>
        /// <param name="consumerGroup">The name of the consumer group the checkpoint is associated with.</param>
        /// <param name="partitionId">The partition id the specific checkpoint is associated with.</param>
        ///
        partial void GetCheckpointStart(string fullyQualifiedNamespace,
                                        string eventHubName,
                                        string consumerGroup,
                                        string partitionId);

        /// <summary>
        ///   Indicates that an attempt to retrieve a checkpoint has completed.
        /// </summary>
        ///
        /// <param name="fullyQualifiedNamespace">The fully qualified Event Hubs namespace the checkpoint are associated with.  This is likely to be similar to <c>{yournamespace}.servicebus.windows.net</c>.</param>
        /// <param name="eventHubName">The name of the specific Event Hub the checkpoint is associated with, relative to the Event Hubs namespace that contains it.</param>
        /// <param name="consumerGroup">The name of the consumer group the checkpoint is associated with.</param>
        /// <param name="partitionId">The partition id the specific checkpoint is associated with.</param>
        /// <param name="clientIdentifier">The unique identifier of the Event Hubs client that authored this checkpoint.</param>
        /// <param name="lastModified">The date and time the associated checkpoint was last modified.</param>
        ///
        partial void GetCheckpointComplete(string fullyQualifiedNamespace,
                                           string eventHubName,
                                           string consumerGroup,
                                           string partitionId,
                                           string clientIdentifier,
                                           DateTimeOffset lastModified);

        /// <summary>
        ///   Indicates that an unhandled exception was encountered while retrieving a checkpoint.
        /// </summary>
        ///
        /// <param name="fullyQualifiedNamespace">The fully qualified Event Hubs namespace the checkpoint are associated with.  This is likely to be similar to <c>{yournamespace}.servicebus.windows.net</c>.</param>
        /// <param name="eventHubName">The name of the specific Event Hub the checkpoint is associated with, relative to the Event Hubs namespace that contains it.</param>
        /// <param name="consumerGroup">The name of the consumer group the checkpoint is associated with.</param>
        /// <param name="partitionId">The partition id the specific checkpoint is associated with.</param>
        /// <param name="exception">The message for the exception that occurred.</param>
        ///
        partial void GetCheckpointError(string fullyQualifiedNamespace,
                                        string eventHubName,
                                        string consumerGroup,
                                        string partitionId,
                                        Exception exception);

        /// <summary>
        ///   Indicates that invalid checkpoint data was found during an attempt to retrieve a list of checkpoints.
        /// </summary>
        ///
        /// <param name="partitionId">The identifier of the partition the data is associated with.</param>
        /// <param name="fullyQualifiedNamespace">The fully qualified Event Hubs namespace the data is associated with.  This is likely to be similar to <c>{yournamespace}.servicebus.windows.net</c>.</param>
        /// <param name="eventHubName">The name of the specific Event Hub the data is associated with, relative to the Event Hubs namespace that contains it.</param>
        /// <param name="consumerGroup">The name of the consumer group the data is associated with.</param>
        ///
        partial void InvalidCheckpointFound(string partitionId,
                                            string fullyQualifiedNamespace,
                                            string eventHubName,
                                            string consumerGroup);

        /// <summary>
        ///   Indicates that an unhandled exception was encountered while updating a checkpoint.
        /// </summary>
        ///
        /// <param name="partitionId">The identifier of the partition being checkpointed.</param>
        /// <param name="fullyQualifiedNamespace">The fully qualified Event Hubs namespace the checkpoint is associated with.  This is likely to be similar to <c>{yournamespace}.servicebus.windows.net</c>.</param>
        /// <param name="eventHubName">The name of the specific Event Hub the checkpoint is associated with, relative to the Event Hubs namespace that contains it.</param>
        /// <param name="consumerGroup">The name of the consumer group the checkpoint is associated with.</param>
        /// <param name="clientIdentifier">The unique identifier of the client that authored the checkpoint.</param>
        /// <param name="sequenceNumber">The sequence number associated with the checkpoint.</param>
        /// <param name="replicationSegment">The replication segment associated with the checkpoint.</param>
        /// <param name="offset">The offset associated with the checkpoint.</param>
        /// <param name="exception">The message for the exception that occurred.</param>
        ///
        partial void UpdateCheckpointError(string partitionId,
                                           string fullyQualifiedNamespace,
                                           string eventHubName,
                                           string consumerGroup,
                                           string clientIdentifier,
                                           string sequenceNumber,
                                           string replicationSegment,
                                           string offset,
                                           Exception exception);

        /// <summary>
        ///   Indicates that an attempt to update a checkpoint has completed.
        /// </summary>
        ///
        /// <param name="partitionId">The identifier of the partition being checkpointed.</param>
        /// <param name="fullyQualifiedNamespace">The fully qualified Event Hubs namespace the checkpoint is associated with.  This is likely to be similar to <c>{yournamespace}.servicebus.windows.net</c>.</param>
        /// <param name="eventHubName">The name of the specific Event Hub the checkpoint is associated with, relative to the Event Hubs namespace that contains it.</param>
        /// <param name="consumerGroup">The name of the consumer group the checkpoint is associated with.</param>
        /// <param name="clientIdentifier">The unique identifier of the client that authored the checkpoint.</param>
        /// <param name="sequenceNumber">The sequence number associated with the checkpoint.</param>
        /// <param name="replicationSegment">The replication segment associated with the checkpoint.</param>
        /// <param name="offset">The offset associated with the checkpoint.</param>
        ///
        partial void UpdateCheckpointComplete(string partitionId,
                                              string fullyQualifiedNamespace,
                                              string eventHubName,
                                              string consumerGroup,
                                              string clientIdentifier,
                                              string sequenceNumber,
                                              string replicationSegment,
                                              string offset);

        /// <summary>
        ///   Indicates that an attempt to create/update a checkpoint has started.
        /// </summary>
        ///
        /// <param name="partitionId">The identifier of the partition being checkpointed.</param>
        /// <param name="fullyQualifiedNamespace">The fully qualified Event Hubs namespace the checkpoint is associated with.  This is likely to be similar to <c>{yournamespace}.servicebus.windows.net</c>.</param>
        /// <param name="eventHubName">The name of the specific Event Hub the checkpoint is associated with, relative to the Event Hubs namespace that contains it.</param>
        /// <param name="consumerGroup">The name of the consumer group the checkpoint is associated with.</param>
        /// <param name="clientIdentifier">The unique identifier of the client that authored this checkpoint.</param>
        /// <param name="sequenceNumber">The sequence number associated with the checkpoint.</param>
        /// <param name="replicationSegment">The replication segment associated with the checkpoint.</param>
        /// <param name="offset">The offset associated with the checkpoint.</param>
        ///
        partial void UpdateCheckpointStart(string partitionId,
                                           string fullyQualifiedNamespace,
                                           string eventHubName,
                                           string consumerGroup,
                                           string clientIdentifier,
                                           string sequenceNumber,
                                           string replicationSegment,
                                           string offset);

        /// <summary>
        ///   Indicates that an attempt to retrieve claim partition ownership has completed.
        /// </summary>
        ///
        /// <param name="partitionId">The identifier of the partition being claimed.</param>
        /// <param name="fullyQualifiedNamespace">The fully qualified Event Hubs namespace the ownership is associated with.  This is likely to be similar to <c>{yournamespace}.servicebus.windows.net</c>.</param>
        /// <param name="eventHubName">The name of the specific Event Hub the ownership is associated with, relative to the Event Hubs namespace that contains it.</param>
        /// <param name="consumerGroup">The name of the consumer group the ownership is associated with.</param>
        /// <param name="ownerIdentifier">The identifier of the processor that attempted to claim the ownership for.</param>
        ///
        partial void ClaimOwnershipComplete(string partitionId,
                                            string fullyQualifiedNamespace,
                                            string eventHubName,
                                            string consumerGroup,
                                            string ownerIdentifier);

        /// <summary>
        ///   Indicates that an exception was encountered while attempting to retrieve claim partition ownership.
        /// </summary>
        ///
        /// <param name="partitionId">The identifier of the partition being claimed.</param>
        /// <param name="fullyQualifiedNamespace">The fully qualified Event Hubs namespace the ownership is associated with.  This is likely to be similar to <c>{yournamespace}.servicebus.windows.net</c>.</param>
        /// <param name="eventHubName">The name of the specific Event Hub the ownership is associated with, relative to the Event Hubs namespace that contains it.</param>
        /// <param name="consumerGroup">The name of the consumer group the ownership is associated with.</param>
        /// <param name="ownerIdentifier">The identifier of the processor that attempted to claim the ownership for.</param>
        /// <param name="exception">The message for the exception that occurred.</param>
        ///
        partial void ClaimOwnershipError(string partitionId,
                                         string fullyQualifiedNamespace,
                                         string eventHubName,
                                         string consumerGroup,
                                         string ownerIdentifier,
                                         Exception exception);

        /// <summary>
        ///   Indicates that ownership was unable to be claimed.
        /// </summary>
        ///
        /// <param name="partitionId">The identifier of the partition being claimed.</param>
        /// <param name="fullyQualifiedNamespace">The fully qualified Event Hubs namespace the ownership is associated with.  This is likely to be similar to <c>{yournamespace}.servicebus.windows.net</c>.</param>
        /// <param name="eventHubName">The name of the specific Event Hub the ownership is associated with, relative to the Event Hubs namespace that contains it.</param>
        /// <param name="consumerGroup">The name of the consumer group the ownership is associated with.</param>
        /// <param name="ownerIdentifier">The identifier of the processor that attempted to claim the ownership for.</param>
        /// <param name="message">The message for the failure.</param>
        ///
        partial void OwnershipNotClaimable(string partitionId,
                                           string fullyQualifiedNamespace,
                                           string eventHubName,
                                           string consumerGroup,
                                           string ownerIdentifier,
                                           string message);

        /// <summary>
        ///   Indicates that ownership was successfully claimed.
        /// </summary>
        ///
        /// <param name="partitionId">The identifier of the partition being claimed.</param>
        /// <param name="fullyQualifiedNamespace">The fully qualified Event Hubs namespace the ownership is associated with.  This is likely to be similar to <c>{yournamespace}.servicebus.windows.net</c>.</param>
        /// <param name="eventHubName">The name of the specific Event Hub the ownership is associated with, relative to the Event Hubs namespace that contains it.</param>
        /// <param name="consumerGroup">The name of the consumer group the ownership is associated with.</param>
        /// <param name="ownerIdentifier">The identifier of the processor that attempted to claim the ownership for.</param>
        ///
        partial void OwnershipClaimed(string partitionId,
                                      string fullyQualifiedNamespace,
                                      string eventHubName,
                                      string consumerGroup,
                                      string ownerIdentifier);

        /// <summary>
        ///   Indicates that an attempt to claim a partition ownership has started.
        /// </summary>
        ///
        /// <param name="partitionId">The identifier of the partition being claimed.</param>
        /// <param name="fullyQualifiedNamespace">The fully qualified Event Hubs namespace the ownership is associated with.  This is likely to be similar to <c>{yournamespace}.servicebus.windows.net</c>.</param>
        /// <param name="eventHubName">The name of the specific Event Hub the ownership is associated with, relative to the Event Hubs namespace that contains it.</param>
        /// <param name="consumerGroup">The name of the consumer group the ownership is associated with.</param>
        /// <param name="ownerIdentifier">The identifier of the processor that attempted to claim the ownership for.</param>
        ///
        partial void ClaimOwnershipStart(string partitionId,
                                         string fullyQualifiedNamespace,
                                         string eventHubName,
                                         string consumerGroup,
                                         string ownerIdentifier);

        /// <summary>
        ///   Indicates that a <see cref="BlobCheckpointStoreInternal" /> was created.
        /// </summary>
        ///
        /// <param name="typeName">The type name for the checkpoint store.</param>
        /// <param name="accountName">The Storage account name corresponding to the associated container client.</param>
        /// <param name="containerName">The name of the associated container client.</param>
        ///
        partial void BlobsCheckpointStoreCreated(string typeName,
                                                 string accountName,
                                                 string containerName);

        /// <summary>
        ///   Contains the information to reflect the state of event processing for a given Event Hub partition.
        ///   Provides access to the offset and the sequence number retrieved from the blob.
        /// </summary>
        ///
        internal class BlobStorageCheckpoint : EventProcessorCheckpoint
        {
            public long? Offset { get; set; }
            public long? SequenceNumber { get; set; }
        }
    }
}<|MERGE_RESOLUTION|>--- conflicted
+++ resolved
@@ -397,9 +397,6 @@
                                                          CancellationToken cancellationToken)
             => await UpdateCheckpointInternalAsync(fullyQualifiedNamespace, eventHubName, consumerGroup, partitionId, clientIdentifier, null, startingPosition.SequenceNumber, startingPosition.ReplicationSegment, cancellationToken).ConfigureAwait(false);
 
-<<<<<<< HEAD
-        private async Task UpdateCheckpointInternalAsync(string fullyQualifiedNamespace, string eventHubName, string consumerGroup, string partitionId, string clientIdentifier, long? offset, long? sequenceNumber, int? replicationSegment, CancellationToken cancellationToken)
-=======
         /// <summary>
         ///   Gets the name of the Storage Blob representing the checkpoint for a given partition.
         /// </summary>
@@ -432,7 +429,6 @@
         /// <param name="cancellationToken">A <see cref="CancellationToken" /> instance to signal a request to cancel the operation.</param>
         ///
         private async Task UpdateCheckpointInternalAsync(string fullyQualifiedNamespace, string eventHubName, string consumerGroup, string partitionId, string clientIdentifier, long? offset, long? sequenceNumber, CancellationToken cancellationToken)
->>>>>>> 72fd01ad
         {
             cancellationToken.ThrowIfCancellationRequested<TaskCanceledException>();
             UpdateCheckpointStart(partitionId, fullyQualifiedNamespace, eventHubName, consumerGroup, clientIdentifier, sequenceNumber.ToString(), replicationSegment.ToString(), offset.ToString());
