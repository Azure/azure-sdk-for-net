--- conflicted
+++ resolved
@@ -5,11 +5,7 @@
     <Description>Microsoft Azure WebJobs SDK EventHubs Extension</Description>
     <Version>6.1.0-beta.1</Version>
     <!--The ApiCompatVersion is managed automatically and should not generally be modified manually.-->
-<<<<<<< HEAD
-    <ApiCompatVersion>6.0.0</ApiCompatVersion>
-=======
     <ApiCompatVersion>6.0.2</ApiCompatVersion>
->>>>>>> 4db78622
     <NoWarn>$(NoWarn);AZC0001;CS1591;SA1636</NoWarn>
     <AssemblyOriginatorKeyFile>sign.snk</AssemblyOriginatorKeyFile>
     <IsExtensionClientLibrary>true</IsExtensionClientLibrary>
