--- conflicted
+++ resolved
@@ -122,8 +122,12 @@
         {
             return _scaleMonitor.Value;
         }
-
-<<<<<<< HEAD
+        
+        public ITargetScaler GetTargetScaler()
+        {
+            return _targetScaler.Value;
+        }
+        
         internal class EventProcessorStoredEventsManager : IDisposable
         {
             private SemaphoreSlim _storedEventsGuard;
@@ -214,11 +218,6 @@
             {
                 _storedEventsGuard?.Dispose();
             }
-=======
-        public ITargetScaler GetTargetScaler()
-        {
-            return _targetScaler.Value;
->>>>>>> 2345ae90
         }
 
         // We get a new instance each time Start() is called.
