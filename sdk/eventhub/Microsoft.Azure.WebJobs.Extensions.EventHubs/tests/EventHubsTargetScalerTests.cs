--- conflicted
+++ resolved
@@ -76,7 +76,6 @@
         }
 
         [Test]
-<<<<<<< HEAD
         // Using default concurrency of 10.
         [TestCase(10, 10, null, 1)]
         [TestCase(20, 10, null, 2)]
@@ -89,18 +88,6 @@
         public void GetScaleResultInternal_ReturnsExpected(long eventCount, int partitionCount, int? concurrency, int expectedTargetWorkerCount)
         {
             TargetScalerResult result = _targetScaler.GetScaleResultInternal(new TargetScalerContext { InstanceConcurrency = concurrency }, eventCount, partitionCount);
-=======
-        // Using concurrency of 10.
-        [TestCase(10, 10, 1)]
-        [TestCase(20, 10, 2)]
-        [TestCase(30, 10, 3)]
-        [TestCase(60, 10, 10)]
-        [TestCase(70, 10, 10)]
-        [TestCase(150, 10, 10)]
-        public void GetScaleResultInternal_ReturnsExpected(long eventCount, int partitionCount, int expectedTargetWorkerCount)
-        {
-            TargetScalerResult result = _targetScaler.GetScaleResultInternal(new TargetScalerContext { InstanceConcurrency = 10 }, eventCount, partitionCount);
->>>>>>> ef6502f9
             Assert.AreEqual(expectedTargetWorkerCount, result.TargetWorkerCount);
         }
 
