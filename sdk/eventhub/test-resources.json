{
    "$schema": "https://schema.management.azure.com/schemas/2015-01-01/deploymentTemplate.json#",
    "contentVersion": "1.0.0.0",
    "parameters": {
        "baseName": {
            "type": "string",
            "defaultValue": "[resourceGroup().name]",
            "metadata": {
                "description": "The base resource name."
            }
        },
        "subscriptionId": {
            "type": "string",
            "defaultValue": "[subscription().subscriptionId]",
            "metadata": {
                "description": "The subscription ID to which the application and resources belong."
            }
        },
        "tenantId": {
            "type": "string",
            "defaultValue": "[subscription().tenantId]",
            "metadata": {
                "description": "The tenant ID to which the application and resources belong."
            }
        },
        "testApplicationOid": {
            "type": "string",
            "metadata": {
                "description": "The client OID to grant access to test resources."
            }
        },
        "testApplicationId": {
            "type": "string",
            "metadata": {
                "description": "The application client ID used to run tests."
            }
        },
        "testApplicationSecret": {
            "type": "string",
            "metadata": {
                "description": "The application client secret used to run tests."
            }
        },
        "location": {
            "type": "string",
            "defaultValue": "[resourceGroup().location]",
            "metadata": {
                "description": "The location of the resources. By default, this is the same as the resource group."
            }
        },
        "perTestExecutionLimitMinutes": {
            "type": "string",
            "defaultValue": "10",
            "metadata": {
                "description": "The maximum duration, in minutes, that a single test is permitted to run before it is considered at-risk for being hung."
            }
        }
    },
    "variables": {
        "contributorRoleId": "b24988ac-6180-42a0-ab88-20f7382dd24c",
        "eventHubsDataOwnerRoleId": "f526a384-b230-433a-b45c-95f59c4a2dec"
    },
    "resources": [
      {
        "type": "Microsoft.Authorization/roleAssignments",
        "apiVersion": "2019-04-01-preview",
        "name": "[guid(resourceGroup().id, deployment().name, parameters('baseName'), variables('eventHubsDataOwnerRoleId'))]",
        "properties": {
          "roleDefinitionId": "[resourceId('Microsoft.Authorization/roleDefinitions', variables('eventHubsDataOwnerRoleId'))]",
          "principalId": "[parameters('testApplicationOid')]",
          "scope": "[resourceGroup().id]"
        }
      },
      {
        "type": "Microsoft.Authorization/roleAssignments",
        "apiVersion": "2019-04-01-preview",
        "name": "[guid(resourceGroup().id, deployment().name, parameters('baseName'), variables('contributorRoleId'))]",
        "properties": {
          "roleDefinitionId": "[resourceId('Microsoft.Authorization/roleDefinitions', variables('contributorRoleId'))]",
          "principalId": "[parameters('testApplicationOid')]",
          "scope": "[resourceGroup().id]"
        }
      }
<<<<<<< HEAD
    ]
=======
    ],
    "outputs": {
        "EVENT_HUBS_SUBSCRIPTION": {
            "type": "string",
            "value": "[parameters('subscriptionId')]"
        },
        "EVENT_HUBS_TENANT": {
            "type": "string",
            "value": "[parameters('tenantId')]"
        },
        "EVENT_HUBS_CLIENT": {
            "type": "string",
            "value": "[parameters('testApplicationId')]"
        },
        "EVENT_HUBS_SECRET": {
            "type": "string",
            "value": "[parameters('testApplicationSecret')]"
        },
        "EVENT_HUBS_RESOURCEGROUP": {
            "type": "string",
            "value": "[resourceGroup().name]"
        },
        "EVENT_HUBS_PER_TEST_LIMIT_MINUTES": {
            "type": "string",
            "value": "[parameters('perTestExecutionLimitMinutes')]"
        }
    }
>>>>>>> e906f97c
}<|MERGE_RESOLUTION|>--- conflicted
+++ resolved
@@ -81,35 +81,11 @@
           "scope": "[resourceGroup().id]"
         }
       }
-<<<<<<< HEAD
     ]
-=======
-    ],
     "outputs": {
-        "EVENT_HUBS_SUBSCRIPTION": {
-            "type": "string",
-            "value": "[parameters('subscriptionId')]"
-        },
-        "EVENT_HUBS_TENANT": {
-            "type": "string",
-            "value": "[parameters('tenantId')]"
-        },
-        "EVENT_HUBS_CLIENT": {
-            "type": "string",
-            "value": "[parameters('testApplicationId')]"
-        },
-        "EVENT_HUBS_SECRET": {
-            "type": "string",
-            "value": "[parameters('testApplicationSecret')]"
-        },
-        "EVENT_HUBS_RESOURCEGROUP": {
-            "type": "string",
-            "value": "[resourceGroup().name]"
-        },
         "EVENT_HUBS_PER_TEST_LIMIT_MINUTES": {
             "type": "string",
             "value": "[parameters('perTestExecutionLimitMinutes')]"
         }
     }
->>>>>>> e906f97c
 }