--- conflicted
+++ resolved
@@ -290,11 +290,7 @@
         public void StartAsyncValidatesProcessEventsAsync()
         {
             var processor = new EventProcessorClient("consumerGroup", Mock.Of<PartitionManager>(), new MockConnection(), default);
-<<<<<<< HEAD
-            processor.ProcessErrorAsyncHandler = errorContext => Task.CompletedTask;
-=======
-            processor.ProcessExceptionAsync = errorContext => new ValueTask();
->>>>>>> 343bd1e7
+            processor.ProcessErrorAsyncHandler = errorContext => new ValueTask();
 
             Assert.That(async () => await processor.StartAsync(), Throws.InstanceOf<InvalidOperationException>().And.Message.Contains(nameof(EventProcessorClient.ProcessEventAsyncHandler)));
         }
@@ -308,11 +304,7 @@
         public void StartAsyncValidatesProcessExceptionAsync()
         {
             var processor = new EventProcessorClient("consumerGroup", Mock.Of<PartitionManager>(), new MockConnection(), default);
-<<<<<<< HEAD
-            processor.ProcessEventAsyncHandler = processorEvent => Task.CompletedTask;
-=======
-            processor.ProcessEventAsync = processorEvent => new ValueTask();
->>>>>>> 343bd1e7
+            processor.ProcessEventAsyncHandler = processorEvent => new ValueTask();
 
             Assert.That(async () => await processor.StartAsync(), Throws.InstanceOf<InvalidOperationException>().And.Message.Contains(nameof(EventProcessorClient.ProcessErrorAsyncHandler)));
         }
@@ -327,13 +319,8 @@
         {
             var processor = new EventProcessorClient("consumerGroup", Mock.Of<PartitionManager>(), new MockConnection(), default);
 
-<<<<<<< HEAD
-            processor.ProcessEventAsyncHandler = processorEvent => Task.CompletedTask;
-            processor.ProcessErrorAsyncHandler = errorContext => Task.CompletedTask;
-=======
-            processor.ProcessEventAsync = processorEvent => new ValueTask();
-            processor.ProcessExceptionAsync = errorContext => new ValueTask();
->>>>>>> 343bd1e7
+            processor.ProcessEventAsyncHandler = processorEvent => new ValueTask();
+            processor.ProcessErrorAsyncHandler = errorContext => new ValueTask();
 
             Assert.That(async () => await processor.StartAsync(), Throws.Nothing);
 
@@ -349,27 +336,15 @@
         {
             var processor = new EventProcessorClient("consumerGroup", Mock.Of<PartitionManager>(), new MockConnection(), default);
 
-<<<<<<< HEAD
-            processor.ProcessEventAsyncHandler = processorEvent => Task.CompletedTask;
-            processor.ProcessErrorAsyncHandler = errorContext => Task.CompletedTask;
+            processor.ProcessEventAsyncHandler = processorEvent => new ValueTask();
+            processor.ProcessErrorAsyncHandler = errorContext => new ValueTask();
 
             await processor.StartAsync();
 
-            Assert.That(() => processor.InitializeProcessingForPartitionAsyncHandler = initializationContext => Task.CompletedTask, Throws.InstanceOf<InvalidOperationException>());
-            Assert.That(() => processor.ProcessingForPartitionStoppedAsyncHandler = stopContext => Task.CompletedTask, Throws.InstanceOf<InvalidOperationException>());
-            Assert.That(() => processor.ProcessEventAsyncHandler = processorEvent => Task.CompletedTask, Throws.InstanceOf<InvalidOperationException>());
-            Assert.That(() => processor.ProcessErrorAsyncHandler = errorContext => Task.CompletedTask, Throws.InstanceOf<InvalidOperationException>());
-=======
-            processor.ProcessEventAsync = processorEvent => new ValueTask();
-            processor.ProcessExceptionAsync = errorContext => new ValueTask();
-
-            await processor.StartAsync();
-
-            Assert.That(() => processor.InitializeProcessingForPartitionAsync = initializationContext => new ValueTask(), Throws.InstanceOf<InvalidOperationException>());
-            Assert.That(() => processor.ProcessingForPartitionStoppedAsync = stopContext => new ValueTask(), Throws.InstanceOf<InvalidOperationException>());
-            Assert.That(() => processor.ProcessEventAsync = processorEvent => new ValueTask(), Throws.InstanceOf<InvalidOperationException>());
-            Assert.That(() => processor.ProcessExceptionAsync = errorContext => new ValueTask(), Throws.InstanceOf<InvalidOperationException>());
->>>>>>> 343bd1e7
+            Assert.That(() => processor.InitializeProcessingForPartitionAsyncHandler = initializationContext => new ValueTask(), Throws.InstanceOf<InvalidOperationException>());
+            Assert.That(() => processor.ProcessingForPartitionStoppedAsyncHandler = stopContext => new ValueTask(), Throws.InstanceOf<InvalidOperationException>());
+            Assert.That(() => processor.ProcessEventAsyncHandler = processorEvent => new ValueTask(), Throws.InstanceOf<InvalidOperationException>());
+            Assert.That(() => processor.ProcessErrorAsyncHandler = errorContext => new ValueTask(), Throws.InstanceOf<InvalidOperationException>());
 
             await processor.StopAsync();
         }
@@ -383,28 +358,16 @@
         {
             var processor = new EventProcessorClient("consumerGroup", Mock.Of<PartitionManager>(), new MockConnection(), default);
 
-<<<<<<< HEAD
-            processor.ProcessEventAsyncHandler = processorEvent => Task.CompletedTask;
-            processor.ProcessErrorAsyncHandler = errorContext => Task.CompletedTask;
-=======
-            processor.ProcessEventAsync = processorEvent => new ValueTask();
-            processor.ProcessExceptionAsync = errorContext => new ValueTask();
->>>>>>> 343bd1e7
+            processor.ProcessEventAsyncHandler = processorEvent => new ValueTask();
+            processor.ProcessErrorAsyncHandler = errorContext => new ValueTask();
 
             await processor.StartAsync();
             await processor.StopAsync();
 
-<<<<<<< HEAD
-            Assert.That(() => processor.InitializeProcessingForPartitionAsyncHandler = initializationContext => Task.CompletedTask, Throws.Nothing);
-            Assert.That(() => processor.ProcessingForPartitionStoppedAsyncHandler = stopContext => Task.CompletedTask, Throws.Nothing);
-            Assert.That(() => processor.ProcessEventAsyncHandler = processorEvent => Task.CompletedTask, Throws.Nothing);
-            Assert.That(() => processor.ProcessErrorAsyncHandler = errorContext => Task.CompletedTask, Throws.Nothing);
-=======
-            Assert.That(() => processor.InitializeProcessingForPartitionAsync = initializationContext => new ValueTask(), Throws.Nothing);
-            Assert.That(() => processor.ProcessingForPartitionStoppedAsync = stopContext => new ValueTask(), Throws.Nothing);
-            Assert.That(() => processor.ProcessEventAsync = processorEvent => new ValueTask(), Throws.Nothing);
-            Assert.That(() => processor.ProcessExceptionAsync = errorContext => new ValueTask(), Throws.Nothing);
->>>>>>> 343bd1e7
+            Assert.That(() => processor.InitializeProcessingForPartitionAsyncHandler = initializationContext => new ValueTask(), Throws.Nothing);
+            Assert.That(() => processor.ProcessingForPartitionStoppedAsyncHandler = stopContext => new ValueTask(), Throws.Nothing);
+            Assert.That(() => processor.ProcessEventAsyncHandler = processorEvent => new ValueTask(), Throws.Nothing);
+            Assert.That(() => processor.ProcessErrorAsyncHandler = errorContext => new ValueTask(), Throws.Nothing);
         }
 
         /// <summary>
