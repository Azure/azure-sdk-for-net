--- conflicted
+++ resolved
@@ -138,13 +138,8 @@
         {
             var expected = Mock.Of<EventHubsRetryPolicy>();
             var credential = new Mock<EventHubTokenCredential>(Mock.Of<TokenCredential>(), "{namespace}.servicebus.windows.net");
-<<<<<<< HEAD
-            var options = new EventProcessorClientOptions { RetryOptions = new RetryOptions { CustomRetryPolicy = expected } };
+            var options = new EventProcessorClientOptions { RetryOptions = new EventHubsRetryOptions { CustomRetryPolicy = expected } };
             var processor = new EventProcessorClient(Mock.Of<PartitionManager>(), EventHubConsumerClient.DefaultConsumerGroupName, "namespace", "hubName", credential.Object, options);
-=======
-            var options = new EventProcessorClientOptions { RetryOptions = new EventHubsRetryOptions { CustomRetryPolicy = expected } };
-            var processor = new EventProcessorClient(EventHubConsumerClient.DefaultConsumerGroupName, Mock.Of<PartitionManager>(), "namespace", "hubName", credential.Object, options);
->>>>>>> 4e2bb07d
 
             Assert.That(GetRetryPolicy(processor), Is.SameAs(expected));
         }
