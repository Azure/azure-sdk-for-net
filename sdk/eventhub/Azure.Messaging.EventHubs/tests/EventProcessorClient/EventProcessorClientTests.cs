--- conflicted
+++ resolved
@@ -418,24 +418,6 @@
             Assert.That(connection.IsClosed, Is.False);
         }
 
-        /// <summary>
-<<<<<<< HEAD
-        ///   Verifies functionality of the <see cref="EventHubProducer.Close" />
-        ///   method.
-        /// </summary>
-        ///
-        [Test]
-        public void CloseDoesNotCloseTheConnectionWhenNotOwned()
-        {
-            var connection = new MockConnection();
-            var mockConnectionFactory = new Mock<EventHubConnectionFactory>();
-            mockConnectionFactory.Setup(m => m.CreateConnection()).Returns(connection);
-            var processor = new EventProcessorClient(EventHubConsumerClient.DefaultConsumerGroupName, Mock.Of<PartitionManager>(), mockConnectionFactory.Object, default);
-
-            processor.Close();
-            Assert.That(connection.IsClosed, Is.False);
-        }
-
         [Test]
         public async Task FindAndClaimOwnershipAsync_ClaimsAllClaimablePartitions()
         {
@@ -656,8 +638,6 @@
         }
 
         /// <summary>
-=======
->>>>>>> 4d2e07ce
         ///   Retrieves the Connection for the processor client using its private accessor.
         /// </summary>
         ///
