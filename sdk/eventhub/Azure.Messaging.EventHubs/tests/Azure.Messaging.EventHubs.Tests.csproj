﻿<Project Sdk="Microsoft.NET.Sdk">
  <PropertyGroup>
    <AssemblyName>Azure.Messaging.EventHubs.Tests</AssemblyName>
    <Version>1.0.0</Version>
    <GenerateRuntimeConfigurationFiles>true</GenerateRuntimeConfigurationFiles>
    <TargetFrameworks>$(RequiredTargetFrameworks)</TargetFrameworks>
    <ExcludeRecordingFramework>true</ExcludeRecordingFramework>
  </PropertyGroup>

   <ItemGroup>
    <Folder Include="Properties\" />
  </ItemGroup>

  <ItemGroup>
    <PackageReference Include="Azure.Identity" />
    <PackageReference Include="Microsoft.NET.Test.Sdk" />
    <PackageReference Include="System.Net.WebSockets.Client" />
    <PackageReference Include="System.ValueTuple" />
    <PackageReference Include="NUnit" />
    <PackageReference Include="NUnit3TestAdapter" />
    <PackageReference Include="Moq" />
    <PackageReference Include="Polly" />
    <PackageReference Include="Microsoft.Bcl.AsyncInterfaces" />
    <PackageReference Include="System.Threading.Tasks.Extensions" />
    <PackageReference Include="Microsoft.Azure.Amqp" />
    <PackageReference Include="Microsoft.Azure.Management.ResourceManager" />
    <PackageReference Include="Microsoft.Azure.Management.EventHub" />
    <PackageReference Include="Microsoft.Azure.Services.AppAuthentication" />
  </ItemGroup>

  <ItemGroup>
    <ProjectReference Include="..\src\Azure.Messaging.EventHubs.csproj" />
    <ProjectReference Include="..\samples\Azure.Messaging.EventHubs.Samples.csproj" />
  </ItemGroup>

  <!-- Import Event Hubs shared source -->
  <Import Project="$(MSBuildThisFileDirectory)..\..\Azure.Messaging.EventHubs.Shared\src\Azure.Messaging.EventHubs.Shared.Testing.projitems" Label="Testing" />
  <Import Project="$(MSBuildThisFileDirectory)..\..\Azure.Messaging.EventHubs.Shared\src\Azure.Messaging.EventHubs.Shared.Processor.projitems" Label="Processor" />

  <!-- Import the Azure.Core test framework (shared source) -->
  <Import Project="..\..\..\core\Azure.Core\tests\TestFramework.props" />
<<<<<<< HEAD
  
  <!-- Import the references to the Azure client libraries -->
  <Import Project="$(MSBuildThisFileDirectory)..\Azure.Client.Library.References.props" />

  <!-- Import the Azure.Core project -->
  <Import Project="$(MSBuildThisFileDirectory)..\..\..\core\Azure.Core\src\Azure.Core.props" />
=======
>>>>>>> 8d68dd25
</Project><|MERGE_RESOLUTION|>--- conflicted
+++ resolved
@@ -39,13 +39,10 @@
 
   <!-- Import the Azure.Core test framework (shared source) -->
   <Import Project="..\..\..\core\Azure.Core\tests\TestFramework.props" />
-<<<<<<< HEAD
   
   <!-- Import the references to the Azure client libraries -->
   <Import Project="$(MSBuildThisFileDirectory)..\Azure.Client.Library.References.props" />
 
   <!-- Import the Azure.Core project -->
   <Import Project="$(MSBuildThisFileDirectory)..\..\..\core\Azure.Core\src\Azure.Core.props" />
-=======
->>>>>>> 8d68dd25
 </Project>