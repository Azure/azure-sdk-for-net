--- conflicted
+++ resolved
@@ -4,7 +4,6 @@
 using System;
 using System.Collections.Generic;
 using System.Linq;
-using System.Reflection;
 using System.Threading;
 using System.Threading.Tasks;
 using Azure.Messaging.EventHubs.Processor;
@@ -18,24 +17,17 @@
     internal class EventProcessorManager
     {
         /// <summary>
-        ///   The connection string to use for connecting to the Event Hubs namespace.
-        /// </summary>
-        ///
-        private string ConnectionString { get; }
-
-        /// <summary>
-<<<<<<< HEAD
         ///   The name of the consumer group the event processors are associated with.  Events will be
         ///   read only in the context of this group.
         /// </summary>
         ///
         private string ConsumerGroup { get; }
-=======
-        ///   The <see cref="EventHubConnection" /> connection to use for communication with the Event Hubs service.
+
+        /// <summary>
+        ///   The <see cref="EventHubConnection" /> to use for communication with the Event Hubs service.
         /// </summary>
         ///
         private EventHubConnection Connection { get; }
->>>>>>> bc2a6f47
 
         /// <summary>
         ///   The partition manager shared by all event processors in this hub.
@@ -53,11 +45,7 @@
         ///   The event processors managed by this hub.
         /// </summary>
         ///
-<<<<<<< HEAD
-        private List<ShortWaitTimeMock> EventProcessors { get; }
-=======
         private List<EventProcessorClient> EventProcessors { get; }
->>>>>>> bc2a6f47
 
         /// <summary>
         ///   A callback action to be called on <see cref="EventProcessorClient.InitializeProcessingForPartitionAsync" />.
@@ -72,11 +60,7 @@
         private Action<PartitionProcessingStoppedContext> OnClose { get; }
 
         /// <summary>
-<<<<<<< HEAD
         ///   A callback action to be called on <see cref="EventProcessorClient.ProcessEventAsync" />.
-=======
-        ///   A callback action to be called on <see cref="EventProcessorClient.ProcessEventsAsync" />.
->>>>>>> bc2a6f47
         /// </summary>
         ///
         private Action<PartitionEvent> OnProcessEvent { get; }
@@ -91,45 +75,25 @@
         ///   Initializes a new instance of the <see cref="EventProcessorManager"/> class.
         /// </summary>
         ///
-        /// <param name="connectionString">The connection string to use for connecting to the Event Hubs namespace; it is expected that the Event Hub name and the shared key properties are contained in this connection string.</param>
         /// <param name="consumerGroup">The name of the consumer group the event processors are associated with.  Events are read in the context of this group.</param>
         /// <param name="partitionManager">Interacts with the storage system with responsibility for creation of checkpoints and for ownership claim.</param>
         /// <param name="options">The set of options to use for the event processors.</param>
         /// <param name="onInitialize">A callback action to be called on <see cref="EventProcessorClient.InitializeProcessingForPartitionAsync" />.</param>
         /// <param name="onClose">A callback action to be called on <see cref="EventProcessorClient.ProcessingForPartitionStoppedAsync" />.</param>
-<<<<<<< HEAD
         /// <param name="onProcessEvent">A callback action to be called on <see cref="EventProcessorClient.ProcessEventAsync" />.</param>
         /// <param name="onProcessException">A callback action to be called on <see cref="EventProcessorClient.ProcessExceptionAsync" />.</param>
         ///
-        public EventProcessorManager(string connectionString,
-                                     string consumerGroup,
+        public EventProcessorManager(string consumerGroup,
+                                     EventHubConnection connection,
                                      PartitionManager partitionManager = null,
                                      EventProcessorClientOptions options = null,
                                      Action<InitializePartitionProcessingContext> onInitialize = null,
                                      Action<PartitionProcessingStoppedContext> onClose = null,
                                      Action<PartitionEvent> onProcessEvent = null,
                                      Action<ProcessorErrorContext> onProcessException = null)
-=======
-        /// <param name="onProcessEvents">A callback action to be called on <see cref="EventProcessorClient.ProcessEventsAsync" />.</param>
-        /// <param name="onProcessException">A callback action to be called on <see cref="EventProcessorClient.ProcessExceptionAsync" />.</param>
-        ///
-        public EventProcessorManager(string consumerGroup,
-                                     EventHubConnection client,
-                                     PartitionManager partitionManager = null,
-                                     EventProcessorClientOptions options = null,
-                                     Action<PartitionContext> onInitialize = null,
-                                     Action<PartitionContext, PartitionProcessorCloseReason> onClose = null,
-                                     Action<PartitionContext, IEnumerable<EventData>> onProcessEvents = null,
-                                     Action<PartitionContext, Exception> onProcessException = null)
->>>>>>> bc2a6f47
-        {
-            ConnectionString = connectionString;
+        {
             ConsumerGroup = consumerGroup;
-<<<<<<< HEAD
-=======
-            Connection = client;
-
->>>>>>> bc2a6f47
+            Connection = connection;
             InnerPartitionManager = partitionManager ?? new InMemoryPartitionManager();
 
             // In case it has not been specified, set the maximum receive wait time to 2 seconds because the default
@@ -147,11 +111,7 @@
             OnProcessEvent = onProcessEvent;
             OnProcessException = onProcessException;
 
-<<<<<<< HEAD
-            EventProcessors = new List<ShortWaitTimeMock>();
-=======
             EventProcessors = new List<EventProcessorClient>();
->>>>>>> bc2a6f47
         }
 
         /// <summary>
@@ -166,7 +126,6 @@
             {
                 var eventProcessor = new ShortWaitTimeMock
                     (
-                        ConnectionString,
                         ConsumerGroup,
                         InnerPartitionManager,
                         Connection,
@@ -244,24 +203,6 @@
             var consecutiveStabilizedStatus = 0;
             List<PartitionOwnership> previousActiveOwnership = null;
 
-            string fullyQualifiedNamespace;
-            string eventHubName;
-
-            // Retrieve the fully qualified namespace and event hub name from one of the event processors
-            // we have.
-
-            if (EventProcessors.Any())
-            {
-                var client = EventProcessors.First().InnerClient;
-
-                fullyQualifiedNamespace = client.FullyQualifiedNamespace;
-                eventHubName = client.EventHubName;
-            }
-            else
-            {
-                return;
-            }
-
             CancellationToken timeoutToken = (new CancellationTokenSource(TimeSpan.FromMinutes(1))).Token;
 
             while (!stabilizedStatusAchieved)
@@ -269,11 +210,7 @@
                 // Remember to filter expired ownership.
 
                 var activeOwnership = (await InnerPartitionManager
-<<<<<<< HEAD
-                    .ListOwnershipAsync(fullyQualifiedNamespace, eventHubName, ConsumerGroup)
-=======
                     .ListOwnershipAsync(Connection.FullyQualifiedNamespace, Connection.EventHubName, ConsumerGroup)
->>>>>>> bc2a6f47
                     .ConfigureAwait(false))
                     .Where(ownership => DateTimeOffset.UtcNow.Subtract(ownership.LastModifiedTime.Value) < ShortWaitTimeMock.ShortOwnershipExpiration)
                     .ToList();
@@ -381,15 +318,6 @@
 
             /// <summary>A value used to override event processors' ownership expiration time span.</summary>
             public static readonly TimeSpan ShortOwnershipExpiration = TimeSpan.FromSeconds(3);
-
-            /// <summary>
-            ///   Allows for the Event Hub client used by the event processor to be exposed for testing purposes.
-            /// </summary>
-            ///
-            public EventHubClient InnerClient =>
-                typeof(EventProcessorClient)
-                    .GetProperty(nameof(InnerClient), BindingFlags.Instance | BindingFlags.NonPublic)
-                    .GetValue(this) as EventHubClient;
 
             /// <summary>
             ///   The minimum amount of time to be elapsed between two load balancing verifications.
@@ -407,23 +335,15 @@
             ///   Initializes a new instance of the <see cref="ShortWaitTimeMock"/> class.
             /// </summary>
             ///
-            /// <param name="connectionString">The connection string to use for connecting to the Event Hubs namespace; it is expected that the Event Hub name and the shared key properties are contained in this connection string.</param>
             /// <param name="consumerGroup">The name of the consumer group this event processor is associated with.  Events are read in the context of this group.</param>
             /// <param name="partitionManager">Interacts with the storage system with responsibility for creation of checkpoints and for ownership claim.</param>
             /// <param name="connection">The client used to interact with the Azure Event Hubs service.</param>
             /// <param name="options">The set of options to use for this event processor.</param>
             ///
-<<<<<<< HEAD
-            public ShortWaitTimeMock(string connectionString,
-                                     string consumerGroup,
-                                     PartitionManager partitionManager,
-                                     EventProcessorClientOptions options) : base(connectionString, consumerGroup, partitionManager, options)
-=======
             public ShortWaitTimeMock(string consumerGroup,
                                      PartitionManager partitionManager,
                                      EventHubConnection connection,
                                      EventProcessorClientOptions options) : base(consumerGroup, partitionManager, connection, options)
->>>>>>> bc2a6f47
             {
             }
         }
