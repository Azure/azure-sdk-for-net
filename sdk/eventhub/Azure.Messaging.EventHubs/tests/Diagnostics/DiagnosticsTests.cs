--- conflicted
+++ resolved
@@ -230,119 +230,6 @@
         }
 
         /// <summary>
-<<<<<<< HEAD
-=======
-        ///   Verifies diagnostics functionality of the <see cref="EventProcessorClient" />
-        ///   class.
-        /// </summary>
-        ///
-        [Test]
-        [Ignore("Needs to be updated because UpdateCheckpointAsync changed its accessibility level to 'protected' and can't be accessed anymore.")]
-        public async Task CheckpointManagerCreatesScope()
-        {
-            using ClientDiagnosticListener listener = new ClientDiagnosticListener(DiagnosticSourceName);
-
-            var eventHubName = "SomeName";
-            var endpoint = new Uri("amqp://some.endpoint.com/path");
-            var fakeConnection = new MockConnection(endpoint, eventHubName);
-            var fakeConnectionFactory = new Mock<EventHubConnectionFactory>();
-            fakeConnectionFactory.Setup(m => m.CreateConnection()).Returns(fakeConnection);
-            var context = new PartitionContext("partition");
-            var data = new EventData(new byte[0], sequenceNumber: 0, offset: 0);
-
-            var processor = new EventProcessorClient("cg", new MockCheckPointStorage(), fakeConnectionFactory.Object, null);
-
-            // TODO: find a way to call UpdateCheckpointAsync.
-
-            await Task.CompletedTask;
-            // await processor.UpdateCheckpointAsync(data, context);
-
-            ClientDiagnosticListener.ProducedDiagnosticScope scope = listener.Scopes.Single();
-            Assert.That(scope.Name, Is.EqualTo(DiagnosticProperty.EventProcessorCheckpointActivityName));
-        }
-
-        /// <summary>
-        ///   Verifies diagnostics functionality of the <see cref="PartitionPump" />
-        ///   class.
-        /// </summary>
-        ///
-        [Test]
-        [Ignore("Needs to be updated because Partition Pump class does not exist anymore.")]
-        public async Task PartitionPumpCreatesScopeForEventProcessing()
-        {
-            using ClientDiagnosticListener listener = new ClientDiagnosticListener(DiagnosticSourceName);
-            var processorCalledSource = new TaskCompletionSource<object>(TaskCreationOptions.RunContinuationsAsynchronously);
-            var consumerMock = new Mock<TransportConsumer>();
-            bool returnedItems = false;
-            consumerMock.Setup(c => c.ReceiveAsync(It.IsAny<int>(), It.IsAny<TimeSpan?>(), It.IsAny<CancellationToken>()))
-                .Returns(() =>
-                {
-                    if (returnedItems)
-                    {
-                        throw new InvalidOperationException("Something bad happened");
-                    }
-
-                    returnedItems = true;
-                    return Task.FromResult(
-                        (IEnumerable<EventData>)new[]
-                        {
-                            new EventData(Array.Empty<byte>())
-                            {
-                                Properties =
-                                {
-                                    { "Diagnostic-Id", "id" }
-                                }
-                            },
-                            new EventData(Array.Empty<byte>())
-                            {
-                                Properties =
-                                {
-                                    { "Diagnostic-Id", "id2" }
-                                }
-                            }
-                        });
-                });
-
-            var connectionMock = new Mock<EventHubConnection>("namespace", "eventHubName", Mock.Of<TokenCredential>(), new EventHubConnectionOptions());
-            connectionMock.Setup(c => c.CreateTransportConsumer("cg", "pid", It.IsAny<EventPosition>(), It.IsAny<EventHubsRetryPolicy>(), It.IsAny<bool>(), It.IsAny<long?>(), It.IsAny<uint?>())).Returns(consumerMock.Object);
-
-            Func<EventProcessorEvent, ValueTask> processEventAsync = processorEvent =>
-            {
-                processorCalledSource.SetResult(null);
-                return new ValueTask();
-            };
-
-            // TODO: partition pump type does not exist anymore. Figure out how to call RunPartitionProcessingAsync.
-
-            await Task.CompletedTask;
-
-            /*
-
-            var manager = new PartitionPump(connectionMock.Object, "cg", new PartitionContext("eventHubName", "pid"), EventPosition.Earliest, processEventAsync, new EventProcessorClientOptions());
-
-            await manager.StartAsync();
-            await processorCalledSource.Task;
-
-            // TODO: figure out why an exception is being thrown. The problem has always existed, but now the Pump won't swallow exceptions
-            // and throws them back to the caller.
-
-            try
-            {
-                await manager.StopAsync();
-            }
-            catch (InvalidOperationException) { }
-
-            */
-
-            ClientDiagnosticListener.ProducedDiagnosticScope scope = listener.Scopes.Single();
-            Assert.That(scope.Name, Is.EqualTo(DiagnosticProperty.EventProcessorProcessingActivityName));
-            Assert.That(scope.Links, Has.One.EqualTo("id"));
-            Assert.That(scope.Links, Has.One.EqualTo("id2"));
-            Assert.That(scope.Activity.Tags, Has.One.EqualTo(new KeyValuePair<string, string>(DiagnosticProperty.KindAttribute, DiagnosticProperty.ServerKind)), "The activities tag should be server.");
-        }
-
-        /// <summary>
->>>>>>> 6538bc8b
         ///   A minimal mock connection, allowing the public attributes
         ///   used with diagnostics to be set.
         /// </summary>
