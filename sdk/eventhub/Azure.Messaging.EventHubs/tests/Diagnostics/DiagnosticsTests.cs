﻿// Copyright (c) Microsoft Corporation. All rights reserved.
// Licensed under the MIT License.

using System;
using System.Collections.Generic;
using System.Diagnostics;
using System.Linq;
using System.Threading;
using System.Threading.Tasks;
using Azure.Core;
using Azure.Core.Tests;
using Azure.Messaging.EventHubs.Authorization;
using Azure.Messaging.EventHubs.Core;
using Azure.Messaging.EventHubs.Diagnostics;
using Azure.Messaging.EventHubs.Processor;
using Moq;
using NUnit.Framework;

namespace Azure.Messaging.EventHubs.Tests
{
    /// <summary>
    ///   The suite of tests for validating the diagnostics instrumentation
    ///   of the client library.  These tests are not constrained to a specific
    ///   class or functional area.
    /// </summary>
    ///
    /// <remarks>
    ///   Every instrumented operation will trigger diagnostics activities as
    ///   long as they are being listened to, making it possible for other
    ///   tests to interfere with these. For this reason, these tests are
    ///   marked as non-parallelizable.
    /// </remarks>
    ///
    [NonParallelizable]
    public class DiagnosticsTests
    {
        /// <summary>The name of the diagnostics source being tested.</summary>
        private const string DiagnosticSourceName = "Azure.Messaging.EventHubs";

        /// <summary>
        ///   Verifies diagnostics functionality of the <see cref="EventHubProducerClient" />
        ///   class.
        /// </summary>
        ///
        [Test]
        public async Task EventHubProducerCreatesDiagnosticScopeOnSend()
        {
            using var testListener = new ClientDiagnosticListener(DiagnosticSourceName);

            var eventHubName = "SomeName";
            var endpoint = new Uri("amqp://endpoint");
            var fakeConnection = new MockConnection(endpoint, eventHubName);
            var transportMock = new Mock<TransportProducer>();

            transportMock
                .Setup(m => m.SendAsync(It.IsAny<IEnumerable<EventData>>(), It.IsAny<SendOptions>(), It.IsAny<CancellationToken>()))
                .Returns(Task.CompletedTask);

            var producer = new EventHubProducerClient(fakeConnection, transportMock.Object);

            var eventData = new EventData(ReadOnlyMemory<byte>.Empty);
            await producer.SendAsync(eventData);

            ClientDiagnosticListener.ProducedDiagnosticScope sendScope = testListener.AssertScope(DiagnosticProperty.ProducerActivityName,
                new KeyValuePair<string, string>(DiagnosticProperty.TypeAttribute, DiagnosticProperty.EventHubProducerType),
                new KeyValuePair<string, string>(DiagnosticProperty.ServiceContextAttribute, DiagnosticProperty.EventHubsServiceContext),
                new KeyValuePair<string, string>(DiagnosticProperty.EventHubAttribute, eventHubName),
                new KeyValuePair<string, string>(DiagnosticProperty.EndpointAttribute, endpoint.ToString()));

            ClientDiagnosticListener.ProducedDiagnosticScope messageScope = testListener.AssertScope(DiagnosticProperty.EventActivityName);

            Assert.That(eventData.Properties[DiagnosticProperty.DiagnosticIdAttribute], Is.EqualTo(messageScope.Activity.Id), "The diagnostics identifier should match.");
            Assert.That(messageScope.Activity.Tags, Has.One.EqualTo(new KeyValuePair<string, string>(DiagnosticProperty.KindAttribute, DiagnosticProperty.InternalKind)), "The activities tag should be internal.");
            Assert.That(messageScope.Activity, Is.Not.SameAs(sendScope.Activity), "The activities should not be the same instance.");
        }

        /// <summary>
        ///   Verifies diagnostics functionality of the <see cref="EventHubProducerClient" />
        ///   class.
        /// </summary>
        ///
        [Test]
        public async Task EventHubProducerCreatesDiagnosticScopeOnBatchSend()
        {
            using var testListener = new ClientDiagnosticListener(DiagnosticSourceName);

            var eventHubName = "SomeName";
            var endpoint = new Uri("amqp://endpoint");
            var fakeConnection = new MockConnection(endpoint, eventHubName);
            var eventCount = 0;
            var batchTransportMock = new Mock<TransportEventBatch>();

            batchTransportMock
                .Setup(m => m.TryAdd(It.IsAny<EventData>()))
                .Returns(() =>
                {
                    eventCount++;
                    return eventCount <= 3;
                });

            var transportMock = new Mock<TransportProducer>();

            transportMock
                .Setup(m => m.SendAsync(It.IsAny<IEnumerable<EventData>>(), It.IsAny<SendOptions>(), It.IsAny<CancellationToken>()))
                .Returns(Task.CompletedTask);

            transportMock
                .Setup(m => m.CreateBatchAsync(It.IsAny<BatchOptions>(), It.IsAny<CancellationToken>()))
                .Returns(new ValueTask<TransportEventBatch>(Task.FromResult(batchTransportMock.Object)));

            var producer = new EventHubProducerClient(fakeConnection, transportMock.Object);

            var eventData = new EventData(ReadOnlyMemory<byte>.Empty);
            EventDataBatch batch = await producer.CreateBatchAsync();
            Assert.True(batch.TryAdd(eventData));

            await producer.SendAsync(batch);

            ClientDiagnosticListener.ProducedDiagnosticScope sendScope = testListener.AssertScope(DiagnosticProperty.ProducerActivityName,
                new KeyValuePair<string, string>(DiagnosticProperty.TypeAttribute, DiagnosticProperty.EventHubProducerType),
                new KeyValuePair<string, string>(DiagnosticProperty.ServiceContextAttribute, DiagnosticProperty.EventHubsServiceContext),
                new KeyValuePair<string, string>(DiagnosticProperty.EventHubAttribute, eventHubName),
                new KeyValuePair<string, string>(DiagnosticProperty.EndpointAttribute, endpoint.ToString()));

            ClientDiagnosticListener.ProducedDiagnosticScope messageScope = testListener.AssertScope(DiagnosticProperty.EventActivityName);

            Assert.That(eventData.Properties[DiagnosticProperty.DiagnosticIdAttribute], Is.EqualTo(messageScope.Activity.Id), "The diagnostics identifier should match.");
            Assert.That(messageScope.Activity, Is.Not.SameAs(sendScope.Activity), "The activities should not be the same instance.");
        }

        /// <summary>
        ///   Verifies diagnostics functionality of the <see cref="EventHubProducerClient" />
        ///   class.
        /// </summary>
        ///
        [Test]
        public async Task EventHubProducerAppliesDiagnosticIdToEventsOnSend()
        {
            Activity activity = new Activity("SomeActivity").Start();

            var eventHubName = "SomeName";
            var endpoint = new Uri("amqp://some.endpoint.com/path");
            var fakeConnection = new MockConnection(endpoint, eventHubName);
            var transportMock = new Mock<TransportProducer>();

            EventData[] writtenEventsData = null;

            transportMock
                .Setup(m => m.SendAsync(It.IsAny<IEnumerable<EventData>>(), It.IsAny<SendOptions>(), It.IsAny<CancellationToken>()))
                .Callback<IEnumerable<EventData>, SendOptions, CancellationToken>((e, _, __) => writtenEventsData = e.ToArray())
                .Returns(Task.CompletedTask);

            var producer = new EventHubProducerClient(fakeConnection, transportMock.Object);

            await producer.SendAsync(new[]
            {
                new EventData(ReadOnlyMemory<byte>.Empty),
                new EventData(ReadOnlyMemory<byte>.Empty)
            });

            activity.Stop();
            Assert.That(writtenEventsData.Length, Is.EqualTo(2), "All events should have been instrumented.");

            foreach (EventData eventData in writtenEventsData)
            {
                Assert.That(eventData.Properties.TryGetValue(DiagnosticProperty.DiagnosticIdAttribute, out object value), Is.True, "The events should have a diagnostic identifier property.");
                Assert.That(value, Is.EqualTo(activity.Id), "The diagnostics identifier should match the activity in the active scope.");
            }
        }

        /// <summary>
        ///   Verifies diagnostics functionality of the <see cref="EventHubProducerClient" />
        ///   class.
        /// </summary>
        ///
        [Test]
        public async Task EventHubProducerAppliesDiagnosticIdToEventsOnBatchSend()
        {
            Activity activity = new Activity("SomeActivity").Start();

            var eventHubName = "SomeName";
            var endpoint = new Uri("amqp://some.endpoint.com/path");
            var writtenEventsData = new List<EventData>();
            var batchTransportMock = new Mock<TransportEventBatch>();
            var fakeConnection = new MockConnection(endpoint, eventHubName);
            var transportMock = new Mock<TransportProducer>();

            batchTransportMock
                .Setup(m => m.TryAdd(It.IsAny<EventData>()))
                .Returns<EventData>(e =>
                {
                    var hasSpace = writtenEventsData.Count <= 1;
                    if (hasSpace)
                    {
                        writtenEventsData.Add(e);
                    }
                    return hasSpace;
                });

            transportMock
                .Setup(m => m.SendAsync(It.IsAny<IEnumerable<EventData>>(), It.IsAny<SendOptions>(), It.IsAny<CancellationToken>()))
                .Returns(Task.CompletedTask);

            transportMock
                .Setup(m => m.CreateBatchAsync(It.IsAny<BatchOptions>(), It.IsAny<CancellationToken>()))
                .Returns(new ValueTask<TransportEventBatch>(Task.FromResult(batchTransportMock.Object)));

            var producer = new EventHubProducerClient(fakeConnection, transportMock.Object);

            var eventData1 = new EventData(ReadOnlyMemory<byte>.Empty);
            var eventData2 = new EventData(ReadOnlyMemory<byte>.Empty);
            var eventData3 = new EventData(ReadOnlyMemory<byte>.Empty);

            EventDataBatch batch = await producer.CreateBatchAsync();

            Assert.That(batch.TryAdd(eventData1), Is.True, "The first event should have been added to the batch.");
            Assert.That(batch.TryAdd(eventData2), Is.True, "The second event should have been added to the batch.");
            Assert.That(batch.TryAdd(eventData3), Is.False, "The third event should not have been added to the batch.");

            await producer.SendAsync(batch);

            activity.Stop();
            Assert.That(writtenEventsData.Count, Is.EqualTo(2), "Each of the events in the batch should have been instrumented.");

            foreach (EventData eventData in writtenEventsData)
            {
                Assert.That(eventData.Properties.TryGetValue(DiagnosticProperty.DiagnosticIdAttribute, out object value), Is.True, "The events should have a diagnostic identifier property.");
                Assert.That(value, Is.EqualTo(activity.Id), "The diagnostics identifier should match the activity in the active scope.");
            }

            Assert.That(eventData3.Properties.ContainsKey(DiagnosticProperty.DiagnosticIdAttribute), Is.False, "Events that were not accepted into the batch should not have been instrumented.");
        }

        /// <summary>
        ///   Verifies diagnostics functionality of the <see cref="EventProcessorClient" />
        ///   class.
        /// </summary>
        ///
        [Test]
        [Ignore("Needs to be updated because UpdateCheckpointAsync changed its accessibility level to 'protected' and can't be accessed anymore.")]
        public async Task CheckpointManagerCreatesScope()
        {
            using ClientDiagnosticListener listener = new ClientDiagnosticListener(DiagnosticSourceName);

            var eventHubName = "SomeName";
            var endpoint = new Uri("amqp://some.endpoint.com/path");
            var fakeConnection = new MockConnection(endpoint, eventHubName);
            var context = new PartitionContext(eventHubName, "partition");
            var data = new EventData(new byte[0], sequenceNumber: 0, offset: 0);

            var processor = new EventProcessorClient("cg", new InMemoryPartitionManager(), fakeConnection, null);

            // TODO: find a way to call UpdateCheckpointAsync.

            await Task.CompletedTask;
            // await processor.UpdateCheckpointAsync(data, context);

            ClientDiagnosticListener.ProducedDiagnosticScope scope = listener.Scopes.Single();
            Assert.That(scope.Name, Is.EqualTo(DiagnosticProperty.EventProcessorCheckpointActivityName));
        }

        /// <summary>
        ///   Verifies diagnostics functionality of the <see cref="PartitionPump" />
        ///   class.
        /// </summary>
        ///
        [Test]
        public async Task PartitionPumpCreatesScopeForEventProcessing()
        {
            using ClientDiagnosticListener listener = new ClientDiagnosticListener(DiagnosticSourceName);
            var processorCalledSource = new TaskCompletionSource<object>(TaskCreationOptions.RunContinuationsAsynchronously);
            var consumerMock = new Mock<TransportConsumer>();
            bool returnedItems = false;
            consumerMock.Setup(c => c.ReceiveAsync(It.IsAny<int>(), It.IsAny<TimeSpan?>(), It.IsAny<CancellationToken>()))
                .Returns(() =>
                {
                    if (returnedItems)
                    {
                        throw new InvalidOperationException("Something bad happened");
                    }

                    returnedItems = true;
                    return Task.FromResult(
                        (IEnumerable<EventData>)new[]
                        {
                            new EventData(Array.Empty<byte>())
                            {
                                Properties =
                                {
                                    { "Diagnostic-Id", "id" }
                                }
                            },
                            new EventData(Array.Empty<byte>())
                            {
                                Properties =
                                {
                                    { "Diagnostic-Id", "id2" }
                                }
                            }
                        });
                });

            var connectionMock = new Mock<EventHubConnection>();
            connectionMock.Setup(c => c.CreateTransportConsumer("cg", "pid", It.IsAny<EventPosition>(), It.IsAny<EventHubConsumerClientOptions>())).Returns(consumerMock.Object);

            Func<EventData, PartitionContext, Task> processEventAsync = (eventData, context) =>
            {
                processorCalledSource.SetResult(null);
                return Task.CompletedTask;
            };

<<<<<<< HEAD
            var manager = new PartitionPump(connectionMock.Object, "cg", new PartitionContext("pid"), EventPosition.Earliest, processEventAsync, new EventProcessorClientOptions());
=======
            var updateCheckpointMock = Mock.Of<Func<EventData, PartitionContext, Task>>();
            var manager = new PartitionPump(connectionMock.Object, "cg", new PartitionContext("eventHubName", "pid"), EventPosition.Earliest, processEventAsync, updateCheckpointMock, new EventProcessorClientOptions());
>>>>>>> b743b97e

            await manager.StartAsync();
            await processorCalledSource.Task;

            // TODO: figure out why an exception is being thrown. The problem has always existed, but now the Pump won't swallow exceptions
            // and throws them back to the caller.

            try
            {
                await manager.StopAsync();
            }
            catch (InvalidOperationException) { }

            ClientDiagnosticListener.ProducedDiagnosticScope scope = listener.Scopes.Single();
            Assert.That(scope.Name, Is.EqualTo(DiagnosticProperty.EventProcessorProcessingActivityName));
            Assert.That(scope.Links, Has.One.EqualTo("id"));
            Assert.That(scope.Links, Has.One.EqualTo("id2"));
            Assert.That(scope.Activity.Tags, Has.One.EqualTo(new KeyValuePair<string, string>(DiagnosticProperty.KindAttribute, DiagnosticProperty.ServerKind)), "The activities tag should be server.");
        }

        /// <summary>
        ///   A minimal mock connection, allowing the public attributes
        ///   used with diagnostics to be set.
        /// </summary>
        ///
        private class MockConnection : EventHubConnection
        {
            private const string MockConnectionString = "Endpoint=value.com;SharedAccessKeyName=[value];SharedAccessKey=[value];";
            private Uri _serviceEndpoint;

            public MockConnection(Uri serviceEndpoint,
                                  string eventHubName) : base(MockConnectionString, eventHubName)
            {
                _serviceEndpoint = serviceEndpoint;
            }

            internal override TransportClient CreateTransportClient(string fullyQualifiedNamespace,
                                                                    string eventHubName,
                                                                    EventHubTokenCredential credential,
                                                                    EventHubConnectionOptions options)
            {
                var mockTransport = new Mock<TransportClient>();

                mockTransport
                    .Setup(t => t.ServiceEndpoint)
                    .Returns(() => _serviceEndpoint);

                return mockTransport.Object;
            }
        }
    }
}<|MERGE_RESOLUTION|>--- conflicted
+++ resolved
@@ -309,12 +309,7 @@
                 return Task.CompletedTask;
             };
 
-<<<<<<< HEAD
-            var manager = new PartitionPump(connectionMock.Object, "cg", new PartitionContext("pid"), EventPosition.Earliest, processEventAsync, new EventProcessorClientOptions());
-=======
-            var updateCheckpointMock = Mock.Of<Func<EventData, PartitionContext, Task>>();
-            var manager = new PartitionPump(connectionMock.Object, "cg", new PartitionContext("eventHubName", "pid"), EventPosition.Earliest, processEventAsync, updateCheckpointMock, new EventProcessorClientOptions());
->>>>>>> b743b97e
+            var manager = new PartitionPump(connectionMock.Object, "cg", new PartitionContext("eventHubName", "pid"), EventPosition.Earliest, processEventAsync, new EventProcessorClientOptions());
 
             await manager.StartAsync();
             await processorCalledSource.Task;
