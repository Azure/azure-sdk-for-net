--- conflicted
+++ resolved
@@ -304,17 +304,12 @@
             var connectionMock = new Mock<EventHubConnection>("namespace", "eventHubName", Mock.Of<TokenCredential>(), new EventHubConnectionOptions());
             connectionMock.Setup(c => c.CreateTransportConsumer("cg", "pid", It.IsAny<EventPosition>(), It.IsAny<EventHubConsumerClientOptions>())).Returns(consumerMock.Object);
 
-<<<<<<< HEAD
-            Func<EventData, PartitionContext, Task> processEventAsync = (eventData, context) =>
-=======
             Func<EventProcessorEvent, ValueTask> processEventAsync = processorEvent =>
->>>>>>> 343bd1e7
             {
                 processorCalledSource.SetResult(null);
                 return new ValueTask();
             };
 
-<<<<<<< HEAD
             // TODO: partition pump type does not exist anymore. Figure out how to call RunPartitionProcessingAsync.
 
             await Task.CompletedTask;
@@ -322,10 +317,6 @@
             /*
 
             var manager = new PartitionPump(connectionMock.Object, "cg", new PartitionContext("eventHubName", "pid"), EventPosition.Earliest, processEventAsync, new EventProcessorClientOptions());
-=======
-            var updateCheckpointMock = Mock.Of<Func<EventData, PartitionContext, Task>>();
-            var manager = new PartitionPump(connectionMock.Object, "cg", new PartitionContext("pid"), EventPosition.Earliest, processEventAsync, updateCheckpointMock, new EventProcessorClientOptions());
->>>>>>> 343bd1e7
 
             await manager.StartAsync();
             await processorCalledSource.Task;
