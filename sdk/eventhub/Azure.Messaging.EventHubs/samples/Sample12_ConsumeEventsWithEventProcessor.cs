--- conflicted
+++ resolved
@@ -40,34 +40,6 @@
         public async Task RunAsync(string connectionString,
                                    string eventHubName)
         {
-<<<<<<< HEAD
-            // We will start by creating a client using its default set of options.  It will be used to send events to the
-            // Azure Event Hubs service and to obtain partition information.
-
-            await using (var client = new EventHubClient(connectionString, eventHubName))
-            {
-                // An event processor is associated with a specific Event Hub and a consumer group.  It receives events from
-                // multiple partitions in the Event Hub, passing them to the user for processing.
-                //
-                // A partition manager may create checkpoints and list/claim partition ownership.  The user can implement their
-                // own partition manager by creating a subclass from the PartitionManager abstract class.  Here we are creating
-                // a new instance of an InMemoryPartitionManager, provided by the Azure.Messaging.EventHubs.Processor namespace.
-                // This isn't relevant to understanding this sample, but is required by the event processor constructor.
-
-                PartitionManager partitionManager = new InMemoryPartitionManager();
-
-                // It's also possible to specify custom options upon event processor creation.  We don't want to wait more than
-                // 1 second for every set of events.
-
-                EventProcessorClientOptions eventProcessorOptions = new EventProcessorClientOptions
-                {
-                    MaximumReceiveWaitTime = TimeSpan.FromSeconds(1)
-                };
-
-                // Let's finally create our event processor.  We're using the default consumer group that was created with the Event Hub.
-
-                var eventProcessor = new EventProcessorClient(connectionString, eventHubName, EventHubConsumer.DefaultConsumerGroupName, partitionManager, eventProcessorOptions);
-=======
             // An event processor is associated with a specific Event Hub and a consumer group.  It receives events from
             // multiple partitions in the Event Hub, passing them to a handler delegate for processing using code that you
             // provide.
@@ -93,7 +65,6 @@
             };
 
             // Let's finally create our event processor.  We're using the default consumer group that was created with the Event Hub.
->>>>>>> bc2a6f47
 
             await using (var eventProcessor = new EventProcessorClient(EventHubConsumerClient.DefaultConsumerGroupName, partitionManager, connectionString, eventHubName, eventProcessorOptions))
             {
