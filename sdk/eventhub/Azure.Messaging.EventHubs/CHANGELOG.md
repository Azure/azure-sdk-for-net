--- conflicted
+++ resolved
@@ -1,20 +1,16 @@
 # Release History
 
-<<<<<<< HEAD
+## 5.8.0-beta.1 (Unreleased)
+
+### Features Added
+
+### Breaking Changes
+
+### Bugs Fixed
+
+### Other Changes
+
 ## 5.7.1 (2022-07-07)
-=======
-## 5.8.0-beta.1 (Unreleased)
-
-### Features Added
-
-### Breaking Changes
-
-### Bugs Fixed
-
-### Other Changes
-
-## 5.7.1 (2022-07-06)
->>>>>>> ceecd14d
 
 ### Acknowledgments
 
