# Release History

## 5.13.0-beta.1 (Unreleased)

### Acknowledgments

Thank you to our developer community members who helped to make the Event Hubs client libraries better with their contributions to this release:

- Daniel Marbach _([GitHub](https://github.com/danielmarbach))_

### Features Added

### Breaking Changes

### Bugs Fixed

### Other Changes

<<<<<<< HEAD
- Updated the `Microsoft.Azure.Amqp` dependency to 2.6.11, which contains several bug fixes. _(see: [commits](https://github.com/Azure/azure-amqp/commits/hotfix/))_
=======
- Significantly improved the performance of the Jenkins3 hash computation used for partition key resolution. Across various input sizes, the updated implementation achieves up to 39% faster hash calculation, with the most notable gains seen for smaller keys (8–32 bytes), and consistent improvements across all sizes. The new approach maintains the exact bit-for-bit hash output while reducing overhead.  _(A community contribution, courtesy of [danielmarbach](https://github.com/danielmarbach))_
>>>>>>> 3ea6d6d9

## 5.12.1 (2025-04-09)

### Bugs Fixed

- Fixed a bug which caused the placeholder value used to represent missing offsets in v5.11.3 - v5.11.6 to not be properly detected and incorrectly used as a valid offset when reading from a partition.

## 5.12.0 (2025-04-08)

### Acknowledgments

Thank you to our developer community members who helped to make the Event Hubs client libraries better with their contributions to this release:

- tovyhnal _([GitHub](https://github.com/tovyhnal))_

### Features Added

- Support for the Event Hubs geographic data replication feature has been enabled. Checking for whether or not this feature is enabled for your namespace can be done by querying for Event Hub properties using `EventHubProducerClient` or `EventHubConsumerClient` and referencing the the `IsGeoReplicationEnabled` property of the result.

  As part of this feature, the type of offset-related data has been changed from `long` to `string` to align with changes to the Event Hubs service API. To preserve backwards compatibility, the existing offset-related members have not been changed, and new members with names similar to `OffsetString` and string-based parameters for method overloads have been introduced.  
  
  The long-based offset members will continue to work for Event Hubs namespaces that do not have GeoDR replication enabled, but are discouraged for use and have been marked as obsolete.
  
  Obsoleted properties:
  - `EventData.Offset`
  - `LastEnqueuedEventProperties.Offset`
  - `PartitionProperties.LastEnqueuedOffset`

  Obsoleted method overloads:
  - `EventPosition.FromOffset`
  - `EventHubsModelFactory.EventData`
  - `BlobCheckpointStore.UpdateCheckpointAsync`
  - `EventProcessorClient.UpdateCheckpointAsync`
  
### Bugs Fixed

- Querying runtime data and other management operations will now correctly guards against the race condition where an AMQP link is in the process of closing as the operation attempts to use it.  These errors will now properly be classified as retriable as they are for producer and consumer operations.

- Fixed an obscure edge case in the `EventHubBufferedProducer` client where an unlikely race condition when flushing/enqueuing events concurrently with disposing the producer could cause a semaphore to be released inappropriately.  This error superseded the `TaskCanceledException` that should have been surfaced.

### Other Changes

- Enhanced retry logic to consider additional cases for web socket-based failures.  In many cases, a `WebSocketException` is triggered which wraps a `SocketException` with the details for the specific network conditions.  Retry decisions are now based on the internal exception, if present, to ensure retries are correctly applied.

- Added annotations to make the package compatible with trimming and native AOT compilation.

- Added Event Hub name to processor load balancing logs for additional context.  _(A community contribution, courtesy of [tovyhnal](https://github.com/tovyhnal))_

- Updated the `Microsoft.Azure.Amqp` dependency to 2.6.9, which contains several bug fixes. _(see: [commits](https://github.com/Azure/azure-amqp/commits/hotfix/))_

## 5.12.0-beta.2 (2025-02-11)

### Acknowledgments

Thank you to our developer community members who helped to make the Event Hubs client libraries better with their contributions to this release:

- tovyhnal _([GitHub](https://github.com/tovyhnal))_

### Features Added

- Support for the Event Hubs geographic data replication feature has been enabled. Checking for whether or not this feature is enabled for your namespace can be done by querying for Event Hub properties using `EventHubProducerClient` or `EventHubConsumerClient` and referencing the the `IsGeoReplicationEnabled` property of the result.

  As part of this feature, the type of offset-related data has been changed from `long` to `string` to align with changes to the Event Hubs service API. To preserve backwards compatibility, the existing offset-related members have not been changed, and new members with names similar to `OffsetString` and string-based parameters for method overloads have been introduced.  
  
  The long-based offset members will continue to work for Event Hubs namespaces that do not have GeoDR replication enabled, but are discouraged for use and have been marked as obsolete.
  
  Obsoleted properties:
  - `EventData.Offset`
  - `LastEnqueuedEventProperties.Offset`
  - `PartitionProperties.LastEnqueuedOffset`

  Obsoleted method overloads:
  - `EventPosition.FromOffset`
  - `EventHubsModelFactory.EventData`
  - `BlobCheckpointStore.UpdateCheckpointAsync`
  - `EventProcessorClient.UpdateCheckpointAsync`

### Bugs Fixed

- Querying runtime data and other management operations will now correctly guards against the race condition where an AMQP link is in the process of closing as the operation attempts to use it.  These errors will now properly be classified as retriable as they are for producer and consumer operations.

- Fixed an obscure edge case in the `EventHubBufferedProducer` client where an unlikely race condition when flushing/enqueuing events concurrently with disposing the producer could cause a semaphore to be released inappropriately.  This error superseded the `TaskCanceledException` that should have been surfaced.

### Other Changes

- Added annotations to make the package compatible with trimming and native AOT compilation.

- Added Event Hub name to processor load balancing logs for additional context.  _(A community contribution, courtesy of [tovyhnal](https://github.com/tovyhnal))_

- Updated the `Microsoft.Azure.Amqp` dependency to 2.6.9, which contains several bug fixes. _(see: [commits](https://github.com/Azure/azure-amqp/commits/hotfix/))_

## 5.11.6 (2025-02-11)

### Bugs Fixed

- Fixed an obscure edge case in the `EventHubBufferedProducer` client where an obscure race condition when flushing/enqueuing events concurrently with disposing the producer could cause a semaphore to be released inappropriately.  This error superseded the `TaskCanceledException` that should have been surfaced.

## 5.11.5 (2024-07-31)

### Other Changes

- Bump `Azure.Core.Amqp` dependency to 1.3.1, which includes a fix to serialization of binary application properties.

## 5.11.4 (2024-07-17)

### Bugs Fixed

- Fixed an error that prevented relative URIs from being used with [application properties](https://docs.oasis-open.org/amqp/core/v1.0/os/amqp-core-messaging-v1.0-os.html#type-application-properties) in the `EventData.Properties` collection.

- Fixed an error with ETW logs which caused structured arguments for Id 105 (Event Processor position determined) to be out-of-order with the message format.  This also caused the date to render incorrectly for some captures.

### Other Changes

- The client will now refresh the maximum message size each time a new AMQP link is opened; this is necessary for large message support, where the maximum message size for entities can be reconfigured and adjusted on the fly.  Because the client had cached the value, it would not be aware of the change and would enforce the wrong size for batch creation.

- The `PluggableCheckpointStoreEventProcessor` will now emit a diagnostic span when a checkpoint is created/updated.  While this span is not defined by the Open Telemetry specification, this change aligns diagnostic spans with those emitted by `EventProcessorClient`.

- Adjusted the options used by `EventProcessor<TPartition>` and descendants during startup validation to reduce the amount of data transferred and minimize impact on the outgoing events metric.

## 5.12.0-beta.1 (2024-05-17)

### Features Added

- Preview support for the Event Hubs geographic data replication feature has been enabled. Checking for whether or not this feature is enabled for your namespace can be done by querying for Event Hub properties using `EventHubProducerClient` or `EventHubConsumerClient` and referencing the the `IsGeoReplicationEnabled` property of the result.

### Breaking Changes

  ### Major

  The type of offset-related data has been changed from `long` to `string` to align with changes to the Event Hubs service API.  The default value for any offset-related data has been changed from `long.MinValue` to `null`.

  Impacted properties:
  - EventData.Offset
  - CheckpointPosition.Offset
  - LastEnqueuedEventProperties.Offset
  - PartitionProperties.LastEnqueuedOffset

  Impacted methods:
  - CheckpointPosition constructor
  - EventPosition.FromOffset
  - EventHubsModelFactory.EventData
  - BlobCheckpointStore.UpdateCheckpointAsync _(deprecated overload)_
  - EventProcessorClient.UpdateCheckpointAsync _(deprecated overload)_

## 5.11.3 (2024-05-15)

### Bugs Fixed

- Fixed an error that caused connection strings using host names without a scheme to fail parsing and be considered invalid.

### Other Changes

- Removed the restriction that endpoints used with the development emulator had to resolve to a `localhost` variant.

- Updated the `Microsoft.Azure.Amqp` dependency to 2.6.7, which contains several bug fixes, including for an internal `NullReferenceException` that would sometimes impact creating new links. _(see: [#258](https://github.com/azure/azure-amqp/issues/258))_

## 5.11.2 (2024-04-10)

### Features Added

- It is now possible for processors extending `EventProcessor<T>` to disable the batch-level tracing emitted when processing events.  This is intended to allow derived processors dispatching single events or partial batches to emit their own trace information that more accurately correlates to the set of events being processed.  Previously all events in a batch were tracked under a single span regardless of how they were dispatched for processing.

### Bugs Fixed

- Fixed a warning for "too many parameters" that was written to logs when the processor attempted to log load balancing messages due to improper ETW attribute use.

### Other Changes

- It is now possible to set `byte[]` values as [application properties](https://docs.oasis-open.org/amqp/core/v1.0/os/amqp-core-messaging-v1.0-os.html#type-application-properties) in the `EventData.Properties` collection.

## 5.11.1 (2024-03-05)

### Other Changes

- Updated the `Microsoft.Azure.Amqp` dependency to 2.6.5, which includes several bug fixes.  A notable fix addresses an obscure race condition when a cancellation token is signaled while service operations are being invoked concurrently which caused those operations to hang.

## 5.11.0 (2024-02-13)

### Features Added

- Added a `CheckpointPosition` struct to `Azure.Messaging.EventHubs.Processor` to use when updating a checkpoint. The specified position indicates that an event processor should begin reading from the next event. Added new `UpdateCheckpointAsync` overloads to `CheckpointStore`, `PluggableCheckpointStoreEventProcessor<TPartition` and `EventProcessor<TPartition>` that accept the `CheckpointPosition` struct instead of individual values for offset and sequence number.

### Breaking Changes

- The type of several existing values in the `EventData.SystemProperties` collection have been changed so that they are properly represented as .NET string types.  Previously, the underlying AMQP types were unintentionally returned, forcing callers to call `ToString()` to read the value.

  This is a behavioral breaking change that will impacts only those callers who were explicitly casting system property values to `AmqpAddress` or `AmqpMessageId` before calling `ToString()`.   The affected system properties are:
  - MessageId
  - CorrelationId
  - To
  - ReplyTo

- The base implementations of both `UpdateCheckpointAsync` method overloads in `PluggableCheckpointStoreEventProcessor<TPartition>` and `EventProcessor<TPartition>` now choose sequence number over offset when writing a checkpoint and both values are provided. Previously, writing a checkpoint prioritized offset over sequence number.  **There is no behavioral change for those using the official checkpoint store implementations.**

### Bugs Fixed

- Load balancing is no longer blocked when event processing for a lost partition does not honor the cancellation token.  Previously, long-running processing could cause delays in load balancing that resulted in ownership not being renewed for all partitions.

- Adjusted retries to consider an unreachable host address as terminal.  Previously, all socket-based errors were considered transient and would be retried.

- Fixed a race condition that could lead to a synchronization primitive being double-released if `IsRunning` was called concurrently while starting or stopping an event processor.

- Fixed an issue with event processor validation where an exception for quota exceeded may inappropriately be surfaced when starting the processor.

- In the rare case that an event processor's load balancing and health monitoring task cannot recover from an error, it will now properly surrender ownership when processing stops.

- Reduced the timeout for transient service failures when starting the buffered producer. This fixed an issue where the buffered producer appeared to hang for an extended period of time when starting if it had issues querying Event Hub metadata for the first time.

- Fixed the logic used to set the TimeToLive value of the AmqpMessageHeader for received messages to be based on the difference of the AbsoluteExpiryTime and CreationTime properties of the AmqpMessageProperties.

### Other Changes

- Updated the `Microsoft.Azure.Amqp` dependency to 2.6.4, which enables support for TLS 1.3.

- Removed the custom sizes for the AMQP sending and receiving buffers, allowing the optimized defaults of the host platform to be used.  This offers non-trivial performance increase on Linux-based platforms and a minor improvement on macOS.  Windows performance remains unchanged as the default and custom buffer sizes are equivalent.

- Improved efficiency of partition management during load balancing, reducing the number of operations performed and deferring waiting for lost partitions until the processor is stopped or the partition is reclaimed.  Allocations were also non-trivially reduced.

- Improved the approach used by the processor to manage the background tasks for partition processing and load balancing.  These tasks are now marked as long-running and have improved error recovery.

- Initialization of the load balancing task is now performed in the background and will no longer cause delays when starting the processor.

- Loosened validation for the fully qualified namespace name passed to client constructors.  A URI is now also accepted as a valid format.  This is intended to improve the experience when using the management library, CLI, Bicep, or ARM template to create the namespace, as they return only an endpoint for the namespace.  Previously, callers were responsible for parsing the endpoint and extracting the host name for use with the clients.

- In the rare case that an event processor's load balancing and health monitoring task cannot recover from an error, the processor now signals the error handler with a wrapped exception that makes clear that processing will terminate.  Previously, the source exception was surfaced to the error handler and the impact was not clear.

- The "Event Receive Completed" log now includes the maximum batch size and wait time that were used for the operation.

- A new log has been added to capture the end-to-end performance of the cycle to read and process events for a partition owned by an event processor type.  This is emitted as a verbose ETW event with the Id 129 and is highly recommended to capture when troubleshooting processor scenarios.

## 5.10.0 (2023-11-07)

### Breaking Changes

- Change `ActivitySource` name used to report message activity from `Azure.Messaging.EventHubs.EventHubs` to `Azure.Messaging.EventHubs.Message`
  and message `Activity` name from `EventHubs.Message` to `Message`.
- Updated tracing attributes names to conform to OpenTelemetry semantic conventions version 1.23.0.

### Bugs Fixed

- Fixed a parameter type mismatch in ETW #7 (ReceiveComplete) which caused the duration argument of the operation to be interpreted as a Unicode string and fail to render properly in the formatted message.

### Other Changes

- When an Event Hub is disabled, it will now be detected and result in a terminal `EventHubsException` with its reason set to `FailureReason.ResourceNotFound`.

## 5.9.3 (2023-09-12)

### Bugs Fixed

- When using the `EventHubBufferedProducerClient`, events are now instrumented when `EnqueueEventAsync` or `EnqueueEventsAsync` is called, rather than when the event is published. This ensures that the instrumentation is accurate when the event is published, regardless of whether the event is published immediately or buffered for a period of time.

### Other Changes

- Several improvements to logging have been made to capture additional context and fix typos.  Most notable among them is the inclusion of starting and ending sequence numbers when events are read from Event Hubs and dispatched for processing by event processor types.

- The reference for the AMQP transport library, `Microsoft.Azure.Amqp`, has been bumped to 2.6.3.  This fixes an issue with timeout duration calculations during link creation and includes several efficiency improvements.

## 5.9.2 (2023-06-06)

### Other Changes

- The reference for the AMQP transport library, `Microsoft.Azure.Amqp`, has been bumped to 2.6.2.  This resolves a potential issue opening TLS connections on .NET 6+.

- It is now possible to create an `EventData` instance from an `AmqpAnnotatedMessage`.

## 5.9.1 (2023-05-09)

### Bugs Fixed

- Removed the 30 second cap applied when opening AMQP links; this allows developers to fully control the timeout for service operations by tuning the `TryTimeout` as appropriate for the application.

## 5.9.0 (2023-04-11)

### Breaking Changes

- If diagnostic tracing is enabled, diagnostic tracing information is retained on `EventData` instances when they are added to an `EventDataBatch`. This matches the existing behavior when sending events using the `SendEventsAsync` method that takes an `IEnumerable<EventData>`.

### Bugs Fixed

- Changed the approach that the event processor uses to validate permissions on startup to ensure that it does not interrupt other processors already running by temporarily asserting ownership of a partition.

### Other Changes

- Enhanced the log emitted when an event processor begins reading from a partition to report whether the offset chosen was based on a checkpoint or default value.

## 5.8.1 (2023-03-09)

### Other Changes

- Upgrading dependency on `Azure.Core` library.

## 5.8.0 (2023-03-07)

### Features Added

- `ActivitySource` activities that are used when using the [experimental OpenTelemetry support](https://devblogs.microsoft.com/azure-sdk/introducing-experimental-opentelemetry-support-in-the-azure-sdk-for-net/) will include the `az.schema_url` tag indicating the OpenTelemetry schema version. They will also include the messaging attribute specified [here](https://github.com/Azure/azure-sdk/blob/main/docs/tracing/distributed-tracing-conventions.yml#L98).

### Bugs Fixed

- Corrected log message issue causing formatting to fail when developer code for processing events leaks an exception.  This obscured the warning that was intended to be emitted to the error handler.

### Other Changes

- Calling `ToString` on an `EventHubsException` now includes details of any inner exception.

## 5.7.5 (2022-11-22)

### Acknowledgments

Thank you to our developer community members who helped to make the Event Hubs client libraries better with their contributions to this release:

- Jason Gilbertson _([GitHub](https://github.com/jagilber))_

### Bugs Fixed

- Corrected an indexing issue with the log event source, causing an exception to surface when the buffered producer completed its idle state.

## 5.7.4 (2022-11-08)

### Bugs Fixed

- Telemetry will now use a parent activity instead of links when the event processor is configured to use a `eventBatchMaximumCount` of 1.

- The reference for the AMQP transport library, `Microsoft.Azure.Amqp`, has been bumped to 2.5.12.  This resolves a rare race condition encountered when creating an AMQP link that could cause the link to hang.

### Other Changes

- Adjusted the frequency that a warning logged when the processor owns more partitions than a basic heuristic believes is ideal.  Warnings will no longer log on each load balancing cycle, only when the number of partitions owned changes.

- Added timing information to logs for AMQP publish and read operations.

## 5.7.3 (2022-10-11)

### Acknowledgments

Thank you to our developer community members who helped to make the Event Hubs client libraries better with their contributions to this release:

- Daniel Marbach _([GitHub](https://github.com/danielmarbach))_
- Anshul Mathur _([GitHub](https://github.com/anshmathur))_

### Other Changes

- Added additional heuristics for the `EventProcessor<T>` configuration to help discover issues that can impact processor performance and stability; these validations will produce warnings at processor start-up should potential concerns be found.

- Exception messages have been updated to include a link to the Event Hubs troubleshooting guide.

- Miscellaneous performance improvements by reducing memory allocations. _(A community contribution, courtesy of [danielmarbach](https://github.com/danielmarbach))_

## 5.7.2 (2022-08-09)

### Acknowledgments

Thank you to our developer community members who helped to make the Event Hubs client libraries better with their contributions to this release:

- Daniel Marbach _([GitHub](https://github.com/danielmarbach))_

### Bugs Fixed

- Fixed a regression with the `EventHubProducerClient` overloads of `SendAsync` which accept an enumerable of events.  When specifying a partition key, it was ignored when sending.  As a result, the Event Hub applied round-robin partition assignment, spreading events across partitions rather than grouping them in a single partition.

### Other Changes

- Reduced memory allocations when converting messages into the underlying AMQP primitives. _(A community contribution, courtesy of [danielmarbach](https://github.com/danielmarbach))_

## 5.7.1 (2022-07-07)

### Acknowledgments

Thank you to our developer community members who helped to make the Event Hubs client libraries better with their contributions to this release:

- Chad Vidovcich _([GitHub](https://github.com/chadvidovcich))_

### Features Added

- The event processor error handler will now raise warning when an unhandled exception propagated from the event processing handler causing partition processing to fault and restart.

### Bugs Fixed

- Fixed an issue with the `EventHubBufferedProducerClient` where it was not properly identifying when buffers were empty and should enter an idle state; this caused the background task that manages publishing to spin and consume an unreasonable amount of resources.

- Fixed an issue with event processor startup validation where an invalid consumer group was not properly detected.

### Other Changes

- Samples now each have a table of contents to help discover and navigate to the topics discussed for a scenario. _(A community contribution, courtesy of [chadvidovcich](https://github.com/chadvidovcich))_

- Enhanced API documentation for the `EventData` properties collection, detailing the types supported by AMQP serialization.

## 5.7.0 (2022-05-10)

### Acknowledgments

Thank you to our developer community members who helped to make the Event Hubs client libraries better with their contributions to this release:

- Daniel Marbach _([GitHub](https://github.com/danielmarbach))_

### Features Added

- The `EventHubBufferedProducerClient` is being introduced, intended to allow for efficient publishing of events without having to explicitly manage batches in the application.  More information can be found in its [design document](https://github.com/Azure/azure-sdk-for-net/blob/main/sdk/eventhub/Azure.Messaging.EventHubs/design/proposal-event-hub-buffered-producer.md).
  _(Thanks to [danielmarbach](https://github.com/danielmarbach) for his contributions to the implementation)_

- An additional base class for event processors, `PluggableCheckpointStoreEventProcessor<T>`, has been added to simplify creating customized event processors and integrate with concrete `CheckpointStore` implementations.

- An abstract `CheckpointStore` is now available for use with the `PluggableCheckpointStoreEventProcessor<T>` to simplify creating customized event processors and allow reusing existing checkpoint store implementations.

- Support for cancellation tokens has been improved for AMQP operations, enabling earlier detection of cancellation requests without needing to wait for the configured timeout to elapse.

- Added `FullyQualifiedNamespace`, `EventHubName`, and `ConsumerGroup` to the partition context associated with events read by the `EventHubConsumerClient`.

### Other Changes

- Based on a new series of profiling and testing in real-world application scenarios, the default values for `EventProcessor<T>` load balancing have been updated to provide better performance and stability.  The default load balancing interval was changed from 10 seconds to 30 seconds.  The default ownership expiration interval was changed from 30 seconds to 2 minutes.  The default load balancing strategy has been changed from balanced to greedy.

- Added additional heuristics for the `EventProcessor<T>` load balancing cycle to help discover issues that can impact processor performance and stability; these validations will produce warnings should potential concerns be found.

- `EventProcessor<T>` will now log a verbose message indicating what event position was chosen to read from when initializing a partition.

- Removed allocations from Event Source logging by introducing `WriteEvent` overloads to handle cases that would otherwise result in boxing to `object[]` via params array.  _(A community contribution, courtesy of [danielmarbach](https://github.com/danielmarbach))_

- Removed LINQ from the `AmqpMessageConverter` in favor of direct looping.  _(Based on a community contribution, courtesy of [danielmarbach](https://github.com/danielmarbach))_

- Changed the internal batch `AsEnumerable<T>` to `AsList<T>` in order to avoid casting costs and have `Count` available to right-size transform collections. _(Based on a community contribution, courtesy of [danielmarbach](https://github.com/danielmarbach))_

- Moved to using the two item overload when creating a linked token source to avoid allocating an unnecessary array.  _(Based on a community contribution, courtesy of [danielmarbach](https://github.com/danielmarbach))_

- Attempts to retrieve AMQP objects will first try synchronously before calling `GetOrCreateAsync`, to avoid an asynchronous call unless necessary.

- Improved documentation for `EventPosition` to be more explicit about defaults for inclusivity.

- `EventPosition` now exposes its `ToString` method for code completion, making it more discoverable.

- Minor updates to the class hierarchy of `EventData` to improve integration with Azure Schema Registry.

- `EventData` now allows the `EventBody` to be set after construction and supports an empty constructor.

## 5.7.0-beta.5 (2022-04-05)

Thank you to our developer community members who helped to make the Event Hubs client libraries better with their contributions to this release:

- Daniel Marbach _([GitHub](https://github.com/danielmarbach))_

### Features Added

- An additional base class for event processors, `PluggableCheckpointStoreEventProcessor<T>`, has been added to simplify creating customized event processors and integrate with concrete `CheckpointStore` implementations.

- An abstract `CheckpointStore` is now available for use with the `PluggableCheckpointStoreEventProcessor<T>` to simplify creating customized event processors and allow reusing existing checkpoint store implementations.

### Other Changes

- Partition key hashing performed by the `EventHubBufferedProducerClient` has been improved for better performance and efficiency.  _(A community contribution, courtesy of [danielmarbach](https://github.com/danielmarbach))_

## 5.7.0-beta.4 (2022-03-11)

### Acknowledgments

Thank you to our developer community members who helped to make the Event Hubs client libraries better with their contributions to this release:

- Daniel Marbach _([GitHub](https://github.com/danielmarbach))_

### Other Changes

- The `EventHubBufferedProducer` will now invoke the handlers for success or failure when publishing a batch in a deterministic manner, as part of the publishing flow.  Handlers will now be awaited, causing the publishing operation to be considered incomplete until the handler returns.  Previously, handlers were invoked in the background non-deterministically and without a guaranteed ordering.  This ensured they could not interfere with publishing throughput but caused difficulty for reliably checkpointing with the source of events.

- Attempts to retrieve AMQP objects will first try synchronously before calling `GetOrCreateAsync`, to avoid an asynchronous call unless necessary.

- Removed allocations from Event Source logging by introducing `WriteEvent` overloads to handle cases that would otherwise result in boxing to `object[]` via params array.  _(A community contribution, courtesy of [danielmarbach](https://github.com/danielmarbach))_

- Removed LINQ from the `AmqpMessageConverter` in favor of direct looping.  _(Based on a community contribution, courtesy of [danielmarbach](https://github.com/danielmarbach))_

- Changed the internal batch `AsEnumerable<T>` to `AsList<T>` in order to avoid casting costs and have `Count` available to right-size transform collections. _(Based on a community contribution, courtesy of [danielmarbach](https://github.com/danielmarbach))_

- Moved to using the two item overload when creating a linked token source to avoid allocating an unnecessary array.  _(Based on a community contribution, courtesy of [danielmarbach](https://github.com/danielmarbach))_

## 5.7.0-beta.3 (2022-02-09)

### Features Added

- Added `FullyQualifiedNamespace`, `EventHubName`, and `ConsumerGroup` to the partition context associated with events read by the `EventHubConsumerClient`.

### Other Changes

- Improved documentation for `EventPosition` to be more explicit about defaults for inclusivity.

- Minor updates to the class hierarchy of `EventData` to improve integration with Azure Schema Registry.

## 5.7.0-beta.2 (2022-01-13)

### Features Added

- Support for cancellation tokens has been improved for AMQP operations, enabling earlier detection of cancellation requests without needing to wait for the configured timeout to elapse.

### Bugs Fixed

- Fixed an issue for publishing with idempotent retries enabled where the client and service state could become out-of-sync for error scenarios with ambiguous outcomes. When this occurred, callers had no way to detect or correct the condition and it was possible that new events would fail to publish or be incorrectly identified as duplicates by the service.

### Other Changes

- Based on a new series of profiling and testing in real-world application scenarios, the default values for `EventProcessor<T>` load balancing are being updated to provide better performance and stability.  The default load balancing interval was changed from 10 seconds to 30 seconds.  The default ownership expiration interval was changed from 30 seconds to 2 minutes.  The default load balancing strategy has been changed from balanced to greedy.

## 5.7.0-beta.1 (2021-11-09)

### Features Added

- The `EventHubBufferedProducerClient` is being introduced, intended to allow for efficient publishing of events without having to explicitly manage batches in the application.  More information can be found in its [design document](https://github.com/Azure/azure-sdk-for-net/blob/main/sdk/eventhub/Azure.Messaging.EventHubs/design/proposal-event-hub-buffered-producer.md).

### Other Changes

- `EventData` now allows the `EventBody` to be set after construction and supports an empty constructor.

- Added additional heuristics for the `EventProcessor<T>` load balancing cycle to help discover issues that can impact processor performance and stability; these validations will produce warnings should potential concerns be found.

- `EventProcessor<T>` will now log a verbose message indicating what event position was chosen to read from when initializing a partition.

- `EventPosition` now exposes its `ToString` method for code completion, making it more discoverable.

## 5.6.2 (2021-10-05)

### Bugs Fixed

- Dependencies have been updated to resolve an error when creating `EventSource` instances when used with Xamarin.

## 5.6.1 (2021-09-08)

### Acknowledgments

Thank you to our developer community members who helped to make the Event Hubs client libraries better with their contributions to this release:

- Andrey Shihov _([GitHub](https://github.com/andreyshihov))_
- John Call _([GitHub](https://github.com/johnthcall))_

### Bugs Fixed

- Fixed an issue with refreshing authorization where redundant requests were made to acquire AAD tokens that were due to expire.  Refreshes will now coordinate to ensure a single AAD token acquisition.

- Fixed an issue with authorization refresh where attempts may have been made to authorize a faulted link.  Links that fail to open are no longer be considered valid for authorization.

## Other Changes

- A sample demonstrating the use of the `AzureEventSourceListener` from `Azure.Core` for common scenarios with the Event Hubs client library has been created.   _(A community contribution, courtesy of [andreyshihov](https://github.com/andreyshihov))_

- Serialization of event data from Event Hubs has been tweaked for greater efficiency.  _(A community contribution, courtesy of [johnthcall](https://github.com/johnthcall))_

- Adjusted the approach used to abandon AMQP sessions when an exception occurs while opening a link to ensure that the transport library does not continue to hold an unnecessary reference.

- Documentation has been enhanced to provide additional context for client library types, notably detailing non-obvious validations applied to parameters and options members.

## 5.6.0 (2021-08-10)

### Features Added

- Each Event Hubs client type now offers an option to set an Identifier. The identifier is informational and is associated with the AMQP links used, allowing the service to provide additional context in error messages and the SDK logs to provide an additional point of correlation.

### Other Changes

- Added the ability to adjust the connection idle timeout using the `EventHubConnectionOptions` available within the options for each client type.

## 5.5.0 (2021-07-07)

### Acknowledgments

Thank you to our developer community members who helped to make the Event Hubs client libraries better with their contributions to this release:

- Daniel Marbach _([GitHub](https://github.com/danielmarbach))_

### Changes

#### Features Added

- The `EventData` type offers a curated set of the information available for messages using the AMQP protocol.  While this results in a simpler and more easily understood API surface for an event, it limits interoperability with other message brokers.  To support heterogeneous environments or those with specialized needs, the full AMQP message is now available using the `GetRawAmqpMessage` method.  _(Based on a community prototype contribution, courtesy of [danielmarbach](https://github.com/danielmarbach))_

- `EventData` now supports construction using a `string` to specify the event body; this will be represented as a set of UTF-8 encoded bytes for transport.

- `EventData` has been extended to include properties for applications to assign a `MessageId`, `ContentType`, and `CorrelationId` as well-known members rather than embedding them in the `Properties` dictionary.  It is important to note that these properties are intended for application use and are not recognized by the Event Hubs service.

-  When stopping, the `EventProcessor<TPartition>` will now attempt to force-close the connection to the Event Hubs service to abort in-process read operations blocked on their timeout.  This should significantly help reduce the amount of time the processor takes to stop in many scenarios. _(Based on a community prototype contribution, courtesy of [danielmarbach](https://github.com/danielmarbach))_

- When the `EventProcessor<TPartition>` detects a partition being stolen outside of a load balancing cycle, it will immediately surrender ownership rather than waiting for a load balancing cycle to confirm the ownership change.  This will help reduce event duplication from overlapping ownership of processors.

- The `EventProcessor<TPartition>` now exposes the `ListPartitionIdsAsync` method, allowing custom processors to control the set of partitions known to the processor.  This can be used to reduce complexity when a custom processor is directly assigned a set of partitions to process rather than using load balancing to control ownership.

- The `ConnectionOptions` available when creating client types now support registering a callback delegate for participating in the validation of SSL certificates when connections are established.  This delegate may override the built-in validation and allow or deny certificates based on application-specific logic.

- The `ConnectionOptions` available when creating client types now support setting a custom size for the send and receive buffers of the transport.

- Additional verbose logging has been added to allow monitoring of lower-level AMQP operations such as creating links, terminal exceptions that fault a link without an active operation, and when the service force-closes links.

#### Key Bugs Fixed

- The `EventProcessor<TPartition>` will now properly respect another another consumer stealing ownership of a partition when the service forcibly terminates the active link in the background.  Previously, the client did not observe the error directly and attempted to recover the faulted link which reasserted ownership and caused the partition to "bounce" between owners until a load balancing cycle completed.

- The `EventProcessor<TPartition>` will now be less aggressive when considering whether or not to steal a partition, doing so only when it will correct an imbalance and preferring the status quo when the overall distribution would not change.  This will help reduce event duplication due to partitions moving between owners.

- The `EventHubConsumerClient` and `PartitionReceiver` will now properly surface an exception when another another consumer stealing ownership of a partition when the service forcibly terminates the active link in the background.  Previously, the client did not observe the error directly and did not make callers attempted to recover the faulted link which reasserted ownership and caused the partition to "bounce" between owners until a load balancing cycle completed.

- The retry policy used by clients will no longer overflow the `TimeSpan` maximum when using an `Exponential` strategy with a large number of retries and long delay set.

## 5.5.0-beta.1 (2021-06-08)

### Acknowledgments

Thank you to our developer community members who helped to make the Event Hubs client libraries better with their contributions to this release:

- Daniel Marbach _([GitHub](https://github.com/danielmarbach))_

### Changes

#### Features Added

-  When stopping, the `EventProcessor<TPartition>` will now attempt to force-close the connection to the Event Hubs service to abort in-process read operations blocked on their timeout.  This should significantly help reduce the amount of time the processor takes to stop in many scenarios. _(Based on a community prototype contribution, courtesy of [danielmarbach](https://github.com/danielmarbach))_

- When the `EventProcessor<TPartition>` detects a partition being stolen outside of a load balancing cycle, it will immediately surrender ownership rather than waiting for a load balancing cycle to confirm the ownership change.  This will help reduce event duplication from overlapping ownership of processors.

- The `EventProcessor<TPartition>` now exposes the `ListPartitionIdsAsync` method, allowing custom processors to control the set of partitions known to the processor.  This can be used to reduce complexity when a custom processor is directly assigned a set of partitions to process rather than using load balancing to control ownership.

- The `ConnectionOptions` available when creating client types now support registering a callback delegate for participating in the validation of SSL certificates when connections are established.  This delegate may override the built-in validation and allow or deny certificates based on application-specific logic.

- The `ConnectionOptions` available when creating client types now support setting a custom size for the send and receive buffers of the transport.

- Additional verbose logging has been added to allow monitoring of lower-level AMQP operations such as creating links, terminal exceptions that fault a link without an active operation, and when the service force-closes links.

#### Key Bugs Fixed

- The `EventProcessor<TPartition>` will now properly respect another another consumer stealing ownership of a partition when the service forcibly terminates the active link in the background.  Previously, the client did not observe the error directly and attempted to recover the faulted link which reasserted ownership and caused the partition to "bounce" between owners until a load balancing cycle completed.

- The `EventProcessor<TPartition>` will now be less aggressive when considering whether or not to steal a partition, doing so only when it will correct an imbalance and preferring the status quo when the overall distribution would not change.  This will help reduce event duplication due to partitions moving between owners.

- The `EventHubConsumerClient` and `PartitionReceiver` will now properly surface an exception when another another consumer stealing ownership of a partition when the service forcibly terminates the active link in the background.  Previously, the client did not observe the error directly and did not make callers attempted to recover the faulted link which reasserted ownership and caused the partition to "bounce" between owners until a load balancing cycle completed.

- The retry policy used by clients will no longer overflow the `TimeSpan` maximum when using an `Exponential` strategy with a large number of retries and long delay set.

## 5.4.1 (2021-05-11)

### Changes

#### Features Added

- `EventProcessor<TPartition>` will now perform validation of core configuration and permissions at startup, in order to attempt to detect unrecoverable problems more deterministically.  Validation is non-blocking and will not delay claiming of partitions.  One important note is that validation should be considered point-in-time and best effort; it is not meant to replace monitoring of error handler activity.

- Partition initialization for `EventProcessor<TPartition>` has been moved to a background operation.  This will allow partitions to be more efficiently managed and speed up ownership claims, especially when using the `LoadBalancingStrategy.Greedy` configuration or when the processor is recovering from some error conditions.

#### Key Bugs Fixed

- Dependencies have been updated to resolve security warnings for CVE-2021-26701. _(The Event Hubs client library does not make use of the vulnerable components, directly or indirectly)_

- Event Hubs client types will now consider some additional exception types as transient when they occur in the context of opening an AMQP connection or link; this allows the client to attempt recovery by discarding the faulted connection and attempting to create a new one.

- Event Hubs client types will now react more deterministically when a shared connection was closed while still in use.  Previously, the exception surfaced varied based on internal state.  Now, an `EventHubsException` with `FailureReason.ClientClosed` and an appropriate message will be thrown.

- `EventProcessor<TPartition>` will no longer inappropriately determine that it should attempt to steal partitions from itself or when the load is balanced but there is an uneven ownership distribution.  Previously, stealing was attempted but no candidates were found, leading to log spam but no interruption in processing.

## 5.4.0 (2021-04-05)

### Acknowledgments

Thank you to our developer community members who helped to make the Event Hubs client libraries better with their contributions to this release:

- Daniel Marbach _([GitHub](https://github.com/danielmarbach))_

### Changes

#### Features Added

- The Event Hubs clients now support shared key and shared access signature authentication using the `AzureNamedKeyCredential` and `AzureSasCredential` types in addition to the connection string.  Use of the credential allows the shared key or SAS to be updated without the need to create a new Event Hubs client.

- The `Properties` collection used by `EventData` is now lazily allocated, avoiding memory bloat when not used.

- The `SystemProperties` collection used by `EventData` will not use a shared empty set for events that have not been read from the Event Hubs service, reducing memory allocation.

- Multiple enhancements were made to the transport paths for publishing and reading events to reduce memory allocations and increase performance.  _(A community contribution, courtesy of [danielmarbach](https://github.com/danielmarbach))_

#### Key Bugs Fixed

- The AMQP library used for transport has been updated, fixing several issues including a potential unobserved   `ObjectDisposedException` that could cause the host process to crash.  _(see: [release notes](https://github.com/Azure/azure-amqp/releases/tag/v2.4.13))_

## 5.4.0-beta.1 (2021-03-17)

### Changes

#### Features Added

- Returned the idempotent publishing feature to the public API surface.

## 5.3.1 (2021-03-09)

### Changes

#### Key Bugs Fixed

- Fixed an issue where long-lived credentials (more than 49 days) were overflowing refresh timer limits and being rejected.

- Added detection and recovery for a race condition that occurred when the Event Hubs service closed a connection or link after the client had validated its state and was performing an operation; this will now be properly retried with a fresh connection/link.

- Extended retry scenarios to include generic I/O exceptions, as they are typically transient network failures.

- Extended retry scenarios to include authorization failures, as the Event Hubs services do not differentiate between authentication and authorization, callers cannot reason about whether an `Unauthorized` return from an operation indicates that the call will never succeed or may trigger a credential renewal that may allow success.

## 5.3.0 (2021-02-09)

### Changes

#### Features Added

- Connection strings can now be parsed into their key/value pairs using the `EventHubsConnectionStringProperties` class.

- The body of an event has been moved to the `EventData.EventBody` property and makes use of the new `BinaryData` type.  To preserve backwards compatibility, the existing `EventData.Body` property has been preserved with the current semantics.

- It is now possible to specify a custom endpoint to use for establishing the connection to the Event Hubs service in the `EventHubConnectionOptions` used by each of the clients.

- Errors occurring in the Event Hubs service or active transport are now preserved in full and propagated as an inner exception; this will provide deeper context for diagnosing and troubleshooting exceptions.

- The `EventHubsModelFactory` has been introduced to provide a single point for creation of Event Hubs model types to assist with mocking and testing.

- Documentation used for auto-completion via Intellisense and other tools has been enhanced in many areas, addressing gaps and commonly asked questions.

#### Key Bugs Fixed

- Upgraded the `Microsoft.Azure.Amqp` library to resolve crashes occurring in .NET 5.

- The `EventHubsException.ToString` result will now properly follow the format of other .NET exception output.

- Signaling the cancellation token will no longer cause the `SendAsync` method of the `EventHubProducerClient` to ignore the result of the service operation if publishing has already completed.

- The calculation for authorization token expiration has been fixed, resulting in fewer token refreshes and network requests.

## 5.3.0-beta.4 (2020-11-10)

### Changes

#### Features Added

- Connection strings can now be parsed into their key/value pairs using the `EventHubsConnectionStringProperties` class.

- The body of an event has been moved to the `EventData.EventBody` property and makes use of the new `BinaryData` type.  To preserve backwards compatibility, the existing `EventData.Body` property has been preserved with the current semantics.

- Documentation used for auto-completion via Intellisense and other tools has been enhanced in many areas, addressing gaps and commonly asked questions.

#### Key Bugs Fixed

- The `EventHubsException.ToString` result will now properly follow the format of other .NET exception output.

- Signaling the cancellation token will no longer cause the `SendAsync` method of the `EventHubProducerClient` to ignore the result of the service operation if publishing has already completed.

- The calculation for authorization token expiration has been fixed, resulting in fewer token refreshes and network requests.

## 5.3.0-beta.3 (2020-09-30)

### Changes

#### Key Bugs Fixed

- An issue with package publishing which blocked referencing and use has been fixed.

## 5.3.0-beta.2 (2020-09-28)

### Changes

#### Features Added

- The `EventData` representation has been extended with the ability to treat the `Body` as `BinaryData`.  `BinaryData` supports a variety of data transformations and allows the ability to provide serialization logic when sending or receiving events.  Any type that derives from `ObjectSerializer`, such as `JsonObjectSerializer` can be used, with Schema Registry support available via the `SchemaRegistryAvroObjectSerializer`.

- `EventData` has been integrated with the new Schema Registry service, via use of the `ObjectSerializer` with `BinaryData`.

- When publishing events to Event Hubs, timeouts or other transient failures may introduce ambiguity into the understanding of whether a batch of events was received by the service.  To assist in this scenario, the option to publish events idempotently across all retries of a publish operation has been added to the `EventHubProducerClient`.

**Note:** The idempotent publishing feature is new to the Event Hubs service, and Azure Schema Registry is a new hosted schema repository service provided by Azure Event Hubs.  Both offerings may not yet be available in all regions or Azure clouds.

## 5.3.0-beta.1 (2020-09-15)

### Changes

#### Features Added

- Introduction of an option for the various event consumers allowing the prefetch cache to be filled based on a size-based heuristic rather than a count of events.  This feature is considered a special case, helpful in scenarios where the size of events being read is not able to be known or predicted upfront and limiting resource use is valued over consistent and predictable performance.

## 5.2.0 (2020-09-08)

### Acknowledgments

Thank you to our developer community members who helped to make the Event Hubs client libraries better with their contributions to this release:

- Daniel Marbach _([GitHub](https://github.com/danielmarbach))_

### Changes

#### Key Bugs Fixed

- The underlying AMQP library has been enhanced for more efficient resource usage; this will result in a noticeable reduction in memory use in common consuming scenarios.  (A community contribution, courtesy of _[danielmarbach](https://github.com/danielmarbach))_

- All clients will now perform an eager validation of connection strings upon creation.  Previously, validation was performed just before a service operation in some scenarios which made debugging difficult.

- An additional level of resilience was added to some corner case scenarios where establishing an AMQP link failed with what may be a transient issue.

- Fixed an issue where failure to create an AMQP link would lead to an AMQP session not being explicitly closed, causing connections to the Event Hubs service to remain open until a garbage collection pass was performed.

#### Features Added

- The `EventProcessor<TPartition>` now supports a configurable strategy for load balancing, allowing control over whether it claims ownership of partitions in a balanced manner _(default)_ or more aggressively.  The strategy may be set in the `EventProcessorOptions` when creating the processor.  More details about strategies can be found in the associated [documentation](https://learn.microsoft.com/dotnet/api/azure.messaging.eventhubs.processor.loadbalancingstrategy?view=azure-dotnet).

- The `EventHubConsumerClient` pipeline for reading events from a single partition was reworked to improve efficiency and make use of the new configuration options for `PrefetchCount` and `CacheEventCount`.

- The `ReadEventOptions` used with the `EventHubConsumerClient` now support setting a `PrefetchCount` and `CacheEventCount` for performance tuning.  More details about each can be found in the associated [documentation](https://learn.microsoft.com/dotnet/api/azure.messaging.eventhubs.consumer.readeventoptions?view=azure-dotnet).

- Logging for the core send and receive operations against the Event Hubs service can now be correlated by an `OperationId` in the logs and detail the number of retries attempted for the operation.

- Connection strings for each of the clients now supports a `SharedAccessSignature` token, allowing a pre-generated SAS to be used for authorization.

## 5.2.0-preview.3 (2020-08-18)

### Fixed
- Bug in TaskExtensions.EnsureCompleted method that causes it to unconditionally throw an exception in the environments with synchronization context

## 5.2.0-preview.2 (2020-08-10)

### Acknowledgments

Thank you to our developer community members who helped to make the Event Hubs client libraries better with their contributions to this release:

- Daniel Marbach _([GitHub](https://github.com/danielmarbach))_

### Changes

#### Bug fixes and foundation

- The underlying AMQP library has been enhanced for more efficient resource usage; this will result in a noticeable reduction in memory use in common consuming scenarios.  (A community contribution, courtesy of _[danielmarbach](https://github.com/danielmarbach))_

- All clients will now perform an eager validation of connection strings upon creation.  Previously, validation was performed just before a service operation in some scenarios which made debugging difficult.

- Fixed an issue where failure to create an AMQP link would lead to an AMQP session not being explicitly closed, causing connections to the Event Hubs service to remain open until a garbage collection pass was performed.

## 5.2.0-preview.1 (2020-07-06)

Thank you to our developer community members who helped to make the Event Hubs client libraries better with their contributions to this release:

- Daniel Marbach _([GitHub](https://github.com/danielmarbach))_

### Changes

#### Consuming events

- The `ReadEventOptions` used with the `EventHubConsumerClient` now support setting a `PrefetchCount` and `CacheEventCount` for performance tuning.  More details about each can be found in the associated [documentation](https://learn.microsoft.com/dotnet/api/azure.messaging.eventhubs.consumer.readeventoptions?view=azure-dotnet).

- The `EventHubConsumerClient` pipeline for reading events from a single partition was reworked to improve efficiency and make use of the new configuration options for `PrefetchCount` and `CacheEventCount`.

#### Processing events

- The `EventProcessor<TPartition>` now supports a configurable strategy for load balancing, allowing control over whether it claims ownership of partitions in a balanced manner _(default)_ or more aggressively.  The strategy may be set in the `EventProcessorOptions` when creating the processor.  More details about strategies can be found in the associated [documentation](https://learn.microsoft.com/dotnet/api/azure.messaging.eventhubs.processor.loadbalancingstrategy?view=azure-dotnet).

- The `EventProcessorClientOptions` now support setting a `PrefetchCount` and `CacheEventCount` for performance tuning.  More details about each can be found in the associated [documentation](https://learn.microsoft.com/dotnet/api/azure.messaging.eventhubs.eventprocessorclientoptions?view=azure-dotnet).

#### Diagnostics

- Logging for the core send and receive operations against the Event Hubs service can now be correlated by an `OperationId` in the logs and detail the number of retries attempted for the operation.

#### Bug fixes and foundation

- Surfacing of exceptions has been fixed to consistently preserve the stack trace in cases where it was previously lost.  (A community contribution, courtesy of _[danielmarbach](https://github.com/danielmarbach))_

- An additional level of resilience was added to some corner case scenarios where establishing an AMQP link failed with what may be a transient issue.

- A cleanup sweep was performed to tune small areas to be more efficient and perform fewer allocations.

## 5.1.0

### Acknowledgments

Thank you to our developer community members who helped to make the Event Hubs client libraries better with their contributions to this release:

- Alberto De Natale _([GitHub](https://github.com/albertodenatale))_
- Daniel Marbach _([GitHub](https://github.com/danielmarbach))_

### Changes

#### General availability of preview features

- The set of features from v5.1.0-preview.1 are now generally available.  This includes the `EventProcessor<TPartition>` and `PartitionReceiver` types which focus on advanced application scenarios which require greater low-level control.

#### Publishing events

- A set of events may now be published without an explicit batch; a batched approach will be used when communicating with the Event Hubs service, with an implicit batch created on the sender's behalf.

#### Bug fixes and foundation

- The transport producers used for sending events to a specific partition are now managed by a pool with sliding expiration to enable more efficient resource use and cleanup.  _(A community contribution, courtesy of [albertodenatale](https://github.com/albertodenatale))_

- Timing operations have been refactored to make use of a more efficient approach with fewer allocations.  (A community contribution, courtesy of _[danielmarbach](https://github.com/albertodenatale))_

- Fixed a bug with EventDataBatch; it is now thread-safe.

- Minor enhancements to reduce allocations and improve efficiency

## 5.1.0-preview.1

### Acknowledgments

Thank you to our developer community members who helped to make the Event Hubs client libraries better with their contributions to this release:

- Alberto De Natale _([GitHub](https://github.com/albertodenatale))_
- Christopher Scott _([GitHub](https://github.com/christothes))_

### Changes

#### Consuming events

- A new primitive, `EventProcessor<TPartition>`, has been implemented to serve as an extensibility point for creating a custom event processor instance.  It offers built-in fault tolerance, load balancing, and structure while allowing tuning for low-level network configuration, processing of events in batches, and customization for the storage of checkpoints.  More detail can be found in the [design proposal](https://github.com/Azure/azure-sdk-for-net/blob/main/sdk/eventhub/Azure.Messaging.EventHubs/design/proposal-event-processor%7BT%7D.md).

- A new primitive, `PartitionProcessor`, has been implemented to serve as a low-level means of reading batches of events from a single partition with greater control over network configuration.  More detail can be found in the [design proposal](https://github.com/Azure/azure-sdk-for-net/blob/main/sdk/eventhub/Azure.Messaging.EventHubs/design/proposal-partition-receiver.md).

#### Publishing events

- Event batches are now protected against modification while publishing is actively taking place.

#### Bug fixes and foundation

- Exceptions surfaced will now properly remember their context in all scenarios; previously, some deferred cases unintentionally reset the context.

- Validation for the Event Hubs fully qualified namespace has been improved, allowing for more deterministic failures when creating clients.

- The diagnostic scope for activities will now complete in a more deterministic manner.  (A community contribution, courtesy of [christothes](https://github.com/christothes))

- Diagnostic activities have been extended with additional information about events being processed and with additional environmental context.

- Parsing of connection strings is now more permissive for the `Endpoint` key, allowing additional formats that result from common mistakes when building the string rather than copying the value from the portal.

- `LastEnqueuedEventProperties` can now be compared for structural equality.

#### Testing

- For special cases, the live tests may be instructed to use existing Azure resources instead of dynamically creating dedicated resources for the run.  (A community contribution, courtesy of [albertodenatale](https://github.com/albertodenatale))

## 5.0.1

### Acknowledgements

Thank you to our developer community members who helped to make the Event Hubs client libraries better with their contributions to this release:

- Alberto De Natale _([GitHub](https://github.com/albertodenatale))_

### Changes

#### General

- A migration guide is now available for those moving from the 4.x version of the `Microsoft.Azure.EventHubs` libraries to the 5.0.1 version under the `Azure.Messaging.EventHubs` namespace.

- A bug was fixed that would intermittently cause a failure that caused retries to abort, potentially preventing recovery from transient failures.

- Several minor performance and efficiency improvements have been implemented.

#### Organization and naming

- Namespaces have been reorganized to align types to their functional area, reducing the number of types in the root namespace and offering better context for where a type is used.  Cross-functional types have been left in the root while specialized types were moved to the `Producer`, `Consumer`, or `Processor` namespaces.

- The hierarchy of custom exceptions has been flattened, with only the `EventHubsException` remaining.  The well-known failure scenarios that had previously been represented as stand-alone types are now exposed by a new `Reason` property to allow for applying exception filtering and other logic where inspecting the text of an exception message wouldn't be ideal.

## 5.0.0-preview.6

### Acknowledgements

Thank you to our developer community members who helped to make the Event Hubs client libraries better with their contributions to this release:

- Alberto De Natale _([GitHub](https://github.com/albertodenatale))_

### Changes

#### Bug fixes and foundation

- A bug with the use of Azure.Identity credential scopes has been fixed; Azure identities should now allow for proper authorization with Event Hubs resources.
_(A community contribution, courtesy of [albertodenatale](https://github.com/albertodenatale))_

- A bug with the renewal of connection string-based credentials has been fixed; clients using a connection string will now properly refresh when necessary instead of experiencing an error.

- Some performance tuning has been done, focusing on reducing allocations associated with frequently used types where possible.

#### Consuming events

- The `EventHubsConsumerClient` is no longer bound to a partition, an owner level, or tracking of last enqueued event properties; these attributes may be specified when requesting to read events, allowing more granular control over behavior without the need to create multiple clients.

- Events may now be read across all partitions of an Event Hub using the `ReadEvents` method of the consumer client.  This is intened for exploring Event Hubs and not recommended for production use; for production scenarios, please consider using the `EventProcessorClient` as a more robust alternative.

- Events read using the consumer client are now accompanied by a `PartitionContext` helping to identify the source partition for an event and allowing for partition-specific operations, such as reading the last enqueued event properties for that partition.

#### Publishing events

- The `EventHubsProducerClient` client is no longer bound to a partition for sending events to a specific partition.  It will now accept a partition identifier as part of the options when creating an event batch.  This option may not be used with a partition key in the same batch; only one or the other may be specified.  This allows for more flexibility when publishing events without the need to create multiple clients.

#### Authorization

- Test and sample infrastructure has been updated to work with Azure.Identity credentials in addition to connection strings.
_(A community contribution, courtesy of [albertodenatale](https://github.com/albertodenatale))_

- A sample demonstrating the use of an Azure Active Identity principal with Event Hubs is now available.
_(A community contribution, courtesy of [albertodenatale](https://github.com/albertodenatale))_

- The `EventHubsSharedKeyCredential` has been removed from this release for further design and improvements; it is intended to be reintroduced in the future.

#### Organization and naming

- A large portion of the public API surface, including members and parameters, have had adjustments to their naming in order to improve discoverability, provide better context to developers, and better conform to the [Azure SDK Design Guidelines for .NET](https://azure.github.io/azure-sdk/dotnet_introduction.html).

- The `EventProcessorClient` has been moved into its own [package](https://github.com/Azure/azure-sdk-for-net/blob/main/sdk/eventhub/Azure.Messaging.EventHubs.Processor) and evolved into an opinionated implementation on top of Azure Storage Blobs.  This is intended to offer a more streamlined developer experience for the majority of scenarios and allow developers to more easily take advantage of the processor.

- A collection of internal supporting types were moved into a new [shared library](https://github.com/Azure/azure-sdk-for-net/blob/main/sdk/eventhub/Azure.Messaging.EventHubs.Shared) to allow them to be shared as source between the Event Hubs client libraries.  The tests assoociated with these types were also moved to the shared library for locality with the source being tested.

## 5.0.0-preview.5

### Acknowledgments

Thank you to our developer community members who helped to make the Azure SDKs better with their contributions to this release:

- Alberto De Natale _([GitHub](https://github.com/albertodenatale))_

### Changes

#### Organization and naming

- The early stages of a large refactoring of the Event Hub client type hierarchy is complete;  Event Hub producers and consumers are now stand-alone clients that can be created independently, and which may or may not share a connection to the Event Hubs service at the discretion of the developer.

  **_Please Note:_** These changes are part of a larger effort that is currently in process.  The client types have not yet been refactored to remove affinity to a specific partition which leaves some operations feeling somewhat awkward with the new structure.

#### Bug fixes and foundation improvements

- Client types using Azure identity for authorization should now be working properly; a bug was fixed to allow the proper authorization scopes to be requested.
  _(A community contribution, courtesy of [albertodenatale](https://github.com/albertodenatale))_

- Service communication is now being performed by an internal communication stack; previously, it had been delegated to an internal copy of the legacy client library.

- Cancellation tokens are now supported throughout the client hierarchy and across operations.

- Telemetry is now emitting a `User-Agent` member, which is standard across other client libraries in the Azure SDK.

- With the new hierarchy allowing clients to be more self-contained, the configuration of retry policies and timeouts have been made more consistent and easier to reason about.  Each may be configured as part of the options for a client and will retain either the value provided by developers or the default.  There is no longer a notion of inherited values from a "parent" client.

#### Consuming events

- The body of an `EventData` instance is now available as a stream, for convenience.

- The information about the last event enqueued to an Event Hub partition is now presented on-demand as an immutable object, if the tracking option was enabled.  This ensures that the properties are stable and consistent when being read, rather than being subject to in-place updates each time a new event is received.

## 5.0.0-preview.4

### Changes

#### Event Processor

- Included the Event Hubs fully qualified namespace as part of the checkpoint information, ensuring that there is no conflict between Event Hubs instances in different regions using the same Event Hub and consumer group names.

- Distributed tracing support has been added to the Event Processor.

#### Bug fixes and foundation improvements

- Fixed date parsing for time zones ahead of UTC in the Event Hub Consumer when tracking of the last event was disabled.

- Updated dependencies to take advantage of newer client libraries for identity management, blob storage, and .NET Core improvements.

- Improved stability and performance with refactorings around hot paths and areas of technical debt.

## 5.0.0-preview.3

### Changes

#### Consuming Events

- The full set of system properties was reintroduced to the `EventData` for events received from the service.  In addition to the well-known properties for identifying an event's place in the partition (`Offset`, `SequenceNumber`, and `EnqueuedTime`), any additional metadata sent as part of an event will appear in the `SystemProperties` dictionary.

- The `EventHubConsumer` can be configured to track information about the last event to be enqueued into its associated partition in order to allow for monitoring the backlog of events to be processed without the need to make explicit calls to request partition properties from the `EventHubClient`.

- Consuming events using `SubscribeToEvents` has been refactored for better performance and lower resource use.

#### Event Processor

- Creation of an `EventProcessor` has been refined with the goal of allowing simpler use for standard scenarios while maintaining flexibility for complex ones.  The `EventProcessor` is now able to manage partition processor instances for implementations with a default constructor.

- The `EventProcessor` will now coordinate with other active `EventProcessor` instances for a given Event Hub and consumer group in order to share partitions and ensure that processing work is balanced between them.  `EventProcessor` instances may be activated or deactivated independently and the remaining processors will redistribute partitions as needed.

- The interface for processing partitions has been changed to a base class, in order to allow developers to make the decision which of the available methods they would like to override, rather than being forced to implement each one.

#### General

- The client library for Event Hubs is now emitting diagnostics information for distributed tracing.  _(see: [proposal](https://github.com/w3c/trace-context-amqp/blob/411fdeabea45d36db827b7097235549b30fac8e8/spec/20-AMQP_FORMAT.md))_

- Some public types were scoped in a way that made them difficult to mock for library consumers.  These have been re-scoped to `protected internal` for better testability.  `EventData` and metadata types were the significant instances.

## 5.0.0-preview.2

### Changes

#### General

- Public members of type `DateTime` were converted to `DateTimeOffset` to explicitly represent that they are UTC

- Members of type `DateTimeOffset` have had the `Utc` suffix removed from their names, as the `DateTimeOffset` type removes ambiguity about the time zone

- Members representing a partition offset that were incorrectly exposed as `string` have been converted to `int` to provide a unified type.

- Renamed all instances of `EventHubPath` to `EventHubName` to align with the usage context and unify on the chosen semantics across the client library for different languages.

- Ongoing minor tweaks to formatting, wording, and spelling of documentation and XML document comments.

#### Publishing events

- Reintroduced the `EventDataBatch`, allowing for publication of a batch of events with known size constraint.  This is intended to ensure that publishers can build batches without the potential for an error when sending and to allow publishers with bandwidth concerns to control the size of each batch published.

- Enhanced the `EventHubProducer` to allow creation of an `EventDataBatch` and to accept them for publication.

#### Consuming events

- Added a means to subscribe to the events exposed by an `EventHubConsumer` in the form of an asynchronous iterator.   Using the iterator, consumers are able to use the familiar `foreach` pattern to enumerate events as they are available and process them.  Optionally, consumers may specify a maximum time to wait for events to arrive which, when exceeded, will emit a null event if none were available, returning control to the loop and allowing cancellation or other processing needs.

- Introduced the initial concept of a new version of the `EventProcessor`, intended as a neutral framework for processing events across all partitions for a given Event Hub and in the context of a specific Consumer Group.  This early preview is intended to allow consumers to test the new design using a single instance that does not persist checkpoints to any durable store.

#### Exceptions

- Created an exception hierarchy that incorporates the exceptions exposed by the legacy client library, covering the same set of scenarios with minor changes to naming to better clarify the context.

- Ensured that custom Event Hubs exceptions are properly translated to the new versions, no longer exposing legacy exception types.

#### Retries and timeouts

- Removed the exposed retry policies in favor of a set of retry options based on the options found in `Azure.Core` in order to keep the API familiar.

- An abstract `EventHubsRetryPolicy` has been created to serve as the contract for custom retry policy implementations.

- An option for fixed retry has been added to accompany the exponential retry that was in place previously.
Operation timeouts have been moved from the associated client options and incorporated into the retry options and retry policies.

## 5.0.0-preview.1

Version 5.0.0-preview.1 is a preview of our efforts in creating a client library that is developer-friendly, idiomatic to the .NET ecosystem, and as consistent across different languages and platforms as possible.  The principles that guide our efforts can be found in the [Azure SDK Design Guidelines for .NET](https://azure.github.io/azure-sdk/dotnet_introduction.html).

For more information, please visit: [https://aka.ms/azure-sdk-preview1-net](https://aka.ms/azure-sdk-preview1-net).<|MERGE_RESOLUTION|>--- conflicted
+++ resolved
@@ -16,11 +16,9 @@
 
 ### Other Changes
 
-<<<<<<< HEAD
 - Updated the `Microsoft.Azure.Amqp` dependency to 2.6.11, which contains several bug fixes. _(see: [commits](https://github.com/Azure/azure-amqp/commits/hotfix/))_
-=======
-- Significantly improved the performance of the Jenkins3 hash computation used for partition key resolution. Across various input sizes, the updated implementation achieves up to 39% faster hash calculation, with the most notable gains seen for smaller keys (8–32 bytes), and consistent improvements across all sizes. The new approach maintains the exact bit-for-bit hash output while reducing overhead.  _(A community contribution, courtesy of [danielmarbach](https://github.com/danielmarbach))_
->>>>>>> 3ea6d6d9
+
+- Improved the performance of the Jenkins3 hash computation used for partition key resolution. Across various input sizes, the updated implementation achieves up to 39% faster hash calculation, with the most notable gains seen for smaller keys (8–32 bytes), and consistent improvements across all sizes. The new approach maintains the exact bit-for-bit hash output while reducing overhead.  _(A community contribution, courtesy of [danielmarbach](https://github.com/danielmarbach))_
 
 ## 5.12.1 (2025-04-09)
 
