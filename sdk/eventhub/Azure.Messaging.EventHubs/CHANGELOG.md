--- conflicted
+++ resolved
@@ -1,10 +1,6 @@
 # Release History
 
-<<<<<<< HEAD
-## 5.11.6 (20205-02-11)
-=======
 ## 5.11.6 (2025-02-11)
->>>>>>> eeb50a81
 
 ### Bugs Fixed
 
