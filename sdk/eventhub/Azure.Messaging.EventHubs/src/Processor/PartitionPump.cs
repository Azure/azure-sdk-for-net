﻿// Copyright (c) Microsoft Corporation. All rights reserved.
// Licensed under the MIT License.

using System;
using System.Collections.Generic;
using System.Linq;
using System.Threading;
using System.Threading.Tasks;
using Azure.Core.Pipeline;
using Azure.Messaging.EventHubs.Core;
using Azure.Messaging.EventHubs.Diagnostics;

namespace Azure.Messaging.EventHubs.Processor
{
    /// <summary>
    ///   Constantly receives <see cref="EventData" /> from a single partition in the context of a given consumer
    ///   group.  The received data is sent to its owner <see cref="EventProcessorClient" /> to be processed.
    /// </summary>
    ///
    internal class PartitionPump
    {
        // TODO: Remove this when moving to the consumer's iterator.
        private const int MaximumMessageCount = 25;

        /// <summary>The <see cref="EventHubRetryPolicy" /> used to verify whether an exception is retriable or not.</summary>
        private static readonly BasicRetryPolicy RetryPolicy = new BasicRetryPolicy(new RetryOptions());

        /// <summary>The primitive for synchronizing access during start and close operations.</summary>
        private readonly SemaphoreSlim RunningTaskSemaphore = new SemaphoreSlim(1, 1);

        /// <summary>
        ///   A boolean value indicating whether this partition pump is currently running or not.
        /// </summary>
        ///
        public bool IsRunning => RunningTask != null && !RunningTask.IsCompleted;

        /// <summary>
        ///   The <see cref="EventProcessorClient" /> that owns this instance.
        /// </summary>
        ///
        private EventProcessorClient OwnerEventProcessor { get; }

        /// <summary>
        ///   The active connection to the Azure Event Hubs service, enabling client communications for metadata
        ///   about the associated Event Hub and access to a transport-aware producer.
        /// </summary>
        ///
        private EventHubConnection Connection { get; }

        /// <summary>
        ///   The name of the consumer group this partition pump is associated with.  Events will be
        ///   read only in the context of this group.
        /// </summary>
        ///
        private string ConsumerGroup { get; }

        /// <summary>
        ///   The default position where the reading of events should begin in the case where there is no checkpoint available.
        /// </summary>
        ///
        private EventPosition DefaultEventPosition { get; }

        /// <summary>
        ///   The context of the Event Hub partition this partition pump is associated with.
        /// </summary>
        ///
        private PartitionContext Context { get; }

        /// <summary>
        ///   The position within the partition where the pump should begin reading events.
        /// </summary>
        ///
        private EventPosition StartingPosition { get; }

        /// <summary>
        ///   The set of options to use for this partition pump.
        /// </summary>
        ///
        private EventProcessorClientOptions Options { get; }

        /// <summary>
        ///   A <see cref="CancellationTokenSource"/> instance to signal the request to cancel the current running task.
        /// </summary>
        ///
        private CancellationTokenSource RunningTaskTokenSource { get; set; }

        /// <summary>
        ///   The consumer used to receive events from the Azure Event Hubs service.
        /// </summary>
        ///
        private EventHubConsumerClient InnerConsumer { get; set; }

        /// <summary>
        ///   The running task responsible for receiving events from the Azure Event Hubs service.
        /// </summary>
        ///
        private Task RunningTask { get; set; }

        /// <summary>
        ///   The reason why the processing for the associated partition is being stopped.  This member is only used
        ///   in case of failure.  Shutdown and OwnershipLost close reasons will be specified by the event processor.
        /// </summary>
        ///
        private CloseReason CloseReason { get; set; }

        /// <summary>
        ///   Initializes a new instance of the <see cref="PartitionPump"/> class.
        /// </summary>
        ///
        /// <param name="eventProcessor">The <see cref="EventProcessorClient" /> that owns this instance.</param>
<<<<<<< HEAD
        /// <param name="eventHubClient">The client used to interact with the Azure Event Hubs service.</param>
        /// <param name="consumerGroup">The name of the consumer group this partition pump is associated with.  Events are read in the context of this group.</param>
        /// <param name="partitionContext">The context of the Event Hub partition this partition pump is associated with.  Events will be read only from this partition.</param>
        /// <param name="startingPosition">The position within the partition where the pump should begin reading events.</param>
        /// <param name="options">The set of options to use for this partition pump.</param>
        ///
        internal PartitionPump(EventProcessorClient eventProcessor,
                               EventHubClient eventHubClient,
                               string consumerGroup,
                               PartitionContext partitionContext,
                               EventPosition startingPosition,
=======
        /// <param name="connection">The <see cref="EventHubConnection" /> connection to use for communication with the Event Hubs service.</param>
        /// <param name="consumerGroup">The name of the consumer group this partition pump is associated with.  Events are read in the context of this group.</param>
        /// <param name="partitionContext">The context of the Event Hub partition this partition pump is associated with.  Events will be read only from this partition.</param>
        /// <param name="defaultEventPosition">The default position where the reading of events should begin in the case where there is no checkpoint available.</param>
        /// <param name="options">The set of options to use for this partition pump.</param>
        ///
        internal PartitionPump(EventProcessorClient eventProcessor,
                               EventHubConnection connection,
                               string consumerGroup,
                               PartitionContext partitionContext,
                               EventPosition defaultEventPosition,
>>>>>>> bc2a6f47
                               EventProcessorClientOptions options)
        {
            OwnerEventProcessor = eventProcessor;
            Connection = connection;
            ConsumerGroup = consumerGroup;
            DefaultEventPosition = defaultEventPosition;
            Context = partitionContext;
            StartingPosition = startingPosition;
            Options = options;
        }

        /// <summary>
        ///   Starts the partition pump.  In case it's already running, nothing happens.
        /// </summary>
        ///
        /// <returns>A task to be resolved on when the operation has completed.</returns>
        ///
        public async Task StartAsync()
        {
            if (RunningTask == null)
            {
                await RunningTaskSemaphore.WaitAsync().ConfigureAwait(false);

                try
                {
                    if (RunningTask == null)
                    {
                        // We expect the token source to be null, but we are playing safe.

                        RunningTaskTokenSource?.Cancel();
                        RunningTaskTokenSource = new CancellationTokenSource();

<<<<<<< HEAD
                        // In case an exception is encountered while the processing is initializing, don't catch it
                        // and let the event processor handle it.
=======
                        InnerConsumer = new EventHubConsumerClient(ConsumerGroup, Context.PartitionId, DefaultEventPosition, Connection);
>>>>>>> bc2a6f47

                        EventPosition startingPosition = StartingPosition;

                        if (OwnerEventProcessor.InitializeProcessingForPartitionAsync != null)
                        {
                            var initializationContext = new InitializePartitionProcessingContext(Context);
                            await OwnerEventProcessor.InitializeProcessingForPartitionAsync(initializationContext).ConfigureAwait(false);

                            startingPosition = startingPosition ?? initializationContext.DefaultStartingPosition;
                        }

                        InnerConsumer = InnerClient.CreateConsumer(ConsumerGroup, Context.PartitionId, startingPosition ?? EventPosition.Earliest);

                        // Before closing, the running task will set the close reason in case of failure.  When something
                        // unexpected happens and it's not set, the default value (Unknown) is kept.

                        RunningTask = RunAsync(RunningTaskTokenSource.Token);
                    }
                }
                finally
                {
                    RunningTaskSemaphore.Release();
                }
            }
        }

        /// <summary>
        ///   Stops the partition pump.  In case it isn't running, nothing happens.
        /// </summary>
        ///
        /// <param name="reason">The reason why the processing for the associated partition is being stopped.  In case it's <c>null</c>, the internal close reason set by this pump is used.</param>
        ///
        /// <returns>A task to be resolved on when the operation has completed.</returns>
        ///
        public async Task StopAsync(CloseReason? reason)
        {
            if (RunningTask != null)
            {
                await RunningTaskSemaphore.WaitAsync().ConfigureAwait(false);

                try
                {
                    if (RunningTask != null)
                    {
                        RunningTaskTokenSource.Cancel();
                        RunningTaskTokenSource = null;

                        try
                        {
                            // RunningTask is only expected to fail when the event processor throws while processing
                            // an error, but unforeseen scenarios might happen.

                            await RunningTask.ConfigureAwait(false);
                        }
                        catch (Exception)
                        {
                            // TODO: delegate the exception handling to an Exception Callback.
                        }

                        RunningTask = null;

                        // It's important to close the consumer as soon as possible.  Failing to do so multiple times
                        // would make it impossible to create more consumers for the associated partition as there's a
                        // limit per client.

                        await InnerConsumer.CloseAsync().ConfigureAwait(false);

                        // In case an exception is encountered while the processing is stopping, don't catch it and let
                        // the event processor handle it.  The pump has no way to guess when a partition was lost or when
                        // a shutdown request was sent to the event processor, so it expects a "reason" parameter to provide
                        // this information.  However, in case of pump failure, the external event processor does not have
                        // enough information to figure out what failure reason to use, as this information is only known
                        // by the pump.  In this case, we expect the processor-provided reason to be null, and the private
                        // CloseReason is used instead.

                        if (OwnerEventProcessor.ProcessingForPartitionStoppedAsync != null)
                        {
                            var stopContext = new PartitionProcessingStoppedContext(Context, reason ?? CloseReason);
                            await OwnerEventProcessor.ProcessingForPartitionStoppedAsync(stopContext).ConfigureAwait(false);
                        }
                    }
                }
                finally
                {
                    RunningTaskSemaphore.Release();
                }
            }
        }

        /// <summary>
        ///   The main loop of a partition pump.  It receives events from the Azure Event Hubs service
        ///   and delegates their processing to the event processor processing handlers.
        /// </summary>
        ///
        /// <param name="cancellationToken">A <see cref="CancellationToken"/> instance to signal the request to cancel the operation.</param>
        ///
        /// <returns>A task to be resolved on when the operation has completed.</returns>
        ///
        private async Task RunAsync(CancellationToken cancellationToken)
        {
            List<EventData> receivedEvents;
            Exception unrecoverableException = null;

            // We'll break from the loop upon encountering a non-retriable exception.  The event processor periodically
            // checks its pumps' status, so it should be aware of when one of them stops working.

            while (!cancellationToken.IsCancellationRequested && unrecoverableException == null)
            {
                try
                {
<<<<<<< HEAD
                    receivedEvents = (await InnerConsumer.ReceiveAsync(Options.MaximumMessageCount, Options.MaximumReceiveWaitTime, cancellationToken).ConfigureAwait(false)).ToList();
=======
                    receivedEvents = await InnerConsumer.ReceiveAsync(MaximumMessageCount, Options.MaximumReceiveWaitTime, cancellationToken).ConfigureAwait(false);
>>>>>>> bc2a6f47

                    using DiagnosticScope diagnosticScope = EventDataInstrumentation.ClientDiagnostics.CreateScope(DiagnosticProperty.EventProcessorProcessingActivityName);
                    diagnosticScope.AddAttribute("kind", "server");

                    if (diagnosticScope.IsEnabled)
                    {
                        foreach (var eventData in receivedEvents)
                        {
                            if (EventDataInstrumentation.TryExtractDiagnosticId(eventData, out string diagnosticId))
                            {
                                diagnosticScope.AddLink(diagnosticId);
                            }
                        }
                    }

                    // Small workaround to make sure we call ProcessEvents with EventData = null when no events have been received.
                    // The code is expected to get simpler when we start using the async enumerator internally to receive events.

                    if (receivedEvents.Count == 0)
                    {
                        receivedEvents.Add(null);
                    }

                    diagnosticScope.Start();

                    foreach (var eventData in receivedEvents)
                    {
                        try
                        {
                            var partitionEvent = new PartitionEvent(Context, eventData);
                            await OwnerEventProcessor.ProcessEventAsync(partitionEvent).ConfigureAwait(false);
                        }
                        catch (Exception partitionProcessorException)
                        {
                            diagnosticScope.Failed(partitionProcessorException);
                            unrecoverableException = partitionProcessorException;
                            CloseReason = CloseReason.ProcessEventsException;

                            break;
                        }
                    }
                }
                catch (Exception eventHubException)
                {
                    // Stop running only if it's not a retriable exception.

                    if (RetryPolicy.CalculateRetryDelay(eventHubException, 1) == null)
                    {
                        unrecoverableException = eventHubException;
                        CloseReason = CloseReason.EventHubException;

                        break;
                    }
                }
            }

            if (unrecoverableException != null)
            {
                // In case an exception is encountered while the exception is being processed, don't catch it
                // and let the calling method (StopAsync) handle it.

                var errorContext = new ProcessorErrorContext(Context.PartitionId, unrecoverableException);
                await OwnerEventProcessor.ProcessExceptionAsync(errorContext).ConfigureAwait(false);
            }
        }
    }
}<|MERGE_RESOLUTION|>--- conflicted
+++ resolved
@@ -108,37 +108,22 @@
         /// </summary>
         ///
         /// <param name="eventProcessor">The <see cref="EventProcessorClient" /> that owns this instance.</param>
-<<<<<<< HEAD
-        /// <param name="eventHubClient">The client used to interact with the Azure Event Hubs service.</param>
+        /// <param name="connection">The <see cref="EventHubConnection" /> connection to use for communication with the Event Hubs service.</param>
         /// <param name="consumerGroup">The name of the consumer group this partition pump is associated with.  Events are read in the context of this group.</param>
         /// <param name="partitionContext">The context of the Event Hub partition this partition pump is associated with.  Events will be read only from this partition.</param>
         /// <param name="startingPosition">The position within the partition where the pump should begin reading events.</param>
         /// <param name="options">The set of options to use for this partition pump.</param>
         ///
         internal PartitionPump(EventProcessorClient eventProcessor,
-                               EventHubClient eventHubClient,
+                               EventHubConnection connection,
                                string consumerGroup,
                                PartitionContext partitionContext,
                                EventPosition startingPosition,
-=======
-        /// <param name="connection">The <see cref="EventHubConnection" /> connection to use for communication with the Event Hubs service.</param>
-        /// <param name="consumerGroup">The name of the consumer group this partition pump is associated with.  Events are read in the context of this group.</param>
-        /// <param name="partitionContext">The context of the Event Hub partition this partition pump is associated with.  Events will be read only from this partition.</param>
-        /// <param name="defaultEventPosition">The default position where the reading of events should begin in the case where there is no checkpoint available.</param>
-        /// <param name="options">The set of options to use for this partition pump.</param>
-        ///
-        internal PartitionPump(EventProcessorClient eventProcessor,
-                               EventHubConnection connection,
-                               string consumerGroup,
-                               PartitionContext partitionContext,
-                               EventPosition defaultEventPosition,
->>>>>>> bc2a6f47
                                EventProcessorClientOptions options)
         {
             OwnerEventProcessor = eventProcessor;
             Connection = connection;
             ConsumerGroup = consumerGroup;
-            DefaultEventPosition = defaultEventPosition;
             Context = partitionContext;
             StartingPosition = startingPosition;
             Options = options;
@@ -165,12 +150,8 @@
                         RunningTaskTokenSource?.Cancel();
                         RunningTaskTokenSource = new CancellationTokenSource();
 
-<<<<<<< HEAD
                         // In case an exception is encountered while the processing is initializing, don't catch it
                         // and let the event processor handle it.
-=======
-                        InnerConsumer = new EventHubConsumerClient(ConsumerGroup, Context.PartitionId, DefaultEventPosition, Connection);
->>>>>>> bc2a6f47
 
                         EventPosition startingPosition = StartingPosition;
 
@@ -182,7 +163,7 @@
                             startingPosition = startingPosition ?? initializationContext.DefaultStartingPosition;
                         }
 
-                        InnerConsumer = InnerClient.CreateConsumer(ConsumerGroup, Context.PartitionId, startingPosition ?? EventPosition.Earliest);
+                        InnerConsumer = new EventHubConsumerClient(ConsumerGroup, Context.PartitionId, startingPosition ?? EventPosition.Earliest, Connection);
 
                         // Before closing, the running task will set the close reason in case of failure.  When something
                         // unexpected happens and it's not set, the default value (Unknown) is kept.
@@ -281,11 +262,7 @@
             {
                 try
                 {
-<<<<<<< HEAD
-                    receivedEvents = (await InnerConsumer.ReceiveAsync(Options.MaximumMessageCount, Options.MaximumReceiveWaitTime, cancellationToken).ConfigureAwait(false)).ToList();
-=======
-                    receivedEvents = await InnerConsumer.ReceiveAsync(MaximumMessageCount, Options.MaximumReceiveWaitTime, cancellationToken).ConfigureAwait(false);
->>>>>>> bc2a6f47
+                    receivedEvents = (await InnerConsumer.ReceiveAsync(MaximumMessageCount, Options.MaximumReceiveWaitTime, cancellationToken).ConfigureAwait(false)).ToList();
 
                     using DiagnosticScope diagnosticScope = EventDataInstrumentation.ClientDiagnostics.CreateScope(DiagnosticProperty.EventProcessorProcessingActivityName);
                     diagnosticScope.AddAttribute("kind", "server");
