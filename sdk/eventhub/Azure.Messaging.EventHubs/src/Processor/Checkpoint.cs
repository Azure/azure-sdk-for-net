﻿// Copyright (c) Microsoft Corporation. All rights reserved.
// Licensed under the MIT License.

using Azure.Core;

namespace Azure.Messaging.EventHubs.Processor
{
    /// <summary>
    ///   Contains the information to reflect the state of event processing for a given Event Hub partition.
    /// </summary>
    ///
    public class Checkpoint
    {
        /// <summary>
        ///   The fully qualified Event Hubs namespace this checkpoint is associated with.  This
        ///   is likely to be similar to <c>{yournamespace}.servicebus.windows.net</c>.
        /// </summary>
        ///
        public string FullyQualifiedNamespace { get; }

        /// <summary>
        ///   The name of the specific Event Hub this checkpoint is associated with, relative
        ///   to the Event Hubs namespace that contains it.
        /// </summary>
        ///
        public string EventHubName { get; }

        /// <summary>
        ///   The name of the consumer group this checkpoint is associated with.
        /// </summary>
        ///
        public string ConsumerGroup { get; }

        /// <summary>
<<<<<<< HEAD
=======
        ///   The identifier of the associated <c>EventProcessorClient</c> instance.
        /// </summary>
        ///
        /// <seealso href="https://www.nuget.org/packages/Azure.Messaging.EventHubs.Processor" />
        ///
        public string OwnerIdentifier { get; }

        /// <summary>
>>>>>>> d328796a
        ///   The identifier of the Event Hub partition this checkpoint is associated with.
        /// </summary>
        ///
        public string PartitionId { get; }

        /// <summary>
        ///   The offset of the <see cref="EventData" /> this checkpoint is associated with.
        /// </summary>
        ///
        public long Offset { get; }

        /// <summary>
        ///   The sequence number assigned to the <see cref="EventData" /> this checkpoint is associated with.
        /// </summary>
        ///
        public long SequenceNumber { get; }

        /// <summary>
        ///   Initializes a new instance of the <see cref="Checkpoint"/> class.
        /// </summary>
        ///
        /// <param name="fullyQualifiedNamespace">The fully qualified Event Hubs namespace this checkpoint is associated with.  This is likely to be similar to <c>{yournamespace}.servicebus.windows.net</c>.</param>
        /// <param name="eventHubName">The name of the specific Event Hub this checkpoint is associated with, relative to the Event Hubs namespace that contains it.</param>
        /// <param name="consumerGroup">The name of the consumer group this checkpoint is associated with.</param>
<<<<<<< HEAD
=======
        /// <param name="ownerIdentifier">The identifier of the associated <c>EventProcessorClient</c>.</param>
>>>>>>> d328796a
        /// <param name="partitionId">The identifier of the Event Hub partition this checkpoint is associated with.</param>
        /// <param name="offset">The offset of the <see cref="EventData" /> this checkpoint is associated with.</param>
        /// <param name="sequenceNumber">The sequence number assigned to the <see cref="EventData" /> this checkpoint is associated with.</param>
        ///
        /// <seealso href="https://www.nuget.org/packages/Azure.Messaging.EventHubs.Processor" />
        ///
        protected internal Checkpoint(string fullyQualifiedNamespace,
                                      string eventHubName,
                                      string consumerGroup,
                                      string partitionId,
                                      long offset,
                                      long sequenceNumber)
        {
            Argument.AssertNotNullOrEmpty(fullyQualifiedNamespace, nameof(fullyQualifiedNamespace));
            Argument.AssertNotNullOrEmpty(eventHubName, nameof(eventHubName));
            Argument.AssertNotNullOrEmpty(consumerGroup, nameof(consumerGroup));
            Argument.AssertNotNullOrEmpty(partitionId, nameof(partitionId));
            Argument.AssertAtLeast(offset, 0, nameof(offset));
            Argument.AssertAtLeast(sequenceNumber, 0, nameof(sequenceNumber));

            FullyQualifiedNamespace = fullyQualifiedNamespace;
            EventHubName = eventHubName;
            ConsumerGroup = consumerGroup;
            PartitionId = partitionId;
            Offset = offset;
            SequenceNumber = sequenceNumber;
        }
    }
}<|MERGE_RESOLUTION|>--- conflicted
+++ resolved
@@ -32,17 +32,6 @@
         public string ConsumerGroup { get; }
 
         /// <summary>
-<<<<<<< HEAD
-=======
-        ///   The identifier of the associated <c>EventProcessorClient</c> instance.
-        /// </summary>
-        ///
-        /// <seealso href="https://www.nuget.org/packages/Azure.Messaging.EventHubs.Processor" />
-        ///
-        public string OwnerIdentifier { get; }
-
-        /// <summary>
->>>>>>> d328796a
         ///   The identifier of the Event Hub partition this checkpoint is associated with.
         /// </summary>
         ///
@@ -67,10 +56,6 @@
         /// <param name="fullyQualifiedNamespace">The fully qualified Event Hubs namespace this checkpoint is associated with.  This is likely to be similar to <c>{yournamespace}.servicebus.windows.net</c>.</param>
         /// <param name="eventHubName">The name of the specific Event Hub this checkpoint is associated with, relative to the Event Hubs namespace that contains it.</param>
         /// <param name="consumerGroup">The name of the consumer group this checkpoint is associated with.</param>
-<<<<<<< HEAD
-=======
-        /// <param name="ownerIdentifier">The identifier of the associated <c>EventProcessorClient</c>.</param>
->>>>>>> d328796a
         /// <param name="partitionId">The identifier of the Event Hub partition this checkpoint is associated with.</param>
         /// <param name="offset">The offset of the <see cref="EventData" /> this checkpoint is associated with.</param>
         /// <param name="sequenceNumber">The sequence number assigned to the <see cref="EventData" /> this checkpoint is associated with.</param>
