﻿// Copyright (c) Microsoft Corporation. All rights reserved.
// Licensed under the MIT License.

using System;
using System.Threading.Tasks;
using Azure.Core;
using Azure.Messaging.EventHubs.Errors;

namespace Azure.Messaging.EventHubs.Processor
{
    /// <summary>
    ///   Contains information about a partition that has attempted to receive an event from the Azure Event Hub
    ///   service in an <see cref="EventProcessorClient" /> context, as well as the received event, if any.  It
    ///   also provides a way of creating a checkpoint based on the information contained in the associated event.
    /// </summary>
    ///
    public class EventProcessorEvent
    {
        /// <summary>
        ///   The context of the Event Hub partition this instance is associated with.
        /// </summary>
        ///
        public PartitionContext Context { get; }

        /// <summary>
        ///   The received event to be processed.  Expected to be <c>null</c> if the receive call has timed out.
        /// </summary>
        ///
        public EventData Data { get; }

        /// <summary>
        ///   The <see cref="EventProcessorClient" /> for this instance to use as a way of checkpoiting.
        /// </summary>
        ///
        private WeakReference<EventProcessorClient> Processor { get; }

        /// <summary>
        ///   Initializes a new instance of the <see cref="EventProcessorEvent"/> class.
        /// </summary>
        ///
        /// <param name="partitionContext">The context of the Event Hub partition this instance is associated with.</param>
        /// <param name="eventData">The received event to be processed.  Expected to be <c>null</c> if the receive call has timed out.</param>
        /// <param name="processor">The <see cref="EventProcessorClient" /> for this instance to use as a way of checkpoiting.</param>
        ///
        internal EventProcessorEvent(PartitionContext partitionContext,
                                     EventData eventData,
                                     EventProcessorClient processor)
        {
            Argument.AssertNotNull(partitionContext, nameof(partitionContext));
            Argument.AssertNotNull(processor, nameof(processor));

            Context = partitionContext;
            Data = eventData;
            Processor = new WeakReference<EventProcessorClient>(processor);
        }

        /// <summary>
<<<<<<< HEAD
        ///   Initializes a new instance of the <see cref="EventProcessorEvent"/> class.
        /// </summary>
        ///
        /// <param name="partitionContext">The context of the Event Hub partition this instance is associated with.</param>
        /// <param name="eventData">The received event to be processed.  Expected to be <c>null</c> if the receive call has timed out.</param>
        ///
        protected internal EventProcessorEvent(PartitionContext partitionContext,
                                               EventData eventData)
        {
            Argument.AssertNotNull(partitionContext, nameof(partitionContext));

            Context = partitionContext;
            Data = eventData;
        }

        /// <summary>
        ///   Updates the checkpoint using the information contained in this instance for the associated partition
        ///   and consumer group.
        /// </summary>
        ///
        /// <returns>A task to be resolved on when the operation has completed.</returns>
        ///
        /// <exception cref="ArgumentNullException">Occurs when <see cref="Data" /> is <c>null</c>.</exception>
        /// <exception cref="EventHubsClientClosedException">Occurs when the <see cref="EventProcessorClient" /> needed to perform this operation is no longer available.</exception>
        ///
        public Task UpdateCheckpointAsync()
        {
            var processor = default(EventProcessorClient);

            if ((Processor)?.TryGetTarget(out processor) == false || (processor == null))
            {
                // If the processor instance was not available, treat it as a closed instance for
                // messaging consistency.

                Argument.AssertNotClosed(true, Resources.ClientNeededForThisInformation);
            }

            // Data validation is done by the event processor.

            return processor.UpdateCheckpointAsync(Data, Context);
        }
=======
        ///   Updates the checkpoint for the <see cref="PartitionContext" /> and <see cref="EventData" /> associated with
        ///   this event.
        /// </summary>
        ///
        public Task UpdateCheckpointAsync() => OnUpdateCheckpoint(Data, Context);
>>>>>>> 343bd1e7
    }
}<|MERGE_RESOLUTION|>--- conflicted
+++ resolved
@@ -55,7 +55,6 @@
         }
 
         /// <summary>
-<<<<<<< HEAD
         ///   Initializes a new instance of the <see cref="EventProcessorEvent"/> class.
         /// </summary>
         ///
@@ -72,8 +71,8 @@
         }
 
         /// <summary>
-        ///   Updates the checkpoint using the information contained in this instance for the associated partition
-        ///   and consumer group.
+        ///   Updates the checkpoint for the <see cref="PartitionContext" /> and <see cref="EventData" /> associated with
+        ///   this event.
         /// </summary>
         ///
         /// <returns>A task to be resolved on when the operation has completed.</returns>
@@ -97,12 +96,5 @@
 
             return processor.UpdateCheckpointAsync(Data, Context);
         }
-=======
-        ///   Updates the checkpoint for the <see cref="PartitionContext" /> and <see cref="EventData" /> associated with
-        ///   this event.
-        /// </summary>
-        ///
-        public Task UpdateCheckpointAsync() => OnUpdateCheckpoint(Data, Context);
->>>>>>> 343bd1e7
     }
 }