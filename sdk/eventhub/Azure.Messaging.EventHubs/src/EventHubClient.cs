--- conflicted
+++ resolved
@@ -7,7 +7,6 @@
 using System.Threading;
 using System.Threading.Tasks;
 using Azure.Core;
-using Azure.Messaging.EventHubs.Amqp;
 using Azure.Messaging.EventHubs.Authorization;
 using Azure.Messaging.EventHubs.Compatibility;
 using Azure.Messaging.EventHubs.Core;
@@ -196,15 +195,9 @@
         {
             clientOptions = clientOptions?.Clone() ?? new EventHubClientOptions();
 
-<<<<<<< HEAD
-            Guard.ArgumentNotNullOrEmpty(nameof(fullyQualifiedNamespace), fullyQualifiedNamespace);
-            Guard.ArgumentNotNullOrEmpty(nameof(eventHubName), eventHubName);
-            Guard.ArgumentNotNull(nameof(credential), credential);
-=======
-            Argument.AssertNotNullOrEmpty(host, nameof(host));
+            Argument.AssertNotNullOrEmpty(fullyQualifiedNamespace, nameof(fullyQualifiedNamespace));
             Argument.AssertNotNullOrEmpty(eventHubName, nameof(eventHubName));
             Argument.AssertNotNull(credential, nameof(credential));
->>>>>>> c45f6afd
             ValidateClientOptions(clientOptions);
 
             switch (credential)
