--- conflicted
+++ resolved
@@ -17,7 +17,6 @@
 
 namespace Azure.Messaging.EventHubs
 {
-
     /// <summary>
     ///   Consumes events for the configured Event Hub and consumer group across all partitions, making them available for processing
     ///   through the provided handlers.
@@ -113,7 +112,7 @@
         ///   call.
         /// </summary>
         ///
-        private Func<EventHubConnection> ConnectionFactory { get; }
+        protected virtual Func<EventHubConnection> ConnectionFactory { get; }
 
         /// <summary>
         ///   Interacts with the storage system with responsibility for creation of checkpoints and for ownership claim.
@@ -589,21 +588,7 @@
         {
             IsClosed = true;
 
-<<<<<<< HEAD
-            try
-            {
-                await StopAsync().ConfigureAwait(false);
-            }
-            finally
-            {
-                if (OwnsConnection)
-                {
-                    await Connection.CloseAsync().ConfigureAwait(false);
-                }
-            }
-=======
             await StopAsync().ConfigureAwait(false);
->>>>>>> 8bae3f8f
         }
 
         /// <summary>
@@ -658,245 +643,10 @@
         ///
         /// <returns>A task to be resolved on when the operation has completed.</returns>
         ///
-<<<<<<< HEAD
-        private async Task RunAsync(CancellationToken cancellationToken)
-        {
-            while (!cancellationToken.IsCancellationRequested)
-            {
-                Stopwatch cycleDuration = Stopwatch.StartNew();
-
-                // Renew this instance's ownership so they don't expire.
-
-                await RenewOwnershipAsync().ConfigureAwait(false);
-
-                // From the storage service provided by the user, obtain a complete list of ownership, including expired ones.  We may still need
-                // their eTags to claim orphan partitions.
-
-                var completeOwnershipList = await Manager
-                    .ListOwnershipAsync(Connection.FullyQualifiedNamespace, Connection.EventHubName, ConsumerGroup)
-                    .ConfigureAwait(false);
-
-                // Get a complete list of the partition ids present in the Event Hub.  This should be immutable for the time being, but
-                // it may change in the future.
-
-                var partitionIds = await Connection.GetPartitionIdsAsync(RetryPolicy).ConfigureAwait(false);
-                var unclaimedPartitions = new HashSet<string>(partitionIds);
-
-                // Filter the complete ownership list to obtain only the ones that are still active.  The expiration time defaults to 30 seconds,
-                // but it may be overridden by a derived class.
-                // Create a partition distribution dictionary from the active ownership list we have, mapping an owner's identifier to the amount of
-                // partitions it owns and its list of partitions.  When an event processor goes down and it has only expired ownership, it will not be taken into consideration
-                // by others.
-
-                var activeOwnershipWithDistribution = new Dictionary<string, List<PartitionOwnership>>();
-                var now = DateTimeOffset.UtcNow;
-                foreach (PartitionOwnership ownership in completeOwnershipList)
-                {
-                    if (now.Subtract(ownership.LastModifiedTime.Value) < OwnershipExpiration)
-                    {
-                        if (activeOwnershipWithDistribution.ContainsKey(ownership.OwnerIdentifier))
-                        {
-                            activeOwnershipWithDistribution[ownership.OwnerIdentifier].Add(ownership);
-                            unclaimedPartitions.Remove(ownership.PartitionId);
-                        }
-                        else
-                        {
-                            activeOwnershipWithDistribution[ownership.OwnerIdentifier] = new List<PartitionOwnership> { ownership };
-                            unclaimedPartitions.Remove(ownership.PartitionId);
-                        }
-                    }
-                }
-
-                // Dispose of all previous partition ownership instances and get a whole new dictionary.
-                if (activeOwnershipWithDistribution.TryGetValue(Identifier, out var owned))
-                {
-                    InstanceOwnership = owned
-                        .ToDictionary(ownership => ownership.PartitionId);
-                }
-                else
-                {
-                    InstanceOwnership = new Dictionary<string, PartitionOwnership>();
-                }
-
-                // Some previously owned partitions might have had their ownership expired or might have been stolen, so we need to stop
-                // the pumps we don't need anymore.
-                var partitionIdsToStop = new List<string>();
-                foreach (var partitionId in PartitionPumps.Keys)
-                {
-                    if (!InstanceOwnership.ContainsKey(partitionId))
-                    {
-                        partitionIdsToStop.Add(partitionId);
-                    }
-                }
-
-                await Task.WhenAll(partitionIdsToStop
-                    .Select(partitionId => RemovePartitionPumpIfItExistsAsync(partitionId, ProcessingStoppedReason.OwnershipLost)))
-                    .ConfigureAwait(false);
-
-                // Now that we are left with pumps that should be running, check their status.  If any has stopped, it means an
-                // unexpected failure has happened, so try closing it and starting a new one.  In case we don't have a pump that
-                // should exist, create it.  This might happen when pump creation has failed in a previous cycle.
-
-                await Task.WhenAll(InstanceOwnership
-                    .Select(async kvp =>
-                        {
-                            if (PartitionPumps.TryGetValue(kvp.Key, out PartitionPump pump) && !pump.IsRunning)
-                            {
-                                await AddPartitionPumpAsync(kvp.Key, kvp.Value.SequenceNumber).ConfigureAwait(false);
-                            }
-                        }))
-                    .ConfigureAwait(false);
-
-                // Find an ownership to claim and try to claim it.  The method will return null if this instance was not eligible to
-                // increase its ownership list, if no claimable ownership could be found or if a claim attempt failed.
-
-                PartitionOwnership claimedOwnership = await FindAndClaimOwnershipAsync(completeOwnershipList, activeOwnershipWithDistribution, unclaimedPartitions, partitionIds.Length).ConfigureAwait(false);
-
-                if (claimedOwnership != null)
-                {
-                    InstanceOwnership[claimedOwnership.PartitionId] = claimedOwnership;
-
-                    await AddPartitionPumpAsync(claimedOwnership.PartitionId, claimedOwnership.SequenceNumber).ConfigureAwait(false);
-                }
-
-                // Wait the remaining time, if any, to start the next cycle.  The total time of a cycle defaults to 10 seconds,
-                // but it may be overridden by a derived class.
-
-                TimeSpan remainingTimeUntilNextCycle = LoadBalanceUpdate - cycleDuration.Elapsed;
-
-                if (remainingTimeUntilNextCycle > TimeSpan.Zero)
-                {
-                    // If a stop request has been issued, Task.Delay will throw a TaskCanceledException.  This is expected and it
-                    // will be caught by the StopAsync method.
-
-                    await Task.Delay(remainingTimeUntilNextCycle, cancellationToken).ConfigureAwait(false);
-                }
-            }
-        }
-
-        /// <summary>
-        ///   Finds and tries to claim an ownership if this <see cref="EventProcessorClient" /> instance is eligible to increase its ownership
-        ///   list.
-        /// </summary>
-        ///
-        /// <param name="completeOwnershipEnumerable">A complete enumerable of ownership obtained from the stored service provided by the user.</param>
-        /// <param name="activeOwnershipWithDistribution">The set of ownership that are still active.</param>
-        /// <param name="unclaimedPartitions">The set of partitionIds that are currently unclaimed.</param>
-        /// <param name="partitionCount">The count of partitions.</param>
-        ///
-        /// <returns>The claimed ownership. <c>null</c> if this instance is not eligible, if no claimable ownership was found or if the claim attempt failed.</returns>
-        ///
-        private async Task<PartitionOwnership> FindAndClaimOwnershipAsync(IEnumerable<PartitionOwnership> completeOwnershipEnumerable,
-                                                                          Dictionary<string, List<PartitionOwnership>> activeOwnershipWithDistribution,
-                                                                          HashSet<string> unclaimedPartitions,
-                                                                          int partitionCount)
-        {
-
-            // The minimum owned partitions count is the minimum amount of partitions every event processor needs to own when the distribution
-            // is balanced.  If n = minimumOwnedPartitionsCount, a balanced distribution will only have processors that own n or n + 1 partitions
-            // each.  We can guarantee the partition distribution has at least one key, which corresponds to this event processor instance, even
-            // if it owns no partitions.
-
-            var minimumOwnedPartitionsCount = partitionCount / activeOwnershipWithDistribution.Keys.Count;
-            var ownedPartitionsCount = activeOwnershipWithDistribution[Identifier].Count;
-
-            // There are two possible situations in which we may need to claim a partition ownership.
-            //
-            // The first one is when we are below the minimum amount of owned partitions.  There's nothing more to check, as we need to claim more
-            // partitions to enforce balancing.
-            //
-            // The second case is a bit tricky.  Sometimes the claim must be performed by an event processor that already has reached the minimum
-            // amount of ownership.  This may happen, for instance, when we have 13 partitions and 3 processors, each of them owning 4 partitions.
-            // The minimum amount of partitions per processor is, in fact, 4, but in this example we still have 1 orphan partition to claim.  To
-            // avoid overlooking this kind of situation, we may want to claim an ownership when we have exactly the minimum amount of ownership,
-            // but we are making sure there are no better candidates among the other event processors.
-
-            if (ownedPartitionsCount < minimumOwnedPartitionsCount ||
-                (ownedPartitionsCount == minimumOwnedPartitionsCount &&
-                    !activeOwnershipWithDistribution.Values.Any(partitions => partitions.Count < minimumOwnedPartitionsCount)))
-            {
-                // Look for unclaimed partitions.  If any, randomly pick one of them to claim.
-                if (unclaimedPartitions.Count > 0)
-                {
-                    var index = RandomNumberGenerator.Value.Next(unclaimedPartitions.Count);
-
-                    return await ClaimOwnershipAsync(unclaimedPartitions.ElementAt(index), completeOwnershipEnumerable).ConfigureAwait(false);
-                }
-
-                // Only try to steal partitions if there are no unclaimed partitions left.  At first, only processors that have exceeded the
-                // maximum owned partition count should be targeted.
-
-                var maximumOwnedPartitionsCount = minimumOwnedPartitionsCount + 1;
-
-                var partitionsOwnedByProcessorWithGreaterThanMaximumOwnedPartitionsCount = new List<string>();
-                var partitionsOwnedByProcessorWithExactlyMaximumOwnedPartitionsCount = new List<string>();
-
-                // Build a list of partitions owned by processors owninng exactly maximumOwnedPartitionsCount partitions
-                // and a list of partitions owned by processors owninng greater than maximumOwnedPartitionsCount partitions.
-                // Ignore the partitions already owned by this processor even though the current processor should never meet either criteria
-                foreach (var key in activeOwnershipWithDistribution.Keys)
-                {
-                    if (activeOwnershipWithDistribution[key].Count < maximumOwnedPartitionsCount || key == Identifier)
-                    {
-                        // skip if the common case is true
-                        continue;
-                    }
-                    if (activeOwnershipWithDistribution[key].Count == maximumOwnedPartitionsCount)
-                    {
-                        activeOwnershipWithDistribution[key]
-                            .ForEach(ownership => partitionsOwnedByProcessorWithExactlyMaximumOwnedPartitionsCount.Add(ownership.PartitionId));
-                    }
-                    else if (activeOwnershipWithDistribution[key].Count > maximumOwnedPartitionsCount)
-                    {
-                        activeOwnershipWithDistribution[key]
-                            .ForEach(ownership => partitionsOwnedByProcessorWithGreaterThanMaximumOwnedPartitionsCount.Add(ownership.PartitionId));
-                    }
-                }
-
-                // Here's the important part.  If there are no processors that have exceeded the maximum owned partition count allowed, we may
-                // need to steal from the processors that have exactly the maximum amount.  If this instance is below the minimum count, then
-                // we have no choice as we need to enforce balancing.  Otherwise, leave it as it is because the distribution wouldn't change.
-
-                if (!partitionsOwnedByProcessorWithGreaterThanMaximumOwnedPartitionsCount.Any() && ownedPartitionsCount < minimumOwnedPartitionsCount)
-                {
-                    // If any stealable partitions were found, randomly pick one of them to claim.
-                    var index = RandomNumberGenerator.Value.Next(partitionsOwnedByProcessorWithExactlyMaximumOwnedPartitionsCount.Count);
-
-                    return await ClaimOwnershipAsync(
-                        partitionsOwnedByProcessorWithExactlyMaximumOwnedPartitionsCount[index],
-                        completeOwnershipEnumerable)
-                        .ConfigureAwait(false);
-                }
-                else if (partitionsOwnedByProcessorWithGreaterThanMaximumOwnedPartitionsCount.Any())
-                {
-                    // If any stealable partitions were found, randomly pick one of them to claim.
-                    var index = RandomNumberGenerator.Value.Next(partitionsOwnedByProcessorWithGreaterThanMaximumOwnedPartitionsCount.Count);
-
-                    return await ClaimOwnershipAsync(
-                        partitionsOwnedByProcessorWithGreaterThanMaximumOwnedPartitionsCount[index],
-                        completeOwnershipEnumerable)
-                        .ConfigureAwait(false);
-                }
-            }
-
-            // No ownership was claimed.
-
-            return null;
-        }
-
-        /// <summary>
-        ///   Creates and starts a new partition pump associated with the specified partition.  A partition pump might be overwritten by the creation
-        ///   of the new one and, for this reason, it handles stopping the existing pump if one exists.
-        /// </summary>
-        ///
-        /// <param name="partitionId">The identifier of the Event Hub partition the partition pump will be associated with.  Events will be read only from this partition.</param>
-        /// <param name="initialSequenceNumber">The sequence number of the event within a partition where the partition pump should begin reading events.</param>
-=======
         /// <remarks>
         ///   If overridden, the base class implementation must be explicitly called in order to make the event processor start
         ///   running.
         /// </remarks>
->>>>>>> 8bae3f8f
         ///
         /// <exception cref="EventHubsClientClosedException">Occurs when this <see cref="EventProcessorClient" /> instance is already closed.</exception>
         /// <exception cref="InvalidOperationException">Occurs when this method is invoked without <see cref="ProcessEventAsyncHandler" /> or <see cref="ProcessErrorAsyncHandler" /> set.</exception>
@@ -912,88 +662,12 @@
                     throw new InvalidOperationException(string.Format(CultureInfo.CurrentCulture, Resources.CannotStartEventProcessorWithoutHandler, nameof(ProcessEventAsyncHandler)));
                 }
 
-<<<<<<< HEAD
-                var partitionPump = new PartitionPump(Connection, ConsumerGroup, partitionContext, startingPosition ?? EventPosition.Earliest, ProcessEventAsync, UpdateCheckpointAsync, Options);
-
-                await partitionPump.StartAsync().ConfigureAwait(false);
-
-                PartitionPump existingPump = null;
-                PartitionPumps.AddOrUpdate(
-                    partitionId,
-                    partitionPump,
-                    (partitionID, existingValue) =>
-                    {
-                        existingPump = existingValue;
-                        return partitionPump;
-                    });
-
-                //stop the pump we replaced
-                if (existingPump != null)
-                {
-                    await StopPartitionPumpAsync(partitionId, ProcessingStoppedReason.Shutdown, existingPump)
-                        .ConfigureAwait(false);
-                }
-
-            }
-            catch (Exception)
-            {
-                // If partition pump creation fails, we'll try again on the next time this method is called.  This should happen
-                // on the next load balancing loop as long as this instance still owns the partition.
-                // TODO: delegate the exception handling to an Exception Callback.
-            }
-        }
-
-        /// <summary>
-        ///   Stops an owned partition pump instance in case it exists.  It is also removed from the pumps dictionary.
-        /// </summary>
-        ///
-        /// <param name="partitionId">The identifier of the Event Hub partition the partition pump is associated with.</param>
-        /// <param name="reason">The reason why the processing for the specified partition is being stopped.</param>
-        ///
-        /// <returns>A task to be resolved on when the operation has completed.</returns>
-        ///
-        private async Task RemovePartitionPumpIfItExistsAsync(string partitionId,
-                                                              ProcessingStoppedReason reason)
-        {
-            if (PartitionPumps.TryRemove(partitionId, out PartitionPump pump))
-            {
-                await StopPartitionPumpAsync(partitionId, reason, pump)
-                    .ConfigureAwait(false);
-            }
-        }
-
-        private async Task StopPartitionPumpAsync(string partitionId, ProcessingStoppedReason reason, PartitionPump pump)
-        {
-            try
-            {
-                await pump.StopAsync().ConfigureAwait(false);
-            }
-            catch (Exception)
-            {
-                // TODO: delegate the exception handling to an Exception Callback.
-            }
-
-            if (ProcessingForPartitionStoppedAsync != null)
-            {
-                try
-                {
-                    var partitionContext = new PartitionContext(partitionId);
-                    var stopContext = new PartitionProcessingStoppedContext(partitionContext, reason);
-
-                    await ProcessingForPartitionStoppedAsync(stopContext);
-                }
-                catch (Exception)
-                {
-                    // TODO: delegate the exception handling to an Exception Callback.
-                }
-=======
                 if (_processErrorAsyncHandler == null)
                 {
                     throw new InvalidOperationException(string.Format(CultureInfo.CurrentCulture, Resources.CannotStartEventProcessorWithoutHandler, nameof(ProcessErrorAsyncHandler)));
                 }
 
                 return base.StartAsync();
->>>>>>> 8bae3f8f
             }
         }
 
