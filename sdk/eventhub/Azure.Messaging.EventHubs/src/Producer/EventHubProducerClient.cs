﻿// Copyright (c) Microsoft Corporation. All rights reserved.
// Licensed under the MIT License.

using System;
using System.Collections.Generic;
using System.ComponentModel;
using System.Diagnostics.CodeAnalysis;
using System.Globalization;
using System.Linq;
using System.Threading;
using System.Threading.Tasks;
using Azure.Core;
using Azure.Core.Pipeline;
using Azure.Messaging.EventHubs.Core;
using Azure.Messaging.EventHubs.Diagnostics;

namespace Azure.Messaging.EventHubs.Producer
{
    /// <summary>
    ///   A client responsible for publishing <see cref="EventData" /> to a specific Event Hub,
    ///   grouped together in batches.  Depending on the options specified when sending, events data
    ///   may be automatically routed to an available partition or sent to a specifically requested partition.
    /// </summary>
    ///
    /// <remarks>
    ///   Allowing automatic routing of partitions is recommended when:
    ///   <para>- The sending of events needs to be highly available.</para>
    ///   <para>- The event data should be evenly distributed among all available partitions.</para>
    ///
    ///   If no partition is specified, the following rules are used for automatically selecting one:
    ///   <para>1) Distribute the events equally amongst all available partitions using a round-robin approach.</para>
    ///   <para>2) If a partition becomes unavailable, the Event Hubs service will automatically detect it and forward the message to another available partition.</para>
    /// </remarks>
    ///
    public class EventHubProducerClient : IAsyncDisposable
    {
        /// <summary>The maximum number of attempts that may be made to get a <see cref="TransportProducer" /> from the pool.</summary>
        internal const int MaximumCreateProducerAttempts = 3;

        /// <summary>The minimum allowable size, in bytes, for a batch to be sent.</summary>
        internal const int MinimumBatchSizeLimit = 24;

        /// <summary>The set of default publishing options to use when no specific options are requested.</summary>
        private static readonly SendEventOptions DefaultSendOptions = new SendEventOptions();

        /// <summary>Sets how long a dedicated <see cref="TransportProducer" /> would sit in memory before its <see cref="TransportProducerPool" /> would remove and close it.</summary>
        private static readonly TimeSpan PartitionProducerLifespan = TimeSpan.FromMinutes(5);

        /// <summary>
        ///   The fully qualified Event Hubs namespace that the producer is associated with.  This is likely
        ///   to be similar to <c>{yournamespace}.servicebus.windows.net</c>.
        /// </summary>
        ///
        public string FullyQualifiedNamespace => Connection.FullyQualifiedNamespace;

        /// <summary>
        ///   The name of the Event Hub that the producer is connected to, specific to the
        ///   Event Hubs namespace that contains it.
        /// </summary>
        ///
        public string EventHubName => Connection.EventHubName;

        /// <summary>
        ///   Indicates whether or not this <see cref="EventHubProducerClient" /> has been closed.
        /// </summary>
        ///
        /// <value>
        ///   <c>true</c> if the client is closed; otherwise, <c>false</c>.
        /// </value>
        ///
        public bool IsClosed { get; protected set; } = false;

        /// <summary>
        ///   Indicates whether the client has ownership of the associated <see cref="EventHubConnection" />
        ///   and should take responsibility for managing its lifespan.
        /// </summary>
        ///
        private bool OwnsConnection { get; } = true;

        /// <summary>
        ///   The policy to use for determining retry behavior for when an operation fails.
        /// </summary>
        ///
        private EventHubsRetryPolicy RetryPolicy { get; }

        /// <summary>
        ///   The active connection to the Azure Event Hubs service, enabling client communications for metadata
        ///   about the associated Event Hub and access to a transport-aware producer.
        /// </summary>
        ///
        private EventHubConnection Connection { get; }

        /// <summary>
        ///   A <see cref="TransportProducerPool" /> used to manage a set of partition specific <see cref="TransportProducer" />.
        /// </summary>
        ///
        private TransportProducerPool PartitionProducerPool { get; }

        /// <summary>
        ///   Initializes a new instance of the <see cref="EventHubProducerClient" /> class.
        /// </summary>
        ///
        /// <param name="connectionString">The connection string to use for connecting to the Event Hubs namespace; it is expected that the Event Hub name and the shared key properties are contained in this connection string.</param>
        ///
        /// <remarks>
        ///   If the connection string is copied from the Event Hubs namespace, it will likely not contain the name of the desired Event Hub,
        ///   which is needed.  In this case, the name can be added manually by adding ";EntityPath=[[ EVENT HUB NAME ]]" to the end of the
        ///   connection string.  For example, ";EntityPath=telemetry-hub".
        ///
        ///   If you have defined a shared access policy directly on the Event Hub itself, then copying the connection string from that
        ///   Event Hub will result in a connection string that contains the name.
        /// </remarks>
        ///
        public EventHubProducerClient(string connectionString) : this(connectionString, null, null)
        {
        }

        /// <summary>
        ///   Initializes a new instance of the <see cref="EventHubProducerClient" /> class.
        /// </summary>
        ///
        /// <param name="connectionString">The connection string to use for connecting to the Event Hubs namespace; it is expected that the Event Hub name and the shared key properties are contained in this connection string.</param>
        /// <param name="clientOptions">The set of options to use for this consumer.</param>
        ///
        /// <remarks>
        ///   If the connection string is copied from the Event Hubs namespace, it will likely not contain the name of the desired Event Hub,
        ///   which is needed.  In this case, the name can be added manually by adding ";EntityPath=[[ EVENT HUB NAME ]]" to the end of the
        ///   connection string.  For example, ";EntityPath=telemetry-hub".
        ///
        ///   If you have defined a shared access policy directly on the Event Hub itself, then copying the connection string from that
        ///   Event Hub will result in a connection string that contains the name.
        /// </remarks>
        ///
        public EventHubProducerClient(string connectionString,
                                      EventHubProducerClientOptions clientOptions) : this(connectionString, null, clientOptions)
        {
        }

        /// <summary>
        ///   Initializes a new instance of the <see cref="EventHubProducerClient" /> class.
        /// </summary>
        ///
        /// <param name="connectionString">The connection string to use for connecting to the Event Hubs namespace; it is expected that the shared key properties are contained in this connection string, but not the Event Hub name.</param>
        /// <param name="eventHubName">The name of the specific Event Hub to associate the producer with.</param>
        ///
        /// <remarks>
        ///   If the connection string is copied from the Event Hub itself, it will contain the name of the desired Event Hub,
        ///   and can be used directly without passing the <paramref name="eventHubName" />.  The name of the Event Hub should be
        ///   passed only once, either as part of the connection string or separately.
        /// </remarks>
        ///
        public EventHubProducerClient(string connectionString,
                                      string eventHubName) : this(connectionString, eventHubName, null)
        {
        }

        /// <summary>
        ///   Initializes a new instance of the <see cref="EventHubProducerClient" /> class.
        /// </summary>
        ///
        /// <param name="connectionString">The connection string to use for connecting to the Event Hubs namespace; it is expected that the shared key properties are contained in this connection string, but not the Event Hub name.</param>
        /// <param name="eventHubName">The name of the specific Event Hub to associate the producer with.</param>
        /// <param name="clientOptions">A set of options to apply when configuring the producer.</param>
        ///
        /// <remarks>
        ///   If the connection string is copied from the Event Hub itself, it will contain the name of the desired Event Hub,
        ///   and can be used directly without passing the <paramref name="eventHubName" />.  The name of the Event Hub should be
        ///   passed only once, either as part of the connection string or separately.
        /// </remarks>
        ///
        public EventHubProducerClient(string connectionString,
                                      string eventHubName,
                                      EventHubProducerClientOptions clientOptions)
        {
            Argument.AssertNotNullOrEmpty(connectionString, nameof(connectionString));
            clientOptions = clientOptions?.Clone() ?? new EventHubProducerClientOptions();

            OwnsConnection = true;
            Connection = new EventHubConnection(connectionString, eventHubName, clientOptions.ConnectionOptions);
            RetryPolicy = clientOptions.RetryOptions.ToRetryPolicy();
            PartitionProducerPool = new TransportProducerPool(Connection, RetryPolicy);
        }

        /// <summary>
        ///   Initializes a new instance of the <see cref="EventHubProducerClient" /> class.
        /// </summary>
        ///
        /// <param name="fullyQualifiedNamespace">The fully qualified Event Hubs namespace to connect to.  This is likely to be similar to <c>{yournamespace}.servicebus.windows.net</c>.</param>
        /// <param name="eventHubName">The name of the specific Event Hub to associate the producer with.</param>
        /// <param name="credential">The Azure managed identity credential to use for authorization.  Access controls may be specified by the Event Hubs namespace or the requested Event Hub, depending on Azure configuration.</param>
        /// <param name="clientOptions">A set of options to apply when configuring the producer.</param>
        ///
        public EventHubProducerClient(string fullyQualifiedNamespace,
                                      string eventHubName,
                                      TokenCredential credential,
                                      EventHubProducerClientOptions clientOptions = default)
        {
            Argument.AssertNotNullOrEmpty(fullyQualifiedNamespace, nameof(fullyQualifiedNamespace));
            Argument.AssertNotNullOrEmpty(eventHubName, nameof(eventHubName));
            Argument.AssertNotNull(credential, nameof(credential));

            clientOptions = clientOptions?.Clone() ?? new EventHubProducerClientOptions();

            OwnsConnection = true;
            Connection = new EventHubConnection(fullyQualifiedNamespace, eventHubName, credential, clientOptions.ConnectionOptions);
            RetryPolicy = clientOptions.RetryOptions.ToRetryPolicy();

            PartitionProducerPool = new TransportProducerPool(Connection, RetryPolicy);
        }

        /// <summary>
        ///   Initializes a new instance of the <see cref="EventHubProducerClient" /> class.
        /// </summary>
        ///
        /// <param name="connection">The <see cref="EventHubConnection" /> connection to use for communication with the Event Hubs service.</param>
        /// <param name="clientOptions">A set of options to apply when configuring the producer.</param>
        ///
        public EventHubProducerClient(EventHubConnection connection,
                                      EventHubProducerClientOptions clientOptions = default)
        {
            Argument.AssertNotNull(connection, nameof(connection));
            clientOptions = clientOptions?.Clone() ?? new EventHubProducerClientOptions();

            OwnsConnection = false;
            Connection = connection;
            RetryPolicy = clientOptions.RetryOptions.ToRetryPolicy();
            PartitionProducerPool = new TransportProducerPool(Connection, RetryPolicy);
        }

        /// <summary>
        ///   Initializes a new instance of the <see cref="EventHubProducerClient" /> class.
        /// </summary>
        ///
        /// <param name="connection">The connection to use as the basis for delegation of client-type operations.</param>
        /// <param name="transportProducer">The transport producer instance to use as the basis for service communication.</param>
        /// <param name="partitionProducerPool">A <see cref="TransportProducerPool" /> used to manage a set of partition specific <see cref="TransportProducer" />.</param>
        ///
        /// <remarks>
        ///   This constructor is intended to be used internally for functional
        ///   testing only.
        /// </remarks>
        ///
        internal EventHubProducerClient(EventHubConnection connection,
                                        TransportProducer transportProducer,
                                        TransportProducerPool partitionProducerPool = default)
        {
            Argument.AssertNotNull(connection, nameof(connection));
            Argument.AssertNotNull(transportProducer, nameof(transportProducer));

            OwnsConnection = false;
            Connection = connection;
            RetryPolicy = new EventHubProducerClientOptions().RetryOptions.ToRetryPolicy();
            PartitionProducerPool = partitionProducerPool ?? new TransportProducerPool(Connection, RetryPolicy, eventHubProducer: transportProducer);
        }

        /// <summary>
        ///   Initializes a new instance of the <see cref="EventHubProducerClient" /> class.
        /// </summary>
        ///
        protected EventHubProducerClient()
        {
            OwnsConnection = false;
        }

        /// <summary>
        ///   Retrieves information about the Event Hub that the connection is associated with, including
        ///   the number of partitions present and their identifiers.
        /// </summary>
        ///
        /// <param name="cancellationToken">An optional <see cref="CancellationToken" /> instance to signal the request to cancel the operation.</param>
        ///
        /// <returns>The set of information for the Event Hub that this client is associated with.</returns>
        ///
        public virtual Task<EventHubProperties> GetEventHubPropertiesAsync(CancellationToken cancellationToken = default)
        {
            Argument.AssertNotClosed(IsClosed, nameof(EventHubProducerClient));
            return Connection.GetPropertiesAsync(RetryPolicy, cancellationToken);
        }

        /// <summary>
        ///   Retrieves the set of identifiers for the partitions of an Event Hub.
        /// </summary>
        ///
        /// <param name="cancellationToken">An optional <see cref="CancellationToken" /> instance to signal the request to cancel the operation.</param>
        ///
        /// <returns>The set of identifiers for the partitions within the Event Hub that this client is associated with.</returns>
        ///
        /// <remarks>
        ///   This method is synonymous with invoking <see cref="GetEventHubPropertiesAsync(CancellationToken)" /> and reading the <see cref="EventHubProperties.PartitionIds" />
        ///   property that is returned. It is offered as a convenience for quick access to the set of partition identifiers for the associated Event Hub.
        ///   No new or extended information is presented.
        /// </remarks>
        ///
        public virtual Task<string[]> GetPartitionIdsAsync(CancellationToken cancellationToken = default)
        {

            Argument.AssertNotClosed(IsClosed, nameof(EventHubProducerClient));
            return Connection.GetPartitionIdsAsync(RetryPolicy, cancellationToken);
        }

        /// <summary>
        ///   Retrieves information about a specific partition for an Event Hub, including elements that describe the available
        ///   events in the partition event stream.
        /// </summary>
        ///
        /// <param name="partitionId">The unique identifier of a partition associated with the Event Hub.</param>
        /// <param name="cancellationToken">An optional <see cref="CancellationToken" /> instance to signal the request to cancel the operation.</param>
        ///
        /// <returns>The set of information for the requested partition under the Event Hub this client is associated with.</returns>
        ///
        public virtual Task<PartitionProperties> GetPartitionPropertiesAsync(string partitionId,
                                                                             CancellationToken cancellationToken = default)
        {
            Argument.AssertNotClosed(IsClosed, nameof(EventHubProducerClient));
            return Connection.GetPartitionPropertiesAsync(partitionId, RetryPolicy, cancellationToken);
        }

        /// <summary>
        ///   Sends an event to the associated Event Hub using a batched approach.  If the size of the event exceeds the
        ///   maximum size of a single batch, an exception will be triggered and the send will fail.
        /// </summary>
        ///
        /// <param name="eventData">The event data to send.</param>
        /// <param name="cancellationToken">An optional <see cref="CancellationToken" /> instance to signal the request to cancel the operation.</param>
        ///
        /// <returns>A task to be resolved on when the operation has completed.</returns>
        ///
        /// <seealso cref="SendAsync(EventData, SendEventOptions, CancellationToken)" />
        /// <seealso cref="SendAsync(IEnumerable{EventData}, CancellationToken)" />
        /// <seealso cref="SendAsync(IEnumerable{EventData}, SendEventOptions, CancellationToken)" />
        /// <seealso cref="SendAsync(EventDataBatch, CancellationToken)" />
        ///
        internal virtual Task SendAsync(EventData eventData,
                                        CancellationToken cancellationToken = default)
        {
            Argument.AssertNotNull(eventData, nameof(eventData));
            return SendAsync(new[] { eventData }, null, cancellationToken);
        }

        /// <summary>
        ///   Sends an event to the associated Event Hub using a batched approach.  If the size of the event exceeds the
        ///   maximum size of a single batch, an exception will be triggered and the send will fail.
        /// </summary>
        ///
        /// <param name="eventData">The event data to send.</param>
        /// <param name="options">The set of options to consider when sending this batch.</param>
        /// <param name="cancellationToken">An optional <see cref="CancellationToken" /> instance to signal the request to cancel the operation.</param>
        ///
        /// <returns>A task to be resolved on when the operation has completed.</returns>
        ///
        /// <seealso cref="SendAsync(EventData, CancellationToken)" />
        /// <seealso cref="SendAsync(IEnumerable{EventData}, CancellationToken)" />
        /// <seealso cref="SendAsync(IEnumerable{EventData}, SendEventOptions, CancellationToken)" />
        /// <seealso cref="SendAsync(EventDataBatch, CancellationToken)" />
        ///
        internal virtual Task SendAsync(EventData eventData,
                                        SendEventOptions options,
                                        CancellationToken cancellationToken = default)
        {
            Argument.AssertNotNull(eventData, nameof(eventData));
            return SendAsync(new[] { eventData }, options, cancellationToken);
        }

        /// <summary>
        ///   Sends a set of events to the associated Event Hub using a batched approach.  If the size of events exceed the
        ///   maximum size of a single batch, an exception will be triggered and the send will fail.
        /// </summary>
        ///
        /// <param name="events">The set of event data to send.</param>
        /// <param name="cancellationToken">An optional <see cref="CancellationToken" /> instance to signal the request to cancel the operation.</param>
        ///
        /// <returns>A task to be resolved on when the operation has completed.</returns>
        ///
        /// <seealso cref="SendAsync(IEnumerable{EventData}, SendEventOptions, CancellationToken)"/>
        ///
        internal virtual Task SendAsync(IEnumerable<EventData> events,
                                        CancellationToken cancellationToken = default) => SendAsync(events, null, cancellationToken);

        /// <summary>
        ///   Sends a set of events to the associated Event Hub using a batched approach.  If the size of events exceed the
        ///   maximum size of a single batch, an exception will be triggered and the send will fail.
        /// </summary>
        ///
        /// <param name="events">The set of event data to send.</param>
        /// <param name="options">The set of options to consider when sending this batch.</param>
        /// <param name="cancellationToken">An optional <see cref="CancellationToken" /> instance to signal the request to cancel the operation.</param>
        ///
        /// <returns>A task to be resolved on when the operation has completed.</returns>
        ///
        /// <seealso cref="SendAsync(EventData, CancellationToken)" />
        /// <seealso cref="SendAsync(EventData, SendEventOptions, CancellationToken)" />
        /// <seealso cref="SendAsync(IEnumerable{EventData}, CancellationToken)" />
        /// <seealso cref="SendAsync(EventDataBatch, CancellationToken)" />
        ///
        internal virtual async Task SendAsync(IEnumerable<EventData> events,
                                              SendEventOptions options,
                                              CancellationToken cancellationToken = default)
        {
            options ??= DefaultSendOptions;

            Argument.AssertNotNull(events, nameof(events));
            AssertSinglePartitionReference(options.PartitionId, options.PartitionKey);

            int attempts = 0;

<<<<<<< HEAD
            using DiagnosticScope scope = CreateDiagnosticScope();
            events = (events as IList<EventData>) ?? events.ToList();
            InstrumentMessages(events);

            TransportProducerPool.PooledProducer pooledProducer = PartitionProducerPool.GetPooledProducer(options.PartitionId, PartitionProducerLifespan);

            while (!cancellationToken.IsCancellationRequested)
=======
            events = (events as IList<EventData>) ?? events.ToList();
            InstrumentMessages(events);

            using DiagnosticScope scope = CreateDiagnosticScope();

            try
            {
                await activeProducer.SendAsync(events, options, cancellationToken).ConfigureAwait(false);
            }
            catch (Exception ex)
>>>>>>> 5d0bcac0
            {
                try
                {
                    await using var _ = pooledProducer.ConfigureAwait(false);

                    await pooledProducer.TransportProducer.SendAsync(events, options, cancellationToken).ConfigureAwait(false);

                    return;
                }
                catch (EventHubsException eventHubException) when (eventHubException.Reason == EventHubsException.FailureReason.ClientClosed
                                                                   && ShouldRecreateProducer(pooledProducer.TransportProducer, options.PartitionId))
                {
                    if (++attempts >= MaximumCreateProducerAttempts)
                    {
                        scope.Failed(eventHubException);
                        throw;
                    }

                    pooledProducer = PartitionProducerPool.GetPooledProducer(options.PartitionId, PartitionProducerLifespan);
                }
                catch (Exception ex)
                {
                    scope.Failed(ex);
                    throw;
                }
            }

            throw new TaskCanceledException();
        }

        /// <summary>
        ///   Sends a set of events to the associated Event Hub using a batched approach.
        /// </summary>
        ///
        /// <param name="eventBatch">The set of event data to send. A batch may be created using <see cref="CreateBatchAsync(CancellationToken)" />.</param>
        /// <param name="cancellationToken">An optional <see cref="CancellationToken" /> instance to signal the request to cancel the operation.</param>
        ///
        /// <returns>A task to be resolved on when the operation has completed.</returns>
        ///
        /// <seealso cref="SendAsync(EventData, CancellationToken)" />
        /// <seealso cref="SendAsync(EventData, SendEventOptions, CancellationToken)" />
        /// <seealso cref="SendAsync(IEnumerable{EventData}, CancellationToken)" />
        /// <seealso cref="SendAsync(IEnumerable{EventData}, SendEventOptions, CancellationToken)" />
        /// <seealso cref="CreateBatchAsync(CancellationToken)" />
        ///
        public virtual async Task SendAsync(EventDataBatch eventBatch,
                                            CancellationToken cancellationToken = default)
        {
            Argument.AssertNotNull(eventBatch, nameof(eventBatch));
            AssertSinglePartitionReference(eventBatch.SendOptions.PartitionId, eventBatch.SendOptions.PartitionKey);

            int attempts = 0;
            using DiagnosticScope scope = CreateDiagnosticScope();

            var pooledProducer = PartitionProducerPool.GetPooledProducer(eventBatch.SendOptions.PartitionId, PartitionProducerLifespan);

            while (!cancellationToken.IsCancellationRequested)
            {
                try
                {
                    await using var _ = pooledProducer.ConfigureAwait(false);

                    await pooledProducer.TransportProducer.SendAsync(eventBatch, cancellationToken).ConfigureAwait(false);

                    return;
                }
                catch (EventHubsException eventHubException) when (eventHubException.Reason == EventHubsException.FailureReason.ClientClosed
                                                                    && ShouldRecreateProducer(pooledProducer.TransportProducer, eventBatch.SendOptions.PartitionId))
                {
                    if (++attempts >= MaximumCreateProducerAttempts)
                    {
                        scope.Failed(eventHubException);
                        throw;
                    }

                    pooledProducer = PartitionProducerPool.GetPooledProducer(eventBatch.SendOptions.PartitionId, PartitionProducerLifespan);
                }
                catch (Exception ex)
                {
                    scope.Failed(ex);
                    throw;
                }
            }

            throw new TaskCanceledException();
        }

        /// <summary>
        ///   Creates a size-constraint batch to which <see cref="EventData" /> may be added using a try-based pattern.  If an event would
        ///   exceed the maximum allowable size of the batch, the batch will not allow adding the event and signal that scenario using its
        ///   return value.
        ///
        ///   Because events that would violate the size constraint cannot be added, publishing a batch will not trigger an exception when
        ///   attempting to send the events to the Event Hubs service.
        /// </summary>
        ///
        /// <param name="cancellationToken">An optional <see cref="CancellationToken" /> instance to signal the request to cancel the operation.</param>
        ///
        /// <returns>An <see cref="EventDataBatch" /> with the default batch options.</returns>
        ///
        /// <seealso cref="CreateBatchAsync(CreateBatchOptions, CancellationToken)" />
        ///
        public virtual ValueTask<EventDataBatch> CreateBatchAsync(CancellationToken cancellationToken = default) => CreateBatchAsync(null, cancellationToken);

        /// <summary>
        ///   Creates a size-constraint batch to which <see cref="EventData" /> may be added using a try-based pattern.  If an event would
        ///   exceed the maximum allowable size of the batch, the batch will not allow adding the event and signal that scenario using its
        ///   return value.
        ///
        ///   Because events that would violate the size constraint cannot be added, publishing a batch will not trigger an exception when
        ///   attempting to send the events to the Event Hubs service.
        /// </summary>
        ///
        /// <param name="options">The set of options to consider when creating this batch.</param>
        /// <param name="cancellationToken">An optional <see cref="CancellationToken" /> instance to signal the request to cancel the operation.</param>
        ///
        /// <returns>An <see cref="EventDataBatch" /> with the requested <paramref name="options"/>.</returns>
        ///
        /// <seealso cref="CreateBatchAsync(CreateBatchOptions, CancellationToken)" />
        ///
        public virtual async ValueTask<EventDataBatch> CreateBatchAsync(CreateBatchOptions options,
                                                                        CancellationToken cancellationToken = default)
        {
            options = options?.Clone() ?? new CreateBatchOptions();
            AssertSinglePartitionReference(options.PartitionId, options.PartitionKey);

<<<<<<< HEAD
            TransportEventBatch transportBatch = await PartitionProducerPool.EventHubProducer.CreateBatchAsync(options, cancellationToken).ConfigureAwait(false);
            return new EventDataBatch(transportBatch, options.ToSendOptions());
=======
            TransportEventBatch transportBatch = await EventHubProducer.CreateBatchAsync(options, cancellationToken).ConfigureAwait(false);
            return new EventDataBatch(transportBatch, FullyQualifiedNamespace, EventHubName, options.ToSendOptions());
>>>>>>> 5d0bcac0
        }

        /// <summary>
        ///   Closes the producer.
        /// </summary>
        ///
        /// <param name="cancellationToken">An optional <see cref="CancellationToken" /> instance to signal the request to cancel the operation.</param>
        ///
        /// <returns>A task to be resolved on when the operation has completed.</returns>
        ///
        public virtual async Task CloseAsync(CancellationToken cancellationToken = default)
        {
            cancellationToken.ThrowIfCancellationRequested<TaskCanceledException>();
            IsClosed = true;

            var identifier = GetHashCode().ToString();
            EventHubsEventSource.Log.ClientCloseStart(typeof(EventHubProducerClient), EventHubName, identifier);

            // Attempt to close the pool of producers.  In the event that an exception is encountered,
            // it should not impact the attempt to close the connection, assuming ownership.

            var transportProducerException = default(Exception);

            try
            {
                await PartitionProducerPool.CloseAsync(cancellationToken).ConfigureAwait(false);
            }
            catch (Exception ex)
            {
                EventHubsEventSource.Log.ClientCloseError(typeof(EventHubProducerClient), EventHubName, identifier, ex.Message);
                transportProducerException = ex;
            }

            // An exception when closing the connection supersedes one observed when closing the
            // individual transport clients.

            try
            {
                if (OwnsConnection)
                {
                    await Connection.CloseAsync().ConfigureAwait(false);
                }
            }
            catch (Exception ex)
            {
                EventHubsEventSource.Log.ClientCloseError(typeof(EventHubProducerClient), EventHubName, identifier, ex.Message);
                throw;
            }
            finally
            {
                EventHubsEventSource.Log.ClientCloseComplete(typeof(EventHubProducerClient), EventHubName, identifier);
            }

            // If there was an active exception pending from closing the individual
            // transport producers, surface it now.

            if (transportProducerException != default)
            {
                throw transportProducerException;
            }
        }

        /// <summary>
        ///   Performs the task needed to clean up resources used by the <see cref="EventHubProducerClient" />,
        ///   including ensuring that the client itself has been closed.
        /// </summary>
        ///
        /// <returns>A task to be resolved on when the operation has completed.</returns>
        ///
        [SuppressMessage("Usage", "AZC0002:Ensure all service methods take an optional CancellationToken parameter.", Justification = "This signature must match the IAsyncDisposable interface.")]
        public virtual async ValueTask DisposeAsync() => await CloseAsync().ConfigureAwait(false);

        /// <summary>
        ///   Determines whether the specified <see cref="System.Object" /> is equal to this instance.
        /// </summary>
        ///
        /// <param name="obj">The <see cref="System.Object" /> to compare with this instance.</param>
        ///
        /// <returns><c>true</c> if the specified <see cref="System.Object" /> is equal to this instance; otherwise, <c>false</c>.</returns>
        ///
        [EditorBrowsable(EditorBrowsableState.Never)]
        public override bool Equals(object obj) => base.Equals(obj);

        /// <summary>
        ///   Returns a hash code for this instance.
        /// </summary>
        ///
        /// <returns>A hash code for this instance, suitable for use in hashing algorithms and data structures like a hash table.</returns>
        ///
        [EditorBrowsable(EditorBrowsableState.Never)]
        public override int GetHashCode() => base.GetHashCode();

        /// <summary>
        ///   Converts the instance to string representation.
        /// </summary>
        ///
        /// <returns>A <see cref="System.String" /> that represents this instance.</returns>
        ///
        [EditorBrowsable(EditorBrowsableState.Never)]
        public override string ToString() => base.ToString();

        /// <summary>
        ///   Creates and configures a diagnostics scope to be used for instrumenting
        ///   events.
        /// </summary>
        ///
        /// <returns>The requested <see cref="DiagnosticScope" />.</returns>
        ///
        private DiagnosticScope CreateDiagnosticScope()
        {
            DiagnosticScope scope = EventDataInstrumentation.ScopeFactory.CreateScope(DiagnosticProperty.ProducerActivityName);
            scope.AddAttribute(DiagnosticProperty.KindAttribute, DiagnosticProperty.ClientKind);
            scope.AddAttribute(DiagnosticProperty.ServiceContextAttribute, DiagnosticProperty.EventHubsServiceContext);
            scope.AddAttribute(DiagnosticProperty.EventHubAttribute, EventHubName);
            scope.AddAttribute(DiagnosticProperty.EndpointAttribute, FullyQualifiedNamespace);
            scope.Start();

            return scope;
        }

        /// <summary>
        ///   Performs the actions needed to instrument a set of events.
        /// </summary>
        ///
        /// <param name="events">The events to instrument.</param>
        ///
        private void InstrumentMessages(IEnumerable<EventData> events)
        {
            foreach (EventData eventData in events)
            {
                EventDataInstrumentation.InstrumentEvent(eventData);
            }
        }

        /// <summary>
        ///   Ensures that no more than a single partition reference is active.
        /// </summary>
        ///
        /// <param name="partitionId">The identifier of the partition to which the producer is bound.</param>
        /// <param name="partitionKey">The hash key for partition routing that was requested for a publish operation.</param>
        ///
        private static void AssertSinglePartitionReference(string partitionId,
                                                           string partitionKey)
        {
            if ((!string.IsNullOrEmpty(partitionId)) && (!string.IsNullOrEmpty(partitionKey)))
            {
                throw new InvalidOperationException(string.Format(CultureInfo.CurrentCulture, Resources.CannotSendWithPartitionIdAndPartitionKey, partitionId));
            }
        }

        /// <summary>
        ///   Checks if the <see cref="TransportProducer" /> returned by the <see cref="TransportProducerPool" /> is still open.
        /// </summary>
        ///
        /// <param name="producer">The <see cref="TransportProducer" /> that has being checked.</param>
        /// <param name="partitionId">The unique identifier of a partition associated with the Event Hub.</param>
        ///
        /// <returns><c>true</c> if the specified <see cref="TransportProducer" /> is closed; otherwise, <c>false</c>.</returns>
        ///
        private bool ShouldRecreateProducer(TransportProducer producer,
                                            string partitionId) => !string.IsNullOrEmpty(partitionId)
                                                                   && producer.IsClosed
                                                                   && !IsClosed
                                                                   && !Connection.IsClosed;
    }
}<|MERGE_RESOLUTION|>--- conflicted
+++ resolved
@@ -403,26 +403,14 @@
 
             int attempts = 0;
 
-<<<<<<< HEAD
-            using DiagnosticScope scope = CreateDiagnosticScope();
             events = (events as IList<EventData>) ?? events.ToList();
             InstrumentMessages(events);
 
+            using DiagnosticScope scope = CreateDiagnosticScope();
+
             TransportProducerPool.PooledProducer pooledProducer = PartitionProducerPool.GetPooledProducer(options.PartitionId, PartitionProducerLifespan);
 
             while (!cancellationToken.IsCancellationRequested)
-=======
-            events = (events as IList<EventData>) ?? events.ToList();
-            InstrumentMessages(events);
-
-            using DiagnosticScope scope = CreateDiagnosticScope();
-
-            try
-            {
-                await activeProducer.SendAsync(events, options, cancellationToken).ConfigureAwait(false);
-            }
-            catch (Exception ex)
->>>>>>> 5d0bcac0
             {
                 try
                 {
@@ -549,13 +537,8 @@
             options = options?.Clone() ?? new CreateBatchOptions();
             AssertSinglePartitionReference(options.PartitionId, options.PartitionKey);
 
-<<<<<<< HEAD
             TransportEventBatch transportBatch = await PartitionProducerPool.EventHubProducer.CreateBatchAsync(options, cancellationToken).ConfigureAwait(false);
-            return new EventDataBatch(transportBatch, options.ToSendOptions());
-=======
-            TransportEventBatch transportBatch = await EventHubProducer.CreateBatchAsync(options, cancellationToken).ConfigureAwait(false);
             return new EventDataBatch(transportBatch, FullyQualifiedNamespace, EventHubName, options.ToSendOptions());
->>>>>>> 5d0bcac0
         }
 
         /// <summary>
