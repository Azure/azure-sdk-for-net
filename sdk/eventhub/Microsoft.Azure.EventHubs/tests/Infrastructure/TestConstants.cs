﻿// Copyright (c) Microsoft. All rights reserved.
// Licensed under the MIT license. See LICENSE file in the project root for full license information.

namespace Microsoft.Azure.EventHubs.Tests
{
    using System;

    internal static class TestConstants
    {
        // Environment Variables
        internal const string EventHubsSubscriptionEnvironmentVariableName = "EVENTHUB_SUBSCRIPTION_ID";
        internal const string EventHubsResourceGroupEnvironmentVariableName = "EVENTHUB_RESOURCE_GROUP";
        internal const string EventHubsTenantEnvironmentVariableName = "EVENTHUB_TENANT_ID";
        internal const string EventHubsClientEnvironmentVariableName = "EVENTHUB_CLIENT_ID";
        internal const string EventHubsSecretEnvironmentVariableName = "EVENTHUB_CLIENT_SECRET";
<<<<<<< HEAD
=======
        internal const string AuthorityHostEnvironmentVariableName = "AZURE_AUTHORITY_HOST";
        internal const string ServiceManagementUrlEnvironmentVariableName = "SERVICE_MANAGEMENT_URL";
        internal const string ResourceManagerEnvironmentVariableName = "RESOURCE_MANAGER";
        internal const string StorageEndpointSuffixEnvironmentVariableName = "STORAGE_ENDPOINT_SUFFIX";
>>>>>>> a64ce49f

        // General
        internal static readonly TimeSpan DefaultOperationTimeout = TimeSpan.FromSeconds(180);
    }
}<|MERGE_RESOLUTION|>--- conflicted
+++ resolved
@@ -13,13 +13,10 @@
         internal const string EventHubsTenantEnvironmentVariableName = "EVENTHUB_TENANT_ID";
         internal const string EventHubsClientEnvironmentVariableName = "EVENTHUB_CLIENT_ID";
         internal const string EventHubsSecretEnvironmentVariableName = "EVENTHUB_CLIENT_SECRET";
-<<<<<<< HEAD
-=======
         internal const string AuthorityHostEnvironmentVariableName = "AZURE_AUTHORITY_HOST";
         internal const string ServiceManagementUrlEnvironmentVariableName = "SERVICE_MANAGEMENT_URL";
         internal const string ResourceManagerEnvironmentVariableName = "RESOURCE_MANAGER";
         internal const string StorageEndpointSuffixEnvironmentVariableName = "STORAGE_ENDPOINT_SUFFIX";
->>>>>>> a64ce49f
 
         // General
         internal static readonly TimeSpan DefaultOperationTimeout = TimeSpan.FromSeconds(180);
