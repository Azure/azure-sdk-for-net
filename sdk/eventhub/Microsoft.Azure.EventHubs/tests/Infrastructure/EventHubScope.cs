﻿// Copyright (c) Microsoft. All rights reserved.
// Licensed under the MIT license. See LICENSE file in the project root for full license information.

namespace Microsoft.Azure.EventHubs.Tests
{
    using System;
    using System.Collections.Generic;
    using System.IO;
    using System.Linq;
    using System.Net;
    using System.Net.Http;
    using System.Net.Sockets;
    using System.Runtime.CompilerServices;
    using System.Security.Authentication;
    using System.Threading;
    using System.Threading.Tasks;
    using Microsoft.Azure.Management.EventHub;
    using Microsoft.Azure.Management.EventHub.Models;
    using Microsoft.Azure.Management.ResourceManager;
    using Microsoft.Azure.Management.Storage;
    using Microsoft.Azure.Storage;
    using Microsoft.IdentityModel.Clients.ActiveDirectory;
    using Microsoft.Rest;
    using Microsoft.Rest.Azure;
    using Polly;

    using StorageManagement = Microsoft.Azure.Management.Storage.Models;

    internal sealed class EventHubScope : IAsyncDisposable
    {
        private const int RetryMaximumAttempts = 20;
        private const double RetryExponentialBackoffSeconds = 3.0;
        private const double RetryBaseJitterSeconds = 60.0;

        private static readonly TimeSpan CredentialRefreshBuffer = TimeSpan.FromMinutes(5);
        private static readonly ThreadLocal<Random> RandomNumberGenerator = new ThreadLocal<Random>(() => new Random(Interlocked.Increment(ref s_randomSeed)), false);

        private static int s_randomSeed = Environment.TickCount;
        private static ManagementToken s_managementToken;

        private bool _disposed = false;

        internal string EventHubName { get; }

        internal IReadOnlyList<string> ConsumerGroups { get; }

        private EventHubScope(string eventHubHame,
                              IReadOnlyList<string> consumerGroups)
        {
            EventHubName = eventHubHame;
            ConsumerGroups = consumerGroups;
        }

        public async ValueTask DisposeAsync()
        {
            if (_disposed)
            {
                return;
            }

            var resourceGroup = TestUtility.EventHubsResourceGroup;
            var eventHubNamespace = TestUtility.EventHubsNamespace;
            var token = await AquireManagementTokenAsync();
<<<<<<< HEAD
            var client = new EventHubManagementClient(new Uri(TestUtility.ResourceManager), new TokenCredentials(token)) { SubscriptionId = TestUtility.EventHubsSubscription };
=======
            var client = new EventHubManagementClient(TestUtility.ResourceManager, new TokenCredentials(token)) { SubscriptionId = TestUtility.EventHubsSubscription };
>>>>>>> fbaeebe6

            try
            {
                await CreateRetryPolicy().ExecuteAsync(() => client.EventHubs.DeleteAsync(resourceGroup, eventHubNamespace, EventHubName));
            }
            catch
            {
                // This should not be considered a critical failure that results in a test failure.  Due
                // to ARM being temperamental, some management operations may be rejected.  Throwing here
                // does not help to ensure resource cleanup only flags the test itself as a failure.
                //
                // If an Event Hub fails to be deleted, removing of the associated namespace at the end of the
                // test run will also remove the orphan.
            }
            finally
            {
                client?.Dispose();
            }

            _disposed = true;
        }

        internal static Task<EventHubScope> CreateAsync(int partitionCount,
                                                       [CallerMemberName] string caller = "") => CreateAsync(partitionCount, Enumerable.Empty<string>(), caller);

        internal static Task<EventHubScope> CreateAsync(int partitionCount,
                                                        string consumerGroup,
                                                        [CallerMemberName] string caller = "") => CreateAsync(partitionCount, new[] { consumerGroup }, caller);
        internal static async Task<EventHubScope> CreateAsync(int partitionCount,
                                                              IEnumerable<string> consumerGroups,
                                                              [CallerMemberName] string caller = "")
        {
            caller = (caller.Length < 16) ? caller : caller.Substring(0, 15);

            var groups = (consumerGroups ?? Enumerable.Empty<string>()).ToList();
            var resourceGroup = TestUtility.EventHubsResourceGroup;
            var eventHubNamespace = TestUtility.EventHubsNamespace;
            var token = await AquireManagementTokenAsync();

            string CreateName() => $"{ Guid.NewGuid().ToString("D").Substring(0, 13) }-{ caller }";

<<<<<<< HEAD
            using (var client = new EventHubManagementClient(new Uri(TestUtility.ResourceManager), new TokenCredentials(token)) { SubscriptionId = TestUtility.EventHubsSubscription })
=======
            using (var client = new EventHubManagementClient(TestUtility.ResourceManager, new TokenCredentials(token)) { SubscriptionId = TestUtility.EventHubsSubscription })
>>>>>>> fbaeebe6
            {
                var eventHub = new Eventhub(partitionCount: partitionCount);
                eventHub = await CreateRetryPolicy<Eventhub>().ExecuteAsync(() => client.EventHubs.CreateOrUpdateAsync(resourceGroup, eventHubNamespace, CreateName(), eventHub));

                var consumerPolicy = CreateRetryPolicy<ConsumerGroup>();

                await Task.WhenAll
                (
                    consumerGroups.Select(groupName =>
                    {
                        var group = new ConsumerGroup(name: groupName);
                        return consumerPolicy.ExecuteAsync(() => client.ConsumerGroups.CreateOrUpdateAsync(resourceGroup, eventHubNamespace, eventHub.Name, groupName, group));
                    })
                );

                return new EventHubScope(eventHub.Name, groups);
            }
        }

        public static async Task<AzureResourceProperties> CreateNamespaceAsync()
        {
            var subscription = TestUtility.EventHubsSubscription;
            var resourceGroup = TestUtility.EventHubsResourceGroup;
            var token = await AquireManagementTokenAsync();

            string CreateName() => $"net-eventhubs-track-one-{ Guid.NewGuid().ToString("D").Substring(0, 8) }";

<<<<<<< HEAD
            using (var client = new EventHubManagementClient(new Uri(TestUtility.ResourceManager), new TokenCredentials(token)) { SubscriptionId = subscription })
=======
            using (var client = new EventHubManagementClient(TestUtility.ResourceManager, new TokenCredentials(token)) { SubscriptionId = subscription })
>>>>>>> fbaeebe6
            {
                var location = await QueryResourceGroupLocationAsync(token, resourceGroup, subscription);

                var eventHubsNamespace = new EHNamespace(sku: new Sku("Standard", "Standard", 12), tags: GetResourceTags(), isAutoInflateEnabled: true, maximumThroughputUnits: 20, location: location);
                eventHubsNamespace = await CreateRetryPolicy<EHNamespace>().ExecuteAsync(() => client.Namespaces.CreateOrUpdateAsync(resourceGroup, CreateName(), eventHubsNamespace));

                var accessKey = await CreateRetryPolicy<AccessKeys>().ExecuteAsync(() => client.Namespaces.ListKeysAsync(resourceGroup, eventHubsNamespace.Name, "RootManageSharedAccessKey"));
                return new AzureResourceProperties(eventHubsNamespace.Name, accessKey.PrimaryConnectionString, true);
            }
        }

        public static async Task DeleteNamespaceAsync(string namespaceName)
        {
            var subscription = TestUtility.EventHubsSubscription;
            var resourceGroup = TestUtility.EventHubsResourceGroup;
            var token = await AquireManagementTokenAsync();

<<<<<<< HEAD
            using (var client = new EventHubManagementClient(new Uri(TestUtility.ResourceManager), new TokenCredentials(token)) { SubscriptionId = subscription })
=======
            using (var client = new EventHubManagementClient(TestUtility.ResourceManager, new TokenCredentials(token)) { SubscriptionId = subscription })
>>>>>>> fbaeebe6
            {
                await CreateRetryPolicy().ExecuteAsync(() => client.Namespaces.DeleteAsync(resourceGroup, namespaceName));
                ;
            }
        }

        public static async Task<AzureResourceProperties> CreateStorageAsync()
        {
            var subscription = TestUtility.EventHubsSubscription;
            var resourceGroup = TestUtility.EventHubsResourceGroup;
            var token = await AquireManagementTokenAsync();

            string CreateName() => $"neteventhubstrackone{ Guid.NewGuid().ToString("D").Substring(0, 4) }";

<<<<<<< HEAD
            using (var client = new StorageManagementClient(new Uri(TestUtility.ResourceManager), new TokenCredentials(token)) { SubscriptionId = subscription })
=======
            using (var client = new StorageManagementClient(TestUtility.ResourceManager, new TokenCredentials(token)) { SubscriptionId = subscription })
>>>>>>> fbaeebe6
            {
                var location = await QueryResourceGroupLocationAsync(token, resourceGroup, subscription);

                var sku = new StorageManagement.Sku(StorageManagement.SkuName.StandardLRS, StorageManagement.SkuTier.Standard);
                var parameters = new StorageManagement.StorageAccountCreateParameters(sku, StorageManagement.Kind.BlobStorage, location: location, tags: GetResourceTags(), accessTier: StorageManagement.AccessTier.Hot);
                var storageAccount = await CreateRetryPolicy<StorageManagement.StorageAccount>().ExecuteAsync(() => client.StorageAccounts.CreateAsync(resourceGroup, CreateName(), parameters));

                var storageKeys = await CreateRetryPolicy<StorageManagement.StorageAccountListKeysResult>().ExecuteAsync(() => client.StorageAccounts.ListKeysAsync(resourceGroup, storageAccount.Name));
<<<<<<< HEAD
                return new AzureResourceProperties(storageAccount.Name, $"DefaultEndpointsProtocol=https;AccountName={ storageAccount.Name };AccountKey={ storageKeys.Keys[0].Value };EndpointSuffix={ TestUtility.StorageEndpointSuffix }");
=======
                return new AzureResourceProperties(storageAccount.Name, $"DefaultEndpointsProtocol=https;AccountName={ storageAccount.Name };AccountKey={ storageKeys.Keys[0].Value };EndpointSuffix={ TestUtility.StorageEndpointSuffix }", true);
>>>>>>> fbaeebe6
            }
        }

        public static async Task DeleteStorageAsync(string accountName)
        {
            var subscription = TestUtility.EventHubsSubscription;
            var resourceGroup = TestUtility.EventHubsResourceGroup;
            var token = await AquireManagementTokenAsync();

<<<<<<< HEAD
            using (var client = new StorageManagementClient(new Uri(TestUtility.ResourceManager), new TokenCredentials(token)) { SubscriptionId = subscription })
=======
            using (var client = new StorageManagementClient(TestUtility.ResourceManager, new TokenCredentials(token)) { SubscriptionId = subscription })
>>>>>>> fbaeebe6
            {
                await CreateRetryPolicy().ExecuteAsync(() => client.StorageAccounts.DeleteAsync(resourceGroup, accountName));
            }
        }

        private static async Task<string> QueryResourceGroupLocationAsync(string accessToken,
                                                                          string resourceGroupName,
                                                                          string subscriptionId)
        {
<<<<<<< HEAD
            using (var client = new ResourceManagementClient(new Uri(TestUtility.ResourceManager), new TokenCredentials(accessToken)) { SubscriptionId = subscriptionId })
=======
            using (var client = new ResourceManagementClient(TestUtility.ResourceManager, new TokenCredentials(accessToken)) { SubscriptionId = subscriptionId })
>>>>>>> fbaeebe6
            {
                var resourceGroup = await CreateRetryPolicy<Microsoft.Azure.Management.ResourceManager.Models.ResourceGroup>().ExecuteAsync(() => client.ResourceGroups.GetAsync(resourceGroupName));
                return resourceGroup.Location;
            }
        }

        private static Dictionary<string, string> GetResourceTags() =>
             new Dictionary<string, string>
                {
                    { "source", typeof(EventHubScope).Assembly.GetName().Name },
                    { "platform", System.Runtime.InteropServices.RuntimeInformation.OSDescription },
                    { "framework", System.Runtime.InteropServices.RuntimeInformation.FrameworkDescription },
                    { "created", $"{ DateTimeOffset.UtcNow.ToString("s") }Z" },
                    { "cleanup-after", $"{ DateTimeOffset.UtcNow.AddDays(1).ToString("s") }Z" }
                };

        private static IAsyncPolicy<T> CreateRetryPolicy<T>(int maxRetryAttempts = RetryMaximumAttempts, double exponentialBackoffSeconds = RetryExponentialBackoffSeconds, double baseJitterSeconds = RetryBaseJitterSeconds) =>
           Policy<T>
               .Handle<Exception>(ex => ShouldRetry(ex))
               .WaitAndRetryAsync(maxRetryAttempts, attempt => CalculateRetryDelay(attempt, exponentialBackoffSeconds, baseJitterSeconds));

        private static IAsyncPolicy CreateRetryPolicy(int maxRetryAttempts = RetryMaximumAttempts, double exponentialBackoffSeconds = RetryExponentialBackoffSeconds, double baseJitterSeconds = RetryBaseJitterSeconds) =>
            Policy
                .Handle<Exception>(ex => ShouldRetry(ex))
                .WaitAndRetryAsync(maxRetryAttempts, attempt => CalculateRetryDelay(attempt, exponentialBackoffSeconds, baseJitterSeconds));

        private static bool IsRetriableStatus(HttpStatusCode statusCode) =>
            ((statusCode == HttpStatusCode.Unauthorized)
                || (statusCode == ((HttpStatusCode)408))
                || (statusCode == HttpStatusCode.Conflict)
                || (statusCode == ((HttpStatusCode)429))
                || (statusCode == HttpStatusCode.InternalServerError)
                || (statusCode == HttpStatusCode.ServiceUnavailable)
                || (statusCode == HttpStatusCode.GatewayTimeout));

        private static bool ShouldRetry(Exception ex) =>
           ((IsRetriableException(ex)) || (IsRetriableException(ex?.InnerException)));

        private static bool IsRetriableException(Exception ex)
        {
            if (ex == null)
            {
                return false;
            }

            switch (ex)
            {
                case ErrorResponseException erEx:
                    return IsRetriableStatus(erEx.Response.StatusCode);

                case CloudException clEx:
                    return IsRetriableStatus(clEx.Response.StatusCode);

                case StorageException stEx:
                    return IsRetriableStatus((HttpStatusCode)stEx.RequestInformation.HttpStatusCode);

                case TimeoutException _:
                case TaskCanceledException _:
                case OperationCanceledException _:
                case HttpRequestException _:
                case WebException _:
                case SocketException _:
                case IOException _:
                    return true;

                default:
                    return false;
            };
        }

        private static TimeSpan CalculateRetryDelay(int attempt, double exponentialBackoffSeconds, double baseJitterSeconds) =>
            TimeSpan.FromSeconds((Math.Pow(2, attempt) * exponentialBackoffSeconds) + (RandomNumberGenerator.Value.NextDouble() * baseJitterSeconds));

        private static async Task<string> AquireManagementTokenAsync()
        {
            var token = s_managementToken;

            if ((token == null) || (token.ExpiresOn <= DateTimeOffset.UtcNow.Add(CredentialRefreshBuffer)))
            {
                var credential = new ClientCredential(TestUtility.EventHubsClient, TestUtility.EventHubsSecret);
<<<<<<< HEAD
                var context = new AuthenticationContext($"{ TestUtility.AuthorityHost }/{ TestUtility.EventHubsTenant }");
                var result = await context.AcquireTokenAsync(TestUtility.ServiceManagementUrl, credential);
=======
                var context = new AuthenticationContext($"{ TestUtility.AuthorityHost }{ TestUtility.EventHubsTenant }");
                var result = await context.AcquireTokenAsync(TestUtility.ServiceManagementUrl, credential).ConfigureAwait(false);
>>>>>>> fbaeebe6

                if ((String.IsNullOrEmpty(result?.AccessToken)))
                {
                    throw new AuthenticationException("Unable to acquire an Active Directory token for the Event Hubs management client.");
                }

                token = new ManagementToken(result.AccessToken, result.ExpiresOn);
                Interlocked.Exchange(ref s_managementToken, token);
            }

            return token.Token;
        }

        public struct AzureResourceProperties
        {
            public readonly string Name;
            public readonly string ConnectionString;
            public readonly bool ShouldRemoveAtCompletion;

            internal AzureResourceProperties(string name,
                                             string connectionString,
                                             bool shouldRemoveAtCompletion)
            {
                Name = name;
                ConnectionString = connectionString;
                ShouldRemoveAtCompletion = shouldRemoveAtCompletion;
            }
        }

        private class ManagementToken
        {
            public readonly string Token;

            public readonly DateTimeOffset ExpiresOn;

            public ManagementToken(string token, DateTimeOffset expiresOn)
            {
                Token = token;
                ExpiresOn = expiresOn;
            }
        }
    }
}<|MERGE_RESOLUTION|>--- conflicted
+++ resolved
@@ -61,11 +61,7 @@
             var resourceGroup = TestUtility.EventHubsResourceGroup;
             var eventHubNamespace = TestUtility.EventHubsNamespace;
             var token = await AquireManagementTokenAsync();
-<<<<<<< HEAD
-            var client = new EventHubManagementClient(new Uri(TestUtility.ResourceManager), new TokenCredentials(token)) { SubscriptionId = TestUtility.EventHubsSubscription };
-=======
             var client = new EventHubManagementClient(TestUtility.ResourceManager, new TokenCredentials(token)) { SubscriptionId = TestUtility.EventHubsSubscription };
->>>>>>> fbaeebe6
 
             try
             {
@@ -107,11 +103,7 @@
 
             string CreateName() => $"{ Guid.NewGuid().ToString("D").Substring(0, 13) }-{ caller }";
 
-<<<<<<< HEAD
-            using (var client = new EventHubManagementClient(new Uri(TestUtility.ResourceManager), new TokenCredentials(token)) { SubscriptionId = TestUtility.EventHubsSubscription })
-=======
             using (var client = new EventHubManagementClient(TestUtility.ResourceManager, new TokenCredentials(token)) { SubscriptionId = TestUtility.EventHubsSubscription })
->>>>>>> fbaeebe6
             {
                 var eventHub = new Eventhub(partitionCount: partitionCount);
                 eventHub = await CreateRetryPolicy<Eventhub>().ExecuteAsync(() => client.EventHubs.CreateOrUpdateAsync(resourceGroup, eventHubNamespace, CreateName(), eventHub));
@@ -139,11 +131,7 @@
 
             string CreateName() => $"net-eventhubs-track-one-{ Guid.NewGuid().ToString("D").Substring(0, 8) }";
 
-<<<<<<< HEAD
-            using (var client = new EventHubManagementClient(new Uri(TestUtility.ResourceManager), new TokenCredentials(token)) { SubscriptionId = subscription })
-=======
             using (var client = new EventHubManagementClient(TestUtility.ResourceManager, new TokenCredentials(token)) { SubscriptionId = subscription })
->>>>>>> fbaeebe6
             {
                 var location = await QueryResourceGroupLocationAsync(token, resourceGroup, subscription);
 
@@ -161,11 +149,7 @@
             var resourceGroup = TestUtility.EventHubsResourceGroup;
             var token = await AquireManagementTokenAsync();
 
-<<<<<<< HEAD
-            using (var client = new EventHubManagementClient(new Uri(TestUtility.ResourceManager), new TokenCredentials(token)) { SubscriptionId = subscription })
-=======
             using (var client = new EventHubManagementClient(TestUtility.ResourceManager, new TokenCredentials(token)) { SubscriptionId = subscription })
->>>>>>> fbaeebe6
             {
                 await CreateRetryPolicy().ExecuteAsync(() => client.Namespaces.DeleteAsync(resourceGroup, namespaceName));
                 ;
@@ -180,11 +164,7 @@
 
             string CreateName() => $"neteventhubstrackone{ Guid.NewGuid().ToString("D").Substring(0, 4) }";
 
-<<<<<<< HEAD
-            using (var client = new StorageManagementClient(new Uri(TestUtility.ResourceManager), new TokenCredentials(token)) { SubscriptionId = subscription })
-=======
             using (var client = new StorageManagementClient(TestUtility.ResourceManager, new TokenCredentials(token)) { SubscriptionId = subscription })
->>>>>>> fbaeebe6
             {
                 var location = await QueryResourceGroupLocationAsync(token, resourceGroup, subscription);
 
@@ -193,11 +173,7 @@
                 var storageAccount = await CreateRetryPolicy<StorageManagement.StorageAccount>().ExecuteAsync(() => client.StorageAccounts.CreateAsync(resourceGroup, CreateName(), parameters));
 
                 var storageKeys = await CreateRetryPolicy<StorageManagement.StorageAccountListKeysResult>().ExecuteAsync(() => client.StorageAccounts.ListKeysAsync(resourceGroup, storageAccount.Name));
-<<<<<<< HEAD
-                return new AzureResourceProperties(storageAccount.Name, $"DefaultEndpointsProtocol=https;AccountName={ storageAccount.Name };AccountKey={ storageKeys.Keys[0].Value };EndpointSuffix={ TestUtility.StorageEndpointSuffix }");
-=======
                 return new AzureResourceProperties(storageAccount.Name, $"DefaultEndpointsProtocol=https;AccountName={ storageAccount.Name };AccountKey={ storageKeys.Keys[0].Value };EndpointSuffix={ TestUtility.StorageEndpointSuffix }", true);
->>>>>>> fbaeebe6
             }
         }
 
@@ -207,11 +183,7 @@
             var resourceGroup = TestUtility.EventHubsResourceGroup;
             var token = await AquireManagementTokenAsync();
 
-<<<<<<< HEAD
-            using (var client = new StorageManagementClient(new Uri(TestUtility.ResourceManager), new TokenCredentials(token)) { SubscriptionId = subscription })
-=======
             using (var client = new StorageManagementClient(TestUtility.ResourceManager, new TokenCredentials(token)) { SubscriptionId = subscription })
->>>>>>> fbaeebe6
             {
                 await CreateRetryPolicy().ExecuteAsync(() => client.StorageAccounts.DeleteAsync(resourceGroup, accountName));
             }
@@ -221,11 +193,7 @@
                                                                           string resourceGroupName,
                                                                           string subscriptionId)
         {
-<<<<<<< HEAD
-            using (var client = new ResourceManagementClient(new Uri(TestUtility.ResourceManager), new TokenCredentials(accessToken)) { SubscriptionId = subscriptionId })
-=======
             using (var client = new ResourceManagementClient(TestUtility.ResourceManager, new TokenCredentials(accessToken)) { SubscriptionId = subscriptionId })
->>>>>>> fbaeebe6
             {
                 var resourceGroup = await CreateRetryPolicy<Microsoft.Azure.Management.ResourceManager.Models.ResourceGroup>().ExecuteAsync(() => client.ResourceGroups.GetAsync(resourceGroupName));
                 return resourceGroup.Location;
@@ -261,8 +229,8 @@
                 || (statusCode == HttpStatusCode.ServiceUnavailable)
                 || (statusCode == HttpStatusCode.GatewayTimeout));
 
-        private static bool ShouldRetry(Exception ex) =>
-           ((IsRetriableException(ex)) || (IsRetriableException(ex?.InnerException)));
+         private static bool ShouldRetry(Exception ex) =>
+            ((IsRetriableException(ex)) || (IsRetriableException(ex?.InnerException)));
 
         private static bool IsRetriableException(Exception ex)
         {
@@ -306,13 +274,8 @@
             if ((token == null) || (token.ExpiresOn <= DateTimeOffset.UtcNow.Add(CredentialRefreshBuffer)))
             {
                 var credential = new ClientCredential(TestUtility.EventHubsClient, TestUtility.EventHubsSecret);
-<<<<<<< HEAD
-                var context = new AuthenticationContext($"{ TestUtility.AuthorityHost }/{ TestUtility.EventHubsTenant }");
-                var result = await context.AcquireTokenAsync(TestUtility.ServiceManagementUrl, credential);
-=======
                 var context = new AuthenticationContext($"{ TestUtility.AuthorityHost }{ TestUtility.EventHubsTenant }");
                 var result = await context.AcquireTokenAsync(TestUtility.ServiceManagementUrl, credential).ConfigureAwait(false);
->>>>>>> fbaeebe6
 
                 if ((String.IsNullOrEmpty(result?.AccessToken)))
                 {
