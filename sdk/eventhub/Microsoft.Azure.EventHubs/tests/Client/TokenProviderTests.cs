﻿// Copyright (c) Microsoft. All rights reserved.
// Licensed under the MIT license. See LICENSE file in the project root for full license information.

namespace Microsoft.Azure.EventHubs.Tests.Client
{
    using System;
    using System.Collections.Generic;
    using System.Text;
    using System.Threading.Tasks;
    using Microsoft.IdentityModel.Clients.ActiveDirectory;
    using Xunit;

    public class TokenProviderTests : ClientTestBase
    {
        [Fact]
        [LiveTest]
        [DisplayTestMethodName]
        public async Task UseSharedAccessSignature()
        {
<<<<<<< HEAD
            // Generate shared access token.
            var csb = new EventHubsConnectionStringBuilder(TestUtility.EventHubsConnectionString);
            var tokenProvider = TokenCredential.CreateSharedAccessSignatureTokenProvider(csb.SasKeyName, csb.SasKey);
            var token = await tokenProvider.GetTokenAsync(csb.Endpoint.ToString(), TimeSpan.FromSeconds(120));
            var sas = token.TokenValue.ToString();

            // Update connection string builder to use shared access signature instead.
            csb.SasKey = "";
            csb.SasKeyName = "";
            csb.SharedAccessSignature = sas;

            // Create new client with updated connection string.
            var ehClient = EventHubClient.CreateFromConnectionString(csb.ToString());

            // Send one event
            TestUtility.Log($"Sending one message.");
            var ehSender = ehClient.CreatePartitionSender("0");
            var eventData = new EventData(Encoding.UTF8.GetBytes("Hello EventHub!"));
            await ehSender.SendAsync(eventData);

            // Receive event.
            // Receive event.
            PartitionReceiver ehReceiver = null;
            try
            {
                TestUtility.Log($"Receiving one message.");
                ehReceiver = ehClient.CreateReceiver(PartitionReceiver.DefaultConsumerGroupName, "0", EventPosition.FromStart());
                var msg = await ehReceiver.ReceiveAsync(1);
                Assert.True(msg != null, "Failed to receive message.");
            }
            finally
=======
            await using (var scope = await EventHubScope.CreateAsync(1))
>>>>>>> 83ca2b71
            {
                var connectionString = TestUtility.BuildEventHubsConnectionString(scope.EventHubName);
                var csb = new EventHubsConnectionStringBuilder(connectionString);
                var tokenProvider = TokenProvider.CreateSharedAccessSignatureTokenProvider(csb.SasKeyName, csb.SasKey);
                var token = await tokenProvider.GetTokenAsync(csb.Endpoint.ToString(), TimeSpan.FromSeconds(120));
                var sas = token.TokenValue.ToString();

                // Update connection string builder to use shared access signature instead.
                csb.SasKey = "";
                csb.SasKeyName = "";
                csb.SharedAccessSignature = sas;

                // Create new client with updated connection string.
                var ehClient = EventHubClient.CreateFromConnectionString(csb.ToString());

                // Send one event
                TestUtility.Log($"Sending one message.");
                var ehSender = ehClient.CreatePartitionSender("0");
                var eventData = new EventData(Encoding.UTF8.GetBytes("Hello EventHub!"));
                await ehSender.SendAsync(eventData);

                // Receive event.
                PartitionReceiver ehReceiver = null;
                try
                {
                    TestUtility.Log($"Receiving one message.");
                    ehReceiver = ehClient.CreateReceiver(PartitionReceiver.DefaultConsumerGroupName, "0", EventPosition.FromStart());
                    var msg = await ehReceiver.ReceiveAsync(1);
                    Assert.True(msg != null, "Failed to receive message.");
                }
                finally
                {
                    await ehReceiver?.CloseAsync();
                }

                // Get EH runtime information.
                TestUtility.Log($"Getting Event Hub runtime information.");
                var ehInfo = await ehClient.GetRuntimeInformationAsync();
                Assert.True(ehInfo != null, "Failed to get runtime information.");

                // Get EH partition runtime information.
                TestUtility.Log($"Getting Event Hub partition '0' runtime information.");
                var partitionInfo = await ehClient.GetPartitionRuntimeInformationAsync("0");
                Assert.True(ehInfo != null, "Failed to get runtime partition information.");
            }
        }

        [Fact]
        [LiveTest]
        [DisplayTestMethodName]
        public async Task UseITokenProviderWithSas()
        {
            // Generate SAS token provider.
<<<<<<< HEAD
            var csb = new EventHubsConnectionStringBuilder(TestUtility.EventHubsConnectionString);
            var tokenProvider = TokenCredential.CreateSharedAccessSignatureTokenProvider(csb.SasKeyName, csb.SasKey);

            // Create new client with updated connection string.
            var ehClient = EventHubClient.CreateWithTokenProvider(csb.Endpoint, csb.EntityPath, tokenProvider);

            // Send one event
            TestUtility.Log($"Sending one message.");
            var ehSender = ehClient.CreatePartitionSender("0");
            var eventData = new EventData(Encoding.UTF8.GetBytes("Hello EventHub!"));
            await ehSender.SendAsync(eventData);

            // Receive event.
            PartitionReceiver ehReceiver = null;
            try
            {
                TestUtility.Log($"Receiving one message.");
                ehReceiver = ehClient.CreateReceiver(PartitionReceiver.DefaultConsumerGroupName, "0", EventPosition.FromStart());
                var msg = await ehReceiver.ReceiveAsync(1);
                Assert.True(msg != null, "Failed to receive message.");
            }
            finally
=======
            await using (var scope = await EventHubScope.CreateAsync(1))
>>>>>>> 83ca2b71
            {
                var connectionString = TestUtility.BuildEventHubsConnectionString(scope.EventHubName);
                var csb = new EventHubsConnectionStringBuilder(connectionString);
                var tokenProvider = TokenProvider.CreateSharedAccessSignatureTokenProvider(csb.SasKeyName, csb.SasKey);

                // Create new client with updated connection string.
                var ehClient = EventHubClient.CreateWithTokenProvider(csb.Endpoint, csb.EntityPath, tokenProvider);

                // Send one event
                TestUtility.Log($"Sending one message.");
                var ehSender = ehClient.CreatePartitionSender("0");
                var eventData = new EventData(Encoding.UTF8.GetBytes("Hello EventHub!"));
                await ehSender.SendAsync(eventData);

                // Receive event.
                PartitionReceiver ehReceiver = null;
                try
                {
                    TestUtility.Log($"Receiving one message.");
                    ehReceiver = ehClient.CreateReceiver(PartitionReceiver.DefaultConsumerGroupName, "0", EventPosition.FromStart());
                    var msg = await ehReceiver.ReceiveAsync(1);
                    Assert.True(msg != null, "Failed to receive message.");
                }
                finally
                {
                    await ehReceiver?.CloseAsync();
                }

                // Get EH runtime information.
                TestUtility.Log($"Getting Event Hub runtime information.");
                var ehInfo = await ehClient.GetRuntimeInformationAsync();
                Assert.True(ehInfo != null, "Failed to get runtime information.");

                // Get EH partition runtime information.
                TestUtility.Log($"Getting Event Hub partition '0' runtime information.");
                var partitionInfo = await ehClient.GetPartitionRuntimeInformationAsync("0");
                Assert.True(ehInfo != null, "Failed to get runtime partition information.");
            }
        }

        /// <summary>
        /// This test is for manual only purpose. Fill in the tenant-id, app-id and app-secret before running.
        /// </summary>
        [Fact(Skip = "Manual run only")]
        [LiveTest]
        [DisplayTestMethodName]
        public async Task UseITokenProviderWithAad()
        {
            var appAuthority = "";
            var aadAppId = "";
            var aadAppSecret = "";

            AzureActiveDirectoryTokenProvider.AuthenticationCallback authCallback =
                async (audience, authority, state) =>
                {
                    var authContext = new AuthenticationContext(authority);
                    var cc = new ClientCredential(aadAppId, aadAppSecret);
                    var authResult = await authContext.AcquireTokenAsync(audience, cc);
                    return authResult.AccessToken;
                };

            var tokenProvider = TokenCredential.CreateAzureActiveDirectoryTokenProvider(authCallback, appAuthority);

            // Create new client with updated connection string.
            await using (var scope = await EventHubScope.CreateAsync(1))
            {
                var connectionString = TestUtility.BuildEventHubsConnectionString(scope.EventHubName);
                var csb = new EventHubsConnectionStringBuilder(connectionString);
                var ehClient = EventHubClient.CreateWithTokenProvider(csb.Endpoint, csb.EntityPath, tokenProvider);

                // Send one event
                TestUtility.Log($"Sending one message.");
                var ehSender = ehClient.CreatePartitionSender("0");
                var eventData = new EventData(Encoding.UTF8.GetBytes("Hello EventHub!"));
                await ehSender.SendAsync(eventData);

                // Receive event.
                PartitionReceiver ehReceiver = null;
                try
                {
                    TestUtility.Log($"Receiving one message.");
                    ehReceiver = ehClient.CreateReceiver(PartitionReceiver.DefaultConsumerGroupName, "0", EventPosition.FromStart());
                    var msg = await ehReceiver.ReceiveAsync(1);
                    Assert.True(msg != null, "Failed to receive message.");
                }
                finally
                {
                    await ehReceiver?.CloseAsync();
                }
            }
        }

        /// <summary>
        /// This test is for manual only purpose. Fill in the tenant-id, app-id and app-secret before running.
        /// </summary>
        /// <returns></returns>
        [Fact(Skip = "Manual run only")]
        [LiveTest]
        [DisplayTestMethodName]
        public async Task UseCreateApiWithAad()
        {
            var appAuthority = "";
            var aadAppId = "";
            var aadAppSecret = "";

            AzureActiveDirectoryTokenProvider.AuthenticationCallback authCallback =
                async (audience, authority, state) =>
                {
                    var authContext = new AuthenticationContext(authority);
                    var cc = new ClientCredential(aadAppId, aadAppSecret);
                    var authResult = await authContext.AcquireTokenAsync(audience, cc);
                    return authResult.AccessToken;
                };

            // Create new client with updated connection string.
            await using (var scope = await EventHubScope.CreateAsync(1))
            {
                var connectionString = TestUtility.BuildEventHubsConnectionString(scope.EventHubName);
                var csb = new EventHubsConnectionStringBuilder(connectionString);
                var ehClient = EventHubClient.CreateWithAzureActiveDirectory(csb.Endpoint, csb.EntityPath, authCallback, appAuthority);

                // Send one event
                TestUtility.Log($"Sending one message.");
                var ehSender = ehClient.CreatePartitionSender("0");
                var eventData = new EventData(Encoding.UTF8.GetBytes("Hello EventHub!"));
                await ehSender.SendAsync(eventData);

                // Receive event.
                PartitionReceiver ehReceiver = null;
                try
                {
                    TestUtility.Log($"Receiving one message.");
                    ehReceiver = ehClient.CreateReceiver(PartitionReceiver.DefaultConsumerGroupName, "0", EventPosition.FromStart());
                    var msg = await ehReceiver.ReceiveAsync(1);
                    Assert.True(msg != null, "Failed to receive message.");
                }
                finally
                {
                    await ehReceiver?.CloseAsync();
                }
            }
        }
    }
}<|MERGE_RESOLUTION|>--- conflicted
+++ resolved
@@ -17,45 +17,11 @@
         [DisplayTestMethodName]
         public async Task UseSharedAccessSignature()
         {
-<<<<<<< HEAD
-            // Generate shared access token.
-            var csb = new EventHubsConnectionStringBuilder(TestUtility.EventHubsConnectionString);
+            await using (var scope = await EventHubScope.CreateAsync(1))
+            {
+                var connectionString = TestUtility.BuildEventHubsConnectionString(scope.EventHubName);
+                var csb = new EventHubsConnectionStringBuilder(connectionString);
             var tokenProvider = TokenCredential.CreateSharedAccessSignatureTokenProvider(csb.SasKeyName, csb.SasKey);
-            var token = await tokenProvider.GetTokenAsync(csb.Endpoint.ToString(), TimeSpan.FromSeconds(120));
-            var sas = token.TokenValue.ToString();
-
-            // Update connection string builder to use shared access signature instead.
-            csb.SasKey = "";
-            csb.SasKeyName = "";
-            csb.SharedAccessSignature = sas;
-
-            // Create new client with updated connection string.
-            var ehClient = EventHubClient.CreateFromConnectionString(csb.ToString());
-
-            // Send one event
-            TestUtility.Log($"Sending one message.");
-            var ehSender = ehClient.CreatePartitionSender("0");
-            var eventData = new EventData(Encoding.UTF8.GetBytes("Hello EventHub!"));
-            await ehSender.SendAsync(eventData);
-
-            // Receive event.
-            // Receive event.
-            PartitionReceiver ehReceiver = null;
-            try
-            {
-                TestUtility.Log($"Receiving one message.");
-                ehReceiver = ehClient.CreateReceiver(PartitionReceiver.DefaultConsumerGroupName, "0", EventPosition.FromStart());
-                var msg = await ehReceiver.ReceiveAsync(1);
-                Assert.True(msg != null, "Failed to receive message.");
-            }
-            finally
-=======
-            await using (var scope = await EventHubScope.CreateAsync(1))
->>>>>>> 83ca2b71
-            {
-                var connectionString = TestUtility.BuildEventHubsConnectionString(scope.EventHubName);
-                var csb = new EventHubsConnectionStringBuilder(connectionString);
-                var tokenProvider = TokenProvider.CreateSharedAccessSignatureTokenProvider(csb.SasKeyName, csb.SasKey);
                 var token = await tokenProvider.GetTokenAsync(csb.Endpoint.ToString(), TimeSpan.FromSeconds(120));
                 var sas = token.TokenValue.ToString();
 
@@ -105,36 +71,11 @@
         public async Task UseITokenProviderWithSas()
         {
             // Generate SAS token provider.
-<<<<<<< HEAD
-            var csb = new EventHubsConnectionStringBuilder(TestUtility.EventHubsConnectionString);
+            await using (var scope = await EventHubScope.CreateAsync(1))
+            {
+                var connectionString = TestUtility.BuildEventHubsConnectionString(scope.EventHubName);
+                var csb = new EventHubsConnectionStringBuilder(connectionString);
             var tokenProvider = TokenCredential.CreateSharedAccessSignatureTokenProvider(csb.SasKeyName, csb.SasKey);
-
-            // Create new client with updated connection string.
-            var ehClient = EventHubClient.CreateWithTokenProvider(csb.Endpoint, csb.EntityPath, tokenProvider);
-
-            // Send one event
-            TestUtility.Log($"Sending one message.");
-            var ehSender = ehClient.CreatePartitionSender("0");
-            var eventData = new EventData(Encoding.UTF8.GetBytes("Hello EventHub!"));
-            await ehSender.SendAsync(eventData);
-
-            // Receive event.
-            PartitionReceiver ehReceiver = null;
-            try
-            {
-                TestUtility.Log($"Receiving one message.");
-                ehReceiver = ehClient.CreateReceiver(PartitionReceiver.DefaultConsumerGroupName, "0", EventPosition.FromStart());
-                var msg = await ehReceiver.ReceiveAsync(1);
-                Assert.True(msg != null, "Failed to receive message.");
-            }
-            finally
-=======
-            await using (var scope = await EventHubScope.CreateAsync(1))
->>>>>>> 83ca2b71
-            {
-                var connectionString = TestUtility.BuildEventHubsConnectionString(scope.EventHubName);
-                var csb = new EventHubsConnectionStringBuilder(connectionString);
-                var tokenProvider = TokenProvider.CreateSharedAccessSignatureTokenProvider(csb.SasKeyName, csb.SasKey);
 
                 // Create new client with updated connection string.
                 var ehClient = EventHubClient.CreateWithTokenProvider(csb.Endpoint, csb.EntityPath, tokenProvider);
