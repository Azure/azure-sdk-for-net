// Copyright (c) Microsoft Corporation. All rights reserved.
// Licensed under the MIT License.

// <auto-generated/>

#nullable disable

using Azure.Core;
using Azure.ResourceManager.EventHubs.Models;
using Azure.ResourceManager.Models;

namespace Azure.ResourceManager.EventHubs
{
    /// <summary> A class representing the DisasterRecovery data model. </summary>
    public partial class DisasterRecoveryData : ResourceData
    {
        /// <summary> Initializes a new instance of DisasterRecoveryData. </summary>
        public DisasterRecoveryData()
        {
        }

        /// <summary> Initializes a new instance of DisasterRecoveryData. </summary>
        /// <param name="id"> The id. </param>
        /// <param name="name"> The name. </param>
        /// <param name="resourceType"> The resourceType. </param>
        /// <param name="systemData"> The systemData. </param>
        /// <param name="provisioningState"> Provisioning state of the Alias(Disaster Recovery configuration) - possible values &apos;Accepted&apos; or &apos;Succeeded&apos; or &apos;Failed&apos;. </param>
        /// <param name="partnerNamespace"> ARM Id of the Primary/Secondary eventhub namespace name, which is part of GEO DR pairing. </param>
        /// <param name="alternateName"> Alternate name specified when alias and namespace names are same. </param>
        /// <param name="role"> role of namespace in GEO DR - possible values &apos;Primary&apos; or &apos;PrimaryNotReplicating&apos; or &apos;Secondary&apos;. </param>
        /// <param name="pendingReplicationOperationsCount"> Number of entities pending to be replicated. </param>
<<<<<<< HEAD
        /// <param name="location"> The geo-location where the resource lives. </param>
        internal DisasterRecoveryData(ResourceIdentifier id, string name, ResourceType resourceType, SystemData systemData, DisasterRecoveryProvisioningState? provisioningState, string partnerNamespace, string alternateName, RoleDisasterRecovery? role, long? pendingReplicationOperationsCount, string location) : base(id, name, resourceType, systemData)
=======
        internal DisasterRecoveryData(ResourceIdentifier id, string name, ResourceType resourceType, SystemData systemData, AzureLocation? location, DisasterRecoveryProvisioningState? provisioningState, string partnerNamespace, string alternateName, RoleDisasterRecovery? role, long? pendingReplicationOperationsCount) : base(id, name, resourceType, systemData, location)
>>>>>>> 439b4b72
        {
            ProvisioningState = provisioningState;
            PartnerNamespace = partnerNamespace;
            AlternateName = alternateName;
            Role = role;
            PendingReplicationOperationsCount = pendingReplicationOperationsCount;
            Location = location;
        }

        /// <summary> Provisioning state of the Alias(Disaster Recovery configuration) - possible values &apos;Accepted&apos; or &apos;Succeeded&apos; or &apos;Failed&apos;. </summary>
        public DisasterRecoveryProvisioningState? ProvisioningState { get; }
        /// <summary> ARM Id of the Primary/Secondary eventhub namespace name, which is part of GEO DR pairing. </summary>
        public string PartnerNamespace { get; set; }
        /// <summary> Alternate name specified when alias and namespace names are same. </summary>
        public string AlternateName { get; set; }
        /// <summary> role of namespace in GEO DR - possible values &apos;Primary&apos; or &apos;PrimaryNotReplicating&apos; or &apos;Secondary&apos;. </summary>
        public RoleDisasterRecovery? Role { get; }
        /// <summary> Number of entities pending to be replicated. </summary>
        public long? PendingReplicationOperationsCount { get; }
        /// <summary> The geo-location where the resource lives. </summary>
        public string Location { get; }
    }
}<|MERGE_RESOLUTION|>--- conflicted
+++ resolved
@@ -12,7 +12,7 @@
 namespace Azure.ResourceManager.EventHubs
 {
     /// <summary> A class representing the DisasterRecovery data model. </summary>
-    public partial class DisasterRecoveryData : ResourceData
+    public partial class DisasterRecoveryData : ProxyResource
     {
         /// <summary> Initializes a new instance of DisasterRecoveryData. </summary>
         public DisasterRecoveryData()
@@ -24,24 +24,19 @@
         /// <param name="name"> The name. </param>
         /// <param name="resourceType"> The resourceType. </param>
         /// <param name="systemData"> The systemData. </param>
+        /// <param name="location"> The geo-location where the resource lives. </param>
         /// <param name="provisioningState"> Provisioning state of the Alias(Disaster Recovery configuration) - possible values &apos;Accepted&apos; or &apos;Succeeded&apos; or &apos;Failed&apos;. </param>
         /// <param name="partnerNamespace"> ARM Id of the Primary/Secondary eventhub namespace name, which is part of GEO DR pairing. </param>
         /// <param name="alternateName"> Alternate name specified when alias and namespace names are same. </param>
         /// <param name="role"> role of namespace in GEO DR - possible values &apos;Primary&apos; or &apos;PrimaryNotReplicating&apos; or &apos;Secondary&apos;. </param>
         /// <param name="pendingReplicationOperationsCount"> Number of entities pending to be replicated. </param>
-<<<<<<< HEAD
-        /// <param name="location"> The geo-location where the resource lives. </param>
-        internal DisasterRecoveryData(ResourceIdentifier id, string name, ResourceType resourceType, SystemData systemData, DisasterRecoveryProvisioningState? provisioningState, string partnerNamespace, string alternateName, RoleDisasterRecovery? role, long? pendingReplicationOperationsCount, string location) : base(id, name, resourceType, systemData)
-=======
         internal DisasterRecoveryData(ResourceIdentifier id, string name, ResourceType resourceType, SystemData systemData, AzureLocation? location, DisasterRecoveryProvisioningState? provisioningState, string partnerNamespace, string alternateName, RoleDisasterRecovery? role, long? pendingReplicationOperationsCount) : base(id, name, resourceType, systemData, location)
->>>>>>> 439b4b72
         {
             ProvisioningState = provisioningState;
             PartnerNamespace = partnerNamespace;
             AlternateName = alternateName;
             Role = role;
             PendingReplicationOperationsCount = pendingReplicationOperationsCount;
-            Location = location;
         }
 
         /// <summary> Provisioning state of the Alias(Disaster Recovery configuration) - possible values &apos;Accepted&apos; or &apos;Succeeded&apos; or &apos;Failed&apos;. </summary>
@@ -54,7 +49,5 @@
         public RoleDisasterRecovery? Role { get; }
         /// <summary> Number of entities pending to be replicated. </summary>
         public long? PendingReplicationOperationsCount { get; }
-        /// <summary> The geo-location where the resource lives. </summary>
-        public string Location { get; }
     }
 }