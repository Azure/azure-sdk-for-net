--- conflicted
+++ resolved
@@ -97,34 +97,16 @@
                 throw new ArgumentException(string.Format(CultureInfo.CurrentCulture, "Invalid resource type {0} expected {1}", id.ResourceType, ResourceType), nameof(id));
         }
 
-<<<<<<< HEAD
-        /// RequestPath: /subscriptions/{subscriptionId}/resourceGroups/{resourceGroupName}/providers/Microsoft.EventHub/namespaces/{namespaceName}
-        /// ContextualPath: /subscriptions/{subscriptionId}/resourceGroups/{resourceGroupName}/providers/Microsoft.EventHub/namespaces/{namespaceName}
-        /// OperationId: Namespaces_Get
-        /// <summary> Gets the description of the specified namespace. </summary>
-        /// <param name="cancellationToken"> The cancellation token to use. </param>
-        public async virtual Task<Response<EventHubNamespace>> GetAsync(CancellationToken cancellationToken = default)
-=======
         /// <summary> Gets an object representing a NetworkRuleSet along with the instance operations that can be performed on it in the EventHubNamespace. </summary>
         /// <returns> Returns a <see cref="NetworkRuleSet" /> object. </returns>
         public virtual NetworkRuleSet GetNetworkRuleSet()
->>>>>>> e982e98b
         {
             return new NetworkRuleSet(Client, new ResourceIdentifier(Id.ToString() + "/networkRuleSets/default"));
         }
 
-<<<<<<< HEAD
-        /// RequestPath: /subscriptions/{subscriptionId}/resourceGroups/{resourceGroupName}/providers/Microsoft.EventHub/namespaces/{namespaceName}
-        /// ContextualPath: /subscriptions/{subscriptionId}/resourceGroups/{resourceGroupName}/providers/Microsoft.EventHub/namespaces/{namespaceName}
-        /// OperationId: Namespaces_Get
-        /// <summary> Gets the description of the specified namespace. </summary>
-        /// <param name="cancellationToken"> The cancellation token to use. </param>
-        public virtual Response<EventHubNamespace> Get(CancellationToken cancellationToken = default)
-=======
         /// <summary> Gets a collection of NamespaceAuthorizationRules in the NamespaceAuthorizationRule. </summary>
         /// <returns> An object representing collection of NamespaceAuthorizationRules and their operations over a NamespaceAuthorizationRule. </returns>
         public virtual NamespaceAuthorizationRuleCollection GetNamespaceAuthorizationRules()
->>>>>>> e982e98b
         {
             return new NamespaceAuthorizationRuleCollection(Client, Id);
         }
@@ -205,18 +187,11 @@
             }
         }
 
-<<<<<<< HEAD
-        /// RequestPath: /subscriptions/{subscriptionId}/resourceGroups/{resourceGroupName}/providers/Microsoft.EventHub/namespaces/{namespaceName}
-        /// ContextualPath: /subscriptions/{subscriptionId}/resourceGroups/{resourceGroupName}/providers/Microsoft.EventHub/namespaces/{namespaceName}
-        /// OperationId: EventHubNamespaces_Delete
-        /// <summary> Deletes an existing namespace. This operation also removes all associated resources under the namespace. </summary>
-=======
         /// <summary>
         /// Deletes an existing namespace. This operation also removes all associated resources under the namespace.
         /// Request Path: /subscriptions/{subscriptionId}/resourceGroups/{resourceGroupName}/providers/Microsoft.EventHub/namespaces/{namespaceName}
         /// Operation Id: EventHubNamespaces_Delete
         /// </summary>
->>>>>>> e982e98b
         /// <param name="waitForCompletion"> Waits for the completion of the long running operations. </param>
         /// <param name="cancellationToken"> The cancellation token to use. </param>
         public async virtual Task<ArmOperation> DeleteAsync(bool waitForCompletion, CancellationToken cancellationToken = default)
@@ -238,18 +213,11 @@
             }
         }
 
-<<<<<<< HEAD
-        /// RequestPath: /subscriptions/{subscriptionId}/resourceGroups/{resourceGroupName}/providers/Microsoft.EventHub/namespaces/{namespaceName}
-        /// ContextualPath: /subscriptions/{subscriptionId}/resourceGroups/{resourceGroupName}/providers/Microsoft.EventHub/namespaces/{namespaceName}
-        /// OperationId: EventHubNamespaces_Delete
-        /// <summary> Deletes an existing namespace. This operation also removes all associated resources under the namespace. </summary>
-=======
         /// <summary>
         /// Deletes an existing namespace. This operation also removes all associated resources under the namespace.
         /// Request Path: /subscriptions/{subscriptionId}/resourceGroups/{resourceGroupName}/providers/Microsoft.EventHub/namespaces/{namespaceName}
         /// Operation Id: EventHubNamespaces_Delete
         /// </summary>
->>>>>>> e982e98b
         /// <param name="waitForCompletion"> Waits for the completion of the long running operations. </param>
         /// <param name="cancellationToken"> The cancellation token to use. </param>
         public virtual ArmOperation Delete(bool waitForCompletion, CancellationToken cancellationToken = default)
@@ -491,20 +459,12 @@
             }
         }
 
-<<<<<<< HEAD
-        /// RequestPath: /subscriptions/{subscriptionId}/resourceGroups/{resourceGroupName}/providers/Microsoft.EventHub/namespaces/{namespaceName}
-        /// ContextualPath: /subscriptions/{subscriptionId}/resourceGroups/{resourceGroupName}/providers/Microsoft.EventHub/namespaces/{namespaceName}
-        /// OperationId: EventHubNamespaces_Update
-        /// <summary> Creates or updates a namespace. Once created, this namespace&apos;s resource manifest is immutable. This operation is idempotent. </summary>
-        /// <param name="parameters"> Parameters for updating a namespace resource. </param>
-=======
         /// <summary>
         /// Replace the tags on the resource with the given set.
         /// Request Path: /subscriptions/{subscriptionId}/resourceGroups/{resourceGroupName}/providers/Microsoft.EventHub/namespaces/{namespaceName}
         /// Operation Id: Namespaces_Get
         /// </summary>
         /// <param name="tags"> The set of tags to use as replacement. </param>
->>>>>>> e982e98b
         /// <param name="cancellationToken"> The cancellation token to use. </param>
         /// <exception cref="ArgumentNullException"> <paramref name="tags"/> is null. </exception>
         public async virtual Task<Response<EventHubNamespace>> SetTagsAsync(IDictionary<string, string> tags, CancellationToken cancellationToken = default)
@@ -529,20 +489,12 @@
             }
         }
 
-<<<<<<< HEAD
-        /// RequestPath: /subscriptions/{subscriptionId}/resourceGroups/{resourceGroupName}/providers/Microsoft.EventHub/namespaces/{namespaceName}
-        /// ContextualPath: /subscriptions/{subscriptionId}/resourceGroups/{resourceGroupName}/providers/Microsoft.EventHub/namespaces/{namespaceName}
-        /// OperationId: EventHubNamespaces_Update
-        /// <summary> Creates or updates a namespace. Once created, this namespace&apos;s resource manifest is immutable. This operation is idempotent. </summary>
-        /// <param name="parameters"> Parameters for updating a namespace resource. </param>
-=======
         /// <summary>
         /// Replace the tags on the resource with the given set.
         /// Request Path: /subscriptions/{subscriptionId}/resourceGroups/{resourceGroupName}/providers/Microsoft.EventHub/namespaces/{namespaceName}
         /// Operation Id: Namespaces_Get
         /// </summary>
         /// <param name="tags"> The set of tags to use as replacement. </param>
->>>>>>> e982e98b
         /// <param name="cancellationToken"> The cancellation token to use. </param>
         /// <exception cref="ArgumentNullException"> <paramref name="tags"/> is null. </exception>
         public virtual Response<EventHubNamespace> SetTags(IDictionary<string, string> tags, CancellationToken cancellationToken = default)
@@ -567,68 +519,6 @@
             }
         }
 
-<<<<<<< HEAD
-        /// RequestPath: /subscriptions/{subscriptionId}/resourceGroups/{resourceGroupName}/providers/Microsoft.EventHub/namespaces/{namespaceName}/privateLinkResources
-        /// ContextualPath: /subscriptions/{subscriptionId}/resourceGroups/{resourceGroupName}/providers/Microsoft.EventHub/namespaces/{namespaceName}
-        /// OperationId: PrivateLinkResources_Get
-        /// <summary> Gets lists of resources that supports Privatelinks. </summary>
-        /// <param name="cancellationToken"> The cancellation token to use. </param>
-        /// <returns> An async collection of <see cref="PrivateLinkResource" /> that may take multiple service requests to iterate over. </returns>
-        public virtual AsyncPageable<PrivateLinkResource> GetPrivateLinkResourcesAsync(CancellationToken cancellationToken = default)
-        {
-            async Task<Page<PrivateLinkResource>> FirstPageFunc(int? pageSizeHint)
-            {
-                using var scope = _clientDiagnostics.CreateScope("EventHubNamespace.GetPrivateLinkResources");
-                scope.Start();
-                try
-                {
-                    var response = await _privateLinkResourcesRestClient.GetAsync(Id.SubscriptionId, Id.ResourceGroupName, Id.Name, cancellationToken: cancellationToken).ConfigureAwait(false);
-                    return Page.FromValues(response.Value.Value, null, response.GetRawResponse());
-                }
-                catch (Exception e)
-                {
-                    scope.Failed(e);
-                    throw;
-                }
-            }
-            return PageableHelpers.CreateAsyncEnumerable(FirstPageFunc, null);
-        }
-
-        /// RequestPath: /subscriptions/{subscriptionId}/resourceGroups/{resourceGroupName}/providers/Microsoft.EventHub/namespaces/{namespaceName}/privateLinkResources
-        /// ContextualPath: /subscriptions/{subscriptionId}/resourceGroups/{resourceGroupName}/providers/Microsoft.EventHub/namespaces/{namespaceName}
-        /// OperationId: PrivateLinkResources_Get
-        /// <summary> Gets lists of resources that supports Privatelinks. </summary>
-        /// <param name="cancellationToken"> The cancellation token to use. </param>
-        /// <returns> A collection of <see cref="PrivateLinkResource" /> that may take multiple service requests to iterate over. </returns>
-        public virtual Pageable<PrivateLinkResource> GetPrivateLinkResources(CancellationToken cancellationToken = default)
-        {
-            Page<PrivateLinkResource> FirstPageFunc(int? pageSizeHint)
-            {
-                using var scope = _clientDiagnostics.CreateScope("EventHubNamespace.GetPrivateLinkResources");
-                scope.Start();
-                try
-                {
-                    var response = _privateLinkResourcesRestClient.Get(Id.SubscriptionId, Id.ResourceGroupName, Id.Name, cancellationToken: cancellationToken);
-                    return Page.FromValues(response.Value.Value, null, response.GetRawResponse());
-                }
-                catch (Exception e)
-                {
-                    scope.Failed(e);
-                    throw;
-                }
-            }
-            return PageableHelpers.CreateEnumerable(FirstPageFunc, null);
-        }
-
-        /// RequestPath: /subscriptions/{subscriptionId}/resourceGroups/{resourceGroupName}/providers/Microsoft.EventHub/namespaces/{namespaceName}/disasterRecoveryConfigs/checkNameAvailability
-        /// ContextualPath: /subscriptions/{subscriptionId}/resourceGroups/{resourceGroupName}/providers/Microsoft.EventHub/namespaces/{namespaceName}
-        /// OperationId: DisasterRecoveryConfigs_CheckNameAvailability
-        /// <summary> Check the give Namespace name availability. </summary>
-        /// <param name="parameters"> Parameters to check availability of the given Alias name. </param>
-        /// <param name="cancellationToken"> The cancellation token to use. </param>
-        /// <exception cref="ArgumentNullException"> <paramref name="parameters"/> is null. </exception>
-        public async virtual Task<Response<CheckNameAvailabilityResult>> CheckDisasterRecoveryNameAvailabilityAsync(CheckNameAvailabilityOptions parameters, CancellationToken cancellationToken = default)
-=======
         /// <summary>
         /// Removes a tag by key from the resource.
         /// Request Path: /subscriptions/{subscriptionId}/resourceGroups/{resourceGroupName}/providers/Microsoft.EventHub/namespaces/{namespaceName}
@@ -638,15 +528,10 @@
         /// <param name="cancellationToken"> The cancellation token to use. </param>
         /// <exception cref="ArgumentNullException"> <paramref name="key"/> is null. </exception>
         public async virtual Task<Response<EventHubNamespace>> RemoveTagAsync(string key, CancellationToken cancellationToken = default)
->>>>>>> e982e98b
         {
             Argument.AssertNotNull(key, nameof(key));
 
-<<<<<<< HEAD
-            using var scope = _clientDiagnostics.CreateScope("EventHubNamespace.CheckDisasterRecoveryNameAvailability");
-=======
             using var scope = _eventHubNamespaceNamespacesClientDiagnostics.CreateScope("EventHubNamespace.RemoveTag");
->>>>>>> e982e98b
             scope.Start();
             try
             {
@@ -663,16 +548,6 @@
             }
         }
 
-<<<<<<< HEAD
-        /// RequestPath: /subscriptions/{subscriptionId}/resourceGroups/{resourceGroupName}/providers/Microsoft.EventHub/namespaces/{namespaceName}/disasterRecoveryConfigs/checkNameAvailability
-        /// ContextualPath: /subscriptions/{subscriptionId}/resourceGroups/{resourceGroupName}/providers/Microsoft.EventHub/namespaces/{namespaceName}
-        /// OperationId: DisasterRecoveryConfigs_CheckNameAvailability
-        /// <summary> Check the give Namespace name availability. </summary>
-        /// <param name="parameters"> Parameters to check availability of the given Alias name. </param>
-        /// <param name="cancellationToken"> The cancellation token to use. </param>
-        /// <exception cref="ArgumentNullException"> <paramref name="parameters"/> is null. </exception>
-        public virtual Response<CheckNameAvailabilityResult> CheckDisasterRecoveryNameAvailability(CheckNameAvailabilityOptions parameters, CancellationToken cancellationToken = default)
-=======
         /// <summary>
         /// Removes a tag by key from the resource.
         /// Request Path: /subscriptions/{subscriptionId}/resourceGroups/{resourceGroupName}/providers/Microsoft.EventHub/namespaces/{namespaceName}
@@ -682,15 +557,10 @@
         /// <param name="cancellationToken"> The cancellation token to use. </param>
         /// <exception cref="ArgumentNullException"> <paramref name="key"/> is null. </exception>
         public virtual Response<EventHubNamespace> RemoveTag(string key, CancellationToken cancellationToken = default)
->>>>>>> e982e98b
         {
             Argument.AssertNotNull(key, nameof(key));
 
-<<<<<<< HEAD
-            using var scope = _clientDiagnostics.CreateScope("EventHubNamespace.CheckDisasterRecoveryNameAvailability");
-=======
             using var scope = _eventHubNamespaceNamespacesClientDiagnostics.CreateScope("EventHubNamespace.RemoveTag");
->>>>>>> e982e98b
             scope.Start();
             try
             {
