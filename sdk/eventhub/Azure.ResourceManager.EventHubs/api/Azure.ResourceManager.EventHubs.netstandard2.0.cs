namespace Azure.ResourceManager.EventHubs
{
<<<<<<< HEAD
    public partial class EventHubAuthorizationRuleCollection : Azure.ResourceManager.ArmCollection, System.Collections.Generic.IAsyncEnumerable<Azure.ResourceManager.EventHubs.EventHubAuthorizationRuleResource>, System.Collections.Generic.IEnumerable<Azure.ResourceManager.EventHubs.EventHubAuthorizationRuleResource>, System.Collections.IEnumerable
    {
        protected EventHubAuthorizationRuleCollection() { }
        public virtual Azure.ResourceManager.ArmOperation<Azure.ResourceManager.EventHubs.EventHubAuthorizationRuleResource> CreateOrUpdate(Azure.WaitUntil waitUntil, string authorizationRuleName, Azure.ResourceManager.EventHubs.EventHubsAuthorizationRuleData data, System.Threading.CancellationToken cancellationToken = default(System.Threading.CancellationToken)) { throw null; }
        public virtual System.Threading.Tasks.Task<Azure.ResourceManager.ArmOperation<Azure.ResourceManager.EventHubs.EventHubAuthorizationRuleResource>> CreateOrUpdateAsync(Azure.WaitUntil waitUntil, string authorizationRuleName, Azure.ResourceManager.EventHubs.EventHubsAuthorizationRuleData data, System.Threading.CancellationToken cancellationToken = default(System.Threading.CancellationToken)) { throw null; }
        public virtual Azure.Response<bool> Exists(string authorizationRuleName, System.Threading.CancellationToken cancellationToken = default(System.Threading.CancellationToken)) { throw null; }
        public virtual System.Threading.Tasks.Task<Azure.Response<bool>> ExistsAsync(string authorizationRuleName, System.Threading.CancellationToken cancellationToken = default(System.Threading.CancellationToken)) { throw null; }
        public virtual Azure.Response<Azure.ResourceManager.EventHubs.EventHubAuthorizationRuleResource> Get(string authorizationRuleName, System.Threading.CancellationToken cancellationToken = default(System.Threading.CancellationToken)) { throw null; }
        public virtual Azure.Pageable<Azure.ResourceManager.EventHubs.EventHubAuthorizationRuleResource> GetAll(System.Threading.CancellationToken cancellationToken = default(System.Threading.CancellationToken)) { throw null; }
        public virtual Azure.AsyncPageable<Azure.ResourceManager.EventHubs.EventHubAuthorizationRuleResource> GetAllAsync(System.Threading.CancellationToken cancellationToken = default(System.Threading.CancellationToken)) { throw null; }
        public virtual System.Threading.Tasks.Task<Azure.Response<Azure.ResourceManager.EventHubs.EventHubAuthorizationRuleResource>> GetAsync(string authorizationRuleName, System.Threading.CancellationToken cancellationToken = default(System.Threading.CancellationToken)) { throw null; }
        System.Collections.Generic.IAsyncEnumerator<Azure.ResourceManager.EventHubs.EventHubAuthorizationRuleResource> System.Collections.Generic.IAsyncEnumerable<Azure.ResourceManager.EventHubs.EventHubAuthorizationRuleResource>.GetAsyncEnumerator(System.Threading.CancellationToken cancellationToken) { throw null; }
        System.Collections.Generic.IEnumerator<Azure.ResourceManager.EventHubs.EventHubAuthorizationRuleResource> System.Collections.Generic.IEnumerable<Azure.ResourceManager.EventHubs.EventHubAuthorizationRuleResource>.GetEnumerator() { throw null; }
        System.Collections.IEnumerator System.Collections.IEnumerable.GetEnumerator() { throw null; }
    }
    public partial class EventHubAuthorizationRuleResource : Azure.ResourceManager.ArmResource
    {
        public static readonly Azure.Core.ResourceType ResourceType;
        protected EventHubAuthorizationRuleResource() { }
        public virtual Azure.ResourceManager.EventHubs.EventHubsAuthorizationRuleData Data { get { throw null; } }
        public virtual bool HasData { get { throw null; } }
        public static Azure.Core.ResourceIdentifier CreateResourceIdentifier(string subscriptionId, string resourceGroupName, string namespaceName, string eventHubName, string authorizationRuleName) { throw null; }
        public virtual Azure.ResourceManager.ArmOperation Delete(Azure.WaitUntil waitUntil, System.Threading.CancellationToken cancellationToken = default(System.Threading.CancellationToken)) { throw null; }
        public virtual System.Threading.Tasks.Task<Azure.ResourceManager.ArmOperation> DeleteAsync(Azure.WaitUntil waitUntil, System.Threading.CancellationToken cancellationToken = default(System.Threading.CancellationToken)) { throw null; }
        public virtual Azure.Response<Azure.ResourceManager.EventHubs.EventHubAuthorizationRuleResource> Get(System.Threading.CancellationToken cancellationToken = default(System.Threading.CancellationToken)) { throw null; }
        public virtual System.Threading.Tasks.Task<Azure.Response<Azure.ResourceManager.EventHubs.EventHubAuthorizationRuleResource>> GetAsync(System.Threading.CancellationToken cancellationToken = default(System.Threading.CancellationToken)) { throw null; }
        public virtual Azure.Response<Azure.ResourceManager.EventHubs.Models.EventHubsAccessKeys> GetKeys(System.Threading.CancellationToken cancellationToken = default(System.Threading.CancellationToken)) { throw null; }
        public virtual System.Threading.Tasks.Task<Azure.Response<Azure.ResourceManager.EventHubs.Models.EventHubsAccessKeys>> GetKeysAsync(System.Threading.CancellationToken cancellationToken = default(System.Threading.CancellationToken)) { throw null; }
        public virtual Azure.Response<Azure.ResourceManager.EventHubs.Models.EventHubsAccessKeys> RegenerateKeys(Azure.ResourceManager.EventHubs.Models.EventHubsRegenerateAccessKeyContent content, System.Threading.CancellationToken cancellationToken = default(System.Threading.CancellationToken)) { throw null; }
        public virtual System.Threading.Tasks.Task<Azure.Response<Azure.ResourceManager.EventHubs.Models.EventHubsAccessKeys>> RegenerateKeysAsync(Azure.ResourceManager.EventHubs.Models.EventHubsRegenerateAccessKeyContent content, System.Threading.CancellationToken cancellationToken = default(System.Threading.CancellationToken)) { throw null; }
        public virtual Azure.ResourceManager.ArmOperation<Azure.ResourceManager.EventHubs.EventHubAuthorizationRuleResource> Update(Azure.WaitUntil waitUntil, Azure.ResourceManager.EventHubs.EventHubsAuthorizationRuleData data, System.Threading.CancellationToken cancellationToken = default(System.Threading.CancellationToken)) { throw null; }
        public virtual System.Threading.Tasks.Task<Azure.ResourceManager.ArmOperation<Azure.ResourceManager.EventHubs.EventHubAuthorizationRuleResource>> UpdateAsync(Azure.WaitUntil waitUntil, Azure.ResourceManager.EventHubs.EventHubsAuthorizationRuleData data, System.Threading.CancellationToken cancellationToken = default(System.Threading.CancellationToken)) { throw null; }
    }
    public partial class EventHubCollection : Azure.ResourceManager.ArmCollection, System.Collections.Generic.IAsyncEnumerable<Azure.ResourceManager.EventHubs.EventHubResource>, System.Collections.Generic.IEnumerable<Azure.ResourceManager.EventHubs.EventHubResource>, System.Collections.IEnumerable
    {
        protected EventHubCollection() { }
        public virtual Azure.ResourceManager.ArmOperation<Azure.ResourceManager.EventHubs.EventHubResource> CreateOrUpdate(Azure.WaitUntil waitUntil, string eventHubName, Azure.ResourceManager.EventHubs.EventHubData data, System.Threading.CancellationToken cancellationToken = default(System.Threading.CancellationToken)) { throw null; }
        public virtual System.Threading.Tasks.Task<Azure.ResourceManager.ArmOperation<Azure.ResourceManager.EventHubs.EventHubResource>> CreateOrUpdateAsync(Azure.WaitUntil waitUntil, string eventHubName, Azure.ResourceManager.EventHubs.EventHubData data, System.Threading.CancellationToken cancellationToken = default(System.Threading.CancellationToken)) { throw null; }
        public virtual Azure.Response<bool> Exists(string eventHubName, System.Threading.CancellationToken cancellationToken = default(System.Threading.CancellationToken)) { throw null; }
        public virtual System.Threading.Tasks.Task<Azure.Response<bool>> ExistsAsync(string eventHubName, System.Threading.CancellationToken cancellationToken = default(System.Threading.CancellationToken)) { throw null; }
        public virtual Azure.Response<Azure.ResourceManager.EventHubs.EventHubResource> Get(string eventHubName, System.Threading.CancellationToken cancellationToken = default(System.Threading.CancellationToken)) { throw null; }
        public virtual Azure.Pageable<Azure.ResourceManager.EventHubs.EventHubResource> GetAll(int? skip = default(int?), int? top = default(int?), System.Threading.CancellationToken cancellationToken = default(System.Threading.CancellationToken)) { throw null; }
        public virtual Azure.AsyncPageable<Azure.ResourceManager.EventHubs.EventHubResource> GetAllAsync(int? skip = default(int?), int? top = default(int?), System.Threading.CancellationToken cancellationToken = default(System.Threading.CancellationToken)) { throw null; }
        public virtual System.Threading.Tasks.Task<Azure.Response<Azure.ResourceManager.EventHubs.EventHubResource>> GetAsync(string eventHubName, System.Threading.CancellationToken cancellationToken = default(System.Threading.CancellationToken)) { throw null; }
        System.Collections.Generic.IAsyncEnumerator<Azure.ResourceManager.EventHubs.EventHubResource> System.Collections.Generic.IAsyncEnumerable<Azure.ResourceManager.EventHubs.EventHubResource>.GetAsyncEnumerator(System.Threading.CancellationToken cancellationToken) { throw null; }
        System.Collections.Generic.IEnumerator<Azure.ResourceManager.EventHubs.EventHubResource> System.Collections.Generic.IEnumerable<Azure.ResourceManager.EventHubs.EventHubResource>.GetEnumerator() { throw null; }
        System.Collections.IEnumerator System.Collections.IEnumerable.GetEnumerator() { throw null; }
    }
    public partial class EventHubData : Azure.ResourceManager.EventHubs.Models.ProxyResource
    {
        public EventHubData() { }
        public Azure.ResourceManager.EventHubs.Models.CaptureDescription CaptureDescription { get { throw null; } set { } }
        public System.DateTimeOffset? CreatedOn { get { throw null; } }
        public long? MessageRetentionInDays { get { throw null; } set { } }
        public long? PartitionCount { get { throw null; } set { } }
        public System.Collections.Generic.IReadOnlyList<string> PartitionIds { get { throw null; } }
        public Azure.ResourceManager.EventHubs.Models.EventHubEntityStatus? Status { get { throw null; } set { } }
        public System.DateTimeOffset? UpdatedOn { get { throw null; } }
    }
    public partial class EventHubResource : Azure.ResourceManager.ArmResource
    {
        public static readonly Azure.Core.ResourceType ResourceType;
        protected EventHubResource() { }
        public virtual Azure.ResourceManager.EventHubs.EventHubData Data { get { throw null; } }
        public virtual bool HasData { get { throw null; } }
        public static Azure.Core.ResourceIdentifier CreateResourceIdentifier(string subscriptionId, string resourceGroupName, string namespaceName, string eventHubName) { throw null; }
        public virtual Azure.ResourceManager.ArmOperation Delete(Azure.WaitUntil waitUntil, System.Threading.CancellationToken cancellationToken = default(System.Threading.CancellationToken)) { throw null; }
        public virtual System.Threading.Tasks.Task<Azure.ResourceManager.ArmOperation> DeleteAsync(Azure.WaitUntil waitUntil, System.Threading.CancellationToken cancellationToken = default(System.Threading.CancellationToken)) { throw null; }
        public virtual Azure.Response<Azure.ResourceManager.EventHubs.EventHubResource> Get(System.Threading.CancellationToken cancellationToken = default(System.Threading.CancellationToken)) { throw null; }
        public virtual System.Threading.Tasks.Task<Azure.Response<Azure.ResourceManager.EventHubs.EventHubResource>> GetAsync(System.Threading.CancellationToken cancellationToken = default(System.Threading.CancellationToken)) { throw null; }
        public virtual Azure.Response<Azure.ResourceManager.EventHubs.EventHubAuthorizationRuleResource> GetEventHubAuthorizationRule(string authorizationRuleName, System.Threading.CancellationToken cancellationToken = default(System.Threading.CancellationToken)) { throw null; }
        public virtual System.Threading.Tasks.Task<Azure.Response<Azure.ResourceManager.EventHubs.EventHubAuthorizationRuleResource>> GetEventHubAuthorizationRuleAsync(string authorizationRuleName, System.Threading.CancellationToken cancellationToken = default(System.Threading.CancellationToken)) { throw null; }
        public virtual Azure.ResourceManager.EventHubs.EventHubAuthorizationRuleCollection GetEventHubAuthorizationRules() { throw null; }
        public virtual Azure.Response<Azure.ResourceManager.EventHubs.EventHubsConsumerGroupResource> GetEventHubsConsumerGroup(string consumerGroupName, System.Threading.CancellationToken cancellationToken = default(System.Threading.CancellationToken)) { throw null; }
        public virtual System.Threading.Tasks.Task<Azure.Response<Azure.ResourceManager.EventHubs.EventHubsConsumerGroupResource>> GetEventHubsConsumerGroupAsync(string consumerGroupName, System.Threading.CancellationToken cancellationToken = default(System.Threading.CancellationToken)) { throw null; }
        public virtual Azure.ResourceManager.EventHubs.EventHubsConsumerGroupCollection GetEventHubsConsumerGroups() { throw null; }
        public virtual Azure.ResourceManager.ArmOperation<Azure.ResourceManager.EventHubs.EventHubResource> Update(Azure.WaitUntil waitUntil, Azure.ResourceManager.EventHubs.EventHubData data, System.Threading.CancellationToken cancellationToken = default(System.Threading.CancellationToken)) { throw null; }
        public virtual System.Threading.Tasks.Task<Azure.ResourceManager.ArmOperation<Azure.ResourceManager.EventHubs.EventHubResource>> UpdateAsync(Azure.WaitUntil waitUntil, Azure.ResourceManager.EventHubs.EventHubData data, System.Threading.CancellationToken cancellationToken = default(System.Threading.CancellationToken)) { throw null; }
    }
    public partial class EventHubsAuthorizationRuleData : Azure.ResourceManager.EventHubs.Models.ProxyResource
    {
        public EventHubsAuthorizationRuleData() { }
        public System.Collections.Generic.IList<Azure.ResourceManager.EventHubs.Models.EventHubsAccessRight> Rights { get { throw null; } }
    }
    public partial class EventHubsClusterCollection : Azure.ResourceManager.ArmCollection, System.Collections.Generic.IAsyncEnumerable<Azure.ResourceManager.EventHubs.EventHubsClusterResource>, System.Collections.Generic.IEnumerable<Azure.ResourceManager.EventHubs.EventHubsClusterResource>, System.Collections.IEnumerable
    {
        protected EventHubsClusterCollection() { }
        public virtual Azure.ResourceManager.ArmOperation<Azure.ResourceManager.EventHubs.EventHubsClusterResource> CreateOrUpdate(Azure.WaitUntil waitUntil, string clusterName, Azure.ResourceManager.EventHubs.EventHubsClusterData data, System.Threading.CancellationToken cancellationToken = default(System.Threading.CancellationToken)) { throw null; }
        public virtual System.Threading.Tasks.Task<Azure.ResourceManager.ArmOperation<Azure.ResourceManager.EventHubs.EventHubsClusterResource>> CreateOrUpdateAsync(Azure.WaitUntil waitUntil, string clusterName, Azure.ResourceManager.EventHubs.EventHubsClusterData data, System.Threading.CancellationToken cancellationToken = default(System.Threading.CancellationToken)) { throw null; }
        public virtual Azure.Response<bool> Exists(string clusterName, System.Threading.CancellationToken cancellationToken = default(System.Threading.CancellationToken)) { throw null; }
        public virtual System.Threading.Tasks.Task<Azure.Response<bool>> ExistsAsync(string clusterName, System.Threading.CancellationToken cancellationToken = default(System.Threading.CancellationToken)) { throw null; }
        public virtual Azure.Response<Azure.ResourceManager.EventHubs.EventHubsClusterResource> Get(string clusterName, System.Threading.CancellationToken cancellationToken = default(System.Threading.CancellationToken)) { throw null; }
        public virtual Azure.Pageable<Azure.ResourceManager.EventHubs.EventHubsClusterResource> GetAll(System.Threading.CancellationToken cancellationToken = default(System.Threading.CancellationToken)) { throw null; }
        public virtual Azure.AsyncPageable<Azure.ResourceManager.EventHubs.EventHubsClusterResource> GetAllAsync(System.Threading.CancellationToken cancellationToken = default(System.Threading.CancellationToken)) { throw null; }
        public virtual System.Threading.Tasks.Task<Azure.Response<Azure.ResourceManager.EventHubs.EventHubsClusterResource>> GetAsync(string clusterName, System.Threading.CancellationToken cancellationToken = default(System.Threading.CancellationToken)) { throw null; }
        System.Collections.Generic.IAsyncEnumerator<Azure.ResourceManager.EventHubs.EventHubsClusterResource> System.Collections.Generic.IAsyncEnumerable<Azure.ResourceManager.EventHubs.EventHubsClusterResource>.GetAsyncEnumerator(System.Threading.CancellationToken cancellationToken) { throw null; }
        System.Collections.Generic.IEnumerator<Azure.ResourceManager.EventHubs.EventHubsClusterResource> System.Collections.Generic.IEnumerable<Azure.ResourceManager.EventHubs.EventHubsClusterResource>.GetEnumerator() { throw null; }
        System.Collections.IEnumerator System.Collections.IEnumerable.GetEnumerator() { throw null; }
=======
    public partial class AuthorizationRuleData : Azure.ResourceManager.Models.ResourceData
    {
        public AuthorizationRuleData() { }
        public Azure.Core.AzureLocation? Location { get { throw null; } }
        public System.Collections.Generic.IList<Azure.ResourceManager.EventHubs.Models.AccessRight> Rights { get { throw null; } }
>>>>>>> 0e91c539
    }
    public partial class EventHubsClusterData : Azure.ResourceManager.Models.TrackedResourceData
    {
        public EventHubsClusterData(Azure.Core.AzureLocation location) : base (default(Azure.Core.AzureLocation)) { }
        public System.DateTimeOffset? CreatedOn { get { throw null; } }
        public string MetricId { get { throw null; } }
        public Azure.ResourceManager.EventHubs.Models.EventHubsClusterSku Sku { get { throw null; } set { } }
        public string Status { get { throw null; } }
        public System.DateTimeOffset? UpdatedOn { get { throw null; } }
    }
    public partial class EventHubsClusterResource : Azure.ResourceManager.ArmResource
    {
        public static readonly Azure.Core.ResourceType ResourceType;
        protected EventHubsClusterResource() { }
        public virtual Azure.ResourceManager.EventHubs.EventHubsClusterData Data { get { throw null; } }
        public virtual bool HasData { get { throw null; } }
        public virtual Azure.Response<Azure.ResourceManager.EventHubs.EventHubsClusterResource> AddTag(string key, string value, System.Threading.CancellationToken cancellationToken = default(System.Threading.CancellationToken)) { throw null; }
        public virtual System.Threading.Tasks.Task<Azure.Response<Azure.ResourceManager.EventHubs.EventHubsClusterResource>> AddTagAsync(string key, string value, System.Threading.CancellationToken cancellationToken = default(System.Threading.CancellationToken)) { throw null; }
        public static Azure.Core.ResourceIdentifier CreateResourceIdentifier(string subscriptionId, string resourceGroupName, string clusterName) { throw null; }
        public virtual Azure.ResourceManager.ArmOperation Delete(Azure.WaitUntil waitUntil, System.Threading.CancellationToken cancellationToken = default(System.Threading.CancellationToken)) { throw null; }
        public virtual System.Threading.Tasks.Task<Azure.ResourceManager.ArmOperation> DeleteAsync(Azure.WaitUntil waitUntil, System.Threading.CancellationToken cancellationToken = default(System.Threading.CancellationToken)) { throw null; }
        public virtual Azure.Response<Azure.ResourceManager.EventHubs.EventHubsClusterResource> Get(System.Threading.CancellationToken cancellationToken = default(System.Threading.CancellationToken)) { throw null; }
        public virtual System.Threading.Tasks.Task<Azure.Response<Azure.ResourceManager.EventHubs.EventHubsClusterResource>> GetAsync(System.Threading.CancellationToken cancellationToken = default(System.Threading.CancellationToken)) { throw null; }
        public virtual Azure.Response<Azure.ResourceManager.EventHubs.Models.ClusterQuotaConfigurationProperties> GetConfiguration(System.Threading.CancellationToken cancellationToken = default(System.Threading.CancellationToken)) { throw null; }
        public virtual System.Threading.Tasks.Task<Azure.Response<Azure.ResourceManager.EventHubs.Models.ClusterQuotaConfigurationProperties>> GetConfigurationAsync(System.Threading.CancellationToken cancellationToken = default(System.Threading.CancellationToken)) { throw null; }
        public virtual Azure.Pageable<Azure.ResourceManager.Resources.Models.SubResource> GetNamespaces(System.Threading.CancellationToken cancellationToken = default(System.Threading.CancellationToken)) { throw null; }
        public virtual Azure.AsyncPageable<Azure.ResourceManager.Resources.Models.SubResource> GetNamespacesAsync(System.Threading.CancellationToken cancellationToken = default(System.Threading.CancellationToken)) { throw null; }
        public virtual Azure.Response<Azure.ResourceManager.EventHubs.Models.ClusterQuotaConfigurationProperties> PatchConfiguration(Azure.ResourceManager.EventHubs.Models.ClusterQuotaConfigurationProperties clusterQuotaConfigurationProperties, System.Threading.CancellationToken cancellationToken = default(System.Threading.CancellationToken)) { throw null; }
        public virtual System.Threading.Tasks.Task<Azure.Response<Azure.ResourceManager.EventHubs.Models.ClusterQuotaConfigurationProperties>> PatchConfigurationAsync(Azure.ResourceManager.EventHubs.Models.ClusterQuotaConfigurationProperties clusterQuotaConfigurationProperties, System.Threading.CancellationToken cancellationToken = default(System.Threading.CancellationToken)) { throw null; }
        public virtual Azure.Response<Azure.ResourceManager.EventHubs.EventHubsClusterResource> RemoveTag(string key, System.Threading.CancellationToken cancellationToken = default(System.Threading.CancellationToken)) { throw null; }
        public virtual System.Threading.Tasks.Task<Azure.Response<Azure.ResourceManager.EventHubs.EventHubsClusterResource>> RemoveTagAsync(string key, System.Threading.CancellationToken cancellationToken = default(System.Threading.CancellationToken)) { throw null; }
        public virtual Azure.Response<Azure.ResourceManager.EventHubs.EventHubsClusterResource> SetTags(System.Collections.Generic.IDictionary<string, string> tags, System.Threading.CancellationToken cancellationToken = default(System.Threading.CancellationToken)) { throw null; }
        public virtual System.Threading.Tasks.Task<Azure.Response<Azure.ResourceManager.EventHubs.EventHubsClusterResource>> SetTagsAsync(System.Collections.Generic.IDictionary<string, string> tags, System.Threading.CancellationToken cancellationToken = default(System.Threading.CancellationToken)) { throw null; }
        public virtual Azure.ResourceManager.ArmOperation<Azure.ResourceManager.EventHubs.EventHubsClusterResource> Update(Azure.WaitUntil waitUntil, Azure.ResourceManager.EventHubs.EventHubsClusterData data, System.Threading.CancellationToken cancellationToken = default(System.Threading.CancellationToken)) { throw null; }
        public virtual System.Threading.Tasks.Task<Azure.ResourceManager.ArmOperation<Azure.ResourceManager.EventHubs.EventHubsClusterResource>> UpdateAsync(Azure.WaitUntil waitUntil, Azure.ResourceManager.EventHubs.EventHubsClusterData data, System.Threading.CancellationToken cancellationToken = default(System.Threading.CancellationToken)) { throw null; }
    }
    public partial class EventHubsConsumerGroupCollection : Azure.ResourceManager.ArmCollection, System.Collections.Generic.IAsyncEnumerable<Azure.ResourceManager.EventHubs.EventHubsConsumerGroupResource>, System.Collections.Generic.IEnumerable<Azure.ResourceManager.EventHubs.EventHubsConsumerGroupResource>, System.Collections.IEnumerable
    {
        protected EventHubsConsumerGroupCollection() { }
        public virtual Azure.ResourceManager.ArmOperation<Azure.ResourceManager.EventHubs.EventHubsConsumerGroupResource> CreateOrUpdate(Azure.WaitUntil waitUntil, string consumerGroupName, Azure.ResourceManager.EventHubs.EventHubsConsumerGroupData data, System.Threading.CancellationToken cancellationToken = default(System.Threading.CancellationToken)) { throw null; }
        public virtual System.Threading.Tasks.Task<Azure.ResourceManager.ArmOperation<Azure.ResourceManager.EventHubs.EventHubsConsumerGroupResource>> CreateOrUpdateAsync(Azure.WaitUntil waitUntil, string consumerGroupName, Azure.ResourceManager.EventHubs.EventHubsConsumerGroupData data, System.Threading.CancellationToken cancellationToken = default(System.Threading.CancellationToken)) { throw null; }
        public virtual Azure.Response<bool> Exists(string consumerGroupName, System.Threading.CancellationToken cancellationToken = default(System.Threading.CancellationToken)) { throw null; }
        public virtual System.Threading.Tasks.Task<Azure.Response<bool>> ExistsAsync(string consumerGroupName, System.Threading.CancellationToken cancellationToken = default(System.Threading.CancellationToken)) { throw null; }
        public virtual Azure.Response<Azure.ResourceManager.EventHubs.EventHubsConsumerGroupResource> Get(string consumerGroupName, System.Threading.CancellationToken cancellationToken = default(System.Threading.CancellationToken)) { throw null; }
        public virtual Azure.Pageable<Azure.ResourceManager.EventHubs.EventHubsConsumerGroupResource> GetAll(int? skip = default(int?), int? top = default(int?), System.Threading.CancellationToken cancellationToken = default(System.Threading.CancellationToken)) { throw null; }
        public virtual Azure.AsyncPageable<Azure.ResourceManager.EventHubs.EventHubsConsumerGroupResource> GetAllAsync(int? skip = default(int?), int? top = default(int?), System.Threading.CancellationToken cancellationToken = default(System.Threading.CancellationToken)) { throw null; }
        public virtual System.Threading.Tasks.Task<Azure.Response<Azure.ResourceManager.EventHubs.EventHubsConsumerGroupResource>> GetAsync(string consumerGroupName, System.Threading.CancellationToken cancellationToken = default(System.Threading.CancellationToken)) { throw null; }
        System.Collections.Generic.IAsyncEnumerator<Azure.ResourceManager.EventHubs.EventHubsConsumerGroupResource> System.Collections.Generic.IAsyncEnumerable<Azure.ResourceManager.EventHubs.EventHubsConsumerGroupResource>.GetAsyncEnumerator(System.Threading.CancellationToken cancellationToken) { throw null; }
        System.Collections.Generic.IEnumerator<Azure.ResourceManager.EventHubs.EventHubsConsumerGroupResource> System.Collections.Generic.IEnumerable<Azure.ResourceManager.EventHubs.EventHubsConsumerGroupResource>.GetEnumerator() { throw null; }
        System.Collections.IEnumerator System.Collections.IEnumerable.GetEnumerator() { throw null; }
    }
<<<<<<< HEAD
    public partial class EventHubsConsumerGroupData : Azure.ResourceManager.EventHubs.Models.ProxyResource
=======
    public partial class ConsumerGroupData : Azure.ResourceManager.Models.ResourceData
>>>>>>> 0e91c539
    {
        public EventHubsConsumerGroupData() { }
        public System.DateTimeOffset? CreatedOn { get { throw null; } }
        public Azure.Core.AzureLocation? Location { get { throw null; } }
        public System.DateTimeOffset? UpdatedOn { get { throw null; } }
        public string UserMetadata { get { throw null; } set { } }
    }
    public partial class EventHubsConsumerGroupResource : Azure.ResourceManager.ArmResource
    {
        public static readonly Azure.Core.ResourceType ResourceType;
        protected EventHubsConsumerGroupResource() { }
        public virtual Azure.ResourceManager.EventHubs.EventHubsConsumerGroupData Data { get { throw null; } }
        public virtual bool HasData { get { throw null; } }
        public static Azure.Core.ResourceIdentifier CreateResourceIdentifier(string subscriptionId, string resourceGroupName, string namespaceName, string eventHubName, string consumerGroupName) { throw null; }
        public virtual Azure.ResourceManager.ArmOperation Delete(Azure.WaitUntil waitUntil, System.Threading.CancellationToken cancellationToken = default(System.Threading.CancellationToken)) { throw null; }
        public virtual System.Threading.Tasks.Task<Azure.ResourceManager.ArmOperation> DeleteAsync(Azure.WaitUntil waitUntil, System.Threading.CancellationToken cancellationToken = default(System.Threading.CancellationToken)) { throw null; }
        public virtual Azure.Response<Azure.ResourceManager.EventHubs.EventHubsConsumerGroupResource> Get(System.Threading.CancellationToken cancellationToken = default(System.Threading.CancellationToken)) { throw null; }
        public virtual System.Threading.Tasks.Task<Azure.Response<Azure.ResourceManager.EventHubs.EventHubsConsumerGroupResource>> GetAsync(System.Threading.CancellationToken cancellationToken = default(System.Threading.CancellationToken)) { throw null; }
        public virtual Azure.ResourceManager.ArmOperation<Azure.ResourceManager.EventHubs.EventHubsConsumerGroupResource> Update(Azure.WaitUntil waitUntil, Azure.ResourceManager.EventHubs.EventHubsConsumerGroupData data, System.Threading.CancellationToken cancellationToken = default(System.Threading.CancellationToken)) { throw null; }
        public virtual System.Threading.Tasks.Task<Azure.ResourceManager.ArmOperation<Azure.ResourceManager.EventHubs.EventHubsConsumerGroupResource>> UpdateAsync(Azure.WaitUntil waitUntil, Azure.ResourceManager.EventHubs.EventHubsConsumerGroupData data, System.Threading.CancellationToken cancellationToken = default(System.Threading.CancellationToken)) { throw null; }
    }
    public partial class EventHubsDisasterRecoveryAuthorizationRuleCollection : Azure.ResourceManager.ArmCollection, System.Collections.Generic.IAsyncEnumerable<Azure.ResourceManager.EventHubs.EventHubsDisasterRecoveryAuthorizationRuleResource>, System.Collections.Generic.IEnumerable<Azure.ResourceManager.EventHubs.EventHubsDisasterRecoveryAuthorizationRuleResource>, System.Collections.IEnumerable
    {
        protected EventHubsDisasterRecoveryAuthorizationRuleCollection() { }
        public virtual Azure.Response<bool> Exists(string authorizationRuleName, System.Threading.CancellationToken cancellationToken = default(System.Threading.CancellationToken)) { throw null; }
        public virtual System.Threading.Tasks.Task<Azure.Response<bool>> ExistsAsync(string authorizationRuleName, System.Threading.CancellationToken cancellationToken = default(System.Threading.CancellationToken)) { throw null; }
        public virtual Azure.Response<Azure.ResourceManager.EventHubs.EventHubsDisasterRecoveryAuthorizationRuleResource> Get(string authorizationRuleName, System.Threading.CancellationToken cancellationToken = default(System.Threading.CancellationToken)) { throw null; }
        public virtual Azure.Pageable<Azure.ResourceManager.EventHubs.EventHubsDisasterRecoveryAuthorizationRuleResource> GetAll(System.Threading.CancellationToken cancellationToken = default(System.Threading.CancellationToken)) { throw null; }
        public virtual Azure.AsyncPageable<Azure.ResourceManager.EventHubs.EventHubsDisasterRecoveryAuthorizationRuleResource> GetAllAsync(System.Threading.CancellationToken cancellationToken = default(System.Threading.CancellationToken)) { throw null; }
        public virtual System.Threading.Tasks.Task<Azure.Response<Azure.ResourceManager.EventHubs.EventHubsDisasterRecoveryAuthorizationRuleResource>> GetAsync(string authorizationRuleName, System.Threading.CancellationToken cancellationToken = default(System.Threading.CancellationToken)) { throw null; }
        System.Collections.Generic.IAsyncEnumerator<Azure.ResourceManager.EventHubs.EventHubsDisasterRecoveryAuthorizationRuleResource> System.Collections.Generic.IAsyncEnumerable<Azure.ResourceManager.EventHubs.EventHubsDisasterRecoveryAuthorizationRuleResource>.GetAsyncEnumerator(System.Threading.CancellationToken cancellationToken) { throw null; }
        System.Collections.Generic.IEnumerator<Azure.ResourceManager.EventHubs.EventHubsDisasterRecoveryAuthorizationRuleResource> System.Collections.Generic.IEnumerable<Azure.ResourceManager.EventHubs.EventHubsDisasterRecoveryAuthorizationRuleResource>.GetEnumerator() { throw null; }
        System.Collections.IEnumerator System.Collections.IEnumerable.GetEnumerator() { throw null; }
    }
    public partial class EventHubsDisasterRecoveryAuthorizationRuleResource : Azure.ResourceManager.ArmResource
    {
        public static readonly Azure.Core.ResourceType ResourceType;
        protected EventHubsDisasterRecoveryAuthorizationRuleResource() { }
        public virtual Azure.ResourceManager.EventHubs.EventHubsAuthorizationRuleData Data { get { throw null; } }
        public virtual bool HasData { get { throw null; } }
        public static Azure.Core.ResourceIdentifier CreateResourceIdentifier(string subscriptionId, string resourceGroupName, string namespaceName, string alias, string authorizationRuleName) { throw null; }
        public virtual Azure.Response<Azure.ResourceManager.EventHubs.EventHubsDisasterRecoveryAuthorizationRuleResource> Get(System.Threading.CancellationToken cancellationToken = default(System.Threading.CancellationToken)) { throw null; }
        public virtual System.Threading.Tasks.Task<Azure.Response<Azure.ResourceManager.EventHubs.EventHubsDisasterRecoveryAuthorizationRuleResource>> GetAsync(System.Threading.CancellationToken cancellationToken = default(System.Threading.CancellationToken)) { throw null; }
        public virtual Azure.Response<Azure.ResourceManager.EventHubs.Models.EventHubsAccessKeys> GetKeys(System.Threading.CancellationToken cancellationToken = default(System.Threading.CancellationToken)) { throw null; }
        public virtual System.Threading.Tasks.Task<Azure.Response<Azure.ResourceManager.EventHubs.Models.EventHubsAccessKeys>> GetKeysAsync(System.Threading.CancellationToken cancellationToken = default(System.Threading.CancellationToken)) { throw null; }
    }
    public partial class EventHubsDisasterRecoveryCollection : Azure.ResourceManager.ArmCollection, System.Collections.Generic.IAsyncEnumerable<Azure.ResourceManager.EventHubs.EventHubsDisasterRecoveryResource>, System.Collections.Generic.IEnumerable<Azure.ResourceManager.EventHubs.EventHubsDisasterRecoveryResource>, System.Collections.IEnumerable
    {
        protected EventHubsDisasterRecoveryCollection() { }
        public virtual Azure.ResourceManager.ArmOperation<Azure.ResourceManager.EventHubs.EventHubsDisasterRecoveryResource> CreateOrUpdate(Azure.WaitUntil waitUntil, string alias, Azure.ResourceManager.EventHubs.EventHubsDisasterRecoveryData data, System.Threading.CancellationToken cancellationToken = default(System.Threading.CancellationToken)) { throw null; }
        public virtual System.Threading.Tasks.Task<Azure.ResourceManager.ArmOperation<Azure.ResourceManager.EventHubs.EventHubsDisasterRecoveryResource>> CreateOrUpdateAsync(Azure.WaitUntil waitUntil, string alias, Azure.ResourceManager.EventHubs.EventHubsDisasterRecoveryData data, System.Threading.CancellationToken cancellationToken = default(System.Threading.CancellationToken)) { throw null; }
        public virtual Azure.Response<bool> Exists(string alias, System.Threading.CancellationToken cancellationToken = default(System.Threading.CancellationToken)) { throw null; }
        public virtual System.Threading.Tasks.Task<Azure.Response<bool>> ExistsAsync(string alias, System.Threading.CancellationToken cancellationToken = default(System.Threading.CancellationToken)) { throw null; }
        public virtual Azure.Response<Azure.ResourceManager.EventHubs.EventHubsDisasterRecoveryResource> Get(string alias, System.Threading.CancellationToken cancellationToken = default(System.Threading.CancellationToken)) { throw null; }
        public virtual Azure.Pageable<Azure.ResourceManager.EventHubs.EventHubsDisasterRecoveryResource> GetAll(System.Threading.CancellationToken cancellationToken = default(System.Threading.CancellationToken)) { throw null; }
        public virtual Azure.AsyncPageable<Azure.ResourceManager.EventHubs.EventHubsDisasterRecoveryResource> GetAllAsync(System.Threading.CancellationToken cancellationToken = default(System.Threading.CancellationToken)) { throw null; }
        public virtual System.Threading.Tasks.Task<Azure.Response<Azure.ResourceManager.EventHubs.EventHubsDisasterRecoveryResource>> GetAsync(string alias, System.Threading.CancellationToken cancellationToken = default(System.Threading.CancellationToken)) { throw null; }
        System.Collections.Generic.IAsyncEnumerator<Azure.ResourceManager.EventHubs.EventHubsDisasterRecoveryResource> System.Collections.Generic.IAsyncEnumerable<Azure.ResourceManager.EventHubs.EventHubsDisasterRecoveryResource>.GetAsyncEnumerator(System.Threading.CancellationToken cancellationToken) { throw null; }
        System.Collections.Generic.IEnumerator<Azure.ResourceManager.EventHubs.EventHubsDisasterRecoveryResource> System.Collections.Generic.IEnumerable<Azure.ResourceManager.EventHubs.EventHubsDisasterRecoveryResource>.GetEnumerator() { throw null; }
        System.Collections.IEnumerator System.Collections.IEnumerable.GetEnumerator() { throw null; }
    }
<<<<<<< HEAD
    public partial class EventHubsDisasterRecoveryData : Azure.ResourceManager.EventHubs.Models.ProxyResource
=======
    public partial class DisasterRecoveryData : Azure.ResourceManager.Models.ResourceData
>>>>>>> 0e91c539
    {
        public EventHubsDisasterRecoveryData() { }
        public string AlternateName { get { throw null; } set { } }
        public Azure.Core.AzureLocation? Location { get { throw null; } }
        public string PartnerNamespace { get { throw null; } set { } }
        public long? PendingReplicationOperationsCount { get { throw null; } }
        public Azure.ResourceManager.EventHubs.Models.EventHubsDisasterRecoveryProvisioningState? ProvisioningState { get { throw null; } }
        public Azure.ResourceManager.EventHubs.Models.EventHubsDisasterRecoveryRole? Role { get { throw null; } }
    }
    public partial class EventHubsDisasterRecoveryResource : Azure.ResourceManager.ArmResource
    {
        public static readonly Azure.Core.ResourceType ResourceType;
        protected EventHubsDisasterRecoveryResource() { }
        public virtual Azure.ResourceManager.EventHubs.EventHubsDisasterRecoveryData Data { get { throw null; } }
        public virtual bool HasData { get { throw null; } }
        public virtual Azure.Response BreakPairing(System.Threading.CancellationToken cancellationToken = default(System.Threading.CancellationToken)) { throw null; }
        public virtual System.Threading.Tasks.Task<Azure.Response> BreakPairingAsync(System.Threading.CancellationToken cancellationToken = default(System.Threading.CancellationToken)) { throw null; }
        public static Azure.Core.ResourceIdentifier CreateResourceIdentifier(string subscriptionId, string resourceGroupName, string namespaceName, string alias) { throw null; }
        public virtual Azure.ResourceManager.ArmOperation Delete(Azure.WaitUntil waitUntil, System.Threading.CancellationToken cancellationToken = default(System.Threading.CancellationToken)) { throw null; }
        public virtual System.Threading.Tasks.Task<Azure.ResourceManager.ArmOperation> DeleteAsync(Azure.WaitUntil waitUntil, System.Threading.CancellationToken cancellationToken = default(System.Threading.CancellationToken)) { throw null; }
        public virtual Azure.Response FailOver(System.Threading.CancellationToken cancellationToken = default(System.Threading.CancellationToken)) { throw null; }
        public virtual System.Threading.Tasks.Task<Azure.Response> FailOverAsync(System.Threading.CancellationToken cancellationToken = default(System.Threading.CancellationToken)) { throw null; }
        public virtual Azure.Response<Azure.ResourceManager.EventHubs.EventHubsDisasterRecoveryResource> Get(System.Threading.CancellationToken cancellationToken = default(System.Threading.CancellationToken)) { throw null; }
        public virtual System.Threading.Tasks.Task<Azure.Response<Azure.ResourceManager.EventHubs.EventHubsDisasterRecoveryResource>> GetAsync(System.Threading.CancellationToken cancellationToken = default(System.Threading.CancellationToken)) { throw null; }
        public virtual Azure.Response<Azure.ResourceManager.EventHubs.EventHubsDisasterRecoveryAuthorizationRuleResource> GetEventHubsDisasterRecoveryAuthorizationRule(string authorizationRuleName, System.Threading.CancellationToken cancellationToken = default(System.Threading.CancellationToken)) { throw null; }
        public virtual System.Threading.Tasks.Task<Azure.Response<Azure.ResourceManager.EventHubs.EventHubsDisasterRecoveryAuthorizationRuleResource>> GetEventHubsDisasterRecoveryAuthorizationRuleAsync(string authorizationRuleName, System.Threading.CancellationToken cancellationToken = default(System.Threading.CancellationToken)) { throw null; }
        public virtual Azure.ResourceManager.EventHubs.EventHubsDisasterRecoveryAuthorizationRuleCollection GetEventHubsDisasterRecoveryAuthorizationRules() { throw null; }
        public virtual Azure.ResourceManager.ArmOperation<Azure.ResourceManager.EventHubs.EventHubsDisasterRecoveryResource> Update(Azure.WaitUntil waitUntil, Azure.ResourceManager.EventHubs.EventHubsDisasterRecoveryData data, System.Threading.CancellationToken cancellationToken = default(System.Threading.CancellationToken)) { throw null; }
        public virtual System.Threading.Tasks.Task<Azure.ResourceManager.ArmOperation<Azure.ResourceManager.EventHubs.EventHubsDisasterRecoveryResource>> UpdateAsync(Azure.WaitUntil waitUntil, Azure.ResourceManager.EventHubs.EventHubsDisasterRecoveryData data, System.Threading.CancellationToken cancellationToken = default(System.Threading.CancellationToken)) { throw null; }
    }
    public static partial class EventHubsExtensions
    {
        public static Azure.Response<Azure.ResourceManager.EventHubs.Models.EventHubsNameAvailabilityResult> CheckEventHubsNamespaceNameAvailability(this Azure.ResourceManager.Resources.SubscriptionResource subscriptionResource, Azure.ResourceManager.EventHubs.Models.EventHubsNameAvailabilityContent content, System.Threading.CancellationToken cancellationToken = default(System.Threading.CancellationToken)) { throw null; }
        public static System.Threading.Tasks.Task<Azure.Response<Azure.ResourceManager.EventHubs.Models.EventHubsNameAvailabilityResult>> CheckEventHubsNamespaceNameAvailabilityAsync(this Azure.ResourceManager.Resources.SubscriptionResource subscriptionResource, Azure.ResourceManager.EventHubs.Models.EventHubsNameAvailabilityContent content, System.Threading.CancellationToken cancellationToken = default(System.Threading.CancellationToken)) { throw null; }
        public static Azure.Pageable<Azure.ResourceManager.EventHubs.Models.AvailableCluster> GetAvailableClusterRegionClusters(this Azure.ResourceManager.Resources.SubscriptionResource subscriptionResource, System.Threading.CancellationToken cancellationToken = default(System.Threading.CancellationToken)) { throw null; }
        public static Azure.AsyncPageable<Azure.ResourceManager.EventHubs.Models.AvailableCluster> GetAvailableClusterRegionClustersAsync(this Azure.ResourceManager.Resources.SubscriptionResource subscriptionResource, System.Threading.CancellationToken cancellationToken = default(System.Threading.CancellationToken)) { throw null; }
        public static Azure.ResourceManager.EventHubs.EventHubAuthorizationRuleResource GetEventHubAuthorizationRuleResource(this Azure.ResourceManager.ArmClient client, Azure.Core.ResourceIdentifier id) { throw null; }
        public static Azure.ResourceManager.EventHubs.EventHubResource GetEventHubResource(this Azure.ResourceManager.ArmClient client, Azure.Core.ResourceIdentifier id) { throw null; }
        public static Azure.Response<Azure.ResourceManager.EventHubs.EventHubsClusterResource> GetEventHubsCluster(this Azure.ResourceManager.Resources.ResourceGroupResource resourceGroupResource, string clusterName, System.Threading.CancellationToken cancellationToken = default(System.Threading.CancellationToken)) { throw null; }
        public static System.Threading.Tasks.Task<Azure.Response<Azure.ResourceManager.EventHubs.EventHubsClusterResource>> GetEventHubsClusterAsync(this Azure.ResourceManager.Resources.ResourceGroupResource resourceGroupResource, string clusterName, System.Threading.CancellationToken cancellationToken = default(System.Threading.CancellationToken)) { throw null; }
        public static Azure.ResourceManager.EventHubs.EventHubsClusterResource GetEventHubsClusterResource(this Azure.ResourceManager.ArmClient client, Azure.Core.ResourceIdentifier id) { throw null; }
        public static Azure.ResourceManager.EventHubs.EventHubsClusterCollection GetEventHubsClusters(this Azure.ResourceManager.Resources.ResourceGroupResource resourceGroupResource) { throw null; }
        public static Azure.Pageable<Azure.ResourceManager.EventHubs.EventHubsClusterResource> GetEventHubsClusters(this Azure.ResourceManager.Resources.SubscriptionResource subscriptionResource, System.Threading.CancellationToken cancellationToken = default(System.Threading.CancellationToken)) { throw null; }
        public static Azure.AsyncPageable<Azure.ResourceManager.EventHubs.EventHubsClusterResource> GetEventHubsClustersAsync(this Azure.ResourceManager.Resources.SubscriptionResource subscriptionResource, System.Threading.CancellationToken cancellationToken = default(System.Threading.CancellationToken)) { throw null; }
        public static Azure.ResourceManager.EventHubs.EventHubsConsumerGroupResource GetEventHubsConsumerGroupResource(this Azure.ResourceManager.ArmClient client, Azure.Core.ResourceIdentifier id) { throw null; }
        public static Azure.ResourceManager.EventHubs.EventHubsDisasterRecoveryAuthorizationRuleResource GetEventHubsDisasterRecoveryAuthorizationRuleResource(this Azure.ResourceManager.ArmClient client, Azure.Core.ResourceIdentifier id) { throw null; }
        public static Azure.ResourceManager.EventHubs.EventHubsDisasterRecoveryResource GetEventHubsDisasterRecoveryResource(this Azure.ResourceManager.ArmClient client, Azure.Core.ResourceIdentifier id) { throw null; }
        public static Azure.Response<Azure.ResourceManager.EventHubs.EventHubsNamespaceResource> GetEventHubsNamespace(this Azure.ResourceManager.Resources.ResourceGroupResource resourceGroupResource, string namespaceName, System.Threading.CancellationToken cancellationToken = default(System.Threading.CancellationToken)) { throw null; }
        public static System.Threading.Tasks.Task<Azure.Response<Azure.ResourceManager.EventHubs.EventHubsNamespaceResource>> GetEventHubsNamespaceAsync(this Azure.ResourceManager.Resources.ResourceGroupResource resourceGroupResource, string namespaceName, System.Threading.CancellationToken cancellationToken = default(System.Threading.CancellationToken)) { throw null; }
        public static Azure.ResourceManager.EventHubs.EventHubsNamespaceAuthorizationRuleResource GetEventHubsNamespaceAuthorizationRuleResource(this Azure.ResourceManager.ArmClient client, Azure.Core.ResourceIdentifier id) { throw null; }
        public static Azure.ResourceManager.EventHubs.EventHubsNamespaceResource GetEventHubsNamespaceResource(this Azure.ResourceManager.ArmClient client, Azure.Core.ResourceIdentifier id) { throw null; }
        public static Azure.ResourceManager.EventHubs.EventHubsNamespaceCollection GetEventHubsNamespaces(this Azure.ResourceManager.Resources.ResourceGroupResource resourceGroupResource) { throw null; }
        public static Azure.Pageable<Azure.ResourceManager.EventHubs.EventHubsNamespaceResource> GetEventHubsNamespaces(this Azure.ResourceManager.Resources.SubscriptionResource subscriptionResource, System.Threading.CancellationToken cancellationToken = default(System.Threading.CancellationToken)) { throw null; }
        public static Azure.AsyncPageable<Azure.ResourceManager.EventHubs.EventHubsNamespaceResource> GetEventHubsNamespacesAsync(this Azure.ResourceManager.Resources.SubscriptionResource subscriptionResource, System.Threading.CancellationToken cancellationToken = default(System.Threading.CancellationToken)) { throw null; }
        public static Azure.ResourceManager.EventHubs.EventHubsNetworkRuleSetResource GetEventHubsNetworkRuleSetResource(this Azure.ResourceManager.ArmClient client, Azure.Core.ResourceIdentifier id) { throw null; }
        public static Azure.ResourceManager.EventHubs.EventHubsPrivateEndpointConnectionResource GetEventHubsPrivateEndpointConnectionResource(this Azure.ResourceManager.ArmClient client, Azure.Core.ResourceIdentifier id) { throw null; }
        public static Azure.ResourceManager.EventHubs.EventHubsSchemaGroupResource GetEventHubsSchemaGroupResource(this Azure.ResourceManager.ArmClient client, Azure.Core.ResourceIdentifier id) { throw null; }
    }
    public partial class EventHubsNamespaceAuthorizationRuleCollection : Azure.ResourceManager.ArmCollection, System.Collections.Generic.IAsyncEnumerable<Azure.ResourceManager.EventHubs.EventHubsNamespaceAuthorizationRuleResource>, System.Collections.Generic.IEnumerable<Azure.ResourceManager.EventHubs.EventHubsNamespaceAuthorizationRuleResource>, System.Collections.IEnumerable
    {
        protected EventHubsNamespaceAuthorizationRuleCollection() { }
        public virtual Azure.ResourceManager.ArmOperation<Azure.ResourceManager.EventHubs.EventHubsNamespaceAuthorizationRuleResource> CreateOrUpdate(Azure.WaitUntil waitUntil, string authorizationRuleName, Azure.ResourceManager.EventHubs.EventHubsAuthorizationRuleData data, System.Threading.CancellationToken cancellationToken = default(System.Threading.CancellationToken)) { throw null; }
        public virtual System.Threading.Tasks.Task<Azure.ResourceManager.ArmOperation<Azure.ResourceManager.EventHubs.EventHubsNamespaceAuthorizationRuleResource>> CreateOrUpdateAsync(Azure.WaitUntil waitUntil, string authorizationRuleName, Azure.ResourceManager.EventHubs.EventHubsAuthorizationRuleData data, System.Threading.CancellationToken cancellationToken = default(System.Threading.CancellationToken)) { throw null; }
        public virtual Azure.Response<bool> Exists(string authorizationRuleName, System.Threading.CancellationToken cancellationToken = default(System.Threading.CancellationToken)) { throw null; }
        public virtual System.Threading.Tasks.Task<Azure.Response<bool>> ExistsAsync(string authorizationRuleName, System.Threading.CancellationToken cancellationToken = default(System.Threading.CancellationToken)) { throw null; }
        public virtual Azure.Response<Azure.ResourceManager.EventHubs.EventHubsNamespaceAuthorizationRuleResource> Get(string authorizationRuleName, System.Threading.CancellationToken cancellationToken = default(System.Threading.CancellationToken)) { throw null; }
        public virtual Azure.Pageable<Azure.ResourceManager.EventHubs.EventHubsNamespaceAuthorizationRuleResource> GetAll(System.Threading.CancellationToken cancellationToken = default(System.Threading.CancellationToken)) { throw null; }
        public virtual Azure.AsyncPageable<Azure.ResourceManager.EventHubs.EventHubsNamespaceAuthorizationRuleResource> GetAllAsync(System.Threading.CancellationToken cancellationToken = default(System.Threading.CancellationToken)) { throw null; }
        public virtual System.Threading.Tasks.Task<Azure.Response<Azure.ResourceManager.EventHubs.EventHubsNamespaceAuthorizationRuleResource>> GetAsync(string authorizationRuleName, System.Threading.CancellationToken cancellationToken = default(System.Threading.CancellationToken)) { throw null; }
        System.Collections.Generic.IAsyncEnumerator<Azure.ResourceManager.EventHubs.EventHubsNamespaceAuthorizationRuleResource> System.Collections.Generic.IAsyncEnumerable<Azure.ResourceManager.EventHubs.EventHubsNamespaceAuthorizationRuleResource>.GetAsyncEnumerator(System.Threading.CancellationToken cancellationToken) { throw null; }
        System.Collections.Generic.IEnumerator<Azure.ResourceManager.EventHubs.EventHubsNamespaceAuthorizationRuleResource> System.Collections.Generic.IEnumerable<Azure.ResourceManager.EventHubs.EventHubsNamespaceAuthorizationRuleResource>.GetEnumerator() { throw null; }
        System.Collections.IEnumerator System.Collections.IEnumerable.GetEnumerator() { throw null; }
    }
    public partial class EventHubsNamespaceAuthorizationRuleResource : Azure.ResourceManager.ArmResource
    {
        public static readonly Azure.Core.ResourceType ResourceType;
        protected EventHubsNamespaceAuthorizationRuleResource() { }
        public virtual Azure.ResourceManager.EventHubs.EventHubsAuthorizationRuleData Data { get { throw null; } }
        public virtual bool HasData { get { throw null; } }
        public static Azure.Core.ResourceIdentifier CreateResourceIdentifier(string subscriptionId, string resourceGroupName, string namespaceName, string authorizationRuleName) { throw null; }
        public virtual Azure.ResourceManager.ArmOperation Delete(Azure.WaitUntil waitUntil, System.Threading.CancellationToken cancellationToken = default(System.Threading.CancellationToken)) { throw null; }
        public virtual System.Threading.Tasks.Task<Azure.ResourceManager.ArmOperation> DeleteAsync(Azure.WaitUntil waitUntil, System.Threading.CancellationToken cancellationToken = default(System.Threading.CancellationToken)) { throw null; }
<<<<<<< HEAD
        public virtual Azure.Response<Azure.ResourceManager.EventHubs.EventHubsNamespaceAuthorizationRuleResource> Get(System.Threading.CancellationToken cancellationToken = default(System.Threading.CancellationToken)) { throw null; }
        public virtual System.Threading.Tasks.Task<Azure.Response<Azure.ResourceManager.EventHubs.EventHubsNamespaceAuthorizationRuleResource>> GetAsync(System.Threading.CancellationToken cancellationToken = default(System.Threading.CancellationToken)) { throw null; }
        public virtual Azure.Response<Azure.ResourceManager.EventHubs.Models.EventHubsAccessKeys> GetKeys(System.Threading.CancellationToken cancellationToken = default(System.Threading.CancellationToken)) { throw null; }
        public virtual System.Threading.Tasks.Task<Azure.Response<Azure.ResourceManager.EventHubs.Models.EventHubsAccessKeys>> GetKeysAsync(System.Threading.CancellationToken cancellationToken = default(System.Threading.CancellationToken)) { throw null; }
        public virtual Azure.Response<Azure.ResourceManager.EventHubs.Models.EventHubsAccessKeys> RegenerateKeys(Azure.ResourceManager.EventHubs.Models.EventHubsRegenerateAccessKeyContent content, System.Threading.CancellationToken cancellationToken = default(System.Threading.CancellationToken)) { throw null; }
        public virtual System.Threading.Tasks.Task<Azure.Response<Azure.ResourceManager.EventHubs.Models.EventHubsAccessKeys>> RegenerateKeysAsync(Azure.ResourceManager.EventHubs.Models.EventHubsRegenerateAccessKeyContent content, System.Threading.CancellationToken cancellationToken = default(System.Threading.CancellationToken)) { throw null; }
        public virtual Azure.ResourceManager.ArmOperation<Azure.ResourceManager.EventHubs.EventHubsNamespaceAuthorizationRuleResource> Update(Azure.WaitUntil waitUntil, Azure.ResourceManager.EventHubs.EventHubsAuthorizationRuleData data, System.Threading.CancellationToken cancellationToken = default(System.Threading.CancellationToken)) { throw null; }
        public virtual System.Threading.Tasks.Task<Azure.ResourceManager.ArmOperation<Azure.ResourceManager.EventHubs.EventHubsNamespaceAuthorizationRuleResource>> UpdateAsync(Azure.WaitUntil waitUntil, Azure.ResourceManager.EventHubs.EventHubsAuthorizationRuleData data, System.Threading.CancellationToken cancellationToken = default(System.Threading.CancellationToken)) { throw null; }
    }
    public partial class EventHubsNamespaceCollection : Azure.ResourceManager.ArmCollection, System.Collections.Generic.IAsyncEnumerable<Azure.ResourceManager.EventHubs.EventHubsNamespaceResource>, System.Collections.Generic.IEnumerable<Azure.ResourceManager.EventHubs.EventHubsNamespaceResource>, System.Collections.IEnumerable
    {
        protected EventHubsNamespaceCollection() { }
        public virtual Azure.ResourceManager.ArmOperation<Azure.ResourceManager.EventHubs.EventHubsNamespaceResource> CreateOrUpdate(Azure.WaitUntil waitUntil, string namespaceName, Azure.ResourceManager.EventHubs.EventHubsNamespaceData data, System.Threading.CancellationToken cancellationToken = default(System.Threading.CancellationToken)) { throw null; }
        public virtual System.Threading.Tasks.Task<Azure.ResourceManager.ArmOperation<Azure.ResourceManager.EventHubs.EventHubsNamespaceResource>> CreateOrUpdateAsync(Azure.WaitUntil waitUntil, string namespaceName, Azure.ResourceManager.EventHubs.EventHubsNamespaceData data, System.Threading.CancellationToken cancellationToken = default(System.Threading.CancellationToken)) { throw null; }
=======
        public virtual Azure.Response<Azure.ResourceManager.EventHubs.EventHubClusterResource> Get(System.Threading.CancellationToken cancellationToken = default(System.Threading.CancellationToken)) { throw null; }
        public virtual System.Threading.Tasks.Task<Azure.Response<Azure.ResourceManager.EventHubs.EventHubClusterResource>> GetAsync(System.Threading.CancellationToken cancellationToken = default(System.Threading.CancellationToken)) { throw null; }
        public virtual Azure.Response<Azure.ResourceManager.EventHubs.Models.ClusterQuotaConfigurationProperties> GetConfiguration(System.Threading.CancellationToken cancellationToken = default(System.Threading.CancellationToken)) { throw null; }
        public virtual System.Threading.Tasks.Task<Azure.Response<Azure.ResourceManager.EventHubs.Models.ClusterQuotaConfigurationProperties>> GetConfigurationAsync(System.Threading.CancellationToken cancellationToken = default(System.Threading.CancellationToken)) { throw null; }
        public virtual Azure.Pageable<Azure.ResourceManager.Resources.Models.SubResource> GetNamespaces(System.Threading.CancellationToken cancellationToken = default(System.Threading.CancellationToken)) { throw null; }
        public virtual Azure.AsyncPageable<Azure.ResourceManager.Resources.Models.SubResource> GetNamespacesAsync(System.Threading.CancellationToken cancellationToken = default(System.Threading.CancellationToken)) { throw null; }
        public virtual Azure.Response<Azure.ResourceManager.EventHubs.Models.ClusterQuotaConfigurationProperties> PatchConfiguration(Azure.ResourceManager.EventHubs.Models.ClusterQuotaConfigurationProperties clusterQuotaConfigurationProperties, System.Threading.CancellationToken cancellationToken = default(System.Threading.CancellationToken)) { throw null; }
        public virtual System.Threading.Tasks.Task<Azure.Response<Azure.ResourceManager.EventHubs.Models.ClusterQuotaConfigurationProperties>> PatchConfigurationAsync(Azure.ResourceManager.EventHubs.Models.ClusterQuotaConfigurationProperties clusterQuotaConfigurationProperties, System.Threading.CancellationToken cancellationToken = default(System.Threading.CancellationToken)) { throw null; }
        public virtual Azure.Response<Azure.ResourceManager.EventHubs.EventHubClusterResource> RemoveTag(string key, System.Threading.CancellationToken cancellationToken = default(System.Threading.CancellationToken)) { throw null; }
        public virtual System.Threading.Tasks.Task<Azure.Response<Azure.ResourceManager.EventHubs.EventHubClusterResource>> RemoveTagAsync(string key, System.Threading.CancellationToken cancellationToken = default(System.Threading.CancellationToken)) { throw null; }
        public virtual Azure.Response<Azure.ResourceManager.EventHubs.EventHubClusterResource> SetTags(System.Collections.Generic.IDictionary<string, string> tags, System.Threading.CancellationToken cancellationToken = default(System.Threading.CancellationToken)) { throw null; }
        public virtual System.Threading.Tasks.Task<Azure.Response<Azure.ResourceManager.EventHubs.EventHubClusterResource>> SetTagsAsync(System.Collections.Generic.IDictionary<string, string> tags, System.Threading.CancellationToken cancellationToken = default(System.Threading.CancellationToken)) { throw null; }
        public virtual Azure.ResourceManager.ArmOperation<Azure.ResourceManager.EventHubs.EventHubClusterResource> Update(Azure.WaitUntil waitUntil, Azure.ResourceManager.EventHubs.EventHubClusterData data, System.Threading.CancellationToken cancellationToken = default(System.Threading.CancellationToken)) { throw null; }
        public virtual System.Threading.Tasks.Task<Azure.ResourceManager.ArmOperation<Azure.ResourceManager.EventHubs.EventHubClusterResource>> UpdateAsync(Azure.WaitUntil waitUntil, Azure.ResourceManager.EventHubs.EventHubClusterData data, System.Threading.CancellationToken cancellationToken = default(System.Threading.CancellationToken)) { throw null; }
    }
    public partial class EventHubCollection : Azure.ResourceManager.ArmCollection, System.Collections.Generic.IAsyncEnumerable<Azure.ResourceManager.EventHubs.EventHubResource>, System.Collections.Generic.IEnumerable<Azure.ResourceManager.EventHubs.EventHubResource>, System.Collections.IEnumerable
    {
        protected EventHubCollection() { }
        public virtual Azure.ResourceManager.ArmOperation<Azure.ResourceManager.EventHubs.EventHubResource> CreateOrUpdate(Azure.WaitUntil waitUntil, string eventHubName, Azure.ResourceManager.EventHubs.EventHubData data, System.Threading.CancellationToken cancellationToken = default(System.Threading.CancellationToken)) { throw null; }
        public virtual System.Threading.Tasks.Task<Azure.ResourceManager.ArmOperation<Azure.ResourceManager.EventHubs.EventHubResource>> CreateOrUpdateAsync(Azure.WaitUntil waitUntil, string eventHubName, Azure.ResourceManager.EventHubs.EventHubData data, System.Threading.CancellationToken cancellationToken = default(System.Threading.CancellationToken)) { throw null; }
        public virtual Azure.Response<bool> Exists(string eventHubName, System.Threading.CancellationToken cancellationToken = default(System.Threading.CancellationToken)) { throw null; }
        public virtual System.Threading.Tasks.Task<Azure.Response<bool>> ExistsAsync(string eventHubName, System.Threading.CancellationToken cancellationToken = default(System.Threading.CancellationToken)) { throw null; }
        public virtual Azure.Response<Azure.ResourceManager.EventHubs.EventHubResource> Get(string eventHubName, System.Threading.CancellationToken cancellationToken = default(System.Threading.CancellationToken)) { throw null; }
        public virtual Azure.Pageable<Azure.ResourceManager.EventHubs.EventHubResource> GetAll(int? skip = default(int?), int? top = default(int?), System.Threading.CancellationToken cancellationToken = default(System.Threading.CancellationToken)) { throw null; }
        public virtual Azure.AsyncPageable<Azure.ResourceManager.EventHubs.EventHubResource> GetAllAsync(int? skip = default(int?), int? top = default(int?), System.Threading.CancellationToken cancellationToken = default(System.Threading.CancellationToken)) { throw null; }
        public virtual System.Threading.Tasks.Task<Azure.Response<Azure.ResourceManager.EventHubs.EventHubResource>> GetAsync(string eventHubName, System.Threading.CancellationToken cancellationToken = default(System.Threading.CancellationToken)) { throw null; }
        System.Collections.Generic.IAsyncEnumerator<Azure.ResourceManager.EventHubs.EventHubResource> System.Collections.Generic.IAsyncEnumerable<Azure.ResourceManager.EventHubs.EventHubResource>.GetAsyncEnumerator(System.Threading.CancellationToken cancellationToken) { throw null; }
        System.Collections.Generic.IEnumerator<Azure.ResourceManager.EventHubs.EventHubResource> System.Collections.Generic.IEnumerable<Azure.ResourceManager.EventHubs.EventHubResource>.GetEnumerator() { throw null; }
        System.Collections.IEnumerator System.Collections.IEnumerable.GetEnumerator() { throw null; }
    }
    public partial class EventHubData : Azure.ResourceManager.Models.ResourceData
    {
        public EventHubData() { }
        public Azure.ResourceManager.EventHubs.Models.CaptureDescription CaptureDescription { get { throw null; } set { } }
        public System.DateTimeOffset? CreatedOn { get { throw null; } }
        public Azure.Core.AzureLocation? Location { get { throw null; } }
        public long? MessageRetentionInDays { get { throw null; } set { } }
        public long? PartitionCount { get { throw null; } set { } }
        public System.Collections.Generic.IReadOnlyList<string> PartitionIds { get { throw null; } }
        public Azure.ResourceManager.EventHubs.Models.EntityStatus? Status { get { throw null; } set { } }
        public System.DateTimeOffset? UpdatedOn { get { throw null; } }
    }
    public partial class EventHubNamespaceCollection : Azure.ResourceManager.ArmCollection, System.Collections.Generic.IAsyncEnumerable<Azure.ResourceManager.EventHubs.EventHubNamespaceResource>, System.Collections.Generic.IEnumerable<Azure.ResourceManager.EventHubs.EventHubNamespaceResource>, System.Collections.IEnumerable
    {
        protected EventHubNamespaceCollection() { }
        public virtual Azure.ResourceManager.ArmOperation<Azure.ResourceManager.EventHubs.EventHubNamespaceResource> CreateOrUpdate(Azure.WaitUntil waitUntil, string namespaceName, Azure.ResourceManager.EventHubs.EventHubNamespaceData data, System.Threading.CancellationToken cancellationToken = default(System.Threading.CancellationToken)) { throw null; }
        public virtual System.Threading.Tasks.Task<Azure.ResourceManager.ArmOperation<Azure.ResourceManager.EventHubs.EventHubNamespaceResource>> CreateOrUpdateAsync(Azure.WaitUntil waitUntil, string namespaceName, Azure.ResourceManager.EventHubs.EventHubNamespaceData data, System.Threading.CancellationToken cancellationToken = default(System.Threading.CancellationToken)) { throw null; }
>>>>>>> 0e91c539
        public virtual Azure.Response<bool> Exists(string namespaceName, System.Threading.CancellationToken cancellationToken = default(System.Threading.CancellationToken)) { throw null; }
        public virtual System.Threading.Tasks.Task<Azure.Response<bool>> ExistsAsync(string namespaceName, System.Threading.CancellationToken cancellationToken = default(System.Threading.CancellationToken)) { throw null; }
        public virtual Azure.Response<Azure.ResourceManager.EventHubs.EventHubsNamespaceResource> Get(string namespaceName, System.Threading.CancellationToken cancellationToken = default(System.Threading.CancellationToken)) { throw null; }
        public virtual Azure.Pageable<Azure.ResourceManager.EventHubs.EventHubsNamespaceResource> GetAll(System.Threading.CancellationToken cancellationToken = default(System.Threading.CancellationToken)) { throw null; }
        public virtual Azure.AsyncPageable<Azure.ResourceManager.EventHubs.EventHubsNamespaceResource> GetAllAsync(System.Threading.CancellationToken cancellationToken = default(System.Threading.CancellationToken)) { throw null; }
        public virtual System.Threading.Tasks.Task<Azure.Response<Azure.ResourceManager.EventHubs.EventHubsNamespaceResource>> GetAsync(string namespaceName, System.Threading.CancellationToken cancellationToken = default(System.Threading.CancellationToken)) { throw null; }
        System.Collections.Generic.IAsyncEnumerator<Azure.ResourceManager.EventHubs.EventHubsNamespaceResource> System.Collections.Generic.IAsyncEnumerable<Azure.ResourceManager.EventHubs.EventHubsNamespaceResource>.GetAsyncEnumerator(System.Threading.CancellationToken cancellationToken) { throw null; }
        System.Collections.Generic.IEnumerator<Azure.ResourceManager.EventHubs.EventHubsNamespaceResource> System.Collections.Generic.IEnumerable<Azure.ResourceManager.EventHubs.EventHubsNamespaceResource>.GetEnumerator() { throw null; }
        System.Collections.IEnumerator System.Collections.IEnumerable.GetEnumerator() { throw null; }
    }
    public partial class EventHubsNamespaceData : Azure.ResourceManager.Models.TrackedResourceData
    {
        public EventHubsNamespaceData(Azure.Core.AzureLocation location) : base (default(Azure.Core.AzureLocation)) { }
        public string AlternateName { get { throw null; } set { } }
        public Azure.Core.ResourceIdentifier ClusterArmId { get { throw null; } set { } }
        public System.DateTimeOffset? CreatedOn { get { throw null; } }
        public bool? DisableLocalAuth { get { throw null; } set { } }
        public Azure.ResourceManager.EventHubs.Models.EventHubsEncryption Encryption { get { throw null; } set { } }
        public Azure.ResourceManager.Models.ManagedServiceIdentity Identity { get { throw null; } set { } }
        public bool? IsAutoInflateEnabled { get { throw null; } set { } }
        public bool? KafkaEnabled { get { throw null; } set { } }
        public int? MaximumThroughputUnits { get { throw null; } set { } }
        public string MetricId { get { throw null; } }
        public System.Collections.Generic.IList<Azure.ResourceManager.EventHubs.EventHubsPrivateEndpointConnectionData> PrivateEndpointConnections { get { throw null; } }
        public string ProvisioningState { get { throw null; } }
        public string ServiceBusEndpoint { get { throw null; } }
        public Azure.ResourceManager.EventHubs.Models.EventHubsSku Sku { get { throw null; } set { } }
        public string Status { get { throw null; } }
        public System.DateTimeOffset? UpdatedOn { get { throw null; } }
        public bool? ZoneRedundant { get { throw null; } set { } }
    }
    public partial class EventHubsNamespaceResource : Azure.ResourceManager.ArmResource
    {
        public static readonly Azure.Core.ResourceType ResourceType;
        protected EventHubsNamespaceResource() { }
        public virtual Azure.ResourceManager.EventHubs.EventHubsNamespaceData Data { get { throw null; } }
        public virtual bool HasData { get { throw null; } }
        public virtual Azure.Response<Azure.ResourceManager.EventHubs.EventHubsNamespaceResource> AddTag(string key, string value, System.Threading.CancellationToken cancellationToken = default(System.Threading.CancellationToken)) { throw null; }
        public virtual System.Threading.Tasks.Task<Azure.Response<Azure.ResourceManager.EventHubs.EventHubsNamespaceResource>> AddTagAsync(string key, string value, System.Threading.CancellationToken cancellationToken = default(System.Threading.CancellationToken)) { throw null; }
        public virtual Azure.Response<Azure.ResourceManager.EventHubs.Models.EventHubsNameAvailabilityResult> CheckEventHubsDisasterRecoveryNameAvailability(Azure.ResourceManager.EventHubs.Models.EventHubsNameAvailabilityContent content, System.Threading.CancellationToken cancellationToken = default(System.Threading.CancellationToken)) { throw null; }
        public virtual System.Threading.Tasks.Task<Azure.Response<Azure.ResourceManager.EventHubs.Models.EventHubsNameAvailabilityResult>> CheckEventHubsDisasterRecoveryNameAvailabilityAsync(Azure.ResourceManager.EventHubs.Models.EventHubsNameAvailabilityContent content, System.Threading.CancellationToken cancellationToken = default(System.Threading.CancellationToken)) { throw null; }
        public static Azure.Core.ResourceIdentifier CreateResourceIdentifier(string subscriptionId, string resourceGroupName, string namespaceName) { throw null; }
        public virtual Azure.ResourceManager.ArmOperation Delete(Azure.WaitUntil waitUntil, System.Threading.CancellationToken cancellationToken = default(System.Threading.CancellationToken)) { throw null; }
        public virtual System.Threading.Tasks.Task<Azure.ResourceManager.ArmOperation> DeleteAsync(Azure.WaitUntil waitUntil, System.Threading.CancellationToken cancellationToken = default(System.Threading.CancellationToken)) { throw null; }
        public virtual Azure.Response<Azure.ResourceManager.EventHubs.EventHubsNamespaceResource> Get(System.Threading.CancellationToken cancellationToken = default(System.Threading.CancellationToken)) { throw null; }
        public virtual System.Threading.Tasks.Task<Azure.Response<Azure.ResourceManager.EventHubs.EventHubsNamespaceResource>> GetAsync(System.Threading.CancellationToken cancellationToken = default(System.Threading.CancellationToken)) { throw null; }
        public virtual Azure.Response<Azure.ResourceManager.EventHubs.EventHubResource> GetEventHub(string eventHubName, System.Threading.CancellationToken cancellationToken = default(System.Threading.CancellationToken)) { throw null; }
        public virtual System.Threading.Tasks.Task<Azure.Response<Azure.ResourceManager.EventHubs.EventHubResource>> GetEventHubAsync(string eventHubName, System.Threading.CancellationToken cancellationToken = default(System.Threading.CancellationToken)) { throw null; }
        public virtual Azure.ResourceManager.EventHubs.EventHubCollection GetEventHubs() { throw null; }
        public virtual Azure.ResourceManager.EventHubs.EventHubsDisasterRecoveryCollection GetEventHubsDisasterRecoveries() { throw null; }
        public virtual Azure.Response<Azure.ResourceManager.EventHubs.EventHubsDisasterRecoveryResource> GetEventHubsDisasterRecovery(string alias, System.Threading.CancellationToken cancellationToken = default(System.Threading.CancellationToken)) { throw null; }
        public virtual System.Threading.Tasks.Task<Azure.Response<Azure.ResourceManager.EventHubs.EventHubsDisasterRecoveryResource>> GetEventHubsDisasterRecoveryAsync(string alias, System.Threading.CancellationToken cancellationToken = default(System.Threading.CancellationToken)) { throw null; }
        public virtual Azure.Response<Azure.ResourceManager.EventHubs.EventHubsNamespaceAuthorizationRuleResource> GetEventHubsNamespaceAuthorizationRule(string authorizationRuleName, System.Threading.CancellationToken cancellationToken = default(System.Threading.CancellationToken)) { throw null; }
        public virtual System.Threading.Tasks.Task<Azure.Response<Azure.ResourceManager.EventHubs.EventHubsNamespaceAuthorizationRuleResource>> GetEventHubsNamespaceAuthorizationRuleAsync(string authorizationRuleName, System.Threading.CancellationToken cancellationToken = default(System.Threading.CancellationToken)) { throw null; }
        public virtual Azure.ResourceManager.EventHubs.EventHubsNamespaceAuthorizationRuleCollection GetEventHubsNamespaceAuthorizationRules() { throw null; }
        public virtual Azure.ResourceManager.EventHubs.EventHubsNetworkRuleSetResource GetEventHubsNetworkRuleSet() { throw null; }
        public virtual Azure.Response<Azure.ResourceManager.EventHubs.EventHubsPrivateEndpointConnectionResource> GetEventHubsPrivateEndpointConnection(string privateEndpointConnectionName, System.Threading.CancellationToken cancellationToken = default(System.Threading.CancellationToken)) { throw null; }
        public virtual System.Threading.Tasks.Task<Azure.Response<Azure.ResourceManager.EventHubs.EventHubsPrivateEndpointConnectionResource>> GetEventHubsPrivateEndpointConnectionAsync(string privateEndpointConnectionName, System.Threading.CancellationToken cancellationToken = default(System.Threading.CancellationToken)) { throw null; }
        public virtual Azure.ResourceManager.EventHubs.EventHubsPrivateEndpointConnectionCollection GetEventHubsPrivateEndpointConnections() { throw null; }
        public virtual Azure.Response<Azure.ResourceManager.EventHubs.EventHubsSchemaGroupResource> GetEventHubsSchemaGroup(string schemaGroupName, System.Threading.CancellationToken cancellationToken = default(System.Threading.CancellationToken)) { throw null; }
        public virtual System.Threading.Tasks.Task<Azure.Response<Azure.ResourceManager.EventHubs.EventHubsSchemaGroupResource>> GetEventHubsSchemaGroupAsync(string schemaGroupName, System.Threading.CancellationToken cancellationToken = default(System.Threading.CancellationToken)) { throw null; }
        public virtual Azure.ResourceManager.EventHubs.EventHubsSchemaGroupCollection GetEventHubsSchemaGroups() { throw null; }
        public virtual Azure.Pageable<Azure.ResourceManager.EventHubs.Models.EventHubsPrivateLinkResourceData> GetPrivateLinkResources(System.Threading.CancellationToken cancellationToken = default(System.Threading.CancellationToken)) { throw null; }
        public virtual Azure.AsyncPageable<Azure.ResourceManager.EventHubs.Models.EventHubsPrivateLinkResourceData> GetPrivateLinkResourcesAsync(System.Threading.CancellationToken cancellationToken = default(System.Threading.CancellationToken)) { throw null; }
        public virtual Azure.Response<Azure.ResourceManager.EventHubs.EventHubsNamespaceResource> RemoveTag(string key, System.Threading.CancellationToken cancellationToken = default(System.Threading.CancellationToken)) { throw null; }
        public virtual System.Threading.Tasks.Task<Azure.Response<Azure.ResourceManager.EventHubs.EventHubsNamespaceResource>> RemoveTagAsync(string key, System.Threading.CancellationToken cancellationToken = default(System.Threading.CancellationToken)) { throw null; }
        public virtual Azure.Response<Azure.ResourceManager.EventHubs.EventHubsNamespaceResource> SetTags(System.Collections.Generic.IDictionary<string, string> tags, System.Threading.CancellationToken cancellationToken = default(System.Threading.CancellationToken)) { throw null; }
        public virtual System.Threading.Tasks.Task<Azure.Response<Azure.ResourceManager.EventHubs.EventHubsNamespaceResource>> SetTagsAsync(System.Collections.Generic.IDictionary<string, string> tags, System.Threading.CancellationToken cancellationToken = default(System.Threading.CancellationToken)) { throw null; }
        public virtual Azure.Response<Azure.ResourceManager.EventHubs.EventHubsNamespaceResource> Update(Azure.ResourceManager.EventHubs.EventHubsNamespaceData data, System.Threading.CancellationToken cancellationToken = default(System.Threading.CancellationToken)) { throw null; }
        public virtual System.Threading.Tasks.Task<Azure.Response<Azure.ResourceManager.EventHubs.EventHubsNamespaceResource>> UpdateAsync(Azure.ResourceManager.EventHubs.EventHubsNamespaceData data, System.Threading.CancellationToken cancellationToken = default(System.Threading.CancellationToken)) { throw null; }
    }
    public partial class EventHubsNetworkRuleSetData : Azure.ResourceManager.EventHubs.Models.ProxyResource
    {
        public EventHubsNetworkRuleSetData() { }
        public Azure.ResourceManager.EventHubs.Models.EventHubsNetworkRuleSetDefaultAction? DefaultAction { get { throw null; } set { } }
        public System.Collections.Generic.IList<Azure.ResourceManager.EventHubs.Models.EventHubsNetworkRuleSetIPRules> IPRules { get { throw null; } }
        public Azure.ResourceManager.EventHubs.Models.EventHubsPublicNetworkAccessFlag? PublicNetworkAccess { get { throw null; } set { } }
        public bool? TrustedServiceAccessEnabled { get { throw null; } set { } }
        public System.Collections.Generic.IList<Azure.ResourceManager.EventHubs.Models.EventHubsNetworkRuleSetVirtualNetworkRules> VirtualNetworkRules { get { throw null; } }
    }
    public partial class EventHubsNetworkRuleSetResource : Azure.ResourceManager.ArmResource
    {
        public static readonly Azure.Core.ResourceType ResourceType;
        protected EventHubsNetworkRuleSetResource() { }
        public virtual Azure.ResourceManager.EventHubs.EventHubsNetworkRuleSetData Data { get { throw null; } }
        public virtual bool HasData { get { throw null; } }
        public virtual Azure.ResourceManager.ArmOperation<Azure.ResourceManager.EventHubs.EventHubsNetworkRuleSetResource> CreateOrUpdate(Azure.WaitUntil waitUntil, Azure.ResourceManager.EventHubs.EventHubsNetworkRuleSetData data, System.Threading.CancellationToken cancellationToken = default(System.Threading.CancellationToken)) { throw null; }
        public virtual System.Threading.Tasks.Task<Azure.ResourceManager.ArmOperation<Azure.ResourceManager.EventHubs.EventHubsNetworkRuleSetResource>> CreateOrUpdateAsync(Azure.WaitUntil waitUntil, Azure.ResourceManager.EventHubs.EventHubsNetworkRuleSetData data, System.Threading.CancellationToken cancellationToken = default(System.Threading.CancellationToken)) { throw null; }
        public static Azure.Core.ResourceIdentifier CreateResourceIdentifier(string subscriptionId, string resourceGroupName, string namespaceName) { throw null; }
        public virtual Azure.Response<Azure.ResourceManager.EventHubs.EventHubsNetworkRuleSetResource> Get(System.Threading.CancellationToken cancellationToken = default(System.Threading.CancellationToken)) { throw null; }
        public virtual System.Threading.Tasks.Task<Azure.Response<Azure.ResourceManager.EventHubs.EventHubsNetworkRuleSetResource>> GetAsync(System.Threading.CancellationToken cancellationToken = default(System.Threading.CancellationToken)) { throw null; }
    }
    public partial class EventHubsPrivateEndpointConnectionCollection : Azure.ResourceManager.ArmCollection, System.Collections.Generic.IAsyncEnumerable<Azure.ResourceManager.EventHubs.EventHubsPrivateEndpointConnectionResource>, System.Collections.Generic.IEnumerable<Azure.ResourceManager.EventHubs.EventHubsPrivateEndpointConnectionResource>, System.Collections.IEnumerable
    {
        protected EventHubsPrivateEndpointConnectionCollection() { }
        public virtual Azure.ResourceManager.ArmOperation<Azure.ResourceManager.EventHubs.EventHubsPrivateEndpointConnectionResource> CreateOrUpdate(Azure.WaitUntil waitUntil, string privateEndpointConnectionName, Azure.ResourceManager.EventHubs.EventHubsPrivateEndpointConnectionData data, System.Threading.CancellationToken cancellationToken = default(System.Threading.CancellationToken)) { throw null; }
        public virtual System.Threading.Tasks.Task<Azure.ResourceManager.ArmOperation<Azure.ResourceManager.EventHubs.EventHubsPrivateEndpointConnectionResource>> CreateOrUpdateAsync(Azure.WaitUntil waitUntil, string privateEndpointConnectionName, Azure.ResourceManager.EventHubs.EventHubsPrivateEndpointConnectionData data, System.Threading.CancellationToken cancellationToken = default(System.Threading.CancellationToken)) { throw null; }
        public virtual Azure.Response<bool> Exists(string privateEndpointConnectionName, System.Threading.CancellationToken cancellationToken = default(System.Threading.CancellationToken)) { throw null; }
        public virtual System.Threading.Tasks.Task<Azure.Response<bool>> ExistsAsync(string privateEndpointConnectionName, System.Threading.CancellationToken cancellationToken = default(System.Threading.CancellationToken)) { throw null; }
        public virtual Azure.Response<Azure.ResourceManager.EventHubs.EventHubsPrivateEndpointConnectionResource> Get(string privateEndpointConnectionName, System.Threading.CancellationToken cancellationToken = default(System.Threading.CancellationToken)) { throw null; }
        public virtual Azure.Pageable<Azure.ResourceManager.EventHubs.EventHubsPrivateEndpointConnectionResource> GetAll(System.Threading.CancellationToken cancellationToken = default(System.Threading.CancellationToken)) { throw null; }
        public virtual Azure.AsyncPageable<Azure.ResourceManager.EventHubs.EventHubsPrivateEndpointConnectionResource> GetAllAsync(System.Threading.CancellationToken cancellationToken = default(System.Threading.CancellationToken)) { throw null; }
        public virtual System.Threading.Tasks.Task<Azure.Response<Azure.ResourceManager.EventHubs.EventHubsPrivateEndpointConnectionResource>> GetAsync(string privateEndpointConnectionName, System.Threading.CancellationToken cancellationToken = default(System.Threading.CancellationToken)) { throw null; }
        System.Collections.Generic.IAsyncEnumerator<Azure.ResourceManager.EventHubs.EventHubsPrivateEndpointConnectionResource> System.Collections.Generic.IAsyncEnumerable<Azure.ResourceManager.EventHubs.EventHubsPrivateEndpointConnectionResource>.GetAsyncEnumerator(System.Threading.CancellationToken cancellationToken) { throw null; }
        System.Collections.Generic.IEnumerator<Azure.ResourceManager.EventHubs.EventHubsPrivateEndpointConnectionResource> System.Collections.Generic.IEnumerable<Azure.ResourceManager.EventHubs.EventHubsPrivateEndpointConnectionResource>.GetEnumerator() { throw null; }
        System.Collections.IEnumerator System.Collections.IEnumerable.GetEnumerator() { throw null; }
    }
    public partial class EventHubsPrivateEndpointConnectionData : Azure.ResourceManager.Models.ResourceData
    {
        public EventHubsPrivateEndpointConnectionData() { }
<<<<<<< HEAD
        public Azure.ResourceManager.EventHubs.Models.EventHubsPrivateLinkServiceConnectionState ConnectionState { get { throw null; } set { } }
=======
        public Azure.ResourceManager.EventHubs.Models.ConnectionState ConnectionState { get { throw null; } set { } }
        public Azure.Core.AzureLocation? Location { get { throw null; } }
>>>>>>> 0e91c539
        public Azure.Core.ResourceIdentifier PrivateEndpointId { get { throw null; } set { } }
        public Azure.ResourceManager.EventHubs.Models.EventHubsPrivateEndpointConnectionProvisioningState? ProvisioningState { get { throw null; } set { } }
    }
    public partial class EventHubsPrivateEndpointConnectionResource : Azure.ResourceManager.ArmResource
    {
        public static readonly Azure.Core.ResourceType ResourceType;
        protected EventHubsPrivateEndpointConnectionResource() { }
        public virtual Azure.ResourceManager.EventHubs.EventHubsPrivateEndpointConnectionData Data { get { throw null; } }
        public virtual bool HasData { get { throw null; } }
        public static Azure.Core.ResourceIdentifier CreateResourceIdentifier(string subscriptionId, string resourceGroupName, string namespaceName, string privateEndpointConnectionName) { throw null; }
        public virtual Azure.ResourceManager.ArmOperation Delete(Azure.WaitUntil waitUntil, System.Threading.CancellationToken cancellationToken = default(System.Threading.CancellationToken)) { throw null; }
        public virtual System.Threading.Tasks.Task<Azure.ResourceManager.ArmOperation> DeleteAsync(Azure.WaitUntil waitUntil, System.Threading.CancellationToken cancellationToken = default(System.Threading.CancellationToken)) { throw null; }
        public virtual Azure.Response<Azure.ResourceManager.EventHubs.EventHubsPrivateEndpointConnectionResource> Get(System.Threading.CancellationToken cancellationToken = default(System.Threading.CancellationToken)) { throw null; }
        public virtual System.Threading.Tasks.Task<Azure.Response<Azure.ResourceManager.EventHubs.EventHubsPrivateEndpointConnectionResource>> GetAsync(System.Threading.CancellationToken cancellationToken = default(System.Threading.CancellationToken)) { throw null; }
        public virtual Azure.ResourceManager.ArmOperation<Azure.ResourceManager.EventHubs.EventHubsPrivateEndpointConnectionResource> Update(Azure.WaitUntil waitUntil, Azure.ResourceManager.EventHubs.EventHubsPrivateEndpointConnectionData data, System.Threading.CancellationToken cancellationToken = default(System.Threading.CancellationToken)) { throw null; }
        public virtual System.Threading.Tasks.Task<Azure.ResourceManager.ArmOperation<Azure.ResourceManager.EventHubs.EventHubsPrivateEndpointConnectionResource>> UpdateAsync(Azure.WaitUntil waitUntil, Azure.ResourceManager.EventHubs.EventHubsPrivateEndpointConnectionData data, System.Threading.CancellationToken cancellationToken = default(System.Threading.CancellationToken)) { throw null; }
    }
<<<<<<< HEAD
    public partial class EventHubsSchemaGroupCollection : Azure.ResourceManager.ArmCollection, System.Collections.Generic.IAsyncEnumerable<Azure.ResourceManager.EventHubs.EventHubsSchemaGroupResource>, System.Collections.Generic.IEnumerable<Azure.ResourceManager.EventHubs.EventHubsSchemaGroupResource>, System.Collections.IEnumerable
=======
    public partial class NamespaceAuthorizationRuleCollection : Azure.ResourceManager.ArmCollection, System.Collections.Generic.IAsyncEnumerable<Azure.ResourceManager.EventHubs.NamespaceAuthorizationRuleResource>, System.Collections.Generic.IEnumerable<Azure.ResourceManager.EventHubs.NamespaceAuthorizationRuleResource>, System.Collections.IEnumerable
    {
        protected NamespaceAuthorizationRuleCollection() { }
        public virtual Azure.ResourceManager.ArmOperation<Azure.ResourceManager.EventHubs.NamespaceAuthorizationRuleResource> CreateOrUpdate(Azure.WaitUntil waitUntil, string authorizationRuleName, Azure.ResourceManager.EventHubs.AuthorizationRuleData data, System.Threading.CancellationToken cancellationToken = default(System.Threading.CancellationToken)) { throw null; }
        public virtual System.Threading.Tasks.Task<Azure.ResourceManager.ArmOperation<Azure.ResourceManager.EventHubs.NamespaceAuthorizationRuleResource>> CreateOrUpdateAsync(Azure.WaitUntil waitUntil, string authorizationRuleName, Azure.ResourceManager.EventHubs.AuthorizationRuleData data, System.Threading.CancellationToken cancellationToken = default(System.Threading.CancellationToken)) { throw null; }
        public virtual Azure.Response<bool> Exists(string authorizationRuleName, System.Threading.CancellationToken cancellationToken = default(System.Threading.CancellationToken)) { throw null; }
        public virtual System.Threading.Tasks.Task<Azure.Response<bool>> ExistsAsync(string authorizationRuleName, System.Threading.CancellationToken cancellationToken = default(System.Threading.CancellationToken)) { throw null; }
        public virtual Azure.Response<Azure.ResourceManager.EventHubs.NamespaceAuthorizationRuleResource> Get(string authorizationRuleName, System.Threading.CancellationToken cancellationToken = default(System.Threading.CancellationToken)) { throw null; }
        public virtual Azure.Pageable<Azure.ResourceManager.EventHubs.NamespaceAuthorizationRuleResource> GetAll(System.Threading.CancellationToken cancellationToken = default(System.Threading.CancellationToken)) { throw null; }
        public virtual Azure.AsyncPageable<Azure.ResourceManager.EventHubs.NamespaceAuthorizationRuleResource> GetAllAsync(System.Threading.CancellationToken cancellationToken = default(System.Threading.CancellationToken)) { throw null; }
        public virtual System.Threading.Tasks.Task<Azure.Response<Azure.ResourceManager.EventHubs.NamespaceAuthorizationRuleResource>> GetAsync(string authorizationRuleName, System.Threading.CancellationToken cancellationToken = default(System.Threading.CancellationToken)) { throw null; }
        System.Collections.Generic.IAsyncEnumerator<Azure.ResourceManager.EventHubs.NamespaceAuthorizationRuleResource> System.Collections.Generic.IAsyncEnumerable<Azure.ResourceManager.EventHubs.NamespaceAuthorizationRuleResource>.GetAsyncEnumerator(System.Threading.CancellationToken cancellationToken) { throw null; }
        System.Collections.Generic.IEnumerator<Azure.ResourceManager.EventHubs.NamespaceAuthorizationRuleResource> System.Collections.Generic.IEnumerable<Azure.ResourceManager.EventHubs.NamespaceAuthorizationRuleResource>.GetEnumerator() { throw null; }
        System.Collections.IEnumerator System.Collections.IEnumerable.GetEnumerator() { throw null; }
    }
    public partial class NamespaceAuthorizationRuleResource : Azure.ResourceManager.ArmResource
    {
        public static readonly Azure.Core.ResourceType ResourceType;
        protected NamespaceAuthorizationRuleResource() { }
        public virtual Azure.ResourceManager.EventHubs.AuthorizationRuleData Data { get { throw null; } }
        public virtual bool HasData { get { throw null; } }
        public static Azure.Core.ResourceIdentifier CreateResourceIdentifier(string subscriptionId, string resourceGroupName, string namespaceName, string authorizationRuleName) { throw null; }
        public virtual Azure.ResourceManager.ArmOperation Delete(Azure.WaitUntil waitUntil, System.Threading.CancellationToken cancellationToken = default(System.Threading.CancellationToken)) { throw null; }
        public virtual System.Threading.Tasks.Task<Azure.ResourceManager.ArmOperation> DeleteAsync(Azure.WaitUntil waitUntil, System.Threading.CancellationToken cancellationToken = default(System.Threading.CancellationToken)) { throw null; }
        public virtual Azure.Response<Azure.ResourceManager.EventHubs.NamespaceAuthorizationRuleResource> Get(System.Threading.CancellationToken cancellationToken = default(System.Threading.CancellationToken)) { throw null; }
        public virtual System.Threading.Tasks.Task<Azure.Response<Azure.ResourceManager.EventHubs.NamespaceAuthorizationRuleResource>> GetAsync(System.Threading.CancellationToken cancellationToken = default(System.Threading.CancellationToken)) { throw null; }
        public virtual Azure.Response<Azure.ResourceManager.EventHubs.Models.AccessKeys> GetKeys(System.Threading.CancellationToken cancellationToken = default(System.Threading.CancellationToken)) { throw null; }
        public virtual System.Threading.Tasks.Task<Azure.Response<Azure.ResourceManager.EventHubs.Models.AccessKeys>> GetKeysAsync(System.Threading.CancellationToken cancellationToken = default(System.Threading.CancellationToken)) { throw null; }
        public virtual Azure.Response<Azure.ResourceManager.EventHubs.Models.AccessKeys> RegenerateKeys(Azure.ResourceManager.EventHubs.Models.RegenerateAccessKeyOptions options, System.Threading.CancellationToken cancellationToken = default(System.Threading.CancellationToken)) { throw null; }
        public virtual System.Threading.Tasks.Task<Azure.Response<Azure.ResourceManager.EventHubs.Models.AccessKeys>> RegenerateKeysAsync(Azure.ResourceManager.EventHubs.Models.RegenerateAccessKeyOptions options, System.Threading.CancellationToken cancellationToken = default(System.Threading.CancellationToken)) { throw null; }
        public virtual Azure.ResourceManager.ArmOperation<Azure.ResourceManager.EventHubs.NamespaceAuthorizationRuleResource> Update(Azure.WaitUntil waitUntil, Azure.ResourceManager.EventHubs.AuthorizationRuleData data, System.Threading.CancellationToken cancellationToken = default(System.Threading.CancellationToken)) { throw null; }
        public virtual System.Threading.Tasks.Task<Azure.ResourceManager.ArmOperation<Azure.ResourceManager.EventHubs.NamespaceAuthorizationRuleResource>> UpdateAsync(Azure.WaitUntil waitUntil, Azure.ResourceManager.EventHubs.AuthorizationRuleData data, System.Threading.CancellationToken cancellationToken = default(System.Threading.CancellationToken)) { throw null; }
    }
    public partial class NetworkRuleSetData : Azure.ResourceManager.Models.ResourceData
    {
        public NetworkRuleSetData() { }
        public Azure.ResourceManager.EventHubs.Models.DefaultAction? DefaultAction { get { throw null; } set { } }
        public System.Collections.Generic.IList<Azure.ResourceManager.EventHubs.Models.NetworkRuleSetIPRules> IPRules { get { throw null; } }
        public Azure.Core.AzureLocation? Location { get { throw null; } }
        public Azure.ResourceManager.EventHubs.Models.PublicNetworkAccessFlag? PublicNetworkAccess { get { throw null; } set { } }
        public bool? TrustedServiceAccessEnabled { get { throw null; } set { } }
        public System.Collections.Generic.IList<Azure.ResourceManager.EventHubs.Models.NetworkRuleSetVirtualNetworkRules> VirtualNetworkRules { get { throw null; } }
    }
    public partial class NetworkRuleSetResource : Azure.ResourceManager.ArmResource
    {
        public static readonly Azure.Core.ResourceType ResourceType;
        protected NetworkRuleSetResource() { }
        public virtual Azure.ResourceManager.EventHubs.NetworkRuleSetData Data { get { throw null; } }
        public virtual bool HasData { get { throw null; } }
        public virtual Azure.ResourceManager.ArmOperation<Azure.ResourceManager.EventHubs.NetworkRuleSetResource> CreateOrUpdate(Azure.WaitUntil waitUntil, Azure.ResourceManager.EventHubs.NetworkRuleSetData data, System.Threading.CancellationToken cancellationToken = default(System.Threading.CancellationToken)) { throw null; }
        public virtual System.Threading.Tasks.Task<Azure.ResourceManager.ArmOperation<Azure.ResourceManager.EventHubs.NetworkRuleSetResource>> CreateOrUpdateAsync(Azure.WaitUntil waitUntil, Azure.ResourceManager.EventHubs.NetworkRuleSetData data, System.Threading.CancellationToken cancellationToken = default(System.Threading.CancellationToken)) { throw null; }
        public static Azure.Core.ResourceIdentifier CreateResourceIdentifier(string subscriptionId, string resourceGroupName, string namespaceName) { throw null; }
        public virtual Azure.Response<Azure.ResourceManager.EventHubs.NetworkRuleSetResource> Get(System.Threading.CancellationToken cancellationToken = default(System.Threading.CancellationToken)) { throw null; }
        public virtual System.Threading.Tasks.Task<Azure.Response<Azure.ResourceManager.EventHubs.NetworkRuleSetResource>> GetAsync(System.Threading.CancellationToken cancellationToken = default(System.Threading.CancellationToken)) { throw null; }
    }
    public partial class SchemaGroupCollection : Azure.ResourceManager.ArmCollection, System.Collections.Generic.IAsyncEnumerable<Azure.ResourceManager.EventHubs.SchemaGroupResource>, System.Collections.Generic.IEnumerable<Azure.ResourceManager.EventHubs.SchemaGroupResource>, System.Collections.IEnumerable
>>>>>>> 0e91c539
    {
        protected EventHubsSchemaGroupCollection() { }
        public virtual Azure.ResourceManager.ArmOperation<Azure.ResourceManager.EventHubs.EventHubsSchemaGroupResource> CreateOrUpdate(Azure.WaitUntil waitUntil, string schemaGroupName, Azure.ResourceManager.EventHubs.EventHubsSchemaGroupData data, System.Threading.CancellationToken cancellationToken = default(System.Threading.CancellationToken)) { throw null; }
        public virtual System.Threading.Tasks.Task<Azure.ResourceManager.ArmOperation<Azure.ResourceManager.EventHubs.EventHubsSchemaGroupResource>> CreateOrUpdateAsync(Azure.WaitUntil waitUntil, string schemaGroupName, Azure.ResourceManager.EventHubs.EventHubsSchemaGroupData data, System.Threading.CancellationToken cancellationToken = default(System.Threading.CancellationToken)) { throw null; }
        public virtual Azure.Response<bool> Exists(string schemaGroupName, System.Threading.CancellationToken cancellationToken = default(System.Threading.CancellationToken)) { throw null; }
        public virtual System.Threading.Tasks.Task<Azure.Response<bool>> ExistsAsync(string schemaGroupName, System.Threading.CancellationToken cancellationToken = default(System.Threading.CancellationToken)) { throw null; }
        public virtual Azure.Response<Azure.ResourceManager.EventHubs.EventHubsSchemaGroupResource> Get(string schemaGroupName, System.Threading.CancellationToken cancellationToken = default(System.Threading.CancellationToken)) { throw null; }
        public virtual Azure.Pageable<Azure.ResourceManager.EventHubs.EventHubsSchemaGroupResource> GetAll(int? skip = default(int?), int? top = default(int?), System.Threading.CancellationToken cancellationToken = default(System.Threading.CancellationToken)) { throw null; }
        public virtual Azure.AsyncPageable<Azure.ResourceManager.EventHubs.EventHubsSchemaGroupResource> GetAllAsync(int? skip = default(int?), int? top = default(int?), System.Threading.CancellationToken cancellationToken = default(System.Threading.CancellationToken)) { throw null; }
        public virtual System.Threading.Tasks.Task<Azure.Response<Azure.ResourceManager.EventHubs.EventHubsSchemaGroupResource>> GetAsync(string schemaGroupName, System.Threading.CancellationToken cancellationToken = default(System.Threading.CancellationToken)) { throw null; }
        System.Collections.Generic.IAsyncEnumerator<Azure.ResourceManager.EventHubs.EventHubsSchemaGroupResource> System.Collections.Generic.IAsyncEnumerable<Azure.ResourceManager.EventHubs.EventHubsSchemaGroupResource>.GetAsyncEnumerator(System.Threading.CancellationToken cancellationToken) { throw null; }
        System.Collections.Generic.IEnumerator<Azure.ResourceManager.EventHubs.EventHubsSchemaGroupResource> System.Collections.Generic.IEnumerable<Azure.ResourceManager.EventHubs.EventHubsSchemaGroupResource>.GetEnumerator() { throw null; }
        System.Collections.IEnumerator System.Collections.IEnumerable.GetEnumerator() { throw null; }
    }
<<<<<<< HEAD
    public partial class EventHubsSchemaGroupData : Azure.ResourceManager.EventHubs.Models.ProxyResource
=======
    public partial class SchemaGroupData : Azure.ResourceManager.Models.ResourceData
>>>>>>> 0e91c539
    {
        public EventHubsSchemaGroupData() { }
        public System.DateTimeOffset? CreatedAtUtc { get { throw null; } }
        public Azure.ETag? ETag { get { throw null; } }
        public System.Collections.Generic.IDictionary<string, string> GroupProperties { get { throw null; } }
        public Azure.Core.AzureLocation? Location { get { throw null; } }
        public Azure.ResourceManager.EventHubs.Models.SchemaCompatibility? SchemaCompatibility { get { throw null; } set { } }
        public Azure.ResourceManager.EventHubs.Models.SchemaType? SchemaType { get { throw null; } set { } }
        public System.DateTimeOffset? UpdatedAtUtc { get { throw null; } }
    }
    public partial class EventHubsSchemaGroupResource : Azure.ResourceManager.ArmResource
    {
        public static readonly Azure.Core.ResourceType ResourceType;
        protected EventHubsSchemaGroupResource() { }
        public virtual Azure.ResourceManager.EventHubs.EventHubsSchemaGroupData Data { get { throw null; } }
        public virtual bool HasData { get { throw null; } }
        public static Azure.Core.ResourceIdentifier CreateResourceIdentifier(string subscriptionId, string resourceGroupName, string namespaceName, string schemaGroupName) { throw null; }
        public virtual Azure.ResourceManager.ArmOperation Delete(Azure.WaitUntil waitUntil, System.Threading.CancellationToken cancellationToken = default(System.Threading.CancellationToken)) { throw null; }
        public virtual System.Threading.Tasks.Task<Azure.ResourceManager.ArmOperation> DeleteAsync(Azure.WaitUntil waitUntil, System.Threading.CancellationToken cancellationToken = default(System.Threading.CancellationToken)) { throw null; }
        public virtual Azure.Response<Azure.ResourceManager.EventHubs.EventHubsSchemaGroupResource> Get(System.Threading.CancellationToken cancellationToken = default(System.Threading.CancellationToken)) { throw null; }
        public virtual System.Threading.Tasks.Task<Azure.Response<Azure.ResourceManager.EventHubs.EventHubsSchemaGroupResource>> GetAsync(System.Threading.CancellationToken cancellationToken = default(System.Threading.CancellationToken)) { throw null; }
        public virtual Azure.ResourceManager.ArmOperation<Azure.ResourceManager.EventHubs.EventHubsSchemaGroupResource> Update(Azure.WaitUntil waitUntil, Azure.ResourceManager.EventHubs.EventHubsSchemaGroupData data, System.Threading.CancellationToken cancellationToken = default(System.Threading.CancellationToken)) { throw null; }
        public virtual System.Threading.Tasks.Task<Azure.ResourceManager.ArmOperation<Azure.ResourceManager.EventHubs.EventHubsSchemaGroupResource>> UpdateAsync(Azure.WaitUntil waitUntil, Azure.ResourceManager.EventHubs.EventHubsSchemaGroupData data, System.Threading.CancellationToken cancellationToken = default(System.Threading.CancellationToken)) { throw null; }
    }
}
namespace Azure.ResourceManager.EventHubs.Models
{
<<<<<<< HEAD
=======
    public partial class AccessKeys
    {
        internal AccessKeys() { }
        public string AliasPrimaryConnectionString { get { throw null; } }
        public string AliasSecondaryConnectionString { get { throw null; } }
        public string KeyName { get { throw null; } }
        public string PrimaryConnectionString { get { throw null; } }
        public string PrimaryKey { get { throw null; } }
        public string SecondaryConnectionString { get { throw null; } }
        public string SecondaryKey { get { throw null; } }
    }
    [System.Runtime.InteropServices.StructLayoutAttribute(System.Runtime.InteropServices.LayoutKind.Sequential)]
    public readonly partial struct AccessRight : System.IEquatable<Azure.ResourceManager.EventHubs.Models.AccessRight>
    {
        private readonly object _dummy;
        private readonly int _dummyPrimitive;
        public AccessRight(string value) { throw null; }
        public static Azure.ResourceManager.EventHubs.Models.AccessRight Listen { get { throw null; } }
        public static Azure.ResourceManager.EventHubs.Models.AccessRight Manage { get { throw null; } }
        public static Azure.ResourceManager.EventHubs.Models.AccessRight Send { get { throw null; } }
        public bool Equals(Azure.ResourceManager.EventHubs.Models.AccessRight other) { throw null; }
        [System.ComponentModel.EditorBrowsableAttribute(System.ComponentModel.EditorBrowsableState.Never)]
        public override bool Equals(object obj) { throw null; }
        [System.ComponentModel.EditorBrowsableAttribute(System.ComponentModel.EditorBrowsableState.Never)]
        public override int GetHashCode() { throw null; }
        public static bool operator ==(Azure.ResourceManager.EventHubs.Models.AccessRight left, Azure.ResourceManager.EventHubs.Models.AccessRight right) { throw null; }
        public static implicit operator Azure.ResourceManager.EventHubs.Models.AccessRight (string value) { throw null; }
        public static bool operator !=(Azure.ResourceManager.EventHubs.Models.AccessRight left, Azure.ResourceManager.EventHubs.Models.AccessRight right) { throw null; }
        public override string ToString() { throw null; }
    }
>>>>>>> 0e91c539
    public partial class AvailableCluster
    {
        internal AvailableCluster() { }
        public Azure.Core.AzureLocation? Location { get { throw null; } }
    }
    public partial class CaptureDescription
    {
        public CaptureDescription() { }
        public Azure.ResourceManager.EventHubs.Models.EventHubDestination Destination { get { throw null; } set { } }
        public bool? Enabled { get { throw null; } set { } }
        public Azure.ResourceManager.EventHubs.Models.EncodingCaptureDescription? Encoding { get { throw null; } set { } }
        public int? IntervalInSeconds { get { throw null; } set { } }
        public int? SizeLimitInBytes { get { throw null; } set { } }
        public bool? SkipEmptyArchives { get { throw null; } set { } }
    }
    public partial class ClusterQuotaConfigurationProperties
    {
        public ClusterQuotaConfigurationProperties() { }
        public System.Collections.Generic.IDictionary<string, string> Settings { get { throw null; } }
    }
    public enum EncodingCaptureDescription
    {
        Avro = 0,
        AvroDeflate = 1,
    }
    public partial class EventHubDestination
    {
        public EventHubDestination() { }
        public string ArchiveNameFormat { get { throw null; } set { } }
        public string BlobContainer { get { throw null; } set { } }
        public string DataLakeAccountName { get { throw null; } set { } }
        public string DataLakeFolderPath { get { throw null; } set { } }
        public System.Guid? DataLakeSubscriptionId { get { throw null; } set { } }
        public string Name { get { throw null; } set { } }
        public Azure.Core.ResourceIdentifier StorageAccountResourceId { get { throw null; } set { } }
    }
    public enum EventHubEntityStatus
    {
        Unknown = 0,
        Active = 1,
        Disabled = 2,
        Restoring = 3,
        SendDisabled = 4,
        ReceiveDisabled = 5,
        Creating = 6,
        Deleting = 7,
        Renaming = 8,
    }
    public partial class EventHubsAccessKeys
    {
        internal EventHubsAccessKeys() { }
        public string AliasPrimaryConnectionString { get { throw null; } }
        public string AliasSecondaryConnectionString { get { throw null; } }
        public string KeyName { get { throw null; } }
        public string PrimaryConnectionString { get { throw null; } }
        public string PrimaryKey { get { throw null; } }
        public string SecondaryConnectionString { get { throw null; } }
        public string SecondaryKey { get { throw null; } }
    }
    [System.Runtime.InteropServices.StructLayoutAttribute(System.Runtime.InteropServices.LayoutKind.Sequential)]
    public readonly partial struct EventHubsAccessKeyType : System.IEquatable<Azure.ResourceManager.EventHubs.Models.EventHubsAccessKeyType>
    {
        private readonly object _dummy;
        private readonly int _dummyPrimitive;
        public EventHubsAccessKeyType(string value) { throw null; }
        public static Azure.ResourceManager.EventHubs.Models.EventHubsAccessKeyType PrimaryKey { get { throw null; } }
        public static Azure.ResourceManager.EventHubs.Models.EventHubsAccessKeyType SecondaryKey { get { throw null; } }
        public bool Equals(Azure.ResourceManager.EventHubs.Models.EventHubsAccessKeyType other) { throw null; }
        [System.ComponentModel.EditorBrowsableAttribute(System.ComponentModel.EditorBrowsableState.Never)]
        public override bool Equals(object obj) { throw null; }
        [System.ComponentModel.EditorBrowsableAttribute(System.ComponentModel.EditorBrowsableState.Never)]
        public override int GetHashCode() { throw null; }
        public static bool operator ==(Azure.ResourceManager.EventHubs.Models.EventHubsAccessKeyType left, Azure.ResourceManager.EventHubs.Models.EventHubsAccessKeyType right) { throw null; }
        public static implicit operator Azure.ResourceManager.EventHubs.Models.EventHubsAccessKeyType (string value) { throw null; }
        public static bool operator !=(Azure.ResourceManager.EventHubs.Models.EventHubsAccessKeyType left, Azure.ResourceManager.EventHubs.Models.EventHubsAccessKeyType right) { throw null; }
        public override string ToString() { throw null; }
    }
    [System.Runtime.InteropServices.StructLayoutAttribute(System.Runtime.InteropServices.LayoutKind.Sequential)]
    public readonly partial struct EventHubsAccessRight : System.IEquatable<Azure.ResourceManager.EventHubs.Models.EventHubsAccessRight>
    {
        private readonly object _dummy;
        private readonly int _dummyPrimitive;
        public EventHubsAccessRight(string value) { throw null; }
        public static Azure.ResourceManager.EventHubs.Models.EventHubsAccessRight Listen { get { throw null; } }
        public static Azure.ResourceManager.EventHubs.Models.EventHubsAccessRight Manage { get { throw null; } }
        public static Azure.ResourceManager.EventHubs.Models.EventHubsAccessRight Send { get { throw null; } }
        public bool Equals(Azure.ResourceManager.EventHubs.Models.EventHubsAccessRight other) { throw null; }
        [System.ComponentModel.EditorBrowsableAttribute(System.ComponentModel.EditorBrowsableState.Never)]
        public override bool Equals(object obj) { throw null; }
        [System.ComponentModel.EditorBrowsableAttribute(System.ComponentModel.EditorBrowsableState.Never)]
        public override int GetHashCode() { throw null; }
        public static bool operator ==(Azure.ResourceManager.EventHubs.Models.EventHubsAccessRight left, Azure.ResourceManager.EventHubs.Models.EventHubsAccessRight right) { throw null; }
        public static implicit operator Azure.ResourceManager.EventHubs.Models.EventHubsAccessRight (string value) { throw null; }
        public static bool operator !=(Azure.ResourceManager.EventHubs.Models.EventHubsAccessRight left, Azure.ResourceManager.EventHubs.Models.EventHubsAccessRight right) { throw null; }
        public override string ToString() { throw null; }
    }
    public partial class EventHubsClusterSku
    {
        public EventHubsClusterSku(Azure.ResourceManager.EventHubs.Models.EventHubsClusterSkuName name) { }
        public int? Capacity { get { throw null; } set { } }
        public Azure.ResourceManager.EventHubs.Models.EventHubsClusterSkuName Name { get { throw null; } set { } }
    }
    [System.Runtime.InteropServices.StructLayoutAttribute(System.Runtime.InteropServices.LayoutKind.Sequential)]
    public readonly partial struct EventHubsClusterSkuName : System.IEquatable<Azure.ResourceManager.EventHubs.Models.EventHubsClusterSkuName>
    {
        private readonly object _dummy;
        private readonly int _dummyPrimitive;
        public EventHubsClusterSkuName(string value) { throw null; }
        public static Azure.ResourceManager.EventHubs.Models.EventHubsClusterSkuName Dedicated { get { throw null; } }
        public bool Equals(Azure.ResourceManager.EventHubs.Models.EventHubsClusterSkuName other) { throw null; }
        [System.ComponentModel.EditorBrowsableAttribute(System.ComponentModel.EditorBrowsableState.Never)]
        public override bool Equals(object obj) { throw null; }
        [System.ComponentModel.EditorBrowsableAttribute(System.ComponentModel.EditorBrowsableState.Never)]
        public override int GetHashCode() { throw null; }
        public static bool operator ==(Azure.ResourceManager.EventHubs.Models.EventHubsClusterSkuName left, Azure.ResourceManager.EventHubs.Models.EventHubsClusterSkuName right) { throw null; }
        public static implicit operator Azure.ResourceManager.EventHubs.Models.EventHubsClusterSkuName (string value) { throw null; }
        public static bool operator !=(Azure.ResourceManager.EventHubs.Models.EventHubsClusterSkuName left, Azure.ResourceManager.EventHubs.Models.EventHubsClusterSkuName right) { throw null; }
        public override string ToString() { throw null; }
    }
    public enum EventHubsDisasterRecoveryProvisioningState
    {
        Accepted = 0,
        Succeeded = 1,
        Failed = 2,
    }
    public enum EventHubsDisasterRecoveryRole
    {
        Primary = 0,
        PrimaryNotReplicating = 1,
        Secondary = 2,
    }
    public partial class EventHubsEncryption
    {
        public EventHubsEncryption() { }
        public string KeySource { get { throw null; } set { } }
        public System.Collections.Generic.IList<Azure.ResourceManager.EventHubs.Models.EventHubsKeyVaultProperties> KeyVaultProperties { get { throw null; } }
        public bool? RequireInfrastructureEncryption { get { throw null; } set { } }
    }
    public partial class EventHubsKeyVaultProperties
    {
        public EventHubsKeyVaultProperties() { }
        public string KeyName { get { throw null; } set { } }
        public System.Uri KeyVaultUri { get { throw null; } set { } }
        public string KeyVersion { get { throw null; } set { } }
        public string UserAssignedIdentity { get { throw null; } set { } }
    }
    public partial class EventHubsNameAvailabilityContent
    {
        public EventHubsNameAvailabilityContent(string name) { }
        public string Name { get { throw null; } }
    }
    public partial class EventHubsNameAvailabilityResult
    {
        internal EventHubsNameAvailabilityResult() { }
        public string Message { get { throw null; } }
        public bool? NameAvailable { get { throw null; } }
        public Azure.ResourceManager.EventHubs.Models.UnavailableReason? Reason { get { throw null; } }
    }
    [System.Runtime.InteropServices.StructLayoutAttribute(System.Runtime.InteropServices.LayoutKind.Sequential)]
    public readonly partial struct EventHubsNetworkRuleIPAction : System.IEquatable<Azure.ResourceManager.EventHubs.Models.EventHubsNetworkRuleIPAction>
    {
        private readonly object _dummy;
        private readonly int _dummyPrimitive;
        public EventHubsNetworkRuleIPAction(string value) { throw null; }
        public static Azure.ResourceManager.EventHubs.Models.EventHubsNetworkRuleIPAction Allow { get { throw null; } }
        public bool Equals(Azure.ResourceManager.EventHubs.Models.EventHubsNetworkRuleIPAction other) { throw null; }
        [System.ComponentModel.EditorBrowsableAttribute(System.ComponentModel.EditorBrowsableState.Never)]
        public override bool Equals(object obj) { throw null; }
        [System.ComponentModel.EditorBrowsableAttribute(System.ComponentModel.EditorBrowsableState.Never)]
        public override int GetHashCode() { throw null; }
        public static bool operator ==(Azure.ResourceManager.EventHubs.Models.EventHubsNetworkRuleIPAction left, Azure.ResourceManager.EventHubs.Models.EventHubsNetworkRuleIPAction right) { throw null; }
        public static implicit operator Azure.ResourceManager.EventHubs.Models.EventHubsNetworkRuleIPAction (string value) { throw null; }
        public static bool operator !=(Azure.ResourceManager.EventHubs.Models.EventHubsNetworkRuleIPAction left, Azure.ResourceManager.EventHubs.Models.EventHubsNetworkRuleIPAction right) { throw null; }
        public override string ToString() { throw null; }
    }
    [System.Runtime.InteropServices.StructLayoutAttribute(System.Runtime.InteropServices.LayoutKind.Sequential)]
    public readonly partial struct EventHubsNetworkRuleSetDefaultAction : System.IEquatable<Azure.ResourceManager.EventHubs.Models.EventHubsNetworkRuleSetDefaultAction>
    {
        private readonly object _dummy;
        private readonly int _dummyPrimitive;
        public EventHubsNetworkRuleSetDefaultAction(string value) { throw null; }
        public static Azure.ResourceManager.EventHubs.Models.EventHubsNetworkRuleSetDefaultAction Allow { get { throw null; } }
        public static Azure.ResourceManager.EventHubs.Models.EventHubsNetworkRuleSetDefaultAction Deny { get { throw null; } }
        public bool Equals(Azure.ResourceManager.EventHubs.Models.EventHubsNetworkRuleSetDefaultAction other) { throw null; }
        [System.ComponentModel.EditorBrowsableAttribute(System.ComponentModel.EditorBrowsableState.Never)]
        public override bool Equals(object obj) { throw null; }
        [System.ComponentModel.EditorBrowsableAttribute(System.ComponentModel.EditorBrowsableState.Never)]
        public override int GetHashCode() { throw null; }
        public static bool operator ==(Azure.ResourceManager.EventHubs.Models.EventHubsNetworkRuleSetDefaultAction left, Azure.ResourceManager.EventHubs.Models.EventHubsNetworkRuleSetDefaultAction right) { throw null; }
        public static implicit operator Azure.ResourceManager.EventHubs.Models.EventHubsNetworkRuleSetDefaultAction (string value) { throw null; }
        public static bool operator !=(Azure.ResourceManager.EventHubs.Models.EventHubsNetworkRuleSetDefaultAction left, Azure.ResourceManager.EventHubs.Models.EventHubsNetworkRuleSetDefaultAction right) { throw null; }
        public override string ToString() { throw null; }
    }
    public partial class EventHubsNetworkRuleSetIPRules
    {
        public EventHubsNetworkRuleSetIPRules() { }
        public Azure.ResourceManager.EventHubs.Models.EventHubsNetworkRuleIPAction? Action { get { throw null; } set { } }
        public string IPMask { get { throw null; } set { } }
    }
    public partial class EventHubsNetworkRuleSetVirtualNetworkRules
    {
        public EventHubsNetworkRuleSetVirtualNetworkRules() { }
        public bool? IgnoreMissingVnetServiceEndpoint { get { throw null; } set { } }
        public Azure.Core.ResourceIdentifier SubnetId { get { throw null; } set { } }
    }
    [System.Runtime.InteropServices.StructLayoutAttribute(System.Runtime.InteropServices.LayoutKind.Sequential)]
    public readonly partial struct EventHubsPrivateEndpointConnectionProvisioningState : System.IEquatable<Azure.ResourceManager.EventHubs.Models.EventHubsPrivateEndpointConnectionProvisioningState>
    {
        private readonly object _dummy;
        private readonly int _dummyPrimitive;
        public EventHubsPrivateEndpointConnectionProvisioningState(string value) { throw null; }
        public static Azure.ResourceManager.EventHubs.Models.EventHubsPrivateEndpointConnectionProvisioningState Canceled { get { throw null; } }
        public static Azure.ResourceManager.EventHubs.Models.EventHubsPrivateEndpointConnectionProvisioningState Creating { get { throw null; } }
        public static Azure.ResourceManager.EventHubs.Models.EventHubsPrivateEndpointConnectionProvisioningState Deleting { get { throw null; } }
        public static Azure.ResourceManager.EventHubs.Models.EventHubsPrivateEndpointConnectionProvisioningState Failed { get { throw null; } }
        public static Azure.ResourceManager.EventHubs.Models.EventHubsPrivateEndpointConnectionProvisioningState Succeeded { get { throw null; } }
        public static Azure.ResourceManager.EventHubs.Models.EventHubsPrivateEndpointConnectionProvisioningState Updating { get { throw null; } }
        public bool Equals(Azure.ResourceManager.EventHubs.Models.EventHubsPrivateEndpointConnectionProvisioningState other) { throw null; }
        [System.ComponentModel.EditorBrowsableAttribute(System.ComponentModel.EditorBrowsableState.Never)]
        public override bool Equals(object obj) { throw null; }
        [System.ComponentModel.EditorBrowsableAttribute(System.ComponentModel.EditorBrowsableState.Never)]
        public override int GetHashCode() { throw null; }
        public static bool operator ==(Azure.ResourceManager.EventHubs.Models.EventHubsPrivateEndpointConnectionProvisioningState left, Azure.ResourceManager.EventHubs.Models.EventHubsPrivateEndpointConnectionProvisioningState right) { throw null; }
        public static implicit operator Azure.ResourceManager.EventHubs.Models.EventHubsPrivateEndpointConnectionProvisioningState (string value) { throw null; }
        public static bool operator !=(Azure.ResourceManager.EventHubs.Models.EventHubsPrivateEndpointConnectionProvisioningState left, Azure.ResourceManager.EventHubs.Models.EventHubsPrivateEndpointConnectionProvisioningState right) { throw null; }
        public override string ToString() { throw null; }
    }
    [System.Runtime.InteropServices.StructLayoutAttribute(System.Runtime.InteropServices.LayoutKind.Sequential)]
    public readonly partial struct EventHubsPrivateLinkConnectionStatus : System.IEquatable<Azure.ResourceManager.EventHubs.Models.EventHubsPrivateLinkConnectionStatus>
    {
        private readonly object _dummy;
        private readonly int _dummyPrimitive;
        public EventHubsPrivateLinkConnectionStatus(string value) { throw null; }
        public static Azure.ResourceManager.EventHubs.Models.EventHubsPrivateLinkConnectionStatus Approved { get { throw null; } }
        public static Azure.ResourceManager.EventHubs.Models.EventHubsPrivateLinkConnectionStatus Disconnected { get { throw null; } }
        public static Azure.ResourceManager.EventHubs.Models.EventHubsPrivateLinkConnectionStatus Pending { get { throw null; } }
        public static Azure.ResourceManager.EventHubs.Models.EventHubsPrivateLinkConnectionStatus Rejected { get { throw null; } }
        public bool Equals(Azure.ResourceManager.EventHubs.Models.EventHubsPrivateLinkConnectionStatus other) { throw null; }
        [System.ComponentModel.EditorBrowsableAttribute(System.ComponentModel.EditorBrowsableState.Never)]
        public override bool Equals(object obj) { throw null; }
        [System.ComponentModel.EditorBrowsableAttribute(System.ComponentModel.EditorBrowsableState.Never)]
        public override int GetHashCode() { throw null; }
        public static bool operator ==(Azure.ResourceManager.EventHubs.Models.EventHubsPrivateLinkConnectionStatus left, Azure.ResourceManager.EventHubs.Models.EventHubsPrivateLinkConnectionStatus right) { throw null; }
        public static implicit operator Azure.ResourceManager.EventHubs.Models.EventHubsPrivateLinkConnectionStatus (string value) { throw null; }
        public static bool operator !=(Azure.ResourceManager.EventHubs.Models.EventHubsPrivateLinkConnectionStatus left, Azure.ResourceManager.EventHubs.Models.EventHubsPrivateLinkConnectionStatus right) { throw null; }
        public override string ToString() { throw null; }
    }
    public partial class EventHubsPrivateLinkResourceData : Azure.ResourceManager.Models.ResourceData
    {
        internal EventHubsPrivateLinkResourceData() { }
        public string GroupId { get { throw null; } }
        public System.Collections.Generic.IReadOnlyList<string> RequiredMembers { get { throw null; } }
        public System.Collections.Generic.IReadOnlyList<string> RequiredZoneNames { get { throw null; } }
    }
    public partial class EventHubsPrivateLinkServiceConnectionState
    {
        public EventHubsPrivateLinkServiceConnectionState() { }
        public string Description { get { throw null; } set { } }
        public Azure.ResourceManager.EventHubs.Models.EventHubsPrivateLinkConnectionStatus? Status { get { throw null; } set { } }
    }
    [System.Runtime.InteropServices.StructLayoutAttribute(System.Runtime.InteropServices.LayoutKind.Sequential)]
    public readonly partial struct EventHubsPublicNetworkAccessFlag : System.IEquatable<Azure.ResourceManager.EventHubs.Models.EventHubsPublicNetworkAccessFlag>
    {
        private readonly object _dummy;
        private readonly int _dummyPrimitive;
        public EventHubsPublicNetworkAccessFlag(string value) { throw null; }
        public static Azure.ResourceManager.EventHubs.Models.EventHubsPublicNetworkAccessFlag Disabled { get { throw null; } }
        public static Azure.ResourceManager.EventHubs.Models.EventHubsPublicNetworkAccessFlag Enabled { get { throw null; } }
        public bool Equals(Azure.ResourceManager.EventHubs.Models.EventHubsPublicNetworkAccessFlag other) { throw null; }
        [System.ComponentModel.EditorBrowsableAttribute(System.ComponentModel.EditorBrowsableState.Never)]
        public override bool Equals(object obj) { throw null; }
        [System.ComponentModel.EditorBrowsableAttribute(System.ComponentModel.EditorBrowsableState.Never)]
        public override int GetHashCode() { throw null; }
        public static bool operator ==(Azure.ResourceManager.EventHubs.Models.EventHubsPublicNetworkAccessFlag left, Azure.ResourceManager.EventHubs.Models.EventHubsPublicNetworkAccessFlag right) { throw null; }
        public static implicit operator Azure.ResourceManager.EventHubs.Models.EventHubsPublicNetworkAccessFlag (string value) { throw null; }
        public static bool operator !=(Azure.ResourceManager.EventHubs.Models.EventHubsPublicNetworkAccessFlag left, Azure.ResourceManager.EventHubs.Models.EventHubsPublicNetworkAccessFlag right) { throw null; }
        public override string ToString() { throw null; }
    }
<<<<<<< HEAD
    public partial class EventHubsRegenerateAccessKeyContent
    {
        public EventHubsRegenerateAccessKeyContent(Azure.ResourceManager.EventHubs.Models.EventHubsAccessKeyType keyType) { }
        public string Key { get { throw null; } set { } }
        public Azure.ResourceManager.EventHubs.Models.EventHubsAccessKeyType KeyType { get { throw null; } }
    }
    public partial class EventHubsSku
    {
        public EventHubsSku(Azure.ResourceManager.EventHubs.Models.EventHubsSkuName name) { }
        public int? Capacity { get { throw null; } set { } }
        public Azure.ResourceManager.EventHubs.Models.EventHubsSkuName Name { get { throw null; } set { } }
        public Azure.ResourceManager.EventHubs.Models.EventHubsSkuTier? Tier { get { throw null; } set { } }
    }
=======
>>>>>>> 0e91c539
    [System.Runtime.InteropServices.StructLayoutAttribute(System.Runtime.InteropServices.LayoutKind.Sequential)]
    public readonly partial struct EventHubsSkuName : System.IEquatable<Azure.ResourceManager.EventHubs.Models.EventHubsSkuName>
    {
        private readonly object _dummy;
        private readonly int _dummyPrimitive;
        public EventHubsSkuName(string value) { throw null; }
        public static Azure.ResourceManager.EventHubs.Models.EventHubsSkuName Basic { get { throw null; } }
        public static Azure.ResourceManager.EventHubs.Models.EventHubsSkuName Premium { get { throw null; } }
        public static Azure.ResourceManager.EventHubs.Models.EventHubsSkuName Standard { get { throw null; } }
        public bool Equals(Azure.ResourceManager.EventHubs.Models.EventHubsSkuName other) { throw null; }
        [System.ComponentModel.EditorBrowsableAttribute(System.ComponentModel.EditorBrowsableState.Never)]
        public override bool Equals(object obj) { throw null; }
        [System.ComponentModel.EditorBrowsableAttribute(System.ComponentModel.EditorBrowsableState.Never)]
        public override int GetHashCode() { throw null; }
        public static bool operator ==(Azure.ResourceManager.EventHubs.Models.EventHubsSkuName left, Azure.ResourceManager.EventHubs.Models.EventHubsSkuName right) { throw null; }
        public static implicit operator Azure.ResourceManager.EventHubs.Models.EventHubsSkuName (string value) { throw null; }
        public static bool operator !=(Azure.ResourceManager.EventHubs.Models.EventHubsSkuName left, Azure.ResourceManager.EventHubs.Models.EventHubsSkuName right) { throw null; }
        public override string ToString() { throw null; }
    }
    [System.Runtime.InteropServices.StructLayoutAttribute(System.Runtime.InteropServices.LayoutKind.Sequential)]
    public readonly partial struct EventHubsSkuTier : System.IEquatable<Azure.ResourceManager.EventHubs.Models.EventHubsSkuTier>
    {
        private readonly object _dummy;
        private readonly int _dummyPrimitive;
        public EventHubsSkuTier(string value) { throw null; }
        public static Azure.ResourceManager.EventHubs.Models.EventHubsSkuTier Basic { get { throw null; } }
        public static Azure.ResourceManager.EventHubs.Models.EventHubsSkuTier Premium { get { throw null; } }
        public static Azure.ResourceManager.EventHubs.Models.EventHubsSkuTier Standard { get { throw null; } }
        public bool Equals(Azure.ResourceManager.EventHubs.Models.EventHubsSkuTier other) { throw null; }
        [System.ComponentModel.EditorBrowsableAttribute(System.ComponentModel.EditorBrowsableState.Never)]
        public override bool Equals(object obj) { throw null; }
        [System.ComponentModel.EditorBrowsableAttribute(System.ComponentModel.EditorBrowsableState.Never)]
        public override int GetHashCode() { throw null; }
        public static bool operator ==(Azure.ResourceManager.EventHubs.Models.EventHubsSkuTier left, Azure.ResourceManager.EventHubs.Models.EventHubsSkuTier right) { throw null; }
        public static implicit operator Azure.ResourceManager.EventHubs.Models.EventHubsSkuTier (string value) { throw null; }
        public static bool operator !=(Azure.ResourceManager.EventHubs.Models.EventHubsSkuTier left, Azure.ResourceManager.EventHubs.Models.EventHubsSkuTier right) { throw null; }
        public override string ToString() { throw null; }
    }
    public partial class ProxyResource : Azure.ResourceManager.Models.ResourceData
    {
        public ProxyResource() { }
        public Azure.Core.AzureLocation? Location { get { throw null; } }
    }
    [System.Runtime.InteropServices.StructLayoutAttribute(System.Runtime.InteropServices.LayoutKind.Sequential)]
    public readonly partial struct SchemaCompatibility : System.IEquatable<Azure.ResourceManager.EventHubs.Models.SchemaCompatibility>
    {
        private readonly object _dummy;
        private readonly int _dummyPrimitive;
        public SchemaCompatibility(string value) { throw null; }
        public static Azure.ResourceManager.EventHubs.Models.SchemaCompatibility Backward { get { throw null; } }
        public static Azure.ResourceManager.EventHubs.Models.SchemaCompatibility Forward { get { throw null; } }
        public static Azure.ResourceManager.EventHubs.Models.SchemaCompatibility None { get { throw null; } }
        public bool Equals(Azure.ResourceManager.EventHubs.Models.SchemaCompatibility other) { throw null; }
        [System.ComponentModel.EditorBrowsableAttribute(System.ComponentModel.EditorBrowsableState.Never)]
        public override bool Equals(object obj) { throw null; }
        [System.ComponentModel.EditorBrowsableAttribute(System.ComponentModel.EditorBrowsableState.Never)]
        public override int GetHashCode() { throw null; }
        public static bool operator ==(Azure.ResourceManager.EventHubs.Models.SchemaCompatibility left, Azure.ResourceManager.EventHubs.Models.SchemaCompatibility right) { throw null; }
        public static implicit operator Azure.ResourceManager.EventHubs.Models.SchemaCompatibility (string value) { throw null; }
        public static bool operator !=(Azure.ResourceManager.EventHubs.Models.SchemaCompatibility left, Azure.ResourceManager.EventHubs.Models.SchemaCompatibility right) { throw null; }
        public override string ToString() { throw null; }
    }
    [System.Runtime.InteropServices.StructLayoutAttribute(System.Runtime.InteropServices.LayoutKind.Sequential)]
    public readonly partial struct SchemaType : System.IEquatable<Azure.ResourceManager.EventHubs.Models.SchemaType>
    {
        private readonly object _dummy;
        private readonly int _dummyPrimitive;
        public SchemaType(string value) { throw null; }
        public static Azure.ResourceManager.EventHubs.Models.SchemaType Avro { get { throw null; } }
        public static Azure.ResourceManager.EventHubs.Models.SchemaType Unknown { get { throw null; } }
        public bool Equals(Azure.ResourceManager.EventHubs.Models.SchemaType other) { throw null; }
        [System.ComponentModel.EditorBrowsableAttribute(System.ComponentModel.EditorBrowsableState.Never)]
        public override bool Equals(object obj) { throw null; }
        [System.ComponentModel.EditorBrowsableAttribute(System.ComponentModel.EditorBrowsableState.Never)]
        public override int GetHashCode() { throw null; }
        public static bool operator ==(Azure.ResourceManager.EventHubs.Models.SchemaType left, Azure.ResourceManager.EventHubs.Models.SchemaType right) { throw null; }
        public static implicit operator Azure.ResourceManager.EventHubs.Models.SchemaType (string value) { throw null; }
        public static bool operator !=(Azure.ResourceManager.EventHubs.Models.SchemaType left, Azure.ResourceManager.EventHubs.Models.SchemaType right) { throw null; }
        public override string ToString() { throw null; }
    }
    public enum UnavailableReason
    {
        None = 0,
        InvalidName = 1,
        SubscriptionIsDisabled = 2,
        NameInUse = 3,
        NameInLockdown = 4,
        TooManyNamespaceInCurrentSubscription = 5,
    }
}<|MERGE_RESOLUTION|>--- conflicted
+++ resolved
@@ -1,11 +1,124 @@
 namespace Azure.ResourceManager.EventHubs
 {
-<<<<<<< HEAD
+    public partial class AuthorizationRuleData : Azure.ResourceManager.Models.ResourceData
+    {
+        public AuthorizationRuleData() { }
+        public Azure.Core.AzureLocation? Location { get { throw null; } }
+        public System.Collections.Generic.IList<Azure.ResourceManager.EventHubs.Models.AccessRight> Rights { get { throw null; } }
+    }
+    public partial class ConsumerGroupCollection : Azure.ResourceManager.ArmCollection, System.Collections.Generic.IAsyncEnumerable<Azure.ResourceManager.EventHubs.ConsumerGroupResource>, System.Collections.Generic.IEnumerable<Azure.ResourceManager.EventHubs.ConsumerGroupResource>, System.Collections.IEnumerable
+    {
+        protected ConsumerGroupCollection() { }
+        public virtual Azure.ResourceManager.ArmOperation<Azure.ResourceManager.EventHubs.ConsumerGroupResource> CreateOrUpdate(Azure.WaitUntil waitUntil, string consumerGroupName, Azure.ResourceManager.EventHubs.ConsumerGroupData data, System.Threading.CancellationToken cancellationToken = default(System.Threading.CancellationToken)) { throw null; }
+        public virtual System.Threading.Tasks.Task<Azure.ResourceManager.ArmOperation<Azure.ResourceManager.EventHubs.ConsumerGroupResource>> CreateOrUpdateAsync(Azure.WaitUntil waitUntil, string consumerGroupName, Azure.ResourceManager.EventHubs.ConsumerGroupData data, System.Threading.CancellationToken cancellationToken = default(System.Threading.CancellationToken)) { throw null; }
+        public virtual Azure.Response<bool> Exists(string consumerGroupName, System.Threading.CancellationToken cancellationToken = default(System.Threading.CancellationToken)) { throw null; }
+        public virtual System.Threading.Tasks.Task<Azure.Response<bool>> ExistsAsync(string consumerGroupName, System.Threading.CancellationToken cancellationToken = default(System.Threading.CancellationToken)) { throw null; }
+        public virtual Azure.Response<Azure.ResourceManager.EventHubs.ConsumerGroupResource> Get(string consumerGroupName, System.Threading.CancellationToken cancellationToken = default(System.Threading.CancellationToken)) { throw null; }
+        public virtual Azure.Pageable<Azure.ResourceManager.EventHubs.ConsumerGroupResource> GetAll(int? skip = default(int?), int? top = default(int?), System.Threading.CancellationToken cancellationToken = default(System.Threading.CancellationToken)) { throw null; }
+        public virtual Azure.AsyncPageable<Azure.ResourceManager.EventHubs.ConsumerGroupResource> GetAllAsync(int? skip = default(int?), int? top = default(int?), System.Threading.CancellationToken cancellationToken = default(System.Threading.CancellationToken)) { throw null; }
+        public virtual System.Threading.Tasks.Task<Azure.Response<Azure.ResourceManager.EventHubs.ConsumerGroupResource>> GetAsync(string consumerGroupName, System.Threading.CancellationToken cancellationToken = default(System.Threading.CancellationToken)) { throw null; }
+        System.Collections.Generic.IAsyncEnumerator<Azure.ResourceManager.EventHubs.ConsumerGroupResource> System.Collections.Generic.IAsyncEnumerable<Azure.ResourceManager.EventHubs.ConsumerGroupResource>.GetAsyncEnumerator(System.Threading.CancellationToken cancellationToken) { throw null; }
+        System.Collections.Generic.IEnumerator<Azure.ResourceManager.EventHubs.ConsumerGroupResource> System.Collections.Generic.IEnumerable<Azure.ResourceManager.EventHubs.ConsumerGroupResource>.GetEnumerator() { throw null; }
+        System.Collections.IEnumerator System.Collections.IEnumerable.GetEnumerator() { throw null; }
+    }
+    public partial class ConsumerGroupData : Azure.ResourceManager.Models.ResourceData
+    {
+        public ConsumerGroupData() { }
+        public System.DateTimeOffset? CreatedOn { get { throw null; } }
+        public Azure.Core.AzureLocation? Location { get { throw null; } }
+        public System.DateTimeOffset? UpdatedOn { get { throw null; } }
+        public string UserMetadata { get { throw null; } set { } }
+    }
+    public partial class ConsumerGroupResource : Azure.ResourceManager.ArmResource
+    {
+        public static readonly Azure.Core.ResourceType ResourceType;
+        protected ConsumerGroupResource() { }
+        public virtual Azure.ResourceManager.EventHubs.ConsumerGroupData Data { get { throw null; } }
+        public virtual bool HasData { get { throw null; } }
+        public static Azure.Core.ResourceIdentifier CreateResourceIdentifier(string subscriptionId, string resourceGroupName, string namespaceName, string eventHubName, string consumerGroupName) { throw null; }
+        public virtual Azure.ResourceManager.ArmOperation Delete(Azure.WaitUntil waitUntil, System.Threading.CancellationToken cancellationToken = default(System.Threading.CancellationToken)) { throw null; }
+        public virtual System.Threading.Tasks.Task<Azure.ResourceManager.ArmOperation> DeleteAsync(Azure.WaitUntil waitUntil, System.Threading.CancellationToken cancellationToken = default(System.Threading.CancellationToken)) { throw null; }
+        public virtual Azure.Response<Azure.ResourceManager.EventHubs.ConsumerGroupResource> Get(System.Threading.CancellationToken cancellationToken = default(System.Threading.CancellationToken)) { throw null; }
+        public virtual System.Threading.Tasks.Task<Azure.Response<Azure.ResourceManager.EventHubs.ConsumerGroupResource>> GetAsync(System.Threading.CancellationToken cancellationToken = default(System.Threading.CancellationToken)) { throw null; }
+        public virtual Azure.ResourceManager.ArmOperation<Azure.ResourceManager.EventHubs.ConsumerGroupResource> Update(Azure.WaitUntil waitUntil, Azure.ResourceManager.EventHubs.ConsumerGroupData data, System.Threading.CancellationToken cancellationToken = default(System.Threading.CancellationToken)) { throw null; }
+        public virtual System.Threading.Tasks.Task<Azure.ResourceManager.ArmOperation<Azure.ResourceManager.EventHubs.ConsumerGroupResource>> UpdateAsync(Azure.WaitUntil waitUntil, Azure.ResourceManager.EventHubs.ConsumerGroupData data, System.Threading.CancellationToken cancellationToken = default(System.Threading.CancellationToken)) { throw null; }
+    }
+    public partial class DisasterRecoveryAuthorizationRuleCollection : Azure.ResourceManager.ArmCollection, System.Collections.Generic.IAsyncEnumerable<Azure.ResourceManager.EventHubs.DisasterRecoveryAuthorizationRuleResource>, System.Collections.Generic.IEnumerable<Azure.ResourceManager.EventHubs.DisasterRecoveryAuthorizationRuleResource>, System.Collections.IEnumerable
+    {
+        protected DisasterRecoveryAuthorizationRuleCollection() { }
+        public virtual Azure.Response<bool> Exists(string authorizationRuleName, System.Threading.CancellationToken cancellationToken = default(System.Threading.CancellationToken)) { throw null; }
+        public virtual System.Threading.Tasks.Task<Azure.Response<bool>> ExistsAsync(string authorizationRuleName, System.Threading.CancellationToken cancellationToken = default(System.Threading.CancellationToken)) { throw null; }
+        public virtual Azure.Response<Azure.ResourceManager.EventHubs.DisasterRecoveryAuthorizationRuleResource> Get(string authorizationRuleName, System.Threading.CancellationToken cancellationToken = default(System.Threading.CancellationToken)) { throw null; }
+        public virtual Azure.Pageable<Azure.ResourceManager.EventHubs.DisasterRecoveryAuthorizationRuleResource> GetAll(System.Threading.CancellationToken cancellationToken = default(System.Threading.CancellationToken)) { throw null; }
+        public virtual Azure.AsyncPageable<Azure.ResourceManager.EventHubs.DisasterRecoveryAuthorizationRuleResource> GetAllAsync(System.Threading.CancellationToken cancellationToken = default(System.Threading.CancellationToken)) { throw null; }
+        public virtual System.Threading.Tasks.Task<Azure.Response<Azure.ResourceManager.EventHubs.DisasterRecoveryAuthorizationRuleResource>> GetAsync(string authorizationRuleName, System.Threading.CancellationToken cancellationToken = default(System.Threading.CancellationToken)) { throw null; }
+        System.Collections.Generic.IAsyncEnumerator<Azure.ResourceManager.EventHubs.DisasterRecoveryAuthorizationRuleResource> System.Collections.Generic.IAsyncEnumerable<Azure.ResourceManager.EventHubs.DisasterRecoveryAuthorizationRuleResource>.GetAsyncEnumerator(System.Threading.CancellationToken cancellationToken) { throw null; }
+        System.Collections.Generic.IEnumerator<Azure.ResourceManager.EventHubs.DisasterRecoveryAuthorizationRuleResource> System.Collections.Generic.IEnumerable<Azure.ResourceManager.EventHubs.DisasterRecoveryAuthorizationRuleResource>.GetEnumerator() { throw null; }
+        System.Collections.IEnumerator System.Collections.IEnumerable.GetEnumerator() { throw null; }
+    }
+    public partial class DisasterRecoveryAuthorizationRuleResource : Azure.ResourceManager.ArmResource
+    {
+        public static readonly Azure.Core.ResourceType ResourceType;
+        protected DisasterRecoveryAuthorizationRuleResource() { }
+        public virtual Azure.ResourceManager.EventHubs.AuthorizationRuleData Data { get { throw null; } }
+        public virtual bool HasData { get { throw null; } }
+        public static Azure.Core.ResourceIdentifier CreateResourceIdentifier(string subscriptionId, string resourceGroupName, string namespaceName, string alias, string authorizationRuleName) { throw null; }
+        public virtual Azure.Response<Azure.ResourceManager.EventHubs.DisasterRecoveryAuthorizationRuleResource> Get(System.Threading.CancellationToken cancellationToken = default(System.Threading.CancellationToken)) { throw null; }
+        public virtual System.Threading.Tasks.Task<Azure.Response<Azure.ResourceManager.EventHubs.DisasterRecoveryAuthorizationRuleResource>> GetAsync(System.Threading.CancellationToken cancellationToken = default(System.Threading.CancellationToken)) { throw null; }
+        public virtual Azure.Response<Azure.ResourceManager.EventHubs.Models.AccessKeys> GetKeys(System.Threading.CancellationToken cancellationToken = default(System.Threading.CancellationToken)) { throw null; }
+        public virtual System.Threading.Tasks.Task<Azure.Response<Azure.ResourceManager.EventHubs.Models.AccessKeys>> GetKeysAsync(System.Threading.CancellationToken cancellationToken = default(System.Threading.CancellationToken)) { throw null; }
+    }
+    public partial class DisasterRecoveryCollection : Azure.ResourceManager.ArmCollection, System.Collections.Generic.IAsyncEnumerable<Azure.ResourceManager.EventHubs.DisasterRecoveryResource>, System.Collections.Generic.IEnumerable<Azure.ResourceManager.EventHubs.DisasterRecoveryResource>, System.Collections.IEnumerable
+    {
+        protected DisasterRecoveryCollection() { }
+        public virtual Azure.ResourceManager.ArmOperation<Azure.ResourceManager.EventHubs.DisasterRecoveryResource> CreateOrUpdate(Azure.WaitUntil waitUntil, string alias, Azure.ResourceManager.EventHubs.DisasterRecoveryData data, System.Threading.CancellationToken cancellationToken = default(System.Threading.CancellationToken)) { throw null; }
+        public virtual System.Threading.Tasks.Task<Azure.ResourceManager.ArmOperation<Azure.ResourceManager.EventHubs.DisasterRecoveryResource>> CreateOrUpdateAsync(Azure.WaitUntil waitUntil, string alias, Azure.ResourceManager.EventHubs.DisasterRecoveryData data, System.Threading.CancellationToken cancellationToken = default(System.Threading.CancellationToken)) { throw null; }
+        public virtual Azure.Response<bool> Exists(string alias, System.Threading.CancellationToken cancellationToken = default(System.Threading.CancellationToken)) { throw null; }
+        public virtual System.Threading.Tasks.Task<Azure.Response<bool>> ExistsAsync(string alias, System.Threading.CancellationToken cancellationToken = default(System.Threading.CancellationToken)) { throw null; }
+        public virtual Azure.Response<Azure.ResourceManager.EventHubs.DisasterRecoveryResource> Get(string alias, System.Threading.CancellationToken cancellationToken = default(System.Threading.CancellationToken)) { throw null; }
+        public virtual Azure.Pageable<Azure.ResourceManager.EventHubs.DisasterRecoveryResource> GetAll(System.Threading.CancellationToken cancellationToken = default(System.Threading.CancellationToken)) { throw null; }
+        public virtual Azure.AsyncPageable<Azure.ResourceManager.EventHubs.DisasterRecoveryResource> GetAllAsync(System.Threading.CancellationToken cancellationToken = default(System.Threading.CancellationToken)) { throw null; }
+        public virtual System.Threading.Tasks.Task<Azure.Response<Azure.ResourceManager.EventHubs.DisasterRecoveryResource>> GetAsync(string alias, System.Threading.CancellationToken cancellationToken = default(System.Threading.CancellationToken)) { throw null; }
+        System.Collections.Generic.IAsyncEnumerator<Azure.ResourceManager.EventHubs.DisasterRecoveryResource> System.Collections.Generic.IAsyncEnumerable<Azure.ResourceManager.EventHubs.DisasterRecoveryResource>.GetAsyncEnumerator(System.Threading.CancellationToken cancellationToken) { throw null; }
+        System.Collections.Generic.IEnumerator<Azure.ResourceManager.EventHubs.DisasterRecoveryResource> System.Collections.Generic.IEnumerable<Azure.ResourceManager.EventHubs.DisasterRecoveryResource>.GetEnumerator() { throw null; }
+        System.Collections.IEnumerator System.Collections.IEnumerable.GetEnumerator() { throw null; }
+    }
+    public partial class DisasterRecoveryData : Azure.ResourceManager.Models.ResourceData
+    {
+        public DisasterRecoveryData() { }
+        public string AlternateName { get { throw null; } set { } }
+        public Azure.Core.AzureLocation? Location { get { throw null; } }
+        public string PartnerNamespace { get { throw null; } set { } }
+        public long? PendingReplicationOperationsCount { get { throw null; } }
+        public Azure.ResourceManager.EventHubs.Models.DisasterRecoveryProvisioningState? ProvisioningState { get { throw null; } }
+        public Azure.ResourceManager.EventHubs.Models.RoleDisasterRecovery? Role { get { throw null; } }
+    }
+    public partial class DisasterRecoveryResource : Azure.ResourceManager.ArmResource
+    {
+        public static readonly Azure.Core.ResourceType ResourceType;
+        protected DisasterRecoveryResource() { }
+        public virtual Azure.ResourceManager.EventHubs.DisasterRecoveryData Data { get { throw null; } }
+        public virtual bool HasData { get { throw null; } }
+        public virtual Azure.Response BreakPairing(System.Threading.CancellationToken cancellationToken = default(System.Threading.CancellationToken)) { throw null; }
+        public virtual System.Threading.Tasks.Task<Azure.Response> BreakPairingAsync(System.Threading.CancellationToken cancellationToken = default(System.Threading.CancellationToken)) { throw null; }
+        public static Azure.Core.ResourceIdentifier CreateResourceIdentifier(string subscriptionId, string resourceGroupName, string namespaceName, string alias) { throw null; }
+        public virtual Azure.ResourceManager.ArmOperation Delete(Azure.WaitUntil waitUntil, System.Threading.CancellationToken cancellationToken = default(System.Threading.CancellationToken)) { throw null; }
+        public virtual System.Threading.Tasks.Task<Azure.ResourceManager.ArmOperation> DeleteAsync(Azure.WaitUntil waitUntil, System.Threading.CancellationToken cancellationToken = default(System.Threading.CancellationToken)) { throw null; }
+        public virtual Azure.Response FailOver(System.Threading.CancellationToken cancellationToken = default(System.Threading.CancellationToken)) { throw null; }
+        public virtual System.Threading.Tasks.Task<Azure.Response> FailOverAsync(System.Threading.CancellationToken cancellationToken = default(System.Threading.CancellationToken)) { throw null; }
+        public virtual Azure.Response<Azure.ResourceManager.EventHubs.DisasterRecoveryResource> Get(System.Threading.CancellationToken cancellationToken = default(System.Threading.CancellationToken)) { throw null; }
+        public virtual System.Threading.Tasks.Task<Azure.Response<Azure.ResourceManager.EventHubs.DisasterRecoveryResource>> GetAsync(System.Threading.CancellationToken cancellationToken = default(System.Threading.CancellationToken)) { throw null; }
+        public virtual Azure.Response<Azure.ResourceManager.EventHubs.DisasterRecoveryAuthorizationRuleResource> GetDisasterRecoveryAuthorizationRule(string authorizationRuleName, System.Threading.CancellationToken cancellationToken = default(System.Threading.CancellationToken)) { throw null; }
+        public virtual System.Threading.Tasks.Task<Azure.Response<Azure.ResourceManager.EventHubs.DisasterRecoveryAuthorizationRuleResource>> GetDisasterRecoveryAuthorizationRuleAsync(string authorizationRuleName, System.Threading.CancellationToken cancellationToken = default(System.Threading.CancellationToken)) { throw null; }
+        public virtual Azure.ResourceManager.EventHubs.DisasterRecoveryAuthorizationRuleCollection GetDisasterRecoveryAuthorizationRules() { throw null; }
+        public virtual Azure.ResourceManager.ArmOperation<Azure.ResourceManager.EventHubs.DisasterRecoveryResource> Update(Azure.WaitUntil waitUntil, Azure.ResourceManager.EventHubs.DisasterRecoveryData data, System.Threading.CancellationToken cancellationToken = default(System.Threading.CancellationToken)) { throw null; }
+        public virtual System.Threading.Tasks.Task<Azure.ResourceManager.ArmOperation<Azure.ResourceManager.EventHubs.DisasterRecoveryResource>> UpdateAsync(Azure.WaitUntil waitUntil, Azure.ResourceManager.EventHubs.DisasterRecoveryData data, System.Threading.CancellationToken cancellationToken = default(System.Threading.CancellationToken)) { throw null; }
+    }
     public partial class EventHubAuthorizationRuleCollection : Azure.ResourceManager.ArmCollection, System.Collections.Generic.IAsyncEnumerable<Azure.ResourceManager.EventHubs.EventHubAuthorizationRuleResource>, System.Collections.Generic.IEnumerable<Azure.ResourceManager.EventHubs.EventHubAuthorizationRuleResource>, System.Collections.IEnumerable
     {
         protected EventHubAuthorizationRuleCollection() { }
-        public virtual Azure.ResourceManager.ArmOperation<Azure.ResourceManager.EventHubs.EventHubAuthorizationRuleResource> CreateOrUpdate(Azure.WaitUntil waitUntil, string authorizationRuleName, Azure.ResourceManager.EventHubs.EventHubsAuthorizationRuleData data, System.Threading.CancellationToken cancellationToken = default(System.Threading.CancellationToken)) { throw null; }
-        public virtual System.Threading.Tasks.Task<Azure.ResourceManager.ArmOperation<Azure.ResourceManager.EventHubs.EventHubAuthorizationRuleResource>> CreateOrUpdateAsync(Azure.WaitUntil waitUntil, string authorizationRuleName, Azure.ResourceManager.EventHubs.EventHubsAuthorizationRuleData data, System.Threading.CancellationToken cancellationToken = default(System.Threading.CancellationToken)) { throw null; }
+        public virtual Azure.ResourceManager.ArmOperation<Azure.ResourceManager.EventHubs.EventHubAuthorizationRuleResource> CreateOrUpdate(Azure.WaitUntil waitUntil, string authorizationRuleName, Azure.ResourceManager.EventHubs.AuthorizationRuleData data, System.Threading.CancellationToken cancellationToken = default(System.Threading.CancellationToken)) { throw null; }
+        public virtual System.Threading.Tasks.Task<Azure.ResourceManager.ArmOperation<Azure.ResourceManager.EventHubs.EventHubAuthorizationRuleResource>> CreateOrUpdateAsync(Azure.WaitUntil waitUntil, string authorizationRuleName, Azure.ResourceManager.EventHubs.AuthorizationRuleData data, System.Threading.CancellationToken cancellationToken = default(System.Threading.CancellationToken)) { throw null; }
         public virtual Azure.Response<bool> Exists(string authorizationRuleName, System.Threading.CancellationToken cancellationToken = default(System.Threading.CancellationToken)) { throw null; }
         public virtual System.Threading.Tasks.Task<Azure.Response<bool>> ExistsAsync(string authorizationRuleName, System.Threading.CancellationToken cancellationToken = default(System.Threading.CancellationToken)) { throw null; }
         public virtual Azure.Response<Azure.ResourceManager.EventHubs.EventHubAuthorizationRuleResource> Get(string authorizationRuleName, System.Threading.CancellationToken cancellationToken = default(System.Threading.CancellationToken)) { throw null; }
@@ -20,312 +133,55 @@
     {
         public static readonly Azure.Core.ResourceType ResourceType;
         protected EventHubAuthorizationRuleResource() { }
-        public virtual Azure.ResourceManager.EventHubs.EventHubsAuthorizationRuleData Data { get { throw null; } }
+        public virtual Azure.ResourceManager.EventHubs.AuthorizationRuleData Data { get { throw null; } }
         public virtual bool HasData { get { throw null; } }
         public static Azure.Core.ResourceIdentifier CreateResourceIdentifier(string subscriptionId, string resourceGroupName, string namespaceName, string eventHubName, string authorizationRuleName) { throw null; }
         public virtual Azure.ResourceManager.ArmOperation Delete(Azure.WaitUntil waitUntil, System.Threading.CancellationToken cancellationToken = default(System.Threading.CancellationToken)) { throw null; }
         public virtual System.Threading.Tasks.Task<Azure.ResourceManager.ArmOperation> DeleteAsync(Azure.WaitUntil waitUntil, System.Threading.CancellationToken cancellationToken = default(System.Threading.CancellationToken)) { throw null; }
         public virtual Azure.Response<Azure.ResourceManager.EventHubs.EventHubAuthorizationRuleResource> Get(System.Threading.CancellationToken cancellationToken = default(System.Threading.CancellationToken)) { throw null; }
         public virtual System.Threading.Tasks.Task<Azure.Response<Azure.ResourceManager.EventHubs.EventHubAuthorizationRuleResource>> GetAsync(System.Threading.CancellationToken cancellationToken = default(System.Threading.CancellationToken)) { throw null; }
-        public virtual Azure.Response<Azure.ResourceManager.EventHubs.Models.EventHubsAccessKeys> GetKeys(System.Threading.CancellationToken cancellationToken = default(System.Threading.CancellationToken)) { throw null; }
-        public virtual System.Threading.Tasks.Task<Azure.Response<Azure.ResourceManager.EventHubs.Models.EventHubsAccessKeys>> GetKeysAsync(System.Threading.CancellationToken cancellationToken = default(System.Threading.CancellationToken)) { throw null; }
-        public virtual Azure.Response<Azure.ResourceManager.EventHubs.Models.EventHubsAccessKeys> RegenerateKeys(Azure.ResourceManager.EventHubs.Models.EventHubsRegenerateAccessKeyContent content, System.Threading.CancellationToken cancellationToken = default(System.Threading.CancellationToken)) { throw null; }
-        public virtual System.Threading.Tasks.Task<Azure.Response<Azure.ResourceManager.EventHubs.Models.EventHubsAccessKeys>> RegenerateKeysAsync(Azure.ResourceManager.EventHubs.Models.EventHubsRegenerateAccessKeyContent content, System.Threading.CancellationToken cancellationToken = default(System.Threading.CancellationToken)) { throw null; }
-        public virtual Azure.ResourceManager.ArmOperation<Azure.ResourceManager.EventHubs.EventHubAuthorizationRuleResource> Update(Azure.WaitUntil waitUntil, Azure.ResourceManager.EventHubs.EventHubsAuthorizationRuleData data, System.Threading.CancellationToken cancellationToken = default(System.Threading.CancellationToken)) { throw null; }
-        public virtual System.Threading.Tasks.Task<Azure.ResourceManager.ArmOperation<Azure.ResourceManager.EventHubs.EventHubAuthorizationRuleResource>> UpdateAsync(Azure.WaitUntil waitUntil, Azure.ResourceManager.EventHubs.EventHubsAuthorizationRuleData data, System.Threading.CancellationToken cancellationToken = default(System.Threading.CancellationToken)) { throw null; }
-    }
-    public partial class EventHubCollection : Azure.ResourceManager.ArmCollection, System.Collections.Generic.IAsyncEnumerable<Azure.ResourceManager.EventHubs.EventHubResource>, System.Collections.Generic.IEnumerable<Azure.ResourceManager.EventHubs.EventHubResource>, System.Collections.IEnumerable
-    {
-        protected EventHubCollection() { }
-        public virtual Azure.ResourceManager.ArmOperation<Azure.ResourceManager.EventHubs.EventHubResource> CreateOrUpdate(Azure.WaitUntil waitUntil, string eventHubName, Azure.ResourceManager.EventHubs.EventHubData data, System.Threading.CancellationToken cancellationToken = default(System.Threading.CancellationToken)) { throw null; }
-        public virtual System.Threading.Tasks.Task<Azure.ResourceManager.ArmOperation<Azure.ResourceManager.EventHubs.EventHubResource>> CreateOrUpdateAsync(Azure.WaitUntil waitUntil, string eventHubName, Azure.ResourceManager.EventHubs.EventHubData data, System.Threading.CancellationToken cancellationToken = default(System.Threading.CancellationToken)) { throw null; }
-        public virtual Azure.Response<bool> Exists(string eventHubName, System.Threading.CancellationToken cancellationToken = default(System.Threading.CancellationToken)) { throw null; }
-        public virtual System.Threading.Tasks.Task<Azure.Response<bool>> ExistsAsync(string eventHubName, System.Threading.CancellationToken cancellationToken = default(System.Threading.CancellationToken)) { throw null; }
-        public virtual Azure.Response<Azure.ResourceManager.EventHubs.EventHubResource> Get(string eventHubName, System.Threading.CancellationToken cancellationToken = default(System.Threading.CancellationToken)) { throw null; }
-        public virtual Azure.Pageable<Azure.ResourceManager.EventHubs.EventHubResource> GetAll(int? skip = default(int?), int? top = default(int?), System.Threading.CancellationToken cancellationToken = default(System.Threading.CancellationToken)) { throw null; }
-        public virtual Azure.AsyncPageable<Azure.ResourceManager.EventHubs.EventHubResource> GetAllAsync(int? skip = default(int?), int? top = default(int?), System.Threading.CancellationToken cancellationToken = default(System.Threading.CancellationToken)) { throw null; }
-        public virtual System.Threading.Tasks.Task<Azure.Response<Azure.ResourceManager.EventHubs.EventHubResource>> GetAsync(string eventHubName, System.Threading.CancellationToken cancellationToken = default(System.Threading.CancellationToken)) { throw null; }
-        System.Collections.Generic.IAsyncEnumerator<Azure.ResourceManager.EventHubs.EventHubResource> System.Collections.Generic.IAsyncEnumerable<Azure.ResourceManager.EventHubs.EventHubResource>.GetAsyncEnumerator(System.Threading.CancellationToken cancellationToken) { throw null; }
-        System.Collections.Generic.IEnumerator<Azure.ResourceManager.EventHubs.EventHubResource> System.Collections.Generic.IEnumerable<Azure.ResourceManager.EventHubs.EventHubResource>.GetEnumerator() { throw null; }
-        System.Collections.IEnumerator System.Collections.IEnumerable.GetEnumerator() { throw null; }
-    }
-    public partial class EventHubData : Azure.ResourceManager.EventHubs.Models.ProxyResource
-    {
-        public EventHubData() { }
-        public Azure.ResourceManager.EventHubs.Models.CaptureDescription CaptureDescription { get { throw null; } set { } }
-        public System.DateTimeOffset? CreatedOn { get { throw null; } }
-        public long? MessageRetentionInDays { get { throw null; } set { } }
-        public long? PartitionCount { get { throw null; } set { } }
-        public System.Collections.Generic.IReadOnlyList<string> PartitionIds { get { throw null; } }
-        public Azure.ResourceManager.EventHubs.Models.EventHubEntityStatus? Status { get { throw null; } set { } }
-        public System.DateTimeOffset? UpdatedOn { get { throw null; } }
-    }
-    public partial class EventHubResource : Azure.ResourceManager.ArmResource
-    {
-        public static readonly Azure.Core.ResourceType ResourceType;
-        protected EventHubResource() { }
-        public virtual Azure.ResourceManager.EventHubs.EventHubData Data { get { throw null; } }
-        public virtual bool HasData { get { throw null; } }
-        public static Azure.Core.ResourceIdentifier CreateResourceIdentifier(string subscriptionId, string resourceGroupName, string namespaceName, string eventHubName) { throw null; }
-        public virtual Azure.ResourceManager.ArmOperation Delete(Azure.WaitUntil waitUntil, System.Threading.CancellationToken cancellationToken = default(System.Threading.CancellationToken)) { throw null; }
-        public virtual System.Threading.Tasks.Task<Azure.ResourceManager.ArmOperation> DeleteAsync(Azure.WaitUntil waitUntil, System.Threading.CancellationToken cancellationToken = default(System.Threading.CancellationToken)) { throw null; }
-        public virtual Azure.Response<Azure.ResourceManager.EventHubs.EventHubResource> Get(System.Threading.CancellationToken cancellationToken = default(System.Threading.CancellationToken)) { throw null; }
-        public virtual System.Threading.Tasks.Task<Azure.Response<Azure.ResourceManager.EventHubs.EventHubResource>> GetAsync(System.Threading.CancellationToken cancellationToken = default(System.Threading.CancellationToken)) { throw null; }
-        public virtual Azure.Response<Azure.ResourceManager.EventHubs.EventHubAuthorizationRuleResource> GetEventHubAuthorizationRule(string authorizationRuleName, System.Threading.CancellationToken cancellationToken = default(System.Threading.CancellationToken)) { throw null; }
-        public virtual System.Threading.Tasks.Task<Azure.Response<Azure.ResourceManager.EventHubs.EventHubAuthorizationRuleResource>> GetEventHubAuthorizationRuleAsync(string authorizationRuleName, System.Threading.CancellationToken cancellationToken = default(System.Threading.CancellationToken)) { throw null; }
-        public virtual Azure.ResourceManager.EventHubs.EventHubAuthorizationRuleCollection GetEventHubAuthorizationRules() { throw null; }
-        public virtual Azure.Response<Azure.ResourceManager.EventHubs.EventHubsConsumerGroupResource> GetEventHubsConsumerGroup(string consumerGroupName, System.Threading.CancellationToken cancellationToken = default(System.Threading.CancellationToken)) { throw null; }
-        public virtual System.Threading.Tasks.Task<Azure.Response<Azure.ResourceManager.EventHubs.EventHubsConsumerGroupResource>> GetEventHubsConsumerGroupAsync(string consumerGroupName, System.Threading.CancellationToken cancellationToken = default(System.Threading.CancellationToken)) { throw null; }
-        public virtual Azure.ResourceManager.EventHubs.EventHubsConsumerGroupCollection GetEventHubsConsumerGroups() { throw null; }
-        public virtual Azure.ResourceManager.ArmOperation<Azure.ResourceManager.EventHubs.EventHubResource> Update(Azure.WaitUntil waitUntil, Azure.ResourceManager.EventHubs.EventHubData data, System.Threading.CancellationToken cancellationToken = default(System.Threading.CancellationToken)) { throw null; }
-        public virtual System.Threading.Tasks.Task<Azure.ResourceManager.ArmOperation<Azure.ResourceManager.EventHubs.EventHubResource>> UpdateAsync(Azure.WaitUntil waitUntil, Azure.ResourceManager.EventHubs.EventHubData data, System.Threading.CancellationToken cancellationToken = default(System.Threading.CancellationToken)) { throw null; }
-    }
-    public partial class EventHubsAuthorizationRuleData : Azure.ResourceManager.EventHubs.Models.ProxyResource
-    {
-        public EventHubsAuthorizationRuleData() { }
-        public System.Collections.Generic.IList<Azure.ResourceManager.EventHubs.Models.EventHubsAccessRight> Rights { get { throw null; } }
-    }
-    public partial class EventHubsClusterCollection : Azure.ResourceManager.ArmCollection, System.Collections.Generic.IAsyncEnumerable<Azure.ResourceManager.EventHubs.EventHubsClusterResource>, System.Collections.Generic.IEnumerable<Azure.ResourceManager.EventHubs.EventHubsClusterResource>, System.Collections.IEnumerable
-    {
-        protected EventHubsClusterCollection() { }
-        public virtual Azure.ResourceManager.ArmOperation<Azure.ResourceManager.EventHubs.EventHubsClusterResource> CreateOrUpdate(Azure.WaitUntil waitUntil, string clusterName, Azure.ResourceManager.EventHubs.EventHubsClusterData data, System.Threading.CancellationToken cancellationToken = default(System.Threading.CancellationToken)) { throw null; }
-        public virtual System.Threading.Tasks.Task<Azure.ResourceManager.ArmOperation<Azure.ResourceManager.EventHubs.EventHubsClusterResource>> CreateOrUpdateAsync(Azure.WaitUntil waitUntil, string clusterName, Azure.ResourceManager.EventHubs.EventHubsClusterData data, System.Threading.CancellationToken cancellationToken = default(System.Threading.CancellationToken)) { throw null; }
+        public virtual Azure.Response<Azure.ResourceManager.EventHubs.Models.AccessKeys> GetKeys(System.Threading.CancellationToken cancellationToken = default(System.Threading.CancellationToken)) { throw null; }
+        public virtual System.Threading.Tasks.Task<Azure.Response<Azure.ResourceManager.EventHubs.Models.AccessKeys>> GetKeysAsync(System.Threading.CancellationToken cancellationToken = default(System.Threading.CancellationToken)) { throw null; }
+        public virtual Azure.Response<Azure.ResourceManager.EventHubs.Models.AccessKeys> RegenerateKeys(Azure.ResourceManager.EventHubs.Models.RegenerateAccessKeyOptions options, System.Threading.CancellationToken cancellationToken = default(System.Threading.CancellationToken)) { throw null; }
+        public virtual System.Threading.Tasks.Task<Azure.Response<Azure.ResourceManager.EventHubs.Models.AccessKeys>> RegenerateKeysAsync(Azure.ResourceManager.EventHubs.Models.RegenerateAccessKeyOptions options, System.Threading.CancellationToken cancellationToken = default(System.Threading.CancellationToken)) { throw null; }
+        public virtual Azure.ResourceManager.ArmOperation<Azure.ResourceManager.EventHubs.EventHubAuthorizationRuleResource> Update(Azure.WaitUntil waitUntil, Azure.ResourceManager.EventHubs.AuthorizationRuleData data, System.Threading.CancellationToken cancellationToken = default(System.Threading.CancellationToken)) { throw null; }
+        public virtual System.Threading.Tasks.Task<Azure.ResourceManager.ArmOperation<Azure.ResourceManager.EventHubs.EventHubAuthorizationRuleResource>> UpdateAsync(Azure.WaitUntil waitUntil, Azure.ResourceManager.EventHubs.AuthorizationRuleData data, System.Threading.CancellationToken cancellationToken = default(System.Threading.CancellationToken)) { throw null; }
+    }
+    public partial class EventHubClusterCollection : Azure.ResourceManager.ArmCollection, System.Collections.Generic.IAsyncEnumerable<Azure.ResourceManager.EventHubs.EventHubClusterResource>, System.Collections.Generic.IEnumerable<Azure.ResourceManager.EventHubs.EventHubClusterResource>, System.Collections.IEnumerable
+    {
+        protected EventHubClusterCollection() { }
+        public virtual Azure.ResourceManager.ArmOperation<Azure.ResourceManager.EventHubs.EventHubClusterResource> CreateOrUpdate(Azure.WaitUntil waitUntil, string clusterName, Azure.ResourceManager.EventHubs.EventHubClusterData data, System.Threading.CancellationToken cancellationToken = default(System.Threading.CancellationToken)) { throw null; }
+        public virtual System.Threading.Tasks.Task<Azure.ResourceManager.ArmOperation<Azure.ResourceManager.EventHubs.EventHubClusterResource>> CreateOrUpdateAsync(Azure.WaitUntil waitUntil, string clusterName, Azure.ResourceManager.EventHubs.EventHubClusterData data, System.Threading.CancellationToken cancellationToken = default(System.Threading.CancellationToken)) { throw null; }
         public virtual Azure.Response<bool> Exists(string clusterName, System.Threading.CancellationToken cancellationToken = default(System.Threading.CancellationToken)) { throw null; }
         public virtual System.Threading.Tasks.Task<Azure.Response<bool>> ExistsAsync(string clusterName, System.Threading.CancellationToken cancellationToken = default(System.Threading.CancellationToken)) { throw null; }
-        public virtual Azure.Response<Azure.ResourceManager.EventHubs.EventHubsClusterResource> Get(string clusterName, System.Threading.CancellationToken cancellationToken = default(System.Threading.CancellationToken)) { throw null; }
-        public virtual Azure.Pageable<Azure.ResourceManager.EventHubs.EventHubsClusterResource> GetAll(System.Threading.CancellationToken cancellationToken = default(System.Threading.CancellationToken)) { throw null; }
-        public virtual Azure.AsyncPageable<Azure.ResourceManager.EventHubs.EventHubsClusterResource> GetAllAsync(System.Threading.CancellationToken cancellationToken = default(System.Threading.CancellationToken)) { throw null; }
-        public virtual System.Threading.Tasks.Task<Azure.Response<Azure.ResourceManager.EventHubs.EventHubsClusterResource>> GetAsync(string clusterName, System.Threading.CancellationToken cancellationToken = default(System.Threading.CancellationToken)) { throw null; }
-        System.Collections.Generic.IAsyncEnumerator<Azure.ResourceManager.EventHubs.EventHubsClusterResource> System.Collections.Generic.IAsyncEnumerable<Azure.ResourceManager.EventHubs.EventHubsClusterResource>.GetAsyncEnumerator(System.Threading.CancellationToken cancellationToken) { throw null; }
-        System.Collections.Generic.IEnumerator<Azure.ResourceManager.EventHubs.EventHubsClusterResource> System.Collections.Generic.IEnumerable<Azure.ResourceManager.EventHubs.EventHubsClusterResource>.GetEnumerator() { throw null; }
-        System.Collections.IEnumerator System.Collections.IEnumerable.GetEnumerator() { throw null; }
-=======
-    public partial class AuthorizationRuleData : Azure.ResourceManager.Models.ResourceData
-    {
-        public AuthorizationRuleData() { }
-        public Azure.Core.AzureLocation? Location { get { throw null; } }
-        public System.Collections.Generic.IList<Azure.ResourceManager.EventHubs.Models.AccessRight> Rights { get { throw null; } }
->>>>>>> 0e91c539
-    }
-    public partial class EventHubsClusterData : Azure.ResourceManager.Models.TrackedResourceData
-    {
-        public EventHubsClusterData(Azure.Core.AzureLocation location) : base (default(Azure.Core.AzureLocation)) { }
-        public System.DateTimeOffset? CreatedOn { get { throw null; } }
+        public virtual Azure.Response<Azure.ResourceManager.EventHubs.EventHubClusterResource> Get(string clusterName, System.Threading.CancellationToken cancellationToken = default(System.Threading.CancellationToken)) { throw null; }
+        public virtual Azure.Pageable<Azure.ResourceManager.EventHubs.EventHubClusterResource> GetAll(System.Threading.CancellationToken cancellationToken = default(System.Threading.CancellationToken)) { throw null; }
+        public virtual Azure.AsyncPageable<Azure.ResourceManager.EventHubs.EventHubClusterResource> GetAllAsync(System.Threading.CancellationToken cancellationToken = default(System.Threading.CancellationToken)) { throw null; }
+        public virtual System.Threading.Tasks.Task<Azure.Response<Azure.ResourceManager.EventHubs.EventHubClusterResource>> GetAsync(string clusterName, System.Threading.CancellationToken cancellationToken = default(System.Threading.CancellationToken)) { throw null; }
+        System.Collections.Generic.IAsyncEnumerator<Azure.ResourceManager.EventHubs.EventHubClusterResource> System.Collections.Generic.IAsyncEnumerable<Azure.ResourceManager.EventHubs.EventHubClusterResource>.GetAsyncEnumerator(System.Threading.CancellationToken cancellationToken) { throw null; }
+        System.Collections.Generic.IEnumerator<Azure.ResourceManager.EventHubs.EventHubClusterResource> System.Collections.Generic.IEnumerable<Azure.ResourceManager.EventHubs.EventHubClusterResource>.GetEnumerator() { throw null; }
+        System.Collections.IEnumerator System.Collections.IEnumerable.GetEnumerator() { throw null; }
+    }
+    public partial class EventHubClusterData : Azure.ResourceManager.Models.TrackedResourceData
+    {
+        public EventHubClusterData(Azure.Core.AzureLocation location) : base (default(Azure.Core.AzureLocation)) { }
+        public string CreatedAt { get { throw null; } }
         public string MetricId { get { throw null; } }
-        public Azure.ResourceManager.EventHubs.Models.EventHubsClusterSku Sku { get { throw null; } set { } }
+        public Azure.ResourceManager.EventHubs.Models.ClusterSku Sku { get { throw null; } set { } }
         public string Status { get { throw null; } }
-        public System.DateTimeOffset? UpdatedOn { get { throw null; } }
-    }
-    public partial class EventHubsClusterResource : Azure.ResourceManager.ArmResource
-    {
-        public static readonly Azure.Core.ResourceType ResourceType;
-        protected EventHubsClusterResource() { }
-        public virtual Azure.ResourceManager.EventHubs.EventHubsClusterData Data { get { throw null; } }
-        public virtual bool HasData { get { throw null; } }
-        public virtual Azure.Response<Azure.ResourceManager.EventHubs.EventHubsClusterResource> AddTag(string key, string value, System.Threading.CancellationToken cancellationToken = default(System.Threading.CancellationToken)) { throw null; }
-        public virtual System.Threading.Tasks.Task<Azure.Response<Azure.ResourceManager.EventHubs.EventHubsClusterResource>> AddTagAsync(string key, string value, System.Threading.CancellationToken cancellationToken = default(System.Threading.CancellationToken)) { throw null; }
+        public string UpdatedAt { get { throw null; } }
+    }
+    public partial class EventHubClusterResource : Azure.ResourceManager.ArmResource
+    {
+        public static readonly Azure.Core.ResourceType ResourceType;
+        protected EventHubClusterResource() { }
+        public virtual Azure.ResourceManager.EventHubs.EventHubClusterData Data { get { throw null; } }
+        public virtual bool HasData { get { throw null; } }
+        public virtual Azure.Response<Azure.ResourceManager.EventHubs.EventHubClusterResource> AddTag(string key, string value, System.Threading.CancellationToken cancellationToken = default(System.Threading.CancellationToken)) { throw null; }
+        public virtual System.Threading.Tasks.Task<Azure.Response<Azure.ResourceManager.EventHubs.EventHubClusterResource>> AddTagAsync(string key, string value, System.Threading.CancellationToken cancellationToken = default(System.Threading.CancellationToken)) { throw null; }
         public static Azure.Core.ResourceIdentifier CreateResourceIdentifier(string subscriptionId, string resourceGroupName, string clusterName) { throw null; }
         public virtual Azure.ResourceManager.ArmOperation Delete(Azure.WaitUntil waitUntil, System.Threading.CancellationToken cancellationToken = default(System.Threading.CancellationToken)) { throw null; }
         public virtual System.Threading.Tasks.Task<Azure.ResourceManager.ArmOperation> DeleteAsync(Azure.WaitUntil waitUntil, System.Threading.CancellationToken cancellationToken = default(System.Threading.CancellationToken)) { throw null; }
-        public virtual Azure.Response<Azure.ResourceManager.EventHubs.EventHubsClusterResource> Get(System.Threading.CancellationToken cancellationToken = default(System.Threading.CancellationToken)) { throw null; }
-        public virtual System.Threading.Tasks.Task<Azure.Response<Azure.ResourceManager.EventHubs.EventHubsClusterResource>> GetAsync(System.Threading.CancellationToken cancellationToken = default(System.Threading.CancellationToken)) { throw null; }
-        public virtual Azure.Response<Azure.ResourceManager.EventHubs.Models.ClusterQuotaConfigurationProperties> GetConfiguration(System.Threading.CancellationToken cancellationToken = default(System.Threading.CancellationToken)) { throw null; }
-        public virtual System.Threading.Tasks.Task<Azure.Response<Azure.ResourceManager.EventHubs.Models.ClusterQuotaConfigurationProperties>> GetConfigurationAsync(System.Threading.CancellationToken cancellationToken = default(System.Threading.CancellationToken)) { throw null; }
-        public virtual Azure.Pageable<Azure.ResourceManager.Resources.Models.SubResource> GetNamespaces(System.Threading.CancellationToken cancellationToken = default(System.Threading.CancellationToken)) { throw null; }
-        public virtual Azure.AsyncPageable<Azure.ResourceManager.Resources.Models.SubResource> GetNamespacesAsync(System.Threading.CancellationToken cancellationToken = default(System.Threading.CancellationToken)) { throw null; }
-        public virtual Azure.Response<Azure.ResourceManager.EventHubs.Models.ClusterQuotaConfigurationProperties> PatchConfiguration(Azure.ResourceManager.EventHubs.Models.ClusterQuotaConfigurationProperties clusterQuotaConfigurationProperties, System.Threading.CancellationToken cancellationToken = default(System.Threading.CancellationToken)) { throw null; }
-        public virtual System.Threading.Tasks.Task<Azure.Response<Azure.ResourceManager.EventHubs.Models.ClusterQuotaConfigurationProperties>> PatchConfigurationAsync(Azure.ResourceManager.EventHubs.Models.ClusterQuotaConfigurationProperties clusterQuotaConfigurationProperties, System.Threading.CancellationToken cancellationToken = default(System.Threading.CancellationToken)) { throw null; }
-        public virtual Azure.Response<Azure.ResourceManager.EventHubs.EventHubsClusterResource> RemoveTag(string key, System.Threading.CancellationToken cancellationToken = default(System.Threading.CancellationToken)) { throw null; }
-        public virtual System.Threading.Tasks.Task<Azure.Response<Azure.ResourceManager.EventHubs.EventHubsClusterResource>> RemoveTagAsync(string key, System.Threading.CancellationToken cancellationToken = default(System.Threading.CancellationToken)) { throw null; }
-        public virtual Azure.Response<Azure.ResourceManager.EventHubs.EventHubsClusterResource> SetTags(System.Collections.Generic.IDictionary<string, string> tags, System.Threading.CancellationToken cancellationToken = default(System.Threading.CancellationToken)) { throw null; }
-        public virtual System.Threading.Tasks.Task<Azure.Response<Azure.ResourceManager.EventHubs.EventHubsClusterResource>> SetTagsAsync(System.Collections.Generic.IDictionary<string, string> tags, System.Threading.CancellationToken cancellationToken = default(System.Threading.CancellationToken)) { throw null; }
-        public virtual Azure.ResourceManager.ArmOperation<Azure.ResourceManager.EventHubs.EventHubsClusterResource> Update(Azure.WaitUntil waitUntil, Azure.ResourceManager.EventHubs.EventHubsClusterData data, System.Threading.CancellationToken cancellationToken = default(System.Threading.CancellationToken)) { throw null; }
-        public virtual System.Threading.Tasks.Task<Azure.ResourceManager.ArmOperation<Azure.ResourceManager.EventHubs.EventHubsClusterResource>> UpdateAsync(Azure.WaitUntil waitUntil, Azure.ResourceManager.EventHubs.EventHubsClusterData data, System.Threading.CancellationToken cancellationToken = default(System.Threading.CancellationToken)) { throw null; }
-    }
-    public partial class EventHubsConsumerGroupCollection : Azure.ResourceManager.ArmCollection, System.Collections.Generic.IAsyncEnumerable<Azure.ResourceManager.EventHubs.EventHubsConsumerGroupResource>, System.Collections.Generic.IEnumerable<Azure.ResourceManager.EventHubs.EventHubsConsumerGroupResource>, System.Collections.IEnumerable
-    {
-        protected EventHubsConsumerGroupCollection() { }
-        public virtual Azure.ResourceManager.ArmOperation<Azure.ResourceManager.EventHubs.EventHubsConsumerGroupResource> CreateOrUpdate(Azure.WaitUntil waitUntil, string consumerGroupName, Azure.ResourceManager.EventHubs.EventHubsConsumerGroupData data, System.Threading.CancellationToken cancellationToken = default(System.Threading.CancellationToken)) { throw null; }
-        public virtual System.Threading.Tasks.Task<Azure.ResourceManager.ArmOperation<Azure.ResourceManager.EventHubs.EventHubsConsumerGroupResource>> CreateOrUpdateAsync(Azure.WaitUntil waitUntil, string consumerGroupName, Azure.ResourceManager.EventHubs.EventHubsConsumerGroupData data, System.Threading.CancellationToken cancellationToken = default(System.Threading.CancellationToken)) { throw null; }
-        public virtual Azure.Response<bool> Exists(string consumerGroupName, System.Threading.CancellationToken cancellationToken = default(System.Threading.CancellationToken)) { throw null; }
-        public virtual System.Threading.Tasks.Task<Azure.Response<bool>> ExistsAsync(string consumerGroupName, System.Threading.CancellationToken cancellationToken = default(System.Threading.CancellationToken)) { throw null; }
-        public virtual Azure.Response<Azure.ResourceManager.EventHubs.EventHubsConsumerGroupResource> Get(string consumerGroupName, System.Threading.CancellationToken cancellationToken = default(System.Threading.CancellationToken)) { throw null; }
-        public virtual Azure.Pageable<Azure.ResourceManager.EventHubs.EventHubsConsumerGroupResource> GetAll(int? skip = default(int?), int? top = default(int?), System.Threading.CancellationToken cancellationToken = default(System.Threading.CancellationToken)) { throw null; }
-        public virtual Azure.AsyncPageable<Azure.ResourceManager.EventHubs.EventHubsConsumerGroupResource> GetAllAsync(int? skip = default(int?), int? top = default(int?), System.Threading.CancellationToken cancellationToken = default(System.Threading.CancellationToken)) { throw null; }
-        public virtual System.Threading.Tasks.Task<Azure.Response<Azure.ResourceManager.EventHubs.EventHubsConsumerGroupResource>> GetAsync(string consumerGroupName, System.Threading.CancellationToken cancellationToken = default(System.Threading.CancellationToken)) { throw null; }
-        System.Collections.Generic.IAsyncEnumerator<Azure.ResourceManager.EventHubs.EventHubsConsumerGroupResource> System.Collections.Generic.IAsyncEnumerable<Azure.ResourceManager.EventHubs.EventHubsConsumerGroupResource>.GetAsyncEnumerator(System.Threading.CancellationToken cancellationToken) { throw null; }
-        System.Collections.Generic.IEnumerator<Azure.ResourceManager.EventHubs.EventHubsConsumerGroupResource> System.Collections.Generic.IEnumerable<Azure.ResourceManager.EventHubs.EventHubsConsumerGroupResource>.GetEnumerator() { throw null; }
-        System.Collections.IEnumerator System.Collections.IEnumerable.GetEnumerator() { throw null; }
-    }
-<<<<<<< HEAD
-    public partial class EventHubsConsumerGroupData : Azure.ResourceManager.EventHubs.Models.ProxyResource
-=======
-    public partial class ConsumerGroupData : Azure.ResourceManager.Models.ResourceData
->>>>>>> 0e91c539
-    {
-        public EventHubsConsumerGroupData() { }
-        public System.DateTimeOffset? CreatedOn { get { throw null; } }
-        public Azure.Core.AzureLocation? Location { get { throw null; } }
-        public System.DateTimeOffset? UpdatedOn { get { throw null; } }
-        public string UserMetadata { get { throw null; } set { } }
-    }
-    public partial class EventHubsConsumerGroupResource : Azure.ResourceManager.ArmResource
-    {
-        public static readonly Azure.Core.ResourceType ResourceType;
-        protected EventHubsConsumerGroupResource() { }
-        public virtual Azure.ResourceManager.EventHubs.EventHubsConsumerGroupData Data { get { throw null; } }
-        public virtual bool HasData { get { throw null; } }
-        public static Azure.Core.ResourceIdentifier CreateResourceIdentifier(string subscriptionId, string resourceGroupName, string namespaceName, string eventHubName, string consumerGroupName) { throw null; }
-        public virtual Azure.ResourceManager.ArmOperation Delete(Azure.WaitUntil waitUntil, System.Threading.CancellationToken cancellationToken = default(System.Threading.CancellationToken)) { throw null; }
-        public virtual System.Threading.Tasks.Task<Azure.ResourceManager.ArmOperation> DeleteAsync(Azure.WaitUntil waitUntil, System.Threading.CancellationToken cancellationToken = default(System.Threading.CancellationToken)) { throw null; }
-        public virtual Azure.Response<Azure.ResourceManager.EventHubs.EventHubsConsumerGroupResource> Get(System.Threading.CancellationToken cancellationToken = default(System.Threading.CancellationToken)) { throw null; }
-        public virtual System.Threading.Tasks.Task<Azure.Response<Azure.ResourceManager.EventHubs.EventHubsConsumerGroupResource>> GetAsync(System.Threading.CancellationToken cancellationToken = default(System.Threading.CancellationToken)) { throw null; }
-        public virtual Azure.ResourceManager.ArmOperation<Azure.ResourceManager.EventHubs.EventHubsConsumerGroupResource> Update(Azure.WaitUntil waitUntil, Azure.ResourceManager.EventHubs.EventHubsConsumerGroupData data, System.Threading.CancellationToken cancellationToken = default(System.Threading.CancellationToken)) { throw null; }
-        public virtual System.Threading.Tasks.Task<Azure.ResourceManager.ArmOperation<Azure.ResourceManager.EventHubs.EventHubsConsumerGroupResource>> UpdateAsync(Azure.WaitUntil waitUntil, Azure.ResourceManager.EventHubs.EventHubsConsumerGroupData data, System.Threading.CancellationToken cancellationToken = default(System.Threading.CancellationToken)) { throw null; }
-    }
-    public partial class EventHubsDisasterRecoveryAuthorizationRuleCollection : Azure.ResourceManager.ArmCollection, System.Collections.Generic.IAsyncEnumerable<Azure.ResourceManager.EventHubs.EventHubsDisasterRecoveryAuthorizationRuleResource>, System.Collections.Generic.IEnumerable<Azure.ResourceManager.EventHubs.EventHubsDisasterRecoveryAuthorizationRuleResource>, System.Collections.IEnumerable
-    {
-        protected EventHubsDisasterRecoveryAuthorizationRuleCollection() { }
-        public virtual Azure.Response<bool> Exists(string authorizationRuleName, System.Threading.CancellationToken cancellationToken = default(System.Threading.CancellationToken)) { throw null; }
-        public virtual System.Threading.Tasks.Task<Azure.Response<bool>> ExistsAsync(string authorizationRuleName, System.Threading.CancellationToken cancellationToken = default(System.Threading.CancellationToken)) { throw null; }
-        public virtual Azure.Response<Azure.ResourceManager.EventHubs.EventHubsDisasterRecoveryAuthorizationRuleResource> Get(string authorizationRuleName, System.Threading.CancellationToken cancellationToken = default(System.Threading.CancellationToken)) { throw null; }
-        public virtual Azure.Pageable<Azure.ResourceManager.EventHubs.EventHubsDisasterRecoveryAuthorizationRuleResource> GetAll(System.Threading.CancellationToken cancellationToken = default(System.Threading.CancellationToken)) { throw null; }
-        public virtual Azure.AsyncPageable<Azure.ResourceManager.EventHubs.EventHubsDisasterRecoveryAuthorizationRuleResource> GetAllAsync(System.Threading.CancellationToken cancellationToken = default(System.Threading.CancellationToken)) { throw null; }
-        public virtual System.Threading.Tasks.Task<Azure.Response<Azure.ResourceManager.EventHubs.EventHubsDisasterRecoveryAuthorizationRuleResource>> GetAsync(string authorizationRuleName, System.Threading.CancellationToken cancellationToken = default(System.Threading.CancellationToken)) { throw null; }
-        System.Collections.Generic.IAsyncEnumerator<Azure.ResourceManager.EventHubs.EventHubsDisasterRecoveryAuthorizationRuleResource> System.Collections.Generic.IAsyncEnumerable<Azure.ResourceManager.EventHubs.EventHubsDisasterRecoveryAuthorizationRuleResource>.GetAsyncEnumerator(System.Threading.CancellationToken cancellationToken) { throw null; }
-        System.Collections.Generic.IEnumerator<Azure.ResourceManager.EventHubs.EventHubsDisasterRecoveryAuthorizationRuleResource> System.Collections.Generic.IEnumerable<Azure.ResourceManager.EventHubs.EventHubsDisasterRecoveryAuthorizationRuleResource>.GetEnumerator() { throw null; }
-        System.Collections.IEnumerator System.Collections.IEnumerable.GetEnumerator() { throw null; }
-    }
-    public partial class EventHubsDisasterRecoveryAuthorizationRuleResource : Azure.ResourceManager.ArmResource
-    {
-        public static readonly Azure.Core.ResourceType ResourceType;
-        protected EventHubsDisasterRecoveryAuthorizationRuleResource() { }
-        public virtual Azure.ResourceManager.EventHubs.EventHubsAuthorizationRuleData Data { get { throw null; } }
-        public virtual bool HasData { get { throw null; } }
-        public static Azure.Core.ResourceIdentifier CreateResourceIdentifier(string subscriptionId, string resourceGroupName, string namespaceName, string alias, string authorizationRuleName) { throw null; }
-        public virtual Azure.Response<Azure.ResourceManager.EventHubs.EventHubsDisasterRecoveryAuthorizationRuleResource> Get(System.Threading.CancellationToken cancellationToken = default(System.Threading.CancellationToken)) { throw null; }
-        public virtual System.Threading.Tasks.Task<Azure.Response<Azure.ResourceManager.EventHubs.EventHubsDisasterRecoveryAuthorizationRuleResource>> GetAsync(System.Threading.CancellationToken cancellationToken = default(System.Threading.CancellationToken)) { throw null; }
-        public virtual Azure.Response<Azure.ResourceManager.EventHubs.Models.EventHubsAccessKeys> GetKeys(System.Threading.CancellationToken cancellationToken = default(System.Threading.CancellationToken)) { throw null; }
-        public virtual System.Threading.Tasks.Task<Azure.Response<Azure.ResourceManager.EventHubs.Models.EventHubsAccessKeys>> GetKeysAsync(System.Threading.CancellationToken cancellationToken = default(System.Threading.CancellationToken)) { throw null; }
-    }
-    public partial class EventHubsDisasterRecoveryCollection : Azure.ResourceManager.ArmCollection, System.Collections.Generic.IAsyncEnumerable<Azure.ResourceManager.EventHubs.EventHubsDisasterRecoveryResource>, System.Collections.Generic.IEnumerable<Azure.ResourceManager.EventHubs.EventHubsDisasterRecoveryResource>, System.Collections.IEnumerable
-    {
-        protected EventHubsDisasterRecoveryCollection() { }
-        public virtual Azure.ResourceManager.ArmOperation<Azure.ResourceManager.EventHubs.EventHubsDisasterRecoveryResource> CreateOrUpdate(Azure.WaitUntil waitUntil, string alias, Azure.ResourceManager.EventHubs.EventHubsDisasterRecoveryData data, System.Threading.CancellationToken cancellationToken = default(System.Threading.CancellationToken)) { throw null; }
-        public virtual System.Threading.Tasks.Task<Azure.ResourceManager.ArmOperation<Azure.ResourceManager.EventHubs.EventHubsDisasterRecoveryResource>> CreateOrUpdateAsync(Azure.WaitUntil waitUntil, string alias, Azure.ResourceManager.EventHubs.EventHubsDisasterRecoveryData data, System.Threading.CancellationToken cancellationToken = default(System.Threading.CancellationToken)) { throw null; }
-        public virtual Azure.Response<bool> Exists(string alias, System.Threading.CancellationToken cancellationToken = default(System.Threading.CancellationToken)) { throw null; }
-        public virtual System.Threading.Tasks.Task<Azure.Response<bool>> ExistsAsync(string alias, System.Threading.CancellationToken cancellationToken = default(System.Threading.CancellationToken)) { throw null; }
-        public virtual Azure.Response<Azure.ResourceManager.EventHubs.EventHubsDisasterRecoveryResource> Get(string alias, System.Threading.CancellationToken cancellationToken = default(System.Threading.CancellationToken)) { throw null; }
-        public virtual Azure.Pageable<Azure.ResourceManager.EventHubs.EventHubsDisasterRecoveryResource> GetAll(System.Threading.CancellationToken cancellationToken = default(System.Threading.CancellationToken)) { throw null; }
-        public virtual Azure.AsyncPageable<Azure.ResourceManager.EventHubs.EventHubsDisasterRecoveryResource> GetAllAsync(System.Threading.CancellationToken cancellationToken = default(System.Threading.CancellationToken)) { throw null; }
-        public virtual System.Threading.Tasks.Task<Azure.Response<Azure.ResourceManager.EventHubs.EventHubsDisasterRecoveryResource>> GetAsync(string alias, System.Threading.CancellationToken cancellationToken = default(System.Threading.CancellationToken)) { throw null; }
-        System.Collections.Generic.IAsyncEnumerator<Azure.ResourceManager.EventHubs.EventHubsDisasterRecoveryResource> System.Collections.Generic.IAsyncEnumerable<Azure.ResourceManager.EventHubs.EventHubsDisasterRecoveryResource>.GetAsyncEnumerator(System.Threading.CancellationToken cancellationToken) { throw null; }
-        System.Collections.Generic.IEnumerator<Azure.ResourceManager.EventHubs.EventHubsDisasterRecoveryResource> System.Collections.Generic.IEnumerable<Azure.ResourceManager.EventHubs.EventHubsDisasterRecoveryResource>.GetEnumerator() { throw null; }
-        System.Collections.IEnumerator System.Collections.IEnumerable.GetEnumerator() { throw null; }
-    }
-<<<<<<< HEAD
-    public partial class EventHubsDisasterRecoveryData : Azure.ResourceManager.EventHubs.Models.ProxyResource
-=======
-    public partial class DisasterRecoveryData : Azure.ResourceManager.Models.ResourceData
->>>>>>> 0e91c539
-    {
-        public EventHubsDisasterRecoveryData() { }
-        public string AlternateName { get { throw null; } set { } }
-        public Azure.Core.AzureLocation? Location { get { throw null; } }
-        public string PartnerNamespace { get { throw null; } set { } }
-        public long? PendingReplicationOperationsCount { get { throw null; } }
-        public Azure.ResourceManager.EventHubs.Models.EventHubsDisasterRecoveryProvisioningState? ProvisioningState { get { throw null; } }
-        public Azure.ResourceManager.EventHubs.Models.EventHubsDisasterRecoveryRole? Role { get { throw null; } }
-    }
-    public partial class EventHubsDisasterRecoveryResource : Azure.ResourceManager.ArmResource
-    {
-        public static readonly Azure.Core.ResourceType ResourceType;
-        protected EventHubsDisasterRecoveryResource() { }
-        public virtual Azure.ResourceManager.EventHubs.EventHubsDisasterRecoveryData Data { get { throw null; } }
-        public virtual bool HasData { get { throw null; } }
-        public virtual Azure.Response BreakPairing(System.Threading.CancellationToken cancellationToken = default(System.Threading.CancellationToken)) { throw null; }
-        public virtual System.Threading.Tasks.Task<Azure.Response> BreakPairingAsync(System.Threading.CancellationToken cancellationToken = default(System.Threading.CancellationToken)) { throw null; }
-        public static Azure.Core.ResourceIdentifier CreateResourceIdentifier(string subscriptionId, string resourceGroupName, string namespaceName, string alias) { throw null; }
-        public virtual Azure.ResourceManager.ArmOperation Delete(Azure.WaitUntil waitUntil, System.Threading.CancellationToken cancellationToken = default(System.Threading.CancellationToken)) { throw null; }
-        public virtual System.Threading.Tasks.Task<Azure.ResourceManager.ArmOperation> DeleteAsync(Azure.WaitUntil waitUntil, System.Threading.CancellationToken cancellationToken = default(System.Threading.CancellationToken)) { throw null; }
-        public virtual Azure.Response FailOver(System.Threading.CancellationToken cancellationToken = default(System.Threading.CancellationToken)) { throw null; }
-        public virtual System.Threading.Tasks.Task<Azure.Response> FailOverAsync(System.Threading.CancellationToken cancellationToken = default(System.Threading.CancellationToken)) { throw null; }
-        public virtual Azure.Response<Azure.ResourceManager.EventHubs.EventHubsDisasterRecoveryResource> Get(System.Threading.CancellationToken cancellationToken = default(System.Threading.CancellationToken)) { throw null; }
-        public virtual System.Threading.Tasks.Task<Azure.Response<Azure.ResourceManager.EventHubs.EventHubsDisasterRecoveryResource>> GetAsync(System.Threading.CancellationToken cancellationToken = default(System.Threading.CancellationToken)) { throw null; }
-        public virtual Azure.Response<Azure.ResourceManager.EventHubs.EventHubsDisasterRecoveryAuthorizationRuleResource> GetEventHubsDisasterRecoveryAuthorizationRule(string authorizationRuleName, System.Threading.CancellationToken cancellationToken = default(System.Threading.CancellationToken)) { throw null; }
-        public virtual System.Threading.Tasks.Task<Azure.Response<Azure.ResourceManager.EventHubs.EventHubsDisasterRecoveryAuthorizationRuleResource>> GetEventHubsDisasterRecoveryAuthorizationRuleAsync(string authorizationRuleName, System.Threading.CancellationToken cancellationToken = default(System.Threading.CancellationToken)) { throw null; }
-        public virtual Azure.ResourceManager.EventHubs.EventHubsDisasterRecoveryAuthorizationRuleCollection GetEventHubsDisasterRecoveryAuthorizationRules() { throw null; }
-        public virtual Azure.ResourceManager.ArmOperation<Azure.ResourceManager.EventHubs.EventHubsDisasterRecoveryResource> Update(Azure.WaitUntil waitUntil, Azure.ResourceManager.EventHubs.EventHubsDisasterRecoveryData data, System.Threading.CancellationToken cancellationToken = default(System.Threading.CancellationToken)) { throw null; }
-        public virtual System.Threading.Tasks.Task<Azure.ResourceManager.ArmOperation<Azure.ResourceManager.EventHubs.EventHubsDisasterRecoveryResource>> UpdateAsync(Azure.WaitUntil waitUntil, Azure.ResourceManager.EventHubs.EventHubsDisasterRecoveryData data, System.Threading.CancellationToken cancellationToken = default(System.Threading.CancellationToken)) { throw null; }
-    }
-    public static partial class EventHubsExtensions
-    {
-        public static Azure.Response<Azure.ResourceManager.EventHubs.Models.EventHubsNameAvailabilityResult> CheckEventHubsNamespaceNameAvailability(this Azure.ResourceManager.Resources.SubscriptionResource subscriptionResource, Azure.ResourceManager.EventHubs.Models.EventHubsNameAvailabilityContent content, System.Threading.CancellationToken cancellationToken = default(System.Threading.CancellationToken)) { throw null; }
-        public static System.Threading.Tasks.Task<Azure.Response<Azure.ResourceManager.EventHubs.Models.EventHubsNameAvailabilityResult>> CheckEventHubsNamespaceNameAvailabilityAsync(this Azure.ResourceManager.Resources.SubscriptionResource subscriptionResource, Azure.ResourceManager.EventHubs.Models.EventHubsNameAvailabilityContent content, System.Threading.CancellationToken cancellationToken = default(System.Threading.CancellationToken)) { throw null; }
-        public static Azure.Pageable<Azure.ResourceManager.EventHubs.Models.AvailableCluster> GetAvailableClusterRegionClusters(this Azure.ResourceManager.Resources.SubscriptionResource subscriptionResource, System.Threading.CancellationToken cancellationToken = default(System.Threading.CancellationToken)) { throw null; }
-        public static Azure.AsyncPageable<Azure.ResourceManager.EventHubs.Models.AvailableCluster> GetAvailableClusterRegionClustersAsync(this Azure.ResourceManager.Resources.SubscriptionResource subscriptionResource, System.Threading.CancellationToken cancellationToken = default(System.Threading.CancellationToken)) { throw null; }
-        public static Azure.ResourceManager.EventHubs.EventHubAuthorizationRuleResource GetEventHubAuthorizationRuleResource(this Azure.ResourceManager.ArmClient client, Azure.Core.ResourceIdentifier id) { throw null; }
-        public static Azure.ResourceManager.EventHubs.EventHubResource GetEventHubResource(this Azure.ResourceManager.ArmClient client, Azure.Core.ResourceIdentifier id) { throw null; }
-        public static Azure.Response<Azure.ResourceManager.EventHubs.EventHubsClusterResource> GetEventHubsCluster(this Azure.ResourceManager.Resources.ResourceGroupResource resourceGroupResource, string clusterName, System.Threading.CancellationToken cancellationToken = default(System.Threading.CancellationToken)) { throw null; }
-        public static System.Threading.Tasks.Task<Azure.Response<Azure.ResourceManager.EventHubs.EventHubsClusterResource>> GetEventHubsClusterAsync(this Azure.ResourceManager.Resources.ResourceGroupResource resourceGroupResource, string clusterName, System.Threading.CancellationToken cancellationToken = default(System.Threading.CancellationToken)) { throw null; }
-        public static Azure.ResourceManager.EventHubs.EventHubsClusterResource GetEventHubsClusterResource(this Azure.ResourceManager.ArmClient client, Azure.Core.ResourceIdentifier id) { throw null; }
-        public static Azure.ResourceManager.EventHubs.EventHubsClusterCollection GetEventHubsClusters(this Azure.ResourceManager.Resources.ResourceGroupResource resourceGroupResource) { throw null; }
-        public static Azure.Pageable<Azure.ResourceManager.EventHubs.EventHubsClusterResource> GetEventHubsClusters(this Azure.ResourceManager.Resources.SubscriptionResource subscriptionResource, System.Threading.CancellationToken cancellationToken = default(System.Threading.CancellationToken)) { throw null; }
-        public static Azure.AsyncPageable<Azure.ResourceManager.EventHubs.EventHubsClusterResource> GetEventHubsClustersAsync(this Azure.ResourceManager.Resources.SubscriptionResource subscriptionResource, System.Threading.CancellationToken cancellationToken = default(System.Threading.CancellationToken)) { throw null; }
-        public static Azure.ResourceManager.EventHubs.EventHubsConsumerGroupResource GetEventHubsConsumerGroupResource(this Azure.ResourceManager.ArmClient client, Azure.Core.ResourceIdentifier id) { throw null; }
-        public static Azure.ResourceManager.EventHubs.EventHubsDisasterRecoveryAuthorizationRuleResource GetEventHubsDisasterRecoveryAuthorizationRuleResource(this Azure.ResourceManager.ArmClient client, Azure.Core.ResourceIdentifier id) { throw null; }
-        public static Azure.ResourceManager.EventHubs.EventHubsDisasterRecoveryResource GetEventHubsDisasterRecoveryResource(this Azure.ResourceManager.ArmClient client, Azure.Core.ResourceIdentifier id) { throw null; }
-        public static Azure.Response<Azure.ResourceManager.EventHubs.EventHubsNamespaceResource> GetEventHubsNamespace(this Azure.ResourceManager.Resources.ResourceGroupResource resourceGroupResource, string namespaceName, System.Threading.CancellationToken cancellationToken = default(System.Threading.CancellationToken)) { throw null; }
-        public static System.Threading.Tasks.Task<Azure.Response<Azure.ResourceManager.EventHubs.EventHubsNamespaceResource>> GetEventHubsNamespaceAsync(this Azure.ResourceManager.Resources.ResourceGroupResource resourceGroupResource, string namespaceName, System.Threading.CancellationToken cancellationToken = default(System.Threading.CancellationToken)) { throw null; }
-        public static Azure.ResourceManager.EventHubs.EventHubsNamespaceAuthorizationRuleResource GetEventHubsNamespaceAuthorizationRuleResource(this Azure.ResourceManager.ArmClient client, Azure.Core.ResourceIdentifier id) { throw null; }
-        public static Azure.ResourceManager.EventHubs.EventHubsNamespaceResource GetEventHubsNamespaceResource(this Azure.ResourceManager.ArmClient client, Azure.Core.ResourceIdentifier id) { throw null; }
-        public static Azure.ResourceManager.EventHubs.EventHubsNamespaceCollection GetEventHubsNamespaces(this Azure.ResourceManager.Resources.ResourceGroupResource resourceGroupResource) { throw null; }
-        public static Azure.Pageable<Azure.ResourceManager.EventHubs.EventHubsNamespaceResource> GetEventHubsNamespaces(this Azure.ResourceManager.Resources.SubscriptionResource subscriptionResource, System.Threading.CancellationToken cancellationToken = default(System.Threading.CancellationToken)) { throw null; }
-        public static Azure.AsyncPageable<Azure.ResourceManager.EventHubs.EventHubsNamespaceResource> GetEventHubsNamespacesAsync(this Azure.ResourceManager.Resources.SubscriptionResource subscriptionResource, System.Threading.CancellationToken cancellationToken = default(System.Threading.CancellationToken)) { throw null; }
-        public static Azure.ResourceManager.EventHubs.EventHubsNetworkRuleSetResource GetEventHubsNetworkRuleSetResource(this Azure.ResourceManager.ArmClient client, Azure.Core.ResourceIdentifier id) { throw null; }
-        public static Azure.ResourceManager.EventHubs.EventHubsPrivateEndpointConnectionResource GetEventHubsPrivateEndpointConnectionResource(this Azure.ResourceManager.ArmClient client, Azure.Core.ResourceIdentifier id) { throw null; }
-        public static Azure.ResourceManager.EventHubs.EventHubsSchemaGroupResource GetEventHubsSchemaGroupResource(this Azure.ResourceManager.ArmClient client, Azure.Core.ResourceIdentifier id) { throw null; }
-    }
-    public partial class EventHubsNamespaceAuthorizationRuleCollection : Azure.ResourceManager.ArmCollection, System.Collections.Generic.IAsyncEnumerable<Azure.ResourceManager.EventHubs.EventHubsNamespaceAuthorizationRuleResource>, System.Collections.Generic.IEnumerable<Azure.ResourceManager.EventHubs.EventHubsNamespaceAuthorizationRuleResource>, System.Collections.IEnumerable
-    {
-        protected EventHubsNamespaceAuthorizationRuleCollection() { }
-        public virtual Azure.ResourceManager.ArmOperation<Azure.ResourceManager.EventHubs.EventHubsNamespaceAuthorizationRuleResource> CreateOrUpdate(Azure.WaitUntil waitUntil, string authorizationRuleName, Azure.ResourceManager.EventHubs.EventHubsAuthorizationRuleData data, System.Threading.CancellationToken cancellationToken = default(System.Threading.CancellationToken)) { throw null; }
-        public virtual System.Threading.Tasks.Task<Azure.ResourceManager.ArmOperation<Azure.ResourceManager.EventHubs.EventHubsNamespaceAuthorizationRuleResource>> CreateOrUpdateAsync(Azure.WaitUntil waitUntil, string authorizationRuleName, Azure.ResourceManager.EventHubs.EventHubsAuthorizationRuleData data, System.Threading.CancellationToken cancellationToken = default(System.Threading.CancellationToken)) { throw null; }
-        public virtual Azure.Response<bool> Exists(string authorizationRuleName, System.Threading.CancellationToken cancellationToken = default(System.Threading.CancellationToken)) { throw null; }
-        public virtual System.Threading.Tasks.Task<Azure.Response<bool>> ExistsAsync(string authorizationRuleName, System.Threading.CancellationToken cancellationToken = default(System.Threading.CancellationToken)) { throw null; }
-        public virtual Azure.Response<Azure.ResourceManager.EventHubs.EventHubsNamespaceAuthorizationRuleResource> Get(string authorizationRuleName, System.Threading.CancellationToken cancellationToken = default(System.Threading.CancellationToken)) { throw null; }
-        public virtual Azure.Pageable<Azure.ResourceManager.EventHubs.EventHubsNamespaceAuthorizationRuleResource> GetAll(System.Threading.CancellationToken cancellationToken = default(System.Threading.CancellationToken)) { throw null; }
-        public virtual Azure.AsyncPageable<Azure.ResourceManager.EventHubs.EventHubsNamespaceAuthorizationRuleResource> GetAllAsync(System.Threading.CancellationToken cancellationToken = default(System.Threading.CancellationToken)) { throw null; }
-        public virtual System.Threading.Tasks.Task<Azure.Response<Azure.ResourceManager.EventHubs.EventHubsNamespaceAuthorizationRuleResource>> GetAsync(string authorizationRuleName, System.Threading.CancellationToken cancellationToken = default(System.Threading.CancellationToken)) { throw null; }
-        System.Collections.Generic.IAsyncEnumerator<Azure.ResourceManager.EventHubs.EventHubsNamespaceAuthorizationRuleResource> System.Collections.Generic.IAsyncEnumerable<Azure.ResourceManager.EventHubs.EventHubsNamespaceAuthorizationRuleResource>.GetAsyncEnumerator(System.Threading.CancellationToken cancellationToken) { throw null; }
-        System.Collections.Generic.IEnumerator<Azure.ResourceManager.EventHubs.EventHubsNamespaceAuthorizationRuleResource> System.Collections.Generic.IEnumerable<Azure.ResourceManager.EventHubs.EventHubsNamespaceAuthorizationRuleResource>.GetEnumerator() { throw null; }
-        System.Collections.IEnumerator System.Collections.IEnumerable.GetEnumerator() { throw null; }
-    }
-    public partial class EventHubsNamespaceAuthorizationRuleResource : Azure.ResourceManager.ArmResource
-    {
-        public static readonly Azure.Core.ResourceType ResourceType;
-        protected EventHubsNamespaceAuthorizationRuleResource() { }
-        public virtual Azure.ResourceManager.EventHubs.EventHubsAuthorizationRuleData Data { get { throw null; } }
-        public virtual bool HasData { get { throw null; } }
-        public static Azure.Core.ResourceIdentifier CreateResourceIdentifier(string subscriptionId, string resourceGroupName, string namespaceName, string authorizationRuleName) { throw null; }
-        public virtual Azure.ResourceManager.ArmOperation Delete(Azure.WaitUntil waitUntil, System.Threading.CancellationToken cancellationToken = default(System.Threading.CancellationToken)) { throw null; }
-        public virtual System.Threading.Tasks.Task<Azure.ResourceManager.ArmOperation> DeleteAsync(Azure.WaitUntil waitUntil, System.Threading.CancellationToken cancellationToken = default(System.Threading.CancellationToken)) { throw null; }
-<<<<<<< HEAD
-        public virtual Azure.Response<Azure.ResourceManager.EventHubs.EventHubsNamespaceAuthorizationRuleResource> Get(System.Threading.CancellationToken cancellationToken = default(System.Threading.CancellationToken)) { throw null; }
-        public virtual System.Threading.Tasks.Task<Azure.Response<Azure.ResourceManager.EventHubs.EventHubsNamespaceAuthorizationRuleResource>> GetAsync(System.Threading.CancellationToken cancellationToken = default(System.Threading.CancellationToken)) { throw null; }
-        public virtual Azure.Response<Azure.ResourceManager.EventHubs.Models.EventHubsAccessKeys> GetKeys(System.Threading.CancellationToken cancellationToken = default(System.Threading.CancellationToken)) { throw null; }
-        public virtual System.Threading.Tasks.Task<Azure.Response<Azure.ResourceManager.EventHubs.Models.EventHubsAccessKeys>> GetKeysAsync(System.Threading.CancellationToken cancellationToken = default(System.Threading.CancellationToken)) { throw null; }
-        public virtual Azure.Response<Azure.ResourceManager.EventHubs.Models.EventHubsAccessKeys> RegenerateKeys(Azure.ResourceManager.EventHubs.Models.EventHubsRegenerateAccessKeyContent content, System.Threading.CancellationToken cancellationToken = default(System.Threading.CancellationToken)) { throw null; }
-        public virtual System.Threading.Tasks.Task<Azure.Response<Azure.ResourceManager.EventHubs.Models.EventHubsAccessKeys>> RegenerateKeysAsync(Azure.ResourceManager.EventHubs.Models.EventHubsRegenerateAccessKeyContent content, System.Threading.CancellationToken cancellationToken = default(System.Threading.CancellationToken)) { throw null; }
-        public virtual Azure.ResourceManager.ArmOperation<Azure.ResourceManager.EventHubs.EventHubsNamespaceAuthorizationRuleResource> Update(Azure.WaitUntil waitUntil, Azure.ResourceManager.EventHubs.EventHubsAuthorizationRuleData data, System.Threading.CancellationToken cancellationToken = default(System.Threading.CancellationToken)) { throw null; }
-        public virtual System.Threading.Tasks.Task<Azure.ResourceManager.ArmOperation<Azure.ResourceManager.EventHubs.EventHubsNamespaceAuthorizationRuleResource>> UpdateAsync(Azure.WaitUntil waitUntil, Azure.ResourceManager.EventHubs.EventHubsAuthorizationRuleData data, System.Threading.CancellationToken cancellationToken = default(System.Threading.CancellationToken)) { throw null; }
-    }
-    public partial class EventHubsNamespaceCollection : Azure.ResourceManager.ArmCollection, System.Collections.Generic.IAsyncEnumerable<Azure.ResourceManager.EventHubs.EventHubsNamespaceResource>, System.Collections.Generic.IEnumerable<Azure.ResourceManager.EventHubs.EventHubsNamespaceResource>, System.Collections.IEnumerable
-    {
-        protected EventHubsNamespaceCollection() { }
-        public virtual Azure.ResourceManager.ArmOperation<Azure.ResourceManager.EventHubs.EventHubsNamespaceResource> CreateOrUpdate(Azure.WaitUntil waitUntil, string namespaceName, Azure.ResourceManager.EventHubs.EventHubsNamespaceData data, System.Threading.CancellationToken cancellationToken = default(System.Threading.CancellationToken)) { throw null; }
-        public virtual System.Threading.Tasks.Task<Azure.ResourceManager.ArmOperation<Azure.ResourceManager.EventHubs.EventHubsNamespaceResource>> CreateOrUpdateAsync(Azure.WaitUntil waitUntil, string namespaceName, Azure.ResourceManager.EventHubs.EventHubsNamespaceData data, System.Threading.CancellationToken cancellationToken = default(System.Threading.CancellationToken)) { throw null; }
-=======
         public virtual Azure.Response<Azure.ResourceManager.EventHubs.EventHubClusterResource> Get(System.Threading.CancellationToken cancellationToken = default(System.Threading.CancellationToken)) { throw null; }
         public virtual System.Threading.Tasks.Task<Azure.Response<Azure.ResourceManager.EventHubs.EventHubClusterResource>> GetAsync(System.Threading.CancellationToken cancellationToken = default(System.Threading.CancellationToken)) { throw null; }
         public virtual Azure.Response<Azure.ResourceManager.EventHubs.Models.ClusterQuotaConfigurationProperties> GetConfiguration(System.Threading.CancellationToken cancellationToken = default(System.Threading.CancellationToken)) { throw null; }
@@ -373,25 +229,24 @@
         protected EventHubNamespaceCollection() { }
         public virtual Azure.ResourceManager.ArmOperation<Azure.ResourceManager.EventHubs.EventHubNamespaceResource> CreateOrUpdate(Azure.WaitUntil waitUntil, string namespaceName, Azure.ResourceManager.EventHubs.EventHubNamespaceData data, System.Threading.CancellationToken cancellationToken = default(System.Threading.CancellationToken)) { throw null; }
         public virtual System.Threading.Tasks.Task<Azure.ResourceManager.ArmOperation<Azure.ResourceManager.EventHubs.EventHubNamespaceResource>> CreateOrUpdateAsync(Azure.WaitUntil waitUntil, string namespaceName, Azure.ResourceManager.EventHubs.EventHubNamespaceData data, System.Threading.CancellationToken cancellationToken = default(System.Threading.CancellationToken)) { throw null; }
->>>>>>> 0e91c539
         public virtual Azure.Response<bool> Exists(string namespaceName, System.Threading.CancellationToken cancellationToken = default(System.Threading.CancellationToken)) { throw null; }
         public virtual System.Threading.Tasks.Task<Azure.Response<bool>> ExistsAsync(string namespaceName, System.Threading.CancellationToken cancellationToken = default(System.Threading.CancellationToken)) { throw null; }
-        public virtual Azure.Response<Azure.ResourceManager.EventHubs.EventHubsNamespaceResource> Get(string namespaceName, System.Threading.CancellationToken cancellationToken = default(System.Threading.CancellationToken)) { throw null; }
-        public virtual Azure.Pageable<Azure.ResourceManager.EventHubs.EventHubsNamespaceResource> GetAll(System.Threading.CancellationToken cancellationToken = default(System.Threading.CancellationToken)) { throw null; }
-        public virtual Azure.AsyncPageable<Azure.ResourceManager.EventHubs.EventHubsNamespaceResource> GetAllAsync(System.Threading.CancellationToken cancellationToken = default(System.Threading.CancellationToken)) { throw null; }
-        public virtual System.Threading.Tasks.Task<Azure.Response<Azure.ResourceManager.EventHubs.EventHubsNamespaceResource>> GetAsync(string namespaceName, System.Threading.CancellationToken cancellationToken = default(System.Threading.CancellationToken)) { throw null; }
-        System.Collections.Generic.IAsyncEnumerator<Azure.ResourceManager.EventHubs.EventHubsNamespaceResource> System.Collections.Generic.IAsyncEnumerable<Azure.ResourceManager.EventHubs.EventHubsNamespaceResource>.GetAsyncEnumerator(System.Threading.CancellationToken cancellationToken) { throw null; }
-        System.Collections.Generic.IEnumerator<Azure.ResourceManager.EventHubs.EventHubsNamespaceResource> System.Collections.Generic.IEnumerable<Azure.ResourceManager.EventHubs.EventHubsNamespaceResource>.GetEnumerator() { throw null; }
-        System.Collections.IEnumerator System.Collections.IEnumerable.GetEnumerator() { throw null; }
-    }
-    public partial class EventHubsNamespaceData : Azure.ResourceManager.Models.TrackedResourceData
-    {
-        public EventHubsNamespaceData(Azure.Core.AzureLocation location) : base (default(Azure.Core.AzureLocation)) { }
+        public virtual Azure.Response<Azure.ResourceManager.EventHubs.EventHubNamespaceResource> Get(string namespaceName, System.Threading.CancellationToken cancellationToken = default(System.Threading.CancellationToken)) { throw null; }
+        public virtual Azure.Pageable<Azure.ResourceManager.EventHubs.EventHubNamespaceResource> GetAll(System.Threading.CancellationToken cancellationToken = default(System.Threading.CancellationToken)) { throw null; }
+        public virtual Azure.AsyncPageable<Azure.ResourceManager.EventHubs.EventHubNamespaceResource> GetAllAsync(System.Threading.CancellationToken cancellationToken = default(System.Threading.CancellationToken)) { throw null; }
+        public virtual System.Threading.Tasks.Task<Azure.Response<Azure.ResourceManager.EventHubs.EventHubNamespaceResource>> GetAsync(string namespaceName, System.Threading.CancellationToken cancellationToken = default(System.Threading.CancellationToken)) { throw null; }
+        System.Collections.Generic.IAsyncEnumerator<Azure.ResourceManager.EventHubs.EventHubNamespaceResource> System.Collections.Generic.IAsyncEnumerable<Azure.ResourceManager.EventHubs.EventHubNamespaceResource>.GetAsyncEnumerator(System.Threading.CancellationToken cancellationToken) { throw null; }
+        System.Collections.Generic.IEnumerator<Azure.ResourceManager.EventHubs.EventHubNamespaceResource> System.Collections.Generic.IEnumerable<Azure.ResourceManager.EventHubs.EventHubNamespaceResource>.GetEnumerator() { throw null; }
+        System.Collections.IEnumerator System.Collections.IEnumerable.GetEnumerator() { throw null; }
+    }
+    public partial class EventHubNamespaceData : Azure.ResourceManager.Models.TrackedResourceData
+    {
+        public EventHubNamespaceData(Azure.Core.AzureLocation location) : base (default(Azure.Core.AzureLocation)) { }
         public string AlternateName { get { throw null; } set { } }
-        public Azure.Core.ResourceIdentifier ClusterArmId { get { throw null; } set { } }
+        public string ClusterArmId { get { throw null; } set { } }
         public System.DateTimeOffset? CreatedOn { get { throw null; } }
         public bool? DisableLocalAuth { get { throw null; } set { } }
-        public Azure.ResourceManager.EventHubs.Models.EventHubsEncryption Encryption { get { throw null; } set { } }
+        public Azure.ResourceManager.EventHubs.Models.EventHubEncryption Encryption { get { throw null; } set { } }
         public Azure.ResourceManager.Models.ManagedServiceIdentity Identity { get { throw null; } set { } }
         public bool? IsAutoInflateEnabled { get { throw null; } set { } }
         public bool? KafkaEnabled { get { throw null; } set { } }
@@ -405,66 +260,93 @@
         public System.DateTimeOffset? UpdatedOn { get { throw null; } }
         public bool? ZoneRedundant { get { throw null; } set { } }
     }
-    public partial class EventHubsNamespaceResource : Azure.ResourceManager.ArmResource
-    {
-        public static readonly Azure.Core.ResourceType ResourceType;
-        protected EventHubsNamespaceResource() { }
-        public virtual Azure.ResourceManager.EventHubs.EventHubsNamespaceData Data { get { throw null; } }
-        public virtual bool HasData { get { throw null; } }
-        public virtual Azure.Response<Azure.ResourceManager.EventHubs.EventHubsNamespaceResource> AddTag(string key, string value, System.Threading.CancellationToken cancellationToken = default(System.Threading.CancellationToken)) { throw null; }
-        public virtual System.Threading.Tasks.Task<Azure.Response<Azure.ResourceManager.EventHubs.EventHubsNamespaceResource>> AddTagAsync(string key, string value, System.Threading.CancellationToken cancellationToken = default(System.Threading.CancellationToken)) { throw null; }
-        public virtual Azure.Response<Azure.ResourceManager.EventHubs.Models.EventHubsNameAvailabilityResult> CheckEventHubsDisasterRecoveryNameAvailability(Azure.ResourceManager.EventHubs.Models.EventHubsNameAvailabilityContent content, System.Threading.CancellationToken cancellationToken = default(System.Threading.CancellationToken)) { throw null; }
-        public virtual System.Threading.Tasks.Task<Azure.Response<Azure.ResourceManager.EventHubs.Models.EventHubsNameAvailabilityResult>> CheckEventHubsDisasterRecoveryNameAvailabilityAsync(Azure.ResourceManager.EventHubs.Models.EventHubsNameAvailabilityContent content, System.Threading.CancellationToken cancellationToken = default(System.Threading.CancellationToken)) { throw null; }
+    public partial class EventHubNamespaceResource : Azure.ResourceManager.ArmResource
+    {
+        public static readonly Azure.Core.ResourceType ResourceType;
+        protected EventHubNamespaceResource() { }
+        public virtual Azure.ResourceManager.EventHubs.EventHubNamespaceData Data { get { throw null; } }
+        public virtual bool HasData { get { throw null; } }
+        public virtual Azure.Response<Azure.ResourceManager.EventHubs.EventHubNamespaceResource> AddTag(string key, string value, System.Threading.CancellationToken cancellationToken = default(System.Threading.CancellationToken)) { throw null; }
+        public virtual System.Threading.Tasks.Task<Azure.Response<Azure.ResourceManager.EventHubs.EventHubNamespaceResource>> AddTagAsync(string key, string value, System.Threading.CancellationToken cancellationToken = default(System.Threading.CancellationToken)) { throw null; }
+        public virtual Azure.Response<Azure.ResourceManager.EventHubs.Models.CheckNameAvailabilityResult> CheckDisasterRecoveryNameAvailability(Azure.ResourceManager.EventHubs.Models.CheckNameAvailabilityOptions options, System.Threading.CancellationToken cancellationToken = default(System.Threading.CancellationToken)) { throw null; }
+        public virtual System.Threading.Tasks.Task<Azure.Response<Azure.ResourceManager.EventHubs.Models.CheckNameAvailabilityResult>> CheckDisasterRecoveryNameAvailabilityAsync(Azure.ResourceManager.EventHubs.Models.CheckNameAvailabilityOptions options, System.Threading.CancellationToken cancellationToken = default(System.Threading.CancellationToken)) { throw null; }
         public static Azure.Core.ResourceIdentifier CreateResourceIdentifier(string subscriptionId, string resourceGroupName, string namespaceName) { throw null; }
         public virtual Azure.ResourceManager.ArmOperation Delete(Azure.WaitUntil waitUntil, System.Threading.CancellationToken cancellationToken = default(System.Threading.CancellationToken)) { throw null; }
         public virtual System.Threading.Tasks.Task<Azure.ResourceManager.ArmOperation> DeleteAsync(Azure.WaitUntil waitUntil, System.Threading.CancellationToken cancellationToken = default(System.Threading.CancellationToken)) { throw null; }
-        public virtual Azure.Response<Azure.ResourceManager.EventHubs.EventHubsNamespaceResource> Get(System.Threading.CancellationToken cancellationToken = default(System.Threading.CancellationToken)) { throw null; }
-        public virtual System.Threading.Tasks.Task<Azure.Response<Azure.ResourceManager.EventHubs.EventHubsNamespaceResource>> GetAsync(System.Threading.CancellationToken cancellationToken = default(System.Threading.CancellationToken)) { throw null; }
+        public virtual Azure.Response<Azure.ResourceManager.EventHubs.EventHubNamespaceResource> Get(System.Threading.CancellationToken cancellationToken = default(System.Threading.CancellationToken)) { throw null; }
+        public virtual System.Threading.Tasks.Task<Azure.Response<Azure.ResourceManager.EventHubs.EventHubNamespaceResource>> GetAsync(System.Threading.CancellationToken cancellationToken = default(System.Threading.CancellationToken)) { throw null; }
+        public virtual Azure.ResourceManager.EventHubs.DisasterRecoveryCollection GetDisasterRecoveries() { throw null; }
+        public virtual Azure.Response<Azure.ResourceManager.EventHubs.DisasterRecoveryResource> GetDisasterRecovery(string alias, System.Threading.CancellationToken cancellationToken = default(System.Threading.CancellationToken)) { throw null; }
+        public virtual System.Threading.Tasks.Task<Azure.Response<Azure.ResourceManager.EventHubs.DisasterRecoveryResource>> GetDisasterRecoveryAsync(string alias, System.Threading.CancellationToken cancellationToken = default(System.Threading.CancellationToken)) { throw null; }
         public virtual Azure.Response<Azure.ResourceManager.EventHubs.EventHubResource> GetEventHub(string eventHubName, System.Threading.CancellationToken cancellationToken = default(System.Threading.CancellationToken)) { throw null; }
         public virtual System.Threading.Tasks.Task<Azure.Response<Azure.ResourceManager.EventHubs.EventHubResource>> GetEventHubAsync(string eventHubName, System.Threading.CancellationToken cancellationToken = default(System.Threading.CancellationToken)) { throw null; }
         public virtual Azure.ResourceManager.EventHubs.EventHubCollection GetEventHubs() { throw null; }
-        public virtual Azure.ResourceManager.EventHubs.EventHubsDisasterRecoveryCollection GetEventHubsDisasterRecoveries() { throw null; }
-        public virtual Azure.Response<Azure.ResourceManager.EventHubs.EventHubsDisasterRecoveryResource> GetEventHubsDisasterRecovery(string alias, System.Threading.CancellationToken cancellationToken = default(System.Threading.CancellationToken)) { throw null; }
-        public virtual System.Threading.Tasks.Task<Azure.Response<Azure.ResourceManager.EventHubs.EventHubsDisasterRecoveryResource>> GetEventHubsDisasterRecoveryAsync(string alias, System.Threading.CancellationToken cancellationToken = default(System.Threading.CancellationToken)) { throw null; }
-        public virtual Azure.Response<Azure.ResourceManager.EventHubs.EventHubsNamespaceAuthorizationRuleResource> GetEventHubsNamespaceAuthorizationRule(string authorizationRuleName, System.Threading.CancellationToken cancellationToken = default(System.Threading.CancellationToken)) { throw null; }
-        public virtual System.Threading.Tasks.Task<Azure.Response<Azure.ResourceManager.EventHubs.EventHubsNamespaceAuthorizationRuleResource>> GetEventHubsNamespaceAuthorizationRuleAsync(string authorizationRuleName, System.Threading.CancellationToken cancellationToken = default(System.Threading.CancellationToken)) { throw null; }
-        public virtual Azure.ResourceManager.EventHubs.EventHubsNamespaceAuthorizationRuleCollection GetEventHubsNamespaceAuthorizationRules() { throw null; }
-        public virtual Azure.ResourceManager.EventHubs.EventHubsNetworkRuleSetResource GetEventHubsNetworkRuleSet() { throw null; }
         public virtual Azure.Response<Azure.ResourceManager.EventHubs.EventHubsPrivateEndpointConnectionResource> GetEventHubsPrivateEndpointConnection(string privateEndpointConnectionName, System.Threading.CancellationToken cancellationToken = default(System.Threading.CancellationToken)) { throw null; }
         public virtual System.Threading.Tasks.Task<Azure.Response<Azure.ResourceManager.EventHubs.EventHubsPrivateEndpointConnectionResource>> GetEventHubsPrivateEndpointConnectionAsync(string privateEndpointConnectionName, System.Threading.CancellationToken cancellationToken = default(System.Threading.CancellationToken)) { throw null; }
         public virtual Azure.ResourceManager.EventHubs.EventHubsPrivateEndpointConnectionCollection GetEventHubsPrivateEndpointConnections() { throw null; }
-        public virtual Azure.Response<Azure.ResourceManager.EventHubs.EventHubsSchemaGroupResource> GetEventHubsSchemaGroup(string schemaGroupName, System.Threading.CancellationToken cancellationToken = default(System.Threading.CancellationToken)) { throw null; }
-        public virtual System.Threading.Tasks.Task<Azure.Response<Azure.ResourceManager.EventHubs.EventHubsSchemaGroupResource>> GetEventHubsSchemaGroupAsync(string schemaGroupName, System.Threading.CancellationToken cancellationToken = default(System.Threading.CancellationToken)) { throw null; }
-        public virtual Azure.ResourceManager.EventHubs.EventHubsSchemaGroupCollection GetEventHubsSchemaGroups() { throw null; }
-        public virtual Azure.Pageable<Azure.ResourceManager.EventHubs.Models.EventHubsPrivateLinkResourceData> GetPrivateLinkResources(System.Threading.CancellationToken cancellationToken = default(System.Threading.CancellationToken)) { throw null; }
-        public virtual Azure.AsyncPageable<Azure.ResourceManager.EventHubs.Models.EventHubsPrivateLinkResourceData> GetPrivateLinkResourcesAsync(System.Threading.CancellationToken cancellationToken = default(System.Threading.CancellationToken)) { throw null; }
-        public virtual Azure.Response<Azure.ResourceManager.EventHubs.EventHubsNamespaceResource> RemoveTag(string key, System.Threading.CancellationToken cancellationToken = default(System.Threading.CancellationToken)) { throw null; }
-        public virtual System.Threading.Tasks.Task<Azure.Response<Azure.ResourceManager.EventHubs.EventHubsNamespaceResource>> RemoveTagAsync(string key, System.Threading.CancellationToken cancellationToken = default(System.Threading.CancellationToken)) { throw null; }
-        public virtual Azure.Response<Azure.ResourceManager.EventHubs.EventHubsNamespaceResource> SetTags(System.Collections.Generic.IDictionary<string, string> tags, System.Threading.CancellationToken cancellationToken = default(System.Threading.CancellationToken)) { throw null; }
-        public virtual System.Threading.Tasks.Task<Azure.Response<Azure.ResourceManager.EventHubs.EventHubsNamespaceResource>> SetTagsAsync(System.Collections.Generic.IDictionary<string, string> tags, System.Threading.CancellationToken cancellationToken = default(System.Threading.CancellationToken)) { throw null; }
-        public virtual Azure.Response<Azure.ResourceManager.EventHubs.EventHubsNamespaceResource> Update(Azure.ResourceManager.EventHubs.EventHubsNamespaceData data, System.Threading.CancellationToken cancellationToken = default(System.Threading.CancellationToken)) { throw null; }
-        public virtual System.Threading.Tasks.Task<Azure.Response<Azure.ResourceManager.EventHubs.EventHubsNamespaceResource>> UpdateAsync(Azure.ResourceManager.EventHubs.EventHubsNamespaceData data, System.Threading.CancellationToken cancellationToken = default(System.Threading.CancellationToken)) { throw null; }
-    }
-    public partial class EventHubsNetworkRuleSetData : Azure.ResourceManager.EventHubs.Models.ProxyResource
-    {
-        public EventHubsNetworkRuleSetData() { }
-        public Azure.ResourceManager.EventHubs.Models.EventHubsNetworkRuleSetDefaultAction? DefaultAction { get { throw null; } set { } }
-        public System.Collections.Generic.IList<Azure.ResourceManager.EventHubs.Models.EventHubsNetworkRuleSetIPRules> IPRules { get { throw null; } }
-        public Azure.ResourceManager.EventHubs.Models.EventHubsPublicNetworkAccessFlag? PublicNetworkAccess { get { throw null; } set { } }
-        public bool? TrustedServiceAccessEnabled { get { throw null; } set { } }
-        public System.Collections.Generic.IList<Azure.ResourceManager.EventHubs.Models.EventHubsNetworkRuleSetVirtualNetworkRules> VirtualNetworkRules { get { throw null; } }
-    }
-    public partial class EventHubsNetworkRuleSetResource : Azure.ResourceManager.ArmResource
-    {
-        public static readonly Azure.Core.ResourceType ResourceType;
-        protected EventHubsNetworkRuleSetResource() { }
-        public virtual Azure.ResourceManager.EventHubs.EventHubsNetworkRuleSetData Data { get { throw null; } }
-        public virtual bool HasData { get { throw null; } }
-        public virtual Azure.ResourceManager.ArmOperation<Azure.ResourceManager.EventHubs.EventHubsNetworkRuleSetResource> CreateOrUpdate(Azure.WaitUntil waitUntil, Azure.ResourceManager.EventHubs.EventHubsNetworkRuleSetData data, System.Threading.CancellationToken cancellationToken = default(System.Threading.CancellationToken)) { throw null; }
-        public virtual System.Threading.Tasks.Task<Azure.ResourceManager.ArmOperation<Azure.ResourceManager.EventHubs.EventHubsNetworkRuleSetResource>> CreateOrUpdateAsync(Azure.WaitUntil waitUntil, Azure.ResourceManager.EventHubs.EventHubsNetworkRuleSetData data, System.Threading.CancellationToken cancellationToken = default(System.Threading.CancellationToken)) { throw null; }
-        public static Azure.Core.ResourceIdentifier CreateResourceIdentifier(string subscriptionId, string resourceGroupName, string namespaceName) { throw null; }
-        public virtual Azure.Response<Azure.ResourceManager.EventHubs.EventHubsNetworkRuleSetResource> Get(System.Threading.CancellationToken cancellationToken = default(System.Threading.CancellationToken)) { throw null; }
-        public virtual System.Threading.Tasks.Task<Azure.Response<Azure.ResourceManager.EventHubs.EventHubsNetworkRuleSetResource>> GetAsync(System.Threading.CancellationToken cancellationToken = default(System.Threading.CancellationToken)) { throw null; }
+        public virtual Azure.Response<Azure.ResourceManager.EventHubs.NamespaceAuthorizationRuleResource> GetNamespaceAuthorizationRule(string authorizationRuleName, System.Threading.CancellationToken cancellationToken = default(System.Threading.CancellationToken)) { throw null; }
+        public virtual System.Threading.Tasks.Task<Azure.Response<Azure.ResourceManager.EventHubs.NamespaceAuthorizationRuleResource>> GetNamespaceAuthorizationRuleAsync(string authorizationRuleName, System.Threading.CancellationToken cancellationToken = default(System.Threading.CancellationToken)) { throw null; }
+        public virtual Azure.ResourceManager.EventHubs.NamespaceAuthorizationRuleCollection GetNamespaceAuthorizationRules() { throw null; }
+        public virtual Azure.ResourceManager.EventHubs.NetworkRuleSetResource GetNetworkRuleSet() { throw null; }
+        public virtual Azure.Pageable<Azure.ResourceManager.EventHubs.Models.EventHubsPrivateLinkResource> GetPrivateLinkResources(System.Threading.CancellationToken cancellationToken = default(System.Threading.CancellationToken)) { throw null; }
+        public virtual Azure.AsyncPageable<Azure.ResourceManager.EventHubs.Models.EventHubsPrivateLinkResource> GetPrivateLinkResourcesAsync(System.Threading.CancellationToken cancellationToken = default(System.Threading.CancellationToken)) { throw null; }
+        public virtual Azure.Response<Azure.ResourceManager.EventHubs.SchemaGroupResource> GetSchemaGroup(string schemaGroupName, System.Threading.CancellationToken cancellationToken = default(System.Threading.CancellationToken)) { throw null; }
+        public virtual System.Threading.Tasks.Task<Azure.Response<Azure.ResourceManager.EventHubs.SchemaGroupResource>> GetSchemaGroupAsync(string schemaGroupName, System.Threading.CancellationToken cancellationToken = default(System.Threading.CancellationToken)) { throw null; }
+        public virtual Azure.ResourceManager.EventHubs.SchemaGroupCollection GetSchemaGroups() { throw null; }
+        public virtual Azure.Response<Azure.ResourceManager.EventHubs.EventHubNamespaceResource> RemoveTag(string key, System.Threading.CancellationToken cancellationToken = default(System.Threading.CancellationToken)) { throw null; }
+        public virtual System.Threading.Tasks.Task<Azure.Response<Azure.ResourceManager.EventHubs.EventHubNamespaceResource>> RemoveTagAsync(string key, System.Threading.CancellationToken cancellationToken = default(System.Threading.CancellationToken)) { throw null; }
+        public virtual Azure.Response<Azure.ResourceManager.EventHubs.EventHubNamespaceResource> SetTags(System.Collections.Generic.IDictionary<string, string> tags, System.Threading.CancellationToken cancellationToken = default(System.Threading.CancellationToken)) { throw null; }
+        public virtual System.Threading.Tasks.Task<Azure.Response<Azure.ResourceManager.EventHubs.EventHubNamespaceResource>> SetTagsAsync(System.Collections.Generic.IDictionary<string, string> tags, System.Threading.CancellationToken cancellationToken = default(System.Threading.CancellationToken)) { throw null; }
+        public virtual Azure.Response<Azure.ResourceManager.EventHubs.EventHubNamespaceResource> Update(Azure.ResourceManager.EventHubs.EventHubNamespaceData data, System.Threading.CancellationToken cancellationToken = default(System.Threading.CancellationToken)) { throw null; }
+        public virtual System.Threading.Tasks.Task<Azure.Response<Azure.ResourceManager.EventHubs.EventHubNamespaceResource>> UpdateAsync(Azure.ResourceManager.EventHubs.EventHubNamespaceData data, System.Threading.CancellationToken cancellationToken = default(System.Threading.CancellationToken)) { throw null; }
+    }
+    public partial class EventHubResource : Azure.ResourceManager.ArmResource
+    {
+        public static readonly Azure.Core.ResourceType ResourceType;
+        protected EventHubResource() { }
+        public virtual Azure.ResourceManager.EventHubs.EventHubData Data { get { throw null; } }
+        public virtual bool HasData { get { throw null; } }
+        public static Azure.Core.ResourceIdentifier CreateResourceIdentifier(string subscriptionId, string resourceGroupName, string namespaceName, string eventHubName) { throw null; }
+        public virtual Azure.ResourceManager.ArmOperation Delete(Azure.WaitUntil waitUntil, System.Threading.CancellationToken cancellationToken = default(System.Threading.CancellationToken)) { throw null; }
+        public virtual System.Threading.Tasks.Task<Azure.ResourceManager.ArmOperation> DeleteAsync(Azure.WaitUntil waitUntil, System.Threading.CancellationToken cancellationToken = default(System.Threading.CancellationToken)) { throw null; }
+        public virtual Azure.Response<Azure.ResourceManager.EventHubs.EventHubResource> Get(System.Threading.CancellationToken cancellationToken = default(System.Threading.CancellationToken)) { throw null; }
+        public virtual System.Threading.Tasks.Task<Azure.Response<Azure.ResourceManager.EventHubs.EventHubResource>> GetAsync(System.Threading.CancellationToken cancellationToken = default(System.Threading.CancellationToken)) { throw null; }
+        public virtual Azure.Response<Azure.ResourceManager.EventHubs.ConsumerGroupResource> GetConsumerGroup(string consumerGroupName, System.Threading.CancellationToken cancellationToken = default(System.Threading.CancellationToken)) { throw null; }
+        public virtual System.Threading.Tasks.Task<Azure.Response<Azure.ResourceManager.EventHubs.ConsumerGroupResource>> GetConsumerGroupAsync(string consumerGroupName, System.Threading.CancellationToken cancellationToken = default(System.Threading.CancellationToken)) { throw null; }
+        public virtual Azure.ResourceManager.EventHubs.ConsumerGroupCollection GetConsumerGroups() { throw null; }
+        public virtual Azure.Response<Azure.ResourceManager.EventHubs.EventHubAuthorizationRuleResource> GetEventHubAuthorizationRule(string authorizationRuleName, System.Threading.CancellationToken cancellationToken = default(System.Threading.CancellationToken)) { throw null; }
+        public virtual System.Threading.Tasks.Task<Azure.Response<Azure.ResourceManager.EventHubs.EventHubAuthorizationRuleResource>> GetEventHubAuthorizationRuleAsync(string authorizationRuleName, System.Threading.CancellationToken cancellationToken = default(System.Threading.CancellationToken)) { throw null; }
+        public virtual Azure.ResourceManager.EventHubs.EventHubAuthorizationRuleCollection GetEventHubAuthorizationRules() { throw null; }
+        public virtual Azure.ResourceManager.ArmOperation<Azure.ResourceManager.EventHubs.EventHubResource> Update(Azure.WaitUntil waitUntil, Azure.ResourceManager.EventHubs.EventHubData data, System.Threading.CancellationToken cancellationToken = default(System.Threading.CancellationToken)) { throw null; }
+        public virtual System.Threading.Tasks.Task<Azure.ResourceManager.ArmOperation<Azure.ResourceManager.EventHubs.EventHubResource>> UpdateAsync(Azure.WaitUntil waitUntil, Azure.ResourceManager.EventHubs.EventHubData data, System.Threading.CancellationToken cancellationToken = default(System.Threading.CancellationToken)) { throw null; }
+    }
+    public static partial class EventHubsExtensions
+    {
+        public static Azure.Response<Azure.ResourceManager.EventHubs.Models.CheckNameAvailabilityResult> CheckEventHubNameAvailability(this Azure.ResourceManager.Resources.SubscriptionResource subscriptionResource, Azure.ResourceManager.EventHubs.Models.CheckNameAvailabilityOptions options, System.Threading.CancellationToken cancellationToken = default(System.Threading.CancellationToken)) { throw null; }
+        public static System.Threading.Tasks.Task<Azure.Response<Azure.ResourceManager.EventHubs.Models.CheckNameAvailabilityResult>> CheckEventHubNameAvailabilityAsync(this Azure.ResourceManager.Resources.SubscriptionResource subscriptionResource, Azure.ResourceManager.EventHubs.Models.CheckNameAvailabilityOptions options, System.Threading.CancellationToken cancellationToken = default(System.Threading.CancellationToken)) { throw null; }
+        public static Azure.Pageable<Azure.ResourceManager.EventHubs.Models.AvailableCluster> GetAvailableClusterRegionClusters(this Azure.ResourceManager.Resources.SubscriptionResource subscriptionResource, System.Threading.CancellationToken cancellationToken = default(System.Threading.CancellationToken)) { throw null; }
+        public static Azure.AsyncPageable<Azure.ResourceManager.EventHubs.Models.AvailableCluster> GetAvailableClusterRegionClustersAsync(this Azure.ResourceManager.Resources.SubscriptionResource subscriptionResource, System.Threading.CancellationToken cancellationToken = default(System.Threading.CancellationToken)) { throw null; }
+        public static Azure.ResourceManager.EventHubs.ConsumerGroupResource GetConsumerGroupResource(this Azure.ResourceManager.ArmClient client, Azure.Core.ResourceIdentifier id) { throw null; }
+        public static Azure.ResourceManager.EventHubs.DisasterRecoveryAuthorizationRuleResource GetDisasterRecoveryAuthorizationRuleResource(this Azure.ResourceManager.ArmClient client, Azure.Core.ResourceIdentifier id) { throw null; }
+        public static Azure.ResourceManager.EventHubs.DisasterRecoveryResource GetDisasterRecoveryResource(this Azure.ResourceManager.ArmClient client, Azure.Core.ResourceIdentifier id) { throw null; }
+        public static Azure.ResourceManager.EventHubs.EventHubAuthorizationRuleResource GetEventHubAuthorizationRuleResource(this Azure.ResourceManager.ArmClient client, Azure.Core.ResourceIdentifier id) { throw null; }
+        public static Azure.Response<Azure.ResourceManager.EventHubs.EventHubClusterResource> GetEventHubCluster(this Azure.ResourceManager.Resources.ResourceGroupResource resourceGroupResource, string clusterName, System.Threading.CancellationToken cancellationToken = default(System.Threading.CancellationToken)) { throw null; }
+        public static System.Threading.Tasks.Task<Azure.Response<Azure.ResourceManager.EventHubs.EventHubClusterResource>> GetEventHubClusterAsync(this Azure.ResourceManager.Resources.ResourceGroupResource resourceGroupResource, string clusterName, System.Threading.CancellationToken cancellationToken = default(System.Threading.CancellationToken)) { throw null; }
+        public static Azure.ResourceManager.EventHubs.EventHubClusterResource GetEventHubClusterResource(this Azure.ResourceManager.ArmClient client, Azure.Core.ResourceIdentifier id) { throw null; }
+        public static Azure.ResourceManager.EventHubs.EventHubClusterCollection GetEventHubClusters(this Azure.ResourceManager.Resources.ResourceGroupResource resourceGroupResource) { throw null; }
+        public static Azure.Pageable<Azure.ResourceManager.EventHubs.EventHubClusterResource> GetEventHubClusters(this Azure.ResourceManager.Resources.SubscriptionResource subscriptionResource, System.Threading.CancellationToken cancellationToken = default(System.Threading.CancellationToken)) { throw null; }
+        public static Azure.AsyncPageable<Azure.ResourceManager.EventHubs.EventHubClusterResource> GetEventHubClustersAsync(this Azure.ResourceManager.Resources.SubscriptionResource subscriptionResource, System.Threading.CancellationToken cancellationToken = default(System.Threading.CancellationToken)) { throw null; }
+        public static Azure.Response<Azure.ResourceManager.EventHubs.EventHubNamespaceResource> GetEventHubNamespace(this Azure.ResourceManager.Resources.ResourceGroupResource resourceGroupResource, string namespaceName, System.Threading.CancellationToken cancellationToken = default(System.Threading.CancellationToken)) { throw null; }
+        public static System.Threading.Tasks.Task<Azure.Response<Azure.ResourceManager.EventHubs.EventHubNamespaceResource>> GetEventHubNamespaceAsync(this Azure.ResourceManager.Resources.ResourceGroupResource resourceGroupResource, string namespaceName, System.Threading.CancellationToken cancellationToken = default(System.Threading.CancellationToken)) { throw null; }
+        public static Azure.ResourceManager.EventHubs.EventHubNamespaceResource GetEventHubNamespaceResource(this Azure.ResourceManager.ArmClient client, Azure.Core.ResourceIdentifier id) { throw null; }
+        public static Azure.ResourceManager.EventHubs.EventHubNamespaceCollection GetEventHubNamespaces(this Azure.ResourceManager.Resources.ResourceGroupResource resourceGroupResource) { throw null; }
+        public static Azure.Pageable<Azure.ResourceManager.EventHubs.EventHubNamespaceResource> GetEventHubNamespaces(this Azure.ResourceManager.Resources.SubscriptionResource subscriptionResource, System.Threading.CancellationToken cancellationToken = default(System.Threading.CancellationToken)) { throw null; }
+        public static Azure.AsyncPageable<Azure.ResourceManager.EventHubs.EventHubNamespaceResource> GetEventHubNamespacesAsync(this Azure.ResourceManager.Resources.SubscriptionResource subscriptionResource, System.Threading.CancellationToken cancellationToken = default(System.Threading.CancellationToken)) { throw null; }
+        public static Azure.ResourceManager.EventHubs.EventHubResource GetEventHubResource(this Azure.ResourceManager.ArmClient client, Azure.Core.ResourceIdentifier id) { throw null; }
+        public static Azure.ResourceManager.EventHubs.EventHubsPrivateEndpointConnectionResource GetEventHubsPrivateEndpointConnectionResource(this Azure.ResourceManager.ArmClient client, Azure.Core.ResourceIdentifier id) { throw null; }
+        public static Azure.ResourceManager.EventHubs.NamespaceAuthorizationRuleResource GetNamespaceAuthorizationRuleResource(this Azure.ResourceManager.ArmClient client, Azure.Core.ResourceIdentifier id) { throw null; }
+        public static Azure.ResourceManager.EventHubs.NetworkRuleSetResource GetNetworkRuleSetResource(this Azure.ResourceManager.ArmClient client, Azure.Core.ResourceIdentifier id) { throw null; }
+        public static Azure.ResourceManager.EventHubs.SchemaGroupResource GetSchemaGroupResource(this Azure.ResourceManager.ArmClient client, Azure.Core.ResourceIdentifier id) { throw null; }
     }
     public partial class EventHubsPrivateEndpointConnectionCollection : Azure.ResourceManager.ArmCollection, System.Collections.Generic.IAsyncEnumerable<Azure.ResourceManager.EventHubs.EventHubsPrivateEndpointConnectionResource>, System.Collections.Generic.IEnumerable<Azure.ResourceManager.EventHubs.EventHubsPrivateEndpointConnectionResource>, System.Collections.IEnumerable
     {
@@ -484,14 +366,10 @@
     public partial class EventHubsPrivateEndpointConnectionData : Azure.ResourceManager.Models.ResourceData
     {
         public EventHubsPrivateEndpointConnectionData() { }
-<<<<<<< HEAD
-        public Azure.ResourceManager.EventHubs.Models.EventHubsPrivateLinkServiceConnectionState ConnectionState { get { throw null; } set { } }
-=======
         public Azure.ResourceManager.EventHubs.Models.ConnectionState ConnectionState { get { throw null; } set { } }
         public Azure.Core.AzureLocation? Location { get { throw null; } }
->>>>>>> 0e91c539
         public Azure.Core.ResourceIdentifier PrivateEndpointId { get { throw null; } set { } }
-        public Azure.ResourceManager.EventHubs.Models.EventHubsPrivateEndpointConnectionProvisioningState? ProvisioningState { get { throw null; } set { } }
+        public Azure.ResourceManager.EventHubs.Models.EndPointProvisioningState? ProvisioningState { get { throw null; } set { } }
     }
     public partial class EventHubsPrivateEndpointConnectionResource : Azure.ResourceManager.ArmResource
     {
@@ -507,9 +385,6 @@
         public virtual Azure.ResourceManager.ArmOperation<Azure.ResourceManager.EventHubs.EventHubsPrivateEndpointConnectionResource> Update(Azure.WaitUntil waitUntil, Azure.ResourceManager.EventHubs.EventHubsPrivateEndpointConnectionData data, System.Threading.CancellationToken cancellationToken = default(System.Threading.CancellationToken)) { throw null; }
         public virtual System.Threading.Tasks.Task<Azure.ResourceManager.ArmOperation<Azure.ResourceManager.EventHubs.EventHubsPrivateEndpointConnectionResource>> UpdateAsync(Azure.WaitUntil waitUntil, Azure.ResourceManager.EventHubs.EventHubsPrivateEndpointConnectionData data, System.Threading.CancellationToken cancellationToken = default(System.Threading.CancellationToken)) { throw null; }
     }
-<<<<<<< HEAD
-    public partial class EventHubsSchemaGroupCollection : Azure.ResourceManager.ArmCollection, System.Collections.Generic.IAsyncEnumerable<Azure.ResourceManager.EventHubs.EventHubsSchemaGroupResource>, System.Collections.Generic.IEnumerable<Azure.ResourceManager.EventHubs.EventHubsSchemaGroupResource>, System.Collections.IEnumerable
-=======
     public partial class NamespaceAuthorizationRuleCollection : Azure.ResourceManager.ArmCollection, System.Collections.Generic.IAsyncEnumerable<Azure.ResourceManager.EventHubs.NamespaceAuthorizationRuleResource>, System.Collections.Generic.IEnumerable<Azure.ResourceManager.EventHubs.NamespaceAuthorizationRuleResource>, System.Collections.IEnumerable
     {
         protected NamespaceAuthorizationRuleCollection() { }
@@ -566,55 +441,48 @@
         public virtual System.Threading.Tasks.Task<Azure.Response<Azure.ResourceManager.EventHubs.NetworkRuleSetResource>> GetAsync(System.Threading.CancellationToken cancellationToken = default(System.Threading.CancellationToken)) { throw null; }
     }
     public partial class SchemaGroupCollection : Azure.ResourceManager.ArmCollection, System.Collections.Generic.IAsyncEnumerable<Azure.ResourceManager.EventHubs.SchemaGroupResource>, System.Collections.Generic.IEnumerable<Azure.ResourceManager.EventHubs.SchemaGroupResource>, System.Collections.IEnumerable
->>>>>>> 0e91c539
-    {
-        protected EventHubsSchemaGroupCollection() { }
-        public virtual Azure.ResourceManager.ArmOperation<Azure.ResourceManager.EventHubs.EventHubsSchemaGroupResource> CreateOrUpdate(Azure.WaitUntil waitUntil, string schemaGroupName, Azure.ResourceManager.EventHubs.EventHubsSchemaGroupData data, System.Threading.CancellationToken cancellationToken = default(System.Threading.CancellationToken)) { throw null; }
-        public virtual System.Threading.Tasks.Task<Azure.ResourceManager.ArmOperation<Azure.ResourceManager.EventHubs.EventHubsSchemaGroupResource>> CreateOrUpdateAsync(Azure.WaitUntil waitUntil, string schemaGroupName, Azure.ResourceManager.EventHubs.EventHubsSchemaGroupData data, System.Threading.CancellationToken cancellationToken = default(System.Threading.CancellationToken)) { throw null; }
+    {
+        protected SchemaGroupCollection() { }
+        public virtual Azure.ResourceManager.ArmOperation<Azure.ResourceManager.EventHubs.SchemaGroupResource> CreateOrUpdate(Azure.WaitUntil waitUntil, string schemaGroupName, Azure.ResourceManager.EventHubs.SchemaGroupData data, System.Threading.CancellationToken cancellationToken = default(System.Threading.CancellationToken)) { throw null; }
+        public virtual System.Threading.Tasks.Task<Azure.ResourceManager.ArmOperation<Azure.ResourceManager.EventHubs.SchemaGroupResource>> CreateOrUpdateAsync(Azure.WaitUntil waitUntil, string schemaGroupName, Azure.ResourceManager.EventHubs.SchemaGroupData data, System.Threading.CancellationToken cancellationToken = default(System.Threading.CancellationToken)) { throw null; }
         public virtual Azure.Response<bool> Exists(string schemaGroupName, System.Threading.CancellationToken cancellationToken = default(System.Threading.CancellationToken)) { throw null; }
         public virtual System.Threading.Tasks.Task<Azure.Response<bool>> ExistsAsync(string schemaGroupName, System.Threading.CancellationToken cancellationToken = default(System.Threading.CancellationToken)) { throw null; }
-        public virtual Azure.Response<Azure.ResourceManager.EventHubs.EventHubsSchemaGroupResource> Get(string schemaGroupName, System.Threading.CancellationToken cancellationToken = default(System.Threading.CancellationToken)) { throw null; }
-        public virtual Azure.Pageable<Azure.ResourceManager.EventHubs.EventHubsSchemaGroupResource> GetAll(int? skip = default(int?), int? top = default(int?), System.Threading.CancellationToken cancellationToken = default(System.Threading.CancellationToken)) { throw null; }
-        public virtual Azure.AsyncPageable<Azure.ResourceManager.EventHubs.EventHubsSchemaGroupResource> GetAllAsync(int? skip = default(int?), int? top = default(int?), System.Threading.CancellationToken cancellationToken = default(System.Threading.CancellationToken)) { throw null; }
-        public virtual System.Threading.Tasks.Task<Azure.Response<Azure.ResourceManager.EventHubs.EventHubsSchemaGroupResource>> GetAsync(string schemaGroupName, System.Threading.CancellationToken cancellationToken = default(System.Threading.CancellationToken)) { throw null; }
-        System.Collections.Generic.IAsyncEnumerator<Azure.ResourceManager.EventHubs.EventHubsSchemaGroupResource> System.Collections.Generic.IAsyncEnumerable<Azure.ResourceManager.EventHubs.EventHubsSchemaGroupResource>.GetAsyncEnumerator(System.Threading.CancellationToken cancellationToken) { throw null; }
-        System.Collections.Generic.IEnumerator<Azure.ResourceManager.EventHubs.EventHubsSchemaGroupResource> System.Collections.Generic.IEnumerable<Azure.ResourceManager.EventHubs.EventHubsSchemaGroupResource>.GetEnumerator() { throw null; }
-        System.Collections.IEnumerator System.Collections.IEnumerable.GetEnumerator() { throw null; }
-    }
-<<<<<<< HEAD
-    public partial class EventHubsSchemaGroupData : Azure.ResourceManager.EventHubs.Models.ProxyResource
-=======
+        public virtual Azure.Response<Azure.ResourceManager.EventHubs.SchemaGroupResource> Get(string schemaGroupName, System.Threading.CancellationToken cancellationToken = default(System.Threading.CancellationToken)) { throw null; }
+        public virtual Azure.Pageable<Azure.ResourceManager.EventHubs.SchemaGroupResource> GetAll(int? skip = default(int?), int? top = default(int?), System.Threading.CancellationToken cancellationToken = default(System.Threading.CancellationToken)) { throw null; }
+        public virtual Azure.AsyncPageable<Azure.ResourceManager.EventHubs.SchemaGroupResource> GetAllAsync(int? skip = default(int?), int? top = default(int?), System.Threading.CancellationToken cancellationToken = default(System.Threading.CancellationToken)) { throw null; }
+        public virtual System.Threading.Tasks.Task<Azure.Response<Azure.ResourceManager.EventHubs.SchemaGroupResource>> GetAsync(string schemaGroupName, System.Threading.CancellationToken cancellationToken = default(System.Threading.CancellationToken)) { throw null; }
+        System.Collections.Generic.IAsyncEnumerator<Azure.ResourceManager.EventHubs.SchemaGroupResource> System.Collections.Generic.IAsyncEnumerable<Azure.ResourceManager.EventHubs.SchemaGroupResource>.GetAsyncEnumerator(System.Threading.CancellationToken cancellationToken) { throw null; }
+        System.Collections.Generic.IEnumerator<Azure.ResourceManager.EventHubs.SchemaGroupResource> System.Collections.Generic.IEnumerable<Azure.ResourceManager.EventHubs.SchemaGroupResource>.GetEnumerator() { throw null; }
+        System.Collections.IEnumerator System.Collections.IEnumerable.GetEnumerator() { throw null; }
+    }
     public partial class SchemaGroupData : Azure.ResourceManager.Models.ResourceData
->>>>>>> 0e91c539
-    {
-        public EventHubsSchemaGroupData() { }
+    {
+        public SchemaGroupData() { }
         public System.DateTimeOffset? CreatedAtUtc { get { throw null; } }
-        public Azure.ETag? ETag { get { throw null; } }
+        public System.Guid? ETag { get { throw null; } }
         public System.Collections.Generic.IDictionary<string, string> GroupProperties { get { throw null; } }
         public Azure.Core.AzureLocation? Location { get { throw null; } }
         public Azure.ResourceManager.EventHubs.Models.SchemaCompatibility? SchemaCompatibility { get { throw null; } set { } }
         public Azure.ResourceManager.EventHubs.Models.SchemaType? SchemaType { get { throw null; } set { } }
         public System.DateTimeOffset? UpdatedAtUtc { get { throw null; } }
     }
-    public partial class EventHubsSchemaGroupResource : Azure.ResourceManager.ArmResource
-    {
-        public static readonly Azure.Core.ResourceType ResourceType;
-        protected EventHubsSchemaGroupResource() { }
-        public virtual Azure.ResourceManager.EventHubs.EventHubsSchemaGroupData Data { get { throw null; } }
+    public partial class SchemaGroupResource : Azure.ResourceManager.ArmResource
+    {
+        public static readonly Azure.Core.ResourceType ResourceType;
+        protected SchemaGroupResource() { }
+        public virtual Azure.ResourceManager.EventHubs.SchemaGroupData Data { get { throw null; } }
         public virtual bool HasData { get { throw null; } }
         public static Azure.Core.ResourceIdentifier CreateResourceIdentifier(string subscriptionId, string resourceGroupName, string namespaceName, string schemaGroupName) { throw null; }
         public virtual Azure.ResourceManager.ArmOperation Delete(Azure.WaitUntil waitUntil, System.Threading.CancellationToken cancellationToken = default(System.Threading.CancellationToken)) { throw null; }
         public virtual System.Threading.Tasks.Task<Azure.ResourceManager.ArmOperation> DeleteAsync(Azure.WaitUntil waitUntil, System.Threading.CancellationToken cancellationToken = default(System.Threading.CancellationToken)) { throw null; }
-        public virtual Azure.Response<Azure.ResourceManager.EventHubs.EventHubsSchemaGroupResource> Get(System.Threading.CancellationToken cancellationToken = default(System.Threading.CancellationToken)) { throw null; }
-        public virtual System.Threading.Tasks.Task<Azure.Response<Azure.ResourceManager.EventHubs.EventHubsSchemaGroupResource>> GetAsync(System.Threading.CancellationToken cancellationToken = default(System.Threading.CancellationToken)) { throw null; }
-        public virtual Azure.ResourceManager.ArmOperation<Azure.ResourceManager.EventHubs.EventHubsSchemaGroupResource> Update(Azure.WaitUntil waitUntil, Azure.ResourceManager.EventHubs.EventHubsSchemaGroupData data, System.Threading.CancellationToken cancellationToken = default(System.Threading.CancellationToken)) { throw null; }
-        public virtual System.Threading.Tasks.Task<Azure.ResourceManager.ArmOperation<Azure.ResourceManager.EventHubs.EventHubsSchemaGroupResource>> UpdateAsync(Azure.WaitUntil waitUntil, Azure.ResourceManager.EventHubs.EventHubsSchemaGroupData data, System.Threading.CancellationToken cancellationToken = default(System.Threading.CancellationToken)) { throw null; }
+        public virtual Azure.Response<Azure.ResourceManager.EventHubs.SchemaGroupResource> Get(System.Threading.CancellationToken cancellationToken = default(System.Threading.CancellationToken)) { throw null; }
+        public virtual System.Threading.Tasks.Task<Azure.Response<Azure.ResourceManager.EventHubs.SchemaGroupResource>> GetAsync(System.Threading.CancellationToken cancellationToken = default(System.Threading.CancellationToken)) { throw null; }
+        public virtual Azure.ResourceManager.ArmOperation<Azure.ResourceManager.EventHubs.SchemaGroupResource> Update(Azure.WaitUntil waitUntil, Azure.ResourceManager.EventHubs.SchemaGroupData data, System.Threading.CancellationToken cancellationToken = default(System.Threading.CancellationToken)) { throw null; }
+        public virtual System.Threading.Tasks.Task<Azure.ResourceManager.ArmOperation<Azure.ResourceManager.EventHubs.SchemaGroupResource>> UpdateAsync(Azure.WaitUntil waitUntil, Azure.ResourceManager.EventHubs.SchemaGroupData data, System.Threading.CancellationToken cancellationToken = default(System.Threading.CancellationToken)) { throw null; }
     }
 }
 namespace Azure.ResourceManager.EventHubs.Models
 {
-<<<<<<< HEAD
-=======
     public partial class AccessKeys
     {
         internal AccessKeys() { }
@@ -645,7 +513,6 @@
         public static bool operator !=(Azure.ResourceManager.EventHubs.Models.AccessRight left, Azure.ResourceManager.EventHubs.Models.AccessRight right) { throw null; }
         public override string ToString() { throw null; }
     }
->>>>>>> 0e91c539
     public partial class AvailableCluster
     {
         internal AvailableCluster() { }
@@ -661,28 +528,104 @@
         public int? SizeLimitInBytes { get { throw null; } set { } }
         public bool? SkipEmptyArchives { get { throw null; } set { } }
     }
+    public partial class CheckNameAvailabilityOptions
+    {
+        public CheckNameAvailabilityOptions(string name) { }
+        public string Name { get { throw null; } }
+    }
+    public partial class CheckNameAvailabilityResult
+    {
+        internal CheckNameAvailabilityResult() { }
+        public string Message { get { throw null; } }
+        public bool? NameAvailable { get { throw null; } }
+        public Azure.ResourceManager.EventHubs.Models.UnavailableReason? Reason { get { throw null; } }
+    }
     public partial class ClusterQuotaConfigurationProperties
     {
         public ClusterQuotaConfigurationProperties() { }
         public System.Collections.Generic.IDictionary<string, string> Settings { get { throw null; } }
     }
+    public partial class ClusterSku
+    {
+        public ClusterSku(Azure.ResourceManager.EventHubs.Models.ClusterSkuName name) { }
+        public int? Capacity { get { throw null; } set { } }
+        public Azure.ResourceManager.EventHubs.Models.ClusterSkuName Name { get { throw null; } set { } }
+    }
+    [System.Runtime.InteropServices.StructLayoutAttribute(System.Runtime.InteropServices.LayoutKind.Sequential)]
+    public readonly partial struct ClusterSkuName : System.IEquatable<Azure.ResourceManager.EventHubs.Models.ClusterSkuName>
+    {
+        private readonly object _dummy;
+        private readonly int _dummyPrimitive;
+        public ClusterSkuName(string value) { throw null; }
+        public static Azure.ResourceManager.EventHubs.Models.ClusterSkuName Dedicated { get { throw null; } }
+        public bool Equals(Azure.ResourceManager.EventHubs.Models.ClusterSkuName other) { throw null; }
+        [System.ComponentModel.EditorBrowsableAttribute(System.ComponentModel.EditorBrowsableState.Never)]
+        public override bool Equals(object obj) { throw null; }
+        [System.ComponentModel.EditorBrowsableAttribute(System.ComponentModel.EditorBrowsableState.Never)]
+        public override int GetHashCode() { throw null; }
+        public static bool operator ==(Azure.ResourceManager.EventHubs.Models.ClusterSkuName left, Azure.ResourceManager.EventHubs.Models.ClusterSkuName right) { throw null; }
+        public static implicit operator Azure.ResourceManager.EventHubs.Models.ClusterSkuName (string value) { throw null; }
+        public static bool operator !=(Azure.ResourceManager.EventHubs.Models.ClusterSkuName left, Azure.ResourceManager.EventHubs.Models.ClusterSkuName right) { throw null; }
+        public override string ToString() { throw null; }
+    }
+    public partial class ConnectionState
+    {
+        public ConnectionState() { }
+        public string Description { get { throw null; } set { } }
+        public Azure.ResourceManager.EventHubs.Models.PrivateLinkConnectionStatus? Status { get { throw null; } set { } }
+    }
+    [System.Runtime.InteropServices.StructLayoutAttribute(System.Runtime.InteropServices.LayoutKind.Sequential)]
+    public readonly partial struct DefaultAction : System.IEquatable<Azure.ResourceManager.EventHubs.Models.DefaultAction>
+    {
+        private readonly object _dummy;
+        private readonly int _dummyPrimitive;
+        public DefaultAction(string value) { throw null; }
+        public static Azure.ResourceManager.EventHubs.Models.DefaultAction Allow { get { throw null; } }
+        public static Azure.ResourceManager.EventHubs.Models.DefaultAction Deny { get { throw null; } }
+        public bool Equals(Azure.ResourceManager.EventHubs.Models.DefaultAction other) { throw null; }
+        [System.ComponentModel.EditorBrowsableAttribute(System.ComponentModel.EditorBrowsableState.Never)]
+        public override bool Equals(object obj) { throw null; }
+        [System.ComponentModel.EditorBrowsableAttribute(System.ComponentModel.EditorBrowsableState.Never)]
+        public override int GetHashCode() { throw null; }
+        public static bool operator ==(Azure.ResourceManager.EventHubs.Models.DefaultAction left, Azure.ResourceManager.EventHubs.Models.DefaultAction right) { throw null; }
+        public static implicit operator Azure.ResourceManager.EventHubs.Models.DefaultAction (string value) { throw null; }
+        public static bool operator !=(Azure.ResourceManager.EventHubs.Models.DefaultAction left, Azure.ResourceManager.EventHubs.Models.DefaultAction right) { throw null; }
+        public override string ToString() { throw null; }
+    }
+    public enum DisasterRecoveryProvisioningState
+    {
+        Accepted = 0,
+        Succeeded = 1,
+        Failed = 2,
+    }
     public enum EncodingCaptureDescription
     {
         Avro = 0,
         AvroDeflate = 1,
     }
-    public partial class EventHubDestination
-    {
-        public EventHubDestination() { }
-        public string ArchiveNameFormat { get { throw null; } set { } }
-        public string BlobContainer { get { throw null; } set { } }
-        public string DataLakeAccountName { get { throw null; } set { } }
-        public string DataLakeFolderPath { get { throw null; } set { } }
-        public System.Guid? DataLakeSubscriptionId { get { throw null; } set { } }
-        public string Name { get { throw null; } set { } }
-        public Azure.Core.ResourceIdentifier StorageAccountResourceId { get { throw null; } set { } }
-    }
-    public enum EventHubEntityStatus
+    [System.Runtime.InteropServices.StructLayoutAttribute(System.Runtime.InteropServices.LayoutKind.Sequential)]
+    public readonly partial struct EndPointProvisioningState : System.IEquatable<Azure.ResourceManager.EventHubs.Models.EndPointProvisioningState>
+    {
+        private readonly object _dummy;
+        private readonly int _dummyPrimitive;
+        public EndPointProvisioningState(string value) { throw null; }
+        public static Azure.ResourceManager.EventHubs.Models.EndPointProvisioningState Canceled { get { throw null; } }
+        public static Azure.ResourceManager.EventHubs.Models.EndPointProvisioningState Creating { get { throw null; } }
+        public static Azure.ResourceManager.EventHubs.Models.EndPointProvisioningState Deleting { get { throw null; } }
+        public static Azure.ResourceManager.EventHubs.Models.EndPointProvisioningState Failed { get { throw null; } }
+        public static Azure.ResourceManager.EventHubs.Models.EndPointProvisioningState Succeeded { get { throw null; } }
+        public static Azure.ResourceManager.EventHubs.Models.EndPointProvisioningState Updating { get { throw null; } }
+        public bool Equals(Azure.ResourceManager.EventHubs.Models.EndPointProvisioningState other) { throw null; }
+        [System.ComponentModel.EditorBrowsableAttribute(System.ComponentModel.EditorBrowsableState.Never)]
+        public override bool Equals(object obj) { throw null; }
+        [System.ComponentModel.EditorBrowsableAttribute(System.ComponentModel.EditorBrowsableState.Never)]
+        public override int GetHashCode() { throw null; }
+        public static bool operator ==(Azure.ResourceManager.EventHubs.Models.EndPointProvisioningState left, Azure.ResourceManager.EventHubs.Models.EndPointProvisioningState right) { throw null; }
+        public static implicit operator Azure.ResourceManager.EventHubs.Models.EndPointProvisioningState (string value) { throw null; }
+        public static bool operator !=(Azure.ResourceManager.EventHubs.Models.EndPointProvisioningState left, Azure.ResourceManager.EventHubs.Models.EndPointProvisioningState right) { throw null; }
+        public override string ToString() { throw null; }
+    }
+    public enum EntityStatus
     {
         Unknown = 0,
         Active = 1,
@@ -694,242 +637,30 @@
         Deleting = 7,
         Renaming = 8,
     }
-    public partial class EventHubsAccessKeys
-    {
-        internal EventHubsAccessKeys() { }
-        public string AliasPrimaryConnectionString { get { throw null; } }
-        public string AliasSecondaryConnectionString { get { throw null; } }
-        public string KeyName { get { throw null; } }
-        public string PrimaryConnectionString { get { throw null; } }
-        public string PrimaryKey { get { throw null; } }
-        public string SecondaryConnectionString { get { throw null; } }
-        public string SecondaryKey { get { throw null; } }
-    }
-    [System.Runtime.InteropServices.StructLayoutAttribute(System.Runtime.InteropServices.LayoutKind.Sequential)]
-    public readonly partial struct EventHubsAccessKeyType : System.IEquatable<Azure.ResourceManager.EventHubs.Models.EventHubsAccessKeyType>
-    {
-        private readonly object _dummy;
-        private readonly int _dummyPrimitive;
-        public EventHubsAccessKeyType(string value) { throw null; }
-        public static Azure.ResourceManager.EventHubs.Models.EventHubsAccessKeyType PrimaryKey { get { throw null; } }
-        public static Azure.ResourceManager.EventHubs.Models.EventHubsAccessKeyType SecondaryKey { get { throw null; } }
-        public bool Equals(Azure.ResourceManager.EventHubs.Models.EventHubsAccessKeyType other) { throw null; }
-        [System.ComponentModel.EditorBrowsableAttribute(System.ComponentModel.EditorBrowsableState.Never)]
-        public override bool Equals(object obj) { throw null; }
-        [System.ComponentModel.EditorBrowsableAttribute(System.ComponentModel.EditorBrowsableState.Never)]
-        public override int GetHashCode() { throw null; }
-        public static bool operator ==(Azure.ResourceManager.EventHubs.Models.EventHubsAccessKeyType left, Azure.ResourceManager.EventHubs.Models.EventHubsAccessKeyType right) { throw null; }
-        public static implicit operator Azure.ResourceManager.EventHubs.Models.EventHubsAccessKeyType (string value) { throw null; }
-        public static bool operator !=(Azure.ResourceManager.EventHubs.Models.EventHubsAccessKeyType left, Azure.ResourceManager.EventHubs.Models.EventHubsAccessKeyType right) { throw null; }
-        public override string ToString() { throw null; }
-    }
-    [System.Runtime.InteropServices.StructLayoutAttribute(System.Runtime.InteropServices.LayoutKind.Sequential)]
-    public readonly partial struct EventHubsAccessRight : System.IEquatable<Azure.ResourceManager.EventHubs.Models.EventHubsAccessRight>
-    {
-        private readonly object _dummy;
-        private readonly int _dummyPrimitive;
-        public EventHubsAccessRight(string value) { throw null; }
-        public static Azure.ResourceManager.EventHubs.Models.EventHubsAccessRight Listen { get { throw null; } }
-        public static Azure.ResourceManager.EventHubs.Models.EventHubsAccessRight Manage { get { throw null; } }
-        public static Azure.ResourceManager.EventHubs.Models.EventHubsAccessRight Send { get { throw null; } }
-        public bool Equals(Azure.ResourceManager.EventHubs.Models.EventHubsAccessRight other) { throw null; }
-        [System.ComponentModel.EditorBrowsableAttribute(System.ComponentModel.EditorBrowsableState.Never)]
-        public override bool Equals(object obj) { throw null; }
-        [System.ComponentModel.EditorBrowsableAttribute(System.ComponentModel.EditorBrowsableState.Never)]
-        public override int GetHashCode() { throw null; }
-        public static bool operator ==(Azure.ResourceManager.EventHubs.Models.EventHubsAccessRight left, Azure.ResourceManager.EventHubs.Models.EventHubsAccessRight right) { throw null; }
-        public static implicit operator Azure.ResourceManager.EventHubs.Models.EventHubsAccessRight (string value) { throw null; }
-        public static bool operator !=(Azure.ResourceManager.EventHubs.Models.EventHubsAccessRight left, Azure.ResourceManager.EventHubs.Models.EventHubsAccessRight right) { throw null; }
-        public override string ToString() { throw null; }
-    }
-    public partial class EventHubsClusterSku
-    {
-        public EventHubsClusterSku(Azure.ResourceManager.EventHubs.Models.EventHubsClusterSkuName name) { }
-        public int? Capacity { get { throw null; } set { } }
-        public Azure.ResourceManager.EventHubs.Models.EventHubsClusterSkuName Name { get { throw null; } set { } }
-    }
-    [System.Runtime.InteropServices.StructLayoutAttribute(System.Runtime.InteropServices.LayoutKind.Sequential)]
-    public readonly partial struct EventHubsClusterSkuName : System.IEquatable<Azure.ResourceManager.EventHubs.Models.EventHubsClusterSkuName>
-    {
-        private readonly object _dummy;
-        private readonly int _dummyPrimitive;
-        public EventHubsClusterSkuName(string value) { throw null; }
-        public static Azure.ResourceManager.EventHubs.Models.EventHubsClusterSkuName Dedicated { get { throw null; } }
-        public bool Equals(Azure.ResourceManager.EventHubs.Models.EventHubsClusterSkuName other) { throw null; }
-        [System.ComponentModel.EditorBrowsableAttribute(System.ComponentModel.EditorBrowsableState.Never)]
-        public override bool Equals(object obj) { throw null; }
-        [System.ComponentModel.EditorBrowsableAttribute(System.ComponentModel.EditorBrowsableState.Never)]
-        public override int GetHashCode() { throw null; }
-        public static bool operator ==(Azure.ResourceManager.EventHubs.Models.EventHubsClusterSkuName left, Azure.ResourceManager.EventHubs.Models.EventHubsClusterSkuName right) { throw null; }
-        public static implicit operator Azure.ResourceManager.EventHubs.Models.EventHubsClusterSkuName (string value) { throw null; }
-        public static bool operator !=(Azure.ResourceManager.EventHubs.Models.EventHubsClusterSkuName left, Azure.ResourceManager.EventHubs.Models.EventHubsClusterSkuName right) { throw null; }
-        public override string ToString() { throw null; }
-    }
-    public enum EventHubsDisasterRecoveryProvisioningState
-    {
-        Accepted = 0,
-        Succeeded = 1,
-        Failed = 2,
-    }
-    public enum EventHubsDisasterRecoveryRole
-    {
-        Primary = 0,
-        PrimaryNotReplicating = 1,
-        Secondary = 2,
-    }
-    public partial class EventHubsEncryption
-    {
-        public EventHubsEncryption() { }
+    public partial class EventHubDestination
+    {
+        public EventHubDestination() { }
+        public string ArchiveNameFormat { get { throw null; } set { } }
+        public string BlobContainer { get { throw null; } set { } }
+        public string DataLakeAccountName { get { throw null; } set { } }
+        public string DataLakeFolderPath { get { throw null; } set { } }
+        public System.Guid? DataLakeSubscriptionId { get { throw null; } set { } }
+        public string Name { get { throw null; } set { } }
+        public string StorageAccountResourceId { get { throw null; } set { } }
+    }
+    public partial class EventHubEncryption
+    {
+        public EventHubEncryption() { }
         public string KeySource { get { throw null; } set { } }
-        public System.Collections.Generic.IList<Azure.ResourceManager.EventHubs.Models.EventHubsKeyVaultProperties> KeyVaultProperties { get { throw null; } }
+        public System.Collections.Generic.IList<Azure.ResourceManager.EventHubs.Models.KeyVaultProperties> KeyVaultProperties { get { throw null; } }
         public bool? RequireInfrastructureEncryption { get { throw null; } set { } }
     }
-    public partial class EventHubsKeyVaultProperties
-    {
-        public EventHubsKeyVaultProperties() { }
-        public string KeyName { get { throw null; } set { } }
-        public System.Uri KeyVaultUri { get { throw null; } set { } }
-        public string KeyVersion { get { throw null; } set { } }
-        public string UserAssignedIdentity { get { throw null; } set { } }
-    }
-    public partial class EventHubsNameAvailabilityContent
-    {
-        public EventHubsNameAvailabilityContent(string name) { }
-        public string Name { get { throw null; } }
-    }
-    public partial class EventHubsNameAvailabilityResult
-    {
-        internal EventHubsNameAvailabilityResult() { }
-        public string Message { get { throw null; } }
-        public bool? NameAvailable { get { throw null; } }
-        public Azure.ResourceManager.EventHubs.Models.UnavailableReason? Reason { get { throw null; } }
-    }
-    [System.Runtime.InteropServices.StructLayoutAttribute(System.Runtime.InteropServices.LayoutKind.Sequential)]
-    public readonly partial struct EventHubsNetworkRuleIPAction : System.IEquatable<Azure.ResourceManager.EventHubs.Models.EventHubsNetworkRuleIPAction>
-    {
-        private readonly object _dummy;
-        private readonly int _dummyPrimitive;
-        public EventHubsNetworkRuleIPAction(string value) { throw null; }
-        public static Azure.ResourceManager.EventHubs.Models.EventHubsNetworkRuleIPAction Allow { get { throw null; } }
-        public bool Equals(Azure.ResourceManager.EventHubs.Models.EventHubsNetworkRuleIPAction other) { throw null; }
-        [System.ComponentModel.EditorBrowsableAttribute(System.ComponentModel.EditorBrowsableState.Never)]
-        public override bool Equals(object obj) { throw null; }
-        [System.ComponentModel.EditorBrowsableAttribute(System.ComponentModel.EditorBrowsableState.Never)]
-        public override int GetHashCode() { throw null; }
-        public static bool operator ==(Azure.ResourceManager.EventHubs.Models.EventHubsNetworkRuleIPAction left, Azure.ResourceManager.EventHubs.Models.EventHubsNetworkRuleIPAction right) { throw null; }
-        public static implicit operator Azure.ResourceManager.EventHubs.Models.EventHubsNetworkRuleIPAction (string value) { throw null; }
-        public static bool operator !=(Azure.ResourceManager.EventHubs.Models.EventHubsNetworkRuleIPAction left, Azure.ResourceManager.EventHubs.Models.EventHubsNetworkRuleIPAction right) { throw null; }
-        public override string ToString() { throw null; }
-    }
-    [System.Runtime.InteropServices.StructLayoutAttribute(System.Runtime.InteropServices.LayoutKind.Sequential)]
-    public readonly partial struct EventHubsNetworkRuleSetDefaultAction : System.IEquatable<Azure.ResourceManager.EventHubs.Models.EventHubsNetworkRuleSetDefaultAction>
-    {
-        private readonly object _dummy;
-        private readonly int _dummyPrimitive;
-        public EventHubsNetworkRuleSetDefaultAction(string value) { throw null; }
-        public static Azure.ResourceManager.EventHubs.Models.EventHubsNetworkRuleSetDefaultAction Allow { get { throw null; } }
-        public static Azure.ResourceManager.EventHubs.Models.EventHubsNetworkRuleSetDefaultAction Deny { get { throw null; } }
-        public bool Equals(Azure.ResourceManager.EventHubs.Models.EventHubsNetworkRuleSetDefaultAction other) { throw null; }
-        [System.ComponentModel.EditorBrowsableAttribute(System.ComponentModel.EditorBrowsableState.Never)]
-        public override bool Equals(object obj) { throw null; }
-        [System.ComponentModel.EditorBrowsableAttribute(System.ComponentModel.EditorBrowsableState.Never)]
-        public override int GetHashCode() { throw null; }
-        public static bool operator ==(Azure.ResourceManager.EventHubs.Models.EventHubsNetworkRuleSetDefaultAction left, Azure.ResourceManager.EventHubs.Models.EventHubsNetworkRuleSetDefaultAction right) { throw null; }
-        public static implicit operator Azure.ResourceManager.EventHubs.Models.EventHubsNetworkRuleSetDefaultAction (string value) { throw null; }
-        public static bool operator !=(Azure.ResourceManager.EventHubs.Models.EventHubsNetworkRuleSetDefaultAction left, Azure.ResourceManager.EventHubs.Models.EventHubsNetworkRuleSetDefaultAction right) { throw null; }
-        public override string ToString() { throw null; }
-    }
-    public partial class EventHubsNetworkRuleSetIPRules
-    {
-        public EventHubsNetworkRuleSetIPRules() { }
-        public Azure.ResourceManager.EventHubs.Models.EventHubsNetworkRuleIPAction? Action { get { throw null; } set { } }
-        public string IPMask { get { throw null; } set { } }
-    }
-    public partial class EventHubsNetworkRuleSetVirtualNetworkRules
-    {
-        public EventHubsNetworkRuleSetVirtualNetworkRules() { }
-        public bool? IgnoreMissingVnetServiceEndpoint { get { throw null; } set { } }
-        public Azure.Core.ResourceIdentifier SubnetId { get { throw null; } set { } }
-    }
-    [System.Runtime.InteropServices.StructLayoutAttribute(System.Runtime.InteropServices.LayoutKind.Sequential)]
-    public readonly partial struct EventHubsPrivateEndpointConnectionProvisioningState : System.IEquatable<Azure.ResourceManager.EventHubs.Models.EventHubsPrivateEndpointConnectionProvisioningState>
-    {
-        private readonly object _dummy;
-        private readonly int _dummyPrimitive;
-        public EventHubsPrivateEndpointConnectionProvisioningState(string value) { throw null; }
-        public static Azure.ResourceManager.EventHubs.Models.EventHubsPrivateEndpointConnectionProvisioningState Canceled { get { throw null; } }
-        public static Azure.ResourceManager.EventHubs.Models.EventHubsPrivateEndpointConnectionProvisioningState Creating { get { throw null; } }
-        public static Azure.ResourceManager.EventHubs.Models.EventHubsPrivateEndpointConnectionProvisioningState Deleting { get { throw null; } }
-        public static Azure.ResourceManager.EventHubs.Models.EventHubsPrivateEndpointConnectionProvisioningState Failed { get { throw null; } }
-        public static Azure.ResourceManager.EventHubs.Models.EventHubsPrivateEndpointConnectionProvisioningState Succeeded { get { throw null; } }
-        public static Azure.ResourceManager.EventHubs.Models.EventHubsPrivateEndpointConnectionProvisioningState Updating { get { throw null; } }
-        public bool Equals(Azure.ResourceManager.EventHubs.Models.EventHubsPrivateEndpointConnectionProvisioningState other) { throw null; }
-        [System.ComponentModel.EditorBrowsableAttribute(System.ComponentModel.EditorBrowsableState.Never)]
-        public override bool Equals(object obj) { throw null; }
-        [System.ComponentModel.EditorBrowsableAttribute(System.ComponentModel.EditorBrowsableState.Never)]
-        public override int GetHashCode() { throw null; }
-        public static bool operator ==(Azure.ResourceManager.EventHubs.Models.EventHubsPrivateEndpointConnectionProvisioningState left, Azure.ResourceManager.EventHubs.Models.EventHubsPrivateEndpointConnectionProvisioningState right) { throw null; }
-        public static implicit operator Azure.ResourceManager.EventHubs.Models.EventHubsPrivateEndpointConnectionProvisioningState (string value) { throw null; }
-        public static bool operator !=(Azure.ResourceManager.EventHubs.Models.EventHubsPrivateEndpointConnectionProvisioningState left, Azure.ResourceManager.EventHubs.Models.EventHubsPrivateEndpointConnectionProvisioningState right) { throw null; }
-        public override string ToString() { throw null; }
-    }
-    [System.Runtime.InteropServices.StructLayoutAttribute(System.Runtime.InteropServices.LayoutKind.Sequential)]
-    public readonly partial struct EventHubsPrivateLinkConnectionStatus : System.IEquatable<Azure.ResourceManager.EventHubs.Models.EventHubsPrivateLinkConnectionStatus>
-    {
-        private readonly object _dummy;
-        private readonly int _dummyPrimitive;
-        public EventHubsPrivateLinkConnectionStatus(string value) { throw null; }
-        public static Azure.ResourceManager.EventHubs.Models.EventHubsPrivateLinkConnectionStatus Approved { get { throw null; } }
-        public static Azure.ResourceManager.EventHubs.Models.EventHubsPrivateLinkConnectionStatus Disconnected { get { throw null; } }
-        public static Azure.ResourceManager.EventHubs.Models.EventHubsPrivateLinkConnectionStatus Pending { get { throw null; } }
-        public static Azure.ResourceManager.EventHubs.Models.EventHubsPrivateLinkConnectionStatus Rejected { get { throw null; } }
-        public bool Equals(Azure.ResourceManager.EventHubs.Models.EventHubsPrivateLinkConnectionStatus other) { throw null; }
-        [System.ComponentModel.EditorBrowsableAttribute(System.ComponentModel.EditorBrowsableState.Never)]
-        public override bool Equals(object obj) { throw null; }
-        [System.ComponentModel.EditorBrowsableAttribute(System.ComponentModel.EditorBrowsableState.Never)]
-        public override int GetHashCode() { throw null; }
-        public static bool operator ==(Azure.ResourceManager.EventHubs.Models.EventHubsPrivateLinkConnectionStatus left, Azure.ResourceManager.EventHubs.Models.EventHubsPrivateLinkConnectionStatus right) { throw null; }
-        public static implicit operator Azure.ResourceManager.EventHubs.Models.EventHubsPrivateLinkConnectionStatus (string value) { throw null; }
-        public static bool operator !=(Azure.ResourceManager.EventHubs.Models.EventHubsPrivateLinkConnectionStatus left, Azure.ResourceManager.EventHubs.Models.EventHubsPrivateLinkConnectionStatus right) { throw null; }
-        public override string ToString() { throw null; }
-    }
-    public partial class EventHubsPrivateLinkResourceData : Azure.ResourceManager.Models.ResourceData
-    {
-        internal EventHubsPrivateLinkResourceData() { }
+    public partial class EventHubsPrivateLinkResource : Azure.ResourceManager.Models.ResourceData
+    {
+        internal EventHubsPrivateLinkResource() { }
         public string GroupId { get { throw null; } }
         public System.Collections.Generic.IReadOnlyList<string> RequiredMembers { get { throw null; } }
         public System.Collections.Generic.IReadOnlyList<string> RequiredZoneNames { get { throw null; } }
-    }
-    public partial class EventHubsPrivateLinkServiceConnectionState
-    {
-        public EventHubsPrivateLinkServiceConnectionState() { }
-        public string Description { get { throw null; } set { } }
-        public Azure.ResourceManager.EventHubs.Models.EventHubsPrivateLinkConnectionStatus? Status { get { throw null; } set { } }
-    }
-    [System.Runtime.InteropServices.StructLayoutAttribute(System.Runtime.InteropServices.LayoutKind.Sequential)]
-    public readonly partial struct EventHubsPublicNetworkAccessFlag : System.IEquatable<Azure.ResourceManager.EventHubs.Models.EventHubsPublicNetworkAccessFlag>
-    {
-        private readonly object _dummy;
-        private readonly int _dummyPrimitive;
-        public EventHubsPublicNetworkAccessFlag(string value) { throw null; }
-        public static Azure.ResourceManager.EventHubs.Models.EventHubsPublicNetworkAccessFlag Disabled { get { throw null; } }
-        public static Azure.ResourceManager.EventHubs.Models.EventHubsPublicNetworkAccessFlag Enabled { get { throw null; } }
-        public bool Equals(Azure.ResourceManager.EventHubs.Models.EventHubsPublicNetworkAccessFlag other) { throw null; }
-        [System.ComponentModel.EditorBrowsableAttribute(System.ComponentModel.EditorBrowsableState.Never)]
-        public override bool Equals(object obj) { throw null; }
-        [System.ComponentModel.EditorBrowsableAttribute(System.ComponentModel.EditorBrowsableState.Never)]
-        public override int GetHashCode() { throw null; }
-        public static bool operator ==(Azure.ResourceManager.EventHubs.Models.EventHubsPublicNetworkAccessFlag left, Azure.ResourceManager.EventHubs.Models.EventHubsPublicNetworkAccessFlag right) { throw null; }
-        public static implicit operator Azure.ResourceManager.EventHubs.Models.EventHubsPublicNetworkAccessFlag (string value) { throw null; }
-        public static bool operator !=(Azure.ResourceManager.EventHubs.Models.EventHubsPublicNetworkAccessFlag left, Azure.ResourceManager.EventHubs.Models.EventHubsPublicNetworkAccessFlag right) { throw null; }
-        public override string ToString() { throw null; }
-    }
-<<<<<<< HEAD
-    public partial class EventHubsRegenerateAccessKeyContent
-    {
-        public EventHubsRegenerateAccessKeyContent(Azure.ResourceManager.EventHubs.Models.EventHubsAccessKeyType keyType) { }
-        public string Key { get { throw null; } set { } }
-        public Azure.ResourceManager.EventHubs.Models.EventHubsAccessKeyType KeyType { get { throw null; } }
     }
     public partial class EventHubsSku
     {
@@ -938,8 +669,6 @@
         public Azure.ResourceManager.EventHubs.Models.EventHubsSkuName Name { get { throw null; } set { } }
         public Azure.ResourceManager.EventHubs.Models.EventHubsSkuTier? Tier { get { throw null; } set { } }
     }
-=======
->>>>>>> 0e91c539
     [System.Runtime.InteropServices.StructLayoutAttribute(System.Runtime.InteropServices.LayoutKind.Sequential)]
     public readonly partial struct EventHubsSkuName : System.IEquatable<Azure.ResourceManager.EventHubs.Models.EventHubsSkuName>
     {
@@ -978,10 +707,110 @@
         public static bool operator !=(Azure.ResourceManager.EventHubs.Models.EventHubsSkuTier left, Azure.ResourceManager.EventHubs.Models.EventHubsSkuTier right) { throw null; }
         public override string ToString() { throw null; }
     }
-    public partial class ProxyResource : Azure.ResourceManager.Models.ResourceData
-    {
-        public ProxyResource() { }
-        public Azure.Core.AzureLocation? Location { get { throw null; } }
+    [System.Runtime.InteropServices.StructLayoutAttribute(System.Runtime.InteropServices.LayoutKind.Sequential)]
+    public readonly partial struct KeyType : System.IEquatable<Azure.ResourceManager.EventHubs.Models.KeyType>
+    {
+        private readonly object _dummy;
+        private readonly int _dummyPrimitive;
+        public KeyType(string value) { throw null; }
+        public static Azure.ResourceManager.EventHubs.Models.KeyType PrimaryKey { get { throw null; } }
+        public static Azure.ResourceManager.EventHubs.Models.KeyType SecondaryKey { get { throw null; } }
+        public bool Equals(Azure.ResourceManager.EventHubs.Models.KeyType other) { throw null; }
+        [System.ComponentModel.EditorBrowsableAttribute(System.ComponentModel.EditorBrowsableState.Never)]
+        public override bool Equals(object obj) { throw null; }
+        [System.ComponentModel.EditorBrowsableAttribute(System.ComponentModel.EditorBrowsableState.Never)]
+        public override int GetHashCode() { throw null; }
+        public static bool operator ==(Azure.ResourceManager.EventHubs.Models.KeyType left, Azure.ResourceManager.EventHubs.Models.KeyType right) { throw null; }
+        public static implicit operator Azure.ResourceManager.EventHubs.Models.KeyType (string value) { throw null; }
+        public static bool operator !=(Azure.ResourceManager.EventHubs.Models.KeyType left, Azure.ResourceManager.EventHubs.Models.KeyType right) { throw null; }
+        public override string ToString() { throw null; }
+    }
+    public partial class KeyVaultProperties
+    {
+        public KeyVaultProperties() { }
+        public string KeyName { get { throw null; } set { } }
+        public System.Uri KeyVaultUri { get { throw null; } set { } }
+        public string KeyVersion { get { throw null; } set { } }
+        public string UserAssignedIdentity { get { throw null; } set { } }
+    }
+    [System.Runtime.InteropServices.StructLayoutAttribute(System.Runtime.InteropServices.LayoutKind.Sequential)]
+    public readonly partial struct NetworkRuleIPAction : System.IEquatable<Azure.ResourceManager.EventHubs.Models.NetworkRuleIPAction>
+    {
+        private readonly object _dummy;
+        private readonly int _dummyPrimitive;
+        public NetworkRuleIPAction(string value) { throw null; }
+        public static Azure.ResourceManager.EventHubs.Models.NetworkRuleIPAction Allow { get { throw null; } }
+        public bool Equals(Azure.ResourceManager.EventHubs.Models.NetworkRuleIPAction other) { throw null; }
+        [System.ComponentModel.EditorBrowsableAttribute(System.ComponentModel.EditorBrowsableState.Never)]
+        public override bool Equals(object obj) { throw null; }
+        [System.ComponentModel.EditorBrowsableAttribute(System.ComponentModel.EditorBrowsableState.Never)]
+        public override int GetHashCode() { throw null; }
+        public static bool operator ==(Azure.ResourceManager.EventHubs.Models.NetworkRuleIPAction left, Azure.ResourceManager.EventHubs.Models.NetworkRuleIPAction right) { throw null; }
+        public static implicit operator Azure.ResourceManager.EventHubs.Models.NetworkRuleIPAction (string value) { throw null; }
+        public static bool operator !=(Azure.ResourceManager.EventHubs.Models.NetworkRuleIPAction left, Azure.ResourceManager.EventHubs.Models.NetworkRuleIPAction right) { throw null; }
+        public override string ToString() { throw null; }
+    }
+    public partial class NetworkRuleSetIPRules
+    {
+        public NetworkRuleSetIPRules() { }
+        public Azure.ResourceManager.EventHubs.Models.NetworkRuleIPAction? Action { get { throw null; } set { } }
+        public string IPMask { get { throw null; } set { } }
+    }
+    public partial class NetworkRuleSetVirtualNetworkRules
+    {
+        public NetworkRuleSetVirtualNetworkRules() { }
+        public bool? IgnoreMissingVnetServiceEndpoint { get { throw null; } set { } }
+        public Azure.Core.ResourceIdentifier SubnetId { get { throw null; } set { } }
+    }
+    [System.Runtime.InteropServices.StructLayoutAttribute(System.Runtime.InteropServices.LayoutKind.Sequential)]
+    public readonly partial struct PrivateLinkConnectionStatus : System.IEquatable<Azure.ResourceManager.EventHubs.Models.PrivateLinkConnectionStatus>
+    {
+        private readonly object _dummy;
+        private readonly int _dummyPrimitive;
+        public PrivateLinkConnectionStatus(string value) { throw null; }
+        public static Azure.ResourceManager.EventHubs.Models.PrivateLinkConnectionStatus Approved { get { throw null; } }
+        public static Azure.ResourceManager.EventHubs.Models.PrivateLinkConnectionStatus Disconnected { get { throw null; } }
+        public static Azure.ResourceManager.EventHubs.Models.PrivateLinkConnectionStatus Pending { get { throw null; } }
+        public static Azure.ResourceManager.EventHubs.Models.PrivateLinkConnectionStatus Rejected { get { throw null; } }
+        public bool Equals(Azure.ResourceManager.EventHubs.Models.PrivateLinkConnectionStatus other) { throw null; }
+        [System.ComponentModel.EditorBrowsableAttribute(System.ComponentModel.EditorBrowsableState.Never)]
+        public override bool Equals(object obj) { throw null; }
+        [System.ComponentModel.EditorBrowsableAttribute(System.ComponentModel.EditorBrowsableState.Never)]
+        public override int GetHashCode() { throw null; }
+        public static bool operator ==(Azure.ResourceManager.EventHubs.Models.PrivateLinkConnectionStatus left, Azure.ResourceManager.EventHubs.Models.PrivateLinkConnectionStatus right) { throw null; }
+        public static implicit operator Azure.ResourceManager.EventHubs.Models.PrivateLinkConnectionStatus (string value) { throw null; }
+        public static bool operator !=(Azure.ResourceManager.EventHubs.Models.PrivateLinkConnectionStatus left, Azure.ResourceManager.EventHubs.Models.PrivateLinkConnectionStatus right) { throw null; }
+        public override string ToString() { throw null; }
+    }
+    [System.Runtime.InteropServices.StructLayoutAttribute(System.Runtime.InteropServices.LayoutKind.Sequential)]
+    public readonly partial struct PublicNetworkAccessFlag : System.IEquatable<Azure.ResourceManager.EventHubs.Models.PublicNetworkAccessFlag>
+    {
+        private readonly object _dummy;
+        private readonly int _dummyPrimitive;
+        public PublicNetworkAccessFlag(string value) { throw null; }
+        public static Azure.ResourceManager.EventHubs.Models.PublicNetworkAccessFlag Disabled { get { throw null; } }
+        public static Azure.ResourceManager.EventHubs.Models.PublicNetworkAccessFlag Enabled { get { throw null; } }
+        public bool Equals(Azure.ResourceManager.EventHubs.Models.PublicNetworkAccessFlag other) { throw null; }
+        [System.ComponentModel.EditorBrowsableAttribute(System.ComponentModel.EditorBrowsableState.Never)]
+        public override bool Equals(object obj) { throw null; }
+        [System.ComponentModel.EditorBrowsableAttribute(System.ComponentModel.EditorBrowsableState.Never)]
+        public override int GetHashCode() { throw null; }
+        public static bool operator ==(Azure.ResourceManager.EventHubs.Models.PublicNetworkAccessFlag left, Azure.ResourceManager.EventHubs.Models.PublicNetworkAccessFlag right) { throw null; }
+        public static implicit operator Azure.ResourceManager.EventHubs.Models.PublicNetworkAccessFlag (string value) { throw null; }
+        public static bool operator !=(Azure.ResourceManager.EventHubs.Models.PublicNetworkAccessFlag left, Azure.ResourceManager.EventHubs.Models.PublicNetworkAccessFlag right) { throw null; }
+        public override string ToString() { throw null; }
+    }
+    public partial class RegenerateAccessKeyOptions
+    {
+        public RegenerateAccessKeyOptions(Azure.ResourceManager.EventHubs.Models.KeyType keyType) { }
+        public string Key { get { throw null; } set { } }
+        public Azure.ResourceManager.EventHubs.Models.KeyType KeyType { get { throw null; } }
+    }
+    public enum RoleDisasterRecovery
+    {
+        Primary = 0,
+        PrimaryNotReplicating = 1,
+        Secondary = 2,
     }
     [System.Runtime.InteropServices.StructLayoutAttribute(System.Runtime.InteropServices.LayoutKind.Sequential)]
     public readonly partial struct SchemaCompatibility : System.IEquatable<Azure.ResourceManager.EventHubs.Models.SchemaCompatibility>
