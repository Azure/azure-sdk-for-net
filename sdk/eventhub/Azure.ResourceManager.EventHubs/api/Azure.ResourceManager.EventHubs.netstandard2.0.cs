--- conflicted
+++ resolved
@@ -616,15 +616,9 @@
     }
     public partial class EventHubsEncryption
     {
-<<<<<<< HEAD
-        public EventHubEncryption() { }
-        public Azure.ResourceManager.EventHubs.Models.KeySource? KeySource { get { throw null; } set { } }
-        public System.Collections.Generic.IList<Azure.ResourceManager.EventHubs.Models.KeyVaultProperties> KeyVaultProperties { get { throw null; } }
-=======
         public EventHubsEncryption() { }
         public string KeySource { get { throw null; } set { } }
         public System.Collections.Generic.IList<Azure.ResourceManager.EventHubs.Models.EventHubsKeyVaultProperties> KeyVaultProperties { get { throw null; } }
->>>>>>> c0109634
         public bool? RequireInfrastructureEncryption { get { throw null; } set { } }
     }
     public partial class EventHubsKeyVaultProperties
@@ -695,28 +689,7 @@
         public Azure.Core.ResourceIdentifier SubnetId { get { throw null; } set { } }
     }
     [System.Runtime.InteropServices.StructLayoutAttribute(System.Runtime.InteropServices.LayoutKind.Sequential)]
-<<<<<<< HEAD
-    public readonly partial struct KeySource : System.IEquatable<Azure.ResourceManager.EventHubs.Models.KeySource>
-    {
-        private readonly object _dummy;
-        private readonly int _dummyPrimitive;
-        public KeySource(string value) { throw null; }
-        public static Azure.ResourceManager.EventHubs.Models.KeySource MicrosoftKeyVault { get { throw null; } }
-        public bool Equals(Azure.ResourceManager.EventHubs.Models.KeySource other) { throw null; }
-        [System.ComponentModel.EditorBrowsableAttribute(System.ComponentModel.EditorBrowsableState.Never)]
-        public override bool Equals(object obj) { throw null; }
-        [System.ComponentModel.EditorBrowsableAttribute(System.ComponentModel.EditorBrowsableState.Never)]
-        public override int GetHashCode() { throw null; }
-        public static bool operator ==(Azure.ResourceManager.EventHubs.Models.KeySource left, Azure.ResourceManager.EventHubs.Models.KeySource right) { throw null; }
-        public static implicit operator Azure.ResourceManager.EventHubs.Models.KeySource (string value) { throw null; }
-        public static bool operator !=(Azure.ResourceManager.EventHubs.Models.KeySource left, Azure.ResourceManager.EventHubs.Models.KeySource right) { throw null; }
-        public override string ToString() { throw null; }
-    }
-    [System.Runtime.InteropServices.StructLayoutAttribute(System.Runtime.InteropServices.LayoutKind.Sequential)]
-    public readonly partial struct KeyType : System.IEquatable<Azure.ResourceManager.EventHubs.Models.KeyType>
-=======
     public readonly partial struct EventHubsPrivateEndpointConnectionProvisioningState : System.IEquatable<Azure.ResourceManager.EventHubs.Models.EventHubsPrivateEndpointConnectionProvisioningState>
->>>>>>> c0109634
     {
         private readonly object _dummy;
         private readonly int _dummyPrimitive;
