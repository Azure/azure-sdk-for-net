namespace Azure.ResourceManager.EventHubs
{
    public partial class AuthorizationRuleData : Azure.ResourceManager.Models.ResourceData
    {
        public AuthorizationRuleData() { }
        public string Location { get { throw null; } }
        public System.Collections.Generic.IList<Azure.ResourceManager.EventHubs.Models.AccessRights> Rights { get { throw null; } }
    }
    public partial class ConsumerGroupCollection : Azure.ResourceManager.ArmCollection, System.Collections.Generic.IAsyncEnumerable<Azure.ResourceManager.EventHubs.ConsumerGroupResource>, System.Collections.Generic.IEnumerable<Azure.ResourceManager.EventHubs.ConsumerGroupResource>, System.Collections.IEnumerable
    {
        protected ConsumerGroupCollection() { }
        public virtual Azure.ResourceManager.ArmOperation<Azure.ResourceManager.EventHubs.ConsumerGroupResource> CreateOrUpdate(Azure.WaitUntil waitUntil, string consumerGroupName, Azure.ResourceManager.EventHubs.ConsumerGroupData data, System.Threading.CancellationToken cancellationToken = default(System.Threading.CancellationToken)) { throw null; }
        public virtual System.Threading.Tasks.Task<Azure.ResourceManager.ArmOperation<Azure.ResourceManager.EventHubs.ConsumerGroupResource>> CreateOrUpdateAsync(Azure.WaitUntil waitUntil, string consumerGroupName, Azure.ResourceManager.EventHubs.ConsumerGroupData data, System.Threading.CancellationToken cancellationToken = default(System.Threading.CancellationToken)) { throw null; }
        public virtual Azure.Response<bool> Exists(string consumerGroupName, System.Threading.CancellationToken cancellationToken = default(System.Threading.CancellationToken)) { throw null; }
        public virtual System.Threading.Tasks.Task<Azure.Response<bool>> ExistsAsync(string consumerGroupName, System.Threading.CancellationToken cancellationToken = default(System.Threading.CancellationToken)) { throw null; }
        public virtual Azure.Response<Azure.ResourceManager.EventHubs.ConsumerGroupResource> Get(string consumerGroupName, System.Threading.CancellationToken cancellationToken = default(System.Threading.CancellationToken)) { throw null; }
        public virtual Azure.Pageable<Azure.ResourceManager.EventHubs.ConsumerGroupResource> GetAll(int? skip = default(int?), int? top = default(int?), System.Threading.CancellationToken cancellationToken = default(System.Threading.CancellationToken)) { throw null; }
        public virtual Azure.AsyncPageable<Azure.ResourceManager.EventHubs.ConsumerGroupResource> GetAllAsync(int? skip = default(int?), int? top = default(int?), System.Threading.CancellationToken cancellationToken = default(System.Threading.CancellationToken)) { throw null; }
        public virtual System.Threading.Tasks.Task<Azure.Response<Azure.ResourceManager.EventHubs.ConsumerGroupResource>> GetAsync(string consumerGroupName, System.Threading.CancellationToken cancellationToken = default(System.Threading.CancellationToken)) { throw null; }
        System.Collections.Generic.IAsyncEnumerator<Azure.ResourceManager.EventHubs.ConsumerGroupResource> System.Collections.Generic.IAsyncEnumerable<Azure.ResourceManager.EventHubs.ConsumerGroupResource>.GetAsyncEnumerator(System.Threading.CancellationToken cancellationToken) { throw null; }
        System.Collections.Generic.IEnumerator<Azure.ResourceManager.EventHubs.ConsumerGroupResource> System.Collections.Generic.IEnumerable<Azure.ResourceManager.EventHubs.ConsumerGroupResource>.GetEnumerator() { throw null; }
        System.Collections.IEnumerator System.Collections.IEnumerable.GetEnumerator() { throw null; }
    }
    public partial class ConsumerGroupData : Azure.ResourceManager.Models.ResourceData
    {
        public ConsumerGroupData() { }
        public System.DateTimeOffset? CreatedOn { get { throw null; } }
        public string Location { get { throw null; } }
        public System.DateTimeOffset? UpdatedOn { get { throw null; } }
        public string UserMetadata { get { throw null; } set { } }
    }
    public partial class ConsumerGroupResource : Azure.ResourceManager.ArmResource
    {
        public static readonly Azure.Core.ResourceType ResourceType;
        protected ConsumerGroupResource() { }
        public virtual Azure.ResourceManager.EventHubs.ConsumerGroupData Data { get { throw null; } }
        public virtual bool HasData { get { throw null; } }
        public static Azure.Core.ResourceIdentifier CreateResourceIdentifier(string subscriptionId, string resourceGroupName, string namespaceName, string eventHubName, string consumerGroupName) { throw null; }
        public virtual Azure.ResourceManager.ArmOperation Delete(Azure.WaitUntil waitUntil, System.Threading.CancellationToken cancellationToken = default(System.Threading.CancellationToken)) { throw null; }
        public virtual System.Threading.Tasks.Task<Azure.ResourceManager.ArmOperation> DeleteAsync(Azure.WaitUntil waitUntil, System.Threading.CancellationToken cancellationToken = default(System.Threading.CancellationToken)) { throw null; }
        public virtual Azure.Response<Azure.ResourceManager.EventHubs.ConsumerGroupResource> Get(System.Threading.CancellationToken cancellationToken = default(System.Threading.CancellationToken)) { throw null; }
        public virtual System.Threading.Tasks.Task<Azure.Response<Azure.ResourceManager.EventHubs.ConsumerGroupResource>> GetAsync(System.Threading.CancellationToken cancellationToken = default(System.Threading.CancellationToken)) { throw null; }
        public virtual Azure.ResourceManager.ArmOperation<Azure.ResourceManager.EventHubs.ConsumerGroupResource> Update(Azure.WaitUntil waitUntil, Azure.ResourceManager.EventHubs.ConsumerGroupData data, System.Threading.CancellationToken cancellationToken = default(System.Threading.CancellationToken)) { throw null; }
        public virtual System.Threading.Tasks.Task<Azure.ResourceManager.ArmOperation<Azure.ResourceManager.EventHubs.ConsumerGroupResource>> UpdateAsync(Azure.WaitUntil waitUntil, Azure.ResourceManager.EventHubs.ConsumerGroupData data, System.Threading.CancellationToken cancellationToken = default(System.Threading.CancellationToken)) { throw null; }
    }
    public partial class DisasterRecoveryAuthorizationRuleCollection : Azure.ResourceManager.ArmCollection, System.Collections.Generic.IAsyncEnumerable<Azure.ResourceManager.EventHubs.DisasterRecoveryAuthorizationRuleResource>, System.Collections.Generic.IEnumerable<Azure.ResourceManager.EventHubs.DisasterRecoveryAuthorizationRuleResource>, System.Collections.IEnumerable
    {
        protected DisasterRecoveryAuthorizationRuleCollection() { }
        public virtual Azure.Response<bool> Exists(string authorizationRuleName, System.Threading.CancellationToken cancellationToken = default(System.Threading.CancellationToken)) { throw null; }
        public virtual System.Threading.Tasks.Task<Azure.Response<bool>> ExistsAsync(string authorizationRuleName, System.Threading.CancellationToken cancellationToken = default(System.Threading.CancellationToken)) { throw null; }
        public virtual Azure.Response<Azure.ResourceManager.EventHubs.DisasterRecoveryAuthorizationRuleResource> Get(string authorizationRuleName, System.Threading.CancellationToken cancellationToken = default(System.Threading.CancellationToken)) { throw null; }
        public virtual Azure.Pageable<Azure.ResourceManager.EventHubs.DisasterRecoveryAuthorizationRuleResource> GetAll(System.Threading.CancellationToken cancellationToken = default(System.Threading.CancellationToken)) { throw null; }
        public virtual Azure.AsyncPageable<Azure.ResourceManager.EventHubs.DisasterRecoveryAuthorizationRuleResource> GetAllAsync(System.Threading.CancellationToken cancellationToken = default(System.Threading.CancellationToken)) { throw null; }
        public virtual System.Threading.Tasks.Task<Azure.Response<Azure.ResourceManager.EventHubs.DisasterRecoveryAuthorizationRuleResource>> GetAsync(string authorizationRuleName, System.Threading.CancellationToken cancellationToken = default(System.Threading.CancellationToken)) { throw null; }
        System.Collections.Generic.IAsyncEnumerator<Azure.ResourceManager.EventHubs.DisasterRecoveryAuthorizationRuleResource> System.Collections.Generic.IAsyncEnumerable<Azure.ResourceManager.EventHubs.DisasterRecoveryAuthorizationRuleResource>.GetAsyncEnumerator(System.Threading.CancellationToken cancellationToken) { throw null; }
        System.Collections.Generic.IEnumerator<Azure.ResourceManager.EventHubs.DisasterRecoveryAuthorizationRuleResource> System.Collections.Generic.IEnumerable<Azure.ResourceManager.EventHubs.DisasterRecoveryAuthorizationRuleResource>.GetEnumerator() { throw null; }
        System.Collections.IEnumerator System.Collections.IEnumerable.GetEnumerator() { throw null; }
    }
    public partial class DisasterRecoveryAuthorizationRuleResource : Azure.ResourceManager.ArmResource
    {
        public static readonly Azure.Core.ResourceType ResourceType;
        protected DisasterRecoveryAuthorizationRuleResource() { }
        public virtual Azure.ResourceManager.EventHubs.AuthorizationRuleData Data { get { throw null; } }
        public virtual bool HasData { get { throw null; } }
        public static Azure.Core.ResourceIdentifier CreateResourceIdentifier(string subscriptionId, string resourceGroupName, string namespaceName, string alias, string authorizationRuleName) { throw null; }
        public virtual Azure.Response<Azure.ResourceManager.EventHubs.DisasterRecoveryAuthorizationRuleResource> Get(System.Threading.CancellationToken cancellationToken = default(System.Threading.CancellationToken)) { throw null; }
        public virtual System.Threading.Tasks.Task<Azure.Response<Azure.ResourceManager.EventHubs.DisasterRecoveryAuthorizationRuleResource>> GetAsync(System.Threading.CancellationToken cancellationToken = default(System.Threading.CancellationToken)) { throw null; }
        public virtual Azure.Response<Azure.ResourceManager.EventHubs.Models.AccessKeys> GetKeys(System.Threading.CancellationToken cancellationToken = default(System.Threading.CancellationToken)) { throw null; }
        public virtual System.Threading.Tasks.Task<Azure.Response<Azure.ResourceManager.EventHubs.Models.AccessKeys>> GetKeysAsync(System.Threading.CancellationToken cancellationToken = default(System.Threading.CancellationToken)) { throw null; }
    }
    public partial class DisasterRecoveryCollection : Azure.ResourceManager.ArmCollection, System.Collections.Generic.IAsyncEnumerable<Azure.ResourceManager.EventHubs.DisasterRecoveryResource>, System.Collections.Generic.IEnumerable<Azure.ResourceManager.EventHubs.DisasterRecoveryResource>, System.Collections.IEnumerable
    {
        protected DisasterRecoveryCollection() { }
        public virtual Azure.ResourceManager.ArmOperation<Azure.ResourceManager.EventHubs.DisasterRecoveryResource> CreateOrUpdate(Azure.WaitUntil waitUntil, string alias, Azure.ResourceManager.EventHubs.DisasterRecoveryData data, System.Threading.CancellationToken cancellationToken = default(System.Threading.CancellationToken)) { throw null; }
        public virtual System.Threading.Tasks.Task<Azure.ResourceManager.ArmOperation<Azure.ResourceManager.EventHubs.DisasterRecoveryResource>> CreateOrUpdateAsync(Azure.WaitUntil waitUntil, string alias, Azure.ResourceManager.EventHubs.DisasterRecoveryData data, System.Threading.CancellationToken cancellationToken = default(System.Threading.CancellationToken)) { throw null; }
        public virtual Azure.Response<bool> Exists(string alias, System.Threading.CancellationToken cancellationToken = default(System.Threading.CancellationToken)) { throw null; }
        public virtual System.Threading.Tasks.Task<Azure.Response<bool>> ExistsAsync(string alias, System.Threading.CancellationToken cancellationToken = default(System.Threading.CancellationToken)) { throw null; }
        public virtual Azure.Response<Azure.ResourceManager.EventHubs.DisasterRecoveryResource> Get(string alias, System.Threading.CancellationToken cancellationToken = default(System.Threading.CancellationToken)) { throw null; }
        public virtual Azure.Pageable<Azure.ResourceManager.EventHubs.DisasterRecoveryResource> GetAll(System.Threading.CancellationToken cancellationToken = default(System.Threading.CancellationToken)) { throw null; }
        public virtual Azure.AsyncPageable<Azure.ResourceManager.EventHubs.DisasterRecoveryResource> GetAllAsync(System.Threading.CancellationToken cancellationToken = default(System.Threading.CancellationToken)) { throw null; }
        public virtual System.Threading.Tasks.Task<Azure.Response<Azure.ResourceManager.EventHubs.DisasterRecoveryResource>> GetAsync(string alias, System.Threading.CancellationToken cancellationToken = default(System.Threading.CancellationToken)) { throw null; }
        System.Collections.Generic.IAsyncEnumerator<Azure.ResourceManager.EventHubs.DisasterRecoveryResource> System.Collections.Generic.IAsyncEnumerable<Azure.ResourceManager.EventHubs.DisasterRecoveryResource>.GetAsyncEnumerator(System.Threading.CancellationToken cancellationToken) { throw null; }
        System.Collections.Generic.IEnumerator<Azure.ResourceManager.EventHubs.DisasterRecoveryResource> System.Collections.Generic.IEnumerable<Azure.ResourceManager.EventHubs.DisasterRecoveryResource>.GetEnumerator() { throw null; }
        System.Collections.IEnumerator System.Collections.IEnumerable.GetEnumerator() { throw null; }
    }
    public partial class DisasterRecoveryData : Azure.ResourceManager.Models.ResourceData
    {
        public DisasterRecoveryData() { }
        public string AlternateName { get { throw null; } set { } }
        public string Location { get { throw null; } }
        public string PartnerNamespace { get { throw null; } set { } }
        public long? PendingReplicationOperationsCount { get { throw null; } }
        public Azure.ResourceManager.EventHubs.Models.DisasterRecoveryProvisioningState? ProvisioningState { get { throw null; } }
        public Azure.ResourceManager.EventHubs.Models.RoleDisasterRecovery? Role { get { throw null; } }
    }
    public partial class DisasterRecoveryResource : Azure.ResourceManager.ArmResource
    {
        public static readonly Azure.Core.ResourceType ResourceType;
        protected DisasterRecoveryResource() { }
        public virtual Azure.ResourceManager.EventHubs.DisasterRecoveryData Data { get { throw null; } }
        public virtual bool HasData { get { throw null; } }
        public virtual Azure.Response BreakPairing(System.Threading.CancellationToken cancellationToken = default(System.Threading.CancellationToken)) { throw null; }
        public virtual System.Threading.Tasks.Task<Azure.Response> BreakPairingAsync(System.Threading.CancellationToken cancellationToken = default(System.Threading.CancellationToken)) { throw null; }
        public static Azure.Core.ResourceIdentifier CreateResourceIdentifier(string subscriptionId, string resourceGroupName, string namespaceName, string alias) { throw null; }
        public virtual Azure.ResourceManager.ArmOperation Delete(Azure.WaitUntil waitUntil, System.Threading.CancellationToken cancellationToken = default(System.Threading.CancellationToken)) { throw null; }
        public virtual System.Threading.Tasks.Task<Azure.ResourceManager.ArmOperation> DeleteAsync(Azure.WaitUntil waitUntil, System.Threading.CancellationToken cancellationToken = default(System.Threading.CancellationToken)) { throw null; }
        public virtual Azure.Response FailOver(System.Threading.CancellationToken cancellationToken = default(System.Threading.CancellationToken)) { throw null; }
        public virtual System.Threading.Tasks.Task<Azure.Response> FailOverAsync(System.Threading.CancellationToken cancellationToken = default(System.Threading.CancellationToken)) { throw null; }
        public virtual Azure.Response<Azure.ResourceManager.EventHubs.DisasterRecoveryResource> Get(System.Threading.CancellationToken cancellationToken = default(System.Threading.CancellationToken)) { throw null; }
        public virtual System.Threading.Tasks.Task<Azure.Response<Azure.ResourceManager.EventHubs.DisasterRecoveryResource>> GetAsync(System.Threading.CancellationToken cancellationToken = default(System.Threading.CancellationToken)) { throw null; }
        public virtual Azure.Response<Azure.ResourceManager.EventHubs.DisasterRecoveryAuthorizationRuleResource> GetDisasterRecoveryAuthorizationRule(string authorizationRuleName, System.Threading.CancellationToken cancellationToken = default(System.Threading.CancellationToken)) { throw null; }
        public virtual System.Threading.Tasks.Task<Azure.Response<Azure.ResourceManager.EventHubs.DisasterRecoveryAuthorizationRuleResource>> GetDisasterRecoveryAuthorizationRuleAsync(string authorizationRuleName, System.Threading.CancellationToken cancellationToken = default(System.Threading.CancellationToken)) { throw null; }
        public virtual Azure.ResourceManager.EventHubs.DisasterRecoveryAuthorizationRuleCollection GetDisasterRecoveryAuthorizationRules() { throw null; }
        public virtual Azure.ResourceManager.ArmOperation<Azure.ResourceManager.EventHubs.DisasterRecoveryResource> Update(Azure.WaitUntil waitUntil, Azure.ResourceManager.EventHubs.DisasterRecoveryData data, System.Threading.CancellationToken cancellationToken = default(System.Threading.CancellationToken)) { throw null; }
        public virtual System.Threading.Tasks.Task<Azure.ResourceManager.ArmOperation<Azure.ResourceManager.EventHubs.DisasterRecoveryResource>> UpdateAsync(Azure.WaitUntil waitUntil, Azure.ResourceManager.EventHubs.DisasterRecoveryData data, System.Threading.CancellationToken cancellationToken = default(System.Threading.CancellationToken)) { throw null; }
    }
    public partial class EventHubAuthorizationRuleCollection : Azure.ResourceManager.ArmCollection, System.Collections.Generic.IAsyncEnumerable<Azure.ResourceManager.EventHubs.EventHubAuthorizationRuleResource>, System.Collections.Generic.IEnumerable<Azure.ResourceManager.EventHubs.EventHubAuthorizationRuleResource>, System.Collections.IEnumerable
    {
        protected EventHubAuthorizationRuleCollection() { }
        public virtual Azure.ResourceManager.ArmOperation<Azure.ResourceManager.EventHubs.EventHubAuthorizationRuleResource> CreateOrUpdate(Azure.WaitUntil waitUntil, string authorizationRuleName, Azure.ResourceManager.EventHubs.AuthorizationRuleData data, System.Threading.CancellationToken cancellationToken = default(System.Threading.CancellationToken)) { throw null; }
        public virtual System.Threading.Tasks.Task<Azure.ResourceManager.ArmOperation<Azure.ResourceManager.EventHubs.EventHubAuthorizationRuleResource>> CreateOrUpdateAsync(Azure.WaitUntil waitUntil, string authorizationRuleName, Azure.ResourceManager.EventHubs.AuthorizationRuleData data, System.Threading.CancellationToken cancellationToken = default(System.Threading.CancellationToken)) { throw null; }
        public virtual Azure.Response<bool> Exists(string authorizationRuleName, System.Threading.CancellationToken cancellationToken = default(System.Threading.CancellationToken)) { throw null; }
        public virtual System.Threading.Tasks.Task<Azure.Response<bool>> ExistsAsync(string authorizationRuleName, System.Threading.CancellationToken cancellationToken = default(System.Threading.CancellationToken)) { throw null; }
        public virtual Azure.Response<Azure.ResourceManager.EventHubs.EventHubAuthorizationRuleResource> Get(string authorizationRuleName, System.Threading.CancellationToken cancellationToken = default(System.Threading.CancellationToken)) { throw null; }
        public virtual Azure.Pageable<Azure.ResourceManager.EventHubs.EventHubAuthorizationRuleResource> GetAll(System.Threading.CancellationToken cancellationToken = default(System.Threading.CancellationToken)) { throw null; }
        public virtual Azure.AsyncPageable<Azure.ResourceManager.EventHubs.EventHubAuthorizationRuleResource> GetAllAsync(System.Threading.CancellationToken cancellationToken = default(System.Threading.CancellationToken)) { throw null; }
        public virtual System.Threading.Tasks.Task<Azure.Response<Azure.ResourceManager.EventHubs.EventHubAuthorizationRuleResource>> GetAsync(string authorizationRuleName, System.Threading.CancellationToken cancellationToken = default(System.Threading.CancellationToken)) { throw null; }
        System.Collections.Generic.IAsyncEnumerator<Azure.ResourceManager.EventHubs.EventHubAuthorizationRuleResource> System.Collections.Generic.IAsyncEnumerable<Azure.ResourceManager.EventHubs.EventHubAuthorizationRuleResource>.GetAsyncEnumerator(System.Threading.CancellationToken cancellationToken) { throw null; }
        System.Collections.Generic.IEnumerator<Azure.ResourceManager.EventHubs.EventHubAuthorizationRuleResource> System.Collections.Generic.IEnumerable<Azure.ResourceManager.EventHubs.EventHubAuthorizationRuleResource>.GetEnumerator() { throw null; }
        System.Collections.IEnumerator System.Collections.IEnumerable.GetEnumerator() { throw null; }
    }
    public partial class EventHubAuthorizationRuleResource : Azure.ResourceManager.ArmResource
    {
        public static readonly Azure.Core.ResourceType ResourceType;
        protected EventHubAuthorizationRuleResource() { }
        public virtual Azure.ResourceManager.EventHubs.AuthorizationRuleData Data { get { throw null; } }
        public virtual bool HasData { get { throw null; } }
        public static Azure.Core.ResourceIdentifier CreateResourceIdentifier(string subscriptionId, string resourceGroupName, string namespaceName, string eventHubName, string authorizationRuleName) { throw null; }
        public virtual Azure.ResourceManager.ArmOperation Delete(Azure.WaitUntil waitUntil, System.Threading.CancellationToken cancellationToken = default(System.Threading.CancellationToken)) { throw null; }
        public virtual System.Threading.Tasks.Task<Azure.ResourceManager.ArmOperation> DeleteAsync(Azure.WaitUntil waitUntil, System.Threading.CancellationToken cancellationToken = default(System.Threading.CancellationToken)) { throw null; }
        public virtual Azure.Response<Azure.ResourceManager.EventHubs.EventHubAuthorizationRuleResource> Get(System.Threading.CancellationToken cancellationToken = default(System.Threading.CancellationToken)) { throw null; }
        public virtual System.Threading.Tasks.Task<Azure.Response<Azure.ResourceManager.EventHubs.EventHubAuthorizationRuleResource>> GetAsync(System.Threading.CancellationToken cancellationToken = default(System.Threading.CancellationToken)) { throw null; }
        public virtual Azure.Response<Azure.ResourceManager.EventHubs.Models.AccessKeys> GetKeys(System.Threading.CancellationToken cancellationToken = default(System.Threading.CancellationToken)) { throw null; }
        public virtual System.Threading.Tasks.Task<Azure.Response<Azure.ResourceManager.EventHubs.Models.AccessKeys>> GetKeysAsync(System.Threading.CancellationToken cancellationToken = default(System.Threading.CancellationToken)) { throw null; }
        public virtual Azure.Response<Azure.ResourceManager.EventHubs.Models.AccessKeys> RegenerateKeys(Azure.ResourceManager.EventHubs.Models.RegenerateAccessKeyOptions options, System.Threading.CancellationToken cancellationToken = default(System.Threading.CancellationToken)) { throw null; }
        public virtual System.Threading.Tasks.Task<Azure.Response<Azure.ResourceManager.EventHubs.Models.AccessKeys>> RegenerateKeysAsync(Azure.ResourceManager.EventHubs.Models.RegenerateAccessKeyOptions options, System.Threading.CancellationToken cancellationToken = default(System.Threading.CancellationToken)) { throw null; }
        public virtual Azure.ResourceManager.ArmOperation<Azure.ResourceManager.EventHubs.EventHubAuthorizationRuleResource> Update(Azure.WaitUntil waitUntil, Azure.ResourceManager.EventHubs.AuthorizationRuleData data, System.Threading.CancellationToken cancellationToken = default(System.Threading.CancellationToken)) { throw null; }
        public virtual System.Threading.Tasks.Task<Azure.ResourceManager.ArmOperation<Azure.ResourceManager.EventHubs.EventHubAuthorizationRuleResource>> UpdateAsync(Azure.WaitUntil waitUntil, Azure.ResourceManager.EventHubs.AuthorizationRuleData data, System.Threading.CancellationToken cancellationToken = default(System.Threading.CancellationToken)) { throw null; }
    }
    public partial class EventHubClusterCollection : Azure.ResourceManager.ArmCollection, System.Collections.Generic.IAsyncEnumerable<Azure.ResourceManager.EventHubs.EventHubClusterResource>, System.Collections.Generic.IEnumerable<Azure.ResourceManager.EventHubs.EventHubClusterResource>, System.Collections.IEnumerable
    {
        protected EventHubClusterCollection() { }
        public virtual Azure.ResourceManager.ArmOperation<Azure.ResourceManager.EventHubs.EventHubClusterResource> CreateOrUpdate(Azure.WaitUntil waitUntil, string clusterName, Azure.ResourceManager.EventHubs.EventHubClusterData data, System.Threading.CancellationToken cancellationToken = default(System.Threading.CancellationToken)) { throw null; }
        public virtual System.Threading.Tasks.Task<Azure.ResourceManager.ArmOperation<Azure.ResourceManager.EventHubs.EventHubClusterResource>> CreateOrUpdateAsync(Azure.WaitUntil waitUntil, string clusterName, Azure.ResourceManager.EventHubs.EventHubClusterData data, System.Threading.CancellationToken cancellationToken = default(System.Threading.CancellationToken)) { throw null; }
        public virtual Azure.Response<bool> Exists(string clusterName, System.Threading.CancellationToken cancellationToken = default(System.Threading.CancellationToken)) { throw null; }
        public virtual System.Threading.Tasks.Task<Azure.Response<bool>> ExistsAsync(string clusterName, System.Threading.CancellationToken cancellationToken = default(System.Threading.CancellationToken)) { throw null; }
        public virtual Azure.Response<Azure.ResourceManager.EventHubs.EventHubClusterResource> Get(string clusterName, System.Threading.CancellationToken cancellationToken = default(System.Threading.CancellationToken)) { throw null; }
        public virtual Azure.Pageable<Azure.ResourceManager.EventHubs.EventHubClusterResource> GetAll(System.Threading.CancellationToken cancellationToken = default(System.Threading.CancellationToken)) { throw null; }
        public virtual Azure.AsyncPageable<Azure.ResourceManager.EventHubs.EventHubClusterResource> GetAllAsync(System.Threading.CancellationToken cancellationToken = default(System.Threading.CancellationToken)) { throw null; }
        public virtual System.Threading.Tasks.Task<Azure.Response<Azure.ResourceManager.EventHubs.EventHubClusterResource>> GetAsync(string clusterName, System.Threading.CancellationToken cancellationToken = default(System.Threading.CancellationToken)) { throw null; }
        System.Collections.Generic.IAsyncEnumerator<Azure.ResourceManager.EventHubs.EventHubClusterResource> System.Collections.Generic.IAsyncEnumerable<Azure.ResourceManager.EventHubs.EventHubClusterResource>.GetAsyncEnumerator(System.Threading.CancellationToken cancellationToken) { throw null; }
        System.Collections.Generic.IEnumerator<Azure.ResourceManager.EventHubs.EventHubClusterResource> System.Collections.Generic.IEnumerable<Azure.ResourceManager.EventHubs.EventHubClusterResource>.GetEnumerator() { throw null; }
        System.Collections.IEnumerator System.Collections.IEnumerable.GetEnumerator() { throw null; }
    }
    public partial class EventHubClusterData : Azure.ResourceManager.Models.TrackedResourceData
    {
        public EventHubClusterData(Azure.Core.AzureLocation location) : base (default(Azure.Core.AzureLocation)) { }
        public string CreatedAt { get { throw null; } }
        public string MetricId { get { throw null; } }
        public Azure.ResourceManager.EventHubs.Models.ClusterSku Sku { get { throw null; } set { } }
        public string Status { get { throw null; } }
        public string UpdatedAt { get { throw null; } }
    }
    public partial class EventHubClusterResource : Azure.ResourceManager.ArmResource
    {
        public static readonly Azure.Core.ResourceType ResourceType;
        protected EventHubClusterResource() { }
        public virtual Azure.ResourceManager.EventHubs.EventHubClusterData Data { get { throw null; } }
        public virtual bool HasData { get { throw null; } }
        public virtual Azure.Response<Azure.ResourceManager.EventHubs.EventHubClusterResource> AddTag(string key, string value, System.Threading.CancellationToken cancellationToken = default(System.Threading.CancellationToken)) { throw null; }
        public virtual System.Threading.Tasks.Task<Azure.Response<Azure.ResourceManager.EventHubs.EventHubClusterResource>> AddTagAsync(string key, string value, System.Threading.CancellationToken cancellationToken = default(System.Threading.CancellationToken)) { throw null; }
        public static Azure.Core.ResourceIdentifier CreateResourceIdentifier(string subscriptionId, string resourceGroupName, string clusterName) { throw null; }
        public virtual Azure.ResourceManager.ArmOperation Delete(Azure.WaitUntil waitUntil, System.Threading.CancellationToken cancellationToken = default(System.Threading.CancellationToken)) { throw null; }
        public virtual System.Threading.Tasks.Task<Azure.ResourceManager.ArmOperation> DeleteAsync(Azure.WaitUntil waitUntil, System.Threading.CancellationToken cancellationToken = default(System.Threading.CancellationToken)) { throw null; }
        public virtual Azure.Response<Azure.ResourceManager.EventHubs.EventHubClusterResource> Get(System.Threading.CancellationToken cancellationToken = default(System.Threading.CancellationToken)) { throw null; }
        public virtual System.Threading.Tasks.Task<Azure.Response<Azure.ResourceManager.EventHubs.EventHubClusterResource>> GetAsync(System.Threading.CancellationToken cancellationToken = default(System.Threading.CancellationToken)) { throw null; }
        public virtual Azure.Response<Azure.ResourceManager.EventHubs.Models.ClusterQuotaConfigurationProperties> GetConfiguration(System.Threading.CancellationToken cancellationToken = default(System.Threading.CancellationToken)) { throw null; }
        public virtual System.Threading.Tasks.Task<Azure.Response<Azure.ResourceManager.EventHubs.Models.ClusterQuotaConfigurationProperties>> GetConfigurationAsync(System.Threading.CancellationToken cancellationToken = default(System.Threading.CancellationToken)) { throw null; }
        public virtual Azure.Pageable<Azure.ResourceManager.Resources.Models.SubResource> GetNamespaces(System.Threading.CancellationToken cancellationToken = default(System.Threading.CancellationToken)) { throw null; }
        public virtual Azure.AsyncPageable<Azure.ResourceManager.Resources.Models.SubResource> GetNamespacesAsync(System.Threading.CancellationToken cancellationToken = default(System.Threading.CancellationToken)) { throw null; }
        public virtual Azure.Response<Azure.ResourceManager.EventHubs.Models.ClusterQuotaConfigurationProperties> PatchConfiguration(Azure.ResourceManager.EventHubs.Models.ClusterQuotaConfigurationProperties clusterQuotaConfigurationProperties, System.Threading.CancellationToken cancellationToken = default(System.Threading.CancellationToken)) { throw null; }
        public virtual System.Threading.Tasks.Task<Azure.Response<Azure.ResourceManager.EventHubs.Models.ClusterQuotaConfigurationProperties>> PatchConfigurationAsync(Azure.ResourceManager.EventHubs.Models.ClusterQuotaConfigurationProperties clusterQuotaConfigurationProperties, System.Threading.CancellationToken cancellationToken = default(System.Threading.CancellationToken)) { throw null; }
        public virtual Azure.Response<Azure.ResourceManager.EventHubs.EventHubClusterResource> RemoveTag(string key, System.Threading.CancellationToken cancellationToken = default(System.Threading.CancellationToken)) { throw null; }
        public virtual System.Threading.Tasks.Task<Azure.Response<Azure.ResourceManager.EventHubs.EventHubClusterResource>> RemoveTagAsync(string key, System.Threading.CancellationToken cancellationToken = default(System.Threading.CancellationToken)) { throw null; }
        public virtual Azure.Response<Azure.ResourceManager.EventHubs.EventHubClusterResource> SetTags(System.Collections.Generic.IDictionary<string, string> tags, System.Threading.CancellationToken cancellationToken = default(System.Threading.CancellationToken)) { throw null; }
        public virtual System.Threading.Tasks.Task<Azure.Response<Azure.ResourceManager.EventHubs.EventHubClusterResource>> SetTagsAsync(System.Collections.Generic.IDictionary<string, string> tags, System.Threading.CancellationToken cancellationToken = default(System.Threading.CancellationToken)) { throw null; }
        public virtual Azure.ResourceManager.ArmOperation<Azure.ResourceManager.EventHubs.EventHubClusterResource> Update(Azure.WaitUntil waitUntil, Azure.ResourceManager.EventHubs.EventHubClusterData data, System.Threading.CancellationToken cancellationToken = default(System.Threading.CancellationToken)) { throw null; }
        public virtual System.Threading.Tasks.Task<Azure.ResourceManager.ArmOperation<Azure.ResourceManager.EventHubs.EventHubClusterResource>> UpdateAsync(Azure.WaitUntil waitUntil, Azure.ResourceManager.EventHubs.EventHubClusterData data, System.Threading.CancellationToken cancellationToken = default(System.Threading.CancellationToken)) { throw null; }
    }
    public partial class EventHubCollection : Azure.ResourceManager.ArmCollection, System.Collections.Generic.IAsyncEnumerable<Azure.ResourceManager.EventHubs.EventHubResource>, System.Collections.Generic.IEnumerable<Azure.ResourceManager.EventHubs.EventHubResource>, System.Collections.IEnumerable
    {
        protected EventHubCollection() { }
        public virtual Azure.ResourceManager.ArmOperation<Azure.ResourceManager.EventHubs.EventHubResource> CreateOrUpdate(Azure.WaitUntil waitUntil, string eventHubName, Azure.ResourceManager.EventHubs.EventHubData data, System.Threading.CancellationToken cancellationToken = default(System.Threading.CancellationToken)) { throw null; }
        public virtual System.Threading.Tasks.Task<Azure.ResourceManager.ArmOperation<Azure.ResourceManager.EventHubs.EventHubResource>> CreateOrUpdateAsync(Azure.WaitUntil waitUntil, string eventHubName, Azure.ResourceManager.EventHubs.EventHubData data, System.Threading.CancellationToken cancellationToken = default(System.Threading.CancellationToken)) { throw null; }
        public virtual Azure.Response<bool> Exists(string eventHubName, System.Threading.CancellationToken cancellationToken = default(System.Threading.CancellationToken)) { throw null; }
        public virtual System.Threading.Tasks.Task<Azure.Response<bool>> ExistsAsync(string eventHubName, System.Threading.CancellationToken cancellationToken = default(System.Threading.CancellationToken)) { throw null; }
        public virtual Azure.Response<Azure.ResourceManager.EventHubs.EventHubResource> Get(string eventHubName, System.Threading.CancellationToken cancellationToken = default(System.Threading.CancellationToken)) { throw null; }
        public virtual Azure.Pageable<Azure.ResourceManager.EventHubs.EventHubResource> GetAll(int? skip = default(int?), int? top = default(int?), System.Threading.CancellationToken cancellationToken = default(System.Threading.CancellationToken)) { throw null; }
        public virtual Azure.AsyncPageable<Azure.ResourceManager.EventHubs.EventHubResource> GetAllAsync(int? skip = default(int?), int? top = default(int?), System.Threading.CancellationToken cancellationToken = default(System.Threading.CancellationToken)) { throw null; }
        public virtual System.Threading.Tasks.Task<Azure.Response<Azure.ResourceManager.EventHubs.EventHubResource>> GetAsync(string eventHubName, System.Threading.CancellationToken cancellationToken = default(System.Threading.CancellationToken)) { throw null; }
        System.Collections.Generic.IAsyncEnumerator<Azure.ResourceManager.EventHubs.EventHubResource> System.Collections.Generic.IAsyncEnumerable<Azure.ResourceManager.EventHubs.EventHubResource>.GetAsyncEnumerator(System.Threading.CancellationToken cancellationToken) { throw null; }
        System.Collections.Generic.IEnumerator<Azure.ResourceManager.EventHubs.EventHubResource> System.Collections.Generic.IEnumerable<Azure.ResourceManager.EventHubs.EventHubResource>.GetEnumerator() { throw null; }
        System.Collections.IEnumerator System.Collections.IEnumerable.GetEnumerator() { throw null; }
    }
    public partial class EventHubData : Azure.ResourceManager.Models.ResourceData
    {
        public EventHubData() { }
        public Azure.ResourceManager.EventHubs.Models.CaptureDescription CaptureDescription { get { throw null; } set { } }
        public System.DateTimeOffset? CreatedOn { get { throw null; } }
        public string Location { get { throw null; } }
        public long? MessageRetentionInDays { get { throw null; } set { } }
        public long? PartitionCount { get { throw null; } set { } }
        public System.Collections.Generic.IReadOnlyList<string> PartitionIds { get { throw null; } }
        public Azure.ResourceManager.EventHubs.Models.EntityStatus? Status { get { throw null; } set { } }
        public System.DateTimeOffset? UpdatedOn { get { throw null; } }
    }
    public partial class EventHubNamespaceCollection : Azure.ResourceManager.ArmCollection, System.Collections.Generic.IAsyncEnumerable<Azure.ResourceManager.EventHubs.EventHubNamespaceResource>, System.Collections.Generic.IEnumerable<Azure.ResourceManager.EventHubs.EventHubNamespaceResource>, System.Collections.IEnumerable
    {
        protected EventHubNamespaceCollection() { }
        public virtual Azure.ResourceManager.ArmOperation<Azure.ResourceManager.EventHubs.EventHubNamespaceResource> CreateOrUpdate(Azure.WaitUntil waitUntil, string namespaceName, Azure.ResourceManager.EventHubs.EventHubNamespaceData data, System.Threading.CancellationToken cancellationToken = default(System.Threading.CancellationToken)) { throw null; }
        public virtual System.Threading.Tasks.Task<Azure.ResourceManager.ArmOperation<Azure.ResourceManager.EventHubs.EventHubNamespaceResource>> CreateOrUpdateAsync(Azure.WaitUntil waitUntil, string namespaceName, Azure.ResourceManager.EventHubs.EventHubNamespaceData data, System.Threading.CancellationToken cancellationToken = default(System.Threading.CancellationToken)) { throw null; }
        public virtual Azure.Response<bool> Exists(string namespaceName, System.Threading.CancellationToken cancellationToken = default(System.Threading.CancellationToken)) { throw null; }
        public virtual System.Threading.Tasks.Task<Azure.Response<bool>> ExistsAsync(string namespaceName, System.Threading.CancellationToken cancellationToken = default(System.Threading.CancellationToken)) { throw null; }
        public virtual Azure.Response<Azure.ResourceManager.EventHubs.EventHubNamespaceResource> Get(string namespaceName, System.Threading.CancellationToken cancellationToken = default(System.Threading.CancellationToken)) { throw null; }
        public virtual Azure.Pageable<Azure.ResourceManager.EventHubs.EventHubNamespaceResource> GetAll(System.Threading.CancellationToken cancellationToken = default(System.Threading.CancellationToken)) { throw null; }
        public virtual Azure.AsyncPageable<Azure.ResourceManager.EventHubs.EventHubNamespaceResource> GetAllAsync(System.Threading.CancellationToken cancellationToken = default(System.Threading.CancellationToken)) { throw null; }
        public virtual System.Threading.Tasks.Task<Azure.Response<Azure.ResourceManager.EventHubs.EventHubNamespaceResource>> GetAsync(string namespaceName, System.Threading.CancellationToken cancellationToken = default(System.Threading.CancellationToken)) { throw null; }
        System.Collections.Generic.IAsyncEnumerator<Azure.ResourceManager.EventHubs.EventHubNamespaceResource> System.Collections.Generic.IAsyncEnumerable<Azure.ResourceManager.EventHubs.EventHubNamespaceResource>.GetAsyncEnumerator(System.Threading.CancellationToken cancellationToken) { throw null; }
        System.Collections.Generic.IEnumerator<Azure.ResourceManager.EventHubs.EventHubNamespaceResource> System.Collections.Generic.IEnumerable<Azure.ResourceManager.EventHubs.EventHubNamespaceResource>.GetEnumerator() { throw null; }
        System.Collections.IEnumerator System.Collections.IEnumerable.GetEnumerator() { throw null; }
    }
    public partial class EventHubNamespaceData : Azure.ResourceManager.Models.TrackedResourceData
    {
        public EventHubNamespaceData(Azure.Core.AzureLocation location) : base (default(Azure.Core.AzureLocation)) { }
        public string AlternateName { get { throw null; } set { } }
        public string ClusterArmId { get { throw null; } set { } }
        public System.DateTimeOffset? CreatedOn { get { throw null; } }
        public bool? DisableLocalAuth { get { throw null; } set { } }
        public Azure.ResourceManager.EventHubs.Models.EventHubEncryption Encryption { get { throw null; } set { } }
        public Azure.ResourceManager.Models.ManagedServiceIdentity Identity { get { throw null; } set { } }
        public bool? IsAutoInflateEnabled { get { throw null; } set { } }
        public bool? KafkaEnabled { get { throw null; } set { } }
        public int? MaximumThroughputUnits { get { throw null; } set { } }
        public string MetricId { get { throw null; } }
        public System.Collections.Generic.IList<Azure.ResourceManager.EventHubs.EventHubsPrivateEndpointConnectionData> PrivateEndpointConnections { get { throw null; } }
        public string ProvisioningState { get { throw null; } }
        public string ServiceBusEndpoint { get { throw null; } }
        public Azure.ResourceManager.EventHubs.Models.EventHubsSku Sku { get { throw null; } set { } }
        public string Status { get { throw null; } }
        public System.DateTimeOffset? UpdatedOn { get { throw null; } }
        public bool? ZoneRedundant { get { throw null; } set { } }
    }
    public partial class EventHubNamespaceResource : Azure.ResourceManager.ArmResource
    {
        public static readonly Azure.Core.ResourceType ResourceType;
        protected EventHubNamespaceResource() { }
        public virtual Azure.ResourceManager.EventHubs.EventHubNamespaceData Data { get { throw null; } }
        public virtual bool HasData { get { throw null; } }
        public virtual Azure.Response<Azure.ResourceManager.EventHubs.EventHubNamespaceResource> AddTag(string key, string value, System.Threading.CancellationToken cancellationToken = default(System.Threading.CancellationToken)) { throw null; }
        public virtual System.Threading.Tasks.Task<Azure.Response<Azure.ResourceManager.EventHubs.EventHubNamespaceResource>> AddTagAsync(string key, string value, System.Threading.CancellationToken cancellationToken = default(System.Threading.CancellationToken)) { throw null; }
        public virtual Azure.Response<Azure.ResourceManager.EventHubs.Models.CheckNameAvailabilityResult> CheckDisasterRecoveryNameAvailability(Azure.ResourceManager.EventHubs.Models.CheckNameAvailabilityOptions options, System.Threading.CancellationToken cancellationToken = default(System.Threading.CancellationToken)) { throw null; }
        public virtual System.Threading.Tasks.Task<Azure.Response<Azure.ResourceManager.EventHubs.Models.CheckNameAvailabilityResult>> CheckDisasterRecoveryNameAvailabilityAsync(Azure.ResourceManager.EventHubs.Models.CheckNameAvailabilityOptions options, System.Threading.CancellationToken cancellationToken = default(System.Threading.CancellationToken)) { throw null; }
        public static Azure.Core.ResourceIdentifier CreateResourceIdentifier(string subscriptionId, string resourceGroupName, string namespaceName) { throw null; }
        public virtual Azure.ResourceManager.ArmOperation Delete(Azure.WaitUntil waitUntil, System.Threading.CancellationToken cancellationToken = default(System.Threading.CancellationToken)) { throw null; }
        public virtual System.Threading.Tasks.Task<Azure.ResourceManager.ArmOperation> DeleteAsync(Azure.WaitUntil waitUntil, System.Threading.CancellationToken cancellationToken = default(System.Threading.CancellationToken)) { throw null; }
        public virtual Azure.Response<Azure.ResourceManager.EventHubs.EventHubNamespaceResource> Get(System.Threading.CancellationToken cancellationToken = default(System.Threading.CancellationToken)) { throw null; }
        public virtual System.Threading.Tasks.Task<Azure.Response<Azure.ResourceManager.EventHubs.EventHubNamespaceResource>> GetAsync(System.Threading.CancellationToken cancellationToken = default(System.Threading.CancellationToken)) { throw null; }
        public virtual Azure.ResourceManager.EventHubs.DisasterRecoveryCollection GetDisasterRecoveries() { throw null; }
        public virtual Azure.Response<Azure.ResourceManager.EventHubs.DisasterRecoveryResource> GetDisasterRecovery(string alias, System.Threading.CancellationToken cancellationToken = default(System.Threading.CancellationToken)) { throw null; }
        public virtual System.Threading.Tasks.Task<Azure.Response<Azure.ResourceManager.EventHubs.DisasterRecoveryResource>> GetDisasterRecoveryAsync(string alias, System.Threading.CancellationToken cancellationToken = default(System.Threading.CancellationToken)) { throw null; }
        public virtual Azure.Response<Azure.ResourceManager.EventHubs.EventHubResource> GetEventHub(string eventHubName, System.Threading.CancellationToken cancellationToken = default(System.Threading.CancellationToken)) { throw null; }
        public virtual System.Threading.Tasks.Task<Azure.Response<Azure.ResourceManager.EventHubs.EventHubResource>> GetEventHubAsync(string eventHubName, System.Threading.CancellationToken cancellationToken = default(System.Threading.CancellationToken)) { throw null; }
        public virtual Azure.ResourceManager.EventHubs.EventHubCollection GetEventHubs() { throw null; }
        public virtual Azure.Response<Azure.ResourceManager.EventHubs.EventHubsPrivateEndpointConnectionResource> GetEventHubsPrivateEndpointConnection(string privateEndpointConnectionName, System.Threading.CancellationToken cancellationToken = default(System.Threading.CancellationToken)) { throw null; }
        public virtual System.Threading.Tasks.Task<Azure.Response<Azure.ResourceManager.EventHubs.EventHubsPrivateEndpointConnectionResource>> GetEventHubsPrivateEndpointConnectionAsync(string privateEndpointConnectionName, System.Threading.CancellationToken cancellationToken = default(System.Threading.CancellationToken)) { throw null; }
        public virtual Azure.ResourceManager.EventHubs.EventHubsPrivateEndpointConnectionCollection GetEventHubsPrivateEndpointConnections() { throw null; }
        public virtual Azure.Response<Azure.ResourceManager.EventHubs.NamespaceAuthorizationRuleResource> GetNamespaceAuthorizationRule(string authorizationRuleName, System.Threading.CancellationToken cancellationToken = default(System.Threading.CancellationToken)) { throw null; }
        public virtual System.Threading.Tasks.Task<Azure.Response<Azure.ResourceManager.EventHubs.NamespaceAuthorizationRuleResource>> GetNamespaceAuthorizationRuleAsync(string authorizationRuleName, System.Threading.CancellationToken cancellationToken = default(System.Threading.CancellationToken)) { throw null; }
        public virtual Azure.ResourceManager.EventHubs.NamespaceAuthorizationRuleCollection GetNamespaceAuthorizationRules() { throw null; }
        public virtual Azure.ResourceManager.EventHubs.NetworkRuleSetResource GetNetworkRuleSet() { throw null; }
        public virtual Azure.Pageable<Azure.ResourceManager.EventHubs.Models.EventHubsPrivateLinkResource> GetPrivateLinkResources(System.Threading.CancellationToken cancellationToken = default(System.Threading.CancellationToken)) { throw null; }
        public virtual Azure.AsyncPageable<Azure.ResourceManager.EventHubs.Models.EventHubsPrivateLinkResource> GetPrivateLinkResourcesAsync(System.Threading.CancellationToken cancellationToken = default(System.Threading.CancellationToken)) { throw null; }
        public virtual Azure.Response<Azure.ResourceManager.EventHubs.SchemaGroupResource> GetSchemaGroup(string schemaGroupName, System.Threading.CancellationToken cancellationToken = default(System.Threading.CancellationToken)) { throw null; }
        public virtual System.Threading.Tasks.Task<Azure.Response<Azure.ResourceManager.EventHubs.SchemaGroupResource>> GetSchemaGroupAsync(string schemaGroupName, System.Threading.CancellationToken cancellationToken = default(System.Threading.CancellationToken)) { throw null; }
        public virtual Azure.ResourceManager.EventHubs.SchemaGroupCollection GetSchemaGroups() { throw null; }
        public virtual Azure.Response<Azure.ResourceManager.EventHubs.EventHubNamespaceResource> RemoveTag(string key, System.Threading.CancellationToken cancellationToken = default(System.Threading.CancellationToken)) { throw null; }
        public virtual System.Threading.Tasks.Task<Azure.Response<Azure.ResourceManager.EventHubs.EventHubNamespaceResource>> RemoveTagAsync(string key, System.Threading.CancellationToken cancellationToken = default(System.Threading.CancellationToken)) { throw null; }
        public virtual Azure.Response<Azure.ResourceManager.EventHubs.EventHubNamespaceResource> SetTags(System.Collections.Generic.IDictionary<string, string> tags, System.Threading.CancellationToken cancellationToken = default(System.Threading.CancellationToken)) { throw null; }
        public virtual System.Threading.Tasks.Task<Azure.Response<Azure.ResourceManager.EventHubs.EventHubNamespaceResource>> SetTagsAsync(System.Collections.Generic.IDictionary<string, string> tags, System.Threading.CancellationToken cancellationToken = default(System.Threading.CancellationToken)) { throw null; }
        public virtual Azure.Response<Azure.ResourceManager.EventHubs.EventHubNamespaceResource> Update(Azure.ResourceManager.EventHubs.EventHubNamespaceData data, System.Threading.CancellationToken cancellationToken = default(System.Threading.CancellationToken)) { throw null; }
        public virtual System.Threading.Tasks.Task<Azure.Response<Azure.ResourceManager.EventHubs.EventHubNamespaceResource>> UpdateAsync(Azure.ResourceManager.EventHubs.EventHubNamespaceData data, System.Threading.CancellationToken cancellationToken = default(System.Threading.CancellationToken)) { throw null; }
    }
    public partial class EventHubResource : Azure.ResourceManager.ArmResource
    {
        public static readonly Azure.Core.ResourceType ResourceType;
        protected EventHubResource() { }
        public virtual Azure.ResourceManager.EventHubs.EventHubData Data { get { throw null; } }
        public virtual bool HasData { get { throw null; } }
        public static Azure.Core.ResourceIdentifier CreateResourceIdentifier(string subscriptionId, string resourceGroupName, string namespaceName, string eventHubName) { throw null; }
        public virtual Azure.ResourceManager.ArmOperation Delete(Azure.WaitUntil waitUntil, System.Threading.CancellationToken cancellationToken = default(System.Threading.CancellationToken)) { throw null; }
        public virtual System.Threading.Tasks.Task<Azure.ResourceManager.ArmOperation> DeleteAsync(Azure.WaitUntil waitUntil, System.Threading.CancellationToken cancellationToken = default(System.Threading.CancellationToken)) { throw null; }
        public virtual Azure.Response<Azure.ResourceManager.EventHubs.EventHubResource> Get(System.Threading.CancellationToken cancellationToken = default(System.Threading.CancellationToken)) { throw null; }
        public virtual System.Threading.Tasks.Task<Azure.Response<Azure.ResourceManager.EventHubs.EventHubResource>> GetAsync(System.Threading.CancellationToken cancellationToken = default(System.Threading.CancellationToken)) { throw null; }
        public virtual Azure.Response<Azure.ResourceManager.EventHubs.ConsumerGroupResource> GetConsumerGroup(string consumerGroupName, System.Threading.CancellationToken cancellationToken = default(System.Threading.CancellationToken)) { throw null; }
        public virtual System.Threading.Tasks.Task<Azure.Response<Azure.ResourceManager.EventHubs.ConsumerGroupResource>> GetConsumerGroupAsync(string consumerGroupName, System.Threading.CancellationToken cancellationToken = default(System.Threading.CancellationToken)) { throw null; }
        public virtual Azure.ResourceManager.EventHubs.ConsumerGroupCollection GetConsumerGroups() { throw null; }
        public virtual Azure.Response<Azure.ResourceManager.EventHubs.EventHubAuthorizationRuleResource> GetEventHubAuthorizationRule(string authorizationRuleName, System.Threading.CancellationToken cancellationToken = default(System.Threading.CancellationToken)) { throw null; }
        public virtual System.Threading.Tasks.Task<Azure.Response<Azure.ResourceManager.EventHubs.EventHubAuthorizationRuleResource>> GetEventHubAuthorizationRuleAsync(string authorizationRuleName, System.Threading.CancellationToken cancellationToken = default(System.Threading.CancellationToken)) { throw null; }
        public virtual Azure.ResourceManager.EventHubs.EventHubAuthorizationRuleCollection GetEventHubAuthorizationRules() { throw null; }
        public virtual Azure.ResourceManager.ArmOperation<Azure.ResourceManager.EventHubs.EventHubResource> Update(Azure.WaitUntil waitUntil, Azure.ResourceManager.EventHubs.EventHubData data, System.Threading.CancellationToken cancellationToken = default(System.Threading.CancellationToken)) { throw null; }
        public virtual System.Threading.Tasks.Task<Azure.ResourceManager.ArmOperation<Azure.ResourceManager.EventHubs.EventHubResource>> UpdateAsync(Azure.WaitUntil waitUntil, Azure.ResourceManager.EventHubs.EventHubData data, System.Threading.CancellationToken cancellationToken = default(System.Threading.CancellationToken)) { throw null; }
    }
    public static partial class EventHubsExtensions
    {
        public static Azure.Response<Azure.ResourceManager.EventHubs.Models.CheckNameAvailabilityResult> CheckEventHubNameAvailability(this Azure.ResourceManager.Resources.SubscriptionResource subscriptionResource, Azure.ResourceManager.EventHubs.Models.CheckNameAvailabilityOptions options, System.Threading.CancellationToken cancellationToken = default(System.Threading.CancellationToken)) { throw null; }
        public static System.Threading.Tasks.Task<Azure.Response<Azure.ResourceManager.EventHubs.Models.CheckNameAvailabilityResult>> CheckEventHubNameAvailabilityAsync(this Azure.ResourceManager.Resources.SubscriptionResource subscriptionResource, Azure.ResourceManager.EventHubs.Models.CheckNameAvailabilityOptions options, System.Threading.CancellationToken cancellationToken = default(System.Threading.CancellationToken)) { throw null; }
        public static Azure.Pageable<Azure.ResourceManager.EventHubs.Models.AvailableCluster> GetAvailableClusterRegionClusters(this Azure.ResourceManager.Resources.SubscriptionResource subscriptionResource, System.Threading.CancellationToken cancellationToken = default(System.Threading.CancellationToken)) { throw null; }
        public static Azure.AsyncPageable<Azure.ResourceManager.EventHubs.Models.AvailableCluster> GetAvailableClusterRegionClustersAsync(this Azure.ResourceManager.Resources.SubscriptionResource subscriptionResource, System.Threading.CancellationToken cancellationToken = default(System.Threading.CancellationToken)) { throw null; }
        public static Azure.ResourceManager.EventHubs.ConsumerGroupResource GetConsumerGroupResource(this Azure.ResourceManager.ArmClient client, Azure.Core.ResourceIdentifier id) { throw null; }
        public static Azure.ResourceManager.EventHubs.DisasterRecoveryAuthorizationRuleResource GetDisasterRecoveryAuthorizationRuleResource(this Azure.ResourceManager.ArmClient client, Azure.Core.ResourceIdentifier id) { throw null; }
        public static Azure.ResourceManager.EventHubs.DisasterRecoveryResource GetDisasterRecoveryResource(this Azure.ResourceManager.ArmClient client, Azure.Core.ResourceIdentifier id) { throw null; }
        public static Azure.ResourceManager.EventHubs.EventHubAuthorizationRuleResource GetEventHubAuthorizationRuleResource(this Azure.ResourceManager.ArmClient client, Azure.Core.ResourceIdentifier id) { throw null; }
        public static Azure.Response<Azure.ResourceManager.EventHubs.EventHubClusterResource> GetEventHubCluster(this Azure.ResourceManager.Resources.ResourceGroupResource resourceGroupResource, string clusterName, System.Threading.CancellationToken cancellationToken = default(System.Threading.CancellationToken)) { throw null; }
        public static System.Threading.Tasks.Task<Azure.Response<Azure.ResourceManager.EventHubs.EventHubClusterResource>> GetEventHubClusterAsync(this Azure.ResourceManager.Resources.ResourceGroupResource resourceGroupResource, string clusterName, System.Threading.CancellationToken cancellationToken = default(System.Threading.CancellationToken)) { throw null; }
        public static Azure.ResourceManager.EventHubs.EventHubClusterResource GetEventHubClusterResource(this Azure.ResourceManager.ArmClient client, Azure.Core.ResourceIdentifier id) { throw null; }
        public static Azure.ResourceManager.EventHubs.EventHubClusterCollection GetEventHubClusters(this Azure.ResourceManager.Resources.ResourceGroupResource resourceGroupResource) { throw null; }
        public static Azure.Pageable<Azure.ResourceManager.EventHubs.EventHubClusterResource> GetEventHubClusters(this Azure.ResourceManager.Resources.SubscriptionResource subscriptionResource, System.Threading.CancellationToken cancellationToken = default(System.Threading.CancellationToken)) { throw null; }
        public static Azure.AsyncPageable<Azure.ResourceManager.EventHubs.EventHubClusterResource> GetEventHubClustersAsync(this Azure.ResourceManager.Resources.SubscriptionResource subscriptionResource, System.Threading.CancellationToken cancellationToken = default(System.Threading.CancellationToken)) { throw null; }
        public static Azure.Response<Azure.ResourceManager.EventHubs.EventHubNamespaceResource> GetEventHubNamespace(this Azure.ResourceManager.Resources.ResourceGroupResource resourceGroupResource, string namespaceName, System.Threading.CancellationToken cancellationToken = default(System.Threading.CancellationToken)) { throw null; }
        public static System.Threading.Tasks.Task<Azure.Response<Azure.ResourceManager.EventHubs.EventHubNamespaceResource>> GetEventHubNamespaceAsync(this Azure.ResourceManager.Resources.ResourceGroupResource resourceGroupResource, string namespaceName, System.Threading.CancellationToken cancellationToken = default(System.Threading.CancellationToken)) { throw null; }
        public static Azure.ResourceManager.EventHubs.EventHubNamespaceResource GetEventHubNamespaceResource(this Azure.ResourceManager.ArmClient client, Azure.Core.ResourceIdentifier id) { throw null; }
        public static Azure.ResourceManager.EventHubs.EventHubNamespaceCollection GetEventHubNamespaces(this Azure.ResourceManager.Resources.ResourceGroupResource resourceGroupResource) { throw null; }
        public static Azure.Pageable<Azure.ResourceManager.EventHubs.EventHubNamespaceResource> GetEventHubNamespaces(this Azure.ResourceManager.Resources.SubscriptionResource subscriptionResource, System.Threading.CancellationToken cancellationToken = default(System.Threading.CancellationToken)) { throw null; }
        public static Azure.AsyncPageable<Azure.ResourceManager.EventHubs.EventHubNamespaceResource> GetEventHubNamespacesAsync(this Azure.ResourceManager.Resources.SubscriptionResource subscriptionResource, System.Threading.CancellationToken cancellationToken = default(System.Threading.CancellationToken)) { throw null; }
        public static Azure.ResourceManager.EventHubs.EventHubResource GetEventHubResource(this Azure.ResourceManager.ArmClient client, Azure.Core.ResourceIdentifier id) { throw null; }
        public static Azure.ResourceManager.EventHubs.EventHubsPrivateEndpointConnectionResource GetEventHubsPrivateEndpointConnectionResource(this Azure.ResourceManager.ArmClient client, Azure.Core.ResourceIdentifier id) { throw null; }
        public static Azure.ResourceManager.EventHubs.NamespaceAuthorizationRuleResource GetNamespaceAuthorizationRuleResource(this Azure.ResourceManager.ArmClient client, Azure.Core.ResourceIdentifier id) { throw null; }
        public static Azure.ResourceManager.EventHubs.NetworkRuleSetResource GetNetworkRuleSetResource(this Azure.ResourceManager.ArmClient client, Azure.Core.ResourceIdentifier id) { throw null; }
        public static Azure.ResourceManager.EventHubs.SchemaGroupResource GetSchemaGroupResource(this Azure.ResourceManager.ArmClient client, Azure.Core.ResourceIdentifier id) { throw null; }
    }
    public partial class EventHubsPrivateEndpointConnectionCollection : Azure.ResourceManager.ArmCollection, System.Collections.Generic.IAsyncEnumerable<Azure.ResourceManager.EventHubs.EventHubsPrivateEndpointConnectionResource>, System.Collections.Generic.IEnumerable<Azure.ResourceManager.EventHubs.EventHubsPrivateEndpointConnectionResource>, System.Collections.IEnumerable
    {
        protected EventHubsPrivateEndpointConnectionCollection() { }
        public virtual Azure.ResourceManager.ArmOperation<Azure.ResourceManager.EventHubs.EventHubsPrivateEndpointConnectionResource> CreateOrUpdate(Azure.WaitUntil waitUntil, string privateEndpointConnectionName, Azure.ResourceManager.EventHubs.EventHubsPrivateEndpointConnectionData data, System.Threading.CancellationToken cancellationToken = default(System.Threading.CancellationToken)) { throw null; }
        public virtual System.Threading.Tasks.Task<Azure.ResourceManager.ArmOperation<Azure.ResourceManager.EventHubs.EventHubsPrivateEndpointConnectionResource>> CreateOrUpdateAsync(Azure.WaitUntil waitUntil, string privateEndpointConnectionName, Azure.ResourceManager.EventHubs.EventHubsPrivateEndpointConnectionData data, System.Threading.CancellationToken cancellationToken = default(System.Threading.CancellationToken)) { throw null; }
        public virtual Azure.Response<bool> Exists(string privateEndpointConnectionName, System.Threading.CancellationToken cancellationToken = default(System.Threading.CancellationToken)) { throw null; }
        public virtual System.Threading.Tasks.Task<Azure.Response<bool>> ExistsAsync(string privateEndpointConnectionName, System.Threading.CancellationToken cancellationToken = default(System.Threading.CancellationToken)) { throw null; }
        public virtual Azure.Response<Azure.ResourceManager.EventHubs.EventHubsPrivateEndpointConnectionResource> Get(string privateEndpointConnectionName, System.Threading.CancellationToken cancellationToken = default(System.Threading.CancellationToken)) { throw null; }
        public virtual Azure.Pageable<Azure.ResourceManager.EventHubs.EventHubsPrivateEndpointConnectionResource> GetAll(System.Threading.CancellationToken cancellationToken = default(System.Threading.CancellationToken)) { throw null; }
        public virtual Azure.AsyncPageable<Azure.ResourceManager.EventHubs.EventHubsPrivateEndpointConnectionResource> GetAllAsync(System.Threading.CancellationToken cancellationToken = default(System.Threading.CancellationToken)) { throw null; }
        public virtual System.Threading.Tasks.Task<Azure.Response<Azure.ResourceManager.EventHubs.EventHubsPrivateEndpointConnectionResource>> GetAsync(string privateEndpointConnectionName, System.Threading.CancellationToken cancellationToken = default(System.Threading.CancellationToken)) { throw null; }
        System.Collections.Generic.IAsyncEnumerator<Azure.ResourceManager.EventHubs.EventHubsPrivateEndpointConnectionResource> System.Collections.Generic.IAsyncEnumerable<Azure.ResourceManager.EventHubs.EventHubsPrivateEndpointConnectionResource>.GetAsyncEnumerator(System.Threading.CancellationToken cancellationToken) { throw null; }
        System.Collections.Generic.IEnumerator<Azure.ResourceManager.EventHubs.EventHubsPrivateEndpointConnectionResource> System.Collections.Generic.IEnumerable<Azure.ResourceManager.EventHubs.EventHubsPrivateEndpointConnectionResource>.GetEnumerator() { throw null; }
        System.Collections.IEnumerator System.Collections.IEnumerable.GetEnumerator() { throw null; }
    }
    public partial class EventHubsPrivateEndpointConnectionData : Azure.ResourceManager.Models.ResourceData
    {
        public EventHubsPrivateEndpointConnectionData() { }
        public Azure.ResourceManager.EventHubs.Models.ConnectionState ConnectionState { get { throw null; } set { } }
        public string Location { get { throw null; } }
        public Azure.Core.ResourceIdentifier PrivateEndpointId { get { throw null; } set { } }
        public Azure.ResourceManager.EventHubs.Models.EndPointProvisioningState? ProvisioningState { get { throw null; } set { } }
    }
    public partial class EventHubsPrivateEndpointConnectionResource : Azure.ResourceManager.ArmResource
    {
        public static readonly Azure.Core.ResourceType ResourceType;
        protected EventHubsPrivateEndpointConnectionResource() { }
        public virtual Azure.ResourceManager.EventHubs.EventHubsPrivateEndpointConnectionData Data { get { throw null; } }
        public virtual bool HasData { get { throw null; } }
        public static Azure.Core.ResourceIdentifier CreateResourceIdentifier(string subscriptionId, string resourceGroupName, string namespaceName, string privateEndpointConnectionName) { throw null; }
        public virtual Azure.ResourceManager.ArmOperation Delete(Azure.WaitUntil waitUntil, System.Threading.CancellationToken cancellationToken = default(System.Threading.CancellationToken)) { throw null; }
        public virtual System.Threading.Tasks.Task<Azure.ResourceManager.ArmOperation> DeleteAsync(Azure.WaitUntil waitUntil, System.Threading.CancellationToken cancellationToken = default(System.Threading.CancellationToken)) { throw null; }
        public virtual Azure.Response<Azure.ResourceManager.EventHubs.EventHubsPrivateEndpointConnectionResource> Get(System.Threading.CancellationToken cancellationToken = default(System.Threading.CancellationToken)) { throw null; }
        public virtual System.Threading.Tasks.Task<Azure.Response<Azure.ResourceManager.EventHubs.EventHubsPrivateEndpointConnectionResource>> GetAsync(System.Threading.CancellationToken cancellationToken = default(System.Threading.CancellationToken)) { throw null; }
        public virtual Azure.ResourceManager.ArmOperation<Azure.ResourceManager.EventHubs.EventHubsPrivateEndpointConnectionResource> Update(Azure.WaitUntil waitUntil, Azure.ResourceManager.EventHubs.EventHubsPrivateEndpointConnectionData data, System.Threading.CancellationToken cancellationToken = default(System.Threading.CancellationToken)) { throw null; }
        public virtual System.Threading.Tasks.Task<Azure.ResourceManager.ArmOperation<Azure.ResourceManager.EventHubs.EventHubsPrivateEndpointConnectionResource>> UpdateAsync(Azure.WaitUntil waitUntil, Azure.ResourceManager.EventHubs.EventHubsPrivateEndpointConnectionData data, System.Threading.CancellationToken cancellationToken = default(System.Threading.CancellationToken)) { throw null; }
    }
    public partial class NamespaceAuthorizationRuleCollection : Azure.ResourceManager.ArmCollection, System.Collections.Generic.IAsyncEnumerable<Azure.ResourceManager.EventHubs.NamespaceAuthorizationRuleResource>, System.Collections.Generic.IEnumerable<Azure.ResourceManager.EventHubs.NamespaceAuthorizationRuleResource>, System.Collections.IEnumerable
    {
        protected NamespaceAuthorizationRuleCollection() { }
        public virtual Azure.ResourceManager.ArmOperation<Azure.ResourceManager.EventHubs.NamespaceAuthorizationRuleResource> CreateOrUpdate(Azure.WaitUntil waitUntil, string authorizationRuleName, Azure.ResourceManager.EventHubs.AuthorizationRuleData data, System.Threading.CancellationToken cancellationToken = default(System.Threading.CancellationToken)) { throw null; }
        public virtual System.Threading.Tasks.Task<Azure.ResourceManager.ArmOperation<Azure.ResourceManager.EventHubs.NamespaceAuthorizationRuleResource>> CreateOrUpdateAsync(Azure.WaitUntil waitUntil, string authorizationRuleName, Azure.ResourceManager.EventHubs.AuthorizationRuleData data, System.Threading.CancellationToken cancellationToken = default(System.Threading.CancellationToken)) { throw null; }
        public virtual Azure.Response<bool> Exists(string authorizationRuleName, System.Threading.CancellationToken cancellationToken = default(System.Threading.CancellationToken)) { throw null; }
        public virtual System.Threading.Tasks.Task<Azure.Response<bool>> ExistsAsync(string authorizationRuleName, System.Threading.CancellationToken cancellationToken = default(System.Threading.CancellationToken)) { throw null; }
        public virtual Azure.Response<Azure.ResourceManager.EventHubs.NamespaceAuthorizationRuleResource> Get(string authorizationRuleName, System.Threading.CancellationToken cancellationToken = default(System.Threading.CancellationToken)) { throw null; }
        public virtual Azure.Pageable<Azure.ResourceManager.EventHubs.NamespaceAuthorizationRuleResource> GetAll(System.Threading.CancellationToken cancellationToken = default(System.Threading.CancellationToken)) { throw null; }
        public virtual Azure.AsyncPageable<Azure.ResourceManager.EventHubs.NamespaceAuthorizationRuleResource> GetAllAsync(System.Threading.CancellationToken cancellationToken = default(System.Threading.CancellationToken)) { throw null; }
        public virtual System.Threading.Tasks.Task<Azure.Response<Azure.ResourceManager.EventHubs.NamespaceAuthorizationRuleResource>> GetAsync(string authorizationRuleName, System.Threading.CancellationToken cancellationToken = default(System.Threading.CancellationToken)) { throw null; }
        System.Collections.Generic.IAsyncEnumerator<Azure.ResourceManager.EventHubs.NamespaceAuthorizationRuleResource> System.Collections.Generic.IAsyncEnumerable<Azure.ResourceManager.EventHubs.NamespaceAuthorizationRuleResource>.GetAsyncEnumerator(System.Threading.CancellationToken cancellationToken) { throw null; }
        System.Collections.Generic.IEnumerator<Azure.ResourceManager.EventHubs.NamespaceAuthorizationRuleResource> System.Collections.Generic.IEnumerable<Azure.ResourceManager.EventHubs.NamespaceAuthorizationRuleResource>.GetEnumerator() { throw null; }
        System.Collections.IEnumerator System.Collections.IEnumerable.GetEnumerator() { throw null; }
    }
    public partial class NamespaceAuthorizationRuleResource : Azure.ResourceManager.ArmResource
    {
        public static readonly Azure.Core.ResourceType ResourceType;
        protected NamespaceAuthorizationRuleResource() { }
        public virtual Azure.ResourceManager.EventHubs.AuthorizationRuleData Data { get { throw null; } }
        public virtual bool HasData { get { throw null; } }
        public static Azure.Core.ResourceIdentifier CreateResourceIdentifier(string subscriptionId, string resourceGroupName, string namespaceName, string authorizationRuleName) { throw null; }
        public virtual Azure.ResourceManager.ArmOperation Delete(Azure.WaitUntil waitUntil, System.Threading.CancellationToken cancellationToken = default(System.Threading.CancellationToken)) { throw null; }
        public virtual System.Threading.Tasks.Task<Azure.ResourceManager.ArmOperation> DeleteAsync(Azure.WaitUntil waitUntil, System.Threading.CancellationToken cancellationToken = default(System.Threading.CancellationToken)) { throw null; }
        public virtual Azure.Response<Azure.ResourceManager.EventHubs.NamespaceAuthorizationRuleResource> Get(System.Threading.CancellationToken cancellationToken = default(System.Threading.CancellationToken)) { throw null; }
        public virtual System.Threading.Tasks.Task<Azure.Response<Azure.ResourceManager.EventHubs.NamespaceAuthorizationRuleResource>> GetAsync(System.Threading.CancellationToken cancellationToken = default(System.Threading.CancellationToken)) { throw null; }
        public virtual Azure.Response<Azure.ResourceManager.EventHubs.Models.AccessKeys> GetKeys(System.Threading.CancellationToken cancellationToken = default(System.Threading.CancellationToken)) { throw null; }
        public virtual System.Threading.Tasks.Task<Azure.Response<Azure.ResourceManager.EventHubs.Models.AccessKeys>> GetKeysAsync(System.Threading.CancellationToken cancellationToken = default(System.Threading.CancellationToken)) { throw null; }
        public virtual Azure.Response<Azure.ResourceManager.EventHubs.Models.AccessKeys> RegenerateKeys(Azure.ResourceManager.EventHubs.Models.RegenerateAccessKeyOptions options, System.Threading.CancellationToken cancellationToken = default(System.Threading.CancellationToken)) { throw null; }
        public virtual System.Threading.Tasks.Task<Azure.Response<Azure.ResourceManager.EventHubs.Models.AccessKeys>> RegenerateKeysAsync(Azure.ResourceManager.EventHubs.Models.RegenerateAccessKeyOptions options, System.Threading.CancellationToken cancellationToken = default(System.Threading.CancellationToken)) { throw null; }
        public virtual Azure.ResourceManager.ArmOperation<Azure.ResourceManager.EventHubs.NamespaceAuthorizationRuleResource> Update(Azure.WaitUntil waitUntil, Azure.ResourceManager.EventHubs.AuthorizationRuleData data, System.Threading.CancellationToken cancellationToken = default(System.Threading.CancellationToken)) { throw null; }
        public virtual System.Threading.Tasks.Task<Azure.ResourceManager.ArmOperation<Azure.ResourceManager.EventHubs.NamespaceAuthorizationRuleResource>> UpdateAsync(Azure.WaitUntil waitUntil, Azure.ResourceManager.EventHubs.AuthorizationRuleData data, System.Threading.CancellationToken cancellationToken = default(System.Threading.CancellationToken)) { throw null; }
    }
    public partial class NetworkRuleSetData : Azure.ResourceManager.Models.ResourceData
    {
        public NetworkRuleSetData() { }
        public Azure.ResourceManager.EventHubs.Models.DefaultAction? DefaultAction { get { throw null; } set { } }
        public System.Collections.Generic.IList<Azure.ResourceManager.EventHubs.Models.NetworkRuleSetIPRules> IPRules { get { throw null; } }
        public string Location { get { throw null; } }
        public Azure.ResourceManager.EventHubs.Models.PublicNetworkAccessFlag? PublicNetworkAccess { get { throw null; } set { } }
        public bool? TrustedServiceAccessEnabled { get { throw null; } set { } }
        public System.Collections.Generic.IList<Azure.ResourceManager.EventHubs.Models.NetworkRuleSetVirtualNetworkRules> VirtualNetworkRules { get { throw null; } }
    }
    public partial class NetworkRuleSetResource : Azure.ResourceManager.ArmResource
    {
        public static readonly Azure.Core.ResourceType ResourceType;
        protected NetworkRuleSetResource() { }
        public virtual Azure.ResourceManager.EventHubs.NetworkRuleSetData Data { get { throw null; } }
        public virtual bool HasData { get { throw null; } }
        public virtual Azure.ResourceManager.ArmOperation<Azure.ResourceManager.EventHubs.NetworkRuleSetResource> CreateOrUpdate(Azure.WaitUntil waitUntil, Azure.ResourceManager.EventHubs.NetworkRuleSetData data, System.Threading.CancellationToken cancellationToken = default(System.Threading.CancellationToken)) { throw null; }
        public virtual System.Threading.Tasks.Task<Azure.ResourceManager.ArmOperation<Azure.ResourceManager.EventHubs.NetworkRuleSetResource>> CreateOrUpdateAsync(Azure.WaitUntil waitUntil, Azure.ResourceManager.EventHubs.NetworkRuleSetData data, System.Threading.CancellationToken cancellationToken = default(System.Threading.CancellationToken)) { throw null; }
        public static Azure.Core.ResourceIdentifier CreateResourceIdentifier(string subscriptionId, string resourceGroupName, string namespaceName) { throw null; }
        public virtual Azure.Response<Azure.ResourceManager.EventHubs.NetworkRuleSetResource> Get(System.Threading.CancellationToken cancellationToken = default(System.Threading.CancellationToken)) { throw null; }
        public virtual System.Threading.Tasks.Task<Azure.Response<Azure.ResourceManager.EventHubs.NetworkRuleSetResource>> GetAsync(System.Threading.CancellationToken cancellationToken = default(System.Threading.CancellationToken)) { throw null; }
    }
    public partial class SchemaGroupCollection : Azure.ResourceManager.ArmCollection, System.Collections.Generic.IAsyncEnumerable<Azure.ResourceManager.EventHubs.SchemaGroupResource>, System.Collections.Generic.IEnumerable<Azure.ResourceManager.EventHubs.SchemaGroupResource>, System.Collections.IEnumerable
    {
        protected SchemaGroupCollection() { }
        public virtual Azure.ResourceManager.ArmOperation<Azure.ResourceManager.EventHubs.SchemaGroupResource> CreateOrUpdate(Azure.WaitUntil waitUntil, string schemaGroupName, Azure.ResourceManager.EventHubs.SchemaGroupData data, System.Threading.CancellationToken cancellationToken = default(System.Threading.CancellationToken)) { throw null; }
        public virtual System.Threading.Tasks.Task<Azure.ResourceManager.ArmOperation<Azure.ResourceManager.EventHubs.SchemaGroupResource>> CreateOrUpdateAsync(Azure.WaitUntil waitUntil, string schemaGroupName, Azure.ResourceManager.EventHubs.SchemaGroupData data, System.Threading.CancellationToken cancellationToken = default(System.Threading.CancellationToken)) { throw null; }
        public virtual Azure.Response<bool> Exists(string schemaGroupName, System.Threading.CancellationToken cancellationToken = default(System.Threading.CancellationToken)) { throw null; }
        public virtual System.Threading.Tasks.Task<Azure.Response<bool>> ExistsAsync(string schemaGroupName, System.Threading.CancellationToken cancellationToken = default(System.Threading.CancellationToken)) { throw null; }
        public virtual Azure.Response<Azure.ResourceManager.EventHubs.SchemaGroupResource> Get(string schemaGroupName, System.Threading.CancellationToken cancellationToken = default(System.Threading.CancellationToken)) { throw null; }
        public virtual Azure.Pageable<Azure.ResourceManager.EventHubs.SchemaGroupResource> GetAll(int? skip = default(int?), int? top = default(int?), System.Threading.CancellationToken cancellationToken = default(System.Threading.CancellationToken)) { throw null; }
        public virtual Azure.AsyncPageable<Azure.ResourceManager.EventHubs.SchemaGroupResource> GetAllAsync(int? skip = default(int?), int? top = default(int?), System.Threading.CancellationToken cancellationToken = default(System.Threading.CancellationToken)) { throw null; }
        public virtual System.Threading.Tasks.Task<Azure.Response<Azure.ResourceManager.EventHubs.SchemaGroupResource>> GetAsync(string schemaGroupName, System.Threading.CancellationToken cancellationToken = default(System.Threading.CancellationToken)) { throw null; }
        System.Collections.Generic.IAsyncEnumerator<Azure.ResourceManager.EventHubs.SchemaGroupResource> System.Collections.Generic.IAsyncEnumerable<Azure.ResourceManager.EventHubs.SchemaGroupResource>.GetAsyncEnumerator(System.Threading.CancellationToken cancellationToken) { throw null; }
        System.Collections.Generic.IEnumerator<Azure.ResourceManager.EventHubs.SchemaGroupResource> System.Collections.Generic.IEnumerable<Azure.ResourceManager.EventHubs.SchemaGroupResource>.GetEnumerator() { throw null; }
        System.Collections.IEnumerator System.Collections.IEnumerable.GetEnumerator() { throw null; }
    }
    public partial class SchemaGroupData : Azure.ResourceManager.Models.ResourceData
    {
        public SchemaGroupData() { }
        public System.DateTimeOffset? CreatedAtUtc { get { throw null; } }
        public System.Guid? ETag { get { throw null; } }
        public System.Collections.Generic.IDictionary<string, string> GroupProperties { get { throw null; } }
        public string Location { get { throw null; } }
        public Azure.ResourceManager.EventHubs.Models.SchemaCompatibility? SchemaCompatibility { get { throw null; } set { } }
        public Azure.ResourceManager.EventHubs.Models.SchemaType? SchemaType { get { throw null; } set { } }
        public System.DateTimeOffset? UpdatedAtUtc { get { throw null; } }
    }
    public partial class SchemaGroupResource : Azure.ResourceManager.ArmResource
    {
        public static readonly Azure.Core.ResourceType ResourceType;
        protected SchemaGroupResource() { }
        public virtual Azure.ResourceManager.EventHubs.SchemaGroupData Data { get { throw null; } }
        public virtual bool HasData { get { throw null; } }
        public static Azure.Core.ResourceIdentifier CreateResourceIdentifier(string subscriptionId, string resourceGroupName, string namespaceName, string schemaGroupName) { throw null; }
        public virtual Azure.ResourceManager.ArmOperation Delete(Azure.WaitUntil waitUntil, System.Threading.CancellationToken cancellationToken = default(System.Threading.CancellationToken)) { throw null; }
        public virtual System.Threading.Tasks.Task<Azure.ResourceManager.ArmOperation> DeleteAsync(Azure.WaitUntil waitUntil, System.Threading.CancellationToken cancellationToken = default(System.Threading.CancellationToken)) { throw null; }
        public virtual Azure.Response<Azure.ResourceManager.EventHubs.SchemaGroupResource> Get(System.Threading.CancellationToken cancellationToken = default(System.Threading.CancellationToken)) { throw null; }
        public virtual System.Threading.Tasks.Task<Azure.Response<Azure.ResourceManager.EventHubs.SchemaGroupResource>> GetAsync(System.Threading.CancellationToken cancellationToken = default(System.Threading.CancellationToken)) { throw null; }
        public virtual Azure.ResourceManager.ArmOperation<Azure.ResourceManager.EventHubs.SchemaGroupResource> Update(Azure.WaitUntil waitUntil, Azure.ResourceManager.EventHubs.SchemaGroupData data, System.Threading.CancellationToken cancellationToken = default(System.Threading.CancellationToken)) { throw null; }
        public virtual System.Threading.Tasks.Task<Azure.ResourceManager.ArmOperation<Azure.ResourceManager.EventHubs.SchemaGroupResource>> UpdateAsync(Azure.WaitUntil waitUntil, Azure.ResourceManager.EventHubs.SchemaGroupData data, System.Threading.CancellationToken cancellationToken = default(System.Threading.CancellationToken)) { throw null; }
    }
}
namespace Azure.ResourceManager.EventHubs.Models
{
    public partial class AccessKeys
    {
        internal AccessKeys() { }
        public string AliasPrimaryConnectionString { get { throw null; } }
        public string AliasSecondaryConnectionString { get { throw null; } }
        public string KeyName { get { throw null; } }
        public string PrimaryConnectionString { get { throw null; } }
        public string PrimaryKey { get { throw null; } }
        public string SecondaryConnectionString { get { throw null; } }
        public string SecondaryKey { get { throw null; } }
    }
    [System.Runtime.InteropServices.StructLayoutAttribute(System.Runtime.InteropServices.LayoutKind.Sequential)]
    public readonly partial struct AccessRights : System.IEquatable<Azure.ResourceManager.EventHubs.Models.AccessRights>
    {
        private readonly object _dummy;
        private readonly int _dummyPrimitive;
        public AccessRights(string value) { throw null; }
        public static Azure.ResourceManager.EventHubs.Models.AccessRights Listen { get { throw null; } }
        public static Azure.ResourceManager.EventHubs.Models.AccessRights Manage { get { throw null; } }
        public static Azure.ResourceManager.EventHubs.Models.AccessRights Send { get { throw null; } }
        public bool Equals(Azure.ResourceManager.EventHubs.Models.AccessRights other) { throw null; }
        [System.ComponentModel.EditorBrowsableAttribute(System.ComponentModel.EditorBrowsableState.Never)]
        public override bool Equals(object obj) { throw null; }
        [System.ComponentModel.EditorBrowsableAttribute(System.ComponentModel.EditorBrowsableState.Never)]
        public override int GetHashCode() { throw null; }
        public static bool operator ==(Azure.ResourceManager.EventHubs.Models.AccessRights left, Azure.ResourceManager.EventHubs.Models.AccessRights right) { throw null; }
        public static implicit operator Azure.ResourceManager.EventHubs.Models.AccessRights (string value) { throw null; }
        public static bool operator !=(Azure.ResourceManager.EventHubs.Models.AccessRights left, Azure.ResourceManager.EventHubs.Models.AccessRights right) { throw null; }
        public override string ToString() { throw null; }
    }
    public partial class AvailableCluster
    {
        internal AvailableCluster() { }
        public Azure.Core.AzureLocation? Location { get { throw null; } }
    }
    public partial class CaptureDescription
    {
        public CaptureDescription() { }
        public Azure.ResourceManager.EventHubs.Models.EventHubDestination Destination { get { throw null; } set { } }
        public bool? Enabled { get { throw null; } set { } }
        public Azure.ResourceManager.EventHubs.Models.EncodingCaptureDescription? Encoding { get { throw null; } set { } }
        public int? IntervalInSeconds { get { throw null; } set { } }
        public int? SizeLimitInBytes { get { throw null; } set { } }
        public bool? SkipEmptyArchives { get { throw null; } set { } }
    }
    public partial class CheckNameAvailabilityOptions
    {
        public CheckNameAvailabilityOptions(string name) { }
        public string Name { get { throw null; } }
    }
    public partial class CheckNameAvailabilityResult
    {
        internal CheckNameAvailabilityResult() { }
        public string Message { get { throw null; } }
        public bool? NameAvailable { get { throw null; } }
        public Azure.ResourceManager.EventHubs.Models.UnavailableReason? Reason { get { throw null; } }
    }
    public partial class ClusterQuotaConfigurationProperties
    {
        public ClusterQuotaConfigurationProperties() { }
        public System.Collections.Generic.IDictionary<string, string> Settings { get { throw null; } }
    }
    public partial class ClusterSku
    {
        public ClusterSku(Azure.ResourceManager.EventHubs.Models.ClusterSkuName name) { }
        public int? Capacity { get { throw null; } set { } }
        public Azure.ResourceManager.EventHubs.Models.ClusterSkuName Name { get { throw null; } set { } }
    }
    [System.Runtime.InteropServices.StructLayoutAttribute(System.Runtime.InteropServices.LayoutKind.Sequential)]
    public readonly partial struct ClusterSkuName : System.IEquatable<Azure.ResourceManager.EventHubs.Models.ClusterSkuName>
    {
        private readonly object _dummy;
        private readonly int _dummyPrimitive;
        public ClusterSkuName(string value) { throw null; }
        public static Azure.ResourceManager.EventHubs.Models.ClusterSkuName Dedicated { get { throw null; } }
        public bool Equals(Azure.ResourceManager.EventHubs.Models.ClusterSkuName other) { throw null; }
        [System.ComponentModel.EditorBrowsableAttribute(System.ComponentModel.EditorBrowsableState.Never)]
        public override bool Equals(object obj) { throw null; }
        [System.ComponentModel.EditorBrowsableAttribute(System.ComponentModel.EditorBrowsableState.Never)]
        public override int GetHashCode() { throw null; }
        public static bool operator ==(Azure.ResourceManager.EventHubs.Models.ClusterSkuName left, Azure.ResourceManager.EventHubs.Models.ClusterSkuName right) { throw null; }
        public static implicit operator Azure.ResourceManager.EventHubs.Models.ClusterSkuName (string value) { throw null; }
        public static bool operator !=(Azure.ResourceManager.EventHubs.Models.ClusterSkuName left, Azure.ResourceManager.EventHubs.Models.ClusterSkuName right) { throw null; }
        public override string ToString() { throw null; }
    }
    public partial class ConnectionState
    {
        public ConnectionState() { }
        public string Description { get { throw null; } set { } }
        public Azure.ResourceManager.EventHubs.Models.PrivateLinkConnectionStatus? Status { get { throw null; } set { } }
    }
    [System.Runtime.InteropServices.StructLayoutAttribute(System.Runtime.InteropServices.LayoutKind.Sequential)]
    public readonly partial struct DefaultAction : System.IEquatable<Azure.ResourceManager.EventHubs.Models.DefaultAction>
    {
        private readonly object _dummy;
        private readonly int _dummyPrimitive;
        public DefaultAction(string value) { throw null; }
        public static Azure.ResourceManager.EventHubs.Models.DefaultAction Allow { get { throw null; } }
        public static Azure.ResourceManager.EventHubs.Models.DefaultAction Deny { get { throw null; } }
        public bool Equals(Azure.ResourceManager.EventHubs.Models.DefaultAction other) { throw null; }
        [System.ComponentModel.EditorBrowsableAttribute(System.ComponentModel.EditorBrowsableState.Never)]
        public override bool Equals(object obj) { throw null; }
        [System.ComponentModel.EditorBrowsableAttribute(System.ComponentModel.EditorBrowsableState.Never)]
        public override int GetHashCode() { throw null; }
        public static bool operator ==(Azure.ResourceManager.EventHubs.Models.DefaultAction left, Azure.ResourceManager.EventHubs.Models.DefaultAction right) { throw null; }
        public static implicit operator Azure.ResourceManager.EventHubs.Models.DefaultAction (string value) { throw null; }
        public static bool operator !=(Azure.ResourceManager.EventHubs.Models.DefaultAction left, Azure.ResourceManager.EventHubs.Models.DefaultAction right) { throw null; }
        public override string ToString() { throw null; }
    }
    public enum DisasterRecoveryProvisioningState
    {
        Accepted = 0,
        Succeeded = 1,
        Failed = 2,
    }
    public enum EncodingCaptureDescription
    {
        Avro = 0,
        AvroDeflate = 1,
    }
    [System.Runtime.InteropServices.StructLayoutAttribute(System.Runtime.InteropServices.LayoutKind.Sequential)]
    public readonly partial struct EndPointProvisioningState : System.IEquatable<Azure.ResourceManager.EventHubs.Models.EndPointProvisioningState>
    {
        private readonly object _dummy;
        private readonly int _dummyPrimitive;
        public EndPointProvisioningState(string value) { throw null; }
        public static Azure.ResourceManager.EventHubs.Models.EndPointProvisioningState Canceled { get { throw null; } }
        public static Azure.ResourceManager.EventHubs.Models.EndPointProvisioningState Creating { get { throw null; } }
        public static Azure.ResourceManager.EventHubs.Models.EndPointProvisioningState Deleting { get { throw null; } }
        public static Azure.ResourceManager.EventHubs.Models.EndPointProvisioningState Failed { get { throw null; } }
        public static Azure.ResourceManager.EventHubs.Models.EndPointProvisioningState Succeeded { get { throw null; } }
        public static Azure.ResourceManager.EventHubs.Models.EndPointProvisioningState Updating { get { throw null; } }
        public bool Equals(Azure.ResourceManager.EventHubs.Models.EndPointProvisioningState other) { throw null; }
        [System.ComponentModel.EditorBrowsableAttribute(System.ComponentModel.EditorBrowsableState.Never)]
        public override bool Equals(object obj) { throw null; }
        [System.ComponentModel.EditorBrowsableAttribute(System.ComponentModel.EditorBrowsableState.Never)]
        public override int GetHashCode() { throw null; }
        public static bool operator ==(Azure.ResourceManager.EventHubs.Models.EndPointProvisioningState left, Azure.ResourceManager.EventHubs.Models.EndPointProvisioningState right) { throw null; }
        public static implicit operator Azure.ResourceManager.EventHubs.Models.EndPointProvisioningState (string value) { throw null; }
        public static bool operator !=(Azure.ResourceManager.EventHubs.Models.EndPointProvisioningState left, Azure.ResourceManager.EventHubs.Models.EndPointProvisioningState right) { throw null; }
        public override string ToString() { throw null; }
    }
    public enum EntityStatus
    {
        Unknown = 0,
        Active = 1,
        Disabled = 2,
        Restoring = 3,
        SendDisabled = 4,
        ReceiveDisabled = 5,
        Creating = 6,
        Deleting = 7,
        Renaming = 8,
    }
    public partial class EventHubDestination
    {
        public EventHubDestination() { }
        public string ArchiveNameFormat { get { throw null; } set { } }
        public string BlobContainer { get { throw null; } set { } }
        public string DataLakeAccountName { get { throw null; } set { } }
        public string DataLakeFolderPath { get { throw null; } set { } }
        public System.Guid? DataLakeSubscriptionId { get { throw null; } set { } }
        public string Name { get { throw null; } set { } }
        public string StorageAccountResourceId { get { throw null; } set { } }
    }
    public partial class EventHubEncryption
    {
        public EventHubEncryption() { }
        public string KeySource { get { throw null; } set { } }
        public System.Collections.Generic.IList<Azure.ResourceManager.EventHubs.Models.KeyVaultProperties> KeyVaultProperties { get { throw null; } }
        public bool? RequireInfrastructureEncryption { get { throw null; } set { } }
    }
    public partial class EventHubsPrivateLinkResource : Azure.ResourceManager.Models.ResourceData
    {
        internal EventHubsPrivateLinkResource() { }
        public string GroupId { get { throw null; } }
        public System.Collections.Generic.IReadOnlyList<string> RequiredMembers { get { throw null; } }
        public System.Collections.Generic.IReadOnlyList<string> RequiredZoneNames { get { throw null; } }
    }
    public partial class EventHubsSku
    {
        public EventHubsSku(Azure.ResourceManager.EventHubs.Models.EventHubsSkuName name) { }
        public int? Capacity { get { throw null; } set { } }
        public Azure.ResourceManager.EventHubs.Models.EventHubsSkuName Name { get { throw null; } set { } }
        public Azure.ResourceManager.EventHubs.Models.EventHubsSkuTier? Tier { get { throw null; } set { } }
    }
    [System.Runtime.InteropServices.StructLayoutAttribute(System.Runtime.InteropServices.LayoutKind.Sequential)]
    public readonly partial struct EventHubsSkuName : System.IEquatable<Azure.ResourceManager.EventHubs.Models.EventHubsSkuName>
    {
        private readonly object _dummy;
        private readonly int _dummyPrimitive;
        public EventHubsSkuName(string value) { throw null; }
        public static Azure.ResourceManager.EventHubs.Models.EventHubsSkuName Basic { get { throw null; } }
        public static Azure.ResourceManager.EventHubs.Models.EventHubsSkuName Premium { get { throw null; } }
        public static Azure.ResourceManager.EventHubs.Models.EventHubsSkuName Standard { get { throw null; } }
        public bool Equals(Azure.ResourceManager.EventHubs.Models.EventHubsSkuName other) { throw null; }
        [System.ComponentModel.EditorBrowsableAttribute(System.ComponentModel.EditorBrowsableState.Never)]
        public override bool Equals(object obj) { throw null; }
        [System.ComponentModel.EditorBrowsableAttribute(System.ComponentModel.EditorBrowsableState.Never)]
        public override int GetHashCode() { throw null; }
        public static bool operator ==(Azure.ResourceManager.EventHubs.Models.EventHubsSkuName left, Azure.ResourceManager.EventHubs.Models.EventHubsSkuName right) { throw null; }
        public static implicit operator Azure.ResourceManager.EventHubs.Models.EventHubsSkuName (string value) { throw null; }
        public static bool operator !=(Azure.ResourceManager.EventHubs.Models.EventHubsSkuName left, Azure.ResourceManager.EventHubs.Models.EventHubsSkuName right) { throw null; }
        public override string ToString() { throw null; }
    }
    [System.Runtime.InteropServices.StructLayoutAttribute(System.Runtime.InteropServices.LayoutKind.Sequential)]
    public readonly partial struct EventHubsSkuTier : System.IEquatable<Azure.ResourceManager.EventHubs.Models.EventHubsSkuTier>
    {
        private readonly object _dummy;
        private readonly int _dummyPrimitive;
        public EventHubsSkuTier(string value) { throw null; }
        public static Azure.ResourceManager.EventHubs.Models.EventHubsSkuTier Basic { get { throw null; } }
        public static Azure.ResourceManager.EventHubs.Models.EventHubsSkuTier Premium { get { throw null; } }
        public static Azure.ResourceManager.EventHubs.Models.EventHubsSkuTier Standard { get { throw null; } }
        public bool Equals(Azure.ResourceManager.EventHubs.Models.EventHubsSkuTier other) { throw null; }
        [System.ComponentModel.EditorBrowsableAttribute(System.ComponentModel.EditorBrowsableState.Never)]
        public override bool Equals(object obj) { throw null; }
        [System.ComponentModel.EditorBrowsableAttribute(System.ComponentModel.EditorBrowsableState.Never)]
        public override int GetHashCode() { throw null; }
        public static bool operator ==(Azure.ResourceManager.EventHubs.Models.EventHubsSkuTier left, Azure.ResourceManager.EventHubs.Models.EventHubsSkuTier right) { throw null; }
        public static implicit operator Azure.ResourceManager.EventHubs.Models.EventHubsSkuTier (string value) { throw null; }
        public static bool operator !=(Azure.ResourceManager.EventHubs.Models.EventHubsSkuTier left, Azure.ResourceManager.EventHubs.Models.EventHubsSkuTier right) { throw null; }
        public override string ToString() { throw null; }
    }
    [System.Runtime.InteropServices.StructLayoutAttribute(System.Runtime.InteropServices.LayoutKind.Sequential)]
    public readonly partial struct KeyType : System.IEquatable<Azure.ResourceManager.EventHubs.Models.KeyType>
    {
        private readonly object _dummy;
        private readonly int _dummyPrimitive;
        public KeyType(string value) { throw null; }
        public static Azure.ResourceManager.EventHubs.Models.KeyType PrimaryKey { get { throw null; } }
        public static Azure.ResourceManager.EventHubs.Models.KeyType SecondaryKey { get { throw null; } }
        public bool Equals(Azure.ResourceManager.EventHubs.Models.KeyType other) { throw null; }
        [System.ComponentModel.EditorBrowsableAttribute(System.ComponentModel.EditorBrowsableState.Never)]
        public override bool Equals(object obj) { throw null; }
        [System.ComponentModel.EditorBrowsableAttribute(System.ComponentModel.EditorBrowsableState.Never)]
        public override int GetHashCode() { throw null; }
        public static bool operator ==(Azure.ResourceManager.EventHubs.Models.KeyType left, Azure.ResourceManager.EventHubs.Models.KeyType right) { throw null; }
        public static implicit operator Azure.ResourceManager.EventHubs.Models.KeyType (string value) { throw null; }
        public static bool operator !=(Azure.ResourceManager.EventHubs.Models.KeyType left, Azure.ResourceManager.EventHubs.Models.KeyType right) { throw null; }
        public override string ToString() { throw null; }
    }
    public partial class KeyVaultProperties
    {
        public KeyVaultProperties() { }
        public string KeyName { get { throw null; } set { } }
        public System.Uri KeyVaultUri { get { throw null; } set { } }
        public string KeyVersion { get { throw null; } set { } }
        public string UserAssignedIdentity { get { throw null; } set { } }
    }
    [System.Runtime.InteropServices.StructLayoutAttribute(System.Runtime.InteropServices.LayoutKind.Sequential)]
    public readonly partial struct NetworkRuleIPAction : System.IEquatable<Azure.ResourceManager.EventHubs.Models.NetworkRuleIPAction>
    {
        private readonly object _dummy;
        private readonly int _dummyPrimitive;
        public NetworkRuleIPAction(string value) { throw null; }
        public static Azure.ResourceManager.EventHubs.Models.NetworkRuleIPAction Allow { get { throw null; } }
        public bool Equals(Azure.ResourceManager.EventHubs.Models.NetworkRuleIPAction other) { throw null; }
        [System.ComponentModel.EditorBrowsableAttribute(System.ComponentModel.EditorBrowsableState.Never)]
        public override bool Equals(object obj) { throw null; }
        [System.ComponentModel.EditorBrowsableAttribute(System.ComponentModel.EditorBrowsableState.Never)]
        public override int GetHashCode() { throw null; }
        public static bool operator ==(Azure.ResourceManager.EventHubs.Models.NetworkRuleIPAction left, Azure.ResourceManager.EventHubs.Models.NetworkRuleIPAction right) { throw null; }
        public static implicit operator Azure.ResourceManager.EventHubs.Models.NetworkRuleIPAction (string value) { throw null; }
        public static bool operator !=(Azure.ResourceManager.EventHubs.Models.NetworkRuleIPAction left, Azure.ResourceManager.EventHubs.Models.NetworkRuleIPAction right) { throw null; }
        public override string ToString() { throw null; }
    }
    public partial class NetworkRuleSetIPRules
    {
        public NetworkRuleSetIPRules() { }
        public Azure.ResourceManager.EventHubs.Models.NetworkRuleIPAction? Action { get { throw null; } set { } }
        public string IPMask { get { throw null; } set { } }
    }
    public partial class NetworkRuleSetVirtualNetworkRules
    {
        public NetworkRuleSetVirtualNetworkRules() { }
        public bool? IgnoreMissingVnetServiceEndpoint { get { throw null; } set { } }
        public Azure.Core.ResourceIdentifier SubnetId { get { throw null; } set { } }
    }
    [System.Runtime.InteropServices.StructLayoutAttribute(System.Runtime.InteropServices.LayoutKind.Sequential)]
    public readonly partial struct PrivateLinkConnectionStatus : System.IEquatable<Azure.ResourceManager.EventHubs.Models.PrivateLinkConnectionStatus>
    {
        private readonly object _dummy;
        private readonly int _dummyPrimitive;
        public PrivateLinkConnectionStatus(string value) { throw null; }
        public static Azure.ResourceManager.EventHubs.Models.PrivateLinkConnectionStatus Approved { get { throw null; } }
        public static Azure.ResourceManager.EventHubs.Models.PrivateLinkConnectionStatus Disconnected { get { throw null; } }
        public static Azure.ResourceManager.EventHubs.Models.PrivateLinkConnectionStatus Pending { get { throw null; } }
        public static Azure.ResourceManager.EventHubs.Models.PrivateLinkConnectionStatus Rejected { get { throw null; } }
        public bool Equals(Azure.ResourceManager.EventHubs.Models.PrivateLinkConnectionStatus other) { throw null; }
        [System.ComponentModel.EditorBrowsableAttribute(System.ComponentModel.EditorBrowsableState.Never)]
        public override bool Equals(object obj) { throw null; }
        [System.ComponentModel.EditorBrowsableAttribute(System.ComponentModel.EditorBrowsableState.Never)]
        public override int GetHashCode() { throw null; }
        public static bool operator ==(Azure.ResourceManager.EventHubs.Models.PrivateLinkConnectionStatus left, Azure.ResourceManager.EventHubs.Models.PrivateLinkConnectionStatus right) { throw null; }
        public static implicit operator Azure.ResourceManager.EventHubs.Models.PrivateLinkConnectionStatus (string value) { throw null; }
        public static bool operator !=(Azure.ResourceManager.EventHubs.Models.PrivateLinkConnectionStatus left, Azure.ResourceManager.EventHubs.Models.PrivateLinkConnectionStatus right) { throw null; }
        public override string ToString() { throw null; }
    }
<<<<<<< HEAD
=======
    public partial class ProxyResource : Azure.ResourceManager.Models.ResourceData
    {
        public ProxyResource() { }
        public Azure.Core.AzureLocation? Location { get { throw null; } }
    }
>>>>>>> 439b4b72
    [System.Runtime.InteropServices.StructLayoutAttribute(System.Runtime.InteropServices.LayoutKind.Sequential)]
    public readonly partial struct PublicNetworkAccessFlag : System.IEquatable<Azure.ResourceManager.EventHubs.Models.PublicNetworkAccessFlag>
    {
        private readonly object _dummy;
        private readonly int _dummyPrimitive;
        public PublicNetworkAccessFlag(string value) { throw null; }
        public static Azure.ResourceManager.EventHubs.Models.PublicNetworkAccessFlag Disabled { get { throw null; } }
        public static Azure.ResourceManager.EventHubs.Models.PublicNetworkAccessFlag Enabled { get { throw null; } }
        public bool Equals(Azure.ResourceManager.EventHubs.Models.PublicNetworkAccessFlag other) { throw null; }
        [System.ComponentModel.EditorBrowsableAttribute(System.ComponentModel.EditorBrowsableState.Never)]
        public override bool Equals(object obj) { throw null; }
        [System.ComponentModel.EditorBrowsableAttribute(System.ComponentModel.EditorBrowsableState.Never)]
        public override int GetHashCode() { throw null; }
        public static bool operator ==(Azure.ResourceManager.EventHubs.Models.PublicNetworkAccessFlag left, Azure.ResourceManager.EventHubs.Models.PublicNetworkAccessFlag right) { throw null; }
        public static implicit operator Azure.ResourceManager.EventHubs.Models.PublicNetworkAccessFlag (string value) { throw null; }
        public static bool operator !=(Azure.ResourceManager.EventHubs.Models.PublicNetworkAccessFlag left, Azure.ResourceManager.EventHubs.Models.PublicNetworkAccessFlag right) { throw null; }
        public override string ToString() { throw null; }
    }
    public partial class RegenerateAccessKeyOptions
    {
        public RegenerateAccessKeyOptions(Azure.ResourceManager.EventHubs.Models.KeyType keyType) { }
        public string Key { get { throw null; } set { } }
        public Azure.ResourceManager.EventHubs.Models.KeyType KeyType { get { throw null; } }
    }
    public enum RoleDisasterRecovery
    {
        Primary = 0,
        PrimaryNotReplicating = 1,
        Secondary = 2,
    }
    [System.Runtime.InteropServices.StructLayoutAttribute(System.Runtime.InteropServices.LayoutKind.Sequential)]
    public readonly partial struct SchemaCompatibility : System.IEquatable<Azure.ResourceManager.EventHubs.Models.SchemaCompatibility>
    {
        private readonly object _dummy;
        private readonly int _dummyPrimitive;
        public SchemaCompatibility(string value) { throw null; }
        public static Azure.ResourceManager.EventHubs.Models.SchemaCompatibility Backward { get { throw null; } }
        public static Azure.ResourceManager.EventHubs.Models.SchemaCompatibility Forward { get { throw null; } }
        public static Azure.ResourceManager.EventHubs.Models.SchemaCompatibility None { get { throw null; } }
        public bool Equals(Azure.ResourceManager.EventHubs.Models.SchemaCompatibility other) { throw null; }
        [System.ComponentModel.EditorBrowsableAttribute(System.ComponentModel.EditorBrowsableState.Never)]
        public override bool Equals(object obj) { throw null; }
        [System.ComponentModel.EditorBrowsableAttribute(System.ComponentModel.EditorBrowsableState.Never)]
        public override int GetHashCode() { throw null; }
        public static bool operator ==(Azure.ResourceManager.EventHubs.Models.SchemaCompatibility left, Azure.ResourceManager.EventHubs.Models.SchemaCompatibility right) { throw null; }
        public static implicit operator Azure.ResourceManager.EventHubs.Models.SchemaCompatibility (string value) { throw null; }
        public static bool operator !=(Azure.ResourceManager.EventHubs.Models.SchemaCompatibility left, Azure.ResourceManager.EventHubs.Models.SchemaCompatibility right) { throw null; }
        public override string ToString() { throw null; }
    }
    [System.Runtime.InteropServices.StructLayoutAttribute(System.Runtime.InteropServices.LayoutKind.Sequential)]
    public readonly partial struct SchemaType : System.IEquatable<Azure.ResourceManager.EventHubs.Models.SchemaType>
    {
        private readonly object _dummy;
        private readonly int _dummyPrimitive;
        public SchemaType(string value) { throw null; }
        public static Azure.ResourceManager.EventHubs.Models.SchemaType Avro { get { throw null; } }
        public static Azure.ResourceManager.EventHubs.Models.SchemaType Unknown { get { throw null; } }
        public bool Equals(Azure.ResourceManager.EventHubs.Models.SchemaType other) { throw null; }
        [System.ComponentModel.EditorBrowsableAttribute(System.ComponentModel.EditorBrowsableState.Never)]
        public override bool Equals(object obj) { throw null; }
        [System.ComponentModel.EditorBrowsableAttribute(System.ComponentModel.EditorBrowsableState.Never)]
        public override int GetHashCode() { throw null; }
        public static bool operator ==(Azure.ResourceManager.EventHubs.Models.SchemaType left, Azure.ResourceManager.EventHubs.Models.SchemaType right) { throw null; }
        public static implicit operator Azure.ResourceManager.EventHubs.Models.SchemaType (string value) { throw null; }
        public static bool operator !=(Azure.ResourceManager.EventHubs.Models.SchemaType left, Azure.ResourceManager.EventHubs.Models.SchemaType right) { throw null; }
        public override string ToString() { throw null; }
    }
    public enum UnavailableReason
    {
        None = 0,
        InvalidName = 1,
        SubscriptionIsDisabled = 2,
        NameInUse = 3,
        NameInLockdown = 4,
        TooManyNamespaceInCurrentSubscription = 5,
    }
}<|MERGE_RESOLUTION|>--- conflicted
+++ resolved
@@ -1,9 +1,8 @@
 namespace Azure.ResourceManager.EventHubs
 {
-    public partial class AuthorizationRuleData : Azure.ResourceManager.Models.ResourceData
+    public partial class AuthorizationRuleData : Azure.ResourceManager.EventHubs.Models.ProxyResource
     {
         public AuthorizationRuleData() { }
-        public string Location { get { throw null; } }
         public System.Collections.Generic.IList<Azure.ResourceManager.EventHubs.Models.AccessRights> Rights { get { throw null; } }
     }
     public partial class ConsumerGroupCollection : Azure.ResourceManager.ArmCollection, System.Collections.Generic.IAsyncEnumerable<Azure.ResourceManager.EventHubs.ConsumerGroupResource>, System.Collections.Generic.IEnumerable<Azure.ResourceManager.EventHubs.ConsumerGroupResource>, System.Collections.IEnumerable
@@ -21,11 +20,10 @@
         System.Collections.Generic.IEnumerator<Azure.ResourceManager.EventHubs.ConsumerGroupResource> System.Collections.Generic.IEnumerable<Azure.ResourceManager.EventHubs.ConsumerGroupResource>.GetEnumerator() { throw null; }
         System.Collections.IEnumerator System.Collections.IEnumerable.GetEnumerator() { throw null; }
     }
-    public partial class ConsumerGroupData : Azure.ResourceManager.Models.ResourceData
+    public partial class ConsumerGroupData : Azure.ResourceManager.EventHubs.Models.ProxyResource
     {
         public ConsumerGroupData() { }
         public System.DateTimeOffset? CreatedOn { get { throw null; } }
-        public string Location { get { throw null; } }
         public System.DateTimeOffset? UpdatedOn { get { throw null; } }
         public string UserMetadata { get { throw null; } set { } }
     }
@@ -83,11 +81,10 @@
         System.Collections.Generic.IEnumerator<Azure.ResourceManager.EventHubs.DisasterRecoveryResource> System.Collections.Generic.IEnumerable<Azure.ResourceManager.EventHubs.DisasterRecoveryResource>.GetEnumerator() { throw null; }
         System.Collections.IEnumerator System.Collections.IEnumerable.GetEnumerator() { throw null; }
     }
-    public partial class DisasterRecoveryData : Azure.ResourceManager.Models.ResourceData
+    public partial class DisasterRecoveryData : Azure.ResourceManager.EventHubs.Models.ProxyResource
     {
         public DisasterRecoveryData() { }
         public string AlternateName { get { throw null; } set { } }
-        public string Location { get { throw null; } }
         public string PartnerNamespace { get { throw null; } set { } }
         public long? PendingReplicationOperationsCount { get { throw null; } }
         public Azure.ResourceManager.EventHubs.Models.DisasterRecoveryProvisioningState? ProvisioningState { get { throw null; } }
@@ -212,12 +209,11 @@
         System.Collections.Generic.IEnumerator<Azure.ResourceManager.EventHubs.EventHubResource> System.Collections.Generic.IEnumerable<Azure.ResourceManager.EventHubs.EventHubResource>.GetEnumerator() { throw null; }
         System.Collections.IEnumerator System.Collections.IEnumerable.GetEnumerator() { throw null; }
     }
-    public partial class EventHubData : Azure.ResourceManager.Models.ResourceData
+    public partial class EventHubData : Azure.ResourceManager.EventHubs.Models.ProxyResource
     {
         public EventHubData() { }
         public Azure.ResourceManager.EventHubs.Models.CaptureDescription CaptureDescription { get { throw null; } set { } }
         public System.DateTimeOffset? CreatedOn { get { throw null; } }
-        public string Location { get { throw null; } }
         public long? MessageRetentionInDays { get { throw null; } set { } }
         public long? PartitionCount { get { throw null; } set { } }
         public System.Collections.Generic.IReadOnlyList<string> PartitionIds { get { throw null; } }
@@ -363,11 +359,10 @@
         System.Collections.Generic.IEnumerator<Azure.ResourceManager.EventHubs.EventHubsPrivateEndpointConnectionResource> System.Collections.Generic.IEnumerable<Azure.ResourceManager.EventHubs.EventHubsPrivateEndpointConnectionResource>.GetEnumerator() { throw null; }
         System.Collections.IEnumerator System.Collections.IEnumerable.GetEnumerator() { throw null; }
     }
-    public partial class EventHubsPrivateEndpointConnectionData : Azure.ResourceManager.Models.ResourceData
+    public partial class EventHubsPrivateEndpointConnectionData : Azure.ResourceManager.EventHubs.Models.ProxyResource
     {
         public EventHubsPrivateEndpointConnectionData() { }
         public Azure.ResourceManager.EventHubs.Models.ConnectionState ConnectionState { get { throw null; } set { } }
-        public string Location { get { throw null; } }
         public Azure.Core.ResourceIdentifier PrivateEndpointId { get { throw null; } set { } }
         public Azure.ResourceManager.EventHubs.Models.EndPointProvisioningState? ProvisioningState { get { throw null; } set { } }
     }
@@ -418,12 +413,11 @@
         public virtual Azure.ResourceManager.ArmOperation<Azure.ResourceManager.EventHubs.NamespaceAuthorizationRuleResource> Update(Azure.WaitUntil waitUntil, Azure.ResourceManager.EventHubs.AuthorizationRuleData data, System.Threading.CancellationToken cancellationToken = default(System.Threading.CancellationToken)) { throw null; }
         public virtual System.Threading.Tasks.Task<Azure.ResourceManager.ArmOperation<Azure.ResourceManager.EventHubs.NamespaceAuthorizationRuleResource>> UpdateAsync(Azure.WaitUntil waitUntil, Azure.ResourceManager.EventHubs.AuthorizationRuleData data, System.Threading.CancellationToken cancellationToken = default(System.Threading.CancellationToken)) { throw null; }
     }
-    public partial class NetworkRuleSetData : Azure.ResourceManager.Models.ResourceData
+    public partial class NetworkRuleSetData : Azure.ResourceManager.EventHubs.Models.ProxyResource
     {
         public NetworkRuleSetData() { }
         public Azure.ResourceManager.EventHubs.Models.DefaultAction? DefaultAction { get { throw null; } set { } }
         public System.Collections.Generic.IList<Azure.ResourceManager.EventHubs.Models.NetworkRuleSetIPRules> IPRules { get { throw null; } }
-        public string Location { get { throw null; } }
         public Azure.ResourceManager.EventHubs.Models.PublicNetworkAccessFlag? PublicNetworkAccess { get { throw null; } set { } }
         public bool? TrustedServiceAccessEnabled { get { throw null; } set { } }
         public System.Collections.Generic.IList<Azure.ResourceManager.EventHubs.Models.NetworkRuleSetVirtualNetworkRules> VirtualNetworkRules { get { throw null; } }
@@ -455,13 +449,12 @@
         System.Collections.Generic.IEnumerator<Azure.ResourceManager.EventHubs.SchemaGroupResource> System.Collections.Generic.IEnumerable<Azure.ResourceManager.EventHubs.SchemaGroupResource>.GetEnumerator() { throw null; }
         System.Collections.IEnumerator System.Collections.IEnumerable.GetEnumerator() { throw null; }
     }
-    public partial class SchemaGroupData : Azure.ResourceManager.Models.ResourceData
+    public partial class SchemaGroupData : Azure.ResourceManager.EventHubs.Models.ProxyResource
     {
         public SchemaGroupData() { }
         public System.DateTimeOffset? CreatedAtUtc { get { throw null; } }
         public System.Guid? ETag { get { throw null; } }
         public System.Collections.Generic.IDictionary<string, string> GroupProperties { get { throw null; } }
-        public string Location { get { throw null; } }
         public Azure.ResourceManager.EventHubs.Models.SchemaCompatibility? SchemaCompatibility { get { throw null; } set { } }
         public Azure.ResourceManager.EventHubs.Models.SchemaType? SchemaType { get { throw null; } set { } }
         public System.DateTimeOffset? UpdatedAtUtc { get { throw null; } }
@@ -782,14 +775,11 @@
         public static bool operator !=(Azure.ResourceManager.EventHubs.Models.PrivateLinkConnectionStatus left, Azure.ResourceManager.EventHubs.Models.PrivateLinkConnectionStatus right) { throw null; }
         public override string ToString() { throw null; }
     }
-<<<<<<< HEAD
-=======
     public partial class ProxyResource : Azure.ResourceManager.Models.ResourceData
     {
         public ProxyResource() { }
         public Azure.Core.AzureLocation? Location { get { throw null; } }
     }
->>>>>>> 439b4b72
     [System.Runtime.InteropServices.StructLayoutAttribute(System.Runtime.InteropServices.LayoutKind.Sequential)]
     public readonly partial struct PublicNetworkAccessFlag : System.IEquatable<Azure.ResourceManager.EventHubs.Models.PublicNetworkAccessFlag>
     {
