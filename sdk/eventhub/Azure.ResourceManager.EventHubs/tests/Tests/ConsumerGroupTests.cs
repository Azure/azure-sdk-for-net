﻿// Copyright (c) Microsoft Corporation. All rights reserved.
// Licensed under the MIT License.
using System;
using System.Collections.Generic;
using System.Threading.Tasks;
using NUnit.Framework;
using Azure.ResourceManager.Resources;
using Azure.Core.TestFramework;
using Azure.ResourceManager.EventHubs.Models;
using Azure.ResourceManager.EventHubs;
using Azure.ResourceManager.EventHubs.Tests.Helpers;

namespace Azure.ResourceManager.EventHubs.Tests
{
    public class ConsumerGroupTests : EventHubTestBase
    {
        private ResourceGroupResource _resourceGroup;
        private EventHubResource _eventHub;
        private EventHubsConsumerGroupCollection _consumerGroupCollection;

        public ConsumerGroupTests(bool isAsync)
            : base(isAsync)//, RecordedTestMode.Record)
        {
        }

        [SetUp]
        public async Task CreateNamespaceAndGetEventhubCollection()
        {
            _resourceGroup = await CreateResourceGroupAsync();
            string namespaceName = await CreateValidNamespaceName("testnamespacemgmt");
            EventHubsNamespaceCollection namespaceCollection = _resourceGroup.GetEventHubsNamespaces();
            EventHubsNamespaceResource eHNamespace = (await namespaceCollection.CreateOrUpdateAsync(WaitUntil.Completed, namespaceName, new EventHubsNamespaceData(DefaultLocation))).Value;
            EventHubCollection eventhubCollection = eHNamespace.GetEventHubs();
            string eventhubName = Recording.GenerateAssetName("eventhub");
            _eventHub = (await eventhubCollection.CreateOrUpdateAsync(WaitUntil.Completed, eventhubName, new EventHubData())).Value;
            _consumerGroupCollection = _eventHub.GetEventHubsConsumerGroups();
<<<<<<< HEAD
        }

        [TearDown]
        public async Task ClearNamespaces()
        {
            //remove all namespaces under current resource group
            if (_resourceGroup != null)
            {
                EventHubsNamespaceCollection namespaceCollection = _resourceGroup.GetEventHubsNamespaces();
                List<EventHubsNamespaceResource> namespaceList = await namespaceCollection.GetAllAsync().ToEnumerableAsync();
                foreach (EventHubsNamespaceResource eventHubNamespace in namespaceList)
                {
                    await eventHubNamespace.DeleteAsync(WaitUntil.Completed);
                }
                _resourceGroup = null;
            }
=======
>>>>>>> b926ce7c
        }

        [Test]
        [RecordedTest]
        public async Task CreateDeleteConsumerGroup()
        {
            //create consumer group
            string consumerGroupName = Recording.GenerateAssetName("testconsumergroup");
            EventHubsConsumerGroupResource consumerGroup = (await _consumerGroupCollection.CreateOrUpdateAsync(WaitUntil.Completed, consumerGroupName, new EventHubsConsumerGroupData())).Value;
            Assert.NotNull(consumerGroup);
            Assert.AreEqual(consumerGroup.Id.Name, consumerGroupName);

            //validate if created successfully
            Assert.IsTrue(await _consumerGroupCollection.ExistsAsync(consumerGroupName));
            consumerGroup = await _consumerGroupCollection.GetAsync(consumerGroupName);

            //delete consumer group
            await consumerGroup.DeleteAsync(WaitUntil.Completed);

            //validate
            var exception = Assert.ThrowsAsync<RequestFailedException>(async () => { await _consumerGroupCollection.GetAsync(consumerGroupName); });
            Assert.AreEqual(404, exception.Status);
            Assert.IsFalse(await _consumerGroupCollection.ExistsAsync(consumerGroupName));
        }

        [Test]
        [RecordedTest]
        public async Task GetAllConsumerGroups()
        {
            //create ten consumer groups
            for (int i = 0; i < 10; i++)
            {
                string consumerGroupName = Recording.GenerateAssetName("testconsumergroup" + i.ToString());
                _ = (await _consumerGroupCollection.CreateOrUpdateAsync(WaitUntil.Completed, consumerGroupName, new EventHubsConsumerGroupData())).Value;
            }

            //validate
            List<EventHubsConsumerGroupResource> list = await _consumerGroupCollection.GetAllAsync().ToEnumerableAsync();
            // the count should be 11 because there is a default consumergroup
            Assert.AreEqual(list.Count, 11);
            list = await _consumerGroupCollection.GetAllAsync(5, 5).ToEnumerableAsync();
            Assert.AreEqual(list.Count, 6);
        }

        [Test]
        [RecordedTest]
        public async Task UpdateConsumerGroup()
        {
            //create consumer group
            string consumerGroupName = Recording.GenerateAssetName("testconsumergroup");
            EventHubsConsumerGroupResource consumerGroup = (await _consumerGroupCollection.CreateOrUpdateAsync(WaitUntil.Completed, consumerGroupName, new EventHubsConsumerGroupData())).Value;
            Assert.NotNull(consumerGroup);
            Assert.AreEqual(consumerGroup.Id.Name, consumerGroupName);

            //update consumer group and validate
            consumerGroup.Data.UserMetadata = "update the user meta data";
            consumerGroup = (await _consumerGroupCollection.CreateOrUpdateAsync(WaitUntil.Completed, consumerGroupName, consumerGroup.Data)).Value;
            Assert.AreEqual(consumerGroup.Data.UserMetadata, "update the user meta data");
        }
    }
}<|MERGE_RESOLUTION|>--- conflicted
+++ resolved
@@ -34,25 +34,6 @@
             string eventhubName = Recording.GenerateAssetName("eventhub");
             _eventHub = (await eventhubCollection.CreateOrUpdateAsync(WaitUntil.Completed, eventhubName, new EventHubData())).Value;
             _consumerGroupCollection = _eventHub.GetEventHubsConsumerGroups();
-<<<<<<< HEAD
-        }
-
-        [TearDown]
-        public async Task ClearNamespaces()
-        {
-            //remove all namespaces under current resource group
-            if (_resourceGroup != null)
-            {
-                EventHubsNamespaceCollection namespaceCollection = _resourceGroup.GetEventHubsNamespaces();
-                List<EventHubsNamespaceResource> namespaceList = await namespaceCollection.GetAllAsync().ToEnumerableAsync();
-                foreach (EventHubsNamespaceResource eventHubNamespace in namespaceList)
-                {
-                    await eventHubNamespace.DeleteAsync(WaitUntil.Completed);
-                }
-                _resourceGroup = null;
-            }
-=======
->>>>>>> b926ce7c
         }
 
         [Test]
