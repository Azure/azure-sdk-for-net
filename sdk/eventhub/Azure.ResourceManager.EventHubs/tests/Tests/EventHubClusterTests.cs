﻿// Copyright (c) Microsoft Corporation. All rights reserved.
// Licensed under the MIT License.
using System;
using System.Collections.Generic;
using System.Linq;
using System.Threading.Tasks;
using NUnit.Framework;
using Azure.ResourceManager.Resources;
using Azure.Core.TestFramework;
using Azure.ResourceManager.EventHubs.Models;
using Azure.ResourceManager.EventHubs;
using Azure.ResourceManager.EventHubs.Tests.Helpers;
using Azure.ResourceManager.Resources.Models;
using Azure.Core;

namespace Azure.ResourceManager.EventHubs.Tests
{
    public class EventHubClusterTests : EventHubTestBase
    {
        private ResourceGroup _resourceGroup;
        public EventHubClusterTests(bool isAsync) : base(isAsync)
        {
        }

        [Test]
        [RecordedTest]
        [Ignore("not supported yet in 2021-11-01")]
        public async Task GetAvailableClusterRegions()
        {
            await foreach (var _ in DefaultSubscription.GetAvailableClusterRegionClustersAsync())
            {
                return;
            }

<<<<<<< HEAD
            Assert.Fail($"{nameof(SubscriptionResourceExtensions)}.{nameof(SubscriptionResourceExtensions.GetAvailableClusterRegionClustersAsync)} has returned an empty collection of AvailableClusters.");
=======
            Assert.Fail($"{nameof(EventHubsExtensions)}.{nameof(EventHubsExtensions.GetAvailableClusterRegionClustersAsync)} has returned an empty collection of AvailableClusters.");
>>>>>>> 2f30a091
        }

        [Test]
        [RecordedTest]
        [Ignore("operation not supported for subscription or tenant")]
        public async Task CreateGetUpdateDeleteCluster()
        {
            //create a cluster
            _resourceGroup = await CreateResourceGroupAsync();
            string clusterName = Recording.GenerateAssetName("cluster");
            EventHubClusterCollection clusterCollection = _resourceGroup.GetEventHubClusters();
            EventHubClusterData parameter = new EventHubClusterData(AzureLocation.EastUS2);
            EventHubClusterResource cluster = (await clusterCollection.CreateOrUpdateAsync(WaitUntil.Completed, clusterName, parameter)).Value;
            Assert.NotNull(cluster);
            Assert.AreEqual(cluster.Data.Name, clusterName);

            //get the cluster
            cluster = await clusterCollection.GetAsync(clusterName);
            Assert.NotNull(cluster);
            Assert.AreEqual(cluster.Data.Name, clusterName);

            //get the namespace under cluster
            SubResource subResource = null;
            await foreach (var namespaceId in cluster.GetNamespacesAsync())
            {
                subResource = namespaceId;
                break;
            }

            Assert.NotNull(subResource);

            //update the cluster
            cluster.Data.Tags.Add("key", "value");
            cluster = (await cluster.UpdateAsync(WaitUntil.Completed, cluster.Data)).Value;
            Assert.AreEqual(cluster.Data.Tags["key"], "value");

            //delete the cluster
            await cluster.DeleteAsync(WaitUntil.Completed);
            Assert.IsFalse(await clusterCollection.ExistsAsync(clusterName));
        }
    }
}<|MERGE_RESOLUTION|>--- conflicted
+++ resolved
@@ -32,11 +32,7 @@
                 return;
             }
 
-<<<<<<< HEAD
-            Assert.Fail($"{nameof(SubscriptionResourceExtensions)}.{nameof(SubscriptionResourceExtensions.GetAvailableClusterRegionClustersAsync)} has returned an empty collection of AvailableClusters.");
-=======
             Assert.Fail($"{nameof(EventHubsExtensions)}.{nameof(EventHubsExtensions.GetAvailableClusterRegionClustersAsync)} has returned an empty collection of AvailableClusters.");
->>>>>>> 2f30a091
         }
 
         [Test]
