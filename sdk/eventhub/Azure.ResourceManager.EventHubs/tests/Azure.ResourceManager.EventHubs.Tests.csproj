<Project Sdk="Microsoft.NET.Sdk">
  <ItemGroup>
    <ProjectReference Include="..\src\Azure.ResourceManager.EventHubs.csproj" />
    <ProjectReference Include="..\..\..\resources\Azure.ResourceManager.Resources\src\Azure.ResourceManager.Resources.csproj" />
    <ProjectReference Include="..\..\..\storage\Azure.ResourceManager.Storage\src\Azure.ResourceManager.Storage.csproj" />
    <ProjectReference Include="..\..\..\network\Azure.ResourceManager.Network\src\Azure.ResourceManager.Network.csproj" />
  </ItemGroup>
  <ItemGroup>
    <!--<PackageReference Include="Azure.ResourceManager.Resources" />
    <PackageReference Include="Azure.ResourceManager.Storage" />
<<<<<<< HEAD
    <PackageReference Include="Azure.ResourceManager.Network" />
    <PackageReference Include="Azure.Identity" />
=======
    <PackageReference Include="Azure.ResourceManager.Network" />-->
    <PackageReference Include="Microsoft.Azure.AutoRest.CSharp" VersionOverride="$(MgmtAutorestVersion)" PrivateAssets="All" />
>>>>>>> 688a9062
  </ItemGroup>
</Project><|MERGE_RESOLUTION|>--- conflicted
+++ resolved
@@ -8,12 +8,7 @@
   <ItemGroup>
     <!--<PackageReference Include="Azure.ResourceManager.Resources" />
     <PackageReference Include="Azure.ResourceManager.Storage" />
-<<<<<<< HEAD
-    <PackageReference Include="Azure.ResourceManager.Network" />
-    <PackageReference Include="Azure.Identity" />
-=======
     <PackageReference Include="Azure.ResourceManager.Network" />-->
     <PackageReference Include="Microsoft.Azure.AutoRest.CSharp" VersionOverride="$(MgmtAutorestVersion)" PrivateAssets="All" />
->>>>>>> 688a9062
   </ItemGroup>
 </Project>