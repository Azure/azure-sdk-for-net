--- conflicted
+++ resolved
@@ -26,13 +26,10 @@
     ServiceDirectory: cognitivelanguage
     ArtifactName: packages
     Artifacts:
-<<<<<<< HEAD
     - name: Azure.AI.Language.Text.Authoring
       safeName: AzureAILanguageTextAuthoring
-=======
     - name: Azure.AI.Language.Conversations.Authoring
       safeName: AzureAILanguageConversationsAuthoring
->>>>>>> 68fcfb6b
     - name: Azure.AI.Language.Text
       safeName: AzureAILanguageText
     - name: Azure.AI.Language.Conversations
