--- conflicted
+++ resolved
@@ -8,15 +8,9 @@
         "Content-Length": "243",
         "Content-Type": "application/json",
         "Ocp-Apim-Subscription-Key": "Sanitized",
-<<<<<<< HEAD
-        "traceparent": "00-356eaccc3e71e1f8c591fed6fd9cc559-35d9e909e444f62e-00",
-        "User-Agent": "azsdk-net-AI.Language.Conversations/1.1.0-alpha.20220614.1 (.NET 6.0.5; Microsoft Windows 10.0.22000)",
-        "x-ms-client-request-id": "f0a4b1e8aba03b39cd29e3a4b3e5844b",
-=======
         "traceparent": "00-956101c9282cc536a87b171057c25294-fdb821ce40431aad-00",
         "User-Agent": "azsdk-net-AI.Language.Conversations/1.1.0-alpha.20220628.1 (.NET 6.0.6; Microsoft Windows 10.0.22000)",
         "x-ms-client-request-id": "8927eb1587403e62c0915984fc7b669e",
->>>>>>> b926ce7c
         "x-ms-return-client-request-id": "true"
       },
       "RequestBody": {
@@ -35,19 +29,6 @@
       },
       "StatusCode": 200,
       "ResponseHeaders": {
-<<<<<<< HEAD
-        "apim-request-id": "20f6f6fb-18d2-4348-b025-4a5f14c44b44",
-        "Cache-Control": "no-store, proxy-revalidate, no-cache, max-age=0, private",
-        "Content-Type": "application/json; charset=utf-8",
-        "csp-billing-usage": "CognitiveServices.TextAnalytics.Language.OrchestrationWorkflow.Prediction=1",
-        "Date": "Tue, 14 Jun 2022 20:30:52 GMT",
-        "Pragma": "no-cache",
-        "request-id": "20f6f6fb-18d2-4348-b025-4a5f14c44b44",
-        "Strict-Transport-Security": "max-age=31536000; includeSubDomains; preload",
-        "Transfer-Encoding": "chunked",
-        "X-Content-Type-Options": "nosniff",
-        "x-envoy-upstream-service-time": "196"
-=======
         "apim-request-id": "c51424d4-a35d-4627-a15f-21fef28f9892",
         "Cache-Control": "no-store, proxy-revalidate, no-cache, max-age=0, private",
         "Content-Type": "application/json; charset=utf-8",
@@ -59,7 +40,6 @@
         "Transfer-Encoding": "chunked",
         "X-Content-Type-Options": "nosniff",
         "x-envoy-upstream-service-time": "891"
->>>>>>> b926ce7c
       },
       "ResponseBody": {
         "kind": "ConversationResult",
@@ -139,13 +119,8 @@
                           {
                             "resolutionKind": "DateTimeResolution",
                             "dateTimeSubKind": "Date",
-<<<<<<< HEAD
-                            "timex": "2022-06-15",
-                            "value": "2022-06-15"
-=======
                             "timex": "2022-06-30",
                             "value": "2022-06-30"
->>>>>>> b926ce7c
                           }
                         ],
                         "extraInformation": [
@@ -178,10 +153,6 @@
     "CONVERSATIONS_KEY": "Sanitized",
     "CONVERSATIONS_WORKFLOW_DEPLOYMENT_NAME": "production",
     "CONVERSATIONS_WORKFLOW_PROJECT_NAME": "OrchestrationScriptDeployed",
-<<<<<<< HEAD
-    "RandomSeed": "1459358553"
-=======
     "RandomSeed": "2114470869"
->>>>>>> b926ce7c
   }
 }