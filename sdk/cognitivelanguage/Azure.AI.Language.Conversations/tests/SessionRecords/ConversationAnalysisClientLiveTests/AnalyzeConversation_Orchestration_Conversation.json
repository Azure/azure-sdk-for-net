{
  "Entries": [
    {
      "RequestUri": "https://languagesdkresource.cognitiveservices.azure.com/language/:analyze-conversations?api-version=2022-05-01",
      "RequestMethod": "POST",
      "RequestHeaders": {
        "Accept": "application/json",
        "Content-Length": "243",
        "Content-Type": "application/json",
        "Ocp-Apim-Subscription-Key": "Sanitized",
<<<<<<< HEAD
        "traceparent": "00-1e78cfefa2567f6b28a6303e0864bb47-e456a1015a67a017-00",
        "User-Agent": "azsdk-net-AI.Language.Conversations/1.1.0-alpha.20220614.1 (.NET 6.0.5; Microsoft Windows 10.0.22000)",
        "x-ms-client-request-id": "ebf2dad9b91009a9ef2c4647b71afd76",
=======
        "traceparent": "00-c4f72886d203a78695e6ce15cc456e8c-f11abb8b1332753f-00",
        "User-Agent": "azsdk-net-AI.Language.Conversations/1.1.0-alpha.20220628.1 (.NET 6.0.6; Microsoft Windows 10.0.22000)",
        "x-ms-client-request-id": "11a078a0b5c2ca99ea5e98a880487226",
>>>>>>> b926ce7c
        "x-ms-return-client-request-id": "true"
      },
      "RequestBody": {
        "analysisInput": {
          "conversationItem": {
            "text": "Send an email to Carol about the tomorrow\u0027s demo",
            "id": "1",
            "participantId": "1"
          }
        },
        "parameters": {
          "projectName": "OrchestrationScriptDeployed",
          "deploymentName": "production"
        },
        "kind": "Conversation"
      },
      "StatusCode": 200,
      "ResponseHeaders": {
<<<<<<< HEAD
        "apim-request-id": "82b3dc8e-d578-4dbc-a0ff-b4ed09b4ad6a",
        "Cache-Control": "no-store, proxy-revalidate, no-cache, max-age=0, private",
        "Content-Type": "application/json; charset=utf-8",
        "csp-billing-usage": "CognitiveServices.TextAnalytics.Language.OrchestrationWorkflow.Prediction=1",
        "Date": "Tue, 14 Jun 2022 20:30:50 GMT",
        "Pragma": "no-cache",
        "request-id": "82b3dc8e-d578-4dbc-a0ff-b4ed09b4ad6a",
        "Strict-Transport-Security": "max-age=31536000; includeSubDomains; preload",
        "Transfer-Encoding": "chunked",
        "X-Content-Type-Options": "nosniff",
        "x-envoy-upstream-service-time": "327"
=======
        "apim-request-id": "7d97d128-132f-4204-9a9b-d4bd8b913744",
        "Cache-Control": "no-store, proxy-revalidate, no-cache, max-age=0, private",
        "Content-Type": "application/json; charset=utf-8",
        "csp-billing-usage": "CognitiveServices.TextAnalytics.Language.OrchestrationWorkflow.Prediction=1",
        "Date": "Tue, 28 Jun 2022 22:38:42 GMT",
        "Pragma": "no-cache",
        "request-id": "7d97d128-132f-4204-9a9b-d4bd8b913744",
        "Strict-Transport-Security": "max-age=31536000; includeSubDomains; preload",
        "Transfer-Encoding": "chunked",
        "X-Content-Type-Options": "nosniff",
        "x-envoy-upstream-service-time": "668"
>>>>>>> b926ce7c
      },
      "ResponseBody": {
        "kind": "ConversationResult",
        "result": {
          "query": "Send an email to Carol about the tomorrow\u0027s demo",
          "prediction": {
            "topIntent": "EmailIntent",
            "projectKind": "Orchestration",
            "intents": {
              "EmailIntent": {
                "confidenceScore": 0.7871725,
                "targetProjectKind": "Conversation",
                "result": {
                  "query": "Send an email to Carol about the tomorrow\u0027s demo",
                  "prediction": {
                    "topIntent": "Send",
                    "projectKind": "Conversation",
                    "intents": [
                      {
                        "category": "Send",
                        "confidenceScore": 0.9053172
                      },
                      {
                        "category": "Read",
                        "confidenceScore": 0.44011447
                      },
                      {
                        "category": "Setup",
                        "confidenceScore": 0.41303915
                      },
                      {
                        "category": "Set",
                        "confidenceScore": 0.21186642
                      },
                      {
                        "category": "None",
                        "confidenceScore": 0.20198277
                      },
                      {
                        "category": "Find",
                        "confidenceScore": 0.19216746
                      },
                      {
                        "category": "Call",
                        "confidenceScore": 0.16446844
                      },
                      {
                        "category": "Play",
                        "confidenceScore": 0.15655291
                      },
                      {
                        "category": "Open",
                        "confidenceScore": 0.08699014
                      }
                    ],
                    "entities": [
                      {
                        "category": "Contact",
                        "text": "Carol",
                        "offset": 17,
                        "length": 5,
                        "confidenceScore": 1,
                        "extraInformation": [
                          {
                            "extraInformationKind": "EntitySubtype",
                            "value": "person.name"
                          }
                        ]
                      },
                      {
                        "category": "MeetingDate",
                        "text": "tomorrow",
                        "offset": 33,
                        "length": 8,
                        "confidenceScore": 1,
                        "resolutions": [
                          {
                            "resolutionKind": "DateTimeResolution",
                            "dateTimeSubKind": "Date",
<<<<<<< HEAD
                            "timex": "2022-06-15",
                            "value": "2022-06-15"
=======
                            "timex": "2022-06-29",
                            "value": "2022-06-29"
>>>>>>> b926ce7c
                          }
                        ],
                        "extraInformation": [
                          {
                            "extraInformationKind": "EntitySubtype",
                            "value": "datetime.date"
                          }
                        ]
                      }
                    ]
                  }
                }
              },
              "ChitChat-QnA": {
                "confidenceScore": 0.65083516,
                "targetProjectKind": "QuestionAnswering"
              },
              "None": {
                "confidenceScore": 0.15003009,
                "targetProjectKind": "NonLinked"
              }
            }
          }
        }
      }
    }
  ],
  "Variables": {
    "CONVERSATIONS_ENDPOINT": "https://languagesdkresource.cognitiveservices.azure.com/",
    "CONVERSATIONS_KEY": "Sanitized",
    "CONVERSATIONS_WORKFLOW_DEPLOYMENT_NAME": "production",
    "CONVERSATIONS_WORKFLOW_PROJECT_NAME": "OrchestrationScriptDeployed",
<<<<<<< HEAD
    "RandomSeed": "892142757"
=======
    "RandomSeed": "1398993686"
>>>>>>> b926ce7c
  }
}<|MERGE_RESOLUTION|>--- conflicted
+++ resolved
@@ -8,15 +8,9 @@
         "Content-Length": "243",
         "Content-Type": "application/json",
         "Ocp-Apim-Subscription-Key": "Sanitized",
-<<<<<<< HEAD
-        "traceparent": "00-1e78cfefa2567f6b28a6303e0864bb47-e456a1015a67a017-00",
-        "User-Agent": "azsdk-net-AI.Language.Conversations/1.1.0-alpha.20220614.1 (.NET 6.0.5; Microsoft Windows 10.0.22000)",
-        "x-ms-client-request-id": "ebf2dad9b91009a9ef2c4647b71afd76",
-=======
         "traceparent": "00-c4f72886d203a78695e6ce15cc456e8c-f11abb8b1332753f-00",
         "User-Agent": "azsdk-net-AI.Language.Conversations/1.1.0-alpha.20220628.1 (.NET 6.0.6; Microsoft Windows 10.0.22000)",
         "x-ms-client-request-id": "11a078a0b5c2ca99ea5e98a880487226",
->>>>>>> b926ce7c
         "x-ms-return-client-request-id": "true"
       },
       "RequestBody": {
@@ -35,19 +29,6 @@
       },
       "StatusCode": 200,
       "ResponseHeaders": {
-<<<<<<< HEAD
-        "apim-request-id": "82b3dc8e-d578-4dbc-a0ff-b4ed09b4ad6a",
-        "Cache-Control": "no-store, proxy-revalidate, no-cache, max-age=0, private",
-        "Content-Type": "application/json; charset=utf-8",
-        "csp-billing-usage": "CognitiveServices.TextAnalytics.Language.OrchestrationWorkflow.Prediction=1",
-        "Date": "Tue, 14 Jun 2022 20:30:50 GMT",
-        "Pragma": "no-cache",
-        "request-id": "82b3dc8e-d578-4dbc-a0ff-b4ed09b4ad6a",
-        "Strict-Transport-Security": "max-age=31536000; includeSubDomains; preload",
-        "Transfer-Encoding": "chunked",
-        "X-Content-Type-Options": "nosniff",
-        "x-envoy-upstream-service-time": "327"
-=======
         "apim-request-id": "7d97d128-132f-4204-9a9b-d4bd8b913744",
         "Cache-Control": "no-store, proxy-revalidate, no-cache, max-age=0, private",
         "Content-Type": "application/json; charset=utf-8",
@@ -59,7 +40,6 @@
         "Transfer-Encoding": "chunked",
         "X-Content-Type-Options": "nosniff",
         "x-envoy-upstream-service-time": "668"
->>>>>>> b926ce7c
       },
       "ResponseBody": {
         "kind": "ConversationResult",
@@ -139,13 +119,8 @@
                           {
                             "resolutionKind": "DateTimeResolution",
                             "dateTimeSubKind": "Date",
-<<<<<<< HEAD
-                            "timex": "2022-06-15",
-                            "value": "2022-06-15"
-=======
                             "timex": "2022-06-29",
                             "value": "2022-06-29"
->>>>>>> b926ce7c
                           }
                         ],
                         "extraInformation": [
@@ -178,10 +153,6 @@
     "CONVERSATIONS_KEY": "Sanitized",
     "CONVERSATIONS_WORKFLOW_DEPLOYMENT_NAME": "production",
     "CONVERSATIONS_WORKFLOW_PROJECT_NAME": "OrchestrationScriptDeployed",
-<<<<<<< HEAD
-    "RandomSeed": "892142757"
-=======
     "RandomSeed": "1398993686"
->>>>>>> b926ce7c
   }
 }