--- conflicted
+++ resolved
@@ -8,15 +8,9 @@
         "Content-Length": "202",
         "Content-Type": "application/json",
         "Ocp-Apim-Subscription-Key": "Sanitized",
-<<<<<<< HEAD
-        "traceparent": "00-9c6b814c4ab88bd4a5160db92be2ad7d-eafbb6bbc9f64c76-00",
-        "User-Agent": "azsdk-net-AI.Language.Conversations/1.1.0-alpha.20220614.1 (.NET 6.0.5; Microsoft Windows 10.0.22000)",
-        "x-ms-client-request-id": "5ad12a2fb90acc93a31a3c14cec02fda",
-=======
         "traceparent": "00-176252a4160572af91c5f47dd033843e-c0ca52df6afab447-00",
         "User-Agent": "azsdk-net-AI.Language.Conversations/1.1.0-alpha.20220628.1 (.NET 6.0.6; Microsoft Windows 10.0.22000)",
         "x-ms-client-request-id": "add47da14236c18cae08eb0b2ae82e69",
->>>>>>> b926ce7c
         "x-ms-return-client-request-id": "true"
       },
       "RequestBody": {
@@ -35,19 +29,6 @@
       },
       "StatusCode": 200,
       "ResponseHeaders": {
-<<<<<<< HEAD
-        "apim-request-id": "38307d13-2db8-4d99-88f2-52341e13bcd5",
-        "Cache-Control": "no-store, proxy-revalidate, no-cache, max-age=0, private",
-        "Content-Type": "application/json; charset=utf-8",
-        "csp-billing-usage": "CognitiveServices.TextAnalytics.Language.OrchestrationWorkflow.Prediction=1",
-        "Date": "Tue, 14 Jun 2022 20:30:54 GMT",
-        "Pragma": "no-cache",
-        "request-id": "38307d13-2db8-4d99-88f2-52341e13bcd5",
-        "Strict-Transport-Security": "max-age=31536000; includeSubDomains; preload",
-        "Transfer-Encoding": "chunked",
-        "X-Content-Type-Options": "nosniff",
-        "x-envoy-upstream-service-time": "708"
-=======
         "apim-request-id": "45884e1e-ef4c-4a24-873d-7a751e552823",
         "Cache-Control": "no-store, proxy-revalidate, no-cache, max-age=0, private",
         "Content-Type": "application/json; charset=utf-8",
@@ -59,7 +40,6 @@
         "Transfer-Encoding": "chunked",
         "X-Content-Type-Options": "nosniff",
         "x-envoy-upstream-service-time": "930"
->>>>>>> b926ce7c
       },
       "ResponseBody": {
         "kind": "ConversationResult",
@@ -143,10 +123,6 @@
     "CONVERSATIONS_KEY": "Sanitized",
     "CONVERSATIONS_WORKFLOW_DEPLOYMENT_NAME": "production",
     "CONVERSATIONS_WORKFLOW_PROJECT_NAME": "OrchestrationScriptDeployed",
-<<<<<<< HEAD
-    "RandomSeed": "663329034"
-=======
     "RandomSeed": "1794034865"
->>>>>>> b926ce7c
   }
 }