{
  "Entries": [
    {
      "RequestUri": "https://languagesdkresource.cognitiveservices.azure.com/language/:analyze-conversations?api-version=2022-05-01",
      "RequestMethod": "POST",
      "RequestHeaders": {
        "Accept": "application/json",
        "Content-Length": "236",
        "Content-Type": "application/json",
        "Ocp-Apim-Subscription-Key": "Sanitized",
<<<<<<< HEAD
        "User-Agent": "azsdk-net-AI.Language.Conversations/1.1.0-alpha.20220614.1 (.NET 6.0.5; Microsoft Windows 10.0.22000)",
        "x-ms-client-request-id": "810de16119008d3c91ba51c197eabdb9",
=======
        "User-Agent": "azsdk-net-AI.Language.Conversations/1.1.0-alpha.20220628.1 (.NET 6.0.6; Microsoft Windows 10.0.22000)",
        "x-ms-client-request-id": "85f4b71187b87e1b5634168260e9757c",
>>>>>>> b926ce7c
        "x-ms-return-client-request-id": "true"
      },
      "RequestBody": {
        "analysisInput": {
          "conversationItem": {
            "text": "How are you?",
            "id": "1",
            "participantId": "1"
          }
        },
        "parameters": {
          "projectName": "OrchestrationScriptDeployed",
          "deploymentName": "production",
          "stringIndexType": "Utf16CodeUnit"
        },
        "kind": "Conversation"
      },
      "StatusCode": 200,
      "ResponseHeaders": {
<<<<<<< HEAD
        "apim-request-id": "af0067ae-57ab-46f9-aa24-5da806edca73",
        "Cache-Control": "no-store, proxy-revalidate, no-cache, max-age=0, private",
        "Content-Type": "application/json; charset=utf-8",
        "csp-billing-usage": "CognitiveServices.TextAnalytics.Language.OrchestrationWorkflow.Prediction=1",
        "Date": "Tue, 14 Jun 2022 20:30:55 GMT",
        "Pragma": "no-cache",
        "request-id": "af0067ae-57ab-46f9-aa24-5da806edca73",
        "Strict-Transport-Security": "max-age=31536000; includeSubDomains; preload",
        "Transfer-Encoding": "chunked",
        "X-Content-Type-Options": "nosniff",
        "x-envoy-upstream-service-time": "549"
=======
        "apim-request-id": "6249df19-fb1d-4012-af3b-d9897660c7d4",
        "Cache-Control": "no-store, proxy-revalidate, no-cache, max-age=0, private",
        "Content-Type": "application/json; charset=utf-8",
        "csp-billing-usage": "CognitiveServices.TextAnalytics.Language.OrchestrationWorkflow.Prediction=1",
        "Date": "Wed, 29 Jun 2022 00:01:16 GMT",
        "Pragma": "no-cache",
        "request-id": "6249df19-fb1d-4012-af3b-d9897660c7d4",
        "Strict-Transport-Security": "max-age=31536000; includeSubDomains; preload",
        "Transfer-Encoding": "chunked",
        "X-Content-Type-Options": "nosniff",
        "x-envoy-upstream-service-time": "783"
>>>>>>> b926ce7c
      },
      "ResponseBody": {
        "kind": "ConversationResult",
        "result": {
          "query": "How are you?",
          "prediction": {
            "topIntent": "ChitChat-QnA",
            "projectKind": "Orchestration",
            "intents": {
              "ChitChat-QnA": {
                "confidenceScore": 1,
                "targetProjectKind": "QuestionAnswering",
                "result": {
                  "answers": [
                    {
                      "questions": [
                        "How\u0027d you sleep last night?",
                        "Are you doing good?",
                        "Are you feeling well?",
                        "How are you doing?",
                        "How is the day treating you?",
                        "Are you feeling OK?",
                        "How are you?",
                        "How\u0027s it hangin?",
                        "How\u0027s tricks?",
                        "Are you doing OK?",
                        "Hey, how are you?",
                        "How are you feeling?",
                        "How are ya?",
                        "How are things?",
                        "How are you going?",
                        "How art thou?",
                        "Greetings, Bot. How are you doing?",
                        "Are you feeling good?",
                        "Are you doing well?",
                        "How are things going?",
                        "How\u0027s it going?",
                        "Say, how are you doing?",
                        "How\u0027s the day treating you?",
                        "How\u0027s life?",
                        "How\u0027s life treating you?",
                        "How are you today?",
                        "Yo, how are you?",
                        "How you doing?",
                        "How you doing bot?",
                        "How ya doing?",
                        "How is the day treating ya?",
                        "How\u0027s it hanging?"
                      ],
                      "answer": "I\u0027m doing great, thanks for asking!",
                      "confidenceScore": 1.0,
                      "id": 72,
                      "source": "qna_chitchat_friendly.tsv",
                      "metadata": {
                        "editorial": "chitchat"
                      },
                      "dialog": {
                        "isContextOnly": false,
                        "prompts": []
                      }
                    }
                  ]
                }
              },
              "EmailIntent": {
                "confidenceScore": 0.2013731,
                "targetProjectKind": "Conversation"
              },
              "None": {
                "confidenceScore": 0.1674014,
                "targetProjectKind": "NonLinked"
              }
            }
          }
        }
      }
    }
  ],
  "Variables": {
    "CONVERSATIONS_ENDPOINT": "https://languagesdkresource.cognitiveservices.azure.com/",
    "CONVERSATIONS_KEY": "Sanitized",
    "CONVERSATIONS_WORKFLOW_DEPLOYMENT_NAME": "production",
    "CONVERSATIONS_WORKFLOW_PROJECT_NAME": "OrchestrationScriptDeployed",
<<<<<<< HEAD
    "RandomSeed": "1747125613"
=======
    "RandomSeed": "1909991329"
>>>>>>> b926ce7c
  }
}<|MERGE_RESOLUTION|>--- conflicted
+++ resolved
@@ -8,13 +8,8 @@
         "Content-Length": "236",
         "Content-Type": "application/json",
         "Ocp-Apim-Subscription-Key": "Sanitized",
-<<<<<<< HEAD
-        "User-Agent": "azsdk-net-AI.Language.Conversations/1.1.0-alpha.20220614.1 (.NET 6.0.5; Microsoft Windows 10.0.22000)",
-        "x-ms-client-request-id": "810de16119008d3c91ba51c197eabdb9",
-=======
         "User-Agent": "azsdk-net-AI.Language.Conversations/1.1.0-alpha.20220628.1 (.NET 6.0.6; Microsoft Windows 10.0.22000)",
         "x-ms-client-request-id": "85f4b71187b87e1b5634168260e9757c",
->>>>>>> b926ce7c
         "x-ms-return-client-request-id": "true"
       },
       "RequestBody": {
@@ -34,19 +29,6 @@
       },
       "StatusCode": 200,
       "ResponseHeaders": {
-<<<<<<< HEAD
-        "apim-request-id": "af0067ae-57ab-46f9-aa24-5da806edca73",
-        "Cache-Control": "no-store, proxy-revalidate, no-cache, max-age=0, private",
-        "Content-Type": "application/json; charset=utf-8",
-        "csp-billing-usage": "CognitiveServices.TextAnalytics.Language.OrchestrationWorkflow.Prediction=1",
-        "Date": "Tue, 14 Jun 2022 20:30:55 GMT",
-        "Pragma": "no-cache",
-        "request-id": "af0067ae-57ab-46f9-aa24-5da806edca73",
-        "Strict-Transport-Security": "max-age=31536000; includeSubDomains; preload",
-        "Transfer-Encoding": "chunked",
-        "X-Content-Type-Options": "nosniff",
-        "x-envoy-upstream-service-time": "549"
-=======
         "apim-request-id": "6249df19-fb1d-4012-af3b-d9897660c7d4",
         "Cache-Control": "no-store, proxy-revalidate, no-cache, max-age=0, private",
         "Content-Type": "application/json; charset=utf-8",
@@ -58,7 +40,6 @@
         "Transfer-Encoding": "chunked",
         "X-Content-Type-Options": "nosniff",
         "x-envoy-upstream-service-time": "783"
->>>>>>> b926ce7c
       },
       "ResponseBody": {
         "kind": "ConversationResult",
@@ -142,10 +123,6 @@
     "CONVERSATIONS_KEY": "Sanitized",
     "CONVERSATIONS_WORKFLOW_DEPLOYMENT_NAME": "production",
     "CONVERSATIONS_WORKFLOW_PROJECT_NAME": "OrchestrationScriptDeployed",
-<<<<<<< HEAD
-    "RandomSeed": "1747125613"
-=======
     "RandomSeed": "1909991329"
->>>>>>> b926ce7c
   }
 }