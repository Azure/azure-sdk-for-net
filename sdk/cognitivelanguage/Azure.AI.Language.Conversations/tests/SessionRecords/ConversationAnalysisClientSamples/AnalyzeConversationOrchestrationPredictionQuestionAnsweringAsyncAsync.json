--- conflicted
+++ resolved
@@ -8,15 +8,9 @@
         "Content-Length": "236",
         "Content-Type": "application/json",
         "Ocp-Apim-Subscription-Key": "Sanitized",
-<<<<<<< HEAD
-        "traceparent": "00-72f002685e7e79594a453827d6efa3cc-be93bdbe09f1ec23-00",
-        "User-Agent": "azsdk-net-AI.Language.Conversations/1.1.0-alpha.20220614.1 (.NET 6.0.5; Microsoft Windows 10.0.22000)",
-        "x-ms-client-request-id": "8249bad3e88cda82aadfb38cfc3c2fe8",
-=======
         "traceparent": "00-6a3f96e66a2c14f4fc9a01880a607eb8-9a321c85410b3145-00",
         "User-Agent": "azsdk-net-AI.Language.Conversations/1.1.0-alpha.20220628.1 (.NET 6.0.6; Microsoft Windows 10.0.22000)",
         "x-ms-client-request-id": "4fc777311ff8c76c4e2da7a309bdcc68",
->>>>>>> b926ce7c
         "x-ms-return-client-request-id": "true"
       },
       "RequestBody": {
@@ -36,19 +30,6 @@
       },
       "StatusCode": 200,
       "ResponseHeaders": {
-<<<<<<< HEAD
-        "apim-request-id": "c1c203d6-22be-4558-8ef2-caf5ff162b1a",
-        "Cache-Control": "no-store, proxy-revalidate, no-cache, max-age=0, private",
-        "Content-Type": "application/json; charset=utf-8",
-        "csp-billing-usage": "CognitiveServices.TextAnalytics.Language.OrchestrationWorkflow.Prediction=1",
-        "Date": "Tue, 14 Jun 2022 20:30:58 GMT",
-        "Pragma": "no-cache",
-        "request-id": "c1c203d6-22be-4558-8ef2-caf5ff162b1a",
-        "Strict-Transport-Security": "max-age=31536000; includeSubDomains; preload",
-        "Transfer-Encoding": "chunked",
-        "X-Content-Type-Options": "nosniff",
-        "x-envoy-upstream-service-time": "395"
-=======
         "apim-request-id": "f3c8bdc0-bd6e-4139-a2db-638ff9bcdbe8",
         "Cache-Control": "no-store, proxy-revalidate, no-cache, max-age=0, private",
         "Content-Type": "application/json; charset=utf-8",
@@ -60,7 +41,6 @@
         "Transfer-Encoding": "chunked",
         "X-Content-Type-Options": "nosniff",
         "x-envoy-upstream-service-time": "287"
->>>>>>> b926ce7c
       },
       "ResponseBody": {
         "kind": "ConversationResult",
@@ -144,10 +124,6 @@
     "CONVERSATIONS_KEY": "Sanitized",
     "CONVERSATIONS_WORKFLOW_DEPLOYMENT_NAME": "production",
     "CONVERSATIONS_WORKFLOW_PROJECT_NAME": "OrchestrationScriptDeployed",
-<<<<<<< HEAD
-    "RandomSeed": "1430188584"
-=======
     "RandomSeed": "1145039336"
->>>>>>> b926ce7c
   }
 }