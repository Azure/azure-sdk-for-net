--- conflicted
+++ resolved
@@ -8,15 +8,9 @@
         "Content-Length": "273",
         "Content-Type": "application/json",
         "Ocp-Apim-Subscription-Key": "Sanitized",
-<<<<<<< HEAD
-        "traceparent": "00-3e748aa91b963775926ad470855af704-439bf21ca8ec8ccc-00",
-        "User-Agent": "azsdk-net-AI.Language.Conversations/1.1.0-alpha.20220614.1 (.NET 6.0.5; Microsoft Windows 10.0.22000)",
-        "x-ms-client-request-id": "444f37c5e5258f9549370ce34cdafd09",
-=======
         "traceparent": "00-50628dc88e1ca711c2cc7c3924400e65-e502383defaac1c0-00",
         "User-Agent": "azsdk-net-AI.Language.Conversations/1.1.0-alpha.20220628.1 (.NET 6.0.6; Microsoft Windows 10.0.22000)",
         "x-ms-client-request-id": "3ae05cde2e278c7af87bd50bb3038079",
->>>>>>> b926ce7c
         "x-ms-return-client-request-id": "true"
       },
       "RequestBody": {
@@ -36,19 +30,6 @@
       },
       "StatusCode": 200,
       "ResponseHeaders": {
-<<<<<<< HEAD
-        "apim-request-id": "aa28273d-24b3-41fd-ad83-6d5d961ff349",
-        "Cache-Control": "no-store, proxy-revalidate, no-cache, max-age=0, private",
-        "Content-Type": "application/json; charset=utf-8",
-        "csp-billing-usage": "CognitiveServices.TextAnalytics.Language.OrchestrationWorkflow.Prediction=1",
-        "Date": "Tue, 14 Jun 2022 20:30:58 GMT",
-        "Pragma": "no-cache",
-        "request-id": "aa28273d-24b3-41fd-ad83-6d5d961ff349",
-        "Strict-Transport-Security": "max-age=31536000; includeSubDomains; preload",
-        "Transfer-Encoding": "chunked",
-        "X-Content-Type-Options": "nosniff",
-        "x-envoy-upstream-service-time": "171"
-=======
         "apim-request-id": "4877463e-4b2f-4316-bc2b-1eccd949333e",
         "Cache-Control": "no-store, proxy-revalidate, no-cache, max-age=0, private",
         "Content-Type": "application/json; charset=utf-8",
@@ -60,7 +41,6 @@
         "Transfer-Encoding": "chunked",
         "X-Content-Type-Options": "nosniff",
         "x-envoy-upstream-service-time": "153"
->>>>>>> b926ce7c
       },
       "ResponseBody": {
         "kind": "ConversationResult",
@@ -140,13 +120,8 @@
                           {
                             "resolutionKind": "DateTimeResolution",
                             "dateTimeSubKind": "Date",
-<<<<<<< HEAD
-                            "timex": "2022-06-15",
-                            "value": "2022-06-15"
-=======
                             "timex": "2022-06-30",
                             "value": "2022-06-30"
->>>>>>> b926ce7c
                           }
                         ],
                         "extraInformation": [
@@ -179,10 +154,6 @@
     "CONVERSATIONS_KEY": "Sanitized",
     "CONVERSATIONS_WORKFLOW_DEPLOYMENT_NAME": "production",
     "CONVERSATIONS_WORKFLOW_PROJECT_NAME": "OrchestrationScriptDeployed",
-<<<<<<< HEAD
-    "RandomSeed": "723783239"
-=======
     "RandomSeed": "1669798137"
->>>>>>> b926ce7c
   }
 }