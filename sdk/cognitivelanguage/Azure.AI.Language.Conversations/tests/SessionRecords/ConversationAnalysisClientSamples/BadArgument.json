{
  "Entries": [
    {
      "RequestUri": "https://languagesdkresource.cognitiveservices.azure.com/language/:analyze-conversations?api-version=2022-05-01",
      "RequestMethod": "POST",
      "RequestHeaders": {
        "Accept": "application/json",
        "Content-Length": "261",
        "Content-Type": "application/json",
        "Ocp-Apim-Subscription-Key": "Sanitized",
<<<<<<< HEAD
        "User-Agent": "azsdk-net-AI.Language.Conversations/1.1.0-alpha.20220614.1 (.NET 6.0.5; Microsoft Windows 10.0.22000)",
        "x-ms-client-request-id": "4a638668d79e8dc4ce99e0cf610d610a",
=======
        "User-Agent": "azsdk-net-AI.Language.Conversations/1.1.0-alpha.20220628.1 (.NET 6.0.6; Microsoft Windows 10.0.22000)",
        "x-ms-client-request-id": "4fd342cfbf937ecc9a56049a3fca5bd2",
>>>>>>> b926ce7c
        "x-ms-return-client-request-id": "true"
      },
      "RequestBody": {
        "analysisInput": {
          "conversationItem": {
            "text": "Send an email to Carol about tomorrow\u0027s demo",
            "id": "1",
            "participantId": "1"
          }
        },
        "parameters": {
          "projectName": "invalid-project",
          "deploymentName": "production",
          "stringIndexType": "Utf16CodeUnit"
        },
        "kind": "Conversation"
      },
      "StatusCode": 404,
      "ResponseHeaders": {
<<<<<<< HEAD
        "apim-request-id": "8199ce37-1985-41bf-9180-2c4a3f8843af",
        "Cache-Control": "no-store, proxy-revalidate, no-cache, max-age=0, private",
        "Content-Type": "application/json",
        "Date": "Tue, 14 Jun 2022 20:30:57 GMT",
        "Pragma": "no-cache",
        "request-id": "8199ce37-1985-41bf-9180-2c4a3f8843af",
        "Strict-Transport-Security": "max-age=31536000; includeSubDomains; preload",
        "Transfer-Encoding": "chunked",
        "X-Content-Type-Options": "nosniff",
        "x-envoy-upstream-service-time": "136"
=======
        "apim-request-id": "0e16d877-84f1-41dc-9028-5026e656f211",
        "Cache-Control": "no-store, proxy-revalidate, no-cache, max-age=0, private",
        "Content-Type": "application/json",
        "Date": "Wed, 29 Jun 2022 00:01:18 GMT",
        "Pragma": "no-cache",
        "request-id": "0e16d877-84f1-41dc-9028-5026e656f211",
        "Strict-Transport-Security": "max-age=31536000; includeSubDomains; preload",
        "Transfer-Encoding": "chunked",
        "X-Content-Type-Options": "nosniff",
        "x-envoy-upstream-service-time": "401"
>>>>>>> b926ce7c
      },
      "ResponseBody": {
        "error": {
          "code": "NotFound",
          "message": "The specified deployment cannot be found within the provided subscription."
        }
      }
    }
  ],
  "Variables": {
    "CONVERSATIONS_ENDPOINT": "https://languagesdkresource.cognitiveservices.azure.com/",
    "CONVERSATIONS_KEY": "Sanitized",
<<<<<<< HEAD
    "RandomSeed": "1266134977"
=======
    "RandomSeed": "1983927413"
>>>>>>> b926ce7c
  }
}<|MERGE_RESOLUTION|>--- conflicted
+++ resolved
@@ -8,13 +8,8 @@
         "Content-Length": "261",
         "Content-Type": "application/json",
         "Ocp-Apim-Subscription-Key": "Sanitized",
-<<<<<<< HEAD
-        "User-Agent": "azsdk-net-AI.Language.Conversations/1.1.0-alpha.20220614.1 (.NET 6.0.5; Microsoft Windows 10.0.22000)",
-        "x-ms-client-request-id": "4a638668d79e8dc4ce99e0cf610d610a",
-=======
         "User-Agent": "azsdk-net-AI.Language.Conversations/1.1.0-alpha.20220628.1 (.NET 6.0.6; Microsoft Windows 10.0.22000)",
         "x-ms-client-request-id": "4fd342cfbf937ecc9a56049a3fca5bd2",
->>>>>>> b926ce7c
         "x-ms-return-client-request-id": "true"
       },
       "RequestBody": {
@@ -34,18 +29,6 @@
       },
       "StatusCode": 404,
       "ResponseHeaders": {
-<<<<<<< HEAD
-        "apim-request-id": "8199ce37-1985-41bf-9180-2c4a3f8843af",
-        "Cache-Control": "no-store, proxy-revalidate, no-cache, max-age=0, private",
-        "Content-Type": "application/json",
-        "Date": "Tue, 14 Jun 2022 20:30:57 GMT",
-        "Pragma": "no-cache",
-        "request-id": "8199ce37-1985-41bf-9180-2c4a3f8843af",
-        "Strict-Transport-Security": "max-age=31536000; includeSubDomains; preload",
-        "Transfer-Encoding": "chunked",
-        "X-Content-Type-Options": "nosniff",
-        "x-envoy-upstream-service-time": "136"
-=======
         "apim-request-id": "0e16d877-84f1-41dc-9028-5026e656f211",
         "Cache-Control": "no-store, proxy-revalidate, no-cache, max-age=0, private",
         "Content-Type": "application/json",
@@ -56,7 +39,6 @@
         "Transfer-Encoding": "chunked",
         "X-Content-Type-Options": "nosniff",
         "x-envoy-upstream-service-time": "401"
->>>>>>> b926ce7c
       },
       "ResponseBody": {
         "error": {
@@ -69,10 +51,6 @@
   "Variables": {
     "CONVERSATIONS_ENDPOINT": "https://languagesdkresource.cognitiveservices.azure.com/",
     "CONVERSATIONS_KEY": "Sanitized",
-<<<<<<< HEAD
-    "RandomSeed": "1266134977"
-=======
     "RandomSeed": "1983927413"
->>>>>>> b926ce7c
   }
 }