--- conflicted
+++ resolved
@@ -8,15 +8,9 @@
         "Content-Length": "278",
         "Content-Type": "application/json",
         "Ocp-Apim-Subscription-Key": "Sanitized",
-<<<<<<< HEAD
-        "traceparent": "00-b22ef832c05812d9d06ac1b389bc6c8f-8838002d557617cb-00",
-        "User-Agent": "azsdk-net-AI.Language.Conversations/1.1.0-alpha.20220614.1 (.NET 6.0.5; Microsoft Windows 10.0.22000)",
-        "x-ms-client-request-id": "cd5f9ed577c367a3c17d03a7d803e99e",
-=======
         "traceparent": "00-98610b5f8d65fd8e63d2e1411b3dcc80-307b653382b18af8-00",
         "User-Agent": "azsdk-net-AI.Language.Conversations/1.1.0-alpha.20220628.1 (.NET 6.0.6; Microsoft Windows 10.0.22000)",
         "x-ms-client-request-id": "ac0a8fa13004b79b12abc52fc37e4f28",
->>>>>>> b926ce7c
         "x-ms-return-client-request-id": "true"
       },
       "RequestBody": {
@@ -37,19 +31,6 @@
       },
       "StatusCode": 200,
       "ResponseHeaders": {
-<<<<<<< HEAD
-        "apim-request-id": "373e94ec-db5b-497a-9007-dfe37c257e3e",
-        "Cache-Control": "no-store, proxy-revalidate, no-cache, max-age=0, private",
-        "Content-Type": "application/json; charset=utf-8",
-        "csp-billing-usage": "CognitiveServices.TextAnalytics.Language.ConversationalLanguageUnderstanding.Prediction=1",
-        "Date": "Tue, 14 Jun 2022 20:30:59 GMT",
-        "Pragma": "no-cache",
-        "request-id": "373e94ec-db5b-497a-9007-dfe37c257e3e",
-        "Strict-Transport-Security": "max-age=31536000; includeSubDomains; preload",
-        "Transfer-Encoding": "chunked",
-        "X-Content-Type-Options": "nosniff",
-        "x-envoy-upstream-service-time": "98"
-=======
         "apim-request-id": "c954f72a-f3ee-4972-8b44-585e74d94b03",
         "Cache-Control": "no-store, proxy-revalidate, no-cache, max-age=0, private",
         "Content-Type": "application/json; charset=utf-8",
@@ -61,7 +42,6 @@
         "Transfer-Encoding": "chunked",
         "X-Content-Type-Options": "nosniff",
         "x-envoy-upstream-service-time": "128"
->>>>>>> b926ce7c
       },
       "ResponseBody": {
         "kind": "ConversationResult",
@@ -132,13 +112,8 @@
                   {
                     "resolutionKind": "DateTimeResolution",
                     "dateTimeSubKind": "Date",
-<<<<<<< HEAD
-                    "timex": "2022-06-15",
-                    "value": "2022-06-15"
-=======
                     "timex": "2022-06-30",
                     "value": "2022-06-30"
->>>>>>> b926ce7c
                   }
                 ],
                 "extraInformation": [
@@ -159,10 +134,6 @@
     "CONVERSATIONS_ENDPOINT": "https://languagesdkresource.cognitiveservices.azure.com/",
     "CONVERSATIONS_KEY": "Sanitized",
     "CONVERSATIONS_PROJECT_NAME": "CLUScriptDeployed",
-<<<<<<< HEAD
-    "RandomSeed": "990892389"
-=======
     "RandomSeed": "1079451529"
->>>>>>> b926ce7c
   }
 }