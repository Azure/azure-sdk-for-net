--- conflicted
+++ resolved
@@ -93,16 +93,9 @@
             var jobResults = analyzeConversationOperation.Value.ToDynamic();
             foreach (var task in jobResults.Tasks.Items)
             {
-<<<<<<< HEAD
+                Console.WriteLine($"Task name: {task.TaskName}");
                 var results = task.Results;
-
-                Console.WriteLine("Conversations:");
                 foreach (var conversation in results.Conversations)
-=======
-                Console.WriteLine($"Task name: {task.GetProperty("taskName").GetString()}");
-                JsonElement results = task.GetProperty("results");
-                foreach (JsonElement conversation in results.GetProperty("conversations").EnumerateArray())
->>>>>>> 8cefb78f
                 {
                     Console.WriteLine($"Conversation: #{conversation.Id}");
                     Console.WriteLine("Summaries:");
@@ -205,16 +198,9 @@
             var jobResults = analyzeConversationOperation.Value.ToDynamic();
             foreach (var task in jobResults.Tasks.Items)
             {
-<<<<<<< HEAD
+                Console.WriteLine($"Task name: {task.TaskName}");
                 var results = task.Results;
-
-                Console.WriteLine("Conversations:");
                 foreach (var conversation in results.Conversations)
-=======
-                Console.WriteLine($"Task name: {task.GetProperty("taskName").GetString()}");
-                JsonElement results = task.GetProperty("results");
-                foreach (JsonElement conversation in results.GetProperty("conversations").EnumerateArray())
->>>>>>> 8cefb78f
                 {
                     Console.WriteLine($"Conversation: #{conversation.Id}");
                     Console.WriteLine("Summaries:");
