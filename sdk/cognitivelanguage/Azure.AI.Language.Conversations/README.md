# Azure Cognitive Language Services Conversations client library for .NET

Azure Conversations - the new version of Language Understanding (LUIS) - is a cloud-based conversational AI service that applies custom machine-learning intelligence to a user's conversational, natural language text to predict overall meaning; and pulls out relevant, detailed information. The service utilizes state-of-the-art technology to create and utilize natively multilingual models, which means that users would be able to train their models in one language but predict in others. 

[Source code][conversationanalysis_client_src] | [Package (NuGet)][conversationanalysis_nuget_package] | [API reference documentation][conversationanalysis_refdocs] | [Product documentation][conversationanalysis_docs] | [Samples][conversationanalysis_samples]

## Getting started

### Install the package

Install the Azure Cognitive Language Services Conversations client library for .NET with [NuGet][nuget]:

```powershell
dotnet add package Azure.AI.Language.Conversations --prerelease
```

### Prerequisites

* An [Azure subscription][azure_subscription]
* An existing Text Analytics resource

> Note: the new unified Cognitive Language Services are not currently available for deployment.

### Authenticate the client

In order to interact with the Conversations service, you'll need to create an instance of the [`ConversationAnalysisClient`][conversationanalysis_client_class] class. You will need an **endpoint**, and an **API key** to instantiate a client object. For more information regarding authenticating with Cognitive Services, see [Authenticate requests to Azure Cognitive Services][cognitive_auth].

#### Get an API key

You can get the **endpoint** and an **API key** from the Cognitive Services resource in the [Azure Portal][azure_portal].

Alternatively, use the [Azure CLI][azure_cli] command shown below to get the API key from the Cognitive Service resource.

```powershell
az cognitiveservices account keys list --resource-group <resource-group-name> --name <resource-name>
```

#### Create a ConversationAnalysisClient

Once you've determined your **endpoint** and **API key** you can instantiate a `ConversationAnalysisClient`:

```C# Snippet:ConversationAnalysisClient_Create
Uri endpoint = new Uri("https://myaccount.api.cognitive.microsoft.com");
AzureKeyCredential credential = new AzureKeyCredential("{api-key}");

ConversationAnalysisClient client = new ConversationAnalysisClient(endpoint, credential);
```

## Key concepts

### ConversationAnalysisClient

The [`ConversationAnalysisClient`][conversationanalysis_client_class] is the primary interface for making predictions using your deployed Conversations models. It provides both synchronous and asynchronous APIs to submit queries.

### Thread safety

We guarantee that all client instance methods are thread-safe and independent of each other ([guideline](https://azure.github.io/azure-sdk/dotnet_introduction.html#dotnet-service-methods-thread-safety)). This ensures that the recommendation of reusing client instances is always safe, even across threads.

### Additional concepts

<!-- CLIENT COMMON BAR -->
[Client options](https://github.com/Azure/azure-sdk-for-net/blob/main/sdk/core/Azure.Core/README.md#configuring-service-clients-using-clientoptions) |
[Accessing the response](https://github.com/Azure/azure-sdk-for-net/blob/main/sdk/core/Azure.Core/README.md#accessing-http-response-details-using-responset) |
[Long-running operations](https://github.com/Azure/azure-sdk-for-net/blob/main/sdk/core/Azure.Core/README.md#consuming-long-running-operations-using-operationt) |
[Handling failures](https://github.com/Azure/azure-sdk-for-net/blob/main/sdk/core/Azure.Core/README.md#reporting-errors-requestfailedexception) |
[Diagnostics](https://github.com/Azure/azure-sdk-for-net/blob/main/sdk/core/Azure.Core/samples/Diagnostics.md) |
[Mocking](https://github.com/Azure/azure-sdk-for-net/blob/main/sdk/core/Azure.Core/README.md#mocking) |
[Client lifetime](https://devblogs.microsoft.com/azure-sdk/lifetime-management-and-thread-safety-guarantees-of-azure-sdk-net-clients/)
<!-- CLIENT COMMON BAR -->

## Examples

The Azure.AI.Language.Conversations client library provides both synchronous and asynchronous APIs.

The following examples show common scenarios using the `client` [created above](#Create a ConversationAnalysisClient).

### Analyze a conversation

To analyze a conversation, we can then call the `client.AnalyzeConversation()` method which takes the project name, deployment name, and query as parameters.

<<<<<<< HEAD
```C# Snippet:ConversationAnalysis_AnalyzeConversation
Response<AnalyzeConversationResult> response = client.AnalyzeConversation(
    "Menu",
    "production",
    "We'll have 2 plates of seared salmon nigiri.");

Console.WriteLine($"Top intent: {response.Value.Prediction.TopIntent}");
=======
```C# Snippet:QuestionAnsweringClient_QueryKnowledgeBase
string projectName = "FAQ";
string deploymentName = "prod";
QueryKnowledgeBaseOptions options = new QueryKnowledgeBaseOptions(projectName, deploymentName, "How long should my Surface battery last?");
Response<KnowledgeBaseAnswers> response = client.QueryKnowledgeBase(options);

foreach (KnowledgeBaseAnswer answer in response.Value.Answers)
{
    Console.WriteLine($"({answer.ConfidenceScore:P2}) {answer.Answer}");
    Console.WriteLine($"Source: {answer.Source}");
    Console.WriteLine();
}
>>>>>>> 4283d09a
```

The specified parameters can also be used to initialize a `AnalyzeConversationOptions` instance. You can then call `AnalyzeConversation()` using the options object as a parameter as shown below.

```C# Snippet:ConversationAnalysis_AnalyzeConversationWithOptions
AnalyzeConversationOptions options = new AnalyzeConversationOptions(
    "Menu",
    "production",
    "We'll have 2 plates of seared salmon nigiri.");
Response<AnalyzeConversationResult> response = client.AnalyzeConversation(options);

Console.WriteLine($"Top intent: {response.Value.Prediction.TopIntent}");
```

<<<<<<< HEAD
### Analyze a conversation in a different language

The language property in the `AnalyzeConversationOptions` can be used to specify the language of the conversation. 
=======
```C# Snippet:QuestionAnsweringClient_Chat
string projectName = "FAQ";
string deploymentName = "prod";
// Answers are ordered by their ConfidenceScore so assume the user choose the first answer below:
KnowledgeBaseAnswer previousAnswer = answers.Answers.First();
QueryKnowledgeBaseOptions options = new QueryKnowledgeBaseOptions(projectName, deploymentName, "How long should charging take?")
{
    Context = new KnowledgeBaseAnswerRequestContext(previousAnswer.Id.Value)
};

Response<KnowledgeBaseAnswers> response = client.QueryKnowledgeBase(options);
>>>>>>> 4283d09a

```C# Snippet:ConversationAnalysis_AnalyzeConversationWithLanguage
AnalyzeConversationOptions options = new AnalyzeConversationOptions(
    "Menu",
    "production", 
    "Tendremos 2 platos de nigiri de salmón braseado.")
{
    Language = "es"
};
Response<AnalyzeConversationResult> response = client.AnalyzeConversation(options);

Console.WriteLine($"Top intent: {response.Value.Prediction.TopIntent}");
```
Other optional properties can be set such as verbosity and whether service logging is enabled.

## Troubleshooting

### General

When you interact with the Cognitive Language Services Conversations client library using the .NET SDK, errors returned by the service correspond to the same HTTP status codes returned for [REST API][conversationanalysis_rest_docs] requests.

For example, if you submit a query to a non-existant project, a `400` error is returned indicating "Bad Request".

```C# Snippet:ConversationAnalysisClient_BadRequest
try
{
    Response<AnalyzeConversationResult> response = client.AnalyzeConversation(
        "invalid-project",
        "production",
        "We'll have 2 plates of seared salmon nigiri.");
}
catch (RequestFailedException ex)
{
    Console.WriteLine(ex.ToString());
}
```

You will notice that additional information is logged, like the client request ID of the operation.

```text
Azure.RequestFailedException: Please verify azure search service is up, restart the WebApp and try again
Status: 400 (Bad Request)
ErrorCode: BadArgument

Content:
{
    "error": {
    "code": "BadArgument",
    "message": "Please verify azure search service is up, restart the WebApp and try again"
    }
}

Headers:
x-envoy-upstream-service-time: 23
apim-request-id: 76a83876-22d1-4977-a0b1-559a674f3605
Strict-Transport-Security: max-age=31536000; includeSubDomains; preload
X-Content-Type-Options: nosniff
Date: Wed, 30 Jun 2021 00:32:07 GMT
Content-Length: 139
Content-Type: application/json; charset=utf-8
```
### Setting up console logging

The simplest way to see the logs is to enable console logging. To create an Azure SDK log listener that outputs messages to the console use the `AzureEventSourceListener.CreateConsoleLogger` method.

```C#
// Setup a listener to monitor logged events.
using AzureEventSourceListener listener = AzureEventSourceListener.CreateConsoleLogger();
```

To learn more about other logging mechanisms see [here][core_logging].

## Next steps

* View our [samples][conversationanalysis_samples].
* Read about the different [features][conversationanalysis_docs_features] of the Conversations service.
* Try our service [demos][conversationanalysis_docs_demos].

## Contributing

See the [CONTRIBUTING.md][contributing] for details on building, testing, and contributing to this library.

This project welcomes contributions and suggestions. Most contributions require you to agree to a Contributor License Agreement (CLA) declaring that you have the right to, and actually do, grant us the rights to use your contribution. For details, visit [cla.microsoft.com][cla].

When you submit a pull request, a CLA-bot will automatically determine whether you need to provide a CLA and decorate the PR appropriately (e.g., label, comment). Simply follow the instructions provided by the bot. You will only need to do this once across all repos using our CLA.

This project has adopted the [Microsoft Open Source Code of Conduct][code_of_conduct]. For more information see the [Code of Conduct FAQ][coc_faq] or contact [opencode@microsoft.com][coc_contact] with any additional questions or comments.

<!-- LINKS -->
[azure_cli]: https://docs.microsoft.com/cli/azure/
[azure_portal]: https://portal.azure.com/
[azure_subscription]: https://azure.microsoft.com/free/dotnet/
[cla]: https://cla.microsoft.com
[coc_contact]: mailto:opencode@microsoft.com
[coc_faq]: https://opensource.microsoft.com/codeofconduct/faq/
[code_of_conduct]: https://opensource.microsoft.com/codeofconduct/
[cognitive_auth]: https://docs.microsoft.com/azure/cognitive-services/authentication/
[contributing]: https://github.com/Azure/azure-sdk-for-net/blob/main/CONTRIBUTING.md
[core_logging]: https://github.com/Azure/azure-sdk-for-net/blob/main/sdk/core/Azure.Core/samples/Diagnostics.md
[nuget]: https://www.nuget.org/

[conversationanalysis_client_class]: https://github.com/Azure/azure-sdk-for-net/blob/main/sdk/cognitivelanguage/Azure.AI.Language.Conversations/src/ConversationAnalysisClient.cs
[conversationanalysis_client_src]: https://github.com/Azure/azure-sdk-for-net/tree/main/sdk/cognitivelanguage/Azure.AI.Language.Conversations/src/
[conversationanalysis_samples]: https://github.com/Azure/azure-sdk-for-net/tree/main/sdk/cognitivelanguage/Azure.AI.Language.Conversations/samples/

<!--Update once nuget is released-->
[conversationanalysis_nuget_package]: https://nuget.org/packages

<!--Will be updated once service documentation is public-->
[conversationanalysis_docs]: https://docs.microsoft.com/azure/cognitive-services/qnamaker/ 
[conversationanalysis_docs_demos]: https://azure.microsoft.com/services/cognitive-services/qna-maker/#demo
[conversationanalysis_docs_features]: https://azure.microsoft.com/services/cognitive-services/qna-maker/#features
[conversationanalysis_refdocs]: https://docs.microsoft.com/dotnet/api/Azure.AI.Language.QuestionAnswering/
[conversationanalysis_rest_docs]: https://docs.microsoft.com/rest/api/cognitiveservices-qnamaker/<|MERGE_RESOLUTION|>--- conflicted
+++ resolved
@@ -78,7 +78,6 @@
 
 To analyze a conversation, we can then call the `client.AnalyzeConversation()` method which takes the project name, deployment name, and query as parameters.
 
-<<<<<<< HEAD
 ```C# Snippet:ConversationAnalysis_AnalyzeConversation
 Response<AnalyzeConversationResult> response = client.AnalyzeConversation(
     "Menu",
@@ -86,20 +85,6 @@
     "We'll have 2 plates of seared salmon nigiri.");
 
 Console.WriteLine($"Top intent: {response.Value.Prediction.TopIntent}");
-=======
-```C# Snippet:QuestionAnsweringClient_QueryKnowledgeBase
-string projectName = "FAQ";
-string deploymentName = "prod";
-QueryKnowledgeBaseOptions options = new QueryKnowledgeBaseOptions(projectName, deploymentName, "How long should my Surface battery last?");
-Response<KnowledgeBaseAnswers> response = client.QueryKnowledgeBase(options);
-
-foreach (KnowledgeBaseAnswer answer in response.Value.Answers)
-{
-    Console.WriteLine($"({answer.ConfidenceScore:P2}) {answer.Answer}");
-    Console.WriteLine($"Source: {answer.Source}");
-    Console.WriteLine();
-}
->>>>>>> 4283d09a
 ```
 
 The specified parameters can also be used to initialize a `AnalyzeConversationOptions` instance. You can then call `AnalyzeConversation()` using the options object as a parameter as shown below.
@@ -113,24 +98,9 @@
 
 Console.WriteLine($"Top intent: {response.Value.Prediction.TopIntent}");
 ```
-
-<<<<<<< HEAD
 ### Analyze a conversation in a different language
 
 The language property in the `AnalyzeConversationOptions` can be used to specify the language of the conversation. 
-=======
-```C# Snippet:QuestionAnsweringClient_Chat
-string projectName = "FAQ";
-string deploymentName = "prod";
-// Answers are ordered by their ConfidenceScore so assume the user choose the first answer below:
-KnowledgeBaseAnswer previousAnswer = answers.Answers.First();
-QueryKnowledgeBaseOptions options = new QueryKnowledgeBaseOptions(projectName, deploymentName, "How long should charging take?")
-{
-    Context = new KnowledgeBaseAnswerRequestContext(previousAnswer.Id.Value)
-};
-
-Response<KnowledgeBaseAnswers> response = client.QueryKnowledgeBase(options);
->>>>>>> 4283d09a
 
 ```C# Snippet:ConversationAnalysis_AnalyzeConversationWithLanguage
 AnalyzeConversationOptions options = new AnalyzeConversationOptions(
