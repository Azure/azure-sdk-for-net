--- conflicted
+++ resolved
@@ -1,25 +1,14 @@
 # Release History
 
-<<<<<<< HEAD
-## 1.0.0-beta.2 (2024-12-15)
-
-### Features Added
-
-- Exposed `JsonModelWriteCore` for model serialization procedure.
-- Added support for analyze-text API Versions
-  - 2024-11-01
-  - 2024-11-15-preview
-
-=======
 ## 1.0.0-beta.3 (Unreleased)
 
 ### Features Added
 
->>>>>>> e0b8da94
 ### Breaking Changes
 
-- Removed support for analyze-text API Versions
-  - 2023-11-15-preview
+### Bugs Fixed
+
+### Other Changes
 
 ## 1.0.0-beta.2 (2024-12-15)
 
