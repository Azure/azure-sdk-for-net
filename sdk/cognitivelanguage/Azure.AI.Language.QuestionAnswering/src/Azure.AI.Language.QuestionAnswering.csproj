--- conflicted
+++ resolved
@@ -33,13 +33,5 @@
     <Compile Include="$(AzureCoreSharedSources)OperationInternalOfT.cs" LinkBase="Shared" />
     <Compile Include="$(AzureCoreSharedSources)TaskExtensions.cs" LinkBase="Shared" />
   </ItemGroup>
-<<<<<<< HEAD
-  
-  <!-- TODO: Switch out project reference with .core package reference when package is ready. https://github.com/Azure/azure-sdk-for-net/issues/26171 -->
-  <ItemGroup>
-    <ProjectReference Include="..\..\..\core\Azure.Core\src\Azure.Core.csproj" />
-  </ItemGroup>
-=======
->>>>>>> 0df8a171
 
 </Project>