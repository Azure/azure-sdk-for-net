﻿// Copyright (c) Microsoft Corporation. All rights reserved.
// Licensed under the MIT License.

using System.Collections.Generic;
using System.Threading.Tasks;
using Azure.Core.TestFramework;
using Azure.ResourceManager.EdgeOrder.Models;
using Azure.ResourceManager.EdgeOrder.Tests.Helpers;
using NUnit.Framework;

namespace Azure.ResourceManager.EdgeOrder.Tests.Tests
{
    [TestFixture]
    public class ListOrderItemTests : EdgeOrderManagementClientBase
    {
        private string _orderItemName;
        private OrderItemResourceCollection _orderItemResourceCollection;

        public ListOrderItemTests() : base(true)
        {
        }

        [SetUp]
        public async Task ClearAndInitialize()
        {
            if (Mode == RecordedTestMode.Record || Mode == RecordedTestMode.Playback)
            {
                await InitializeClients();
            }

            await CreateOrderItem();
        }

        private async Task CreateOrderItem()
        {
            string resourceGroupName = Recording.GenerateAssetName("SdkRg");
            await EdgeOrderManagementTestUtilities.TryRegisterResourceGroupAsync(ResourceGroupsOperations,
                EdgeOrderManagementTestUtilities.DefaultResourceLocation, resourceGroupName);
            _orderItemName = Recording.GenerateAssetName("Sdk-OrderItem");
            ContactDetails contactDetails = GetDefaultContactDetails();
            ShippingAddress shippingAddress = GetDefaultShippingAddress();
            AddressProperties addressProperties = new(contactDetails)
            {
                ShippingAddress = shippingAddress
            };
            AddressDetails addressDetails = new(addressProperties);
            string orderId = string.Format(EdgeOrderManagementTestUtilities.OrderArmIdFormat,
                TestEnvironment.SubscriptionId, resourceGroupName, EdgeOrderManagementTestUtilities.DefaultResourceLocation, _orderItemName);
            _orderItemResourceCollection = await GetOrderItemResourceCollectionAsync(resourceGroupName);

            OrderItemResourceData orderItemResourceData = new(EdgeOrderManagementTestUtilities.DefaultResourceLocation,
                GetDefaultOrderItemDetails(), addressDetails, orderId);

            // Create
            var createOrderItemOperation = await _orderItemResourceCollection.CreateOrUpdateAsync(WaitUntil.Completed, _orderItemName, orderItemResourceData);
            await createOrderItemOperation.WaitForCompletionAsync();
        }

        [OneTimeTearDown]
        public async Task Cleanup()
        {
            CleanupResourceGroups();

            //Get
            Response<OrderItemResource> getOrderItemResourceResponse = await _orderItemResourceCollection.GetAsync(_orderItemName);
            OrderItemResource orderItemResource = getOrderItemResourceResponse.Value;

            //Cancel
            Response cancelOrderItemResponse = await orderItemResource.CancelOrderItemAsync(
                new CancellationReason("Test Order item cancelled"));

            //Get
            getOrderItemResourceResponse = await _orderItemResourceCollection.GetAsync(_orderItemName);
            orderItemResource = getOrderItemResourceResponse.Value;

            // Delete
            var deleteOrderItemByNameOperation = await orderItemResource.DeleteAsync(WaitUntil.Completed);
            await deleteOrderItemByNameOperation.WaitForCompletionResponseAsync();
        }

        [TestCase, Order(1)]
        public async Task TestListOrderItemsAtSubscriptionLevel()
        {
<<<<<<< HEAD
            AsyncPageable<OrderItemResource> orderItems = SubscriptionResourceExtensions.GetOrderItemResourcesAsync(Subscription);
=======
            AsyncPageable<OrderItemResource> orderItems = Subscription.GetOrderItemResourcesAsync();
>>>>>>> 2f30a091
            List<OrderItemResource> orderItemsResult = await orderItems.ToEnumerableAsync();

            Assert.NotNull(orderItemsResult);
            Assert.IsTrue(orderItemsResult.Count >= 1);
        }

        [TestCase, Order(2)]
        public async Task TestListOrderItemsAtResourceGroupLevel()
        {
            AsyncPageable<OrderItemResource> orderItems = _orderItemResourceCollection.GetAllAsync();
            List<OrderItemResource> orderItemsResult = await orderItems.ToEnumerableAsync();

            Assert.NotNull(orderItemsResult);
            Assert.IsTrue(orderItemsResult.Count >= 1);
        }
    }
}<|MERGE_RESOLUTION|>--- conflicted
+++ resolved
@@ -81,11 +81,7 @@
         [TestCase, Order(1)]
         public async Task TestListOrderItemsAtSubscriptionLevel()
         {
-<<<<<<< HEAD
-            AsyncPageable<OrderItemResource> orderItems = SubscriptionResourceExtensions.GetOrderItemResourcesAsync(Subscription);
-=======
-            AsyncPageable<OrderItemResource> orderItems = Subscription.GetOrderItemResourcesAsync();
->>>>>>> 2f30a091
+            AsyncPageable<OrderItemResource> orderItems = EdgeOrderExtensions.GetOrderItemResourcesAsync(Subscription);
             List<OrderItemResource> orderItemsResult = await orderItems.ToEnumerableAsync();
 
             Assert.NotNull(orderItemsResult);
