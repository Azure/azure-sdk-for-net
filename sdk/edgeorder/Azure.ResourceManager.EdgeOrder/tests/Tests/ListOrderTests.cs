--- conflicted
+++ resolved
@@ -84,11 +84,7 @@
         [TestCase, Order(1)]
         public async Task TestListOrdersAtSubscriptionLevel()
         {
-<<<<<<< HEAD
-            AsyncPageable<OrderResource> orders = SubscriptionResourceExtensions.GetOrderResourcesAsync(Subscription);
-=======
-            AsyncPageable<OrderResource> orders = Subscription.GetOrderResourcesAsync();
->>>>>>> 2f30a091
+            AsyncPageable<OrderResource> orders = EdgeOrderExtensions.GetOrderResourcesAsync(Subscription);
             List<OrderResource> ordersResult = await orders.ToEnumerableAsync();
 
             Assert.NotNull(ordersResult);
@@ -99,7 +95,7 @@
         public async Task TestListOrdersAtResourceGroupLevel()
         {
             ResourceGroup rg = await GetResourceGroupAsync(_resourceGroupName);
-            AsyncPageable<OrderResource> orders = rg.GetOrderResourcesAsync();
+            AsyncPageable<OrderResource> orders = EdgeOrderExtensions.GetOrderResourcesAsync(rg);
             List<OrderResource> ordersResult = await orders.ToEnumerableAsync();
 
             Assert.NotNull(ordersResult);
