--- conflicted
+++ resolved
@@ -376,21 +376,12 @@
         public string ByokEnforcement { get { throw null; } }
         public System.DateTimeOffset? EarliestRestoreOn { get { throw null; } set { } }
         public string FullyQualifiedDomainName { get { throw null; } set { } }
-<<<<<<< HEAD
         public Azure.ResourceManager.Models.ManagedServiceIdentity Identity { get { throw null; } set { } }
-        public Azure.ResourceManager.MySql.Models.InfrastructureEncryption? InfrastructureEncryption { get { throw null; } set { } }
-        public string MasterServerId { get { throw null; } set { } }
-        public Azure.ResourceManager.MySql.Models.MinimalTlsVersionEnum? MinimalTlsVersion { get { throw null; } set { } }
-        public System.Collections.Generic.IReadOnlyList<Azure.ResourceManager.MySql.Models.ServerPrivateEndpointConnection> PrivateEndpointConnections { get { throw null; } }
-        public Azure.ResourceManager.MySql.Models.PublicNetworkAccessEnum? PublicNetworkAccess { get { throw null; } set { } }
-=======
-        public Azure.ResourceManager.MySql.Models.ResourceIdentity Identity { get { throw null; } set { } }
         public Azure.ResourceManager.MySql.Models.MySqlInfrastructureEncryption? InfrastructureEncryption { get { throw null; } set { } }
         public Azure.Core.ResourceIdentifier MasterServerId { get { throw null; } set { } }
         public Azure.ResourceManager.MySql.Models.MySqlMinimalTlsVersionEnum? MinimalTlsVersion { get { throw null; } set { } }
         public System.Collections.Generic.IReadOnlyList<Azure.ResourceManager.MySql.Models.MySqlServerPrivateEndpointConnection> PrivateEndpointConnections { get { throw null; } }
         public Azure.ResourceManager.MySql.Models.MySqlPublicNetworkAccessEnum? PublicNetworkAccess { get { throw null; } set { } }
->>>>>>> b150d9bb
         public int? ReplicaCapacity { get { throw null; } set { } }
         public string ReplicationRole { get { throw null; } set { } }
         public Azure.ResourceManager.MySql.Models.MySqlSku Sku { get { throw null; } set { } }
@@ -1290,28 +1281,7 @@
 namespace Azure.ResourceManager.MySql.Models
 {
     [System.Runtime.InteropServices.StructLayoutAttribute(System.Runtime.InteropServices.LayoutKind.Sequential)]
-<<<<<<< HEAD
-    public readonly partial struct InfrastructureEncryption : System.IEquatable<Azure.ResourceManager.MySql.Models.InfrastructureEncryption>
-=======
-    public readonly partial struct IdentityType : System.IEquatable<Azure.ResourceManager.MySql.Models.IdentityType>
-    {
-        private readonly object _dummy;
-        private readonly int _dummyPrimitive;
-        public IdentityType(string value) { throw null; }
-        public static Azure.ResourceManager.MySql.Models.IdentityType SystemAssigned { get { throw null; } }
-        public bool Equals(Azure.ResourceManager.MySql.Models.IdentityType other) { throw null; }
-        [System.ComponentModel.EditorBrowsableAttribute(System.ComponentModel.EditorBrowsableState.Never)]
-        public override bool Equals(object obj) { throw null; }
-        [System.ComponentModel.EditorBrowsableAttribute(System.ComponentModel.EditorBrowsableState.Never)]
-        public override int GetHashCode() { throw null; }
-        public static bool operator ==(Azure.ResourceManager.MySql.Models.IdentityType left, Azure.ResourceManager.MySql.Models.IdentityType right) { throw null; }
-        public static implicit operator Azure.ResourceManager.MySql.Models.IdentityType (string value) { throw null; }
-        public static bool operator !=(Azure.ResourceManager.MySql.Models.IdentityType left, Azure.ResourceManager.MySql.Models.IdentityType right) { throw null; }
-        public override string ToString() { throw null; }
-    }
-    [System.Runtime.InteropServices.StructLayoutAttribute(System.Runtime.InteropServices.LayoutKind.Sequential)]
     public readonly partial struct MySqlAdministratorType : System.IEquatable<Azure.ResourceManager.MySql.Models.MySqlAdministratorType>
->>>>>>> b150d9bb
     {
         private readonly object _dummy;
         private readonly int _dummyPrimitive;
@@ -1588,13 +1558,8 @@
     }
     public partial class MySqlServerCreateOrUpdateContent
     {
-<<<<<<< HEAD
-        public ServerCreateOrUpdateContent(Azure.ResourceManager.MySql.Models.ServerPropertiesForCreate properties, Azure.Core.AzureLocation location) { }
+        public MySqlServerCreateOrUpdateContent(Azure.ResourceManager.MySql.Models.MySqlServerPropertiesForCreate properties, Azure.Core.AzureLocation location) { }
         public Azure.ResourceManager.Models.ManagedServiceIdentity Identity { get { throw null; } set { } }
-=======
-        public MySqlServerCreateOrUpdateContent(Azure.ResourceManager.MySql.Models.MySqlServerPropertiesForCreate properties, Azure.Core.AzureLocation location) { }
-        public Azure.ResourceManager.MySql.Models.ResourceIdentity Identity { get { throw null; } set { } }
->>>>>>> b150d9bb
         public Azure.Core.AzureLocation Location { get { throw null; } }
         public Azure.ResourceManager.MySql.Models.MySqlServerPropertiesForCreate Properties { get { throw null; } }
         public Azure.ResourceManager.MySql.Models.MySqlSku Sku { get { throw null; } set { } }
@@ -1621,15 +1586,9 @@
     {
         public MySqlServerPatch() { }
         public string AdministratorLoginPassword { get { throw null; } set { } }
-<<<<<<< HEAD
         public Azure.ResourceManager.Models.ManagedServiceIdentity Identity { get { throw null; } set { } }
-        public Azure.ResourceManager.MySql.Models.MinimalTlsVersionEnum? MinimalTlsVersion { get { throw null; } set { } }
-        public Azure.ResourceManager.MySql.Models.PublicNetworkAccessEnum? PublicNetworkAccess { get { throw null; } set { } }
-=======
-        public Azure.ResourceManager.MySql.Models.ResourceIdentity Identity { get { throw null; } set { } }
         public Azure.ResourceManager.MySql.Models.MySqlMinimalTlsVersionEnum? MinimalTlsVersion { get { throw null; } set { } }
         public Azure.ResourceManager.MySql.Models.MySqlPublicNetworkAccessEnum? PublicNetworkAccess { get { throw null; } set { } }
->>>>>>> b150d9bb
         public string ReplicationRole { get { throw null; } set { } }
         public Azure.ResourceManager.MySql.Models.MySqlSku Sku { get { throw null; } set { } }
         public Azure.ResourceManager.MySql.Models.MySqlSslEnforcementEnum? SslEnforcement { get { throw null; } set { } }
@@ -1835,11 +1794,4 @@
         public System.DateTimeOffset ObservationEndOn { get { throw null; } }
         public System.DateTimeOffset ObservationStartOn { get { throw null; } }
     }
-    public partial class ResourceIdentity
-    {
-        public ResourceIdentity() { }
-        public Azure.ResourceManager.MySql.Models.IdentityType? IdentityType { get { throw null; } set { } }
-        public System.Guid? PrincipalId { get { throw null; } }
-        public System.Guid? TenantId { get { throw null; } }
-    }
 }