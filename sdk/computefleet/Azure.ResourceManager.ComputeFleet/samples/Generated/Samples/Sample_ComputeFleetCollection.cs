// Copyright (c) Microsoft Corporation. All rights reserved.
// Licensed under the MIT License.

// <auto-generated/>

#nullable disable

using System;
using System.Threading.Tasks;
using Azure.Core;
using Azure.Identity;
using Azure.ResourceManager.ComputeFleet.Models;
using Azure.ResourceManager.Models;
using Azure.ResourceManager.Resources;
using Azure.ResourceManager.Resources.Models;

namespace Azure.ResourceManager.ComputeFleet.Samples
{
    public partial class Sample_ComputeFleetCollection
    {
        // Fleets_Get
        [NUnit.Framework.Test]
        [NUnit.Framework.Ignore("Only verifying that the sample builds")]
        public async Task Get_FleetsGet()
        {
<<<<<<< HEAD
            // Generated from example definition: 2024-11-01/Fleets_Get.json
            // this example is just showing the usage of "Fleets_Get" operation, for the dependent resources, they will have to be created separately.
=======
            // Generated from example definition: 2024-05-01-preview/Fleets_Get.json
            // this example is just showing the usage of "Fleet_Get" operation, for the dependent resources, they will have to be created separately.
>>>>>>> eb9d0364

            // get your azure access token, for more details of how Azure SDK get your access token, please refer to https://learn.microsoft.com/en-us/dotnet/azure/sdk/authentication?tabs=command-line
            TokenCredential cred = new DefaultAzureCredential();
            // authenticate your client
            ArmClient client = new ArmClient(cred);

            // this example assumes you already have this ResourceGroupResource created on azure
            // for more information of creating ResourceGroupResource, please refer to the document of ResourceGroupResource
            string subscriptionId = "1DC2F28C-A625-4B0E-9748-9885A3C9E9EB";
            string resourceGroupName = "rgazurefleet";
            ResourceIdentifier resourceGroupResourceId = ResourceGroupResource.CreateResourceIdentifier(subscriptionId, resourceGroupName);
            ResourceGroupResource resourceGroupResource = client.GetResourceGroupResource(resourceGroupResourceId);

            // get the collection of this ComputeFleetResource
            ComputeFleetCollection collection = resourceGroupResource.GetComputeFleets();

            // invoke the operation
            string fleetName = "testFleet";
            ComputeFleetResource result = await collection.GetAsync(fleetName);

            // the variable result is a resource, you could call other operations on this instance as well
            // but just for demo, we get its data from this resource instance
            ComputeFleetData resourceData = result.Data;
            // for demo we just print out the id
            Console.WriteLine($"Succeeded on id: {resourceData.Id}");
        }

        // Fleets_Get
        [NUnit.Framework.Test]
        [NUnit.Framework.Ignore("Only verifying that the sample builds")]
        public async Task Exists_FleetsGet()
        {
<<<<<<< HEAD
            // Generated from example definition: 2024-11-01/Fleets_Get.json
            // this example is just showing the usage of "Fleets_Get" operation, for the dependent resources, they will have to be created separately.
=======
            // Generated from example definition: 2024-05-01-preview/Fleets_Get.json
            // this example is just showing the usage of "Fleet_Get" operation, for the dependent resources, they will have to be created separately.
>>>>>>> eb9d0364

            // get your azure access token, for more details of how Azure SDK get your access token, please refer to https://learn.microsoft.com/en-us/dotnet/azure/sdk/authentication?tabs=command-line
            TokenCredential cred = new DefaultAzureCredential();
            // authenticate your client
            ArmClient client = new ArmClient(cred);

            // this example assumes you already have this ResourceGroupResource created on azure
            // for more information of creating ResourceGroupResource, please refer to the document of ResourceGroupResource
            string subscriptionId = "1DC2F28C-A625-4B0E-9748-9885A3C9E9EB";
            string resourceGroupName = "rgazurefleet";
            ResourceIdentifier resourceGroupResourceId = ResourceGroupResource.CreateResourceIdentifier(subscriptionId, resourceGroupName);
            ResourceGroupResource resourceGroupResource = client.GetResourceGroupResource(resourceGroupResourceId);

            // get the collection of this ComputeFleetResource
            ComputeFleetCollection collection = resourceGroupResource.GetComputeFleets();

            // invoke the operation
            string fleetName = "testFleet";
            bool result = await collection.ExistsAsync(fleetName);

            Console.WriteLine($"Succeeded: {result}");
        }

        // Fleets_Get
        [NUnit.Framework.Test]
        [NUnit.Framework.Ignore("Only verifying that the sample builds")]
        public async Task GetIfExists_FleetsGet()
        {
<<<<<<< HEAD
            // Generated from example definition: 2024-11-01/Fleets_Get.json
            // this example is just showing the usage of "Fleets_Get" operation, for the dependent resources, they will have to be created separately.
=======
            // Generated from example definition: 2024-05-01-preview/Fleets_Get.json
            // this example is just showing the usage of "Fleet_Get" operation, for the dependent resources, they will have to be created separately.
>>>>>>> eb9d0364

            // get your azure access token, for more details of how Azure SDK get your access token, please refer to https://learn.microsoft.com/en-us/dotnet/azure/sdk/authentication?tabs=command-line
            TokenCredential cred = new DefaultAzureCredential();
            // authenticate your client
            ArmClient client = new ArmClient(cred);

            // this example assumes you already have this ResourceGroupResource created on azure
            // for more information of creating ResourceGroupResource, please refer to the document of ResourceGroupResource
            string subscriptionId = "1DC2F28C-A625-4B0E-9748-9885A3C9E9EB";
            string resourceGroupName = "rgazurefleet";
            ResourceIdentifier resourceGroupResourceId = ResourceGroupResource.CreateResourceIdentifier(subscriptionId, resourceGroupName);
            ResourceGroupResource resourceGroupResource = client.GetResourceGroupResource(resourceGroupResourceId);

            // get the collection of this ComputeFleetResource
            ComputeFleetCollection collection = resourceGroupResource.GetComputeFleets();

            // invoke the operation
            string fleetName = "testFleet";
            NullableResponse<ComputeFleetResource> response = await collection.GetIfExistsAsync(fleetName);
            ComputeFleetResource result = response.HasValue ? response.Value : null;

            if (result == null)
            {
                Console.WriteLine($"Succeeded with null as result");
            }
            else
            {
                // the variable result is a resource, you could call other operations on this instance as well
                // but just for demo, we get its data from this resource instance
                ComputeFleetData resourceData = result.Data;
                // for demo we just print out the id
                Console.WriteLine($"Succeeded on id: {resourceData.Id}");
            }
        }

        // Fleets_CreateOrUpdate
        [NUnit.Framework.Test]
        [NUnit.Framework.Ignore("Only verifying that the sample builds")]
        public async Task CreateOrUpdate_FleetsCreateOrUpdate()
        {
<<<<<<< HEAD
            // Generated from example definition: 2024-11-01/Fleets_CreateOrUpdate.json
            // this example is just showing the usage of "Fleets_CreateOrUpdate" operation, for the dependent resources, they will have to be created separately.
=======
            // Generated from example definition: 2024-05-01-preview/Fleets_CreateOrUpdate.json
            // this example is just showing the usage of "Fleet_CreateOrUpdate" operation, for the dependent resources, they will have to be created separately.
>>>>>>> eb9d0364

            // get your azure access token, for more details of how Azure SDK get your access token, please refer to https://learn.microsoft.com/en-us/dotnet/azure/sdk/authentication?tabs=command-line
            TokenCredential cred = new DefaultAzureCredential();
            // authenticate your client
            ArmClient client = new ArmClient(cred);

            // this example assumes you already have this ResourceGroupResource created on azure
            // for more information of creating ResourceGroupResource, please refer to the document of ResourceGroupResource
            string subscriptionId = "1DC2F28C-A625-4B0E-9748-9885A3C9E9EB";
            string resourceGroupName = "rgazurefleet";
            ResourceIdentifier resourceGroupResourceId = ResourceGroupResource.CreateResourceIdentifier(subscriptionId, resourceGroupName);
            ResourceGroupResource resourceGroupResource = client.GetResourceGroupResource(resourceGroupResourceId);

            // get the collection of this ComputeFleetResource
            ComputeFleetCollection collection = resourceGroupResource.GetComputeFleets();

            // invoke the operation
            string fleetName = "testFleet";
            ComputeFleetData data = new ComputeFleetData(new AzureLocation("westus"))
            {
                Properties = new ComputeFleetProperties(new ComputeFleetVmSizeProfile[]
            {
new ComputeFleetVmSizeProfile("Standard_d1_v2")
{
Rank = 19225,
}
            }, new ComputeFleetComputeProfile(new ComputeFleetVmProfile()
            {
                OSProfile = new ComputeFleetVmssOSProfile()
                {
                    ComputerNamePrefix = "o",
                    AdminUsername = "nrgzqciiaaxjrqldbmjbqkyhntp",
                    AdminPassword = "adfbrdxpv",
                    CustomData = "xjjib",
                    WindowsConfiguration = new ComputeFleetWindowsConfiguration()
                    {
                        IsVmAgentProvisioned = true,
                        IsAutomaticUpdatesEnabled = true,
                        TimeZone = "hlyjiqcfksgrpjrct",
                        AdditionalUnattendContent =
            {
new WindowsSetupAdditionalInformation()
{
PassName = WindowsSetupAdditionalInformationPassName.OobeSystem,
ComponentName = WindowsSetupAdditionalInformationComponentName.MicrosoftWindowsShellSetup,
SettingName = AdditionalInformationSettingName.AutoLogon,
Content = "bubmqbxjkj",
}
            },
                        PatchSettings = new ComputeFleetVmGuestPatchSettings()
                        {
                            PatchMode = ComputeFleetWindowsVmGuestPatchMode.Manual,
                            IsHotPatchingEnabled = true,
                            AssessmentMode = ComputeFleetWindowsPatchAssessmentMode.ImageDefault,
                            AutomaticByPlatformSettings = new ComputeFleetWindowsVmGuestPatchAutomaticByPlatformSettings()
                            {
                                RebootSetting = ComputeFleetWindowsVmGuestPatchAutomaticByPlatformRebootSetting.Unknown,
                                IsBypassPlatformSafetyChecksOnUserScheduleEnabled = true,
                            },
                        },
                        WinRMListeners =
            {
new ComputeFleetWinRMListener()
{
Protocol = ComputeFleetProtocolType.Https,
CertificateUri = new Uri("https://myVaultName.vault.azure.net/secrets/myCertName"),
}
            },
                        IsVmAgentPlatformUpdatesEnabled = true,
                    },
                    LinuxConfiguration = new ComputeFleetLinuxConfiguration()
                    {
                        IsPasswordAuthenticationDisabled = true,
                        SshPublicKeys =
            {
new ComputeFleetSshPublicKey()
{
Path = "kmqz",
KeyData = "kivgsubusvpprwqaqpjcmhsv",
}
            },
                        IsVmAgentProvisioned = true,
                        PatchSettings = new ComputeFleetLinuxPatchSettings()
                        {
                            PatchMode = ComputeFleetLinuxVmGuestPatchMode.ImageDefault,
                            AssessmentMode = ComputeFleetLinuxPatchAssessmentMode.ImageDefault,
                            AutomaticByPlatformSettings = new ComputeFleetLinuxVmGuestPatchAutomaticByPlatformSettings()
                            {
                                RebootSetting = ComputeFleetLinuxVmGuestPatchAutomaticByPlatformRebootSetting.Unknown,
                                IsBypassPlatformSafetyChecksOnUserScheduleEnabled = true,
                            },
                        },
                        IsVmAgentPlatformUpdatesEnabled = true,
                    },
                    Secrets =
            {
new ComputeFleetVaultSecretGroup()
{
SourceVaultId = new ResourceIdentifier("/subscriptions/{subscriptionId}/resourceGroups/{resourceGroupName}/providers/Microsoft.KeyVault/vaults/{vaultName}"),
VaultCertificates =
{
new ComputeFleetVaultCertificate()
{
CertificateUri = new Uri("https://myVaultName.vault.azure.net/secrets/myCertName"),
CertificateStore = "nlxrwavpzhueffxsshlun",
}
},
}
            },
                    AreExtensionOperationsAllowed = true,
                    IsGuestProvisionSignalRequired = true,
                },
                StorageProfile = new ComputeFleetVmssStorageProfile()
                {
                    ImageReference = new ComputeFleetImageReference()
                    {
                        Id = new ResourceIdentifier("/subscriptions/{subscriptionId}/resourceGroups/{resourceGroupName}/providers/Microsoft.Compute/galleries/{galleryName}/images/{imageName}/versions/{versionName}"),
                        Publisher = "mqxgwbiyjzmxavhbkd",
                        Offer = "isxgumkarlkomp",
                        Sku = "eojmppqcrnpmxirtp",
                        Version = "wvpcqefgtmqdgltiuz",
                        SharedGalleryImageId = "kmkgihoxwlawuuhcinfirktdwkmx",
                        CommunityGalleryImageId = "vlqe",
                    },
                    OSDisk = new ComputeFleetVmssOSDisk(ComputeFleetDiskCreateOptionType.FromImage)
                    {
                        Name = "wfttw",
                        Caching = ComputeFleetCachingType.None,
                        IsWriteAcceleratorEnabled = true,
                        DiffDiskSettings = new ComputeFleetDiffDiskSettings()
                        {
                            Option = ComputeFleetDiffDiskOption.Local,
                            Placement = ComputeFleetDiffDiskPlacement.CacheDisk,
                        },
                        DiskSizeGB = 14,
                        OSType = ComputeFleetOperatingSystemType.Windows,
                        ImageUri = new Uri("https://myStorageAccountName.blob.core.windows.net/myContainerName/myVhdName.vhd"),
                        VhdContainers =
            {
"tkzcwddtinkfpnfklatw"
            },
                        ManagedDisk = new ComputeFleetVmssManagedDisk()
                        {
                            StorageAccountType = ComputeFleetStorageAccountType.StandardLrs,
                            DiskEncryptionSetId = new ResourceIdentifier("/subscriptions/{subscriptionId}/resourceGroups/{resourceGroupName}/providers/Microsoft.Compute/diskEncryptionSets/{diskEncryptionSetName}"),
                            SecurityProfile = new ComputeFleetVmDiskSecurityProfile()
                            {
                                SecurityEncryptionType = ComputeFleetSecurityEncryptionType.VmGuestStateOnly,
                                DiskEncryptionSetId = new ResourceIdentifier("/subscriptions/{subscriptionId}/resourceGroups/{resourceGroupName}/providers/Microsoft.Compute/diskEncryptionSets/{diskEncryptionSetName}"),
                            },
                        },
                        DeleteOption = ComputeFleetDiskDeleteOptionType.Delete,
                    },
                    DataDisks =
            {
new ComputeFleetVmssDataDisk(14,ComputeFleetDiskCreateOptionType.FromImage)
{
Name = "eogiykmdmeikswxmigjws",
Caching = ComputeFleetCachingType.None,
IsWriteAcceleratorEnabled = true,
DiskSizeGB = 6,
ManagedDisk = new ComputeFleetVmssManagedDisk()
{
StorageAccountType = ComputeFleetStorageAccountType.StandardLrs,
DiskEncryptionSetId = new ResourceIdentifier("/subscriptions/{subscriptionId}/resourceGroups/{resourceGroupName}/providers/Microsoft.Compute/diskEncryptionSets/{diskEncryptionSetName}"),
SecurityProfile = new ComputeFleetVmDiskSecurityProfile()
{
SecurityEncryptionType = ComputeFleetSecurityEncryptionType.VmGuestStateOnly,
DiskEncryptionSetId = new ResourceIdentifier("/subscriptions/{subscriptionId}/resourceGroups/{resourceGroupName}/providers/Microsoft.Compute/diskEncryptionSets/{diskEncryptionSetName}"),
},
},
DiskIopsReadWrite = 27L,
DiskMbpsReadWrite = 2L,
DeleteOption = ComputeFleetDiskDeleteOptionType.Delete,
}
            },
                },
                NetworkProfile = new ComputeFleetVmssNetworkProfile()
                {
                    HealthProbeId = new ResourceIdentifier("/subscriptions/{subscriptionId}/resourceGroups/{resourceGroupName}/providers/Microsoft.Network/loadBalancers/{loadBalancerName}/probes/{probeName}"),
                    NetworkInterfaceConfigurations =
            {
new ComputeFleetVmssNetworkConfiguration("i")
{
Properties = new ComputeFleetVmssNetworkConfigurationProperties(new ComputeFleetVmssIPConfiguration[]
{
new ComputeFleetVmssIPConfiguration("oezqhkidfhyywlfzwuotilrpbqnjg")
{
Properties = new ComputeFleetVmssIPConfigurationProperties()
{
SubnetId = new ResourceIdentifier("/subscriptions/{subscriptionId}/resourceGroups/{resourceGroupName}/providers/Microsoft.Network/virtualNetworks/{virtualNetworkName}/subnets/{subnetName}"),
IsPrimary = true,
PublicIPAddressConfiguration = new ComputeFleetVmssPublicIPAddressConfiguration("fvpqf")
{
Properties = new ComputeFleetVmssPublicIPAddressConfigurationProperties()
{
IdleTimeoutInMinutes = 9,
DnsSettings = new ComputeFleetVmssPublicIPAddressDnsSettings("ukrddzvmorpmfsczjwtbvp")
{
DomainNameLabelScope = ComputeFleetDomainNameLabelScopeType.TenantReuse,
},
IPTags =
{
new ComputeFleetVmssIPTag()
{
IPTagType = "sddgsoemnzgqizale",
Tag = "wufmhrjsakbiaetyara",
}
},
PublicIPPrefixId = new ResourceIdentifier("/subscriptions/{subscriptionId}/resourceGroups/{resourceGroupName}/providers/Microsoft.Network/publicIPPrefixes/{publicIPPrefixName}"),
PublicIPAddressVersion = ComputeFleetIPVersion.IPv4,
DeleteOption = ComputeFleetVmDeleteOption.Delete,
},
Sku = new ComputeFleetPublicIPAddressSku()
{
Name = ComputeFleetPublicIPAddressSkuName.Basic,
Tier = ComputeFleetPublicIPAddressSkuTier.Regional,
},
},
PrivateIPAddressVersion = ComputeFleetIPVersion.IPv4,
ApplicationGatewayBackendAddressPools =
{
new WritableSubResource()
{
Id = new ResourceIdentifier("/subscriptions/{subscriptionId}/resourceGroups/{resourceGroupName}/providers/Microsoft.Network/applicationGateways/{applicationGatewayName}/backendAddressPools/{backendAddressPoolName}"),
}
},
ApplicationSecurityGroups =
{
new WritableSubResource()
{
Id = new ResourceIdentifier("/subscriptions/{subscriptionId}/resourceGroups/{resourceGroupName}/providers/Microsoft.Network/applicationSecurityGroups/{applicationSecurityGroupName}"),
}
},
LoadBalancerBackendAddressPools =
{
new WritableSubResource()
{
Id = new ResourceIdentifier("/subscriptions/{subscriptionId}/resourceGroups/{resourceGroupName}/providers/Microsoft.Network/loadBalancers/{loadBalancerName}/backendAddressPools/{backendAddressPoolName}"),
}
},
LoadBalancerInboundNatPools =
{
new WritableSubResource()
{
Id = new ResourceIdentifier("/subscriptions/{subscriptionId}/resourceGroups/{resourceGroupName}/providers/Microsoft.Network/loadBalancers/{loadBalancerName}/inboundNatPools/{inboundNatPoolName}"),
}
},
},
}
})
{
IsPrimary = true,
IsAcceleratedNetworkingEnabled = true,
IsTcpStateTrackingDisabled = true,
IsFpgaEnabled = true,
NetworkSecurityGroupId = new ResourceIdentifier("/subscriptions/{subscriptionId}/resourceGroups/{resourceGroupName}/providers/Microsoft.Network/networkSecurityGroups/{networkSecurityGroupName}"),
DnsServers =
{
"nxmmfolhclsesu"
},
IsIPForwardingEnabled = true,
DeleteOption = ComputeFleetVmDeleteOption.Delete,
AuxiliaryMode = ComputeFleetNetworkInterfaceAuxiliaryMode.None,
AuxiliarySku = ComputeFleetNetworkInterfaceAuxiliarySku.None,
},
}
            },
                    NetworkApiVersion = ComputeFleetNetworkApiVersion.V20201101,
                },
                SecurityProfile = new ComputeFleetSecurityProfile()
                {
                    UefiSettings = new ComputeFleetUefiSettings()
                    {
                        IsSecureBootEnabled = true,
                        IsVTpmEnabled = true,
                    },
                    IsEncryptionAtHostEnabled = true,
                    SecurityType = ComputeFleetSecurityType.TrustedLaunch,
                    UserAssignedIdentityResourceId = new ResourceIdentifier("/subscriptions/{subscriptionId}/resourceGroups/{resourceGroupName}/providers/Microsoft.ManagedIdentity/userAssignedIdentities/{userAssignedIdentityName}"),
                    ProxyAgentSettings = new ComputeFleetProxyAgentSettings()
                    {
                        IsEnabled = true,
                        Mode = ProxyAgentExecuteMode.Audit,
                        KeyIncarnationId = 20,
                    },
                },
                BootDiagnostics = new ComputeFleetBootDiagnostics()
                {
                    IsEnabled = true,
                    StorageUri = new Uri("http://myStorageAccountName.blob.core.windows.net"),
                },
                ExtensionProfile = new ComputeFleetVmssExtensionProfile()
                {
                    Extensions =
            {
new ComputeFleetVmssExtension()
{
Name = "bndxuxx",
Properties = new ComputeFleetVmssExtensionProperties()
{
ForceUpdateTag = "yhgxw",
Publisher = "kpxtirxjfprhs",
ExtensionType = "pgjilctjjwaa",
TypeHandlerVersion = "zevivcoilxmbwlrihhhibq",
ShouldAutoUpgradeMinorVersion = true,
IsAutomaticUpgradeEnabled = true,
Settings =
{
},
ProtectedSettings =
{
},
ProvisionAfterExtensions =
{
"nftzosroolbcwmpupujzqwqe"
},
IsSuppressFailuresEnabled = true,
ProtectedSettingsFromKeyVault = new ComputeFleetKeyVaultSecretReference(new Uri("https://myvaultName.vault.azure.net/secrets/secret/mySecretName"),new WritableSubResource()
{
Id = new ResourceIdentifier("/subscriptions/{subscriptionId}/resourceGroups/{resourceGroupName}/providers/Microsoft.KeyVault/vaults/{vaultName}"),
}),
},
}
            },
                    ExtensionsTimeBudget = "mbhjahtdygwgyszdwjtvlvtgchdwil",
                },
                LicenseType = "v",
                ScheduledEventsProfile = new ComputeFleetScheduledEventsProfile()
                {
                    TerminateNotificationProfile = new ComputeFleetTerminateNotificationProfile()
                    {
                        NotBeforeTimeout = "iljppmmw",
                        IsEnabled = true,
                    },
                    OSImageNotificationProfile = new ComputeFleetOSImageNotificationProfile()
                    {
                        NotBeforeTimeout = "olbpadmevekyczfokodtfprxti",
                        IsEnabled = true,
                    },
                },
                UserData = "s",
                CapacityReservationGroupId = new ResourceIdentifier("/subscriptions/{subscriptionId}/resourceGroups/{resourceGroupName}/providers/Microsoft.Compute/capacityReservationGroups/{capacityReservationGroupName}"),
                GalleryApplications =
            {
new ComputeFleetVmGalleryApplication(new ResourceIdentifier("/subscriptions/{subscriptionId}/resourceGroups/{resourceGroupName}/providers/Microsoft.Compute/galleries/{galleryName}/applications/{applicationName}/versions/{versionName}"))
{
Tags = "eyrqjbib",
Order = 5,
ConfigurationReference = "ulztmiavpojpbpbddgnuuiimxcpau",
IsTreatFailureAsDeploymentFailureEnabled = true,
IsAutomaticUpgradeEnabled = true,
}
            },
                HardwareVmSizeProperties = new ComputeFleetVmSizeProperties()
                {
                    VCPUsAvailable = 16,
                    VCPUsPerCore = 23,
                },
                ServiceArtifactReferenceId = new ResourceIdentifier("/subscriptions/{subscriptionId}/resourceGroups/{resourceGroupName}/providers/Microsoft.Compute/galleries/{galleryName}/serviceArtifacts/{serviceArtifactsName}/vmArtifactsProfiles/{vmArtifactsProfileName}"),
                SecurityPostureReference = new ComputeFleetSecurityPostureReference()
                {
                    Id = "/CommunityGalleries/{communityGalleryName}/securityPostures/{securityPostureName}/versions/{major.minor.patch}|{major.*}|latest",
                    ExcludeExtensions =
            {
"{securityPostureVMExtensionName}"
            },
                    IsOverridable = true,
                },
            })
            {
                ComputeApiVersion = "2023-07-01",
                PlatformFaultDomainCount = 1,
            })
                {
                    SpotPriorityProfile = new SpotPriorityProfile()
                    {
                        Capacity = 20,
                        MinCapacity = 10,
                        MaxPricePerVm = 0.00865F,
                        EvictionPolicy = ComputeFleetEvictionPolicy.Delete,
                        AllocationStrategy = SpotAllocationStrategy.PriceCapacityOptimized,
                        IsMaintainEnabled = true,
                    },
                    RegularPriorityProfile = new RegularPriorityProfile()
                    {
                        Capacity = 20,
                        MinCapacity = 10,
                        AllocationStrategy = RegularPriorityAllocationStrategy.LowestPrice,
                    },
                },
                Zones =
{
"zone1","zone2"
},
                Identity = new ManagedServiceIdentity("UserAssigned")
                {
                    UserAssignedIdentities =
{
[new ResourceIdentifier("key9851")] = new UserAssignedIdentity(),
},
                },
                Plan = new ArmPlan("jwgrcrnrtfoxn", "iozjbiqqckqm", "cgopbyvdyqikahwyxfpzwaqk")
                {
                    PromotionCode = "naglezezplcaruqogtxnuizslqnnbr",
                    Version = "wa",
                },
                Tags =
{
["key3518"] = "luvrnuvsgdpbuofdskkcoqhfh",
},
            };
            ArmOperation<ComputeFleetResource> lro = await collection.CreateOrUpdateAsync(WaitUntil.Completed, fleetName, data);
            ComputeFleetResource result = lro.Value;

            // the variable result is a resource, you could call other operations on this instance as well
            // but just for demo, we get its data from this resource instance
            ComputeFleetData resourceData = result.Data;
            // for demo we just print out the id
            Console.WriteLine($"Succeeded on id: {resourceData.Id}");
        }

        // Fleets_CreateOrUpdate_MinimumSet
        [NUnit.Framework.Test]
        [NUnit.Framework.Ignore("Only verifying that the sample builds")]
        public async Task CreateOrUpdate_FleetsCreateOrUpdateMinimumSet()
        {
<<<<<<< HEAD
            // Generated from example definition: 2024-11-01/Fleets_CreateOrUpdate_MinimumSet.json
            // this example is just showing the usage of "Fleets_CreateOrUpdate" operation, for the dependent resources, they will have to be created separately.
=======
            // Generated from example definition: 2024-05-01-preview/Fleets_CreateOrUpdate_MinimumSet.json
            // this example is just showing the usage of "Fleet_CreateOrUpdate" operation, for the dependent resources, they will have to be created separately.
>>>>>>> eb9d0364

            // get your azure access token, for more details of how Azure SDK get your access token, please refer to https://learn.microsoft.com/en-us/dotnet/azure/sdk/authentication?tabs=command-line
            TokenCredential cred = new DefaultAzureCredential();
            // authenticate your client
            ArmClient client = new ArmClient(cred);

            // this example assumes you already have this ResourceGroupResource created on azure
            // for more information of creating ResourceGroupResource, please refer to the document of ResourceGroupResource
            string subscriptionId = "1DC2F28C-A625-4B0E-9748-9885A3C9E9EB";
            string resourceGroupName = "rgazurefleet";
            ResourceIdentifier resourceGroupResourceId = ResourceGroupResource.CreateResourceIdentifier(subscriptionId, resourceGroupName);
            ResourceGroupResource resourceGroupResource = client.GetResourceGroupResource(resourceGroupResourceId);

            // get the collection of this ComputeFleetResource
            ComputeFleetCollection collection = resourceGroupResource.GetComputeFleets();

            // invoke the operation
            string fleetName = "testFleet";
            ComputeFleetData data = new ComputeFleetData(new AzureLocation("eastus2euap"))
            {
                Properties = new ComputeFleetProperties(new ComputeFleetVmSizeProfile[]
            {
new ComputeFleetVmSizeProfile("Standard_D2s_v3"),new ComputeFleetVmSizeProfile("Standard_D4s_v3"),new ComputeFleetVmSizeProfile("Standard_E2s_v3")
            }, new ComputeFleetComputeProfile(new ComputeFleetVmProfile()
            {
                OSProfile = new ComputeFleetVmssOSProfile()
                {
                    ComputerNamePrefix = "prefix",
                    AdminUsername = "azureuser",
                    AdminPassword = "TestPassword$0",
                    LinuxConfiguration = new ComputeFleetLinuxConfiguration()
                    {
                        IsPasswordAuthenticationDisabled = false,
                    },
                },
                StorageProfile = new ComputeFleetVmssStorageProfile()
                {
                    ImageReference = new ComputeFleetImageReference()
                    {
                        Publisher = "canonical",
                        Offer = "0001-com-ubuntu-server-focal",
                        Sku = "20_04-lts-gen2",
                        Version = "latest",
                    },
                    OSDisk = new ComputeFleetVmssOSDisk(ComputeFleetDiskCreateOptionType.FromImage)
                    {
                        Caching = ComputeFleetCachingType.ReadWrite,
                        OSType = ComputeFleetOperatingSystemType.Linux,
                        ManagedDisk = new ComputeFleetVmssManagedDisk()
                        {
                            StorageAccountType = ComputeFleetStorageAccountType.StandardLrs,
                        },
                    },
                },
                NetworkProfile = new ComputeFleetVmssNetworkProfile()
                {
                    NetworkInterfaceConfigurations =
            {
new ComputeFleetVmssNetworkConfiguration("vmNameTest")
{
Properties = new ComputeFleetVmssNetworkConfigurationProperties(new ComputeFleetVmssIPConfiguration[]
{
new ComputeFleetVmssIPConfiguration("vmNameTest")
{
Properties = new ComputeFleetVmssIPConfigurationProperties()
{
SubnetId = new ResourceIdentifier("/subscriptions/{subscriptionId}/resourceGroups/{resourceGroupName}/providers/Microsoft.Network/virtualNetworks/{virtualNetworkName}/subnets/{subnetName}"),
IsPrimary = true,
LoadBalancerBackendAddressPools =
{
new WritableSubResource()
{
Id = new ResourceIdentifier("/subscriptions/{subscriptionId}/resourceGroups/{resourceGroupName}/providers/Microsoft.Network/loadBalancers/{loadBalancerName}/backendAddressPools/{backendAddressPoolName}"),
}
},
},
}
})
{
IsPrimary = true,
IsAcceleratedNetworkingEnabled = false,
IsIPForwardingEnabled = true,
},
}
            },
                },
            })
            {
                ComputeApiVersion = "2023-09-01",
                PlatformFaultDomainCount = 1,
            })
                {
                    SpotPriorityProfile = new SpotPriorityProfile()
                    {
                        Capacity = 2,
                        MinCapacity = 1,
                        EvictionPolicy = ComputeFleetEvictionPolicy.Delete,
                        AllocationStrategy = SpotAllocationStrategy.PriceCapacityOptimized,
                        IsMaintainEnabled = true,
                    },
                    RegularPriorityProfile = new RegularPriorityProfile()
                    {
                        Capacity = 2,
                        MinCapacity = 1,
                        AllocationStrategy = RegularPriorityAllocationStrategy.LowestPrice,
                    },
                },
                Tags =
{
["key"] = "fleets-test",
},
            };
            ArmOperation<ComputeFleetResource> lro = await collection.CreateOrUpdateAsync(WaitUntil.Completed, fleetName, data);
            ComputeFleetResource result = lro.Value;

            // the variable result is a resource, you could call other operations on this instance as well
            // but just for demo, we get its data from this resource instance
            ComputeFleetData resourceData = result.Data;
            // for demo we just print out the id
            Console.WriteLine($"Succeeded on id: {resourceData.Id}");
        }

        // Fleets_ListByResourceGroup
        [NUnit.Framework.Test]
        [NUnit.Framework.Ignore("Only verifying that the sample builds")]
        public async Task GetAll_FleetsListByResourceGroup()
        {
            // Generated from example definition: 2024-11-01/Fleets_ListByResourceGroup.json
            // this example is just showing the usage of "Fleet_ListByResourceGroup" operation, for the dependent resources, they will have to be created separately.

            // get your azure access token, for more details of how Azure SDK get your access token, please refer to https://learn.microsoft.com/en-us/dotnet/azure/sdk/authentication?tabs=command-line
            TokenCredential cred = new DefaultAzureCredential();
            // authenticate your client
            ArmClient client = new ArmClient(cred);

            // this example assumes you already have this ResourceGroupResource created on azure
            // for more information of creating ResourceGroupResource, please refer to the document of ResourceGroupResource
            string subscriptionId = "1DC2F28C-A625-4B0E-9748-9885A3C9E9EB";
            string resourceGroupName = "rgazurefleet";
            ResourceIdentifier resourceGroupResourceId = ResourceGroupResource.CreateResourceIdentifier(subscriptionId, resourceGroupName);
            ResourceGroupResource resourceGroupResource = client.GetResourceGroupResource(resourceGroupResourceId);

            // get the collection of this ComputeFleetResource
            ComputeFleetCollection collection = resourceGroupResource.GetComputeFleets();

            // invoke the operation and iterate over the result
            await foreach (ComputeFleetResource item in collection.GetAllAsync())
            {
                // the variable item is a resource, you could call other operations on this instance as well
                // but just for demo, we get its data from this resource instance
                ComputeFleetData resourceData = item.Data;
                // for demo we just print out the id
                Console.WriteLine($"Succeeded on id: {resourceData.Id}");
            }

            Console.WriteLine($"Succeeded");
        }
    }
}<|MERGE_RESOLUTION|>--- conflicted
+++ resolved
@@ -23,14 +23,8 @@
         [NUnit.Framework.Ignore("Only verifying that the sample builds")]
         public async Task Get_FleetsGet()
         {
-<<<<<<< HEAD
             // Generated from example definition: 2024-11-01/Fleets_Get.json
             // this example is just showing the usage of "Fleets_Get" operation, for the dependent resources, they will have to be created separately.
-=======
-            // Generated from example definition: 2024-05-01-preview/Fleets_Get.json
-            // this example is just showing the usage of "Fleet_Get" operation, for the dependent resources, they will have to be created separately.
->>>>>>> eb9d0364
-
             // get your azure access token, for more details of how Azure SDK get your access token, please refer to https://learn.microsoft.com/en-us/dotnet/azure/sdk/authentication?tabs=command-line
             TokenCredential cred = new DefaultAzureCredential();
             // authenticate your client
@@ -62,13 +56,8 @@
         [NUnit.Framework.Ignore("Only verifying that the sample builds")]
         public async Task Exists_FleetsGet()
         {
-<<<<<<< HEAD
             // Generated from example definition: 2024-11-01/Fleets_Get.json
             // this example is just showing the usage of "Fleets_Get" operation, for the dependent resources, they will have to be created separately.
-=======
-            // Generated from example definition: 2024-05-01-preview/Fleets_Get.json
-            // this example is just showing the usage of "Fleet_Get" operation, for the dependent resources, they will have to be created separately.
->>>>>>> eb9d0364
 
             // get your azure access token, for more details of how Azure SDK get your access token, please refer to https://learn.microsoft.com/en-us/dotnet/azure/sdk/authentication?tabs=command-line
             TokenCredential cred = new DefaultAzureCredential();
@@ -97,14 +86,8 @@
         [NUnit.Framework.Ignore("Only verifying that the sample builds")]
         public async Task GetIfExists_FleetsGet()
         {
-<<<<<<< HEAD
             // Generated from example definition: 2024-11-01/Fleets_Get.json
             // this example is just showing the usage of "Fleets_Get" operation, for the dependent resources, they will have to be created separately.
-=======
-            // Generated from example definition: 2024-05-01-preview/Fleets_Get.json
-            // this example is just showing the usage of "Fleet_Get" operation, for the dependent resources, they will have to be created separately.
->>>>>>> eb9d0364
-
             // get your azure access token, for more details of how Azure SDK get your access token, please refer to https://learn.microsoft.com/en-us/dotnet/azure/sdk/authentication?tabs=command-line
             TokenCredential cred = new DefaultAzureCredential();
             // authenticate your client
@@ -144,14 +127,8 @@
         [NUnit.Framework.Ignore("Only verifying that the sample builds")]
         public async Task CreateOrUpdate_FleetsCreateOrUpdate()
         {
-<<<<<<< HEAD
             // Generated from example definition: 2024-11-01/Fleets_CreateOrUpdate.json
             // this example is just showing the usage of "Fleets_CreateOrUpdate" operation, for the dependent resources, they will have to be created separately.
-=======
-            // Generated from example definition: 2024-05-01-preview/Fleets_CreateOrUpdate.json
-            // this example is just showing the usage of "Fleet_CreateOrUpdate" operation, for the dependent resources, they will have to be created separately.
->>>>>>> eb9d0364
-
             // get your azure access token, for more details of how Azure SDK get your access token, please refer to https://learn.microsoft.com/en-us/dotnet/azure/sdk/authentication?tabs=command-line
             TokenCredential cred = new DefaultAzureCredential();
             // authenticate your client
@@ -578,14 +555,8 @@
         [NUnit.Framework.Ignore("Only verifying that the sample builds")]
         public async Task CreateOrUpdate_FleetsCreateOrUpdateMinimumSet()
         {
-<<<<<<< HEAD
             // Generated from example definition: 2024-11-01/Fleets_CreateOrUpdate_MinimumSet.json
             // this example is just showing the usage of "Fleets_CreateOrUpdate" operation, for the dependent resources, they will have to be created separately.
-=======
-            // Generated from example definition: 2024-05-01-preview/Fleets_CreateOrUpdate_MinimumSet.json
-            // this example is just showing the usage of "Fleet_CreateOrUpdate" operation, for the dependent resources, they will have to be created separately.
->>>>>>> eb9d0364
-
             // get your azure access token, for more details of how Azure SDK get your access token, please refer to https://learn.microsoft.com/en-us/dotnet/azure/sdk/authentication?tabs=command-line
             TokenCredential cred = new DefaultAzureCredential();
             // authenticate your client
@@ -714,7 +685,6 @@
         {
             // Generated from example definition: 2024-11-01/Fleets_ListByResourceGroup.json
             // this example is just showing the usage of "Fleet_ListByResourceGroup" operation, for the dependent resources, they will have to be created separately.
-
             // get your azure access token, for more details of how Azure SDK get your access token, please refer to https://learn.microsoft.com/en-us/dotnet/azure/sdk/authentication?tabs=command-line
             TokenCredential cred = new DefaultAzureCredential();
             // authenticate your client
