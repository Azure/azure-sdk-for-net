// Copyright (c) Microsoft Corporation. All rights reserved.
// Licensed under the MIT License.

// <auto-generated/>

#nullable disable

using System;
using System.Threading.Tasks;
using Azure.Core;
using Azure.Identity;
using Azure.ResourceManager.ComputeFleet.Models;
using Azure.ResourceManager.Models;
using Azure.ResourceManager.Resources.Models;
using NUnit.Framework;

namespace Azure.ResourceManager.ComputeFleet.Samples
{
    public partial class Sample_ComputeFleetResource
    {
        [Test]
        [Ignore("Only validating compilation of examples")]
        public async Task Get_FleetsGet()
        {
            // Generated from example definition: 2024-11-01/Fleets_Get.json
            // this example is just showing the usage of "Fleet_Get" operation, for the dependent resources, they will have to be created separately.

            // get your azure access token, for more details of how Azure SDK get your access token, please refer to https://learn.microsoft.com/en-us/dotnet/azure/sdk/authentication?tabs=command-line
            TokenCredential cred = new DefaultAzureCredential();
            // authenticate your client
            ArmClient client = new ArmClient(cred);

            // this example assumes you already have this ComputeFleetResource created on azure
            // for more information of creating ComputeFleetResource, please refer to the document of ComputeFleetResource
            string subscriptionId = "1DC2F28C-A625-4B0E-9748-9885A3C9E9EB";
            string resourceGroupName = "rgazurefleet";
            string fleetName = "testFleet";
            ResourceIdentifier computeFleetResourceId = ComputeFleetResource.CreateResourceIdentifier(subscriptionId, resourceGroupName, fleetName);
            ComputeFleetResource computeFleet = client.GetComputeFleetResource(computeFleetResourceId);

            // invoke the operation
            ComputeFleetResource result = await computeFleet.GetAsync();

            // the variable result is a resource, you could call other operations on this instance as well
            // but just for demo, we get its data from this resource instance
            ComputeFleetData resourceData = result.Data;
            // for demo we just print out the id
            Console.WriteLine($"Succeeded on id: {resourceData.Id}");
        }

        [Test]
        [Ignore("Only validating compilation of examples")]
        public async Task Delete_FleetsDelete()
        {
            // Generated from example definition: 2024-11-01/Fleets_Delete.json
            // this example is just showing the usage of "Fleet_Delete" operation, for the dependent resources, they will have to be created separately.

            // get your azure access token, for more details of how Azure SDK get your access token, please refer to https://learn.microsoft.com/en-us/dotnet/azure/sdk/authentication?tabs=command-line
            TokenCredential cred = new DefaultAzureCredential();
            // authenticate your client
            ArmClient client = new ArmClient(cred);

            // this example assumes you already have this ComputeFleetResource created on azure
            // for more information of creating ComputeFleetResource, please refer to the document of ComputeFleetResource
            string subscriptionId = "1DC2F28C-A625-4B0E-9748-9885A3C9E9EB";
            string resourceGroupName = "rgazurefleet";
            string fleetName = "testFleet";
            ResourceIdentifier computeFleetResourceId = ComputeFleetResource.CreateResourceIdentifier(subscriptionId, resourceGroupName, fleetName);
            ComputeFleetResource computeFleet = client.GetComputeFleetResource(computeFleetResourceId);

            // invoke the operation
            await computeFleet.DeleteAsync(WaitUntil.Completed);

            Console.WriteLine("Succeeded");
        }

        [Test]
        [Ignore("Only validating compilation of examples")]
        public async Task Update_FleetsUpdate()
        {
            // Generated from example definition: 2024-11-01/Fleets_Update.json
            // this example is just showing the usage of "Fleet_Update" operation, for the dependent resources, they will have to be created separately.

            // get your azure access token, for more details of how Azure SDK get your access token, please refer to https://learn.microsoft.com/en-us/dotnet/azure/sdk/authentication?tabs=command-line
            TokenCredential cred = new DefaultAzureCredential();
            // authenticate your client
            ArmClient client = new ArmClient(cred);

            // this example assumes you already have this ComputeFleetResource created on azure
            // for more information of creating ComputeFleetResource, please refer to the document of ComputeFleetResource
            string subscriptionId = "1DC2F28C-A625-4B0E-9748-9885A3C9E9EB";
            string resourceGroupName = "rgazurefleet";
            string fleetName = "testFleet";
            ResourceIdentifier computeFleetResourceId = ComputeFleetResource.CreateResourceIdentifier(subscriptionId, resourceGroupName, fleetName);
            ComputeFleetResource computeFleet = client.GetComputeFleetResource(computeFleetResourceId);

            // invoke the operation
            ComputeFleetPatch patch = new ComputeFleetPatch
            {
                Tags = { },
                Identity = (ManagedServiceIdentity)null,
                Plan = new ArmPlan("jwgrcrnrtfoxn", "iozjbiqqckqm", "cgopbyvdyqikahwyxfpzwaqk")
                {
                    PromotionCode = "naglezezplcaruqogtxnuizslqnnbr",
                    Version = "wa",
                },
                Properties = new ComputeFleetProperties(new ComputeFleetVmSizeProfile[]
            {
new ComputeFleetVmSizeProfile("Standard_d1_v2")
{
Rank = 19225,
}
            }, new ComputeFleetComputeProfile(new ComputeFleetVmProfile
            {
                OSProfile = new ComputeFleetVmssOSProfile
                {
                    ComputerNamePrefix = "o",
                    AdminUsername = "nrgzqciiaaxjrqldbmjbqkyhntp",
                    AdminPassword = "adfbrdxpv",
                    CustomData = "xjjib",
                    WindowsConfiguration = new ComputeFleetWindowsConfiguration
                    {
                        IsVmAgentProvisioned = true,
                        IsAutomaticUpdatesEnabled = true,
                        TimeZone = "hlyjiqcfksgrpjrct",
                        AdditionalUnattendContent = {new WindowsSetupAdditionalInformation
{
PassName = WindowsSetupAdditionalInformationPassName.OobeSystem,
ComponentName = WindowsSetupAdditionalInformationComponentName.MicrosoftWindowsShellSetup,
SettingName = AdditionalInformationSettingName.AutoLogon,
Content = "bubmqbxjkj",
}},
                        PatchSettings = new ComputeFleetVmGuestPatchSettings
                        {
                            PatchMode = ComputeFleetWindowsVmGuestPatchMode.Manual,
                            IsHotPatchingEnabled = true,
                            AssessmentMode = ComputeFleetWindowsPatchAssessmentMode.ImageDefault,
                            AutomaticByPlatformSettings = new ComputeFleetWindowsVmGuestPatchAutomaticByPlatformSettings
                            {
                                RebootSetting = ComputeFleetWindowsVmGuestPatchAutomaticByPlatformRebootSetting.Unknown,
                                IsBypassPlatformSafetyChecksOnUserScheduleEnabled = true,
                            },
                        },
                        WinRMListeners = {new ComputeFleetWinRMListener
{
Protocol = ComputeFleetProtocolType.Http,
CertificateUri = new Uri("https://myVaultName.vault.azure.net/secrets/myCertName"),
}},
                        IsVmAgentPlatformUpdatesEnabled = true,
                    },
                    LinuxConfiguration = new ComputeFleetLinuxConfiguration
                    {
                        IsPasswordAuthenticationDisabled = true,
                        SshPublicKeys = {new ComputeFleetSshPublicKey
{
Path = "kmqz",
KeyData = "kivgsubusvpprwqaqpjcmhsv",
}},
                        IsVmAgentProvisioned = true,
                        PatchSettings = new ComputeFleetLinuxPatchSettings
                        {
                            PatchMode = ComputeFleetLinuxVmGuestPatchMode.ImageDefault,
                            AssessmentMode = ComputeFleetLinuxPatchAssessmentMode.ImageDefault,
                            AutomaticByPlatformSettings = new ComputeFleetLinuxVmGuestPatchAutomaticByPlatformSettings
                            {
                                RebootSetting = ComputeFleetLinuxVmGuestPatchAutomaticByPlatformRebootSetting.Unknown,
                                IsBypassPlatformSafetyChecksOnUserScheduleEnabled = true,
                            },
                        },
                        IsVmAgentPlatformUpdatesEnabled = true,
                    },
                    Secrets = {new ComputeFleetVaultSecretGroup
{
SourceVaultId = new ResourceIdentifier("/subscriptions/{subscriptionId}/resourceGroups/{resourceGroupName}/providers/Microsoft.KeyVault/vaults/{vaultName}"),
VaultCertificates = {new ComputeFleetVaultCertificate
{
CertificateUri = new Uri("https://myVaultName.vault.azure.net/secrets/myCertName"),
CertificateStore = "nlxrwavpzhueffxsshlun",
}},
}},
                    AreExtensionOperationsAllowed = true,
                    IsGuestProvisionSignalRequired = true,
                },
                StorageProfile = new ComputeFleetVmssStorageProfile
                {
                    ImageReference = new ComputeFleetImageReference
                    {
                        Id = new ResourceIdentifier("/subscriptions/{subscriptionId}/resourceGroups/{resourceGroupName}/providers/Microsoft.Compute/galleries/{galleryName}/images/{imageName}/versions/{versionName}"),
                        Publisher = "mqxgwbiyjzmxavhbkd",
                        Offer = "isxgumkarlkomp",
                        Sku = "eojmppqcrnpmxirtp",
                        Version = "wvpcqefgtmqdgltiuz",
                        SharedGalleryImageId = "kmkgihoxwlawuuhcinfirktdwkmx",
                        CommunityGalleryImageId = "vlqe",
                    },
                    OSDisk = new ComputeFleetVmssOSDisk(ComputeFleetDiskCreateOptionType.FromImage)
                    {
                        Name = "wfttw",
                        Caching = ComputeFleetCachingType.None,
                        IsWriteAcceleratorEnabled = true,
                        DiffDiskSettings = new ComputeFleetDiffDiskSettings
                        {
                            Option = ComputeFleetDiffDiskOption.Local,
                            Placement = ComputeFleetDiffDiskPlacement.CacheDisk,
                        },
                        DiskSizeGB = 14,
                        OSType = ComputeFleetOperatingSystemType.Windows,
                        ImageUri = new Uri("https://myStorageAccountName.blob.core.windows.net/myContainerName/myVhdName.vhd"),
                        VhdContainers = { "tkzcwddtinkfpnfklatw" },
                        ManagedDisk = new ComputeFleetVmssManagedDisk
                        {
                            StorageAccountType = ComputeFleetStorageAccountType.StandardLrs,
                            DiskEncryptionSetId = new ResourceIdentifier("/subscriptions/{subscriptionId}/resourceGroups/{resourceGroupName}/providers/Microsoft.Compute/diskEncryptionSets/{diskEncryptionSetName}"),
                            SecurityProfile = new ComputeFleetVmDiskSecurityProfile
                            {
                                SecurityEncryptionType = ComputeFleetSecurityEncryptionType.VmGuestStateOnly,
                                DiskEncryptionSetId = new ResourceIdentifier("/subscriptions/{subscriptionId}/resourceGroups/{resourceGroupName}/providers/Microsoft.Compute/diskEncryptionSets/{diskEncryptionSetName}"),
                            },
                        },
                        DeleteOption = ComputeFleetDiskDeleteOptionType.Delete,
                    },
                    DataDisks = {new ComputeFleetVmssDataDisk(14, ComputeFleetDiskCreateOptionType.FromImage)
{
Name = "eogiykmdmeikswxmigjws",
Caching = ComputeFleetCachingType.None,
IsWriteAcceleratorEnabled = true,
DiskSizeGB = 6,
ManagedDisk = new ComputeFleetVmssManagedDisk
{
StorageAccountType = ComputeFleetStorageAccountType.StandardLrs,
DiskEncryptionSetId = new ResourceIdentifier("/subscriptions/{subscriptionId}/resourceGroups/{resourceGroupName}/providers/Microsoft.Compute/diskEncryptionSets/{diskEncryptionSetName}"),
SecurityProfile = new ComputeFleetVmDiskSecurityProfile
{
SecurityEncryptionType = ComputeFleetSecurityEncryptionType.VmGuestStateOnly,
DiskEncryptionSetId = new ResourceIdentifier("/subscriptions/{subscriptionId}/resourceGroups/{resourceGroupName}/providers/Microsoft.Compute/diskEncryptionSets/{diskEncryptionSetName}"),
},
},
DiskIopsReadWrite = 27L,
DiskMbpsReadWrite = 2L,
DeleteOption = ComputeFleetDiskDeleteOptionType.Delete,
}},
<<<<<<< HEAD
=======
                    DiskControllerType = new ComputeFleetDiskControllerType("uzb"),
>>>>>>> c2a9a198
                },
                NetworkProfile = new ComputeFleetVmssNetworkProfile
                {
                    HealthProbeId = new ResourceIdentifier("/subscriptions/{subscriptionId}/resourceGroups/{resourceGroupName}/providers/Microsoft.Network/loadBalancers/{loadBalancerName}/probes/{probeName}"),
                    NetworkInterfaceConfigurations = {new ComputeFleetVmssNetworkConfiguration("i")
{
Properties = new ComputeFleetVmssNetworkConfigurationProperties(new ComputeFleetVmssIPConfiguration[]
{
new ComputeFleetVmssIPConfiguration("oezqhkidfhyywlfzwuotilrpbqnjg")
{
Properties = new ComputeFleetVmssIPConfigurationProperties
{
SubnetId = new ResourceIdentifier("/subscriptions/{subscriptionId}/resourceGroups/{resourceGroupName}/providers/Microsoft.Network/virtualNetworks/{virtualNetworkName}/subnets/{subnetName}"),
IsPrimary = true,
PublicIPAddressConfiguration = new ComputeFleetVmssPublicIPAddressConfiguration("fvpqf")
{
Properties = new ComputeFleetVmssPublicIPAddressConfigurationProperties
{
IdleTimeoutInMinutes = 9,
DnsSettings = new ComputeFleetVmssPublicIPAddressDnsSettings("ukrddzvmorpmfsczjwtbvp")
{
DomainNameLabelScope = ComputeFleetDomainNameLabelScopeType.TenantReuse,
},
IPTags = {new ComputeFleetVmssIPTag
{
IPTagType = "sddgsoemnzgqizale",
Tag = "wufmhrjsakbiaetyara",
}},
PublicIPPrefixId = new ResourceIdentifier("/subscriptions/{subscriptionId}/resourceGroups/{resourceGroupName}/providers/Microsoft.Network/publicIPPrefixes/{publicIPPrefixName}"),
PublicIPAddressVersion = ComputeFleetIPVersion.IPv4,
DeleteOption = ComputeFleetVmDeleteOption.Delete,
},
Sku = new ComputeFleetPublicIPAddressSku
{
Name = ComputeFleetPublicIPAddressSkuName.Basic,
Tier = ComputeFleetPublicIPAddressSkuTier.Regional,
},
},
PrivateIPAddressVersion = ComputeFleetIPVersion.IPv4,
ApplicationGatewayBackendAddressPools = {new WritableSubResource
{
Id = new ResourceIdentifier("/subscriptions/{subscriptionId}/resourceGroups/{resourceGroupName}/providers/Microsoft.Network/applicationGateways/{applicationGatewayName}/backendAddressPools/{backendAddressPoolName}"),
}},
ApplicationSecurityGroups = {new WritableSubResource
{
Id = new ResourceIdentifier("/subscriptions/{subscriptionId}/resourceGroups/{resourceGroupName}/providers/Microsoft.Network/applicationSecurityGroups/{applicationSecurityGroupName}"),
}},
LoadBalancerBackendAddressPools = {new WritableSubResource
{
Id = new ResourceIdentifier("/subscriptions/{subscriptionId}/resourceGroups/{resourceGroupName}/providers/Microsoft.Network/loadBalancers/{loadBalancerName}/backendAddressPools/{backendAddressPoolName}"),
}},
LoadBalancerInboundNatPools = {new WritableSubResource
{
Id = new ResourceIdentifier("/subscriptions/{subscriptionId}/resourceGroups/{resourceGroupName}/providers/Microsoft.Network/loadBalancers/{loadBalancerName}/inboundNatPools/{inboundNatPoolName}"),
}},
},
}
})
{
IsPrimary = true,
IsAcceleratedNetworkingEnabled = true,
IsTcpStateTrackingDisabled = true,
IsFpgaEnabled = true,
NetworkSecurityGroupId = new ResourceIdentifier("/subscriptions/{subscriptionId}/resourceGroups/{resourceGroupName}/providers/Microsoft.Network/networkSecurityGroups/{networkSecurityGroupName}"),
DnsServers = {"nxmmfolhclsesu"},
IsIPForwardingEnabled = true,
DeleteOption = ComputeFleetVmDeleteOption.Delete,
AuxiliaryMode = ComputeFleetNetworkInterfaceAuxiliaryMode.None,
AuxiliarySku = ComputeFleetNetworkInterfaceAuxiliarySku.None,
},
}},
                    NetworkApiVersion = ComputeFleetNetworkApiVersion.V20201101,
                },
                SecurityProfile = new ComputeFleetSecurityProfile
                {
                    UefiSettings = new ComputeFleetUefiSettings
                    {
                        IsSecureBootEnabled = true,
                        IsVTpmEnabled = true,
                    },
                    IsEncryptionAtHostEnabled = true,
                    SecurityType = ComputeFleetSecurityType.TrustedLaunch,
                    UserAssignedIdentityResourceId = new ResourceIdentifier("/subscriptions/{subscriptionId}/resourceGroups/{resourceGroupName}/providers/Microsoft.ManagedIdentity/userAssignedIdentities/{userAssignedIdentityName}"),
                    ProxyAgentSettings = new ComputeFleetProxyAgentSettings
                    {
                        IsEnabled = true,
                        Mode = ProxyAgentExecuteMode.Audit,
                        KeyIncarnationId = 20,
                    },
                },
                BootDiagnostics = new ComputeFleetBootDiagnostics
                {
                    IsEnabled = true,
                    StorageUri = new Uri("http://myStorageAccountName.blob.core.windows.net"),
                },
                ExtensionProfile = new ComputeFleetVmssExtensionProfile
                {
                    Extensions = {new ComputeFleetVmssExtension
{
Name = "bndxuxx",
Properties = new ComputeFleetVmssExtensionProperties
{
ForceUpdateTag = "yhgxw",
Publisher = "kpxtirxjfprhs",
ExtensionType = "pgjilctjjwaa",
TypeHandlerVersion = "zevivcoilxmbwlrihhhibq",
ShouldAutoUpgradeMinorVersion = true,
IsAutomaticUpgradeEnabled = true,
Settings = {},
ProtectedSettings = {},
ProvisionAfterExtensions = {"nftzosroolbcwmpupujzqwqe"},
IsSuppressFailuresEnabled = true,
ProtectedSettingsFromKeyVault = new ComputeFleetKeyVaultSecretReference(new Uri("https://myVaultName.vault.azure.net/secrets/secret/mySecretName"), new WritableSubResource
{
Id = new ResourceIdentifier("/subscriptions/{subscriptionId}/resourceGroups/{resourceGroupName}/providers/Microsoft.KeyVault/vaults/{vaultName}"),
}),
},
}},
                    ExtensionsTimeBudget = "mbhjahtdygwgyszdwjtvlvtgchdwil",
                },
                LicenseType = "v",
                ScheduledEventsProfile = new ComputeFleetScheduledEventsProfile
                {
                    TerminateNotificationProfile = new ComputeFleetTerminateNotificationProfile
                    {
                        NotBeforeTimeout = "iljppmmw",
                        IsEnabled = true,
                    },
                    OSImageNotificationProfile = new ComputeFleetOSImageNotificationProfile
                    {
                        NotBeforeTimeout = "olbpadmevekyczfokodtfprxti",
                        IsEnabled = true,
                    },
                },
                UserData = "s",
                CapacityReservationGroupId = new ResourceIdentifier("/subscriptions/{subscriptionId}/resourceGroups/{resourceGroupName}/providers/Microsoft.Compute/capacityReservationGroups/{capacityReservationGroupName}"),
                GalleryApplications = {new ComputeFleetVmGalleryApplication(new ResourceIdentifier("/subscriptions/{subscriptionId}/resourceGroups/{resourceGroupName}/providers/Microsoft.Compute/galleries/{galleryName}/applications/{applicationName}/versions/{versionName}"))
{
Tags = "eyrqjbib",
Order = 5,
ConfigurationReference = "ulztmiavpojpbpbddgnuuiimxcpau",
IsTreatFailureAsDeploymentFailureEnabled = true,
IsAutomaticUpgradeEnabled = true,
}},
                HardwareVmSizeProperties = new ComputeFleetVmSizeProperties
                {
                    VCPUsAvailable = 16,
                    VCPUsPerCore = 23,
                },
                ServiceArtifactReferenceId = new ResourceIdentifier("/subscriptions/{subscriptionId}/resourceGroups/{resourceGroupName}/providers/Microsoft.Compute/galleries/{galleryName}/serviceArtifacts/{serviceArtifactsName}/vmArtifactsProfiles/{vmArtifactsProfileName}"),
                SecurityPostureReference = new ComputeFleetSecurityPostureReference
                {
                    Id = "/CommunityGalleries/{communityGalleryName}/securityPostures/{securityPostureName}/versions/{major.minor.patch}|{major.*}|latest",
                    ExcludeExtensions = { "{securityPostureVMExtensionName}" },
                    IsOverridable = true,
                },
            })
            {
                ComputeApiVersion = "2023-07-01",
                PlatformFaultDomainCount = 1,
            })
                {
                    SpotPriorityProfile = new SpotPriorityProfile
                    {
                        Capacity = 20,
                        MinCapacity = 10,
                        MaxPricePerVm = 0.00865F,
                        EvictionPolicy = ComputeFleetEvictionPolicy.Delete,
                        AllocationStrategy = SpotAllocationStrategy.PriceCapacityOptimized,
                        IsMaintainEnabled = true,
                    },
                    RegularPriorityProfile = new RegularPriorityProfile
                    {
                        Capacity = 20,
                        MinCapacity = 10,
                        AllocationStrategy = RegularPriorityAllocationStrategy.LowestPrice,
                    },
                },
            };
            ArmOperation<ComputeFleetResource> lro = await computeFleet.UpdateAsync(WaitUntil.Completed, patch);
            ComputeFleetResource result = lro.Value;

            // the variable result is a resource, you could call other operations on this instance as well
            // but just for demo, we get its data from this resource instance
            ComputeFleetData resourceData = result.Data;
            // for demo we just print out the id
            Console.WriteLine($"Succeeded on id: {resourceData.Id}");
        }

        [Test]
        [Ignore("Only validating compilation of examples")]
        public async Task GetVirtualMachineScaleSets_FleetsListVirtualMachineScaleSets()
        {
            // Generated from example definition: 2024-11-01/Fleets_ListVirtualMachineScaleSets.json
            // this example is just showing the usage of "VirtualMachineScaleSet_ListVirtualMachineScaleSets" operation, for the dependent resources, they will have to be created separately.

            // get your azure access token, for more details of how Azure SDK get your access token, please refer to https://learn.microsoft.com/en-us/dotnet/azure/sdk/authentication?tabs=command-line
            TokenCredential cred = new DefaultAzureCredential();
            // authenticate your client
            ArmClient client = new ArmClient(cred);

            // this example assumes you already have this ComputeFleetResource created on azure
            // for more information of creating ComputeFleetResource, please refer to the document of ComputeFleetResource
            string subscriptionId = "1DC2F28C-A625-4B0E-9748-9885A3C9E9EB";
            string resourceGroupName = "rgazurefleet";
            string name = "myFleet";
            ResourceIdentifier computeFleetResourceId = ComputeFleetResource.CreateResourceIdentifier(subscriptionId, resourceGroupName, name);
            ComputeFleetResource computeFleet = client.GetComputeFleetResource(computeFleetResourceId);

            // invoke the operation and iterate over the result
            await foreach (ComputeFleetVmss item in computeFleet.GetVirtualMachineScaleSetsAsync())
            {
                Console.WriteLine($"Succeeded: {item}");
            }

            Console.WriteLine("Succeeded");
        }
    }
}<|MERGE_RESOLUTION|>--- conflicted
+++ resolved
@@ -239,10 +239,7 @@
 DiskMbpsReadWrite = 2L,
 DeleteOption = ComputeFleetDiskDeleteOptionType.Delete,
 }},
-<<<<<<< HEAD
-=======
                     DiskControllerType = new ComputeFleetDiskControllerType("uzb"),
->>>>>>> c2a9a198
                 },
                 NetworkProfile = new ComputeFleetVmssNetworkProfile
                 {
