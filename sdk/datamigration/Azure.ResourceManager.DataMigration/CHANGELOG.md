--- conflicted
+++ resolved
@@ -1,25 +1,11 @@
 # Release History
 
-<<<<<<< HEAD
-## 1.0.0-beta.6
-=======
 ## 1.0.0-beta.6 (2025-08-04)
->>>>>>> 2779363a
 
 ### Features Added
 
+- Upgraded the API version to 2025-03-15-preview.
 - Added support for Azure Blob to SQL MI migrations using Managed Identities.
-<<<<<<< HEAD
-
-### Breaking Changes
-
-### Bugs Fixed
-=======
->>>>>>> 2779363a
-
-### Other Changes
-
-- Upgraded the API version to 2025-03-15-preview.
 
 ## 1.0.0-beta.5 (2025-03-11)
 
