--- conflicted
+++ resolved
@@ -1,4 +1,4 @@
-﻿<Project Sdk="Microsoft.NET.Sdk">
+<Project Sdk="Microsoft.NET.Sdk">
 	<!-- Please do not move/edit code below this line -->
 	<Import Project="$(RepoEngPath)/mgmt/AzSdk.reference.props" />
 	<!-- Please do not move/edit code below this line -->
@@ -6,17 +6,13 @@
 	<PropertyGroup>
 		<PackageId>Microsoft.Azure.Management.RecoveryServices.Backup</PackageId>
 		<Description>Provides developers with libraries for the updated recovery services backup feature under Azure Resource manager.</Description>
-		<Version>4.0.3-preview</Version>
+		<Version>4.0.2-preview</Version>
 		<AssemblyName>Microsoft.Azure.Management.RecoveryServices.Backup</AssemblyName>
 		<PackageTags>Recoveryservices;Backup;RestoreWithDiskExclusion;SoftDeleteFeature</PackageTags>
 		<PackageReleaseNotes>
 			<![CDATA[
 New features:
-<<<<<<< HEAD
 - Added changes for Azure Backup Health.
-=======
-- Added new rest api related to Cross Region Restore.
->>>>>>> 8ec922f6
        ]]>
 		</PackageReleaseNotes>
 	</PropertyGroup>
