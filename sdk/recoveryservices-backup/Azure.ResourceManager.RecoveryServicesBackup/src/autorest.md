# Generated code configuration

Run `dotnet build /t:GenerateCode` to generate code.

``` yaml

azure-arm: true
csharp: true
library-name: RecoveryServicesBackup
namespace: Azure.ResourceManager.RecoveryServicesBackup
# tag: package-2023-06
require: https://github.com/Azure/azure-rest-api-specs/blob/ec238f30bd6d4a0681b691908fe00b54868467de/specification/recoveryservicesbackup/resource-manager/readme.md
output-folder: $(this-folder)/Generated
clear-output-folder: true
sample-gen:
  output-folder: $(this-folder)/../samples/Generated
  clear-output-folder: true
skip-csproj: true
modelerfour:
  flatten-payloads: false
use-model-reader-writer: true
<<<<<<< HEAD
=======

models-to-treat-empty-string-as-null:
  - IaasComputeVmProtectedItem
>>>>>>> f2036db0

rename-mapping:
  Job: BackupGenericJob
  JobResource: BackupJob
  JobResourceList: BackupJobListResult
  BackupEngineBase: BackupGenericEngine
  BackupEngineBaseResource: BackupEngine
  BackupResourceConfig: BackupResourceConfigProperties
  BackupResourceConfigResource: BackupResourceConfig
  BackupResourceEncryptionConfigExtended: BackupResourceEncryptionConfigExtendedProperties
  BackupResourceEncryptionConfigExtendedResource: BackupResourceEncryptionConfigExtended
  BackupResourceVaultConfig: BackupResourceVaultConfigProperties
  BackupResourceVaultConfigResource: BackupResourceVaultConfig
  PrivateEndpointConnection: BackupPrivateEndpointConnectionProperties
  PrivateEndpointConnectionResource: BackupPrivateEndpointConnection
  ProtectedItem: BackupGenericProtectedItem
  ProtectedItemResource: BackupProtectedItem
  ProtectionContainer: BackupGenericProtectionContainer
  ProtectionContainerResource: BackupProtectionContainer
  ProtectionIntent: BackupGenericProtectionIntent
  ProtectionIntentResource: BackupProtectionIntent
  ProtectionPolicy: BackupGenericProtectionPolicy
  ProtectionPolicyResource: BackupProtectionPolicy
  RecoveryPoint: BackupGenericRecoveryPoint
  RecoveryPointResource: BackupRecoveryPoint
  ResourceGuardProxyBase: ResourceGuardProxyProperties
  ResourceGuardProxyBaseResource: ResourceGuardProxy
  AzureBackupGoalFeatureSupportRequest: BackupGoalFeatureSupportContent
  AzureBackupServerContainer: BackupServerContainer
  AzureBackupServerEngine: BackupServerEngine
  AzureFileShareBackupRequest: FileShareBackupContent
  AzureFileShareProtectableItem: FileShareProtectableItem
  AzureFileshareProtectedItem: FileshareProtectedItem
  AzureFileshareProtectedItemExtendedInfo: FileshareProtectedItemExtendedInfo
  AzureFileShareProtectionPolicy: FileShareProtectionPolicy
  AzureFileShareProvisionILRRequest: FileShareProvisionIlrContent
  AzureFileShareRecoveryPoint: FileShareRecoveryPoint
  AzureFileShareRestoreRequest: FileShareRestoreContent
  AzureFileShareType: BackupFileShareType
  AzureIaaSClassicComputeVMContainer: IaasClassicComputeVmContainer
  AzureIaaSClassicComputeVMProtectableItem: IaasClassicComputeVmProtectableItem
  AzureIaaSClassicComputeVMProtectedItem: IaasClassicComputeVmProtectedItem
  AzureIaaSComputeVMContainer: IaasComputeVmContainer
  AzureIaaSComputeVMProtectableItem: IaasComputeVmProtectableItem
  AzureIaaSComputeVMProtectedItem: IaasComputeVmProtectedItem
  AzureIaaSVMErrorInfo: IaasVmErrorInfo
  AzureIaaSVMHealthDetails: IaasVmHealthDetails
  AzureIaaSVMJob: IaasVmBackupJob
  AzureIaaSVMJobExtendedInfo: IaasVmBackupJobExtendedInfo
  AzureIaaSVMJobTaskDetails: IaasVmBackupJobTaskDetails
  AzureIaaSVMJobV2: IaasVmBackupJobV2
  AzureIaaSVMProtectedItem: IaasVmProtectedItem
  AzureIaaSVMProtectedItemExtendedInfo: IaasVmProtectedItemExtendedInfo
  AzureIaaSVMProtectionPolicy: IaasVmProtectionPolicy
  AzureRecoveryServiceVaultProtectionIntent: RecoveryServiceVaultProtectionIntent
  AzureResourceProtectionIntent: ResourceProtectionIntent
  AzureSqlagWorkloadContainerProtectionContainer: SqlAvailabilityGroupWorkloadProtectionContainer
  AzureSqlContainer: SqlContainer
  AzureSqlProtectedItem: SqlProtectedItem
  AzureSqlProtectedItemExtendedInfo: SqlProtectedItemExtendedInfo
  AzureSqlProtectionPolicy: SqlProtectionPolicy
  AzureStorageContainer: StorageContainer
  AzureStorageErrorInfo: StorageErrorInfo
  AzureStorageJob: StorageBackupJob
  AzureStorageJobExtendedInfo: StorageBackupJobExtendedInfo
  AzureStorageJobTaskDetails: StorageBackupJobTaskDetails
  AzureStorageProtectableContainer: StorageProtectableContainer
  AzureVMAppContainerProtectableContainer: VmAppContainerProtectableContainer
  AzureVMAppContainerProtectionContainer: VmAppContainerProtectionContainer
  AzureVMResourceFeatureSupportRequest: VmResourceFeatureSupportContent
  AzureVMResourceFeatureSupportResponse: VmResourceFeatureSupportResult
  AzureVmWorkloadItem: VmWorkloadItem
  AzureVmWorkloadProtectableItem: VmWorkloadProtectableItem
  AzureVmWorkloadProtectedItem: VmWorkloadProtectedItem
  AzureVmWorkloadProtectedItemExtendedInfo: VmWorkloadProtectedItemExtendedInfo
  AzureVmWorkloadProtectionPolicy: VmWorkloadProtectionPolicy
  AzureVmWorkloadSAPAseDatabaseProtectedItem: VmWorkloadSapAseDatabaseProtectedItem
  AzureVmWorkloadSAPAseDatabaseWorkloadItem: VmWorkloadSapAseDatabaseWorkloadItem
  AzureVmWorkloadSAPAseSystemProtectableItem: VmWorkloadSapAseSystemProtectableItem
  AzureVmWorkloadSAPAseSystemWorkloadItem: VmWorkloadSapAseSystemWorkloadItem
  AzureVmWorkloadSAPHanaDatabaseProtectableItem: VmWorkloadSapHanaDatabaseProtectableItem
  AzureVmWorkloadSAPHanaDatabaseProtectedItem: VmWorkloadSapHanaDatabaseProtectedItem
  AzureVmWorkloadSAPHanaDatabaseWorkloadItem: VmWorkloadSapHanaDatabaseWorkloadItem
  AzureVmWorkloadSAPHanaDBInstance: VmWorkloadSapHanaDBInstance
  AzureVmWorkloadSAPHanaDBInstanceProtectedItem: VmWorkloadSapHanaDBInstanceProtectedItem
  AzureVmWorkloadSAPHanaHSRProtectableItem: VmWorkloadSapHanaHsrProtectableItem
  AzureVmWorkloadSAPHanaSystemProtectableItem: VmWorkloadSapHanaSystemProtectableItem
  AzureVmWorkloadSAPHanaSystemWorkloadItem: VmWorkloadSapHanaSystemWorkloadItem
  AzureVmWorkloadSQLAvailabilityGroupProtectableItem: VmWorkloadSqlAvailabilityGroupProtectableItem
  AzureVmWorkloadSQLDatabaseProtectableItem: VmWorkloadSqlDatabaseProtectableItem
  AzureVmWorkloadSQLDatabaseProtectedItem: VmWorkloadSqlDatabaseProtectedItem
  AzureVmWorkloadSQLDatabaseWorkloadItem: VmWorkloadSqlDatabaseWorkloadItem
  AzureVmWorkloadSQLInstanceProtectableItem: VmWorkloadSqlInstanceProtectableItem
  AzureVmWorkloadSQLInstanceWorkloadItem: VmWorkloadSqlInstanceWorkloadItem
  AzureWorkloadAutoProtectionIntent: WorkloadAutoProtectionIntent
  AzureWorkloadBackupRequest: WorkloadBackupContent
  AzureWorkloadContainer: WorkloadContainer
  AzureWorkloadContainerAutoProtectionIntent: WorkloadContainerAutoProtectionIntent
  AzureWorkloadContainerExtendedInfo: WorkloadContainerExtendedInfo
  AzureWorkloadErrorInfo: WorkloadErrorInfo
  AzureWorkloadJob: WorkloadBackupJob
  AzureWorkloadJobExtendedInfo: WorkloadBackupJobExtendedInfo
  AzureWorkloadJobTaskDetails: WorkloadBackupJobTaskDetails
  AzureWorkloadPointInTimeRecoveryPoint: WorkloadPointInTimeRecoveryPoint
  AzureWorkloadPointInTimeRestoreRequest: WorkloadPointInTimeRestoreContent
  AzureWorkloadSAPHanaPointInTimeRecoveryPoint: WorkloadSapHanaPointInTimeRecoveryPoint
  AzureWorkloadRecoveryPoint: WorkloadRecoveryPoint
  AzureWorkloadRestoreRequest: WorkloadRestoreContent
  AzureWorkloadSAPHanaPointInTimeRestoreRequest: WorkloadSapHanaPointInTimeRestoreContent
  AzureWorkloadSAPHanaPointInTimeRestoreWithRehydrateRequest: WorkloadSapHanaPointInTimeRestoreWithRehydrateContent
  AzureWorkloadSAPHanaRecoveryPoint: WorkloadSapHanaRecoveryPoint
  AzureWorkloadSAPHanaRestoreRequest: WorkloadSapHanaRestoreContent
  AzureWorkloadSAPHanaRestoreWithRehydrateRequest: WorkloadSapHanaRestoreWithRehydrateContent
  AzureWorkloadSQLAutoProtectionIntent: WorkloadSqlAutoProtectionIntent
  AzureWorkloadSQLPointInTimeRecoveryPoint: WorkloadSqlPointInTimeRecoveryPoint
  AzureWorkloadSQLPointInTimeRestoreRequest: WorkloadSqlPointInTimeRestoreContent
  AzureWorkloadSQLPointInTimeRestoreWithRehydrateRequest: WorkloadSqlPointInTimeRestoreWithRehydrateContent
  AzureWorkloadSQLRecoveryPoint: WorkloadSqlRecoveryPoint
  AzureWorkloadSQLRecoveryPointExtendedInfo: WorkloadSqlRecoveryPointExtendedInfo
  AzureWorkloadSQLRestoreRequest: WorkloadSqlRestoreContent
  AzureWorkloadSQLRestoreWithRehydrateRequest: WorkloadSqlRestoreWithRehydrateContent
  BackupRequest: BackupContent
  BackupRequestResource: TriggerBackupContent
  BackupStatusResponse: BackupStatusResult
  CreateMode: BackupCreateMode
  DataSourceType: BackupDataSourceType
  DailySchedule: BackupDailySchedule
  Day: BackupDay
  DayOfWeek: BackupDayOfWeek
  DedupState: VaultDedupState
  EncryptionAtRestType: BackupEncryptionAtRestType
  EncryptionDetails: VmEncryptionDetails
  ErrorDetail: BackupErrorDetail
  ExtendedProperties: IaasVmBackupExtendedProperties
  FabricName: BackupFabricName
  FetchTieringCostInfoForRehydrationRequest: FetchTieringCostInfoForRehydrationContent
  FetchTieringCostSavingsInfoForPolicyRequest: FetchTieringCostSavingsInfoForPolicyContent
  FetchTieringCostSavingsInfoForProtectedItemRequest: FetchTieringCostSavingsInfoForProtectedItemContent
  FetchTieringCostSavingsInfoForVaultRequest: FetchTieringCostSavingsInfoForVaultContent
  HealthStatus: IaasVmProtectedItemHealthStatus
  ProtectedItemHealthStatus: VmWorkloadProtectedItemHealthStatus
  HourlySchedule: BackupHourlySchedule
  ILRRequest: IlrContent
  ILRRequestResource: ProvisionIlrConnectionContent
  ListRecoveryPointsRecommendedForMoveRequest: RecoveryPointsRecommendedForMoveContent
  MonthOfYear: BackupMonthOfYear
  NameInfo: BackupNameInfo
  OperationType: WorkloadOperationType
  OverwriteOptions: RestoreOverwriteOptions
  PolicyType: SubProtectionPolicyType
  PreValidateEnableBackupResponse: PreValidateEnableBackupResult
  Settings: BackupCommonSettings
  SupportStatus: VmResourceFeatureSupportStatus
  StorageType: BackupStorageType
  UnlockDeleteResponse: UnlockDeleteResult
  UsagesUnit: BackupUsagesUnit
  ValidationStatus: BackupValidationStatus
  WeekOfMonth: BackupWeekOfMonth
  WeeklySchedule: BackupWeeklySchedule
  WorkloadType: BackupWorkloadType
  XcoolState: VaultXcoolState
  BackupResourceConfig.crossRegionRestoreFlag: EnableCrossRegionRestore
  DpmContainer.upgradeAvailable: IsUpgradeAvailable
  DPMProtectedItemExtendedInfo.protected: IsProtected
  AzureIaaSVMProtectedItemExtendedInfo.policyInconsistent: IsPolicyInconsistent
  IaasVMRestoreRequest.createNewCloudService: DoesCreateNewCloudService
  IaasVMRestoreRequest.restoreWithManagedDisks: DoesRestoreWithManagedDisks
  EncryptionDetails.encryptionEnabled: IsEncryptionEnabled
  AzureVmWorkloadProtectionPolicy.makePolicyConsistent: DoesMakePolicyConsistent
  TriggerDataMoveRequest.pauseGC: DoesPauseGC
  ProtectedItem.sourceResourceId: -|arm-id
  ProtectedItem.policyId: -|arm-id
  ProtectedItem.lastRecoveryPoint: LastRecoverOn
  ProtectionIntent.sourceResourceId: -|arm-id
  ProtectionIntent.itemId: -|arm-id
  ProtectionIntent.policyId: -|arm-id
  BackupStatusRequest.resourceId: -|arm-id
  BackupStatusResponse.vaultId: -|arm-id
  BEKDetails.secretVaultId: -|arm-id
  ContainerIdentityInfo.aadTenantId: -|uuid
  AzureFileShareBackupRequest.recoveryPointExpiryTimeInUTC: RecoveryPointExpireOn
  AzureFileShareRestoreRequest.sourceResourceId: -|arm-id
  IaasVMBackupRequest.recoveryPointExpiryTimeInUTC: RecoveryPointExpireOn
  IaaSVMContainer.virtualMachineId: -|arm-id
  IaasVmilrRegistrationRequest: IaasVmIlrRegistrationContent
  IaasVmilrRegistrationRequest.virtualMachineId: -|arm-id
  IaaSVMProtectableItem.virtualMachineId: -|arm-id
  AzureIaaSVMProtectedItem.virtualMachineId: -|arm-id
  IaasVMRestoreRequest.sourceResourceId: -|arm-id
  IaasVMRestoreRequest.targetVirtualMachineId: -|arm-id
  IaasVMRestoreRequest.targetResourceGroupId: -|arm-id
  IaasVMRestoreRequest.storageAccountId: -|arm-id
  IaasVMRestoreRequest.virtualNetworkId: -|arm-id
  IaasVMRestoreRequest.subnetId: -|arm-id
  IaasVMRestoreRequest.targetDomainNameId: -|arm-id
  IaasVMRestoreRequest.region: -|azure-location
  IdentityBasedRestoreDetails.targetStorageAccountId: -|arm-id
  IdentityInfo.managedIdentityResourceId: -|arm-id
  KEKDetails.keyVaultId: -|arm-id
  PrepareDataMoveRequest.targetResourceId: -|arm-id
  PreValidateEnableBackupRequest.resourceId: -|arm-id
  PreValidateEnableBackupRequest.vaultId: -|arm-id
  ResourceGuardProxyBase.resourceGuardResourceId: -|arm-id
  ResourceGuardProxyBase.lastUpdatedTime: LastUpdatedOn|datetime
  AzureStorageContainer.sourceResourceId: -|arm-id
  TargetAFSRestoreInfo.targetResourceId: -|arm-id
  TriggerDataMoveRequest.sourceResourceId: -|arm-id
  TriggerDataMoveRequest.sourceContainerArmIds: -|arm-id
  TriggerDataMoveRequest.sourceRegion: -|azure-location
  EncryptionDetails.kekVaultId: -|arm-id
  EncryptionDetails.secretKeyVaultId: -|arm-id
  SupportStatus.DefaultOFF: DefaultOff
  SupportStatus.DefaultON: DefaultOn
  AzureWorkloadBackupRequest.recoveryPointExpiryTimeInUTC: RecoveryPointExpireOn
  AzureWorkloadContainer.sourceResourceId: -|arm-id
  AzureWorkloadRecoveryPoint.recoveryPointTimeInUTC: RecoveryPointCreatedOn
  AzureWorkloadRestoreRequest.sourceResourceId: -|arm-id
  AzureWorkloadRestoreRequest.targetVirtualMachineId: -|arm-id
  AzureWorkloadSQLRecoveryPointExtendedInfo.dataDirectoryTimeInUTC: DataDirectoryInfoCapturedOn
  ProtectedItem.deferredDeleteTimeInUTC: DeferredDeletedOn
  AzureFileShareProvisionILRRequest.sourceResourceId: -|arm-id
  PrepareDataMoveRequest.sourceContainerArmIds: -|arm-id
  UnlockDeleteResponse.unlockDeleteExpiryTime: UnlockDeleteExpireOn|datetime
  PrepareDataMoveRequest.targetRegion: -|azure-location
  BackupResourceEncryptionConfigExtended.userAssignedIdentity: -|arm-id
  RestoreRequest: RestoreContent
  RestoreRequestResource: TriggerRestoreContent
  RecoveryPointProperties.expiryTime: ExpireOn
  DataSourceType.SQLDataBase: SqlDatabase
  BackupItemType.SQLDataBase: SqlDatabase
  WorkloadType.SQLDataBase: SqlDatabase
  WorkloadItemType.SQLDataBase: SqlDatabase
  IaasVMBackupRequest: IaasVmBackupContent
  IaasVMRestoreRequest: IaasVmRestoreContent
  IaasVMRestoreWithRehydrationRequest: IaasVmRestoreWithRehydrationContent
  ResourceGuardOperationDetail.defaultResourceRequest: DefaultResourceId|arm-id
  InquiryInfo: WorkloadContainerInquiryInfo
  ProvisioningState: BackupPrivateEndpointConnectionProvisioningState
  ProtectionState: BackupProtectionState
  ProtectionStatus: BackupProtectionStatus
  AzureFileshareProtectedItemExtendedInfo.oldestRecoveryPoint: OldestRecoverOn
  AzureIaaSVMProtectedItemExtendedInfo.oldestRecoveryPoint: OldestRecoverOn
  AzureSqlProtectedItemExtendedInfo.oldestRecoveryPoint: OldestRecoverOn
  AzureVmWorkloadProtectedItemExtendedInfo.oldestRecoveryPoint: OldestRecoverOn
  DPMProtectedItemExtendedInfo.oldestRecoveryPoint: OldestRecoverOn
  DPMProtectedItemExtendedInfo.onPremiseOldestRecoveryPoint: OnPremiseOldestRecoverOn
  DPMProtectedItemExtendedInfo.onPremiseLatestRecoveryPoint: OnPremiseLatestRecoverOn
  MabFileFolderProtectedItemExtendedInfo.oldestRecoveryPoint: OldestRecoverOn
  AzureIaaSVMProtectionPolicy.instantRpRetentionRangeInDays: InstantRPRetentionRangeInDays
  AzureVmWorkloadItem.subinquireditemcount: SubInquiredItemCount
  AzureVmWorkloadProtectableItem.subinquireditemcount: SubInquiredItemCount
  AzureVmWorkloadProtectableItem.subprotectableitemcount: SubProtectableItemCount
  AzureVmWorkloadProtectableItem.prebackupvalidation: PreBackupValidation
  StorageTypeState: BackupStorageTypeState
  RetentionPolicy: BackupRetentionPolicy
  SchedulePolicy: BackupSchedulePolicy
  TieringPolicy: BackupTieringPolicy
  CopyOptions: FileShareCopyOption
  RecoveryType: FileShareRecoveryType
  RestoreRequestType: FileShareRestoreType
  SecurityPinBase: SecurityPinContent
  VaultJob: VaultBackupJob
  VaultJobErrorInfo: VaultBackupJobErrorInfo
  VaultJobExtendedInfo: VaultBackupJobExtendedInfo
  MabJob: MabBackupJob
  MabJobExtendedInfo: MabBackupJobExtendedInfo
  MabJobTaskDetails: MabBackupJobTaskDetails
  DpmJob: DpmBackupJob
  DpmJobExtendedInfo: DpmBackupJobExtendedInfo
  DpmJobTaskDetails: DpmBackupJobTaskDetails
  IdentityInfo: BackupIdentityInfo
  SecuredVMDetails.securedVMOsDiskEncryptionSetId: -|arm-id
  SnapshotRestoreParameters: SnapshotRestoreContent
  TargetDiskNetworkAccessOption: BackupTargetDiskNetworkAccessOption
  TargetDiskNetworkAccessSettings: BackupTargetDiskNetworkAccessSettings
  TargetDiskNetworkAccessSettings.targetDiskAccessId: -|arm-id

format-by-name-rules:
  'tenantId': 'uuid'
  'ETag': 'etag'
  'location': 'azure-location'
  '*Uri': 'Uri'
  '*Uris': 'Uri'
  'SubscriptionIdParameter': 'object'

acronym-mapping:
  CPU: Cpu
  CPUs: Cpus
  Os: OS
  Ip: IP
  Ips: IPs|ips
  ID: Id
  IDs: Ids
  VM: Vm
  VMs: Vms
  Vmos: VmOS
  VMScaleSet: VmScaleSet
  DNS: Dns
  VPN: Vpn
  NAT: Nat
  WAN: Wan
  Ipv4: IPv4|ipv4
  Ipv6: IPv6|ipv6
  Ipsec: IPsec|ipsec
  SSO: Sso
  URI: Uri
  Etag: ETag|etag
  ETag: ETag|eTag
  IaaSVM: IaasVm
  Iaasvm: IaasVm
  Sqldb: SqlDB
  SQLAG: SqlAvailabilityGroup
  Sqlag: SqlAvailabilityGroup
  MAB: Mab
  DPM: Dpm
  Issqlcompression: IsSqlCompression
  ILR: Ilr
  SQL: Sql
  BEK: Bek
  KEK: Kek
  KPI: Kpi
  AFS: Afs
  SAP: Sap
  SqlDb: SqlDB
  PIN: Pin

override-operation-name:
  BackupStatus_Get: GetBackupStatus
  DeletedProtectionContainers_List: GetSoftDeletedProtectionContainers
  RecoveryPointsRecommendedForMove_List: GetRecoveryPointsRecommendedForMove
  BackupProtectionIntent_List: GetBackupProtectionIntents
  BackupProtectedItems_List: GetBackupProtectedItems
  BackupProtectionContainers_List: GetBackupProtectionContainers
  SecurityPINs_Get: GetSecurityPin
  BMSPrepareDataMove: PrepareDataMove
  BMSTriggerDataMove: TriggerDataMove

list-exception:
  - /Subscriptions/{subscriptionId}/resourceGroups/{resourceGroupName}/providers/Microsoft.RecoveryServices/vaults/{vaultName}/backupstorageconfig/vaultstorageconfig
  - /Subscriptions/{subscriptionId}/resourceGroups/{resourceGroupName}/providers/Microsoft.RecoveryServices/vaults/{vaultName}/backupFabrics/{fabricName}/backupProtectionIntent/{intentObjectName}
  - /subscriptions/{subscriptionId}/resourceGroups/{resourceGroupName}/providers/Microsoft.RecoveryServices/vaults/{vaultName}/privateEndpointConnections/{privateEndpointConnectionName}
  - /subscriptions/{subscriptionId}/resourceGroups/{resourceGroupName}/providers/Microsoft.RecoveryServices/vaults/{vaultName}/backupFabrics/{fabricName}/protectionContainers/{containerName}/protectedItems/{protectedItemName}
  - /subscriptions/{subscriptionId}/resourceGroups/{resourceGroupName}/providers/Microsoft.RecoveryServices/vaults/{vaultName}/backupFabrics/{fabricName}/protectionContainers/{containerName}
  - /subscriptions/{subscriptionId}/resourceGroups/{resourceGroupName}/providers/Microsoft.RecoveryServices/vaults/{vaultName}/backupconfig/vaultconfig
  - /subscriptions/{subscriptionId}/resourceGroups/{resourceGroupName}/providers/Microsoft.RecoveryServices/vaults/{vaultName}/backupEncryptionConfigs/backupResourceEncryptionConfig

directive:
  - remove-operation: Operation_Validate
  - remove-operation: ValidateOperation_Trigger
  - remove-operation: PrivateEndpoint_GetOperationStatus
  - remove-operation: GetOperationStatus
  - remove-operation: BMSPrepareDataMoveOperationResult_Get
  - remove-operation: ProtectedItemOperationResults_Get
  - remove-operation: ProtectionPolicyOperationResults_Get
  - remove-operation: JobOperationResults_Get
  - remove-operation: ExportJobsOperationResults_Get
  - remove-operation: ValidateOperationResults_Get
  - remove-operation: ValidateOperationStatuses_Get
  - remove-operation: ProtectionContainerRefreshOperationResults_Get
  - remove-operation: ProtectionContainerOperationResults_Get
  - remove-operation: ProtectedItemOperationStatuses_Get
  - remove-operation: BackupOperationResults_Get
  - remove-operation: BackupOperationStatuses_Get
  - remove-operation: ProtectionPolicyOperationStatuses_Get
  - remove-operation: TieringCostOperationStatus_Get
  - from: bms.json
    where: $.definitions
    transform: >
      $.TieringPolicy.properties.duration['x-ms-client-name'] = 'durationValue';
      $.AzureIaaSVMJobExtendedInfo.properties.estimatedRemainingDuration['x-ms-client-name'] = 'estimatedRemainingDurationValue';
      $.BMSBackupSummariesQueryObject.properties.type['x-ms-client-name'] = 'BackupManagementType';
      $.BMSBackupSummariesQueryObject.properties.type['x-ms-enum']['name'] = 'BackupManagementType';
      $.RecoveryPointRehydrationInfo.properties.rehydrationRetentionDuration['format'] = 'duration';
  - from: bms.json
    where: $.parameters
    transform: >
      $.AzureRegion['x-ms-format'] = 'azure-location';
      $.AzureRegion['x-ms-client-name'] = 'location';
  # Autorest.CSharp can't find `nextLink` from parent (allOf), so here workaround.
  # Issues filed here: https://github.com/Azure/autorest.csharp/issues/2740.
  - from: bms.json
    where: $.definitions
    transform: >
      delete $.ProtectionIntentResourceList.allOf;
      $.ProtectionIntentResourceList.properties['nextLink'] = {
              'description': 'The uri to fetch the next page of resources.',
              'type': 'string'
            };
      delete $.RecoveryPointResourceList.allOf;
      $.RecoveryPointResourceList.properties['nextLink'] = {
              'description': 'The uri to fetch the next page of resources.',
              'type': 'string'
            };
      delete $.ProtectionPolicyResourceList.allOf;
      $.ProtectionPolicyResourceList.properties['nextLink'] = {
              'description': 'The uri to fetch the next page of resources.',
              'type': 'string'
            };
      delete $.JobResourceList.allOf;
      $.JobResourceList.properties['nextLink'] = {
              'description': 'The uri to fetch the next page of resources.',
              'type': 'string'
            };
      delete $.ProtectedItemResourceList.allOf;
      $.ProtectedItemResourceList.properties['nextLink'] = {
              'description': 'The uri to fetch the next page of resources.',
              'type': 'string'
            };
      delete $.BackupEngineBaseResourceList.allOf;
      $.BackupEngineBaseResourceList.properties['nextLink'] = {
              'description': 'The uri to fetch the next page of resources.',
              'type': 'string'
            };
      delete $.ProtectableContainerResourceList.allOf;
      $.ProtectableContainerResourceList.properties['nextLink'] = {
              'description': 'The uri to fetch the next page of resources.',
              'type': 'string'
            };
      delete $.WorkloadItemResourceList.allOf;
      $.WorkloadItemResourceList.properties['nextLink'] = {
              'description': 'The uri to fetch the next page of resources.',
              'type': 'string'
            };
      delete $.WorkloadProtectableItemResourceList.allOf;
      $.WorkloadProtectableItemResourceList.properties['nextLink'] = {
              'description': 'The uri to fetch the next page of resources.',
              'type': 'string'
            };
      delete $.ProtectionContainerResourceList.allOf;
      $.ProtectionContainerResourceList.properties['nextLink'] = {
              'description': 'The uri to fetch the next page of resources.',
              'type': 'string'
            };
      delete $.RecoveryPointResourceList.allOf;
      $.RecoveryPointResourceList.properties['nextLink'] = {
              'description': 'The uri to fetch the next page of resources.',
              'type': 'string'
            };
      delete $.ResourceGuardProxyBaseResourceList.allOf;
      $.ResourceGuardProxyBaseResourceList.properties['nextLink'] = {
              'description': 'The uri to fetch the next page of resources.',
              'type': 'string'
            };
  # Here the PATCH operation doesn't return the resource data, so the generated code of `AddTag` operation is not correct.
  # Issue filed here: https://github.com/Azure/autorest.csharp/issues/2741.
  # This directive just pass the build, but the operation may still not work.
  - from: bms.json
    where: $.paths['/Subscriptions/{subscriptionId}/resourceGroups/{resourceGroupName}/providers/Microsoft.RecoveryServices/vaults/{vaultName}/backupstorageconfig/vaultstorageconfig']
    transform: >
      $.patch.responses['200'] = {
            'description': 'OK',
            'schema': {
              '$ref': '#/definitions/BackupResourceConfigResource'
            }
          };
  # The operation group should of list method be same as other method
  - from: bms.json
    where: $.paths['/subscriptions/{subscriptionId}/resourceGroups/{resourceGroupName}/providers/Microsoft.RecoveryServices/vaults/{vaultName}/backupResourceGuardProxies']
    transform: >
      $.get['operationId'] = 'ResourceGuardProxy_List';
  # Here the format date-time isn't specified in swagger, hence adding it explicitly
  - from: bms.json
    where: $.definitions.RecoveryPointProperties.properties.expiryTime
    transform: >
      $["format"] = "date-time";
  # TODO: Remove this workaround once we have the swagger issue fixed
  - from: bms.json
    where: $.paths['/subscriptions/{subscriptionId}/resourceGroups/{resourceGroupName}/providers/Microsoft.RecoveryServices/vaults/{vaultName}/backupFabrics/{fabricName}/protectionContainers/{containerName}']
    transform: >
      $.put['x-ms-long-running-operation'] = true;
  - from: bms.json
    where: $.paths['/subscriptions/{subscriptionId}/resourceGroups/{resourceGroupName}/providers/Microsoft.RecoveryServices/vaults/{vaultName}/backupFabrics/{fabricName}/protectionContainers/{containerName}/protectedItems/{protectedItemName}']
    transform: >
      $.put['x-ms-long-running-operation'] = true;
```<|MERGE_RESOLUTION|>--- conflicted
+++ resolved
@@ -19,12 +19,9 @@
 modelerfour:
   flatten-payloads: false
 use-model-reader-writer: true
-<<<<<<< HEAD
-=======
 
 models-to-treat-empty-string-as-null:
   - IaasComputeVmProtectedItem
->>>>>>> f2036db0
 
 rename-mapping:
   Job: BackupGenericJob
