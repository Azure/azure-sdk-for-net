// Copyright (c) Microsoft Corporation. All rights reserved.
// Licensed under the MIT License.

// <auto-generated/>

#nullable disable

using System;
using System.Threading;
using System.Threading.Tasks;
using Azure;
using Azure.Core;
using Azure.ResourceManager;
using Azure.ResourceManager.IotCentral.Mocking;
using Azure.ResourceManager.IotCentral.Models;
using Azure.ResourceManager.Resources;

namespace Azure.ResourceManager.IotCentral
{
    /// <summary> A class to add extension methods to Azure.ResourceManager.IotCentral. </summary>
    public static partial class IotCentralExtensions
    {
        private static IotCentralArmClientMockingExtension GetIotCentralArmClientMockingExtension(ArmClient client)
        {
<<<<<<< HEAD
            return client.GetCachedClient(client =>
            {
                return new IotCentralArmClientMockingExtension(client);
            });
=======
            return client.GetCachedClient(client0 => new IotCentralArmClientMockingExtension(client0));
>>>>>>> d846db7d
        }

        private static IotCentralResourceGroupMockingExtension GetIotCentralResourceGroupMockingExtension(ArmResource resource)
        {
<<<<<<< HEAD
            return resource.GetCachedClient(client =>
            {
                return new IotCentralResourceGroupMockingExtension(client, resource.Id);
            });
=======
            return resource.GetCachedClient(client => new IotCentralResourceGroupMockingExtension(client, resource.Id));
>>>>>>> d846db7d
        }

        private static IotCentralSubscriptionMockingExtension GetIotCentralSubscriptionMockingExtension(ArmResource resource)
        {
<<<<<<< HEAD
            return resource.GetCachedClient(client =>
            {
                return new IotCentralSubscriptionMockingExtension(client, resource.Id);
            });
=======
            return resource.GetCachedClient(client => new IotCentralSubscriptionMockingExtension(client, resource.Id));
>>>>>>> d846db7d
        }

        /// <summary>
        /// Gets an object representing an <see cref="IotCentralAppResource" /> along with the instance operations that can be performed on it but with no data.
        /// You can use <see cref="IotCentralAppResource.CreateResourceIdentifier" /> to create an <see cref="IotCentralAppResource" /> <see cref="ResourceIdentifier" /> from its components.
        /// <item>
        /// <term>Mocking</term>
        /// <description>To mock this method, please mock <see cref="IotCentralArmClientMockingExtension.GetIotCentralAppResource(ResourceIdentifier)"/> instead.</description>
        /// </item>
        /// </summary>
        /// <param name="client"> The <see cref="ArmClient" /> instance the method will execute against. </param>
        /// <param name="id"> The resource ID of the resource to get. </param>
        /// <returns> Returns a <see cref="IotCentralAppResource" /> object. </returns>
        public static IotCentralAppResource GetIotCentralAppResource(this ArmClient client, ResourceIdentifier id)
        {
            return GetIotCentralArmClientMockingExtension(client).GetIotCentralAppResource(id);
        }

        /// <summary>
        /// Gets an object representing an <see cref="IotCentralPrivateEndpointConnectionResource" /> along with the instance operations that can be performed on it but with no data.
        /// You can use <see cref="IotCentralPrivateEndpointConnectionResource.CreateResourceIdentifier" /> to create an <see cref="IotCentralPrivateEndpointConnectionResource" /> <see cref="ResourceIdentifier" /> from its components.
        /// <item>
        /// <term>Mocking</term>
        /// <description>To mock this method, please mock <see cref="IotCentralArmClientMockingExtension.GetIotCentralPrivateEndpointConnectionResource(ResourceIdentifier)"/> instead.</description>
        /// </item>
        /// </summary>
        /// <param name="client"> The <see cref="ArmClient" /> instance the method will execute against. </param>
        /// <param name="id"> The resource ID of the resource to get. </param>
        /// <returns> Returns a <see cref="IotCentralPrivateEndpointConnectionResource" /> object. </returns>
        public static IotCentralPrivateEndpointConnectionResource GetIotCentralPrivateEndpointConnectionResource(this ArmClient client, ResourceIdentifier id)
        {
            return GetIotCentralArmClientMockingExtension(client).GetIotCentralPrivateEndpointConnectionResource(id);
        }

        /// <summary>
        /// Gets an object representing an <see cref="IotCentralPrivateLinkResource" /> along with the instance operations that can be performed on it but with no data.
        /// You can use <see cref="IotCentralPrivateLinkResource.CreateResourceIdentifier" /> to create an <see cref="IotCentralPrivateLinkResource" /> <see cref="ResourceIdentifier" /> from its components.
        /// <item>
        /// <term>Mocking</term>
        /// <description>To mock this method, please mock <see cref="IotCentralArmClientMockingExtension.GetIotCentralPrivateLinkResource(ResourceIdentifier)"/> instead.</description>
        /// </item>
        /// </summary>
        /// <param name="client"> The <see cref="ArmClient" /> instance the method will execute against. </param>
        /// <param name="id"> The resource ID of the resource to get. </param>
        /// <returns> Returns a <see cref="IotCentralPrivateLinkResource" /> object. </returns>
        public static IotCentralPrivateLinkResource GetIotCentralPrivateLinkResource(this ArmClient client, ResourceIdentifier id)
        {
            return GetIotCentralArmClientMockingExtension(client).GetIotCentralPrivateLinkResource(id);
        }

        /// <summary>
        /// Gets a collection of IotCentralAppResources in the ResourceGroupResource.
        /// <item>
        /// <term>Mocking</term>
        /// <description>To mock this method, please mock <see cref="IotCentralResourceGroupMockingExtension.GetIotCentralApps()"/> instead.</description>
        /// </item>
        /// </summary>
        /// <param name="resourceGroupResource"> The <see cref="ResourceGroupResource" /> instance the method will execute against. </param>
        /// <returns> An object representing collection of IotCentralAppResources and their operations over a IotCentralAppResource. </returns>
        public static IotCentralAppCollection GetIotCentralApps(this ResourceGroupResource resourceGroupResource)
        {
            return GetIotCentralResourceGroupMockingExtension(resourceGroupResource).GetIotCentralApps();
        }

        /// <summary>
        /// Get the metadata of an IoT Central application.
        /// <list type="bullet">
        /// <item>
        /// <term>Request Path</term>
        /// <description>/subscriptions/{subscriptionId}/resourceGroups/{resourceGroupName}/providers/Microsoft.IoTCentral/iotApps/{resourceName}</description>
        /// </item>
        /// <item>
        /// <term>Operation Id</term>
        /// <description>Apps_Get</description>
        /// </item>
        /// </list>
        /// <item>
        /// <term>Mocking</term>
        /// <description>To mock this method, please mock <see cref="IotCentralResourceGroupMockingExtension.GetIotCentralAppAsync(string,CancellationToken)"/> instead.</description>
        /// </item>
        /// </summary>
        /// <param name="resourceGroupResource"> The <see cref="ResourceGroupResource" /> instance the method will execute against. </param>
        /// <param name="resourceName"> The ARM resource name of the IoT Central application. </param>
        /// <param name="cancellationToken"> The cancellation token to use. </param>
        /// <exception cref="ArgumentNullException"> <paramref name="resourceName"/> is null. </exception>
        /// <exception cref="ArgumentException"> <paramref name="resourceName"/> is an empty string, and was expected to be non-empty. </exception>
        [ForwardsClientCalls]
        public static async Task<Response<IotCentralAppResource>> GetIotCentralAppAsync(this ResourceGroupResource resourceGroupResource, string resourceName, CancellationToken cancellationToken = default)
        {
            return await GetIotCentralResourceGroupMockingExtension(resourceGroupResource).GetIotCentralAppAsync(resourceName, cancellationToken).ConfigureAwait(false);
        }

        /// <summary>
        /// Get the metadata of an IoT Central application.
        /// <list type="bullet">
        /// <item>
        /// <term>Request Path</term>
        /// <description>/subscriptions/{subscriptionId}/resourceGroups/{resourceGroupName}/providers/Microsoft.IoTCentral/iotApps/{resourceName}</description>
        /// </item>
        /// <item>
        /// <term>Operation Id</term>
        /// <description>Apps_Get</description>
        /// </item>
        /// </list>
        /// <item>
        /// <term>Mocking</term>
        /// <description>To mock this method, please mock <see cref="IotCentralResourceGroupMockingExtension.GetIotCentralApp(string,CancellationToken)"/> instead.</description>
        /// </item>
        /// </summary>
        /// <param name="resourceGroupResource"> The <see cref="ResourceGroupResource" /> instance the method will execute against. </param>
        /// <param name="resourceName"> The ARM resource name of the IoT Central application. </param>
        /// <param name="cancellationToken"> The cancellation token to use. </param>
        /// <exception cref="ArgumentNullException"> <paramref name="resourceName"/> is null. </exception>
        /// <exception cref="ArgumentException"> <paramref name="resourceName"/> is an empty string, and was expected to be non-empty. </exception>
        [ForwardsClientCalls]
        public static Response<IotCentralAppResource> GetIotCentralApp(this ResourceGroupResource resourceGroupResource, string resourceName, CancellationToken cancellationToken = default)
        {
            return GetIotCentralResourceGroupMockingExtension(resourceGroupResource).GetIotCentralApp(resourceName, cancellationToken);
        }

        /// <summary>
        /// Get all IoT Central Applications in a subscription.
        /// <list type="bullet">
        /// <item>
        /// <term>Request Path</term>
        /// <description>/subscriptions/{subscriptionId}/providers/Microsoft.IoTCentral/iotApps</description>
        /// </item>
        /// <item>
        /// <term>Operation Id</term>
        /// <description>Apps_ListBySubscription</description>
        /// </item>
        /// </list>
        /// <item>
        /// <term>Mocking</term>
        /// <description>To mock this method, please mock <see cref="IotCentralSubscriptionMockingExtension.GetIotCentralApps(CancellationToken)"/> instead.</description>
        /// </item>
        /// </summary>
        /// <param name="subscriptionResource"> The <see cref="SubscriptionResource" /> instance the method will execute against. </param>
        /// <param name="cancellationToken"> The cancellation token to use. </param>
        /// <returns> An async collection of <see cref="IotCentralAppResource" /> that may take multiple service requests to iterate over. </returns>
        public static AsyncPageable<IotCentralAppResource> GetIotCentralAppsAsync(this SubscriptionResource subscriptionResource, CancellationToken cancellationToken = default)
        {
            return GetIotCentralSubscriptionMockingExtension(subscriptionResource).GetIotCentralAppsAsync(cancellationToken);
        }

        /// <summary>
        /// Get all IoT Central Applications in a subscription.
        /// <list type="bullet">
        /// <item>
        /// <term>Request Path</term>
        /// <description>/subscriptions/{subscriptionId}/providers/Microsoft.IoTCentral/iotApps</description>
        /// </item>
        /// <item>
        /// <term>Operation Id</term>
        /// <description>Apps_ListBySubscription</description>
        /// </item>
        /// </list>
        /// <item>
        /// <term>Mocking</term>
        /// <description>To mock this method, please mock <see cref="IotCentralSubscriptionMockingExtension.GetIotCentralApps(CancellationToken)"/> instead.</description>
        /// </item>
        /// </summary>
        /// <param name="subscriptionResource"> The <see cref="SubscriptionResource" /> instance the method will execute against. </param>
        /// <param name="cancellationToken"> The cancellation token to use. </param>
        /// <returns> A collection of <see cref="IotCentralAppResource" /> that may take multiple service requests to iterate over. </returns>
        public static Pageable<IotCentralAppResource> GetIotCentralApps(this SubscriptionResource subscriptionResource, CancellationToken cancellationToken = default)
        {
            return GetIotCentralSubscriptionMockingExtension(subscriptionResource).GetIotCentralApps(cancellationToken);
        }

        /// <summary>
        /// Check if an IoT Central application name is available.
        /// <list type="bullet">
        /// <item>
        /// <term>Request Path</term>
        /// <description>/subscriptions/{subscriptionId}/providers/Microsoft.IoTCentral/checkNameAvailability</description>
        /// </item>
        /// <item>
        /// <term>Operation Id</term>
        /// <description>Apps_CheckNameAvailability</description>
        /// </item>
        /// </list>
        /// <item>
        /// <term>Mocking</term>
        /// <description>To mock this method, please mock <see cref="IotCentralSubscriptionMockingExtension.CheckIotCentralAppNameAvailability(IotCentralAppNameAvailabilityContent,CancellationToken)"/> instead.</description>
        /// </item>
        /// </summary>
        /// <param name="subscriptionResource"> The <see cref="SubscriptionResource" /> instance the method will execute against. </param>
        /// <param name="content"> Set the name parameter in the OperationInputs structure to the name of the IoT Central application to check. </param>
        /// <param name="cancellationToken"> The cancellation token to use. </param>
        /// <exception cref="ArgumentNullException"> <paramref name="content"/> is null. </exception>
        public static async Task<Response<IotCentralAppNameAvailabilityResponse>> CheckIotCentralAppNameAvailabilityAsync(this SubscriptionResource subscriptionResource, IotCentralAppNameAvailabilityContent content, CancellationToken cancellationToken = default)
        {
            return await GetIotCentralSubscriptionMockingExtension(subscriptionResource).CheckIotCentralAppNameAvailabilityAsync(content, cancellationToken).ConfigureAwait(false);
        }

        /// <summary>
        /// Check if an IoT Central application name is available.
        /// <list type="bullet">
        /// <item>
        /// <term>Request Path</term>
        /// <description>/subscriptions/{subscriptionId}/providers/Microsoft.IoTCentral/checkNameAvailability</description>
        /// </item>
        /// <item>
        /// <term>Operation Id</term>
        /// <description>Apps_CheckNameAvailability</description>
        /// </item>
        /// </list>
        /// <item>
        /// <term>Mocking</term>
        /// <description>To mock this method, please mock <see cref="IotCentralSubscriptionMockingExtension.CheckIotCentralAppNameAvailability(IotCentralAppNameAvailabilityContent,CancellationToken)"/> instead.</description>
        /// </item>
        /// </summary>
        /// <param name="subscriptionResource"> The <see cref="SubscriptionResource" /> instance the method will execute against. </param>
        /// <param name="content"> Set the name parameter in the OperationInputs structure to the name of the IoT Central application to check. </param>
        /// <param name="cancellationToken"> The cancellation token to use. </param>
        /// <exception cref="ArgumentNullException"> <paramref name="content"/> is null. </exception>
        public static Response<IotCentralAppNameAvailabilityResponse> CheckIotCentralAppNameAvailability(this SubscriptionResource subscriptionResource, IotCentralAppNameAvailabilityContent content, CancellationToken cancellationToken = default)
        {
            return GetIotCentralSubscriptionMockingExtension(subscriptionResource).CheckIotCentralAppNameAvailability(content, cancellationToken);
        }

        /// <summary>
        /// Check if an IoT Central application subdomain is available.
        /// <list type="bullet">
        /// <item>
        /// <term>Request Path</term>
        /// <description>/subscriptions/{subscriptionId}/providers/Microsoft.IoTCentral/checkSubdomainAvailability</description>
        /// </item>
        /// <item>
        /// <term>Operation Id</term>
        /// <description>Apps_CheckSubdomainAvailability</description>
        /// </item>
        /// </list>
        /// <item>
        /// <term>Mocking</term>
        /// <description>To mock this method, please mock <see cref="IotCentralSubscriptionMockingExtension.CheckIotCentralAppSubdomainAvailability(IotCentralAppNameAvailabilityContent,CancellationToken)"/> instead.</description>
        /// </item>
        /// </summary>
        /// <param name="subscriptionResource"> The <see cref="SubscriptionResource" /> instance the method will execute against. </param>
        /// <param name="content"> Set the name parameter in the OperationInputs structure to the subdomain of the IoT Central application to check. </param>
        /// <param name="cancellationToken"> The cancellation token to use. </param>
        /// <exception cref="ArgumentNullException"> <paramref name="content"/> is null. </exception>
        public static async Task<Response<IotCentralAppNameAvailabilityResponse>> CheckIotCentralAppSubdomainAvailabilityAsync(this SubscriptionResource subscriptionResource, IotCentralAppNameAvailabilityContent content, CancellationToken cancellationToken = default)
        {
            return await GetIotCentralSubscriptionMockingExtension(subscriptionResource).CheckIotCentralAppSubdomainAvailabilityAsync(content, cancellationToken).ConfigureAwait(false);
        }

        /// <summary>
        /// Check if an IoT Central application subdomain is available.
        /// <list type="bullet">
        /// <item>
        /// <term>Request Path</term>
        /// <description>/subscriptions/{subscriptionId}/providers/Microsoft.IoTCentral/checkSubdomainAvailability</description>
        /// </item>
        /// <item>
        /// <term>Operation Id</term>
        /// <description>Apps_CheckSubdomainAvailability</description>
        /// </item>
        /// </list>
        /// <item>
        /// <term>Mocking</term>
        /// <description>To mock this method, please mock <see cref="IotCentralSubscriptionMockingExtension.CheckIotCentralAppSubdomainAvailability(IotCentralAppNameAvailabilityContent,CancellationToken)"/> instead.</description>
        /// </item>
        /// </summary>
        /// <param name="subscriptionResource"> The <see cref="SubscriptionResource" /> instance the method will execute against. </param>
        /// <param name="content"> Set the name parameter in the OperationInputs structure to the subdomain of the IoT Central application to check. </param>
        /// <param name="cancellationToken"> The cancellation token to use. </param>
        /// <exception cref="ArgumentNullException"> <paramref name="content"/> is null. </exception>
        public static Response<IotCentralAppNameAvailabilityResponse> CheckIotCentralAppSubdomainAvailability(this SubscriptionResource subscriptionResource, IotCentralAppNameAvailabilityContent content, CancellationToken cancellationToken = default)
        {
            return GetIotCentralSubscriptionMockingExtension(subscriptionResource).CheckIotCentralAppSubdomainAvailability(content, cancellationToken);
        }

        /// <summary>
        /// Get all available application templates.
        /// <list type="bullet">
        /// <item>
        /// <term>Request Path</term>
        /// <description>/subscriptions/{subscriptionId}/providers/Microsoft.IoTCentral/appTemplates</description>
        /// </item>
        /// <item>
        /// <term>Operation Id</term>
        /// <description>Apps_ListTemplates</description>
        /// </item>
        /// </list>
        /// <item>
        /// <term>Mocking</term>
        /// <description>To mock this method, please mock <see cref="IotCentralSubscriptionMockingExtension.GetTemplatesApps(CancellationToken)"/> instead.</description>
        /// </item>
        /// </summary>
        /// <param name="subscriptionResource"> The <see cref="SubscriptionResource" /> instance the method will execute against. </param>
        /// <param name="cancellationToken"> The cancellation token to use. </param>
        /// <returns> An async collection of <see cref="IotCentralAppTemplate" /> that may take multiple service requests to iterate over. </returns>
        public static AsyncPageable<IotCentralAppTemplate> GetTemplatesAppsAsync(this SubscriptionResource subscriptionResource, CancellationToken cancellationToken = default)
        {
            return GetIotCentralSubscriptionMockingExtension(subscriptionResource).GetTemplatesAppsAsync(cancellationToken);
        }

        /// <summary>
        /// Get all available application templates.
        /// <list type="bullet">
        /// <item>
        /// <term>Request Path</term>
        /// <description>/subscriptions/{subscriptionId}/providers/Microsoft.IoTCentral/appTemplates</description>
        /// </item>
        /// <item>
        /// <term>Operation Id</term>
        /// <description>Apps_ListTemplates</description>
        /// </item>
        /// </list>
        /// <item>
        /// <term>Mocking</term>
        /// <description>To mock this method, please mock <see cref="IotCentralSubscriptionMockingExtension.GetTemplatesApps(CancellationToken)"/> instead.</description>
        /// </item>
        /// </summary>
        /// <param name="subscriptionResource"> The <see cref="SubscriptionResource" /> instance the method will execute against. </param>
        /// <param name="cancellationToken"> The cancellation token to use. </param>
        /// <returns> A collection of <see cref="IotCentralAppTemplate" /> that may take multiple service requests to iterate over. </returns>
        public static Pageable<IotCentralAppTemplate> GetTemplatesApps(this SubscriptionResource subscriptionResource, CancellationToken cancellationToken = default)
        {
            return GetIotCentralSubscriptionMockingExtension(subscriptionResource).GetTemplatesApps(cancellationToken);
        }
    }
}<|MERGE_RESOLUTION|>--- conflicted
+++ resolved
@@ -22,38 +22,17 @@
     {
         private static IotCentralArmClientMockingExtension GetIotCentralArmClientMockingExtension(ArmClient client)
         {
-<<<<<<< HEAD
-            return client.GetCachedClient(client =>
-            {
-                return new IotCentralArmClientMockingExtension(client);
-            });
-=======
             return client.GetCachedClient(client0 => new IotCentralArmClientMockingExtension(client0));
->>>>>>> d846db7d
         }
 
         private static IotCentralResourceGroupMockingExtension GetIotCentralResourceGroupMockingExtension(ArmResource resource)
         {
-<<<<<<< HEAD
-            return resource.GetCachedClient(client =>
-            {
-                return new IotCentralResourceGroupMockingExtension(client, resource.Id);
-            });
-=======
             return resource.GetCachedClient(client => new IotCentralResourceGroupMockingExtension(client, resource.Id));
->>>>>>> d846db7d
         }
 
         private static IotCentralSubscriptionMockingExtension GetIotCentralSubscriptionMockingExtension(ArmResource resource)
         {
-<<<<<<< HEAD
-            return resource.GetCachedClient(client =>
-            {
-                return new IotCentralSubscriptionMockingExtension(client, resource.Id);
-            });
-=======
             return resource.GetCachedClient(client => new IotCentralSubscriptionMockingExtension(client, resource.Id));
->>>>>>> d846db7d
         }
 
         /// <summary>
