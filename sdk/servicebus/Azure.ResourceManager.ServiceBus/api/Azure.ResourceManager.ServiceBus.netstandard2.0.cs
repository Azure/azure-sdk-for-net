namespace Azure.ResourceManager.ServiceBus
{
    public partial class MigrationConfigurationCollection : Azure.ResourceManager.ArmCollection, System.Collections.Generic.IAsyncEnumerable<Azure.ResourceManager.ServiceBus.MigrationConfigurationResource>, System.Collections.Generic.IEnumerable<Azure.ResourceManager.ServiceBus.MigrationConfigurationResource>, System.Collections.IEnumerable
    {
        protected MigrationConfigurationCollection() { }
        public virtual Azure.ResourceManager.ArmOperation<Azure.ResourceManager.ServiceBus.MigrationConfigurationResource> CreateOrUpdate(Azure.WaitUntil waitUntil, Azure.ResourceManager.ServiceBus.Models.MigrationConfigurationName configName, Azure.ResourceManager.ServiceBus.MigrationConfigurationData data, System.Threading.CancellationToken cancellationToken = default(System.Threading.CancellationToken)) { throw null; }
        public virtual System.Threading.Tasks.Task<Azure.ResourceManager.ArmOperation<Azure.ResourceManager.ServiceBus.MigrationConfigurationResource>> CreateOrUpdateAsync(Azure.WaitUntil waitUntil, Azure.ResourceManager.ServiceBus.Models.MigrationConfigurationName configName, Azure.ResourceManager.ServiceBus.MigrationConfigurationData data, System.Threading.CancellationToken cancellationToken = default(System.Threading.CancellationToken)) { throw null; }
        public virtual Azure.Response<bool> Exists(Azure.ResourceManager.ServiceBus.Models.MigrationConfigurationName configName, System.Threading.CancellationToken cancellationToken = default(System.Threading.CancellationToken)) { throw null; }
        public virtual System.Threading.Tasks.Task<Azure.Response<bool>> ExistsAsync(Azure.ResourceManager.ServiceBus.Models.MigrationConfigurationName configName, System.Threading.CancellationToken cancellationToken = default(System.Threading.CancellationToken)) { throw null; }
        public virtual Azure.Response<Azure.ResourceManager.ServiceBus.MigrationConfigurationResource> Get(Azure.ResourceManager.ServiceBus.Models.MigrationConfigurationName configName, System.Threading.CancellationToken cancellationToken = default(System.Threading.CancellationToken)) { throw null; }
        public virtual Azure.Pageable<Azure.ResourceManager.ServiceBus.MigrationConfigurationResource> GetAll(System.Threading.CancellationToken cancellationToken = default(System.Threading.CancellationToken)) { throw null; }
        public virtual Azure.AsyncPageable<Azure.ResourceManager.ServiceBus.MigrationConfigurationResource> GetAllAsync(System.Threading.CancellationToken cancellationToken = default(System.Threading.CancellationToken)) { throw null; }
        public virtual System.Threading.Tasks.Task<Azure.Response<Azure.ResourceManager.ServiceBus.MigrationConfigurationResource>> GetAsync(Azure.ResourceManager.ServiceBus.Models.MigrationConfigurationName configName, System.Threading.CancellationToken cancellationToken = default(System.Threading.CancellationToken)) { throw null; }
        System.Collections.Generic.IAsyncEnumerator<Azure.ResourceManager.ServiceBus.MigrationConfigurationResource> System.Collections.Generic.IAsyncEnumerable<Azure.ResourceManager.ServiceBus.MigrationConfigurationResource>.GetAsyncEnumerator(System.Threading.CancellationToken cancellationToken) { throw null; }
        System.Collections.Generic.IEnumerator<Azure.ResourceManager.ServiceBus.MigrationConfigurationResource> System.Collections.Generic.IEnumerable<Azure.ResourceManager.ServiceBus.MigrationConfigurationResource>.GetEnumerator() { throw null; }
        System.Collections.IEnumerator System.Collections.IEnumerable.GetEnumerator() { throw null; }
    }
    public partial class MigrationConfigurationData : Azure.ResourceManager.Models.ResourceData
    {
        public MigrationConfigurationData() { }
        public Azure.Core.AzureLocation? Location { get { throw null; } }
        public string MigrationState { get { throw null; } }
        public long? PendingReplicationOperationsCount { get { throw null; } }
        public string PostMigrationName { get { throw null; } set { } }
        public string ProvisioningState { get { throw null; } }
        public Azure.Core.ResourceIdentifier TargetServiceBusNamespace { get { throw null; } set { } }
    }
    public partial class MigrationConfigurationResource : Azure.ResourceManager.ArmResource
    {
        public static readonly Azure.Core.ResourceType ResourceType;
        protected MigrationConfigurationResource() { }
        public virtual Azure.ResourceManager.ServiceBus.MigrationConfigurationData Data { get { throw null; } }
        public virtual bool HasData { get { throw null; } }
        public virtual Azure.Response CompleteMigration(System.Threading.CancellationToken cancellationToken = default(System.Threading.CancellationToken)) { throw null; }
        public virtual System.Threading.Tasks.Task<Azure.Response> CompleteMigrationAsync(System.Threading.CancellationToken cancellationToken = default(System.Threading.CancellationToken)) { throw null; }
        public static Azure.Core.ResourceIdentifier CreateResourceIdentifier(string subscriptionId, string resourceGroupName, string namespaceName, Azure.ResourceManager.ServiceBus.Models.MigrationConfigurationName configName) { throw null; }
        public virtual Azure.ResourceManager.ArmOperation Delete(Azure.WaitUntil waitUntil, System.Threading.CancellationToken cancellationToken = default(System.Threading.CancellationToken)) { throw null; }
        public virtual System.Threading.Tasks.Task<Azure.ResourceManager.ArmOperation> DeleteAsync(Azure.WaitUntil waitUntil, System.Threading.CancellationToken cancellationToken = default(System.Threading.CancellationToken)) { throw null; }
        public virtual Azure.Response<Azure.ResourceManager.ServiceBus.MigrationConfigurationResource> Get(System.Threading.CancellationToken cancellationToken = default(System.Threading.CancellationToken)) { throw null; }
        public virtual System.Threading.Tasks.Task<Azure.Response<Azure.ResourceManager.ServiceBus.MigrationConfigurationResource>> GetAsync(System.Threading.CancellationToken cancellationToken = default(System.Threading.CancellationToken)) { throw null; }
        public virtual Azure.Response Revert(System.Threading.CancellationToken cancellationToken = default(System.Threading.CancellationToken)) { throw null; }
        public virtual System.Threading.Tasks.Task<Azure.Response> RevertAsync(System.Threading.CancellationToken cancellationToken = default(System.Threading.CancellationToken)) { throw null; }
        public virtual Azure.ResourceManager.ArmOperation<Azure.ResourceManager.ServiceBus.MigrationConfigurationResource> Update(Azure.WaitUntil waitUntil, Azure.ResourceManager.ServiceBus.MigrationConfigurationData data, System.Threading.CancellationToken cancellationToken = default(System.Threading.CancellationToken)) { throw null; }
        public virtual System.Threading.Tasks.Task<Azure.ResourceManager.ArmOperation<Azure.ResourceManager.ServiceBus.MigrationConfigurationResource>> UpdateAsync(Azure.WaitUntil waitUntil, Azure.ResourceManager.ServiceBus.MigrationConfigurationData data, System.Threading.CancellationToken cancellationToken = default(System.Threading.CancellationToken)) { throw null; }
    }
    public partial class ServiceBusAuthorizationRuleData : Azure.ResourceManager.Models.ResourceData
    {
        public ServiceBusAuthorizationRuleData() { }
        public Azure.Core.AzureLocation? Location { get { throw null; } }
        public System.Collections.Generic.IList<Azure.ResourceManager.ServiceBus.Models.ServiceBusAccessRight> Rights { get { throw null; } }
    }
    public partial class ServiceBusDisasterRecoveryAuthorizationRuleCollection : Azure.ResourceManager.ArmCollection, System.Collections.Generic.IAsyncEnumerable<Azure.ResourceManager.ServiceBus.ServiceBusDisasterRecoveryAuthorizationRuleResource>, System.Collections.Generic.IEnumerable<Azure.ResourceManager.ServiceBus.ServiceBusDisasterRecoveryAuthorizationRuleResource>, System.Collections.IEnumerable
    {
        protected ServiceBusDisasterRecoveryAuthorizationRuleCollection() { }
        public virtual Azure.Response<bool> Exists(string authorizationRuleName, System.Threading.CancellationToken cancellationToken = default(System.Threading.CancellationToken)) { throw null; }
        public virtual System.Threading.Tasks.Task<Azure.Response<bool>> ExistsAsync(string authorizationRuleName, System.Threading.CancellationToken cancellationToken = default(System.Threading.CancellationToken)) { throw null; }
        public virtual Azure.Response<Azure.ResourceManager.ServiceBus.ServiceBusDisasterRecoveryAuthorizationRuleResource> Get(string authorizationRuleName, System.Threading.CancellationToken cancellationToken = default(System.Threading.CancellationToken)) { throw null; }
        public virtual Azure.Pageable<Azure.ResourceManager.ServiceBus.ServiceBusDisasterRecoveryAuthorizationRuleResource> GetAll(System.Threading.CancellationToken cancellationToken = default(System.Threading.CancellationToken)) { throw null; }
        public virtual Azure.AsyncPageable<Azure.ResourceManager.ServiceBus.ServiceBusDisasterRecoveryAuthorizationRuleResource> GetAllAsync(System.Threading.CancellationToken cancellationToken = default(System.Threading.CancellationToken)) { throw null; }
        public virtual System.Threading.Tasks.Task<Azure.Response<Azure.ResourceManager.ServiceBus.ServiceBusDisasterRecoveryAuthorizationRuleResource>> GetAsync(string authorizationRuleName, System.Threading.CancellationToken cancellationToken = default(System.Threading.CancellationToken)) { throw null; }
        System.Collections.Generic.IAsyncEnumerator<Azure.ResourceManager.ServiceBus.ServiceBusDisasterRecoveryAuthorizationRuleResource> System.Collections.Generic.IAsyncEnumerable<Azure.ResourceManager.ServiceBus.ServiceBusDisasterRecoveryAuthorizationRuleResource>.GetAsyncEnumerator(System.Threading.CancellationToken cancellationToken) { throw null; }
        System.Collections.Generic.IEnumerator<Azure.ResourceManager.ServiceBus.ServiceBusDisasterRecoveryAuthorizationRuleResource> System.Collections.Generic.IEnumerable<Azure.ResourceManager.ServiceBus.ServiceBusDisasterRecoveryAuthorizationRuleResource>.GetEnumerator() { throw null; }
        System.Collections.IEnumerator System.Collections.IEnumerable.GetEnumerator() { throw null; }
    }
    public partial class ServiceBusDisasterRecoveryAuthorizationRuleResource : Azure.ResourceManager.ArmResource
    {
        public static readonly Azure.Core.ResourceType ResourceType;
        protected ServiceBusDisasterRecoveryAuthorizationRuleResource() { }
        public virtual Azure.ResourceManager.ServiceBus.ServiceBusAuthorizationRuleData Data { get { throw null; } }
        public virtual bool HasData { get { throw null; } }
        public static Azure.Core.ResourceIdentifier CreateResourceIdentifier(string subscriptionId, string resourceGroupName, string namespaceName, string alias, string authorizationRuleName) { throw null; }
        public virtual Azure.Response<Azure.ResourceManager.ServiceBus.ServiceBusDisasterRecoveryAuthorizationRuleResource> Get(System.Threading.CancellationToken cancellationToken = default(System.Threading.CancellationToken)) { throw null; }
        public virtual System.Threading.Tasks.Task<Azure.Response<Azure.ResourceManager.ServiceBus.ServiceBusDisasterRecoveryAuthorizationRuleResource>> GetAsync(System.Threading.CancellationToken cancellationToken = default(System.Threading.CancellationToken)) { throw null; }
        public virtual Azure.Response<Azure.ResourceManager.ServiceBus.Models.ServiceBusAccessKeys> GetKeys(System.Threading.CancellationToken cancellationToken = default(System.Threading.CancellationToken)) { throw null; }
        public virtual System.Threading.Tasks.Task<Azure.Response<Azure.ResourceManager.ServiceBus.Models.ServiceBusAccessKeys>> GetKeysAsync(System.Threading.CancellationToken cancellationToken = default(System.Threading.CancellationToken)) { throw null; }
    }
    public partial class ServiceBusDisasterRecoveryCollection : Azure.ResourceManager.ArmCollection, System.Collections.Generic.IAsyncEnumerable<Azure.ResourceManager.ServiceBus.ServiceBusDisasterRecoveryResource>, System.Collections.Generic.IEnumerable<Azure.ResourceManager.ServiceBus.ServiceBusDisasterRecoveryResource>, System.Collections.IEnumerable
    {
        protected ServiceBusDisasterRecoveryCollection() { }
        public virtual Azure.ResourceManager.ArmOperation<Azure.ResourceManager.ServiceBus.ServiceBusDisasterRecoveryResource> CreateOrUpdate(Azure.WaitUntil waitUntil, string alias, Azure.ResourceManager.ServiceBus.ServiceBusDisasterRecoveryData data, System.Threading.CancellationToken cancellationToken = default(System.Threading.CancellationToken)) { throw null; }
        public virtual System.Threading.Tasks.Task<Azure.ResourceManager.ArmOperation<Azure.ResourceManager.ServiceBus.ServiceBusDisasterRecoveryResource>> CreateOrUpdateAsync(Azure.WaitUntil waitUntil, string alias, Azure.ResourceManager.ServiceBus.ServiceBusDisasterRecoveryData data, System.Threading.CancellationToken cancellationToken = default(System.Threading.CancellationToken)) { throw null; }
        public virtual Azure.Response<bool> Exists(string alias, System.Threading.CancellationToken cancellationToken = default(System.Threading.CancellationToken)) { throw null; }
        public virtual System.Threading.Tasks.Task<Azure.Response<bool>> ExistsAsync(string alias, System.Threading.CancellationToken cancellationToken = default(System.Threading.CancellationToken)) { throw null; }
        public virtual Azure.Response<Azure.ResourceManager.ServiceBus.ServiceBusDisasterRecoveryResource> Get(string alias, System.Threading.CancellationToken cancellationToken = default(System.Threading.CancellationToken)) { throw null; }
        public virtual Azure.Pageable<Azure.ResourceManager.ServiceBus.ServiceBusDisasterRecoveryResource> GetAll(System.Threading.CancellationToken cancellationToken = default(System.Threading.CancellationToken)) { throw null; }
        public virtual Azure.AsyncPageable<Azure.ResourceManager.ServiceBus.ServiceBusDisasterRecoveryResource> GetAllAsync(System.Threading.CancellationToken cancellationToken = default(System.Threading.CancellationToken)) { throw null; }
        public virtual System.Threading.Tasks.Task<Azure.Response<Azure.ResourceManager.ServiceBus.ServiceBusDisasterRecoveryResource>> GetAsync(string alias, System.Threading.CancellationToken cancellationToken = default(System.Threading.CancellationToken)) { throw null; }
        System.Collections.Generic.IAsyncEnumerator<Azure.ResourceManager.ServiceBus.ServiceBusDisasterRecoveryResource> System.Collections.Generic.IAsyncEnumerable<Azure.ResourceManager.ServiceBus.ServiceBusDisasterRecoveryResource>.GetAsyncEnumerator(System.Threading.CancellationToken cancellationToken) { throw null; }
        System.Collections.Generic.IEnumerator<Azure.ResourceManager.ServiceBus.ServiceBusDisasterRecoveryResource> System.Collections.Generic.IEnumerable<Azure.ResourceManager.ServiceBus.ServiceBusDisasterRecoveryResource>.GetEnumerator() { throw null; }
        System.Collections.IEnumerator System.Collections.IEnumerable.GetEnumerator() { throw null; }
    }
    public partial class ServiceBusDisasterRecoveryData : Azure.ResourceManager.Models.ResourceData
    {
        public ServiceBusDisasterRecoveryData() { }
        public string AlternateName { get { throw null; } set { } }
        public Azure.Core.AzureLocation? Location { get { throw null; } }
        public string PartnerNamespace { get { throw null; } set { } }
        public long? PendingReplicationOperationsCount { get { throw null; } }
        public Azure.ResourceManager.ServiceBus.Models.ServiceBusDisasterRecoveryProvisioningState? ProvisioningState { get { throw null; } }
        public Azure.ResourceManager.ServiceBus.Models.ServiceBusDisasterRecoveryRole? Role { get { throw null; } }
    }
    public partial class ServiceBusDisasterRecoveryResource : Azure.ResourceManager.ArmResource
    {
        public static readonly Azure.Core.ResourceType ResourceType;
        protected ServiceBusDisasterRecoveryResource() { }
        public virtual Azure.ResourceManager.ServiceBus.ServiceBusDisasterRecoveryData Data { get { throw null; } }
        public virtual bool HasData { get { throw null; } }
        public virtual Azure.Response BreakPairing(System.Threading.CancellationToken cancellationToken = default(System.Threading.CancellationToken)) { throw null; }
        public virtual System.Threading.Tasks.Task<Azure.Response> BreakPairingAsync(System.Threading.CancellationToken cancellationToken = default(System.Threading.CancellationToken)) { throw null; }
        public static Azure.Core.ResourceIdentifier CreateResourceIdentifier(string subscriptionId, string resourceGroupName, string namespaceName, string alias) { throw null; }
        public virtual Azure.ResourceManager.ArmOperation Delete(Azure.WaitUntil waitUntil, System.Threading.CancellationToken cancellationToken = default(System.Threading.CancellationToken)) { throw null; }
        public virtual System.Threading.Tasks.Task<Azure.ResourceManager.ArmOperation> DeleteAsync(Azure.WaitUntil waitUntil, System.Threading.CancellationToken cancellationToken = default(System.Threading.CancellationToken)) { throw null; }
        public virtual Azure.Response FailOver(Azure.ResourceManager.ServiceBus.Models.FailoverProperties failoverProperties = null, System.Threading.CancellationToken cancellationToken = default(System.Threading.CancellationToken)) { throw null; }
        public virtual System.Threading.Tasks.Task<Azure.Response> FailOverAsync(Azure.ResourceManager.ServiceBus.Models.FailoverProperties failoverProperties = null, System.Threading.CancellationToken cancellationToken = default(System.Threading.CancellationToken)) { throw null; }
        public virtual Azure.Response<Azure.ResourceManager.ServiceBus.ServiceBusDisasterRecoveryResource> Get(System.Threading.CancellationToken cancellationToken = default(System.Threading.CancellationToken)) { throw null; }
        public virtual System.Threading.Tasks.Task<Azure.Response<Azure.ResourceManager.ServiceBus.ServiceBusDisasterRecoveryResource>> GetAsync(System.Threading.CancellationToken cancellationToken = default(System.Threading.CancellationToken)) { throw null; }
        public virtual Azure.Response<Azure.ResourceManager.ServiceBus.ServiceBusDisasterRecoveryAuthorizationRuleResource> GetServiceBusDisasterRecoveryAuthorizationRule(string authorizationRuleName, System.Threading.CancellationToken cancellationToken = default(System.Threading.CancellationToken)) { throw null; }
        public virtual System.Threading.Tasks.Task<Azure.Response<Azure.ResourceManager.ServiceBus.ServiceBusDisasterRecoveryAuthorizationRuleResource>> GetServiceBusDisasterRecoveryAuthorizationRuleAsync(string authorizationRuleName, System.Threading.CancellationToken cancellationToken = default(System.Threading.CancellationToken)) { throw null; }
        public virtual Azure.ResourceManager.ServiceBus.ServiceBusDisasterRecoveryAuthorizationRuleCollection GetServiceBusDisasterRecoveryAuthorizationRules() { throw null; }
        public virtual Azure.ResourceManager.ArmOperation<Azure.ResourceManager.ServiceBus.ServiceBusDisasterRecoveryResource> Update(Azure.WaitUntil waitUntil, Azure.ResourceManager.ServiceBus.ServiceBusDisasterRecoveryData data, System.Threading.CancellationToken cancellationToken = default(System.Threading.CancellationToken)) { throw null; }
        public virtual System.Threading.Tasks.Task<Azure.ResourceManager.ArmOperation<Azure.ResourceManager.ServiceBus.ServiceBusDisasterRecoveryResource>> UpdateAsync(Azure.WaitUntil waitUntil, Azure.ResourceManager.ServiceBus.ServiceBusDisasterRecoveryData data, System.Threading.CancellationToken cancellationToken = default(System.Threading.CancellationToken)) { throw null; }
    }
    public static partial class ServiceBusExtensions
    {
        public static Azure.Response<Azure.ResourceManager.ServiceBus.Models.ServiceBusNameAvailabilityResult> CheckServiceBusNamespaceNameAvailability(this Azure.ResourceManager.Resources.SubscriptionResource subscriptionResource, Azure.ResourceManager.ServiceBus.Models.ServiceBusNameAvailabilityContent content, System.Threading.CancellationToken cancellationToken = default(System.Threading.CancellationToken)) { throw null; }
        public static System.Threading.Tasks.Task<Azure.Response<Azure.ResourceManager.ServiceBus.Models.ServiceBusNameAvailabilityResult>> CheckServiceBusNamespaceNameAvailabilityAsync(this Azure.ResourceManager.Resources.SubscriptionResource subscriptionResource, Azure.ResourceManager.ServiceBus.Models.ServiceBusNameAvailabilityContent content, System.Threading.CancellationToken cancellationToken = default(System.Threading.CancellationToken)) { throw null; }
        public static Azure.ResourceManager.ServiceBus.MigrationConfigurationResource GetMigrationConfigurationResource(this Azure.ResourceManager.ArmClient client, Azure.Core.ResourceIdentifier id) { throw null; }
        public static Azure.ResourceManager.ServiceBus.ServiceBusDisasterRecoveryAuthorizationRuleResource GetServiceBusDisasterRecoveryAuthorizationRuleResource(this Azure.ResourceManager.ArmClient client, Azure.Core.ResourceIdentifier id) { throw null; }
        public static Azure.ResourceManager.ServiceBus.ServiceBusDisasterRecoveryResource GetServiceBusDisasterRecoveryResource(this Azure.ResourceManager.ArmClient client, Azure.Core.ResourceIdentifier id) { throw null; }
        public static Azure.Response<Azure.ResourceManager.ServiceBus.ServiceBusNamespaceResource> GetServiceBusNamespace(this Azure.ResourceManager.Resources.ResourceGroupResource resourceGroupResource, string namespaceName, System.Threading.CancellationToken cancellationToken = default(System.Threading.CancellationToken)) { throw null; }
        public static System.Threading.Tasks.Task<Azure.Response<Azure.ResourceManager.ServiceBus.ServiceBusNamespaceResource>> GetServiceBusNamespaceAsync(this Azure.ResourceManager.Resources.ResourceGroupResource resourceGroupResource, string namespaceName, System.Threading.CancellationToken cancellationToken = default(System.Threading.CancellationToken)) { throw null; }
        public static Azure.ResourceManager.ServiceBus.ServiceBusNamespaceAuthorizationRuleResource GetServiceBusNamespaceAuthorizationRuleResource(this Azure.ResourceManager.ArmClient client, Azure.Core.ResourceIdentifier id) { throw null; }
        public static Azure.ResourceManager.ServiceBus.ServiceBusNamespaceResource GetServiceBusNamespaceResource(this Azure.ResourceManager.ArmClient client, Azure.Core.ResourceIdentifier id) { throw null; }
        public static Azure.ResourceManager.ServiceBus.ServiceBusNamespaceCollection GetServiceBusNamespaces(this Azure.ResourceManager.Resources.ResourceGroupResource resourceGroupResource) { throw null; }
        public static Azure.Pageable<Azure.ResourceManager.ServiceBus.ServiceBusNamespaceResource> GetServiceBusNamespaces(this Azure.ResourceManager.Resources.SubscriptionResource subscriptionResource, System.Threading.CancellationToken cancellationToken = default(System.Threading.CancellationToken)) { throw null; }
        public static Azure.AsyncPageable<Azure.ResourceManager.ServiceBus.ServiceBusNamespaceResource> GetServiceBusNamespacesAsync(this Azure.ResourceManager.Resources.SubscriptionResource subscriptionResource, System.Threading.CancellationToken cancellationToken = default(System.Threading.CancellationToken)) { throw null; }
        public static Azure.ResourceManager.ServiceBus.ServiceBusNetworkRuleSetResource GetServiceBusNetworkRuleSetResource(this Azure.ResourceManager.ArmClient client, Azure.Core.ResourceIdentifier id) { throw null; }
        public static Azure.ResourceManager.ServiceBus.ServiceBusPrivateEndpointConnectionResource GetServiceBusPrivateEndpointConnectionResource(this Azure.ResourceManager.ArmClient client, Azure.Core.ResourceIdentifier id) { throw null; }
        public static Azure.ResourceManager.ServiceBus.ServiceBusQueueAuthorizationRuleResource GetServiceBusQueueAuthorizationRuleResource(this Azure.ResourceManager.ArmClient client, Azure.Core.ResourceIdentifier id) { throw null; }
        public static Azure.ResourceManager.ServiceBus.ServiceBusQueueResource GetServiceBusQueueResource(this Azure.ResourceManager.ArmClient client, Azure.Core.ResourceIdentifier id) { throw null; }
        public static Azure.ResourceManager.ServiceBus.ServiceBusRuleResource GetServiceBusRuleResource(this Azure.ResourceManager.ArmClient client, Azure.Core.ResourceIdentifier id) { throw null; }
        public static Azure.ResourceManager.ServiceBus.ServiceBusSubscriptionResource GetServiceBusSubscriptionResource(this Azure.ResourceManager.ArmClient client, Azure.Core.ResourceIdentifier id) { throw null; }
        public static Azure.ResourceManager.ServiceBus.ServiceBusTopicAuthorizationRuleResource GetServiceBusTopicAuthorizationRuleResource(this Azure.ResourceManager.ArmClient client, Azure.Core.ResourceIdentifier id) { throw null; }
        public static Azure.ResourceManager.ServiceBus.ServiceBusTopicResource GetServiceBusTopicResource(this Azure.ResourceManager.ArmClient client, Azure.Core.ResourceIdentifier id) { throw null; }
    }
    public partial class ServiceBusNamespaceAuthorizationRuleCollection : Azure.ResourceManager.ArmCollection, System.Collections.Generic.IAsyncEnumerable<Azure.ResourceManager.ServiceBus.ServiceBusNamespaceAuthorizationRuleResource>, System.Collections.Generic.IEnumerable<Azure.ResourceManager.ServiceBus.ServiceBusNamespaceAuthorizationRuleResource>, System.Collections.IEnumerable
    {
        protected ServiceBusNamespaceAuthorizationRuleCollection() { }
        public virtual Azure.ResourceManager.ArmOperation<Azure.ResourceManager.ServiceBus.ServiceBusNamespaceAuthorizationRuleResource> CreateOrUpdate(Azure.WaitUntil waitUntil, string authorizationRuleName, Azure.ResourceManager.ServiceBus.ServiceBusAuthorizationRuleData data, System.Threading.CancellationToken cancellationToken = default(System.Threading.CancellationToken)) { throw null; }
        public virtual System.Threading.Tasks.Task<Azure.ResourceManager.ArmOperation<Azure.ResourceManager.ServiceBus.ServiceBusNamespaceAuthorizationRuleResource>> CreateOrUpdateAsync(Azure.WaitUntil waitUntil, string authorizationRuleName, Azure.ResourceManager.ServiceBus.ServiceBusAuthorizationRuleData data, System.Threading.CancellationToken cancellationToken = default(System.Threading.CancellationToken)) { throw null; }
        public virtual Azure.Response<bool> Exists(string authorizationRuleName, System.Threading.CancellationToken cancellationToken = default(System.Threading.CancellationToken)) { throw null; }
        public virtual System.Threading.Tasks.Task<Azure.Response<bool>> ExistsAsync(string authorizationRuleName, System.Threading.CancellationToken cancellationToken = default(System.Threading.CancellationToken)) { throw null; }
        public virtual Azure.Response<Azure.ResourceManager.ServiceBus.ServiceBusNamespaceAuthorizationRuleResource> Get(string authorizationRuleName, System.Threading.CancellationToken cancellationToken = default(System.Threading.CancellationToken)) { throw null; }
        public virtual Azure.Pageable<Azure.ResourceManager.ServiceBus.ServiceBusNamespaceAuthorizationRuleResource> GetAll(System.Threading.CancellationToken cancellationToken = default(System.Threading.CancellationToken)) { throw null; }
        public virtual Azure.AsyncPageable<Azure.ResourceManager.ServiceBus.ServiceBusNamespaceAuthorizationRuleResource> GetAllAsync(System.Threading.CancellationToken cancellationToken = default(System.Threading.CancellationToken)) { throw null; }
        public virtual System.Threading.Tasks.Task<Azure.Response<Azure.ResourceManager.ServiceBus.ServiceBusNamespaceAuthorizationRuleResource>> GetAsync(string authorizationRuleName, System.Threading.CancellationToken cancellationToken = default(System.Threading.CancellationToken)) { throw null; }
        System.Collections.Generic.IAsyncEnumerator<Azure.ResourceManager.ServiceBus.ServiceBusNamespaceAuthorizationRuleResource> System.Collections.Generic.IAsyncEnumerable<Azure.ResourceManager.ServiceBus.ServiceBusNamespaceAuthorizationRuleResource>.GetAsyncEnumerator(System.Threading.CancellationToken cancellationToken) { throw null; }
        System.Collections.Generic.IEnumerator<Azure.ResourceManager.ServiceBus.ServiceBusNamespaceAuthorizationRuleResource> System.Collections.Generic.IEnumerable<Azure.ResourceManager.ServiceBus.ServiceBusNamespaceAuthorizationRuleResource>.GetEnumerator() { throw null; }
        System.Collections.IEnumerator System.Collections.IEnumerable.GetEnumerator() { throw null; }
    }
    public partial class ServiceBusNamespaceAuthorizationRuleResource : Azure.ResourceManager.ArmResource
    {
        public static readonly Azure.Core.ResourceType ResourceType;
        protected ServiceBusNamespaceAuthorizationRuleResource() { }
        public virtual Azure.ResourceManager.ServiceBus.ServiceBusAuthorizationRuleData Data { get { throw null; } }
        public virtual bool HasData { get { throw null; } }
        public static Azure.Core.ResourceIdentifier CreateResourceIdentifier(string subscriptionId, string resourceGroupName, string namespaceName, string authorizationRuleName) { throw null; }
        public virtual Azure.ResourceManager.ArmOperation Delete(Azure.WaitUntil waitUntil, System.Threading.CancellationToken cancellationToken = default(System.Threading.CancellationToken)) { throw null; }
        public virtual System.Threading.Tasks.Task<Azure.ResourceManager.ArmOperation> DeleteAsync(Azure.WaitUntil waitUntil, System.Threading.CancellationToken cancellationToken = default(System.Threading.CancellationToken)) { throw null; }
        public virtual Azure.Response<Azure.ResourceManager.ServiceBus.ServiceBusNamespaceAuthorizationRuleResource> Get(System.Threading.CancellationToken cancellationToken = default(System.Threading.CancellationToken)) { throw null; }
        public virtual System.Threading.Tasks.Task<Azure.Response<Azure.ResourceManager.ServiceBus.ServiceBusNamespaceAuthorizationRuleResource>> GetAsync(System.Threading.CancellationToken cancellationToken = default(System.Threading.CancellationToken)) { throw null; }
        public virtual Azure.Response<Azure.ResourceManager.ServiceBus.Models.ServiceBusAccessKeys> GetKeys(System.Threading.CancellationToken cancellationToken = default(System.Threading.CancellationToken)) { throw null; }
        public virtual System.Threading.Tasks.Task<Azure.Response<Azure.ResourceManager.ServiceBus.Models.ServiceBusAccessKeys>> GetKeysAsync(System.Threading.CancellationToken cancellationToken = default(System.Threading.CancellationToken)) { throw null; }
        public virtual Azure.Response<Azure.ResourceManager.ServiceBus.Models.ServiceBusAccessKeys> RegenerateKeys(Azure.ResourceManager.ServiceBus.Models.ServiceBusRegenerateAccessKeyContent content, System.Threading.CancellationToken cancellationToken = default(System.Threading.CancellationToken)) { throw null; }
        public virtual System.Threading.Tasks.Task<Azure.Response<Azure.ResourceManager.ServiceBus.Models.ServiceBusAccessKeys>> RegenerateKeysAsync(Azure.ResourceManager.ServiceBus.Models.ServiceBusRegenerateAccessKeyContent content, System.Threading.CancellationToken cancellationToken = default(System.Threading.CancellationToken)) { throw null; }
        public virtual Azure.ResourceManager.ArmOperation<Azure.ResourceManager.ServiceBus.ServiceBusNamespaceAuthorizationRuleResource> Update(Azure.WaitUntil waitUntil, Azure.ResourceManager.ServiceBus.ServiceBusAuthorizationRuleData data, System.Threading.CancellationToken cancellationToken = default(System.Threading.CancellationToken)) { throw null; }
        public virtual System.Threading.Tasks.Task<Azure.ResourceManager.ArmOperation<Azure.ResourceManager.ServiceBus.ServiceBusNamespaceAuthorizationRuleResource>> UpdateAsync(Azure.WaitUntil waitUntil, Azure.ResourceManager.ServiceBus.ServiceBusAuthorizationRuleData data, System.Threading.CancellationToken cancellationToken = default(System.Threading.CancellationToken)) { throw null; }
    }
    public partial class ServiceBusNamespaceCollection : Azure.ResourceManager.ArmCollection, System.Collections.Generic.IAsyncEnumerable<Azure.ResourceManager.ServiceBus.ServiceBusNamespaceResource>, System.Collections.Generic.IEnumerable<Azure.ResourceManager.ServiceBus.ServiceBusNamespaceResource>, System.Collections.IEnumerable
    {
        protected ServiceBusNamespaceCollection() { }
        public virtual Azure.ResourceManager.ArmOperation<Azure.ResourceManager.ServiceBus.ServiceBusNamespaceResource> CreateOrUpdate(Azure.WaitUntil waitUntil, string namespaceName, Azure.ResourceManager.ServiceBus.ServiceBusNamespaceData data, System.Threading.CancellationToken cancellationToken = default(System.Threading.CancellationToken)) { throw null; }
        public virtual System.Threading.Tasks.Task<Azure.ResourceManager.ArmOperation<Azure.ResourceManager.ServiceBus.ServiceBusNamespaceResource>> CreateOrUpdateAsync(Azure.WaitUntil waitUntil, string namespaceName, Azure.ResourceManager.ServiceBus.ServiceBusNamespaceData data, System.Threading.CancellationToken cancellationToken = default(System.Threading.CancellationToken)) { throw null; }
        public virtual Azure.Response<bool> Exists(string namespaceName, System.Threading.CancellationToken cancellationToken = default(System.Threading.CancellationToken)) { throw null; }
        public virtual System.Threading.Tasks.Task<Azure.Response<bool>> ExistsAsync(string namespaceName, System.Threading.CancellationToken cancellationToken = default(System.Threading.CancellationToken)) { throw null; }
        public virtual Azure.Response<Azure.ResourceManager.ServiceBus.ServiceBusNamespaceResource> Get(string namespaceName, System.Threading.CancellationToken cancellationToken = default(System.Threading.CancellationToken)) { throw null; }
        public virtual Azure.Pageable<Azure.ResourceManager.ServiceBus.ServiceBusNamespaceResource> GetAll(System.Threading.CancellationToken cancellationToken = default(System.Threading.CancellationToken)) { throw null; }
        public virtual Azure.AsyncPageable<Azure.ResourceManager.ServiceBus.ServiceBusNamespaceResource> GetAllAsync(System.Threading.CancellationToken cancellationToken = default(System.Threading.CancellationToken)) { throw null; }
        public virtual System.Threading.Tasks.Task<Azure.Response<Azure.ResourceManager.ServiceBus.ServiceBusNamespaceResource>> GetAsync(string namespaceName, System.Threading.CancellationToken cancellationToken = default(System.Threading.CancellationToken)) { throw null; }
        System.Collections.Generic.IAsyncEnumerator<Azure.ResourceManager.ServiceBus.ServiceBusNamespaceResource> System.Collections.Generic.IAsyncEnumerable<Azure.ResourceManager.ServiceBus.ServiceBusNamespaceResource>.GetAsyncEnumerator(System.Threading.CancellationToken cancellationToken) { throw null; }
        System.Collections.Generic.IEnumerator<Azure.ResourceManager.ServiceBus.ServiceBusNamespaceResource> System.Collections.Generic.IEnumerable<Azure.ResourceManager.ServiceBus.ServiceBusNamespaceResource>.GetEnumerator() { throw null; }
        System.Collections.IEnumerator System.Collections.IEnumerable.GetEnumerator() { throw null; }
    }
    public partial class ServiceBusNamespaceData : Azure.ResourceManager.Models.TrackedResourceData
    {
        public ServiceBusNamespaceData(Azure.Core.AzureLocation location) : base (default(Azure.Core.AzureLocation)) { }
        public string AlternateName { get { throw null; } set { } }
        public System.DateTimeOffset? CreatedOn { get { throw null; } }
        public bool? DisableLocalAuth { get { throw null; } set { } }
        public Azure.ResourceManager.ServiceBus.Models.ServiceBusEncryption Encryption { get { throw null; } set { } }
        public Azure.ResourceManager.Models.ManagedServiceIdentity Identity { get { throw null; } set { } }
        public bool? IsZoneRedundant { get { throw null; } set { } }
        public string MetricId { get { throw null; } }
<<<<<<< HEAD
        public Azure.ResourceManager.ServiceBus.Models.TlsVersion? MinimumTlsVersion { get { throw null; } set { } }
        public int? PremiumMessagingPartitions { get { throw null; } set { } }
        public System.Collections.Generic.IList<Azure.ResourceManager.ServiceBus.ServiceBusPrivateEndpointConnectionData> PrivateEndpointConnections { get { throw null; } }
        public string ProvisioningState { get { throw null; } }
        public Azure.ResourceManager.ServiceBus.Models.PublicNetworkAccess? PublicNetworkAccess { get { throw null; } set { } }
=======
        public Azure.ResourceManager.ServiceBus.Models.ServiceBusMinimumTlsVersion? MinimumTlsVersion { get { throw null; } set { } }
        public int? PremiumMessagingPartitions { get { throw null; } set { } }
        public System.Collections.Generic.IList<Azure.ResourceManager.ServiceBus.ServiceBusPrivateEndpointConnectionData> PrivateEndpointConnections { get { throw null; } }
        public string ProvisioningState { get { throw null; } }
        public Azure.ResourceManager.ServiceBus.Models.ServiceBusPublicNetworkAccess? PublicNetworkAccess { get { throw null; } set { } }
>>>>>>> 045f589c
        public string ServiceBusEndpoint { get { throw null; } }
        public Azure.ResourceManager.ServiceBus.Models.ServiceBusSku Sku { get { throw null; } set { } }
        public string Status { get { throw null; } }
        public System.DateTimeOffset? UpdatedOn { get { throw null; } }
    }
    public partial class ServiceBusNamespaceResource : Azure.ResourceManager.ArmResource
    {
        public static readonly Azure.Core.ResourceType ResourceType;
        protected ServiceBusNamespaceResource() { }
        public virtual Azure.ResourceManager.ServiceBus.ServiceBusNamespaceData Data { get { throw null; } }
        public virtual bool HasData { get { throw null; } }
        public virtual Azure.Response<Azure.ResourceManager.ServiceBus.ServiceBusNamespaceResource> AddTag(string key, string value, System.Threading.CancellationToken cancellationToken = default(System.Threading.CancellationToken)) { throw null; }
        public virtual System.Threading.Tasks.Task<Azure.Response<Azure.ResourceManager.ServiceBus.ServiceBusNamespaceResource>> AddTagAsync(string key, string value, System.Threading.CancellationToken cancellationToken = default(System.Threading.CancellationToken)) { throw null; }
        public virtual Azure.Response<Azure.ResourceManager.ServiceBus.Models.ServiceBusNameAvailabilityResult> CheckServiceBusDisasterRecoveryNameAvailability(Azure.ResourceManager.ServiceBus.Models.ServiceBusNameAvailabilityContent content, System.Threading.CancellationToken cancellationToken = default(System.Threading.CancellationToken)) { throw null; }
        public virtual System.Threading.Tasks.Task<Azure.Response<Azure.ResourceManager.ServiceBus.Models.ServiceBusNameAvailabilityResult>> CheckServiceBusDisasterRecoveryNameAvailabilityAsync(Azure.ResourceManager.ServiceBus.Models.ServiceBusNameAvailabilityContent content, System.Threading.CancellationToken cancellationToken = default(System.Threading.CancellationToken)) { throw null; }
        public static Azure.Core.ResourceIdentifier CreateResourceIdentifier(string subscriptionId, string resourceGroupName, string namespaceName) { throw null; }
        public virtual Azure.ResourceManager.ArmOperation Delete(Azure.WaitUntil waitUntil, System.Threading.CancellationToken cancellationToken = default(System.Threading.CancellationToken)) { throw null; }
        public virtual System.Threading.Tasks.Task<Azure.ResourceManager.ArmOperation> DeleteAsync(Azure.WaitUntil waitUntil, System.Threading.CancellationToken cancellationToken = default(System.Threading.CancellationToken)) { throw null; }
        public virtual Azure.Response<Azure.ResourceManager.ServiceBus.ServiceBusNamespaceResource> Get(System.Threading.CancellationToken cancellationToken = default(System.Threading.CancellationToken)) { throw null; }
        public virtual System.Threading.Tasks.Task<Azure.Response<Azure.ResourceManager.ServiceBus.ServiceBusNamespaceResource>> GetAsync(System.Threading.CancellationToken cancellationToken = default(System.Threading.CancellationToken)) { throw null; }
        public virtual Azure.Response<Azure.ResourceManager.ServiceBus.MigrationConfigurationResource> GetMigrationConfiguration(Azure.ResourceManager.ServiceBus.Models.MigrationConfigurationName configName, System.Threading.CancellationToken cancellationToken = default(System.Threading.CancellationToken)) { throw null; }
        public virtual System.Threading.Tasks.Task<Azure.Response<Azure.ResourceManager.ServiceBus.MigrationConfigurationResource>> GetMigrationConfigurationAsync(Azure.ResourceManager.ServiceBus.Models.MigrationConfigurationName configName, System.Threading.CancellationToken cancellationToken = default(System.Threading.CancellationToken)) { throw null; }
        public virtual Azure.ResourceManager.ServiceBus.MigrationConfigurationCollection GetMigrationConfigurations() { throw null; }
        public virtual Azure.Pageable<Azure.ResourceManager.ServiceBus.Models.ServiceBusPrivateLinkResource> GetPrivateLinkResources(System.Threading.CancellationToken cancellationToken = default(System.Threading.CancellationToken)) { throw null; }
        public virtual Azure.AsyncPageable<Azure.ResourceManager.ServiceBus.Models.ServiceBusPrivateLinkResource> GetPrivateLinkResourcesAsync(System.Threading.CancellationToken cancellationToken = default(System.Threading.CancellationToken)) { throw null; }
        public virtual Azure.ResourceManager.ServiceBus.ServiceBusDisasterRecoveryCollection GetServiceBusDisasterRecoveries() { throw null; }
        public virtual Azure.Response<Azure.ResourceManager.ServiceBus.ServiceBusDisasterRecoveryResource> GetServiceBusDisasterRecovery(string alias, System.Threading.CancellationToken cancellationToken = default(System.Threading.CancellationToken)) { throw null; }
        public virtual System.Threading.Tasks.Task<Azure.Response<Azure.ResourceManager.ServiceBus.ServiceBusDisasterRecoveryResource>> GetServiceBusDisasterRecoveryAsync(string alias, System.Threading.CancellationToken cancellationToken = default(System.Threading.CancellationToken)) { throw null; }
        public virtual Azure.Response<Azure.ResourceManager.ServiceBus.ServiceBusNamespaceAuthorizationRuleResource> GetServiceBusNamespaceAuthorizationRule(string authorizationRuleName, System.Threading.CancellationToken cancellationToken = default(System.Threading.CancellationToken)) { throw null; }
        public virtual System.Threading.Tasks.Task<Azure.Response<Azure.ResourceManager.ServiceBus.ServiceBusNamespaceAuthorizationRuleResource>> GetServiceBusNamespaceAuthorizationRuleAsync(string authorizationRuleName, System.Threading.CancellationToken cancellationToken = default(System.Threading.CancellationToken)) { throw null; }
        public virtual Azure.ResourceManager.ServiceBus.ServiceBusNamespaceAuthorizationRuleCollection GetServiceBusNamespaceAuthorizationRules() { throw null; }
        public virtual Azure.ResourceManager.ServiceBus.ServiceBusNetworkRuleSetResource GetServiceBusNetworkRuleSet() { throw null; }
        public virtual Azure.Response<Azure.ResourceManager.ServiceBus.ServiceBusPrivateEndpointConnectionResource> GetServiceBusPrivateEndpointConnection(string privateEndpointConnectionName, System.Threading.CancellationToken cancellationToken = default(System.Threading.CancellationToken)) { throw null; }
        public virtual System.Threading.Tasks.Task<Azure.Response<Azure.ResourceManager.ServiceBus.ServiceBusPrivateEndpointConnectionResource>> GetServiceBusPrivateEndpointConnectionAsync(string privateEndpointConnectionName, System.Threading.CancellationToken cancellationToken = default(System.Threading.CancellationToken)) { throw null; }
        public virtual Azure.ResourceManager.ServiceBus.ServiceBusPrivateEndpointConnectionCollection GetServiceBusPrivateEndpointConnections() { throw null; }
        public virtual Azure.Response<Azure.ResourceManager.ServiceBus.ServiceBusQueueResource> GetServiceBusQueue(string queueName, System.Threading.CancellationToken cancellationToken = default(System.Threading.CancellationToken)) { throw null; }
        public virtual System.Threading.Tasks.Task<Azure.Response<Azure.ResourceManager.ServiceBus.ServiceBusQueueResource>> GetServiceBusQueueAsync(string queueName, System.Threading.CancellationToken cancellationToken = default(System.Threading.CancellationToken)) { throw null; }
        public virtual Azure.ResourceManager.ServiceBus.ServiceBusQueueCollection GetServiceBusQueues() { throw null; }
        public virtual Azure.Response<Azure.ResourceManager.ServiceBus.ServiceBusTopicResource> GetServiceBusTopic(string topicName, System.Threading.CancellationToken cancellationToken = default(System.Threading.CancellationToken)) { throw null; }
        public virtual System.Threading.Tasks.Task<Azure.Response<Azure.ResourceManager.ServiceBus.ServiceBusTopicResource>> GetServiceBusTopicAsync(string topicName, System.Threading.CancellationToken cancellationToken = default(System.Threading.CancellationToken)) { throw null; }
        public virtual Azure.ResourceManager.ServiceBus.ServiceBusTopicCollection GetServiceBusTopics() { throw null; }
        public virtual Azure.Response<Azure.ResourceManager.ServiceBus.ServiceBusNamespaceResource> RemoveTag(string key, System.Threading.CancellationToken cancellationToken = default(System.Threading.CancellationToken)) { throw null; }
        public virtual System.Threading.Tasks.Task<Azure.Response<Azure.ResourceManager.ServiceBus.ServiceBusNamespaceResource>> RemoveTagAsync(string key, System.Threading.CancellationToken cancellationToken = default(System.Threading.CancellationToken)) { throw null; }
        public virtual Azure.Response<Azure.ResourceManager.ServiceBus.ServiceBusNamespaceResource> SetTags(System.Collections.Generic.IDictionary<string, string> tags, System.Threading.CancellationToken cancellationToken = default(System.Threading.CancellationToken)) { throw null; }
        public virtual System.Threading.Tasks.Task<Azure.Response<Azure.ResourceManager.ServiceBus.ServiceBusNamespaceResource>> SetTagsAsync(System.Collections.Generic.IDictionary<string, string> tags, System.Threading.CancellationToken cancellationToken = default(System.Threading.CancellationToken)) { throw null; }
        public virtual Azure.Response<Azure.ResourceManager.ServiceBus.ServiceBusNamespaceResource> Update(Azure.ResourceManager.ServiceBus.Models.ServiceBusNamespacePatch patch, System.Threading.CancellationToken cancellationToken = default(System.Threading.CancellationToken)) { throw null; }
        public virtual System.Threading.Tasks.Task<Azure.Response<Azure.ResourceManager.ServiceBus.ServiceBusNamespaceResource>> UpdateAsync(Azure.ResourceManager.ServiceBus.Models.ServiceBusNamespacePatch patch, System.Threading.CancellationToken cancellationToken = default(System.Threading.CancellationToken)) { throw null; }
    }
    public partial class ServiceBusNetworkRuleSetData : Azure.ResourceManager.Models.ResourceData
    {
        public ServiceBusNetworkRuleSetData() { }
        public Azure.ResourceManager.ServiceBus.Models.ServiceBusNetworkRuleSetDefaultAction? DefaultAction { get { throw null; } set { } }
        public System.Collections.Generic.IList<Azure.ResourceManager.ServiceBus.Models.ServiceBusNetworkRuleSetIPRules> IPRules { get { throw null; } }
        public bool? IsTrustedServiceAccessEnabled { get { throw null; } set { } }
        public Azure.Core.AzureLocation? Location { get { throw null; } }
        public Azure.ResourceManager.ServiceBus.Models.ServiceBusPublicNetworkAccessFlag? PublicNetworkAccess { get { throw null; } set { } }
        public System.Collections.Generic.IList<Azure.ResourceManager.ServiceBus.Models.ServiceBusNetworkRuleSetVirtualNetworkRules> VirtualNetworkRules { get { throw null; } }
    }
    public partial class ServiceBusNetworkRuleSetResource : Azure.ResourceManager.ArmResource
    {
        public static readonly Azure.Core.ResourceType ResourceType;
        protected ServiceBusNetworkRuleSetResource() { }
        public virtual Azure.ResourceManager.ServiceBus.ServiceBusNetworkRuleSetData Data { get { throw null; } }
        public virtual bool HasData { get { throw null; } }
        public virtual Azure.ResourceManager.ArmOperation<Azure.ResourceManager.ServiceBus.ServiceBusNetworkRuleSetResource> CreateOrUpdate(Azure.WaitUntil waitUntil, Azure.ResourceManager.ServiceBus.ServiceBusNetworkRuleSetData data, System.Threading.CancellationToken cancellationToken = default(System.Threading.CancellationToken)) { throw null; }
        public virtual System.Threading.Tasks.Task<Azure.ResourceManager.ArmOperation<Azure.ResourceManager.ServiceBus.ServiceBusNetworkRuleSetResource>> CreateOrUpdateAsync(Azure.WaitUntil waitUntil, Azure.ResourceManager.ServiceBus.ServiceBusNetworkRuleSetData data, System.Threading.CancellationToken cancellationToken = default(System.Threading.CancellationToken)) { throw null; }
        public static Azure.Core.ResourceIdentifier CreateResourceIdentifier(string subscriptionId, string resourceGroupName, string namespaceName) { throw null; }
        public virtual Azure.Response<Azure.ResourceManager.ServiceBus.ServiceBusNetworkRuleSetResource> Get(System.Threading.CancellationToken cancellationToken = default(System.Threading.CancellationToken)) { throw null; }
        public virtual System.Threading.Tasks.Task<Azure.Response<Azure.ResourceManager.ServiceBus.ServiceBusNetworkRuleSetResource>> GetAsync(System.Threading.CancellationToken cancellationToken = default(System.Threading.CancellationToken)) { throw null; }
    }
    public partial class ServiceBusPrivateEndpointConnectionCollection : Azure.ResourceManager.ArmCollection, System.Collections.Generic.IAsyncEnumerable<Azure.ResourceManager.ServiceBus.ServiceBusPrivateEndpointConnectionResource>, System.Collections.Generic.IEnumerable<Azure.ResourceManager.ServiceBus.ServiceBusPrivateEndpointConnectionResource>, System.Collections.IEnumerable
    {
        protected ServiceBusPrivateEndpointConnectionCollection() { }
        public virtual Azure.ResourceManager.ArmOperation<Azure.ResourceManager.ServiceBus.ServiceBusPrivateEndpointConnectionResource> CreateOrUpdate(Azure.WaitUntil waitUntil, string privateEndpointConnectionName, Azure.ResourceManager.ServiceBus.ServiceBusPrivateEndpointConnectionData data, System.Threading.CancellationToken cancellationToken = default(System.Threading.CancellationToken)) { throw null; }
        public virtual System.Threading.Tasks.Task<Azure.ResourceManager.ArmOperation<Azure.ResourceManager.ServiceBus.ServiceBusPrivateEndpointConnectionResource>> CreateOrUpdateAsync(Azure.WaitUntil waitUntil, string privateEndpointConnectionName, Azure.ResourceManager.ServiceBus.ServiceBusPrivateEndpointConnectionData data, System.Threading.CancellationToken cancellationToken = default(System.Threading.CancellationToken)) { throw null; }
        public virtual Azure.Response<bool> Exists(string privateEndpointConnectionName, System.Threading.CancellationToken cancellationToken = default(System.Threading.CancellationToken)) { throw null; }
        public virtual System.Threading.Tasks.Task<Azure.Response<bool>> ExistsAsync(string privateEndpointConnectionName, System.Threading.CancellationToken cancellationToken = default(System.Threading.CancellationToken)) { throw null; }
        public virtual Azure.Response<Azure.ResourceManager.ServiceBus.ServiceBusPrivateEndpointConnectionResource> Get(string privateEndpointConnectionName, System.Threading.CancellationToken cancellationToken = default(System.Threading.CancellationToken)) { throw null; }
        public virtual Azure.Pageable<Azure.ResourceManager.ServiceBus.ServiceBusPrivateEndpointConnectionResource> GetAll(System.Threading.CancellationToken cancellationToken = default(System.Threading.CancellationToken)) { throw null; }
        public virtual Azure.AsyncPageable<Azure.ResourceManager.ServiceBus.ServiceBusPrivateEndpointConnectionResource> GetAllAsync(System.Threading.CancellationToken cancellationToken = default(System.Threading.CancellationToken)) { throw null; }
        public virtual System.Threading.Tasks.Task<Azure.Response<Azure.ResourceManager.ServiceBus.ServiceBusPrivateEndpointConnectionResource>> GetAsync(string privateEndpointConnectionName, System.Threading.CancellationToken cancellationToken = default(System.Threading.CancellationToken)) { throw null; }
        System.Collections.Generic.IAsyncEnumerator<Azure.ResourceManager.ServiceBus.ServiceBusPrivateEndpointConnectionResource> System.Collections.Generic.IAsyncEnumerable<Azure.ResourceManager.ServiceBus.ServiceBusPrivateEndpointConnectionResource>.GetAsyncEnumerator(System.Threading.CancellationToken cancellationToken) { throw null; }
        System.Collections.Generic.IEnumerator<Azure.ResourceManager.ServiceBus.ServiceBusPrivateEndpointConnectionResource> System.Collections.Generic.IEnumerable<Azure.ResourceManager.ServiceBus.ServiceBusPrivateEndpointConnectionResource>.GetEnumerator() { throw null; }
        System.Collections.IEnumerator System.Collections.IEnumerable.GetEnumerator() { throw null; }
    }
    public partial class ServiceBusPrivateEndpointConnectionData : Azure.ResourceManager.Models.ResourceData
    {
        public ServiceBusPrivateEndpointConnectionData() { }
        public Azure.ResourceManager.ServiceBus.Models.ServiceBusPrivateLinkServiceConnectionState ConnectionState { get { throw null; } set { } }
        public Azure.Core.AzureLocation? Location { get { throw null; } }
        public Azure.Core.ResourceIdentifier PrivateEndpointId { get { throw null; } set { } }
        public Azure.ResourceManager.ServiceBus.Models.ServiceBusPrivateEndpointConnectionProvisioningState? ProvisioningState { get { throw null; } set { } }
    }
    public partial class ServiceBusPrivateEndpointConnectionResource : Azure.ResourceManager.ArmResource
    {
        public static readonly Azure.Core.ResourceType ResourceType;
        protected ServiceBusPrivateEndpointConnectionResource() { }
        public virtual Azure.ResourceManager.ServiceBus.ServiceBusPrivateEndpointConnectionData Data { get { throw null; } }
        public virtual bool HasData { get { throw null; } }
        public static Azure.Core.ResourceIdentifier CreateResourceIdentifier(string subscriptionId, string resourceGroupName, string namespaceName, string privateEndpointConnectionName) { throw null; }
        public virtual Azure.ResourceManager.ArmOperation Delete(Azure.WaitUntil waitUntil, System.Threading.CancellationToken cancellationToken = default(System.Threading.CancellationToken)) { throw null; }
        public virtual System.Threading.Tasks.Task<Azure.ResourceManager.ArmOperation> DeleteAsync(Azure.WaitUntil waitUntil, System.Threading.CancellationToken cancellationToken = default(System.Threading.CancellationToken)) { throw null; }
        public virtual Azure.Response<Azure.ResourceManager.ServiceBus.ServiceBusPrivateEndpointConnectionResource> Get(System.Threading.CancellationToken cancellationToken = default(System.Threading.CancellationToken)) { throw null; }
        public virtual System.Threading.Tasks.Task<Azure.Response<Azure.ResourceManager.ServiceBus.ServiceBusPrivateEndpointConnectionResource>> GetAsync(System.Threading.CancellationToken cancellationToken = default(System.Threading.CancellationToken)) { throw null; }
        public virtual Azure.ResourceManager.ArmOperation<Azure.ResourceManager.ServiceBus.ServiceBusPrivateEndpointConnectionResource> Update(Azure.WaitUntil waitUntil, Azure.ResourceManager.ServiceBus.ServiceBusPrivateEndpointConnectionData data, System.Threading.CancellationToken cancellationToken = default(System.Threading.CancellationToken)) { throw null; }
        public virtual System.Threading.Tasks.Task<Azure.ResourceManager.ArmOperation<Azure.ResourceManager.ServiceBus.ServiceBusPrivateEndpointConnectionResource>> UpdateAsync(Azure.WaitUntil waitUntil, Azure.ResourceManager.ServiceBus.ServiceBusPrivateEndpointConnectionData data, System.Threading.CancellationToken cancellationToken = default(System.Threading.CancellationToken)) { throw null; }
    }
    public partial class ServiceBusQueueAuthorizationRuleCollection : Azure.ResourceManager.ArmCollection, System.Collections.Generic.IAsyncEnumerable<Azure.ResourceManager.ServiceBus.ServiceBusQueueAuthorizationRuleResource>, System.Collections.Generic.IEnumerable<Azure.ResourceManager.ServiceBus.ServiceBusQueueAuthorizationRuleResource>, System.Collections.IEnumerable
    {
        protected ServiceBusQueueAuthorizationRuleCollection() { }
        public virtual Azure.ResourceManager.ArmOperation<Azure.ResourceManager.ServiceBus.ServiceBusQueueAuthorizationRuleResource> CreateOrUpdate(Azure.WaitUntil waitUntil, string authorizationRuleName, Azure.ResourceManager.ServiceBus.ServiceBusAuthorizationRuleData data, System.Threading.CancellationToken cancellationToken = default(System.Threading.CancellationToken)) { throw null; }
        public virtual System.Threading.Tasks.Task<Azure.ResourceManager.ArmOperation<Azure.ResourceManager.ServiceBus.ServiceBusQueueAuthorizationRuleResource>> CreateOrUpdateAsync(Azure.WaitUntil waitUntil, string authorizationRuleName, Azure.ResourceManager.ServiceBus.ServiceBusAuthorizationRuleData data, System.Threading.CancellationToken cancellationToken = default(System.Threading.CancellationToken)) { throw null; }
        public virtual Azure.Response<bool> Exists(string authorizationRuleName, System.Threading.CancellationToken cancellationToken = default(System.Threading.CancellationToken)) { throw null; }
        public virtual System.Threading.Tasks.Task<Azure.Response<bool>> ExistsAsync(string authorizationRuleName, System.Threading.CancellationToken cancellationToken = default(System.Threading.CancellationToken)) { throw null; }
        public virtual Azure.Response<Azure.ResourceManager.ServiceBus.ServiceBusQueueAuthorizationRuleResource> Get(string authorizationRuleName, System.Threading.CancellationToken cancellationToken = default(System.Threading.CancellationToken)) { throw null; }
        public virtual Azure.Pageable<Azure.ResourceManager.ServiceBus.ServiceBusQueueAuthorizationRuleResource> GetAll(System.Threading.CancellationToken cancellationToken = default(System.Threading.CancellationToken)) { throw null; }
        public virtual Azure.AsyncPageable<Azure.ResourceManager.ServiceBus.ServiceBusQueueAuthorizationRuleResource> GetAllAsync(System.Threading.CancellationToken cancellationToken = default(System.Threading.CancellationToken)) { throw null; }
        public virtual System.Threading.Tasks.Task<Azure.Response<Azure.ResourceManager.ServiceBus.ServiceBusQueueAuthorizationRuleResource>> GetAsync(string authorizationRuleName, System.Threading.CancellationToken cancellationToken = default(System.Threading.CancellationToken)) { throw null; }
        System.Collections.Generic.IAsyncEnumerator<Azure.ResourceManager.ServiceBus.ServiceBusQueueAuthorizationRuleResource> System.Collections.Generic.IAsyncEnumerable<Azure.ResourceManager.ServiceBus.ServiceBusQueueAuthorizationRuleResource>.GetAsyncEnumerator(System.Threading.CancellationToken cancellationToken) { throw null; }
        System.Collections.Generic.IEnumerator<Azure.ResourceManager.ServiceBus.ServiceBusQueueAuthorizationRuleResource> System.Collections.Generic.IEnumerable<Azure.ResourceManager.ServiceBus.ServiceBusQueueAuthorizationRuleResource>.GetEnumerator() { throw null; }
        System.Collections.IEnumerator System.Collections.IEnumerable.GetEnumerator() { throw null; }
    }
    public partial class ServiceBusQueueAuthorizationRuleResource : Azure.ResourceManager.ArmResource
    {
        public static readonly Azure.Core.ResourceType ResourceType;
        protected ServiceBusQueueAuthorizationRuleResource() { }
        public virtual Azure.ResourceManager.ServiceBus.ServiceBusAuthorizationRuleData Data { get { throw null; } }
        public virtual bool HasData { get { throw null; } }
        public static Azure.Core.ResourceIdentifier CreateResourceIdentifier(string subscriptionId, string resourceGroupName, string namespaceName, string queueName, string authorizationRuleName) { throw null; }
        public virtual Azure.ResourceManager.ArmOperation Delete(Azure.WaitUntil waitUntil, System.Threading.CancellationToken cancellationToken = default(System.Threading.CancellationToken)) { throw null; }
        public virtual System.Threading.Tasks.Task<Azure.ResourceManager.ArmOperation> DeleteAsync(Azure.WaitUntil waitUntil, System.Threading.CancellationToken cancellationToken = default(System.Threading.CancellationToken)) { throw null; }
        public virtual Azure.Response<Azure.ResourceManager.ServiceBus.ServiceBusQueueAuthorizationRuleResource> Get(System.Threading.CancellationToken cancellationToken = default(System.Threading.CancellationToken)) { throw null; }
        public virtual System.Threading.Tasks.Task<Azure.Response<Azure.ResourceManager.ServiceBus.ServiceBusQueueAuthorizationRuleResource>> GetAsync(System.Threading.CancellationToken cancellationToken = default(System.Threading.CancellationToken)) { throw null; }
        public virtual Azure.Response<Azure.ResourceManager.ServiceBus.Models.ServiceBusAccessKeys> GetKeys(System.Threading.CancellationToken cancellationToken = default(System.Threading.CancellationToken)) { throw null; }
        public virtual System.Threading.Tasks.Task<Azure.Response<Azure.ResourceManager.ServiceBus.Models.ServiceBusAccessKeys>> GetKeysAsync(System.Threading.CancellationToken cancellationToken = default(System.Threading.CancellationToken)) { throw null; }
        public virtual Azure.Response<Azure.ResourceManager.ServiceBus.Models.ServiceBusAccessKeys> RegenerateKeys(Azure.ResourceManager.ServiceBus.Models.ServiceBusRegenerateAccessKeyContent content, System.Threading.CancellationToken cancellationToken = default(System.Threading.CancellationToken)) { throw null; }
        public virtual System.Threading.Tasks.Task<Azure.Response<Azure.ResourceManager.ServiceBus.Models.ServiceBusAccessKeys>> RegenerateKeysAsync(Azure.ResourceManager.ServiceBus.Models.ServiceBusRegenerateAccessKeyContent content, System.Threading.CancellationToken cancellationToken = default(System.Threading.CancellationToken)) { throw null; }
        public virtual Azure.ResourceManager.ArmOperation<Azure.ResourceManager.ServiceBus.ServiceBusQueueAuthorizationRuleResource> Update(Azure.WaitUntil waitUntil, Azure.ResourceManager.ServiceBus.ServiceBusAuthorizationRuleData data, System.Threading.CancellationToken cancellationToken = default(System.Threading.CancellationToken)) { throw null; }
        public virtual System.Threading.Tasks.Task<Azure.ResourceManager.ArmOperation<Azure.ResourceManager.ServiceBus.ServiceBusQueueAuthorizationRuleResource>> UpdateAsync(Azure.WaitUntil waitUntil, Azure.ResourceManager.ServiceBus.ServiceBusAuthorizationRuleData data, System.Threading.CancellationToken cancellationToken = default(System.Threading.CancellationToken)) { throw null; }
    }
    public partial class ServiceBusQueueCollection : Azure.ResourceManager.ArmCollection, System.Collections.Generic.IAsyncEnumerable<Azure.ResourceManager.ServiceBus.ServiceBusQueueResource>, System.Collections.Generic.IEnumerable<Azure.ResourceManager.ServiceBus.ServiceBusQueueResource>, System.Collections.IEnumerable
    {
        protected ServiceBusQueueCollection() { }
        public virtual Azure.ResourceManager.ArmOperation<Azure.ResourceManager.ServiceBus.ServiceBusQueueResource> CreateOrUpdate(Azure.WaitUntil waitUntil, string queueName, Azure.ResourceManager.ServiceBus.ServiceBusQueueData data, System.Threading.CancellationToken cancellationToken = default(System.Threading.CancellationToken)) { throw null; }
        public virtual System.Threading.Tasks.Task<Azure.ResourceManager.ArmOperation<Azure.ResourceManager.ServiceBus.ServiceBusQueueResource>> CreateOrUpdateAsync(Azure.WaitUntil waitUntil, string queueName, Azure.ResourceManager.ServiceBus.ServiceBusQueueData data, System.Threading.CancellationToken cancellationToken = default(System.Threading.CancellationToken)) { throw null; }
        public virtual Azure.Response<bool> Exists(string queueName, System.Threading.CancellationToken cancellationToken = default(System.Threading.CancellationToken)) { throw null; }
        public virtual System.Threading.Tasks.Task<Azure.Response<bool>> ExistsAsync(string queueName, System.Threading.CancellationToken cancellationToken = default(System.Threading.CancellationToken)) { throw null; }
        public virtual Azure.Response<Azure.ResourceManager.ServiceBus.ServiceBusQueueResource> Get(string queueName, System.Threading.CancellationToken cancellationToken = default(System.Threading.CancellationToken)) { throw null; }
        public virtual Azure.Pageable<Azure.ResourceManager.ServiceBus.ServiceBusQueueResource> GetAll(int? skip = default(int?), int? top = default(int?), System.Threading.CancellationToken cancellationToken = default(System.Threading.CancellationToken)) { throw null; }
        public virtual Azure.AsyncPageable<Azure.ResourceManager.ServiceBus.ServiceBusQueueResource> GetAllAsync(int? skip = default(int?), int? top = default(int?), System.Threading.CancellationToken cancellationToken = default(System.Threading.CancellationToken)) { throw null; }
        public virtual System.Threading.Tasks.Task<Azure.Response<Azure.ResourceManager.ServiceBus.ServiceBusQueueResource>> GetAsync(string queueName, System.Threading.CancellationToken cancellationToken = default(System.Threading.CancellationToken)) { throw null; }
        System.Collections.Generic.IAsyncEnumerator<Azure.ResourceManager.ServiceBus.ServiceBusQueueResource> System.Collections.Generic.IAsyncEnumerable<Azure.ResourceManager.ServiceBus.ServiceBusQueueResource>.GetAsyncEnumerator(System.Threading.CancellationToken cancellationToken) { throw null; }
        System.Collections.Generic.IEnumerator<Azure.ResourceManager.ServiceBus.ServiceBusQueueResource> System.Collections.Generic.IEnumerable<Azure.ResourceManager.ServiceBus.ServiceBusQueueResource>.GetEnumerator() { throw null; }
        System.Collections.IEnumerator System.Collections.IEnumerable.GetEnumerator() { throw null; }
    }
    public partial class ServiceBusQueueData : Azure.ResourceManager.Models.ResourceData
    {
        public ServiceBusQueueData() { }
        public System.DateTimeOffset? AccessedOn { get { throw null; } }
        public System.TimeSpan? AutoDeleteOnIdle { get { throw null; } set { } }
        public Azure.ResourceManager.ServiceBus.Models.MessageCountDetails CountDetails { get { throw null; } }
        public System.DateTimeOffset? CreatedOn { get { throw null; } }
        public bool? DeadLetteringOnMessageExpiration { get { throw null; } set { } }
        public System.TimeSpan? DefaultMessageTimeToLive { get { throw null; } set { } }
        public System.TimeSpan? DuplicateDetectionHistoryTimeWindow { get { throw null; } set { } }
        public bool? EnableBatchedOperations { get { throw null; } set { } }
        public bool? EnableExpress { get { throw null; } set { } }
        public bool? EnablePartitioning { get { throw null; } set { } }
        public string ForwardDeadLetteredMessagesTo { get { throw null; } set { } }
        public string ForwardTo { get { throw null; } set { } }
        public Azure.Core.AzureLocation? Location { get { throw null; } }
        public System.TimeSpan? LockDuration { get { throw null; } set { } }
        public int? MaxDeliveryCount { get { throw null; } set { } }
        public long? MaxMessageSizeInKilobytes { get { throw null; } set { } }
        public int? MaxSizeInMegabytes { get { throw null; } set { } }
        public long? MessageCount { get { throw null; } }
        public bool? RequiresDuplicateDetection { get { throw null; } set { } }
        public bool? RequiresSession { get { throw null; } set { } }
        public long? SizeInBytes { get { throw null; } }
        public Azure.ResourceManager.ServiceBus.Models.ServiceBusMessagingEntityStatus? Status { get { throw null; } set { } }
        public System.DateTimeOffset? UpdatedOn { get { throw null; } }
    }
    public partial class ServiceBusQueueResource : Azure.ResourceManager.ArmResource
    {
        public static readonly Azure.Core.ResourceType ResourceType;
        protected ServiceBusQueueResource() { }
        public virtual Azure.ResourceManager.ServiceBus.ServiceBusQueueData Data { get { throw null; } }
        public virtual bool HasData { get { throw null; } }
        public static Azure.Core.ResourceIdentifier CreateResourceIdentifier(string subscriptionId, string resourceGroupName, string namespaceName, string queueName) { throw null; }
        public virtual Azure.ResourceManager.ArmOperation Delete(Azure.WaitUntil waitUntil, System.Threading.CancellationToken cancellationToken = default(System.Threading.CancellationToken)) { throw null; }
        public virtual System.Threading.Tasks.Task<Azure.ResourceManager.ArmOperation> DeleteAsync(Azure.WaitUntil waitUntil, System.Threading.CancellationToken cancellationToken = default(System.Threading.CancellationToken)) { throw null; }
        public virtual Azure.Response<Azure.ResourceManager.ServiceBus.ServiceBusQueueResource> Get(System.Threading.CancellationToken cancellationToken = default(System.Threading.CancellationToken)) { throw null; }
        public virtual System.Threading.Tasks.Task<Azure.Response<Azure.ResourceManager.ServiceBus.ServiceBusQueueResource>> GetAsync(System.Threading.CancellationToken cancellationToken = default(System.Threading.CancellationToken)) { throw null; }
        public virtual Azure.Response<Azure.ResourceManager.ServiceBus.ServiceBusQueueAuthorizationRuleResource> GetServiceBusQueueAuthorizationRule(string authorizationRuleName, System.Threading.CancellationToken cancellationToken = default(System.Threading.CancellationToken)) { throw null; }
        public virtual System.Threading.Tasks.Task<Azure.Response<Azure.ResourceManager.ServiceBus.ServiceBusQueueAuthorizationRuleResource>> GetServiceBusQueueAuthorizationRuleAsync(string authorizationRuleName, System.Threading.CancellationToken cancellationToken = default(System.Threading.CancellationToken)) { throw null; }
        public virtual Azure.ResourceManager.ServiceBus.ServiceBusQueueAuthorizationRuleCollection GetServiceBusQueueAuthorizationRules() { throw null; }
        public virtual Azure.ResourceManager.ArmOperation<Azure.ResourceManager.ServiceBus.ServiceBusQueueResource> Update(Azure.WaitUntil waitUntil, Azure.ResourceManager.ServiceBus.ServiceBusQueueData data, System.Threading.CancellationToken cancellationToken = default(System.Threading.CancellationToken)) { throw null; }
        public virtual System.Threading.Tasks.Task<Azure.ResourceManager.ArmOperation<Azure.ResourceManager.ServiceBus.ServiceBusQueueResource>> UpdateAsync(Azure.WaitUntil waitUntil, Azure.ResourceManager.ServiceBus.ServiceBusQueueData data, System.Threading.CancellationToken cancellationToken = default(System.Threading.CancellationToken)) { throw null; }
    }
    public partial class ServiceBusRuleCollection : Azure.ResourceManager.ArmCollection, System.Collections.Generic.IAsyncEnumerable<Azure.ResourceManager.ServiceBus.ServiceBusRuleResource>, System.Collections.Generic.IEnumerable<Azure.ResourceManager.ServiceBus.ServiceBusRuleResource>, System.Collections.IEnumerable
    {
        protected ServiceBusRuleCollection() { }
        public virtual Azure.ResourceManager.ArmOperation<Azure.ResourceManager.ServiceBus.ServiceBusRuleResource> CreateOrUpdate(Azure.WaitUntil waitUntil, string ruleName, Azure.ResourceManager.ServiceBus.ServiceBusRuleData data, System.Threading.CancellationToken cancellationToken = default(System.Threading.CancellationToken)) { throw null; }
        public virtual System.Threading.Tasks.Task<Azure.ResourceManager.ArmOperation<Azure.ResourceManager.ServiceBus.ServiceBusRuleResource>> CreateOrUpdateAsync(Azure.WaitUntil waitUntil, string ruleName, Azure.ResourceManager.ServiceBus.ServiceBusRuleData data, System.Threading.CancellationToken cancellationToken = default(System.Threading.CancellationToken)) { throw null; }
        public virtual Azure.Response<bool> Exists(string ruleName, System.Threading.CancellationToken cancellationToken = default(System.Threading.CancellationToken)) { throw null; }
        public virtual System.Threading.Tasks.Task<Azure.Response<bool>> ExistsAsync(string ruleName, System.Threading.CancellationToken cancellationToken = default(System.Threading.CancellationToken)) { throw null; }
        public virtual Azure.Response<Azure.ResourceManager.ServiceBus.ServiceBusRuleResource> Get(string ruleName, System.Threading.CancellationToken cancellationToken = default(System.Threading.CancellationToken)) { throw null; }
        public virtual Azure.Pageable<Azure.ResourceManager.ServiceBus.ServiceBusRuleResource> GetAll(int? skip = default(int?), int? top = default(int?), System.Threading.CancellationToken cancellationToken = default(System.Threading.CancellationToken)) { throw null; }
        public virtual Azure.AsyncPageable<Azure.ResourceManager.ServiceBus.ServiceBusRuleResource> GetAllAsync(int? skip = default(int?), int? top = default(int?), System.Threading.CancellationToken cancellationToken = default(System.Threading.CancellationToken)) { throw null; }
        public virtual System.Threading.Tasks.Task<Azure.Response<Azure.ResourceManager.ServiceBus.ServiceBusRuleResource>> GetAsync(string ruleName, System.Threading.CancellationToken cancellationToken = default(System.Threading.CancellationToken)) { throw null; }
        System.Collections.Generic.IAsyncEnumerator<Azure.ResourceManager.ServiceBus.ServiceBusRuleResource> System.Collections.Generic.IAsyncEnumerable<Azure.ResourceManager.ServiceBus.ServiceBusRuleResource>.GetAsyncEnumerator(System.Threading.CancellationToken cancellationToken) { throw null; }
        System.Collections.Generic.IEnumerator<Azure.ResourceManager.ServiceBus.ServiceBusRuleResource> System.Collections.Generic.IEnumerable<Azure.ResourceManager.ServiceBus.ServiceBusRuleResource>.GetEnumerator() { throw null; }
        System.Collections.IEnumerator System.Collections.IEnumerable.GetEnumerator() { throw null; }
    }
    public partial class ServiceBusRuleData : Azure.ResourceManager.Models.ResourceData
    {
        public ServiceBusRuleData() { }
        public Azure.ResourceManager.ServiceBus.Models.ServiceBusFilterAction Action { get { throw null; } set { } }
        public Azure.ResourceManager.ServiceBus.Models.ServiceBusCorrelationFilter CorrelationFilter { get { throw null; } set { } }
        public Azure.ResourceManager.ServiceBus.Models.ServiceBusFilterType? FilterType { get { throw null; } set { } }
        public Azure.Core.AzureLocation? Location { get { throw null; } }
        public Azure.ResourceManager.ServiceBus.Models.ServiceBusSqlFilter SqlFilter { get { throw null; } set { } }
    }
    public partial class ServiceBusRuleResource : Azure.ResourceManager.ArmResource
    {
        public static readonly Azure.Core.ResourceType ResourceType;
        protected ServiceBusRuleResource() { }
        public virtual Azure.ResourceManager.ServiceBus.ServiceBusRuleData Data { get { throw null; } }
        public virtual bool HasData { get { throw null; } }
        public static Azure.Core.ResourceIdentifier CreateResourceIdentifier(string subscriptionId, string resourceGroupName, string namespaceName, string topicName, string subscriptionName, string ruleName) { throw null; }
        public virtual Azure.ResourceManager.ArmOperation Delete(Azure.WaitUntil waitUntil, System.Threading.CancellationToken cancellationToken = default(System.Threading.CancellationToken)) { throw null; }
        public virtual System.Threading.Tasks.Task<Azure.ResourceManager.ArmOperation> DeleteAsync(Azure.WaitUntil waitUntil, System.Threading.CancellationToken cancellationToken = default(System.Threading.CancellationToken)) { throw null; }
        public virtual Azure.Response<Azure.ResourceManager.ServiceBus.ServiceBusRuleResource> Get(System.Threading.CancellationToken cancellationToken = default(System.Threading.CancellationToken)) { throw null; }
        public virtual System.Threading.Tasks.Task<Azure.Response<Azure.ResourceManager.ServiceBus.ServiceBusRuleResource>> GetAsync(System.Threading.CancellationToken cancellationToken = default(System.Threading.CancellationToken)) { throw null; }
        public virtual Azure.ResourceManager.ArmOperation<Azure.ResourceManager.ServiceBus.ServiceBusRuleResource> Update(Azure.WaitUntil waitUntil, Azure.ResourceManager.ServiceBus.ServiceBusRuleData data, System.Threading.CancellationToken cancellationToken = default(System.Threading.CancellationToken)) { throw null; }
        public virtual System.Threading.Tasks.Task<Azure.ResourceManager.ArmOperation<Azure.ResourceManager.ServiceBus.ServiceBusRuleResource>> UpdateAsync(Azure.WaitUntil waitUntil, Azure.ResourceManager.ServiceBus.ServiceBusRuleData data, System.Threading.CancellationToken cancellationToken = default(System.Threading.CancellationToken)) { throw null; }
    }
    public partial class ServiceBusSubscriptionCollection : Azure.ResourceManager.ArmCollection, System.Collections.Generic.IAsyncEnumerable<Azure.ResourceManager.ServiceBus.ServiceBusSubscriptionResource>, System.Collections.Generic.IEnumerable<Azure.ResourceManager.ServiceBus.ServiceBusSubscriptionResource>, System.Collections.IEnumerable
    {
        protected ServiceBusSubscriptionCollection() { }
        public virtual Azure.ResourceManager.ArmOperation<Azure.ResourceManager.ServiceBus.ServiceBusSubscriptionResource> CreateOrUpdate(Azure.WaitUntil waitUntil, string subscriptionName, Azure.ResourceManager.ServiceBus.ServiceBusSubscriptionData data, System.Threading.CancellationToken cancellationToken = default(System.Threading.CancellationToken)) { throw null; }
        public virtual System.Threading.Tasks.Task<Azure.ResourceManager.ArmOperation<Azure.ResourceManager.ServiceBus.ServiceBusSubscriptionResource>> CreateOrUpdateAsync(Azure.WaitUntil waitUntil, string subscriptionName, Azure.ResourceManager.ServiceBus.ServiceBusSubscriptionData data, System.Threading.CancellationToken cancellationToken = default(System.Threading.CancellationToken)) { throw null; }
        public virtual Azure.Response<bool> Exists(string subscriptionName, System.Threading.CancellationToken cancellationToken = default(System.Threading.CancellationToken)) { throw null; }
        public virtual System.Threading.Tasks.Task<Azure.Response<bool>> ExistsAsync(string subscriptionName, System.Threading.CancellationToken cancellationToken = default(System.Threading.CancellationToken)) { throw null; }
        public virtual Azure.Response<Azure.ResourceManager.ServiceBus.ServiceBusSubscriptionResource> Get(string subscriptionName, System.Threading.CancellationToken cancellationToken = default(System.Threading.CancellationToken)) { throw null; }
        public virtual Azure.Pageable<Azure.ResourceManager.ServiceBus.ServiceBusSubscriptionResource> GetAll(int? skip = default(int?), int? top = default(int?), System.Threading.CancellationToken cancellationToken = default(System.Threading.CancellationToken)) { throw null; }
        public virtual Azure.AsyncPageable<Azure.ResourceManager.ServiceBus.ServiceBusSubscriptionResource> GetAllAsync(int? skip = default(int?), int? top = default(int?), System.Threading.CancellationToken cancellationToken = default(System.Threading.CancellationToken)) { throw null; }
        public virtual System.Threading.Tasks.Task<Azure.Response<Azure.ResourceManager.ServiceBus.ServiceBusSubscriptionResource>> GetAsync(string subscriptionName, System.Threading.CancellationToken cancellationToken = default(System.Threading.CancellationToken)) { throw null; }
        System.Collections.Generic.IAsyncEnumerator<Azure.ResourceManager.ServiceBus.ServiceBusSubscriptionResource> System.Collections.Generic.IAsyncEnumerable<Azure.ResourceManager.ServiceBus.ServiceBusSubscriptionResource>.GetAsyncEnumerator(System.Threading.CancellationToken cancellationToken) { throw null; }
        System.Collections.Generic.IEnumerator<Azure.ResourceManager.ServiceBus.ServiceBusSubscriptionResource> System.Collections.Generic.IEnumerable<Azure.ResourceManager.ServiceBus.ServiceBusSubscriptionResource>.GetEnumerator() { throw null; }
        System.Collections.IEnumerator System.Collections.IEnumerable.GetEnumerator() { throw null; }
    }
    public partial class ServiceBusSubscriptionData : Azure.ResourceManager.Models.ResourceData
    {
        public ServiceBusSubscriptionData() { }
        public System.DateTimeOffset? AccessedOn { get { throw null; } }
        public System.TimeSpan? AutoDeleteOnIdle { get { throw null; } set { } }
        public Azure.ResourceManager.ServiceBus.Models.ServiceBusClientAffineProperties ClientAffineProperties { get { throw null; } set { } }
        public Azure.ResourceManager.ServiceBus.Models.MessageCountDetails CountDetails { get { throw null; } }
        public System.DateTimeOffset? CreatedOn { get { throw null; } }
        public bool? DeadLetteringOnFilterEvaluationExceptions { get { throw null; } set { } }
        public bool? DeadLetteringOnMessageExpiration { get { throw null; } set { } }
        public System.TimeSpan? DefaultMessageTimeToLive { get { throw null; } set { } }
        public System.TimeSpan? DuplicateDetectionHistoryTimeWindow { get { throw null; } set { } }
        public bool? EnableBatchedOperations { get { throw null; } set { } }
        public string ForwardDeadLetteredMessagesTo { get { throw null; } set { } }
        public string ForwardTo { get { throw null; } set { } }
        public bool? IsClientAffine { get { throw null; } set { } }
        public Azure.Core.AzureLocation? Location { get { throw null; } }
        public System.TimeSpan? LockDuration { get { throw null; } set { } }
        public int? MaxDeliveryCount { get { throw null; } set { } }
        public long? MessageCount { get { throw null; } }
        public bool? RequiresSession { get { throw null; } set { } }
        public Azure.ResourceManager.ServiceBus.Models.ServiceBusMessagingEntityStatus? Status { get { throw null; } set { } }
        public System.DateTimeOffset? UpdatedOn { get { throw null; } }
    }
    public partial class ServiceBusSubscriptionResource : Azure.ResourceManager.ArmResource
    {
        public static readonly Azure.Core.ResourceType ResourceType;
        protected ServiceBusSubscriptionResource() { }
        public virtual Azure.ResourceManager.ServiceBus.ServiceBusSubscriptionData Data { get { throw null; } }
        public virtual bool HasData { get { throw null; } }
        public static Azure.Core.ResourceIdentifier CreateResourceIdentifier(string subscriptionId, string resourceGroupName, string namespaceName, string topicName, string subscriptionName) { throw null; }
        public virtual Azure.ResourceManager.ArmOperation Delete(Azure.WaitUntil waitUntil, System.Threading.CancellationToken cancellationToken = default(System.Threading.CancellationToken)) { throw null; }
        public virtual System.Threading.Tasks.Task<Azure.ResourceManager.ArmOperation> DeleteAsync(Azure.WaitUntil waitUntil, System.Threading.CancellationToken cancellationToken = default(System.Threading.CancellationToken)) { throw null; }
        public virtual Azure.Response<Azure.ResourceManager.ServiceBus.ServiceBusSubscriptionResource> Get(System.Threading.CancellationToken cancellationToken = default(System.Threading.CancellationToken)) { throw null; }
        public virtual System.Threading.Tasks.Task<Azure.Response<Azure.ResourceManager.ServiceBus.ServiceBusSubscriptionResource>> GetAsync(System.Threading.CancellationToken cancellationToken = default(System.Threading.CancellationToken)) { throw null; }
        public virtual Azure.Response<Azure.ResourceManager.ServiceBus.ServiceBusRuleResource> GetServiceBusRule(string ruleName, System.Threading.CancellationToken cancellationToken = default(System.Threading.CancellationToken)) { throw null; }
        public virtual System.Threading.Tasks.Task<Azure.Response<Azure.ResourceManager.ServiceBus.ServiceBusRuleResource>> GetServiceBusRuleAsync(string ruleName, System.Threading.CancellationToken cancellationToken = default(System.Threading.CancellationToken)) { throw null; }
        public virtual Azure.ResourceManager.ServiceBus.ServiceBusRuleCollection GetServiceBusRules() { throw null; }
        public virtual Azure.ResourceManager.ArmOperation<Azure.ResourceManager.ServiceBus.ServiceBusSubscriptionResource> Update(Azure.WaitUntil waitUntil, Azure.ResourceManager.ServiceBus.ServiceBusSubscriptionData data, System.Threading.CancellationToken cancellationToken = default(System.Threading.CancellationToken)) { throw null; }
        public virtual System.Threading.Tasks.Task<Azure.ResourceManager.ArmOperation<Azure.ResourceManager.ServiceBus.ServiceBusSubscriptionResource>> UpdateAsync(Azure.WaitUntil waitUntil, Azure.ResourceManager.ServiceBus.ServiceBusSubscriptionData data, System.Threading.CancellationToken cancellationToken = default(System.Threading.CancellationToken)) { throw null; }
    }
    public partial class ServiceBusTopicAuthorizationRuleCollection : Azure.ResourceManager.ArmCollection, System.Collections.Generic.IAsyncEnumerable<Azure.ResourceManager.ServiceBus.ServiceBusTopicAuthorizationRuleResource>, System.Collections.Generic.IEnumerable<Azure.ResourceManager.ServiceBus.ServiceBusTopicAuthorizationRuleResource>, System.Collections.IEnumerable
    {
        protected ServiceBusTopicAuthorizationRuleCollection() { }
        public virtual Azure.ResourceManager.ArmOperation<Azure.ResourceManager.ServiceBus.ServiceBusTopicAuthorizationRuleResource> CreateOrUpdate(Azure.WaitUntil waitUntil, string authorizationRuleName, Azure.ResourceManager.ServiceBus.ServiceBusAuthorizationRuleData data, System.Threading.CancellationToken cancellationToken = default(System.Threading.CancellationToken)) { throw null; }
        public virtual System.Threading.Tasks.Task<Azure.ResourceManager.ArmOperation<Azure.ResourceManager.ServiceBus.ServiceBusTopicAuthorizationRuleResource>> CreateOrUpdateAsync(Azure.WaitUntil waitUntil, string authorizationRuleName, Azure.ResourceManager.ServiceBus.ServiceBusAuthorizationRuleData data, System.Threading.CancellationToken cancellationToken = default(System.Threading.CancellationToken)) { throw null; }
        public virtual Azure.Response<bool> Exists(string authorizationRuleName, System.Threading.CancellationToken cancellationToken = default(System.Threading.CancellationToken)) { throw null; }
        public virtual System.Threading.Tasks.Task<Azure.Response<bool>> ExistsAsync(string authorizationRuleName, System.Threading.CancellationToken cancellationToken = default(System.Threading.CancellationToken)) { throw null; }
        public virtual Azure.Response<Azure.ResourceManager.ServiceBus.ServiceBusTopicAuthorizationRuleResource> Get(string authorizationRuleName, System.Threading.CancellationToken cancellationToken = default(System.Threading.CancellationToken)) { throw null; }
        public virtual Azure.Pageable<Azure.ResourceManager.ServiceBus.ServiceBusTopicAuthorizationRuleResource> GetAll(System.Threading.CancellationToken cancellationToken = default(System.Threading.CancellationToken)) { throw null; }
        public virtual Azure.AsyncPageable<Azure.ResourceManager.ServiceBus.ServiceBusTopicAuthorizationRuleResource> GetAllAsync(System.Threading.CancellationToken cancellationToken = default(System.Threading.CancellationToken)) { throw null; }
        public virtual System.Threading.Tasks.Task<Azure.Response<Azure.ResourceManager.ServiceBus.ServiceBusTopicAuthorizationRuleResource>> GetAsync(string authorizationRuleName, System.Threading.CancellationToken cancellationToken = default(System.Threading.CancellationToken)) { throw null; }
        System.Collections.Generic.IAsyncEnumerator<Azure.ResourceManager.ServiceBus.ServiceBusTopicAuthorizationRuleResource> System.Collections.Generic.IAsyncEnumerable<Azure.ResourceManager.ServiceBus.ServiceBusTopicAuthorizationRuleResource>.GetAsyncEnumerator(System.Threading.CancellationToken cancellationToken) { throw null; }
        System.Collections.Generic.IEnumerator<Azure.ResourceManager.ServiceBus.ServiceBusTopicAuthorizationRuleResource> System.Collections.Generic.IEnumerable<Azure.ResourceManager.ServiceBus.ServiceBusTopicAuthorizationRuleResource>.GetEnumerator() { throw null; }
        System.Collections.IEnumerator System.Collections.IEnumerable.GetEnumerator() { throw null; }
    }
    public partial class ServiceBusTopicAuthorizationRuleResource : Azure.ResourceManager.ArmResource
    {
        public static readonly Azure.Core.ResourceType ResourceType;
        protected ServiceBusTopicAuthorizationRuleResource() { }
        public virtual Azure.ResourceManager.ServiceBus.ServiceBusAuthorizationRuleData Data { get { throw null; } }
        public virtual bool HasData { get { throw null; } }
        public static Azure.Core.ResourceIdentifier CreateResourceIdentifier(string subscriptionId, string resourceGroupName, string namespaceName, string topicName, string authorizationRuleName) { throw null; }
        public virtual Azure.ResourceManager.ArmOperation Delete(Azure.WaitUntil waitUntil, System.Threading.CancellationToken cancellationToken = default(System.Threading.CancellationToken)) { throw null; }
        public virtual System.Threading.Tasks.Task<Azure.ResourceManager.ArmOperation> DeleteAsync(Azure.WaitUntil waitUntil, System.Threading.CancellationToken cancellationToken = default(System.Threading.CancellationToken)) { throw null; }
        public virtual Azure.Response<Azure.ResourceManager.ServiceBus.ServiceBusTopicAuthorizationRuleResource> Get(System.Threading.CancellationToken cancellationToken = default(System.Threading.CancellationToken)) { throw null; }
        public virtual System.Threading.Tasks.Task<Azure.Response<Azure.ResourceManager.ServiceBus.ServiceBusTopicAuthorizationRuleResource>> GetAsync(System.Threading.CancellationToken cancellationToken = default(System.Threading.CancellationToken)) { throw null; }
        public virtual Azure.Response<Azure.ResourceManager.ServiceBus.Models.ServiceBusAccessKeys> GetKeys(System.Threading.CancellationToken cancellationToken = default(System.Threading.CancellationToken)) { throw null; }
        public virtual System.Threading.Tasks.Task<Azure.Response<Azure.ResourceManager.ServiceBus.Models.ServiceBusAccessKeys>> GetKeysAsync(System.Threading.CancellationToken cancellationToken = default(System.Threading.CancellationToken)) { throw null; }
        public virtual Azure.Response<Azure.ResourceManager.ServiceBus.Models.ServiceBusAccessKeys> RegenerateKeys(Azure.ResourceManager.ServiceBus.Models.ServiceBusRegenerateAccessKeyContent content, System.Threading.CancellationToken cancellationToken = default(System.Threading.CancellationToken)) { throw null; }
        public virtual System.Threading.Tasks.Task<Azure.Response<Azure.ResourceManager.ServiceBus.Models.ServiceBusAccessKeys>> RegenerateKeysAsync(Azure.ResourceManager.ServiceBus.Models.ServiceBusRegenerateAccessKeyContent content, System.Threading.CancellationToken cancellationToken = default(System.Threading.CancellationToken)) { throw null; }
        public virtual Azure.ResourceManager.ArmOperation<Azure.ResourceManager.ServiceBus.ServiceBusTopicAuthorizationRuleResource> Update(Azure.WaitUntil waitUntil, Azure.ResourceManager.ServiceBus.ServiceBusAuthorizationRuleData data, System.Threading.CancellationToken cancellationToken = default(System.Threading.CancellationToken)) { throw null; }
        public virtual System.Threading.Tasks.Task<Azure.ResourceManager.ArmOperation<Azure.ResourceManager.ServiceBus.ServiceBusTopicAuthorizationRuleResource>> UpdateAsync(Azure.WaitUntil waitUntil, Azure.ResourceManager.ServiceBus.ServiceBusAuthorizationRuleData data, System.Threading.CancellationToken cancellationToken = default(System.Threading.CancellationToken)) { throw null; }
    }
    public partial class ServiceBusTopicCollection : Azure.ResourceManager.ArmCollection, System.Collections.Generic.IAsyncEnumerable<Azure.ResourceManager.ServiceBus.ServiceBusTopicResource>, System.Collections.Generic.IEnumerable<Azure.ResourceManager.ServiceBus.ServiceBusTopicResource>, System.Collections.IEnumerable
    {
        protected ServiceBusTopicCollection() { }
        public virtual Azure.ResourceManager.ArmOperation<Azure.ResourceManager.ServiceBus.ServiceBusTopicResource> CreateOrUpdate(Azure.WaitUntil waitUntil, string topicName, Azure.ResourceManager.ServiceBus.ServiceBusTopicData data, System.Threading.CancellationToken cancellationToken = default(System.Threading.CancellationToken)) { throw null; }
        public virtual System.Threading.Tasks.Task<Azure.ResourceManager.ArmOperation<Azure.ResourceManager.ServiceBus.ServiceBusTopicResource>> CreateOrUpdateAsync(Azure.WaitUntil waitUntil, string topicName, Azure.ResourceManager.ServiceBus.ServiceBusTopicData data, System.Threading.CancellationToken cancellationToken = default(System.Threading.CancellationToken)) { throw null; }
        public virtual Azure.Response<bool> Exists(string topicName, System.Threading.CancellationToken cancellationToken = default(System.Threading.CancellationToken)) { throw null; }
        public virtual System.Threading.Tasks.Task<Azure.Response<bool>> ExistsAsync(string topicName, System.Threading.CancellationToken cancellationToken = default(System.Threading.CancellationToken)) { throw null; }
        public virtual Azure.Response<Azure.ResourceManager.ServiceBus.ServiceBusTopicResource> Get(string topicName, System.Threading.CancellationToken cancellationToken = default(System.Threading.CancellationToken)) { throw null; }
        public virtual Azure.Pageable<Azure.ResourceManager.ServiceBus.ServiceBusTopicResource> GetAll(int? skip = default(int?), int? top = default(int?), System.Threading.CancellationToken cancellationToken = default(System.Threading.CancellationToken)) { throw null; }
        public virtual Azure.AsyncPageable<Azure.ResourceManager.ServiceBus.ServiceBusTopicResource> GetAllAsync(int? skip = default(int?), int? top = default(int?), System.Threading.CancellationToken cancellationToken = default(System.Threading.CancellationToken)) { throw null; }
        public virtual System.Threading.Tasks.Task<Azure.Response<Azure.ResourceManager.ServiceBus.ServiceBusTopicResource>> GetAsync(string topicName, System.Threading.CancellationToken cancellationToken = default(System.Threading.CancellationToken)) { throw null; }
        System.Collections.Generic.IAsyncEnumerator<Azure.ResourceManager.ServiceBus.ServiceBusTopicResource> System.Collections.Generic.IAsyncEnumerable<Azure.ResourceManager.ServiceBus.ServiceBusTopicResource>.GetAsyncEnumerator(System.Threading.CancellationToken cancellationToken) { throw null; }
        System.Collections.Generic.IEnumerator<Azure.ResourceManager.ServiceBus.ServiceBusTopicResource> System.Collections.Generic.IEnumerable<Azure.ResourceManager.ServiceBus.ServiceBusTopicResource>.GetEnumerator() { throw null; }
        System.Collections.IEnumerator System.Collections.IEnumerable.GetEnumerator() { throw null; }
    }
    public partial class ServiceBusTopicData : Azure.ResourceManager.Models.ResourceData
    {
        public ServiceBusTopicData() { }
        public System.DateTimeOffset? AccessedOn { get { throw null; } }
        public System.TimeSpan? AutoDeleteOnIdle { get { throw null; } set { } }
        public Azure.ResourceManager.ServiceBus.Models.MessageCountDetails CountDetails { get { throw null; } }
        public System.DateTimeOffset? CreatedOn { get { throw null; } }
        public System.TimeSpan? DefaultMessageTimeToLive { get { throw null; } set { } }
        public System.TimeSpan? DuplicateDetectionHistoryTimeWindow { get { throw null; } set { } }
        public bool? EnableBatchedOperations { get { throw null; } set { } }
        public bool? EnableExpress { get { throw null; } set { } }
        public bool? EnablePartitioning { get { throw null; } set { } }
        public Azure.Core.AzureLocation? Location { get { throw null; } }
        public long? MaxMessageSizeInKilobytes { get { throw null; } set { } }
        public int? MaxSizeInMegabytes { get { throw null; } set { } }
        public bool? RequiresDuplicateDetection { get { throw null; } set { } }
        public long? SizeInBytes { get { throw null; } }
        public Azure.ResourceManager.ServiceBus.Models.ServiceBusMessagingEntityStatus? Status { get { throw null; } set { } }
        public int? SubscriptionCount { get { throw null; } }
        public bool? SupportOrdering { get { throw null; } set { } }
        public System.DateTimeOffset? UpdatedOn { get { throw null; } }
    }
    public partial class ServiceBusTopicResource : Azure.ResourceManager.ArmResource
    {
        public static readonly Azure.Core.ResourceType ResourceType;
        protected ServiceBusTopicResource() { }
        public virtual Azure.ResourceManager.ServiceBus.ServiceBusTopicData Data { get { throw null; } }
        public virtual bool HasData { get { throw null; } }
        public static Azure.Core.ResourceIdentifier CreateResourceIdentifier(string subscriptionId, string resourceGroupName, string namespaceName, string topicName) { throw null; }
        public virtual Azure.ResourceManager.ArmOperation Delete(Azure.WaitUntil waitUntil, System.Threading.CancellationToken cancellationToken = default(System.Threading.CancellationToken)) { throw null; }
        public virtual System.Threading.Tasks.Task<Azure.ResourceManager.ArmOperation> DeleteAsync(Azure.WaitUntil waitUntil, System.Threading.CancellationToken cancellationToken = default(System.Threading.CancellationToken)) { throw null; }
        public virtual Azure.Response<Azure.ResourceManager.ServiceBus.ServiceBusTopicResource> Get(System.Threading.CancellationToken cancellationToken = default(System.Threading.CancellationToken)) { throw null; }
        public virtual System.Threading.Tasks.Task<Azure.Response<Azure.ResourceManager.ServiceBus.ServiceBusTopicResource>> GetAsync(System.Threading.CancellationToken cancellationToken = default(System.Threading.CancellationToken)) { throw null; }
        public virtual Azure.Response<Azure.ResourceManager.ServiceBus.ServiceBusSubscriptionResource> GetServiceBusSubscription(string subscriptionName, System.Threading.CancellationToken cancellationToken = default(System.Threading.CancellationToken)) { throw null; }
        public virtual System.Threading.Tasks.Task<Azure.Response<Azure.ResourceManager.ServiceBus.ServiceBusSubscriptionResource>> GetServiceBusSubscriptionAsync(string subscriptionName, System.Threading.CancellationToken cancellationToken = default(System.Threading.CancellationToken)) { throw null; }
        public virtual Azure.ResourceManager.ServiceBus.ServiceBusSubscriptionCollection GetServiceBusSubscriptions() { throw null; }
        public virtual Azure.Response<Azure.ResourceManager.ServiceBus.ServiceBusTopicAuthorizationRuleResource> GetServiceBusTopicAuthorizationRule(string authorizationRuleName, System.Threading.CancellationToken cancellationToken = default(System.Threading.CancellationToken)) { throw null; }
        public virtual System.Threading.Tasks.Task<Azure.Response<Azure.ResourceManager.ServiceBus.ServiceBusTopicAuthorizationRuleResource>> GetServiceBusTopicAuthorizationRuleAsync(string authorizationRuleName, System.Threading.CancellationToken cancellationToken = default(System.Threading.CancellationToken)) { throw null; }
        public virtual Azure.ResourceManager.ServiceBus.ServiceBusTopicAuthorizationRuleCollection GetServiceBusTopicAuthorizationRules() { throw null; }
        public virtual Azure.ResourceManager.ArmOperation<Azure.ResourceManager.ServiceBus.ServiceBusTopicResource> Update(Azure.WaitUntil waitUntil, Azure.ResourceManager.ServiceBus.ServiceBusTopicData data, System.Threading.CancellationToken cancellationToken = default(System.Threading.CancellationToken)) { throw null; }
        public virtual System.Threading.Tasks.Task<Azure.ResourceManager.ArmOperation<Azure.ResourceManager.ServiceBus.ServiceBusTopicResource>> UpdateAsync(Azure.WaitUntil waitUntil, Azure.ResourceManager.ServiceBus.ServiceBusTopicData data, System.Threading.CancellationToken cancellationToken = default(System.Threading.CancellationToken)) { throw null; }
    }
}
namespace Azure.ResourceManager.ServiceBus.Models
{
    public partial class FailoverProperties
    {
        public FailoverProperties() { }
        public bool? IsSafeFailover { get { throw null; } set { } }
    }
    public partial class MessageCountDetails
    {
        internal MessageCountDetails() { }
        public long? ActiveMessageCount { get { throw null; } }
        public long? DeadLetterMessageCount { get { throw null; } }
        public long? ScheduledMessageCount { get { throw null; } }
        public long? TransferDeadLetterMessageCount { get { throw null; } }
        public long? TransferMessageCount { get { throw null; } }
    }
    [System.Runtime.InteropServices.StructLayoutAttribute(System.Runtime.InteropServices.LayoutKind.Sequential)]
    public readonly partial struct MigrationConfigurationName : System.IEquatable<Azure.ResourceManager.ServiceBus.Models.MigrationConfigurationName>
    {
        private readonly object _dummy;
        private readonly int _dummyPrimitive;
        public MigrationConfigurationName(string value) { throw null; }
        public static Azure.ResourceManager.ServiceBus.Models.MigrationConfigurationName Default { get { throw null; } }
        public bool Equals(Azure.ResourceManager.ServiceBus.Models.MigrationConfigurationName other) { throw null; }
        [System.ComponentModel.EditorBrowsableAttribute(System.ComponentModel.EditorBrowsableState.Never)]
        public override bool Equals(object obj) { throw null; }
        [System.ComponentModel.EditorBrowsableAttribute(System.ComponentModel.EditorBrowsableState.Never)]
        public override int GetHashCode() { throw null; }
        public static bool operator ==(Azure.ResourceManager.ServiceBus.Models.MigrationConfigurationName left, Azure.ResourceManager.ServiceBus.Models.MigrationConfigurationName right) { throw null; }
        public static implicit operator Azure.ResourceManager.ServiceBus.Models.MigrationConfigurationName (string value) { throw null; }
        public static bool operator !=(Azure.ResourceManager.ServiceBus.Models.MigrationConfigurationName left, Azure.ResourceManager.ServiceBus.Models.MigrationConfigurationName right) { throw null; }
        public override string ToString() { throw null; }
    }
    [System.Runtime.InteropServices.StructLayoutAttribute(System.Runtime.InteropServices.LayoutKind.Sequential)]
    public readonly partial struct PublicNetworkAccess : System.IEquatable<Azure.ResourceManager.ServiceBus.Models.PublicNetworkAccess>
    {
        private readonly object _dummy;
        private readonly int _dummyPrimitive;
        public PublicNetworkAccess(string value) { throw null; }
        public static Azure.ResourceManager.ServiceBus.Models.PublicNetworkAccess Disabled { get { throw null; } }
        public static Azure.ResourceManager.ServiceBus.Models.PublicNetworkAccess Enabled { get { throw null; } }
        public static Azure.ResourceManager.ServiceBus.Models.PublicNetworkAccess SecuredByPerimeter { get { throw null; } }
        public bool Equals(Azure.ResourceManager.ServiceBus.Models.PublicNetworkAccess other) { throw null; }
        [System.ComponentModel.EditorBrowsableAttribute(System.ComponentModel.EditorBrowsableState.Never)]
        public override bool Equals(object obj) { throw null; }
        [System.ComponentModel.EditorBrowsableAttribute(System.ComponentModel.EditorBrowsableState.Never)]
        public override int GetHashCode() { throw null; }
        public static bool operator ==(Azure.ResourceManager.ServiceBus.Models.PublicNetworkAccess left, Azure.ResourceManager.ServiceBus.Models.PublicNetworkAccess right) { throw null; }
        public static implicit operator Azure.ResourceManager.ServiceBus.Models.PublicNetworkAccess (string value) { throw null; }
        public static bool operator !=(Azure.ResourceManager.ServiceBus.Models.PublicNetworkAccess left, Azure.ResourceManager.ServiceBus.Models.PublicNetworkAccess right) { throw null; }
        public override string ToString() { throw null; }
    }
    public partial class ServiceBusAccessKeys
    {
        internal ServiceBusAccessKeys() { }
        public string AliasPrimaryConnectionString { get { throw null; } }
        public string AliasSecondaryConnectionString { get { throw null; } }
        public string KeyName { get { throw null; } }
        public string PrimaryConnectionString { get { throw null; } }
        public string PrimaryKey { get { throw null; } }
        public string SecondaryConnectionString { get { throw null; } }
        public string SecondaryKey { get { throw null; } }
    }
    public enum ServiceBusAccessKeyType
    {
        PrimaryKey = 0,
        SecondaryKey = 1,
    }
    public enum ServiceBusAccessRight
    {
        Manage = 0,
        Send = 1,
        Listen = 2,
    }
    public partial class ServiceBusClientAffineProperties
    {
        public ServiceBusClientAffineProperties() { }
        public string ClientId { get { throw null; } set { } }
        public bool? IsDurable { get { throw null; } set { } }
        public bool? IsShared { get { throw null; } set { } }
    }
    public partial class ServiceBusCorrelationFilter
    {
        public ServiceBusCorrelationFilter() { }
        public System.Collections.Generic.IDictionary<string, object> ApplicationProperties { get { throw null; } }
        public string ContentType { get { throw null; } set { } }
        public string CorrelationId { get { throw null; } set { } }
        public string MessageId { get { throw null; } set { } }
        public string ReplyTo { get { throw null; } set { } }
        public string ReplyToSessionId { get { throw null; } set { } }
        public bool? RequiresPreprocessing { get { throw null; } set { } }
        public string SendTo { get { throw null; } set { } }
        public string SessionId { get { throw null; } set { } }
        public string Subject { get { throw null; } set { } }
    }
    public enum ServiceBusDisasterRecoveryProvisioningState
    {
        Accepted = 0,
        Succeeded = 1,
        Failed = 2,
    }
    public enum ServiceBusDisasterRecoveryRole
    {
        Primary = 0,
        PrimaryNotReplicating = 1,
        Secondary = 2,
    }
    public partial class ServiceBusEncryption
    {
        public ServiceBusEncryption() { }
        public Azure.ResourceManager.ServiceBus.Models.ServiceBusEncryptionKeySource? KeySource { get { throw null; } set { } }
        public System.Collections.Generic.IList<Azure.ResourceManager.ServiceBus.Models.ServiceBusKeyVaultProperties> KeyVaultProperties { get { throw null; } }
        public bool? RequireInfrastructureEncryption { get { throw null; } set { } }
    }
    [System.Runtime.InteropServices.StructLayoutAttribute(System.Runtime.InteropServices.LayoutKind.Sequential)]
    public readonly partial struct ServiceBusEncryptionKeySource : System.IEquatable<Azure.ResourceManager.ServiceBus.Models.ServiceBusEncryptionKeySource>
    {
        private readonly object _dummy;
        private readonly int _dummyPrimitive;
        public ServiceBusEncryptionKeySource(string value) { throw null; }
        public static Azure.ResourceManager.ServiceBus.Models.ServiceBusEncryptionKeySource MicrosoftKeyVault { get { throw null; } }
        public bool Equals(Azure.ResourceManager.ServiceBus.Models.ServiceBusEncryptionKeySource other) { throw null; }
        [System.ComponentModel.EditorBrowsableAttribute(System.ComponentModel.EditorBrowsableState.Never)]
        public override bool Equals(object obj) { throw null; }
        [System.ComponentModel.EditorBrowsableAttribute(System.ComponentModel.EditorBrowsableState.Never)]
        public override int GetHashCode() { throw null; }
        public static bool operator ==(Azure.ResourceManager.ServiceBus.Models.ServiceBusEncryptionKeySource left, Azure.ResourceManager.ServiceBus.Models.ServiceBusEncryptionKeySource right) { throw null; }
        public static implicit operator Azure.ResourceManager.ServiceBus.Models.ServiceBusEncryptionKeySource (string value) { throw null; }
        public static bool operator !=(Azure.ResourceManager.ServiceBus.Models.ServiceBusEncryptionKeySource left, Azure.ResourceManager.ServiceBus.Models.ServiceBusEncryptionKeySource right) { throw null; }
        public override string ToString() { throw null; }
    }
    public partial class ServiceBusFilterAction
    {
        public ServiceBusFilterAction() { }
        public int? CompatibilityLevel { get { throw null; } set { } }
        public bool? RequiresPreprocessing { get { throw null; } set { } }
        public string SqlExpression { get { throw null; } set { } }
    }
    public enum ServiceBusFilterType
    {
        SqlFilter = 0,
        CorrelationFilter = 1,
    }
    public partial class ServiceBusKeyVaultProperties
    {
        public ServiceBusKeyVaultProperties() { }
        public string KeyName { get { throw null; } set { } }
        public System.Uri KeyVaultUri { get { throw null; } set { } }
        public string KeyVersion { get { throw null; } set { } }
        public string UserAssignedIdentity { get { throw null; } set { } }
    }
    public enum ServiceBusMessagingEntityStatus
    {
        Unknown = 0,
        Active = 1,
        Disabled = 2,
        Restoring = 3,
        SendDisabled = 4,
        ReceiveDisabled = 5,
        Creating = 6,
        Deleting = 7,
        Renaming = 8,
    }
    [System.Runtime.InteropServices.StructLayoutAttribute(System.Runtime.InteropServices.LayoutKind.Sequential)]
    public readonly partial struct ServiceBusMinimumTlsVersion : System.IEquatable<Azure.ResourceManager.ServiceBus.Models.ServiceBusMinimumTlsVersion>
    {
        private readonly object _dummy;
        private readonly int _dummyPrimitive;
        public ServiceBusMinimumTlsVersion(string value) { throw null; }
        public static Azure.ResourceManager.ServiceBus.Models.ServiceBusMinimumTlsVersion Tls1_0 { get { throw null; } }
        public static Azure.ResourceManager.ServiceBus.Models.ServiceBusMinimumTlsVersion Tls1_1 { get { throw null; } }
        public static Azure.ResourceManager.ServiceBus.Models.ServiceBusMinimumTlsVersion Tls1_2 { get { throw null; } }
        public bool Equals(Azure.ResourceManager.ServiceBus.Models.ServiceBusMinimumTlsVersion other) { throw null; }
        [System.ComponentModel.EditorBrowsableAttribute(System.ComponentModel.EditorBrowsableState.Never)]
        public override bool Equals(object obj) { throw null; }
        [System.ComponentModel.EditorBrowsableAttribute(System.ComponentModel.EditorBrowsableState.Never)]
        public override int GetHashCode() { throw null; }
        public static bool operator ==(Azure.ResourceManager.ServiceBus.Models.ServiceBusMinimumTlsVersion left, Azure.ResourceManager.ServiceBus.Models.ServiceBusMinimumTlsVersion right) { throw null; }
        public static implicit operator Azure.ResourceManager.ServiceBus.Models.ServiceBusMinimumTlsVersion (string value) { throw null; }
        public static bool operator !=(Azure.ResourceManager.ServiceBus.Models.ServiceBusMinimumTlsVersion left, Azure.ResourceManager.ServiceBus.Models.ServiceBusMinimumTlsVersion right) { throw null; }
        public override string ToString() { throw null; }
    }
    public partial class ServiceBusNameAvailabilityContent
    {
        public ServiceBusNameAvailabilityContent(string name) { }
        public string Name { get { throw null; } }
    }
    public partial class ServiceBusNameAvailabilityResult
    {
        internal ServiceBusNameAvailabilityResult() { }
        public bool? IsNameAvailable { get { throw null; } }
        public string Message { get { throw null; } }
        public Azure.ResourceManager.ServiceBus.Models.ServiceBusNameUnavailableReason? Reason { get { throw null; } }
    }
    public partial class ServiceBusNamespacePatch : Azure.ResourceManager.Models.TrackedResourceData
    {
        public ServiceBusNamespacePatch(Azure.Core.AzureLocation location) : base (default(Azure.Core.AzureLocation)) { }
        public string AlternateName { get { throw null; } set { } }
        public System.DateTimeOffset? CreatedOn { get { throw null; } }
        public bool? DisableLocalAuth { get { throw null; } set { } }
        public Azure.ResourceManager.ServiceBus.Models.ServiceBusEncryption Encryption { get { throw null; } set { } }
        public Azure.ResourceManager.Models.ManagedServiceIdentity Identity { get { throw null; } set { } }
        public string MetricId { get { throw null; } }
        public System.Collections.Generic.IList<Azure.ResourceManager.ServiceBus.ServiceBusPrivateEndpointConnectionData> PrivateEndpointConnections { get { throw null; } }
        public string ProvisioningState { get { throw null; } }
        public string ServiceBusEndpoint { get { throw null; } }
        public Azure.ResourceManager.ServiceBus.Models.ServiceBusSku Sku { get { throw null; } set { } }
        public string Status { get { throw null; } }
        public System.DateTimeOffset? UpdatedOn { get { throw null; } }
    }
    public enum ServiceBusNameUnavailableReason
    {
        None = 0,
        InvalidName = 1,
        SubscriptionIsDisabled = 2,
        NameInUse = 3,
        NameInLockdown = 4,
        TooManyNamespaceInCurrentSubscription = 5,
    }
    [System.Runtime.InteropServices.StructLayoutAttribute(System.Runtime.InteropServices.LayoutKind.Sequential)]
    public readonly partial struct ServiceBusNetworkRuleIPAction : System.IEquatable<Azure.ResourceManager.ServiceBus.Models.ServiceBusNetworkRuleIPAction>
    {
        private readonly object _dummy;
        private readonly int _dummyPrimitive;
        public ServiceBusNetworkRuleIPAction(string value) { throw null; }
        public static Azure.ResourceManager.ServiceBus.Models.ServiceBusNetworkRuleIPAction Allow { get { throw null; } }
        public bool Equals(Azure.ResourceManager.ServiceBus.Models.ServiceBusNetworkRuleIPAction other) { throw null; }
        [System.ComponentModel.EditorBrowsableAttribute(System.ComponentModel.EditorBrowsableState.Never)]
        public override bool Equals(object obj) { throw null; }
        [System.ComponentModel.EditorBrowsableAttribute(System.ComponentModel.EditorBrowsableState.Never)]
        public override int GetHashCode() { throw null; }
        public static bool operator ==(Azure.ResourceManager.ServiceBus.Models.ServiceBusNetworkRuleIPAction left, Azure.ResourceManager.ServiceBus.Models.ServiceBusNetworkRuleIPAction right) { throw null; }
        public static implicit operator Azure.ResourceManager.ServiceBus.Models.ServiceBusNetworkRuleIPAction (string value) { throw null; }
        public static bool operator !=(Azure.ResourceManager.ServiceBus.Models.ServiceBusNetworkRuleIPAction left, Azure.ResourceManager.ServiceBus.Models.ServiceBusNetworkRuleIPAction right) { throw null; }
        public override string ToString() { throw null; }
    }
    [System.Runtime.InteropServices.StructLayoutAttribute(System.Runtime.InteropServices.LayoutKind.Sequential)]
    public readonly partial struct ServiceBusNetworkRuleSetDefaultAction : System.IEquatable<Azure.ResourceManager.ServiceBus.Models.ServiceBusNetworkRuleSetDefaultAction>
    {
        private readonly object _dummy;
        private readonly int _dummyPrimitive;
        public ServiceBusNetworkRuleSetDefaultAction(string value) { throw null; }
        public static Azure.ResourceManager.ServiceBus.Models.ServiceBusNetworkRuleSetDefaultAction Allow { get { throw null; } }
        public static Azure.ResourceManager.ServiceBus.Models.ServiceBusNetworkRuleSetDefaultAction Deny { get { throw null; } }
        public bool Equals(Azure.ResourceManager.ServiceBus.Models.ServiceBusNetworkRuleSetDefaultAction other) { throw null; }
        [System.ComponentModel.EditorBrowsableAttribute(System.ComponentModel.EditorBrowsableState.Never)]
        public override bool Equals(object obj) { throw null; }
        [System.ComponentModel.EditorBrowsableAttribute(System.ComponentModel.EditorBrowsableState.Never)]
        public override int GetHashCode() { throw null; }
        public static bool operator ==(Azure.ResourceManager.ServiceBus.Models.ServiceBusNetworkRuleSetDefaultAction left, Azure.ResourceManager.ServiceBus.Models.ServiceBusNetworkRuleSetDefaultAction right) { throw null; }
        public static implicit operator Azure.ResourceManager.ServiceBus.Models.ServiceBusNetworkRuleSetDefaultAction (string value) { throw null; }
        public static bool operator !=(Azure.ResourceManager.ServiceBus.Models.ServiceBusNetworkRuleSetDefaultAction left, Azure.ResourceManager.ServiceBus.Models.ServiceBusNetworkRuleSetDefaultAction right) { throw null; }
        public override string ToString() { throw null; }
    }
    public partial class ServiceBusNetworkRuleSetIPRules
    {
        public ServiceBusNetworkRuleSetIPRules() { }
        public Azure.ResourceManager.ServiceBus.Models.ServiceBusNetworkRuleIPAction? Action { get { throw null; } set { } }
        public string IPMask { get { throw null; } set { } }
    }
    public partial class ServiceBusNetworkRuleSetVirtualNetworkRules
    {
        public ServiceBusNetworkRuleSetVirtualNetworkRules() { }
        public bool? IgnoreMissingVnetServiceEndpoint { get { throw null; } set { } }
        public Azure.Core.ResourceIdentifier SubnetId { get { throw null; } set { } }
    }
    [System.Runtime.InteropServices.StructLayoutAttribute(System.Runtime.InteropServices.LayoutKind.Sequential)]
    public readonly partial struct ServiceBusPrivateEndpointConnectionProvisioningState : System.IEquatable<Azure.ResourceManager.ServiceBus.Models.ServiceBusPrivateEndpointConnectionProvisioningState>
    {
        private readonly object _dummy;
        private readonly int _dummyPrimitive;
        public ServiceBusPrivateEndpointConnectionProvisioningState(string value) { throw null; }
        public static Azure.ResourceManager.ServiceBus.Models.ServiceBusPrivateEndpointConnectionProvisioningState Canceled { get { throw null; } }
        public static Azure.ResourceManager.ServiceBus.Models.ServiceBusPrivateEndpointConnectionProvisioningState Creating { get { throw null; } }
        public static Azure.ResourceManager.ServiceBus.Models.ServiceBusPrivateEndpointConnectionProvisioningState Deleting { get { throw null; } }
        public static Azure.ResourceManager.ServiceBus.Models.ServiceBusPrivateEndpointConnectionProvisioningState Failed { get { throw null; } }
        public static Azure.ResourceManager.ServiceBus.Models.ServiceBusPrivateEndpointConnectionProvisioningState Succeeded { get { throw null; } }
        public static Azure.ResourceManager.ServiceBus.Models.ServiceBusPrivateEndpointConnectionProvisioningState Updating { get { throw null; } }
        public bool Equals(Azure.ResourceManager.ServiceBus.Models.ServiceBusPrivateEndpointConnectionProvisioningState other) { throw null; }
        [System.ComponentModel.EditorBrowsableAttribute(System.ComponentModel.EditorBrowsableState.Never)]
        public override bool Equals(object obj) { throw null; }
        [System.ComponentModel.EditorBrowsableAttribute(System.ComponentModel.EditorBrowsableState.Never)]
        public override int GetHashCode() { throw null; }
        public static bool operator ==(Azure.ResourceManager.ServiceBus.Models.ServiceBusPrivateEndpointConnectionProvisioningState left, Azure.ResourceManager.ServiceBus.Models.ServiceBusPrivateEndpointConnectionProvisioningState right) { throw null; }
        public static implicit operator Azure.ResourceManager.ServiceBus.Models.ServiceBusPrivateEndpointConnectionProvisioningState (string value) { throw null; }
        public static bool operator !=(Azure.ResourceManager.ServiceBus.Models.ServiceBusPrivateEndpointConnectionProvisioningState left, Azure.ResourceManager.ServiceBus.Models.ServiceBusPrivateEndpointConnectionProvisioningState right) { throw null; }
        public override string ToString() { throw null; }
    }
    [System.Runtime.InteropServices.StructLayoutAttribute(System.Runtime.InteropServices.LayoutKind.Sequential)]
    public readonly partial struct ServiceBusPrivateLinkConnectionStatus : System.IEquatable<Azure.ResourceManager.ServiceBus.Models.ServiceBusPrivateLinkConnectionStatus>
    {
        private readonly object _dummy;
        private readonly int _dummyPrimitive;
        public ServiceBusPrivateLinkConnectionStatus(string value) { throw null; }
        public static Azure.ResourceManager.ServiceBus.Models.ServiceBusPrivateLinkConnectionStatus Approved { get { throw null; } }
        public static Azure.ResourceManager.ServiceBus.Models.ServiceBusPrivateLinkConnectionStatus Disconnected { get { throw null; } }
        public static Azure.ResourceManager.ServiceBus.Models.ServiceBusPrivateLinkConnectionStatus Pending { get { throw null; } }
        public static Azure.ResourceManager.ServiceBus.Models.ServiceBusPrivateLinkConnectionStatus Rejected { get { throw null; } }
        public bool Equals(Azure.ResourceManager.ServiceBus.Models.ServiceBusPrivateLinkConnectionStatus other) { throw null; }
        [System.ComponentModel.EditorBrowsableAttribute(System.ComponentModel.EditorBrowsableState.Never)]
        public override bool Equals(object obj) { throw null; }
        [System.ComponentModel.EditorBrowsableAttribute(System.ComponentModel.EditorBrowsableState.Never)]
        public override int GetHashCode() { throw null; }
        public static bool operator ==(Azure.ResourceManager.ServiceBus.Models.ServiceBusPrivateLinkConnectionStatus left, Azure.ResourceManager.ServiceBus.Models.ServiceBusPrivateLinkConnectionStatus right) { throw null; }
        public static implicit operator Azure.ResourceManager.ServiceBus.Models.ServiceBusPrivateLinkConnectionStatus (string value) { throw null; }
        public static bool operator !=(Azure.ResourceManager.ServiceBus.Models.ServiceBusPrivateLinkConnectionStatus left, Azure.ResourceManager.ServiceBus.Models.ServiceBusPrivateLinkConnectionStatus right) { throw null; }
        public override string ToString() { throw null; }
    }
    public partial class ServiceBusPrivateLinkResource : Azure.ResourceManager.Models.ResourceData
    {
        internal ServiceBusPrivateLinkResource() { }
        public string GroupId { get { throw null; } }
        public System.Collections.Generic.IReadOnlyList<string> RequiredMembers { get { throw null; } }
        public System.Collections.Generic.IReadOnlyList<string> RequiredZoneNames { get { throw null; } }
    }
    public partial class ServiceBusPrivateLinkServiceConnectionState
    {
        public ServiceBusPrivateLinkServiceConnectionState() { }
        public string Description { get { throw null; } set { } }
        public Azure.ResourceManager.ServiceBus.Models.ServiceBusPrivateLinkConnectionStatus? Status { get { throw null; } set { } }
    }
    [System.Runtime.InteropServices.StructLayoutAttribute(System.Runtime.InteropServices.LayoutKind.Sequential)]
    public readonly partial struct ServiceBusPublicNetworkAccess : System.IEquatable<Azure.ResourceManager.ServiceBus.Models.ServiceBusPublicNetworkAccess>
    {
        private readonly object _dummy;
        private readonly int _dummyPrimitive;
        public ServiceBusPublicNetworkAccess(string value) { throw null; }
        public static Azure.ResourceManager.ServiceBus.Models.ServiceBusPublicNetworkAccess Disabled { get { throw null; } }
        public static Azure.ResourceManager.ServiceBus.Models.ServiceBusPublicNetworkAccess Enabled { get { throw null; } }
        public static Azure.ResourceManager.ServiceBus.Models.ServiceBusPublicNetworkAccess SecuredByPerimeter { get { throw null; } }
        public bool Equals(Azure.ResourceManager.ServiceBus.Models.ServiceBusPublicNetworkAccess other) { throw null; }
        [System.ComponentModel.EditorBrowsableAttribute(System.ComponentModel.EditorBrowsableState.Never)]
        public override bool Equals(object obj) { throw null; }
        [System.ComponentModel.EditorBrowsableAttribute(System.ComponentModel.EditorBrowsableState.Never)]
        public override int GetHashCode() { throw null; }
        public static bool operator ==(Azure.ResourceManager.ServiceBus.Models.ServiceBusPublicNetworkAccess left, Azure.ResourceManager.ServiceBus.Models.ServiceBusPublicNetworkAccess right) { throw null; }
        public static implicit operator Azure.ResourceManager.ServiceBus.Models.ServiceBusPublicNetworkAccess (string value) { throw null; }
        public static bool operator !=(Azure.ResourceManager.ServiceBus.Models.ServiceBusPublicNetworkAccess left, Azure.ResourceManager.ServiceBus.Models.ServiceBusPublicNetworkAccess right) { throw null; }
        public override string ToString() { throw null; }
    }
    [System.Runtime.InteropServices.StructLayoutAttribute(System.Runtime.InteropServices.LayoutKind.Sequential)]
    public readonly partial struct ServiceBusPublicNetworkAccessFlag : System.IEquatable<Azure.ResourceManager.ServiceBus.Models.ServiceBusPublicNetworkAccessFlag>
    {
        private readonly object _dummy;
        private readonly int _dummyPrimitive;
        public ServiceBusPublicNetworkAccessFlag(string value) { throw null; }
        public static Azure.ResourceManager.ServiceBus.Models.ServiceBusPublicNetworkAccessFlag Disabled { get { throw null; } }
        public static Azure.ResourceManager.ServiceBus.Models.ServiceBusPublicNetworkAccessFlag Enabled { get { throw null; } }
        public bool Equals(Azure.ResourceManager.ServiceBus.Models.ServiceBusPublicNetworkAccessFlag other) { throw null; }
        [System.ComponentModel.EditorBrowsableAttribute(System.ComponentModel.EditorBrowsableState.Never)]
        public override bool Equals(object obj) { throw null; }
        [System.ComponentModel.EditorBrowsableAttribute(System.ComponentModel.EditorBrowsableState.Never)]
        public override int GetHashCode() { throw null; }
        public static bool operator ==(Azure.ResourceManager.ServiceBus.Models.ServiceBusPublicNetworkAccessFlag left, Azure.ResourceManager.ServiceBus.Models.ServiceBusPublicNetworkAccessFlag right) { throw null; }
        public static implicit operator Azure.ResourceManager.ServiceBus.Models.ServiceBusPublicNetworkAccessFlag (string value) { throw null; }
        public static bool operator !=(Azure.ResourceManager.ServiceBus.Models.ServiceBusPublicNetworkAccessFlag left, Azure.ResourceManager.ServiceBus.Models.ServiceBusPublicNetworkAccessFlag right) { throw null; }
        public override string ToString() { throw null; }
    }
    public partial class ServiceBusRegenerateAccessKeyContent
    {
        public ServiceBusRegenerateAccessKeyContent(Azure.ResourceManager.ServiceBus.Models.ServiceBusAccessKeyType keyType) { }
        public string Key { get { throw null; } set { } }
        public Azure.ResourceManager.ServiceBus.Models.ServiceBusAccessKeyType KeyType { get { throw null; } }
    }
    public partial class ServiceBusSku
    {
        public ServiceBusSku(Azure.ResourceManager.ServiceBus.Models.ServiceBusSkuName name) { }
        public int? Capacity { get { throw null; } set { } }
        public Azure.ResourceManager.ServiceBus.Models.ServiceBusSkuName Name { get { throw null; } set { } }
        public Azure.ResourceManager.ServiceBus.Models.ServiceBusSkuTier? Tier { get { throw null; } set { } }
    }
    public enum ServiceBusSkuName
    {
        Basic = 0,
        Standard = 1,
        Premium = 2,
    }
    public enum ServiceBusSkuTier
    {
        Basic = 0,
        Standard = 1,
        Premium = 2,
    }
    public partial class ServiceBusSqlFilter
    {
        public ServiceBusSqlFilter() { }
        public int? CompatibilityLevel { get { throw null; } set { } }
        public bool? RequiresPreprocessing { get { throw null; } set { } }
        public string SqlExpression { get { throw null; } set { } }
    }
    [System.Runtime.InteropServices.StructLayoutAttribute(System.Runtime.InteropServices.LayoutKind.Sequential)]
    public readonly partial struct TlsVersion : System.IEquatable<Azure.ResourceManager.ServiceBus.Models.TlsVersion>
    {
        private readonly object _dummy;
        private readonly int _dummyPrimitive;
        public TlsVersion(string value) { throw null; }
        public static Azure.ResourceManager.ServiceBus.Models.TlsVersion One0 { get { throw null; } }
        public static Azure.ResourceManager.ServiceBus.Models.TlsVersion One1 { get { throw null; } }
        public static Azure.ResourceManager.ServiceBus.Models.TlsVersion One2 { get { throw null; } }
        public bool Equals(Azure.ResourceManager.ServiceBus.Models.TlsVersion other) { throw null; }
        [System.ComponentModel.EditorBrowsableAttribute(System.ComponentModel.EditorBrowsableState.Never)]
        public override bool Equals(object obj) { throw null; }
        [System.ComponentModel.EditorBrowsableAttribute(System.ComponentModel.EditorBrowsableState.Never)]
        public override int GetHashCode() { throw null; }
        public static bool operator ==(Azure.ResourceManager.ServiceBus.Models.TlsVersion left, Azure.ResourceManager.ServiceBus.Models.TlsVersion right) { throw null; }
        public static implicit operator Azure.ResourceManager.ServiceBus.Models.TlsVersion (string value) { throw null; }
        public static bool operator !=(Azure.ResourceManager.ServiceBus.Models.TlsVersion left, Azure.ResourceManager.ServiceBus.Models.TlsVersion right) { throw null; }
        public override string ToString() { throw null; }
    }
}<|MERGE_RESOLUTION|>--- conflicted
+++ resolved
@@ -201,19 +201,11 @@
         public Azure.ResourceManager.Models.ManagedServiceIdentity Identity { get { throw null; } set { } }
         public bool? IsZoneRedundant { get { throw null; } set { } }
         public string MetricId { get { throw null; } }
-<<<<<<< HEAD
         public Azure.ResourceManager.ServiceBus.Models.TlsVersion? MinimumTlsVersion { get { throw null; } set { } }
         public int? PremiumMessagingPartitions { get { throw null; } set { } }
         public System.Collections.Generic.IList<Azure.ResourceManager.ServiceBus.ServiceBusPrivateEndpointConnectionData> PrivateEndpointConnections { get { throw null; } }
         public string ProvisioningState { get { throw null; } }
         public Azure.ResourceManager.ServiceBus.Models.PublicNetworkAccess? PublicNetworkAccess { get { throw null; } set { } }
-=======
-        public Azure.ResourceManager.ServiceBus.Models.ServiceBusMinimumTlsVersion? MinimumTlsVersion { get { throw null; } set { } }
-        public int? PremiumMessagingPartitions { get { throw null; } set { } }
-        public System.Collections.Generic.IList<Azure.ResourceManager.ServiceBus.ServiceBusPrivateEndpointConnectionData> PrivateEndpointConnections { get { throw null; } }
-        public string ProvisioningState { get { throw null; } }
-        public Azure.ResourceManager.ServiceBus.Models.ServiceBusPublicNetworkAccess? PublicNetworkAccess { get { throw null; } set { } }
->>>>>>> 045f589c
         public string ServiceBusEndpoint { get { throw null; } }
         public Azure.ResourceManager.ServiceBus.Models.ServiceBusSku Sku { get { throw null; } set { } }
         public string Status { get { throw null; } }
