namespace Azure.ResourceManager.ServiceBus
{
    public partial class DisasterRecoveryCollection : Azure.ResourceManager.ArmCollection, System.Collections.Generic.IAsyncEnumerable<Azure.ResourceManager.ServiceBus.DisasterRecoveryResource>, System.Collections.Generic.IEnumerable<Azure.ResourceManager.ServiceBus.DisasterRecoveryResource>, System.Collections.IEnumerable
    {
        protected DisasterRecoveryCollection() { }
        public virtual Azure.ResourceManager.ArmOperation<Azure.ResourceManager.ServiceBus.DisasterRecoveryResource> CreateOrUpdate(Azure.WaitUntil waitUntil, string alias, Azure.ResourceManager.ServiceBus.DisasterRecoveryData data, System.Threading.CancellationToken cancellationToken = default(System.Threading.CancellationToken)) { throw null; }
        public virtual System.Threading.Tasks.Task<Azure.ResourceManager.ArmOperation<Azure.ResourceManager.ServiceBus.DisasterRecoveryResource>> CreateOrUpdateAsync(Azure.WaitUntil waitUntil, string alias, Azure.ResourceManager.ServiceBus.DisasterRecoveryData data, System.Threading.CancellationToken cancellationToken = default(System.Threading.CancellationToken)) { throw null; }
        public virtual Azure.Response<bool> Exists(string alias, System.Threading.CancellationToken cancellationToken = default(System.Threading.CancellationToken)) { throw null; }
        public virtual System.Threading.Tasks.Task<Azure.Response<bool>> ExistsAsync(string alias, System.Threading.CancellationToken cancellationToken = default(System.Threading.CancellationToken)) { throw null; }
        public virtual Azure.Response<Azure.ResourceManager.ServiceBus.DisasterRecoveryResource> Get(string alias, System.Threading.CancellationToken cancellationToken = default(System.Threading.CancellationToken)) { throw null; }
        public virtual Azure.Pageable<Azure.ResourceManager.ServiceBus.DisasterRecoveryResource> GetAll(System.Threading.CancellationToken cancellationToken = default(System.Threading.CancellationToken)) { throw null; }
        public virtual Azure.AsyncPageable<Azure.ResourceManager.ServiceBus.DisasterRecoveryResource> GetAllAsync(System.Threading.CancellationToken cancellationToken = default(System.Threading.CancellationToken)) { throw null; }
        public virtual System.Threading.Tasks.Task<Azure.Response<Azure.ResourceManager.ServiceBus.DisasterRecoveryResource>> GetAsync(string alias, System.Threading.CancellationToken cancellationToken = default(System.Threading.CancellationToken)) { throw null; }
        System.Collections.Generic.IAsyncEnumerator<Azure.ResourceManager.ServiceBus.DisasterRecoveryResource> System.Collections.Generic.IAsyncEnumerable<Azure.ResourceManager.ServiceBus.DisasterRecoveryResource>.GetAsyncEnumerator(System.Threading.CancellationToken cancellationToken) { throw null; }
        System.Collections.Generic.IEnumerator<Azure.ResourceManager.ServiceBus.DisasterRecoveryResource> System.Collections.Generic.IEnumerable<Azure.ResourceManager.ServiceBus.DisasterRecoveryResource>.GetEnumerator() { throw null; }
        System.Collections.IEnumerator System.Collections.IEnumerable.GetEnumerator() { throw null; }
    }
    public partial class DisasterRecoveryData : Azure.ResourceManager.Models.ResourceData
    {
        public DisasterRecoveryData() { }
        public string AlternateName { get { throw null; } set { } }
        public Azure.Core.AzureLocation? Location { get { throw null; } }
        public string PartnerNamespace { get { throw null; } set { } }
        public long? PendingReplicationOperationsCount { get { throw null; } }
        public Azure.ResourceManager.ServiceBus.Models.DisasterRecoveryProvisioningState? ProvisioningState { get { throw null; } }
        public Azure.ResourceManager.ServiceBus.Models.RoleDisasterRecovery? Role { get { throw null; } }
    }
    public partial class DisasterRecoveryResource : Azure.ResourceManager.ArmResource
    {
        public static readonly Azure.Core.ResourceType ResourceType;
        protected DisasterRecoveryResource() { }
        public virtual Azure.ResourceManager.ServiceBus.DisasterRecoveryData Data { get { throw null; } }
        public virtual bool HasData { get { throw null; } }
        public virtual Azure.Response BreakPairing(System.Threading.CancellationToken cancellationToken = default(System.Threading.CancellationToken)) { throw null; }
        public virtual System.Threading.Tasks.Task<Azure.Response> BreakPairingAsync(System.Threading.CancellationToken cancellationToken = default(System.Threading.CancellationToken)) { throw null; }
        public static Azure.Core.ResourceIdentifier CreateResourceIdentifier(string subscriptionId, string resourceGroupName, string namespaceName, string alias) { throw null; }
        public virtual Azure.ResourceManager.ArmOperation Delete(Azure.WaitUntil waitUntil, System.Threading.CancellationToken cancellationToken = default(System.Threading.CancellationToken)) { throw null; }
        public virtual System.Threading.Tasks.Task<Azure.ResourceManager.ArmOperation> DeleteAsync(Azure.WaitUntil waitUntil, System.Threading.CancellationToken cancellationToken = default(System.Threading.CancellationToken)) { throw null; }
        public virtual Azure.Response FailOver(Azure.ResourceManager.ServiceBus.Models.FailoverProperties failoverProperties = null, System.Threading.CancellationToken cancellationToken = default(System.Threading.CancellationToken)) { throw null; }
        public virtual System.Threading.Tasks.Task<Azure.Response> FailOverAsync(Azure.ResourceManager.ServiceBus.Models.FailoverProperties failoverProperties = null, System.Threading.CancellationToken cancellationToken = default(System.Threading.CancellationToken)) { throw null; }
        public virtual Azure.Response<Azure.ResourceManager.ServiceBus.DisasterRecoveryResource> Get(System.Threading.CancellationToken cancellationToken = default(System.Threading.CancellationToken)) { throw null; }
        public virtual System.Threading.Tasks.Task<Azure.Response<Azure.ResourceManager.ServiceBus.DisasterRecoveryResource>> GetAsync(System.Threading.CancellationToken cancellationToken = default(System.Threading.CancellationToken)) { throw null; }
        public virtual Azure.Response<Azure.ResourceManager.ServiceBus.NamespaceDisasterRecoveryAuthorizationRuleResource> GetNamespaceDisasterRecoveryAuthorizationRule(string authorizationRuleName, System.Threading.CancellationToken cancellationToken = default(System.Threading.CancellationToken)) { throw null; }
        public virtual System.Threading.Tasks.Task<Azure.Response<Azure.ResourceManager.ServiceBus.NamespaceDisasterRecoveryAuthorizationRuleResource>> GetNamespaceDisasterRecoveryAuthorizationRuleAsync(string authorizationRuleName, System.Threading.CancellationToken cancellationToken = default(System.Threading.CancellationToken)) { throw null; }
        public virtual Azure.ResourceManager.ServiceBus.NamespaceDisasterRecoveryAuthorizationRuleCollection GetNamespaceDisasterRecoveryAuthorizationRules() { throw null; }
        public virtual Azure.ResourceManager.ArmOperation<Azure.ResourceManager.ServiceBus.DisasterRecoveryResource> Update(Azure.WaitUntil waitUntil, Azure.ResourceManager.ServiceBus.DisasterRecoveryData data, System.Threading.CancellationToken cancellationToken = default(System.Threading.CancellationToken)) { throw null; }
        public virtual System.Threading.Tasks.Task<Azure.ResourceManager.ArmOperation<Azure.ResourceManager.ServiceBus.DisasterRecoveryResource>> UpdateAsync(Azure.WaitUntil waitUntil, Azure.ResourceManager.ServiceBus.DisasterRecoveryData data, System.Threading.CancellationToken cancellationToken = default(System.Threading.CancellationToken)) { throw null; }
    }
    public partial class MigrationConfigPropertiesCollection : Azure.ResourceManager.ArmCollection, System.Collections.Generic.IAsyncEnumerable<Azure.ResourceManager.ServiceBus.MigrationConfigPropertiesResource>, System.Collections.Generic.IEnumerable<Azure.ResourceManager.ServiceBus.MigrationConfigPropertiesResource>, System.Collections.IEnumerable
    {
        protected MigrationConfigPropertiesCollection() { }
        public virtual Azure.ResourceManager.ArmOperation<Azure.ResourceManager.ServiceBus.MigrationConfigPropertiesResource> CreateOrUpdate(Azure.WaitUntil waitUntil, Azure.ResourceManager.ServiceBus.Models.MigrationConfigurationName configName, Azure.ResourceManager.ServiceBus.MigrationConfigPropertiesData data, System.Threading.CancellationToken cancellationToken = default(System.Threading.CancellationToken)) { throw null; }
        public virtual System.Threading.Tasks.Task<Azure.ResourceManager.ArmOperation<Azure.ResourceManager.ServiceBus.MigrationConfigPropertiesResource>> CreateOrUpdateAsync(Azure.WaitUntil waitUntil, Azure.ResourceManager.ServiceBus.Models.MigrationConfigurationName configName, Azure.ResourceManager.ServiceBus.MigrationConfigPropertiesData data, System.Threading.CancellationToken cancellationToken = default(System.Threading.CancellationToken)) { throw null; }
        public virtual Azure.Response<bool> Exists(Azure.ResourceManager.ServiceBus.Models.MigrationConfigurationName configName, System.Threading.CancellationToken cancellationToken = default(System.Threading.CancellationToken)) { throw null; }
        public virtual System.Threading.Tasks.Task<Azure.Response<bool>> ExistsAsync(Azure.ResourceManager.ServiceBus.Models.MigrationConfigurationName configName, System.Threading.CancellationToken cancellationToken = default(System.Threading.CancellationToken)) { throw null; }
        public virtual Azure.Response<Azure.ResourceManager.ServiceBus.MigrationConfigPropertiesResource> Get(Azure.ResourceManager.ServiceBus.Models.MigrationConfigurationName configName, System.Threading.CancellationToken cancellationToken = default(System.Threading.CancellationToken)) { throw null; }
        public virtual Azure.Pageable<Azure.ResourceManager.ServiceBus.MigrationConfigPropertiesResource> GetAll(System.Threading.CancellationToken cancellationToken = default(System.Threading.CancellationToken)) { throw null; }
        public virtual Azure.AsyncPageable<Azure.ResourceManager.ServiceBus.MigrationConfigPropertiesResource> GetAllAsync(System.Threading.CancellationToken cancellationToken = default(System.Threading.CancellationToken)) { throw null; }
        public virtual System.Threading.Tasks.Task<Azure.Response<Azure.ResourceManager.ServiceBus.MigrationConfigPropertiesResource>> GetAsync(Azure.ResourceManager.ServiceBus.Models.MigrationConfigurationName configName, System.Threading.CancellationToken cancellationToken = default(System.Threading.CancellationToken)) { throw null; }
        System.Collections.Generic.IAsyncEnumerator<Azure.ResourceManager.ServiceBus.MigrationConfigPropertiesResource> System.Collections.Generic.IAsyncEnumerable<Azure.ResourceManager.ServiceBus.MigrationConfigPropertiesResource>.GetAsyncEnumerator(System.Threading.CancellationToken cancellationToken) { throw null; }
        System.Collections.Generic.IEnumerator<Azure.ResourceManager.ServiceBus.MigrationConfigPropertiesResource> System.Collections.Generic.IEnumerable<Azure.ResourceManager.ServiceBus.MigrationConfigPropertiesResource>.GetEnumerator() { throw null; }
        System.Collections.IEnumerator System.Collections.IEnumerable.GetEnumerator() { throw null; }
    }
    public partial class MigrationConfigPropertiesData : Azure.ResourceManager.Models.ResourceData
    {
        public MigrationConfigPropertiesData() { }
        public Azure.Core.AzureLocation? Location { get { throw null; } }
        public string MigrationState { get { throw null; } }
        public long? PendingReplicationOperationsCount { get { throw null; } }
        public string PostMigrationName { get { throw null; } set { } }
        public string ProvisioningState { get { throw null; } }
        public string TargetNamespace { get { throw null; } set { } }
    }
    public partial class MigrationConfigPropertiesResource : Azure.ResourceManager.ArmResource
    {
        public static readonly Azure.Core.ResourceType ResourceType;
        protected MigrationConfigPropertiesResource() { }
        public virtual Azure.ResourceManager.ServiceBus.MigrationConfigPropertiesData Data { get { throw null; } }
        public virtual bool HasData { get { throw null; } }
        public virtual Azure.Response CompleteMigration(System.Threading.CancellationToken cancellationToken = default(System.Threading.CancellationToken)) { throw null; }
        public virtual System.Threading.Tasks.Task<Azure.Response> CompleteMigrationAsync(System.Threading.CancellationToken cancellationToken = default(System.Threading.CancellationToken)) { throw null; }
        public static Azure.Core.ResourceIdentifier CreateResourceIdentifier(string subscriptionId, string resourceGroupName, string namespaceName, Azure.ResourceManager.ServiceBus.Models.MigrationConfigurationName configName) { throw null; }
        public virtual Azure.ResourceManager.ArmOperation Delete(Azure.WaitUntil waitUntil, System.Threading.CancellationToken cancellationToken = default(System.Threading.CancellationToken)) { throw null; }
        public virtual System.Threading.Tasks.Task<Azure.ResourceManager.ArmOperation> DeleteAsync(Azure.WaitUntil waitUntil, System.Threading.CancellationToken cancellationToken = default(System.Threading.CancellationToken)) { throw null; }
        public virtual Azure.Response<Azure.ResourceManager.ServiceBus.MigrationConfigPropertiesResource> Get(System.Threading.CancellationToken cancellationToken = default(System.Threading.CancellationToken)) { throw null; }
        public virtual System.Threading.Tasks.Task<Azure.Response<Azure.ResourceManager.ServiceBus.MigrationConfigPropertiesResource>> GetAsync(System.Threading.CancellationToken cancellationToken = default(System.Threading.CancellationToken)) { throw null; }
        public virtual Azure.Response Revert(System.Threading.CancellationToken cancellationToken = default(System.Threading.CancellationToken)) { throw null; }
        public virtual System.Threading.Tasks.Task<Azure.Response> RevertAsync(System.Threading.CancellationToken cancellationToken = default(System.Threading.CancellationToken)) { throw null; }
        public virtual Azure.ResourceManager.ArmOperation<Azure.ResourceManager.ServiceBus.MigrationConfigPropertiesResource> Update(Azure.WaitUntil waitUntil, Azure.ResourceManager.ServiceBus.MigrationConfigPropertiesData data, System.Threading.CancellationToken cancellationToken = default(System.Threading.CancellationToken)) { throw null; }
        public virtual System.Threading.Tasks.Task<Azure.ResourceManager.ArmOperation<Azure.ResourceManager.ServiceBus.MigrationConfigPropertiesResource>> UpdateAsync(Azure.WaitUntil waitUntil, Azure.ResourceManager.ServiceBus.MigrationConfigPropertiesData data, System.Threading.CancellationToken cancellationToken = default(System.Threading.CancellationToken)) { throw null; }
    }
    public partial class NamespaceAuthorizationRuleCollection : Azure.ResourceManager.ArmCollection, System.Collections.Generic.IAsyncEnumerable<Azure.ResourceManager.ServiceBus.NamespaceAuthorizationRuleResource>, System.Collections.Generic.IEnumerable<Azure.ResourceManager.ServiceBus.NamespaceAuthorizationRuleResource>, System.Collections.IEnumerable
    {
        protected NamespaceAuthorizationRuleCollection() { }
        public virtual Azure.ResourceManager.ArmOperation<Azure.ResourceManager.ServiceBus.NamespaceAuthorizationRuleResource> CreateOrUpdate(Azure.WaitUntil waitUntil, string authorizationRuleName, Azure.ResourceManager.ServiceBus.ServiceBusAuthorizationRuleData data, System.Threading.CancellationToken cancellationToken = default(System.Threading.CancellationToken)) { throw null; }
        public virtual System.Threading.Tasks.Task<Azure.ResourceManager.ArmOperation<Azure.ResourceManager.ServiceBus.NamespaceAuthorizationRuleResource>> CreateOrUpdateAsync(Azure.WaitUntil waitUntil, string authorizationRuleName, Azure.ResourceManager.ServiceBus.ServiceBusAuthorizationRuleData data, System.Threading.CancellationToken cancellationToken = default(System.Threading.CancellationToken)) { throw null; }
        public virtual Azure.Response<bool> Exists(string authorizationRuleName, System.Threading.CancellationToken cancellationToken = default(System.Threading.CancellationToken)) { throw null; }
        public virtual System.Threading.Tasks.Task<Azure.Response<bool>> ExistsAsync(string authorizationRuleName, System.Threading.CancellationToken cancellationToken = default(System.Threading.CancellationToken)) { throw null; }
        public virtual Azure.Response<Azure.ResourceManager.ServiceBus.NamespaceAuthorizationRuleResource> Get(string authorizationRuleName, System.Threading.CancellationToken cancellationToken = default(System.Threading.CancellationToken)) { throw null; }
        public virtual Azure.Pageable<Azure.ResourceManager.ServiceBus.NamespaceAuthorizationRuleResource> GetAll(System.Threading.CancellationToken cancellationToken = default(System.Threading.CancellationToken)) { throw null; }
        public virtual Azure.AsyncPageable<Azure.ResourceManager.ServiceBus.NamespaceAuthorizationRuleResource> GetAllAsync(System.Threading.CancellationToken cancellationToken = default(System.Threading.CancellationToken)) { throw null; }
        public virtual System.Threading.Tasks.Task<Azure.Response<Azure.ResourceManager.ServiceBus.NamespaceAuthorizationRuleResource>> GetAsync(string authorizationRuleName, System.Threading.CancellationToken cancellationToken = default(System.Threading.CancellationToken)) { throw null; }
        System.Collections.Generic.IAsyncEnumerator<Azure.ResourceManager.ServiceBus.NamespaceAuthorizationRuleResource> System.Collections.Generic.IAsyncEnumerable<Azure.ResourceManager.ServiceBus.NamespaceAuthorizationRuleResource>.GetAsyncEnumerator(System.Threading.CancellationToken cancellationToken) { throw null; }
        System.Collections.Generic.IEnumerator<Azure.ResourceManager.ServiceBus.NamespaceAuthorizationRuleResource> System.Collections.Generic.IEnumerable<Azure.ResourceManager.ServiceBus.NamespaceAuthorizationRuleResource>.GetEnumerator() { throw null; }
        System.Collections.IEnumerator System.Collections.IEnumerable.GetEnumerator() { throw null; }
    }
    public partial class NamespaceAuthorizationRuleResource : Azure.ResourceManager.ArmResource
    {
        public static readonly Azure.Core.ResourceType ResourceType;
        protected NamespaceAuthorizationRuleResource() { }
        public virtual Azure.ResourceManager.ServiceBus.ServiceBusAuthorizationRuleData Data { get { throw null; } }
        public virtual bool HasData { get { throw null; } }
        public static Azure.Core.ResourceIdentifier CreateResourceIdentifier(string subscriptionId, string resourceGroupName, string namespaceName, string authorizationRuleName) { throw null; }
        public virtual Azure.ResourceManager.ArmOperation Delete(Azure.WaitUntil waitUntil, System.Threading.CancellationToken cancellationToken = default(System.Threading.CancellationToken)) { throw null; }
        public virtual System.Threading.Tasks.Task<Azure.ResourceManager.ArmOperation> DeleteAsync(Azure.WaitUntil waitUntil, System.Threading.CancellationToken cancellationToken = default(System.Threading.CancellationToken)) { throw null; }
        public virtual Azure.Response<Azure.ResourceManager.ServiceBus.NamespaceAuthorizationRuleResource> Get(System.Threading.CancellationToken cancellationToken = default(System.Threading.CancellationToken)) { throw null; }
        public virtual System.Threading.Tasks.Task<Azure.Response<Azure.ResourceManager.ServiceBus.NamespaceAuthorizationRuleResource>> GetAsync(System.Threading.CancellationToken cancellationToken = default(System.Threading.CancellationToken)) { throw null; }
        public virtual Azure.Response<Azure.ResourceManager.ServiceBus.Models.AccessKeys> GetKeys(System.Threading.CancellationToken cancellationToken = default(System.Threading.CancellationToken)) { throw null; }
        public virtual System.Threading.Tasks.Task<Azure.Response<Azure.ResourceManager.ServiceBus.Models.AccessKeys>> GetKeysAsync(System.Threading.CancellationToken cancellationToken = default(System.Threading.CancellationToken)) { throw null; }
        public virtual Azure.Response<Azure.ResourceManager.ServiceBus.Models.AccessKeys> RegenerateKeys(Azure.ResourceManager.ServiceBus.Models.RegenerateAccessKeyContent content, System.Threading.CancellationToken cancellationToken = default(System.Threading.CancellationToken)) { throw null; }
        public virtual System.Threading.Tasks.Task<Azure.Response<Azure.ResourceManager.ServiceBus.Models.AccessKeys>> RegenerateKeysAsync(Azure.ResourceManager.ServiceBus.Models.RegenerateAccessKeyContent content, System.Threading.CancellationToken cancellationToken = default(System.Threading.CancellationToken)) { throw null; }
        public virtual Azure.ResourceManager.ArmOperation<Azure.ResourceManager.ServiceBus.NamespaceAuthorizationRuleResource> Update(Azure.WaitUntil waitUntil, Azure.ResourceManager.ServiceBus.ServiceBusAuthorizationRuleData data, System.Threading.CancellationToken cancellationToken = default(System.Threading.CancellationToken)) { throw null; }
        public virtual System.Threading.Tasks.Task<Azure.ResourceManager.ArmOperation<Azure.ResourceManager.ServiceBus.NamespaceAuthorizationRuleResource>> UpdateAsync(Azure.WaitUntil waitUntil, Azure.ResourceManager.ServiceBus.ServiceBusAuthorizationRuleData data, System.Threading.CancellationToken cancellationToken = default(System.Threading.CancellationToken)) { throw null; }
    }
    public partial class NamespaceDisasterRecoveryAuthorizationRuleCollection : Azure.ResourceManager.ArmCollection, System.Collections.Generic.IAsyncEnumerable<Azure.ResourceManager.ServiceBus.NamespaceDisasterRecoveryAuthorizationRuleResource>, System.Collections.Generic.IEnumerable<Azure.ResourceManager.ServiceBus.NamespaceDisasterRecoveryAuthorizationRuleResource>, System.Collections.IEnumerable
    {
        protected NamespaceDisasterRecoveryAuthorizationRuleCollection() { }
        public virtual Azure.Response<bool> Exists(string authorizationRuleName, System.Threading.CancellationToken cancellationToken = default(System.Threading.CancellationToken)) { throw null; }
        public virtual System.Threading.Tasks.Task<Azure.Response<bool>> ExistsAsync(string authorizationRuleName, System.Threading.CancellationToken cancellationToken = default(System.Threading.CancellationToken)) { throw null; }
        public virtual Azure.Response<Azure.ResourceManager.ServiceBus.NamespaceDisasterRecoveryAuthorizationRuleResource> Get(string authorizationRuleName, System.Threading.CancellationToken cancellationToken = default(System.Threading.CancellationToken)) { throw null; }
        public virtual Azure.Pageable<Azure.ResourceManager.ServiceBus.NamespaceDisasterRecoveryAuthorizationRuleResource> GetAll(System.Threading.CancellationToken cancellationToken = default(System.Threading.CancellationToken)) { throw null; }
        public virtual Azure.AsyncPageable<Azure.ResourceManager.ServiceBus.NamespaceDisasterRecoveryAuthorizationRuleResource> GetAllAsync(System.Threading.CancellationToken cancellationToken = default(System.Threading.CancellationToken)) { throw null; }
        public virtual System.Threading.Tasks.Task<Azure.Response<Azure.ResourceManager.ServiceBus.NamespaceDisasterRecoveryAuthorizationRuleResource>> GetAsync(string authorizationRuleName, System.Threading.CancellationToken cancellationToken = default(System.Threading.CancellationToken)) { throw null; }
        System.Collections.Generic.IAsyncEnumerator<Azure.ResourceManager.ServiceBus.NamespaceDisasterRecoveryAuthorizationRuleResource> System.Collections.Generic.IAsyncEnumerable<Azure.ResourceManager.ServiceBus.NamespaceDisasterRecoveryAuthorizationRuleResource>.GetAsyncEnumerator(System.Threading.CancellationToken cancellationToken) { throw null; }
        System.Collections.Generic.IEnumerator<Azure.ResourceManager.ServiceBus.NamespaceDisasterRecoveryAuthorizationRuleResource> System.Collections.Generic.IEnumerable<Azure.ResourceManager.ServiceBus.NamespaceDisasterRecoveryAuthorizationRuleResource>.GetEnumerator() { throw null; }
        System.Collections.IEnumerator System.Collections.IEnumerable.GetEnumerator() { throw null; }
    }
    public partial class NamespaceDisasterRecoveryAuthorizationRuleResource : Azure.ResourceManager.ArmResource
    {
        public static readonly Azure.Core.ResourceType ResourceType;
        protected NamespaceDisasterRecoveryAuthorizationRuleResource() { }
        public virtual Azure.ResourceManager.ServiceBus.ServiceBusAuthorizationRuleData Data { get { throw null; } }
        public virtual bool HasData { get { throw null; } }
        public static Azure.Core.ResourceIdentifier CreateResourceIdentifier(string subscriptionId, string resourceGroupName, string namespaceName, string alias, string authorizationRuleName) { throw null; }
        public virtual Azure.Response<Azure.ResourceManager.ServiceBus.NamespaceDisasterRecoveryAuthorizationRuleResource> Get(System.Threading.CancellationToken cancellationToken = default(System.Threading.CancellationToken)) { throw null; }
        public virtual System.Threading.Tasks.Task<Azure.Response<Azure.ResourceManager.ServiceBus.NamespaceDisasterRecoveryAuthorizationRuleResource>> GetAsync(System.Threading.CancellationToken cancellationToken = default(System.Threading.CancellationToken)) { throw null; }
        public virtual Azure.Response<Azure.ResourceManager.ServiceBus.Models.AccessKeys> GetKeys(System.Threading.CancellationToken cancellationToken = default(System.Threading.CancellationToken)) { throw null; }
        public virtual System.Threading.Tasks.Task<Azure.Response<Azure.ResourceManager.ServiceBus.Models.AccessKeys>> GetKeysAsync(System.Threading.CancellationToken cancellationToken = default(System.Threading.CancellationToken)) { throw null; }
    }
    public partial class NamespaceQueueAuthorizationRuleCollection : Azure.ResourceManager.ArmCollection, System.Collections.Generic.IAsyncEnumerable<Azure.ResourceManager.ServiceBus.NamespaceQueueAuthorizationRuleResource>, System.Collections.Generic.IEnumerable<Azure.ResourceManager.ServiceBus.NamespaceQueueAuthorizationRuleResource>, System.Collections.IEnumerable
    {
        protected NamespaceQueueAuthorizationRuleCollection() { }
        public virtual Azure.ResourceManager.ArmOperation<Azure.ResourceManager.ServiceBus.NamespaceQueueAuthorizationRuleResource> CreateOrUpdate(Azure.WaitUntil waitUntil, string authorizationRuleName, Azure.ResourceManager.ServiceBus.ServiceBusAuthorizationRuleData data, System.Threading.CancellationToken cancellationToken = default(System.Threading.CancellationToken)) { throw null; }
        public virtual System.Threading.Tasks.Task<Azure.ResourceManager.ArmOperation<Azure.ResourceManager.ServiceBus.NamespaceQueueAuthorizationRuleResource>> CreateOrUpdateAsync(Azure.WaitUntil waitUntil, string authorizationRuleName, Azure.ResourceManager.ServiceBus.ServiceBusAuthorizationRuleData data, System.Threading.CancellationToken cancellationToken = default(System.Threading.CancellationToken)) { throw null; }
        public virtual Azure.Response<bool> Exists(string authorizationRuleName, System.Threading.CancellationToken cancellationToken = default(System.Threading.CancellationToken)) { throw null; }
        public virtual System.Threading.Tasks.Task<Azure.Response<bool>> ExistsAsync(string authorizationRuleName, System.Threading.CancellationToken cancellationToken = default(System.Threading.CancellationToken)) { throw null; }
        public virtual Azure.Response<Azure.ResourceManager.ServiceBus.NamespaceQueueAuthorizationRuleResource> Get(string authorizationRuleName, System.Threading.CancellationToken cancellationToken = default(System.Threading.CancellationToken)) { throw null; }
        public virtual Azure.Pageable<Azure.ResourceManager.ServiceBus.NamespaceQueueAuthorizationRuleResource> GetAll(System.Threading.CancellationToken cancellationToken = default(System.Threading.CancellationToken)) { throw null; }
        public virtual Azure.AsyncPageable<Azure.ResourceManager.ServiceBus.NamespaceQueueAuthorizationRuleResource> GetAllAsync(System.Threading.CancellationToken cancellationToken = default(System.Threading.CancellationToken)) { throw null; }
        public virtual System.Threading.Tasks.Task<Azure.Response<Azure.ResourceManager.ServiceBus.NamespaceQueueAuthorizationRuleResource>> GetAsync(string authorizationRuleName, System.Threading.CancellationToken cancellationToken = default(System.Threading.CancellationToken)) { throw null; }
        System.Collections.Generic.IAsyncEnumerator<Azure.ResourceManager.ServiceBus.NamespaceQueueAuthorizationRuleResource> System.Collections.Generic.IAsyncEnumerable<Azure.ResourceManager.ServiceBus.NamespaceQueueAuthorizationRuleResource>.GetAsyncEnumerator(System.Threading.CancellationToken cancellationToken) { throw null; }
        System.Collections.Generic.IEnumerator<Azure.ResourceManager.ServiceBus.NamespaceQueueAuthorizationRuleResource> System.Collections.Generic.IEnumerable<Azure.ResourceManager.ServiceBus.NamespaceQueueAuthorizationRuleResource>.GetEnumerator() { throw null; }
        System.Collections.IEnumerator System.Collections.IEnumerable.GetEnumerator() { throw null; }
    }
    public partial class NamespaceQueueAuthorizationRuleResource : Azure.ResourceManager.ArmResource
    {
        public static readonly Azure.Core.ResourceType ResourceType;
        protected NamespaceQueueAuthorizationRuleResource() { }
        public virtual Azure.ResourceManager.ServiceBus.ServiceBusAuthorizationRuleData Data { get { throw null; } }
        public virtual bool HasData { get { throw null; } }
        public static Azure.Core.ResourceIdentifier CreateResourceIdentifier(string subscriptionId, string resourceGroupName, string namespaceName, string queueName, string authorizationRuleName) { throw null; }
        public virtual Azure.ResourceManager.ArmOperation Delete(Azure.WaitUntil waitUntil, System.Threading.CancellationToken cancellationToken = default(System.Threading.CancellationToken)) { throw null; }
        public virtual System.Threading.Tasks.Task<Azure.ResourceManager.ArmOperation> DeleteAsync(Azure.WaitUntil waitUntil, System.Threading.CancellationToken cancellationToken = default(System.Threading.CancellationToken)) { throw null; }
        public virtual Azure.Response<Azure.ResourceManager.ServiceBus.NamespaceQueueAuthorizationRuleResource> Get(System.Threading.CancellationToken cancellationToken = default(System.Threading.CancellationToken)) { throw null; }
        public virtual System.Threading.Tasks.Task<Azure.Response<Azure.ResourceManager.ServiceBus.NamespaceQueueAuthorizationRuleResource>> GetAsync(System.Threading.CancellationToken cancellationToken = default(System.Threading.CancellationToken)) { throw null; }
        public virtual Azure.Response<Azure.ResourceManager.ServiceBus.Models.AccessKeys> GetKeys(System.Threading.CancellationToken cancellationToken = default(System.Threading.CancellationToken)) { throw null; }
        public virtual System.Threading.Tasks.Task<Azure.Response<Azure.ResourceManager.ServiceBus.Models.AccessKeys>> GetKeysAsync(System.Threading.CancellationToken cancellationToken = default(System.Threading.CancellationToken)) { throw null; }
        public virtual Azure.Response<Azure.ResourceManager.ServiceBus.Models.AccessKeys> RegenerateKeys(Azure.ResourceManager.ServiceBus.Models.RegenerateAccessKeyContent content, System.Threading.CancellationToken cancellationToken = default(System.Threading.CancellationToken)) { throw null; }
        public virtual System.Threading.Tasks.Task<Azure.Response<Azure.ResourceManager.ServiceBus.Models.AccessKeys>> RegenerateKeysAsync(Azure.ResourceManager.ServiceBus.Models.RegenerateAccessKeyContent content, System.Threading.CancellationToken cancellationToken = default(System.Threading.CancellationToken)) { throw null; }
        public virtual Azure.ResourceManager.ArmOperation<Azure.ResourceManager.ServiceBus.NamespaceQueueAuthorizationRuleResource> Update(Azure.WaitUntil waitUntil, Azure.ResourceManager.ServiceBus.ServiceBusAuthorizationRuleData data, System.Threading.CancellationToken cancellationToken = default(System.Threading.CancellationToken)) { throw null; }
        public virtual System.Threading.Tasks.Task<Azure.ResourceManager.ArmOperation<Azure.ResourceManager.ServiceBus.NamespaceQueueAuthorizationRuleResource>> UpdateAsync(Azure.WaitUntil waitUntil, Azure.ResourceManager.ServiceBus.ServiceBusAuthorizationRuleData data, System.Threading.CancellationToken cancellationToken = default(System.Threading.CancellationToken)) { throw null; }
    }
    public partial class NamespaceTopicAuthorizationRuleCollection : Azure.ResourceManager.ArmCollection, System.Collections.Generic.IAsyncEnumerable<Azure.ResourceManager.ServiceBus.NamespaceTopicAuthorizationRuleResource>, System.Collections.Generic.IEnumerable<Azure.ResourceManager.ServiceBus.NamespaceTopicAuthorizationRuleResource>, System.Collections.IEnumerable
    {
        protected NamespaceTopicAuthorizationRuleCollection() { }
        public virtual Azure.ResourceManager.ArmOperation<Azure.ResourceManager.ServiceBus.NamespaceTopicAuthorizationRuleResource> CreateOrUpdate(Azure.WaitUntil waitUntil, string authorizationRuleName, Azure.ResourceManager.ServiceBus.ServiceBusAuthorizationRuleData data, System.Threading.CancellationToken cancellationToken = default(System.Threading.CancellationToken)) { throw null; }
        public virtual System.Threading.Tasks.Task<Azure.ResourceManager.ArmOperation<Azure.ResourceManager.ServiceBus.NamespaceTopicAuthorizationRuleResource>> CreateOrUpdateAsync(Azure.WaitUntil waitUntil, string authorizationRuleName, Azure.ResourceManager.ServiceBus.ServiceBusAuthorizationRuleData data, System.Threading.CancellationToken cancellationToken = default(System.Threading.CancellationToken)) { throw null; }
        public virtual Azure.Response<bool> Exists(string authorizationRuleName, System.Threading.CancellationToken cancellationToken = default(System.Threading.CancellationToken)) { throw null; }
        public virtual System.Threading.Tasks.Task<Azure.Response<bool>> ExistsAsync(string authorizationRuleName, System.Threading.CancellationToken cancellationToken = default(System.Threading.CancellationToken)) { throw null; }
        public virtual Azure.Response<Azure.ResourceManager.ServiceBus.NamespaceTopicAuthorizationRuleResource> Get(string authorizationRuleName, System.Threading.CancellationToken cancellationToken = default(System.Threading.CancellationToken)) { throw null; }
        public virtual Azure.Pageable<Azure.ResourceManager.ServiceBus.NamespaceTopicAuthorizationRuleResource> GetAll(System.Threading.CancellationToken cancellationToken = default(System.Threading.CancellationToken)) { throw null; }
        public virtual Azure.AsyncPageable<Azure.ResourceManager.ServiceBus.NamespaceTopicAuthorizationRuleResource> GetAllAsync(System.Threading.CancellationToken cancellationToken = default(System.Threading.CancellationToken)) { throw null; }
        public virtual System.Threading.Tasks.Task<Azure.Response<Azure.ResourceManager.ServiceBus.NamespaceTopicAuthorizationRuleResource>> GetAsync(string authorizationRuleName, System.Threading.CancellationToken cancellationToken = default(System.Threading.CancellationToken)) { throw null; }
        System.Collections.Generic.IAsyncEnumerator<Azure.ResourceManager.ServiceBus.NamespaceTopicAuthorizationRuleResource> System.Collections.Generic.IAsyncEnumerable<Azure.ResourceManager.ServiceBus.NamespaceTopicAuthorizationRuleResource>.GetAsyncEnumerator(System.Threading.CancellationToken cancellationToken) { throw null; }
        System.Collections.Generic.IEnumerator<Azure.ResourceManager.ServiceBus.NamespaceTopicAuthorizationRuleResource> System.Collections.Generic.IEnumerable<Azure.ResourceManager.ServiceBus.NamespaceTopicAuthorizationRuleResource>.GetEnumerator() { throw null; }
        System.Collections.IEnumerator System.Collections.IEnumerable.GetEnumerator() { throw null; }
    }
    public partial class NamespaceTopicAuthorizationRuleResource : Azure.ResourceManager.ArmResource
    {
        public static readonly Azure.Core.ResourceType ResourceType;
        protected NamespaceTopicAuthorizationRuleResource() { }
        public virtual Azure.ResourceManager.ServiceBus.ServiceBusAuthorizationRuleData Data { get { throw null; } }
        public virtual bool HasData { get { throw null; } }
        public static Azure.Core.ResourceIdentifier CreateResourceIdentifier(string subscriptionId, string resourceGroupName, string namespaceName, string topicName, string authorizationRuleName) { throw null; }
        public virtual Azure.ResourceManager.ArmOperation Delete(Azure.WaitUntil waitUntil, System.Threading.CancellationToken cancellationToken = default(System.Threading.CancellationToken)) { throw null; }
        public virtual System.Threading.Tasks.Task<Azure.ResourceManager.ArmOperation> DeleteAsync(Azure.WaitUntil waitUntil, System.Threading.CancellationToken cancellationToken = default(System.Threading.CancellationToken)) { throw null; }
        public virtual Azure.Response<Azure.ResourceManager.ServiceBus.NamespaceTopicAuthorizationRuleResource> Get(System.Threading.CancellationToken cancellationToken = default(System.Threading.CancellationToken)) { throw null; }
        public virtual System.Threading.Tasks.Task<Azure.Response<Azure.ResourceManager.ServiceBus.NamespaceTopicAuthorizationRuleResource>> GetAsync(System.Threading.CancellationToken cancellationToken = default(System.Threading.CancellationToken)) { throw null; }
        public virtual Azure.Response<Azure.ResourceManager.ServiceBus.Models.AccessKeys> GetKeys(System.Threading.CancellationToken cancellationToken = default(System.Threading.CancellationToken)) { throw null; }
        public virtual System.Threading.Tasks.Task<Azure.Response<Azure.ResourceManager.ServiceBus.Models.AccessKeys>> GetKeysAsync(System.Threading.CancellationToken cancellationToken = default(System.Threading.CancellationToken)) { throw null; }
        public virtual Azure.Response<Azure.ResourceManager.ServiceBus.Models.AccessKeys> RegenerateKeys(Azure.ResourceManager.ServiceBus.Models.RegenerateAccessKeyContent content, System.Threading.CancellationToken cancellationToken = default(System.Threading.CancellationToken)) { throw null; }
        public virtual System.Threading.Tasks.Task<Azure.Response<Azure.ResourceManager.ServiceBus.Models.AccessKeys>> RegenerateKeysAsync(Azure.ResourceManager.ServiceBus.Models.RegenerateAccessKeyContent content, System.Threading.CancellationToken cancellationToken = default(System.Threading.CancellationToken)) { throw null; }
        public virtual Azure.ResourceManager.ArmOperation<Azure.ResourceManager.ServiceBus.NamespaceTopicAuthorizationRuleResource> Update(Azure.WaitUntil waitUntil, Azure.ResourceManager.ServiceBus.ServiceBusAuthorizationRuleData data, System.Threading.CancellationToken cancellationToken = default(System.Threading.CancellationToken)) { throw null; }
        public virtual System.Threading.Tasks.Task<Azure.ResourceManager.ArmOperation<Azure.ResourceManager.ServiceBus.NamespaceTopicAuthorizationRuleResource>> UpdateAsync(Azure.WaitUntil waitUntil, Azure.ResourceManager.ServiceBus.ServiceBusAuthorizationRuleData data, System.Threading.CancellationToken cancellationToken = default(System.Threading.CancellationToken)) { throw null; }
    }
    public partial class NetworkRuleSetData : Azure.ResourceManager.Models.ResourceData
    {
        public NetworkRuleSetData() { }
        public Azure.ResourceManager.ServiceBus.Models.DefaultAction? DefaultAction { get { throw null; } set { } }
        public System.Collections.Generic.IList<Azure.ResourceManager.ServiceBus.Models.NetworkRuleSetIPRules> IPRules { get { throw null; } }
        public Azure.Core.AzureLocation? Location { get { throw null; } }
        public Azure.ResourceManager.ServiceBus.Models.PublicNetworkAccessFlag? PublicNetworkAccess { get { throw null; } set { } }
        public bool? TrustedServiceAccessEnabled { get { throw null; } set { } }
        public System.Collections.Generic.IList<Azure.ResourceManager.ServiceBus.Models.NetworkRuleSetVirtualNetworkRules> VirtualNetworkRules { get { throw null; } }
    }
    public partial class NetworkRuleSetResource : Azure.ResourceManager.ArmResource
    {
        public static readonly Azure.Core.ResourceType ResourceType;
        protected NetworkRuleSetResource() { }
        public virtual Azure.ResourceManager.ServiceBus.NetworkRuleSetData Data { get { throw null; } }
        public virtual bool HasData { get { throw null; } }
        public virtual Azure.ResourceManager.ArmOperation<Azure.ResourceManager.ServiceBus.NetworkRuleSetResource> CreateOrUpdate(Azure.WaitUntil waitUntil, Azure.ResourceManager.ServiceBus.NetworkRuleSetData data, System.Threading.CancellationToken cancellationToken = default(System.Threading.CancellationToken)) { throw null; }
        public virtual System.Threading.Tasks.Task<Azure.ResourceManager.ArmOperation<Azure.ResourceManager.ServiceBus.NetworkRuleSetResource>> CreateOrUpdateAsync(Azure.WaitUntil waitUntil, Azure.ResourceManager.ServiceBus.NetworkRuleSetData data, System.Threading.CancellationToken cancellationToken = default(System.Threading.CancellationToken)) { throw null; }
        public static Azure.Core.ResourceIdentifier CreateResourceIdentifier(string subscriptionId, string resourceGroupName, string namespaceName) { throw null; }
        public virtual Azure.Response<Azure.ResourceManager.ServiceBus.NetworkRuleSetResource> Get(System.Threading.CancellationToken cancellationToken = default(System.Threading.CancellationToken)) { throw null; }
        public virtual System.Threading.Tasks.Task<Azure.Response<Azure.ResourceManager.ServiceBus.NetworkRuleSetResource>> GetAsync(System.Threading.CancellationToken cancellationToken = default(System.Threading.CancellationToken)) { throw null; }
    }
    public partial class ServiceBusAuthorizationRuleData : Azure.ResourceManager.Models.ResourceData
    {
        public ServiceBusAuthorizationRuleData() { }
<<<<<<< HEAD
        public System.Collections.Generic.IList<Azure.ResourceManager.ServiceBus.Models.AccessRight> Rights { get { throw null; } }
=======
        public Azure.Core.AzureLocation? Location { get { throw null; } }
        public System.Collections.Generic.IList<Azure.ResourceManager.ServiceBus.Models.AccessRights> Rights { get { throw null; } }
>>>>>>> efac6ef3
    }
    public static partial class ServiceBusExtensions
    {
        public static Azure.Response<Azure.ResourceManager.ServiceBus.Models.CheckNameAvailabilityResult> CheckServiceBusNameAvailability(this Azure.ResourceManager.Resources.SubscriptionResource subscriptionResource, Azure.ResourceManager.ServiceBus.Models.CheckNameAvailability checkNameAvailability, System.Threading.CancellationToken cancellationToken = default(System.Threading.CancellationToken)) { throw null; }
        public static System.Threading.Tasks.Task<Azure.Response<Azure.ResourceManager.ServiceBus.Models.CheckNameAvailabilityResult>> CheckServiceBusNameAvailabilityAsync(this Azure.ResourceManager.Resources.SubscriptionResource subscriptionResource, Azure.ResourceManager.ServiceBus.Models.CheckNameAvailability checkNameAvailability, System.Threading.CancellationToken cancellationToken = default(System.Threading.CancellationToken)) { throw null; }
        public static Azure.ResourceManager.ServiceBus.DisasterRecoveryResource GetDisasterRecoveryResource(this Azure.ResourceManager.ArmClient client, Azure.Core.ResourceIdentifier id) { throw null; }
        public static Azure.ResourceManager.ServiceBus.MigrationConfigPropertiesResource GetMigrationConfigPropertiesResource(this Azure.ResourceManager.ArmClient client, Azure.Core.ResourceIdentifier id) { throw null; }
        public static Azure.ResourceManager.ServiceBus.NamespaceAuthorizationRuleResource GetNamespaceAuthorizationRuleResource(this Azure.ResourceManager.ArmClient client, Azure.Core.ResourceIdentifier id) { throw null; }
        public static Azure.ResourceManager.ServiceBus.NamespaceDisasterRecoveryAuthorizationRuleResource GetNamespaceDisasterRecoveryAuthorizationRuleResource(this Azure.ResourceManager.ArmClient client, Azure.Core.ResourceIdentifier id) { throw null; }
        public static Azure.ResourceManager.ServiceBus.NamespaceQueueAuthorizationRuleResource GetNamespaceQueueAuthorizationRuleResource(this Azure.ResourceManager.ArmClient client, Azure.Core.ResourceIdentifier id) { throw null; }
        public static Azure.ResourceManager.ServiceBus.NamespaceTopicAuthorizationRuleResource GetNamespaceTopicAuthorizationRuleResource(this Azure.ResourceManager.ArmClient client, Azure.Core.ResourceIdentifier id) { throw null; }
        public static Azure.ResourceManager.ServiceBus.NetworkRuleSetResource GetNetworkRuleSetResource(this Azure.ResourceManager.ArmClient client, Azure.Core.ResourceIdentifier id) { throw null; }
        public static Azure.Response<Azure.ResourceManager.ServiceBus.ServiceBusNamespaceResource> GetServiceBusNamespace(this Azure.ResourceManager.Resources.ResourceGroupResource resourceGroupResource, string namespaceName, System.Threading.CancellationToken cancellationToken = default(System.Threading.CancellationToken)) { throw null; }
        public static System.Threading.Tasks.Task<Azure.Response<Azure.ResourceManager.ServiceBus.ServiceBusNamespaceResource>> GetServiceBusNamespaceAsync(this Azure.ResourceManager.Resources.ResourceGroupResource resourceGroupResource, string namespaceName, System.Threading.CancellationToken cancellationToken = default(System.Threading.CancellationToken)) { throw null; }
        public static Azure.ResourceManager.ServiceBus.ServiceBusNamespaceResource GetServiceBusNamespaceResource(this Azure.ResourceManager.ArmClient client, Azure.Core.ResourceIdentifier id) { throw null; }
        public static Azure.ResourceManager.ServiceBus.ServiceBusNamespaceCollection GetServiceBusNamespaces(this Azure.ResourceManager.Resources.ResourceGroupResource resourceGroupResource) { throw null; }
        public static Azure.Pageable<Azure.ResourceManager.ServiceBus.ServiceBusNamespaceResource> GetServiceBusNamespaces(this Azure.ResourceManager.Resources.SubscriptionResource subscriptionResource, System.Threading.CancellationToken cancellationToken = default(System.Threading.CancellationToken)) { throw null; }
        public static Azure.AsyncPageable<Azure.ResourceManager.ServiceBus.ServiceBusNamespaceResource> GetServiceBusNamespacesAsync(this Azure.ResourceManager.Resources.SubscriptionResource subscriptionResource, System.Threading.CancellationToken cancellationToken = default(System.Threading.CancellationToken)) { throw null; }
        public static Azure.ResourceManager.ServiceBus.ServiceBusPrivateEndpointConnectionResource GetServiceBusPrivateEndpointConnectionResource(this Azure.ResourceManager.ArmClient client, Azure.Core.ResourceIdentifier id) { throw null; }
        public static Azure.ResourceManager.ServiceBus.ServiceBusQueueResource GetServiceBusQueueResource(this Azure.ResourceManager.ArmClient client, Azure.Core.ResourceIdentifier id) { throw null; }
        public static Azure.ResourceManager.ServiceBus.ServiceBusRuleResource GetServiceBusRuleResource(this Azure.ResourceManager.ArmClient client, Azure.Core.ResourceIdentifier id) { throw null; }
        public static Azure.ResourceManager.ServiceBus.ServiceBusSubscriptionResource GetServiceBusSubscriptionResource(this Azure.ResourceManager.ArmClient client, Azure.Core.ResourceIdentifier id) { throw null; }
        public static Azure.ResourceManager.ServiceBus.ServiceBusTopicResource GetServiceBusTopicResource(this Azure.ResourceManager.ArmClient client, Azure.Core.ResourceIdentifier id) { throw null; }
    }
    public partial class ServiceBusNamespaceCollection : Azure.ResourceManager.ArmCollection, System.Collections.Generic.IAsyncEnumerable<Azure.ResourceManager.ServiceBus.ServiceBusNamespaceResource>, System.Collections.Generic.IEnumerable<Azure.ResourceManager.ServiceBus.ServiceBusNamespaceResource>, System.Collections.IEnumerable
    {
        protected ServiceBusNamespaceCollection() { }
        public virtual Azure.ResourceManager.ArmOperation<Azure.ResourceManager.ServiceBus.ServiceBusNamespaceResource> CreateOrUpdate(Azure.WaitUntil waitUntil, string namespaceName, Azure.ResourceManager.ServiceBus.ServiceBusNamespaceData data, System.Threading.CancellationToken cancellationToken = default(System.Threading.CancellationToken)) { throw null; }
        public virtual System.Threading.Tasks.Task<Azure.ResourceManager.ArmOperation<Azure.ResourceManager.ServiceBus.ServiceBusNamespaceResource>> CreateOrUpdateAsync(Azure.WaitUntil waitUntil, string namespaceName, Azure.ResourceManager.ServiceBus.ServiceBusNamespaceData data, System.Threading.CancellationToken cancellationToken = default(System.Threading.CancellationToken)) { throw null; }
        public virtual Azure.Response<bool> Exists(string namespaceName, System.Threading.CancellationToken cancellationToken = default(System.Threading.CancellationToken)) { throw null; }
        public virtual System.Threading.Tasks.Task<Azure.Response<bool>> ExistsAsync(string namespaceName, System.Threading.CancellationToken cancellationToken = default(System.Threading.CancellationToken)) { throw null; }
        public virtual Azure.Response<Azure.ResourceManager.ServiceBus.ServiceBusNamespaceResource> Get(string namespaceName, System.Threading.CancellationToken cancellationToken = default(System.Threading.CancellationToken)) { throw null; }
        public virtual Azure.Pageable<Azure.ResourceManager.ServiceBus.ServiceBusNamespaceResource> GetAll(System.Threading.CancellationToken cancellationToken = default(System.Threading.CancellationToken)) { throw null; }
        public virtual Azure.AsyncPageable<Azure.ResourceManager.ServiceBus.ServiceBusNamespaceResource> GetAllAsync(System.Threading.CancellationToken cancellationToken = default(System.Threading.CancellationToken)) { throw null; }
        public virtual System.Threading.Tasks.Task<Azure.Response<Azure.ResourceManager.ServiceBus.ServiceBusNamespaceResource>> GetAsync(string namespaceName, System.Threading.CancellationToken cancellationToken = default(System.Threading.CancellationToken)) { throw null; }
        System.Collections.Generic.IAsyncEnumerator<Azure.ResourceManager.ServiceBus.ServiceBusNamespaceResource> System.Collections.Generic.IAsyncEnumerable<Azure.ResourceManager.ServiceBus.ServiceBusNamespaceResource>.GetAsyncEnumerator(System.Threading.CancellationToken cancellationToken) { throw null; }
        System.Collections.Generic.IEnumerator<Azure.ResourceManager.ServiceBus.ServiceBusNamespaceResource> System.Collections.Generic.IEnumerable<Azure.ResourceManager.ServiceBus.ServiceBusNamespaceResource>.GetEnumerator() { throw null; }
        System.Collections.IEnumerator System.Collections.IEnumerable.GetEnumerator() { throw null; }
    }
    public partial class ServiceBusNamespaceData : Azure.ResourceManager.Models.TrackedResourceData
    {
        public ServiceBusNamespaceData(Azure.Core.AzureLocation location) : base (default(Azure.Core.AzureLocation)) { }
        public string AlternateName { get { throw null; } set { } }
        public System.DateTimeOffset? CreatedOn { get { throw null; } }
        public bool? DisableLocalAuth { get { throw null; } set { } }
        public Azure.ResourceManager.ServiceBus.Models.EncryptionProperties Encryption { get { throw null; } set { } }
        public Azure.ResourceManager.Models.ManagedServiceIdentity Identity { get { throw null; } set { } }
        public string MetricId { get { throw null; } }
        public System.Collections.Generic.IList<Azure.ResourceManager.ServiceBus.ServiceBusPrivateEndpointConnectionData> PrivateEndpointConnections { get { throw null; } }
        public string ProvisioningState { get { throw null; } }
        public string ServiceBusEndpoint { get { throw null; } }
        public Azure.ResourceManager.ServiceBus.Models.ServiceBusSku Sku { get { throw null; } set { } }
        public string Status { get { throw null; } }
        public System.DateTimeOffset? UpdatedOn { get { throw null; } }
        public bool? ZoneRedundant { get { throw null; } set { } }
    }
    public partial class ServiceBusNamespaceResource : Azure.ResourceManager.ArmResource
    {
        public static readonly Azure.Core.ResourceType ResourceType;
        protected ServiceBusNamespaceResource() { }
        public virtual Azure.ResourceManager.ServiceBus.ServiceBusNamespaceData Data { get { throw null; } }
        public virtual bool HasData { get { throw null; } }
        public virtual Azure.Response<Azure.ResourceManager.ServiceBus.ServiceBusNamespaceResource> AddTag(string key, string value, System.Threading.CancellationToken cancellationToken = default(System.Threading.CancellationToken)) { throw null; }
        public virtual System.Threading.Tasks.Task<Azure.Response<Azure.ResourceManager.ServiceBus.ServiceBusNamespaceResource>> AddTagAsync(string key, string value, System.Threading.CancellationToken cancellationToken = default(System.Threading.CancellationToken)) { throw null; }
        public virtual Azure.Response<Azure.ResourceManager.ServiceBus.Models.CheckNameAvailabilityResult> CheckDisasterRecoveryNameAvailability(Azure.ResourceManager.ServiceBus.Models.CheckNameAvailability checkNameAvailability, System.Threading.CancellationToken cancellationToken = default(System.Threading.CancellationToken)) { throw null; }
        public virtual System.Threading.Tasks.Task<Azure.Response<Azure.ResourceManager.ServiceBus.Models.CheckNameAvailabilityResult>> CheckDisasterRecoveryNameAvailabilityAsync(Azure.ResourceManager.ServiceBus.Models.CheckNameAvailability checkNameAvailability, System.Threading.CancellationToken cancellationToken = default(System.Threading.CancellationToken)) { throw null; }
        public static Azure.Core.ResourceIdentifier CreateResourceIdentifier(string subscriptionId, string resourceGroupName, string namespaceName) { throw null; }
        public virtual Azure.ResourceManager.ArmOperation Delete(Azure.WaitUntil waitUntil, System.Threading.CancellationToken cancellationToken = default(System.Threading.CancellationToken)) { throw null; }
        public virtual System.Threading.Tasks.Task<Azure.ResourceManager.ArmOperation> DeleteAsync(Azure.WaitUntil waitUntil, System.Threading.CancellationToken cancellationToken = default(System.Threading.CancellationToken)) { throw null; }
        public virtual Azure.Response<Azure.ResourceManager.ServiceBus.ServiceBusNamespaceResource> Get(System.Threading.CancellationToken cancellationToken = default(System.Threading.CancellationToken)) { throw null; }
        public virtual System.Threading.Tasks.Task<Azure.Response<Azure.ResourceManager.ServiceBus.ServiceBusNamespaceResource>> GetAsync(System.Threading.CancellationToken cancellationToken = default(System.Threading.CancellationToken)) { throw null; }
        public virtual Azure.ResourceManager.ServiceBus.DisasterRecoveryCollection GetDisasterRecoveries() { throw null; }
        public virtual Azure.Response<Azure.ResourceManager.ServiceBus.DisasterRecoveryResource> GetDisasterRecovery(string alias, System.Threading.CancellationToken cancellationToken = default(System.Threading.CancellationToken)) { throw null; }
        public virtual System.Threading.Tasks.Task<Azure.Response<Azure.ResourceManager.ServiceBus.DisasterRecoveryResource>> GetDisasterRecoveryAsync(string alias, System.Threading.CancellationToken cancellationToken = default(System.Threading.CancellationToken)) { throw null; }
        public virtual Azure.ResourceManager.ServiceBus.MigrationConfigPropertiesCollection GetMigrationConfigProperties() { throw null; }
        public virtual Azure.Response<Azure.ResourceManager.ServiceBus.MigrationConfigPropertiesResource> GetMigrationConfigProperties(Azure.ResourceManager.ServiceBus.Models.MigrationConfigurationName configName, System.Threading.CancellationToken cancellationToken = default(System.Threading.CancellationToken)) { throw null; }
        public virtual System.Threading.Tasks.Task<Azure.Response<Azure.ResourceManager.ServiceBus.MigrationConfigPropertiesResource>> GetMigrationConfigPropertiesAsync(Azure.ResourceManager.ServiceBus.Models.MigrationConfigurationName configName, System.Threading.CancellationToken cancellationToken = default(System.Threading.CancellationToken)) { throw null; }
        public virtual Azure.Response<Azure.ResourceManager.ServiceBus.NamespaceAuthorizationRuleResource> GetNamespaceAuthorizationRule(string authorizationRuleName, System.Threading.CancellationToken cancellationToken = default(System.Threading.CancellationToken)) { throw null; }
        public virtual System.Threading.Tasks.Task<Azure.Response<Azure.ResourceManager.ServiceBus.NamespaceAuthorizationRuleResource>> GetNamespaceAuthorizationRuleAsync(string authorizationRuleName, System.Threading.CancellationToken cancellationToken = default(System.Threading.CancellationToken)) { throw null; }
        public virtual Azure.ResourceManager.ServiceBus.NamespaceAuthorizationRuleCollection GetNamespaceAuthorizationRules() { throw null; }
        public virtual Azure.ResourceManager.ServiceBus.NetworkRuleSetResource GetNetworkRuleSet() { throw null; }
        public virtual Azure.Pageable<Azure.ResourceManager.ServiceBus.Models.ServiceBusPrivateLinkResource> GetPrivateLinkResources(System.Threading.CancellationToken cancellationToken = default(System.Threading.CancellationToken)) { throw null; }
        public virtual Azure.AsyncPageable<Azure.ResourceManager.ServiceBus.Models.ServiceBusPrivateLinkResource> GetPrivateLinkResourcesAsync(System.Threading.CancellationToken cancellationToken = default(System.Threading.CancellationToken)) { throw null; }
        public virtual Azure.Response<Azure.ResourceManager.ServiceBus.ServiceBusPrivateEndpointConnectionResource> GetServiceBusPrivateEndpointConnection(string privateEndpointConnectionName, System.Threading.CancellationToken cancellationToken = default(System.Threading.CancellationToken)) { throw null; }
        public virtual System.Threading.Tasks.Task<Azure.Response<Azure.ResourceManager.ServiceBus.ServiceBusPrivateEndpointConnectionResource>> GetServiceBusPrivateEndpointConnectionAsync(string privateEndpointConnectionName, System.Threading.CancellationToken cancellationToken = default(System.Threading.CancellationToken)) { throw null; }
        public virtual Azure.ResourceManager.ServiceBus.ServiceBusPrivateEndpointConnectionCollection GetServiceBusPrivateEndpointConnections() { throw null; }
        public virtual Azure.Response<Azure.ResourceManager.ServiceBus.ServiceBusQueueResource> GetServiceBusQueue(string queueName, System.Threading.CancellationToken cancellationToken = default(System.Threading.CancellationToken)) { throw null; }
        public virtual System.Threading.Tasks.Task<Azure.Response<Azure.ResourceManager.ServiceBus.ServiceBusQueueResource>> GetServiceBusQueueAsync(string queueName, System.Threading.CancellationToken cancellationToken = default(System.Threading.CancellationToken)) { throw null; }
        public virtual Azure.ResourceManager.ServiceBus.ServiceBusQueueCollection GetServiceBusQueues() { throw null; }
        public virtual Azure.Response<Azure.ResourceManager.ServiceBus.ServiceBusTopicResource> GetServiceBusTopic(string topicName, System.Threading.CancellationToken cancellationToken = default(System.Threading.CancellationToken)) { throw null; }
        public virtual System.Threading.Tasks.Task<Azure.Response<Azure.ResourceManager.ServiceBus.ServiceBusTopicResource>> GetServiceBusTopicAsync(string topicName, System.Threading.CancellationToken cancellationToken = default(System.Threading.CancellationToken)) { throw null; }
        public virtual Azure.ResourceManager.ServiceBus.ServiceBusTopicCollection GetServiceBusTopics() { throw null; }
        public virtual Azure.Response<Azure.ResourceManager.ServiceBus.ServiceBusNamespaceResource> RemoveTag(string key, System.Threading.CancellationToken cancellationToken = default(System.Threading.CancellationToken)) { throw null; }
        public virtual System.Threading.Tasks.Task<Azure.Response<Azure.ResourceManager.ServiceBus.ServiceBusNamespaceResource>> RemoveTagAsync(string key, System.Threading.CancellationToken cancellationToken = default(System.Threading.CancellationToken)) { throw null; }
        public virtual Azure.Response<Azure.ResourceManager.ServiceBus.ServiceBusNamespaceResource> SetTags(System.Collections.Generic.IDictionary<string, string> tags, System.Threading.CancellationToken cancellationToken = default(System.Threading.CancellationToken)) { throw null; }
        public virtual System.Threading.Tasks.Task<Azure.Response<Azure.ResourceManager.ServiceBus.ServiceBusNamespaceResource>> SetTagsAsync(System.Collections.Generic.IDictionary<string, string> tags, System.Threading.CancellationToken cancellationToken = default(System.Threading.CancellationToken)) { throw null; }
        public virtual Azure.Response<Azure.ResourceManager.ServiceBus.ServiceBusNamespaceResource> Update(Azure.ResourceManager.ServiceBus.Models.ServiceBusNamespacePatch patch, System.Threading.CancellationToken cancellationToken = default(System.Threading.CancellationToken)) { throw null; }
        public virtual System.Threading.Tasks.Task<Azure.Response<Azure.ResourceManager.ServiceBus.ServiceBusNamespaceResource>> UpdateAsync(Azure.ResourceManager.ServiceBus.Models.ServiceBusNamespacePatch patch, System.Threading.CancellationToken cancellationToken = default(System.Threading.CancellationToken)) { throw null; }
    }
    public partial class ServiceBusPrivateEndpointConnectionCollection : Azure.ResourceManager.ArmCollection, System.Collections.Generic.IAsyncEnumerable<Azure.ResourceManager.ServiceBus.ServiceBusPrivateEndpointConnectionResource>, System.Collections.Generic.IEnumerable<Azure.ResourceManager.ServiceBus.ServiceBusPrivateEndpointConnectionResource>, System.Collections.IEnumerable
    {
        protected ServiceBusPrivateEndpointConnectionCollection() { }
        public virtual Azure.ResourceManager.ArmOperation<Azure.ResourceManager.ServiceBus.ServiceBusPrivateEndpointConnectionResource> CreateOrUpdate(Azure.WaitUntil waitUntil, string privateEndpointConnectionName, Azure.ResourceManager.ServiceBus.ServiceBusPrivateEndpointConnectionData data, System.Threading.CancellationToken cancellationToken = default(System.Threading.CancellationToken)) { throw null; }
        public virtual System.Threading.Tasks.Task<Azure.ResourceManager.ArmOperation<Azure.ResourceManager.ServiceBus.ServiceBusPrivateEndpointConnectionResource>> CreateOrUpdateAsync(Azure.WaitUntil waitUntil, string privateEndpointConnectionName, Azure.ResourceManager.ServiceBus.ServiceBusPrivateEndpointConnectionData data, System.Threading.CancellationToken cancellationToken = default(System.Threading.CancellationToken)) { throw null; }
        public virtual Azure.Response<bool> Exists(string privateEndpointConnectionName, System.Threading.CancellationToken cancellationToken = default(System.Threading.CancellationToken)) { throw null; }
        public virtual System.Threading.Tasks.Task<Azure.Response<bool>> ExistsAsync(string privateEndpointConnectionName, System.Threading.CancellationToken cancellationToken = default(System.Threading.CancellationToken)) { throw null; }
        public virtual Azure.Response<Azure.ResourceManager.ServiceBus.ServiceBusPrivateEndpointConnectionResource> Get(string privateEndpointConnectionName, System.Threading.CancellationToken cancellationToken = default(System.Threading.CancellationToken)) { throw null; }
        public virtual Azure.Pageable<Azure.ResourceManager.ServiceBus.ServiceBusPrivateEndpointConnectionResource> GetAll(System.Threading.CancellationToken cancellationToken = default(System.Threading.CancellationToken)) { throw null; }
        public virtual Azure.AsyncPageable<Azure.ResourceManager.ServiceBus.ServiceBusPrivateEndpointConnectionResource> GetAllAsync(System.Threading.CancellationToken cancellationToken = default(System.Threading.CancellationToken)) { throw null; }
        public virtual System.Threading.Tasks.Task<Azure.Response<Azure.ResourceManager.ServiceBus.ServiceBusPrivateEndpointConnectionResource>> GetAsync(string privateEndpointConnectionName, System.Threading.CancellationToken cancellationToken = default(System.Threading.CancellationToken)) { throw null; }
        System.Collections.Generic.IAsyncEnumerator<Azure.ResourceManager.ServiceBus.ServiceBusPrivateEndpointConnectionResource> System.Collections.Generic.IAsyncEnumerable<Azure.ResourceManager.ServiceBus.ServiceBusPrivateEndpointConnectionResource>.GetAsyncEnumerator(System.Threading.CancellationToken cancellationToken) { throw null; }
        System.Collections.Generic.IEnumerator<Azure.ResourceManager.ServiceBus.ServiceBusPrivateEndpointConnectionResource> System.Collections.Generic.IEnumerable<Azure.ResourceManager.ServiceBus.ServiceBusPrivateEndpointConnectionResource>.GetEnumerator() { throw null; }
        System.Collections.IEnumerator System.Collections.IEnumerable.GetEnumerator() { throw null; }
    }
    public partial class ServiceBusPrivateEndpointConnectionData : Azure.ResourceManager.Models.ResourceData
    {
        public ServiceBusPrivateEndpointConnectionData() { }
        public Azure.ResourceManager.ServiceBus.Models.ConnectionState ConnectionState { get { throw null; } set { } }
        public Azure.Core.AzureLocation? Location { get { throw null; } }
        public Azure.Core.ResourceIdentifier PrivateEndpointId { get { throw null; } set { } }
        public Azure.ResourceManager.ServiceBus.Models.EndpointProvisioningState? ProvisioningState { get { throw null; } set { } }
    }
    public partial class ServiceBusPrivateEndpointConnectionResource : Azure.ResourceManager.ArmResource
    {
        public static readonly Azure.Core.ResourceType ResourceType;
        protected ServiceBusPrivateEndpointConnectionResource() { }
        public virtual Azure.ResourceManager.ServiceBus.ServiceBusPrivateEndpointConnectionData Data { get { throw null; } }
        public virtual bool HasData { get { throw null; } }
        public static Azure.Core.ResourceIdentifier CreateResourceIdentifier(string subscriptionId, string resourceGroupName, string namespaceName, string privateEndpointConnectionName) { throw null; }
        public virtual Azure.ResourceManager.ArmOperation Delete(Azure.WaitUntil waitUntil, System.Threading.CancellationToken cancellationToken = default(System.Threading.CancellationToken)) { throw null; }
        public virtual System.Threading.Tasks.Task<Azure.ResourceManager.ArmOperation> DeleteAsync(Azure.WaitUntil waitUntil, System.Threading.CancellationToken cancellationToken = default(System.Threading.CancellationToken)) { throw null; }
        public virtual Azure.Response<Azure.ResourceManager.ServiceBus.ServiceBusPrivateEndpointConnectionResource> Get(System.Threading.CancellationToken cancellationToken = default(System.Threading.CancellationToken)) { throw null; }
        public virtual System.Threading.Tasks.Task<Azure.Response<Azure.ResourceManager.ServiceBus.ServiceBusPrivateEndpointConnectionResource>> GetAsync(System.Threading.CancellationToken cancellationToken = default(System.Threading.CancellationToken)) { throw null; }
        public virtual Azure.ResourceManager.ArmOperation<Azure.ResourceManager.ServiceBus.ServiceBusPrivateEndpointConnectionResource> Update(Azure.WaitUntil waitUntil, Azure.ResourceManager.ServiceBus.ServiceBusPrivateEndpointConnectionData data, System.Threading.CancellationToken cancellationToken = default(System.Threading.CancellationToken)) { throw null; }
        public virtual System.Threading.Tasks.Task<Azure.ResourceManager.ArmOperation<Azure.ResourceManager.ServiceBus.ServiceBusPrivateEndpointConnectionResource>> UpdateAsync(Azure.WaitUntil waitUntil, Azure.ResourceManager.ServiceBus.ServiceBusPrivateEndpointConnectionData data, System.Threading.CancellationToken cancellationToken = default(System.Threading.CancellationToken)) { throw null; }
    }
    public partial class ServiceBusQueueCollection : Azure.ResourceManager.ArmCollection, System.Collections.Generic.IAsyncEnumerable<Azure.ResourceManager.ServiceBus.ServiceBusQueueResource>, System.Collections.Generic.IEnumerable<Azure.ResourceManager.ServiceBus.ServiceBusQueueResource>, System.Collections.IEnumerable
    {
        protected ServiceBusQueueCollection() { }
        public virtual Azure.ResourceManager.ArmOperation<Azure.ResourceManager.ServiceBus.ServiceBusQueueResource> CreateOrUpdate(Azure.WaitUntil waitUntil, string queueName, Azure.ResourceManager.ServiceBus.ServiceBusQueueData data, System.Threading.CancellationToken cancellationToken = default(System.Threading.CancellationToken)) { throw null; }
        public virtual System.Threading.Tasks.Task<Azure.ResourceManager.ArmOperation<Azure.ResourceManager.ServiceBus.ServiceBusQueueResource>> CreateOrUpdateAsync(Azure.WaitUntil waitUntil, string queueName, Azure.ResourceManager.ServiceBus.ServiceBusQueueData data, System.Threading.CancellationToken cancellationToken = default(System.Threading.CancellationToken)) { throw null; }
        public virtual Azure.Response<bool> Exists(string queueName, System.Threading.CancellationToken cancellationToken = default(System.Threading.CancellationToken)) { throw null; }
        public virtual System.Threading.Tasks.Task<Azure.Response<bool>> ExistsAsync(string queueName, System.Threading.CancellationToken cancellationToken = default(System.Threading.CancellationToken)) { throw null; }
        public virtual Azure.Response<Azure.ResourceManager.ServiceBus.ServiceBusQueueResource> Get(string queueName, System.Threading.CancellationToken cancellationToken = default(System.Threading.CancellationToken)) { throw null; }
        public virtual Azure.Pageable<Azure.ResourceManager.ServiceBus.ServiceBusQueueResource> GetAll(int? skip = default(int?), int? top = default(int?), System.Threading.CancellationToken cancellationToken = default(System.Threading.CancellationToken)) { throw null; }
        public virtual Azure.AsyncPageable<Azure.ResourceManager.ServiceBus.ServiceBusQueueResource> GetAllAsync(int? skip = default(int?), int? top = default(int?), System.Threading.CancellationToken cancellationToken = default(System.Threading.CancellationToken)) { throw null; }
        public virtual System.Threading.Tasks.Task<Azure.Response<Azure.ResourceManager.ServiceBus.ServiceBusQueueResource>> GetAsync(string queueName, System.Threading.CancellationToken cancellationToken = default(System.Threading.CancellationToken)) { throw null; }
        System.Collections.Generic.IAsyncEnumerator<Azure.ResourceManager.ServiceBus.ServiceBusQueueResource> System.Collections.Generic.IAsyncEnumerable<Azure.ResourceManager.ServiceBus.ServiceBusQueueResource>.GetAsyncEnumerator(System.Threading.CancellationToken cancellationToken) { throw null; }
        System.Collections.Generic.IEnumerator<Azure.ResourceManager.ServiceBus.ServiceBusQueueResource> System.Collections.Generic.IEnumerable<Azure.ResourceManager.ServiceBus.ServiceBusQueueResource>.GetEnumerator() { throw null; }
        System.Collections.IEnumerator System.Collections.IEnumerable.GetEnumerator() { throw null; }
    }
    public partial class ServiceBusQueueData : Azure.ResourceManager.Models.ResourceData
    {
        public ServiceBusQueueData() { }
        public System.DateTimeOffset? AccessedOn { get { throw null; } }
        public System.TimeSpan? AutoDeleteOnIdle { get { throw null; } set { } }
        public Azure.ResourceManager.ServiceBus.Models.MessageCountDetails CountDetails { get { throw null; } }
        public System.DateTimeOffset? CreatedOn { get { throw null; } }
        public bool? DeadLetteringOnMessageExpiration { get { throw null; } set { } }
        public System.TimeSpan? DefaultMessageTimeToLive { get { throw null; } set { } }
        public System.TimeSpan? DuplicateDetectionHistoryTimeWindow { get { throw null; } set { } }
        public bool? EnableBatchedOperations { get { throw null; } set { } }
        public bool? EnableExpress { get { throw null; } set { } }
        public bool? EnablePartitioning { get { throw null; } set { } }
        public string ForwardDeadLetteredMessagesTo { get { throw null; } set { } }
        public string ForwardTo { get { throw null; } set { } }
        public Azure.Core.AzureLocation? Location { get { throw null; } }
        public System.TimeSpan? LockDuration { get { throw null; } set { } }
        public int? MaxDeliveryCount { get { throw null; } set { } }
        public long? MaxMessageSizeInKilobytes { get { throw null; } set { } }
        public int? MaxSizeInMegabytes { get { throw null; } set { } }
        public long? MessageCount { get { throw null; } }
        public bool? RequiresDuplicateDetection { get { throw null; } set { } }
        public bool? RequiresSession { get { throw null; } set { } }
        public long? SizeInBytes { get { throw null; } }
        public Azure.ResourceManager.ServiceBus.Models.EntityStatus? Status { get { throw null; } set { } }
        public System.DateTimeOffset? UpdatedOn { get { throw null; } }
    }
    public partial class ServiceBusQueueResource : Azure.ResourceManager.ArmResource
    {
        public static readonly Azure.Core.ResourceType ResourceType;
        protected ServiceBusQueueResource() { }
        public virtual Azure.ResourceManager.ServiceBus.ServiceBusQueueData Data { get { throw null; } }
        public virtual bool HasData { get { throw null; } }
        public static Azure.Core.ResourceIdentifier CreateResourceIdentifier(string subscriptionId, string resourceGroupName, string namespaceName, string queueName) { throw null; }
        public virtual Azure.ResourceManager.ArmOperation Delete(Azure.WaitUntil waitUntil, System.Threading.CancellationToken cancellationToken = default(System.Threading.CancellationToken)) { throw null; }
        public virtual System.Threading.Tasks.Task<Azure.ResourceManager.ArmOperation> DeleteAsync(Azure.WaitUntil waitUntil, System.Threading.CancellationToken cancellationToken = default(System.Threading.CancellationToken)) { throw null; }
        public virtual Azure.Response<Azure.ResourceManager.ServiceBus.ServiceBusQueueResource> Get(System.Threading.CancellationToken cancellationToken = default(System.Threading.CancellationToken)) { throw null; }
        public virtual System.Threading.Tasks.Task<Azure.Response<Azure.ResourceManager.ServiceBus.ServiceBusQueueResource>> GetAsync(System.Threading.CancellationToken cancellationToken = default(System.Threading.CancellationToken)) { throw null; }
        public virtual Azure.Response<Azure.ResourceManager.ServiceBus.NamespaceQueueAuthorizationRuleResource> GetNamespaceQueueAuthorizationRule(string authorizationRuleName, System.Threading.CancellationToken cancellationToken = default(System.Threading.CancellationToken)) { throw null; }
        public virtual System.Threading.Tasks.Task<Azure.Response<Azure.ResourceManager.ServiceBus.NamespaceQueueAuthorizationRuleResource>> GetNamespaceQueueAuthorizationRuleAsync(string authorizationRuleName, System.Threading.CancellationToken cancellationToken = default(System.Threading.CancellationToken)) { throw null; }
        public virtual Azure.ResourceManager.ServiceBus.NamespaceQueueAuthorizationRuleCollection GetNamespaceQueueAuthorizationRules() { throw null; }
        public virtual Azure.ResourceManager.ArmOperation<Azure.ResourceManager.ServiceBus.ServiceBusQueueResource> Update(Azure.WaitUntil waitUntil, Azure.ResourceManager.ServiceBus.ServiceBusQueueData data, System.Threading.CancellationToken cancellationToken = default(System.Threading.CancellationToken)) { throw null; }
        public virtual System.Threading.Tasks.Task<Azure.ResourceManager.ArmOperation<Azure.ResourceManager.ServiceBus.ServiceBusQueueResource>> UpdateAsync(Azure.WaitUntil waitUntil, Azure.ResourceManager.ServiceBus.ServiceBusQueueData data, System.Threading.CancellationToken cancellationToken = default(System.Threading.CancellationToken)) { throw null; }
    }
    public partial class ServiceBusRuleCollection : Azure.ResourceManager.ArmCollection, System.Collections.Generic.IAsyncEnumerable<Azure.ResourceManager.ServiceBus.ServiceBusRuleResource>, System.Collections.Generic.IEnumerable<Azure.ResourceManager.ServiceBus.ServiceBusRuleResource>, System.Collections.IEnumerable
    {
        protected ServiceBusRuleCollection() { }
        public virtual Azure.ResourceManager.ArmOperation<Azure.ResourceManager.ServiceBus.ServiceBusRuleResource> CreateOrUpdate(Azure.WaitUntil waitUntil, string ruleName, Azure.ResourceManager.ServiceBus.ServiceBusRuleData data, System.Threading.CancellationToken cancellationToken = default(System.Threading.CancellationToken)) { throw null; }
        public virtual System.Threading.Tasks.Task<Azure.ResourceManager.ArmOperation<Azure.ResourceManager.ServiceBus.ServiceBusRuleResource>> CreateOrUpdateAsync(Azure.WaitUntil waitUntil, string ruleName, Azure.ResourceManager.ServiceBus.ServiceBusRuleData data, System.Threading.CancellationToken cancellationToken = default(System.Threading.CancellationToken)) { throw null; }
        public virtual Azure.Response<bool> Exists(string ruleName, System.Threading.CancellationToken cancellationToken = default(System.Threading.CancellationToken)) { throw null; }
        public virtual System.Threading.Tasks.Task<Azure.Response<bool>> ExistsAsync(string ruleName, System.Threading.CancellationToken cancellationToken = default(System.Threading.CancellationToken)) { throw null; }
        public virtual Azure.Response<Azure.ResourceManager.ServiceBus.ServiceBusRuleResource> Get(string ruleName, System.Threading.CancellationToken cancellationToken = default(System.Threading.CancellationToken)) { throw null; }
        public virtual Azure.Pageable<Azure.ResourceManager.ServiceBus.ServiceBusRuleResource> GetAll(int? skip = default(int?), int? top = default(int?), System.Threading.CancellationToken cancellationToken = default(System.Threading.CancellationToken)) { throw null; }
        public virtual Azure.AsyncPageable<Azure.ResourceManager.ServiceBus.ServiceBusRuleResource> GetAllAsync(int? skip = default(int?), int? top = default(int?), System.Threading.CancellationToken cancellationToken = default(System.Threading.CancellationToken)) { throw null; }
        public virtual System.Threading.Tasks.Task<Azure.Response<Azure.ResourceManager.ServiceBus.ServiceBusRuleResource>> GetAsync(string ruleName, System.Threading.CancellationToken cancellationToken = default(System.Threading.CancellationToken)) { throw null; }
        System.Collections.Generic.IAsyncEnumerator<Azure.ResourceManager.ServiceBus.ServiceBusRuleResource> System.Collections.Generic.IAsyncEnumerable<Azure.ResourceManager.ServiceBus.ServiceBusRuleResource>.GetAsyncEnumerator(System.Threading.CancellationToken cancellationToken) { throw null; }
        System.Collections.Generic.IEnumerator<Azure.ResourceManager.ServiceBus.ServiceBusRuleResource> System.Collections.Generic.IEnumerable<Azure.ResourceManager.ServiceBus.ServiceBusRuleResource>.GetEnumerator() { throw null; }
        System.Collections.IEnumerator System.Collections.IEnumerable.GetEnumerator() { throw null; }
    }
    public partial class ServiceBusRuleData : Azure.ResourceManager.Models.ResourceData
    {
        public ServiceBusRuleData() { }
        public Azure.ResourceManager.ServiceBus.Models.FilterAction Action { get { throw null; } set { } }
        public Azure.ResourceManager.ServiceBus.Models.CorrelationFilter CorrelationFilter { get { throw null; } set { } }
        public Azure.ResourceManager.ServiceBus.Models.FilterType? FilterType { get { throw null; } set { } }
        public Azure.Core.AzureLocation? Location { get { throw null; } }
        public Azure.ResourceManager.ServiceBus.Models.SqlFilter SqlFilter { get { throw null; } set { } }
    }
    public partial class ServiceBusRuleResource : Azure.ResourceManager.ArmResource
    {
        public static readonly Azure.Core.ResourceType ResourceType;
        protected ServiceBusRuleResource() { }
        public virtual Azure.ResourceManager.ServiceBus.ServiceBusRuleData Data { get { throw null; } }
        public virtual bool HasData { get { throw null; } }
        public static Azure.Core.ResourceIdentifier CreateResourceIdentifier(string subscriptionId, string resourceGroupName, string namespaceName, string topicName, string subscriptionName, string ruleName) { throw null; }
        public virtual Azure.ResourceManager.ArmOperation Delete(Azure.WaitUntil waitUntil, System.Threading.CancellationToken cancellationToken = default(System.Threading.CancellationToken)) { throw null; }
        public virtual System.Threading.Tasks.Task<Azure.ResourceManager.ArmOperation> DeleteAsync(Azure.WaitUntil waitUntil, System.Threading.CancellationToken cancellationToken = default(System.Threading.CancellationToken)) { throw null; }
        public virtual Azure.Response<Azure.ResourceManager.ServiceBus.ServiceBusRuleResource> Get(System.Threading.CancellationToken cancellationToken = default(System.Threading.CancellationToken)) { throw null; }
        public virtual System.Threading.Tasks.Task<Azure.Response<Azure.ResourceManager.ServiceBus.ServiceBusRuleResource>> GetAsync(System.Threading.CancellationToken cancellationToken = default(System.Threading.CancellationToken)) { throw null; }
        public virtual Azure.ResourceManager.ArmOperation<Azure.ResourceManager.ServiceBus.ServiceBusRuleResource> Update(Azure.WaitUntil waitUntil, Azure.ResourceManager.ServiceBus.ServiceBusRuleData data, System.Threading.CancellationToken cancellationToken = default(System.Threading.CancellationToken)) { throw null; }
        public virtual System.Threading.Tasks.Task<Azure.ResourceManager.ArmOperation<Azure.ResourceManager.ServiceBus.ServiceBusRuleResource>> UpdateAsync(Azure.WaitUntil waitUntil, Azure.ResourceManager.ServiceBus.ServiceBusRuleData data, System.Threading.CancellationToken cancellationToken = default(System.Threading.CancellationToken)) { throw null; }
    }
    public partial class ServiceBusSubscriptionCollection : Azure.ResourceManager.ArmCollection, System.Collections.Generic.IAsyncEnumerable<Azure.ResourceManager.ServiceBus.ServiceBusSubscriptionResource>, System.Collections.Generic.IEnumerable<Azure.ResourceManager.ServiceBus.ServiceBusSubscriptionResource>, System.Collections.IEnumerable
    {
        protected ServiceBusSubscriptionCollection() { }
        public virtual Azure.ResourceManager.ArmOperation<Azure.ResourceManager.ServiceBus.ServiceBusSubscriptionResource> CreateOrUpdate(Azure.WaitUntil waitUntil, string subscriptionName, Azure.ResourceManager.ServiceBus.ServiceBusSubscriptionData data, System.Threading.CancellationToken cancellationToken = default(System.Threading.CancellationToken)) { throw null; }
        public virtual System.Threading.Tasks.Task<Azure.ResourceManager.ArmOperation<Azure.ResourceManager.ServiceBus.ServiceBusSubscriptionResource>> CreateOrUpdateAsync(Azure.WaitUntil waitUntil, string subscriptionName, Azure.ResourceManager.ServiceBus.ServiceBusSubscriptionData data, System.Threading.CancellationToken cancellationToken = default(System.Threading.CancellationToken)) { throw null; }
        public virtual Azure.Response<bool> Exists(string subscriptionName, System.Threading.CancellationToken cancellationToken = default(System.Threading.CancellationToken)) { throw null; }
        public virtual System.Threading.Tasks.Task<Azure.Response<bool>> ExistsAsync(string subscriptionName, System.Threading.CancellationToken cancellationToken = default(System.Threading.CancellationToken)) { throw null; }
        public virtual Azure.Response<Azure.ResourceManager.ServiceBus.ServiceBusSubscriptionResource> Get(string subscriptionName, System.Threading.CancellationToken cancellationToken = default(System.Threading.CancellationToken)) { throw null; }
        public virtual Azure.Pageable<Azure.ResourceManager.ServiceBus.ServiceBusSubscriptionResource> GetAll(int? skip = default(int?), int? top = default(int?), System.Threading.CancellationToken cancellationToken = default(System.Threading.CancellationToken)) { throw null; }
        public virtual Azure.AsyncPageable<Azure.ResourceManager.ServiceBus.ServiceBusSubscriptionResource> GetAllAsync(int? skip = default(int?), int? top = default(int?), System.Threading.CancellationToken cancellationToken = default(System.Threading.CancellationToken)) { throw null; }
        public virtual System.Threading.Tasks.Task<Azure.Response<Azure.ResourceManager.ServiceBus.ServiceBusSubscriptionResource>> GetAsync(string subscriptionName, System.Threading.CancellationToken cancellationToken = default(System.Threading.CancellationToken)) { throw null; }
        System.Collections.Generic.IAsyncEnumerator<Azure.ResourceManager.ServiceBus.ServiceBusSubscriptionResource> System.Collections.Generic.IAsyncEnumerable<Azure.ResourceManager.ServiceBus.ServiceBusSubscriptionResource>.GetAsyncEnumerator(System.Threading.CancellationToken cancellationToken) { throw null; }
        System.Collections.Generic.IEnumerator<Azure.ResourceManager.ServiceBus.ServiceBusSubscriptionResource> System.Collections.Generic.IEnumerable<Azure.ResourceManager.ServiceBus.ServiceBusSubscriptionResource>.GetEnumerator() { throw null; }
        System.Collections.IEnumerator System.Collections.IEnumerable.GetEnumerator() { throw null; }
    }
    public partial class ServiceBusSubscriptionData : Azure.ResourceManager.Models.ResourceData
    {
        public ServiceBusSubscriptionData() { }
        public System.DateTimeOffset? AccessedOn { get { throw null; } }
        public System.TimeSpan? AutoDeleteOnIdle { get { throw null; } set { } }
        public Azure.ResourceManager.ServiceBus.Models.ServiceBusClientAffineProperties ClientAffineProperties { get { throw null; } set { } }
        public Azure.ResourceManager.ServiceBus.Models.MessageCountDetails CountDetails { get { throw null; } }
        public System.DateTimeOffset? CreatedOn { get { throw null; } }
        public bool? DeadLetteringOnFilterEvaluationExceptions { get { throw null; } set { } }
        public bool? DeadLetteringOnMessageExpiration { get { throw null; } set { } }
        public System.TimeSpan? DefaultMessageTimeToLive { get { throw null; } set { } }
        public System.TimeSpan? DuplicateDetectionHistoryTimeWindow { get { throw null; } set { } }
        public bool? EnableBatchedOperations { get { throw null; } set { } }
        public string ForwardDeadLetteredMessagesTo { get { throw null; } set { } }
        public string ForwardTo { get { throw null; } set { } }
        public bool? IsClientAffine { get { throw null; } set { } }
        public Azure.Core.AzureLocation? Location { get { throw null; } }
        public System.TimeSpan? LockDuration { get { throw null; } set { } }
        public int? MaxDeliveryCount { get { throw null; } set { } }
        public long? MessageCount { get { throw null; } }
        public bool? RequiresSession { get { throw null; } set { } }
        public Azure.ResourceManager.ServiceBus.Models.EntityStatus? Status { get { throw null; } set { } }
        public System.DateTimeOffset? UpdatedOn { get { throw null; } }
    }
    public partial class ServiceBusSubscriptionResource : Azure.ResourceManager.ArmResource
    {
        public static readonly Azure.Core.ResourceType ResourceType;
        protected ServiceBusSubscriptionResource() { }
        public virtual Azure.ResourceManager.ServiceBus.ServiceBusSubscriptionData Data { get { throw null; } }
        public virtual bool HasData { get { throw null; } }
        public static Azure.Core.ResourceIdentifier CreateResourceIdentifier(string subscriptionId, string resourceGroupName, string namespaceName, string topicName, string subscriptionName) { throw null; }
        public virtual Azure.ResourceManager.ArmOperation Delete(Azure.WaitUntil waitUntil, System.Threading.CancellationToken cancellationToken = default(System.Threading.CancellationToken)) { throw null; }
        public virtual System.Threading.Tasks.Task<Azure.ResourceManager.ArmOperation> DeleteAsync(Azure.WaitUntil waitUntil, System.Threading.CancellationToken cancellationToken = default(System.Threading.CancellationToken)) { throw null; }
        public virtual Azure.Response<Azure.ResourceManager.ServiceBus.ServiceBusSubscriptionResource> Get(System.Threading.CancellationToken cancellationToken = default(System.Threading.CancellationToken)) { throw null; }
        public virtual System.Threading.Tasks.Task<Azure.Response<Azure.ResourceManager.ServiceBus.ServiceBusSubscriptionResource>> GetAsync(System.Threading.CancellationToken cancellationToken = default(System.Threading.CancellationToken)) { throw null; }
        public virtual Azure.Response<Azure.ResourceManager.ServiceBus.ServiceBusRuleResource> GetServiceBusRule(string ruleName, System.Threading.CancellationToken cancellationToken = default(System.Threading.CancellationToken)) { throw null; }
        public virtual System.Threading.Tasks.Task<Azure.Response<Azure.ResourceManager.ServiceBus.ServiceBusRuleResource>> GetServiceBusRuleAsync(string ruleName, System.Threading.CancellationToken cancellationToken = default(System.Threading.CancellationToken)) { throw null; }
        public virtual Azure.ResourceManager.ServiceBus.ServiceBusRuleCollection GetServiceBusRules() { throw null; }
        public virtual Azure.ResourceManager.ArmOperation<Azure.ResourceManager.ServiceBus.ServiceBusSubscriptionResource> Update(Azure.WaitUntil waitUntil, Azure.ResourceManager.ServiceBus.ServiceBusSubscriptionData data, System.Threading.CancellationToken cancellationToken = default(System.Threading.CancellationToken)) { throw null; }
        public virtual System.Threading.Tasks.Task<Azure.ResourceManager.ArmOperation<Azure.ResourceManager.ServiceBus.ServiceBusSubscriptionResource>> UpdateAsync(Azure.WaitUntil waitUntil, Azure.ResourceManager.ServiceBus.ServiceBusSubscriptionData data, System.Threading.CancellationToken cancellationToken = default(System.Threading.CancellationToken)) { throw null; }
    }
    public partial class ServiceBusTopicCollection : Azure.ResourceManager.ArmCollection, System.Collections.Generic.IAsyncEnumerable<Azure.ResourceManager.ServiceBus.ServiceBusTopicResource>, System.Collections.Generic.IEnumerable<Azure.ResourceManager.ServiceBus.ServiceBusTopicResource>, System.Collections.IEnumerable
    {
        protected ServiceBusTopicCollection() { }
        public virtual Azure.ResourceManager.ArmOperation<Azure.ResourceManager.ServiceBus.ServiceBusTopicResource> CreateOrUpdate(Azure.WaitUntil waitUntil, string topicName, Azure.ResourceManager.ServiceBus.ServiceBusTopicData data, System.Threading.CancellationToken cancellationToken = default(System.Threading.CancellationToken)) { throw null; }
        public virtual System.Threading.Tasks.Task<Azure.ResourceManager.ArmOperation<Azure.ResourceManager.ServiceBus.ServiceBusTopicResource>> CreateOrUpdateAsync(Azure.WaitUntil waitUntil, string topicName, Azure.ResourceManager.ServiceBus.ServiceBusTopicData data, System.Threading.CancellationToken cancellationToken = default(System.Threading.CancellationToken)) { throw null; }
        public virtual Azure.Response<bool> Exists(string topicName, System.Threading.CancellationToken cancellationToken = default(System.Threading.CancellationToken)) { throw null; }
        public virtual System.Threading.Tasks.Task<Azure.Response<bool>> ExistsAsync(string topicName, System.Threading.CancellationToken cancellationToken = default(System.Threading.CancellationToken)) { throw null; }
        public virtual Azure.Response<Azure.ResourceManager.ServiceBus.ServiceBusTopicResource> Get(string topicName, System.Threading.CancellationToken cancellationToken = default(System.Threading.CancellationToken)) { throw null; }
        public virtual Azure.Pageable<Azure.ResourceManager.ServiceBus.ServiceBusTopicResource> GetAll(int? skip = default(int?), int? top = default(int?), System.Threading.CancellationToken cancellationToken = default(System.Threading.CancellationToken)) { throw null; }
        public virtual Azure.AsyncPageable<Azure.ResourceManager.ServiceBus.ServiceBusTopicResource> GetAllAsync(int? skip = default(int?), int? top = default(int?), System.Threading.CancellationToken cancellationToken = default(System.Threading.CancellationToken)) { throw null; }
        public virtual System.Threading.Tasks.Task<Azure.Response<Azure.ResourceManager.ServiceBus.ServiceBusTopicResource>> GetAsync(string topicName, System.Threading.CancellationToken cancellationToken = default(System.Threading.CancellationToken)) { throw null; }
        System.Collections.Generic.IAsyncEnumerator<Azure.ResourceManager.ServiceBus.ServiceBusTopicResource> System.Collections.Generic.IAsyncEnumerable<Azure.ResourceManager.ServiceBus.ServiceBusTopicResource>.GetAsyncEnumerator(System.Threading.CancellationToken cancellationToken) { throw null; }
        System.Collections.Generic.IEnumerator<Azure.ResourceManager.ServiceBus.ServiceBusTopicResource> System.Collections.Generic.IEnumerable<Azure.ResourceManager.ServiceBus.ServiceBusTopicResource>.GetEnumerator() { throw null; }
        System.Collections.IEnumerator System.Collections.IEnumerable.GetEnumerator() { throw null; }
    }
    public partial class ServiceBusTopicData : Azure.ResourceManager.Models.ResourceData
    {
        public ServiceBusTopicData() { }
        public System.DateTimeOffset? AccessedOn { get { throw null; } }
        public System.TimeSpan? AutoDeleteOnIdle { get { throw null; } set { } }
        public Azure.ResourceManager.ServiceBus.Models.MessageCountDetails CountDetails { get { throw null; } }
        public System.DateTimeOffset? CreatedOn { get { throw null; } }
        public System.TimeSpan? DefaultMessageTimeToLive { get { throw null; } set { } }
        public System.TimeSpan? DuplicateDetectionHistoryTimeWindow { get { throw null; } set { } }
        public bool? EnableBatchedOperations { get { throw null; } set { } }
        public bool? EnableExpress { get { throw null; } set { } }
        public bool? EnablePartitioning { get { throw null; } set { } }
        public Azure.Core.AzureLocation? Location { get { throw null; } }
        public long? MaxMessageSizeInKilobytes { get { throw null; } set { } }
        public int? MaxSizeInMegabytes { get { throw null; } set { } }
        public bool? RequiresDuplicateDetection { get { throw null; } set { } }
        public long? SizeInBytes { get { throw null; } }
        public Azure.ResourceManager.ServiceBus.Models.EntityStatus? Status { get { throw null; } set { } }
        public int? SubscriptionCount { get { throw null; } }
        public bool? SupportOrdering { get { throw null; } set { } }
        public System.DateTimeOffset? UpdatedOn { get { throw null; } }
    }
    public partial class ServiceBusTopicResource : Azure.ResourceManager.ArmResource
    {
        public static readonly Azure.Core.ResourceType ResourceType;
        protected ServiceBusTopicResource() { }
        public virtual Azure.ResourceManager.ServiceBus.ServiceBusTopicData Data { get { throw null; } }
        public virtual bool HasData { get { throw null; } }
        public static Azure.Core.ResourceIdentifier CreateResourceIdentifier(string subscriptionId, string resourceGroupName, string namespaceName, string topicName) { throw null; }
        public virtual Azure.ResourceManager.ArmOperation Delete(Azure.WaitUntil waitUntil, System.Threading.CancellationToken cancellationToken = default(System.Threading.CancellationToken)) { throw null; }
        public virtual System.Threading.Tasks.Task<Azure.ResourceManager.ArmOperation> DeleteAsync(Azure.WaitUntil waitUntil, System.Threading.CancellationToken cancellationToken = default(System.Threading.CancellationToken)) { throw null; }
        public virtual Azure.Response<Azure.ResourceManager.ServiceBus.ServiceBusTopicResource> Get(System.Threading.CancellationToken cancellationToken = default(System.Threading.CancellationToken)) { throw null; }
        public virtual System.Threading.Tasks.Task<Azure.Response<Azure.ResourceManager.ServiceBus.ServiceBusTopicResource>> GetAsync(System.Threading.CancellationToken cancellationToken = default(System.Threading.CancellationToken)) { throw null; }
        public virtual Azure.Response<Azure.ResourceManager.ServiceBus.NamespaceTopicAuthorizationRuleResource> GetNamespaceTopicAuthorizationRule(string authorizationRuleName, System.Threading.CancellationToken cancellationToken = default(System.Threading.CancellationToken)) { throw null; }
        public virtual System.Threading.Tasks.Task<Azure.Response<Azure.ResourceManager.ServiceBus.NamespaceTopicAuthorizationRuleResource>> GetNamespaceTopicAuthorizationRuleAsync(string authorizationRuleName, System.Threading.CancellationToken cancellationToken = default(System.Threading.CancellationToken)) { throw null; }
        public virtual Azure.ResourceManager.ServiceBus.NamespaceTopicAuthorizationRuleCollection GetNamespaceTopicAuthorizationRules() { throw null; }
        public virtual Azure.Response<Azure.ResourceManager.ServiceBus.ServiceBusSubscriptionResource> GetServiceBusSubscription(string subscriptionName, System.Threading.CancellationToken cancellationToken = default(System.Threading.CancellationToken)) { throw null; }
        public virtual System.Threading.Tasks.Task<Azure.Response<Azure.ResourceManager.ServiceBus.ServiceBusSubscriptionResource>> GetServiceBusSubscriptionAsync(string subscriptionName, System.Threading.CancellationToken cancellationToken = default(System.Threading.CancellationToken)) { throw null; }
        public virtual Azure.ResourceManager.ServiceBus.ServiceBusSubscriptionCollection GetServiceBusSubscriptions() { throw null; }
        public virtual Azure.ResourceManager.ArmOperation<Azure.ResourceManager.ServiceBus.ServiceBusTopicResource> Update(Azure.WaitUntil waitUntil, Azure.ResourceManager.ServiceBus.ServiceBusTopicData data, System.Threading.CancellationToken cancellationToken = default(System.Threading.CancellationToken)) { throw null; }
        public virtual System.Threading.Tasks.Task<Azure.ResourceManager.ArmOperation<Azure.ResourceManager.ServiceBus.ServiceBusTopicResource>> UpdateAsync(Azure.WaitUntil waitUntil, Azure.ResourceManager.ServiceBus.ServiceBusTopicData data, System.Threading.CancellationToken cancellationToken = default(System.Threading.CancellationToken)) { throw null; }
    }
}
namespace Azure.ResourceManager.ServiceBus.Models
{
    public partial class AccessKeys
    {
        internal AccessKeys() { }
        public string AliasPrimaryConnectionString { get { throw null; } }
        public string AliasSecondaryConnectionString { get { throw null; } }
        public string KeyName { get { throw null; } }
        public string PrimaryConnectionString { get { throw null; } }
        public string PrimaryKey { get { throw null; } }
        public string SecondaryConnectionString { get { throw null; } }
        public string SecondaryKey { get { throw null; } }
    }
    public enum AccessRight
    {
        Manage = 0,
        Send = 1,
        Listen = 2,
    }
    public partial class CheckNameAvailability
    {
        public CheckNameAvailability(string name) { }
        public string Name { get { throw null; } }
    }
    public partial class CheckNameAvailabilityResult
    {
        internal CheckNameAvailabilityResult() { }
        public string Message { get { throw null; } }
        public bool? NameAvailable { get { throw null; } }
        public Azure.ResourceManager.ServiceBus.Models.UnavailableReason? Reason { get { throw null; } }
    }
    public partial class ConnectionState
    {
        public ConnectionState() { }
        public string Description { get { throw null; } set { } }
        public Azure.ResourceManager.ServiceBus.Models.PrivateLinkConnectionStatus? Status { get { throw null; } set { } }
    }
    public partial class CorrelationFilter
    {
        public CorrelationFilter() { }
        public string ContentType { get { throw null; } set { } }
        public string CorrelationId { get { throw null; } set { } }
        public string Label { get { throw null; } set { } }
        public string MessageId { get { throw null; } set { } }
        public System.Collections.Generic.IDictionary<string, string> Properties { get { throw null; } }
        public string ReplyTo { get { throw null; } set { } }
        public string ReplyToSessionId { get { throw null; } set { } }
        public bool? RequiresPreprocessing { get { throw null; } set { } }
        public string SessionId { get { throw null; } set { } }
        public string To { get { throw null; } set { } }
    }
    [System.Runtime.InteropServices.StructLayoutAttribute(System.Runtime.InteropServices.LayoutKind.Sequential)]
    public readonly partial struct DefaultAction : System.IEquatable<Azure.ResourceManager.ServiceBus.Models.DefaultAction>
    {
        private readonly object _dummy;
        private readonly int _dummyPrimitive;
        public DefaultAction(string value) { throw null; }
        public static Azure.ResourceManager.ServiceBus.Models.DefaultAction Allow { get { throw null; } }
        public static Azure.ResourceManager.ServiceBus.Models.DefaultAction Deny { get { throw null; } }
        public bool Equals(Azure.ResourceManager.ServiceBus.Models.DefaultAction other) { throw null; }
        [System.ComponentModel.EditorBrowsableAttribute(System.ComponentModel.EditorBrowsableState.Never)]
        public override bool Equals(object obj) { throw null; }
        [System.ComponentModel.EditorBrowsableAttribute(System.ComponentModel.EditorBrowsableState.Never)]
        public override int GetHashCode() { throw null; }
        public static bool operator ==(Azure.ResourceManager.ServiceBus.Models.DefaultAction left, Azure.ResourceManager.ServiceBus.Models.DefaultAction right) { throw null; }
        public static implicit operator Azure.ResourceManager.ServiceBus.Models.DefaultAction (string value) { throw null; }
        public static bool operator !=(Azure.ResourceManager.ServiceBus.Models.DefaultAction left, Azure.ResourceManager.ServiceBus.Models.DefaultAction right) { throw null; }
        public override string ToString() { throw null; }
    }
    public enum DisasterRecoveryProvisioningState
    {
        Accepted = 0,
        Succeeded = 1,
        Failed = 2,
    }
    public partial class EncryptionProperties
    {
        public EncryptionProperties() { }
        public string KeySource { get { throw null; } set { } }
        public System.Collections.Generic.IList<Azure.ResourceManager.ServiceBus.Models.KeyVaultProperties> KeyVaultProperties { get { throw null; } }
        public bool? RequireInfrastructureEncryption { get { throw null; } set { } }
    }
    [System.Runtime.InteropServices.StructLayoutAttribute(System.Runtime.InteropServices.LayoutKind.Sequential)]
    public readonly partial struct EndpointProvisioningState : System.IEquatable<Azure.ResourceManager.ServiceBus.Models.EndpointProvisioningState>
    {
        private readonly object _dummy;
        private readonly int _dummyPrimitive;
        public EndpointProvisioningState(string value) { throw null; }
        public static Azure.ResourceManager.ServiceBus.Models.EndpointProvisioningState Canceled { get { throw null; } }
        public static Azure.ResourceManager.ServiceBus.Models.EndpointProvisioningState Creating { get { throw null; } }
        public static Azure.ResourceManager.ServiceBus.Models.EndpointProvisioningState Deleting { get { throw null; } }
        public static Azure.ResourceManager.ServiceBus.Models.EndpointProvisioningState Failed { get { throw null; } }
        public static Azure.ResourceManager.ServiceBus.Models.EndpointProvisioningState Succeeded { get { throw null; } }
        public static Azure.ResourceManager.ServiceBus.Models.EndpointProvisioningState Updating { get { throw null; } }
        public bool Equals(Azure.ResourceManager.ServiceBus.Models.EndpointProvisioningState other) { throw null; }
        [System.ComponentModel.EditorBrowsableAttribute(System.ComponentModel.EditorBrowsableState.Never)]
        public override bool Equals(object obj) { throw null; }
        [System.ComponentModel.EditorBrowsableAttribute(System.ComponentModel.EditorBrowsableState.Never)]
        public override int GetHashCode() { throw null; }
        public static bool operator ==(Azure.ResourceManager.ServiceBus.Models.EndpointProvisioningState left, Azure.ResourceManager.ServiceBus.Models.EndpointProvisioningState right) { throw null; }
        public static implicit operator Azure.ResourceManager.ServiceBus.Models.EndpointProvisioningState (string value) { throw null; }
        public static bool operator !=(Azure.ResourceManager.ServiceBus.Models.EndpointProvisioningState left, Azure.ResourceManager.ServiceBus.Models.EndpointProvisioningState right) { throw null; }
        public override string ToString() { throw null; }
    }
    public enum EntityStatus
    {
        Unknown = 0,
        Active = 1,
        Disabled = 2,
        Restoring = 3,
        SendDisabled = 4,
        ReceiveDisabled = 5,
        Creating = 6,
        Deleting = 7,
        Renaming = 8,
    }
    public partial class FailoverProperties
    {
        public FailoverProperties() { }
        public bool? IsSafeFailover { get { throw null; } set { } }
    }
    public partial class FilterAction
    {
        public FilterAction() { }
        public int? CompatibilityLevel { get { throw null; } set { } }
        public bool? RequiresPreprocessing { get { throw null; } set { } }
        public string SqlExpression { get { throw null; } set { } }
    }
    public enum FilterType
    {
        SqlFilter = 0,
        CorrelationFilter = 1,
    }
    public enum KeyType
    {
        PrimaryKey = 0,
        SecondaryKey = 1,
    }
    public partial class KeyVaultProperties
    {
        public KeyVaultProperties() { }
        public string KeyName { get { throw null; } set { } }
        public System.Uri KeyVaultUri { get { throw null; } set { } }
        public string KeyVersion { get { throw null; } set { } }
        public string UserAssignedIdentity { get { throw null; } set { } }
    }
    public partial class MessageCountDetails
    {
        internal MessageCountDetails() { }
        public long? ActiveMessageCount { get { throw null; } }
        public long? DeadLetterMessageCount { get { throw null; } }
        public long? ScheduledMessageCount { get { throw null; } }
        public long? TransferDeadLetterMessageCount { get { throw null; } }
        public long? TransferMessageCount { get { throw null; } }
    }
    [System.Runtime.InteropServices.StructLayoutAttribute(System.Runtime.InteropServices.LayoutKind.Sequential)]
    public readonly partial struct MigrationConfigurationName : System.IEquatable<Azure.ResourceManager.ServiceBus.Models.MigrationConfigurationName>
    {
        private readonly object _dummy;
        private readonly int _dummyPrimitive;
        public MigrationConfigurationName(string value) { throw null; }
        public static Azure.ResourceManager.ServiceBus.Models.MigrationConfigurationName Default { get { throw null; } }
        public bool Equals(Azure.ResourceManager.ServiceBus.Models.MigrationConfigurationName other) { throw null; }
        [System.ComponentModel.EditorBrowsableAttribute(System.ComponentModel.EditorBrowsableState.Never)]
        public override bool Equals(object obj) { throw null; }
        [System.ComponentModel.EditorBrowsableAttribute(System.ComponentModel.EditorBrowsableState.Never)]
        public override int GetHashCode() { throw null; }
        public static bool operator ==(Azure.ResourceManager.ServiceBus.Models.MigrationConfigurationName left, Azure.ResourceManager.ServiceBus.Models.MigrationConfigurationName right) { throw null; }
        public static implicit operator Azure.ResourceManager.ServiceBus.Models.MigrationConfigurationName (string value) { throw null; }
        public static bool operator !=(Azure.ResourceManager.ServiceBus.Models.MigrationConfigurationName left, Azure.ResourceManager.ServiceBus.Models.MigrationConfigurationName right) { throw null; }
        public override string ToString() { throw null; }
    }
    [System.Runtime.InteropServices.StructLayoutAttribute(System.Runtime.InteropServices.LayoutKind.Sequential)]
    public readonly partial struct NetworkRuleIPAction : System.IEquatable<Azure.ResourceManager.ServiceBus.Models.NetworkRuleIPAction>
    {
        private readonly object _dummy;
        private readonly int _dummyPrimitive;
        public NetworkRuleIPAction(string value) { throw null; }
        public static Azure.ResourceManager.ServiceBus.Models.NetworkRuleIPAction Allow { get { throw null; } }
        public bool Equals(Azure.ResourceManager.ServiceBus.Models.NetworkRuleIPAction other) { throw null; }
        [System.ComponentModel.EditorBrowsableAttribute(System.ComponentModel.EditorBrowsableState.Never)]
        public override bool Equals(object obj) { throw null; }
        [System.ComponentModel.EditorBrowsableAttribute(System.ComponentModel.EditorBrowsableState.Never)]
        public override int GetHashCode() { throw null; }
        public static bool operator ==(Azure.ResourceManager.ServiceBus.Models.NetworkRuleIPAction left, Azure.ResourceManager.ServiceBus.Models.NetworkRuleIPAction right) { throw null; }
        public static implicit operator Azure.ResourceManager.ServiceBus.Models.NetworkRuleIPAction (string value) { throw null; }
        public static bool operator !=(Azure.ResourceManager.ServiceBus.Models.NetworkRuleIPAction left, Azure.ResourceManager.ServiceBus.Models.NetworkRuleIPAction right) { throw null; }
        public override string ToString() { throw null; }
    }
    public partial class NetworkRuleSetIPRules
    {
        public NetworkRuleSetIPRules() { }
        public Azure.ResourceManager.ServiceBus.Models.NetworkRuleIPAction? Action { get { throw null; } set { } }
        public string IPMask { get { throw null; } set { } }
    }
    public partial class NetworkRuleSetVirtualNetworkRules
    {
        public NetworkRuleSetVirtualNetworkRules() { }
        public bool? IgnoreMissingVnetServiceEndpoint { get { throw null; } set { } }
        public Azure.Core.ResourceIdentifier SubnetId { get { throw null; } set { } }
    }
    [System.Runtime.InteropServices.StructLayoutAttribute(System.Runtime.InteropServices.LayoutKind.Sequential)]
    public readonly partial struct PrivateLinkConnectionStatus : System.IEquatable<Azure.ResourceManager.ServiceBus.Models.PrivateLinkConnectionStatus>
    {
        private readonly object _dummy;
        private readonly int _dummyPrimitive;
        public PrivateLinkConnectionStatus(string value) { throw null; }
        public static Azure.ResourceManager.ServiceBus.Models.PrivateLinkConnectionStatus Approved { get { throw null; } }
        public static Azure.ResourceManager.ServiceBus.Models.PrivateLinkConnectionStatus Disconnected { get { throw null; } }
        public static Azure.ResourceManager.ServiceBus.Models.PrivateLinkConnectionStatus Pending { get { throw null; } }
        public static Azure.ResourceManager.ServiceBus.Models.PrivateLinkConnectionStatus Rejected { get { throw null; } }
        public bool Equals(Azure.ResourceManager.ServiceBus.Models.PrivateLinkConnectionStatus other) { throw null; }
        [System.ComponentModel.EditorBrowsableAttribute(System.ComponentModel.EditorBrowsableState.Never)]
        public override bool Equals(object obj) { throw null; }
        [System.ComponentModel.EditorBrowsableAttribute(System.ComponentModel.EditorBrowsableState.Never)]
        public override int GetHashCode() { throw null; }
        public static bool operator ==(Azure.ResourceManager.ServiceBus.Models.PrivateLinkConnectionStatus left, Azure.ResourceManager.ServiceBus.Models.PrivateLinkConnectionStatus right) { throw null; }
        public static implicit operator Azure.ResourceManager.ServiceBus.Models.PrivateLinkConnectionStatus (string value) { throw null; }
        public static bool operator !=(Azure.ResourceManager.ServiceBus.Models.PrivateLinkConnectionStatus left, Azure.ResourceManager.ServiceBus.Models.PrivateLinkConnectionStatus right) { throw null; }
        public override string ToString() { throw null; }
    }
    [System.Runtime.InteropServices.StructLayoutAttribute(System.Runtime.InteropServices.LayoutKind.Sequential)]
    public readonly partial struct PublicNetworkAccessFlag : System.IEquatable<Azure.ResourceManager.ServiceBus.Models.PublicNetworkAccessFlag>
    {
        private readonly object _dummy;
        private readonly int _dummyPrimitive;
        public PublicNetworkAccessFlag(string value) { throw null; }
        public static Azure.ResourceManager.ServiceBus.Models.PublicNetworkAccessFlag Disabled { get { throw null; } }
        public static Azure.ResourceManager.ServiceBus.Models.PublicNetworkAccessFlag Enabled { get { throw null; } }
        public bool Equals(Azure.ResourceManager.ServiceBus.Models.PublicNetworkAccessFlag other) { throw null; }
        [System.ComponentModel.EditorBrowsableAttribute(System.ComponentModel.EditorBrowsableState.Never)]
        public override bool Equals(object obj) { throw null; }
        [System.ComponentModel.EditorBrowsableAttribute(System.ComponentModel.EditorBrowsableState.Never)]
        public override int GetHashCode() { throw null; }
        public static bool operator ==(Azure.ResourceManager.ServiceBus.Models.PublicNetworkAccessFlag left, Azure.ResourceManager.ServiceBus.Models.PublicNetworkAccessFlag right) { throw null; }
        public static implicit operator Azure.ResourceManager.ServiceBus.Models.PublicNetworkAccessFlag (string value) { throw null; }
        public static bool operator !=(Azure.ResourceManager.ServiceBus.Models.PublicNetworkAccessFlag left, Azure.ResourceManager.ServiceBus.Models.PublicNetworkAccessFlag right) { throw null; }
        public override string ToString() { throw null; }
    }
    public partial class RegenerateAccessKeyContent
    {
        public RegenerateAccessKeyContent(Azure.ResourceManager.ServiceBus.Models.KeyType keyType) { }
        public string Key { get { throw null; } set { } }
        public Azure.ResourceManager.ServiceBus.Models.KeyType KeyType { get { throw null; } }
    }
    public enum RoleDisasterRecovery
    {
        Primary = 0,
        PrimaryNotReplicating = 1,
        Secondary = 2,
    }
    public partial class ServiceBusClientAffineProperties
    {
        public ServiceBusClientAffineProperties() { }
        public string ClientId { get { throw null; } set { } }
        public bool? IsDurable { get { throw null; } set { } }
        public bool? IsShared { get { throw null; } set { } }
    }
    public partial class ServiceBusNamespacePatch : Azure.ResourceManager.Models.TrackedResourceData
    {
        public ServiceBusNamespacePatch(Azure.Core.AzureLocation location) : base (default(Azure.Core.AzureLocation)) { }
        public string AlternateName { get { throw null; } set { } }
        public System.DateTimeOffset? CreatedOn { get { throw null; } }
        public bool? DisableLocalAuth { get { throw null; } set { } }
        public Azure.ResourceManager.ServiceBus.Models.EncryptionProperties Encryption { get { throw null; } set { } }
        public Azure.ResourceManager.Models.ManagedServiceIdentity Identity { get { throw null; } set { } }
        public string MetricId { get { throw null; } }
        public System.Collections.Generic.IList<Azure.ResourceManager.ServiceBus.ServiceBusPrivateEndpointConnectionData> PrivateEndpointConnections { get { throw null; } }
        public string ProvisioningState { get { throw null; } }
        public string ServiceBusEndpoint { get { throw null; } }
        public Azure.ResourceManager.ServiceBus.Models.ServiceBusSku Sku { get { throw null; } set { } }
        public string Status { get { throw null; } }
        public System.DateTimeOffset? UpdatedOn { get { throw null; } }
    }
    public partial class ServiceBusPrivateLinkResource : Azure.ResourceManager.Models.ResourceData
    {
        internal ServiceBusPrivateLinkResource() { }
        public string GroupId { get { throw null; } }
        public System.Collections.Generic.IReadOnlyList<string> RequiredMembers { get { throw null; } }
        public System.Collections.Generic.IReadOnlyList<string> RequiredZoneNames { get { throw null; } }
    }
    public partial class ServiceBusSku
    {
        public ServiceBusSku(Azure.ResourceManager.ServiceBus.Models.ServiceBusSkuName name) { }
        public int? Capacity { get { throw null; } set { } }
        public Azure.ResourceManager.ServiceBus.Models.ServiceBusSkuName Name { get { throw null; } set { } }
        public Azure.ResourceManager.ServiceBus.Models.ServiceBusSkuTier? Tier { get { throw null; } set { } }
    }
    public enum ServiceBusSkuName
    {
        Basic = 0,
        Standard = 1,
        Premium = 2,
    }
    public enum ServiceBusSkuTier
    {
        Basic = 0,
        Standard = 1,
        Premium = 2,
    }
    public partial class SqlFilter
    {
        public SqlFilter() { }
        public int? CompatibilityLevel { get { throw null; } set { } }
        public bool? RequiresPreprocessing { get { throw null; } set { } }
        public string SqlExpression { get { throw null; } set { } }
    }
    public enum UnavailableReason
    {
        None = 0,
        InvalidName = 1,
        SubscriptionIsDisabled = 2,
        NameInUse = 3,
        NameInLockdown = 4,
        TooManyNamespaceInCurrentSubscription = 5,
    }
}<|MERGE_RESOLUTION|>--- conflicted
+++ resolved
@@ -238,12 +238,8 @@
     public partial class ServiceBusAuthorizationRuleData : Azure.ResourceManager.Models.ResourceData
     {
         public ServiceBusAuthorizationRuleData() { }
-<<<<<<< HEAD
-        public System.Collections.Generic.IList<Azure.ResourceManager.ServiceBus.Models.AccessRight> Rights { get { throw null; } }
-=======
         public Azure.Core.AzureLocation? Location { get { throw null; } }
         public System.Collections.Generic.IList<Azure.ResourceManager.ServiceBus.Models.AccessRights> Rights { get { throw null; } }
->>>>>>> efac6ef3
     }
     public static partial class ServiceBusExtensions
     {
@@ -604,7 +600,7 @@
         public string SecondaryConnectionString { get { throw null; } }
         public string SecondaryKey { get { throw null; } }
     }
-    public enum AccessRight
+    public enum AccessRights
     {
         Manage = 0,
         Send = 1,
