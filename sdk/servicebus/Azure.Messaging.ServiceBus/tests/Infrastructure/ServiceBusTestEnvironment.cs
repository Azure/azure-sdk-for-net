﻿// Copyright (c) Microsoft Corporation. All rights reserved.
// Licensed under the MIT License.

using System;
using System.Threading;
using System.Threading.Tasks;
using Azure.Core.TestFramework;
using Azure.Messaging.ServiceBus.Core;

namespace Azure.Messaging.ServiceBus.Tests
{
    /// <summary>
    ///   Represents the ambient environment in which the test suite is
    ///   being run, offering access to information such as environment
    ///   variables.
    /// </summary>
    ///
    public class ServiceBusTestEnvironment: TestEnvironment
    {
        /// <summary>The name of the environment variable used to specify the Service Bus namespace to use for the test run.</summary>
        public const string ServiceBusConnectionStringEnvironmentVariable  = "SERVICEBUS_CONNECTION_STRING";

        /// <summary>The name of the shared access key to be used for accessing an Service Bus namespace.</summary>
        public const string ServiceBusDefaultSharedAccessKey = "RootManageSharedAccessKey";

        /// <summary>
        /// A shared instance of <see cref="ServiceBusTestEnvironment"/>.
        /// </summary>
        public static ServiceBusTestEnvironment Instance { get; } = new ServiceBusTestEnvironment();

        /// <summary>The active Service Bus namespace for this test run, lazily created.</summary>
        private readonly Lazy<NamespaceProperties> ActiveServiceBusNamespace;

        /// <summary>The active Service Bus namespace for this test run, lazily created.</summary>
        private readonly Lazy<ConnectionStringProperties> ParsedConnectionString;

<<<<<<< HEAD
        /// <summary>The name of the shared access key to be used for accessing an Service Bus namespace.</summary>
        public const string ServiceBusDefaultSharedAccessKey = "RootManageSharedAccessKey";

        /// <summary>The name of the environment variable used to specify azure authority host to use for all tests.</summary>
        private const string AzureAuthorityHostEnvironmentVariable = "AZURE_AUTHORITY_HOST";

        /// <summary>The name of the environment variable used to specify service management url to use for all tests.</summary>
        private const string ServiceManagementUrlEnvironmentVariable = "SERVICE_MANAGEMENT_URL";

        /// <summary>The name of the environment variable used to specify resource manager to use for all tests.</summary>
        private const string ResourceManagerEnvironmentVariable = "RESOURCE_MANAGER";

=======
>>>>>>> fbaeebe6
        /// <summary>
        ///   Indicates whether or not an ephemeral namespace was created for the current test execution.
        /// </summary>
        ///
        /// <value><c>true</c> if an Service Bus namespace was created for the current test run; otherwise, <c>false</c>.</value>
        ///
        public bool ShouldRemoveNamespaceAfterTestRunCompletion => (ActiveServiceBusNamespace.IsValueCreated && ActiveServiceBusNamespace.Value.ShouldRemoveAtCompletion);

        /// <summary>
        ///   The connection string for the Service Bus namespace instance to be used for
        ///   Live tests.
        /// </summary>
        ///
        /// <value>The connection string will be determined by creating an ephemeral Service Bus namespace for the test execution.</value>
        ///
        public string ServiceBusConnectionString => ActiveServiceBusNamespace.Value.ConnectionString;

        /// <summary>
        ///   The name of the Service Bus namespace to be used for Live tests.
        /// </summary>
        ///
        /// <value>The name will be determined by creating an ephemeral Service Bus namespace for the test execution.</value>
        ///
        public string ServiceBusNamespace => ActiveServiceBusNamespace.Value.Name;

        /// <summary>
        ///   The fully qualified namespace for the Service Bus namespace represented by this scope.
        /// </summary>
        ///
        /// <value>The fully qualified namespace, as contained within the associated connection string.</value>
        ///
        public string FullyQualifiedNamespace => ParsedConnectionString.Value.Endpoint.Host;

        /// <summary>
        ///   The shared access key name for the Service Bus namespace represented by this scope.
        /// </summary>
        ///
        /// <value>The shared access key name, as contained within the associated connection string.</value>
        ///
        public string SharedAccessKeyName => ParsedConnectionString.Value.SharedAccessKeyName;

        /// <summary>
        ///   The shared access key for the Service Bus namespace represented by this scope.
        /// </summary>
        ///
        /// <value>The shared access key, as contained within the associated connection string.</value>
        ///
        public string SharedAccessKey => ParsedConnectionString.Value.SharedAccessKey;

        /// <summary>
        ///   The Azure Authority host to be used for authentication with the active cloud environment.
        /// </summary>
        ///
        public new string AuthorityHostUrl => base.AuthorityHostUrl ?? "https://login.microsoftonline.com/";

        /// <summary>
        ///   The Azure Service Management endpoint to be used for management plane authentication with the active cloud environment.
        /// </summary>
        ///
        public new string ServiceManagementUrl => base.ServiceManagementUrl ?? "https://management.core.windows.net/";

        /// <summary>
        ///   The location of the resource manager for the active cloud environment.
        /// </summary>
        ///
        public new string ResourceManagerUrl  => base.ResourceManagerUrl ?? "https://management.azure.com/";

        /// <summary>
        ///   The environment variable value for the override connection string to indicate an existing namespace should be used.
        /// </summary>
        ///
        public string OverrideServiceBusConnectionString => GetRecordedOptionalVariable(ServiceBusConnectionStringEnvironmentVariable);

        /// <summary>
        ///   The name of an existing Service Bus queue to consider an override and use when
        ///   requesting a test scope, overriding the creation of a new dynamic queue specific to
        ///   the scope.
        /// </summary>
        ///
        public string OverrideQueueName => GetOptionalVariable("SERVICEBUS_OVERRIDE_QUEUE");

        /// <summary>
        ///   The name of an existing Service Bus topic to consider an override and use when
        ///   requesting a test scope, overriding the creation of a new dynamic topic specific to
        ///   the scope.
        /// </summary>
        ///
        public string OverrideTopicName => GetOptionalVariable("SERVICEBUS_OVERRIDE_TOPIC");

        /// <summary>
        ///   Initializes a new instance of the <see cref="ServiceBusTestEnvironment"/> class.
        /// </summary>
        ///
        public ServiceBusTestEnvironment() : base("servicebus")
        {
            ActiveServiceBusNamespace = new Lazy<NamespaceProperties>(EnsureServiceBusNamespace, LazyThreadSafetyMode.ExecutionAndPublication);
            ParsedConnectionString = new Lazy<ConnectionStringProperties>(() => ConnectionStringParser.Parse(ServiceBusConnectionString), LazyThreadSafetyMode.ExecutionAndPublication);
        }

        /// <summary>
        ///   The authority host of the cloud to use during Live tests.
        /// </summary>
        public string AuthorityHost => GetOptionalVariable(AzureAuthorityHostEnvironmentVariable) ?? "https://login.microsoftonline.com";

        /// <summary>
        ///   The service management Url of the cloud to use during Live tests.
        /// </summary>
        public string ServiceManagementUrl => GetOptionalVariable(ServiceManagementUrlEnvironmentVariable) ?? "https://management.core.windows.net/";

        /// <summary>
        ///   The resource manager of the cloud to use during Live tests.
        /// </summary>
        public Uri ResourceManager => new Uri(GetOptionalVariable(ResourceManagerEnvironmentVariable) ?? "https://management.azure.com/");

        /// <summary>
        ///   Builds a connection string for a specific Service Bus entity instance under the namespace used for
        ///   Live tests.
        /// </summary>
        ///
        /// <param name="entityName">The name of the entity for which the connection string is being built.</param>
        ///
        /// <returns>The connection string to the requested Service Bus namespace and entity.</returns>
        ///
        public string BuildConnectionStringForEntity(string entityName) => $"{ ServiceBusConnectionString };EntityPath={ entityName }";

        /// <summary>
        ///   Ensures that a Service Bus namespace is available.  If the <see cref="OverrideServiceBusConnectionString"/> override was set for the environment,
        ///   that namespace will be respected.  Otherwise, a new Service Bus namespace will be created on Azure for this test run.
        /// </summary>
        ///
        /// <returns>The active Service Bus namespace for this test run.</returns>
        ///
        private NamespaceProperties EnsureServiceBusNamespace()
        {
            if (!string.IsNullOrEmpty(OverrideServiceBusConnectionString))
            {
                var parsed = ConnectionStringParser.Parse(OverrideServiceBusConnectionString);

                return new NamespaceProperties
                (
                    parsed.Endpoint.Host.Substring(0, parsed.Endpoint.Host.IndexOf('.')),
                    OverrideServiceBusConnectionString.Replace($";EntityPath={ parsed.EntityPath }", string.Empty),
                    false
                );
            }

            return Task
               .Run(async () => await ServiceBusScope.CreateNamespaceAsync().ConfigureAwait(false))
               .ConfigureAwait(false)
               .GetAwaiter()
               .GetResult();
        }

        /// <summary>
        ///   The key attributes for identifying and accessing a dynamically created Service Bus namespace,
        ///   intended to serve as an ephemeral container for the entity instances used during a test run.
        /// </summary>
        ///
        public struct NamespaceProperties
        {
            /// <summary>The name of the namespace.</summary>
            public readonly string Name;

            /// <summary>The connection string to use for accessing the dynamically created namespace.</summary>
            public readonly string ConnectionString;

            /// <summary>A flag indicating if the namespace was dynamically created by the test environment.</summary>
            public readonly bool ShouldRemoveAtCompletion;

            /// <summary>
            ///   Initializes a new instance of the <see cref="NamespaceProperties"/> struct.
            /// </summary>
            ///
            /// <param name="name">The name of the namespace.</param>
            /// <param name="connectionString">The connection string to use for accessing the namespace.</param>
            /// <param name="shouldRemoveAtCompletion">A flag indicating if the namespace should be removed when the test run has completed.</param>
            ///
            public NamespaceProperties(string name,
                                       string connectionString,
                                       bool shouldRemoveAtCompletion)
            {
                Name = name;
                ConnectionString = connectionString;
                ShouldRemoveAtCompletion = shouldRemoveAtCompletion;
            }
        }
    }
}<|MERGE_RESOLUTION|>--- conflicted
+++ resolved
@@ -34,21 +34,6 @@
         /// <summary>The active Service Bus namespace for this test run, lazily created.</summary>
         private readonly Lazy<ConnectionStringProperties> ParsedConnectionString;
 
-<<<<<<< HEAD
-        /// <summary>The name of the shared access key to be used for accessing an Service Bus namespace.</summary>
-        public const string ServiceBusDefaultSharedAccessKey = "RootManageSharedAccessKey";
-
-        /// <summary>The name of the environment variable used to specify azure authority host to use for all tests.</summary>
-        private const string AzureAuthorityHostEnvironmentVariable = "AZURE_AUTHORITY_HOST";
-
-        /// <summary>The name of the environment variable used to specify service management url to use for all tests.</summary>
-        private const string ServiceManagementUrlEnvironmentVariable = "SERVICE_MANAGEMENT_URL";
-
-        /// <summary>The name of the environment variable used to specify resource manager to use for all tests.</summary>
-        private const string ResourceManagerEnvironmentVariable = "RESOURCE_MANAGER";
-
-=======
->>>>>>> fbaeebe6
         /// <summary>
         ///   Indicates whether or not an ephemeral namespace was created for the current test execution.
         /// </summary>
@@ -147,21 +132,6 @@
             ActiveServiceBusNamespace = new Lazy<NamespaceProperties>(EnsureServiceBusNamespace, LazyThreadSafetyMode.ExecutionAndPublication);
             ParsedConnectionString = new Lazy<ConnectionStringProperties>(() => ConnectionStringParser.Parse(ServiceBusConnectionString), LazyThreadSafetyMode.ExecutionAndPublication);
         }
-
-        /// <summary>
-        ///   The authority host of the cloud to use during Live tests.
-        /// </summary>
-        public string AuthorityHost => GetOptionalVariable(AzureAuthorityHostEnvironmentVariable) ?? "https://login.microsoftonline.com";
-
-        /// <summary>
-        ///   The service management Url of the cloud to use during Live tests.
-        /// </summary>
-        public string ServiceManagementUrl => GetOptionalVariable(ServiceManagementUrlEnvironmentVariable) ?? "https://management.core.windows.net/";
-
-        /// <summary>
-        ///   The resource manager of the cloud to use during Live tests.
-        /// </summary>
-        public Uri ResourceManager => new Uri(GetOptionalVariable(ResourceManagerEnvironmentVariable) ?? "https://management.azure.com/");
 
         /// <summary>
         ///   Builds a connection string for a specific Service Bus entity instance under the namespace used for
