--- conflicted
+++ resolved
@@ -69,11 +69,7 @@
 
             string CreateName() => $"net-servicebus-{ Guid.NewGuid().ToString("D").Substring(0, 30) }";
 
-<<<<<<< HEAD
-            using (var client = new ServiceBusManagementClient(ServiceBusTestEnvironment.Instance.ResourceManager, new TokenCredentials(token)) { SubscriptionId = azureSubscription })
-=======
             using (var client = new ServiceBusManagementClient(ResourceManagerUri, new TokenCredentials(token)) { SubscriptionId = azureSubscription })
->>>>>>> fbaeebe6
             {
                 var location = await QueryResourceGroupLocationAsync(token, resourceGroup, azureSubscription).ConfigureAwait(false);
 
@@ -98,11 +94,7 @@
             var resourceGroup = ServiceBusTestEnvironment.Instance.ResourceGroup;
             var token = await AquireManagementTokenAsync().ConfigureAwait(false);
 
-<<<<<<< HEAD
-            using (var client = new ServiceBusManagementClient(ServiceBusTestEnvironment.Instance.ResourceManager, new TokenCredentials(token)) { SubscriptionId = azureSubscription })
-=======
             using (var client = new ServiceBusManagementClient(ResourceManagerUri, new TokenCredentials(token)) { SubscriptionId = azureSubscription })
->>>>>>> fbaeebe6
             {
                 await CreateRetryPolicy().ExecuteAsync(() => client.Namespaces.DeleteAsync(resourceGroup, namespaceName)).ConfigureAwait(false);
             }
@@ -151,11 +143,7 @@
 
             string CreateName() => $"{ Guid.NewGuid().ToString("D").Substring(0, 13) }-{ caller }";
 
-<<<<<<< HEAD
-            using (var client = new ServiceBusManagementClient(ServiceBusTestEnvironment.Instance.ResourceManager, new TokenCredentials(token)) { SubscriptionId = azureSubscription })
-=======
             using (var client = new ServiceBusManagementClient(ResourceManagerUri, new TokenCredentials(token)) { SubscriptionId = azureSubscription })
->>>>>>> fbaeebe6
             {
                 var queueParameters = new SBQueue(enablePartitioning: enablePartitioning, requiresSession: enableSession, maxSizeInMegabytes: 1024, lockDuration: lockDuration);
                 var queue = await CreateRetryPolicy<SBQueue>().ExecuteAsync(() => client.Queues.CreateOrUpdateAsync(resourceGroup, serviceBusNamespace, CreateName(), queueParameters)).ConfigureAwait(false);
@@ -197,11 +185,7 @@
             var serviceBusNamespace = ServiceBusTestEnvironment.Instance.ServiceBusNamespace;
             var token = await AquireManagementTokenAsync().ConfigureAwait(false);
 
-<<<<<<< HEAD
-            using (var client = new ServiceBusManagementClient(ServiceBusTestEnvironment.Instance.ResourceManager, new TokenCredentials(token)) { SubscriptionId = azureSubscription })
-=======
             using (var client = new ServiceBusManagementClient(ResourceManagerUri, new TokenCredentials(token)) { SubscriptionId = azureSubscription })
->>>>>>> fbaeebe6
             {
                 // If there was an override and the force flag is not set for creation, then build a scope for the
                 // specified topic.  Query the topic resource to build the list of its subscriptions for the scope.
@@ -255,11 +239,7 @@
                                                                           string resourceGroupName,
                                                                           string subscriptionId)
         {
-<<<<<<< HEAD
-            using var client = new ResourceManagementClient(ServiceBusTestEnvironment.Instance.ResourceManager, new TokenCredentials(accessToken)) { SubscriptionId = subscriptionId };
-=======
             using var client = new ResourceManagementClient(ResourceManagerUri, new TokenCredentials(accessToken)) { SubscriptionId = subscriptionId };
->>>>>>> fbaeebe6
             {
                 ResourceGroup resourceGroup = await CreateRetryPolicy<ResourceGroup>().ExecuteAsync(() => client.ResourceGroups.GetAsync(resourceGroupName));
                 return resourceGroup.Location;
@@ -284,11 +264,7 @@
             if ((token == null) || (token.ExpiresOn <= DateTimeOffset.UtcNow.Add(CredentialRefreshBuffer)))
             {
                 var credential = new ClientCredential(ServiceBusTestEnvironment.Instance.ClientId, ServiceBusTestEnvironment.Instance.ClientSecret);
-<<<<<<< HEAD
-                var context = new AuthenticationContext($"{ ServiceBusTestEnvironment.Instance.AuthorityHost }/{ ServiceBusTestEnvironment.Instance.TenantId }");
-=======
                 var context = new AuthenticationContext($"{ ServiceBusTestEnvironment.Instance.AuthorityHostUrl }{ ServiceBusTestEnvironment.Instance.TenantId }");
->>>>>>> fbaeebe6
                 var result = await context.AcquireTokenAsync(ServiceBusTestEnvironment.Instance.ServiceManagementUrl, credential);
 
                 if ((string.IsNullOrEmpty(result?.AccessToken)))
@@ -510,11 +486,7 @@
                     var resourceGroup = ServiceBusTestEnvironment.Instance.ResourceGroup;
                     var token = await AquireManagementTokenAsync().ConfigureAwait(false);
 
-<<<<<<< HEAD
-                    using var client = new ServiceBusManagementClient(ServiceBusTestEnvironment.Instance.ResourceManager, new TokenCredentials(token)) { SubscriptionId = azureSubscription };
-=======
                     using var client = new ServiceBusManagementClient(ResourceManagerUri, new TokenCredentials(token)) { SubscriptionId = azureSubscription };
->>>>>>> fbaeebe6
                     await CreateRetryPolicy().ExecuteAsync(() => client.Queues.DeleteAsync(resourceGroup, NamespaceName, QueueName)).ConfigureAwait(false);
                 }
                 catch
@@ -611,11 +583,7 @@
                     var resourceGroup = ServiceBusTestEnvironment.Instance.ResourceGroup;
                     var token = await AquireManagementTokenAsync().ConfigureAwait(false);
 
-<<<<<<< HEAD
-                    using var client = new ServiceBusManagementClient(ServiceBusTestEnvironment.Instance.ResourceManager, new TokenCredentials(token)) { SubscriptionId = azureSubscription };
-=======
                     using var client = new ServiceBusManagementClient(ResourceManagerUri, new TokenCredentials(token)) { SubscriptionId = azureSubscription };
->>>>>>> fbaeebe6
                     await CreateRetryPolicy().ExecuteAsync(() => client.Topics.DeleteAsync(resourceGroup, NamespaceName, TopicName)).ConfigureAwait(false);
                 }
                 catch
