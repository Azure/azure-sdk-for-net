﻿// Copyright (c) Microsoft Corporation. All rights reserved.
// Licensed under the MIT License.

using System;
using System.Collections.Generic;
using System.Linq;
using System.Text;
using System.Threading.Tasks;
using Azure.Core;
using NUnit.Framework;
using NUnit.Framework.Internal;

namespace Azure.Messaging.ServiceBus.Tests.Receiver
{
    public class SessionReceiverLiveTests : ServiceBusLiveTestBase
    {
        [Test]
        [TestCase(1, null)]
        [TestCase(1, "key")]
        [TestCase(10000, null)]
        [TestCase(null, null)]
        public async Task PeekSession(long? sequenceNumber, string partitionKey)
        {
            await using (var scope = await ServiceBusScope.CreateWithQueue(enablePartitioning: false, enableSession: true))
            {
                await using var client = new ServiceBusClient(TestEnvironment.ServiceBusConnectionString);
                ServiceBusSender sender = client.CreateSender(scope.QueueName);

                var messageCt = 10;
                var sessionId = Guid.NewGuid().ToString();

                // send the messages
                using ServiceBusMessageBatch batch = await sender.CreateBatchAsync();
                IEnumerable<ServiceBusMessage> sentMessages = AddMessages(batch, messageCt, sessionId, partitionKey).AsEnumerable<ServiceBusMessage>();

                await sender.SendAsync(batch);
                Dictionary<string, ServiceBusMessage> sentMessageIdToMsg = new Dictionary<string, ServiceBusMessage>();
                foreach (ServiceBusMessage message in sentMessages)
                {
                    sentMessageIdToMsg.Add(message.MessageId, message);
                }

                var receiver = await client.CreateSessionReceiverAsync(
                    scope.QueueName,
                    new ServiceBusSessionReceiverOptions
                    {
                        SessionId = sessionId
                    });

                sequenceNumber ??= 1;

                // verify peeked == send
                var ct = 0;
                foreach (ServiceBusReceivedMessage peekedMessage in await receiver.PeekBatchAtAsync(
                    sequenceNumber: (long)sequenceNumber,
                    maxMessages: messageCt))
                {
                    var peekedText = peekedMessage.Body.AsString();
                    var sentMsg = sentMessageIdToMsg[peekedMessage.MessageId];

                    sentMessageIdToMsg.Remove(peekedMessage.MessageId);
                    Assert.AreEqual(sentMsg.Body.AsString(), peekedText);
                    Assert.AreEqual(sentMsg.PartitionKey, peekedMessage.PartitionKey);
                    Assert.IsTrue(peekedMessage.SequenceNumber >= sequenceNumber);
                    ct++;
                }
                if (sequenceNumber == 1)
                {
                    Assert.AreEqual(messageCt, ct);
                }
            }
        }

        [Test]
        public async Task LockSameSessionShouldThrow()
        {
            await using (var scope = await ServiceBusScope.CreateWithQueue(enablePartitioning: false, enableSession: true))
            {
                await using var client = new ServiceBusClient(TestEnvironment.ServiceBusConnectionString);
                ServiceBusSender sender = client.CreateSender(scope.QueueName);

                int messageCt = 10;
                var sessionId = Guid.NewGuid().ToString();
                // send the messages
                using ServiceBusMessageBatch batch = await sender.CreateBatchAsync();
                ServiceBusMessageBatch messageBatch = AddMessages(batch, messageCt, sessionId);

<<<<<<< HEAD
                await sender.SendBatchAsync(messageBatch);

                ServiceBusReceiver receiver1 = await client.GetSessionReceiverAsync(
                    scope.QueueName,
                    sessionId: sessionId);
=======
                await sender.SendAsync(messageBatch);
                var options = new ServiceBusSessionReceiverOptions
                {
                    SessionId = sessionId
                };
                ServiceBusReceiver receiver1 = await client.CreateSessionReceiverAsync(
                    scope.QueueName,
                    options);
>>>>>>> 8d420312

                Assert.That(
                    async () =>
                    await GetNoRetryClient().CreateSessionReceiverAsync(
                        scope.QueueName,
                        options),
                    Throws.InstanceOf<ServiceBusException>().And.Property(nameof(ServiceBusException.Reason)).EqualTo(ServiceBusException.FailureReason.SessionCannotBeLocked));
            }
        }

        [Test]
        [TestCase(10, 2)]
        [TestCase(10, 5)]
        [TestCase(50, 1)]
        [TestCase(50, 10)]
        public async Task PeekRangeIncrementsSequenceNumber(int messageCt, int peekCt)
        {
            await using (var scope = await ServiceBusScope.CreateWithQueue(enablePartitioning: false, enableSession: true))
            {
                await using var client = new ServiceBusClient(TestEnvironment.ServiceBusConnectionString);
                ServiceBusSender sender = client.CreateSender(scope.QueueName);

                var sessionId = Guid.NewGuid().ToString();
                // send the messages
                using ServiceBusMessageBatch batch = await sender.CreateBatchAsync();
                ServiceBusMessageBatch messagebatch = AddMessages(batch, messageCt, sessionId);

                await sender.SendAsync(messagebatch);
                ServiceBusReceiver receiver = await client.CreateSessionReceiverAsync(scope.QueueName);

                long seq = 0;
                for (int i = 0; i < messageCt / peekCt; i++)
                {
                    foreach (ServiceBusReceivedMessage msg in await receiver.PeekBatchAsync(
                        maxMessages: peekCt))
                    {
                        Assert.IsTrue(msg.SequenceNumber > seq);
                        if (seq > 0)
                        {
                            Assert.IsTrue(msg.SequenceNumber == seq + 1);
                        }
                        seq = msg.SequenceNumber;
                    }
                }
            }
        }

        [Test]
        [TestCase(10)]
        [TestCase(50)]
        public async Task PeekIncrementsSequenceNumber(int messageCt)
        {
            await using (var scope = await ServiceBusScope.CreateWithQueue(enablePartitioning: false, enableSession: true))
            {
                await using var client = new ServiceBusClient(TestEnvironment.ServiceBusConnectionString);
                ServiceBusSender sender = client.CreateSender(scope.QueueName);
                var sessionId = Guid.NewGuid().ToString();
                // send the messages
                using ServiceBusMessageBatch batch = await sender.CreateBatchAsync();
                ServiceBusMessageBatch messagebatch = AddMessages(batch, messageCt, sessionId);

                await sender.SendAsync(messagebatch);

                ServiceBusReceiver receiver = await client.CreateSessionReceiverAsync(scope.QueueName);

                long seq = 0;
                for (int i = 0; i < messageCt; i++)
                {
                    ServiceBusReceivedMessage msg = await receiver.PeekAsync();
                    Assert.IsTrue(msg.SequenceNumber > seq);
                    if (seq > 0)
                    {
                        Assert.IsTrue(msg.SequenceNumber == seq + 1);
                    }
                    seq = msg.SequenceNumber;
                }
            }
        }

        [Test]
        public async Task RoundRobinSessions()
        {
            await using (var scope = await ServiceBusScope.CreateWithQueue(enablePartitioning: false, enableSession: true))
            {
                await using var client = new ServiceBusClient(TestEnvironment.ServiceBusConnectionString);
                ServiceBusSender sender = client.CreateSender(scope.QueueName);

                var messageCt = 10;
                HashSet<string> sessions = new HashSet<string>() { "1", "2", "3" };
                // send the messages
                foreach (string session in sessions)
                {
                    using ServiceBusMessageBatch batch = await sender.CreateBatchAsync();
                    ServiceBusMessageBatch messageBatch = AddMessages(batch, messageCt, session);
                    await sender.SendAsync(messageBatch);
                }

                // create receiver not scoped to a specific session
                for (int i = 0; i < 10; i++)
                {
<<<<<<< HEAD
                    ServiceBusSessionReceiver receiver = await client.GetSessionReceiverAsync(scope.QueueName);
=======
                    ServiceBusSessionReceiver receiver = await client.CreateSessionReceiverAsync(scope.QueueName);
>>>>>>> 8d420312
                    foreach (ServiceBusReceivedMessage peekedMessage in await receiver.PeekBatchAtAsync(
                        sequenceNumber: 1,
                        maxMessages: 10))
                    {
                        var sessionId = receiver.SessionId;
                        Assert.AreEqual(sessionId, peekedMessage.SessionId);
                    }

                    // Close the receiver client when we are done with it. Since the sessionClient doesn't own the underlying connection, the connection remains open, but the session link will be closed.
                    await receiver.DisposeAsync();
                }
            }
        }

        [Test]
        public async Task ReceiveMessagesInPeekLockMode()
        {
            await using (var scope = await ServiceBusScope.CreateWithQueue(enablePartitioning: false, enableSession: true))
            {
                await using var client = new ServiceBusClient(TestEnvironment.ServiceBusConnectionString);
                ServiceBusSender sender = client.CreateSender(scope.QueueName);

                var messageCount = 10;
                var sessionId = "sessionId1";
                using ServiceBusMessageBatch batch = await sender.CreateBatchAsync();
                IEnumerable<ServiceBusMessage> messages = AddMessages(batch, messageCount, sessionId).AsEnumerable<ServiceBusMessage>();

                await sender.SendAsync(batch);

                ServiceBusReceiver receiver = await client.CreateSessionReceiverAsync(scope.QueueName);

                var messageEnum = messages.GetEnumerator();

                foreach (var item in await receiver.ReceiveBatchAsync(messageCount))
                {
                    messageEnum.MoveNext();
                    Assert.AreEqual(messageEnum.Current.MessageId, item.MessageId);
                    Assert.AreEqual(messageEnum.Current.SessionId, item.SessionId);
                    Assert.AreEqual(item.DeliveryCount, 1);
                }

                messageEnum.Reset();
                foreach (var item in await receiver.PeekBatchAsync(messageCount))
                {
                    messageEnum.MoveNext();
                    Assert.AreEqual(messageEnum.Current.MessageId, item.MessageId);
                    Assert.AreEqual(messageEnum.Current.SessionId, item.SessionId);
                }
            }
        }

        [Test]
        public async Task ReceiveMessagesInReceiveAndDeleteMode()
        {
            await using (var scope = await ServiceBusScope.CreateWithQueue(enablePartitioning: false, enableSession: true))
            {
                await using var client = new ServiceBusClient(TestEnvironment.ServiceBusConnectionString);
                ServiceBusSender sender = client.CreateSender(scope.QueueName);

                var messageCount = 10;
                var sessionId = "sessionId1";
                using ServiceBusMessageBatch batch = await sender.CreateBatchAsync();
                IEnumerable<ServiceBusMessage> messages = AddMessages(batch, messageCount, sessionId).AsEnumerable<ServiceBusMessage>();

                await sender.SendAsync(batch);

                var clientOptions = new ServiceBusSessionReceiverOptions()
                {
                    ReceiveMode = ReceiveMode.ReceiveAndDelete,
                    SessionId = sessionId
                };

                ServiceBusReceiver receiver = await client.CreateSessionReceiverAsync(
                    scope.QueueName,
                    clientOptions);

                var remainingMessages = messageCount;
                var messageEnum = messages.GetEnumerator();

                while (remainingMessages > 0)
                {
                    foreach (var item in await receiver.ReceiveBatchAsync(remainingMessages))
                    {
                        messageEnum.MoveNext();
                        Assert.AreEqual(messageEnum.Current.MessageId, item.MessageId);
                        Assert.AreEqual(messageEnum.Current.SessionId, item.SessionId);
                        remainingMessages--;
                    }
                }
                Assert.AreEqual(0, remainingMessages);

                var peekedMessage = receiver.PeekAsync();
                Assert.IsNull(peekedMessage.Result);
            }
        }

        [Test]
        [TestCase(true)]
        [TestCase(false)]
        public async Task CompleteMessages(bool useSpecificSession)
        {
            await using (var scope = await ServiceBusScope.CreateWithQueue(enablePartitioning: false, enableSession: true))
            {
                await using var client = new ServiceBusClient(TestEnvironment.ServiceBusConnectionString);
                ServiceBusSender sender = client.CreateSender(scope.QueueName);

                var messageCount = 10;
                var sessionId = "sessionId1";
                using ServiceBusMessageBatch batch = await sender.CreateBatchAsync();
                IEnumerable<ServiceBusMessage> messages = AddMessages(batch, messageCount, sessionId).AsEnumerable<ServiceBusMessage>();

                await sender.SendAsync(batch);

                ServiceBusReceiver receiver = await client.CreateSessionReceiverAsync(
                    scope.QueueName,
                    new ServiceBusSessionReceiverOptions
                    {
                        SessionId = useSpecificSession ? sessionId : null
                    });
                var messageEnum = messages.GetEnumerator();
                var remainingMessages = messageCount;

                while (remainingMessages > 0)
                {
                    foreach (var item in await receiver.ReceiveBatchAsync(remainingMessages))
                    {
                        remainingMessages--;
                        messageEnum.MoveNext();
                        Assert.AreEqual(messageEnum.Current.MessageId, item.MessageId);
                        Assert.AreEqual(messageEnum.Current.SessionId, item.SessionId);
                        await receiver.CompleteAsync(item.LockToken);
                    }
                }
                Assert.AreEqual(0, remainingMessages);

                var peekedMessage = receiver.PeekAsync();
                Assert.IsNull(peekedMessage.Result);
            }
        }

        [Test]
        [TestCase(true)]
        [TestCase(false)]
        public async Task AbandonMessages(bool useSpecificSession)
        {
            await using (var scope = await ServiceBusScope.CreateWithQueue(enablePartitioning: false, enableSession: true))
            {
                await using var client = new ServiceBusClient(TestEnvironment.ServiceBusConnectionString);
                ServiceBusSender sender = client.CreateSender(scope.QueueName);

                var messageCount = 10;
                var sessionId = "sessionId1";
                using ServiceBusMessageBatch batch = await sender.CreateBatchAsync();
                IEnumerable<ServiceBusMessage> messages = AddMessages(batch, messageCount, sessionId).AsEnumerable<ServiceBusMessage>();

                await sender.SendAsync(batch);

                ServiceBusReceiver receiver = await client.CreateSessionReceiverAsync(
                    scope.QueueName,
                    new ServiceBusSessionReceiverOptions
                    {
                        SessionId = useSpecificSession ? sessionId : null
                    });
                var messageEnum = messages.GetEnumerator();
                var remainingMessages = messageCount;
                IList<ServiceBusReceivedMessage> receivedMessages = new List<ServiceBusReceivedMessage>();

                while (remainingMessages > 0)
                {
                    foreach (var msg in await receiver.ReceiveBatchAsync(remainingMessages))
                    {
                        remainingMessages--;
                        messageEnum.MoveNext();
                        Assert.AreEqual(messageEnum.Current.MessageId, msg.MessageId);
                        Assert.AreEqual(messageEnum.Current.SessionId, msg.SessionId);
                        receivedMessages.Add(msg);
                        Assert.AreEqual(msg.DeliveryCount, 1);
                    }
                }
                Assert.AreEqual(0, remainingMessages);

                // don't abandon in the receive loop
                // as this would make the message available to be immediately received again
                foreach (var msg in receivedMessages)
                {
                    await receiver.AbandonAsync(msg);
                }

                messageEnum.Reset();
                var receivedMessageCount = 0;
                foreach (var item in await receiver.PeekBatchAsync(messageCount))
                {
                    receivedMessageCount++;
                    messageEnum.MoveNext();
                    Assert.AreEqual(messageEnum.Current.MessageId, item.MessageId);
                    Assert.AreEqual(messageEnum.Current.SessionId, item.SessionId);
                }
                Assert.AreEqual(messageCount, receivedMessageCount);
            }
        }

        [Test]
        [TestCase(true)]
        [TestCase(false)]
        public async Task DeadLetterMessages(bool useSpecificSession)
        {
            await using (var scope = await ServiceBusScope.CreateWithQueue(enablePartitioning: false, enableSession: true))
            {
                await using var client = new ServiceBusClient(TestEnvironment.ServiceBusConnectionString);
                ServiceBusSender sender = client.CreateSender(scope.QueueName);
                var messageCount = 10;
                var sessionId = "sessionId1";
                using ServiceBusMessageBatch batch = await sender.CreateBatchAsync();
                IEnumerable<ServiceBusMessage> messages = AddMessages(batch, messageCount, sessionId).AsEnumerable<ServiceBusMessage>();

                await sender.SendAsync(batch);

                var receiver = await client.CreateSessionReceiverAsync(
                    scope.QueueName,
                    new ServiceBusSessionReceiverOptions
                    {
                        SessionId = useSpecificSession ? sessionId : null
                    });
                var remainingMessages = messageCount;
                var messageEnum = messages.GetEnumerator();

                while (remainingMessages > 0)
                {
                    foreach (var item in await receiver.ReceiveBatchAsync(remainingMessages))
                    {
                        remainingMessages--;
                        messageEnum.MoveNext();
                        Assert.AreEqual(messageEnum.Current.MessageId, item.MessageId);
                        Assert.AreEqual(messageEnum.Current.SessionId, item.SessionId);
                        await receiver.DeadLetterAsync(item.LockToken, "testReason", "testDescription");
                    }
                }
                Assert.AreEqual(0, remainingMessages);

                var peekedMessage = receiver.PeekAsync();
                Assert.IsNull(peekedMessage.Result);

                messageEnum.Reset();
                remainingMessages = messageCount;
<<<<<<< HEAD
                var deadLetterReceiver = client.GetDeadLetterReceiver(scope.QueueName);
=======
                var deadLetterReceiver = client.CreateDeadLetterReceiver(scope.QueueName);
>>>>>>> 8d420312

                while (remainingMessages > 0)
                {
                    foreach (var msg in await deadLetterReceiver.ReceiveBatchAsync(remainingMessages))
                    {
                        remainingMessages--;
                        messageEnum.MoveNext();
                        Assert.AreEqual(messageEnum.Current.MessageId, msg.MessageId);
                        Assert.AreEqual(messageEnum.Current.SessionId, msg.SessionId);
                        Assert.AreEqual("testReason", msg.DeadLetterReason);
                        Assert.AreEqual("testDescription", msg.DeadLetterErrorDescription);
                        await deadLetterReceiver.CompleteAsync(msg.LockToken);
                    }
                }
                Assert.AreEqual(0, remainingMessages);

                var deadLetterMessage = await deadLetterReceiver.PeekAsync();
                Assert.IsNull(deadLetterMessage);
            }
        }

        [Test]
        [TestCase(true)]
        [TestCase(false)]
        public async Task DeadLetterMessagesSubscription(bool useSpecificSession)
        {
            await using (var scope = await ServiceBusScope.CreateWithTopic(enablePartitioning: false, enableSession: true))
            {
                await using var client = new ServiceBusClient(TestEnvironment.ServiceBusConnectionString);
<<<<<<< HEAD
                ServiceBusSender sender = client.GetSender(scope.TopicName);
=======
                ServiceBusSender sender = client.CreateSender(scope.TopicName);
>>>>>>> 8d420312
                var messageCount = 10;
                var sessionId = "sessionId1";
                using ServiceBusMessageBatch batch = await sender.CreateBatchAsync();
                IEnumerable<ServiceBusMessage> messages = AddMessages(batch, messageCount, sessionId).AsEnumerable<ServiceBusMessage>();

<<<<<<< HEAD
                await sender.SendBatchAsync(batch);
                var topicName = scope.TopicName;
                var subscriptionName = scope.SubscriptionNames.First();

                var receiver = await client.GetSessionReceiverAsync(
                    topicName: topicName,
                    subscriptionName: subscriptionName,
                    sessionId: useSpecificSession ? sessionId : null);
=======
                await sender.SendAsync(batch);
                var topicName = scope.TopicName;
                var subscriptionName = scope.SubscriptionNames.First();

                var receiver = await client.CreateSessionReceiverAsync(
                    topicName: topicName,
                    subscriptionName: subscriptionName,
                    new ServiceBusSessionReceiverOptions
                    {
                        SessionId = useSpecificSession ? sessionId : null
                    });
>>>>>>> 8d420312
                var remainingMessages = messageCount;
                var messageEnum = messages.GetEnumerator();

                while (remainingMessages > 0)
                {
                    foreach (var item in await receiver.ReceiveBatchAsync(remainingMessages))
                    {
                        remainingMessages--;
                        messageEnum.MoveNext();
                        Assert.AreEqual(messageEnum.Current.MessageId, item.MessageId);
                        Assert.AreEqual(messageEnum.Current.SessionId, item.SessionId);
                        var props = new Dictionary<string, object>();
                        // these should be ignored by DeadLetter property getters as they are not strings
                        props[ServiceBusReceivedMessage.DeadLetterReasonHeader] = DateTime.UtcNow;
                        props[ServiceBusReceivedMessage.DeadLetterErrorDescriptionHeader] = DateTime.UtcNow;

                        await receiver.DeadLetterAsync(item.LockToken, props);
                    }
                }
                Assert.AreEqual(0, remainingMessages);

                var peekedMessage = receiver.PeekAsync();
                Assert.IsNull(peekedMessage.Result);

                messageEnum.Reset();
                remainingMessages = messageCount;
<<<<<<< HEAD
                var deadLetterReceiver = client.GetDeadLetterReceiver(topicName, subscriptionName);
=======
                var deadLetterReceiver = client.CreateDeadLetterReceiver(topicName, subscriptionName);
>>>>>>> 8d420312

                while (remainingMessages > 0)
                {
                    foreach (var msg in await deadLetterReceiver.ReceiveBatchAsync(remainingMessages))
                    {
                        remainingMessages--;
                        messageEnum.MoveNext();
                        Assert.AreEqual(messageEnum.Current.MessageId, msg.MessageId);
                        Assert.AreEqual(messageEnum.Current.SessionId, msg.SessionId);
                        Assert.IsNull(msg.DeadLetterErrorDescription);
                        Assert.IsNull(msg.DeadLetterReason);
                        Assert.IsNotNull(msg.Properties[ServiceBusReceivedMessage.DeadLetterReasonHeader]);
                        Assert.IsNotNull(msg.Properties[ServiceBusReceivedMessage.DeadLetterErrorDescriptionHeader]);
                        await deadLetterReceiver.CompleteAsync(msg.LockToken);
                    }
                }
                Assert.AreEqual(0, remainingMessages);

                var deadLetterMessage = await deadLetterReceiver.PeekAsync();
                Assert.IsNull(deadLetterMessage);
            }
        }

        [Test]
        [TestCase(true)]
        [TestCase(false)]
        public async Task DeferMessages(bool useSpecificSession)
        {
            await using (var scope = await ServiceBusScope.CreateWithQueue(enablePartitioning: false, enableSession: true))
            {
                await using var client = new ServiceBusClient(TestEnvironment.ServiceBusConnectionString);
                ServiceBusSender sender = client.CreateSender(scope.QueueName);

                var messageCount = 10;
                var sessionId = "sessionId1";
                using ServiceBusMessageBatch batch = await sender.CreateBatchAsync();
                IEnumerable<ServiceBusMessage> messages = AddMessages(batch, messageCount, sessionId).AsEnumerable<ServiceBusMessage>();

                await sender.SendAsync(batch);

                var receiver = await client.CreateSessionReceiverAsync(
                    scope.QueueName,
                    new ServiceBusSessionReceiverOptions
                    {
                        SessionId = useSpecificSession ? sessionId : null
                    });
                var remainingMessages = messageCount;
                var messageEnum = messages.GetEnumerator();
                IList<long> sequenceNumbers = new List<long>();
                while (remainingMessages > 0)
                {
                    foreach (var item in await receiver.ReceiveBatchAsync(remainingMessages))
                    {
                        remainingMessages--;
                        messageEnum.MoveNext();
                        Assert.AreEqual(messageEnum.Current.MessageId, item.MessageId);
                        Assert.AreEqual(messageEnum.Current.SessionId, item.SessionId);
                        sequenceNumbers.Add(item.SequenceNumber);
                        await receiver.DeferAsync(item.LockToken);
                    }
                }
                Assert.AreEqual(0, remainingMessages);
                IList<ServiceBusReceivedMessage> deferedMessages = await receiver.ReceiveDeferredMessageBatchAsync(sequenceNumbers);

                var messageList = messages.ToList();
                Assert.AreEqual(messageList.Count, deferedMessages.Count);
                for (int i = 0; i < messageList.Count; i++)
                {
                    Assert.AreEqual(messageList[i].MessageId, deferedMessages[i].MessageId);
                }
            }
        }

        [Test]
        [TestCase(true)]
        [TestCase(false)]
        public async Task RenewSessionLock(bool isSessionSpecified)
        {
            await using (var scope = await ServiceBusScope.CreateWithQueue(enablePartitioning: false, enableSession: true))
            {
                await using var client = new ServiceBusClient(TestEnvironment.ServiceBusConnectionString);
                ServiceBusSender sender = client.CreateSender(scope.QueueName);
                var messageCount = 1;
                var sessionId1 = "sessionId1";
                ServiceBusMessage message = GetMessage(sessionId1);

                // send another session message before the one we are interested in to make sure that when isSessionSpecified=true, it is being respected
                await sender.SendAsync(GetMessage("sessionId2"));
                await sender.SendAsync(message);

<<<<<<< HEAD
                ServiceBusSessionReceiver receiver = await client.GetSessionReceiverAsync(scope.QueueName, sessionId: isSessionSpecified ? sessionId1 : null);
=======
                ServiceBusSessionReceiver receiver = await client.CreateSessionReceiverAsync(
                    scope.QueueName,
                    new ServiceBusSessionReceiverOptions
                    {
                        SessionId = isSessionSpecified ? sessionId1 : null
                    });
>>>>>>> 8d420312
                if (isSessionSpecified)
                {
                    Assert.AreEqual(sessionId1, receiver.SessionId);
                }
                ServiceBusReceivedMessage[] receivedMessages = (await receiver.ReceiveBatchAsync(messageCount)).ToArray();

                var receivedMessage = receivedMessages.First();
                var firstLockedUntilUtcTime = receiver.SessionLockedUntil;

                // Sleeping for 10 seconds...
                await Task.Delay(10000);

                await receiver.RenewSessionLockAsync();

                Assert.True(receiver.SessionLockedUntil >= firstLockedUntilUtcTime + TimeSpan.FromSeconds(10));

                // Complete Messages
                await receiver.CompleteAsync(receivedMessage.LockToken);

                Assert.AreEqual(messageCount, receivedMessages.Length);
                if (isSessionSpecified)
                {
                    Assert.AreEqual(message.MessageId, receivedMessage.MessageId);
                }

                var peekedMessage = receiver.PeekAsync();
                Assert.IsNull(peekedMessage.Result);
            }
        }

        [Test]
<<<<<<< HEAD
=======
        [TestCase(true)]
        [TestCase(false)]
        public async Task ReceiverThrowsAfterSessionLockLost(bool isSessionSpecified)
        {
            await using (var scope = await ServiceBusScope.CreateWithQueue(enablePartitioning: false, enableSession: true, lockDuration: TimeSpan.FromSeconds(5)))
            {
                await using var client = new ServiceBusClient(TestEnvironment.ServiceBusConnectionString);
                ServiceBusSender sender = client.CreateSender(scope.QueueName);
                var sessionId1 = "sessionId1";

                await sender.SendAsync(GetMessage(sessionId1));
                // send another session message before the one we are interested in to make sure that when isSessionSpecified=true, it is being respected
                await sender.SendAsync(GetMessage("sessionId2"));

                ServiceBusSessionReceiver receiver = await client.CreateSessionReceiverAsync(
                    scope.QueueName,
                    new ServiceBusSessionReceiverOptions
                    {
                        SessionId = isSessionSpecified ? sessionId1 : null
                    });
                if (isSessionSpecified)
                {
                    Assert.AreEqual(sessionId1, receiver.SessionId);
                }

                var message = await receiver.ReceiveAsync();

                await Task.Delay((receiver.SessionLockedUntil - DateTime.UtcNow) + TimeSpan.FromSeconds(5));

                Assert.That(async () => await receiver.ReceiveAsync(),
                    Throws.InstanceOf<ServiceBusException>().And.Property(nameof(ServiceBusException.Reason))
                    .EqualTo(ServiceBusException.FailureReason.SessionLockLost));

                Assert.That(async () => await receiver.SetSessionStateAsync(null),
                    Throws.InstanceOf<ServiceBusException>().And.Property(nameof(ServiceBusException.Reason))
                    .EqualTo(ServiceBusException.FailureReason.SessionLockLost));

                Assert.That(async () => await receiver.GetSessionStateAsync(),
                    Throws.InstanceOf<ServiceBusException>().And.Property(nameof(ServiceBusException.Reason))
                    .EqualTo(ServiceBusException.FailureReason.SessionLockLost));

                Assert.That(async () => await receiver.CompleteAsync(message),
                    Throws.InstanceOf<ServiceBusException>().And.Property(nameof(ServiceBusException.Reason))
                    .EqualTo(ServiceBusException.FailureReason.SessionLockLost));

                Assert.That(async () => await receiver.CompleteAsync(message),
                    Throws.InstanceOf<ServiceBusException>().And.Property(nameof(ServiceBusException.Reason))
                    .EqualTo(ServiceBusException.FailureReason.SessionLockLost));

                Assert.That(async () => await receiver.DeadLetterAsync(message),
                    Throws.InstanceOf<ServiceBusException>().And.Property(nameof(ServiceBusException.Reason))
                    .EqualTo(ServiceBusException.FailureReason.SessionLockLost));

                Assert.That(async () => await receiver.DeferAsync(message),
                    Throws.InstanceOf<ServiceBusException>().And.Property(nameof(ServiceBusException.Reason))
                    .EqualTo(ServiceBusException.FailureReason.SessionLockLost));

                Assert.That(async () => await receiver.AbandonAsync(message),
                    Throws.InstanceOf<ServiceBusException>().And.Property(nameof(ServiceBusException.Reason))
                    .EqualTo(ServiceBusException.FailureReason.SessionLockLost));
            }
        }

        [Test]
        public async Task ClientThrowsSessionCannotBeLockedWhenSessionLocked()
        {
            await using (var scope = await ServiceBusScope.CreateWithQueue(enablePartitioning: false, enableSession: true))
            {
                await using var client = GetClient();
                ServiceBusSender sender = client.CreateSender(scope.QueueName);
                var sessionId = "sessionId";
                var options = new ServiceBusSessionReceiverOptions
                {
                    SessionId = sessionId
                };
                var receiver = await client.CreateSessionReceiverAsync(scope.QueueName, options);

                // should not throw when using different session
                options.SessionId = "sessionId2";
                await client.CreateSessionReceiverAsync(scope.QueueName, options);

                // for some reason, using Throws.InstanceOf and Assert.ThrowsAsync always end up coming back
                // as a timeout exception.
                try
                {
                    options.SessionId = sessionId;
                    await client.CreateSessionReceiverAsync(scope.QueueName, options);
                }
                catch (ServiceBusException ex)
                when (ex.Reason == ServiceBusException.FailureReason.SessionCannotBeLocked)
                {
                    return;
                }
                catch (Exception ex)
                {
                    Assert.Fail($"Expected exception not thrown: {ex}");
                }
                Assert.Fail("No exception thrown!");
            }
        }

        [Test]
>>>>>>> 8d420312
        public async Task SessionReceiverThrowsWhenUsingNonSessionEntity()
        {
            await using (var scope = await ServiceBusScope.CreateWithQueue(enablePartitioning: false, enableSession: false))
            {
                await using var client = new ServiceBusClient(TestEnvironment.ServiceBusConnectionString);
<<<<<<< HEAD
                ServiceBusSender sender = client.GetSender(scope.QueueName);
=======
                ServiceBusSender sender = client.CreateSender(scope.QueueName);
>>>>>>> 8d420312
                ServiceBusMessage sentMessage = GetMessage();
                await sender.SendAsync(sentMessage);

                Assert.That(
<<<<<<< HEAD
                    async () => await client.GetSessionReceiverAsync(scope.QueueName),
                    Throws.InstanceOf<InvalidOperationException>());
            }
        }
=======
                    async () => await client.CreateSessionReceiverAsync(scope.QueueName),
                    Throws.InstanceOf<InvalidOperationException>());
            }
        }

        [Test]
        [TestCase(true)]
        [TestCase(false)]
        public async Task GetAndSetSessionStateTest(bool isSessionSpecified)
        {
            await using (var scope = await ServiceBusScope.CreateWithQueue(enablePartitioning: false, enableSession: true))
            {
                await using var client = new ServiceBusClient(TestEnvironment.ServiceBusConnectionString);

                ServiceBusSender sender = client.CreateSender(scope.QueueName);
                var sessionId = "test-sessionId";
                ServiceBusMessage message = GetMessage(sessionId);
                await sender.SendAsync(message);

                ServiceBusSessionReceiver receiver = await client.CreateSessionReceiverAsync(
                    scope.QueueName,
                    new ServiceBusSessionReceiverOptions
                    {
                        SessionId = isSessionSpecified ? sessionId : null
                    });
                ServiceBusReceivedMessage receivedMessage = await receiver.ReceiveAsync();
                Assert.AreEqual(message.MessageId, receivedMessage.MessageId);
                Assert.AreEqual(message.SessionId, receivedMessage.SessionId);

                var sessionStateString = "Received Message From Session!";
                var sessionState = Encoding.UTF8.GetBytes(sessionStateString);
                await receiver.SetSessionStateAsync(sessionState);

                var returnedSessionState = await receiver.GetSessionStateAsync();
                var returnedSessionStateString = Encoding.UTF8.GetString(returnedSessionState);
                Assert.AreEqual(sessionStateString, returnedSessionStateString);

                // Complete message using Session Receiver
                await receiver.CompleteAsync(receivedMessage);

                var peekedMessage = receiver.PeekAsync();
                Assert.IsNull(peekedMessage.Result);

                sessionStateString = "Completed Message On Session!";
                sessionState = Encoding.UTF8.GetBytes(sessionStateString);
                await receiver.SetSessionStateAsync(sessionState);

                returnedSessionState = await receiver.GetSessionStateAsync();
                returnedSessionStateString = Encoding.UTF8.GetString(returnedSessionState);
                Assert.AreEqual(sessionStateString, returnedSessionStateString);
            }
        }
>>>>>>> 8d420312
    }
}<|MERGE_RESOLUTION|>--- conflicted
+++ resolved
@@ -85,13 +85,6 @@
                 using ServiceBusMessageBatch batch = await sender.CreateBatchAsync();
                 ServiceBusMessageBatch messageBatch = AddMessages(batch, messageCt, sessionId);
 
-<<<<<<< HEAD
-                await sender.SendBatchAsync(messageBatch);
-
-                ServiceBusReceiver receiver1 = await client.GetSessionReceiverAsync(
-                    scope.QueueName,
-                    sessionId: sessionId);
-=======
                 await sender.SendAsync(messageBatch);
                 var options = new ServiceBusSessionReceiverOptions
                 {
@@ -100,7 +93,6 @@
                 ServiceBusReceiver receiver1 = await client.CreateSessionReceiverAsync(
                     scope.QueueName,
                     options);
->>>>>>> 8d420312
 
                 Assert.That(
                     async () =>
@@ -201,11 +193,7 @@
                 // create receiver not scoped to a specific session
                 for (int i = 0; i < 10; i++)
                 {
-<<<<<<< HEAD
-                    ServiceBusSessionReceiver receiver = await client.GetSessionReceiverAsync(scope.QueueName);
-=======
                     ServiceBusSessionReceiver receiver = await client.CreateSessionReceiverAsync(scope.QueueName);
->>>>>>> 8d420312
                     foreach (ServiceBusReceivedMessage peekedMessage in await receiver.PeekBatchAtAsync(
                         sequenceNumber: 1,
                         maxMessages: 10))
@@ -450,11 +438,7 @@
 
                 messageEnum.Reset();
                 remainingMessages = messageCount;
-<<<<<<< HEAD
-                var deadLetterReceiver = client.GetDeadLetterReceiver(scope.QueueName);
-=======
                 var deadLetterReceiver = client.CreateDeadLetterReceiver(scope.QueueName);
->>>>>>> 8d420312
 
                 while (remainingMessages > 0)
                 {
@@ -484,26 +468,12 @@
             await using (var scope = await ServiceBusScope.CreateWithTopic(enablePartitioning: false, enableSession: true))
             {
                 await using var client = new ServiceBusClient(TestEnvironment.ServiceBusConnectionString);
-<<<<<<< HEAD
-                ServiceBusSender sender = client.GetSender(scope.TopicName);
-=======
                 ServiceBusSender sender = client.CreateSender(scope.TopicName);
->>>>>>> 8d420312
                 var messageCount = 10;
                 var sessionId = "sessionId1";
                 using ServiceBusMessageBatch batch = await sender.CreateBatchAsync();
                 IEnumerable<ServiceBusMessage> messages = AddMessages(batch, messageCount, sessionId).AsEnumerable<ServiceBusMessage>();
 
-<<<<<<< HEAD
-                await sender.SendBatchAsync(batch);
-                var topicName = scope.TopicName;
-                var subscriptionName = scope.SubscriptionNames.First();
-
-                var receiver = await client.GetSessionReceiverAsync(
-                    topicName: topicName,
-                    subscriptionName: subscriptionName,
-                    sessionId: useSpecificSession ? sessionId : null);
-=======
                 await sender.SendAsync(batch);
                 var topicName = scope.TopicName;
                 var subscriptionName = scope.SubscriptionNames.First();
@@ -515,7 +485,6 @@
                     {
                         SessionId = useSpecificSession ? sessionId : null
                     });
->>>>>>> 8d420312
                 var remainingMessages = messageCount;
                 var messageEnum = messages.GetEnumerator();
 
@@ -542,11 +511,7 @@
 
                 messageEnum.Reset();
                 remainingMessages = messageCount;
-<<<<<<< HEAD
-                var deadLetterReceiver = client.GetDeadLetterReceiver(topicName, subscriptionName);
-=======
                 var deadLetterReceiver = client.CreateDeadLetterReceiver(topicName, subscriptionName);
->>>>>>> 8d420312
 
                 while (remainingMessages > 0)
                 {
@@ -637,16 +602,12 @@
                 await sender.SendAsync(GetMessage("sessionId2"));
                 await sender.SendAsync(message);
 
-<<<<<<< HEAD
-                ServiceBusSessionReceiver receiver = await client.GetSessionReceiverAsync(scope.QueueName, sessionId: isSessionSpecified ? sessionId1 : null);
-=======
                 ServiceBusSessionReceiver receiver = await client.CreateSessionReceiverAsync(
                     scope.QueueName,
                     new ServiceBusSessionReceiverOptions
                     {
                         SessionId = isSessionSpecified ? sessionId1 : null
                     });
->>>>>>> 8d420312
                 if (isSessionSpecified)
                 {
                     Assert.AreEqual(sessionId1, receiver.SessionId);
@@ -678,8 +639,6 @@
         }
 
         [Test]
-<<<<<<< HEAD
-=======
         [TestCase(true)]
         [TestCase(false)]
         public async Task ReceiverThrowsAfterSessionLockLost(bool isSessionSpecified)
@@ -782,27 +741,16 @@
         }
 
         [Test]
->>>>>>> 8d420312
         public async Task SessionReceiverThrowsWhenUsingNonSessionEntity()
         {
             await using (var scope = await ServiceBusScope.CreateWithQueue(enablePartitioning: false, enableSession: false))
             {
                 await using var client = new ServiceBusClient(TestEnvironment.ServiceBusConnectionString);
-<<<<<<< HEAD
-                ServiceBusSender sender = client.GetSender(scope.QueueName);
-=======
-                ServiceBusSender sender = client.CreateSender(scope.QueueName);
->>>>>>> 8d420312
+                ServiceBusSender sender = client.CreateSender(scope.QueueName);
                 ServiceBusMessage sentMessage = GetMessage();
                 await sender.SendAsync(sentMessage);
 
                 Assert.That(
-<<<<<<< HEAD
-                    async () => await client.GetSessionReceiverAsync(scope.QueueName),
-                    Throws.InstanceOf<InvalidOperationException>());
-            }
-        }
-=======
                     async () => await client.CreateSessionReceiverAsync(scope.QueueName),
                     Throws.InstanceOf<InvalidOperationException>());
             }
@@ -855,6 +803,5 @@
                 Assert.AreEqual(sessionStateString, returnedSessionStateString);
             }
         }
->>>>>>> 8d420312
     }
 }