# Release History

<<<<<<< HEAD
## 7.0.0-preview.6 (2020-08-18)

### Fixed
- Bug in TaskExtensions.EnsureCompleted method that causes it to unconditionally throw an exception in the environments with synchronization context
=======
## 7.0.0-preview.6 (Unreleased)

>>>>>>> a6ec7bed

## 7.0.0-preview.5 (2020-08-11)

### Acknowledgements
Thank you to our developer community members who helped to make the Service Bus client library better with their contributions and design input for this release:
- Daniel Marbach _([GitHub](https://github.com/danielmarbach))_
- Sean Feldman _([GitHub](https://github.com/SeanFeldman))_

### Added
- Added MaxConcurrentCallsPerSession option to ServiceBusSessionProcessor
  
### Breaking Changes
- Change MaxConcurrentCalls to MaxConcurrentSessions in ServiceBusSessionProcessor.
- Replace (Queue|Topic|Subscription|Rule)Description with (Queue|Topic|Subscription|Rule)Properties.
- Add Create(Queue|Topic|Subscription|Rule)Options for creating entities.
- Replace (Queue|Topic|Subscription)RuntimeInfo with (Queue|Topic|Subscription)RuntimeProperties.
- Remove MessageCountDetails and move the properties directly into the RuntimeProperties types.

## 7.0.0-preview.4 (2020-07-07)

### Acknowledgements
Thank you to our developer community members who helped to make the Service Bus client library better with their contributions and design input for this release:
- Daniel Marbach _([GitHub](https://github.com/danielmarbach))_
- Sean Feldman _([GitHub](https://github.com/SeanFeldman))_

### Added
- Add IAsyncEnumerable Receive overload
- Add batch schedule/cancel schedule messages
  
### Breaking Changes
- Remove use of "Batch" in Peek/Receive methods.
- Add Message/Messages suffix to Peek/Send/Receive/Abandon/Defer/Complete/DeadLetter methods.
- Rename ServiceBusSender.CreateBatch to ServiceBusSender.CreateMessageBatch
- Rename CreateBatchOptions to CreateMessageBatchOptions
- Rename ServiceBusMessageBatch.TryAdd to ServiceBusMessageBatch.TryAddMessage
- Change output list type from IList<ServiceBusReceivedMessage> to IReadOnlyList<ServiceBusReceivedMessage>
- Removed ServiceBusException.FailureReason.ClientClosed in favor of throwing ObjectDisposedException

## 7.0.0-preview.3 (2020-06-08)

### Acknowledgements
Thank you to our developer community members who helped to make the Service Bus client library better with their contributions and design input for this release:
- Daniel Marbach _([GitHub](https://github.com/danielmarbach))_
- Sean Feldman _([GitHub](https://github.com/SeanFeldman))_

### Added
- Add the ServiceBusManagementClient for CRUD operations on a namespace
- Add constructor for ServiceBusMessage taking a string
- Use the BinaryData type for ServiceBusMessage.Body
- Add diagnostic tracing
  
### Breaking Changes
- Introduce ServiceBusSessionReceiverOptions/ServiceBusSessionProcessorOptions for creating
  ServiceBusSessionReceiver/ServiceBusSessionProcessor
- Make ServiceBusReceivedMessage.Properties IReadOnlyDictionary rather than IDictionary

## 7.0.0-preview.2 (2020-05-04)

### Acknowledgements
Thank you to our developer community members who helped to make the Service Bus client library better with their contributions and design input for this release:
- Daniel Marbach _([GitHub](https://github.com/danielmarbach))_
- Sean Feldman _([GitHub](https://github.com/SeanFeldman))_

### Added
- Allow specifying a list of named sessions when using ServiceBusSessionProcessor
- Transactions/Send via support
- Add SessionInitializingAsync/SessionClosingAsync events in ServiceBusSessionProcessor
- Do not attempt to autocomplete messages with the processor if the user settled the message in their callback
- Add SendAsync overload accepting an IEnumerable of ServiceBusMessage
- Various performance improvements  
  _(A community contribution, courtesy of [danielmarbach](https://github.com/danielmarbach))_
- Improve the way exception stack traces are captured  
  _(A community contribution, courtesy of [danielmarbach](https://github.com/danielmarbach))_
  
### Breaking Changes
- Change from using a static factory method for creating a sendable message from a received message to instead
  using a constructor  
  _(A community contribution, courtesy of [danielmarbach](https://github.com/danielmarbach))_
- CreateSessionProcessor parameter sessionId renamed to sessionIds (also changed from string to params string array). 
- Remove cancellation token from CreateProcessor and CreateSessionProcessor  
  _(A community contribution, courtesy of [danielmarbach](https://github.com/danielmarbach))_
- Rename SendBatchAsync to SendAsync
- Add SenderOptions parameter to CreateSender method.

## 7.0.0-preview.1 (2020-04-07)
- Initial preview for new version of Service Bus library.
- Includes sending/receiving/settling messages from queues/topics and session support.<|MERGE_RESOLUTION|>--- conflicted
+++ resolved
@@ -1,14 +1,11 @@
 # Release History
 
-<<<<<<< HEAD
+## 7.0.0-preview.7 (Unreleased)
+
 ## 7.0.0-preview.6 (2020-08-18)
 
 ### Fixed
 - Bug in TaskExtensions.EnsureCompleted method that causes it to unconditionally throw an exception in the environments with synchronization context
-=======
-## 7.0.0-preview.6 (Unreleased)
-
->>>>>>> a6ec7bed
 
 ## 7.0.0-preview.5 (2020-08-11)
 
