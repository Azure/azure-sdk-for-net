# Release History

## 7.19.0-beta.1 (Unreleased)

### Features Added

### Breaking Changes

### Bugs Fixed

### Other Changes

<<<<<<< HEAD
=======
## 7.18.4 (2025-02-11)

### Bugs Fixed

- Fixed an issue with the `AmqpReceiver` class where a drain failure during a `ReceiveMessagesAsync` operation would cause message ordering to be violated. ([#47822](https://github.com/Azure/azure-sdk-for-net/issues/47822))

- Fixed an issue where an error response from the Service Bus administration service without a body was incorrectly parsed, resulting in a null argument exception obscuring the actual failure response. ([#47517](https://github.com/Azure/azure-sdk-for-net/issues/47517))

>>>>>>> e0b8da94
## 7.18.3 (2025-01-17)

### Bugs Fixed

- Fixed an issue where identifier generation for senders did not correctly include the entity path as an informational element.  ([#46952](https://github.com/Azure/azure-sdk-for-net/issues/46952))

### Other Changes

- Added annotations to make the package compatible with trimming and native AOT compilation.

- Updated the `Microsoft.Azure.Amqp` dependency to 2.6.9, which contains several bug fixes. _(see: [commits](https://github.com/Azure/azure-amqp/commits/hotfix/))_

- Updated the transitive dependency on `System.Text.Json` to 6.0.10 via `Azure.Core` 1.44.1.  Though Service Bus does not perform JSON serialization and was not vulnerable, the .NET 9 SDK was emitting warnings during scans due to a flaw in the previous `System.Text.Json` dependency.

## 7.18.2 (2024-10-08)

### Other Changes

- Enhanced the logs emitted when acquiring a session with `ServiceBusClient` times out or is canceled.  As these are known and expected exception conditions, they are now correctly logged as verbose information rather than an error.  Previously, these scenarios were special-cased for processors, but receivers were treated as standard errors.  Going forward, the processor and client/receiver scenarios are handled consistently.

## 7.18.1 (2024-07-31)

### Other Changes

- Bump `Azure.Core.Amqp` dependency to 1.3.1, which includes a fix to serialization of binary application properties.

## 7.18.0 (2024-07-18)

### Acknowledgments

Thank you to our developer community members who helped to make the Service Bus client library better with their contributions to this release:

- Martin Costello _([GitHub](https://github.com/martincostello))_

### Bugs Fixed

- Fixed an issue that caused connection strings using host names without a scheme to fail parsing and be considered invalid.

- Fixed an issue where the scheduled enqueue time was not cleared when creating a new message from a received message.

- Fixed an issue that prevented relative URIs from being used with [application properties](https://docs.oasis-open.org/amqp/core/v1.0/os/amqp-core-messaging-v1.0-os.html#type-application-properties) in the `ServiceBusMessage.ApplicationProperties` and `ServiceBusReceivedMessage.ApplicationProperties` collections.

- Fixed an issue that caused `ServiceBusMessageBatch` to accept more than the allowed 1mb batch limit when sending to Service Bus entities with large message sizes enabled.

- Fixed issue where the `SupportOrdering` property was not being respected when set on `CreateTopicOptions`.

### Other Changes

- The client will now refresh the maximum message size each time a new AMQP link is opened; this is necessary for large message support, where the maximum message size for entities can be reconfigureed adjusted on the fly.  Because the client had cached the value, it would not be aware of the change and would enforce the wrong size for batch creation.

- Updated the `Microsoft.Azure.Amqp` dependency to 2.6.7, which contains a fix for decoding messages with a null format code as the body.

- Improved efficiency of subclient creation, reducing allocations when no explicit options are passed.

- Reduced the number of allocations of various option types. _(A community contribution, courtesy of [martincostello](https://github.com/martincostello))_

## 7.18.0-beta.1 (2024-05-08)

### Features Added

- `ServiceBusReceiver` now supports the ability to delete all messages from an entity using the `PurgeMessagesAsync` method.  Callers may optionally request to limit the target messages to those earlier than a given date.

- `ServiceBusReceiver` now supports the ability to delete messages from an entity in batches using the `DeleteMessagesAsync` method.  The messages selected for deletion will be the oldest in the entity, based on the enqueued date and callers may optionally request to limit them to only those earlier than a given date.

### Bugs Fixed

- Fixed issue where the `SupportOrdering` property was not being respected when set on `CreateTopicOptions`.

### Other Changes

- Updated the `Microsoft.Azure.Amqp` dependency to 2.6.6, which includes a bug fix for an internal `NullReferenceException` that would sometimes impact creating new links. _(see: [#258](https://github.com/azure/azure-amqp/issues/258))_

## 7.17.5 (2024-04-09)

### Bugs Fixed

- Fixed an edge case where a cancellation token signaled while waiting for a throttling delay would cause a failure to reset state and service operations would continue to apply the throttle delay going forward.  ([#42952](https://github.com/Azure/azure-sdk-for-net/issues/42952))

- Fixed an issue where the `ServiceBusSessionProcessor` was not respecting `ServiceBusSessionProcessorOptions.MaxConcurrentCallsPerSession` when `ServiceBusSessionProcessorOptions.SessionIds` was set to a value. ([#43157](https://github.com/Azure/azure-sdk-for-net/pull/43157))

### Other Changes

- Added missing documentation for `ServiceBusModelFactory` members with a focus on clarifying what model properties each parameter to the factory methods will populate.  In some cases, parameter names differ from the associated model properties, causing confusion.  ([#42772](https://github.com/Azure/azure-sdk-for-net/issues/42772))

## 7.17.4 (2024-03-05)

### Bugs Fixed

- When creating a new `ServiceBusMessage` from an existing `ServiceBusReceivedMessage`, diagnostic properties will now be properly reset.  Previously, they were incorrectly retained which led to the new message being indistinguishable from the old in traces.

### Other Changes

- Updated the `Microsoft.Azure.Amqp` dependency to 2.6.5, which includes several bug fixes.  One notable fix addresses an obscure race condition when a cancellation token is signaled while service operations are being invoked concurrently which caused those operations to hang.  Another notable fix is for an obscure race condition that occurred when attempting to complete a message which caused the operation to hang.

## 7.17.3 (2024-02-14)

### Bugs Fixed

- Fixed draining of credits when prefetch is enabled.
- No longer drain credits when using the `ServiceBusSessionProcessor` as it is not necessary unless the `ServiceBusSessionProcessorOptions.SessionIds` property is set.

### Other Changes

- Loosened validation for the fully qualified namespace name passed to the `ServiceBusClient` constructor.  A URI is now also accepted as a valid format.  This is intended to improve the experience when using the management library, CLI, Bicep, or ARM template to create the namespace, as they return only an endpoint for the namespace.  Previously, callers were responsible for parsing the endpoint and extracting the host name for use with the client.

## 7.17.2 (2024-01-16)

### Bugs Fixed

- Fixed the logic used to set the TimeToLive value of the AmqpMessageHeader for received messages to be based on the difference of the AbsoluteExpiryTime and CreationTime properties of the AmqpMessageProperties.
- Prevent `NullReferenceException` from being thrown when the `ReceiveMessagesAsync` method is called using a high degree of concurrency.

## 7.17.1 (2023-12-04)

### Bugs Fixed

- Adjusted retries to consider an unreachable host address as terminal.  Previously, all socket-based errors were considered transient and would be retried.
- Updated the `ServiceBusMessage` constructor that takes a `ServiceBusReceivedMessage` to no longer copy over the
  `x-opt-partition-id` key as this is meant to apply only to the original message.
- Drain excess credits when attempting to receive using sessions to ensure FIFO ordering.

### Other Changes

- Updated the `Microsoft.Azure.Amqp` dependency to 2.6.4, which enables support for TLS 1.3.
- Removed the custom sizes for the AMQP sending and receiving buffers, allowing the optimized defaults of the host platform to be used.  This offers non-trivial performance increase on Linux-based platforms and a minor improvement on macOS.  Windows performance remains unchanged as the default and custom buffer sizes are equivalent.

## 7.17.0 (2023-11-14)

### Breaking Changes

The following breaking changes were made for the experimental support of Open Telemetry:
- Change `ActivitySource` name used to report message activity from `Azure.Messaging.ServiceBus` to `Azure.Messaging.ServiceBus.Message`.
- Updated tracing attributes names to conform to OpenTelemetry semantic conventions version 1.23.0.

## 7.16.2 (2023-10-11)

### Bugs Fixed

- Fixed issue where `ActivitySource` activities were not being created even when the experimental
  flag was set.

### Other Changes

- The reference for the AMQP transport library, `Microsoft.Azure.Amqp`, has been bumped to 2.6.3. This fixes an issue with timeout duration calculations during link creation and includes several efficiency improvements.

## 7.16.1 (2023-08-15)

### Bugs Fixed

- Fixed race condition that could lead to an `ObjectDisposedException` when using the `ServiceBusSessionProcessor`.

## 7.16.0 (2023-08-07)

### Acknowledgments
Thank you to our developer community members who helped to make the Service Bus client library better with their contributions to this release:

- Daniel Marbach  _([GitHub](https://github.com/danielmarbach))_

### Features Added

- `ProcessMessageEventArgs` provides a `MessageLockLostAsync` event that can be subscribed to in
  order to be notified when the message lock is lost.
- `ProcessSessionMessageEventArgs` provides a `SessionLockLostAsync` event that can be subscribed to in
  order to be notified when the session lock is lost.
- A constructor for `ServiceBusMessage` taking an `AmqpAnnotatedMessage` has been added.

### Bugs Fixed

- The `CancellationTokenSource` used by the `ServiceBusSessionProcessor` in order to renew session
  locks is now disposed when the session is no longer being processed, thereby preventing a memory leak.

## 7.15.0 (2023-06-06)

### Bugs Fixed

- Do not copy over `DeliveryAnnotations` when constructing a new `ServiceBusMessage` from a `ServiceBusReceivedMessage`.

### Other Changes

- The reference for the AMQP transport library, Microsoft.Azure.Amqp, has been bumped to 2.6.2. This resolves a potential issue opening TLS connections on .NET 6+.

## 7.14.0 (2023-05-09)

### Features Added

- The client-side idle timeout for connections can now be configured using `ServiceBusClientOptions`.

### Bugs Fixed

- Removed the 30 second cap applied when opening AMQP links; this allows developers to fully control the timeout for service operations by tuning the `TryTimeout` as appropriate for the application.

- Fixed potential `NullReferenceException` when using the `ServiceBusProcessor` or `ServiceBusSessionProcessor`.

## 7.13.1 (2023-03-13)

### Bugs Fixed

- Fixed issue with Guid writing during message settlement that could result in an `ArgumentException` if the ArrayPool returned a buffer that is larger than the size of the Guid.

## 7.13.0 (2023-03-08)

### Acknowledgments
Thank you to our developer community members who helped to make the Service Bus client library better with their contributions to this release:

- Daniel Marbach  _([GitHub](https://github.com/danielmarbach))_

### Features Added

- `ActivitySource` activities that are used when using the [experimental OpenTelemetry support](https://devblogs.microsoft.com/azure-sdk/introducing-experimental-opentelemetry-support-in-the-azure-sdk-for-net/) will include the `az.schema_url` tag indicating the OpenTelemetry schema version. They will also include the messaging attribute specified [here](https://github.com/Azure/azure-sdk/blob/main/docs/tracing/distributed-tracing-conventions.yml#L98).

### Bugs Fixed

- Fixed deserialization of the lock token to take into account endianness. _(A community contribution, courtesy of [danielmarbach](https://github.com/danielmarbach))_

### Other Changes

- Some checks for cancellation that were occurring after a service operation had been completed have been removed.  Because the service operation was already complete, cancellation was not actually performed and the results of the operation should be returned.

- Exceptions related to the cancellation token being signaled on a receive operation will now be logged as Verbose rather than Error.

## 7.12.0 (2023-01-12)

### Acknowledgments
Thank you to our developer community members who helped to make the Service Bus client library better with their contributions to this release:

- Daniel Marbach  _([GitHub](https://github.com/danielmarbach))_

### Features Added

- Added `UpdatePrefetchCount` methods to `ServiceBusProcessor` and `ServiceBusSessionProcessor` to allow updating the prefetch count of a running processor. _(A community contribution, courtesy of [danielmarbach](https://github.com/danielmarbach))_

### Other Changes

- Update AMQP library dependency to leverage new `DrainAsync` method.

### Bugs Fixed

- Fixed issue with `MaxConcurrentCallsPerSession` setting which resulted in the setting not always being respected.

## 7.11.1 (2022-11-08)

### Bugs Fixed

- Telemetry will now use a parent activity instead of links when using the `ServiceBusProcessor` or `ServiceBusSessionProcessor`.
- Attempt to drain the receiver when closing if there are outstanding credits.

## 7.11.0 (2022-10-11)

### Acknowledgments
Thank you to our developer community members who helped to make the Service Bus client library better with their contributions to this release:

- Daniel Marbach  _([GitHub](https://github.com/danielmarbach))_

### Bugs Fixed

- Fixed issue where shared AMQP session was incorrectly closed when `AcceptNextSessionAsync` call timed out and `EnableCrossEntityTransaction` is set to `true`.
- Dispose semaphores in `ServiceBusProcessor` to avoid memory leak. _(A community contribution, courtesy of [danielmarbach](https://github.com/danielmarbach))_

### Other Changes

- Optimized message body copying when accessing the `Body` property of a received message. _(A community contribution, courtesy of [danielmarbach](https://github.com/danielmarbach))_
- Removed locking from the `ServiceBusRetryPolicy` to improve performance and prevent deadlocks. _(A community contribution, courtesy of [danielmarbach](https://github.com/danielmarbach))_
- Added link to [troubleshooting guide](https://github.com/Azure/azure-sdk-for-net/blob/main/sdk/servicebus/Azure.Messaging.ServiceBus/TROUBLESHOOTING.md) in exception messages.

## 7.11.0-beta.1 (2022-09-06)

### Features Added

- Added `DeadletterMessageAsync` overload that allows passing the properties dictionary in addition to the deadletter error reason and description.
- Added `PeekMessagesAsync` method to `ProcessorReceiveActions`.

### Breaking Changes

- Improved performance of sending messages by using the `ServiceBusMessageBatch` type, by caching the underlying AMQP message as opposed to recalculating it when sending. Because of this change, any changes to a `ServiceBusMessage` after it has already been added to the batch will no longer be reflected in the batch and what is ultimately sent to the service. To avoid any issues from this change, ensure that yo are not modifying the `ServiceBusMessage` after adding it to a batch.

### Bugs Fixed

- Fixed performance issues in the `ServiceBusSessionProcessor` that could lead to thread starvation when using a high number of concurrent sessions.
- Fixed diagnostic tracing of the `ServiceBusReceiver.Receive` operation to correctly include links to the `Message` operation for the received messages.
- Fixed issue where the TryTimeout was not respected for times over 1 minute and 5 seconds when attempting to accept the next available session.

### Other Changes

- Improved performance of sending messages by using the `ServiceBusMessageBatch` type, by caching the underlying AMQP message as opposed to recalculating it when sending.

## 7.10.0 (2022-08-11)

### Features Added

- Added the ability to set the a custom Identifier on the various client options types.
- The processor Identifier will now be included in the underlying receiver logs when using the `ServiceBusProcessor` or `ServiceBusSessionProcessor`.
- Added the ability to set a custom endpoint that will be used when connecting to the service, via the `ServiceBusClientOptions.CustomEndpointAddress` property.
- Added the `ReleaseSession` and `RenewSessionLockAsync` methods to the `ProcessSessionEventArgs` class to allow the user to manage the session in the `SessionInitializingAsync` and the `SessionClosingAsync` event handlers.

### Bugs Fixed

- Fixed issue where the AMQP footer would not be populated on received messages.
- Fixed issue where the client timeout was not respected when establishing the AMQP connection and the AMQP session.
- Fixed issue where closing the rule manager link could result in the AMQP session being closed even when `EnableCrossEntityTransactions` is set to `true` in the `ServiceBusClientOptions`.

### Other Changes

- Reduced memory allocations when converting messages into the underlying AMQP primitives. _(A community contribution, courtesy of [danielmarbach](https://github.com/danielmarbach))_

## 7.9.0 (2022-07-11)

### Features Added

- Stable release of `ServiceBusRuleManager`.
- `EntityPath` and `FullyQualifiedNamespace` are now included on the various processor event args.

## 7.9.0-beta.1 (2022-06-06)

### Features Added

- Added `ServiceBusRuleManager` for managing rules.

### Bugs Fixed

- Updated behavior of `ServiceBusSessionReceiver.IsClosed` to return `true` if the underlying link was closed.

### Other Changes

- Include lock token in additional event source logs.

## 7.8.1 (2022-05-16)

### Bugs Fixed

- Fixed issue that could result in the message lock renewal not being cancelled if the user message handler threw an exception.
- Abandon messages that are received from the `ProcessorReceiveActions` in the event of the user message handler throwing an exception.

## 7.8.0 (2022-05-09)

### Features Added

- Added the `GetReceiveActions` method to `ProcessMessageEventArgs` and `ProcessSessionMessageEventArgs` to allow for receiving additional messages from the processor callback.

### Breaking Changes

- `ServiceBusTransportMetrics` and `ServiceBusRuleManager` have been removed from the prior beta versions. These will be evaluated for inclusion in a future GA release.

### Bugs Fixed

- Prevent exception when stopping processor that can occur if custom registrations were added to the `CancellationToken` that is exposed via the event args.
- Don't close entire AMQP session when closing individual AMQP links when `EnableCrossEntityTransactions` is set to `true`, since with this configuration, all links will share the same session.

### Other Changes

- Retries related to accepting sessions when using the `ServiceBusSessionProcessor` are now logged as `Verbose` rather than `Warning`.

## 7.8.0-beta.2 (2022-04-07)

### Acknowledgments
Thank you to our developer community members who helped to make the Service Bus client library better with their contributions to this release:

- Daniel Marbach  _([GitHub](https://github.com/danielmarbach))_

### Features Added

- Added `ServiceBusTransportMetrics` that can be used to get transport metric information.

### Bugs Fixed

- Relaxed `ServiceBusMessage` validation to allow the `SessionId` property to be changed after the `PartitionKey` property is already set.

### Other Changes

- Removed allocations and boxing from `EventSource` logging. _(A community contribution, courtesy of [danielmarbach](https://github.com/danielmarbach))_

## 7.8.0-beta.1 (2022-03-10)

### Features Added

- Added the `ServiceBusRuleManager` which allows managing rules for subscriptions.

## 7.7.0 (2022-03-09)

### Acknowledgments
Thank you to our developer community members who helped to make the Service Bus client library better with their contributions to this release:

- Daniel Marbach  _([GitHub](https://github.com/danielmarbach))_

### Features Added

- Add the ability to manually renew message and session locks when using the processor.

### Bugs Fixed

- Fixed name of ServiceBusAdministrationClient extension method.
- Fixed entity name validation when passing in a subscription entity path into the
  CreateReceiver method.

### Other Changes

- Removed LINQ allocations when sending messages. _(A community contribution, courtesy of [danielmarbach](https://github.com/danielmarbach))_

## 7.6.0 (2022-02-08)

### Acknowledgments
Thank you to our developer community members who helped to make the Service Bus client library better with their contributions to this release:

- Max Hamulyak _([GitHub](https://github.com/kaylumah))_
- Daniel Marbach  _([GitHub](https://github.com/danielmarbach))_

### Bugs Fixed

- Fix unnecessary task scheduling in ServiceBusProcessor and ServiceBusSessionProcessor
- Remove array allocation when creating linked token sources from the ServiceBusProcessor

### Features Added

- The `State` property has been added to `ServiceBusReceivedMessage` which indicates whether a message is `Active`, `Scheduled`, or `Deferred`. _(A community contribution, courtesy of [danielmarbach](https://github.com/danielmarbach))_

- Extension methods have been added for registering the `ServiceBusAdministrationClient` via dependency injection for use in ASP.NET Core applications. _(A community contribution, courtesy of [kaylumah](https://github.com/kaylumah))_

- Support for cancellation tokens has been improved for AMQP operations, enabling earlier detection of cancellation requests without needing to wait for the configured timeout to elapse.

## 7.5.1 (2021-12-07)

### Bugs Fixed

- Add a delay when retrying if we are being throttled by the service.

## 7.5.0 (2021-11-10)

### Breaking Changes

- Default `To`, `ReplyTo`, and `CorrelationId` properties of `ServiceBusMessage` to null, rather than empty string.
To retain the old behavior, you can set the properties to empty string when constructing your message:
```c#
var message = new ServiceBusMessage
{
    ReplyTo = "",
    To = "",
    CorrelationId = ""
};
```

### Bugs Fixed

- Fixed memory leak in ServiceBusSessionProcessor.
- Fixed bug where AMQP sequence/value messages could not be created from a received message.
- Fixed bug where a named session of empty string could not be accepted.

## 7.5.0-beta.1 (2021-10-05)

### Features Added
- Added support for specifying the maximum message size for entities in Premium namespaces.

## 7.4.0 (2021-10-05)

### Features Added
- Added support for cancelling send and receives while in-flight.

### Bugs Fixed
- Leveraged fix in AMQP library that allows messages to be properly unlocked when shutting down the processor.

## 7.3.0 (2021-09-07)

### Acknowledgments

Thank you to our developer community members who helped to make the Service Bus client library better with their contributions to this release:

- John Call _([GitHub](https://github.com/johnthcall))_

### Bugs Fixed

- Fixed an issue with refreshing authorization where redundant requests were made to acquire AAD tokens that were due to expire.  Refreshes will now coordinate to ensure a single AAD token acquisition.

- Fixed an issue with authorization refresh where attempts may have been made to authorize a faulted link.  Links that fail to open are no longer be considered valid for authorization.

### Other Changes

- Serialization of messages read from Service Bus has been tweaked for greater efficiency.  _(A community contribution, courtesy of [johnthcall](https://github.com/johnthcall))_

## 7.3.0-beta.1 (2021-08-10)

### Acknowledgments
Thank you to our developer community members who helped to make the Service Bus client library better with their contributions to this release:

- Timothee Lecomte _([GitHub](https://github.com/tlecomte))_
- Shlomi Assaf _([GitHub](https://github.com/shlomiassaf))_

### Features Added
- Added the `ReleaseSession` method to `ProcessSessionMessageEventArgs` which allows processing for a session to terminated early.
- Added protected constructors to `ServiceBusProcessor`, `ServiceBusReceiver`, `ServiceBusSender`, and `ServiceBusSessionProcessor` to allow these types to be extended.
- Added `UpdateConcurrency` methods to `ServiceBusProcessor` and `ServiceBusSessionProcessor` to allow concurrency to be changed for an already created processor.
- Allow a TimeSpan of zero to be passed as the `maxWaitTime` for the various receive overloads if Prefetch mode is enabled.

### Bugs Fixed
- Fixed bug where receiving a message with `AbsoluteExpiryTime` of DateTime.MaxValue would cause an `ArgumentException'. (A community contribution, courtesy of _[tlecomte](https://github.com/tlecomte))_

### Other Changes
- Fixed reference name conflicts in `ServiceBusModelFactory` ref docs. (A community contribution, courtesy of _[shlomiassaf](https://github.com/shlomiassaf))_

## 7.2.1 (2021-07-07)

### Fixed
- Fixed bug in the `ServiceBusProcessor` where message locks stopped being automatically renewed after `StopProcessingAsync` was called.

## 7.2.0 (2021-06-22)

### Acknowledgments
Thank you to our developer community members who helped to make the Service Bus client library better with their contributions to this release:

- Jason Dryhurst-Smith _([GitHub](https://github.com/jasond-s))_
- Oscar Cabrero _([GitHub](https://github.com/oscarcabrero))_

### Fixed

- The retry policy used by clients will no longer overflow the `TimeSpan` maximum when using an `Exponential` strategy with a large number of retries and long delay set.

- The name of the property displayed in the `ArgumentOutOfRangeException` in the `MaxDeliveryCount` property in `SubscriptionProperties` was updated to use the correct property name.  (A community contribution, courtesy of _[oscarcabrero](https://github.com/oscarcabrero))_

## 7.2.0-beta.3 (2021-05-12)

### Added
* Added `SubQueue` option to `ServiceBusProcessorOptions` to allow for processing the deadletter queue
* Added Verbose event source events for the following scenarios that previously had Error events which resulted in unnecessary noise in application logs:
  * Accepting a session times out because there are no sessions available.
  * TaskCanceledException occurs while stopping the processor.

## 7.1.2 (2021-04-09)

### Key Bug Fixes
- Updated dependency on Microsoft.Azure.Amqp to benefit from a performance enhancement involving message settlement.
- Updated dependency on System.Text.Encodings.Web


## 7.2.0-beta.2 (2021-04-07)

### Acknowledgments
Thank you to our developer community members who helped to make the Service Bus client library better with their contributions to this release:

- Daniel Marbach _([GitHub](https://github.com/danielmarbach))_
- Mikael Kolkinn

### Added
- Updated dependency on Azure.Core.Amqp to support Value/Sequence AMQP message bodies.
- Updated dependency on Microsoft.Azure.Amqp to benefit from a performance enhancement involving message settlement.
- Added `OnProcessMessageAsync` and `OnProcessErrorAsync` methods to help with mocking scenarios involving the processor.
- Added the ability to construct a `ServiceBusClient` and `ServiceBusAdministrationClient` using the `AzureNamedKeyCredential` and `AzureSasCredential` types to allow for updating credentials for long-lived clients.
- Added the ability to cancel receive operations which allows `StopProcessingAsync` calls on the processor to complete more quickly. (A community contribution, courtesy of _[danielmarbach](https://github.com/danielmarbach))_

### Fixed
- Multiple enhancements were made to the transport paths for publishing and reading events to reduce memory allocations and increase performance. (A community contribution, courtesy of _[danielmarbach](https://github.com/danielmarbach))_
- Fixed an issue where constructing a new `CreateRuleOption` from a `RuleProperties` would fail if the `CorrelationId` was null. (A community contribution, courtesy of Mikael Kolkinn

## 7.1.1 (2021-03-10)

### Key Bug Fixes
- Fixed issue where batch size calculation was not taking diagnostic tracing information into account.

## 7.2.0-beta.1 (2021-03-08)
### Added
- Added `EnableCrossEntityTransactions` property to `ServiceBusClientOptions` to support transactions spanning multiple entities.
- Added `SessionIdleTimeout` property to `ServiceBusSessionProcessorOptions` to allow configuration of when to switch to the next session when using the session processor.

### Key Bug Fixes
- Fixed issue where batch size calculation was not taking diagnostic tracing information into account.
- Retry on authorization failures to reduce likelihood of transient failures bubbling up to user application.
- Reduce maximum refresh interval to prevent Timer exceptions involving long-lived SAS tokens.

## 7.1.0 (2021-02-09)

### Acknowledgments
Thank you to our developer community members who helped to make the Service Bus client library better with their contributions to this release:

- Aaron Dandy _([GitHub](https://github.com/aarondandy))_

### Added
- Added virtual keyword to all client properties to enable mocking scenarios.
- Added `ServiceBusModelFactory.ServiceBusMessageBatch` to allow mocking a `ServiceBusMessageBatch`.

### Key Bug Fixes
- Fixed an issue with the `ServiceBusProcessor` where closing and disposing or disposing multiple times resulted in an exception.  (A community contribution, courtesy of _[aarondandy](https://github.com/aarondandy)_)
- Fixed issue with batch size calculation when using `ServiceBusMessageBatch`.

## 7.0.1 (2021-01-12)

### Fixed
- Fixed race condition that could occur when using the same `ServiceBusSessionReceiverOptions` instance
for several receivers.
- Increased the authorization refresh buffer to make it less likely that authorization will expire.


## 7.0.0 (2020-11-23)
### Breaking Changes
- Renamed GetRawMessage method to GetRawAmqpMessage.
- Removed LinkCloseMode.
- Rename ReceiveMode type to ServiceBusReceiveMode.
- Remove ServiceBusFailureReason of Unauthorized in favor of using UnauthorizedAccessException.

## 7.0.0-preview.9 (2020-11-04)

### Added
- Added dependency on Azure.Core.Amqp library.
- Added dependency on System.Memory.Data library.

### Breaking Changes
- Removed `AmqpMessage` property in favor of a `GetRawMessage` method on `ServiceBusMessage` and `ServiceBusReceivedMessage`.
- Renamed `Properties` to `ApplicationProperties` in `CorrelationRuleFilter`.
- Removed `ServiceBusSenderOptions`.
- Removed `TransactionEntityPath` from `ServiceBusSender`.

## 7.0.0-preview.8 (2020-10-06)

### Added
- Added `AcceptSessionAsync` that accepts a specific session based on session ID.

### Breaking Changes
- Renamed `ViaQueueOrTopicName` to `TransactionQueueOrTopicName`.
- Renamed `ViaPartitionKey` to `TransactionPartitionKey`.
- Renamed `ViaEntityPath` to `TransactionEntityPath`.
- Renamed `Proxy` to `WebProxy`.
- Made `MaxReceiveWaitTime` in `ServiceBusProcessorOptions` and `ServiceBusSessionProcessorOptions` internal.
- Renamed `CreateSessionReceiverAsync` to `AcceptNextSessionAsync`.
- Removed `SessionId` from `ServiceBusClientOptions` in favor of `AcceptSessionAsync`.

## 7.0.0-preview.7 (2020-09-10)

### Added
- Added AmqpMessage property on `ServiceBusMessage` and `ServiceBusReceivedMessage` that gives full access to underlying AMQP details.
- Added explicit Close methods on `ServiceBusReceiver`, `ServiceBusSessionReceiver`, `ServiceBusSender`, `ServiceBusProcessor`, and `ServiceBusSessionProcessor`.

### Breaking Changes
- Renamed `ServiceBusManagementClient` to `ServiceBusAdministrationClient`.
- Renamed `ServiceBusManagementClientOptions` to `ServiceBusAdministrationClientOptions`.
- Renamed `IsDisposed` to `IsClosed` on `ServiceBusSender`, `ServiceBusReceiver`, and `ServiceBusSessionReceiver`.
- Made `ServiceBusProcessor` and `ServiceBusSessionProcessor` implement `IAsyncDisposable`
- Removed public constructors for `QueueProperties` and `RuleProperties`.
- Added `version` parameter to `ServiceBusAdministrationClientOptions` constructor.
- Removed `CreateDeadLetterReceiver` methods in favor of new `SubQueue` property on `ServiceBusReceiverOptions`.
- Made `EntityNameFormatter` internal.
- Made settlement methods on `ProcessMessageEventArgs` and `ProcessSessionMessageEventArgs` virtual for mocking.
- Made all Create methods on `ServiceBusClient` virtual for mocking.

## 7.0.0-preview.6 (2020-08-18)

### Fixed
- Bug in TaskExtensions.EnsureCompleted method that causes it to unconditionally throw an exception in the environments with synchronization context

## 7.0.0-preview.5 (2020-08-11)

### Acknowledgements
Thank you to our developer community members who helped to make the Service Bus client library better with their contributions and design input for this release:
- Daniel Marbach _([GitHub](https://github.com/danielmarbach))_
- Sean Feldman _([GitHub](https://github.com/SeanFeldman))_

### Added
- Added MaxConcurrentCallsPerSession option to ServiceBusSessionProcessor

### Breaking Changes
- Change MaxConcurrentCalls to MaxConcurrentSessions in ServiceBusSessionProcessor.
- Replace (Queue|Topic|Subscription|Rule)Description with (Queue|Topic|Subscription|Rule)Properties.
- Add Create(Queue|Topic|Subscription|Rule)Options for creating entities.
- Replace (Queue|Topic|Subscription)RuntimeInfo with (Queue|Topic|Subscription)RuntimeProperties.
- Remove MessageCountDetails and move the properties directly into the RuntimeProperties types.

## 7.0.0-preview.4 (2020-07-07)

### Acknowledgements
Thank you to our developer community members who helped to make the Service Bus client library better with their contributions and design input for this release:
- Daniel Marbach _([GitHub](https://github.com/danielmarbach))_
- Sean Feldman _([GitHub](https://github.com/SeanFeldman))_

### Added
- Add IAsyncEnumerable Receive overload
- Add batch schedule/cancel schedule messages

### Breaking Changes
- Remove use of "Batch" in Peek/Receive methods.
- Add Message/Messages suffix to Peek/Send/Receive/Abandon/Defer/Complete/DeadLetter methods.
- Rename ServiceBusSender.CreateBatch to ServiceBusSender.CreateMessageBatch
- Rename CreateBatchOptions to CreateMessageBatchOptions
- Rename ServiceBusMessageBatch.TryAdd to ServiceBusMessageBatch.TryAddMessage
- Change output list type from IList<ServiceBusReceivedMessage> to IReadOnlyList<ServiceBusReceivedMessage>
- Removed ServiceBusException.FailureReason.ClientClosed in favor of throwing ObjectDisposedException

## 7.0.0-preview.3 (2020-06-08)

### Acknowledgements
Thank you to our developer community members who helped to make the Service Bus client library better with their contributions and design input for this release:
- Daniel Marbach _([GitHub](https://github.com/danielmarbach))_
- Sean Feldman _([GitHub](https://github.com/SeanFeldman))_

### Added
- Add the ServiceBusManagementClient for CRUD operations on a namespace
- Add constructor for ServiceBusMessage taking a string
- Use the BinaryData type for ServiceBusMessage.Body
- Add diagnostic tracing

### Breaking Changes
- Introduce ServiceBusSessionReceiverOptions/ServiceBusSessionProcessorOptions for creating
  ServiceBusSessionReceiver/ServiceBusSessionProcessor
- Make ServiceBusReceivedMessage.Properties IReadOnlyDictionary rather than IDictionary

## 7.0.0-preview.2 (2020-05-04)

### Acknowledgements
Thank you to our developer community members who helped to make the Service Bus client library better with their contributions and design input for this release:
- Daniel Marbach _([GitHub](https://github.com/danielmarbach))_
- Sean Feldman _([GitHub](https://github.com/SeanFeldman))_

### Added
- Allow specifying a list of named sessions when using ServiceBusSessionProcessor
- Transactions/Send via support
- Add SessionInitializingAsync/SessionClosingAsync events in ServiceBusSessionProcessor
- Do not attempt to autocomplete messages with the processor if the user settled the message in their callback
- Add SendAsync overload accepting an IEnumerable of ServiceBusMessage
- Various performance improvements
  _(A community contribution, courtesy of [danielmarbach](https://github.com/danielmarbach))_
- Improve the way exception stack traces are captured
  _(A community contribution, courtesy of [danielmarbach](https://github.com/danielmarbach))_

### Breaking Changes
- Change from using a static factory method for creating a sendable message from a received message to instead
  using a constructor
  _(A community contribution, courtesy of [danielmarbach](https://github.com/danielmarbach))_
- CreateSessionProcessor parameter sessionId renamed to sessionIds (also changed from string to params string array).
- Remove cancellation token from CreateProcessor and CreateSessionProcessor
  _(A community contribution, courtesy of [danielmarbach](https://github.com/danielmarbach))_
- Rename SendBatchAsync to SendAsync
- Add SenderOptions parameter to CreateSender method.

## 7.0.0-preview.1 (2020-04-07)
- Initial preview for new version of Service Bus library.
- Includes sending/receiving/settling messages from queues/topics and session support.<|MERGE_RESOLUTION|>--- conflicted
+++ resolved
@@ -10,8 +10,6 @@
 
 ### Other Changes
 
-<<<<<<< HEAD
-=======
 ## 7.18.4 (2025-02-11)
 
 ### Bugs Fixed
@@ -20,7 +18,6 @@
 
 - Fixed an issue where an error response from the Service Bus administration service without a body was incorrectly parsed, resulting in a null argument exception obscuring the actual failure response. ([#47517](https://github.com/Azure/azure-sdk-for-net/issues/47517))
 
->>>>>>> e0b8da94
 ## 7.18.3 (2025-01-17)
 
 ### Bugs Fixed
