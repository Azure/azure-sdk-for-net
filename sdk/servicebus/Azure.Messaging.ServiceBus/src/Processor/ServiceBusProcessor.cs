--- conflicted
+++ resolved
@@ -30,8 +30,6 @@
 
         private Func<ProcessSessionMessageEventArgs, Task> _processSessionMessageAsync;
 
-        private Func<ProcessSessionMessageEventArgs, Task> _processSessionMessage;
-
         private Func<ProcessErrorEventArgs, Task> _processErrorAsync = default;
 
         private Func<ProcessSessionEventArgs, Task> _sessionInitializingAsync;
@@ -50,39 +48,9 @@
 
         private CancellationTokenSource RunningTaskTokenSource { get; set; }
 
-<<<<<<< HEAD
-        internal virtual ServiceBusReceiver Receiver { get; set; }
-
         private Task ActiveReceiveTask { get; set; }
 
         /// <summary>
-        /// Called when a 'process message' event is triggered.
-        /// </summary>
-        ///
-        /// <param name="args">The set of arguments to identify the context of the event to be processed.</param>
-        private Task OnProcessMessageAsync(ProcessMessageEventArgs args) =>
-            _processMessage(args);
-
-        /// <summary>
-        /// Called when a 'process message' event is triggered.
-        /// </summary>
-        ///
-        /// <param name="args">The set of arguments to identify the context of the event to be processed.</param>
-        private Task OnProcessSessionMessageAsync(ProcessSessionMessageEventArgs args) => _processSessionMessage(args);
-
-        /// <summary>
-        /// Called when a 'process error' event is triggered.
-        /// </summary>
-        ///
-        /// <param name="eventArgs">The set of arguments to identify the context of the error to be processed.</param>
-        private Task OnProcessErrorAsync(ProcessErrorEventArgs eventArgs) => _processErrorAsync(eventArgs);
-
-        /// <summary>
-=======
-        private Task ActiveReceiveTask { get; set; }
-
-        /// <summary>
->>>>>>> 8d420312
         /// The fully qualified Service Bus namespace that the receiver is associated with.  This is likely
         /// to be similar to <c>{yournamespace}.servicebus.windows.net</c>.
         /// </summary>
@@ -161,11 +129,7 @@
         private const int DefaultMaxConcurrentCalls = 1;
         private const int DefaultMaxConcurrentSessions = 8;
 
-<<<<<<< HEAD
-        /// <summary>Gets or sets a value that indicates whether the Processor should automatically
-=======
         /// <summary>Gets or sets a value that indicates whether the <see cref="ServiceBusProcessor"/> should automatically
->>>>>>> 8d420312
         /// complete messages after the event handler has completed processing. If the event handler
         /// triggers an exception, the message will not be automatically completed.</summary>
         ///
@@ -215,22 +179,11 @@
             Argument.AssertNotNull(connection.RetryOptions, nameof(connection.RetryOptions));
             connection.ThrowIfClosed();
 
-<<<<<<< HEAD
-            options = options?.Clone() ?? new ServiceBusProcessorOptions();
-=======
             _options = options?.Clone() ?? new ServiceBusProcessorOptions();
->>>>>>> 8d420312
             _connection = connection;
             EntityPath = entityPath;
             Identifier = DiagnosticUtilities.GenerateIdentifier(EntityPath);
 
-<<<<<<< HEAD
-            ReceiveMode = options.ReceiveMode;
-            PrefetchCount = options.PrefetchCount;
-            MaxAutoLockRenewalDuration = options.MaxAutoLockRenewalDuration;
-            MaxConcurrentCalls = options.MaxConcurrentCalls;
-            AutoComplete = options.AutoComplete;
-=======
             ReceiveMode = _options.ReceiveMode;
             PrefetchCount = _options.PrefetchCount;
             MaxAutoLockRenewalDuration = _options.MaxAutoLockRenewalDuration;
@@ -249,7 +202,6 @@
 
             MaxReceiveWaitTime = _options.MaxReceiveWaitTime;
             AutoComplete = _options.AutoComplete;
->>>>>>> 8d420312
 
             EntityPath = entityPath;
             IsSessionProcessor = isSessionEntity;
@@ -365,40 +317,6 @@
         }
 
         /// <summary>
-        /// The event responsible for processing messages received from the Queue or Subscription. Implementation
-        /// is mandatory.
-        /// </summary>
-        ///
-        [SuppressMessage("Usage", "AZC0002:Ensure all service methods take an optional CancellationToken parameter.", Justification = "Guidance does not apply; this is an event.")]
-        [SuppressMessage("Usage", "AZC0003:DO make service methods virtual.", Justification = "This member follows the standard .NET event pattern; override via the associated On<<EVENT>> method.")]
-        internal event Func<ProcessSessionMessageEventArgs, Task> ProcessSessionMessageAsync
-        {
-            add
-            {
-                Argument.AssertNotNull(value, nameof(ProcessMessageAsync));
-
-                if (_processSessionMessage != default)
-                {
-                    throw new NotSupportedException(Resources1.HandlerHasAlreadyBeenAssigned);
-                }
-                EnsureNotRunningAndInvoke(() => _processSessionMessage = value);
-
-            }
-
-            remove
-            {
-                Argument.AssertNotNull(value, nameof(ProcessMessageAsync));
-
-                if (_processSessionMessage != value)
-                {
-                    throw new ArgumentException(Resources1.HandlerHasNotBeenAssigned);
-                }
-
-                EnsureNotRunningAndInvoke(() => _processSessionMessage = default);
-            }
-        }
-
-        /// <summary>
         /// The event responsible for processing unhandled exceptions thrown while this processor is running.
         /// Implementation is mandatory.
         /// </summary>
@@ -510,15 +428,8 @@
             cancellationToken.ThrowIfCancellationRequested<TaskCanceledException>();
             if (ActiveReceiveTask == null)
             {
-<<<<<<< HEAD
-                ServiceBusEventSource.Log.StartProcessingStart(Identifier);
-                await ProcessingStartStopSemaphore.WaitAsync(cancellationToken).ConfigureAwait(false);
-                ValidateMessageHandler();
-                ValidateErrorHandler();
-=======
                 Logger.StartProcessingStart(Identifier);
                 bool releaseGuard = false;
->>>>>>> 8d420312
 
                 try
                 {
@@ -528,53 +439,7 @@
                     ValidateErrorHandler();
                     cancellationToken.ThrowIfCancellationRequested<TaskCanceledException>();
 
-<<<<<<< HEAD
-                    ServiceBusReceiverOptions receiverOptions = CreateReceiverOptions();
-
-                    if (IsSessionProcessor)
-                    {
-                        if (MaxConcurrentCalls == 0)
-                        {
-                            MaxConcurrentCalls = DefaultMaxConcurrentSessions;
-                        }
-                        if (_sessionId != null)
-                        {
-                            // only create a new receiver if a specific session
-                            // is specified, otherwise thread local receivers will be used
-                            Receiver = await ServiceBusSessionReceiver.CreateSessionReceiverAsync(
-                                EntityPath,
-                                _connection,
-                                _sessionId,
-                                receiverOptions,
-                                cancellationToken).ConfigureAwait(false);
-                        }
-                    }
-                    else
-                    {
-                        if (MaxConcurrentCalls == 0)
-                        {
-                            MaxConcurrentCalls = DefaultMaxConcurrentCalls;
-                        }
-                        // even when not using sessions, we create a new receiver
-                        // in case processing options have been changed
-                        Receiver = new ServiceBusReceiver(
-                            connection: _connection,
-                            entityPath: EntityPath,
-                            isSessionEntity: false,
-                            options: receiverOptions);
-                    }
-                    MessageHandlerSemaphore = new SemaphoreSlim(
-                        MaxConcurrentCalls,
-                        MaxConcurrentCalls);
-
-                    MaxConcurrentAcceptSessionsSemaphore = new SemaphoreSlim(
-                        _maxConcurrentAcceptSessions,
-                        _maxConcurrentAcceptSessions);
-
-                    cancellationToken.ThrowIfCancellationRequested<TaskCanceledException>();
-=======
                     InitializeReceiverManagers();
->>>>>>> 8d420312
 
                     // We expect the token source to be null, but we are playing safe.
 
@@ -605,34 +470,7 @@
             }
         }
 
-<<<<<<< HEAD
-        private void ValidateErrorHandler()
-        {
-            if (_processErrorAsync == null)
-            {
-                throw new InvalidOperationException(string.Format(CultureInfo.CurrentCulture, Resources1.CannotStartEventProcessorWithoutHandler, nameof(ProcessErrorAsync)));
-            }
-        }
-
-        private void ValidateMessageHandler()
-        {
-            if (IsSessionProcessor)
-            {
-                if (_processSessionMessage == null)
-                {
-                    throw new InvalidOperationException(string.Format(CultureInfo.CurrentCulture, Resources1.CannotStartEventProcessorWithoutHandler, nameof(ProcessMessageAsync)));
-                }
-            }
-            else if (_processMessage == null)
-            {
-                throw new InvalidOperationException(string.Format(CultureInfo.CurrentCulture, Resources1.CannotStartEventProcessorWithoutHandler, nameof(ProcessMessageAsync)));
-            }
-        }
-
-        private ServiceBusReceiverOptions CreateReceiverOptions()
-=======
         private void InitializeReceiverManagers()
->>>>>>> 8d420312
         {
             if (IsSessionProcessor)
             {
@@ -702,11 +540,7 @@
         /// <param name="cancellationToken">A <see cref="CancellationToken"/> instance to signal the request to cancel the stop operation.  If the operation is successfully canceled, the <see cref="ServiceBusProcessor" /> will keep running.</param>
         public virtual async Task StopProcessingAsync(CancellationToken cancellationToken = default)
         {
-<<<<<<< HEAD
-            cancellationToken.ThrowIfCancellationRequested<TaskCanceledException>();
-=======
             bool releaseGuard = false;
->>>>>>> 8d420312
             try
             {
                 if (ActiveReceiveTask != null)
@@ -776,58 +610,6 @@
             {
                 while (!cancellationToken.IsCancellationRequested)
                 {
-<<<<<<< HEAD
-                    await MessageHandlerSemaphore.WaitAsync(cancellationToken).ConfigureAwait(false);
-                    // hold onto all the tasks that we are starting so that when cancellation is requested,
-                    // we can await them to make sure we surface any unexpected exceptions, i.e. exceptions
-                    // other than TaskCanceledExceptions
-                    tasks.Add(GetAndProcessMessagesAsync(cancellationToken));
-                }
-            }
-            finally
-            {
-                await Task.WhenAll(tasks).ConfigureAwait(false);
-            }
-        }
-
-        private async Task GetAndProcessMessagesAsync(
-            CancellationToken cancellationToken)
-        {
-            ServiceBusReceiver receiver = null;
-            ExceptionReceivedEventArgsAction action = ExceptionReceivedEventArgsAction.Receive;
-            bool useThreadLocalReceiver = false;
-            CancellationTokenSource renewSessionLockCancellationSource = null;
-            Task renewSessionLock = null;
-            try
-            {
-                ServiceBusReceiverOptions receiverOptions = CreateReceiverOptions();
-                if (IsSessionProcessor && _sessionId == null)
-                {
-                    action = ExceptionReceivedEventArgsAction.AcceptMessageSession;
-                    useThreadLocalReceiver = true;
-                    await MaxConcurrentAcceptSessionsSemaphore.WaitAsync().ConfigureAwait(false);
-                    try
-                    {
-                        try
-                        {
-                            receiver = await ServiceBusSessionReceiver.CreateSessionReceiverAsync(
-                                entityPath: EntityPath,
-                                connection: _connection,
-                                options: receiverOptions,
-                                cancellationToken: cancellationToken).ConfigureAwait(false);
-                        }
-                        catch (ServiceBusException ex)
-                        when (ex.Reason == ServiceBusException.FailureReason.ServiceTimeout)
-                        {
-                            // these exceptions are expected when no messages are available
-                            // so simply return and allow this to be tried again on next thread
-                            return;
-                        }
-                        renewSessionLockCancellationSource = CancellationTokenSource.CreateLinkedTokenSource(cancellationToken);
-                        renewSessionLock = RenewSessionLock(
-                            receiver: (ServiceBusSessionReceiver) receiver,
-                            renewSessionLockCancellationSource);
-=======
                     foreach (ReceiverManager receiverManager in _receiverManagers)
                     {
                         await MessageHandlerSemaphore.WaitAsync(cancellationToken).ConfigureAwait(false);
@@ -835,327 +617,12 @@
                         // we can await them to make sure we surface any unexpected exceptions, i.e. exceptions
                         // other than TaskCanceledExceptions
                         tasks.Add(ReceiveAndProcessMessagesAsync(receiverManager, cancellationToken));
->>>>>>> 8d420312
                     }
                     if (tasks.Count > MaxConcurrentCalls)
                     {
                         tasks.RemoveAll(t => t.IsCompleted);
                     }
                 }
-<<<<<<< HEAD
-                else
-                {
-                    receiver = Receiver;
-                }
-
-                // loop within the context of this thread
-                while (!cancellationToken.IsCancellationRequested)
-                {
-                    action = ExceptionReceivedEventArgsAction.Receive;
-                    ServiceBusReceivedMessage message = await receiver.ReceiveAsync(
-                        cancellationToken).ConfigureAwait(false);
-                    if (message == null)
-                    {
-                        // if we are processing next available session, and no messages were returned:
-                        // 1. cancel the renew session lock task
-                        // 2. break out of the loop to allow requesting another session from the service
-                        if (IsSessionProcessor && _sessionId == null)
-                        {
-                            await CancelTask(
-                                renewSessionLockCancellationSource,
-                                renewSessionLock).ConfigureAwait(false);
-
-                            break;
-                        }
-                        // otherwise just continue receiving using this receiver, since the link wouldn't
-                        // change anyway
-                        else
-                        {
-                            continue;
-                        }
-                    }
-
-                    await ProcessOneMessage(
-                        receiver,
-                        message,
-                        cancellationToken)
-                        .ConfigureAwait(false);
-
-                }
-            }
-            catch (Exception ex)
-            {
-                // Our token would only be canceled when user calls StopProcessingAsync. We don't
-                // need to spam the exception handler with these exceptions.
-                if (!(ex is TaskCanceledException))
-                {
-                    await RaiseExceptionReceived(
-                            new ProcessErrorEventArgs(ex, action, FullyQualifiedNamespace, EntityPath)).ConfigureAwait(false);
-                }
-            }
-            finally
-            {
-                MessageHandlerSemaphore.Release();
-                if (useThreadLocalReceiver && receiver != null)
-                {
-                    await receiver.DisposeAsync().ConfigureAwait(false);
-                }
-            }
-        }
-
-        /// <summary>
-        /// Cancels the specified cancellation source and awaits the specified task.
-        /// </summary>
-        /// <param name="cancellationSource">CancellationTokenSource to cancel</param>
-        /// <param name="task">Associated task to await</param>
-        private static async Task CancelTask(
-            CancellationTokenSource cancellationSource,
-            Task task)
-        {
-            try
-            {
-                if (cancellationSource != null)
-                {
-                    cancellationSource.Cancel();
-                    await task.ConfigureAwait(false);
-                }
-            }
-            catch (Exception ex) when (ex is TaskCanceledException)
-            {
-                // Nothing to do here.  These exceptions are expected.
-            }
-        }
-
-        /// <summary>
-        ///
-        /// </summary>
-        /// <param name="receiver"></param>
-        /// <param name="message"></param>
-        /// <param name="processorCancellationToken"></param>
-        /// <returns></returns>
-        private async Task ProcessOneMessage(
-            ServiceBusReceiver receiver,
-            ServiceBusReceivedMessage message,
-            CancellationToken processorCancellationToken)
-        {
-            ExceptionReceivedEventArgsAction action = ExceptionReceivedEventArgsAction.Receive;
-            CancellationTokenSource renewLockCancellationTokenSource = null;
-            Task renewLock = null;
-
-            try
-            {
-                if (!IsSessionProcessor && ReceiveMode == ReceiveMode.PeekLock && AutoRenewLock)
-                {
-                    renewLockCancellationTokenSource = CancellationTokenSource.CreateLinkedTokenSource(processorCancellationToken);
-                    renewLock = RenewMessageLock(
-                        receiver,
-                        message,
-                        renewLockCancellationTokenSource);
-                }
-
-                action = ExceptionReceivedEventArgsAction.UserCallback;
-
-                if (IsSessionProcessor)
-                {
-                    await OnProcessSessionMessageAsync(
-                        new ProcessSessionMessageEventArgs(
-                            message,
-                            (ServiceBusSessionReceiver)receiver,
-                            processorCancellationToken))
-                        .ConfigureAwait(false);
-                }
-                else
-                {
-                    await OnProcessMessageAsync(
-                        new ProcessMessageEventArgs(
-                            message,
-                            receiver,
-                            processorCancellationToken))
-                        .ConfigureAwait(false);
-                }
-
-                if (ReceiveMode == ReceiveMode.PeekLock && AutoComplete)
-                {
-                    action = ExceptionReceivedEventArgsAction.Complete;
-                    // don't pass the processor cancellation token
-                    // as we want in flight autocompletion to be able
-                    // to finish
-                    await receiver.CompleteAsync(
-                        message.LockToken,
-                        CancellationToken.None)
-                        .ConfigureAwait(false);
-                }
-
-                await CancelTask(renewLockCancellationTokenSource, renewLock).ConfigureAwait(false);
-            }
-            catch (Exception ex)
-            {
-                processorCancellationToken.ThrowIfCancellationRequested<TaskCanceledException>();
-                await RaiseExceptionReceived(
-                    new ProcessErrorEventArgs(ex, action, FullyQualifiedNamespace, EntityPath)).ConfigureAwait(false);
-
-                // if the message or session lock was lost, do not attempt to abandon the message
-                if (ReceiveMode == ReceiveMode.PeekLock &&
-                    (!(ex is ServiceBusException sbException) ||
-                    (sbException.Reason != ServiceBusException.FailureReason.SessionLockLost) &&
-                     sbException.Reason != ServiceBusException.FailureReason.MessageLockLost))
-                {
-                    await receiver.AbandonAsync(message.LockToken).ConfigureAwait(false);
-                }
-            }
-            finally
-            {
-                renewLockCancellationTokenSource?.Cancel();
-                renewLockCancellationTokenSource?.Dispose();
-            }
-        }
-
-        /// <summary>
-        ///
-        /// </summary>
-        /// <param name="receiver"></param>
-        /// <param name="message"></param>
-        /// <param name="cancellationTokenSource"></param>
-        /// <returns></returns>
-        private async Task RenewMessageLock(
-            ServiceBusReceiver receiver,
-            ServiceBusReceivedMessage message,
-            CancellationTokenSource cancellationTokenSource)
-        {
-            cancellationTokenSource.CancelAfter(MaxAutoLockRenewalDuration);
-            CancellationToken cancellationToken = cancellationTokenSource.Token;
-            while (!cancellationToken.IsCancellationRequested)
-            {
-                try
-                {
-                    ServiceBusEventSource.Log.ProcessorRenewMessageLockStart(Identifier, 1, message.LockToken);
-                    TimeSpan delay = CalculateRenewDelay(message.LockedUntil);
-
-                    // We're awaiting the task created by 'ContinueWith' to avoid awaiting the Delay task which may be canceled
-                    // by the renewLockCancellationToken. This way we prevent a TaskCanceledException.
-                    Task delayTask = await Task.Delay(delay, cancellationToken)
-                        .ContinueWith(t => t, TaskContinuationOptions.ExecuteSynchronously)
-                        .ConfigureAwait(false);
-                    if (delayTask.IsCanceled)
-                    {
-                        break;
-                    }
-
-                    await receiver.RenewMessageLockAsync(message, cancellationToken).ConfigureAwait(false);
-                    ServiceBusEventSource.Log.ProcessorRenewMessageLockComplete(Identifier);
-                }
-
-                catch (Exception exception)
-                {
-                    // if the renewLock token was cancelled, throw a TaskCanceledException as we don't want
-                    // to propagate to user error handler. This will be handled by the caller.
-                    cancellationToken.ThrowIfCancellationRequested<TaskCanceledException>();
-
-                    ServiceBusEventSource.Log.ProcesserRenewMessageLockException(Identifier, exception);
-
-                    // ObjectDisposedException should only happen here because the CancellationToken was disposed at which point
-                    // this renew exception is not relevant anymore. Lets not bother user with this exception.
-                    if (!(exception is ObjectDisposedException))
-                    {
-                        await RaiseExceptionReceived(
-                            new ProcessErrorEventArgs(
-                                exception,
-                                ExceptionReceivedEventArgsAction.RenewLock,
-                                FullyQualifiedNamespace,
-                                EntityPath)).ConfigureAwait(false);
-                    }
-
-                    // if the error was not transient, break out of the loop
-                    if (!(exception as ServiceBusException)?.IsTransient == true)
-                    {
-                        break;
-                    }
-                }
-            }
-        }
-
-        /// <summary>
-        ///
-        /// </summary>
-        /// <param name="receiver"></param>
-        /// <param name="cancellationTokenSource"></param>
-        /// <returns></returns>
-        private async Task RenewSessionLock(
-            ServiceBusSessionReceiver receiver,
-            CancellationTokenSource cancellationTokenSource)
-        {
-            cancellationTokenSource.CancelAfter(MaxAutoLockRenewalDuration);
-            CancellationToken cancellationToken = cancellationTokenSource.Token;
-            while (!cancellationToken.IsCancellationRequested)
-            {
-                try
-                {
-                    ServiceBusEventSource.Log.ProcessorRenewSessionLockStart(Identifier, receiver.SessionId);
-                    TimeSpan delay = CalculateRenewDelay(receiver.SessionLockedUntil);
-
-                    // We're awaiting the task created by 'ContinueWith' to avoid awaiting the Delay task which may be canceled
-                    // by the renewLockCancellationToken. This way we prevent a TaskCanceledException.
-                    Task delayTask = await Task.Delay(delay, cancellationToken)
-                        .ContinueWith(t => t, TaskContinuationOptions.ExecuteSynchronously)
-                        .ConfigureAwait(false);
-                    if (delayTask.IsCanceled)
-                    {
-                        break;
-                    }
-                    await receiver.RenewSessionLockAsync(cancellationToken).ConfigureAwait(false);
-                    ServiceBusEventSource.Log.ProcessorRenewSessionLockComplete(Identifier);
-                }
-
-                catch (Exception exception)
-                {
-                    // if the renewLock token was cancelled, throw a TaskCanceledException as we don't want
-                    // to propagate to user error handler. This will be handled by the caller.
-                    cancellationToken.ThrowIfCancellationRequested<TaskCanceledException>();
-
-                    ServiceBusEventSource.Log.ProcessorRenewSessionLockException(Identifier, exception);
-
-                    // ObjectDisposedException should only happen here because the CancellationToken was disposed at which point
-                    // this renew exception is not relevant anymore. Lets not bother user with this exception.
-                    if (!(exception is ObjectDisposedException))
-                    {
-                        await RaiseExceptionReceived(
-                            new ProcessErrorEventArgs(
-                                exception,
-                                ExceptionReceivedEventArgsAction.RenewLock,
-                                FullyQualifiedNamespace,
-                                EntityPath)).ConfigureAwait(false);
-                    }
-
-                    // if the error was not transient, break out of the loop
-                    if (!(exception as ServiceBusException)?.IsTransient == true)
-                    {
-                        break;
-                    }
-                }
-            }
-        }
-
-        /// <summary>
-        ///
-        /// </summary>
-        /// <param name="lockedUntil"></param>
-        /// <returns></returns>
-        private static TimeSpan CalculateRenewDelay(DateTimeOffset lockedUntil)
-        {
-            var remainingTime = lockedUntil - DateTimeOffset.UtcNow;
-
-            if (remainingTime < TimeSpan.FromMilliseconds(400))
-            {
-                return TimeSpan.Zero;
-            }
-
-            var buffer = TimeSpan.FromTicks(Math.Min(remainingTime.Ticks / 2, Constants.MaximumRenewBufferDuration.Ticks));
-            var renewAfter = remainingTime - buffer;
-
-            return renewAfter;
-        }
-
-=======
             }
             finally
             {
@@ -1177,7 +644,6 @@
             }
         }
 
->>>>>>> 8d420312
         /// <summary>
         /// Invokes a specified action only if this <see cref="ServiceBusProcessor" /> instance is not running.
         /// </summary>
@@ -1208,29 +674,7 @@
             }
             else
             {
-<<<<<<< HEAD
-                throw new InvalidOperationException(Resources1.RunningMessageProcessorCannotPerformOperation);
-            }
-        }
-
-        /// <summary>
-        ///
-        /// </summary>
-        /// <param name="eventArgs"></param>
-        /// <returns></returns>
-        private async Task RaiseExceptionReceived(ProcessErrorEventArgs eventArgs)
-        {
-            try
-            {
-                await OnProcessErrorAsync(eventArgs).ConfigureAwait(false);
-            }
-            catch (Exception exception)
-            {
-                // don't bubble up exceptions raised from customer exception handler
-                MessagingEventSource.Log.ExceptionReceivedHandlerThrewException(exception);
-=======
                 throw new InvalidOperationException(Resources.RunningMessageProcessorCannotPerformOperation);
->>>>>>> 8d420312
             }
         }
     }
