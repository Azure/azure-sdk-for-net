// Copyright (c) Microsoft Corporation. All rights reserved.
// Licensed under the MIT License.

using System;
using System.Collections.Generic;
using System.Threading;
using System.Threading.Tasks;
using Azure.Core;
using Azure.Messaging.ServiceBus.Amqp.Framing;
using Azure.Messaging.ServiceBus.Core;
using Azure.Messaging.ServiceBus.Administration;
using Microsoft.Azure.Amqp;
using Microsoft.Azure.Amqp.Encoding;

namespace Azure.Messaging.ServiceBus.Amqp
{
#pragma warning disable CA1001 // Types that own disposable fields should be disposable. AmqpRuleManager does not own connection scope.
    internal class AmqpRuleManager : TransportRuleManager
#pragma warning restore CA1001 // Types that own disposable fields should be disposable
    {
        /// <summary>
        /// The policy to use for determining retry behavior for when an operation fails.
        /// </summary>
        private readonly ServiceBusRetryPolicy _retryPolicy;

        /// <summary>
        /// The AMQP connection scope responsible for managing transport constructs for this instance.
        /// </summary>
        ///
        private readonly AmqpConnectionScope _connectionScope;

        /// <summary>
        ///    The converter to use for translating <see cref="ServiceBusMessage" /> into an AMQP-specific message.
        /// </summary>
        private readonly AmqpMessageConverter _messageConverter;

        /// <summary>
        /// Indicates whether or not this instance has been closed.
        /// </summary>
        private bool _closed;

        /// <summary>
        /// Indicates whether or not this rule manager has been closed.
        /// </summary>
        ///
        /// <value>
        /// <c>true</c> if the rule manager is closed; otherwise, <c>false</c>.
        /// </value>
        public override bool IsClosed => _closed;

        private readonly FaultTolerantAmqpObject<RequestResponseAmqpLink> _managementLink;

        static AmqpRuleManager()
        {
            AmqpCodec.RegisterKnownTypes(AmqpTrueRuleFilterCodec.Name, AmqpTrueRuleFilterCodec.Code, () => new AmqpTrueRuleFilterCodec());
            AmqpCodec.RegisterKnownTypes(AmqpFalseRuleFilterCodec.Name, AmqpFalseRuleFilterCodec.Code, () => new AmqpFalseRuleFilterCodec());
            AmqpCodec.RegisterKnownTypes(AmqpCorrelationRuleFilterCodec.Name, AmqpCorrelationRuleFilterCodec.Code, () => new AmqpCorrelationRuleFilterCodec());
            AmqpCodec.RegisterKnownTypes(AmqpSqlRuleFilterCodec.Name, AmqpSqlRuleFilterCodec.Code, () => new AmqpSqlRuleFilterCodec());
            AmqpCodec.RegisterKnownTypes(AmqpEmptyRuleActionCodec.Name, AmqpEmptyRuleActionCodec.Code, () => new AmqpEmptyRuleActionCodec());
            AmqpCodec.RegisterKnownTypes(AmqpSqlRuleActionCodec.Name, AmqpSqlRuleActionCodec.Code, () => new AmqpSqlRuleActionCodec());
            AmqpCodec.RegisterKnownTypes(AmqpRuleDescriptionCodec.Name, AmqpRuleDescriptionCodec.Code, () => new AmqpRuleDescriptionCodec());
        }

        /// <summary>
        /// Initializes a new instance of the <see cref="AmqpRuleManager"/> class.
        /// </summary>
        ///
        /// <param name="subscriptionPath">The path of the Service Bus subscription to which the rule manager is bound.</param>
        /// <param name="connectionScope">The AMQP connection context for operations.</param>
        /// <param name="retryPolicy">The retry policy to consider when an operation fails.</param>
        /// <param name="identifier">The identifier for the rule manager.</param>
        /// <param name="messageConverter">The converter to use for translating <see cref="ServiceBusMessage" /> into an AMQP-specific message.</param>
        ///
        /// <remarks>
        /// As an internal type, this class performs only basic sanity checks against its arguments.  It
        /// is assumed that callers are trusted and have performed deep validation.
        ///
        /// Any parameters passed are assumed to be owned by this instance and safe to mutate or dispose;
        /// creation of clones or otherwise protecting the parameters is assumed to be the purview of the
        /// caller.
        /// </remarks>
        public AmqpRuleManager(
            string subscriptionPath,
            AmqpConnectionScope connectionScope,
            ServiceBusRetryPolicy retryPolicy,
            string identifier,
            AmqpMessageConverter messageConverter)
        {
            Argument.AssertNotNullOrEmpty(subscriptionPath, nameof(subscriptionPath));
            Argument.AssertNotNull(connectionScope, nameof(connectionScope));
            Argument.AssertNotNull(retryPolicy, nameof(retryPolicy));
            Argument.AssertNotNull(messageConverter, nameof(messageConverter));

            _connectionScope = connectionScope;
            _retryPolicy = retryPolicy;
<<<<<<< HEAD
            _identifier = identifier;
            _messageConverter = messageConverter;
=======
>>>>>>> 36ffd7b5

            _managementLink = new FaultTolerantAmqpObject<RequestResponseAmqpLink>(
                timeout => _connectionScope.OpenManagementLinkAsync(
                    subscriptionPath,
                    identifier,
                    timeout,
                    CancellationToken.None),
                link => _connectionScope.CloseLink(link));
        }

        /// <summary>
        /// Adds a rule to the current subscription to filter the messages reaching from topic to the subscription.
        /// </summary>
        ///
        /// <param name="properties">The rule description that provides the rule to add.</param>
        /// <param name="cancellationToken">An optional <see cref="CancellationToken"/> instance to signal the request to cancel the operation.</param>
        ///
        /// <remarks>
        /// You can add rules to the subscription that decides which messages from the topic should reach the subscription.
        /// A default <see cref="TrueRuleFilter"/> rule named <see cref="RuleProperties.DefaultRuleName"/> is always added while creation of the Subscription.
        /// You can add multiple rules with distinct names to the same subscription.
        /// Multiple filters combine with each other using logical OR condition. i.e., If any filter succeeds, the message is passed on to the subscription.
        /// </remarks>
        ///
        /// <returns>A task instance that represents the asynchronous add rule operation.</returns>
        public override async Task CreateRuleAsync(
            RuleProperties properties,
            CancellationToken cancellationToken) =>
            await _retryPolicy.RunOperation(
                static async (value, timeout, token) =>
                {
                    var (manager, properties) = value;
                    await manager.AddRuleInternalAsync(
                        properties,
                        timeout).ConfigureAwait(false);
                },
                (this, properties),
                _connectionScope,
                cancellationToken).ConfigureAwait(false);

        /// <summary>
        /// Adds a rule to the current subscription to filter the messages reaching from topic to the subscription.
        /// </summary>
        ///
        /// <param name="description">The rule description that provides the rule to add.</param>
        /// <param name="timeout">The per-try timeout specified in the RetryOptions.</param>
        ///
        /// <returns>A task instance that represents the asynchronous add rule operation.</returns>
        private async Task AddRuleInternalAsync(
            RuleProperties description,
            TimeSpan timeout)
        {
            // Create an AmqpRequest Message to add rule
            var amqpRequestMessage = AmqpRequestMessage.CreateRequest(
                     ManagementConstants.Operations.AddRuleOperation,
                     timeout,
                     null);
            amqpRequestMessage.Map[ManagementConstants.Properties.RuleName] = description.Name;
            amqpRequestMessage.Map[ManagementConstants.Properties.RuleDescription] = _messageConverter.GetRuleDescriptionMap(description);

            AmqpResponseMessage response = await ManagementUtilities.ExecuteRequestResponseAsync(
                    _connectionScope,
                    _managementLink,
                    amqpRequestMessage,
                    timeout).ConfigureAwait(false);

            if (response.StatusCode != AmqpResponseStatusCode.OK)
            {
                throw response.ToMessagingContractException();
            }
        }

        /// <summary>
        /// Removes the rule on the subscription identified by <paramref name="ruleName" />.
        /// </summary>
        ///
        /// <param name="ruleName">Name of the rule</param>
        /// <param name="cancellationToken">An optional <see cref="CancellationToken"/> instance to signal the request to cancel the operation.</param>
        ///
        /// <returns>A task instance that represents the asynchronous remove rule operation.</returns>
        public override async Task DeleteRuleAsync(string ruleName, CancellationToken cancellationToken) =>
            await _retryPolicy.RunOperation(
                static async (value, timeout, token) =>
                {
                    var (manager, ruleName) = value;
                    await manager.DeleteRuleInternalAsync(ruleName, timeout).ConfigureAwait(false);
                },
                (this, ruleName),
                _connectionScope,
                cancellationToken).ConfigureAwait(false);

        /// <summary>
        /// Removes the rule on the subscription identified by <paramref name="ruleName" />.
        /// </summary>
        ///
        /// <param name="ruleName">Name of the rule</param>
        /// <param name="timeout">The per-try timeout specified in the RetryOptions.</param>
        ///
        /// <returns>A task instance that represents the asynchronous remove rule operation.</returns>
        private async Task DeleteRuleInternalAsync(
            string ruleName,
            TimeSpan timeout)
        {
            // Create an AmqpRequest Message to remove rule
            var amqpRequestMessage = AmqpRequestMessage.CreateRequest(
                        ManagementConstants.Operations.RemoveRuleOperation,
                        timeout,
                        null);
            amqpRequestMessage.Map[ManagementConstants.Properties.RuleName] = ruleName;

            AmqpResponseMessage response = await ManagementUtilities.ExecuteRequestResponseAsync(
                    _connectionScope,
                    _managementLink,
                    amqpRequestMessage,
                    timeout).ConfigureAwait(false);

            if (response.StatusCode != AmqpResponseStatusCode.OK)
            {
                throw response.ToMessagingContractException();
            }
        }

        /// <summary>
        /// Get rules associated with the subscription.
        /// </summary>
        /// <param name="skip">The number of rules to skip when retrieving the next set of rules.</param>
        /// <param name="top">The number of rules to retrieve per service request.</param>
        /// <param name="cancellationToken">An optional <see cref="CancellationToken"/> instance to signal the request to cancel the operation.</param>
        /// <returns>Returns a list of rules description</returns>
        public override async Task<List<RuleProperties>> GetRulesAsync(int skip, int top, CancellationToken cancellationToken) =>
            await _retryPolicy.RunOperation(
                static async (value, timeout, token) =>
                {
                    var (manager, skip, top) = value;
                    return await manager.GetRulesInternalAsync(timeout, skip, top).ConfigureAwait(false);
                },
                (this, skip, top),
                _connectionScope,
                cancellationToken).ConfigureAwait(false);

        /// <summary>
        /// Get rules associated with the subscription.
        /// </summary>
        /// <param name="timeout">The per-try timeout specified in the RetryOptions.</param>
        /// <param name="skip">The number of rules to skip when retrieving the next set of rules.</param>
        /// <param name="top">The number of rules to retrieve per service request.</param>
        /// <returns>Returns a list of rules description</returns>
        private async Task<List<RuleProperties>> GetRulesInternalAsync(TimeSpan timeout, int skip, int top)
        {
            var amqpRequestMessage = AmqpRequestMessage.CreateRequest(
                    ManagementConstants.Operations.EnumerateRulesOperation,
                    timeout,
                    null);
            amqpRequestMessage.Map[ManagementConstants.Properties.Top] = top;
            amqpRequestMessage.Map[ManagementConstants.Properties.Skip] = skip;

            var response = await ManagementUtilities.ExecuteRequestResponseAsync(
                _connectionScope,
                _managementLink,
                amqpRequestMessage,
                timeout).ConfigureAwait(false);
            List<RuleProperties> ruleDescriptions = null;
            if (response.StatusCode == AmqpResponseStatusCode.OK)
            {
                var ruleList = response.GetListValue<AmqpMap>(ManagementConstants.Properties.Rules);
                ruleDescriptions = new List<RuleProperties>(ruleList.Count);
                foreach (var entry in ruleList)
                {
                    var amqpRule = (AmqpRuleDescriptionCodec)entry[ManagementConstants.Properties.RuleDescription];
                    var ruleDescription = _messageConverter.GetRuleDescription(amqpRule);
                    ruleDescriptions.Add(ruleDescription);
                }
            }
            else if (response.StatusCode == AmqpResponseStatusCode.NoContent)
            {
                // Do nothing. Return empty list;
            }
            else
            {
                throw response.ToMessagingContractException();
            }

            return ruleDescriptions ?? new List<RuleProperties>(0);
        }

        /// <summary>
        /// Closes the connection to the transport rule manager instance.
        /// </summary>
        ///
        /// <param name="cancellationToken">An optional <see cref="CancellationToken"/> instance to signal the request to cancel the operation.</param>
        public override async Task CloseAsync(CancellationToken cancellationToken)
        {
            if (_closed)
            {
                return;
            }

            _closed = true;

            if (_managementLink?.TryGetOpenedObject(out var _) == true)
            {
                cancellationToken.ThrowIfCancellationRequested<TaskCanceledException>();
                await _managementLink.CloseAsync(cancellationToken).ConfigureAwait(false);
            }

            _managementLink?.Dispose();
        }
    }
}<|MERGE_RESOLUTION|>--- conflicted
+++ resolved
@@ -93,12 +93,8 @@
 
             _connectionScope = connectionScope;
             _retryPolicy = retryPolicy;
-<<<<<<< HEAD
             _identifier = identifier;
             _messageConverter = messageConverter;
-=======
->>>>>>> 36ffd7b5
-
             _managementLink = new FaultTolerantAmqpObject<RequestResponseAmqpLink>(
                 timeout => _connectionScope.OpenManagementLinkAsync(
                     subscriptionPath,
