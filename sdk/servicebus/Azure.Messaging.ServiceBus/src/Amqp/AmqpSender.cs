--- conflicted
+++ resolved
@@ -234,7 +234,7 @@
 
                 if (batchMessage.SerializedMessageSize > MaximumMessageSize)
                 {
-                    throw new ServiceBusException(_entityName, string.Format(Resources1.MessageSizeExceeded, messageHash, batchMessage.SerializedMessageSize, MaximumMessageSize), ServiceBusException.FailureReason.MessageSizeExceeded);
+                    throw new ServiceBusException(string.Format(Resources1.MessageSizeExceeded, messageHash, batchMessage.SerializedMessageSize, MaximumMessageSize, _entityName), ServiceBusException.FailureReason.MessageSizeExceeded);
                 }
 
                 // Attempt to send the message batch.
@@ -306,7 +306,7 @@
 
                 if (amqpMessage.SerializedMessageSize > MaximumMessageSize)
                 {
-                    throw new ServiceBusException(_entityName, string.Format(Resources1.MessageSizeExceeded, messageHash, amqpMessage.SerializedMessageSize, MaximumMessageSize), ServiceBusException.FailureReason.MessageSizeExceeded);
+                    throw new ServiceBusException(string.Format(Resources1.MessageSizeExceeded, messageHash, amqpMessage.SerializedMessageSize, MaximumMessageSize), ServiceBusException.FailureReason.MessageSizeExceeded, _entityName);
                 }
 
                 // Attempt to send the message batch.
@@ -320,17 +320,7 @@
                     throw AmqpError.CreateExceptionForError((outcome as Rejected)?.Error, _entityName);
                 }
 
-<<<<<<< HEAD
                 //ServiceBusEventSource.Log.SendStop(Entityname, messageHash);
-=======
-                        if (batchMessage.SerializedMessageSize > MaximumMessageSize)
-                        {
-                            throw new ServiceBusException(
-                                string.Format(Resources1.MessageSizeExceeded, messageHash, batchMessage.SerializedMessageSize, MaximumMessageSize),
-                                ServiceBusException.FailureReason.MessageSizeExceeded,
-                                _entityName);
-                        }
->>>>>>> 112b26b8
 
                 cancellationToken.ThrowIfCancellationRequested<TaskCanceledException>();
                 stopWatch.Stop();
