--- conflicted
+++ resolved
@@ -40,21 +40,7 @@
         /// <param name="body">The payload of the message as a string.</param>
         public ServiceBusMessage(string body)
         {
-<<<<<<< HEAD
-        }
-
-        /// <summary>
-        /// Creates a new message from the specified string, using the specified encoding.
-        /// </summary>
-        /// <param name="body">The payload of the message as a string.</param>
-        /// <param name="encoding">The encoding to use for the body.</param>
-        public ServiceBusMessage(string body, Encoding encoding)
-        {
-            Argument.AssertNotNull(encoding, nameof(encoding));
-            TransportBody = new AmqpTransportBody { Body = new BinaryData(body, encoding) };
-=======
-            Body = new BinaryData(body);
->>>>>>> 8de366d6
+            TransportBody = new AmqpTransportBody { Body = new BinaryData(body) };
             Properties = new Dictionary<string, object>();
         }
 
@@ -63,13 +49,8 @@
         /// </summary>
         /// <param name="body">The payload of the message in bytes.</param>
         public ServiceBusMessage(ReadOnlyMemory<byte> body) :
-            this(new BinaryData(body))
-        {
-<<<<<<< HEAD
-=======
-            Body = BinaryData.FromMemory(body);
-            Properties = new Dictionary<string, object>();
->>>>>>> 8de366d6
+            this(BinaryData.FromMemory(body))
+        {
         }
 
         /// <summary>
