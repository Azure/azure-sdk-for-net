--- conflicted
+++ resolved
@@ -134,54 +134,22 @@
                 fullyQualifiedNamespace,
                 credential,
                 options);
-<<<<<<< HEAD
             Options = Connection.Options;
-            SubscriptionRuleManager = new ServiceBusSubscriptionRuleManager();
-=======
->>>>>>> 365e011c
-        }
-
-        /// <summary>
-        ///
-        /// </summary>
-<<<<<<< HEAD
-        /// <param name="entityName"></param>
-        /// <returns></returns>
-        public ServiceBusSender GetSender(string entityName)
-        {
-            ValidateEntityName(entityName);
+        }
+
+        /// <summary>
+        ///
+        /// </summary>
+        /// <param name="queueOrTopicName"></param>
+        /// <returns></returns>
+        public ServiceBusSender GetSender(string queueOrTopicName)
+        {
+            ValidateEntityName(queueOrTopicName);
 
             return new ServiceBusSender(
-                 entityPath: entityName,
-                 connection: Connection,
-                 options: new ServiceBusSenderOptions());
-        }
-
-        /// <summary>
-        ///
-        /// </summary>
-        /// <param name="entityName"></param>
-        /// <param name="options"></param>
-        /// <returns></returns>
-        public ServiceBusSender GetSender(
-            string entityName,
-            ServiceBusSenderOptions options)
-        {
-            ValidateEntityName(entityName);
-
-            return new ServiceBusSender(
-                entityPath: entityName,
-                connection: Connection,
-                options: options);
-        }
-=======
-        /// <param name="queueOrTopicName"></param>
-        /// <returns></returns>
-        public ServiceBusSender GetSender(string queueOrTopicName) =>
-            new ServiceBusSender(
                 entityPath: queueOrTopicName,
                 connection: Connection);
->>>>>>> 365e011c
+        }
 
         /// <summary>
         ///
@@ -413,7 +381,6 @@
                 isSessionEntity: true,
                 sessionId: sessionId,
                 options: options ?? new ServiceBusProcessorOptions());
-<<<<<<< HEAD
         }
 
         private void ValidateEntityName(string entityName)
@@ -427,13 +394,11 @@
                 throw new ArgumentException(Resources1.OnlyOneEntityNameMayBeSpecified);
             }
         }
-=======
 
         /// <summary>
         /// Subscription manager is used for all basic interactions with a Service Bus Subscription.
         /// </summary>
         internal ServiceBusRuleManager GetRuleManager(string topicName, string subscriptionName) =>
             new ServiceBusRuleManager(topicName, subscriptionName);
->>>>>>> 365e011c
     }
 }