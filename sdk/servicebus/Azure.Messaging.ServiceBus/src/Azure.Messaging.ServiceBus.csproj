<Project Sdk="Microsoft.NET.Sdk">
  <PropertyGroup>
    <Description>Azure Service Bus is a fully managed enterprise integration message broker. Service Bus can decouple applications and services. Service Bus offers a reliable and secure platform for asynchronous transfer of data and state. This client library allows for both sending and receiving messages using Azure Service Bus. For more information about Service Bus, see https://learn.microsoft.com/azure/service-bus-messaging/service-bus-messaging-overview</Description>
    <Version>7.19.0-beta.1</Version>
    <!--The ApiCompatVersion is managed automatically and should not generally be modified manually.-->
<<<<<<< HEAD
    <ApiCompatVersion>7.18.3</ApiCompatVersion>
=======
    <ApiCompatVersion>7.18.4</ApiCompatVersion>
>>>>>>> c2a9a198
    <PackageTags>Azure;Service Bus;ServiceBus;.NET;AMQP;$(PackageCommonTags)</PackageTags>
    <TargetFrameworks>$(RequiredTargetFrameworks)</TargetFrameworks>
    <EnableBannedApiAnalyzers>false</EnableBannedApiAnalyzers>
    <NoWarn>
      <!-- TODO: Investigate and remove suppressions https://github.com/Azure/azure-sdk-for-net/issues/17154 -->
      $(NoWarn);CA2213
    </NoWarn>
    <AllowUnsafeBlocks>true</AllowUnsafeBlocks>
    <IsTrimmable Condition="$([MSBuild]::IsTargetFrameworkCompatible('$(TargetFramework)', 'net6.0'))">true</IsTrimmable>
    <IsAotCompatible Condition="$([MSBuild]::IsTargetFrameworkCompatible('$(TargetFramework)', 'net7.0'))">true</IsAotCompatible>
  </PropertyGroup>

  <ItemGroup>
    <Folder Include="SharedSource\" />
    <Folder Include="Properties\" />
  </ItemGroup>

  <ItemGroup>
    <PackageReference Include="Azure.Core" />
    <PackageReference Include="Azure.Core.Amqp" />
    <PackageReference Include="Microsoft.Azure.Amqp" />
    <PackageReference Include="Microsoft.Bcl.AsyncInterfaces" />
    <PackageReference Include="System.Memory.Data" />
  </ItemGroup>

  <!-- Import Azure.Core shared source -->
  <ItemGroup>
    <Compile Include="$(AzureCoreSharedSources)AppContextSwitchHelper.cs" LinkBase="SharedSource\Azure.Core" />
    <Compile Include="$(AzureCoreSharedSources)Argument.cs" LinkBase="SharedSource\Azure.Core" />
    <Compile Include="$(AzureCoreSharedSources)AzureEventSource.cs" LinkBase="SharedSource\Azure.Core" />
    <Compile Include="$(AzureCoreSharedSources)HashCodeBuilder.cs" LinkBase="SharedSource\Azure.Core" />
    <Compile Include="$(AzureCoreSharedSources)DiagnosticScope.cs" LinkBase="SharedSource\Azure.Core" />
    <Compile Include="$(AzureCoreSharedSources)DiagnosticScopeFactory.cs" LinkBase="SharedSource\Azure.Core" />
    <Compile Include="$(AzureCoreSharedSources)TrimmingAttribute.cs" LinkBase="SharedSource\Azure.Core" />
    <Compile Include="$(AzureCoreSharedSources)HttpMessageSanitizer.cs" LinkBase="SharedSource\Azure.Core" />
    <Compile Include="$(AzureCoreSharedSources)ClientDiagnostics.cs" LinkBase="SharedSource\Azure.Core" />
    <Compile Include="$(AzureCoreSharedSources)ArrayBufferWriter.cs" LinkBase="SharedSource\Azure.Core" />
    <Compile Include="$(AzureCoreSharedSources)TaskExtensions.cs" LinkBase="SharedSource\Azure.Core" />
    <Compile Include="$(AzureCoreSharedSources)ValueStopwatch.cs" LinkBase="SharedSource\Azure.Core" />
    <Compile Include="$(AzureCoreSharedSources)PageResponseEnumerator.cs" LinkBase="SharedSource\Azure.Core" />
    <Compile Include="$(AzureCoreSharedSources)AzureResourceProviderNamespaceAttribute.cs" LinkBase="SharedSource\Azure.Core" />
    <Compile Include="$(AzureCoreSharedSources)MessagingClientDiagnostics.cs" LinkBase="SharedSource\Azure.Core" />
    <Compile Include="$(AzureCoreSharedSources)MessagingDiagnosticOperation.cs" LinkBase="SharedSource\Azure.Core" />
    <Compile Include="$(AzureCoreAmqpSharedSources)AmqpAnnotatedMessageConverter.cs" LinkBase="SharedSource\Azure.Core.Amqp" />
    <Compile Include="$(AzureCoreAmqpSharedSources)MessageBody.cs" LinkBase="SharedSource\Azure.Core.Amqp" />
  </ItemGroup>

  <ItemGroup>
    <Compile Update="Resources.Designer.cs">
      <DesignTime>True</DesignTime>
      <AutoGen>True</AutoGen>
      <DependentUpon>Resources.resx</DependentUpon>
    </Compile>
  </ItemGroup>
  <ItemGroup>
    <EmbeddedResource Update="Resources.resx">
      <Generator>ResXFileCodeGenerator</Generator>
      <LastGenOutput>Resources.Designer.cs</LastGenOutput>
    </EmbeddedResource>
  </ItemGroup>
</Project><|MERGE_RESOLUTION|>--- conflicted
+++ resolved
@@ -3,11 +3,7 @@
     <Description>Azure Service Bus is a fully managed enterprise integration message broker. Service Bus can decouple applications and services. Service Bus offers a reliable and secure platform for asynchronous transfer of data and state. This client library allows for both sending and receiving messages using Azure Service Bus. For more information about Service Bus, see https://learn.microsoft.com/azure/service-bus-messaging/service-bus-messaging-overview</Description>
     <Version>7.19.0-beta.1</Version>
     <!--The ApiCompatVersion is managed automatically and should not generally be modified manually.-->
-<<<<<<< HEAD
-    <ApiCompatVersion>7.18.3</ApiCompatVersion>
-=======
     <ApiCompatVersion>7.18.4</ApiCompatVersion>
->>>>>>> c2a9a198
     <PackageTags>Azure;Service Bus;ServiceBus;.NET;AMQP;$(PackageCommonTags)</PackageTags>
     <TargetFrameworks>$(RequiredTargetFrameworks)</TargetFrameworks>
     <EnableBannedApiAnalyzers>false</EnableBannedApiAnalyzers>
