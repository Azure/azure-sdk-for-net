﻿// Copyright (c) Microsoft. All rights reserved.
// Licensed under the MIT license. See LICENSE file in the project root for full license information.

namespace Microsoft.Azure.ServiceBus.UnitTests
{
    using System;
    using System.Collections.Generic;
    using System.Diagnostics;
    using System.Linq;
    using System.Text;
    using System.Threading;
    using System.Threading.Tasks;
    using Core;
    using Xunit;

    public abstract class SenderReceiverClientTestBase
    {
        internal async Task PeekLockTestCase(IMessageSender messageSender, IMessageReceiver messageReceiver, int messageCount)
        {
            await TestUtility.SendMessagesAsync(messageSender, messageCount);
            var receivedMessages = await TestUtility.ReceiveMessagesAsync(messageReceiver, messageCount);
            TestUtility.VaidateMessageState(receivedMessages, MessageState.Active);
            await TestUtility.CompleteMessagesAsync(messageReceiver, receivedMessages);
        }

        internal async Task ReceiveDeleteTestCase(IMessageSender messageSender, IMessageReceiver messageReceiver, int messageCount, TimeSpan timeout)
        {
            await TestUtility.SendMessagesAsync(messageSender, messageCount);
<<<<<<< HEAD
            var receivedMessages = await TestUtility.ReceiveMessagesAsync(messageReceiver, messageCount, TimeSpan.FromSeconds(10));
            TestUtility.Log($"ReceiveDeleteTestCase messageCount: {messageCount} receivedMessagesCount: {receivedMessages}");
=======
            var receivedMessages = await TestUtility.ReceiveMessagesAsync(messageReceiver, messageCount, timeout);
            TestUtility.VaidateMessageState(receivedMessages, MessageState.Active);
>>>>>>> 1cceaacd
            Assert.Equal(messageCount, receivedMessages.Count);
        }

        internal async Task PeekLockWithAbandonTestCase(IMessageSender messageSender, IMessageReceiver messageReceiver, int messageCount)
        {
            // Send messages
            await TestUtility.SendMessagesAsync(messageSender, messageCount);

            // Receive 5 messages and Abandon them
            var abandonMessagesCount = 5;
            var receivedMessages = await TestUtility.ReceiveMessagesAsync(messageReceiver, abandonMessagesCount);
            Assert.True(receivedMessages.Count == abandonMessagesCount);

            await TestUtility.AbandonMessagesAsync(messageReceiver, receivedMessages);

            // Receive all 10 messages
            receivedMessages = await TestUtility.ReceiveMessagesAsync(messageReceiver, messageCount);
            Assert.True(receivedMessages.Count == messageCount);

            // TODO: Some reason for partitioned entities the delivery count is incorrect. Investigate and enable
            // 5 of these messages should have deliveryCount = 2
            var messagesWithDeliveryCount2 = receivedMessages.Where(message => message.SystemProperties.DeliveryCount == 2).Count();
            TestUtility.Log($"Messages with Delivery Count 2: {messagesWithDeliveryCount2}");
            Assert.True(messagesWithDeliveryCount2 == abandonMessagesCount);

            // Complete Messages
            await TestUtility.CompleteMessagesAsync(messageReceiver, receivedMessages);
        }

        internal async Task PeekLockWithDeadLetterTestCase(IMessageSender messageSender, IMessageReceiver messageReceiver, IMessageReceiver deadLetterReceiver, int messageCount)
        {
            // Send messages
            await TestUtility.SendMessagesAsync(messageSender, messageCount);

            // Receive 5 messages and Deadletter them
            var deadLetterMessageCount = 5;
            var receivedMessages = await TestUtility.ReceiveMessagesAsync(messageReceiver, deadLetterMessageCount);
            Assert.True(receivedMessages.Count == deadLetterMessageCount);

            await TestUtility.DeadLetterMessagesAsync(messageReceiver, receivedMessages);

            // Receive and Complete 5 other regular messages
            receivedMessages = await TestUtility.ReceiveMessagesAsync(messageReceiver, messageCount - deadLetterMessageCount);
            await TestUtility.CompleteMessagesAsync(messageReceiver, receivedMessages);

            // TODO: After implementing Receive(WithTimeSpan), Add Try another Receive, We should not get anything.
            // IEnumerable<Message> dummyMessages = await this.ReceiveMessagesAsync(queueClient, 10);
            // Assert.True(dummyMessages == null);

            // Receive 5 DLQ messages and Complete them
            receivedMessages = await TestUtility.ReceiveMessagesAsync(deadLetterReceiver, deadLetterMessageCount);
            Assert.True(receivedMessages.Count == deadLetterMessageCount);
            await TestUtility.CompleteMessagesAsync(deadLetterReceiver, receivedMessages);
        }

        internal async Task PeekLockDeferTestCase(IMessageSender messageSender, IMessageReceiver messageReceiver, int messageCount)
        {
            // Send messages
            await TestUtility.SendMessagesAsync(messageSender, messageCount);

            // Receive 5 messages And Defer them
            var deferMessagesCount = 5;
            var receivedMessages = await TestUtility.ReceiveMessagesAsync(messageReceiver, deferMessagesCount);
            Assert.True(receivedMessages.Count == deferMessagesCount);
            var sequenceNumbers = receivedMessages.Select(receivedMessage => receivedMessage.SystemProperties.SequenceNumber).ToList();
            await TestUtility.DeferMessagesAsync(messageReceiver, receivedMessages);

            // Receive and Complete 5 other regular messages
            receivedMessages = await TestUtility.ReceiveMessagesAsync(messageReceiver, messageCount - deferMessagesCount);
            await TestUtility.CompleteMessagesAsync(messageReceiver, receivedMessages);
            Assert.True(receivedMessages.Count == messageCount - deferMessagesCount);

            // Receive / Abandon deferred messages
            receivedMessages = await TestUtility.ReceiveDeferredMessagesAsync(messageReceiver, sequenceNumbers);
            Assert.True(receivedMessages.Count == 5);
            TestUtility.VaidateMessageState(receivedMessages, MessageState.Deferred);
            await TestUtility.DeferMessagesAsync(messageReceiver, receivedMessages);

            // Receive Again and Check delivery count
            receivedMessages = await TestUtility.ReceiveDeferredMessagesAsync(messageReceiver, sequenceNumbers);
            var count = receivedMessages.Count(message => message.SystemProperties.DeliveryCount == 3);
            TestUtility.VaidateMessageState(receivedMessages, MessageState.Deferred);
            Assert.True(count == receivedMessages.Count);

            // Complete messages
            await TestUtility.CompleteMessagesAsync(messageReceiver, receivedMessages);
        }

        internal async Task RenewLockTestCase(IMessageSender messageSender, IMessageReceiver messageReceiver, int messageCount)
        {
            // Send messages
            await TestUtility.SendMessagesAsync(messageSender, messageCount);

            // Receive messages
            var receivedMessages = await TestUtility.ReceiveMessagesAsync(messageReceiver, messageCount);

            var message = receivedMessages.First();
            var firstLockedUntilUtcTime = message.SystemProperties.LockedUntilUtc;
            TestUtility.Log($"MessageLockedUntil: {firstLockedUntilUtcTime}");

            TestUtility.Log("Sleeping 10 seconds...");
            await Task.Delay(TimeSpan.FromSeconds(10));


            await messageReceiver.RenewLockAsync(message);
            TestUtility.Log($"After First Renewal: {message.SystemProperties.LockedUntilUtc}");
            Assert.True(message.SystemProperties.LockedUntilUtc >= firstLockedUntilUtcTime + TimeSpan.FromSeconds(10));

            TestUtility.Log("Sleeping 5 seconds...");
            await Task.Delay(TimeSpan.FromSeconds(5));

            await messageReceiver.RenewLockAsync(message.SystemProperties.LockToken);
            TestUtility.Log($"After Second Renewal: {message.SystemProperties.LockedUntilUtc}");
            Assert.True(message.SystemProperties.LockedUntilUtc >= firstLockedUntilUtcTime + TimeSpan.FromSeconds(5));

            // Complete Messages
            await TestUtility.CompleteMessagesAsync(messageReceiver, receivedMessages);

            Assert.True(receivedMessages.Count == messageCount);
        }

        internal async Task PeekAsyncTestCase(IMessageSender messageSender, IMessageReceiver messageReceiver, int messageCount)
        {
            await TestUtility.SendMessagesAsync(messageSender, messageCount);
            var peekedMessages = new List<Message>();
            peekedMessages.Add(await TestUtility.PeekMessageAsync(messageReceiver));
            peekedMessages.AddRange(await TestUtility.PeekMessagesAsync(messageReceiver, messageCount - 1));

            Assert.True(messageCount == peekedMessages.Count);
            long lastSequenceNumber = -1;
            foreach (var message in peekedMessages)
            {
                Assert.True(message.SystemProperties.SequenceNumber != lastSequenceNumber);
                lastSequenceNumber = message.SystemProperties.SequenceNumber;
            }

            await TestUtility.ReceiveMessagesAsync(messageReceiver, messageCount);
        }

        internal async Task ReceiveShouldReturnNoLaterThanServerWaitTimeTestCase(IMessageSender messageSender, IMessageReceiver messageReceiver, int messageCount)
        {
            var timer = Stopwatch.StartNew();
            TestUtility.Log($"starting Receive");
            var message = await messageReceiver.ReceiveAsync(TimeSpan.FromSeconds(2));
            timer.Stop();

            // If message is not null, then the queue needs to be cleaned up before running the timeout test.
            Assert.Null(message);

            // Ensuring total time taken is less than 60 seconds, which is the default timeout for receive.
            // Keeping the value of 40 to avoid flakiness in test infrastructure which may lead to extended time taken.
            // Todo: Change this value to a lower number once test infra is performant.
            TestUtility.Log($"Elapsed Milliseconds: {timer.Elapsed.TotalMilliseconds}");
            Assert.True(timer.Elapsed.TotalSeconds < 40);
        }

        internal async Task ReceiveShouldThrowForServerTimeoutZero(IMessageReceiver messageReceiver)
        {
            await Assert.ThrowsAsync<ArgumentOutOfRangeException>(() => messageReceiver.ReceiveAsync(TimeSpan.Zero));
        }

        internal async Task ScheduleMessagesAppearAfterScheduledTimeAsyncTestCase(IMessageSender messageSender, IMessageReceiver messageReceiver, int messageCount)
        {
            var startTime = DateTime.UtcNow;
            var scheduleTime = new DateTimeOffset(DateTime.UtcNow).AddSeconds(5);
            TestUtility.Log($"Sending message with schedule time: {scheduleTime.UtcDateTime}");

            var sequenceNumber =
                await
                    messageSender.ScheduleMessageAsync(
                        new Message(Encoding.UTF8.GetBytes("Test")) { MessageId = "randomId", Label = "randomLabel" }, scheduleTime);
            TestUtility.Log($"Received sequence number: {sequenceNumber}");
            Assert.True(sequenceNumber > 0);

            TestUtility.Log("Sleeping for 5 seconds...");
            await Task.Delay(TimeSpan.FromSeconds(5));

            var message = await messageReceiver.ReceiveAsync();

            // Asserting using Math.Ceiling since TotalSeconds usually ends up being around 4.999 due to precision of
            // the scheduleTime in requestMessage and responseMessage.
            Assert.True(Math.Ceiling(message.ScheduledEnqueueTimeUtc.Subtract(startTime).TotalSeconds) >= 5);
        }

        internal async Task CancelScheduledMessagesAsyncTestCase(IMessageSender messageSender, IMessageReceiver messageReceiver, int messageCount)
        {
            var scheduleTime = new DateTimeOffset(DateTime.UtcNow).AddSeconds(30);
            var brokeredMessage = new Message(Encoding.UTF8.GetBytes("Test1")) { MessageId = Guid.NewGuid().ToString() };
            TestUtility.Log(
                $"Sending message with schedule time: {scheduleTime.UtcDateTime} and messageID {brokeredMessage.MessageId}");

            var sequenceNumber = await messageSender.ScheduleMessageAsync(brokeredMessage, scheduleTime);
            TestUtility.Log($"Received sequence number: {sequenceNumber}");
            Assert.True(sequenceNumber > 0);

            TestUtility.Log("Cancelling scheduled message");
            await messageSender.CancelScheduledMessageAsync(sequenceNumber);

            TestUtility.Log("Sleeping for 30 seconds...");
            await Task.Delay(TimeSpan.FromSeconds(30));

            // Sending a dummy message so that ReceiveAsync(2) returns immediately after getting 1 message
            // instead of waiting for connection timeout on a single message.
            await messageSender.SendAsync(new Message(Encoding.UTF8.GetBytes(("Dummy"))) { MessageId = "Dummy" });
            IList<Message> messages = null;
            var retryCount = 5;
            while (messages == null && --retryCount > 0)
            {
                messages = await messageReceiver.ReceiveAsync(2);
            }

            Assert.NotNull(messages);
            Assert.True(messages.Count == 1);
            Assert.True(messages.First().MessageId == "Dummy");
        }

        internal async Task OnMessageAsyncTestCase(
            IMessageSender messageSender,
            IMessageReceiver messageReceiver,
            int maxConcurrentCalls,
            bool autoComplete,
            int messageCount)
        {
            var count = 0;
            await TestUtility.SendMessagesAsync(messageSender, messageCount);
            messageReceiver.RegisterMessageHandler(
                async (message, token) =>
                {
                    TestUtility.Log($"Received message: SequenceNumber: {message.SystemProperties.SequenceNumber}");
                    if (messageReceiver.ReceiveMode == ReceiveMode.PeekLock && !autoComplete)
                    {
                        await messageReceiver.CompleteAsync(message.SystemProperties.LockToken);
                    }
                    Interlocked.Increment(ref count);
                },
                new MessageHandlerOptions(ExceptionReceivedHandler) { MaxConcurrentCalls = maxConcurrentCalls, AutoComplete = autoComplete });

            // Wait for the OnMessage Tasks to finish
            var stopwatch = Stopwatch.StartNew();
            while (stopwatch.Elapsed.TotalSeconds <= 60)
            {
                if (count == messageCount)
                {
                    TestUtility.Log($"All '{messageCount}' messages Received.");
                    break;
                }
                await Task.Delay(TimeSpan.FromSeconds(5));
            }
            Assert.True(count == messageCount);
        }

        internal async Task OnMessageAsyncUnregisterHandlerLongTimeoutTestCase(
            IMessageSender messageSender,
            IMessageReceiver messageReceiver,
            int maxConcurrentCalls,
            bool autoComplete,
            int messageCount)
        {
            var count = 0;
            await TestUtility.SendMessagesAsync(messageSender, messageCount);
            messageReceiver.RegisterMessageHandler(
                async (message, token) =>
                {
                    TestUtility.Log($"Received message: SequenceNumber: {message.SystemProperties.SequenceNumber}");
                    await Task.Delay(TimeSpan.FromSeconds(8));
                    if (messageReceiver.ReceiveMode == ReceiveMode.PeekLock && !autoComplete)
                    {
                        await messageReceiver.CompleteAsync(message.SystemProperties.LockToken);
                    }
                    Interlocked.Increment(ref count);

                },
                new MessageHandlerOptions(ExceptionReceivedHandler) { MaxConcurrentCalls = maxConcurrentCalls, AutoComplete = autoComplete });

            // UnregisterMessageHandlerAsync should wait up to the provided timeout to finish the message handling tasks
            await messageReceiver.UnregisterMessageHandlerAsync(TimeSpan.FromSeconds(10)); 
            Assert.True(count == maxConcurrentCalls);

            // Reregister won't have any problems
            count = 0;
            var remainingMessageCount = messageCount - maxConcurrentCalls;
            messageReceiver.RegisterMessageHandler(
                async (message, token) =>
                {
                    TestUtility.Log($"Received message: SequenceNumber: {message.SystemProperties.SequenceNumber}");
                    if (messageReceiver.ReceiveMode == ReceiveMode.PeekLock && !autoComplete)
                    {
                        await messageReceiver.CompleteAsync(message.SystemProperties.LockToken);
                    }
                    Interlocked.Increment(ref count);
                },
                new MessageHandlerOptions(ExceptionReceivedHandler) { MaxConcurrentCalls = maxConcurrentCalls, AutoComplete = autoComplete });


            var stopwatch = Stopwatch.StartNew();
            while (stopwatch.Elapsed.TotalSeconds <= 60)
            {
                if (count == remainingMessageCount)
                {
                    TestUtility.Log($"All '{remainingMessageCount}' messages Received.");
                    break;
                }
                await Task.Delay(TimeSpan.FromSeconds(5));
            }
            Assert.True(count == remainingMessageCount);
        }

        internal async Task OnMessageAsyncUnregisterHandlerShortTimeoutTestCase(
            IMessageSender messageSender,
            IMessageReceiver messageReceiver,
            int maxConcurrentCalls,
            bool autoComplete,
            int messageCount)
        {
            var count = 0;
            await TestUtility.SendMessagesAsync(messageSender, messageCount);
            messageReceiver.RegisterMessageHandler(
                async (message, token) =>
                {
                    TestUtility.Log($"Received message: SequenceNumber: {message.SystemProperties.SequenceNumber}");
                    await Task.Delay(TimeSpan.FromSeconds(8));
                    if (messageReceiver.ReceiveMode == ReceiveMode.PeekLock && !autoComplete)
                    {
                        await messageReceiver.CompleteAsync(message.SystemProperties.LockToken);
                    }
                    Interlocked.Increment(ref count);
                },
                new MessageHandlerOptions(ExceptionReceivedHandler) { MaxConcurrentCalls = maxConcurrentCalls, AutoComplete = autoComplete });

            await messageReceiver.UnregisterMessageHandlerAsync(TimeSpan.FromSeconds(2));
            Assert.True(count == 0);

            // Reregister won't have any problems
            count = 0;
            var remainingMessageCount = messageCount - maxConcurrentCalls;
            messageReceiver.RegisterMessageHandler(
                async (message, token) =>
                {
                    TestUtility.Log($"Received message: SequenceNumber: {message.SystemProperties.SequenceNumber}");
                    if (messageReceiver.ReceiveMode == ReceiveMode.PeekLock && !autoComplete)
                    {
                        await messageReceiver.CompleteAsync(message.SystemProperties.LockToken);
                    }
                    Interlocked.Increment(ref count);
                },
                new MessageHandlerOptions(ExceptionReceivedHandler) { MaxConcurrentCalls = maxConcurrentCalls, AutoComplete = autoComplete });
            
            var stopwatch = Stopwatch.StartNew();
            while (stopwatch.Elapsed.TotalSeconds <= 60)
            {
                if (count == remainingMessageCount)
                {
                    TestUtility.Log($"All '{remainingMessageCount}' messages Received.");
                    break;
                }
                await Task.Delay(TimeSpan.FromSeconds(5));
            }
            Assert.True(count == remainingMessageCount);
        }
        
        internal async Task OnMessageRegistrationWithoutPendingMessagesTestCase(
            IMessageSender messageSender,
            IMessageReceiver messageReceiver,
            int maxConcurrentCalls,
            bool autoComplete)
        {
            var count = 0;
            messageReceiver.RegisterMessageHandler(
                async (message, token) =>
                {
                    TestUtility.Log($"Received message: SequenceNumber: {message.SystemProperties.SequenceNumber}");
                    Interlocked.Increment(ref count);
                    await Task.CompletedTask;
                },
                new MessageHandlerOptions(ExceptionReceivedHandler) { MaxConcurrentCalls = maxConcurrentCalls, AutoComplete = autoComplete });

            await TestUtility.SendMessagesAsync(messageSender, 1);

            var stopwatch = Stopwatch.StartNew();
            while (stopwatch.Elapsed.TotalSeconds <= 20)
            {
                if (count == 1)
                {
                    TestUtility.Log($"All messages Received.");
                    break;
                }
                await Task.Delay(TimeSpan.FromSeconds(5));
            }

            TestUtility.Log($"{DateTime.Now}: MessagesReceived: {count}");
            Assert.True(count == 1);
        }

        private Task ExceptionReceivedHandler(ExceptionReceivedEventArgs eventArgs)
        {
            TestUtility.Log($"Exception Received: ClientId: {eventArgs.ExceptionReceivedContext.ClientId}, EntityPath: {eventArgs.ExceptionReceivedContext.EntityPath}, Exception: {eventArgs.Exception.Message}");
            return Task.CompletedTask;
        }
    }
}<|MERGE_RESOLUTION|>--- conflicted
+++ resolved
@@ -26,13 +26,8 @@
         internal async Task ReceiveDeleteTestCase(IMessageSender messageSender, IMessageReceiver messageReceiver, int messageCount, TimeSpan timeout)
         {
             await TestUtility.SendMessagesAsync(messageSender, messageCount);
-<<<<<<< HEAD
-            var receivedMessages = await TestUtility.ReceiveMessagesAsync(messageReceiver, messageCount, TimeSpan.FromSeconds(10));
-            TestUtility.Log($"ReceiveDeleteTestCase messageCount: {messageCount} receivedMessagesCount: {receivedMessages}");
-=======
             var receivedMessages = await TestUtility.ReceiveMessagesAsync(messageReceiver, messageCount, timeout);
             TestUtility.VaidateMessageState(receivedMessages, MessageState.Active);
->>>>>>> 1cceaacd
             Assert.Equal(messageCount, receivedMessages.Count);
         }
 
