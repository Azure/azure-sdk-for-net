--- conflicted
+++ resolved
@@ -265,14 +265,8 @@
             Environment.SetEnvironmentVariable(Constants.MsiAppServiceEndpointEnv, null);
             Environment.SetEnvironmentVariable(Constants.MsiAppServiceHeaderEnv, null);
 
-<<<<<<< HEAD
-            MockMsi mockMsi = new MockMsi(MockMsi.MsiTestType.MsiAzureVmTimeout);
-            MsiAccessTokenProvider msiAccessTokenProvider = new MsiAccessTokenProvider(mockMsi);
-=======
             MockMsi mockMsi = new MockMsi(MockMsi.MsiTestType.MsiAzureVmImdsTimeout);
-            HttpClient httpClient = new HttpClient(mockMsi);
-            MsiAccessTokenProvider msiAccessTokenProvider = new MsiAccessTokenProvider(httpClient);
->>>>>>> 3e61e11a
+            MsiAccessTokenProvider msiAccessTokenProvider = new MsiAccessTokenProvider(mockMsi);
 
             var exception = await Assert.ThrowsAsync<AzureServiceTokenProviderException>(() => Task.Run(() => msiAccessTokenProvider.GetAuthResultAsync(Constants.KeyVaultResourceId, Constants.TenantId)));
 
