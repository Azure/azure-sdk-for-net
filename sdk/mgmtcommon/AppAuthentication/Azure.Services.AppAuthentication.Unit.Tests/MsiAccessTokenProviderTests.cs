﻿// Copyright (c) Microsoft Corporation. All rights reserved.
// Licensed under the MIT License. See License.txt in the project root for license information.

using System;
using System.Diagnostics;
using System.Globalization;
using System.Net;
using System.Net.Http;
using System.Threading;
using System.Threading.Tasks;
using Microsoft.Azure.Services.AppAuthentication.TestCommon;
using Xunit;

namespace Microsoft.Azure.Services.AppAuthentication.Unit.Tests
{
    /// <summary>
    /// Test cases for MsiAccessTokenProvider class. MsiAccessTokenProvider is an internal class.
    /// </summary>
    public class MsiAccessTokenProviderTests : IDisposable
    {
        public void Dispose()
        {
            // Delete the environment variables
            Environment.SetEnvironmentVariable(Constants.MsiAppServiceEndpointEnv, null);
            Environment.SetEnvironmentVariable(Constants.MsiAppServiceHeaderEnv, null);

            Environment.SetEnvironmentVariable(Constants.MsiServiceFabricEndpointEnv, null);
            Environment.SetEnvironmentVariable(Constants.MsiServiceFabricHeaderEnv, null);
            Environment.SetEnvironmentVariable(Constants.MsiServiceFabricThumbprintEnv, null);
            Environment.SetEnvironmentVariable(Constants.MsiServiceFabricApiVersionEnv, null);
        }

        [Theory]
        [InlineData(true)]
        [InlineData(false)]
        public async Task GetTokenUsingManagedIdentityAzureVm(bool specifyUserAssignedManagedIdentity)
        {
            string expectedAppId;
            string managedIdentityArgument;
            MockMsi.MsiTestType msiTestType;

            // Determine arguments and expected values based whether user-assigned managed identity is used
            if (specifyUserAssignedManagedIdentity)
            {
                managedIdentityArgument = Constants.TestUserAssignedManagedIdentityId;
                msiTestType = MockMsi.MsiTestType.MsiUserAssignedIdentityAzureVmSuccess;
                expectedAppId = Constants.TestUserAssignedManagedIdentityId;
            }
            else
            {
                managedIdentityArgument = null;
                msiTestType = MockMsi.MsiTestType.MsiAzureVmSuccess;
                expectedAppId = Constants.TestAppId;
            }

            // MockMsi is being asked to act like response from Azure VM MSI succeeded.
            MockMsi mockMsi = new MockMsi(msiTestType);
            MsiAccessTokenProvider msiAccessTokenProvider = new MsiAccessTokenProvider(mockMsi, managedIdentityClientId: managedIdentityArgument);

            // Get token.
            var authResult = await msiAccessTokenProvider.GetAuthResultAsync(Constants.KeyVaultResourceId, Constants.TenantId).ConfigureAwait(false);

            // Check if the principalused and type are as expected.
            Validator.ValidateToken(authResult.AccessToken, msiAccessTokenProvider.PrincipalUsed, Constants.AppType, Constants.TenantId, expectedAppId, expiresOn: authResult.ExpiresOn);
        }

        /// <summary>
        /// If json parse error when aquiring token, an exception should be thrown.
        /// </summary>
        /// <returns></returns>
        [Fact]
        public async Task ParseErrorMsiGetTokenTest()
        {
            // MockMsi is being asked to act like response from Azure VM MSI suceeded.
            MockMsi mockMsi = new MockMsi(MockMsi.MsiTestType.MsiAppJsonParseFailure);
            MsiAccessTokenProvider msiAccessTokenProvider = new MsiAccessTokenProvider(mockMsi);

            // Ensure exception is thrown when getting the token
            var exception = await Assert.ThrowsAsync<AzureServiceTokenProviderException>(() => msiAccessTokenProvider.GetAuthResultAsync(Constants.KeyVaultResourceId, Constants.TenantId));

            Assert.Contains(Constants.TokenResponseFormatExceptionMessage, exception.ToString());
            Assert.Contains(Constants.JsonParseErrorException, exception.ToString());
        }

        /// <summary>
        /// If MSI response if missing the token, an exception should be thrown.
        /// </summary>
        /// <returns></returns>
        [Fact]
        public async Task MsiResponseMissingTokenTest()
        {
            // MockMsi is being asked to act like response from Azure VM MSI failed.
            MockMsi mockMsi = new MockMsi(MockMsi.MsiTestType.MsiMissingToken);
            MsiAccessTokenProvider msiAccessTokenProvider = new MsiAccessTokenProvider(mockMsi);

            // Ensure exception is thrown when getting the token
            var exception = await Assert.ThrowsAsync<AzureServiceTokenProviderException>(() => msiAccessTokenProvider.GetAuthResultAsync(Constants.KeyVaultResourceId, Constants.TenantId));

            Assert.Contains(AzureServiceTokenProviderException.GenericErrorMessage, exception.Message);
            Assert.Contains(Constants.CannotBeNullError, exception.ToString());
        }

        [Theory]
        [InlineData(true)]
        [InlineData(false)]
        public async Task GetTokenUsingManagedIdentityAppServices(bool specifyUserAssignedManagedIdentity)
        {
            // Setup the environment variables that App Service MSI would setup.
            Environment.SetEnvironmentVariable(Constants.MsiAppServiceEndpointEnv, Constants.MsiEndpoint);
            Environment.SetEnvironmentVariable(Constants.MsiAppServiceHeaderEnv, Constants.ClientSecret);

            string expectedAppId;
            string managedIdentityArgument;
            MockMsi.MsiTestType msiTestType;

            // Determine arguments and expected values based whether user-assigned managed identity is used
            if (specifyUserAssignedManagedIdentity)
            {
                managedIdentityArgument = Constants.TestUserAssignedManagedIdentityId;
                msiTestType = MockMsi.MsiTestType.MsiUserAssignedIdentityAppServicesSuccess;
                expectedAppId = Constants.TestUserAssignedManagedIdentityId;
            }
            else
            {
                managedIdentityArgument = null;
                msiTestType = MockMsi.MsiTestType.MsiAppServicesSuccess;
                expectedAppId = Constants.TestAppId;
            }

            // MockMsi is being asked to act like response from App Service MSI suceeded.
<<<<<<< HEAD
=======
            MockMsi mockMsi = new MockMsi(msiTestType);
            MsiAccessTokenProvider msiAccessTokenProvider = new MsiAccessTokenProvider(mockMsi, managedIdentityClientId: managedIdentityArgument);

            // Get token. This confirms that the environment variables are being read.
            var authResult = await msiAccessTokenProvider.GetAuthResultAsync(Constants.KeyVaultResourceId, Constants.TenantId).ConfigureAwait(false);

            Validator.ValidateToken(authResult.AccessToken, msiAccessTokenProvider.PrincipalUsed, Constants.AppType, Constants.TenantId, expectedAppId, expiresOn: authResult.ExpiresOn);
        }

#if net452
        [Fact]
        public async Task ServiceFabricNet452Unsupported()
        {
            // Setup the environment variables that App Service MSI would setup. 
            Environment.SetEnvironmentVariable(Constants.MsiServiceFabricEndpointEnv, "https://10.0.0.4:2377/metadata/identity/oauth2/token");
            Environment.SetEnvironmentVariable(Constants.MsiServiceFabricHeaderEnv, "f8c33594-3eea-46de-8888-d3d258f054e0");
            Environment.SetEnvironmentVariable(Constants.MsiServiceFabricThumbprintEnv, "e9c25f41a4d8b430201b32918fb3a86d5325b69f");
            Environment.SetEnvironmentVariable(Constants.MsiServiceFabricApiVersionEnv, "2020-05-01");

            MockMsi mockMsi = new MockMsi(MockMsi.MsiTestType.MsiServiceFabricSuccess);
            MsiAccessTokenProvider msiAccessTokenProvider = new MsiAccessTokenProvider(mockMsi);

            var exception = await Assert.ThrowsAsync<AzureServiceTokenProviderException>(() => Task.Run(() => msiAccessTokenProvider.GetAuthResultAsync(Constants.KeyVaultResourceId, Constants.TenantId)));

            Assert.Contains("not supported", exception.Message);
        }
#else
        [Theory]
        [InlineData(true)]
        [InlineData(false)]
        public async Task GetTokenUsingManagedIdentityServiceFabric(bool specifyUserAssignedManagedIdentity)
        {
            // Setup the environment variables that App Service MSI would setup. 
            Environment.SetEnvironmentVariable(Constants.MsiServiceFabricEndpointEnv, "https://10.0.0.4:2377/metadata/identity/oauth2/token");
            Environment.SetEnvironmentVariable(Constants.MsiServiceFabricHeaderEnv, "f8c33594-3eea-46de-8888-d3d258f054e0");
            Environment.SetEnvironmentVariable(Constants.MsiServiceFabricThumbprintEnv, "e9c25f41a4d8b430201b32918fb3a86d5325b69f");
            Environment.SetEnvironmentVariable(Constants.MsiServiceFabricApiVersionEnv, "2020-05-01");

            string expectedAppId;
            string managedIdentityArgument;
            MockMsi.MsiTestType msiTestType;

            // Determine arguments and expected values based whether user-assigned managed identity is used
            // Service Fabric backend is IMDS, so responses will be similar to Azure VM responses
            if (specifyUserAssignedManagedIdentity)
            {
                managedIdentityArgument = Constants.TestUserAssignedManagedIdentityId;
                msiTestType = MockMsi.MsiTestType.MsiUserAssignedIdentityServiceFabricSuccess;
                expectedAppId = Constants.TestUserAssignedManagedIdentityId;
            }
            else
            {
                managedIdentityArgument = null;
                msiTestType = MockMsi.MsiTestType.MsiServiceFabricSuccess;
                expectedAppId = Constants.TestAppId;
            }

            // MockMsi is being asked to act like response from App Service MSI suceeded. 
>>>>>>> 69ae8781
            MockMsi mockMsi = new MockMsi(msiTestType);
            MsiAccessTokenProvider msiAccessTokenProvider = new MsiAccessTokenProvider(mockMsi, managedIdentityClientId: managedIdentityArgument);

            // Get token. This confirms that the environment variables are being read.
            var authResult = await msiAccessTokenProvider.GetAuthResultAsync(Constants.KeyVaultResourceId, Constants.TenantId).ConfigureAwait(false);

            Validator.ValidateToken(authResult.AccessToken, msiAccessTokenProvider.PrincipalUsed, Constants.AppType, Constants.TenantId, expectedAppId, expiresOn: authResult.ExpiresOn);
        }
#endif

        /// <summary>
        /// Test response when IDENTITY_HEADER in AppServices MSI is invalid.
        /// </summary>
        /// <returns></returns>
        [Fact]
        public async Task UnauthorizedTest()
        {
            // Setup the environment variables
            Environment.SetEnvironmentVariable(Constants.MsiAppServiceEndpointEnv, Constants.MsiEndpoint);
            Environment.SetEnvironmentVariable(Constants.MsiAppServiceHeaderEnv, Constants.ClientSecret);

            // MockMsi is being asked to act like response from App Service MSI failed (unauthorized).
            MockMsi mockMsi = new MockMsi(MockMsi.MsiTestType.MsiAppServicesUnauthorized);
            MsiAccessTokenProvider msiAccessTokenProvider = new MsiAccessTokenProvider(mockMsi);

            var exception = await Assert.ThrowsAsync<AzureServiceTokenProviderException>(() => Task.Run(() => msiAccessTokenProvider.GetAuthResultAsync(Constants.KeyVaultResourceId, Constants.TenantId)));

            Assert.Contains(Constants.IncorrectSecretError, exception.Message);
            Assert.Contains(HttpStatusCode.Forbidden.ToString(), exception.Message);
        }

        /// <summary>
        /// Test that response when MSI request is not valid is as expected.
        /// </summary>
        /// <returns></returns>
        [Fact]
        public async Task IncorrectFormatTest()
        {
            // Setup the environment variables
            Environment.SetEnvironmentVariable(Constants.MsiAppServiceEndpointEnv, Constants.MsiEndpoint);
            Environment.SetEnvironmentVariable(Constants.MsiAppServiceHeaderEnv, Constants.ClientSecret);

            MockMsi mockMsi = new MockMsi(MockMsi.MsiTestType.MsiAppServicesIncorrectRequest);
            MsiAccessTokenProvider msiAccessTokenProvider = new MsiAccessTokenProvider(mockMsi);

            var exception = await Assert.ThrowsAsync<AzureServiceTokenProviderException>(() => Task.Run(() => msiAccessTokenProvider.GetAuthResultAsync(Constants.KeyVaultResourceId, Constants.TenantId)));

            Assert.Contains(Constants.IncorrectFormatError, exception.Message);
            Assert.Contains(HttpStatusCode.BadRequest.ToString(), exception.Message);
        }

        /// <summary>
        /// If an unexpected http response has been received, ensure exception is thrown.
        /// </summary>
        /// <returns></returns>
        [Fact]
        public async Task HttpResponseExceptionTest()
        {
            // Setup the environment variables
            Environment.SetEnvironmentVariable(Constants.MsiAppServiceEndpointEnv, Constants.MsiEndpoint);
            Environment.SetEnvironmentVariable(Constants.MsiAppServiceHeaderEnv, Constants.ClientSecret);

            MockMsi mockMsi = new MockMsi(MockMsi.MsiTestType.MsiAppServicesFailure);
            MsiAccessTokenProvider msiAccessTokenProvider = new MsiAccessTokenProvider(mockMsi);

            // use test hook to expedite test
            MsiRetryHelper.WaitBeforeRetry = false;

            var exception = await Assert.ThrowsAsync<AzureServiceTokenProviderException>(() => Task.Run(() => msiAccessTokenProvider.GetAuthResultAsync(Constants.KeyVaultResourceId, Constants.TenantId)));

            Assert.Contains(AzureServiceTokenProviderException.MsiEndpointNotListening, exception.Message);
        }

        [Fact]
        public async Task AzureVmImdsTimeoutTest()
        {
            Environment.SetEnvironmentVariable(Constants.MsiAppServiceEndpointEnv, null);
            Environment.SetEnvironmentVariable(Constants.MsiAppServiceHeaderEnv, null);

            MockMsi mockMsi = new MockMsi(MockMsi.MsiTestType.MsiAzureVmImdsTimeout);
<<<<<<< HEAD
            HttpClient httpClient = new HttpClient(mockMsi);
            MsiAccessTokenProvider msiAccessTokenProvider = new MsiAccessTokenProvider(httpClient);
=======
            MsiAccessTokenProvider msiAccessTokenProvider = new MsiAccessTokenProvider(mockMsi);
>>>>>>> 69ae8781

            var exception = await Assert.ThrowsAsync<AzureServiceTokenProviderException>(() => Task.Run(() => msiAccessTokenProvider.GetAuthResultAsync(Constants.KeyVaultResourceId, Constants.TenantId)));

            Assert.Contains(AzureServiceTokenProviderException.MetadataEndpointNotListening, exception.Message);
            Assert.DoesNotContain(AzureServiceTokenProviderException.RetryFailure, exception.Message);
        }

        [Theory]
        [InlineData(MockMsi.MsiTestType.MsiUnresponsive)]
        [InlineData(MockMsi.MsiTestType.MsiThrottled)]
        [InlineData(MockMsi.MsiTestType.MsiTransientServerError)]
        internal async Task TransientErrorRetryTest(MockMsi.MsiTestType testType)
        {
            // To simplify tests, mock as MSI App Services to skip Azure VM IDMS probe request by
            Environment.SetEnvironmentVariable(Constants.MsiAppServiceEndpointEnv, Constants.MsiEndpoint);
            Environment.SetEnvironmentVariable(Constants.MsiAppServiceHeaderEnv, Constants.ClientSecret);

            MockMsi mockMsi = new MockMsi(testType);
            MsiAccessTokenProvider msiAccessTokenProvider = new MsiAccessTokenProvider(mockMsi);
            MsiRetryHelper.WaitBeforeRetry = false;

            // Get token, requests will fail several times before success
            var authResult = await msiAccessTokenProvider.GetAuthResultAsync(Constants.KeyVaultResourceId, Constants.TenantId).ConfigureAwait(false);

            Validator.ValidateToken(authResult.AccessToken, msiAccessTokenProvider.PrincipalUsed, Constants.AppType, Constants.TenantId, Constants.TestAppId, expiresOn: authResult.ExpiresOn);

            // Request for token again, subsequent requests will all fail
            var exception = await Assert.ThrowsAsync<AzureServiceTokenProviderException>(() => Task.Run(() => msiAccessTokenProvider.GetAuthResultAsync(Constants.KeyVaultResourceId, Constants.TenantId)));

            Assert.Contains(AzureServiceTokenProviderException.RetryFailure, exception.Message);

            if (testType == MockMsi.MsiTestType.MsiUnresponsive)
            {
                Assert.Contains(AzureServiceTokenProviderException.MsiEndpointNotListening, exception.Message);
            }
            else
            {
                Assert.Contains(AzureServiceTokenProviderException.GenericErrorMessage, exception.Message);
                Assert.Contains(testType.ToString(), exception.Message);
            }
        }

        [Theory]
        [InlineData(false)]
        [InlineData(true)]
        internal async Task MsiRetryTimeoutTest(bool isAppServices)
        {
            if (isAppServices)
            {
                // Mock as MSI App Services to skip Azure VM IDMS probe request
                Environment.SetEnvironmentVariable(Constants.MsiAppServiceEndpointEnv, Constants.MsiEndpoint);
                Environment.SetEnvironmentVariable(Constants.MsiAppServiceHeaderEnv, Constants.ClientSecret);
            }

            int timeoutInSeconds = (new Random()).Next(1, 4);

            MockMsi mockMsi = new MockMsi(MockMsi.MsiTestType.MsiUnresponsive);
            MsiAccessTokenProvider msiAccessTokenProvider = new MsiAccessTokenProvider(mockMsi, retryTimeoutInSeconds: timeoutInSeconds);

            // Do not use test hook to skip wait, test should timeout while waiting
            MsiRetryHelper.WaitBeforeRetry = true;

            Stopwatch timer = new Stopwatch();
            timer.Start();
            var exception = await Assert.ThrowsAsync<AzureServiceTokenProviderException>(() => Task.Run(() => msiAccessTokenProvider.GetAuthResultAsync(Constants.KeyVaultResourceId, Constants.TenantId)));
            timer.Stop();

            // validate correct error message and and that total elapsed time is (roughly) the retry timeout specified
            Assert.Contains(MsiRetryHelper.RetryTimeoutError, exception.Message);
            Assert.True(timer.Elapsed.TotalSeconds - timeoutInSeconds < 1.0);
        }

#if !NETCOREAPP1_1
        [Fact]
        private async Task AppServicesDifferentCultureTest()
        {
            var defaultCulture = Thread.CurrentThread.CurrentCulture;

            try
            {
                // ensure thread culture is NOT using en-US culture (App Services MSI endpoint always uses en-US DateTime format)
                Thread.CurrentThread.CurrentCulture = new CultureInfo("en-GB");

                // Setup the environment variables that App Service MSI would setup.
                Environment.SetEnvironmentVariable(Constants.MsiAppServiceEndpointEnv, Constants.MsiEndpoint);
                Environment.SetEnvironmentVariable(Constants.MsiAppServiceHeaderEnv, Constants.ClientSecret);

                // MockMsi is being asked to act like response from App Service MSI suceeded.
                MockMsi mockMsi = new MockMsi(MockMsi.MsiTestType.MsiAppServicesSuccess);
                MsiAccessTokenProvider msiAccessTokenProvider = new MsiAccessTokenProvider(mockMsi);

                // Get token.
                var authResult = await msiAccessTokenProvider.GetAuthResultAsync(Constants.KeyVaultResourceId, Constants.TenantId).ConfigureAwait(false);

                // Check if the principalused and type are as expected.
                Validator.ValidateToken(authResult.AccessToken, msiAccessTokenProvider.PrincipalUsed, Constants.AppType, Constants.TenantId, Constants.TestAppId, expiresOn: authResult.ExpiresOn);
            }
            finally
            {
                // revert back to default thread culture
                Thread.CurrentThread.CurrentCulture = defaultCulture;
            }
        }
#endif
    }
}<|MERGE_RESOLUTION|>--- conflicted
+++ resolved
@@ -128,8 +128,6 @@
             }
 
             // MockMsi is being asked to act like response from App Service MSI suceeded.
-<<<<<<< HEAD
-=======
             MockMsi mockMsi = new MockMsi(msiTestType);
             MsiAccessTokenProvider msiAccessTokenProvider = new MsiAccessTokenProvider(mockMsi, managedIdentityClientId: managedIdentityArgument);
 
@@ -188,11 +186,10 @@
             }
 
             // MockMsi is being asked to act like response from App Service MSI suceeded. 
->>>>>>> 69ae8781
             MockMsi mockMsi = new MockMsi(msiTestType);
             MsiAccessTokenProvider msiAccessTokenProvider = new MsiAccessTokenProvider(mockMsi, managedIdentityClientId: managedIdentityArgument);
 
-            // Get token. This confirms that the environment variables are being read.
+            // Get token. This confirms that the environment variables are being read. 
             var authResult = await msiAccessTokenProvider.GetAuthResultAsync(Constants.KeyVaultResourceId, Constants.TenantId).ConfigureAwait(false);
 
             Validator.ValidateToken(authResult.AccessToken, msiAccessTokenProvider.PrincipalUsed, Constants.AppType, Constants.TenantId, expectedAppId, expiresOn: authResult.ExpiresOn);
@@ -269,12 +266,7 @@
             Environment.SetEnvironmentVariable(Constants.MsiAppServiceHeaderEnv, null);
 
             MockMsi mockMsi = new MockMsi(MockMsi.MsiTestType.MsiAzureVmImdsTimeout);
-<<<<<<< HEAD
-            HttpClient httpClient = new HttpClient(mockMsi);
-            MsiAccessTokenProvider msiAccessTokenProvider = new MsiAccessTokenProvider(httpClient);
-=======
-            MsiAccessTokenProvider msiAccessTokenProvider = new MsiAccessTokenProvider(mockMsi);
->>>>>>> 69ae8781
+            MsiAccessTokenProvider msiAccessTokenProvider = new MsiAccessTokenProvider(mockMsi);
 
             var exception = await Assert.ThrowsAsync<AzureServiceTokenProviderException>(() => Task.Run(() => msiAccessTokenProvider.GetAuthResultAsync(Constants.KeyVaultResourceId, Constants.TenantId)));
 
