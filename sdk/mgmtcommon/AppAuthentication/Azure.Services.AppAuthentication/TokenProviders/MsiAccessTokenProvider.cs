--- conflicted
+++ resolved
@@ -40,11 +40,6 @@
                     }
                     else
                     {
-
-<<<<<<< HEAD
-=======
-        // HttpClient is intended to be instantiated once and re-used throughout the life of an application.
->>>>>>> 3e61e11a
 #if NETSTANDARD1_4 || net452 || net461
                         var httpClientHandler = new HttpClientHandler();
 #else
@@ -79,25 +74,23 @@
         private readonly string _managedIdentityClientId;
 
         // Azure Instance Metadata Service (IMDS) endpoint
-        private const string AzureVmImdsEndpoint = "http://169.254.169.254";
+        private const string ImdsEndpoint = "http://169.254.169.254";
         private const string ImdsInstanceRoute = "/metadata/instance";
         private const string ImdsTokenRoute = "/metadata/identity/oauth2/token";
         private const string ImdsInstanceApiVersion = "2020-06-01";
         private const string ImdsTokenApiVersion = "2019-11-01";
 
+        // Azure App Services MSI endpoint constants
+        private const string AppServicesApiVersion = "2019-08-01";
+
         // Each environment require different header
         internal const string AppServicesHeader = "X-IDENTITY-HEADER";
         internal const string AzureVMImdsHeader = "Metadata";
         internal const string ServiceFabricHeader = "secret";
 
         // Timeout for Azure IMDS probe request
-<<<<<<< HEAD
-        internal const int AzureVmImdsProbeTimeoutInSeconds = 2;
+        internal const int AzureVmImdsProbeTimeoutInSeconds = 3;
         private readonly TimeSpan AzureVmImdsProbeTimeout = TimeSpan.FromSeconds(AzureVmImdsProbeTimeoutInSeconds);
-=======
-        internal const int AzureVmImdsProbeTimeoutInSeconds = 3;
-        internal readonly TimeSpan AzureVmImdsProbeTimeout = TimeSpan.FromSeconds(AzureVmImdsProbeTimeoutInSeconds);
->>>>>>> 3e61e11a
 
         // Configurable timeout for MSI retry logic
         private readonly int _retryTimeoutInSeconds = 0;
@@ -125,7 +118,6 @@
         public override async Task<AppAuthenticationResult> GetAuthResultAsync(string resource, string authority,
             CancellationToken cancellationToken = default)
         {
-<<<<<<< HEAD
             MsiEnvironment? msiEnvironment = null;
 
             try
@@ -135,17 +127,6 @@
                 var msiHeader = Environment.GetEnvironmentVariable("IDENTITY_HEADER");
                 _msiThumbprint = Environment.GetEnvironmentVariable("IDENTITY_SERVER_THUMBPRINT"); // only in Service Fabric, needed to create HttpClient
                 var msiApiVersion = Environment.GetEnvironmentVariable("IDENTITY_API_VERSION"); // only in Service Fabric
-=======
-            // Use the httpClient specified in the constructor. If it was not specified in the constructor, use the default httpClient.
-            HttpClient httpClient = _httpClient ?? DefaultHttpClient;
-
-            try
-            {
-                // Check if App Services MSI is available. If both these environment variables are set, then it is.
-                string msiEndpoint = Environment.GetEnvironmentVariable("IDENTITY_ENDPOINT");
-                string msiHeader = Environment.GetEnvironmentVariable("IDENTITY_HEADER");
-                var isAppServicesMsiAvailable = !string.IsNullOrWhiteSpace(msiEndpoint) && !string.IsNullOrWhiteSpace(msiHeader);
->>>>>>> 3e61e11a
 
                 var endpointAndHeaderAvailable = !string.IsNullOrWhiteSpace(msiEndpoint) && !string.IsNullOrWhiteSpace(msiHeader);
                 var thumbprintAndApiVersionAvailable = !string.IsNullOrWhiteSpace(_msiThumbprint) && !string.IsNullOrWhiteSpace(msiApiVersion);
@@ -161,7 +142,7 @@
                     using (var internalTokenSource = new CancellationTokenSource())
                     using (var linkedTokenSource = CancellationTokenSource.CreateLinkedTokenSource(internalTokenSource.Token, cancellationToken))
                     {
-                        string probeRequestUrl = $"{AzureVmImdsEndpoint}{ImdsInstanceRoute}?api-version={ImdsInstanceApiVersion}";
+                        string probeRequestUrl = $"{ImdsEndpoint}{ImdsInstanceRoute}?api-version={ImdsInstanceApiVersion}";
                         HttpRequestMessage imdsProbeRequest = new HttpRequestMessage(HttpMethod.Get, probeRequestUrl);
 
                         try
@@ -205,11 +186,11 @@
                 {
                     case MsiEnvironment.AppServices:
                         endpoint = msiEndpoint;
-                        apiVersion = "2019-08-01";
+                        apiVersion = AppServicesApiVersion;
                         break;
                     case MsiEnvironment.Imds:
-                        endpoint = AzureVmImdsEndpoint;
-                        apiVersion = "2018-02-01";
+                        endpoint = $"{ImdsEndpoint}{ImdsTokenRoute}";
+                        apiVersion = ImdsTokenApiVersion;
                         break;
                     case MsiEnvironment.ServiceFabric:
                         endpoint = msiEndpoint;
@@ -218,13 +199,7 @@
                 }
 
                 // Craft request as per the MSI protocol
-<<<<<<< HEAD
                 var requestUrl = $"{endpoint}?resource={resource}{clientIdParameter}&api-version={apiVersion}";
-=======
-                var requestUrl = isAppServicesMsiAvailable
-                    ? $"{msiEndpoint}?resource={resource}{clientIdParameter}&api-version=2019-08-01"
-                    : $"{AzureVmImdsEndpoint}{ImdsTokenRoute}?resource={resource}{clientIdParameter}&api-version={ImdsTokenApiVersion}";
->>>>>>> 3e61e11a
 
                 HttpRequestMessage getRequestMessage()
                 {
