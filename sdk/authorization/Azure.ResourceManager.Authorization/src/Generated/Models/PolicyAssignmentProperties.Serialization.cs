--- conflicted
+++ resolved
@@ -8,14 +8,8 @@
 using System;
 using System.ClientModel.Primitives;
 using System.Collections.Generic;
-using System.Text;
 using System.Text.Json;
 using Azure.Core;
-<<<<<<< HEAD
-using Azure.ResourceManager;
-using Azure.ResourceManager.Authorization;
-=======
->>>>>>> b890d3cd
 using Azure.ResourceManager.Models;
 
 namespace Azure.ResourceManager.Authorization.Models
@@ -318,265 +312,6 @@
                 serializedAdditionalRawData);
         }
 
-        private BinaryData SerializeBicep(ModelReaderWriterOptions options)
-        {
-            StringBuilder builder = new StringBuilder();
-            BicepModelReaderWriterOptions bicepOptions = options as BicepModelReaderWriterOptions;
-            IDictionary<string, string> propertyOverrides = null;
-            bool hasObjectOverride = bicepOptions != null && bicepOptions.ParameterOverrides.TryGetValue(this, out propertyOverrides);
-            bool hasPropertyOverride = false;
-            string propertyOverride = null;
-
-            builder.AppendLine("{");
-
-            hasPropertyOverride = hasObjectOverride && propertyOverrides.TryGetValue(nameof(Name), out propertyOverride);
-            if (Optional.IsDefined(Name) || hasPropertyOverride)
-            {
-                builder.Append("  name: ");
-                if (hasPropertyOverride)
-                {
-                    builder.AppendLine($"{propertyOverride}");
-                }
-                else
-                {
-                    if (Name.Contains(Environment.NewLine))
-                    {
-                        builder.AppendLine("'''");
-                        builder.AppendLine($"{Name}'''");
-                    }
-                    else
-                    {
-                        builder.AppendLine($"'{Name}'");
-                    }
-                }
-            }
-
-            hasPropertyOverride = hasObjectOverride && propertyOverrides.TryGetValue(nameof(Id), out propertyOverride);
-            if (Optional.IsDefined(Id) || hasPropertyOverride)
-            {
-                builder.Append("  id: ");
-                if (hasPropertyOverride)
-                {
-                    builder.AppendLine($"{propertyOverride}");
-                }
-                else
-                {
-                    builder.AppendLine($"'{Id.ToString()}'");
-                }
-            }
-
-            hasPropertyOverride = hasObjectOverride && propertyOverrides.TryGetValue(nameof(SystemData), out propertyOverride);
-            if (Optional.IsDefined(SystemData) || hasPropertyOverride)
-            {
-                builder.Append("  systemData: ");
-                if (hasPropertyOverride)
-                {
-                    builder.AppendLine($"{propertyOverride}");
-                }
-                else
-                {
-                    builder.AppendLine($"'{SystemData.ToString()}'");
-                }
-            }
-
-            builder.Append("  policy:");
-            builder.AppendLine(" {");
-            hasPropertyOverride = hasObjectOverride && propertyOverrides.TryGetValue(nameof(PolicyId), out propertyOverride);
-            if (Optional.IsDefined(PolicyId) || hasPropertyOverride)
-            {
-                builder.Append("    id: ");
-                if (hasPropertyOverride)
-                {
-                    builder.AppendLine($"{propertyOverride}");
-                }
-                else
-                {
-                    builder.AppendLine($"'{PolicyId.ToString()}'");
-                }
-            }
-
-            hasPropertyOverride = hasObjectOverride && propertyOverrides.TryGetValue(nameof(LastModifiedBy), out propertyOverride);
-            if (Optional.IsDefined(LastModifiedBy) || hasPropertyOverride)
-            {
-                builder.Append("    lastModifiedBy: ");
-                if (hasPropertyOverride)
-                {
-                    builder.AppendLine($"{propertyOverride}");
-                }
-                else
-                {
-                    AppendChildObject(builder, LastModifiedBy, options, 4, false, "    lastModifiedBy: ");
-                }
-            }
-
-            hasPropertyOverride = hasObjectOverride && propertyOverrides.TryGetValue(nameof(LastModifiedOn), out propertyOverride);
-            if (Optional.IsDefined(LastModifiedOn) || hasPropertyOverride)
-            {
-                builder.Append("    lastModifiedDateTime: ");
-                if (hasPropertyOverride)
-                {
-                    builder.AppendLine($"{propertyOverride}");
-                }
-                else
-                {
-                    var formattedDateTimeString = TypeFormatters.ToString(LastModifiedOn.Value, "o");
-                    builder.AppendLine($"'{formattedDateTimeString}'");
-                }
-            }
-
-            builder.AppendLine("  }");
-            builder.Append("  roleDefinition:");
-            builder.AppendLine(" {");
-            hasPropertyOverride = hasObjectOverride && propertyOverrides.TryGetValue(nameof(RoleDefinitionId), out propertyOverride);
-            if (Optional.IsDefined(RoleDefinitionId) || hasPropertyOverride)
-            {
-                builder.Append("    id: ");
-                if (hasPropertyOverride)
-                {
-                    builder.AppendLine($"{propertyOverride}");
-                }
-                else
-                {
-                    builder.AppendLine($"'{RoleDefinitionId.ToString()}'");
-                }
-            }
-
-            hasPropertyOverride = hasObjectOverride && propertyOverrides.TryGetValue(nameof(RoleDefinitionDisplayName), out propertyOverride);
-            if (Optional.IsDefined(RoleDefinitionDisplayName) || hasPropertyOverride)
-            {
-                builder.Append("    displayName: ");
-                if (hasPropertyOverride)
-                {
-                    builder.AppendLine($"{propertyOverride}");
-                }
-                else
-                {
-                    if (RoleDefinitionDisplayName.Contains(Environment.NewLine))
-                    {
-                        builder.AppendLine("'''");
-                        builder.AppendLine($"{RoleDefinitionDisplayName}'''");
-                    }
-                    else
-                    {
-                        builder.AppendLine($"'{RoleDefinitionDisplayName}'");
-                    }
-                }
-            }
-
-            hasPropertyOverride = hasObjectOverride && propertyOverrides.TryGetValue(nameof(RoleType), out propertyOverride);
-            if (Optional.IsDefined(RoleType) || hasPropertyOverride)
-            {
-                builder.Append("    type: ");
-                if (hasPropertyOverride)
-                {
-                    builder.AppendLine($"{propertyOverride}");
-                }
-                else
-                {
-                    builder.AppendLine($"'{RoleType.Value.ToString()}'");
-                }
-            }
-
-            builder.AppendLine("  }");
-            builder.Append("  scope:");
-            builder.AppendLine(" {");
-            hasPropertyOverride = hasObjectOverride && propertyOverrides.TryGetValue(nameof(ScopeId), out propertyOverride);
-            if (Optional.IsDefined(ScopeId) || hasPropertyOverride)
-            {
-                builder.Append("    id: ");
-                if (hasPropertyOverride)
-                {
-                    builder.AppendLine($"{propertyOverride}");
-                }
-                else
-                {
-                    builder.AppendLine($"'{ScopeId.ToString()}'");
-                }
-            }
-
-            hasPropertyOverride = hasObjectOverride && propertyOverrides.TryGetValue(nameof(ScopeDisplayName), out propertyOverride);
-            if (Optional.IsDefined(ScopeDisplayName) || hasPropertyOverride)
-            {
-                builder.Append("    displayName: ");
-                if (hasPropertyOverride)
-                {
-                    builder.AppendLine($"{propertyOverride}");
-                }
-                else
-                {
-                    if (ScopeDisplayName.Contains(Environment.NewLine))
-                    {
-                        builder.AppendLine("'''");
-                        builder.AppendLine($"{ScopeDisplayName}'''");
-                    }
-                    else
-                    {
-                        builder.AppendLine($"'{ScopeDisplayName}'");
-                    }
-                }
-            }
-
-            hasPropertyOverride = hasObjectOverride && propertyOverrides.TryGetValue(nameof(ScopeType), out propertyOverride);
-            if (Optional.IsDefined(ScopeType) || hasPropertyOverride)
-            {
-                builder.Append("    type: ");
-                if (hasPropertyOverride)
-                {
-                    builder.AppendLine($"{propertyOverride}");
-                }
-                else
-                {
-                    builder.AppendLine($"'{ScopeType.Value.ToString()}'");
-                }
-            }
-
-            builder.AppendLine("  }");
-            builder.AppendLine("}");
-            return BinaryData.FromString(builder.ToString());
-        }
-
-        private void AppendChildObject(StringBuilder stringBuilder, object childObject, ModelReaderWriterOptions options, int spaces, bool indentFirstLine, string formattedPropertyName)
-        {
-            string indent = new string(' ', spaces);
-            int emptyObjectLength = 2 + spaces + Environment.NewLine.Length + Environment.NewLine.Length;
-            int length = stringBuilder.Length;
-            bool inMultilineString = false;
-
-            BinaryData data = ModelReaderWriter.Write(childObject, options);
-            string[] lines = data.ToString().Split(Environment.NewLine.ToCharArray(), StringSplitOptions.RemoveEmptyEntries);
-            for (int i = 0; i < lines.Length; i++)
-            {
-                string line = lines[i];
-                if (inMultilineString)
-                {
-                    if (line.Contains("'''"))
-                    {
-                        inMultilineString = false;
-                    }
-                    stringBuilder.AppendLine(line);
-                    continue;
-                }
-                if (line.Contains("'''"))
-                {
-                    inMultilineString = true;
-                    stringBuilder.AppendLine($"{indent}{line}");
-                    continue;
-                }
-                if (i == 0 && !indentFirstLine)
-                {
-                    stringBuilder.AppendLine($"{line}");
-                }
-                else
-                {
-                    stringBuilder.AppendLine($"{indent}{line}");
-                }
-            }
-            if (stringBuilder.Length == length + emptyObjectLength)
-            {
-                stringBuilder.Length = stringBuilder.Length - emptyObjectLength - formattedPropertyName.Length;
-            }
-        }
-
         BinaryData IPersistableModel<PolicyAssignmentProperties>.Write(ModelReaderWriterOptions options)
         {
             var format = options.Format == "W" ? ((IPersistableModel<PolicyAssignmentProperties>)this).GetFormatFromOptions(options) : options.Format;
@@ -585,8 +320,6 @@
             {
                 case "J":
                     return ModelReaderWriter.Write(this, options);
-                case "bicep":
-                    return SerializeBicep(options);
                 default:
                     throw new FormatException($"The model {nameof(PolicyAssignmentProperties)} does not support '{options.Format}' format.");
             }
@@ -603,8 +336,6 @@
                         using JsonDocument document = JsonDocument.Parse(data);
                         return DeserializePolicyAssignmentProperties(document.RootElement, options);
                     }
-                case "bicep":
-                    throw new InvalidOperationException("Bicep deserialization is not supported for this type.");
                 default:
                     throw new FormatException($"The model {nameof(PolicyAssignmentProperties)} does not support '{options.Format}' format.");
             }
