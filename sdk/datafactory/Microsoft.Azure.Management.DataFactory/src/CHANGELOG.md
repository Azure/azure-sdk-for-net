--- conflicted
+++ resolved
@@ -3,13 +3,10 @@
 ## Version 4.9.0
 ###  Feature Additions
 - Added support for copying data to and from Snowflake using copy activity
-<<<<<<< HEAD
 - Added package store support for Azure-SSIS integration runtime
-=======
 - Added httpRequestTimeout for ODataSource, SapEccSource, SapCloudForCustomerSource, SapCloudForCustomerSink, DynamicsAXSource
 - Added SharePointOnlineListConnector
 
->>>>>>> 971989a0
 ## Version 4.8.0
 ###  Feature Additions
 - Added new API to query on triggers with filters like type and parentTrigger
