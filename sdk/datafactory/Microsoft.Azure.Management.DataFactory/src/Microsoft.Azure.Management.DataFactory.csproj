﻿<Project Sdk="Microsoft.NET.Sdk">
  <!-- Please do not move/edit code below this line -->
  <Import Project="$(RepoEngPath)/mgmt/AzSdk.reference.props" />
  <!-- Please do not move/edit code below this line -->
  <PropertyGroup>
    <PackageId>Microsoft.Azure.Management.DataFactory</PackageId>
    <Description>Azure Data Factory V2 is the data integration platform that goes beyond Azure Data Factory V1's orchestration and batch-processing of time-series data, with a general purpose app model supporting modern data warehousing patterns and scenarios, lift-and-shift SSIS, and data-driven SaaS applications. Compose and manage reliable and secure data integration workflows at scale. Use native ADF data connectors and Integration Runtimes to move and transform cloud and on-premises data that can be unstructured, semi-structured, and structured with Hadoop, Azure Data Lake, Spark, SQL Server, Cosmos DB and many other data platforms.</Description>
    <Version>4.1.3</Version>
    <AssemblyName>Microsoft.Azure.Management.DataFactory</AssemblyName>
    <PackageTags>Microsoft Azure resource management;Data Factory;ADF;</PackageTags>
    <PackageReleaseNotes>
  <![CDATA[
<<<<<<< HEAD
- Added RunDimension to Pipeline
- Added Chaining Trigger
- Added Dependency Status property in Pipeline and Trigger Run
- Added outputColumns property to Office365Source
- Added support for ORC dataset in ADF
- Added alternateKeyName property to DynamicsSink, DynamicsCrmSink and CommonDataServiceForAppsSinkCommonDataServiceForAppsSink
- Added property blockSizeInMB to Blobsink and BlobFSsink
- Added support for custom setup without script properties for a SSIS integration runtime
- Added support for instance pools in Databricks linked service
=======
- Added outputColumns property to Office365Source
- Added support for ORC dataset in ADF
- Added alternateKeyName property to DynamicsSink, DynamicsCrmSink and CommonDataServiceForAppsSinkCommonDataServiceForAppsSink
>>>>>>> f15d756d
            ]]></PackageReleaseNotes>
  </PropertyGroup>
  <PropertyGroup>
    <TargetFrameworks>$(SdkTargetFx)</TargetFrameworks>
  </PropertyGroup>
  <PropertyGroup>
     <ExcludeFromBuild>False</ExcludeFromBuild>
     <ExcludeFromTest>False</ExcludeFromTest>
  </PropertyGroup>
  <!-- Please do not move/edit code below this line -->
  <Import Condition=" Exists('$([MSBuild]::GetPathOfFileAbove(AzSdk.RP.props))') " Project="$([MSBuild]::GetPathOfFileAbove('AzSdk.RP.props'))" />
  <!-- Please do not move/edit code above this line -->
</Project><|MERGE_RESOLUTION|>--- conflicted
+++ resolved
@@ -10,7 +10,6 @@
     <PackageTags>Microsoft Azure resource management;Data Factory;ADF;</PackageTags>
     <PackageReleaseNotes>
   <![CDATA[
-<<<<<<< HEAD
 - Added RunDimension to Pipeline
 - Added Chaining Trigger
 - Added Dependency Status property in Pipeline and Trigger Run
@@ -20,11 +19,9 @@
 - Added property blockSizeInMB to Blobsink and BlobFSsink
 - Added support for custom setup without script properties for a SSIS integration runtime
 - Added support for instance pools in Databricks linked service
-=======
 - Added outputColumns property to Office365Source
 - Added support for ORC dataset in ADF
 - Added alternateKeyName property to DynamicsSink, DynamicsCrmSink and CommonDataServiceForAppsSinkCommonDataServiceForAppsSink
->>>>>>> f15d756d
             ]]></PackageReleaseNotes>
   </PropertyGroup>
   <PropertyGroup>
