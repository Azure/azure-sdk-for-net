﻿<Project Sdk="Microsoft.NET.Sdk">
  <!-- Please do not move/edit code below this line -->
  <Import Project="$(RepoEngPath)/mgmt/AzSdk.reference.props" />
  <!-- Please do not move/edit code below this line -->
  <PropertyGroup>
    <PackageId>Microsoft.Azure.Management.DataFactory</PackageId>
    <Description>Azure Data Factory V2 is the data integration platform that goes beyond Azure Data Factory V1's orchestration and batch-processing of time-series data, with a general purpose app model supporting modern data warehousing patterns and scenarios, lift-and-shift SSIS, and data-driven SaaS applications. Compose and manage reliable and secure data integration workflows at scale. Use native ADF data connectors and Integration Runtimes to move and transform cloud and on-premises data that can be unstructured, semi-structured, and structured with Hadoop, Azure Data Lake, Spark, SQL Server, Cosmos DB and many other data platforms.</Description>
<<<<<<< HEAD
    <Version>4.1.0</Version>
    <AssemblyName>Microsoft.Azure.Management.DataFactory</AssemblyName>
    <PackageTags>Microsoft Azure resource management;Data Factory;ADF;</PackageTags>
    <PackageReleaseNotes><![CDATA[
- Fixed missing types CopyTranslator and TabularTranslator.
- Added support in Copy for AzureSqlMITable, DynamicsCrmEntity, CommonDataServiceForAppsEntity, TeradataTable, Binary, which inhcludes their Dataset, Linked Service, CopySource, and CopySink types
- Added TeradataTable CopySource support
- Added logLocation property to ExecuteSSISPackageActivity
- Added SSIS File system support by expanding SSISPackageLocation to support SSISDB and File location types
=======
    <Version>4.1.4</Version>
    <AssemblyName>Microsoft.Azure.Management.DataFactory</AssemblyName>
    <PackageTags>Microsoft Azure resource management;Data Factory;ADF;</PackageTags>
    <PackageReleaseNotes>
  <![CDATA[
- Added outputColumns property to Office365Source
- Added support for ORC dataset in ADF
- Added alternateKeyName property to DynamicsSink, DynamicsCrmSink and CommonDataServiceForAppsSinkCommonDataServiceForAppsSink
>>>>>>> aa068e38
            ]]></PackageReleaseNotes>
  </PropertyGroup>
  <PropertyGroup>
    <TargetFrameworks>$(SdkTargetFx)</TargetFrameworks>
  </PropertyGroup>
  <PropertyGroup>
     <ExcludeFromBuild>False</ExcludeFromBuild>
     <ExcludeFromTest>False</ExcludeFromTest>
  </PropertyGroup>
  <!-- Please do not move/edit code below this line -->
  <Import Condition=" Exists('$([MSBuild]::GetPathOfFileAbove(AzSdk.RP.props))') " Project="$([MSBuild]::GetPathOfFileAbove('AzSdk.RP.props'))" />
  <!-- Please do not move/edit code above this line -->
</Project><|MERGE_RESOLUTION|>--- conflicted
+++ resolved
@@ -5,7 +5,6 @@
   <PropertyGroup>
     <PackageId>Microsoft.Azure.Management.DataFactory</PackageId>
     <Description>Azure Data Factory V2 is the data integration platform that goes beyond Azure Data Factory V1's orchestration and batch-processing of time-series data, with a general purpose app model supporting modern data warehousing patterns and scenarios, lift-and-shift SSIS, and data-driven SaaS applications. Compose and manage reliable and secure data integration workflows at scale. Use native ADF data connectors and Integration Runtimes to move and transform cloud and on-premises data that can be unstructured, semi-structured, and structured with Hadoop, Azure Data Lake, Spark, SQL Server, Cosmos DB and many other data platforms.</Description>
-<<<<<<< HEAD
     <Version>4.1.0</Version>
     <AssemblyName>Microsoft.Azure.Management.DataFactory</AssemblyName>
     <PackageTags>Microsoft Azure resource management;Data Factory;ADF;</PackageTags>
@@ -15,7 +14,6 @@
 - Added TeradataTable CopySource support
 - Added logLocation property to ExecuteSSISPackageActivity
 - Added SSIS File system support by expanding SSISPackageLocation to support SSISDB and File location types
-=======
     <Version>4.1.4</Version>
     <AssemblyName>Microsoft.Azure.Management.DataFactory</AssemblyName>
     <PackageTags>Microsoft Azure resource management;Data Factory;ADF;</PackageTags>
@@ -24,7 +22,6 @@
 - Added outputColumns property to Office365Source
 - Added support for ORC dataset in ADF
 - Added alternateKeyName property to DynamicsSink, DynamicsCrmSink and CommonDataServiceForAppsSinkCommonDataServiceForAppsSink
->>>>>>> aa068e38
             ]]></PackageReleaseNotes>
   </PropertyGroup>
   <PropertyGroup>
