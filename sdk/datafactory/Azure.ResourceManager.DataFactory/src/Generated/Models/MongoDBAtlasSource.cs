--- conflicted
+++ resolved
@@ -11,7 +11,10 @@
 
 namespace Azure.ResourceManager.DataFactory.Models
 {
-    /// <summary> A copy activity source for a MongoDB Atlas database. </summary>
+    /// <summary>
+    /// A copy activity source for a MongoDB Atlas database.
+    /// Serialized Name: MongoDbAtlasSource
+    /// </summary>
     public partial class MongoDBAtlasSource : CopyActivitySource
     {
         /// <summary> Initializes a new instance of MongoDBAtlasSource. </summary>
@@ -21,17 +24,47 @@
         }
 
         /// <summary> Initializes a new instance of MongoDBAtlasSource. </summary>
-        /// <param name="copySourceType"> Copy source type. </param>
-        /// <param name="sourceRetryCount"> Source retry count. Type: integer (or Expression with resultType integer). </param>
-        /// <param name="sourceRetryWait"> Source retry wait. Type: string (or Expression with resultType string), pattern: ((\d+)\.)?(\d\d):(60|([0-5][0-9])):(60|([0-5][0-9])). </param>
-        /// <param name="maxConcurrentConnections"> The maximum concurrent connection count for the source data store. Type: integer (or Expression with resultType integer). </param>
-        /// <param name="disableMetricsCollection"> If true, disable data store metrics collection. Default is false. Type: boolean (or Expression with resultType boolean). </param>
+        /// <param name="copySourceType">
+        /// Copy source type.
+        /// Serialized Name: CopySource.type
+        /// </param>
+        /// <param name="sourceRetryCount">
+        /// Source retry count. Type: integer (or Expression with resultType integer).
+        /// Serialized Name: CopySource.sourceRetryCount
+        /// </param>
+        /// <param name="sourceRetryWait">
+        /// Source retry wait. Type: string (or Expression with resultType string), pattern: ((\d+)\.)?(\d\d):(60|([0-5][0-9])):(60|([0-5][0-9])).
+        /// Serialized Name: CopySource.sourceRetryWait
+        /// </param>
+        /// <param name="maxConcurrentConnections">
+        /// The maximum concurrent connection count for the source data store. Type: integer (or Expression with resultType integer).
+        /// Serialized Name: CopySource.maxConcurrentConnections
+        /// </param>
+        /// <param name="disableMetricsCollection">
+        /// If true, disable data store metrics collection. Default is false. Type: boolean (or Expression with resultType boolean).
+        /// Serialized Name: CopySource.disableMetricsCollection
+        /// </param>
         /// <param name="additionalProperties"> Additional Properties. </param>
-        /// <param name="filter"> Specifies selection filter using query operators. To return all documents in a collection, omit this parameter or pass an empty document ({}). Type: string (or Expression with resultType string). </param>
-        /// <param name="cursorMethods"> Cursor methods for Mongodb query. </param>
-        /// <param name="batchSize"> Specifies the number of documents to return in each batch of the response from MongoDB Atlas instance. In most cases, modifying the batch size will not affect the user or the application. This property's main purpose is to avoid hit the limitation of response size. Type: integer (or Expression with resultType integer). </param>
-        /// <param name="queryTimeout"> Query timeout. Type: string (or Expression with resultType string), pattern: ((\d+)\.)?(\d\d):(60|([0-5][0-9])):(60|([0-5][0-9])). </param>
-        /// <param name="additionalColumns"> Specifies the additional columns to be added to source data. Type: array of objects(AdditionalColumns) (or Expression with resultType array of objects). </param>
+        /// <param name="filter">
+        /// Specifies selection filter using query operators. To return all documents in a collection, omit this parameter or pass an empty document ({}). Type: string (or Expression with resultType string).
+        /// Serialized Name: MongoDbAtlasSource.filter
+        /// </param>
+        /// <param name="cursorMethods">
+        /// Cursor methods for Mongodb query
+        /// Serialized Name: MongoDbAtlasSource.cursorMethods
+        /// </param>
+        /// <param name="batchSize">
+        /// Specifies the number of documents to return in each batch of the response from MongoDB Atlas instance. In most cases, modifying the batch size will not affect the user or the application. This property's main purpose is to avoid hit the limitation of response size. Type: integer (or Expression with resultType integer).
+        /// Serialized Name: MongoDbAtlasSource.batchSize
+        /// </param>
+        /// <param name="queryTimeout">
+        /// Query timeout. Type: string (or Expression with resultType string), pattern: ((\d+)\.)?(\d\d):(60|([0-5][0-9])):(60|([0-5][0-9])).
+        /// Serialized Name: MongoDbAtlasSource.queryTimeout
+        /// </param>
+        /// <param name="additionalColumns">
+        /// Specifies the additional columns to be added to source data. Type: array of objects(AdditionalColumns) (or Expression with resultType array of objects).
+        /// Serialized Name: MongoDbAtlasSource.additionalColumns
+        /// </param>
         internal MongoDBAtlasSource(string copySourceType, DataFactoryElement<int> sourceRetryCount, DataFactoryElement<string> sourceRetryWait, DataFactoryElement<int> maxConcurrentConnections, DataFactoryElement<bool> disableMetricsCollection, IDictionary<string, BinaryData> additionalProperties, DataFactoryElement<string> filter, MongoDBCursorMethodsProperties cursorMethods, DataFactoryElement<int> batchSize, DataFactoryElement<string> queryTimeout, BinaryData additionalColumns) : base(copySourceType, sourceRetryCount, sourceRetryWait, maxConcurrentConnections, disableMetricsCollection, additionalProperties)
         {
             Filter = filter;
@@ -42,81 +75,29 @@
             CopySourceType = copySourceType ?? "MongoDbAtlasSource";
         }
 
-        /// <summary> Specifies selection filter using query operators. To return all documents in a collection, omit this parameter or pass an empty document ({}). Type: string (or Expression with resultType string). </summary>
+        /// <summary>
+        /// Specifies selection filter using query operators. To return all documents in a collection, omit this parameter or pass an empty document ({}). Type: string (or Expression with resultType string).
+        /// Serialized Name: MongoDbAtlasSource.filter
+        /// </summary>
         public DataFactoryElement<string> Filter { get; set; }
-        /// <summary> Cursor methods for Mongodb query. </summary>
+        /// <summary>
+        /// Cursor methods for Mongodb query
+        /// Serialized Name: MongoDbAtlasSource.cursorMethods
+        /// </summary>
         public MongoDBCursorMethodsProperties CursorMethods { get; set; }
-<<<<<<< HEAD
-        /// <summary> Specifies the number of documents to return in each batch of the response from MongoDB Atlas instance. In most cases, modifying the batch size will not affect the user or the application. This property&apos;s main purpose is to avoid hit the limitation of response size. Type: integer (or Expression with resultType integer). </summary>
-        public DataFactoryElement<int> BatchSize { get; set; }
-        /// <summary> Query timeout. Type: string (or Expression with resultType string), pattern: ((\d+)\.)?(\d\d):(60|([0-5][0-9])):(60|([0-5][0-9])). </summary>
-        public DataFactoryElement<string> QueryTimeout { get; set; }
-=======
         /// <summary>
         /// Specifies the number of documents to return in each batch of the response from MongoDB Atlas instance. In most cases, modifying the batch size will not affect the user or the application. This property's main purpose is to avoid hit the limitation of response size. Type: integer (or Expression with resultType integer).
-        /// <para>
-        /// To assign an object to this property use <see cref="BinaryData.FromObjectAsJson{T}(T, System.Text.Json.JsonSerializerOptions?)"/>.
-        /// </para>
-        /// <para>
-        /// To assign an already formated json string to this property use <see cref="BinaryData.FromString(string)"/>.
-        /// </para>
-        /// <para>
-        /// Examples:
-        /// <list type="bullet">
-        /// <item>
-        /// <term>BinaryData.FromObjectAsJson("foo")</term>
-        /// <description>Creates a payload of "foo".</description>
-        /// </item>
-        /// <item>
-        /// <term>BinaryData.FromString("\"foo\"")</term>
-        /// <description>Creates a payload of "foo".</description>
-        /// </item>
-        /// <item>
-        /// <term>BinaryData.FromObjectAsJson(new { key = "value" })</term>
-        /// <description>Creates a payload of { "key": "value" }.</description>
-        /// </item>
-        /// <item>
-        /// <term>BinaryData.FromString("{\"key\": \"value\"}")</term>
-        /// <description>Creates a payload of { "key": "value" }.</description>
-        /// </item>
-        /// </list>
-        /// </para>
+        /// Serialized Name: MongoDbAtlasSource.batchSize
         /// </summary>
-        public BinaryData BatchSize { get; set; }
+        public DataFactoryElement<int> BatchSize { get; set; }
         /// <summary>
         /// Query timeout. Type: string (or Expression with resultType string), pattern: ((\d+)\.)?(\d\d):(60|([0-5][0-9])):(60|([0-5][0-9])).
-        /// <para>
-        /// To assign an object to this property use <see cref="BinaryData.FromObjectAsJson{T}(T, System.Text.Json.JsonSerializerOptions?)"/>.
-        /// </para>
-        /// <para>
-        /// To assign an already formated json string to this property use <see cref="BinaryData.FromString(string)"/>.
-        /// </para>
-        /// <para>
-        /// Examples:
-        /// <list type="bullet">
-        /// <item>
-        /// <term>BinaryData.FromObjectAsJson("foo")</term>
-        /// <description>Creates a payload of "foo".</description>
-        /// </item>
-        /// <item>
-        /// <term>BinaryData.FromString("\"foo\"")</term>
-        /// <description>Creates a payload of "foo".</description>
-        /// </item>
-        /// <item>
-        /// <term>BinaryData.FromObjectAsJson(new { key = "value" })</term>
-        /// <description>Creates a payload of { "key": "value" }.</description>
-        /// </item>
-        /// <item>
-        /// <term>BinaryData.FromString("{\"key\": \"value\"}")</term>
-        /// <description>Creates a payload of { "key": "value" }.</description>
-        /// </item>
-        /// </list>
-        /// </para>
+        /// Serialized Name: MongoDbAtlasSource.queryTimeout
         /// </summary>
-        public BinaryData QueryTimeout { get; set; }
->>>>>>> 158b83f2
+        public DataFactoryElement<string> QueryTimeout { get; set; }
         /// <summary>
         /// Specifies the additional columns to be added to source data. Type: array of objects(AdditionalColumns) (or Expression with resultType array of objects).
+        /// Serialized Name: MongoDbAtlasSource.additionalColumns
         /// <para>
         /// To assign an object to this property use <see cref="BinaryData.FromObjectAsJson{T}(T, System.Text.Json.JsonSerializerOptions?)"/>.
         /// </para>
