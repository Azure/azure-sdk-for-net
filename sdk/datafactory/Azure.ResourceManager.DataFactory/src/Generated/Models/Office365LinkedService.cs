// Copyright (c) Microsoft Corporation. All rights reserved.
// Licensed under the MIT License.

// <auto-generated/>

#nullable disable

using System;
using System.Collections.Generic;
using Azure.Core;
using Azure.Core.Expressions.DataFactory;

namespace Azure.ResourceManager.DataFactory.Models
{
    /// <summary> Office365 linked service. </summary>
    public partial class Office365LinkedService : FactoryLinkedServiceDefinition
    {
        /// <summary> Initializes a new instance of Office365LinkedService. </summary>
        /// <param name="office365TenantId"> Azure tenant ID to which the Office 365 account belongs. Type: string (or Expression with resultType string). </param>
        /// <param name="servicePrincipalTenantId"> Specify the tenant information under which your Azure AD web application resides. Type: string (or Expression with resultType string). </param>
        /// <param name="servicePrincipalId"> Specify the application's client ID. Type: string (or Expression with resultType string). </param>
        /// <param name="servicePrincipalKey">
        /// Specify the application's key.
        /// Please note <see cref="FactorySecretBaseDefinition"/> is the base class. According to the scenario, a derived class of the base class might need to be assigned here, or this property needs to be casted to one of the possible derived classes.
        /// The available derived classes include <see cref="FactorySecretString"/> and <see cref="AzureKeyVaultSecretReference"/>.
        /// </param>
        /// <exception cref="ArgumentNullException"> <paramref name="office365TenantId"/>, <paramref name="servicePrincipalTenantId"/>, <paramref name="servicePrincipalId"/> or <paramref name="servicePrincipalKey"/> is null. </exception>
        public Office365LinkedService(DataFactoryElement<string> office365TenantId, DataFactoryElement<string> servicePrincipalTenantId, DataFactoryElement<string> servicePrincipalId, FactorySecretBaseDefinition servicePrincipalKey)
        {
            Argument.AssertNotNull(office365TenantId, nameof(office365TenantId));
            Argument.AssertNotNull(servicePrincipalTenantId, nameof(servicePrincipalTenantId));
            Argument.AssertNotNull(servicePrincipalId, nameof(servicePrincipalId));
            Argument.AssertNotNull(servicePrincipalKey, nameof(servicePrincipalKey));

            Office365TenantId = office365TenantId;
            ServicePrincipalTenantId = servicePrincipalTenantId;
            ServicePrincipalId = servicePrincipalId;
            ServicePrincipalKey = servicePrincipalKey;
            LinkedServiceType = "Office365";
        }

        /// <summary> Initializes a new instance of Office365LinkedService. </summary>
        /// <param name="linkedServiceType"> Type of linked service. </param>
        /// <param name="connectVia"> The integration runtime reference. </param>
        /// <param name="description"> Linked service description. </param>
        /// <param name="parameters"> Parameters for linked service. </param>
        /// <param name="annotations"> List of tags that can be used for describing the linked service. </param>
        /// <param name="additionalProperties"> Additional Properties. </param>
        /// <param name="office365TenantId"> Azure tenant ID to which the Office 365 account belongs. Type: string (or Expression with resultType string). </param>
        /// <param name="servicePrincipalTenantId"> Specify the tenant information under which your Azure AD web application resides. Type: string (or Expression with resultType string). </param>
        /// <param name="servicePrincipalId"> Specify the application's client ID. Type: string (or Expression with resultType string). </param>
        /// <param name="servicePrincipalKey">
        /// Specify the application's key.
        /// Please note <see cref="FactorySecretBaseDefinition"/> is the base class. According to the scenario, a derived class of the base class might need to be assigned here, or this property needs to be casted to one of the possible derived classes.
        /// The available derived classes include <see cref="FactorySecretString"/> and <see cref="AzureKeyVaultSecretReference"/>.
        /// </param>
        /// <param name="encryptedCredential"> The encrypted credential used for authentication. Credentials are encrypted using the integration runtime credential manager. Type: string. </param>
        internal Office365LinkedService(string linkedServiceType, IntegrationRuntimeReference connectVia, string description, IDictionary<string, EntityParameterSpecification> parameters, IList<BinaryData> annotations, IDictionary<string, BinaryData> additionalProperties, DataFactoryElement<string> office365TenantId, DataFactoryElement<string> servicePrincipalTenantId, DataFactoryElement<string> servicePrincipalId, FactorySecretBaseDefinition servicePrincipalKey, BinaryData encryptedCredential) : base(linkedServiceType, connectVia, description, parameters, annotations, additionalProperties)
        {
            Office365TenantId = office365TenantId;
            ServicePrincipalTenantId = servicePrincipalTenantId;
            ServicePrincipalId = servicePrincipalId;
            ServicePrincipalKey = servicePrincipalKey;
            EncryptedCredential = encryptedCredential;
            LinkedServiceType = linkedServiceType ?? "Office365";
        }

<<<<<<< HEAD
        /// <summary> Azure tenant ID to which the Office 365 account belongs. Type: string (or Expression with resultType string). </summary>
        public DataFactoryElement<string> Office365TenantId { get; set; }
        /// <summary> Specify the tenant information under which your Azure AD web application resides. Type: string (or Expression with resultType string). </summary>
        public DataFactoryElement<string> ServicePrincipalTenantId { get; set; }
        /// <summary> Specify the application&apos;s client ID. Type: string (or Expression with resultType string). </summary>
        public DataFactoryElement<string> ServicePrincipalId { get; set; }
=======
        /// <summary>
        /// Azure tenant ID to which the Office 365 account belongs. Type: string (or Expression with resultType string).
        /// <para>
        /// To assign an object to this property use <see cref="BinaryData.FromObjectAsJson{T}(T, System.Text.Json.JsonSerializerOptions?)"/>.
        /// </para>
        /// <para>
        /// To assign an already formated json string to this property use <see cref="BinaryData.FromString(string)"/>.
        /// </para>
        /// <para>
        /// Examples:
        /// <list type="bullet">
        /// <item>
        /// <term>BinaryData.FromObjectAsJson("foo")</term>
        /// <description>Creates a payload of "foo".</description>
        /// </item>
        /// <item>
        /// <term>BinaryData.FromString("\"foo\"")</term>
        /// <description>Creates a payload of "foo".</description>
        /// </item>
        /// <item>
        /// <term>BinaryData.FromObjectAsJson(new { key = "value" })</term>
        /// <description>Creates a payload of { "key": "value" }.</description>
        /// </item>
        /// <item>
        /// <term>BinaryData.FromString("{\"key\": \"value\"}")</term>
        /// <description>Creates a payload of { "key": "value" }.</description>
        /// </item>
        /// </list>
        /// </para>
        /// </summary>
        public BinaryData Office365TenantId { get; set; }
        /// <summary>
        /// Specify the tenant information under which your Azure AD web application resides. Type: string (or Expression with resultType string).
        /// <para>
        /// To assign an object to this property use <see cref="BinaryData.FromObjectAsJson{T}(T, System.Text.Json.JsonSerializerOptions?)"/>.
        /// </para>
        /// <para>
        /// To assign an already formated json string to this property use <see cref="BinaryData.FromString(string)"/>.
        /// </para>
        /// <para>
        /// Examples:
        /// <list type="bullet">
        /// <item>
        /// <term>BinaryData.FromObjectAsJson("foo")</term>
        /// <description>Creates a payload of "foo".</description>
        /// </item>
        /// <item>
        /// <term>BinaryData.FromString("\"foo\"")</term>
        /// <description>Creates a payload of "foo".</description>
        /// </item>
        /// <item>
        /// <term>BinaryData.FromObjectAsJson(new { key = "value" })</term>
        /// <description>Creates a payload of { "key": "value" }.</description>
        /// </item>
        /// <item>
        /// <term>BinaryData.FromString("{\"key\": \"value\"}")</term>
        /// <description>Creates a payload of { "key": "value" }.</description>
        /// </item>
        /// </list>
        /// </para>
        /// </summary>
        public BinaryData ServicePrincipalTenantId { get; set; }
        /// <summary>
        /// Specify the application's client ID. Type: string (or Expression with resultType string).
        /// <para>
        /// To assign an object to this property use <see cref="BinaryData.FromObjectAsJson{T}(T, System.Text.Json.JsonSerializerOptions?)"/>.
        /// </para>
        /// <para>
        /// To assign an already formated json string to this property use <see cref="BinaryData.FromString(string)"/>.
        /// </para>
        /// <para>
        /// Examples:
        /// <list type="bullet">
        /// <item>
        /// <term>BinaryData.FromObjectAsJson("foo")</term>
        /// <description>Creates a payload of "foo".</description>
        /// </item>
        /// <item>
        /// <term>BinaryData.FromString("\"foo\"")</term>
        /// <description>Creates a payload of "foo".</description>
        /// </item>
        /// <item>
        /// <term>BinaryData.FromObjectAsJson(new { key = "value" })</term>
        /// <description>Creates a payload of { "key": "value" }.</description>
        /// </item>
        /// <item>
        /// <term>BinaryData.FromString("{\"key\": \"value\"}")</term>
        /// <description>Creates a payload of { "key": "value" }.</description>
        /// </item>
        /// </list>
        /// </para>
        /// </summary>
        public BinaryData ServicePrincipalId { get; set; }
>>>>>>> 158b83f2
        /// <summary>
        /// Specify the application's key.
        /// Please note <see cref="FactorySecretBaseDefinition"/> is the base class. According to the scenario, a derived class of the base class might need to be assigned here, or this property needs to be casted to one of the possible derived classes.
        /// The available derived classes include <see cref="FactorySecretString"/> and <see cref="AzureKeyVaultSecretReference"/>.
        /// </summary>
        public FactorySecretBaseDefinition ServicePrincipalKey { get; set; }
        /// <summary>
        /// The encrypted credential used for authentication. Credentials are encrypted using the integration runtime credential manager. Type: string.
        /// <para>
        /// To assign an object to this property use <see cref="BinaryData.FromObjectAsJson{T}(T, System.Text.Json.JsonSerializerOptions?)"/>.
        /// </para>
        /// <para>
        /// To assign an already formated json string to this property use <see cref="BinaryData.FromString(string)"/>.
        /// </para>
        /// <para>
        /// Examples:
        /// <list type="bullet">
        /// <item>
        /// <term>BinaryData.FromObjectAsJson("foo")</term>
        /// <description>Creates a payload of "foo".</description>
        /// </item>
        /// <item>
        /// <term>BinaryData.FromString("\"foo\"")</term>
        /// <description>Creates a payload of "foo".</description>
        /// </item>
        /// <item>
        /// <term>BinaryData.FromObjectAsJson(new { key = "value" })</term>
        /// <description>Creates a payload of { "key": "value" }.</description>
        /// </item>
        /// <item>
        /// <term>BinaryData.FromString("{\"key\": \"value\"}")</term>
        /// <description>Creates a payload of { "key": "value" }.</description>
        /// </item>
        /// </list>
        /// </para>
        /// </summary>
        public BinaryData EncryptedCredential { get; set; }
    }
}<|MERGE_RESOLUTION|>--- conflicted
+++ resolved
@@ -12,15 +12,28 @@
 
 namespace Azure.ResourceManager.DataFactory.Models
 {
-    /// <summary> Office365 linked service. </summary>
+    /// <summary>
+    /// Office365 linked service.
+    /// Serialized Name: Office365LinkedService
+    /// </summary>
     public partial class Office365LinkedService : FactoryLinkedServiceDefinition
     {
         /// <summary> Initializes a new instance of Office365LinkedService. </summary>
-        /// <param name="office365TenantId"> Azure tenant ID to which the Office 365 account belongs. Type: string (or Expression with resultType string). </param>
-        /// <param name="servicePrincipalTenantId"> Specify the tenant information under which your Azure AD web application resides. Type: string (or Expression with resultType string). </param>
-        /// <param name="servicePrincipalId"> Specify the application's client ID. Type: string (or Expression with resultType string). </param>
+        /// <param name="office365TenantId">
+        /// Azure tenant ID to which the Office 365 account belongs. Type: string (or Expression with resultType string).
+        /// Serialized Name: Office365LinkedService.typeProperties.office365TenantId
+        /// </param>
+        /// <param name="servicePrincipalTenantId">
+        /// Specify the tenant information under which your Azure AD web application resides. Type: string (or Expression with resultType string).
+        /// Serialized Name: Office365LinkedService.typeProperties.servicePrincipalTenantId
+        /// </param>
+        /// <param name="servicePrincipalId">
+        /// Specify the application's client ID. Type: string (or Expression with resultType string).
+        /// Serialized Name: Office365LinkedService.typeProperties.servicePrincipalId
+        /// </param>
         /// <param name="servicePrincipalKey">
         /// Specify the application's key.
+        /// Serialized Name: Office365LinkedService.typeProperties.servicePrincipalKey
         /// Please note <see cref="FactorySecretBaseDefinition"/> is the base class. According to the scenario, a derived class of the base class might need to be assigned here, or this property needs to be casted to one of the possible derived classes.
         /// The available derived classes include <see cref="FactorySecretString"/> and <see cref="AzureKeyVaultSecretReference"/>.
         /// </param>
@@ -40,21 +53,49 @@
         }
 
         /// <summary> Initializes a new instance of Office365LinkedService. </summary>
-        /// <param name="linkedServiceType"> Type of linked service. </param>
-        /// <param name="connectVia"> The integration runtime reference. </param>
-        /// <param name="description"> Linked service description. </param>
-        /// <param name="parameters"> Parameters for linked service. </param>
-        /// <param name="annotations"> List of tags that can be used for describing the linked service. </param>
+        /// <param name="linkedServiceType">
+        /// Type of linked service.
+        /// Serialized Name: LinkedService.type
+        /// </param>
+        /// <param name="connectVia">
+        /// The integration runtime reference.
+        /// Serialized Name: LinkedService.connectVia
+        /// </param>
+        /// <param name="description">
+        /// Linked service description.
+        /// Serialized Name: LinkedService.description
+        /// </param>
+        /// <param name="parameters">
+        /// Parameters for linked service.
+        /// Serialized Name: LinkedService.parameters
+        /// </param>
+        /// <param name="annotations">
+        /// List of tags that can be used for describing the linked service.
+        /// Serialized Name: LinkedService.annotations
+        /// </param>
         /// <param name="additionalProperties"> Additional Properties. </param>
-        /// <param name="office365TenantId"> Azure tenant ID to which the Office 365 account belongs. Type: string (or Expression with resultType string). </param>
-        /// <param name="servicePrincipalTenantId"> Specify the tenant information under which your Azure AD web application resides. Type: string (or Expression with resultType string). </param>
-        /// <param name="servicePrincipalId"> Specify the application's client ID. Type: string (or Expression with resultType string). </param>
+        /// <param name="office365TenantId">
+        /// Azure tenant ID to which the Office 365 account belongs. Type: string (or Expression with resultType string).
+        /// Serialized Name: Office365LinkedService.typeProperties.office365TenantId
+        /// </param>
+        /// <param name="servicePrincipalTenantId">
+        /// Specify the tenant information under which your Azure AD web application resides. Type: string (or Expression with resultType string).
+        /// Serialized Name: Office365LinkedService.typeProperties.servicePrincipalTenantId
+        /// </param>
+        /// <param name="servicePrincipalId">
+        /// Specify the application's client ID. Type: string (or Expression with resultType string).
+        /// Serialized Name: Office365LinkedService.typeProperties.servicePrincipalId
+        /// </param>
         /// <param name="servicePrincipalKey">
         /// Specify the application's key.
+        /// Serialized Name: Office365LinkedService.typeProperties.servicePrincipalKey
         /// Please note <see cref="FactorySecretBaseDefinition"/> is the base class. According to the scenario, a derived class of the base class might need to be assigned here, or this property needs to be casted to one of the possible derived classes.
         /// The available derived classes include <see cref="FactorySecretString"/> and <see cref="AzureKeyVaultSecretReference"/>.
         /// </param>
-        /// <param name="encryptedCredential"> The encrypted credential used for authentication. Credentials are encrypted using the integration runtime credential manager. Type: string. </param>
+        /// <param name="encryptedCredential">
+        /// The encrypted credential used for authentication. Credentials are encrypted using the integration runtime credential manager. Type: string.
+        /// Serialized Name: Office365LinkedService.typeProperties.encryptedCredential
+        /// </param>
         internal Office365LinkedService(string linkedServiceType, IntegrationRuntimeReference connectVia, string description, IDictionary<string, EntityParameterSpecification> parameters, IList<BinaryData> annotations, IDictionary<string, BinaryData> additionalProperties, DataFactoryElement<string> office365TenantId, DataFactoryElement<string> servicePrincipalTenantId, DataFactoryElement<string> servicePrincipalId, FactorySecretBaseDefinition servicePrincipalKey, BinaryData encryptedCredential) : base(linkedServiceType, connectVia, description, parameters, annotations, additionalProperties)
         {
             Office365TenantId = office365TenantId;
@@ -65,116 +106,31 @@
             LinkedServiceType = linkedServiceType ?? "Office365";
         }
 
-<<<<<<< HEAD
-        /// <summary> Azure tenant ID to which the Office 365 account belongs. Type: string (or Expression with resultType string). </summary>
-        public DataFactoryElement<string> Office365TenantId { get; set; }
-        /// <summary> Specify the tenant information under which your Azure AD web application resides. Type: string (or Expression with resultType string). </summary>
-        public DataFactoryElement<string> ServicePrincipalTenantId { get; set; }
-        /// <summary> Specify the application&apos;s client ID. Type: string (or Expression with resultType string). </summary>
-        public DataFactoryElement<string> ServicePrincipalId { get; set; }
-=======
         /// <summary>
         /// Azure tenant ID to which the Office 365 account belongs. Type: string (or Expression with resultType string).
-        /// <para>
-        /// To assign an object to this property use <see cref="BinaryData.FromObjectAsJson{T}(T, System.Text.Json.JsonSerializerOptions?)"/>.
-        /// </para>
-        /// <para>
-        /// To assign an already formated json string to this property use <see cref="BinaryData.FromString(string)"/>.
-        /// </para>
-        /// <para>
-        /// Examples:
-        /// <list type="bullet">
-        /// <item>
-        /// <term>BinaryData.FromObjectAsJson("foo")</term>
-        /// <description>Creates a payload of "foo".</description>
-        /// </item>
-        /// <item>
-        /// <term>BinaryData.FromString("\"foo\"")</term>
-        /// <description>Creates a payload of "foo".</description>
-        /// </item>
-        /// <item>
-        /// <term>BinaryData.FromObjectAsJson(new { key = "value" })</term>
-        /// <description>Creates a payload of { "key": "value" }.</description>
-        /// </item>
-        /// <item>
-        /// <term>BinaryData.FromString("{\"key\": \"value\"}")</term>
-        /// <description>Creates a payload of { "key": "value" }.</description>
-        /// </item>
-        /// </list>
-        /// </para>
+        /// Serialized Name: Office365LinkedService.typeProperties.office365TenantId
         /// </summary>
-        public BinaryData Office365TenantId { get; set; }
+        public DataFactoryElement<string> Office365TenantId { get; set; }
         /// <summary>
         /// Specify the tenant information under which your Azure AD web application resides. Type: string (or Expression with resultType string).
-        /// <para>
-        /// To assign an object to this property use <see cref="BinaryData.FromObjectAsJson{T}(T, System.Text.Json.JsonSerializerOptions?)"/>.
-        /// </para>
-        /// <para>
-        /// To assign an already formated json string to this property use <see cref="BinaryData.FromString(string)"/>.
-        /// </para>
-        /// <para>
-        /// Examples:
-        /// <list type="bullet">
-        /// <item>
-        /// <term>BinaryData.FromObjectAsJson("foo")</term>
-        /// <description>Creates a payload of "foo".</description>
-        /// </item>
-        /// <item>
-        /// <term>BinaryData.FromString("\"foo\"")</term>
-        /// <description>Creates a payload of "foo".</description>
-        /// </item>
-        /// <item>
-        /// <term>BinaryData.FromObjectAsJson(new { key = "value" })</term>
-        /// <description>Creates a payload of { "key": "value" }.</description>
-        /// </item>
-        /// <item>
-        /// <term>BinaryData.FromString("{\"key\": \"value\"}")</term>
-        /// <description>Creates a payload of { "key": "value" }.</description>
-        /// </item>
-        /// </list>
-        /// </para>
+        /// Serialized Name: Office365LinkedService.typeProperties.servicePrincipalTenantId
         /// </summary>
-        public BinaryData ServicePrincipalTenantId { get; set; }
+        public DataFactoryElement<string> ServicePrincipalTenantId { get; set; }
         /// <summary>
         /// Specify the application's client ID. Type: string (or Expression with resultType string).
-        /// <para>
-        /// To assign an object to this property use <see cref="BinaryData.FromObjectAsJson{T}(T, System.Text.Json.JsonSerializerOptions?)"/>.
-        /// </para>
-        /// <para>
-        /// To assign an already formated json string to this property use <see cref="BinaryData.FromString(string)"/>.
-        /// </para>
-        /// <para>
-        /// Examples:
-        /// <list type="bullet">
-        /// <item>
-        /// <term>BinaryData.FromObjectAsJson("foo")</term>
-        /// <description>Creates a payload of "foo".</description>
-        /// </item>
-        /// <item>
-        /// <term>BinaryData.FromString("\"foo\"")</term>
-        /// <description>Creates a payload of "foo".</description>
-        /// </item>
-        /// <item>
-        /// <term>BinaryData.FromObjectAsJson(new { key = "value" })</term>
-        /// <description>Creates a payload of { "key": "value" }.</description>
-        /// </item>
-        /// <item>
-        /// <term>BinaryData.FromString("{\"key\": \"value\"}")</term>
-        /// <description>Creates a payload of { "key": "value" }.</description>
-        /// </item>
-        /// </list>
-        /// </para>
+        /// Serialized Name: Office365LinkedService.typeProperties.servicePrincipalId
         /// </summary>
-        public BinaryData ServicePrincipalId { get; set; }
->>>>>>> 158b83f2
+        public DataFactoryElement<string> ServicePrincipalId { get; set; }
         /// <summary>
         /// Specify the application's key.
+        /// Serialized Name: Office365LinkedService.typeProperties.servicePrincipalKey
         /// Please note <see cref="FactorySecretBaseDefinition"/> is the base class. According to the scenario, a derived class of the base class might need to be assigned here, or this property needs to be casted to one of the possible derived classes.
         /// The available derived classes include <see cref="FactorySecretString"/> and <see cref="AzureKeyVaultSecretReference"/>.
         /// </summary>
         public FactorySecretBaseDefinition ServicePrincipalKey { get; set; }
         /// <summary>
         /// The encrypted credential used for authentication. Credentials are encrypted using the integration runtime credential manager. Type: string.
+        /// Serialized Name: Office365LinkedService.typeProperties.encryptedCredential
         /// <para>
         /// To assign an object to this property use <see cref="BinaryData.FromObjectAsJson{T}(T, System.Text.Json.JsonSerializerOptions?)"/>.
         /// </para>
