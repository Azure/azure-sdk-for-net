// Copyright (c) Microsoft Corporation. All rights reserved.
// Licensed under the MIT License.

// <auto-generated/>

#nullable disable

using System;
using System.Collections.Generic;
using Azure.Core.Expressions.DataFactory;

namespace Azure.ResourceManager.DataFactory.Models
{
    /// <summary> Microsoft Azure Cosmos Database (CosmosDB) linked service. </summary>
    public partial class CosmosDBLinkedService : FactoryLinkedServiceDefinition
    {
        /// <summary> Initializes a new instance of CosmosDBLinkedService. </summary>
        public CosmosDBLinkedService()
        {
            LinkedServiceType = "CosmosDb";
        }

        /// <summary> Initializes a new instance of CosmosDBLinkedService. </summary>
        /// <param name="linkedServiceType"> Type of linked service. </param>
        /// <param name="connectVia"> The integration runtime reference. </param>
        /// <param name="description"> Linked service description. </param>
        /// <param name="parameters"> Parameters for linked service. </param>
        /// <param name="annotations"> List of tags that can be used for describing the linked service. </param>
        /// <param name="additionalProperties"> Additional Properties. </param>
        /// <param name="connectionString"> The connection string. Type: string, SecureString or AzureKeyVaultSecretReference. </param>
        /// <param name="accountEndpoint"> The endpoint of the Azure CosmosDB account. Type: string (or Expression with resultType string). </param>
        /// <param name="database"> The name of the database. Type: string (or Expression with resultType string). </param>
        /// <param name="accountKey">
        /// The account key of the Azure CosmosDB account. Type: SecureString or AzureKeyVaultSecretReference.
        /// Please note <see cref="FactorySecretBaseDefinition"/> is the base class. According to the scenario, a derived class of the base class might need to be assigned here, or this property needs to be casted to one of the possible derived classes.
        /// The available derived classes include <see cref="FactorySecretString"/> and <see cref="AzureKeyVaultSecretReference"/>.
        /// </param>
        /// <param name="servicePrincipalId"> The client ID of the application in Azure Active Directory used for Server-To-Server authentication. Type: string (or Expression with resultType string). </param>
<<<<<<< HEAD
        /// <param name="servicePrincipalCredentialType"> The service principal credential type to use in Server-To-Server authentication. &apos;ServicePrincipalKey&apos; for key/secret, &apos;ServicePrincipalCert&apos; for certificate. Type: string. </param>
=======
        /// <param name="servicePrincipalCredentialType"> The service principal credential type to use in Server-To-Server authentication. 'ServicePrincipalKey' for key/secret, 'ServicePrincipalCert' for certificate. Type: string (or Expression with resultType string). </param>
>>>>>>> 158b83f2
        /// <param name="servicePrincipalCredential">
        /// The credential of the service principal object in Azure Active Directory. If servicePrincipalCredentialType is 'ServicePrincipalKey', servicePrincipalCredential can be SecureString or AzureKeyVaultSecretReference. If servicePrincipalCredentialType is 'ServicePrincipalCert', servicePrincipalCredential can only be AzureKeyVaultSecretReference.
        /// Please note <see cref="FactorySecretBaseDefinition"/> is the base class. According to the scenario, a derived class of the base class might need to be assigned here, or this property needs to be casted to one of the possible derived classes.
        /// The available derived classes include <see cref="FactorySecretString"/> and <see cref="AzureKeyVaultSecretReference"/>.
        /// </param>
        /// <param name="tenant"> The name or ID of the tenant to which the service principal belongs. Type: string (or Expression with resultType string). </param>
        /// <param name="azureCloudType"> Indicates the azure cloud type of the service principle auth. Allowed values are AzurePublic, AzureChina, AzureUsGovernment, AzureGermany. Default value is the data factory regions’ cloud type. Type: string (or Expression with resultType string). </param>
        /// <param name="connectionMode"> The connection mode used to access CosmosDB account. Type: string. </param>
        /// <param name="encryptedCredential"> The encrypted credential used for authentication. Credentials are encrypted using the integration runtime credential manager. Type: string. </param>
        /// <param name="credential"> The credential reference containing authentication information. </param>
        internal CosmosDBLinkedService(string linkedServiceType, IntegrationRuntimeReference connectVia, string description, IDictionary<string, EntityParameterSpecification> parameters, IList<BinaryData> annotations, IDictionary<string, BinaryData> additionalProperties, DataFactoryElement<string> connectionString, DataFactoryElement<string> accountEndpoint, DataFactoryElement<string> database, FactorySecretBaseDefinition accountKey, DataFactoryElement<string> servicePrincipalId, DataFactoryElement<string> servicePrincipalCredentialType, FactorySecretBaseDefinition servicePrincipalCredential, DataFactoryElement<string> tenant, DataFactoryElement<string> azureCloudType, CosmosDBConnectionMode? connectionMode, BinaryData encryptedCredential, FactoryCredentialReference credential) : base(linkedServiceType, connectVia, description, parameters, annotations, additionalProperties)
        {
            ConnectionString = connectionString;
            AccountEndpoint = accountEndpoint;
            Database = database;
            AccountKey = accountKey;
            ServicePrincipalId = servicePrincipalId;
            ServicePrincipalCredentialType = servicePrincipalCredentialType;
            ServicePrincipalCredential = servicePrincipalCredential;
            Tenant = tenant;
            AzureCloudType = azureCloudType;
            ConnectionMode = connectionMode;
            EncryptedCredential = encryptedCredential;
            Credential = credential;
            LinkedServiceType = linkedServiceType ?? "CosmosDb";
        }

        /// <summary> The connection string. Type: string, SecureString or AzureKeyVaultSecretReference. </summary>
        public DataFactoryElement<string> ConnectionString { get; set; }
        /// <summary> The endpoint of the Azure CosmosDB account. Type: string (or Expression with resultType string). </summary>
        public DataFactoryElement<string> AccountEndpoint { get; set; }
        /// <summary> The name of the database. Type: string (or Expression with resultType string). </summary>
        public DataFactoryElement<string> Database { get; set; }
        /// <summary>
        /// The account key of the Azure CosmosDB account. Type: SecureString or AzureKeyVaultSecretReference.
        /// Please note <see cref="FactorySecretBaseDefinition"/> is the base class. According to the scenario, a derived class of the base class might need to be assigned here, or this property needs to be casted to one of the possible derived classes.
        /// The available derived classes include <see cref="FactorySecretString"/> and <see cref="AzureKeyVaultSecretReference"/>.
        /// </summary>
        public FactorySecretBaseDefinition AccountKey { get; set; }
<<<<<<< HEAD
        /// <summary> The client ID of the application in Azure Active Directory used for Server-To-Server authentication. Type: string (or Expression with resultType string). </summary>
        public DataFactoryElement<string> ServicePrincipalId { get; set; }
        /// <summary> The service principal credential type to use in Server-To-Server authentication. &apos;ServicePrincipalKey&apos; for key/secret, &apos;ServicePrincipalCert&apos; for certificate. Type: string. </summary>
        public DataFactoryElement<string> ServicePrincipalCredentialType { get; set; }
=======
        /// <summary>
        /// The client ID of the application in Azure Active Directory used for Server-To-Server authentication. Type: string (or Expression with resultType string).
        /// <para>
        /// To assign an object to this property use <see cref="BinaryData.FromObjectAsJson{T}(T, System.Text.Json.JsonSerializerOptions?)"/>.
        /// </para>
        /// <para>
        /// To assign an already formated json string to this property use <see cref="BinaryData.FromString(string)"/>.
        /// </para>
        /// <para>
        /// Examples:
        /// <list type="bullet">
        /// <item>
        /// <term>BinaryData.FromObjectAsJson("foo")</term>
        /// <description>Creates a payload of "foo".</description>
        /// </item>
        /// <item>
        /// <term>BinaryData.FromString("\"foo\"")</term>
        /// <description>Creates a payload of "foo".</description>
        /// </item>
        /// <item>
        /// <term>BinaryData.FromObjectAsJson(new { key = "value" })</term>
        /// <description>Creates a payload of { "key": "value" }.</description>
        /// </item>
        /// <item>
        /// <term>BinaryData.FromString("{\"key\": \"value\"}")</term>
        /// <description>Creates a payload of { "key": "value" }.</description>
        /// </item>
        /// </list>
        /// </para>
        /// </summary>
        public BinaryData ServicePrincipalId { get; set; }
        /// <summary> The service principal credential type to use in Server-To-Server authentication. 'ServicePrincipalKey' for key/secret, 'ServicePrincipalCert' for certificate. Type: string (or Expression with resultType string). </summary>
        public CosmosDBServicePrincipalCredentialType? ServicePrincipalCredentialType { get; set; }
>>>>>>> 158b83f2
        /// <summary>
        /// The credential of the service principal object in Azure Active Directory. If servicePrincipalCredentialType is 'ServicePrincipalKey', servicePrincipalCredential can be SecureString or AzureKeyVaultSecretReference. If servicePrincipalCredentialType is 'ServicePrincipalCert', servicePrincipalCredential can only be AzureKeyVaultSecretReference.
        /// Please note <see cref="FactorySecretBaseDefinition"/> is the base class. According to the scenario, a derived class of the base class might need to be assigned here, or this property needs to be casted to one of the possible derived classes.
        /// The available derived classes include <see cref="FactorySecretString"/> and <see cref="AzureKeyVaultSecretReference"/>.
        /// </summary>
        public FactorySecretBaseDefinition ServicePrincipalCredential { get; set; }
        /// <summary> The name or ID of the tenant to which the service principal belongs. Type: string (or Expression with resultType string). </summary>
        public DataFactoryElement<string> Tenant { get; set; }
        /// <summary> Indicates the azure cloud type of the service principle auth. Allowed values are AzurePublic, AzureChina, AzureUsGovernment, AzureGermany. Default value is the data factory regions’ cloud type. Type: string (or Expression with resultType string). </summary>
        public DataFactoryElement<string> AzureCloudType { get; set; }
        /// <summary> The connection mode used to access CosmosDB account. Type: string. </summary>
        public CosmosDBConnectionMode? ConnectionMode { get; set; }
        /// <summary>
        /// The encrypted credential used for authentication. Credentials are encrypted using the integration runtime credential manager. Type: string.
        /// <para>
        /// To assign an object to this property use <see cref="BinaryData.FromObjectAsJson{T}(T, System.Text.Json.JsonSerializerOptions?)"/>.
        /// </para>
        /// <para>
        /// To assign an already formated json string to this property use <see cref="BinaryData.FromString(string)"/>.
        /// </para>
        /// <para>
        /// Examples:
        /// <list type="bullet">
        /// <item>
        /// <term>BinaryData.FromObjectAsJson("foo")</term>
        /// <description>Creates a payload of "foo".</description>
        /// </item>
        /// <item>
        /// <term>BinaryData.FromString("\"foo\"")</term>
        /// <description>Creates a payload of "foo".</description>
        /// </item>
        /// <item>
        /// <term>BinaryData.FromObjectAsJson(new { key = "value" })</term>
        /// <description>Creates a payload of { "key": "value" }.</description>
        /// </item>
        /// <item>
        /// <term>BinaryData.FromString("{\"key\": \"value\"}")</term>
        /// <description>Creates a payload of { "key": "value" }.</description>
        /// </item>
        /// </list>
        /// </para>
        /// </summary>
        public BinaryData EncryptedCredential { get; set; }
        /// <summary> The credential reference containing authentication information. </summary>
        public FactoryCredentialReference Credential { get; set; }
    }
}<|MERGE_RESOLUTION|>--- conflicted
+++ resolved
@@ -11,7 +11,10 @@
 
 namespace Azure.ResourceManager.DataFactory.Models
 {
-    /// <summary> Microsoft Azure Cosmos Database (CosmosDB) linked service. </summary>
+    /// <summary>
+    /// Microsoft Azure Cosmos Database (CosmosDB) linked service.
+    /// Serialized Name: CosmosDbLinkedService
+    /// </summary>
     public partial class CosmosDBLinkedService : FactoryLinkedServiceDefinition
     {
         /// <summary> Initializes a new instance of CosmosDBLinkedService. </summary>
@@ -21,36 +24,79 @@
         }
 
         /// <summary> Initializes a new instance of CosmosDBLinkedService. </summary>
-        /// <param name="linkedServiceType"> Type of linked service. </param>
-        /// <param name="connectVia"> The integration runtime reference. </param>
-        /// <param name="description"> Linked service description. </param>
-        /// <param name="parameters"> Parameters for linked service. </param>
-        /// <param name="annotations"> List of tags that can be used for describing the linked service. </param>
+        /// <param name="linkedServiceType">
+        /// Type of linked service.
+        /// Serialized Name: LinkedService.type
+        /// </param>
+        /// <param name="connectVia">
+        /// The integration runtime reference.
+        /// Serialized Name: LinkedService.connectVia
+        /// </param>
+        /// <param name="description">
+        /// Linked service description.
+        /// Serialized Name: LinkedService.description
+        /// </param>
+        /// <param name="parameters">
+        /// Parameters for linked service.
+        /// Serialized Name: LinkedService.parameters
+        /// </param>
+        /// <param name="annotations">
+        /// List of tags that can be used for describing the linked service.
+        /// Serialized Name: LinkedService.annotations
+        /// </param>
         /// <param name="additionalProperties"> Additional Properties. </param>
-        /// <param name="connectionString"> The connection string. Type: string, SecureString or AzureKeyVaultSecretReference. </param>
-        /// <param name="accountEndpoint"> The endpoint of the Azure CosmosDB account. Type: string (or Expression with resultType string). </param>
-        /// <param name="database"> The name of the database. Type: string (or Expression with resultType string). </param>
+        /// <param name="connectionString">
+        /// The connection string. Type: string, SecureString or AzureKeyVaultSecretReference.
+        /// Serialized Name: CosmosDbLinkedService.typeProperties.connectionString
+        /// </param>
+        /// <param name="accountEndpoint">
+        /// The endpoint of the Azure CosmosDB account. Type: string (or Expression with resultType string)
+        /// Serialized Name: CosmosDbLinkedService.typeProperties.accountEndpoint
+        /// </param>
+        /// <param name="database">
+        /// The name of the database. Type: string (or Expression with resultType string)
+        /// Serialized Name: CosmosDbLinkedService.typeProperties.database
+        /// </param>
         /// <param name="accountKey">
         /// The account key of the Azure CosmosDB account. Type: SecureString or AzureKeyVaultSecretReference.
-        /// Please note <see cref="FactorySecretBaseDefinition"/> is the base class. According to the scenario, a derived class of the base class might need to be assigned here, or this property needs to be casted to one of the possible derived classes.
-        /// The available derived classes include <see cref="FactorySecretString"/> and <see cref="AzureKeyVaultSecretReference"/>.
-        /// </param>
-        /// <param name="servicePrincipalId"> The client ID of the application in Azure Active Directory used for Server-To-Server authentication. Type: string (or Expression with resultType string). </param>
-<<<<<<< HEAD
-        /// <param name="servicePrincipalCredentialType"> The service principal credential type to use in Server-To-Server authentication. &apos;ServicePrincipalKey&apos; for key/secret, &apos;ServicePrincipalCert&apos; for certificate. Type: string. </param>
-=======
-        /// <param name="servicePrincipalCredentialType"> The service principal credential type to use in Server-To-Server authentication. 'ServicePrincipalKey' for key/secret, 'ServicePrincipalCert' for certificate. Type: string (or Expression with resultType string). </param>
->>>>>>> 158b83f2
+        /// Serialized Name: CosmosDbLinkedService.typeProperties.accountKey
+        /// Please note <see cref="FactorySecretBaseDefinition"/> is the base class. According to the scenario, a derived class of the base class might need to be assigned here, or this property needs to be casted to one of the possible derived classes.
+        /// The available derived classes include <see cref="FactorySecretString"/> and <see cref="AzureKeyVaultSecretReference"/>.
+        /// </param>
+        /// <param name="servicePrincipalId">
+        /// The client ID of the application in Azure Active Directory used for Server-To-Server authentication. Type: string (or Expression with resultType string).
+        /// Serialized Name: CosmosDbLinkedService.typeProperties.servicePrincipalId
+        /// </param>
+        /// <param name="servicePrincipalCredentialType">
+        /// The service principal credential type to use in Server-To-Server authentication. 'ServicePrincipalKey' for key/secret, 'ServicePrincipalCert' for certificate. Type: string.
+        /// Serialized Name: CosmosDbLinkedService.typeProperties.servicePrincipalCredentialType
+        /// </param>
         /// <param name="servicePrincipalCredential">
         /// The credential of the service principal object in Azure Active Directory. If servicePrincipalCredentialType is 'ServicePrincipalKey', servicePrincipalCredential can be SecureString or AzureKeyVaultSecretReference. If servicePrincipalCredentialType is 'ServicePrincipalCert', servicePrincipalCredential can only be AzureKeyVaultSecretReference.
-        /// Please note <see cref="FactorySecretBaseDefinition"/> is the base class. According to the scenario, a derived class of the base class might need to be assigned here, or this property needs to be casted to one of the possible derived classes.
-        /// The available derived classes include <see cref="FactorySecretString"/> and <see cref="AzureKeyVaultSecretReference"/>.
-        /// </param>
-        /// <param name="tenant"> The name or ID of the tenant to which the service principal belongs. Type: string (or Expression with resultType string). </param>
-        /// <param name="azureCloudType"> Indicates the azure cloud type of the service principle auth. Allowed values are AzurePublic, AzureChina, AzureUsGovernment, AzureGermany. Default value is the data factory regions’ cloud type. Type: string (or Expression with resultType string). </param>
-        /// <param name="connectionMode"> The connection mode used to access CosmosDB account. Type: string. </param>
-        /// <param name="encryptedCredential"> The encrypted credential used for authentication. Credentials are encrypted using the integration runtime credential manager. Type: string. </param>
-        /// <param name="credential"> The credential reference containing authentication information. </param>
+        /// Serialized Name: CosmosDbLinkedService.typeProperties.servicePrincipalCredential
+        /// Please note <see cref="FactorySecretBaseDefinition"/> is the base class. According to the scenario, a derived class of the base class might need to be assigned here, or this property needs to be casted to one of the possible derived classes.
+        /// The available derived classes include <see cref="FactorySecretString"/> and <see cref="AzureKeyVaultSecretReference"/>.
+        /// </param>
+        /// <param name="tenant">
+        /// The name or ID of the tenant to which the service principal belongs. Type: string (or Expression with resultType string).
+        /// Serialized Name: CosmosDbLinkedService.typeProperties.tenant
+        /// </param>
+        /// <param name="azureCloudType">
+        /// Indicates the azure cloud type of the service principle auth. Allowed values are AzurePublic, AzureChina, AzureUsGovernment, AzureGermany. Default value is the data factory regions’ cloud type. Type: string (or Expression with resultType string).
+        /// Serialized Name: CosmosDbLinkedService.typeProperties.azureCloudType
+        /// </param>
+        /// <param name="connectionMode">
+        /// The connection mode used to access CosmosDB account. Type: string.
+        /// Serialized Name: CosmosDbLinkedService.typeProperties.connectionMode
+        /// </param>
+        /// <param name="encryptedCredential">
+        /// The encrypted credential used for authentication. Credentials are encrypted using the integration runtime credential manager. Type: string.
+        /// Serialized Name: CosmosDbLinkedService.typeProperties.encryptedCredential
+        /// </param>
+        /// <param name="credential">
+        /// The credential reference containing authentication information.
+        /// Serialized Name: CosmosDbLinkedService.typeProperties.credential
+        /// </param>
         internal CosmosDBLinkedService(string linkedServiceType, IntegrationRuntimeReference connectVia, string description, IDictionary<string, EntityParameterSpecification> parameters, IList<BinaryData> annotations, IDictionary<string, BinaryData> additionalProperties, DataFactoryElement<string> connectionString, DataFactoryElement<string> accountEndpoint, DataFactoryElement<string> database, FactorySecretBaseDefinition accountKey, DataFactoryElement<string> servicePrincipalId, DataFactoryElement<string> servicePrincipalCredentialType, FactorySecretBaseDefinition servicePrincipalCredential, DataFactoryElement<string> tenant, DataFactoryElement<string> azureCloudType, CosmosDBConnectionMode? connectionMode, BinaryData encryptedCredential, FactoryCredentialReference credential) : base(linkedServiceType, connectVia, description, parameters, annotations, additionalProperties)
         {
             ConnectionString = connectionString;
@@ -68,26 +114,63 @@
             LinkedServiceType = linkedServiceType ?? "CosmosDb";
         }
 
-        /// <summary> The connection string. Type: string, SecureString or AzureKeyVaultSecretReference. </summary>
+        /// <summary>
+        /// The connection string. Type: string, SecureString or AzureKeyVaultSecretReference.
+        /// Serialized Name: CosmosDbLinkedService.typeProperties.connectionString
+        /// </summary>
         public DataFactoryElement<string> ConnectionString { get; set; }
-        /// <summary> The endpoint of the Azure CosmosDB account. Type: string (or Expression with resultType string). </summary>
+        /// <summary>
+        /// The endpoint of the Azure CosmosDB account. Type: string (or Expression with resultType string)
+        /// Serialized Name: CosmosDbLinkedService.typeProperties.accountEndpoint
+        /// </summary>
         public DataFactoryElement<string> AccountEndpoint { get; set; }
-        /// <summary> The name of the database. Type: string (or Expression with resultType string). </summary>
+        /// <summary>
+        /// The name of the database. Type: string (or Expression with resultType string)
+        /// Serialized Name: CosmosDbLinkedService.typeProperties.database
+        /// </summary>
         public DataFactoryElement<string> Database { get; set; }
         /// <summary>
         /// The account key of the Azure CosmosDB account. Type: SecureString or AzureKeyVaultSecretReference.
+        /// Serialized Name: CosmosDbLinkedService.typeProperties.accountKey
         /// Please note <see cref="FactorySecretBaseDefinition"/> is the base class. According to the scenario, a derived class of the base class might need to be assigned here, or this property needs to be casted to one of the possible derived classes.
         /// The available derived classes include <see cref="FactorySecretString"/> and <see cref="AzureKeyVaultSecretReference"/>.
         /// </summary>
         public FactorySecretBaseDefinition AccountKey { get; set; }
-<<<<<<< HEAD
-        /// <summary> The client ID of the application in Azure Active Directory used for Server-To-Server authentication. Type: string (or Expression with resultType string). </summary>
+        /// <summary>
+        /// The client ID of the application in Azure Active Directory used for Server-To-Server authentication. Type: string (or Expression with resultType string).
+        /// Serialized Name: CosmosDbLinkedService.typeProperties.servicePrincipalId
+        /// </summary>
         public DataFactoryElement<string> ServicePrincipalId { get; set; }
-        /// <summary> The service principal credential type to use in Server-To-Server authentication. &apos;ServicePrincipalKey&apos; for key/secret, &apos;ServicePrincipalCert&apos; for certificate. Type: string. </summary>
+        /// <summary>
+        /// The service principal credential type to use in Server-To-Server authentication. 'ServicePrincipalKey' for key/secret, 'ServicePrincipalCert' for certificate. Type: string.
+        /// Serialized Name: CosmosDbLinkedService.typeProperties.servicePrincipalCredentialType
+        /// </summary>
         public DataFactoryElement<string> ServicePrincipalCredentialType { get; set; }
-=======
-        /// <summary>
-        /// The client ID of the application in Azure Active Directory used for Server-To-Server authentication. Type: string (or Expression with resultType string).
+        /// <summary>
+        /// The credential of the service principal object in Azure Active Directory. If servicePrincipalCredentialType is 'ServicePrincipalKey', servicePrincipalCredential can be SecureString or AzureKeyVaultSecretReference. If servicePrincipalCredentialType is 'ServicePrincipalCert', servicePrincipalCredential can only be AzureKeyVaultSecretReference.
+        /// Serialized Name: CosmosDbLinkedService.typeProperties.servicePrincipalCredential
+        /// Please note <see cref="FactorySecretBaseDefinition"/> is the base class. According to the scenario, a derived class of the base class might need to be assigned here, or this property needs to be casted to one of the possible derived classes.
+        /// The available derived classes include <see cref="FactorySecretString"/> and <see cref="AzureKeyVaultSecretReference"/>.
+        /// </summary>
+        public FactorySecretBaseDefinition ServicePrincipalCredential { get; set; }
+        /// <summary>
+        /// The name or ID of the tenant to which the service principal belongs. Type: string (or Expression with resultType string).
+        /// Serialized Name: CosmosDbLinkedService.typeProperties.tenant
+        /// </summary>
+        public DataFactoryElement<string> Tenant { get; set; }
+        /// <summary>
+        /// Indicates the azure cloud type of the service principle auth. Allowed values are AzurePublic, AzureChina, AzureUsGovernment, AzureGermany. Default value is the data factory regions’ cloud type. Type: string (or Expression with resultType string).
+        /// Serialized Name: CosmosDbLinkedService.typeProperties.azureCloudType
+        /// </summary>
+        public DataFactoryElement<string> AzureCloudType { get; set; }
+        /// <summary>
+        /// The connection mode used to access CosmosDB account. Type: string.
+        /// Serialized Name: CosmosDbLinkedService.typeProperties.connectionMode
+        /// </summary>
+        public CosmosDBConnectionMode? ConnectionMode { get; set; }
+        /// <summary>
+        /// The encrypted credential used for authentication. Credentials are encrypted using the integration runtime credential manager. Type: string.
+        /// Serialized Name: CosmosDbLinkedService.typeProperties.encryptedCredential
         /// <para>
         /// To assign an object to this property use <see cref="BinaryData.FromObjectAsJson{T}(T, System.Text.Json.JsonSerializerOptions?)"/>.
         /// </para>
@@ -116,54 +199,11 @@
         /// </list>
         /// </para>
         /// </summary>
-        public BinaryData ServicePrincipalId { get; set; }
-        /// <summary> The service principal credential type to use in Server-To-Server authentication. 'ServicePrincipalKey' for key/secret, 'ServicePrincipalCert' for certificate. Type: string (or Expression with resultType string). </summary>
-        public CosmosDBServicePrincipalCredentialType? ServicePrincipalCredentialType { get; set; }
->>>>>>> 158b83f2
-        /// <summary>
-        /// The credential of the service principal object in Azure Active Directory. If servicePrincipalCredentialType is 'ServicePrincipalKey', servicePrincipalCredential can be SecureString or AzureKeyVaultSecretReference. If servicePrincipalCredentialType is 'ServicePrincipalCert', servicePrincipalCredential can only be AzureKeyVaultSecretReference.
-        /// Please note <see cref="FactorySecretBaseDefinition"/> is the base class. According to the scenario, a derived class of the base class might need to be assigned here, or this property needs to be casted to one of the possible derived classes.
-        /// The available derived classes include <see cref="FactorySecretString"/> and <see cref="AzureKeyVaultSecretReference"/>.
-        /// </summary>
-        public FactorySecretBaseDefinition ServicePrincipalCredential { get; set; }
-        /// <summary> The name or ID of the tenant to which the service principal belongs. Type: string (or Expression with resultType string). </summary>
-        public DataFactoryElement<string> Tenant { get; set; }
-        /// <summary> Indicates the azure cloud type of the service principle auth. Allowed values are AzurePublic, AzureChina, AzureUsGovernment, AzureGermany. Default value is the data factory regions’ cloud type. Type: string (or Expression with resultType string). </summary>
-        public DataFactoryElement<string> AzureCloudType { get; set; }
-        /// <summary> The connection mode used to access CosmosDB account. Type: string. </summary>
-        public CosmosDBConnectionMode? ConnectionMode { get; set; }
-        /// <summary>
-        /// The encrypted credential used for authentication. Credentials are encrypted using the integration runtime credential manager. Type: string.
-        /// <para>
-        /// To assign an object to this property use <see cref="BinaryData.FromObjectAsJson{T}(T, System.Text.Json.JsonSerializerOptions?)"/>.
-        /// </para>
-        /// <para>
-        /// To assign an already formated json string to this property use <see cref="BinaryData.FromString(string)"/>.
-        /// </para>
-        /// <para>
-        /// Examples:
-        /// <list type="bullet">
-        /// <item>
-        /// <term>BinaryData.FromObjectAsJson("foo")</term>
-        /// <description>Creates a payload of "foo".</description>
-        /// </item>
-        /// <item>
-        /// <term>BinaryData.FromString("\"foo\"")</term>
-        /// <description>Creates a payload of "foo".</description>
-        /// </item>
-        /// <item>
-        /// <term>BinaryData.FromObjectAsJson(new { key = "value" })</term>
-        /// <description>Creates a payload of { "key": "value" }.</description>
-        /// </item>
-        /// <item>
-        /// <term>BinaryData.FromString("{\"key\": \"value\"}")</term>
-        /// <description>Creates a payload of { "key": "value" }.</description>
-        /// </item>
-        /// </list>
-        /// </para>
-        /// </summary>
         public BinaryData EncryptedCredential { get; set; }
-        /// <summary> The credential reference containing authentication information. </summary>
+        /// <summary>
+        /// The credential reference containing authentication information.
+        /// Serialized Name: CosmosDbLinkedService.typeProperties.credential
+        /// </summary>
         public FactoryCredentialReference Credential { get; set; }
     }
 }