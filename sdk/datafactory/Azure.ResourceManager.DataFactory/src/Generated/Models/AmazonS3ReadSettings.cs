--- conflicted
+++ resolved
@@ -11,7 +11,10 @@
 
 namespace Azure.ResourceManager.DataFactory.Models
 {
-    /// <summary> Amazon S3 read settings. </summary>
+    /// <summary>
+    /// Amazon S3 read settings.
+    /// Serialized Name: AmazonS3ReadSettings
+    /// </summary>
     public partial class AmazonS3ReadSettings : StoreReadSettings
     {
         /// <summary> Initializes a new instance of AmazonS3ReadSettings. </summary>
@@ -21,27 +24,60 @@
         }
 
         /// <summary> Initializes a new instance of AmazonS3ReadSettings. </summary>
-        /// <param name="storeReadSettingsType"> The read setting type. </param>
-        /// <param name="maxConcurrentConnections"> The maximum concurrent connection count for the source data store. Type: integer (or Expression with resultType integer). </param>
-        /// <param name="disableMetricsCollection"> If true, disable data store metrics collection. Default is false. Type: boolean (or Expression with resultType boolean). </param>
+        /// <param name="storeReadSettingsType">
+        /// The read setting type.
+        /// Serialized Name: StoreReadSettings.type
+        /// </param>
+        /// <param name="maxConcurrentConnections">
+        /// The maximum concurrent connection count for the source data store. Type: integer (or Expression with resultType integer).
+        /// Serialized Name: StoreReadSettings.maxConcurrentConnections
+        /// </param>
+        /// <param name="disableMetricsCollection">
+        /// If true, disable data store metrics collection. Default is false. Type: boolean (or Expression with resultType boolean).
+        /// Serialized Name: StoreReadSettings.disableMetricsCollection
+        /// </param>
         /// <param name="additionalProperties"> Additional Properties. </param>
-        /// <param name="recursive"> If true, files under the folder path will be read recursively. Default is true. Type: boolean (or Expression with resultType boolean). </param>
-        /// <param name="wildcardFolderPath"> AmazonS3 wildcardFolderPath. Type: string (or Expression with resultType string). </param>
-        /// <param name="wildcardFileName"> AmazonS3 wildcardFileName. Type: string (or Expression with resultType string). </param>
-        /// <param name="prefix"> The prefix filter for the S3 object name. Type: string (or Expression with resultType string). </param>
-        /// <param name="fileListPath"> Point to a text file that lists each file (relative path to the path configured in the dataset) that you want to copy. Type: string (or Expression with resultType string). </param>
-        /// <param name="enablePartitionDiscovery"> Indicates whether to enable partition discovery. Type: boolean (or Expression with resultType boolean). </param>
-        /// <param name="partitionRootPath"> Specify the root path where partition discovery starts from. Type: string (or Expression with resultType string). </param>
-        /// <param name="deleteFilesAfterCompletion"> Indicates whether the source files need to be deleted after copy completion. Default is false. Type: boolean (or Expression with resultType boolean). </param>
-<<<<<<< HEAD
-        /// <param name="modifiedDatetimeStart"> The start of file&apos;s modified datetime. Type: string (or Expression with resultType string). </param>
-        /// <param name="modifiedDatetimeEnd"> The end of file&apos;s modified datetime. Type: string (or Expression with resultType string). </param>
+        /// <param name="recursive">
+        /// If true, files under the folder path will be read recursively. Default is true. Type: boolean (or Expression with resultType boolean).
+        /// Serialized Name: AmazonS3ReadSettings.recursive
+        /// </param>
+        /// <param name="wildcardFolderPath">
+        /// AmazonS3 wildcardFolderPath. Type: string (or Expression with resultType string).
+        /// Serialized Name: AmazonS3ReadSettings.wildcardFolderPath
+        /// </param>
+        /// <param name="wildcardFileName">
+        /// AmazonS3 wildcardFileName. Type: string (or Expression with resultType string).
+        /// Serialized Name: AmazonS3ReadSettings.wildcardFileName
+        /// </param>
+        /// <param name="prefix">
+        /// The prefix filter for the S3 object name. Type: string (or Expression with resultType string).
+        /// Serialized Name: AmazonS3ReadSettings.prefix
+        /// </param>
+        /// <param name="fileListPath">
+        /// Point to a text file that lists each file (relative path to the path configured in the dataset) that you want to copy. Type: string (or Expression with resultType string).
+        /// Serialized Name: AmazonS3ReadSettings.fileListPath
+        /// </param>
+        /// <param name="enablePartitionDiscovery">
+        /// Indicates whether to enable partition discovery. Type: boolean (or Expression with resultType boolean).
+        /// Serialized Name: AmazonS3ReadSettings.enablePartitionDiscovery
+        /// </param>
+        /// <param name="partitionRootPath">
+        /// Specify the root path where partition discovery starts from. Type: string (or Expression with resultType string).
+        /// Serialized Name: AmazonS3ReadSettings.partitionRootPath
+        /// </param>
+        /// <param name="deleteFilesAfterCompletion">
+        /// Indicates whether the source files need to be deleted after copy completion. Default is false. Type: boolean (or Expression with resultType boolean).
+        /// Serialized Name: AmazonS3ReadSettings.deleteFilesAfterCompletion
+        /// </param>
+        /// <param name="modifiedDatetimeStart">
+        /// The start of file's modified datetime. Type: string (or Expression with resultType string).
+        /// Serialized Name: AmazonS3ReadSettings.modifiedDatetimeStart
+        /// </param>
+        /// <param name="modifiedDatetimeEnd">
+        /// The end of file's modified datetime. Type: string (or Expression with resultType string).
+        /// Serialized Name: AmazonS3ReadSettings.modifiedDatetimeEnd
+        /// </param>
         internal AmazonS3ReadSettings(string storeReadSettingsType, DataFactoryElement<int> maxConcurrentConnections, DataFactoryElement<bool> disableMetricsCollection, IDictionary<string, BinaryData> additionalProperties, DataFactoryElement<bool> recursive, DataFactoryElement<string> wildcardFolderPath, DataFactoryElement<string> wildcardFileName, DataFactoryElement<string> prefix, DataFactoryElement<string> fileListPath, DataFactoryElement<bool> enablePartitionDiscovery, DataFactoryElement<string> partitionRootPath, DataFactoryElement<bool> deleteFilesAfterCompletion, DataFactoryElement<string> modifiedDatetimeStart, DataFactoryElement<string> modifiedDatetimeEnd) : base(storeReadSettingsType, maxConcurrentConnections, disableMetricsCollection, additionalProperties)
-=======
-        /// <param name="modifiedDatetimeStart"> The start of file's modified datetime. Type: string (or Expression with resultType string). </param>
-        /// <param name="modifiedDatetimeEnd"> The end of file's modified datetime. Type: string (or Expression with resultType string). </param>
-        internal AmazonS3ReadSettings(string storeReadSettingsType, BinaryData maxConcurrentConnections, BinaryData disableMetricsCollection, IDictionary<string, BinaryData> additionalProperties, BinaryData recursive, BinaryData wildcardFolderPath, BinaryData wildcardFileName, BinaryData prefix, BinaryData fileListPath, bool? enablePartitionDiscovery, BinaryData partitionRootPath, BinaryData deleteFilesAfterCompletion, BinaryData modifiedDatetimeStart, BinaryData modifiedDatetimeEnd) : base(storeReadSettingsType, maxConcurrentConnections, disableMetricsCollection, additionalProperties)
->>>>>>> 158b83f2
         {
             Recursive = recursive;
             WildcardFolderPath = wildcardFolderPath;
@@ -56,309 +92,55 @@
             StoreReadSettingsType = storeReadSettingsType ?? "AmazonS3ReadSettings";
         }
 
-<<<<<<< HEAD
-        /// <summary> If true, files under the folder path will be read recursively. Default is true. Type: boolean (or Expression with resultType boolean). </summary>
-        public DataFactoryElement<bool> Recursive { get; set; }
-        /// <summary> AmazonS3 wildcardFolderPath. Type: string (or Expression with resultType string). </summary>
-        public DataFactoryElement<string> WildcardFolderPath { get; set; }
-        /// <summary> AmazonS3 wildcardFileName. Type: string (or Expression with resultType string). </summary>
-        public DataFactoryElement<string> WildcardFileName { get; set; }
-        /// <summary> The prefix filter for the S3 object name. Type: string (or Expression with resultType string). </summary>
-        public DataFactoryElement<string> Prefix { get; set; }
-        /// <summary> Point to a text file that lists each file (relative path to the path configured in the dataset) that you want to copy. Type: string (or Expression with resultType string). </summary>
-        public DataFactoryElement<string> FileListPath { get; set; }
-        /// <summary> Indicates whether to enable partition discovery. Type: boolean (or Expression with resultType boolean). </summary>
-        public DataFactoryElement<bool> EnablePartitionDiscovery { get; set; }
-        /// <summary> Specify the root path where partition discovery starts from. Type: string (or Expression with resultType string). </summary>
-        public DataFactoryElement<string> PartitionRootPath { get; set; }
-        /// <summary> Indicates whether the source files need to be deleted after copy completion. Default is false. Type: boolean (or Expression with resultType boolean). </summary>
-        public DataFactoryElement<bool> DeleteFilesAfterCompletion { get; set; }
-        /// <summary> The start of file&apos;s modified datetime. Type: string (or Expression with resultType string). </summary>
-        public DataFactoryElement<string> ModifiedDatetimeStart { get; set; }
-        /// <summary> The end of file&apos;s modified datetime. Type: string (or Expression with resultType string). </summary>
-        public DataFactoryElement<string> ModifiedDatetimeEnd { get; set; }
-=======
         /// <summary>
         /// If true, files under the folder path will be read recursively. Default is true. Type: boolean (or Expression with resultType boolean).
-        /// <para>
-        /// To assign an object to this property use <see cref="BinaryData.FromObjectAsJson{T}(T, System.Text.Json.JsonSerializerOptions?)"/>.
-        /// </para>
-        /// <para>
-        /// To assign an already formated json string to this property use <see cref="BinaryData.FromString(string)"/>.
-        /// </para>
-        /// <para>
-        /// Examples:
-        /// <list type="bullet">
-        /// <item>
-        /// <term>BinaryData.FromObjectAsJson("foo")</term>
-        /// <description>Creates a payload of "foo".</description>
-        /// </item>
-        /// <item>
-        /// <term>BinaryData.FromString("\"foo\"")</term>
-        /// <description>Creates a payload of "foo".</description>
-        /// </item>
-        /// <item>
-        /// <term>BinaryData.FromObjectAsJson(new { key = "value" })</term>
-        /// <description>Creates a payload of { "key": "value" }.</description>
-        /// </item>
-        /// <item>
-        /// <term>BinaryData.FromString("{\"key\": \"value\"}")</term>
-        /// <description>Creates a payload of { "key": "value" }.</description>
-        /// </item>
-        /// </list>
-        /// </para>
+        /// Serialized Name: AmazonS3ReadSettings.recursive
         /// </summary>
-        public BinaryData Recursive { get; set; }
+        public DataFactoryElement<bool> Recursive { get; set; }
         /// <summary>
         /// AmazonS3 wildcardFolderPath. Type: string (or Expression with resultType string).
-        /// <para>
-        /// To assign an object to this property use <see cref="BinaryData.FromObjectAsJson{T}(T, System.Text.Json.JsonSerializerOptions?)"/>.
-        /// </para>
-        /// <para>
-        /// To assign an already formated json string to this property use <see cref="BinaryData.FromString(string)"/>.
-        /// </para>
-        /// <para>
-        /// Examples:
-        /// <list type="bullet">
-        /// <item>
-        /// <term>BinaryData.FromObjectAsJson("foo")</term>
-        /// <description>Creates a payload of "foo".</description>
-        /// </item>
-        /// <item>
-        /// <term>BinaryData.FromString("\"foo\"")</term>
-        /// <description>Creates a payload of "foo".</description>
-        /// </item>
-        /// <item>
-        /// <term>BinaryData.FromObjectAsJson(new { key = "value" })</term>
-        /// <description>Creates a payload of { "key": "value" }.</description>
-        /// </item>
-        /// <item>
-        /// <term>BinaryData.FromString("{\"key\": \"value\"}")</term>
-        /// <description>Creates a payload of { "key": "value" }.</description>
-        /// </item>
-        /// </list>
-        /// </para>
+        /// Serialized Name: AmazonS3ReadSettings.wildcardFolderPath
         /// </summary>
-        public BinaryData WildcardFolderPath { get; set; }
+        public DataFactoryElement<string> WildcardFolderPath { get; set; }
         /// <summary>
         /// AmazonS3 wildcardFileName. Type: string (or Expression with resultType string).
-        /// <para>
-        /// To assign an object to this property use <see cref="BinaryData.FromObjectAsJson{T}(T, System.Text.Json.JsonSerializerOptions?)"/>.
-        /// </para>
-        /// <para>
-        /// To assign an already formated json string to this property use <see cref="BinaryData.FromString(string)"/>.
-        /// </para>
-        /// <para>
-        /// Examples:
-        /// <list type="bullet">
-        /// <item>
-        /// <term>BinaryData.FromObjectAsJson("foo")</term>
-        /// <description>Creates a payload of "foo".</description>
-        /// </item>
-        /// <item>
-        /// <term>BinaryData.FromString("\"foo\"")</term>
-        /// <description>Creates a payload of "foo".</description>
-        /// </item>
-        /// <item>
-        /// <term>BinaryData.FromObjectAsJson(new { key = "value" })</term>
-        /// <description>Creates a payload of { "key": "value" }.</description>
-        /// </item>
-        /// <item>
-        /// <term>BinaryData.FromString("{\"key\": \"value\"}")</term>
-        /// <description>Creates a payload of { "key": "value" }.</description>
-        /// </item>
-        /// </list>
-        /// </para>
+        /// Serialized Name: AmazonS3ReadSettings.wildcardFileName
         /// </summary>
-        public BinaryData WildcardFileName { get; set; }
+        public DataFactoryElement<string> WildcardFileName { get; set; }
         /// <summary>
         /// The prefix filter for the S3 object name. Type: string (or Expression with resultType string).
-        /// <para>
-        /// To assign an object to this property use <see cref="BinaryData.FromObjectAsJson{T}(T, System.Text.Json.JsonSerializerOptions?)"/>.
-        /// </para>
-        /// <para>
-        /// To assign an already formated json string to this property use <see cref="BinaryData.FromString(string)"/>.
-        /// </para>
-        /// <para>
-        /// Examples:
-        /// <list type="bullet">
-        /// <item>
-        /// <term>BinaryData.FromObjectAsJson("foo")</term>
-        /// <description>Creates a payload of "foo".</description>
-        /// </item>
-        /// <item>
-        /// <term>BinaryData.FromString("\"foo\"")</term>
-        /// <description>Creates a payload of "foo".</description>
-        /// </item>
-        /// <item>
-        /// <term>BinaryData.FromObjectAsJson(new { key = "value" })</term>
-        /// <description>Creates a payload of { "key": "value" }.</description>
-        /// </item>
-        /// <item>
-        /// <term>BinaryData.FromString("{\"key\": \"value\"}")</term>
-        /// <description>Creates a payload of { "key": "value" }.</description>
-        /// </item>
-        /// </list>
-        /// </para>
+        /// Serialized Name: AmazonS3ReadSettings.prefix
         /// </summary>
-        public BinaryData Prefix { get; set; }
+        public DataFactoryElement<string> Prefix { get; set; }
         /// <summary>
         /// Point to a text file that lists each file (relative path to the path configured in the dataset) that you want to copy. Type: string (or Expression with resultType string).
-        /// <para>
-        /// To assign an object to this property use <see cref="BinaryData.FromObjectAsJson{T}(T, System.Text.Json.JsonSerializerOptions?)"/>.
-        /// </para>
-        /// <para>
-        /// To assign an already formated json string to this property use <see cref="BinaryData.FromString(string)"/>.
-        /// </para>
-        /// <para>
-        /// Examples:
-        /// <list type="bullet">
-        /// <item>
-        /// <term>BinaryData.FromObjectAsJson("foo")</term>
-        /// <description>Creates a payload of "foo".</description>
-        /// </item>
-        /// <item>
-        /// <term>BinaryData.FromString("\"foo\"")</term>
-        /// <description>Creates a payload of "foo".</description>
-        /// </item>
-        /// <item>
-        /// <term>BinaryData.FromObjectAsJson(new { key = "value" })</term>
-        /// <description>Creates a payload of { "key": "value" }.</description>
-        /// </item>
-        /// <item>
-        /// <term>BinaryData.FromString("{\"key\": \"value\"}")</term>
-        /// <description>Creates a payload of { "key": "value" }.</description>
-        /// </item>
-        /// </list>
-        /// </para>
+        /// Serialized Name: AmazonS3ReadSettings.fileListPath
         /// </summary>
-        public BinaryData FileListPath { get; set; }
-        /// <summary> Indicates whether to enable partition discovery. </summary>
-        public bool? EnablePartitionDiscovery { get; set; }
+        public DataFactoryElement<string> FileListPath { get; set; }
+        /// <summary>
+        /// Indicates whether to enable partition discovery. Type: boolean (or Expression with resultType boolean).
+        /// Serialized Name: AmazonS3ReadSettings.enablePartitionDiscovery
+        /// </summary>
+        public DataFactoryElement<bool> EnablePartitionDiscovery { get; set; }
         /// <summary>
         /// Specify the root path where partition discovery starts from. Type: string (or Expression with resultType string).
-        /// <para>
-        /// To assign an object to this property use <see cref="BinaryData.FromObjectAsJson{T}(T, System.Text.Json.JsonSerializerOptions?)"/>.
-        /// </para>
-        /// <para>
-        /// To assign an already formated json string to this property use <see cref="BinaryData.FromString(string)"/>.
-        /// </para>
-        /// <para>
-        /// Examples:
-        /// <list type="bullet">
-        /// <item>
-        /// <term>BinaryData.FromObjectAsJson("foo")</term>
-        /// <description>Creates a payload of "foo".</description>
-        /// </item>
-        /// <item>
-        /// <term>BinaryData.FromString("\"foo\"")</term>
-        /// <description>Creates a payload of "foo".</description>
-        /// </item>
-        /// <item>
-        /// <term>BinaryData.FromObjectAsJson(new { key = "value" })</term>
-        /// <description>Creates a payload of { "key": "value" }.</description>
-        /// </item>
-        /// <item>
-        /// <term>BinaryData.FromString("{\"key\": \"value\"}")</term>
-        /// <description>Creates a payload of { "key": "value" }.</description>
-        /// </item>
-        /// </list>
-        /// </para>
+        /// Serialized Name: AmazonS3ReadSettings.partitionRootPath
         /// </summary>
-        public BinaryData PartitionRootPath { get; set; }
+        public DataFactoryElement<string> PartitionRootPath { get; set; }
         /// <summary>
         /// Indicates whether the source files need to be deleted after copy completion. Default is false. Type: boolean (or Expression with resultType boolean).
-        /// <para>
-        /// To assign an object to this property use <see cref="BinaryData.FromObjectAsJson{T}(T, System.Text.Json.JsonSerializerOptions?)"/>.
-        /// </para>
-        /// <para>
-        /// To assign an already formated json string to this property use <see cref="BinaryData.FromString(string)"/>.
-        /// </para>
-        /// <para>
-        /// Examples:
-        /// <list type="bullet">
-        /// <item>
-        /// <term>BinaryData.FromObjectAsJson("foo")</term>
-        /// <description>Creates a payload of "foo".</description>
-        /// </item>
-        /// <item>
-        /// <term>BinaryData.FromString("\"foo\"")</term>
-        /// <description>Creates a payload of "foo".</description>
-        /// </item>
-        /// <item>
-        /// <term>BinaryData.FromObjectAsJson(new { key = "value" })</term>
-        /// <description>Creates a payload of { "key": "value" }.</description>
-        /// </item>
-        /// <item>
-        /// <term>BinaryData.FromString("{\"key\": \"value\"}")</term>
-        /// <description>Creates a payload of { "key": "value" }.</description>
-        /// </item>
-        /// </list>
-        /// </para>
+        /// Serialized Name: AmazonS3ReadSettings.deleteFilesAfterCompletion
         /// </summary>
-        public BinaryData DeleteFilesAfterCompletion { get; set; }
+        public DataFactoryElement<bool> DeleteFilesAfterCompletion { get; set; }
         /// <summary>
         /// The start of file's modified datetime. Type: string (or Expression with resultType string).
-        /// <para>
-        /// To assign an object to this property use <see cref="BinaryData.FromObjectAsJson{T}(T, System.Text.Json.JsonSerializerOptions?)"/>.
-        /// </para>
-        /// <para>
-        /// To assign an already formated json string to this property use <see cref="BinaryData.FromString(string)"/>.
-        /// </para>
-        /// <para>
-        /// Examples:
-        /// <list type="bullet">
-        /// <item>
-        /// <term>BinaryData.FromObjectAsJson("foo")</term>
-        /// <description>Creates a payload of "foo".</description>
-        /// </item>
-        /// <item>
-        /// <term>BinaryData.FromString("\"foo\"")</term>
-        /// <description>Creates a payload of "foo".</description>
-        /// </item>
-        /// <item>
-        /// <term>BinaryData.FromObjectAsJson(new { key = "value" })</term>
-        /// <description>Creates a payload of { "key": "value" }.</description>
-        /// </item>
-        /// <item>
-        /// <term>BinaryData.FromString("{\"key\": \"value\"}")</term>
-        /// <description>Creates a payload of { "key": "value" }.</description>
-        /// </item>
-        /// </list>
-        /// </para>
+        /// Serialized Name: AmazonS3ReadSettings.modifiedDatetimeStart
         /// </summary>
-        public BinaryData ModifiedDatetimeStart { get; set; }
+        public DataFactoryElement<string> ModifiedDatetimeStart { get; set; }
         /// <summary>
         /// The end of file's modified datetime. Type: string (or Expression with resultType string).
-        /// <para>
-        /// To assign an object to this property use <see cref="BinaryData.FromObjectAsJson{T}(T, System.Text.Json.JsonSerializerOptions?)"/>.
-        /// </para>
-        /// <para>
-        /// To assign an already formated json string to this property use <see cref="BinaryData.FromString(string)"/>.
-        /// </para>
-        /// <para>
-        /// Examples:
-        /// <list type="bullet">
-        /// <item>
-        /// <term>BinaryData.FromObjectAsJson("foo")</term>
-        /// <description>Creates a payload of "foo".</description>
-        /// </item>
-        /// <item>
-        /// <term>BinaryData.FromString("\"foo\"")</term>
-        /// <description>Creates a payload of "foo".</description>
-        /// </item>
-        /// <item>
-        /// <term>BinaryData.FromObjectAsJson(new { key = "value" })</term>
-        /// <description>Creates a payload of { "key": "value" }.</description>
-        /// </item>
-        /// <item>
-        /// <term>BinaryData.FromString("{\"key\": \"value\"}")</term>
-        /// <description>Creates a payload of { "key": "value" }.</description>
-        /// </item>
-        /// </list>
-        /// </para>
+        /// Serialized Name: AmazonS3ReadSettings.modifiedDatetimeEnd
         /// </summary>
-        public BinaryData ModifiedDatetimeEnd { get; set; }
->>>>>>> 158b83f2
+        public DataFactoryElement<string> ModifiedDatetimeEnd { get; set; }
     }
 }