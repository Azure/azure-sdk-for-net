--- conflicted
+++ resolved
@@ -6,9 +6,9 @@
       "RequestHeaders": {
         "Accept": "application/json",
         "Authorization": "Sanitized",
-        "traceparent": "00-5df637759548dc3cfca9d7d08a9ae415-815f1a2a34c36c62-00",
+        "traceparent": "00-9b3bb3a17391e67cc716694deb05009c-3c3c41ed94fbf7f8-00",
         "User-Agent": "azsdk-net-ResourceManager/1.2.1 (.NET 6.0.7; Microsoft Windows 10.0.19044)",
-        "x-ms-client-request-id": "92d25bbe9ea02d6c51d15f11f9c257d5",
+        "x-ms-client-request-id": "be092e428cc139648fd11e94b2378135",
         "x-ms-return-client-request-id": "true"
       },
       "RequestBody": null,
@@ -17,15 +17,15 @@
         "Cache-Control": "no-cache",
         "Content-Length": "747",
         "Content-Type": "application/json; charset=utf-8",
-        "Date": "Sat, 30 Jul 2022 17:01:18 GMT",
-        "Expires": "-1",
-        "Pragma": "no-cache",
-        "Strict-Transport-Security": "max-age=31536000; includeSubDomains",
-        "X-Content-Type-Options": "nosniff",
-        "x-ms-correlation-request-id": "1e2449a0-7e16-445f-9e7a-0a3af91df9f0",
+        "Date": "Mon, 01 Aug 2022 13:10:34 GMT",
+        "Expires": "-1",
+        "Pragma": "no-cache",
+        "Strict-Transport-Security": "max-age=31536000; includeSubDomains",
+        "X-Content-Type-Options": "nosniff",
+        "x-ms-correlation-request-id": "f9961e1c-020c-48f5-be3e-125633b0d61c",
         "x-ms-ratelimit-remaining-subscription-reads": "11959",
-        "x-ms-request-id": "1e2449a0-7e16-445f-9e7a-0a3af91df9f0",
-        "x-ms-routing-request-id": "SOUTHEASTASIA:20220730T170118Z:1e2449a0-7e16-445f-9e7a-0a3af91df9f0"
+        "x-ms-request-id": "f9961e1c-020c-48f5-be3e-125633b0d61c",
+        "x-ms-routing-request-id": "SOUTHEASTASIA:20220801T131034Z:f9961e1c-020c-48f5-be3e-125633b0d61c"
       },
       "ResponseBody": {
         "id": "/subscriptions/db1ab6f0-4769-4b27-930e-01e2ef9c123c",
@@ -56,16 +56,16 @@
       }
     },
     {
-      "RequestUri": "https://management.azure.com/subscriptions/db1ab6f0-4769-4b27-930e-01e2ef9c123c/resourcegroups/DataFactory-RG-5997?api-version=2021-04-01",
+      "RequestUri": "https://management.azure.com/subscriptions/db1ab6f0-4769-4b27-930e-01e2ef9c123c/resourcegroups/DataFactory-RG-8746?api-version=2021-04-01",
       "RequestMethod": "PUT",
       "RequestHeaders": {
         "Accept": "application/json",
         "Authorization": "Sanitized",
         "Content-Length": "22",
         "Content-Type": "application/json",
-        "traceparent": "00-e5f49926ff9beeb22c0815dd8529a9b4-79b07379c793066a-00",
+        "traceparent": "00-8b311137a9a6f6c025363911b226d52c-d6570d94d1aeade3-00",
         "User-Agent": "azsdk-net-ResourceManager/1.2.1 (.NET 6.0.7; Microsoft Windows 10.0.19044)",
-        "x-ms-client-request-id": "7a63c4ae7d69cccd6b3d85a444e5f866",
+        "x-ms-client-request-id": "81cd084dc13c946ecee8a0fbd0335760",
         "x-ms-return-client-request-id": "true"
       },
       "RequestBody": {
@@ -76,19 +76,19 @@
         "Cache-Control": "no-cache",
         "Content-Length": "236",
         "Content-Type": "application/json; charset=utf-8",
-        "Date": "Sat, 30 Jul 2022 17:01:19 GMT",
-        "Expires": "-1",
-        "Pragma": "no-cache",
-        "Strict-Transport-Security": "max-age=31536000; includeSubDomains",
-        "X-Content-Type-Options": "nosniff",
-        "x-ms-correlation-request-id": "f260e9c4-af5c-469f-bad0-dc8558097068",
+        "Date": "Mon, 01 Aug 2022 13:10:35 GMT",
+        "Expires": "-1",
+        "Pragma": "no-cache",
+        "Strict-Transport-Security": "max-age=31536000; includeSubDomains",
+        "X-Content-Type-Options": "nosniff",
+        "x-ms-correlation-request-id": "84f69294-7816-426d-8467-ac87c1865c87",
         "x-ms-ratelimit-remaining-subscription-writes": "1159",
-        "x-ms-request-id": "f260e9c4-af5c-469f-bad0-dc8558097068",
-        "x-ms-routing-request-id": "SOUTHEASTASIA:20220730T170120Z:f260e9c4-af5c-469f-bad0-dc8558097068"
-      },
-      "ResponseBody": {
-        "id": "/subscriptions/db1ab6f0-4769-4b27-930e-01e2ef9c123c/resourceGroups/DataFactory-RG-5997",
-        "name": "DataFactory-RG-5997",
+        "x-ms-request-id": "84f69294-7816-426d-8467-ac87c1865c87",
+        "x-ms-routing-request-id": "SOUTHEASTASIA:20220801T131035Z:84f69294-7816-426d-8467-ac87c1865c87"
+      },
+      "ResponseBody": {
+        "id": "/subscriptions/db1ab6f0-4769-4b27-930e-01e2ef9c123c/resourceGroups/DataFactory-RG-8746",
+        "name": "DataFactory-RG-8746",
         "type": "Microsoft.Resources/resourceGroups",
         "location": "westus2",
         "properties": {
@@ -97,16 +97,16 @@
       }
     },
     {
-      "RequestUri": "https://management.azure.com/subscriptions/db1ab6f0-4769-4b27-930e-01e2ef9c123c/resourceGroups/DataFactory-RG-5997/providers/Microsoft.DataFactory/factories/DataFactory-5344?api-version=2018-06-01",
+      "RequestUri": "https://management.azure.com/subscriptions/db1ab6f0-4769-4b27-930e-01e2ef9c123c/resourceGroups/DataFactory-RG-8746/providers/Microsoft.DataFactory/factories/DataFactory-2080?api-version=2018-06-01",
       "RequestMethod": "PUT",
       "RequestHeaders": {
         "Accept": "application/json",
         "Authorization": "Sanitized",
         "Content-Length": "48",
         "Content-Type": "application/json",
-        "traceparent": "00-85352ecd4f4b29a26e7e2917386c9271-61f71f88e64cc3fb-00",
-        "User-Agent": "azsdk-net-ResourceManager.DataFactory/1.0.0-alpha.20220731.1 (.NET 6.0.7; Microsoft Windows 10.0.19044)",
-        "x-ms-client-request-id": "7b78df69917e0bf7aa1d092588a7d655",
+        "traceparent": "00-69bbaff4b7e34234c49ad39851a9565c-61e6e903e9605647-00",
+        "User-Agent": "azsdk-net-ResourceManager.DataFactory/1.0.0-alpha.20220801.1 (.NET 6.0.7; Microsoft Windows 10.0.19044)",
+        "x-ms-client-request-id": "f9111485a739c9143006fb0f2ec73fa1",
         "x-ms-return-client-request-id": "true"
       },
       "RequestBody": {
@@ -119,47 +119,43 @@
         "Cache-Control": "no-cache",
         "Content-Length": "416",
         "Content-Type": "application/json; charset=utf-8",
-        "Date": "Sat, 30 Jul 2022 17:01:23 GMT",
+        "Date": "Mon, 01 Aug 2022 13:10:39 GMT",
         "Expires": "-1",
         "Pragma": "no-cache",
         "Server": "Microsoft-IIS/10.0",
         "Strict-Transport-Security": "max-age=31536000; includeSubDomains",
         "X-Content-Type-Options": "nosniff",
-        "x-ms-correlation-request-id": "3ef52540-d72c-4d89-bab3-35b1f8398e75",
+        "x-ms-correlation-request-id": "c9aa5ce4-b4cc-4908-abbf-2035ec2dda2b",
         "x-ms-ratelimit-remaining-subscription-writes": "1158",
-        "x-ms-request-id": "3ef52540-d72c-4d89-bab3-35b1f8398e75",
-        "x-ms-routing-request-id": "SOUTHEASTASIA:20220730T170124Z:3ef52540-d72c-4d89-bab3-35b1f8398e75",
+        "x-ms-request-id": "c9aa5ce4-b4cc-4908-abbf-2035ec2dda2b",
+        "x-ms-routing-request-id": "SOUTHEASTASIA:20220801T131039Z:c9aa5ce4-b4cc-4908-abbf-2035ec2dda2b",
         "X-Powered-By": "ASP.NET"
       },
       "ResponseBody": {
-        "name": "DataFactory-5344",
-        "id": "/subscriptions/db1ab6f0-4769-4b27-930e-01e2ef9c123c/resourceGroups/datafactory-rg-5997/providers/Microsoft.DataFactory/factories/datafactory-5344",
+        "name": "DataFactory-2080",
+        "id": "/subscriptions/db1ab6f0-4769-4b27-930e-01e2ef9c123c/resourceGroups/datafactory-rg-8746/providers/Microsoft.DataFactory/factories/datafactory-2080",
         "type": "Microsoft.DataFactory/factories",
         "properties": {
           "provisioningState": "Succeeded",
-          "createTime": "2022-07-30T17:01:23.2240419Z",
+          "createTime": "2022-08-01T13:10:38.6843454Z",
           "version": "2018-06-01"
         },
-        "eTag": "\u00221a00a542-0000-0800-0000-62e563e30000\u0022",
+        "eTag": "\u00221c007677-0000-0800-0000-62e7d0ce0000\u0022",
         "location": "westus2",
         "tags": {}
       }
     },
     {
-<<<<<<< HEAD
-      "RequestUri": "https://management.azure.com/subscriptions/db1ab6f0-4769-4b27-930e-01e2ef9c123c/resourceGroups/DataFactory-RG-5997/providers/Microsoft.Storage/storageAccounts/220731datafactory4987?api-version=2021-09-01",
-=======
-      "RequestUri": "https://management.azure.com/subscriptions/db1ab6f0-4769-4b27-930e-01e2ef9c123c/resourceGroups/DataFactory-RG-7751/providers/Microsoft.Storage/storageAccounts/datafactory9867?api-version=2021-09-01",
->>>>>>> 26232ad3
+      "RequestUri": "https://management.azure.com/subscriptions/db1ab6f0-4769-4b27-930e-01e2ef9c123c/resourceGroups/DataFactory-RG-8746/providers/Microsoft.Storage/storageAccounts/datafactory4384?api-version=2021-09-01",
       "RequestMethod": "PUT",
       "RequestHeaders": {
         "Accept": "application/json",
         "Authorization": "Sanitized",
         "Content-Length": "107",
         "Content-Type": "application/json",
-        "traceparent": "00-7f08b3ab6c784604b4096848601f4fb2-3717869f33ed0870-00",
-        "User-Agent": "azsdk-net-ResourceManager.Storage/1.0.0-alpha.20220731.1 (.NET 6.0.7; Microsoft Windows 10.0.19044)",
-        "x-ms-client-request-id": "1eb8d4c155e404ddc63560e6890dec66",
+        "traceparent": "00-e1e76112f94c40b80a7183ed16cabe5f-24e0e8a0d4e683bc-00",
+        "User-Agent": "azsdk-net-ResourceManager.Storage/1.0.0-alpha.20220801.1 (.NET 6.0.7; Microsoft Windows 10.0.19044)",
+        "x-ms-client-request-id": "c0e2479006e59a6d29f3a4c33dbe9ec7",
         "x-ms-return-client-request-id": "true"
       },
       "RequestBody": {
@@ -177,30 +173,30 @@
         "Cache-Control": "no-cache",
         "Content-Length": "0",
         "Content-Type": "text/plain; charset=utf-8",
-        "Date": "Sat, 30 Jul 2022 17:01:28 GMT",
-        "Expires": "-1",
-        "Location": "https://management.azure.com/subscriptions/db1ab6f0-4769-4b27-930e-01e2ef9c123c/providers/Microsoft.Storage/locations/westus2/asyncoperations/9a82af40-6b18-40f7-8305-94db7864a769?monitor=true\u0026api-version=2021-09-01",
+        "Date": "Mon, 01 Aug 2022 13:10:43 GMT",
+        "Expires": "-1",
+        "Location": "https://management.azure.com/subscriptions/db1ab6f0-4769-4b27-930e-01e2ef9c123c/providers/Microsoft.Storage/locations/westus2/asyncoperations/cc56c3f0-2784-41b4-a399-f90f119fcc53?monitor=true\u0026api-version=2021-09-01",
         "Pragma": "no-cache",
         "Retry-After": "17",
         "Server": "Microsoft-Azure-Storage-Resource-Provider/1.0,Microsoft-HTTPAPI/2.0 Microsoft-HTTPAPI/2.0",
         "Strict-Transport-Security": "max-age=31536000; includeSubDomains",
         "X-Content-Type-Options": "nosniff",
-        "x-ms-client-request-id": "1eb8d4c155e404ddc63560e6890dec66",
-        "x-ms-correlation-request-id": "171d9a8f-3199-4a39-b3bb-923cc203e291",
+        "x-ms-client-request-id": "c0e2479006e59a6d29f3a4c33dbe9ec7",
+        "x-ms-correlation-request-id": "242a51c2-980f-42de-ac82-8bea789cc0cc",
         "x-ms-ratelimit-remaining-subscription-writes": "1157",
-        "x-ms-request-id": "9a82af40-6b18-40f7-8305-94db7864a769",
-        "x-ms-routing-request-id": "SOUTHEASTASIA:20220730T170128Z:171d9a8f-3199-4a39-b3bb-923cc203e291"
+        "x-ms-request-id": "cc56c3f0-2784-41b4-a399-f90f119fcc53",
+        "x-ms-routing-request-id": "SOUTHEASTASIA:20220801T131043Z:242a51c2-980f-42de-ac82-8bea789cc0cc"
       },
       "ResponseBody": null
     },
     {
-      "RequestUri": "https://management.azure.com/subscriptions/db1ab6f0-4769-4b27-930e-01e2ef9c123c/providers/Microsoft.Storage/locations/westus2/asyncoperations/9a82af40-6b18-40f7-8305-94db7864a769?monitor=true\u0026api-version=2021-09-01",
+      "RequestUri": "https://management.azure.com/subscriptions/db1ab6f0-4769-4b27-930e-01e2ef9c123c/providers/Microsoft.Storage/locations/westus2/asyncoperations/cc56c3f0-2784-41b4-a399-f90f119fcc53?monitor=true\u0026api-version=2021-09-01",
       "RequestMethod": "GET",
       "RequestHeaders": {
         "Authorization": "Sanitized",
-        "traceparent": "00-7f08b3ab6c784604b4096848601f4fb2-cd16592f9eadca4e-00",
+        "traceparent": "00-e1e76112f94c40b80a7183ed16cabe5f-6220f4fb835bbbd0-00",
         "User-Agent": "azsdk-net-ResourceManager/1.2.1 (.NET 6.0.7; Microsoft Windows 10.0.19044)",
-        "x-ms-client-request-id": "1083053048408a859a77b85c96242110",
+        "x-ms-client-request-id": "eb4091ffa0740d9fa45f0fb47006f348",
         "x-ms-return-client-request-id": "true"
       },
       "RequestBody": null,
@@ -209,49 +205,49 @@
         "Cache-Control": "no-cache",
         "Content-Length": "0",
         "Content-Type": "text/plain; charset=utf-8",
-        "Date": "Sat, 30 Jul 2022 17:01:28 GMT",
-        "Expires": "-1",
-        "Location": "https://management.azure.com/subscriptions/db1ab6f0-4769-4b27-930e-01e2ef9c123c/providers/Microsoft.Storage/locations/westus2/asyncoperations/9a82af40-6b18-40f7-8305-94db7864a769?monitor=true\u0026api-version=2021-09-01",
+        "Date": "Mon, 01 Aug 2022 13:10:43 GMT",
+        "Expires": "-1",
+        "Location": "https://management.azure.com/subscriptions/db1ab6f0-4769-4b27-930e-01e2ef9c123c/providers/Microsoft.Storage/locations/westus2/asyncoperations/cc56c3f0-2784-41b4-a399-f90f119fcc53?monitor=true\u0026api-version=2021-09-01",
         "Pragma": "no-cache",
         "Retry-After": "17",
         "Server": "Microsoft-Azure-Storage-Resource-Provider/1.0,Microsoft-HTTPAPI/2.0 Microsoft-HTTPAPI/2.0",
         "Strict-Transport-Security": "max-age=31536000; includeSubDomains",
         "X-Content-Type-Options": "nosniff",
-        "x-ms-client-request-id": "1083053048408a859a77b85c96242110",
-        "x-ms-correlation-request-id": "e1f48888-0e08-487a-9ef4-f88a8c85494d",
+        "x-ms-client-request-id": "eb4091ffa0740d9fa45f0fb47006f348",
+        "x-ms-correlation-request-id": "6045a0b0-7f31-4f3c-9edc-6d9980e02ab1",
         "x-ms-ratelimit-remaining-subscription-reads": "11958",
-        "x-ms-request-id": "1e79259a-8cee-4db6-87fc-524ccbbb9d77",
-        "x-ms-routing-request-id": "SOUTHEASTASIA:20220730T170128Z:e1f48888-0e08-487a-9ef4-f88a8c85494d"
+        "x-ms-request-id": "136dba1e-b63f-47e7-8166-b7e63a771576",
+        "x-ms-routing-request-id": "SOUTHEASTASIA:20220801T131043Z:6045a0b0-7f31-4f3c-9edc-6d9980e02ab1"
       },
       "ResponseBody": null
     },
     {
-      "RequestUri": "https://management.azure.com/subscriptions/db1ab6f0-4769-4b27-930e-01e2ef9c123c/providers/Microsoft.Storage/locations/westus2/asyncoperations/9a82af40-6b18-40f7-8305-94db7864a769?monitor=true\u0026api-version=2021-09-01",
+      "RequestUri": "https://management.azure.com/subscriptions/db1ab6f0-4769-4b27-930e-01e2ef9c123c/providers/Microsoft.Storage/locations/westus2/asyncoperations/cc56c3f0-2784-41b4-a399-f90f119fcc53?monitor=true\u0026api-version=2021-09-01",
       "RequestMethod": "GET",
       "RequestHeaders": {
         "Authorization": "Sanitized",
-        "traceparent": "00-7f08b3ab6c784604b4096848601f4fb2-777a9ec67982ebed-00",
+        "traceparent": "00-e1e76112f94c40b80a7183ed16cabe5f-8ff6ab95398a8405-00",
         "User-Agent": "azsdk-net-ResourceManager/1.2.1 (.NET 6.0.7; Microsoft Windows 10.0.19044)",
-        "x-ms-client-request-id": "17ddbe1d76f28b45b8eac51409695c82",
+        "x-ms-client-request-id": "9afa485d301bf32ea1eebc95d0a73bc3",
         "x-ms-return-client-request-id": "true"
       },
       "RequestBody": null,
       "StatusCode": 200,
       "ResponseHeaders": {
         "Cache-Control": "no-cache",
-        "Content-Length": "1279",
-        "Content-Type": "application/json",
-        "Date": "Sat, 30 Jul 2022 17:01:45 GMT",
+        "Content-Length": "1249",
+        "Content-Type": "application/json",
+        "Date": "Mon, 01 Aug 2022 13:11:00 GMT",
         "Expires": "-1",
         "Pragma": "no-cache",
         "Server": "Microsoft-Azure-Storage-Resource-Provider/1.0,Microsoft-HTTPAPI/2.0 Microsoft-HTTPAPI/2.0",
         "Strict-Transport-Security": "max-age=31536000; includeSubDomains",
         "X-Content-Type-Options": "nosniff",
-        "x-ms-client-request-id": "17ddbe1d76f28b45b8eac51409695c82",
-        "x-ms-correlation-request-id": "58cb7518-9838-4fb5-8e43-cc9230b40d1f",
+        "x-ms-client-request-id": "9afa485d301bf32ea1eebc95d0a73bc3",
+        "x-ms-correlation-request-id": "1a34a21c-1755-4bfc-a72a-50252d86078f",
         "x-ms-ratelimit-remaining-subscription-reads": "11957",
-        "x-ms-request-id": "2f4429b4-babd-4b9e-a5e6-1aaaa68b3dae",
-        "x-ms-routing-request-id": "SOUTHEASTASIA:20220730T170146Z:58cb7518-9838-4fb5-8e43-cc9230b40d1f"
+        "x-ms-request-id": "48de4eb2-92f8-4522-a9de-b7fd5f1bad01",
+        "x-ms-routing-request-id": "SOUTHEASTASIA:20220801T131101Z:1a34a21c-1755-4bfc-a72a-50252d86078f"
       },
       "ResponseBody": {
         "sku": {
@@ -259,20 +255,15 @@
           "tier": "Standard"
         },
         "kind": "BlobStorage",
-<<<<<<< HEAD
-        "id": "/subscriptions/db1ab6f0-4769-4b27-930e-01e2ef9c123c/resourceGroups/DataFactory-RG-5997/providers/Microsoft.Storage/storageAccounts/220731datafactory4987",
-        "name": "220731datafactory4987",
-=======
-        "id": "/subscriptions/db1ab6f0-4769-4b27-930e-01e2ef9c123c/resourceGroups/DataFactory-RG-7751/providers/Microsoft.Storage/storageAccounts/datafactory9867",
-        "name": "datafactory9867",
->>>>>>> 26232ad3
+        "id": "/subscriptions/db1ab6f0-4769-4b27-930e-01e2ef9c123c/resourceGroups/DataFactory-RG-8746/providers/Microsoft.Storage/storageAccounts/datafactory4384",
+        "name": "datafactory4384",
         "type": "Microsoft.Storage/storageAccounts",
         "location": "westus2",
         "tags": {},
         "properties": {
           "keyCreationTime": {
-            "key1": "2022-07-30T17:01:25.7034537Z",
-            "key2": "2022-07-30T17:01:25.7034537Z"
+            "key1": "2022-08-01T13:10:40.9821200Z",
+            "key2": "2022-08-01T13:10:40.9821200Z"
           },
           "privateEndpointConnections": [],
           "minimumTlsVersion": "TLS1_0",
@@ -289,29 +280,23 @@
               "file": {
                 "keyType": "Account",
                 "enabled": true,
-                "lastEnabledTime": "2022-07-30T17:01:25.7034537Z"
+                "lastEnabledTime": "2022-08-01T13:10:40.9977328Z"
               },
               "blob": {
                 "keyType": "Account",
                 "enabled": true,
-                "lastEnabledTime": "2022-07-30T17:01:25.7034537Z"
+                "lastEnabledTime": "2022-08-01T13:10:40.9977328Z"
               }
             },
             "keySource": "Microsoft.Storage"
           },
           "accessTier": "Hot",
           "provisioningState": "Succeeded",
-          "creationTime": "2022-07-30T17:01:25.6097106Z",
+          "creationTime": "2022-08-01T13:10:40.9039899Z",
           "primaryEndpoints": {
-<<<<<<< HEAD
-            "dfs": "https://220731datafactory4987.dfs.core.windows.net/",
-            "blob": "https://220731datafactory4987.blob.core.windows.net/",
-            "table": "https://220731datafactory4987.table.core.windows.net/"
-=======
-            "dfs": "https://datafactory9867.dfs.core.windows.net/",
-            "blob": "https://datafactory9867.blob.core.windows.net/",
-            "table": "https://datafactory9867.table.core.windows.net/"
->>>>>>> 26232ad3
+            "dfs": "https://datafactory4384.dfs.core.windows.net/",
+            "blob": "https://datafactory4384.blob.core.windows.net/",
+            "table": "https://datafactory4384.table.core.windows.net/"
           },
           "primaryLocation": "westus2",
           "statusOfPrimary": "available"
@@ -319,19 +304,15 @@
       }
     },
     {
-<<<<<<< HEAD
-      "RequestUri": "https://management.azure.com/subscriptions/db1ab6f0-4769-4b27-930e-01e2ef9c123c/resourceGroups/DataFactory-RG-5997/providers/Microsoft.Storage/storageAccounts/220731datafactory4987/listKeys?api-version=2021-09-01",
-=======
-      "RequestUri": "https://management.azure.com/subscriptions/db1ab6f0-4769-4b27-930e-01e2ef9c123c/resourceGroups/DataFactory-RG-7751/providers/Microsoft.Storage/storageAccounts/datafactory9867/listKeys?api-version=2021-09-01",
->>>>>>> 26232ad3
+      "RequestUri": "https://management.azure.com/subscriptions/db1ab6f0-4769-4b27-930e-01e2ef9c123c/resourceGroups/DataFactory-RG-8746/providers/Microsoft.Storage/storageAccounts/datafactory4384/listKeys?api-version=2021-09-01",
       "RequestMethod": "POST",
       "RequestHeaders": {
         "Accept": "application/json",
         "Authorization": "Sanitized",
         "Content-Length": "0",
-        "traceparent": "00-4dc0024c4a2158f4171fa65b1d311458-393b6abd103cbfbb-00",
-        "User-Agent": "azsdk-net-ResourceManager.Storage/1.0.0-alpha.20220731.1 (.NET 6.0.7; Microsoft Windows 10.0.19044)",
-        "x-ms-client-request-id": "83b6f872db8962260a5943e27dc03633",
+        "traceparent": "00-4035fdb35012d3b053df9a023a3b9c77-802ee6d56954561d-00",
+        "User-Agent": "azsdk-net-ResourceManager.Storage/1.0.0-alpha.20220801.1 (.NET 6.0.7; Microsoft Windows 10.0.19044)",
+        "x-ms-client-request-id": "abc3fbecb27d93528d15cbdc8cf183fd",
         "x-ms-return-client-request-id": "true"
       },
       "RequestBody": null,
@@ -340,46 +321,46 @@
         "Cache-Control": "no-cache",
         "Content-Length": "380",
         "Content-Type": "application/json",
-        "Date": "Sat, 30 Jul 2022 17:01:46 GMT",
+        "Date": "Mon, 01 Aug 2022 13:11:01 GMT",
         "Expires": "-1",
         "Pragma": "no-cache",
         "Server": "Microsoft-Azure-Storage-Resource-Provider/1.0,Microsoft-HTTPAPI/2.0 Microsoft-HTTPAPI/2.0",
         "Strict-Transport-Security": "max-age=31536000; includeSubDomains",
         "X-Content-Type-Options": "nosniff",
-        "x-ms-client-request-id": "83b6f872db8962260a5943e27dc03633",
-        "x-ms-correlation-request-id": "807d897a-eba7-4e50-8380-adba33e39e91",
+        "x-ms-client-request-id": "abc3fbecb27d93528d15cbdc8cf183fd",
+        "x-ms-correlation-request-id": "8eb8b03a-084b-4f7a-82b5-5e0136057f71",
         "x-ms-ratelimit-remaining-subscription-resource-requests": "11991",
-        "x-ms-request-id": "d26528e6-e271-4971-aa82-236021b62ceb",
-        "x-ms-routing-request-id": "SOUTHEASTASIA:20220730T170146Z:807d897a-eba7-4e50-8380-adba33e39e91"
+        "x-ms-request-id": "61399e4c-e881-4385-90cb-ea88eb339e7a",
+        "x-ms-routing-request-id": "SOUTHEASTASIA:20220801T131101Z:8eb8b03a-084b-4f7a-82b5-5e0136057f71"
       },
       "ResponseBody": {
         "keys": [
           {
-            "creationTime": "2022-07-30T17:01:25.7034537Z",
+            "creationTime": "2022-08-01T13:10:40.9821200Z",
             "keyName": "key1",
-            "value": "W\u002BYo20ABFcnFHl0rijDXQL8v48QxR2A4Tr\u002ByfUQRGOpp\u002B1MuENJkkdK9fdbG/e0cUlWegFYCNz5o\u002BAStN0G4LQ==",
+            "value": "DuSjyfo451bOecrUK3l6VB6O/QV3Wt3Ak5ORgn7Jivo6bC/gUgMUk/mT9hycxkvYfMoYrCHeXrMT\u002BASt340nAQ==",
             "permissions": "FULL"
           },
           {
-            "creationTime": "2022-07-30T17:01:25.7034537Z",
+            "creationTime": "2022-08-01T13:10:40.9821200Z",
             "keyName": "key2",
-            "value": "yKoFhIBOVgqm6Tr7WtKQ5sDCdVBn1XuJgTVjIxOXeJBdcXg8bNOonhqL7nSL5edGKxcqNRoZG9Jx\u002BAStlhvaOQ==",
+            "value": "Z0qAvSYKH9yxh\u002Bg5e4KSJ6I6EPLMEkn3bM3UqfzXuf0mE9iuznNWehF0CJzDJgRr3cvqzhiM\u002BVN7\u002BAStjbEe1g==",
             "permissions": "FULL"
           }
         ]
       }
     },
     {
-      "RequestUri": "https://management.azure.com/subscriptions/db1ab6f0-4769-4b27-930e-01e2ef9c123c/resourceGroups/datafactory-rg-5997/providers/Microsoft.DataFactory/factories/datafactory-5344/linkedservices/LinkedService226?api-version=2018-06-01",
+      "RequestUri": "https://management.azure.com/subscriptions/db1ab6f0-4769-4b27-930e-01e2ef9c123c/resourceGroups/datafactory-rg-8746/providers/Microsoft.DataFactory/factories/datafactory-2080/linkedservices/LinkedService1580?api-version=2018-06-01",
       "RequestMethod": "PUT",
       "RequestHeaders": {
         "Accept": "application/json",
         "Authorization": "Sanitized",
         "Content-Length": "92",
         "Content-Type": "application/json",
-        "traceparent": "00-8bacc99753ab34de3d4bb385e74590b8-d0b300ad1d4e20b5-00",
-        "User-Agent": "azsdk-net-ResourceManager.DataFactory/1.0.0-alpha.20220731.1 (.NET 6.0.7; Microsoft Windows 10.0.19044)",
-        "x-ms-client-request-id": "66e9553b75abbfb9f75855827080311a",
+        "traceparent": "00-9fa160401db14789fa10b64dabcbc8fa-918c39254f191977-00",
+        "User-Agent": "azsdk-net-ResourceManager.DataFactory/1.0.0-alpha.20220801.1 (.NET 6.0.7; Microsoft Windows 10.0.19044)",
+        "x-ms-client-request-id": "6b1667ed8d6b63ce4d4986e30a3dfc23",
         "x-ms-return-client-request-id": "true"
       },
       "RequestBody": {
@@ -393,23 +374,23 @@
       "StatusCode": 200,
       "ResponseHeaders": {
         "Cache-Control": "no-cache",
-        "Content-Length": "405",
+        "Content-Length": "407",
         "Content-Type": "application/json; charset=utf-8",
-        "Date": "Sat, 30 Jul 2022 17:01:46 GMT",
+        "Date": "Mon, 01 Aug 2022 13:11:01 GMT",
         "Expires": "-1",
         "Pragma": "no-cache",
         "Server": "Microsoft-IIS/10.0",
         "Strict-Transport-Security": "max-age=31536000; includeSubDomains",
         "X-Content-Type-Options": "nosniff",
-        "x-ms-correlation-request-id": "eaadbae8-5eec-4fb0-9eb8-aefde9a26b92",
+        "x-ms-correlation-request-id": "e1b2405f-2313-4c90-9789-c86699669b59",
         "x-ms-ratelimit-remaining-subscription-writes": "1156",
-        "x-ms-request-id": "eaadbae8-5eec-4fb0-9eb8-aefde9a26b92",
-        "x-ms-routing-request-id": "SOUTHEASTASIA:20220730T170147Z:eaadbae8-5eec-4fb0-9eb8-aefde9a26b92",
+        "x-ms-request-id": "e1b2405f-2313-4c90-9789-c86699669b59",
+        "x-ms-routing-request-id": "SOUTHEASTASIA:20220801T131102Z:e1b2405f-2313-4c90-9789-c86699669b59",
         "X-Powered-By": "ASP.NET"
       },
       "ResponseBody": {
-        "id": "/subscriptions/db1ab6f0-4769-4b27-930e-01e2ef9c123c/resourceGroups/datafactory-rg-5997/providers/Microsoft.DataFactory/factories/datafactory-5344/linkedservices/LinkedService226",
-        "name": "LinkedService226",
+        "id": "/subscriptions/db1ab6f0-4769-4b27-930e-01e2ef9c123c/resourceGroups/datafactory-rg-8746/providers/Microsoft.DataFactory/factories/datafactory-2080/linkedservices/LinkedService1580",
+        "name": "LinkedService1580",
         "type": "Microsoft.DataFactory/factories/linkedservices",
         "properties": {
           "type": "AzureBlobStorage",
@@ -417,20 +398,20 @@
             "connectionString": "Sanitized"
           }
         },
-        "etag": "3500fe6d-0000-0800-0000-62e563fb0000"
-      }
-    },
-    {
-      "RequestUri": "https://management.azure.com/subscriptions/db1ab6f0-4769-4b27-930e-01e2ef9c123c/resourceGroups/datafactory-rg-5997/providers/Microsoft.DataFactory/factories/datafactory-5344/datasets/dataset867?api-version=2018-06-01",
+        "etag": "6900a3a2-0000-0800-0000-62e7d0e60000"
+      }
+    },
+    {
+      "RequestUri": "https://management.azure.com/subscriptions/db1ab6f0-4769-4b27-930e-01e2ef9c123c/resourceGroups/datafactory-rg-8746/providers/Microsoft.DataFactory/factories/datafactory-2080/datasets/dataset5126?api-version=2018-06-01",
       "RequestMethod": "PUT",
       "RequestHeaders": {
         "Accept": "application/json",
         "Authorization": "Sanitized",
-        "Content-Length": "117",
-        "Content-Type": "application/json",
-        "traceparent": "00-96548cae40e9ce0baaa47d27f917f68a-24710f37167c85a3-00",
-        "User-Agent": "azsdk-net-ResourceManager.DataFactory/1.0.0-alpha.20220731.1 (.NET 6.0.7; Microsoft Windows 10.0.19044)",
-        "x-ms-client-request-id": "9d6e9de942867a970d9933630ef8b492",
+        "Content-Length": "118",
+        "Content-Type": "application/json",
+        "traceparent": "00-bccf1f2f6f3cda635b57e5f79a0379d7-f1bc41f58823c22b-00",
+        "User-Agent": "azsdk-net-ResourceManager.DataFactory/1.0.0-alpha.20220801.1 (.NET 6.0.7; Microsoft Windows 10.0.19044)",
+        "x-ms-client-request-id": "474275c7aaca67f50d06645166af6abe",
         "x-ms-return-client-request-id": "true"
       },
       "RequestBody": {
@@ -438,112 +419,112 @@
           "type": null,
           "linkedServiceName": {
             "type": "LinkedServiceReference",
-            "referenceName": "LinkedService226"
+            "referenceName": "LinkedService1580"
           }
         }
       },
       "StatusCode": 200,
       "ResponseHeaders": {
         "Cache-Control": "no-cache",
-        "Content-Length": "406",
+        "Content-Length": "409",
         "Content-Type": "application/json; charset=utf-8",
-        "Date": "Sat, 30 Jul 2022 17:01:47 GMT",
+        "Date": "Mon, 01 Aug 2022 13:11:02 GMT",
         "Expires": "-1",
         "Pragma": "no-cache",
         "Server": "Microsoft-IIS/10.0",
         "Strict-Transport-Security": "max-age=31536000; includeSubDomains",
         "X-Content-Type-Options": "nosniff",
-        "x-ms-correlation-request-id": "8a74db14-d985-4311-8fee-3f8a979e271d",
+        "x-ms-correlation-request-id": "1d28f978-2d75-4352-8627-dd36efe1e711",
         "x-ms-ratelimit-remaining-subscription-writes": "1155",
-        "x-ms-request-id": "8a74db14-d985-4311-8fee-3f8a979e271d",
-        "x-ms-routing-request-id": "SOUTHEASTASIA:20220730T170147Z:8a74db14-d985-4311-8fee-3f8a979e271d",
+        "x-ms-request-id": "1d28f978-2d75-4352-8627-dd36efe1e711",
+        "x-ms-routing-request-id": "SOUTHEASTASIA:20220801T131102Z:1d28f978-2d75-4352-8627-dd36efe1e711",
         "X-Powered-By": "ASP.NET"
       },
       "ResponseBody": {
-        "id": "/subscriptions/db1ab6f0-4769-4b27-930e-01e2ef9c123c/resourceGroups/datafactory-rg-5997/providers/Microsoft.DataFactory/factories/datafactory-5344/datasets/dataset867",
-        "name": "dataset867",
+        "id": "/subscriptions/db1ab6f0-4769-4b27-930e-01e2ef9c123c/resourceGroups/datafactory-rg-8746/providers/Microsoft.DataFactory/factories/datafactory-2080/datasets/dataset5126",
+        "name": "dataset5126",
         "type": "Microsoft.DataFactory/factories/datasets",
         "properties": {
           "type": null,
           "linkedServiceName": {
             "type": "LinkedServiceReference",
-            "referenceName": "LinkedService226"
+            "referenceName": "LinkedService1580"
           }
         },
-        "etag": "3500006e-0000-0800-0000-62e563fb0000"
-      }
-    },
-    {
-      "RequestUri": "https://management.azure.com/subscriptions/db1ab6f0-4769-4b27-930e-01e2ef9c123c/resourceGroups/datafactory-rg-5997/providers/Microsoft.DataFactory/factories/datafactory-5344/datasets/dataset867?api-version=2018-06-01",
+        "etag": "6900a5a2-0000-0800-0000-62e7d0e60000"
+      }
+    },
+    {
+      "RequestUri": "https://management.azure.com/subscriptions/db1ab6f0-4769-4b27-930e-01e2ef9c123c/resourceGroups/datafactory-rg-8746/providers/Microsoft.DataFactory/factories/datafactory-2080/datasets/dataset5126?api-version=2018-06-01",
       "RequestMethod": "GET",
       "RequestHeaders": {
         "Accept": "application/json",
         "Authorization": "Sanitized",
-        "traceparent": "00-d1ecd81425c91bea542abc1b31a554b6-c4dad02334e1767b-00",
-        "User-Agent": "azsdk-net-ResourceManager.DataFactory/1.0.0-alpha.20220731.1 (.NET 6.0.7; Microsoft Windows 10.0.19044)",
-        "x-ms-client-request-id": "7214ce66c61bfc83c49283d0e099d912",
+        "traceparent": "00-3574635335ba9b9e899d057b2566335a-24df51f1ca42f9f3-00",
+        "User-Agent": "azsdk-net-ResourceManager.DataFactory/1.0.0-alpha.20220801.1 (.NET 6.0.7; Microsoft Windows 10.0.19044)",
+        "x-ms-client-request-id": "243fe2378158f46d483068ccb082d7cf",
         "x-ms-return-client-request-id": "true"
       },
       "RequestBody": null,
       "StatusCode": 200,
       "ResponseHeaders": {
         "Cache-Control": "no-cache",
-        "Content-Length": "406",
+        "Content-Length": "409",
         "Content-Type": "application/json; charset=utf-8",
-        "Date": "Sat, 30 Jul 2022 17:01:47 GMT",
+        "Date": "Mon, 01 Aug 2022 13:11:02 GMT",
         "Expires": "-1",
         "Pragma": "no-cache",
         "Server": "Microsoft-IIS/10.0",
         "Strict-Transport-Security": "max-age=31536000; includeSubDomains",
         "X-Content-Type-Options": "nosniff",
-        "x-ms-correlation-request-id": "4f514ea1-999e-44bb-9b19-ea7dc074c2c2",
+        "x-ms-correlation-request-id": "419c2179-6f7e-49d6-8ffa-b618e435308b",
         "x-ms-ratelimit-remaining-subscription-reads": "11956",
-        "x-ms-request-id": "4f514ea1-999e-44bb-9b19-ea7dc074c2c2",
-        "x-ms-routing-request-id": "SOUTHEASTASIA:20220730T170148Z:4f514ea1-999e-44bb-9b19-ea7dc074c2c2",
+        "x-ms-request-id": "419c2179-6f7e-49d6-8ffa-b618e435308b",
+        "x-ms-routing-request-id": "SOUTHEASTASIA:20220801T131103Z:419c2179-6f7e-49d6-8ffa-b618e435308b",
         "X-Powered-By": "ASP.NET"
       },
       "ResponseBody": {
-        "id": "/subscriptions/db1ab6f0-4769-4b27-930e-01e2ef9c123c/resourceGroups/datafactory-rg-5997/providers/Microsoft.DataFactory/factories/datafactory-5344/datasets/dataset867",
-        "name": "dataset867",
+        "id": "/subscriptions/db1ab6f0-4769-4b27-930e-01e2ef9c123c/resourceGroups/datafactory-rg-8746/providers/Microsoft.DataFactory/factories/datafactory-2080/datasets/dataset5126",
+        "name": "dataset5126",
         "type": "Microsoft.DataFactory/factories/datasets",
         "properties": {
           "type": null,
           "linkedServiceName": {
             "type": "LinkedServiceReference",
-            "referenceName": "LinkedService226"
+            "referenceName": "LinkedService1580"
           }
         },
-        "etag": "3500006e-0000-0800-0000-62e563fb0000"
-      }
-    },
-    {
-      "RequestUri": "https://management.azure.com/subscriptions/db1ab6f0-4769-4b27-930e-01e2ef9c123c/resourceGroups/DataFactory-RG-5997/providers/Microsoft.Storage/storageAccounts?api-version=2021-09-01",
+        "etag": "6900a5a2-0000-0800-0000-62e7d0e60000"
+      }
+    },
+    {
+      "RequestUri": "https://management.azure.com/subscriptions/db1ab6f0-4769-4b27-930e-01e2ef9c123c/resourceGroups/DataFactory-RG-8746/providers/Microsoft.Storage/storageAccounts?api-version=2021-09-01",
       "RequestMethod": "GET",
       "RequestHeaders": {
         "Accept": "application/json",
         "Authorization": "Sanitized",
-        "traceparent": "00-f366d6cf38838971427ec98b3c48f1a7-a99753dcce55f1c3-00",
-        "User-Agent": "azsdk-net-ResourceManager.Storage/1.0.0-alpha.20220731.1 (.NET 6.0.7; Microsoft Windows 10.0.19044)",
-        "x-ms-client-request-id": "98d647c710c413b452ec9edc865be95f",
+        "traceparent": "00-fb4a6cef2a6165bd290a8e01ce2e98d5-4b742d1158eabd24-00",
+        "User-Agent": "azsdk-net-ResourceManager.Storage/1.0.0-alpha.20220801.1 (.NET 6.0.7; Microsoft Windows 10.0.19044)",
+        "x-ms-client-request-id": "0e2a40b815babc2321035e876911e69a",
         "x-ms-return-client-request-id": "true"
       },
       "RequestBody": null,
       "StatusCode": 200,
       "ResponseHeaders": {
         "Cache-Control": "no-cache",
-        "Content-Length": "1291",
-        "Content-Type": "application/json",
-        "Date": "Sat, 30 Jul 2022 17:01:48 GMT",
+        "Content-Length": "1261",
+        "Content-Type": "application/json",
+        "Date": "Mon, 01 Aug 2022 13:11:03 GMT",
         "Expires": "-1",
         "Pragma": "no-cache",
         "Server": "Microsoft-Azure-Storage-Resource-Provider/1.0,Microsoft-HTTPAPI/2.0 Microsoft-HTTPAPI/2.0",
         "Strict-Transport-Security": "max-age=31536000; includeSubDomains",
         "X-Content-Type-Options": "nosniff",
-        "x-ms-client-request-id": "98d647c710c413b452ec9edc865be95f",
-        "x-ms-correlation-request-id": "8acbbfd6-abe9-4985-9ca8-734b053f937a",
+        "x-ms-client-request-id": "0e2a40b815babc2321035e876911e69a",
+        "x-ms-correlation-request-id": "6faa2b7c-846f-44b4-ac1a-2558b0322e87",
         "x-ms-ratelimit-remaining-subscription-reads": "11955",
-        "x-ms-request-id": "7f407834-cb88-4ac2-be33-72f8a98db76e",
-        "x-ms-routing-request-id": "SOUTHEASTASIA:20220730T170148Z:8acbbfd6-abe9-4985-9ca8-734b053f937a"
+        "x-ms-request-id": "a16806c7-3d53-4a32-bf3a-e4c20f6c55b1",
+        "x-ms-routing-request-id": "SOUTHEASTASIA:20220801T131103Z:6faa2b7c-846f-44b4-ac1a-2558b0322e87"
       },
       "ResponseBody": {
         "value": [
@@ -553,20 +534,15 @@
               "tier": "Standard"
             },
             "kind": "BlobStorage",
-<<<<<<< HEAD
-            "id": "/subscriptions/db1ab6f0-4769-4b27-930e-01e2ef9c123c/resourceGroups/DataFactory-RG-5997/providers/Microsoft.Storage/storageAccounts/220731datafactory4987",
-            "name": "220731datafactory4987",
-=======
-            "id": "/subscriptions/db1ab6f0-4769-4b27-930e-01e2ef9c123c/resourceGroups/DataFactory-RG-7751/providers/Microsoft.Storage/storageAccounts/datafactory9867",
-            "name": "datafactory9867",
->>>>>>> 26232ad3
+            "id": "/subscriptions/db1ab6f0-4769-4b27-930e-01e2ef9c123c/resourceGroups/DataFactory-RG-8746/providers/Microsoft.Storage/storageAccounts/datafactory4384",
+            "name": "datafactory4384",
             "type": "Microsoft.Storage/storageAccounts",
             "location": "westus2",
             "tags": {},
             "properties": {
               "keyCreationTime": {
-                "key1": "2022-07-30T17:01:25.7034537Z",
-                "key2": "2022-07-30T17:01:25.7034537Z"
+                "key1": "2022-08-01T13:10:40.9821200Z",
+                "key2": "2022-08-01T13:10:40.9821200Z"
               },
               "privateEndpointConnections": [],
               "minimumTlsVersion": "TLS1_0",
@@ -583,29 +559,23 @@
                   "file": {
                     "keyType": "Account",
                     "enabled": true,
-                    "lastEnabledTime": "2022-07-30T17:01:25.7034537Z"
+                    "lastEnabledTime": "2022-08-01T13:10:40.9977328Z"
                   },
                   "blob": {
                     "keyType": "Account",
                     "enabled": true,
-                    "lastEnabledTime": "2022-07-30T17:01:25.7034537Z"
+                    "lastEnabledTime": "2022-08-01T13:10:40.9977328Z"
                   }
                 },
                 "keySource": "Microsoft.Storage"
               },
               "accessTier": "Hot",
               "provisioningState": "Succeeded",
-              "creationTime": "2022-07-30T17:01:25.6097106Z",
+              "creationTime": "2022-08-01T13:10:40.9039899Z",
               "primaryEndpoints": {
-<<<<<<< HEAD
-                "dfs": "https://220731datafactory4987.dfs.core.windows.net/",
-                "blob": "https://220731datafactory4987.blob.core.windows.net/",
-                "table": "https://220731datafactory4987.table.core.windows.net/"
-=======
-                "dfs": "https://datafactory9867.dfs.core.windows.net/",
-                "blob": "https://datafactory9867.blob.core.windows.net/",
-                "table": "https://datafactory9867.table.core.windows.net/"
->>>>>>> 26232ad3
+                "dfs": "https://datafactory4384.dfs.core.windows.net/",
+                "blob": "https://datafactory4384.blob.core.windows.net/",
+                "table": "https://datafactory4384.table.core.windows.net/"
               },
               "primaryLocation": "westus2",
               "statusOfPrimary": "available"
@@ -615,17 +585,13 @@
       }
     },
     {
-<<<<<<< HEAD
-      "RequestUri": "https://management.azure.com/subscriptions/db1ab6f0-4769-4b27-930e-01e2ef9c123c/resourceGroups/DataFactory-RG-5997/providers/Microsoft.Storage/storageAccounts/220731datafactory4987?api-version=2021-09-01",
-=======
-      "RequestUri": "https://management.azure.com/subscriptions/db1ab6f0-4769-4b27-930e-01e2ef9c123c/resourceGroups/DataFactory-RG-7751/providers/Microsoft.Storage/storageAccounts/datafactory9867?api-version=2021-09-01",
->>>>>>> 26232ad3
+      "RequestUri": "https://management.azure.com/subscriptions/db1ab6f0-4769-4b27-930e-01e2ef9c123c/resourceGroups/DataFactory-RG-8746/providers/Microsoft.Storage/storageAccounts/datafactory4384?api-version=2021-09-01",
       "RequestMethod": "DELETE",
       "RequestHeaders": {
         "Authorization": "Sanitized",
-        "traceparent": "00-046909e591ac9949aed0caf49efd1a5c-cf129af29ab48dd4-00",
-        "User-Agent": "azsdk-net-ResourceManager.Storage/1.0.0-alpha.20220731.1 (.NET 6.0.7; Microsoft Windows 10.0.19044)",
-        "x-ms-client-request-id": "b10aefa1a81c231a1971d9f4bfc69974",
+        "traceparent": "00-08bdf93ed50bfd09816e788df3a40ee3-0ea1d17dc55b5237-00",
+        "User-Agent": "azsdk-net-ResourceManager.Storage/1.0.0-alpha.20220801.1 (.NET 6.0.7; Microsoft Windows 10.0.19044)",
+        "x-ms-client-request-id": "5bd2241cffbc46f4074eff994229b78b",
         "x-ms-return-client-request-id": "true"
       },
       "RequestBody": null,
@@ -634,24 +600,24 @@
         "Cache-Control": "no-cache",
         "Content-Length": "0",
         "Content-Type": "text/plain; charset=utf-8",
-        "Date": "Sat, 30 Jul 2022 17:01:52 GMT",
+        "Date": "Mon, 01 Aug 2022 13:11:07 GMT",
         "Expires": "-1",
         "Pragma": "no-cache",
         "Server": "Microsoft-Azure-Storage-Resource-Provider/1.0,Microsoft-HTTPAPI/2.0 Microsoft-HTTPAPI/2.0",
         "Strict-Transport-Security": "max-age=31536000; includeSubDomains",
         "X-Content-Type-Options": "nosniff",
-        "x-ms-client-request-id": "b10aefa1a81c231a1971d9f4bfc69974",
-        "x-ms-correlation-request-id": "cb0e6802-4ec4-4e08-8417-1bde7a16633f",
+        "x-ms-client-request-id": "5bd2241cffbc46f4074eff994229b78b",
+        "x-ms-correlation-request-id": "203fa41e-2de1-41b4-8024-2a76c4fa2578",
         "x-ms-ratelimit-remaining-subscription-deletes": "14989",
-        "x-ms-request-id": "f349e1c0-3989-4f69-afc6-298fe2c5748f",
-        "x-ms-routing-request-id": "SOUTHEASTASIA:20220730T170153Z:cb0e6802-4ec4-4e08-8417-1bde7a16633f"
+        "x-ms-request-id": "d30bd24e-24c8-40d7-894d-a350655a338e",
+        "x-ms-routing-request-id": "SOUTHEASTASIA:20220801T131108Z:203fa41e-2de1-41b4-8024-2a76c4fa2578"
       },
       "ResponseBody": null
     }
   ],
   "Variables": {
     "AZURE_AUTHORITY_HOST": "https://login.microsoftonline.com",
-    "RandomSeed": "1928588712",
+    "RandomSeed": "888244901",
     "RESOURCE_MANAGER_URL": null,
     "SUBSCRIPTION_ID": "db1ab6f0-4769-4b27-930e-01e2ef9c123c"
   }
