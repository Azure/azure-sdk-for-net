{
  "Entries": [
    {
      "RequestUri": "https://management.azure.com/subscriptions/db1ab6f0-4769-4b27-930e-01e2ef9c123c?api-version=2021-01-01",
      "RequestMethod": "GET",
      "RequestHeaders": {
        "Accept": "application/json",
        "Authorization": "Sanitized",
        "traceparent": "00-aec9476734a846ee7a33d7d999ba749f-e5e33d8537d8ec3b-00",
        "User-Agent": "azsdk-net-ResourceManager/1.2.1 (.NET 6.0.7; Microsoft Windows 10.0.19044)",
        "x-ms-client-request-id": "fef9e2332f9465cb0e5f6316d5372119",
        "x-ms-return-client-request-id": "true"
      },
      "RequestBody": null,
      "StatusCode": 200,
      "ResponseHeaders": {
        "Cache-Control": "no-cache",
        "Content-Length": "747",
        "Content-Type": "application/json; charset=utf-8",
        "Date": "Sat, 30 Jul 2022 17:01:57 GMT",
        "Expires": "-1",
        "Pragma": "no-cache",
        "Strict-Transport-Security": "max-age=31536000; includeSubDomains",
        "X-Content-Type-Options": "nosniff",
        "x-ms-correlation-request-id": "d74cb472-0665-4222-b3a8-aaaa75ea9d51",
        "x-ms-ratelimit-remaining-subscription-reads": "11954",
        "x-ms-request-id": "d74cb472-0665-4222-b3a8-aaaa75ea9d51",
        "x-ms-routing-request-id": "SOUTHEASTASIA:20220730T170158Z:d74cb472-0665-4222-b3a8-aaaa75ea9d51"
      },
      "ResponseBody": {
        "id": "/subscriptions/db1ab6f0-4769-4b27-930e-01e2ef9c123c",
        "authorizationSource": "RoleBased",
        "managedByTenants": [],
        "tags": {
          "TagKey-9823": "TagValue-566",
          "TagKey-3481": "TagValue-320",
          "TagKey-4926": "TagValue-1187",
          "TagKey-751": "TagValue-3921",
          "TagKey-1866": "TagValue-8559",
          "TagKey-3094": "TagValue-9190",
          "TagKey-2449": "TagValue-9",
          "TagKey-8379": "TagValue-164",
          "TagKey-7470": "TagValue-2205",
          "TagKey-4236": "TagValue-3698",
          "TagKey-5316": "TagValue-2725"
        },
        "subscriptionId": "db1ab6f0-4769-4b27-930e-01e2ef9c123c",
        "tenantId": "72f988bf-86f1-41af-91ab-2d7cd011db47",
        "displayName": ".NET Mgmt SDK Test with TTL = 1 Day",
        "state": "Enabled",
        "subscriptionPolicies": {
          "locationPlacementId": "Internal_2014-09-01",
          "quotaId": "Internal_2014-09-01",
          "spendingLimit": "Off"
        }
      }
    },
    {
      "RequestUri": "https://management.azure.com/subscriptions/db1ab6f0-4769-4b27-930e-01e2ef9c123c/resourcegroups/DataFactory-RG-8997?api-version=2021-04-01",
      "RequestMethod": "PUT",
      "RequestHeaders": {
        "Accept": "application/json",
        "Authorization": "Sanitized",
        "Content-Length": "22",
        "Content-Type": "application/json",
        "traceparent": "00-3011f4470828830047cb89a7f036c619-cc0b8ac434d8b03e-00",
        "User-Agent": "azsdk-net-ResourceManager/1.2.1 (.NET 6.0.7; Microsoft Windows 10.0.19044)",
        "x-ms-client-request-id": "4079b2db79d317583daf81e78b827eb0",
        "x-ms-return-client-request-id": "true"
      },
      "RequestBody": {
        "location": "westus2"
      },
      "StatusCode": 201,
      "ResponseHeaders": {
        "Cache-Control": "no-cache",
        "Content-Length": "236",
        "Content-Type": "application/json; charset=utf-8",
        "Date": "Sat, 30 Jul 2022 17:01:58 GMT",
        "Expires": "-1",
        "Pragma": "no-cache",
        "Strict-Transport-Security": "max-age=31536000; includeSubDomains",
        "X-Content-Type-Options": "nosniff",
        "x-ms-correlation-request-id": "93a22b1c-3f11-4da9-910f-d84339699b11",
        "x-ms-ratelimit-remaining-subscription-writes": "1154",
        "x-ms-request-id": "93a22b1c-3f11-4da9-910f-d84339699b11",
        "x-ms-routing-request-id": "SOUTHEASTASIA:20220730T170159Z:93a22b1c-3f11-4da9-910f-d84339699b11"
      },
      "ResponseBody": {
        "id": "/subscriptions/db1ab6f0-4769-4b27-930e-01e2ef9c123c/resourceGroups/DataFactory-RG-8997",
        "name": "DataFactory-RG-8997",
        "type": "Microsoft.Resources/resourceGroups",
        "location": "westus2",
        "properties": {
          "provisioningState": "Succeeded"
        }
      }
    },
    {
      "RequestUri": "https://management.azure.com/subscriptions/db1ab6f0-4769-4b27-930e-01e2ef9c123c/resourceGroups/DataFactory-RG-8997/providers/Microsoft.DataFactory/factories/DataFactory-8793?api-version=2018-06-01",
      "RequestMethod": "PUT",
      "RequestHeaders": {
        "Accept": "application/json",
        "Authorization": "Sanitized",
        "Content-Length": "48",
        "Content-Type": "application/json",
        "traceparent": "00-b4cdf67b98e882b7ececbc53073069da-91b7bb8d00359ea9-00",
        "User-Agent": "azsdk-net-ResourceManager.DataFactory/1.0.0-alpha.20220731.1 (.NET 6.0.7; Microsoft Windows 10.0.19044)",
        "x-ms-client-request-id": "0e66e6572de5cad4f7dcb9db51d63797",
        "x-ms-return-client-request-id": "true"
      },
      "RequestBody": {
        "tags": {},
        "location": "westus2",
        "properties": {}
      },
      "StatusCode": 200,
      "ResponseHeaders": {
        "Cache-Control": "no-cache",
        "Content-Length": "416",
        "Content-Type": "application/json; charset=utf-8",
        "Date": "Sat, 30 Jul 2022 17:02:03 GMT",
        "Expires": "-1",
        "Pragma": "no-cache",
        "Server": "Microsoft-IIS/10.0",
        "Strict-Transport-Security": "max-age=31536000; includeSubDomains",
        "X-Content-Type-Options": "nosniff",
        "x-ms-correlation-request-id": "f9f77e38-dbc0-49ec-987a-6e5a91a9347c",
        "x-ms-ratelimit-remaining-subscription-writes": "1153",
        "x-ms-request-id": "f9f77e38-dbc0-49ec-987a-6e5a91a9347c",
        "x-ms-routing-request-id": "SOUTHEASTASIA:20220730T170204Z:f9f77e38-dbc0-49ec-987a-6e5a91a9347c",
        "X-Powered-By": "ASP.NET"
      },
      "ResponseBody": {
        "name": "DataFactory-8793",
        "id": "/subscriptions/db1ab6f0-4769-4b27-930e-01e2ef9c123c/resourceGroups/datafactory-rg-8997/providers/Microsoft.DataFactory/factories/datafactory-8793",
        "type": "Microsoft.DataFactory/factories",
        "properties": {
          "provisioningState": "Succeeded",
          "createTime": "2022-07-30T17:02:03.1265951Z",
          "version": "2018-06-01"
        },
        "eTag": "\u00221a00c942-0000-0800-0000-62e5640b0000\u0022",
        "location": "westus2",
        "tags": {}
      }
    },
    {
<<<<<<< HEAD
      "RequestUri": "https://management.azure.com/subscriptions/db1ab6f0-4769-4b27-930e-01e2ef9c123c/resourceGroups/DataFactory-RG-8997/providers/Microsoft.Storage/storageAccounts/220731datafactory6790?api-version=2021-09-01",
=======
      "RequestUri": "https://management.azure.com/subscriptions/db1ab6f0-4769-4b27-930e-01e2ef9c123c/resourceGroups/DataFactory-RG-5907/providers/Microsoft.Storage/storageAccounts/datafactory6932?api-version=2021-09-01",
>>>>>>> 26232ad3
      "RequestMethod": "PUT",
      "RequestHeaders": {
        "Accept": "application/json",
        "Authorization": "Sanitized",
        "Content-Length": "107",
        "Content-Type": "application/json",
        "traceparent": "00-1febb96003e61537783b7ffc7a5a0ab5-6ee90af289d45bec-00",
        "User-Agent": "azsdk-net-ResourceManager.Storage/1.0.0-alpha.20220731.1 (.NET 6.0.7; Microsoft Windows 10.0.19044)",
        "x-ms-client-request-id": "6993cef75f8aa068e6577f497d82dde5",
        "x-ms-return-client-request-id": "true"
      },
      "RequestBody": {
        "sku": {
          "name": "Standard_LRS"
        },
        "kind": "BlobStorage",
        "location": "westus2",
        "properties": {
          "accessTier": "Hot"
        }
      },
      "StatusCode": 202,
      "ResponseHeaders": {
        "Cache-Control": "no-cache",
        "Content-Length": "0",
        "Content-Type": "text/plain; charset=utf-8",
        "Date": "Sat, 30 Jul 2022 17:02:07 GMT",
        "Expires": "-1",
        "Location": "https://management.azure.com/subscriptions/db1ab6f0-4769-4b27-930e-01e2ef9c123c/providers/Microsoft.Storage/locations/westus2/asyncoperations/043fa5a2-577d-4695-a7b0-f8ea0fad9e40?monitor=true\u0026api-version=2021-09-01",
        "Pragma": "no-cache",
        "Retry-After": "17",
        "Server": "Microsoft-Azure-Storage-Resource-Provider/1.0,Microsoft-HTTPAPI/2.0 Microsoft-HTTPAPI/2.0",
        "Strict-Transport-Security": "max-age=31536000; includeSubDomains",
        "X-Content-Type-Options": "nosniff",
        "x-ms-client-request-id": "6993cef75f8aa068e6577f497d82dde5",
        "x-ms-correlation-request-id": "f4600995-91be-4e85-9b3b-05c9b8d542ca",
        "x-ms-ratelimit-remaining-subscription-writes": "1152",
        "x-ms-request-id": "043fa5a2-577d-4695-a7b0-f8ea0fad9e40",
        "x-ms-routing-request-id": "SOUTHEASTASIA:20220730T170208Z:f4600995-91be-4e85-9b3b-05c9b8d542ca"
      },
      "ResponseBody": null
    },
    {
      "RequestUri": "https://management.azure.com/subscriptions/db1ab6f0-4769-4b27-930e-01e2ef9c123c/providers/Microsoft.Storage/locations/westus2/asyncoperations/043fa5a2-577d-4695-a7b0-f8ea0fad9e40?monitor=true\u0026api-version=2021-09-01",
      "RequestMethod": "GET",
      "RequestHeaders": {
        "Authorization": "Sanitized",
        "traceparent": "00-1febb96003e61537783b7ffc7a5a0ab5-559f4e96aa2213da-00",
        "User-Agent": "azsdk-net-ResourceManager/1.2.1 (.NET 6.0.7; Microsoft Windows 10.0.19044)",
        "x-ms-client-request-id": "b49323ea47eb86cdfe6efed654807959",
        "x-ms-return-client-request-id": "true"
      },
      "RequestBody": null,
      "StatusCode": 202,
      "ResponseHeaders": {
        "Cache-Control": "no-cache",
        "Content-Length": "0",
        "Content-Type": "text/plain; charset=utf-8",
        "Date": "Sat, 30 Jul 2022 17:02:07 GMT",
        "Expires": "-1",
        "Location": "https://management.azure.com/subscriptions/db1ab6f0-4769-4b27-930e-01e2ef9c123c/providers/Microsoft.Storage/locations/westus2/asyncoperations/043fa5a2-577d-4695-a7b0-f8ea0fad9e40?monitor=true\u0026api-version=2021-09-01",
        "Pragma": "no-cache",
        "Retry-After": "17",
        "Server": "Microsoft-Azure-Storage-Resource-Provider/1.0,Microsoft-HTTPAPI/2.0 Microsoft-HTTPAPI/2.0",
        "Strict-Transport-Security": "max-age=31536000; includeSubDomains",
        "X-Content-Type-Options": "nosniff",
        "x-ms-client-request-id": "b49323ea47eb86cdfe6efed654807959",
        "x-ms-correlation-request-id": "61b3c109-59cb-45b2-96a6-44a1b25304c1",
        "x-ms-ratelimit-remaining-subscription-reads": "11953",
        "x-ms-request-id": "b59789fd-93ba-4a78-8ff0-6d0f7f5f233d",
        "x-ms-routing-request-id": "SOUTHEASTASIA:20220730T170208Z:61b3c109-59cb-45b2-96a6-44a1b25304c1"
      },
      "ResponseBody": null
    },
    {
      "RequestUri": "https://management.azure.com/subscriptions/db1ab6f0-4769-4b27-930e-01e2ef9c123c/providers/Microsoft.Storage/locations/westus2/asyncoperations/043fa5a2-577d-4695-a7b0-f8ea0fad9e40?monitor=true\u0026api-version=2021-09-01",
      "RequestMethod": "GET",
      "RequestHeaders": {
        "Authorization": "Sanitized",
        "traceparent": "00-1febb96003e61537783b7ffc7a5a0ab5-e53620ccf9fe68d4-00",
        "User-Agent": "azsdk-net-ResourceManager/1.2.1 (.NET 6.0.7; Microsoft Windows 10.0.19044)",
        "x-ms-client-request-id": "58ecf6dcdbe5b4b820b4bb4068a82321",
        "x-ms-return-client-request-id": "true"
      },
      "RequestBody": null,
      "StatusCode": 200,
      "ResponseHeaders": {
        "Cache-Control": "no-cache",
        "Content-Length": "1279",
        "Content-Type": "application/json",
        "Date": "Sat, 30 Jul 2022 17:02:25 GMT",
        "Expires": "-1",
        "Pragma": "no-cache",
        "Server": "Microsoft-Azure-Storage-Resource-Provider/1.0,Microsoft-HTTPAPI/2.0 Microsoft-HTTPAPI/2.0",
        "Strict-Transport-Security": "max-age=31536000; includeSubDomains",
        "X-Content-Type-Options": "nosniff",
        "x-ms-client-request-id": "58ecf6dcdbe5b4b820b4bb4068a82321",
        "x-ms-correlation-request-id": "1ad1debb-21a8-42ee-8d08-43c1bd6a1bbc",
        "x-ms-ratelimit-remaining-subscription-reads": "11952",
        "x-ms-request-id": "e59c7601-6365-4d6f-a81e-5a2c7cb80fdc",
        "x-ms-routing-request-id": "SOUTHEASTASIA:20220730T170225Z:1ad1debb-21a8-42ee-8d08-43c1bd6a1bbc"
      },
      "ResponseBody": {
        "sku": {
          "name": "Standard_LRS",
          "tier": "Standard"
        },
        "kind": "BlobStorage",
<<<<<<< HEAD
        "id": "/subscriptions/db1ab6f0-4769-4b27-930e-01e2ef9c123c/resourceGroups/DataFactory-RG-8997/providers/Microsoft.Storage/storageAccounts/220731datafactory6790",
        "name": "220731datafactory6790",
=======
        "id": "/subscriptions/db1ab6f0-4769-4b27-930e-01e2ef9c123c/resourceGroups/DataFactory-RG-5907/providers/Microsoft.Storage/storageAccounts/datafactory6932",
        "name": "datafactory6932",
>>>>>>> 26232ad3
        "type": "Microsoft.Storage/storageAccounts",
        "location": "westus2",
        "tags": {},
        "properties": {
          "keyCreationTime": {
            "key1": "2022-07-30T17:02:05.5154583Z",
            "key2": "2022-07-30T17:02:05.5154583Z"
          },
          "privateEndpointConnections": [],
          "minimumTlsVersion": "TLS1_0",
          "allowBlobPublicAccess": true,
          "networkAcls": {
            "bypass": "AzureServices",
            "virtualNetworkRules": [],
            "ipRules": [],
            "defaultAction": "Allow"
          },
          "supportsHttpsTrafficOnly": true,
          "encryption": {
            "services": {
              "file": {
                "keyType": "Account",
                "enabled": true,
                "lastEnabledTime": "2022-07-30T17:02:05.5154583Z"
              },
              "blob": {
                "keyType": "Account",
                "enabled": true,
                "lastEnabledTime": "2022-07-30T17:02:05.5154583Z"
              }
            },
            "keySource": "Microsoft.Storage"
          },
          "accessTier": "Hot",
          "provisioningState": "Succeeded",
          "creationTime": "2022-07-30T17:02:05.4217455Z",
          "primaryEndpoints": {
<<<<<<< HEAD
            "dfs": "https://220731datafactory6790.dfs.core.windows.net/",
            "blob": "https://220731datafactory6790.blob.core.windows.net/",
            "table": "https://220731datafactory6790.table.core.windows.net/"
=======
            "dfs": "https://datafactory6932.dfs.core.windows.net/",
            "blob": "https://datafactory6932.blob.core.windows.net/",
            "table": "https://datafactory6932.table.core.windows.net/"
>>>>>>> 26232ad3
          },
          "primaryLocation": "westus2",
          "statusOfPrimary": "available"
        }
      }
    },
    {
<<<<<<< HEAD
      "RequestUri": "https://management.azure.com/subscriptions/db1ab6f0-4769-4b27-930e-01e2ef9c123c/resourceGroups/DataFactory-RG-8997/providers/Microsoft.Storage/storageAccounts/220731datafactory6790/listKeys?api-version=2021-09-01",
=======
      "RequestUri": "https://management.azure.com/subscriptions/db1ab6f0-4769-4b27-930e-01e2ef9c123c/resourceGroups/DataFactory-RG-5907/providers/Microsoft.Storage/storageAccounts/datafactory6932/listKeys?api-version=2021-09-01",
>>>>>>> 26232ad3
      "RequestMethod": "POST",
      "RequestHeaders": {
        "Accept": "application/json",
        "Authorization": "Sanitized",
        "Content-Length": "0",
        "traceparent": "00-61a4953d39a035eb95d30a87173cf4d5-869d4adf2cc2c059-00",
        "User-Agent": "azsdk-net-ResourceManager.Storage/1.0.0-alpha.20220731.1 (.NET 6.0.7; Microsoft Windows 10.0.19044)",
        "x-ms-client-request-id": "5a5f07f029ee1ef9b0cbbd9c44d88a2d",
        "x-ms-return-client-request-id": "true"
      },
      "RequestBody": null,
      "StatusCode": 200,
      "ResponseHeaders": {
        "Cache-Control": "no-cache",
        "Content-Length": "380",
        "Content-Type": "application/json",
        "Date": "Sat, 30 Jul 2022 17:02:25 GMT",
        "Expires": "-1",
        "Pragma": "no-cache",
        "Server": "Microsoft-Azure-Storage-Resource-Provider/1.0,Microsoft-HTTPAPI/2.0 Microsoft-HTTPAPI/2.0",
        "Strict-Transport-Security": "max-age=31536000; includeSubDomains",
        "X-Content-Type-Options": "nosniff",
        "x-ms-client-request-id": "5a5f07f029ee1ef9b0cbbd9c44d88a2d",
        "x-ms-correlation-request-id": "95845fdf-fa1b-4f26-a3b7-6d43048ae8ba",
        "x-ms-ratelimit-remaining-subscription-resource-requests": "11990",
        "x-ms-request-id": "6fbe2b9e-fa57-44c6-9934-0ea87608331d",
        "x-ms-routing-request-id": "SOUTHEASTASIA:20220730T170226Z:95845fdf-fa1b-4f26-a3b7-6d43048ae8ba"
      },
      "ResponseBody": {
        "keys": [
          {
            "creationTime": "2022-07-30T17:02:05.5154583Z",
            "keyName": "key1",
            "value": "XG7AFrH5OfKRiuOewJobMSZxf5mEYr0sTNBoe6da99MRith4yqHnwMHPta8Q\u002BxnnXNjYMLIP7Ahr\u002BAStnWK7TA==",
            "permissions": "FULL"
          },
          {
            "creationTime": "2022-07-30T17:02:05.5154583Z",
            "keyName": "key2",
            "value": "fvF\u002BKEOmGBfnVVCEt/FH\u002BuUfvJVYygTxKMDlhfGRTYQLC/L0PX4RmG30J3lMiNzcPoNrXLcBlXHf\u002BAStqYUFiA==",
            "permissions": "FULL"
          }
        ]
      }
    },
    {
      "RequestUri": "https://management.azure.com/subscriptions/db1ab6f0-4769-4b27-930e-01e2ef9c123c/resourceGroups/datafactory-rg-8997/providers/Microsoft.DataFactory/factories/datafactory-8793/linkedservices/LinkedService5748?api-version=2018-06-01",
      "RequestMethod": "PUT",
      "RequestHeaders": {
        "Accept": "application/json",
        "Authorization": "Sanitized",
        "Content-Length": "92",
        "Content-Type": "application/json",
        "traceparent": "00-20f7c2f20b15deaa403f8202622ae95d-93c2e79744559740-00",
        "User-Agent": "azsdk-net-ResourceManager.DataFactory/1.0.0-alpha.20220731.1 (.NET 6.0.7; Microsoft Windows 10.0.19044)",
        "x-ms-client-request-id": "d987e39d920e6a0edf94368b8c1d564a",
        "x-ms-return-client-request-id": "true"
      },
      "RequestBody": {
        "properties": {
          "type": "AzureBlobStorage",
          "typeProperties": {
            "connectionString": "Sanitized"
          }
        }
      },
      "StatusCode": 200,
      "ResponseHeaders": {
        "Cache-Control": "no-cache",
        "Content-Length": "407",
        "Content-Type": "application/json; charset=utf-8",
        "Date": "Sat, 30 Jul 2022 17:02:26 GMT",
        "Expires": "-1",
        "Pragma": "no-cache",
        "Server": "Microsoft-IIS/10.0",
        "Strict-Transport-Security": "max-age=31536000; includeSubDomains",
        "X-Content-Type-Options": "nosniff",
        "x-ms-correlation-request-id": "fdbad875-aee7-4019-9700-3a50f86b08ee",
        "x-ms-ratelimit-remaining-subscription-writes": "1151",
        "x-ms-request-id": "fdbad875-aee7-4019-9700-3a50f86b08ee",
        "x-ms-routing-request-id": "SOUTHEASTASIA:20220730T170226Z:fdbad875-aee7-4019-9700-3a50f86b08ee",
        "X-Powered-By": "ASP.NET"
      },
      "ResponseBody": {
        "id": "/subscriptions/db1ab6f0-4769-4b27-930e-01e2ef9c123c/resourceGroups/datafactory-rg-8997/providers/Microsoft.DataFactory/factories/datafactory-8793/linkedservices/LinkedService5748",
        "name": "LinkedService5748",
        "type": "Microsoft.DataFactory/factories/linkedservices",
        "properties": {
          "type": "AzureBlobStorage",
          "typeProperties": {
            "connectionString": "Sanitized"
          }
        },
        "etag": "16008b02-0000-0800-0000-62e564220000"
      }
    },
    {
      "RequestUri": "https://management.azure.com/subscriptions/db1ab6f0-4769-4b27-930e-01e2ef9c123c/resourceGroups/datafactory-rg-8997/providers/Microsoft.DataFactory/factories/datafactory-8793/datasets/dataset5372?api-version=2018-06-01",
      "RequestMethod": "PUT",
      "RequestHeaders": {
        "Accept": "application/json",
        "Authorization": "Sanitized",
        "Content-Length": "118",
        "Content-Type": "application/json",
        "traceparent": "00-5b00eb274a627ca852e6881b443c3122-cc30c765ba25a8e2-00",
        "User-Agent": "azsdk-net-ResourceManager.DataFactory/1.0.0-alpha.20220731.1 (.NET 6.0.7; Microsoft Windows 10.0.19044)",
        "x-ms-client-request-id": "1f214de5b36acdfca81a1e1c70472a8d",
        "x-ms-return-client-request-id": "true"
      },
      "RequestBody": {
        "properties": {
          "type": null,
          "linkedServiceName": {
            "type": "LinkedServiceReference",
            "referenceName": "LinkedService5748"
          }
        }
      },
      "StatusCode": 200,
      "ResponseHeaders": {
        "Cache-Control": "no-cache",
        "Content-Length": "409",
        "Content-Type": "application/json; charset=utf-8",
        "Date": "Sat, 30 Jul 2022 17:02:27 GMT",
        "Expires": "-1",
        "Pragma": "no-cache",
        "Server": "Microsoft-IIS/10.0",
        "Strict-Transport-Security": "max-age=31536000; includeSubDomains",
        "X-Content-Type-Options": "nosniff",
        "x-ms-correlation-request-id": "c2568eb9-c2b4-438b-8067-66411a3bbae3",
        "x-ms-ratelimit-remaining-subscription-writes": "1150",
        "x-ms-request-id": "c2568eb9-c2b4-438b-8067-66411a3bbae3",
        "x-ms-routing-request-id": "SOUTHEASTASIA:20220730T170227Z:c2568eb9-c2b4-438b-8067-66411a3bbae3",
        "X-Powered-By": "ASP.NET"
      },
      "ResponseBody": {
        "id": "/subscriptions/db1ab6f0-4769-4b27-930e-01e2ef9c123c/resourceGroups/datafactory-rg-8997/providers/Microsoft.DataFactory/factories/datafactory-8793/datasets/dataset5372",
        "name": "dataset5372",
        "type": "Microsoft.DataFactory/factories/datasets",
        "properties": {
          "type": null,
          "linkedServiceName": {
            "type": "LinkedServiceReference",
            "referenceName": "LinkedService5748"
          }
        },
        "etag": "16008d02-0000-0800-0000-62e564230000"
      }
    },
    {
      "RequestUri": "https://management.azure.com/subscriptions/db1ab6f0-4769-4b27-930e-01e2ef9c123c/resourceGroups/datafactory-rg-8997/providers/Microsoft.DataFactory/factories/datafactory-8793/datasets?api-version=2018-06-01",
      "RequestMethod": "GET",
      "RequestHeaders": {
        "Accept": "application/json",
        "Authorization": "Sanitized",
        "traceparent": "00-f614818cf67a4a2b988774ae69ae273a-df8948f977102213-00",
        "User-Agent": "azsdk-net-ResourceManager.DataFactory/1.0.0-alpha.20220731.1 (.NET 6.0.7; Microsoft Windows 10.0.19044)",
        "x-ms-client-request-id": "9cc4ca71e1475174ef0f94c39223ad67",
        "x-ms-return-client-request-id": "true"
      },
      "RequestBody": null,
      "StatusCode": 200,
      "ResponseHeaders": {
        "Cache-Control": "no-cache",
        "Content-Length": "421",
        "Content-Type": "application/json; charset=utf-8",
        "Date": "Sat, 30 Jul 2022 17:02:27 GMT",
        "Expires": "-1",
        "Pragma": "no-cache",
        "Server": "Microsoft-IIS/10.0",
        "Strict-Transport-Security": "max-age=31536000; includeSubDomains",
        "X-Content-Type-Options": "nosniff",
        "x-ms-correlation-request-id": "5a4943fa-dd54-4d5e-8581-3325094910fd",
        "x-ms-ratelimit-remaining-subscription-reads": "11951",
        "x-ms-request-id": "5a4943fa-dd54-4d5e-8581-3325094910fd",
        "x-ms-routing-request-id": "SOUTHEASTASIA:20220730T170227Z:5a4943fa-dd54-4d5e-8581-3325094910fd",
        "X-Powered-By": "ASP.NET"
      },
      "ResponseBody": {
        "value": [
          {
            "id": "/subscriptions/db1ab6f0-4769-4b27-930e-01e2ef9c123c/resourceGroups/datafactory-rg-8997/providers/Microsoft.DataFactory/factories/datafactory-8793/datasets/dataset5372",
            "name": "dataset5372",
            "type": "Microsoft.DataFactory/factories/datasets",
            "properties": {
              "type": null,
              "linkedServiceName": {
                "type": "LinkedServiceReference",
                "referenceName": "LinkedService5748"
              }
            },
            "etag": "16008d02-0000-0800-0000-62e564230000"
          }
        ]
      }
    },
    {
      "RequestUri": "https://management.azure.com/subscriptions/db1ab6f0-4769-4b27-930e-01e2ef9c123c/resourceGroups/DataFactory-RG-8997/providers/Microsoft.Storage/storageAccounts?api-version=2021-09-01",
      "RequestMethod": "GET",
      "RequestHeaders": {
        "Accept": "application/json",
        "Authorization": "Sanitized",
        "traceparent": "00-d0cabc071984642085bcc9726d09bfe5-d1872a5470c166b0-00",
        "User-Agent": "azsdk-net-ResourceManager.Storage/1.0.0-alpha.20220731.1 (.NET 6.0.7; Microsoft Windows 10.0.19044)",
        "x-ms-client-request-id": "3cf26651b00c30328b0b6677f04e6e4c",
        "x-ms-return-client-request-id": "true"
      },
      "RequestBody": null,
      "StatusCode": 200,
      "ResponseHeaders": {
        "Cache-Control": "no-cache",
        "Content-Length": "1291",
        "Content-Type": "application/json",
        "Date": "Sat, 30 Jul 2022 17:02:27 GMT",
        "Expires": "-1",
        "Pragma": "no-cache",
        "Server": "Microsoft-Azure-Storage-Resource-Provider/1.0,Microsoft-HTTPAPI/2.0 Microsoft-HTTPAPI/2.0",
        "Strict-Transport-Security": "max-age=31536000; includeSubDomains",
        "X-Content-Type-Options": "nosniff",
        "x-ms-client-request-id": "3cf26651b00c30328b0b6677f04e6e4c",
        "x-ms-correlation-request-id": "eb6d8985-c408-4c79-8ec6-747accfa7139",
        "x-ms-ratelimit-remaining-subscription-reads": "11950",
        "x-ms-request-id": "abe7d3f4-c8c8-4eee-8e09-585a3d4a2ca1",
        "x-ms-routing-request-id": "SOUTHEASTASIA:20220730T170228Z:eb6d8985-c408-4c79-8ec6-747accfa7139"
      },
      "ResponseBody": {
        "value": [
          {
            "sku": {
              "name": "Standard_LRS",
              "tier": "Standard"
            },
            "kind": "BlobStorage",
<<<<<<< HEAD
            "id": "/subscriptions/db1ab6f0-4769-4b27-930e-01e2ef9c123c/resourceGroups/DataFactory-RG-8997/providers/Microsoft.Storage/storageAccounts/220731datafactory6790",
            "name": "220731datafactory6790",
=======
            "id": "/subscriptions/db1ab6f0-4769-4b27-930e-01e2ef9c123c/resourceGroups/DataFactory-RG-5907/providers/Microsoft.Storage/storageAccounts/datafactory6932",
            "name": "datafactory6932",
>>>>>>> 26232ad3
            "type": "Microsoft.Storage/storageAccounts",
            "location": "westus2",
            "tags": {},
            "properties": {
              "keyCreationTime": {
                "key1": "2022-07-30T17:02:05.5154583Z",
                "key2": "2022-07-30T17:02:05.5154583Z"
              },
              "privateEndpointConnections": [],
              "minimumTlsVersion": "TLS1_0",
              "allowBlobPublicAccess": true,
              "networkAcls": {
                "bypass": "AzureServices",
                "virtualNetworkRules": [],
                "ipRules": [],
                "defaultAction": "Allow"
              },
              "supportsHttpsTrafficOnly": true,
              "encryption": {
                "services": {
                  "file": {
                    "keyType": "Account",
                    "enabled": true,
                    "lastEnabledTime": "2022-07-30T17:02:05.5154583Z"
                  },
                  "blob": {
                    "keyType": "Account",
                    "enabled": true,
                    "lastEnabledTime": "2022-07-30T17:02:05.5154583Z"
                  }
                },
                "keySource": "Microsoft.Storage"
              },
              "accessTier": "Hot",
              "provisioningState": "Succeeded",
              "creationTime": "2022-07-30T17:02:05.4217455Z",
              "primaryEndpoints": {
<<<<<<< HEAD
                "dfs": "https://220731datafactory6790.dfs.core.windows.net/",
                "blob": "https://220731datafactory6790.blob.core.windows.net/",
                "table": "https://220731datafactory6790.table.core.windows.net/"
=======
                "dfs": "https://datafactory6932.dfs.core.windows.net/",
                "blob": "https://datafactory6932.blob.core.windows.net/",
                "table": "https://datafactory6932.table.core.windows.net/"
>>>>>>> 26232ad3
              },
              "primaryLocation": "westus2",
              "statusOfPrimary": "available"
            }
          }
        ]
      }
    },
    {
<<<<<<< HEAD
      "RequestUri": "https://management.azure.com/subscriptions/db1ab6f0-4769-4b27-930e-01e2ef9c123c/resourceGroups/DataFactory-RG-8997/providers/Microsoft.Storage/storageAccounts/220731datafactory6790?api-version=2021-09-01",
=======
      "RequestUri": "https://management.azure.com/subscriptions/db1ab6f0-4769-4b27-930e-01e2ef9c123c/resourceGroups/DataFactory-RG-5907/providers/Microsoft.Storage/storageAccounts/datafactory6932?api-version=2021-09-01",
>>>>>>> 26232ad3
      "RequestMethod": "DELETE",
      "RequestHeaders": {
        "Authorization": "Sanitized",
        "traceparent": "00-310edb0c9e8c78c32a14feef4de563f9-9356e002254c049f-00",
        "User-Agent": "azsdk-net-ResourceManager.Storage/1.0.0-alpha.20220731.1 (.NET 6.0.7; Microsoft Windows 10.0.19044)",
        "x-ms-client-request-id": "521bfd0cae920495d8cf2f5b1e393a84",
        "x-ms-return-client-request-id": "true"
      },
      "RequestBody": null,
      "StatusCode": 200,
      "ResponseHeaders": {
        "Cache-Control": "no-cache",
        "Content-Length": "0",
        "Content-Type": "text/plain; charset=utf-8",
        "Date": "Sat, 30 Jul 2022 17:02:32 GMT",
        "Expires": "-1",
        "Pragma": "no-cache",
        "Server": "Microsoft-Azure-Storage-Resource-Provider/1.0,Microsoft-HTTPAPI/2.0 Microsoft-HTTPAPI/2.0",
        "Strict-Transport-Security": "max-age=31536000; includeSubDomains",
        "X-Content-Type-Options": "nosniff",
        "x-ms-client-request-id": "521bfd0cae920495d8cf2f5b1e393a84",
        "x-ms-correlation-request-id": "32aa39af-0560-404e-9f79-bb30618f6299",
        "x-ms-ratelimit-remaining-subscription-deletes": "14988",
        "x-ms-request-id": "c20f6d07-a7bc-4858-9a0a-91fb763e8794",
        "x-ms-routing-request-id": "SOUTHEASTASIA:20220730T170232Z:32aa39af-0560-404e-9f79-bb30618f6299"
      },
      "ResponseBody": null
    }
  ],
  "Variables": {
    "AZURE_AUTHORITY_HOST": "https://login.microsoftonline.com",
    "RandomSeed": "1117914110",
    "RESOURCE_MANAGER_URL": null,
    "SUBSCRIPTION_ID": "db1ab6f0-4769-4b27-930e-01e2ef9c123c"
  }
}<|MERGE_RESOLUTION|>--- conflicted
+++ resolved
@@ -6,9 +6,9 @@
       "RequestHeaders": {
         "Accept": "application/json",
         "Authorization": "Sanitized",
-        "traceparent": "00-aec9476734a846ee7a33d7d999ba749f-e5e33d8537d8ec3b-00",
+        "traceparent": "00-cc25b8bc6a70d7ba769dd6198a0f4752-991274e4b912f2a7-00",
         "User-Agent": "azsdk-net-ResourceManager/1.2.1 (.NET 6.0.7; Microsoft Windows 10.0.19044)",
-        "x-ms-client-request-id": "fef9e2332f9465cb0e5f6316d5372119",
+        "x-ms-client-request-id": "eeced1b9a286c90278bc70542272a53a",
         "x-ms-return-client-request-id": "true"
       },
       "RequestBody": null,
@@ -17,15 +17,15 @@
         "Cache-Control": "no-cache",
         "Content-Length": "747",
         "Content-Type": "application/json; charset=utf-8",
-        "Date": "Sat, 30 Jul 2022 17:01:57 GMT",
-        "Expires": "-1",
-        "Pragma": "no-cache",
-        "Strict-Transport-Security": "max-age=31536000; includeSubDomains",
-        "X-Content-Type-Options": "nosniff",
-        "x-ms-correlation-request-id": "d74cb472-0665-4222-b3a8-aaaa75ea9d51",
+        "Date": "Mon, 01 Aug 2022 13:11:11 GMT",
+        "Expires": "-1",
+        "Pragma": "no-cache",
+        "Strict-Transport-Security": "max-age=31536000; includeSubDomains",
+        "X-Content-Type-Options": "nosniff",
+        "x-ms-correlation-request-id": "9880cdd7-5c2d-4aaf-bc4e-4e12a29e2025",
         "x-ms-ratelimit-remaining-subscription-reads": "11954",
-        "x-ms-request-id": "d74cb472-0665-4222-b3a8-aaaa75ea9d51",
-        "x-ms-routing-request-id": "SOUTHEASTASIA:20220730T170158Z:d74cb472-0665-4222-b3a8-aaaa75ea9d51"
+        "x-ms-request-id": "9880cdd7-5c2d-4aaf-bc4e-4e12a29e2025",
+        "x-ms-routing-request-id": "SOUTHEASTASIA:20220801T131112Z:9880cdd7-5c2d-4aaf-bc4e-4e12a29e2025"
       },
       "ResponseBody": {
         "id": "/subscriptions/db1ab6f0-4769-4b27-930e-01e2ef9c123c",
@@ -56,16 +56,16 @@
       }
     },
     {
-      "RequestUri": "https://management.azure.com/subscriptions/db1ab6f0-4769-4b27-930e-01e2ef9c123c/resourcegroups/DataFactory-RG-8997?api-version=2021-04-01",
+      "RequestUri": "https://management.azure.com/subscriptions/db1ab6f0-4769-4b27-930e-01e2ef9c123c/resourcegroups/DataFactory-RG-674?api-version=2021-04-01",
       "RequestMethod": "PUT",
       "RequestHeaders": {
         "Accept": "application/json",
         "Authorization": "Sanitized",
         "Content-Length": "22",
         "Content-Type": "application/json",
-        "traceparent": "00-3011f4470828830047cb89a7f036c619-cc0b8ac434d8b03e-00",
+        "traceparent": "00-19b9091c2358394d3f2ab970baa90f6a-b01a792838abc1d9-00",
         "User-Agent": "azsdk-net-ResourceManager/1.2.1 (.NET 6.0.7; Microsoft Windows 10.0.19044)",
-        "x-ms-client-request-id": "4079b2db79d317583daf81e78b827eb0",
+        "x-ms-client-request-id": "e2729063c0e0b28d35282481dceab41f",
         "x-ms-return-client-request-id": "true"
       },
       "RequestBody": {
@@ -74,21 +74,21 @@
       "StatusCode": 201,
       "ResponseHeaders": {
         "Cache-Control": "no-cache",
-        "Content-Length": "236",
+        "Content-Length": "234",
         "Content-Type": "application/json; charset=utf-8",
-        "Date": "Sat, 30 Jul 2022 17:01:58 GMT",
-        "Expires": "-1",
-        "Pragma": "no-cache",
-        "Strict-Transport-Security": "max-age=31536000; includeSubDomains",
-        "X-Content-Type-Options": "nosniff",
-        "x-ms-correlation-request-id": "93a22b1c-3f11-4da9-910f-d84339699b11",
+        "Date": "Mon, 01 Aug 2022 13:11:12 GMT",
+        "Expires": "-1",
+        "Pragma": "no-cache",
+        "Strict-Transport-Security": "max-age=31536000; includeSubDomains",
+        "X-Content-Type-Options": "nosniff",
+        "x-ms-correlation-request-id": "a228ee1f-4beb-4265-bb54-3986d6323576",
         "x-ms-ratelimit-remaining-subscription-writes": "1154",
-        "x-ms-request-id": "93a22b1c-3f11-4da9-910f-d84339699b11",
-        "x-ms-routing-request-id": "SOUTHEASTASIA:20220730T170159Z:93a22b1c-3f11-4da9-910f-d84339699b11"
-      },
-      "ResponseBody": {
-        "id": "/subscriptions/db1ab6f0-4769-4b27-930e-01e2ef9c123c/resourceGroups/DataFactory-RG-8997",
-        "name": "DataFactory-RG-8997",
+        "x-ms-request-id": "a228ee1f-4beb-4265-bb54-3986d6323576",
+        "x-ms-routing-request-id": "SOUTHEASTASIA:20220801T131113Z:a228ee1f-4beb-4265-bb54-3986d6323576"
+      },
+      "ResponseBody": {
+        "id": "/subscriptions/db1ab6f0-4769-4b27-930e-01e2ef9c123c/resourceGroups/DataFactory-RG-674",
+        "name": "DataFactory-RG-674",
         "type": "Microsoft.Resources/resourceGroups",
         "location": "westus2",
         "properties": {
@@ -97,16 +97,16 @@
       }
     },
     {
-      "RequestUri": "https://management.azure.com/subscriptions/db1ab6f0-4769-4b27-930e-01e2ef9c123c/resourceGroups/DataFactory-RG-8997/providers/Microsoft.DataFactory/factories/DataFactory-8793?api-version=2018-06-01",
+      "RequestUri": "https://management.azure.com/subscriptions/db1ab6f0-4769-4b27-930e-01e2ef9c123c/resourceGroups/DataFactory-RG-674/providers/Microsoft.DataFactory/factories/DataFactory-8463?api-version=2018-06-01",
       "RequestMethod": "PUT",
       "RequestHeaders": {
         "Accept": "application/json",
         "Authorization": "Sanitized",
         "Content-Length": "48",
         "Content-Type": "application/json",
-        "traceparent": "00-b4cdf67b98e882b7ececbc53073069da-91b7bb8d00359ea9-00",
-        "User-Agent": "azsdk-net-ResourceManager.DataFactory/1.0.0-alpha.20220731.1 (.NET 6.0.7; Microsoft Windows 10.0.19044)",
-        "x-ms-client-request-id": "0e66e6572de5cad4f7dcb9db51d63797",
+        "traceparent": "00-3c100a41276e245c3726fa219277005d-6e4eca97d3865d5b-00",
+        "User-Agent": "azsdk-net-ResourceManager.DataFactory/1.0.0-alpha.20220801.1 (.NET 6.0.7; Microsoft Windows 10.0.19044)",
+        "x-ms-client-request-id": "e6545a8dd43b632392f05a62e9847245",
         "x-ms-return-client-request-id": "true"
       },
       "RequestBody": {
@@ -117,49 +117,45 @@
       "StatusCode": 200,
       "ResponseHeaders": {
         "Cache-Control": "no-cache",
-        "Content-Length": "416",
+        "Content-Length": "414",
         "Content-Type": "application/json; charset=utf-8",
-        "Date": "Sat, 30 Jul 2022 17:02:03 GMT",
+        "Date": "Mon, 01 Aug 2022 13:11:17 GMT",
         "Expires": "-1",
         "Pragma": "no-cache",
         "Server": "Microsoft-IIS/10.0",
         "Strict-Transport-Security": "max-age=31536000; includeSubDomains",
         "X-Content-Type-Options": "nosniff",
-        "x-ms-correlation-request-id": "f9f77e38-dbc0-49ec-987a-6e5a91a9347c",
+        "x-ms-correlation-request-id": "d44e74f9-2954-48d5-88bd-4c7d496e7432",
         "x-ms-ratelimit-remaining-subscription-writes": "1153",
-        "x-ms-request-id": "f9f77e38-dbc0-49ec-987a-6e5a91a9347c",
-        "x-ms-routing-request-id": "SOUTHEASTASIA:20220730T170204Z:f9f77e38-dbc0-49ec-987a-6e5a91a9347c",
+        "x-ms-request-id": "d44e74f9-2954-48d5-88bd-4c7d496e7432",
+        "x-ms-routing-request-id": "SOUTHEASTASIA:20220801T131118Z:d44e74f9-2954-48d5-88bd-4c7d496e7432",
         "X-Powered-By": "ASP.NET"
       },
       "ResponseBody": {
-        "name": "DataFactory-8793",
-        "id": "/subscriptions/db1ab6f0-4769-4b27-930e-01e2ef9c123c/resourceGroups/datafactory-rg-8997/providers/Microsoft.DataFactory/factories/datafactory-8793",
+        "name": "DataFactory-8463",
+        "id": "/subscriptions/db1ab6f0-4769-4b27-930e-01e2ef9c123c/resourceGroups/datafactory-rg-674/providers/Microsoft.DataFactory/factories/datafactory-8463",
         "type": "Microsoft.DataFactory/factories",
         "properties": {
           "provisioningState": "Succeeded",
-          "createTime": "2022-07-30T17:02:03.1265951Z",
+          "createTime": "2022-08-01T13:11:17.145636Z",
           "version": "2018-06-01"
         },
-        "eTag": "\u00221a00c942-0000-0800-0000-62e5640b0000\u0022",
+        "eTag": "\u00221c000079-0000-0800-0000-62e7d0f50000\u0022",
         "location": "westus2",
         "tags": {}
       }
     },
     {
-<<<<<<< HEAD
-      "RequestUri": "https://management.azure.com/subscriptions/db1ab6f0-4769-4b27-930e-01e2ef9c123c/resourceGroups/DataFactory-RG-8997/providers/Microsoft.Storage/storageAccounts/220731datafactory6790?api-version=2021-09-01",
-=======
-      "RequestUri": "https://management.azure.com/subscriptions/db1ab6f0-4769-4b27-930e-01e2ef9c123c/resourceGroups/DataFactory-RG-5907/providers/Microsoft.Storage/storageAccounts/datafactory6932?api-version=2021-09-01",
->>>>>>> 26232ad3
+      "RequestUri": "https://management.azure.com/subscriptions/db1ab6f0-4769-4b27-930e-01e2ef9c123c/resourceGroups/DataFactory-RG-674/providers/Microsoft.Storage/storageAccounts/datafactory784?api-version=2021-09-01",
       "RequestMethod": "PUT",
       "RequestHeaders": {
         "Accept": "application/json",
         "Authorization": "Sanitized",
         "Content-Length": "107",
         "Content-Type": "application/json",
-        "traceparent": "00-1febb96003e61537783b7ffc7a5a0ab5-6ee90af289d45bec-00",
-        "User-Agent": "azsdk-net-ResourceManager.Storage/1.0.0-alpha.20220731.1 (.NET 6.0.7; Microsoft Windows 10.0.19044)",
-        "x-ms-client-request-id": "6993cef75f8aa068e6577f497d82dde5",
+        "traceparent": "00-1d25764ce57edb7200b7c531d5690487-9e8e550bd8f7eb53-00",
+        "User-Agent": "azsdk-net-ResourceManager.Storage/1.0.0-alpha.20220801.1 (.NET 6.0.7; Microsoft Windows 10.0.19044)",
+        "x-ms-client-request-id": "256b3428d87741103b5079dd489bd2bb",
         "x-ms-return-client-request-id": "true"
       },
       "RequestBody": {
@@ -177,30 +173,30 @@
         "Cache-Control": "no-cache",
         "Content-Length": "0",
         "Content-Type": "text/plain; charset=utf-8",
-        "Date": "Sat, 30 Jul 2022 17:02:07 GMT",
-        "Expires": "-1",
-        "Location": "https://management.azure.com/subscriptions/db1ab6f0-4769-4b27-930e-01e2ef9c123c/providers/Microsoft.Storage/locations/westus2/asyncoperations/043fa5a2-577d-4695-a7b0-f8ea0fad9e40?monitor=true\u0026api-version=2021-09-01",
+        "Date": "Mon, 01 Aug 2022 13:11:21 GMT",
+        "Expires": "-1",
+        "Location": "https://management.azure.com/subscriptions/db1ab6f0-4769-4b27-930e-01e2ef9c123c/providers/Microsoft.Storage/locations/westus2/asyncoperations/35775679-bf3c-49c0-8ffc-f2eb80f7034a?monitor=true\u0026api-version=2021-09-01",
         "Pragma": "no-cache",
         "Retry-After": "17",
         "Server": "Microsoft-Azure-Storage-Resource-Provider/1.0,Microsoft-HTTPAPI/2.0 Microsoft-HTTPAPI/2.0",
         "Strict-Transport-Security": "max-age=31536000; includeSubDomains",
         "X-Content-Type-Options": "nosniff",
-        "x-ms-client-request-id": "6993cef75f8aa068e6577f497d82dde5",
-        "x-ms-correlation-request-id": "f4600995-91be-4e85-9b3b-05c9b8d542ca",
+        "x-ms-client-request-id": "256b3428d87741103b5079dd489bd2bb",
+        "x-ms-correlation-request-id": "40b73467-226d-4e86-9520-a6f0384532d9",
         "x-ms-ratelimit-remaining-subscription-writes": "1152",
-        "x-ms-request-id": "043fa5a2-577d-4695-a7b0-f8ea0fad9e40",
-        "x-ms-routing-request-id": "SOUTHEASTASIA:20220730T170208Z:f4600995-91be-4e85-9b3b-05c9b8d542ca"
+        "x-ms-request-id": "35775679-bf3c-49c0-8ffc-f2eb80f7034a",
+        "x-ms-routing-request-id": "SOUTHEASTASIA:20220801T131121Z:40b73467-226d-4e86-9520-a6f0384532d9"
       },
       "ResponseBody": null
     },
     {
-      "RequestUri": "https://management.azure.com/subscriptions/db1ab6f0-4769-4b27-930e-01e2ef9c123c/providers/Microsoft.Storage/locations/westus2/asyncoperations/043fa5a2-577d-4695-a7b0-f8ea0fad9e40?monitor=true\u0026api-version=2021-09-01",
+      "RequestUri": "https://management.azure.com/subscriptions/db1ab6f0-4769-4b27-930e-01e2ef9c123c/providers/Microsoft.Storage/locations/westus2/asyncoperations/35775679-bf3c-49c0-8ffc-f2eb80f7034a?monitor=true\u0026api-version=2021-09-01",
       "RequestMethod": "GET",
       "RequestHeaders": {
         "Authorization": "Sanitized",
-        "traceparent": "00-1febb96003e61537783b7ffc7a5a0ab5-559f4e96aa2213da-00",
+        "traceparent": "00-1d25764ce57edb7200b7c531d5690487-5d038dfddca1e0b0-00",
         "User-Agent": "azsdk-net-ResourceManager/1.2.1 (.NET 6.0.7; Microsoft Windows 10.0.19044)",
-        "x-ms-client-request-id": "b49323ea47eb86cdfe6efed654807959",
+        "x-ms-client-request-id": "b5b419defa48811543a40083a9854a54",
         "x-ms-return-client-request-id": "true"
       },
       "RequestBody": null,
@@ -209,49 +205,49 @@
         "Cache-Control": "no-cache",
         "Content-Length": "0",
         "Content-Type": "text/plain; charset=utf-8",
-        "Date": "Sat, 30 Jul 2022 17:02:07 GMT",
-        "Expires": "-1",
-        "Location": "https://management.azure.com/subscriptions/db1ab6f0-4769-4b27-930e-01e2ef9c123c/providers/Microsoft.Storage/locations/westus2/asyncoperations/043fa5a2-577d-4695-a7b0-f8ea0fad9e40?monitor=true\u0026api-version=2021-09-01",
+        "Date": "Mon, 01 Aug 2022 13:11:21 GMT",
+        "Expires": "-1",
+        "Location": "https://management.azure.com/subscriptions/db1ab6f0-4769-4b27-930e-01e2ef9c123c/providers/Microsoft.Storage/locations/westus2/asyncoperations/35775679-bf3c-49c0-8ffc-f2eb80f7034a?monitor=true\u0026api-version=2021-09-01",
         "Pragma": "no-cache",
         "Retry-After": "17",
         "Server": "Microsoft-Azure-Storage-Resource-Provider/1.0,Microsoft-HTTPAPI/2.0 Microsoft-HTTPAPI/2.0",
         "Strict-Transport-Security": "max-age=31536000; includeSubDomains",
         "X-Content-Type-Options": "nosniff",
-        "x-ms-client-request-id": "b49323ea47eb86cdfe6efed654807959",
-        "x-ms-correlation-request-id": "61b3c109-59cb-45b2-96a6-44a1b25304c1",
+        "x-ms-client-request-id": "b5b419defa48811543a40083a9854a54",
+        "x-ms-correlation-request-id": "78a7c1e9-b669-46ad-b698-9e3e964210f8",
         "x-ms-ratelimit-remaining-subscription-reads": "11953",
-        "x-ms-request-id": "b59789fd-93ba-4a78-8ff0-6d0f7f5f233d",
-        "x-ms-routing-request-id": "SOUTHEASTASIA:20220730T170208Z:61b3c109-59cb-45b2-96a6-44a1b25304c1"
+        "x-ms-request-id": "d1e6dd9e-629e-43c0-9266-ca41f426cda6",
+        "x-ms-routing-request-id": "SOUTHEASTASIA:20220801T131122Z:78a7c1e9-b669-46ad-b698-9e3e964210f8"
       },
       "ResponseBody": null
     },
     {
-      "RequestUri": "https://management.azure.com/subscriptions/db1ab6f0-4769-4b27-930e-01e2ef9c123c/providers/Microsoft.Storage/locations/westus2/asyncoperations/043fa5a2-577d-4695-a7b0-f8ea0fad9e40?monitor=true\u0026api-version=2021-09-01",
+      "RequestUri": "https://management.azure.com/subscriptions/db1ab6f0-4769-4b27-930e-01e2ef9c123c/providers/Microsoft.Storage/locations/westus2/asyncoperations/35775679-bf3c-49c0-8ffc-f2eb80f7034a?monitor=true\u0026api-version=2021-09-01",
       "RequestMethod": "GET",
       "RequestHeaders": {
         "Authorization": "Sanitized",
-        "traceparent": "00-1febb96003e61537783b7ffc7a5a0ab5-e53620ccf9fe68d4-00",
+        "traceparent": "00-1d25764ce57edb7200b7c531d5690487-fd7e1a82a9c8f361-00",
         "User-Agent": "azsdk-net-ResourceManager/1.2.1 (.NET 6.0.7; Microsoft Windows 10.0.19044)",
-        "x-ms-client-request-id": "58ecf6dcdbe5b4b820b4bb4068a82321",
+        "x-ms-client-request-id": "efb5a688f5594313a5fe1728e8ab1672",
         "x-ms-return-client-request-id": "true"
       },
       "RequestBody": null,
       "StatusCode": 200,
       "ResponseHeaders": {
         "Cache-Control": "no-cache",
-        "Content-Length": "1279",
-        "Content-Type": "application/json",
-        "Date": "Sat, 30 Jul 2022 17:02:25 GMT",
+        "Content-Length": "1243",
+        "Content-Type": "application/json",
+        "Date": "Mon, 01 Aug 2022 13:11:38 GMT",
         "Expires": "-1",
         "Pragma": "no-cache",
         "Server": "Microsoft-Azure-Storage-Resource-Provider/1.0,Microsoft-HTTPAPI/2.0 Microsoft-HTTPAPI/2.0",
         "Strict-Transport-Security": "max-age=31536000; includeSubDomains",
         "X-Content-Type-Options": "nosniff",
-        "x-ms-client-request-id": "58ecf6dcdbe5b4b820b4bb4068a82321",
-        "x-ms-correlation-request-id": "1ad1debb-21a8-42ee-8d08-43c1bd6a1bbc",
+        "x-ms-client-request-id": "efb5a688f5594313a5fe1728e8ab1672",
+        "x-ms-correlation-request-id": "c954a2ff-07af-4f57-ad3d-7f9227467000",
         "x-ms-ratelimit-remaining-subscription-reads": "11952",
-        "x-ms-request-id": "e59c7601-6365-4d6f-a81e-5a2c7cb80fdc",
-        "x-ms-routing-request-id": "SOUTHEASTASIA:20220730T170225Z:1ad1debb-21a8-42ee-8d08-43c1bd6a1bbc"
+        "x-ms-request-id": "b5c3dab1-2ad9-49af-ac91-1ed8c88dab95",
+        "x-ms-routing-request-id": "SOUTHEASTASIA:20220801T131139Z:c954a2ff-07af-4f57-ad3d-7f9227467000"
       },
       "ResponseBody": {
         "sku": {
@@ -259,20 +255,15 @@
           "tier": "Standard"
         },
         "kind": "BlobStorage",
-<<<<<<< HEAD
-        "id": "/subscriptions/db1ab6f0-4769-4b27-930e-01e2ef9c123c/resourceGroups/DataFactory-RG-8997/providers/Microsoft.Storage/storageAccounts/220731datafactory6790",
-        "name": "220731datafactory6790",
-=======
-        "id": "/subscriptions/db1ab6f0-4769-4b27-930e-01e2ef9c123c/resourceGroups/DataFactory-RG-5907/providers/Microsoft.Storage/storageAccounts/datafactory6932",
-        "name": "datafactory6932",
->>>>>>> 26232ad3
+        "id": "/subscriptions/db1ab6f0-4769-4b27-930e-01e2ef9c123c/resourceGroups/DataFactory-RG-674/providers/Microsoft.Storage/storageAccounts/datafactory784",
+        "name": "datafactory784",
         "type": "Microsoft.Storage/storageAccounts",
         "location": "westus2",
         "tags": {},
         "properties": {
           "keyCreationTime": {
-            "key1": "2022-07-30T17:02:05.5154583Z",
-            "key2": "2022-07-30T17:02:05.5154583Z"
+            "key1": "2022-08-01T13:11:19.5129007Z",
+            "key2": "2022-08-01T13:11:19.5129007Z"
           },
           "privateEndpointConnections": [],
           "minimumTlsVersion": "TLS1_0",
@@ -289,29 +280,23 @@
               "file": {
                 "keyType": "Account",
                 "enabled": true,
-                "lastEnabledTime": "2022-07-30T17:02:05.5154583Z"
+                "lastEnabledTime": "2022-08-01T13:11:19.5285283Z"
               },
               "blob": {
                 "keyType": "Account",
                 "enabled": true,
-                "lastEnabledTime": "2022-07-30T17:02:05.5154583Z"
+                "lastEnabledTime": "2022-08-01T13:11:19.5285283Z"
               }
             },
             "keySource": "Microsoft.Storage"
           },
           "accessTier": "Hot",
           "provisioningState": "Succeeded",
-          "creationTime": "2022-07-30T17:02:05.4217455Z",
+          "creationTime": "2022-08-01T13:11:19.4347892Z",
           "primaryEndpoints": {
-<<<<<<< HEAD
-            "dfs": "https://220731datafactory6790.dfs.core.windows.net/",
-            "blob": "https://220731datafactory6790.blob.core.windows.net/",
-            "table": "https://220731datafactory6790.table.core.windows.net/"
-=======
-            "dfs": "https://datafactory6932.dfs.core.windows.net/",
-            "blob": "https://datafactory6932.blob.core.windows.net/",
-            "table": "https://datafactory6932.table.core.windows.net/"
->>>>>>> 26232ad3
+            "dfs": "https://datafactory784.dfs.core.windows.net/",
+            "blob": "https://datafactory784.blob.core.windows.net/",
+            "table": "https://datafactory784.table.core.windows.net/"
           },
           "primaryLocation": "westus2",
           "statusOfPrimary": "available"
@@ -319,19 +304,15 @@
       }
     },
     {
-<<<<<<< HEAD
-      "RequestUri": "https://management.azure.com/subscriptions/db1ab6f0-4769-4b27-930e-01e2ef9c123c/resourceGroups/DataFactory-RG-8997/providers/Microsoft.Storage/storageAccounts/220731datafactory6790/listKeys?api-version=2021-09-01",
-=======
-      "RequestUri": "https://management.azure.com/subscriptions/db1ab6f0-4769-4b27-930e-01e2ef9c123c/resourceGroups/DataFactory-RG-5907/providers/Microsoft.Storage/storageAccounts/datafactory6932/listKeys?api-version=2021-09-01",
->>>>>>> 26232ad3
+      "RequestUri": "https://management.azure.com/subscriptions/db1ab6f0-4769-4b27-930e-01e2ef9c123c/resourceGroups/DataFactory-RG-674/providers/Microsoft.Storage/storageAccounts/datafactory784/listKeys?api-version=2021-09-01",
       "RequestMethod": "POST",
       "RequestHeaders": {
         "Accept": "application/json",
         "Authorization": "Sanitized",
         "Content-Length": "0",
-        "traceparent": "00-61a4953d39a035eb95d30a87173cf4d5-869d4adf2cc2c059-00",
-        "User-Agent": "azsdk-net-ResourceManager.Storage/1.0.0-alpha.20220731.1 (.NET 6.0.7; Microsoft Windows 10.0.19044)",
-        "x-ms-client-request-id": "5a5f07f029ee1ef9b0cbbd9c44d88a2d",
+        "traceparent": "00-457abbe2f42c4c2f985d1b1c170b68e7-6dfab6aa5fd5f4c5-00",
+        "User-Agent": "azsdk-net-ResourceManager.Storage/1.0.0-alpha.20220801.1 (.NET 6.0.7; Microsoft Windows 10.0.19044)",
+        "x-ms-client-request-id": "2effc39f1ce63a737f960dafe40bc388",
         "x-ms-return-client-request-id": "true"
       },
       "RequestBody": null,
@@ -340,46 +321,46 @@
         "Cache-Control": "no-cache",
         "Content-Length": "380",
         "Content-Type": "application/json",
-        "Date": "Sat, 30 Jul 2022 17:02:25 GMT",
+        "Date": "Mon, 01 Aug 2022 13:11:39 GMT",
         "Expires": "-1",
         "Pragma": "no-cache",
         "Server": "Microsoft-Azure-Storage-Resource-Provider/1.0,Microsoft-HTTPAPI/2.0 Microsoft-HTTPAPI/2.0",
         "Strict-Transport-Security": "max-age=31536000; includeSubDomains",
         "X-Content-Type-Options": "nosniff",
-        "x-ms-client-request-id": "5a5f07f029ee1ef9b0cbbd9c44d88a2d",
-        "x-ms-correlation-request-id": "95845fdf-fa1b-4f26-a3b7-6d43048ae8ba",
+        "x-ms-client-request-id": "2effc39f1ce63a737f960dafe40bc388",
+        "x-ms-correlation-request-id": "5ea5ca18-d47f-469c-bfac-26b56f6e37f1",
         "x-ms-ratelimit-remaining-subscription-resource-requests": "11990",
-        "x-ms-request-id": "6fbe2b9e-fa57-44c6-9934-0ea87608331d",
-        "x-ms-routing-request-id": "SOUTHEASTASIA:20220730T170226Z:95845fdf-fa1b-4f26-a3b7-6d43048ae8ba"
+        "x-ms-request-id": "ebbd10ce-a33f-476d-921a-29df9d999673",
+        "x-ms-routing-request-id": "SOUTHEASTASIA:20220801T131139Z:5ea5ca18-d47f-469c-bfac-26b56f6e37f1"
       },
       "ResponseBody": {
         "keys": [
           {
-            "creationTime": "2022-07-30T17:02:05.5154583Z",
+            "creationTime": "2022-08-01T13:11:19.5129007Z",
             "keyName": "key1",
-            "value": "XG7AFrH5OfKRiuOewJobMSZxf5mEYr0sTNBoe6da99MRith4yqHnwMHPta8Q\u002BxnnXNjYMLIP7Ahr\u002BAStnWK7TA==",
+            "value": "VT168vZlf0G3S8obEJldiohpclX/AeIuBj3GFCXo18LADBsEu3OmY336MrjmD9RKsKFbheZpbk\u002Bb\u002BAStz9dr0A==",
             "permissions": "FULL"
           },
           {
-            "creationTime": "2022-07-30T17:02:05.5154583Z",
+            "creationTime": "2022-08-01T13:11:19.5129007Z",
             "keyName": "key2",
-            "value": "fvF\u002BKEOmGBfnVVCEt/FH\u002BuUfvJVYygTxKMDlhfGRTYQLC/L0PX4RmG30J3lMiNzcPoNrXLcBlXHf\u002BAStqYUFiA==",
+            "value": "sNgI/i2/3QUK7hLUoOXGgYq6K9NlAlydwhqv3z5PgmKCd06UMAs/V\u002BTy7eQbJxr9KQ5yYl3lq/a/\u002BAStNqbbrA==",
             "permissions": "FULL"
           }
         ]
       }
     },
     {
-      "RequestUri": "https://management.azure.com/subscriptions/db1ab6f0-4769-4b27-930e-01e2ef9c123c/resourceGroups/datafactory-rg-8997/providers/Microsoft.DataFactory/factories/datafactory-8793/linkedservices/LinkedService5748?api-version=2018-06-01",
+      "RequestUri": "https://management.azure.com/subscriptions/db1ab6f0-4769-4b27-930e-01e2ef9c123c/resourceGroups/datafactory-rg-674/providers/Microsoft.DataFactory/factories/datafactory-8463/linkedservices/LinkedService4814?api-version=2018-06-01",
       "RequestMethod": "PUT",
       "RequestHeaders": {
         "Accept": "application/json",
         "Authorization": "Sanitized",
         "Content-Length": "92",
         "Content-Type": "application/json",
-        "traceparent": "00-20f7c2f20b15deaa403f8202622ae95d-93c2e79744559740-00",
-        "User-Agent": "azsdk-net-ResourceManager.DataFactory/1.0.0-alpha.20220731.1 (.NET 6.0.7; Microsoft Windows 10.0.19044)",
-        "x-ms-client-request-id": "d987e39d920e6a0edf94368b8c1d564a",
+        "traceparent": "00-4277bdf735f54ba4c23dd26e1cfacdbb-8cfffc8c6a798ac4-00",
+        "User-Agent": "azsdk-net-ResourceManager.DataFactory/1.0.0-alpha.20220801.1 (.NET 6.0.7; Microsoft Windows 10.0.19044)",
+        "x-ms-client-request-id": "1383dd9b5cc105e9701049e2ed99988d",
         "x-ms-return-client-request-id": "true"
       },
       "RequestBody": {
@@ -393,23 +374,23 @@
       "StatusCode": 200,
       "ResponseHeaders": {
         "Cache-Control": "no-cache",
-        "Content-Length": "407",
+        "Content-Length": "406",
         "Content-Type": "application/json; charset=utf-8",
-        "Date": "Sat, 30 Jul 2022 17:02:26 GMT",
+        "Date": "Mon, 01 Aug 2022 13:11:40 GMT",
         "Expires": "-1",
         "Pragma": "no-cache",
         "Server": "Microsoft-IIS/10.0",
         "Strict-Transport-Security": "max-age=31536000; includeSubDomains",
         "X-Content-Type-Options": "nosniff",
-        "x-ms-correlation-request-id": "fdbad875-aee7-4019-9700-3a50f86b08ee",
+        "x-ms-correlation-request-id": "39a24b2c-a3fd-4ea8-ae27-06a207ac5eaf",
         "x-ms-ratelimit-remaining-subscription-writes": "1151",
-        "x-ms-request-id": "fdbad875-aee7-4019-9700-3a50f86b08ee",
-        "x-ms-routing-request-id": "SOUTHEASTASIA:20220730T170226Z:fdbad875-aee7-4019-9700-3a50f86b08ee",
+        "x-ms-request-id": "39a24b2c-a3fd-4ea8-ae27-06a207ac5eaf",
+        "x-ms-routing-request-id": "SOUTHEASTASIA:20220801T131141Z:39a24b2c-a3fd-4ea8-ae27-06a207ac5eaf",
         "X-Powered-By": "ASP.NET"
       },
       "ResponseBody": {
-        "id": "/subscriptions/db1ab6f0-4769-4b27-930e-01e2ef9c123c/resourceGroups/datafactory-rg-8997/providers/Microsoft.DataFactory/factories/datafactory-8793/linkedservices/LinkedService5748",
-        "name": "LinkedService5748",
+        "id": "/subscriptions/db1ab6f0-4769-4b27-930e-01e2ef9c123c/resourceGroups/datafactory-rg-674/providers/Microsoft.DataFactory/factories/datafactory-8463/linkedservices/LinkedService4814",
+        "name": "LinkedService4814",
         "type": "Microsoft.DataFactory/factories/linkedservices",
         "properties": {
           "type": "AzureBlobStorage",
@@ -417,20 +398,20 @@
             "connectionString": "Sanitized"
           }
         },
-        "etag": "16008b02-0000-0800-0000-62e564220000"
-      }
-    },
-    {
-      "RequestUri": "https://management.azure.com/subscriptions/db1ab6f0-4769-4b27-930e-01e2ef9c123c/resourceGroups/datafactory-rg-8997/providers/Microsoft.DataFactory/factories/datafactory-8793/datasets/dataset5372?api-version=2018-06-01",
+        "etag": "6b019933-0000-0800-0000-62e7d10c0000"
+      }
+    },
+    {
+      "RequestUri": "https://management.azure.com/subscriptions/db1ab6f0-4769-4b27-930e-01e2ef9c123c/resourceGroups/datafactory-rg-674/providers/Microsoft.DataFactory/factories/datafactory-8463/datasets/dataset4175?api-version=2018-06-01",
       "RequestMethod": "PUT",
       "RequestHeaders": {
         "Accept": "application/json",
         "Authorization": "Sanitized",
         "Content-Length": "118",
         "Content-Type": "application/json",
-        "traceparent": "00-5b00eb274a627ca852e6881b443c3122-cc30c765ba25a8e2-00",
-        "User-Agent": "azsdk-net-ResourceManager.DataFactory/1.0.0-alpha.20220731.1 (.NET 6.0.7; Microsoft Windows 10.0.19044)",
-        "x-ms-client-request-id": "1f214de5b36acdfca81a1e1c70472a8d",
+        "traceparent": "00-fb922f24470b06987d3aa7d983caf094-e9455eda2e7a5f8c-00",
+        "User-Agent": "azsdk-net-ResourceManager.DataFactory/1.0.0-alpha.20220801.1 (.NET 6.0.7; Microsoft Windows 10.0.19044)",
+        "x-ms-client-request-id": "1b86e6e36b6d7a3370c3e7645f993b8e",
         "x-ms-return-client-request-id": "true"
       },
       "RequestBody": {
@@ -438,116 +419,116 @@
           "type": null,
           "linkedServiceName": {
             "type": "LinkedServiceReference",
-            "referenceName": "LinkedService5748"
+            "referenceName": "LinkedService4814"
           }
         }
       },
       "StatusCode": 200,
       "ResponseHeaders": {
         "Cache-Control": "no-cache",
-        "Content-Length": "409",
+        "Content-Length": "408",
         "Content-Type": "application/json; charset=utf-8",
-        "Date": "Sat, 30 Jul 2022 17:02:27 GMT",
+        "Date": "Mon, 01 Aug 2022 13:11:40 GMT",
         "Expires": "-1",
         "Pragma": "no-cache",
         "Server": "Microsoft-IIS/10.0",
         "Strict-Transport-Security": "max-age=31536000; includeSubDomains",
         "X-Content-Type-Options": "nosniff",
-        "x-ms-correlation-request-id": "c2568eb9-c2b4-438b-8067-66411a3bbae3",
+        "x-ms-correlation-request-id": "91fb116a-bf2c-46f4-b095-755c86e215a3",
         "x-ms-ratelimit-remaining-subscription-writes": "1150",
-        "x-ms-request-id": "c2568eb9-c2b4-438b-8067-66411a3bbae3",
-        "x-ms-routing-request-id": "SOUTHEASTASIA:20220730T170227Z:c2568eb9-c2b4-438b-8067-66411a3bbae3",
+        "x-ms-request-id": "91fb116a-bf2c-46f4-b095-755c86e215a3",
+        "x-ms-routing-request-id": "SOUTHEASTASIA:20220801T131141Z:91fb116a-bf2c-46f4-b095-755c86e215a3",
         "X-Powered-By": "ASP.NET"
       },
       "ResponseBody": {
-        "id": "/subscriptions/db1ab6f0-4769-4b27-930e-01e2ef9c123c/resourceGroups/datafactory-rg-8997/providers/Microsoft.DataFactory/factories/datafactory-8793/datasets/dataset5372",
-        "name": "dataset5372",
+        "id": "/subscriptions/db1ab6f0-4769-4b27-930e-01e2ef9c123c/resourceGroups/datafactory-rg-674/providers/Microsoft.DataFactory/factories/datafactory-8463/datasets/dataset4175",
+        "name": "dataset4175",
         "type": "Microsoft.DataFactory/factories/datasets",
         "properties": {
           "type": null,
           "linkedServiceName": {
             "type": "LinkedServiceReference",
-            "referenceName": "LinkedService5748"
+            "referenceName": "LinkedService4814"
           }
         },
-        "etag": "16008d02-0000-0800-0000-62e564230000"
-      }
-    },
-    {
-      "RequestUri": "https://management.azure.com/subscriptions/db1ab6f0-4769-4b27-930e-01e2ef9c123c/resourceGroups/datafactory-rg-8997/providers/Microsoft.DataFactory/factories/datafactory-8793/datasets?api-version=2018-06-01",
+        "etag": "6b01a333-0000-0800-0000-62e7d10d0000"
+      }
+    },
+    {
+      "RequestUri": "https://management.azure.com/subscriptions/db1ab6f0-4769-4b27-930e-01e2ef9c123c/resourceGroups/datafactory-rg-674/providers/Microsoft.DataFactory/factories/datafactory-8463/datasets?api-version=2018-06-01",
       "RequestMethod": "GET",
       "RequestHeaders": {
         "Accept": "application/json",
         "Authorization": "Sanitized",
-        "traceparent": "00-f614818cf67a4a2b988774ae69ae273a-df8948f977102213-00",
-        "User-Agent": "azsdk-net-ResourceManager.DataFactory/1.0.0-alpha.20220731.1 (.NET 6.0.7; Microsoft Windows 10.0.19044)",
-        "x-ms-client-request-id": "9cc4ca71e1475174ef0f94c39223ad67",
+        "traceparent": "00-23a16dade967456e110477eb597768b4-255d2ac242f2046f-00",
+        "User-Agent": "azsdk-net-ResourceManager.DataFactory/1.0.0-alpha.20220801.1 (.NET 6.0.7; Microsoft Windows 10.0.19044)",
+        "x-ms-client-request-id": "93cd4c22de5f156729760c295792fd74",
         "x-ms-return-client-request-id": "true"
       },
       "RequestBody": null,
       "StatusCode": 200,
       "ResponseHeaders": {
         "Cache-Control": "no-cache",
-        "Content-Length": "421",
+        "Content-Length": "420",
         "Content-Type": "application/json; charset=utf-8",
-        "Date": "Sat, 30 Jul 2022 17:02:27 GMT",
+        "Date": "Mon, 01 Aug 2022 13:11:41 GMT",
         "Expires": "-1",
         "Pragma": "no-cache",
         "Server": "Microsoft-IIS/10.0",
         "Strict-Transport-Security": "max-age=31536000; includeSubDomains",
         "X-Content-Type-Options": "nosniff",
-        "x-ms-correlation-request-id": "5a4943fa-dd54-4d5e-8581-3325094910fd",
+        "x-ms-correlation-request-id": "1af4dea1-0168-4ba9-ab9f-53bb1ff7dc14",
         "x-ms-ratelimit-remaining-subscription-reads": "11951",
-        "x-ms-request-id": "5a4943fa-dd54-4d5e-8581-3325094910fd",
-        "x-ms-routing-request-id": "SOUTHEASTASIA:20220730T170227Z:5a4943fa-dd54-4d5e-8581-3325094910fd",
+        "x-ms-request-id": "1af4dea1-0168-4ba9-ab9f-53bb1ff7dc14",
+        "x-ms-routing-request-id": "SOUTHEASTASIA:20220801T131142Z:1af4dea1-0168-4ba9-ab9f-53bb1ff7dc14",
         "X-Powered-By": "ASP.NET"
       },
       "ResponseBody": {
         "value": [
           {
-            "id": "/subscriptions/db1ab6f0-4769-4b27-930e-01e2ef9c123c/resourceGroups/datafactory-rg-8997/providers/Microsoft.DataFactory/factories/datafactory-8793/datasets/dataset5372",
-            "name": "dataset5372",
+            "id": "/subscriptions/db1ab6f0-4769-4b27-930e-01e2ef9c123c/resourceGroups/datafactory-rg-674/providers/Microsoft.DataFactory/factories/datafactory-8463/datasets/dataset4175",
+            "name": "dataset4175",
             "type": "Microsoft.DataFactory/factories/datasets",
             "properties": {
               "type": null,
               "linkedServiceName": {
                 "type": "LinkedServiceReference",
-                "referenceName": "LinkedService5748"
+                "referenceName": "LinkedService4814"
               }
             },
-            "etag": "16008d02-0000-0800-0000-62e564230000"
+            "etag": "6b01a333-0000-0800-0000-62e7d10d0000"
           }
         ]
       }
     },
     {
-      "RequestUri": "https://management.azure.com/subscriptions/db1ab6f0-4769-4b27-930e-01e2ef9c123c/resourceGroups/DataFactory-RG-8997/providers/Microsoft.Storage/storageAccounts?api-version=2021-09-01",
+      "RequestUri": "https://management.azure.com/subscriptions/db1ab6f0-4769-4b27-930e-01e2ef9c123c/resourceGroups/DataFactory-RG-674/providers/Microsoft.Storage/storageAccounts?api-version=2021-09-01",
       "RequestMethod": "GET",
       "RequestHeaders": {
         "Accept": "application/json",
         "Authorization": "Sanitized",
-        "traceparent": "00-d0cabc071984642085bcc9726d09bfe5-d1872a5470c166b0-00",
-        "User-Agent": "azsdk-net-ResourceManager.Storage/1.0.0-alpha.20220731.1 (.NET 6.0.7; Microsoft Windows 10.0.19044)",
-        "x-ms-client-request-id": "3cf26651b00c30328b0b6677f04e6e4c",
+        "traceparent": "00-f5cb201e02700597c5c23e6de6aec42a-e02d223c501f0f08-00",
+        "User-Agent": "azsdk-net-ResourceManager.Storage/1.0.0-alpha.20220801.1 (.NET 6.0.7; Microsoft Windows 10.0.19044)",
+        "x-ms-client-request-id": "dd285621ea02722d4f98509801a11176",
         "x-ms-return-client-request-id": "true"
       },
       "RequestBody": null,
       "StatusCode": 200,
       "ResponseHeaders": {
         "Cache-Control": "no-cache",
-        "Content-Length": "1291",
-        "Content-Type": "application/json",
-        "Date": "Sat, 30 Jul 2022 17:02:27 GMT",
+        "Content-Length": "1255",
+        "Content-Type": "application/json",
+        "Date": "Mon, 01 Aug 2022 13:11:41 GMT",
         "Expires": "-1",
         "Pragma": "no-cache",
         "Server": "Microsoft-Azure-Storage-Resource-Provider/1.0,Microsoft-HTTPAPI/2.0 Microsoft-HTTPAPI/2.0",
         "Strict-Transport-Security": "max-age=31536000; includeSubDomains",
         "X-Content-Type-Options": "nosniff",
-        "x-ms-client-request-id": "3cf26651b00c30328b0b6677f04e6e4c",
-        "x-ms-correlation-request-id": "eb6d8985-c408-4c79-8ec6-747accfa7139",
+        "x-ms-client-request-id": "dd285621ea02722d4f98509801a11176",
+        "x-ms-correlation-request-id": "8ebd9d1f-82ff-4f15-b067-63ea40a13897",
         "x-ms-ratelimit-remaining-subscription-reads": "11950",
-        "x-ms-request-id": "abe7d3f4-c8c8-4eee-8e09-585a3d4a2ca1",
-        "x-ms-routing-request-id": "SOUTHEASTASIA:20220730T170228Z:eb6d8985-c408-4c79-8ec6-747accfa7139"
+        "x-ms-request-id": "172aab00-5afd-4038-b0fd-c08cda9a4b3d",
+        "x-ms-routing-request-id": "SOUTHEASTASIA:20220801T131142Z:8ebd9d1f-82ff-4f15-b067-63ea40a13897"
       },
       "ResponseBody": {
         "value": [
@@ -557,20 +538,15 @@
               "tier": "Standard"
             },
             "kind": "BlobStorage",
-<<<<<<< HEAD
-            "id": "/subscriptions/db1ab6f0-4769-4b27-930e-01e2ef9c123c/resourceGroups/DataFactory-RG-8997/providers/Microsoft.Storage/storageAccounts/220731datafactory6790",
-            "name": "220731datafactory6790",
-=======
-            "id": "/subscriptions/db1ab6f0-4769-4b27-930e-01e2ef9c123c/resourceGroups/DataFactory-RG-5907/providers/Microsoft.Storage/storageAccounts/datafactory6932",
-            "name": "datafactory6932",
->>>>>>> 26232ad3
+            "id": "/subscriptions/db1ab6f0-4769-4b27-930e-01e2ef9c123c/resourceGroups/DataFactory-RG-674/providers/Microsoft.Storage/storageAccounts/datafactory784",
+            "name": "datafactory784",
             "type": "Microsoft.Storage/storageAccounts",
             "location": "westus2",
             "tags": {},
             "properties": {
               "keyCreationTime": {
-                "key1": "2022-07-30T17:02:05.5154583Z",
-                "key2": "2022-07-30T17:02:05.5154583Z"
+                "key1": "2022-08-01T13:11:19.5129007Z",
+                "key2": "2022-08-01T13:11:19.5129007Z"
               },
               "privateEndpointConnections": [],
               "minimumTlsVersion": "TLS1_0",
@@ -587,29 +563,23 @@
                   "file": {
                     "keyType": "Account",
                     "enabled": true,
-                    "lastEnabledTime": "2022-07-30T17:02:05.5154583Z"
+                    "lastEnabledTime": "2022-08-01T13:11:19.5285283Z"
                   },
                   "blob": {
                     "keyType": "Account",
                     "enabled": true,
-                    "lastEnabledTime": "2022-07-30T17:02:05.5154583Z"
+                    "lastEnabledTime": "2022-08-01T13:11:19.5285283Z"
                   }
                 },
                 "keySource": "Microsoft.Storage"
               },
               "accessTier": "Hot",
               "provisioningState": "Succeeded",
-              "creationTime": "2022-07-30T17:02:05.4217455Z",
+              "creationTime": "2022-08-01T13:11:19.4347892Z",
               "primaryEndpoints": {
-<<<<<<< HEAD
-                "dfs": "https://220731datafactory6790.dfs.core.windows.net/",
-                "blob": "https://220731datafactory6790.blob.core.windows.net/",
-                "table": "https://220731datafactory6790.table.core.windows.net/"
-=======
-                "dfs": "https://datafactory6932.dfs.core.windows.net/",
-                "blob": "https://datafactory6932.blob.core.windows.net/",
-                "table": "https://datafactory6932.table.core.windows.net/"
->>>>>>> 26232ad3
+                "dfs": "https://datafactory784.dfs.core.windows.net/",
+                "blob": "https://datafactory784.blob.core.windows.net/",
+                "table": "https://datafactory784.table.core.windows.net/"
               },
               "primaryLocation": "westus2",
               "statusOfPrimary": "available"
@@ -619,17 +589,13 @@
       }
     },
     {
-<<<<<<< HEAD
-      "RequestUri": "https://management.azure.com/subscriptions/db1ab6f0-4769-4b27-930e-01e2ef9c123c/resourceGroups/DataFactory-RG-8997/providers/Microsoft.Storage/storageAccounts/220731datafactory6790?api-version=2021-09-01",
-=======
-      "RequestUri": "https://management.azure.com/subscriptions/db1ab6f0-4769-4b27-930e-01e2ef9c123c/resourceGroups/DataFactory-RG-5907/providers/Microsoft.Storage/storageAccounts/datafactory6932?api-version=2021-09-01",
->>>>>>> 26232ad3
+      "RequestUri": "https://management.azure.com/subscriptions/db1ab6f0-4769-4b27-930e-01e2ef9c123c/resourceGroups/DataFactory-RG-674/providers/Microsoft.Storage/storageAccounts/datafactory784?api-version=2021-09-01",
       "RequestMethod": "DELETE",
       "RequestHeaders": {
         "Authorization": "Sanitized",
-        "traceparent": "00-310edb0c9e8c78c32a14feef4de563f9-9356e002254c049f-00",
-        "User-Agent": "azsdk-net-ResourceManager.Storage/1.0.0-alpha.20220731.1 (.NET 6.0.7; Microsoft Windows 10.0.19044)",
-        "x-ms-client-request-id": "521bfd0cae920495d8cf2f5b1e393a84",
+        "traceparent": "00-a6b1c34ae89ef167943f551151c9edf6-f930e251982ac0d3-00",
+        "User-Agent": "azsdk-net-ResourceManager.Storage/1.0.0-alpha.20220801.1 (.NET 6.0.7; Microsoft Windows 10.0.19044)",
+        "x-ms-client-request-id": "4cca540efaca052e7e70f2f75e0a23dd",
         "x-ms-return-client-request-id": "true"
       },
       "RequestBody": null,
@@ -638,24 +604,24 @@
         "Cache-Control": "no-cache",
         "Content-Length": "0",
         "Content-Type": "text/plain; charset=utf-8",
-        "Date": "Sat, 30 Jul 2022 17:02:32 GMT",
+        "Date": "Mon, 01 Aug 2022 13:11:46 GMT",
         "Expires": "-1",
         "Pragma": "no-cache",
         "Server": "Microsoft-Azure-Storage-Resource-Provider/1.0,Microsoft-HTTPAPI/2.0 Microsoft-HTTPAPI/2.0",
         "Strict-Transport-Security": "max-age=31536000; includeSubDomains",
         "X-Content-Type-Options": "nosniff",
-        "x-ms-client-request-id": "521bfd0cae920495d8cf2f5b1e393a84",
-        "x-ms-correlation-request-id": "32aa39af-0560-404e-9f79-bb30618f6299",
+        "x-ms-client-request-id": "4cca540efaca052e7e70f2f75e0a23dd",
+        "x-ms-correlation-request-id": "0b8426d9-0b07-422f-b03d-725549147b19",
         "x-ms-ratelimit-remaining-subscription-deletes": "14988",
-        "x-ms-request-id": "c20f6d07-a7bc-4858-9a0a-91fb763e8794",
-        "x-ms-routing-request-id": "SOUTHEASTASIA:20220730T170232Z:32aa39af-0560-404e-9f79-bb30618f6299"
+        "x-ms-request-id": "d6a66f86-0352-4c45-9006-634029ede4af",
+        "x-ms-routing-request-id": "SOUTHEASTASIA:20220801T131147Z:0b8426d9-0b07-422f-b03d-725549147b19"
       },
       "ResponseBody": null
     }
   ],
   "Variables": {
     "AZURE_AUTHORITY_HOST": "https://login.microsoftonline.com",
-    "RandomSeed": "1117914110",
+    "RandomSeed": "162521162",
     "RESOURCE_MANAGER_URL": null,
     "SUBSCRIPTION_ID": "db1ab6f0-4769-4b27-930e-01e2ef9c123c"
   }
