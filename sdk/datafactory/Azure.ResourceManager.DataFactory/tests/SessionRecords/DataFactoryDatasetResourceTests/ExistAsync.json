--- conflicted
+++ resolved
@@ -6,9 +6,9 @@
       "RequestHeaders": {
         "Accept": "application/json",
         "Authorization": "Sanitized",
-        "traceparent": "00-769c6b452e73fd7ce9d888703513694f-445fba7e4f6ad7a0-00",
+        "traceparent": "00-cc5b159ce48cfbecf364cadf326369b0-4a0ff97584490f8a-00",
         "User-Agent": "azsdk-net-ResourceManager/1.2.1 (.NET 6.0.7; Microsoft Windows 10.0.19044)",
-        "x-ms-client-request-id": "911f54b9e7ba9a2978c90ad07e57053e",
+        "x-ms-client-request-id": "0e3c79e5f4c48bc4f1c783558ce07ebb",
         "x-ms-return-client-request-id": "true"
       },
       "RequestBody": null,
@@ -17,15 +17,15 @@
         "Cache-Control": "no-cache",
         "Content-Length": "747",
         "Content-Type": "application/json; charset=utf-8",
-        "Date": "Sat, 30 Jul 2022 17:00:39 GMT",
-        "Expires": "-1",
-        "Pragma": "no-cache",
-        "Strict-Transport-Security": "max-age=31536000; includeSubDomains",
-        "X-Content-Type-Options": "nosniff",
-        "x-ms-correlation-request-id": "b240a102-baf1-4452-a497-dd21f4870c9b",
+        "Date": "Mon, 01 Aug 2022 13:09:55 GMT",
+        "Expires": "-1",
+        "Pragma": "no-cache",
+        "Strict-Transport-Security": "max-age=31536000; includeSubDomains",
+        "X-Content-Type-Options": "nosniff",
+        "x-ms-correlation-request-id": "57c8bc43-b2e4-4ea1-82e7-b12a7d27886f",
         "x-ms-ratelimit-remaining-subscription-reads": "11964",
-        "x-ms-request-id": "b240a102-baf1-4452-a497-dd21f4870c9b",
-        "x-ms-routing-request-id": "SOUTHEASTASIA:20220730T170040Z:b240a102-baf1-4452-a497-dd21f4870c9b"
+        "x-ms-request-id": "57c8bc43-b2e4-4ea1-82e7-b12a7d27886f",
+        "x-ms-routing-request-id": "SOUTHEASTASIA:20220801T130956Z:57c8bc43-b2e4-4ea1-82e7-b12a7d27886f"
       },
       "ResponseBody": {
         "id": "/subscriptions/db1ab6f0-4769-4b27-930e-01e2ef9c123c",
@@ -56,16 +56,16 @@
       }
     },
     {
-      "RequestUri": "https://management.azure.com/subscriptions/db1ab6f0-4769-4b27-930e-01e2ef9c123c/resourcegroups/DataFactory-RG-9003?api-version=2021-04-01",
+      "RequestUri": "https://management.azure.com/subscriptions/db1ab6f0-4769-4b27-930e-01e2ef9c123c/resourcegroups/DataFactory-RG-3183?api-version=2021-04-01",
       "RequestMethod": "PUT",
       "RequestHeaders": {
         "Accept": "application/json",
         "Authorization": "Sanitized",
         "Content-Length": "22",
         "Content-Type": "application/json",
-        "traceparent": "00-9cad71b24abcc2378c6d83ab030c6268-d83ca9429cc17fb0-00",
+        "traceparent": "00-475a8f51c2432787355a3546092dc9fc-d937f869625f2c37-00",
         "User-Agent": "azsdk-net-ResourceManager/1.2.1 (.NET 6.0.7; Microsoft Windows 10.0.19044)",
-        "x-ms-client-request-id": "ce5789bcf7678133989e23b1f3fe4ae0",
+        "x-ms-client-request-id": "333aea0878cae803a9dece7bbe2be796",
         "x-ms-return-client-request-id": "true"
       },
       "RequestBody": {
@@ -76,19 +76,19 @@
         "Cache-Control": "no-cache",
         "Content-Length": "236",
         "Content-Type": "application/json; charset=utf-8",
-        "Date": "Sat, 30 Jul 2022 17:00:40 GMT",
-        "Expires": "-1",
-        "Pragma": "no-cache",
-        "Strict-Transport-Security": "max-age=31536000; includeSubDomains",
-        "X-Content-Type-Options": "nosniff",
-        "x-ms-correlation-request-id": "23569bfc-6d89-4d51-a24c-86b79f404be9",
+        "Date": "Mon, 01 Aug 2022 13:09:58 GMT",
+        "Expires": "-1",
+        "Pragma": "no-cache",
+        "Strict-Transport-Security": "max-age=31536000; includeSubDomains",
+        "X-Content-Type-Options": "nosniff",
+        "x-ms-correlation-request-id": "e76b60b6-fdce-42ae-84b3-511a406c8e73",
         "x-ms-ratelimit-remaining-subscription-writes": "1164",
-        "x-ms-request-id": "23569bfc-6d89-4d51-a24c-86b79f404be9",
-        "x-ms-routing-request-id": "SOUTHEASTASIA:20220730T170041Z:23569bfc-6d89-4d51-a24c-86b79f404be9"
-      },
-      "ResponseBody": {
-        "id": "/subscriptions/db1ab6f0-4769-4b27-930e-01e2ef9c123c/resourceGroups/DataFactory-RG-9003",
-        "name": "DataFactory-RG-9003",
+        "x-ms-request-id": "e76b60b6-fdce-42ae-84b3-511a406c8e73",
+        "x-ms-routing-request-id": "SOUTHEASTASIA:20220801T130958Z:e76b60b6-fdce-42ae-84b3-511a406c8e73"
+      },
+      "ResponseBody": {
+        "id": "/subscriptions/db1ab6f0-4769-4b27-930e-01e2ef9c123c/resourceGroups/DataFactory-RG-3183",
+        "name": "DataFactory-RG-3183",
         "type": "Microsoft.Resources/resourceGroups",
         "location": "westus2",
         "properties": {
@@ -97,16 +97,16 @@
       }
     },
     {
-      "RequestUri": "https://management.azure.com/subscriptions/db1ab6f0-4769-4b27-930e-01e2ef9c123c/resourceGroups/DataFactory-RG-9003/providers/Microsoft.DataFactory/factories/DataFactory-690?api-version=2018-06-01",
+      "RequestUri": "https://management.azure.com/subscriptions/db1ab6f0-4769-4b27-930e-01e2ef9c123c/resourceGroups/DataFactory-RG-3183/providers/Microsoft.DataFactory/factories/DataFactory-2783?api-version=2018-06-01",
       "RequestMethod": "PUT",
       "RequestHeaders": {
         "Accept": "application/json",
         "Authorization": "Sanitized",
         "Content-Length": "48",
         "Content-Type": "application/json",
-        "traceparent": "00-2e43d44be36693cf7b417283c5742f4f-fca0e59ae4500e14-00",
-        "User-Agent": "azsdk-net-ResourceManager.DataFactory/1.0.0-alpha.20220731.1 (.NET 6.0.7; Microsoft Windows 10.0.19044)",
-        "x-ms-client-request-id": "fa7503c8d6753e7daa1fa2612f8b3d34",
+        "traceparent": "00-818bc65c901a33c2cc847fc58f022574-955afc3e758a987f-00",
+        "User-Agent": "azsdk-net-ResourceManager.DataFactory/1.0.0-alpha.20220801.1 (.NET 6.0.7; Microsoft Windows 10.0.19044)",
+        "x-ms-client-request-id": "05df678c99a935aa5034d02803dc77e6",
         "x-ms-return-client-request-id": "true"
       },
       "RequestBody": {
@@ -117,49 +117,45 @@
       "StatusCode": 200,
       "ResponseHeaders": {
         "Cache-Control": "no-cache",
-        "Content-Length": "414",
+        "Content-Length": "416",
         "Content-Type": "application/json; charset=utf-8",
-        "Date": "Sat, 30 Jul 2022 17:00:45 GMT",
+        "Date": "Mon, 01 Aug 2022 13:10:02 GMT",
         "Expires": "-1",
         "Pragma": "no-cache",
         "Server": "Microsoft-IIS/10.0",
         "Strict-Transport-Security": "max-age=31536000; includeSubDomains",
         "X-Content-Type-Options": "nosniff",
-        "x-ms-correlation-request-id": "9295f0a7-ef6d-4407-8a41-4990f5ec26a7",
+        "x-ms-correlation-request-id": "f4f39239-e003-4d0b-85d1-289b54e3c800",
         "x-ms-ratelimit-remaining-subscription-writes": "1163",
-        "x-ms-request-id": "9295f0a7-ef6d-4407-8a41-4990f5ec26a7",
-        "x-ms-routing-request-id": "SOUTHEASTASIA:20220730T170046Z:9295f0a7-ef6d-4407-8a41-4990f5ec26a7",
+        "x-ms-request-id": "f4f39239-e003-4d0b-85d1-289b54e3c800",
+        "x-ms-routing-request-id": "SOUTHEASTASIA:20220801T131002Z:f4f39239-e003-4d0b-85d1-289b54e3c800",
         "X-Powered-By": "ASP.NET"
       },
       "ResponseBody": {
-        "name": "DataFactory-690",
-        "id": "/subscriptions/db1ab6f0-4769-4b27-930e-01e2ef9c123c/resourceGroups/datafactory-rg-9003/providers/Microsoft.DataFactory/factories/datafactory-690",
+        "name": "DataFactory-2783",
+        "id": "/subscriptions/db1ab6f0-4769-4b27-930e-01e2ef9c123c/resourceGroups/datafactory-rg-3183/providers/Microsoft.DataFactory/factories/datafactory-2783",
         "type": "Microsoft.DataFactory/factories",
         "properties": {
           "provisioningState": "Succeeded",
-          "createTime": "2022-07-30T17:00:44.6891531Z",
+          "createTime": "2022-08-01T13:10:01.6595194Z",
           "version": "2018-06-01"
         },
-        "eTag": "\u00221a009c42-0000-0800-0000-62e563bc0000\u0022",
+        "eTag": "\u00221c000676-0000-0800-0000-62e7d0a90000\u0022",
         "location": "westus2",
         "tags": {}
       }
     },
     {
-<<<<<<< HEAD
-      "RequestUri": "https://management.azure.com/subscriptions/db1ab6f0-4769-4b27-930e-01e2ef9c123c/resourceGroups/DataFactory-RG-9003/providers/Microsoft.Storage/storageAccounts/220731datafactory3271?api-version=2021-09-01",
-=======
-      "RequestUri": "https://management.azure.com/subscriptions/db1ab6f0-4769-4b27-930e-01e2ef9c123c/resourceGroups/DataFactory-RG-1378/providers/Microsoft.Storage/storageAccounts/datafactory3513?api-version=2021-09-01",
->>>>>>> 26232ad3
+      "RequestUri": "https://management.azure.com/subscriptions/db1ab6f0-4769-4b27-930e-01e2ef9c123c/resourceGroups/DataFactory-RG-3183/providers/Microsoft.Storage/storageAccounts/datafactory2939?api-version=2021-09-01",
       "RequestMethod": "PUT",
       "RequestHeaders": {
         "Accept": "application/json",
         "Authorization": "Sanitized",
         "Content-Length": "107",
         "Content-Type": "application/json",
-        "traceparent": "00-dfa2e75c8bb4f8c2ffba62523d69b095-2088b64cd53d7e1c-00",
-        "User-Agent": "azsdk-net-ResourceManager.Storage/1.0.0-alpha.20220731.1 (.NET 6.0.7; Microsoft Windows 10.0.19044)",
-        "x-ms-client-request-id": "e544806e5194ec5c0f214806e885cbc0",
+        "traceparent": "00-41ee2cf67f10d6de86ad858b0cb6a31f-e05292a7f75369f3-00",
+        "User-Agent": "azsdk-net-ResourceManager.Storage/1.0.0-alpha.20220801.1 (.NET 6.0.7; Microsoft Windows 10.0.19044)",
+        "x-ms-client-request-id": "e57f925a1a053800261a15f60f329c9b",
         "x-ms-return-client-request-id": "true"
       },
       "RequestBody": {
@@ -177,30 +173,30 @@
         "Cache-Control": "no-cache",
         "Content-Length": "0",
         "Content-Type": "text/plain; charset=utf-8",
-        "Date": "Sat, 30 Jul 2022 17:00:49 GMT",
-        "Expires": "-1",
-        "Location": "https://management.azure.com/subscriptions/db1ab6f0-4769-4b27-930e-01e2ef9c123c/providers/Microsoft.Storage/locations/westus2/asyncoperations/9291d714-fa01-40b0-a7ec-6d6188cbd355?monitor=true\u0026api-version=2021-09-01",
+        "Date": "Mon, 01 Aug 2022 13:10:06 GMT",
+        "Expires": "-1",
+        "Location": "https://management.azure.com/subscriptions/db1ab6f0-4769-4b27-930e-01e2ef9c123c/providers/Microsoft.Storage/locations/westus2/asyncoperations/29eb8058-4715-49c1-8b92-d2e3d446e7f6?monitor=true\u0026api-version=2021-09-01",
         "Pragma": "no-cache",
         "Retry-After": "17",
         "Server": "Microsoft-Azure-Storage-Resource-Provider/1.0,Microsoft-HTTPAPI/2.0 Microsoft-HTTPAPI/2.0",
         "Strict-Transport-Security": "max-age=31536000; includeSubDomains",
         "X-Content-Type-Options": "nosniff",
-        "x-ms-client-request-id": "e544806e5194ec5c0f214806e885cbc0",
-        "x-ms-correlation-request-id": "4ccd5ac2-5807-4ff7-853f-6776b07fe545",
+        "x-ms-client-request-id": "e57f925a1a053800261a15f60f329c9b",
+        "x-ms-correlation-request-id": "69aef20c-42ac-4ab5-930e-87dc6e4234d4",
         "x-ms-ratelimit-remaining-subscription-writes": "1162",
-        "x-ms-request-id": "9291d714-fa01-40b0-a7ec-6d6188cbd355",
-        "x-ms-routing-request-id": "SOUTHEASTASIA:20220730T170050Z:4ccd5ac2-5807-4ff7-853f-6776b07fe545"
+        "x-ms-request-id": "29eb8058-4715-49c1-8b92-d2e3d446e7f6",
+        "x-ms-routing-request-id": "SOUTHEASTASIA:20220801T131006Z:69aef20c-42ac-4ab5-930e-87dc6e4234d4"
       },
       "ResponseBody": null
     },
     {
-      "RequestUri": "https://management.azure.com/subscriptions/db1ab6f0-4769-4b27-930e-01e2ef9c123c/providers/Microsoft.Storage/locations/westus2/asyncoperations/9291d714-fa01-40b0-a7ec-6d6188cbd355?monitor=true\u0026api-version=2021-09-01",
+      "RequestUri": "https://management.azure.com/subscriptions/db1ab6f0-4769-4b27-930e-01e2ef9c123c/providers/Microsoft.Storage/locations/westus2/asyncoperations/29eb8058-4715-49c1-8b92-d2e3d446e7f6?monitor=true\u0026api-version=2021-09-01",
       "RequestMethod": "GET",
       "RequestHeaders": {
         "Authorization": "Sanitized",
-        "traceparent": "00-dfa2e75c8bb4f8c2ffba62523d69b095-dd073b7d04a7668c-00",
+        "traceparent": "00-41ee2cf67f10d6de86ad858b0cb6a31f-00f4275aa21422ec-00",
         "User-Agent": "azsdk-net-ResourceManager/1.2.1 (.NET 6.0.7; Microsoft Windows 10.0.19044)",
-        "x-ms-client-request-id": "7d849feffa06b133190e65b53437c199",
+        "x-ms-client-request-id": "98644ae8b1684c87decc837f943f4001",
         "x-ms-return-client-request-id": "true"
       },
       "RequestBody": null,
@@ -209,49 +205,49 @@
         "Cache-Control": "no-cache",
         "Content-Length": "0",
         "Content-Type": "text/plain; charset=utf-8",
-        "Date": "Sat, 30 Jul 2022 17:00:50 GMT",
-        "Expires": "-1",
-        "Location": "https://management.azure.com/subscriptions/db1ab6f0-4769-4b27-930e-01e2ef9c123c/providers/Microsoft.Storage/locations/westus2/asyncoperations/9291d714-fa01-40b0-a7ec-6d6188cbd355?monitor=true\u0026api-version=2021-09-01",
+        "Date": "Mon, 01 Aug 2022 13:10:06 GMT",
+        "Expires": "-1",
+        "Location": "https://management.azure.com/subscriptions/db1ab6f0-4769-4b27-930e-01e2ef9c123c/providers/Microsoft.Storage/locations/westus2/asyncoperations/29eb8058-4715-49c1-8b92-d2e3d446e7f6?monitor=true\u0026api-version=2021-09-01",
         "Pragma": "no-cache",
         "Retry-After": "17",
         "Server": "Microsoft-Azure-Storage-Resource-Provider/1.0,Microsoft-HTTPAPI/2.0 Microsoft-HTTPAPI/2.0",
         "Strict-Transport-Security": "max-age=31536000; includeSubDomains",
         "X-Content-Type-Options": "nosniff",
-        "x-ms-client-request-id": "7d849feffa06b133190e65b53437c199",
-        "x-ms-correlation-request-id": "7df7147b-f7ce-4c5e-bde2-38409db8ff31",
+        "x-ms-client-request-id": "98644ae8b1684c87decc837f943f4001",
+        "x-ms-correlation-request-id": "443b1aa7-845d-4e77-810d-f90f74512240",
         "x-ms-ratelimit-remaining-subscription-reads": "11963",
-        "x-ms-request-id": "e47be013-2ace-401a-a038-3ed39442c27c",
-        "x-ms-routing-request-id": "SOUTHEASTASIA:20220730T170050Z:7df7147b-f7ce-4c5e-bde2-38409db8ff31"
+        "x-ms-request-id": "e6a1f46b-2ced-461c-a482-16dd20a5077b",
+        "x-ms-routing-request-id": "SOUTHEASTASIA:20220801T131007Z:443b1aa7-845d-4e77-810d-f90f74512240"
       },
       "ResponseBody": null
     },
     {
-      "RequestUri": "https://management.azure.com/subscriptions/db1ab6f0-4769-4b27-930e-01e2ef9c123c/providers/Microsoft.Storage/locations/westus2/asyncoperations/9291d714-fa01-40b0-a7ec-6d6188cbd355?monitor=true\u0026api-version=2021-09-01",
+      "RequestUri": "https://management.azure.com/subscriptions/db1ab6f0-4769-4b27-930e-01e2ef9c123c/providers/Microsoft.Storage/locations/westus2/asyncoperations/29eb8058-4715-49c1-8b92-d2e3d446e7f6?monitor=true\u0026api-version=2021-09-01",
       "RequestMethod": "GET",
       "RequestHeaders": {
         "Authorization": "Sanitized",
-        "traceparent": "00-dfa2e75c8bb4f8c2ffba62523d69b095-76ea1ce738808884-00",
+        "traceparent": "00-41ee2cf67f10d6de86ad858b0cb6a31f-b4db345759e43ba3-00",
         "User-Agent": "azsdk-net-ResourceManager/1.2.1 (.NET 6.0.7; Microsoft Windows 10.0.19044)",
-        "x-ms-client-request-id": "d63fa1d6a4e82bcd9a38cc71090619bd",
+        "x-ms-client-request-id": "dc458c3347fe627b233ee12285575d41",
         "x-ms-return-client-request-id": "true"
       },
       "RequestBody": null,
       "StatusCode": 200,
       "ResponseHeaders": {
         "Cache-Control": "no-cache",
-        "Content-Length": "1279",
-        "Content-Type": "application/json",
-        "Date": "Sat, 30 Jul 2022 17:01:08 GMT",
+        "Content-Length": "1249",
+        "Content-Type": "application/json",
+        "Date": "Mon, 01 Aug 2022 13:10:24 GMT",
         "Expires": "-1",
         "Pragma": "no-cache",
         "Server": "Microsoft-Azure-Storage-Resource-Provider/1.0,Microsoft-HTTPAPI/2.0 Microsoft-HTTPAPI/2.0",
         "Strict-Transport-Security": "max-age=31536000; includeSubDomains",
         "X-Content-Type-Options": "nosniff",
-        "x-ms-client-request-id": "d63fa1d6a4e82bcd9a38cc71090619bd",
-        "x-ms-correlation-request-id": "8cf195f9-8884-4bb2-869a-72bc11fc3d1c",
+        "x-ms-client-request-id": "dc458c3347fe627b233ee12285575d41",
+        "x-ms-correlation-request-id": "e9bb0b47-5483-4aa3-9be5-6bcc0d85331a",
         "x-ms-ratelimit-remaining-subscription-reads": "11962",
-        "x-ms-request-id": "dfc20ef3-0abf-4a7f-abcc-1561f1f8c066",
-        "x-ms-routing-request-id": "SOUTHEASTASIA:20220730T170108Z:8cf195f9-8884-4bb2-869a-72bc11fc3d1c"
+        "x-ms-request-id": "7afda489-dbc8-4b2c-abd0-e32be219c2e8",
+        "x-ms-routing-request-id": "SOUTHEASTASIA:20220801T131024Z:e9bb0b47-5483-4aa3-9be5-6bcc0d85331a"
       },
       "ResponseBody": {
         "sku": {
@@ -259,20 +255,15 @@
           "tier": "Standard"
         },
         "kind": "BlobStorage",
-<<<<<<< HEAD
-        "id": "/subscriptions/db1ab6f0-4769-4b27-930e-01e2ef9c123c/resourceGroups/DataFactory-RG-9003/providers/Microsoft.Storage/storageAccounts/220731datafactory3271",
-        "name": "220731datafactory3271",
-=======
-        "id": "/subscriptions/db1ab6f0-4769-4b27-930e-01e2ef9c123c/resourceGroups/DataFactory-RG-1378/providers/Microsoft.Storage/storageAccounts/datafactory3513",
-        "name": "datafactory3513",
->>>>>>> 26232ad3
+        "id": "/subscriptions/db1ab6f0-4769-4b27-930e-01e2ef9c123c/resourceGroups/DataFactory-RG-3183/providers/Microsoft.Storage/storageAccounts/datafactory2939",
+        "name": "datafactory2939",
         "type": "Microsoft.Storage/storageAccounts",
         "location": "westus2",
         "tags": {},
         "properties": {
           "keyCreationTime": {
-            "key1": "2022-07-30T17:00:47.6413249Z",
-            "key2": "2022-07-30T17:00:47.6413249Z"
+            "key1": "2022-08-01T13:10:04.2637487Z",
+            "key2": "2022-08-01T13:10:04.2637487Z"
           },
           "privateEndpointConnections": [],
           "minimumTlsVersion": "TLS1_0",
@@ -289,29 +280,23 @@
               "file": {
                 "keyType": "Account",
                 "enabled": true,
-                "lastEnabledTime": "2022-07-30T17:00:47.6569798Z"
+                "lastEnabledTime": "2022-08-01T13:10:04.2637487Z"
               },
               "blob": {
                 "keyType": "Account",
                 "enabled": true,
-                "lastEnabledTime": "2022-07-30T17:00:47.6569798Z"
+                "lastEnabledTime": "2022-08-01T13:10:04.2637487Z"
               }
             },
             "keySource": "Microsoft.Storage"
           },
           "accessTier": "Hot",
           "provisioningState": "Succeeded",
-          "creationTime": "2022-07-30T17:00:47.5632043Z",
+          "creationTime": "2022-08-01T13:10:04.1700087Z",
           "primaryEndpoints": {
-<<<<<<< HEAD
-            "dfs": "https://220731datafactory3271.dfs.core.windows.net/",
-            "blob": "https://220731datafactory3271.blob.core.windows.net/",
-            "table": "https://220731datafactory3271.table.core.windows.net/"
-=======
-            "dfs": "https://datafactory3513.dfs.core.windows.net/",
-            "blob": "https://datafactory3513.blob.core.windows.net/",
-            "table": "https://datafactory3513.table.core.windows.net/"
->>>>>>> 26232ad3
+            "dfs": "https://datafactory2939.dfs.core.windows.net/",
+            "blob": "https://datafactory2939.blob.core.windows.net/",
+            "table": "https://datafactory2939.table.core.windows.net/"
           },
           "primaryLocation": "westus2",
           "statusOfPrimary": "available"
@@ -319,19 +304,15 @@
       }
     },
     {
-<<<<<<< HEAD
-      "RequestUri": "https://management.azure.com/subscriptions/db1ab6f0-4769-4b27-930e-01e2ef9c123c/resourceGroups/DataFactory-RG-9003/providers/Microsoft.Storage/storageAccounts/220731datafactory3271/listKeys?api-version=2021-09-01",
-=======
-      "RequestUri": "https://management.azure.com/subscriptions/db1ab6f0-4769-4b27-930e-01e2ef9c123c/resourceGroups/DataFactory-RG-1378/providers/Microsoft.Storage/storageAccounts/datafactory3513/listKeys?api-version=2021-09-01",
->>>>>>> 26232ad3
+      "RequestUri": "https://management.azure.com/subscriptions/db1ab6f0-4769-4b27-930e-01e2ef9c123c/resourceGroups/DataFactory-RG-3183/providers/Microsoft.Storage/storageAccounts/datafactory2939/listKeys?api-version=2021-09-01",
       "RequestMethod": "POST",
       "RequestHeaders": {
         "Accept": "application/json",
         "Authorization": "Sanitized",
         "Content-Length": "0",
-        "traceparent": "00-3a7daad243147d419a4856a146c95712-1b516bfa322d0111-00",
-        "User-Agent": "azsdk-net-ResourceManager.Storage/1.0.0-alpha.20220731.1 (.NET 6.0.7; Microsoft Windows 10.0.19044)",
-        "x-ms-client-request-id": "4917e7134e01f6b981a37636dd30d7e1",
+        "traceparent": "00-e07fb8ff92dd500788209bd1d0f2ff25-0daeee4057485819-00",
+        "User-Agent": "azsdk-net-ResourceManager.Storage/1.0.0-alpha.20220801.1 (.NET 6.0.7; Microsoft Windows 10.0.19044)",
+        "x-ms-client-request-id": "c50eae4d04ce0d33772cbfe974efabc5",
         "x-ms-return-client-request-id": "true"
       },
       "RequestBody": null,
@@ -340,46 +321,46 @@
         "Cache-Control": "no-cache",
         "Content-Length": "380",
         "Content-Type": "application/json",
-        "Date": "Sat, 30 Jul 2022 17:01:08 GMT",
+        "Date": "Mon, 01 Aug 2022 13:10:24 GMT",
         "Expires": "-1",
         "Pragma": "no-cache",
         "Server": "Microsoft-Azure-Storage-Resource-Provider/1.0,Microsoft-HTTPAPI/2.0 Microsoft-HTTPAPI/2.0",
         "Strict-Transport-Security": "max-age=31536000; includeSubDomains",
         "X-Content-Type-Options": "nosniff",
-        "x-ms-client-request-id": "4917e7134e01f6b981a37636dd30d7e1",
-        "x-ms-correlation-request-id": "a8181ab4-834e-4d1f-8da5-670c7b0d8682",
+        "x-ms-client-request-id": "c50eae4d04ce0d33772cbfe974efabc5",
+        "x-ms-correlation-request-id": "c332a9ab-a680-4cc9-937a-4aaa1a7517b3",
         "x-ms-ratelimit-remaining-subscription-resource-requests": "11992",
-        "x-ms-request-id": "ecd21dab-2a6d-4a15-8c6b-548db437e337",
-        "x-ms-routing-request-id": "SOUTHEASTASIA:20220730T170108Z:a8181ab4-834e-4d1f-8da5-670c7b0d8682"
+        "x-ms-request-id": "fb3ed8b1-f9ee-43c9-9900-9b736cf39303",
+        "x-ms-routing-request-id": "SOUTHEASTASIA:20220801T131024Z:c332a9ab-a680-4cc9-937a-4aaa1a7517b3"
       },
       "ResponseBody": {
         "keys": [
           {
-            "creationTime": "2022-07-30T17:00:47.6413249Z",
+            "creationTime": "2022-08-01T13:10:04.2637487Z",
             "keyName": "key1",
-            "value": "dLYrdkbMmcP\u002BCu8tPWMZwVmYSp2GiLHNAky9HAUyrp6ML00MjUcnqLrU6LadslIFyRqVcJHR/nwc\u002BASturVnjw==",
+            "value": "o\u002BS6vne/2oK36Z\u002Bc4vW4UPhlsCCXLGmkUvoOliUXSzYRImOJXjrBtcgDEABrhc2SHsgDXYIUGqzi\u002BAStO/KsAQ==",
             "permissions": "FULL"
           },
           {
-            "creationTime": "2022-07-30T17:00:47.6413249Z",
+            "creationTime": "2022-08-01T13:10:04.2637487Z",
             "keyName": "key2",
-            "value": "LDBSvet6QEE5lAJjvyFoPeS6UtWkVTgD27m4IE2EUESUK1kaYLabIyj5vI3ZB1QVfhQqE0OqhsTl\u002BAStZsAvRg==",
+            "value": "iKHiAmYNb19eu9EgDZwyBbZqnxel2CAj\u002BSdo2Pt3546sbCShhBORzGHjrwRC1r4Yk9gfN1klMN/W\u002BAStWHGbAg==",
             "permissions": "FULL"
           }
         ]
       }
     },
     {
-      "RequestUri": "https://management.azure.com/subscriptions/db1ab6f0-4769-4b27-930e-01e2ef9c123c/resourceGroups/datafactory-rg-9003/providers/Microsoft.DataFactory/factories/datafactory-690/linkedservices/LinkedService9924?api-version=2018-06-01",
+      "RequestUri": "https://management.azure.com/subscriptions/db1ab6f0-4769-4b27-930e-01e2ef9c123c/resourceGroups/datafactory-rg-3183/providers/Microsoft.DataFactory/factories/datafactory-2783/linkedservices/LinkedService3755?api-version=2018-06-01",
       "RequestMethod": "PUT",
       "RequestHeaders": {
         "Accept": "application/json",
         "Authorization": "Sanitized",
         "Content-Length": "92",
         "Content-Type": "application/json",
-        "traceparent": "00-0ae842a4bb95a5f87c4aa2c2e7051247-f22d17180e260307-00",
-        "User-Agent": "azsdk-net-ResourceManager.DataFactory/1.0.0-alpha.20220731.1 (.NET 6.0.7; Microsoft Windows 10.0.19044)",
-        "x-ms-client-request-id": "12307fae7937d14b58e2cd2dc2a712f4",
+        "traceparent": "00-0c0d97279f40168ea28ddb0e158ecd97-75d36723f6b236dc-00",
+        "User-Agent": "azsdk-net-ResourceManager.DataFactory/1.0.0-alpha.20220801.1 (.NET 6.0.7; Microsoft Windows 10.0.19044)",
+        "x-ms-client-request-id": "9f4e759368f0cea0017429d064c7866f",
         "x-ms-return-client-request-id": "true"
       },
       "RequestBody": {
@@ -393,23 +374,23 @@
       "StatusCode": 200,
       "ResponseHeaders": {
         "Cache-Control": "no-cache",
-        "Content-Length": "406",
+        "Content-Length": "407",
         "Content-Type": "application/json; charset=utf-8",
-        "Date": "Sat, 30 Jul 2022 17:01:09 GMT",
+        "Date": "Mon, 01 Aug 2022 13:10:25 GMT",
         "Expires": "-1",
         "Pragma": "no-cache",
         "Server": "Microsoft-IIS/10.0",
         "Strict-Transport-Security": "max-age=31536000; includeSubDomains",
         "X-Content-Type-Options": "nosniff",
-        "x-ms-correlation-request-id": "ddd5ae29-0294-4c49-953b-43c4e3dd8698",
+        "x-ms-correlation-request-id": "c5b70e29-5019-4682-acee-687a2f4f98aa",
         "x-ms-ratelimit-remaining-subscription-writes": "1161",
-        "x-ms-request-id": "ddd5ae29-0294-4c49-953b-43c4e3dd8698",
-        "x-ms-routing-request-id": "SOUTHEASTASIA:20220730T170109Z:ddd5ae29-0294-4c49-953b-43c4e3dd8698",
+        "x-ms-request-id": "c5b70e29-5019-4682-acee-687a2f4f98aa",
+        "x-ms-routing-request-id": "SOUTHEASTASIA:20220801T131025Z:c5b70e29-5019-4682-acee-687a2f4f98aa",
         "X-Powered-By": "ASP.NET"
       },
       "ResponseBody": {
-        "id": "/subscriptions/db1ab6f0-4769-4b27-930e-01e2ef9c123c/resourceGroups/datafactory-rg-9003/providers/Microsoft.DataFactory/factories/datafactory-690/linkedservices/LinkedService9924",
-        "name": "LinkedService9924",
+        "id": "/subscriptions/db1ab6f0-4769-4b27-930e-01e2ef9c123c/resourceGroups/datafactory-rg-3183/providers/Microsoft.DataFactory/factories/datafactory-2783/linkedservices/LinkedService3755",
+        "name": "LinkedService3755",
         "type": "Microsoft.DataFactory/factories/linkedservices",
         "properties": {
           "type": "AzureBlobStorage",
@@ -417,20 +398,20 @@
             "connectionString": "Sanitized"
           }
         },
-        "etag": "16004e02-0000-0800-0000-62e563d50000"
-      }
-    },
-    {
-      "RequestUri": "https://management.azure.com/subscriptions/db1ab6f0-4769-4b27-930e-01e2ef9c123c/resourceGroups/datafactory-rg-9003/providers/Microsoft.DataFactory/factories/datafactory-690/datasets/dataset921?api-version=2018-06-01",
+        "etag": "4e00d481-0000-0800-0000-62e7d0c10000"
+      }
+    },
+    {
+      "RequestUri": "https://management.azure.com/subscriptions/db1ab6f0-4769-4b27-930e-01e2ef9c123c/resourceGroups/datafactory-rg-3183/providers/Microsoft.DataFactory/factories/datafactory-2783/datasets/dataset3768?api-version=2018-06-01",
       "RequestMethod": "PUT",
       "RequestHeaders": {
         "Accept": "application/json",
         "Authorization": "Sanitized",
         "Content-Length": "118",
         "Content-Type": "application/json",
-        "traceparent": "00-0a003577f6b650b1fc22beefc594b5b0-75bd49bd41d050d4-00",
-        "User-Agent": "azsdk-net-ResourceManager.DataFactory/1.0.0-alpha.20220731.1 (.NET 6.0.7; Microsoft Windows 10.0.19044)",
-        "x-ms-client-request-id": "78204da1879848e755442d974e6961eb",
+        "traceparent": "00-b053467406ec6a17c64b936d5f49ce26-d55d1be376d0cc20-00",
+        "User-Agent": "azsdk-net-ResourceManager.DataFactory/1.0.0-alpha.20220801.1 (.NET 6.0.7; Microsoft Windows 10.0.19044)",
+        "x-ms-client-request-id": "7a30e6322f33385964d18791ee34931b",
         "x-ms-return-client-request-id": "true"
       },
       "RequestBody": {
@@ -438,112 +419,112 @@
           "type": null,
           "linkedServiceName": {
             "type": "LinkedServiceReference",
-            "referenceName": "LinkedService9924"
+            "referenceName": "LinkedService3755"
           }
         }
       },
       "StatusCode": 200,
       "ResponseHeaders": {
         "Cache-Control": "no-cache",
-        "Content-Length": "406",
+        "Content-Length": "409",
         "Content-Type": "application/json; charset=utf-8",
-        "Date": "Sat, 30 Jul 2022 17:01:09 GMT",
+        "Date": "Mon, 01 Aug 2022 13:10:25 GMT",
         "Expires": "-1",
         "Pragma": "no-cache",
         "Server": "Microsoft-IIS/10.0",
         "Strict-Transport-Security": "max-age=31536000; includeSubDomains",
         "X-Content-Type-Options": "nosniff",
-        "x-ms-correlation-request-id": "10140f03-4050-4b74-93a2-8d90420eb3ab",
+        "x-ms-correlation-request-id": "eddf4f7f-7b11-4bd2-bb1b-5219410ee43a",
         "x-ms-ratelimit-remaining-subscription-writes": "1160",
-        "x-ms-request-id": "10140f03-4050-4b74-93a2-8d90420eb3ab",
-        "x-ms-routing-request-id": "SOUTHEASTASIA:20220730T170109Z:10140f03-4050-4b74-93a2-8d90420eb3ab",
+        "x-ms-request-id": "eddf4f7f-7b11-4bd2-bb1b-5219410ee43a",
+        "x-ms-routing-request-id": "SOUTHEASTASIA:20220801T131026Z:eddf4f7f-7b11-4bd2-bb1b-5219410ee43a",
         "X-Powered-By": "ASP.NET"
       },
       "ResponseBody": {
-        "id": "/subscriptions/db1ab6f0-4769-4b27-930e-01e2ef9c123c/resourceGroups/datafactory-rg-9003/providers/Microsoft.DataFactory/factories/datafactory-690/datasets/dataset921",
-        "name": "dataset921",
+        "id": "/subscriptions/db1ab6f0-4769-4b27-930e-01e2ef9c123c/resourceGroups/datafactory-rg-3183/providers/Microsoft.DataFactory/factories/datafactory-2783/datasets/dataset3768",
+        "name": "dataset3768",
         "type": "Microsoft.DataFactory/factories/datasets",
         "properties": {
           "type": null,
           "linkedServiceName": {
             "type": "LinkedServiceReference",
-            "referenceName": "LinkedService9924"
+            "referenceName": "LinkedService3755"
           }
         },
-        "etag": "16005002-0000-0800-0000-62e563d50000"
-      }
-    },
-    {
-      "RequestUri": "https://management.azure.com/subscriptions/db1ab6f0-4769-4b27-930e-01e2ef9c123c/resourceGroups/datafactory-rg-9003/providers/Microsoft.DataFactory/factories/datafactory-690/datasets/dataset921?api-version=2018-06-01",
+        "etag": "4e00d681-0000-0800-0000-62e7d0c10000"
+      }
+    },
+    {
+      "RequestUri": "https://management.azure.com/subscriptions/db1ab6f0-4769-4b27-930e-01e2ef9c123c/resourceGroups/datafactory-rg-3183/providers/Microsoft.DataFactory/factories/datafactory-2783/datasets/dataset3768?api-version=2018-06-01",
       "RequestMethod": "GET",
       "RequestHeaders": {
         "Accept": "application/json",
         "Authorization": "Sanitized",
-        "traceparent": "00-98c16ce4694723440e06c281f5d2b5ed-f6831037891b9b15-00",
-        "User-Agent": "azsdk-net-ResourceManager.DataFactory/1.0.0-alpha.20220731.1 (.NET 6.0.7; Microsoft Windows 10.0.19044)",
-        "x-ms-client-request-id": "e9865a0fdcabcc6d77a86bebc8befb64",
+        "traceparent": "00-ad4bf3fa3198b50071d4350b8c013291-e6183ebf96922c85-00",
+        "User-Agent": "azsdk-net-ResourceManager.DataFactory/1.0.0-alpha.20220801.1 (.NET 6.0.7; Microsoft Windows 10.0.19044)",
+        "x-ms-client-request-id": "0ee2f1805ca16d46f6cc8f093c136539",
         "x-ms-return-client-request-id": "true"
       },
       "RequestBody": null,
       "StatusCode": 200,
       "ResponseHeaders": {
         "Cache-Control": "no-cache",
-        "Content-Length": "406",
+        "Content-Length": "409",
         "Content-Type": "application/json; charset=utf-8",
-        "Date": "Sat, 30 Jul 2022 17:01:10 GMT",
+        "Date": "Mon, 01 Aug 2022 13:10:26 GMT",
         "Expires": "-1",
         "Pragma": "no-cache",
         "Server": "Microsoft-IIS/10.0",
         "Strict-Transport-Security": "max-age=31536000; includeSubDomains",
         "X-Content-Type-Options": "nosniff",
-        "x-ms-correlation-request-id": "2016b4d8-ea89-4eca-9158-f44be338a3d8",
+        "x-ms-correlation-request-id": "7259a070-3f2c-4b1d-a539-0af89f85a6f2",
         "x-ms-ratelimit-remaining-subscription-reads": "11961",
-        "x-ms-request-id": "2016b4d8-ea89-4eca-9158-f44be338a3d8",
-        "x-ms-routing-request-id": "SOUTHEASTASIA:20220730T170110Z:2016b4d8-ea89-4eca-9158-f44be338a3d8",
+        "x-ms-request-id": "7259a070-3f2c-4b1d-a539-0af89f85a6f2",
+        "x-ms-routing-request-id": "SOUTHEASTASIA:20220801T131026Z:7259a070-3f2c-4b1d-a539-0af89f85a6f2",
         "X-Powered-By": "ASP.NET"
       },
       "ResponseBody": {
-        "id": "/subscriptions/db1ab6f0-4769-4b27-930e-01e2ef9c123c/resourceGroups/datafactory-rg-9003/providers/Microsoft.DataFactory/factories/datafactory-690/datasets/dataset921",
-        "name": "dataset921",
+        "id": "/subscriptions/db1ab6f0-4769-4b27-930e-01e2ef9c123c/resourceGroups/datafactory-rg-3183/providers/Microsoft.DataFactory/factories/datafactory-2783/datasets/dataset3768",
+        "name": "dataset3768",
         "type": "Microsoft.DataFactory/factories/datasets",
         "properties": {
           "type": null,
           "linkedServiceName": {
             "type": "LinkedServiceReference",
-            "referenceName": "LinkedService9924"
+            "referenceName": "LinkedService3755"
           }
         },
-        "etag": "16005002-0000-0800-0000-62e563d50000"
-      }
-    },
-    {
-      "RequestUri": "https://management.azure.com/subscriptions/db1ab6f0-4769-4b27-930e-01e2ef9c123c/resourceGroups/DataFactory-RG-9003/providers/Microsoft.Storage/storageAccounts?api-version=2021-09-01",
+        "etag": "4e00d681-0000-0800-0000-62e7d0c10000"
+      }
+    },
+    {
+      "RequestUri": "https://management.azure.com/subscriptions/db1ab6f0-4769-4b27-930e-01e2ef9c123c/resourceGroups/DataFactory-RG-3183/providers/Microsoft.Storage/storageAccounts?api-version=2021-09-01",
       "RequestMethod": "GET",
       "RequestHeaders": {
         "Accept": "application/json",
         "Authorization": "Sanitized",
-        "traceparent": "00-31a7cff55f6bbe0d818d79f95e223374-734dfb1b9c66fa34-00",
-        "User-Agent": "azsdk-net-ResourceManager.Storage/1.0.0-alpha.20220731.1 (.NET 6.0.7; Microsoft Windows 10.0.19044)",
-        "x-ms-client-request-id": "898f3541e9c1f71649c9e2341d390a79",
+        "traceparent": "00-fe4b87544b418d8cc5ade424393b74fc-fbf4cfb7a8e0a0b0-00",
+        "User-Agent": "azsdk-net-ResourceManager.Storage/1.0.0-alpha.20220801.1 (.NET 6.0.7; Microsoft Windows 10.0.19044)",
+        "x-ms-client-request-id": "c4bc317a27944660f4678b96183d133f",
         "x-ms-return-client-request-id": "true"
       },
       "RequestBody": null,
       "StatusCode": 200,
       "ResponseHeaders": {
         "Cache-Control": "no-cache",
-        "Content-Length": "1291",
-        "Content-Type": "application/json",
-        "Date": "Sat, 30 Jul 2022 17:01:10 GMT",
+        "Content-Length": "1261",
+        "Content-Type": "application/json",
+        "Date": "Mon, 01 Aug 2022 13:10:26 GMT",
         "Expires": "-1",
         "Pragma": "no-cache",
         "Server": "Microsoft-Azure-Storage-Resource-Provider/1.0,Microsoft-HTTPAPI/2.0 Microsoft-HTTPAPI/2.0",
         "Strict-Transport-Security": "max-age=31536000; includeSubDomains",
         "X-Content-Type-Options": "nosniff",
-        "x-ms-client-request-id": "898f3541e9c1f71649c9e2341d390a79",
-        "x-ms-correlation-request-id": "d9fb4138-241b-4dda-9394-8286966872b1",
+        "x-ms-client-request-id": "c4bc317a27944660f4678b96183d133f",
+        "x-ms-correlation-request-id": "b52bafd2-b2e6-4d4d-b66a-254c664f1744",
         "x-ms-ratelimit-remaining-subscription-reads": "11960",
-        "x-ms-request-id": "d267b875-cdf8-4740-89b3-d2c3174ea507",
-        "x-ms-routing-request-id": "SOUTHEASTASIA:20220730T170110Z:d9fb4138-241b-4dda-9394-8286966872b1"
+        "x-ms-request-id": "1b29299a-4944-41a5-ba6d-8e6827b484e9",
+        "x-ms-routing-request-id": "SOUTHEASTASIA:20220801T131026Z:b52bafd2-b2e6-4d4d-b66a-254c664f1744"
       },
       "ResponseBody": {
         "value": [
@@ -553,20 +534,15 @@
               "tier": "Standard"
             },
             "kind": "BlobStorage",
-<<<<<<< HEAD
-            "id": "/subscriptions/db1ab6f0-4769-4b27-930e-01e2ef9c123c/resourceGroups/DataFactory-RG-9003/providers/Microsoft.Storage/storageAccounts/220731datafactory3271",
-            "name": "220731datafactory3271",
-=======
-            "id": "/subscriptions/db1ab6f0-4769-4b27-930e-01e2ef9c123c/resourceGroups/DataFactory-RG-1378/providers/Microsoft.Storage/storageAccounts/datafactory3513",
-            "name": "datafactory3513",
->>>>>>> 26232ad3
+            "id": "/subscriptions/db1ab6f0-4769-4b27-930e-01e2ef9c123c/resourceGroups/DataFactory-RG-3183/providers/Microsoft.Storage/storageAccounts/datafactory2939",
+            "name": "datafactory2939",
             "type": "Microsoft.Storage/storageAccounts",
             "location": "westus2",
             "tags": {},
             "properties": {
               "keyCreationTime": {
-                "key1": "2022-07-30T17:00:47.6413249Z",
-                "key2": "2022-07-30T17:00:47.6413249Z"
+                "key1": "2022-08-01T13:10:04.2637487Z",
+                "key2": "2022-08-01T13:10:04.2637487Z"
               },
               "privateEndpointConnections": [],
               "minimumTlsVersion": "TLS1_0",
@@ -583,29 +559,23 @@
                   "file": {
                     "keyType": "Account",
                     "enabled": true,
-                    "lastEnabledTime": "2022-07-30T17:00:47.6569798Z"
+                    "lastEnabledTime": "2022-08-01T13:10:04.2637487Z"
                   },
                   "blob": {
                     "keyType": "Account",
                     "enabled": true,
-                    "lastEnabledTime": "2022-07-30T17:00:47.6569798Z"
+                    "lastEnabledTime": "2022-08-01T13:10:04.2637487Z"
                   }
                 },
                 "keySource": "Microsoft.Storage"
               },
               "accessTier": "Hot",
               "provisioningState": "Succeeded",
-              "creationTime": "2022-07-30T17:00:47.5632043Z",
+              "creationTime": "2022-08-01T13:10:04.1700087Z",
               "primaryEndpoints": {
-<<<<<<< HEAD
-                "dfs": "https://220731datafactory3271.dfs.core.windows.net/",
-                "blob": "https://220731datafactory3271.blob.core.windows.net/",
-                "table": "https://220731datafactory3271.table.core.windows.net/"
-=======
-                "dfs": "https://datafactory3513.dfs.core.windows.net/",
-                "blob": "https://datafactory3513.blob.core.windows.net/",
-                "table": "https://datafactory3513.table.core.windows.net/"
->>>>>>> 26232ad3
+                "dfs": "https://datafactory2939.dfs.core.windows.net/",
+                "blob": "https://datafactory2939.blob.core.windows.net/",
+                "table": "https://datafactory2939.table.core.windows.net/"
               },
               "primaryLocation": "westus2",
               "statusOfPrimary": "available"
@@ -615,17 +585,13 @@
       }
     },
     {
-<<<<<<< HEAD
-      "RequestUri": "https://management.azure.com/subscriptions/db1ab6f0-4769-4b27-930e-01e2ef9c123c/resourceGroups/DataFactory-RG-9003/providers/Microsoft.Storage/storageAccounts/220731datafactory3271?api-version=2021-09-01",
-=======
-      "RequestUri": "https://management.azure.com/subscriptions/db1ab6f0-4769-4b27-930e-01e2ef9c123c/resourceGroups/DataFactory-RG-1378/providers/Microsoft.Storage/storageAccounts/datafactory3513?api-version=2021-09-01",
->>>>>>> 26232ad3
+      "RequestUri": "https://management.azure.com/subscriptions/db1ab6f0-4769-4b27-930e-01e2ef9c123c/resourceGroups/DataFactory-RG-3183/providers/Microsoft.Storage/storageAccounts/datafactory2939?api-version=2021-09-01",
       "RequestMethod": "DELETE",
       "RequestHeaders": {
         "Authorization": "Sanitized",
-        "traceparent": "00-7edae243ad5a088e0b782e861505c480-b32c306518fa8b60-00",
-        "User-Agent": "azsdk-net-ResourceManager.Storage/1.0.0-alpha.20220731.1 (.NET 6.0.7; Microsoft Windows 10.0.19044)",
-        "x-ms-client-request-id": "4db3426c0b8bc5fcdf5400f01bfb8096",
+        "traceparent": "00-a043db9f61e5d894ebc16c05d4ad0f0a-a8dc24aafae6deac-00",
+        "User-Agent": "azsdk-net-ResourceManager.Storage/1.0.0-alpha.20220801.1 (.NET 6.0.7; Microsoft Windows 10.0.19044)",
+        "x-ms-client-request-id": "d5e4b49660a4d5a1a0c383669f50fb51",
         "x-ms-return-client-request-id": "true"
       },
       "RequestBody": null,
@@ -634,24 +600,24 @@
         "Cache-Control": "no-cache",
         "Content-Length": "0",
         "Content-Type": "text/plain; charset=utf-8",
-        "Date": "Sat, 30 Jul 2022 17:01:15 GMT",
+        "Date": "Mon, 01 Aug 2022 13:10:30 GMT",
         "Expires": "-1",
         "Pragma": "no-cache",
         "Server": "Microsoft-Azure-Storage-Resource-Provider/1.0,Microsoft-HTTPAPI/2.0 Microsoft-HTTPAPI/2.0",
         "Strict-Transport-Security": "max-age=31536000; includeSubDomains",
         "X-Content-Type-Options": "nosniff",
-        "x-ms-client-request-id": "4db3426c0b8bc5fcdf5400f01bfb8096",
-        "x-ms-correlation-request-id": "e4f8f75d-335e-4ca9-9d59-dc4ebf9d8e32",
+        "x-ms-client-request-id": "d5e4b49660a4d5a1a0c383669f50fb51",
+        "x-ms-correlation-request-id": "a3b7c7fe-ad28-4219-afa1-1ff84fc4fba0",
         "x-ms-ratelimit-remaining-subscription-deletes": "14990",
-        "x-ms-request-id": "e8f7619c-14e8-4935-bbdc-458f63cbd973",
-        "x-ms-routing-request-id": "SOUTHEASTASIA:20220730T170115Z:e4f8f75d-335e-4ca9-9d59-dc4ebf9d8e32"
+        "x-ms-request-id": "9d12e009-decb-4fbe-8681-acab4ff0f22e",
+        "x-ms-routing-request-id": "SOUTHEASTASIA:20220801T131031Z:a3b7c7fe-ad28-4219-afa1-1ff84fc4fba0"
       },
       "ResponseBody": null
     }
   ],
   "Variables": {
     "AZURE_AUTHORITY_HOST": "https://login.microsoftonline.com",
-    "RandomSeed": "233711189",
+    "RandomSeed": "1512866320",
     "RESOURCE_MANAGER_URL": null,
     "SUBSCRIPTION_ID": "db1ab6f0-4769-4b27-930e-01e2ef9c123c"
   }
