--- conflicted
+++ resolved
@@ -6,9 +6,9 @@
       "RequestHeaders": {
         "Accept": "application/json",
         "Authorization": "Sanitized",
-        "traceparent": "00-0337342385b6d11a17b730f4666aef6e-b81fb4f02a32170c-00",
+        "traceparent": "00-4dd1585a0b35e6cf8b8d2bde27a90993-baa87cec8985425a-00",
         "User-Agent": "azsdk-net-ResourceManager/1.2.1 (.NET 6.0.7; Microsoft Windows 10.0.19044)",
-        "x-ms-client-request-id": "41975f92be1c447f06927b1af3ea4f8e",
+        "x-ms-client-request-id": "077d890b8d5d485ea28360dfd23ec500",
         "x-ms-return-client-request-id": "true"
       },
       "RequestBody": null,
@@ -17,15 +17,15 @@
         "Cache-Control": "no-cache",
         "Content-Length": "747",
         "Content-Type": "application/json; charset=utf-8",
-        "Date": "Sat, 30 Jul 2022 16:59:21 GMT",
-        "Expires": "-1",
-        "Pragma": "no-cache",
-        "Strict-Transport-Security": "max-age=31536000; includeSubDomains",
-        "X-Content-Type-Options": "nosniff",
-        "x-ms-correlation-request-id": "400a4c41-1348-4d03-8e61-80742d196580",
+        "Date": "Mon, 01 Aug 2022 13:08:39 GMT",
+        "Expires": "-1",
+        "Pragma": "no-cache",
+        "Strict-Transport-Security": "max-age=31536000; includeSubDomains",
+        "X-Content-Type-Options": "nosniff",
+        "x-ms-correlation-request-id": "f53e19a3-3b6c-4a21-9098-0497b3052ceb",
         "x-ms-ratelimit-remaining-subscription-reads": "11974",
-        "x-ms-request-id": "400a4c41-1348-4d03-8e61-80742d196580",
-        "x-ms-routing-request-id": "SOUTHEASTASIA:20220730T165922Z:400a4c41-1348-4d03-8e61-80742d196580"
+        "x-ms-request-id": "f53e19a3-3b6c-4a21-9098-0497b3052ceb",
+        "x-ms-routing-request-id": "SOUTHEASTASIA:20220801T130839Z:f53e19a3-3b6c-4a21-9098-0497b3052ceb"
       },
       "ResponseBody": {
         "id": "/subscriptions/db1ab6f0-4769-4b27-930e-01e2ef9c123c",
@@ -56,16 +56,16 @@
       }
     },
     {
-      "RequestUri": "https://management.azure.com/subscriptions/db1ab6f0-4769-4b27-930e-01e2ef9c123c/resourcegroups/DataFactory-RG-216?api-version=2021-04-01",
+      "RequestUri": "https://management.azure.com/subscriptions/db1ab6f0-4769-4b27-930e-01e2ef9c123c/resourcegroups/DataFactory-RG-679?api-version=2021-04-01",
       "RequestMethod": "PUT",
       "RequestHeaders": {
         "Accept": "application/json",
         "Authorization": "Sanitized",
         "Content-Length": "22",
         "Content-Type": "application/json",
-        "traceparent": "00-e32e00dbdf62e8e0264c3810c1101198-4db2ad9ab2cb996b-00",
+        "traceparent": "00-b5e9a7cd54550a545e8ef79a7512e3c1-8e7112342ba45b43-00",
         "User-Agent": "azsdk-net-ResourceManager/1.2.1 (.NET 6.0.7; Microsoft Windows 10.0.19044)",
-        "x-ms-client-request-id": "cca4d002933c1f4cc55f2d7a604fe84d",
+        "x-ms-client-request-id": "2aa7f02467f95d0419b87118f1f6007c",
         "x-ms-return-client-request-id": "true"
       },
       "RequestBody": {
@@ -76,19 +76,19 @@
         "Cache-Control": "no-cache",
         "Content-Length": "234",
         "Content-Type": "application/json; charset=utf-8",
-        "Date": "Sat, 30 Jul 2022 16:59:22 GMT",
-        "Expires": "-1",
-        "Pragma": "no-cache",
-        "Strict-Transport-Security": "max-age=31536000; includeSubDomains",
-        "X-Content-Type-Options": "nosniff",
-        "x-ms-correlation-request-id": "3a067adc-f9e9-4391-94b8-e30848d26987",
+        "Date": "Mon, 01 Aug 2022 13:08:40 GMT",
+        "Expires": "-1",
+        "Pragma": "no-cache",
+        "Strict-Transport-Security": "max-age=31536000; includeSubDomains",
+        "X-Content-Type-Options": "nosniff",
+        "x-ms-correlation-request-id": "04f1eb1a-8a15-4674-941e-03a2db0be636",
         "x-ms-ratelimit-remaining-subscription-writes": "1174",
-        "x-ms-request-id": "3a067adc-f9e9-4391-94b8-e30848d26987",
-        "x-ms-routing-request-id": "SOUTHEASTASIA:20220730T165923Z:3a067adc-f9e9-4391-94b8-e30848d26987"
-      },
-      "ResponseBody": {
-        "id": "/subscriptions/db1ab6f0-4769-4b27-930e-01e2ef9c123c/resourceGroups/DataFactory-RG-216",
-        "name": "DataFactory-RG-216",
+        "x-ms-request-id": "04f1eb1a-8a15-4674-941e-03a2db0be636",
+        "x-ms-routing-request-id": "SOUTHEASTASIA:20220801T130840Z:04f1eb1a-8a15-4674-941e-03a2db0be636"
+      },
+      "ResponseBody": {
+        "id": "/subscriptions/db1ab6f0-4769-4b27-930e-01e2ef9c123c/resourceGroups/DataFactory-RG-679",
+        "name": "DataFactory-RG-679",
         "type": "Microsoft.Resources/resourceGroups",
         "location": "westus2",
         "properties": {
@@ -97,16 +97,16 @@
       }
     },
     {
-      "RequestUri": "https://management.azure.com/subscriptions/db1ab6f0-4769-4b27-930e-01e2ef9c123c/resourceGroups/DataFactory-RG-216/providers/Microsoft.DataFactory/factories/DataFactory-5197?api-version=2018-06-01",
+      "RequestUri": "https://management.azure.com/subscriptions/db1ab6f0-4769-4b27-930e-01e2ef9c123c/resourceGroups/DataFactory-RG-679/providers/Microsoft.DataFactory/factories/DataFactory-136?api-version=2018-06-01",
       "RequestMethod": "PUT",
       "RequestHeaders": {
         "Accept": "application/json",
         "Authorization": "Sanitized",
         "Content-Length": "48",
         "Content-Type": "application/json",
-        "traceparent": "00-c981fde01b220d27cc165180d093893a-71d0515307479562-00",
-        "User-Agent": "azsdk-net-ResourceManager.DataFactory/1.0.0-alpha.20220731.1 (.NET 6.0.7; Microsoft Windows 10.0.19044)",
-        "x-ms-client-request-id": "3417e7cc4dcaa5a5f25d97a8734eeb25",
+        "traceparent": "00-0bf7776607bd1833dd80f2b8482de14a-292f39bce74c2a86-00",
+        "User-Agent": "azsdk-net-ResourceManager.DataFactory/1.0.0-alpha.20220801.1 (.NET 6.0.7; Microsoft Windows 10.0.19044)",
+        "x-ms-client-request-id": "b4d286b23b094d5d3a7c60b3682d92dc",
         "x-ms-return-client-request-id": "true"
       },
       "RequestBody": {
@@ -117,48 +117,45 @@
       "StatusCode": 200,
       "ResponseHeaders": {
         "Cache-Control": "no-cache",
-        "Content-Length": "465",
+        "Content-Length": "413",
         "Content-Type": "application/json; charset=utf-8",
-        "Date": "Sat, 30 Jul 2022 16:59:27 GMT",
-        "Expires": "-1",
-        "Pragma": "no-cache",
-        "Server": "Kestrel",
-        "Strict-Transport-Security": "max-age=31536000; includeSubDomains",
-        "X-Content-Type-Options": "nosniff",
-        "x-ms-correlation-request-id": "6b5009f1-0ed3-4a44-b608-3c709ba6424f",
+        "Date": "Mon, 01 Aug 2022 13:08:43 GMT",
+        "Expires": "-1",
+        "Pragma": "no-cache",
+        "Server": "Microsoft-IIS/10.0",
+        "Strict-Transport-Security": "max-age=31536000; includeSubDomains",
+        "X-Content-Type-Options": "nosniff",
+        "x-ms-correlation-request-id": "b18e2f03-ad29-4211-be1a-8ca880c31797",
         "x-ms-ratelimit-remaining-subscription-writes": "1173",
-        "x-ms-request-id": "6b5009f1-0ed3-4a44-b608-3c709ba6424f",
-        "x-ms-routing-request-id": "SOUTHEASTASIA:20220730T165927Z:6b5009f1-0ed3-4a44-b608-3c709ba6424f"
-      },
-      "ResponseBody": {
-        "name": "DataFactory-5197",
-        "id": "/subscriptions/db1ab6f0-4769-4b27-930e-01e2ef9c123c/resourceGroups/datafactory-rg-216/providers/Microsoft.DataFactory/factories/datafactory-5197",
+        "x-ms-request-id": "b18e2f03-ad29-4211-be1a-8ca880c31797",
+        "x-ms-routing-request-id": "SOUTHEASTASIA:20220801T130844Z:b18e2f03-ad29-4211-be1a-8ca880c31797",
+        "X-Powered-By": "ASP.NET"
+      },
+      "ResponseBody": {
+        "name": "DataFactory-136",
+        "id": "/subscriptions/db1ab6f0-4769-4b27-930e-01e2ef9c123c/resourceGroups/datafactory-rg-679/providers/Microsoft.DataFactory/factories/datafactory-136",
         "type": "Microsoft.DataFactory/factories",
         "properties": {
           "provisioningState": "Succeeded",
-          "createTime": "2022-07-30T16:59:26.6706711Z",
+          "createTime": "2022-08-01T13:08:43.2620277Z",
           "version": "2018-06-01"
         },
-        "eTag": "\u00221a007b42-0000-0800-0000-62e5636e0000\u0022",
+        "eTag": "\u00221c006a72-0000-0800-0000-62e7d05b0000\u0022",
         "location": "westus2",
         "tags": {}
       }
     },
     {
-<<<<<<< HEAD
-      "RequestUri": "https://management.azure.com/subscriptions/db1ab6f0-4769-4b27-930e-01e2ef9c123c/resourceGroups/DataFactory-RG-216/providers/Microsoft.Storage/storageAccounts/220731datafactory1553?api-version=2021-09-01",
-=======
-      "RequestUri": "https://management.azure.com/subscriptions/db1ab6f0-4769-4b27-930e-01e2ef9c123c/resourceGroups/DataFactory-RG-9592/providers/Microsoft.Storage/storageAccounts/datafactory5549?api-version=2021-09-01",
->>>>>>> 26232ad3
+      "RequestUri": "https://management.azure.com/subscriptions/db1ab6f0-4769-4b27-930e-01e2ef9c123c/resourceGroups/DataFactory-RG-679/providers/Microsoft.Storage/storageAccounts/datafactory4202?api-version=2021-09-01",
       "RequestMethod": "PUT",
       "RequestHeaders": {
         "Accept": "application/json",
         "Authorization": "Sanitized",
         "Content-Length": "107",
         "Content-Type": "application/json",
-        "traceparent": "00-d8fa32796156e218598619e2f283c6a9-d21a7067d3c259e4-00",
-        "User-Agent": "azsdk-net-ResourceManager.Storage/1.0.0-alpha.20220731.1 (.NET 6.0.7; Microsoft Windows 10.0.19044)",
-        "x-ms-client-request-id": "1d7c887e56064bcb22575e52c9a54393",
+        "traceparent": "00-1698aba383cc98fdeab5cffd7464ea9b-bfcc5da65149a00f-00",
+        "User-Agent": "azsdk-net-ResourceManager.Storage/1.0.0-alpha.20220801.1 (.NET 6.0.7; Microsoft Windows 10.0.19044)",
+        "x-ms-client-request-id": "9278fe2612907822aa43d4ec2fb18c5f",
         "x-ms-return-client-request-id": "true"
       },
       "RequestBody": {
@@ -176,30 +173,30 @@
         "Cache-Control": "no-cache",
         "Content-Length": "0",
         "Content-Type": "text/plain; charset=utf-8",
-        "Date": "Sat, 30 Jul 2022 16:59:30 GMT",
-        "Expires": "-1",
-        "Location": "https://management.azure.com/subscriptions/db1ab6f0-4769-4b27-930e-01e2ef9c123c/providers/Microsoft.Storage/locations/westus2/asyncoperations/8e572fa4-6562-4254-bbfe-b8b7e20d881a?monitor=true\u0026api-version=2021-09-01",
+        "Date": "Mon, 01 Aug 2022 13:08:47 GMT",
+        "Expires": "-1",
+        "Location": "https://management.azure.com/subscriptions/db1ab6f0-4769-4b27-930e-01e2ef9c123c/providers/Microsoft.Storage/locations/westus2/asyncoperations/0c45db71-4dda-4fcd-a2ca-bab0ee9291b2?monitor=true\u0026api-version=2021-09-01",
         "Pragma": "no-cache",
         "Retry-After": "17",
         "Server": "Microsoft-Azure-Storage-Resource-Provider/1.0,Microsoft-HTTPAPI/2.0 Microsoft-HTTPAPI/2.0",
         "Strict-Transport-Security": "max-age=31536000; includeSubDomains",
         "X-Content-Type-Options": "nosniff",
-        "x-ms-client-request-id": "1d7c887e56064bcb22575e52c9a54393",
-        "x-ms-correlation-request-id": "d248ef10-d14b-4750-8529-e20a5e93548f",
+        "x-ms-client-request-id": "9278fe2612907822aa43d4ec2fb18c5f",
+        "x-ms-correlation-request-id": "e55fb5c7-5d38-4add-86e5-c246a39abdc0",
         "x-ms-ratelimit-remaining-subscription-writes": "1172",
-        "x-ms-request-id": "8e572fa4-6562-4254-bbfe-b8b7e20d881a",
-        "x-ms-routing-request-id": "SOUTHEASTASIA:20220730T165931Z:d248ef10-d14b-4750-8529-e20a5e93548f"
+        "x-ms-request-id": "0c45db71-4dda-4fcd-a2ca-bab0ee9291b2",
+        "x-ms-routing-request-id": "SOUTHEASTASIA:20220801T130848Z:e55fb5c7-5d38-4add-86e5-c246a39abdc0"
       },
       "ResponseBody": null
     },
     {
-      "RequestUri": "https://management.azure.com/subscriptions/db1ab6f0-4769-4b27-930e-01e2ef9c123c/providers/Microsoft.Storage/locations/westus2/asyncoperations/8e572fa4-6562-4254-bbfe-b8b7e20d881a?monitor=true\u0026api-version=2021-09-01",
+      "RequestUri": "https://management.azure.com/subscriptions/db1ab6f0-4769-4b27-930e-01e2ef9c123c/providers/Microsoft.Storage/locations/westus2/asyncoperations/0c45db71-4dda-4fcd-a2ca-bab0ee9291b2?monitor=true\u0026api-version=2021-09-01",
       "RequestMethod": "GET",
       "RequestHeaders": {
         "Authorization": "Sanitized",
-        "traceparent": "00-d8fa32796156e218598619e2f283c6a9-da6a9123ac22468d-00",
+        "traceparent": "00-1698aba383cc98fdeab5cffd7464ea9b-54a38e9faf178bd2-00",
         "User-Agent": "azsdk-net-ResourceManager/1.2.1 (.NET 6.0.7; Microsoft Windows 10.0.19044)",
-        "x-ms-client-request-id": "c7e257082f6c91c64ce9a7f6475228b8",
+        "x-ms-client-request-id": "f7cb4695ea877422af3b5ff889600bcb",
         "x-ms-return-client-request-id": "true"
       },
       "RequestBody": null,
@@ -208,49 +205,49 @@
         "Cache-Control": "no-cache",
         "Content-Length": "0",
         "Content-Type": "text/plain; charset=utf-8",
-        "Date": "Sat, 30 Jul 2022 16:59:31 GMT",
-        "Expires": "-1",
-        "Location": "https://management.azure.com/subscriptions/db1ab6f0-4769-4b27-930e-01e2ef9c123c/providers/Microsoft.Storage/locations/westus2/asyncoperations/8e572fa4-6562-4254-bbfe-b8b7e20d881a?monitor=true\u0026api-version=2021-09-01",
+        "Date": "Mon, 01 Aug 2022 13:08:48 GMT",
+        "Expires": "-1",
+        "Location": "https://management.azure.com/subscriptions/db1ab6f0-4769-4b27-930e-01e2ef9c123c/providers/Microsoft.Storage/locations/westus2/asyncoperations/0c45db71-4dda-4fcd-a2ca-bab0ee9291b2?monitor=true\u0026api-version=2021-09-01",
         "Pragma": "no-cache",
         "Retry-After": "17",
         "Server": "Microsoft-Azure-Storage-Resource-Provider/1.0,Microsoft-HTTPAPI/2.0 Microsoft-HTTPAPI/2.0",
         "Strict-Transport-Security": "max-age=31536000; includeSubDomains",
         "X-Content-Type-Options": "nosniff",
-        "x-ms-client-request-id": "c7e257082f6c91c64ce9a7f6475228b8",
-        "x-ms-correlation-request-id": "7c979a22-d6ca-41d2-a61d-5ada1453fc7d",
+        "x-ms-client-request-id": "f7cb4695ea877422af3b5ff889600bcb",
+        "x-ms-correlation-request-id": "d3df0628-39da-48a0-a842-739829c3f6c6",
         "x-ms-ratelimit-remaining-subscription-reads": "11973",
-        "x-ms-request-id": "b45b3d4f-d624-48b4-b5bd-a440d73faf3c",
-        "x-ms-routing-request-id": "SOUTHEASTASIA:20220730T165931Z:7c979a22-d6ca-41d2-a61d-5ada1453fc7d"
+        "x-ms-request-id": "9772bc95-17e6-4eae-83f9-3e36200da20b",
+        "x-ms-routing-request-id": "SOUTHEASTASIA:20220801T130848Z:d3df0628-39da-48a0-a842-739829c3f6c6"
       },
       "ResponseBody": null
     },
     {
-      "RequestUri": "https://management.azure.com/subscriptions/db1ab6f0-4769-4b27-930e-01e2ef9c123c/providers/Microsoft.Storage/locations/westus2/asyncoperations/8e572fa4-6562-4254-bbfe-b8b7e20d881a?monitor=true\u0026api-version=2021-09-01",
+      "RequestUri": "https://management.azure.com/subscriptions/db1ab6f0-4769-4b27-930e-01e2ef9c123c/providers/Microsoft.Storage/locations/westus2/asyncoperations/0c45db71-4dda-4fcd-a2ca-bab0ee9291b2?monitor=true\u0026api-version=2021-09-01",
       "RequestMethod": "GET",
       "RequestHeaders": {
         "Authorization": "Sanitized",
-        "traceparent": "00-d8fa32796156e218598619e2f283c6a9-170243eee022d70a-00",
+        "traceparent": "00-1698aba383cc98fdeab5cffd7464ea9b-f88fe472cb349c68-00",
         "User-Agent": "azsdk-net-ResourceManager/1.2.1 (.NET 6.0.7; Microsoft Windows 10.0.19044)",
-        "x-ms-client-request-id": "28a61554ede9e7c9d3521e2c76cfa776",
+        "x-ms-client-request-id": "0d0553d3e9dabe8615e537a0951b27b5",
         "x-ms-return-client-request-id": "true"
       },
       "RequestBody": null,
       "StatusCode": 200,
       "ResponseHeaders": {
         "Cache-Control": "no-cache",
-        "Content-Length": "1278",
-        "Content-Type": "application/json",
-        "Date": "Sat, 30 Jul 2022 16:59:48 GMT",
+        "Content-Length": "1248",
+        "Content-Type": "application/json",
+        "Date": "Mon, 01 Aug 2022 13:09:05 GMT",
         "Expires": "-1",
         "Pragma": "no-cache",
         "Server": "Microsoft-Azure-Storage-Resource-Provider/1.0,Microsoft-HTTPAPI/2.0 Microsoft-HTTPAPI/2.0",
         "Strict-Transport-Security": "max-age=31536000; includeSubDomains",
         "X-Content-Type-Options": "nosniff",
-        "x-ms-client-request-id": "28a61554ede9e7c9d3521e2c76cfa776",
-        "x-ms-correlation-request-id": "ee85c0b9-67a6-4dd8-8f1d-f3b0914303c2",
+        "x-ms-client-request-id": "0d0553d3e9dabe8615e537a0951b27b5",
+        "x-ms-correlation-request-id": "03b99e5c-204d-4191-abd1-7fdf7b2ddb96",
         "x-ms-ratelimit-remaining-subscription-reads": "11972",
-        "x-ms-request-id": "72d3efa1-cf14-4df9-b6b0-9f2b8faad5dd",
-        "x-ms-routing-request-id": "SOUTHEASTASIA:20220730T165949Z:ee85c0b9-67a6-4dd8-8f1d-f3b0914303c2"
+        "x-ms-request-id": "db36741f-d9d3-4a3d-8fc8-9e79d0e4b243",
+        "x-ms-routing-request-id": "SOUTHEASTASIA:20220801T130905Z:03b99e5c-204d-4191-abd1-7fdf7b2ddb96"
       },
       "ResponseBody": {
         "sku": {
@@ -258,20 +255,15 @@
           "tier": "Standard"
         },
         "kind": "BlobStorage",
-<<<<<<< HEAD
-        "id": "/subscriptions/db1ab6f0-4769-4b27-930e-01e2ef9c123c/resourceGroups/DataFactory-RG-216/providers/Microsoft.Storage/storageAccounts/220731datafactory1553",
-        "name": "220731datafactory1553",
-=======
-        "id": "/subscriptions/db1ab6f0-4769-4b27-930e-01e2ef9c123c/resourceGroups/DataFactory-RG-9592/providers/Microsoft.Storage/storageAccounts/datafactory5549",
-        "name": "datafactory5549",
->>>>>>> 26232ad3
+        "id": "/subscriptions/db1ab6f0-4769-4b27-930e-01e2ef9c123c/resourceGroups/DataFactory-RG-679/providers/Microsoft.Storage/storageAccounts/datafactory4202",
+        "name": "datafactory4202",
         "type": "Microsoft.Storage/storageAccounts",
         "location": "westus2",
         "tags": {},
         "properties": {
           "keyCreationTime": {
-            "key1": "2022-07-30T16:59:29.0953005Z",
-            "key2": "2022-07-30T16:59:29.0953005Z"
+            "key1": "2022-08-01T13:08:45.7325785Z",
+            "key2": "2022-08-01T13:08:45.7325785Z"
           },
           "privateEndpointConnections": [],
           "minimumTlsVersion": "TLS1_0",
@@ -288,29 +280,23 @@
               "file": {
                 "keyType": "Account",
                 "enabled": true,
-                "lastEnabledTime": "2022-07-30T16:59:29.1109248Z"
+                "lastEnabledTime": "2022-08-01T13:08:45.7325785Z"
               },
               "blob": {
                 "keyType": "Account",
                 "enabled": true,
-                "lastEnabledTime": "2022-07-30T16:59:29.1109248Z"
+                "lastEnabledTime": "2022-08-01T13:08:45.7325785Z"
               }
             },
             "keySource": "Microsoft.Storage"
           },
           "accessTier": "Hot",
           "provisioningState": "Succeeded",
-          "creationTime": "2022-07-30T16:59:29.0171754Z",
+          "creationTime": "2022-08-01T13:08:45.6388074Z",
           "primaryEndpoints": {
-<<<<<<< HEAD
-            "dfs": "https://220731datafactory1553.dfs.core.windows.net/",
-            "blob": "https://220731datafactory1553.blob.core.windows.net/",
-            "table": "https://220731datafactory1553.table.core.windows.net/"
-=======
-            "dfs": "https://datafactory5549.dfs.core.windows.net/",
-            "blob": "https://datafactory5549.blob.core.windows.net/",
-            "table": "https://datafactory5549.table.core.windows.net/"
->>>>>>> 26232ad3
+            "dfs": "https://datafactory4202.dfs.core.windows.net/",
+            "blob": "https://datafactory4202.blob.core.windows.net/",
+            "table": "https://datafactory4202.table.core.windows.net/"
           },
           "primaryLocation": "westus2",
           "statusOfPrimary": "available"
@@ -318,19 +304,15 @@
       }
     },
     {
-<<<<<<< HEAD
-      "RequestUri": "https://management.azure.com/subscriptions/db1ab6f0-4769-4b27-930e-01e2ef9c123c/resourceGroups/DataFactory-RG-216/providers/Microsoft.Storage/storageAccounts/220731datafactory1553/listKeys?api-version=2021-09-01",
-=======
-      "RequestUri": "https://management.azure.com/subscriptions/db1ab6f0-4769-4b27-930e-01e2ef9c123c/resourceGroups/DataFactory-RG-9592/providers/Microsoft.Storage/storageAccounts/datafactory5549/listKeys?api-version=2021-09-01",
->>>>>>> 26232ad3
+      "RequestUri": "https://management.azure.com/subscriptions/db1ab6f0-4769-4b27-930e-01e2ef9c123c/resourceGroups/DataFactory-RG-679/providers/Microsoft.Storage/storageAccounts/datafactory4202/listKeys?api-version=2021-09-01",
       "RequestMethod": "POST",
       "RequestHeaders": {
         "Accept": "application/json",
         "Authorization": "Sanitized",
         "Content-Length": "0",
-        "traceparent": "00-82a5fde2a933ea54829041a09b078a57-165dd338ed92cb72-00",
-        "User-Agent": "azsdk-net-ResourceManager.Storage/1.0.0-alpha.20220731.1 (.NET 6.0.7; Microsoft Windows 10.0.19044)",
-        "x-ms-client-request-id": "714ae9e07bc29d275f70eb70eebee2ac",
+        "traceparent": "00-3ca1475873c7b565f7cb6d4f08fd5369-bc1ad2d4a944e7a6-00",
+        "User-Agent": "azsdk-net-ResourceManager.Storage/1.0.0-alpha.20220801.1 (.NET 6.0.7; Microsoft Windows 10.0.19044)",
+        "x-ms-client-request-id": "e857ad5695e678d8fd44431008f10af9",
         "x-ms-return-client-request-id": "true"
       },
       "RequestBody": null,
@@ -339,46 +321,46 @@
         "Cache-Control": "no-cache",
         "Content-Length": "380",
         "Content-Type": "application/json",
-        "Date": "Sat, 30 Jul 2022 16:59:48 GMT",
+        "Date": "Mon, 01 Aug 2022 13:09:05 GMT",
         "Expires": "-1",
         "Pragma": "no-cache",
         "Server": "Microsoft-Azure-Storage-Resource-Provider/1.0,Microsoft-HTTPAPI/2.0 Microsoft-HTTPAPI/2.0",
         "Strict-Transport-Security": "max-age=31536000; includeSubDomains",
         "X-Content-Type-Options": "nosniff",
-        "x-ms-client-request-id": "714ae9e07bc29d275f70eb70eebee2ac",
-        "x-ms-correlation-request-id": "be5bd6e4-3830-4c06-bbf7-834df43114af",
+        "x-ms-client-request-id": "e857ad5695e678d8fd44431008f10af9",
+        "x-ms-correlation-request-id": "3f238ee2-765f-4215-9b65-28add99a5575",
         "x-ms-ratelimit-remaining-subscription-resource-requests": "11994",
-        "x-ms-request-id": "f1a93a4f-5376-4c90-8643-6a2601288f03",
-        "x-ms-routing-request-id": "SOUTHEASTASIA:20220730T165949Z:be5bd6e4-3830-4c06-bbf7-834df43114af"
+        "x-ms-request-id": "62eeb5ea-7c11-40f5-a895-fb6cb9b82d04",
+        "x-ms-routing-request-id": "SOUTHEASTASIA:20220801T130906Z:3f238ee2-765f-4215-9b65-28add99a5575"
       },
       "ResponseBody": {
         "keys": [
           {
-            "creationTime": "2022-07-30T16:59:29.0953005Z",
+            "creationTime": "2022-08-01T13:08:45.7325785Z",
             "keyName": "key1",
-            "value": "SWm/npT5pDrHuzU\u002BhV0XsIsSE5HcsI7eXrkRW8MJ9go\u002Bda6nSzSViTxIBhrH4lr0fMJwcWcoJQ5S\u002BAStc7Y00w==",
+            "value": "q0GfIobGgiFUDkGtIKdAIR1uU/w2S5O5s9kD7hvEf3Z\u002BVtvpfmUGmcIGiH9lGL9IpZGPy6KW7cOe\u002BAStWl6Org==",
             "permissions": "FULL"
           },
           {
-            "creationTime": "2022-07-30T16:59:29.0953005Z",
+            "creationTime": "2022-08-01T13:08:45.7325785Z",
             "keyName": "key2",
-            "value": "UzxPQ77Haq3NdtimUgDORmPrr7Z\u002Bzj9h6pIEV6nvV7Kdplu\u002BbbjoWgsWImpotisaz\u002BEBG3J6H/pa\u002BAStzSoPPA==",
+            "value": "LMFytP5P7hQreKIjmhMMWikUeDcf/n1d3S65pEHE3tZ59p/9lZAzc\u002BWB8qB8wANuWpN5nlOZSszY\u002BAStuvFdcA==",
             "permissions": "FULL"
           }
         ]
       }
     },
     {
-      "RequestUri": "https://management.azure.com/subscriptions/db1ab6f0-4769-4b27-930e-01e2ef9c123c/resourceGroups/datafactory-rg-216/providers/Microsoft.DataFactory/factories/datafactory-5197/linkedservices/LinkedService65?api-version=2018-06-01",
+      "RequestUri": "https://management.azure.com/subscriptions/db1ab6f0-4769-4b27-930e-01e2ef9c123c/resourceGroups/datafactory-rg-679/providers/Microsoft.DataFactory/factories/datafactory-136/linkedservices/LinkedService8376?api-version=2018-06-01",
       "RequestMethod": "PUT",
       "RequestHeaders": {
         "Accept": "application/json",
         "Authorization": "Sanitized",
         "Content-Length": "92",
         "Content-Type": "application/json",
-        "traceparent": "00-81b715907b63a3013f2c04d1f18a8dde-c497d8040e288b52-00",
-        "User-Agent": "azsdk-net-ResourceManager.DataFactory/1.0.0-alpha.20220731.1 (.NET 6.0.7; Microsoft Windows 10.0.19044)",
-        "x-ms-client-request-id": "068ea7278a4e8e1afaf419119a1b7c42",
+        "traceparent": "00-a09bf11640aef204d74e77e90cb2e8d8-df1fef0245736c4a-00",
+        "User-Agent": "azsdk-net-ResourceManager.DataFactory/1.0.0-alpha.20220801.1 (.NET 6.0.7; Microsoft Windows 10.0.19044)",
+        "x-ms-client-request-id": "effd33b14bdfc0ab0de2a2b282de9414",
         "x-ms-return-client-request-id": "true"
       },
       "RequestBody": {
@@ -392,22 +374,23 @@
       "StatusCode": 200,
       "ResponseHeaders": {
         "Cache-Control": "no-cache",
-        "Content-Length": "402",
+        "Content-Length": "405",
         "Content-Type": "application/json; charset=utf-8",
-        "Date": "Sat, 30 Jul 2022 16:59:49 GMT",
-        "Expires": "-1",
-        "Pragma": "no-cache",
-        "Server": "Kestrel",
-        "Strict-Transport-Security": "max-age=31536000; includeSubDomains",
-        "X-Content-Type-Options": "nosniff",
-        "x-ms-correlation-request-id": "e2ce70bb-a453-426b-bc19-426dea78924c",
+        "Date": "Mon, 01 Aug 2022 13:09:06 GMT",
+        "Expires": "-1",
+        "Pragma": "no-cache",
+        "Server": "Microsoft-IIS/10.0",
+        "Strict-Transport-Security": "max-age=31536000; includeSubDomains",
+        "X-Content-Type-Options": "nosniff",
+        "x-ms-correlation-request-id": "d55bb81d-bd07-4214-b67a-d77f18a4342d",
         "x-ms-ratelimit-remaining-subscription-writes": "1171",
-        "x-ms-request-id": "e2ce70bb-a453-426b-bc19-426dea78924c",
-        "x-ms-routing-request-id": "SOUTHEASTASIA:20220730T165950Z:e2ce70bb-a453-426b-bc19-426dea78924c"
-      },
-      "ResponseBody": {
-        "id": "/subscriptions/db1ab6f0-4769-4b27-930e-01e2ef9c123c/resourceGroups/datafactory-rg-216/providers/Microsoft.DataFactory/factories/datafactory-5197/linkedservices/LinkedService65",
-        "name": "LinkedService65",
+        "x-ms-request-id": "d55bb81d-bd07-4214-b67a-d77f18a4342d",
+        "x-ms-routing-request-id": "SOUTHEASTASIA:20220801T130907Z:d55bb81d-bd07-4214-b67a-d77f18a4342d",
+        "X-Powered-By": "ASP.NET"
+      },
+      "ResponseBody": {
+        "id": "/subscriptions/db1ab6f0-4769-4b27-930e-01e2ef9c123c/resourceGroups/datafactory-rg-679/providers/Microsoft.DataFactory/factories/datafactory-136/linkedservices/LinkedService8376",
+        "name": "LinkedService8376",
         "type": "Microsoft.DataFactory/factories/linkedservices",
         "properties": {
           "type": "AzureBlobStorage",
@@ -415,20 +398,20 @@
             "connectionString": "Sanitized"
           }
         },
-        "etag": "1800b198-0000-0800-0000-62e563850000"
-      }
-    },
-    {
-      "RequestUri": "https://management.azure.com/subscriptions/db1ab6f0-4769-4b27-930e-01e2ef9c123c/resourceGroups/datafactory-rg-216/providers/Microsoft.DataFactory/factories/datafactory-5197/datasets/dataset381?api-version=2018-06-01",
+        "etag": "6500fcd4-0000-0800-0000-62e7d0730000"
+      }
+    },
+    {
+      "RequestUri": "https://management.azure.com/subscriptions/db1ab6f0-4769-4b27-930e-01e2ef9c123c/resourceGroups/datafactory-rg-679/providers/Microsoft.DataFactory/factories/datafactory-136/datasets/dataset189?api-version=2018-06-01",
       "RequestMethod": "PUT",
       "RequestHeaders": {
         "Accept": "application/json",
         "Authorization": "Sanitized",
-        "Content-Length": "116",
-        "Content-Type": "application/json",
-        "traceparent": "00-27abc0d844e5ea6a5b5332401d7b3eb1-b902c980f91f1e02-00",
-        "User-Agent": "azsdk-net-ResourceManager.DataFactory/1.0.0-alpha.20220731.1 (.NET 6.0.7; Microsoft Windows 10.0.19044)",
-        "x-ms-client-request-id": "b6085d15d8f509eec8780158f8146f71",
+        "Content-Length": "118",
+        "Content-Type": "application/json",
+        "traceparent": "00-053baaf9f9de0a57c81e870b1a5715c5-2b6ff2a3be989f95-00",
+        "User-Agent": "azsdk-net-ResourceManager.DataFactory/1.0.0-alpha.20220801.1 (.NET 6.0.7; Microsoft Windows 10.0.19044)",
+        "x-ms-client-request-id": "2209dba13ee58d7b0f96a675b524db3e",
         "x-ms-return-client-request-id": "true"
       },
       "RequestBody": {
@@ -436,68 +419,69 @@
           "type": null,
           "linkedServiceName": {
             "type": "LinkedServiceReference",
-            "referenceName": "LinkedService65"
+            "referenceName": "LinkedService8376"
           }
         }
       },
       "StatusCode": 200,
       "ResponseHeaders": {
         "Cache-Control": "no-cache",
-        "Content-Length": "461",
+        "Content-Length": "405",
         "Content-Type": "application/json; charset=utf-8",
-        "Date": "Sat, 30 Jul 2022 16:59:49 GMT",
-        "Expires": "-1",
-        "Pragma": "no-cache",
-        "Server": "Kestrel",
-        "Strict-Transport-Security": "max-age=31536000; includeSubDomains",
-        "X-Content-Type-Options": "nosniff",
-        "x-ms-correlation-request-id": "5b807118-5880-4ffe-a0d9-1249739ee712",
+        "Date": "Mon, 01 Aug 2022 13:09:07 GMT",
+        "Expires": "-1",
+        "Pragma": "no-cache",
+        "Server": "Microsoft-IIS/10.0",
+        "Strict-Transport-Security": "max-age=31536000; includeSubDomains",
+        "X-Content-Type-Options": "nosniff",
+        "x-ms-correlation-request-id": "4ca2bf7f-5fe5-45de-bb76-0b03932ad029",
         "x-ms-ratelimit-remaining-subscription-writes": "1170",
-        "x-ms-request-id": "5b807118-5880-4ffe-a0d9-1249739ee712",
-        "x-ms-routing-request-id": "SOUTHEASTASIA:20220730T165950Z:5b807118-5880-4ffe-a0d9-1249739ee712"
-      },
-      "ResponseBody": {
-        "id": "/subscriptions/db1ab6f0-4769-4b27-930e-01e2ef9c123c/resourceGroups/datafactory-rg-216/providers/Microsoft.DataFactory/factories/datafactory-5197/datasets/dataset381",
-        "name": "dataset381",
+        "x-ms-request-id": "4ca2bf7f-5fe5-45de-bb76-0b03932ad029",
+        "x-ms-routing-request-id": "SOUTHEASTASIA:20220801T130907Z:4ca2bf7f-5fe5-45de-bb76-0b03932ad029",
+        "X-Powered-By": "ASP.NET"
+      },
+      "ResponseBody": {
+        "id": "/subscriptions/db1ab6f0-4769-4b27-930e-01e2ef9c123c/resourceGroups/datafactory-rg-679/providers/Microsoft.DataFactory/factories/datafactory-136/datasets/dataset189",
+        "name": "dataset189",
         "type": "Microsoft.DataFactory/factories/datasets",
         "properties": {
           "type": null,
           "linkedServiceName": {
             "type": "LinkedServiceReference",
-            "referenceName": "LinkedService65"
+            "referenceName": "LinkedService8376"
           }
         },
-        "etag": "1800b998-0000-0800-0000-62e563860000"
-      }
-    },
-    {
-      "RequestUri": "https://management.azure.com/subscriptions/db1ab6f0-4769-4b27-930e-01e2ef9c123c/resourceGroups/DataFactory-RG-216/providers/Microsoft.Storage/storageAccounts?api-version=2021-09-01",
+        "etag": "650001d5-0000-0800-0000-62e7d0730000"
+      }
+    },
+    {
+      "RequestUri": "https://management.azure.com/subscriptions/db1ab6f0-4769-4b27-930e-01e2ef9c123c/resourceGroups/DataFactory-RG-679/providers/Microsoft.Storage/storageAccounts?api-version=2021-09-01",
       "RequestMethod": "GET",
       "RequestHeaders": {
         "Accept": "application/json",
         "Authorization": "Sanitized",
-        "traceparent": "00-46fa25585232824d606c8ac805d3cdcb-8dd39381f697ccda-00",
-        "User-Agent": "azsdk-net-ResourceManager.Storage/1.0.0-alpha.20220731.1 (.NET 6.0.7; Microsoft Windows 10.0.19044)",
-        "x-ms-client-request-id": "19274f7b91702f5ee3c8870d8bc5556e",
+        "traceparent": "00-c558e6091624011b65a4f6e8cb42b0a8-b78a3cc69b93c56e-00",
+        "User-Agent": "azsdk-net-ResourceManager.Storage/1.0.0-alpha.20220801.1 (.NET 6.0.7; Microsoft Windows 10.0.19044)",
+        "x-ms-client-request-id": "29e7e4bb76c6ab6128d8b235c57a65af",
         "x-ms-return-client-request-id": "true"
       },
       "RequestBody": null,
       "StatusCode": 200,
       "ResponseHeaders": {
         "Cache-Control": "no-cache",
-        "Content-Length": "1290",
-        "Content-Type": "application/json",
-        "Date": "Sat, 30 Jul 2022 16:59:49 GMT",
+        "Content-Length": "1260",
+        "Content-Type": "application/json",
+        "Date": "Mon, 01 Aug 2022 13:09:07 GMT",
         "Expires": "-1",
         "Pragma": "no-cache",
         "Server": "Microsoft-Azure-Storage-Resource-Provider/1.0,Microsoft-HTTPAPI/2.0 Microsoft-HTTPAPI/2.0",
         "Strict-Transport-Security": "max-age=31536000; includeSubDomains",
         "X-Content-Type-Options": "nosniff",
-        "x-ms-client-request-id": "19274f7b91702f5ee3c8870d8bc5556e",
-        "x-ms-correlation-request-id": "8fe89721-7abb-477a-a675-95596cb20f36",
+        "x-ms-client-request-id": "29e7e4bb76c6ab6128d8b235c57a65af",
+        "x-ms-correlation-request-id": "361a7602-9149-4f06-9efa-c6d82e5673dd",
         "x-ms-ratelimit-remaining-subscription-reads": "11971",
-        "x-ms-request-id": "597937c9-ba56-4862-92ad-e9844a723ca4",
-        "x-ms-routing-request-id": "SOUTHEASTASIA:20220730T165950Z:8fe89721-7abb-477a-a675-95596cb20f36"
+        "x-ms-request-id": "c02f4ba0-65e7-4eb0-8b6c-2caf469db67a",
+        "x-ms-routing-request-id": "SOUTHEASTASIA:20220801T130907Z:361a7602-9149-4f06-9efa-c6d82e5673dd"
       },
       "ResponseBody": {
         "value": [
@@ -507,20 +491,15 @@
               "tier": "Standard"
             },
             "kind": "BlobStorage",
-<<<<<<< HEAD
-            "id": "/subscriptions/db1ab6f0-4769-4b27-930e-01e2ef9c123c/resourceGroups/DataFactory-RG-216/providers/Microsoft.Storage/storageAccounts/220731datafactory1553",
-            "name": "220731datafactory1553",
-=======
-            "id": "/subscriptions/db1ab6f0-4769-4b27-930e-01e2ef9c123c/resourceGroups/DataFactory-RG-9592/providers/Microsoft.Storage/storageAccounts/datafactory5549",
-            "name": "datafactory5549",
->>>>>>> 26232ad3
+            "id": "/subscriptions/db1ab6f0-4769-4b27-930e-01e2ef9c123c/resourceGroups/DataFactory-RG-679/providers/Microsoft.Storage/storageAccounts/datafactory4202",
+            "name": "datafactory4202",
             "type": "Microsoft.Storage/storageAccounts",
             "location": "westus2",
             "tags": {},
             "properties": {
               "keyCreationTime": {
-                "key1": "2022-07-30T16:59:29.0953005Z",
-                "key2": "2022-07-30T16:59:29.0953005Z"
+                "key1": "2022-08-01T13:08:45.7325785Z",
+                "key2": "2022-08-01T13:08:45.7325785Z"
               },
               "privateEndpointConnections": [],
               "minimumTlsVersion": "TLS1_0",
@@ -537,29 +516,23 @@
                   "file": {
                     "keyType": "Account",
                     "enabled": true,
-                    "lastEnabledTime": "2022-07-30T16:59:29.1109248Z"
+                    "lastEnabledTime": "2022-08-01T13:08:45.7325785Z"
                   },
                   "blob": {
                     "keyType": "Account",
                     "enabled": true,
-                    "lastEnabledTime": "2022-07-30T16:59:29.1109248Z"
+                    "lastEnabledTime": "2022-08-01T13:08:45.7325785Z"
                   }
                 },
                 "keySource": "Microsoft.Storage"
               },
               "accessTier": "Hot",
               "provisioningState": "Succeeded",
-              "creationTime": "2022-07-30T16:59:29.0171754Z",
+              "creationTime": "2022-08-01T13:08:45.6388074Z",
               "primaryEndpoints": {
-<<<<<<< HEAD
-                "dfs": "https://220731datafactory1553.dfs.core.windows.net/",
-                "blob": "https://220731datafactory1553.blob.core.windows.net/",
-                "table": "https://220731datafactory1553.table.core.windows.net/"
-=======
-                "dfs": "https://datafactory5549.dfs.core.windows.net/",
-                "blob": "https://datafactory5549.blob.core.windows.net/",
-                "table": "https://datafactory5549.table.core.windows.net/"
->>>>>>> 26232ad3
+                "dfs": "https://datafactory4202.dfs.core.windows.net/",
+                "blob": "https://datafactory4202.blob.core.windows.net/",
+                "table": "https://datafactory4202.table.core.windows.net/"
               },
               "primaryLocation": "westus2",
               "statusOfPrimary": "available"
@@ -569,17 +542,13 @@
       }
     },
     {
-<<<<<<< HEAD
-      "RequestUri": "https://management.azure.com/subscriptions/db1ab6f0-4769-4b27-930e-01e2ef9c123c/resourceGroups/DataFactory-RG-216/providers/Microsoft.Storage/storageAccounts/220731datafactory1553?api-version=2021-09-01",
-=======
-      "RequestUri": "https://management.azure.com/subscriptions/db1ab6f0-4769-4b27-930e-01e2ef9c123c/resourceGroups/DataFactory-RG-9592/providers/Microsoft.Storage/storageAccounts/datafactory5549?api-version=2021-09-01",
->>>>>>> 26232ad3
+      "RequestUri": "https://management.azure.com/subscriptions/db1ab6f0-4769-4b27-930e-01e2ef9c123c/resourceGroups/DataFactory-RG-679/providers/Microsoft.Storage/storageAccounts/datafactory4202?api-version=2021-09-01",
       "RequestMethod": "DELETE",
       "RequestHeaders": {
         "Authorization": "Sanitized",
-        "traceparent": "00-b1ebb5e2d6ba145e10d6cf16805e2252-61798fb266468e4e-00",
-        "User-Agent": "azsdk-net-ResourceManager.Storage/1.0.0-alpha.20220731.1 (.NET 6.0.7; Microsoft Windows 10.0.19044)",
-        "x-ms-client-request-id": "84a8bd2efaa4cf329ffd8611193501df",
+        "traceparent": "00-dcc6de829ac40e3cf630028714f342e5-24dd928fe66cf1db-00",
+        "User-Agent": "azsdk-net-ResourceManager.Storage/1.0.0-alpha.20220801.1 (.NET 6.0.7; Microsoft Windows 10.0.19044)",
+        "x-ms-client-request-id": "2e4f5efcc1f0f5cc8162cfb5054a57bd",
         "x-ms-return-client-request-id": "true"
       },
       "RequestBody": null,
@@ -588,24 +557,24 @@
         "Cache-Control": "no-cache",
         "Content-Length": "0",
         "Content-Type": "text/plain; charset=utf-8",
-        "Date": "Sat, 30 Jul 2022 16:59:55 GMT",
+        "Date": "Mon, 01 Aug 2022 13:09:12 GMT",
         "Expires": "-1",
         "Pragma": "no-cache",
         "Server": "Microsoft-Azure-Storage-Resource-Provider/1.0,Microsoft-HTTPAPI/2.0 Microsoft-HTTPAPI/2.0",
         "Strict-Transport-Security": "max-age=31536000; includeSubDomains",
         "X-Content-Type-Options": "nosniff",
-        "x-ms-client-request-id": "84a8bd2efaa4cf329ffd8611193501df",
-        "x-ms-correlation-request-id": "5edd7c1c-e61a-460e-a9ec-adae6faf75e9",
+        "x-ms-client-request-id": "2e4f5efcc1f0f5cc8162cfb5054a57bd",
+        "x-ms-correlation-request-id": "5c9f5e92-82ca-42ae-91e8-6f14a1860e07",
         "x-ms-ratelimit-remaining-subscription-deletes": "14993",
-        "x-ms-request-id": "c9a4a324-937a-46cf-a3d8-f0b59d909506",
-        "x-ms-routing-request-id": "SOUTHEASTASIA:20220730T165955Z:5edd7c1c-e61a-460e-a9ec-adae6faf75e9"
+        "x-ms-request-id": "83107028-8d3d-4b5e-bc95-9e20ed895f84",
+        "x-ms-routing-request-id": "SOUTHEASTASIA:20220801T130912Z:5c9f5e92-82ca-42ae-91e8-6f14a1860e07"
       },
       "ResponseBody": null
     }
   ],
   "Variables": {
     "AZURE_AUTHORITY_HOST": "https://login.microsoftonline.com",
-    "RandomSeed": "1730263820",
+    "RandomSeed": "344644950",
     "RESOURCE_MANAGER_URL": null,
     "SUBSCRIPTION_ID": "db1ab6f0-4769-4b27-930e-01e2ef9c123c"
   }
