{
  "Entries": [
    {
      "RequestUri": "https://management.azure.com/subscriptions/db1ab6f0-4769-4b27-930e-01e2ef9c123c?api-version=2021-01-01",
      "RequestMethod": "GET",
      "RequestHeaders": {
        "Accept": "application/json",
        "Authorization": "Sanitized",
        "traceparent": "00-6b3a5c21a48c987392d427541242482e-862da84825f77f9f-00",
        "User-Agent": "azsdk-net-ResourceManager/1.2.1 (.NET 6.0.7; Microsoft Windows 10.0.19044)",
        "x-ms-client-request-id": "511c34b94c4ba1cf70e25309c034273b",
        "x-ms-return-client-request-id": "true"
      },
      "RequestBody": null,
      "StatusCode": 200,
      "ResponseHeaders": {
        "Cache-Control": "no-cache",
        "Content-Length": "747",
        "Content-Type": "application/json; charset=utf-8",
        "Date": "Sat, 30 Jul 2022 16:58:08 GMT",
        "Expires": "-1",
        "Pragma": "no-cache",
        "Strict-Transport-Security": "max-age=31536000; includeSubDomains",
        "X-Content-Type-Options": "nosniff",
        "x-ms-correlation-request-id": "71dc3abe-81ff-43bc-aab5-c43933417911",
        "x-ms-ratelimit-remaining-subscription-reads": "11984",
        "x-ms-request-id": "71dc3abe-81ff-43bc-aab5-c43933417911",
        "x-ms-routing-request-id": "SOUTHEASTASIA:20220730T165808Z:71dc3abe-81ff-43bc-aab5-c43933417911"
      },
      "ResponseBody": {
        "id": "/subscriptions/db1ab6f0-4769-4b27-930e-01e2ef9c123c",
        "authorizationSource": "RoleBased",
        "managedByTenants": [],
        "tags": {
          "TagKey-9823": "TagValue-566",
          "TagKey-3481": "TagValue-320",
          "TagKey-4926": "TagValue-1187",
          "TagKey-751": "TagValue-3921",
          "TagKey-1866": "TagValue-8559",
          "TagKey-3094": "TagValue-9190",
          "TagKey-2449": "TagValue-9",
          "TagKey-8379": "TagValue-164",
          "TagKey-7470": "TagValue-2205",
          "TagKey-4236": "TagValue-3698",
          "TagKey-5316": "TagValue-2725"
        },
        "subscriptionId": "db1ab6f0-4769-4b27-930e-01e2ef9c123c",
        "tenantId": "72f988bf-86f1-41af-91ab-2d7cd011db47",
        "displayName": ".NET Mgmt SDK Test with TTL = 1 Day",
        "state": "Enabled",
        "subscriptionPolicies": {
          "locationPlacementId": "Internal_2014-09-01",
          "quotaId": "Internal_2014-09-01",
          "spendingLimit": "Off"
        }
      }
    },
    {
      "RequestUri": "https://management.azure.com/subscriptions/db1ab6f0-4769-4b27-930e-01e2ef9c123c/resourcegroups/DataFactory-RG-4482?api-version=2021-04-01",
      "RequestMethod": "PUT",
      "RequestHeaders": {
        "Accept": "application/json",
        "Authorization": "Sanitized",
        "Content-Length": "22",
        "Content-Type": "application/json",
        "traceparent": "00-378e5ffea348a5d6effc7ee8e218eaf8-86d848af6251a819-00",
        "User-Agent": "azsdk-net-ResourceManager/1.2.1 (.NET 6.0.7; Microsoft Windows 10.0.19044)",
        "x-ms-client-request-id": "f873349e9e6a51708902c9c077e9a003",
        "x-ms-return-client-request-id": "true"
      },
      "RequestBody": {
        "location": "westus2"
      },
      "StatusCode": 201,
      "ResponseHeaders": {
        "Cache-Control": "no-cache",
        "Content-Length": "236",
        "Content-Type": "application/json; charset=utf-8",
        "Date": "Sat, 30 Jul 2022 16:58:09 GMT",
        "Expires": "-1",
        "Pragma": "no-cache",
        "Strict-Transport-Security": "max-age=31536000; includeSubDomains",
        "X-Content-Type-Options": "nosniff",
        "x-ms-correlation-request-id": "aaed752b-9443-41f3-9bc5-bc717606baf9",
        "x-ms-ratelimit-remaining-subscription-writes": "1184",
        "x-ms-request-id": "aaed752b-9443-41f3-9bc5-bc717606baf9",
        "x-ms-routing-request-id": "SOUTHEASTASIA:20220730T165809Z:aaed752b-9443-41f3-9bc5-bc717606baf9"
      },
      "ResponseBody": {
        "id": "/subscriptions/db1ab6f0-4769-4b27-930e-01e2ef9c123c/resourceGroups/DataFactory-RG-4482",
        "name": "DataFactory-RG-4482",
        "type": "Microsoft.Resources/resourceGroups",
        "location": "westus2",
        "properties": {
          "provisioningState": "Succeeded"
        }
      }
    },
    {
      "RequestUri": "https://management.azure.com/subscriptions/db1ab6f0-4769-4b27-930e-01e2ef9c123c/resourceGroups/DataFactory-RG-4482/providers/Microsoft.DataFactory/factories/DataFactory-1877?api-version=2018-06-01",
      "RequestMethod": "PUT",
      "RequestHeaders": {
        "Accept": "application/json",
        "Authorization": "Sanitized",
        "Content-Length": "48",
        "Content-Type": "application/json",
        "traceparent": "00-6b421adb35562afd2f689dbfb6c992eb-a5dfded2d224e0db-00",
        "User-Agent": "azsdk-net-ResourceManager.DataFactory/1.0.0-alpha.20220731.1 (.NET 6.0.7; Microsoft Windows 10.0.19044)",
        "x-ms-client-request-id": "26fcc702f24db8a6fb2a09c0fb0b3174",
        "x-ms-return-client-request-id": "true"
      },
      "RequestBody": {
        "tags": {},
        "location": "westus2",
        "properties": {}
      },
      "StatusCode": 200,
      "ResponseHeaders": {
        "Cache-Control": "no-cache",
        "Content-Length": "466",
        "Content-Type": "application/json; charset=utf-8",
        "Date": "Sat, 30 Jul 2022 16:58:13 GMT",
        "Expires": "-1",
        "Pragma": "no-cache",
        "Server": "Kestrel",
        "Strict-Transport-Security": "max-age=31536000; includeSubDomains",
        "X-Content-Type-Options": "nosniff",
        "x-ms-correlation-request-id": "464c922c-ca9b-44a6-9208-0367a77621fa",
        "x-ms-ratelimit-remaining-subscription-writes": "1183",
        "x-ms-request-id": "464c922c-ca9b-44a6-9208-0367a77621fa",
        "x-ms-routing-request-id": "SOUTHEASTASIA:20220730T165813Z:464c922c-ca9b-44a6-9208-0367a77621fa"
      },
      "ResponseBody": {
        "name": "DataFactory-1877",
        "id": "/subscriptions/db1ab6f0-4769-4b27-930e-01e2ef9c123c/resourceGroups/datafactory-rg-4482/providers/Microsoft.DataFactory/factories/datafactory-1877",
        "type": "Microsoft.DataFactory/factories",
        "properties": {
          "provisioningState": "Succeeded",
          "createTime": "2022-07-30T16:58:12.9819941Z",
          "version": "2018-06-01"
        },
        "eTag": "\u00221a005e42-0000-0800-0000-62e563250000\u0022",
        "location": "westus2",
        "tags": {}
      }
    },
    {
<<<<<<< HEAD
      "RequestUri": "https://management.azure.com/subscriptions/db1ab6f0-4769-4b27-930e-01e2ef9c123c/resourceGroups/DataFactory-RG-4482/providers/Microsoft.Storage/storageAccounts/220731datafactory9511?api-version=2021-09-01",
=======
      "RequestUri": "https://management.azure.com/subscriptions/db1ab6f0-4769-4b27-930e-01e2ef9c123c/resourceGroups/DataFactory-RG-4624/providers/Microsoft.Storage/storageAccounts/datafactory8724?api-version=2021-09-01",
>>>>>>> 26232ad3
      "RequestMethod": "PUT",
      "RequestHeaders": {
        "Accept": "application/json",
        "Authorization": "Sanitized",
        "Content-Length": "107",
        "Content-Type": "application/json",
        "traceparent": "00-e31258c83d1c19ddacd2c2cb688f64de-c7e1535cd7cefdc1-00",
        "User-Agent": "azsdk-net-ResourceManager.Storage/1.0.0-alpha.20220731.1 (.NET 6.0.7; Microsoft Windows 10.0.19044)",
        "x-ms-client-request-id": "4c1dd6df4eb1ac9600c24905e1f8f8b2",
        "x-ms-return-client-request-id": "true"
      },
      "RequestBody": {
        "sku": {
          "name": "Standard_LRS"
        },
        "kind": "BlobStorage",
        "location": "westus2",
        "properties": {
          "accessTier": "Hot"
        }
      },
      "StatusCode": 202,
      "ResponseHeaders": {
        "Cache-Control": "no-cache",
        "Content-Length": "0",
        "Content-Type": "text/plain; charset=utf-8",
        "Date": "Sat, 30 Jul 2022 16:58:17 GMT",
        "Expires": "-1",
        "Location": "https://management.azure.com/subscriptions/db1ab6f0-4769-4b27-930e-01e2ef9c123c/providers/Microsoft.Storage/locations/westus2/asyncoperations/7eacef9d-254f-49c1-849a-62046b3c633b?monitor=true\u0026api-version=2021-09-01",
        "Pragma": "no-cache",
        "Retry-After": "17",
        "Server": "Microsoft-Azure-Storage-Resource-Provider/1.0,Microsoft-HTTPAPI/2.0 Microsoft-HTTPAPI/2.0",
        "Strict-Transport-Security": "max-age=31536000; includeSubDomains",
        "X-Content-Type-Options": "nosniff",
        "x-ms-client-request-id": "4c1dd6df4eb1ac9600c24905e1f8f8b2",
        "x-ms-correlation-request-id": "e69be7a9-c35c-44ac-aa90-215961be3d22",
        "x-ms-ratelimit-remaining-subscription-writes": "1182",
        "x-ms-request-id": "7eacef9d-254f-49c1-849a-62046b3c633b",
        "x-ms-routing-request-id": "SOUTHEASTASIA:20220730T165817Z:e69be7a9-c35c-44ac-aa90-215961be3d22"
      },
      "ResponseBody": null
    },
    {
      "RequestUri": "https://management.azure.com/subscriptions/db1ab6f0-4769-4b27-930e-01e2ef9c123c/providers/Microsoft.Storage/locations/westus2/asyncoperations/7eacef9d-254f-49c1-849a-62046b3c633b?monitor=true\u0026api-version=2021-09-01",
      "RequestMethod": "GET",
      "RequestHeaders": {
        "Authorization": "Sanitized",
        "traceparent": "00-e31258c83d1c19ddacd2c2cb688f64de-ae98d920728b0019-00",
        "User-Agent": "azsdk-net-ResourceManager/1.2.1 (.NET 6.0.7; Microsoft Windows 10.0.19044)",
        "x-ms-client-request-id": "13979c55b6837851667a4d305db21931",
        "x-ms-return-client-request-id": "true"
      },
      "RequestBody": null,
      "StatusCode": 202,
      "ResponseHeaders": {
        "Cache-Control": "no-cache",
        "Content-Length": "0",
        "Content-Type": "text/plain; charset=utf-8",
        "Date": "Sat, 30 Jul 2022 16:58:17 GMT",
        "Expires": "-1",
        "Location": "https://management.azure.com/subscriptions/db1ab6f0-4769-4b27-930e-01e2ef9c123c/providers/Microsoft.Storage/locations/westus2/asyncoperations/7eacef9d-254f-49c1-849a-62046b3c633b?monitor=true\u0026api-version=2021-09-01",
        "Pragma": "no-cache",
        "Retry-After": "17",
        "Server": "Microsoft-Azure-Storage-Resource-Provider/1.0,Microsoft-HTTPAPI/2.0 Microsoft-HTTPAPI/2.0",
        "Strict-Transport-Security": "max-age=31536000; includeSubDomains",
        "X-Content-Type-Options": "nosniff",
        "x-ms-client-request-id": "13979c55b6837851667a4d305db21931",
        "x-ms-correlation-request-id": "ebe9021a-15ff-4dff-b97c-709810656fa5",
        "x-ms-ratelimit-remaining-subscription-reads": "11983",
        "x-ms-request-id": "208836bd-8551-4550-8193-fb56fce4e9cb",
        "x-ms-routing-request-id": "SOUTHEASTASIA:20220730T165818Z:ebe9021a-15ff-4dff-b97c-709810656fa5"
      },
      "ResponseBody": null
    },
    {
      "RequestUri": "https://management.azure.com/subscriptions/db1ab6f0-4769-4b27-930e-01e2ef9c123c/providers/Microsoft.Storage/locations/westus2/asyncoperations/7eacef9d-254f-49c1-849a-62046b3c633b?monitor=true\u0026api-version=2021-09-01",
      "RequestMethod": "GET",
      "RequestHeaders": {
        "Authorization": "Sanitized",
        "traceparent": "00-e31258c83d1c19ddacd2c2cb688f64de-2669c6efd8909509-00",
        "User-Agent": "azsdk-net-ResourceManager/1.2.1 (.NET 6.0.7; Microsoft Windows 10.0.19044)",
        "x-ms-client-request-id": "4ef40e1049c5290f2b8e92b30e00fcaa",
        "x-ms-return-client-request-id": "true"
      },
      "RequestBody": null,
      "StatusCode": 200,
      "ResponseHeaders": {
        "Cache-Control": "no-cache",
        "Content-Length": "1279",
        "Content-Type": "application/json",
        "Date": "Sat, 30 Jul 2022 16:58:34 GMT",
        "Expires": "-1",
        "Pragma": "no-cache",
        "Server": "Microsoft-Azure-Storage-Resource-Provider/1.0,Microsoft-HTTPAPI/2.0 Microsoft-HTTPAPI/2.0",
        "Strict-Transport-Security": "max-age=31536000; includeSubDomains",
        "X-Content-Type-Options": "nosniff",
        "x-ms-client-request-id": "4ef40e1049c5290f2b8e92b30e00fcaa",
        "x-ms-correlation-request-id": "459926fa-bbdb-4097-aba9-588d45b784a3",
        "x-ms-ratelimit-remaining-subscription-reads": "11982",
        "x-ms-request-id": "e7680d68-fa0b-4ac2-ae1c-d695009b5f5c",
        "x-ms-routing-request-id": "SOUTHEASTASIA:20220730T165835Z:459926fa-bbdb-4097-aba9-588d45b784a3"
      },
      "ResponseBody": {
        "sku": {
          "name": "Standard_LRS",
          "tier": "Standard"
        },
        "kind": "BlobStorage",
<<<<<<< HEAD
        "id": "/subscriptions/db1ab6f0-4769-4b27-930e-01e2ef9c123c/resourceGroups/DataFactory-RG-4482/providers/Microsoft.Storage/storageAccounts/220731datafactory9511",
        "name": "220731datafactory9511",
=======
        "id": "/subscriptions/db1ab6f0-4769-4b27-930e-01e2ef9c123c/resourceGroups/DataFactory-RG-4624/providers/Microsoft.Storage/storageAccounts/datafactory8724",
        "name": "datafactory8724",
>>>>>>> 26232ad3
        "type": "Microsoft.Storage/storageAccounts",
        "location": "westus2",
        "tags": {},
        "properties": {
          "keyCreationTime": {
            "key1": "2022-07-30T16:58:15.4398856Z",
            "key2": "2022-07-30T16:58:15.4398856Z"
          },
          "privateEndpointConnections": [],
          "minimumTlsVersion": "TLS1_0",
          "allowBlobPublicAccess": true,
          "networkAcls": {
            "bypass": "AzureServices",
            "virtualNetworkRules": [],
            "ipRules": [],
            "defaultAction": "Allow"
          },
          "supportsHttpsTrafficOnly": true,
          "encryption": {
            "services": {
              "file": {
                "keyType": "Account",
                "enabled": true,
                "lastEnabledTime": "2022-07-30T16:58:15.4555094Z"
              },
              "blob": {
                "keyType": "Account",
                "enabled": true,
                "lastEnabledTime": "2022-07-30T16:58:15.4555094Z"
              }
            },
            "keySource": "Microsoft.Storage"
          },
          "accessTier": "Hot",
          "provisioningState": "Succeeded",
          "creationTime": "2022-07-30T16:58:15.3617527Z",
          "primaryEndpoints": {
<<<<<<< HEAD
            "dfs": "https://220731datafactory9511.dfs.core.windows.net/",
            "blob": "https://220731datafactory9511.blob.core.windows.net/",
            "table": "https://220731datafactory9511.table.core.windows.net/"
=======
            "dfs": "https://datafactory8724.dfs.core.windows.net/",
            "blob": "https://datafactory8724.blob.core.windows.net/",
            "table": "https://datafactory8724.table.core.windows.net/"
>>>>>>> 26232ad3
          },
          "primaryLocation": "westus2",
          "statusOfPrimary": "available"
        }
      }
    },
    {
<<<<<<< HEAD
      "RequestUri": "https://management.azure.com/subscriptions/db1ab6f0-4769-4b27-930e-01e2ef9c123c/resourceGroups/DataFactory-RG-4482/providers/Microsoft.Storage/storageAccounts/220731datafactory9511/listKeys?api-version=2021-09-01",
=======
      "RequestUri": "https://management.azure.com/subscriptions/db1ab6f0-4769-4b27-930e-01e2ef9c123c/resourceGroups/DataFactory-RG-4624/providers/Microsoft.Storage/storageAccounts/datafactory8724/listKeys?api-version=2021-09-01",
>>>>>>> 26232ad3
      "RequestMethod": "POST",
      "RequestHeaders": {
        "Accept": "application/json",
        "Authorization": "Sanitized",
        "Content-Length": "0",
        "traceparent": "00-4f2b68e9916d56c8b3288d73f909da34-af1dbf6b808be358-00",
        "User-Agent": "azsdk-net-ResourceManager.Storage/1.0.0-alpha.20220731.1 (.NET 6.0.7; Microsoft Windows 10.0.19044)",
        "x-ms-client-request-id": "45b07845e560502e6cf4c49a687a3108",
        "x-ms-return-client-request-id": "true"
      },
      "RequestBody": null,
      "StatusCode": 200,
      "ResponseHeaders": {
        "Cache-Control": "no-cache",
        "Content-Length": "380",
        "Content-Type": "application/json",
        "Date": "Sat, 30 Jul 2022 16:58:35 GMT",
        "Expires": "-1",
        "Pragma": "no-cache",
        "Server": "Microsoft-Azure-Storage-Resource-Provider/1.0,Microsoft-HTTPAPI/2.0 Microsoft-HTTPAPI/2.0",
        "Strict-Transport-Security": "max-age=31536000; includeSubDomains",
        "X-Content-Type-Options": "nosniff",
        "x-ms-client-request-id": "45b07845e560502e6cf4c49a687a3108",
        "x-ms-correlation-request-id": "6a48225e-d5e1-4c61-86ac-37ed50799c7a",
        "x-ms-ratelimit-remaining-subscription-resource-requests": "11996",
        "x-ms-request-id": "19348354-be48-4ff4-89ac-310836d1d029",
        "x-ms-routing-request-id": "SOUTHEASTASIA:20220730T165835Z:6a48225e-d5e1-4c61-86ac-37ed50799c7a"
      },
      "ResponseBody": {
        "keys": [
          {
            "creationTime": "2022-07-30T16:58:15.4398856Z",
            "keyName": "key1",
            "value": "0l/pkZ6JX1uMlvMEVCa3z0sYpqRKQmEQcjSUDRZ6gGAQQyGtlv9Sb8NgVSuLjNoVlp1EMHq5k3wi\u002BAStqLVYow==",
            "permissions": "FULL"
          },
          {
            "creationTime": "2022-07-30T16:58:15.4398856Z",
            "keyName": "key2",
            "value": "ecNN7xD\u002BFjsvQ0jAvnT/6c7vow5DC33Nj\u002B\u002BJp7iChqER8JkUDjUyTjxWMGyVAyHwHgHHjejSWSFs\u002BASteZACgg==",
            "permissions": "FULL"
          }
        ]
      }
    },
    {
      "RequestUri": "https://management.azure.com/subscriptions/db1ab6f0-4769-4b27-930e-01e2ef9c123c/resourceGroups/datafactory-rg-4482/providers/Microsoft.DataFactory/factories/datafactory-1877/linkedservices/LinkedService8313?api-version=2018-06-01",
      "RequestMethod": "PUT",
      "RequestHeaders": {
        "Accept": "application/json",
        "Authorization": "Sanitized",
        "Content-Length": "92",
        "Content-Type": "application/json",
        "traceparent": "00-50c3afbcce0ec16cc3371ada9ac7fd94-4ebd17a2c9773b88-00",
        "User-Agent": "azsdk-net-ResourceManager.DataFactory/1.0.0-alpha.20220731.1 (.NET 6.0.7; Microsoft Windows 10.0.19044)",
        "x-ms-client-request-id": "61a1840e0b2e8d0b6ee7f4249d69657d",
        "x-ms-return-client-request-id": "true"
      },
      "RequestBody": {
        "properties": {
          "type": "AzureBlobStorage",
          "typeProperties": {
            "connectionString": "Sanitized"
          }
        }
      },
      "StatusCode": 200,
      "ResponseHeaders": {
        "Cache-Control": "no-cache",
        "Content-Length": "407",
        "Content-Type": "application/json; charset=utf-8",
        "Date": "Sat, 30 Jul 2022 16:58:35 GMT",
        "Expires": "-1",
        "Pragma": "no-cache",
        "Server": "Kestrel",
        "Strict-Transport-Security": "max-age=31536000; includeSubDomains",
        "X-Content-Type-Options": "nosniff",
        "x-ms-correlation-request-id": "68972867-9497-45d2-8717-4237372cb447",
        "x-ms-ratelimit-remaining-subscription-writes": "1181",
        "x-ms-request-id": "68972867-9497-45d2-8717-4237372cb447",
        "x-ms-routing-request-id": "SOUTHEASTASIA:20220730T165836Z:68972867-9497-45d2-8717-4237372cb447"
      },
      "ResponseBody": {
        "id": "/subscriptions/db1ab6f0-4769-4b27-930e-01e2ef9c123c/resourceGroups/datafactory-rg-4482/providers/Microsoft.DataFactory/factories/datafactory-1877/linkedservices/LinkedService8313",
        "name": "LinkedService8313",
        "type": "Microsoft.DataFactory/factories/linkedservices",
        "properties": {
          "type": "AzureBlobStorage",
          "typeProperties": {
            "connectionString": "Sanitized"
          }
        },
        "etag": "4d001105-0000-0800-0000-62e5633c0000"
      }
    },
    {
      "RequestUri": "https://management.azure.com/subscriptions/db1ab6f0-4769-4b27-930e-01e2ef9c123c/resourceGroups/datafactory-rg-4482/providers/Microsoft.DataFactory/factories/datafactory-1877/datasets/dataset4580?api-version=2018-06-01",
      "RequestMethod": "PUT",
      "RequestHeaders": {
        "Accept": "application/json",
        "Authorization": "Sanitized",
        "Content-Length": "118",
        "Content-Type": "application/json",
        "traceparent": "00-99d1ddbdf6d60b5990473641f3ef77c5-378cb444484fce02-00",
        "User-Agent": "azsdk-net-ResourceManager.DataFactory/1.0.0-alpha.20220731.1 (.NET 6.0.7; Microsoft Windows 10.0.19044)",
        "x-ms-client-request-id": "d402e4eb2ad0a4dfe2d08574c1b05d8a",
        "x-ms-return-client-request-id": "true"
      },
      "RequestBody": {
        "properties": {
          "type": null,
          "linkedServiceName": {
            "type": "LinkedServiceReference",
            "referenceName": "LinkedService8313"
          }
        }
      },
      "StatusCode": 200,
      "ResponseHeaders": {
        "Cache-Control": "no-cache",
        "Content-Length": "466",
        "Content-Type": "application/json; charset=utf-8",
        "Date": "Sat, 30 Jul 2022 16:58:36 GMT",
        "Expires": "-1",
        "Pragma": "no-cache",
        "Server": "Kestrel",
        "Strict-Transport-Security": "max-age=31536000; includeSubDomains",
        "X-Content-Type-Options": "nosniff",
        "x-ms-correlation-request-id": "aec574cd-d9a2-4ff9-82e1-6c3a82cbbdcd",
        "x-ms-ratelimit-remaining-subscription-writes": "1180",
        "x-ms-request-id": "aec574cd-d9a2-4ff9-82e1-6c3a82cbbdcd",
        "x-ms-routing-request-id": "SOUTHEASTASIA:20220730T165837Z:aec574cd-d9a2-4ff9-82e1-6c3a82cbbdcd"
      },
      "ResponseBody": {
        "id": "/subscriptions/db1ab6f0-4769-4b27-930e-01e2ef9c123c/resourceGroups/datafactory-rg-4482/providers/Microsoft.DataFactory/factories/datafactory-1877/datasets/dataset4580",
        "name": "dataset4580",
        "type": "Microsoft.DataFactory/factories/datasets",
        "properties": {
          "type": null,
          "linkedServiceName": {
            "type": "LinkedServiceReference",
            "referenceName": "LinkedService8313"
          }
        },
        "etag": "4d001705-0000-0800-0000-62e5633c0000"
      }
    },
    {
      "RequestUri": "https://management.azure.com/subscriptions/db1ab6f0-4769-4b27-930e-01e2ef9c123c/resourceGroups/datafactory-rg-4482/providers/Microsoft.DataFactory/factories/datafactory-1877/datasets/dataset4580?api-version=2018-06-01",
      "RequestMethod": "GET",
      "RequestHeaders": {
        "Accept": "application/json",
        "Authorization": "Sanitized",
        "traceparent": "00-be32faf78e02c8380ee54dc824c5ea77-52f00dfdc70d3add-00",
        "User-Agent": "azsdk-net-ResourceManager.DataFactory/1.0.0-alpha.20220731.1 (.NET 6.0.7; Microsoft Windows 10.0.19044)",
        "x-ms-client-request-id": "5b7b00cf1649a46db8f2fe392bce8b5e",
        "x-ms-return-client-request-id": "true"
      },
      "RequestBody": null,
      "StatusCode": 200,
      "ResponseHeaders": {
        "Cache-Control": "no-cache",
        "Content-Length": "466",
        "Content-Type": "application/json; charset=utf-8",
        "Date": "Sat, 30 Jul 2022 16:58:36 GMT",
        "Expires": "-1",
        "Pragma": "no-cache",
        "Server": "Kestrel",
        "Strict-Transport-Security": "max-age=31536000; includeSubDomains",
        "X-Content-Type-Options": "nosniff",
        "x-ms-correlation-request-id": "31acf87c-d338-4a4b-8e4c-98a82cb2d95a",
        "x-ms-ratelimit-remaining-subscription-reads": "11981",
        "x-ms-request-id": "31acf87c-d338-4a4b-8e4c-98a82cb2d95a",
        "x-ms-routing-request-id": "SOUTHEASTASIA:20220730T165837Z:31acf87c-d338-4a4b-8e4c-98a82cb2d95a"
      },
      "ResponseBody": {
        "id": "/subscriptions/db1ab6f0-4769-4b27-930e-01e2ef9c123c/resourceGroups/datafactory-rg-4482/providers/Microsoft.DataFactory/factories/datafactory-1877/datasets/dataset4580",
        "name": "dataset4580",
        "type": "Microsoft.DataFactory/factories/datasets",
        "properties": {
          "type": null,
          "linkedServiceName": {
            "type": "LinkedServiceReference",
            "referenceName": "LinkedService8313"
          }
        },
        "etag": "4d001705-0000-0800-0000-62e5633c0000"
      }
    },
    {
      "RequestUri": "https://management.azure.com/subscriptions/db1ab6f0-4769-4b27-930e-01e2ef9c123c/resourceGroups/DataFactory-RG-4482/providers/Microsoft.Storage/storageAccounts?api-version=2021-09-01",
      "RequestMethod": "GET",
      "RequestHeaders": {
        "Accept": "application/json",
        "Authorization": "Sanitized",
        "traceparent": "00-21084be2d3ef02573ade43a7e9b710b9-15be456b9f358311-00",
        "User-Agent": "azsdk-net-ResourceManager.Storage/1.0.0-alpha.20220731.1 (.NET 6.0.7; Microsoft Windows 10.0.19044)",
        "x-ms-client-request-id": "4c8fc41d0f055a3dc2bc4c3b8618ac37",
        "x-ms-return-client-request-id": "true"
      },
      "RequestBody": null,
      "StatusCode": 200,
      "ResponseHeaders": {
        "Cache-Control": "no-cache",
        "Content-Length": "1291",
        "Content-Type": "application/json",
        "Date": "Sat, 30 Jul 2022 16:58:37 GMT",
        "Expires": "-1",
        "Pragma": "no-cache",
        "Server": "Microsoft-Azure-Storage-Resource-Provider/1.0,Microsoft-HTTPAPI/2.0 Microsoft-HTTPAPI/2.0",
        "Strict-Transport-Security": "max-age=31536000; includeSubDomains",
        "X-Content-Type-Options": "nosniff",
        "x-ms-client-request-id": "4c8fc41d0f055a3dc2bc4c3b8618ac37",
        "x-ms-correlation-request-id": "fb923bd1-037d-4944-a4a1-cafaffff9d3e",
        "x-ms-ratelimit-remaining-subscription-reads": "11980",
        "x-ms-request-id": "9c893d60-6bc3-4e38-aa25-6ef9eaa21a0a",
        "x-ms-routing-request-id": "SOUTHEASTASIA:20220730T165837Z:fb923bd1-037d-4944-a4a1-cafaffff9d3e"
      },
      "ResponseBody": {
        "value": [
          {
            "sku": {
              "name": "Standard_LRS",
              "tier": "Standard"
            },
            "kind": "BlobStorage",
<<<<<<< HEAD
            "id": "/subscriptions/db1ab6f0-4769-4b27-930e-01e2ef9c123c/resourceGroups/DataFactory-RG-4482/providers/Microsoft.Storage/storageAccounts/220731datafactory9511",
            "name": "220731datafactory9511",
=======
            "id": "/subscriptions/db1ab6f0-4769-4b27-930e-01e2ef9c123c/resourceGroups/DataFactory-RG-4624/providers/Microsoft.Storage/storageAccounts/datafactory8724",
            "name": "datafactory8724",
>>>>>>> 26232ad3
            "type": "Microsoft.Storage/storageAccounts",
            "location": "westus2",
            "tags": {},
            "properties": {
              "keyCreationTime": {
                "key1": "2022-07-30T16:58:15.4398856Z",
                "key2": "2022-07-30T16:58:15.4398856Z"
              },
              "privateEndpointConnections": [],
              "minimumTlsVersion": "TLS1_0",
              "allowBlobPublicAccess": true,
              "networkAcls": {
                "bypass": "AzureServices",
                "virtualNetworkRules": [],
                "ipRules": [],
                "defaultAction": "Allow"
              },
              "supportsHttpsTrafficOnly": true,
              "encryption": {
                "services": {
                  "file": {
                    "keyType": "Account",
                    "enabled": true,
                    "lastEnabledTime": "2022-07-30T16:58:15.4555094Z"
                  },
                  "blob": {
                    "keyType": "Account",
                    "enabled": true,
                    "lastEnabledTime": "2022-07-30T16:58:15.4555094Z"
                  }
                },
                "keySource": "Microsoft.Storage"
              },
              "accessTier": "Hot",
              "provisioningState": "Succeeded",
              "creationTime": "2022-07-30T16:58:15.3617527Z",
              "primaryEndpoints": {
<<<<<<< HEAD
                "dfs": "https://220731datafactory9511.dfs.core.windows.net/",
                "blob": "https://220731datafactory9511.blob.core.windows.net/",
                "table": "https://220731datafactory9511.table.core.windows.net/"
=======
                "dfs": "https://datafactory8724.dfs.core.windows.net/",
                "blob": "https://datafactory8724.blob.core.windows.net/",
                "table": "https://datafactory8724.table.core.windows.net/"
>>>>>>> 26232ad3
              },
              "primaryLocation": "westus2",
              "statusOfPrimary": "available"
            }
          }
        ]
      }
    },
    {
<<<<<<< HEAD
      "RequestUri": "https://management.azure.com/subscriptions/db1ab6f0-4769-4b27-930e-01e2ef9c123c/resourceGroups/DataFactory-RG-4482/providers/Microsoft.Storage/storageAccounts/220731datafactory9511?api-version=2021-09-01",
=======
      "RequestUri": "https://management.azure.com/subscriptions/db1ab6f0-4769-4b27-930e-01e2ef9c123c/resourceGroups/DataFactory-RG-4624/providers/Microsoft.Storage/storageAccounts/datafactory8724?api-version=2021-09-01",
>>>>>>> 26232ad3
      "RequestMethod": "DELETE",
      "RequestHeaders": {
        "Authorization": "Sanitized",
        "traceparent": "00-c805d3c6c3bf24a876f700998d29e766-00253b9ac189ffb3-00",
        "User-Agent": "azsdk-net-ResourceManager.Storage/1.0.0-alpha.20220731.1 (.NET 6.0.7; Microsoft Windows 10.0.19044)",
        "x-ms-client-request-id": "69cd999722e9d55a775d1cde2ca57814",
        "x-ms-return-client-request-id": "true"
      },
      "RequestBody": null,
      "StatusCode": 200,
      "ResponseHeaders": {
        "Cache-Control": "no-cache",
        "Content-Length": "0",
        "Content-Type": "text/plain; charset=utf-8",
        "Date": "Sat, 30 Jul 2022 16:58:41 GMT",
        "Expires": "-1",
        "Pragma": "no-cache",
        "Server": "Microsoft-Azure-Storage-Resource-Provider/1.0,Microsoft-HTTPAPI/2.0 Microsoft-HTTPAPI/2.0",
        "Strict-Transport-Security": "max-age=31536000; includeSubDomains",
        "X-Content-Type-Options": "nosniff",
        "x-ms-client-request-id": "69cd999722e9d55a775d1cde2ca57814",
        "x-ms-correlation-request-id": "aaa4a703-54ef-4231-9aa2-5f3f91131902",
        "x-ms-ratelimit-remaining-subscription-deletes": "14995",
        "x-ms-request-id": "5e902433-39e9-41e7-ab76-3aa05373b6bb",
        "x-ms-routing-request-id": "SOUTHEASTASIA:20220730T165842Z:aaa4a703-54ef-4231-9aa2-5f3f91131902"
      },
      "ResponseBody": null
    }
  ],
  "Variables": {
    "AZURE_AUTHORITY_HOST": "https://login.microsoftonline.com",
    "RandomSeed": "1015367177",
    "RESOURCE_MANAGER_URL": null,
    "SUBSCRIPTION_ID": "db1ab6f0-4769-4b27-930e-01e2ef9c123c"
  }
}<|MERGE_RESOLUTION|>--- conflicted
+++ resolved
@@ -6,9 +6,9 @@
       "RequestHeaders": {
         "Accept": "application/json",
         "Authorization": "Sanitized",
-        "traceparent": "00-6b3a5c21a48c987392d427541242482e-862da84825f77f9f-00",
+        "traceparent": "00-12cdb0d4c7ca13497a956da89d0f5c37-8a45d5ddb407834d-00",
         "User-Agent": "azsdk-net-ResourceManager/1.2.1 (.NET 6.0.7; Microsoft Windows 10.0.19044)",
-        "x-ms-client-request-id": "511c34b94c4ba1cf70e25309c034273b",
+        "x-ms-client-request-id": "7cd2d224797f96df9c29d2b3a39cacfa",
         "x-ms-return-client-request-id": "true"
       },
       "RequestBody": null,
@@ -17,15 +17,15 @@
         "Cache-Control": "no-cache",
         "Content-Length": "747",
         "Content-Type": "application/json; charset=utf-8",
-        "Date": "Sat, 30 Jul 2022 16:58:08 GMT",
-        "Expires": "-1",
-        "Pragma": "no-cache",
-        "Strict-Transport-Security": "max-age=31536000; includeSubDomains",
-        "X-Content-Type-Options": "nosniff",
-        "x-ms-correlation-request-id": "71dc3abe-81ff-43bc-aab5-c43933417911",
+        "Date": "Mon, 01 Aug 2022 13:07:22 GMT",
+        "Expires": "-1",
+        "Pragma": "no-cache",
+        "Strict-Transport-Security": "max-age=31536000; includeSubDomains",
+        "X-Content-Type-Options": "nosniff",
+        "x-ms-correlation-request-id": "c9528c3e-316f-4669-863d-4bb05355ccbd",
         "x-ms-ratelimit-remaining-subscription-reads": "11984",
-        "x-ms-request-id": "71dc3abe-81ff-43bc-aab5-c43933417911",
-        "x-ms-routing-request-id": "SOUTHEASTASIA:20220730T165808Z:71dc3abe-81ff-43bc-aab5-c43933417911"
+        "x-ms-request-id": "c9528c3e-316f-4669-863d-4bb05355ccbd",
+        "x-ms-routing-request-id": "SOUTHEASTASIA:20220801T130722Z:c9528c3e-316f-4669-863d-4bb05355ccbd"
       },
       "ResponseBody": {
         "id": "/subscriptions/db1ab6f0-4769-4b27-930e-01e2ef9c123c",
@@ -56,16 +56,16 @@
       }
     },
     {
-      "RequestUri": "https://management.azure.com/subscriptions/db1ab6f0-4769-4b27-930e-01e2ef9c123c/resourcegroups/DataFactory-RG-4482?api-version=2021-04-01",
+      "RequestUri": "https://management.azure.com/subscriptions/db1ab6f0-4769-4b27-930e-01e2ef9c123c/resourcegroups/DataFactory-RG-2046?api-version=2021-04-01",
       "RequestMethod": "PUT",
       "RequestHeaders": {
         "Accept": "application/json",
         "Authorization": "Sanitized",
         "Content-Length": "22",
         "Content-Type": "application/json",
-        "traceparent": "00-378e5ffea348a5d6effc7ee8e218eaf8-86d848af6251a819-00",
+        "traceparent": "00-5a761273d5867a0a7bd1d00d9c3eda25-b9b160648d2631bb-00",
         "User-Agent": "azsdk-net-ResourceManager/1.2.1 (.NET 6.0.7; Microsoft Windows 10.0.19044)",
-        "x-ms-client-request-id": "f873349e9e6a51708902c9c077e9a003",
+        "x-ms-client-request-id": "af3687797e550ea3d60fca7a9d507f4f",
         "x-ms-return-client-request-id": "true"
       },
       "RequestBody": {
@@ -76,19 +76,19 @@
         "Cache-Control": "no-cache",
         "Content-Length": "236",
         "Content-Type": "application/json; charset=utf-8",
-        "Date": "Sat, 30 Jul 2022 16:58:09 GMT",
-        "Expires": "-1",
-        "Pragma": "no-cache",
-        "Strict-Transport-Security": "max-age=31536000; includeSubDomains",
-        "X-Content-Type-Options": "nosniff",
-        "x-ms-correlation-request-id": "aaed752b-9443-41f3-9bc5-bc717606baf9",
+        "Date": "Mon, 01 Aug 2022 13:07:23 GMT",
+        "Expires": "-1",
+        "Pragma": "no-cache",
+        "Strict-Transport-Security": "max-age=31536000; includeSubDomains",
+        "X-Content-Type-Options": "nosniff",
+        "x-ms-correlation-request-id": "1536cfd0-adfa-48a9-bb9a-185fc30ad215",
         "x-ms-ratelimit-remaining-subscription-writes": "1184",
-        "x-ms-request-id": "aaed752b-9443-41f3-9bc5-bc717606baf9",
-        "x-ms-routing-request-id": "SOUTHEASTASIA:20220730T165809Z:aaed752b-9443-41f3-9bc5-bc717606baf9"
-      },
-      "ResponseBody": {
-        "id": "/subscriptions/db1ab6f0-4769-4b27-930e-01e2ef9c123c/resourceGroups/DataFactory-RG-4482",
-        "name": "DataFactory-RG-4482",
+        "x-ms-request-id": "1536cfd0-adfa-48a9-bb9a-185fc30ad215",
+        "x-ms-routing-request-id": "SOUTHEASTASIA:20220801T130723Z:1536cfd0-adfa-48a9-bb9a-185fc30ad215"
+      },
+      "ResponseBody": {
+        "id": "/subscriptions/db1ab6f0-4769-4b27-930e-01e2ef9c123c/resourceGroups/DataFactory-RG-2046",
+        "name": "DataFactory-RG-2046",
         "type": "Microsoft.Resources/resourceGroups",
         "location": "westus2",
         "properties": {
@@ -97,16 +97,16 @@
       }
     },
     {
-      "RequestUri": "https://management.azure.com/subscriptions/db1ab6f0-4769-4b27-930e-01e2ef9c123c/resourceGroups/DataFactory-RG-4482/providers/Microsoft.DataFactory/factories/DataFactory-1877?api-version=2018-06-01",
+      "RequestUri": "https://management.azure.com/subscriptions/db1ab6f0-4769-4b27-930e-01e2ef9c123c/resourceGroups/DataFactory-RG-2046/providers/Microsoft.DataFactory/factories/DataFactory-925?api-version=2018-06-01",
       "RequestMethod": "PUT",
       "RequestHeaders": {
         "Accept": "application/json",
         "Authorization": "Sanitized",
         "Content-Length": "48",
         "Content-Type": "application/json",
-        "traceparent": "00-6b421adb35562afd2f689dbfb6c992eb-a5dfded2d224e0db-00",
-        "User-Agent": "azsdk-net-ResourceManager.DataFactory/1.0.0-alpha.20220731.1 (.NET 6.0.7; Microsoft Windows 10.0.19044)",
-        "x-ms-client-request-id": "26fcc702f24db8a6fb2a09c0fb0b3174",
+        "traceparent": "00-bbf371fd2848b505f27656a08e7cead1-b238069a0d1ea7c3-00",
+        "User-Agent": "azsdk-net-ResourceManager.DataFactory/1.0.0-alpha.20220801.1 (.NET 6.0.7; Microsoft Windows 10.0.19044)",
+        "x-ms-client-request-id": "3cd0b0710b3c96ec70330191660746d2",
         "x-ms-return-client-request-id": "true"
       },
       "RequestBody": {
@@ -117,48 +117,45 @@
       "StatusCode": 200,
       "ResponseHeaders": {
         "Cache-Control": "no-cache",
-        "Content-Length": "466",
+        "Content-Length": "414",
         "Content-Type": "application/json; charset=utf-8",
-        "Date": "Sat, 30 Jul 2022 16:58:13 GMT",
-        "Expires": "-1",
-        "Pragma": "no-cache",
-        "Server": "Kestrel",
-        "Strict-Transport-Security": "max-age=31536000; includeSubDomains",
-        "X-Content-Type-Options": "nosniff",
-        "x-ms-correlation-request-id": "464c922c-ca9b-44a6-9208-0367a77621fa",
+        "Date": "Mon, 01 Aug 2022 13:07:27 GMT",
+        "Expires": "-1",
+        "Pragma": "no-cache",
+        "Server": "Microsoft-IIS/10.0",
+        "Strict-Transport-Security": "max-age=31536000; includeSubDomains",
+        "X-Content-Type-Options": "nosniff",
+        "x-ms-correlation-request-id": "cad74f61-59ea-4d58-aa73-e7d5fd6b1be0",
         "x-ms-ratelimit-remaining-subscription-writes": "1183",
-        "x-ms-request-id": "464c922c-ca9b-44a6-9208-0367a77621fa",
-        "x-ms-routing-request-id": "SOUTHEASTASIA:20220730T165813Z:464c922c-ca9b-44a6-9208-0367a77621fa"
-      },
-      "ResponseBody": {
-        "name": "DataFactory-1877",
-        "id": "/subscriptions/db1ab6f0-4769-4b27-930e-01e2ef9c123c/resourceGroups/datafactory-rg-4482/providers/Microsoft.DataFactory/factories/datafactory-1877",
+        "x-ms-request-id": "cad74f61-59ea-4d58-aa73-e7d5fd6b1be0",
+        "x-ms-routing-request-id": "SOUTHEASTASIA:20220801T130727Z:cad74f61-59ea-4d58-aa73-e7d5fd6b1be0",
+        "X-Powered-By": "ASP.NET"
+      },
+      "ResponseBody": {
+        "name": "DataFactory-925",
+        "id": "/subscriptions/db1ab6f0-4769-4b27-930e-01e2ef9c123c/resourceGroups/datafactory-rg-2046/providers/Microsoft.DataFactory/factories/datafactory-925",
         "type": "Microsoft.DataFactory/factories",
         "properties": {
           "provisioningState": "Succeeded",
-          "createTime": "2022-07-30T16:58:12.9819941Z",
+          "createTime": "2022-08-01T13:07:26.4889952Z",
           "version": "2018-06-01"
         },
-        "eTag": "\u00221a005e42-0000-0800-0000-62e563250000\u0022",
+        "eTag": "\u00221c00c66e-0000-0800-0000-62e7d00e0000\u0022",
         "location": "westus2",
         "tags": {}
       }
     },
     {
-<<<<<<< HEAD
-      "RequestUri": "https://management.azure.com/subscriptions/db1ab6f0-4769-4b27-930e-01e2ef9c123c/resourceGroups/DataFactory-RG-4482/providers/Microsoft.Storage/storageAccounts/220731datafactory9511?api-version=2021-09-01",
-=======
-      "RequestUri": "https://management.azure.com/subscriptions/db1ab6f0-4769-4b27-930e-01e2ef9c123c/resourceGroups/DataFactory-RG-4624/providers/Microsoft.Storage/storageAccounts/datafactory8724?api-version=2021-09-01",
->>>>>>> 26232ad3
+      "RequestUri": "https://management.azure.com/subscriptions/db1ab6f0-4769-4b27-930e-01e2ef9c123c/resourceGroups/DataFactory-RG-2046/providers/Microsoft.Storage/storageAccounts/datafactory3106?api-version=2021-09-01",
       "RequestMethod": "PUT",
       "RequestHeaders": {
         "Accept": "application/json",
         "Authorization": "Sanitized",
         "Content-Length": "107",
         "Content-Type": "application/json",
-        "traceparent": "00-e31258c83d1c19ddacd2c2cb688f64de-c7e1535cd7cefdc1-00",
-        "User-Agent": "azsdk-net-ResourceManager.Storage/1.0.0-alpha.20220731.1 (.NET 6.0.7; Microsoft Windows 10.0.19044)",
-        "x-ms-client-request-id": "4c1dd6df4eb1ac9600c24905e1f8f8b2",
+        "traceparent": "00-412f87ca53999c10d518ef11656b276b-b254eb9b56d34e57-00",
+        "User-Agent": "azsdk-net-ResourceManager.Storage/1.0.0-alpha.20220801.1 (.NET 6.0.7; Microsoft Windows 10.0.19044)",
+        "x-ms-client-request-id": "8fdc5565cfcc2e546da869141bffd953",
         "x-ms-return-client-request-id": "true"
       },
       "RequestBody": {
@@ -176,30 +173,30 @@
         "Cache-Control": "no-cache",
         "Content-Length": "0",
         "Content-Type": "text/plain; charset=utf-8",
-        "Date": "Sat, 30 Jul 2022 16:58:17 GMT",
-        "Expires": "-1",
-        "Location": "https://management.azure.com/subscriptions/db1ab6f0-4769-4b27-930e-01e2ef9c123c/providers/Microsoft.Storage/locations/westus2/asyncoperations/7eacef9d-254f-49c1-849a-62046b3c633b?monitor=true\u0026api-version=2021-09-01",
+        "Date": "Mon, 01 Aug 2022 13:07:31 GMT",
+        "Expires": "-1",
+        "Location": "https://management.azure.com/subscriptions/db1ab6f0-4769-4b27-930e-01e2ef9c123c/providers/Microsoft.Storage/locations/westus2/asyncoperations/25c01b35-6b73-486b-989b-0134cd1415a4?monitor=true\u0026api-version=2021-09-01",
         "Pragma": "no-cache",
         "Retry-After": "17",
         "Server": "Microsoft-Azure-Storage-Resource-Provider/1.0,Microsoft-HTTPAPI/2.0 Microsoft-HTTPAPI/2.0",
         "Strict-Transport-Security": "max-age=31536000; includeSubDomains",
         "X-Content-Type-Options": "nosniff",
-        "x-ms-client-request-id": "4c1dd6df4eb1ac9600c24905e1f8f8b2",
-        "x-ms-correlation-request-id": "e69be7a9-c35c-44ac-aa90-215961be3d22",
+        "x-ms-client-request-id": "8fdc5565cfcc2e546da869141bffd953",
+        "x-ms-correlation-request-id": "aedf47c2-a1fe-479e-9cbe-e94fc6109516",
         "x-ms-ratelimit-remaining-subscription-writes": "1182",
-        "x-ms-request-id": "7eacef9d-254f-49c1-849a-62046b3c633b",
-        "x-ms-routing-request-id": "SOUTHEASTASIA:20220730T165817Z:e69be7a9-c35c-44ac-aa90-215961be3d22"
+        "x-ms-request-id": "25c01b35-6b73-486b-989b-0134cd1415a4",
+        "x-ms-routing-request-id": "SOUTHEASTASIA:20220801T130731Z:aedf47c2-a1fe-479e-9cbe-e94fc6109516"
       },
       "ResponseBody": null
     },
     {
-      "RequestUri": "https://management.azure.com/subscriptions/db1ab6f0-4769-4b27-930e-01e2ef9c123c/providers/Microsoft.Storage/locations/westus2/asyncoperations/7eacef9d-254f-49c1-849a-62046b3c633b?monitor=true\u0026api-version=2021-09-01",
+      "RequestUri": "https://management.azure.com/subscriptions/db1ab6f0-4769-4b27-930e-01e2ef9c123c/providers/Microsoft.Storage/locations/westus2/asyncoperations/25c01b35-6b73-486b-989b-0134cd1415a4?monitor=true\u0026api-version=2021-09-01",
       "RequestMethod": "GET",
       "RequestHeaders": {
         "Authorization": "Sanitized",
-        "traceparent": "00-e31258c83d1c19ddacd2c2cb688f64de-ae98d920728b0019-00",
+        "traceparent": "00-412f87ca53999c10d518ef11656b276b-c213c19ecea05257-00",
         "User-Agent": "azsdk-net-ResourceManager/1.2.1 (.NET 6.0.7; Microsoft Windows 10.0.19044)",
-        "x-ms-client-request-id": "13979c55b6837851667a4d305db21931",
+        "x-ms-client-request-id": "fa38a1f8c0a3e1a47c0dce6382815433",
         "x-ms-return-client-request-id": "true"
       },
       "RequestBody": null,
@@ -208,49 +205,49 @@
         "Cache-Control": "no-cache",
         "Content-Length": "0",
         "Content-Type": "text/plain; charset=utf-8",
-        "Date": "Sat, 30 Jul 2022 16:58:17 GMT",
-        "Expires": "-1",
-        "Location": "https://management.azure.com/subscriptions/db1ab6f0-4769-4b27-930e-01e2ef9c123c/providers/Microsoft.Storage/locations/westus2/asyncoperations/7eacef9d-254f-49c1-849a-62046b3c633b?monitor=true\u0026api-version=2021-09-01",
+        "Date": "Mon, 01 Aug 2022 13:07:31 GMT",
+        "Expires": "-1",
+        "Location": "https://management.azure.com/subscriptions/db1ab6f0-4769-4b27-930e-01e2ef9c123c/providers/Microsoft.Storage/locations/westus2/asyncoperations/25c01b35-6b73-486b-989b-0134cd1415a4?monitor=true\u0026api-version=2021-09-01",
         "Pragma": "no-cache",
         "Retry-After": "17",
         "Server": "Microsoft-Azure-Storage-Resource-Provider/1.0,Microsoft-HTTPAPI/2.0 Microsoft-HTTPAPI/2.0",
         "Strict-Transport-Security": "max-age=31536000; includeSubDomains",
         "X-Content-Type-Options": "nosniff",
-        "x-ms-client-request-id": "13979c55b6837851667a4d305db21931",
-        "x-ms-correlation-request-id": "ebe9021a-15ff-4dff-b97c-709810656fa5",
+        "x-ms-client-request-id": "fa38a1f8c0a3e1a47c0dce6382815433",
+        "x-ms-correlation-request-id": "8198ed62-9490-45d8-b612-f36cf1317e62",
         "x-ms-ratelimit-remaining-subscription-reads": "11983",
-        "x-ms-request-id": "208836bd-8551-4550-8193-fb56fce4e9cb",
-        "x-ms-routing-request-id": "SOUTHEASTASIA:20220730T165818Z:ebe9021a-15ff-4dff-b97c-709810656fa5"
+        "x-ms-request-id": "490a7b08-a107-41ad-b942-d7fc228f88e6",
+        "x-ms-routing-request-id": "SOUTHEASTASIA:20220801T130732Z:8198ed62-9490-45d8-b612-f36cf1317e62"
       },
       "ResponseBody": null
     },
     {
-      "RequestUri": "https://management.azure.com/subscriptions/db1ab6f0-4769-4b27-930e-01e2ef9c123c/providers/Microsoft.Storage/locations/westus2/asyncoperations/7eacef9d-254f-49c1-849a-62046b3c633b?monitor=true\u0026api-version=2021-09-01",
+      "RequestUri": "https://management.azure.com/subscriptions/db1ab6f0-4769-4b27-930e-01e2ef9c123c/providers/Microsoft.Storage/locations/westus2/asyncoperations/25c01b35-6b73-486b-989b-0134cd1415a4?monitor=true\u0026api-version=2021-09-01",
       "RequestMethod": "GET",
       "RequestHeaders": {
         "Authorization": "Sanitized",
-        "traceparent": "00-e31258c83d1c19ddacd2c2cb688f64de-2669c6efd8909509-00",
+        "traceparent": "00-412f87ca53999c10d518ef11656b276b-34fb9255868a1f80-00",
         "User-Agent": "azsdk-net-ResourceManager/1.2.1 (.NET 6.0.7; Microsoft Windows 10.0.19044)",
-        "x-ms-client-request-id": "4ef40e1049c5290f2b8e92b30e00fcaa",
+        "x-ms-client-request-id": "d4023d27f65b951be840ef8dadd71bc5",
         "x-ms-return-client-request-id": "true"
       },
       "RequestBody": null,
       "StatusCode": 200,
       "ResponseHeaders": {
         "Cache-Control": "no-cache",
-        "Content-Length": "1279",
-        "Content-Type": "application/json",
-        "Date": "Sat, 30 Jul 2022 16:58:34 GMT",
+        "Content-Length": "1249",
+        "Content-Type": "application/json",
+        "Date": "Mon, 01 Aug 2022 13:07:48 GMT",
         "Expires": "-1",
         "Pragma": "no-cache",
         "Server": "Microsoft-Azure-Storage-Resource-Provider/1.0,Microsoft-HTTPAPI/2.0 Microsoft-HTTPAPI/2.0",
         "Strict-Transport-Security": "max-age=31536000; includeSubDomains",
         "X-Content-Type-Options": "nosniff",
-        "x-ms-client-request-id": "4ef40e1049c5290f2b8e92b30e00fcaa",
-        "x-ms-correlation-request-id": "459926fa-bbdb-4097-aba9-588d45b784a3",
+        "x-ms-client-request-id": "d4023d27f65b951be840ef8dadd71bc5",
+        "x-ms-correlation-request-id": "2ea1d756-3795-48a3-be23-207fd3ec6aaa",
         "x-ms-ratelimit-remaining-subscription-reads": "11982",
-        "x-ms-request-id": "e7680d68-fa0b-4ac2-ae1c-d695009b5f5c",
-        "x-ms-routing-request-id": "SOUTHEASTASIA:20220730T165835Z:459926fa-bbdb-4097-aba9-588d45b784a3"
+        "x-ms-request-id": "689c0373-7350-4d39-ae0d-1833748f94f9",
+        "x-ms-routing-request-id": "SOUTHEASTASIA:20220801T130749Z:2ea1d756-3795-48a3-be23-207fd3ec6aaa"
       },
       "ResponseBody": {
         "sku": {
@@ -258,20 +255,15 @@
           "tier": "Standard"
         },
         "kind": "BlobStorage",
-<<<<<<< HEAD
-        "id": "/subscriptions/db1ab6f0-4769-4b27-930e-01e2ef9c123c/resourceGroups/DataFactory-RG-4482/providers/Microsoft.Storage/storageAccounts/220731datafactory9511",
-        "name": "220731datafactory9511",
-=======
-        "id": "/subscriptions/db1ab6f0-4769-4b27-930e-01e2ef9c123c/resourceGroups/DataFactory-RG-4624/providers/Microsoft.Storage/storageAccounts/datafactory8724",
-        "name": "datafactory8724",
->>>>>>> 26232ad3
+        "id": "/subscriptions/db1ab6f0-4769-4b27-930e-01e2ef9c123c/resourceGroups/DataFactory-RG-2046/providers/Microsoft.Storage/storageAccounts/datafactory3106",
+        "name": "datafactory3106",
         "type": "Microsoft.Storage/storageAccounts",
         "location": "westus2",
         "tags": {},
         "properties": {
           "keyCreationTime": {
-            "key1": "2022-07-30T16:58:15.4398856Z",
-            "key2": "2022-07-30T16:58:15.4398856Z"
+            "key1": "2022-08-01T13:07:29.3740003Z",
+            "key2": "2022-08-01T13:07:29.3740003Z"
           },
           "privateEndpointConnections": [],
           "minimumTlsVersion": "TLS1_0",
@@ -288,29 +280,23 @@
               "file": {
                 "keyType": "Account",
                 "enabled": true,
-                "lastEnabledTime": "2022-07-30T16:58:15.4555094Z"
+                "lastEnabledTime": "2022-08-01T13:07:29.3740003Z"
               },
               "blob": {
                 "keyType": "Account",
                 "enabled": true,
-                "lastEnabledTime": "2022-07-30T16:58:15.4555094Z"
+                "lastEnabledTime": "2022-08-01T13:07:29.3740003Z"
               }
             },
             "keySource": "Microsoft.Storage"
           },
           "accessTier": "Hot",
           "provisioningState": "Succeeded",
-          "creationTime": "2022-07-30T16:58:15.3617527Z",
+          "creationTime": "2022-08-01T13:07:29.2802315Z",
           "primaryEndpoints": {
-<<<<<<< HEAD
-            "dfs": "https://220731datafactory9511.dfs.core.windows.net/",
-            "blob": "https://220731datafactory9511.blob.core.windows.net/",
-            "table": "https://220731datafactory9511.table.core.windows.net/"
-=======
-            "dfs": "https://datafactory8724.dfs.core.windows.net/",
-            "blob": "https://datafactory8724.blob.core.windows.net/",
-            "table": "https://datafactory8724.table.core.windows.net/"
->>>>>>> 26232ad3
+            "dfs": "https://datafactory3106.dfs.core.windows.net/",
+            "blob": "https://datafactory3106.blob.core.windows.net/",
+            "table": "https://datafactory3106.table.core.windows.net/"
           },
           "primaryLocation": "westus2",
           "statusOfPrimary": "available"
@@ -318,19 +304,15 @@
       }
     },
     {
-<<<<<<< HEAD
-      "RequestUri": "https://management.azure.com/subscriptions/db1ab6f0-4769-4b27-930e-01e2ef9c123c/resourceGroups/DataFactory-RG-4482/providers/Microsoft.Storage/storageAccounts/220731datafactory9511/listKeys?api-version=2021-09-01",
-=======
-      "RequestUri": "https://management.azure.com/subscriptions/db1ab6f0-4769-4b27-930e-01e2ef9c123c/resourceGroups/DataFactory-RG-4624/providers/Microsoft.Storage/storageAccounts/datafactory8724/listKeys?api-version=2021-09-01",
->>>>>>> 26232ad3
+      "RequestUri": "https://management.azure.com/subscriptions/db1ab6f0-4769-4b27-930e-01e2ef9c123c/resourceGroups/DataFactory-RG-2046/providers/Microsoft.Storage/storageAccounts/datafactory3106/listKeys?api-version=2021-09-01",
       "RequestMethod": "POST",
       "RequestHeaders": {
         "Accept": "application/json",
         "Authorization": "Sanitized",
         "Content-Length": "0",
-        "traceparent": "00-4f2b68e9916d56c8b3288d73f909da34-af1dbf6b808be358-00",
-        "User-Agent": "azsdk-net-ResourceManager.Storage/1.0.0-alpha.20220731.1 (.NET 6.0.7; Microsoft Windows 10.0.19044)",
-        "x-ms-client-request-id": "45b07845e560502e6cf4c49a687a3108",
+        "traceparent": "00-196498e7c7109398100367f09159d24f-d839d9a6a38badbb-00",
+        "User-Agent": "azsdk-net-ResourceManager.Storage/1.0.0-alpha.20220801.1 (.NET 6.0.7; Microsoft Windows 10.0.19044)",
+        "x-ms-client-request-id": "7a1ca0d9dfc6a3b08e095fb0000a191d",
         "x-ms-return-client-request-id": "true"
       },
       "RequestBody": null,
@@ -339,46 +321,46 @@
         "Cache-Control": "no-cache",
         "Content-Length": "380",
         "Content-Type": "application/json",
-        "Date": "Sat, 30 Jul 2022 16:58:35 GMT",
+        "Date": "Mon, 01 Aug 2022 13:07:49 GMT",
         "Expires": "-1",
         "Pragma": "no-cache",
         "Server": "Microsoft-Azure-Storage-Resource-Provider/1.0,Microsoft-HTTPAPI/2.0 Microsoft-HTTPAPI/2.0",
         "Strict-Transport-Security": "max-age=31536000; includeSubDomains",
         "X-Content-Type-Options": "nosniff",
-        "x-ms-client-request-id": "45b07845e560502e6cf4c49a687a3108",
-        "x-ms-correlation-request-id": "6a48225e-d5e1-4c61-86ac-37ed50799c7a",
+        "x-ms-client-request-id": "7a1ca0d9dfc6a3b08e095fb0000a191d",
+        "x-ms-correlation-request-id": "00321bb7-9671-4e59-9370-fdfaca93bad3",
         "x-ms-ratelimit-remaining-subscription-resource-requests": "11996",
-        "x-ms-request-id": "19348354-be48-4ff4-89ac-310836d1d029",
-        "x-ms-routing-request-id": "SOUTHEASTASIA:20220730T165835Z:6a48225e-d5e1-4c61-86ac-37ed50799c7a"
+        "x-ms-request-id": "b064a3a8-eb05-4025-9811-e3567f2c783f",
+        "x-ms-routing-request-id": "SOUTHEASTASIA:20220801T130749Z:00321bb7-9671-4e59-9370-fdfaca93bad3"
       },
       "ResponseBody": {
         "keys": [
           {
-            "creationTime": "2022-07-30T16:58:15.4398856Z",
+            "creationTime": "2022-08-01T13:07:29.3740003Z",
             "keyName": "key1",
-            "value": "0l/pkZ6JX1uMlvMEVCa3z0sYpqRKQmEQcjSUDRZ6gGAQQyGtlv9Sb8NgVSuLjNoVlp1EMHq5k3wi\u002BAStqLVYow==",
+            "value": "4J5K4xceAf5DoZILngxqcYjZk420Aj9ucvchDOMtLU8nEMNtgLZl5A50SUAjDiY9dqmOkpC43sws\u002BAStG2iGyA==",
             "permissions": "FULL"
           },
           {
-            "creationTime": "2022-07-30T16:58:15.4398856Z",
+            "creationTime": "2022-08-01T13:07:29.3740003Z",
             "keyName": "key2",
-            "value": "ecNN7xD\u002BFjsvQ0jAvnT/6c7vow5DC33Nj\u002B\u002BJp7iChqER8JkUDjUyTjxWMGyVAyHwHgHHjejSWSFs\u002BASteZACgg==",
+            "value": "zEucu2aWLHDb0N12\u002BMZf5ajbCepHoBnrhWDYzO3ZqBPifBKhBywZ\u002B8LU8hVYIdQ5iXziC5TfconT\u002BAStWTFXDA==",
             "permissions": "FULL"
           }
         ]
       }
     },
     {
-      "RequestUri": "https://management.azure.com/subscriptions/db1ab6f0-4769-4b27-930e-01e2ef9c123c/resourceGroups/datafactory-rg-4482/providers/Microsoft.DataFactory/factories/datafactory-1877/linkedservices/LinkedService8313?api-version=2018-06-01",
+      "RequestUri": "https://management.azure.com/subscriptions/db1ab6f0-4769-4b27-930e-01e2ef9c123c/resourceGroups/datafactory-rg-2046/providers/Microsoft.DataFactory/factories/datafactory-925/linkedservices/LinkedService7079?api-version=2018-06-01",
       "RequestMethod": "PUT",
       "RequestHeaders": {
         "Accept": "application/json",
         "Authorization": "Sanitized",
         "Content-Length": "92",
         "Content-Type": "application/json",
-        "traceparent": "00-50c3afbcce0ec16cc3371ada9ac7fd94-4ebd17a2c9773b88-00",
-        "User-Agent": "azsdk-net-ResourceManager.DataFactory/1.0.0-alpha.20220731.1 (.NET 6.0.7; Microsoft Windows 10.0.19044)",
-        "x-ms-client-request-id": "61a1840e0b2e8d0b6ee7f4249d69657d",
+        "traceparent": "00-d69faa8505b4d5d190ef45c357a19228-bee78e1b766e1b09-00",
+        "User-Agent": "azsdk-net-ResourceManager.DataFactory/1.0.0-alpha.20220801.1 (.NET 6.0.7; Microsoft Windows 10.0.19044)",
+        "x-ms-client-request-id": "a5d554ee6dfa8601a21262d01734a4f2",
         "x-ms-return-client-request-id": "true"
       },
       "RequestBody": {
@@ -392,22 +374,23 @@
       "StatusCode": 200,
       "ResponseHeaders": {
         "Cache-Control": "no-cache",
-        "Content-Length": "407",
+        "Content-Length": "406",
         "Content-Type": "application/json; charset=utf-8",
-        "Date": "Sat, 30 Jul 2022 16:58:35 GMT",
-        "Expires": "-1",
-        "Pragma": "no-cache",
-        "Server": "Kestrel",
-        "Strict-Transport-Security": "max-age=31536000; includeSubDomains",
-        "X-Content-Type-Options": "nosniff",
-        "x-ms-correlation-request-id": "68972867-9497-45d2-8717-4237372cb447",
+        "Date": "Mon, 01 Aug 2022 13:07:49 GMT",
+        "Expires": "-1",
+        "Pragma": "no-cache",
+        "Server": "Microsoft-IIS/10.0",
+        "Strict-Transport-Security": "max-age=31536000; includeSubDomains",
+        "X-Content-Type-Options": "nosniff",
+        "x-ms-correlation-request-id": "9200286d-e046-452c-b2af-6f3dd5b2b7b4",
         "x-ms-ratelimit-remaining-subscription-writes": "1181",
-        "x-ms-request-id": "68972867-9497-45d2-8717-4237372cb447",
-        "x-ms-routing-request-id": "SOUTHEASTASIA:20220730T165836Z:68972867-9497-45d2-8717-4237372cb447"
-      },
-      "ResponseBody": {
-        "id": "/subscriptions/db1ab6f0-4769-4b27-930e-01e2ef9c123c/resourceGroups/datafactory-rg-4482/providers/Microsoft.DataFactory/factories/datafactory-1877/linkedservices/LinkedService8313",
-        "name": "LinkedService8313",
+        "x-ms-request-id": "9200286d-e046-452c-b2af-6f3dd5b2b7b4",
+        "x-ms-routing-request-id": "SOUTHEASTASIA:20220801T130750Z:9200286d-e046-452c-b2af-6f3dd5b2b7b4",
+        "X-Powered-By": "ASP.NET"
+      },
+      "ResponseBody": {
+        "id": "/subscriptions/db1ab6f0-4769-4b27-930e-01e2ef9c123c/resourceGroups/datafactory-rg-2046/providers/Microsoft.DataFactory/factories/datafactory-925/linkedservices/LinkedService7079",
+        "name": "LinkedService7079",
         "type": "Microsoft.DataFactory/factories/linkedservices",
         "properties": {
           "type": "AzureBlobStorage",
@@ -415,20 +398,20 @@
             "connectionString": "Sanitized"
           }
         },
-        "etag": "4d001105-0000-0800-0000-62e5633c0000"
-      }
-    },
-    {
-      "RequestUri": "https://management.azure.com/subscriptions/db1ab6f0-4769-4b27-930e-01e2ef9c123c/resourceGroups/datafactory-rg-4482/providers/Microsoft.DataFactory/factories/datafactory-1877/datasets/dataset4580?api-version=2018-06-01",
+        "etag": "a8008215-0000-0800-0000-62e7d0260000"
+      }
+    },
+    {
+      "RequestUri": "https://management.azure.com/subscriptions/db1ab6f0-4769-4b27-930e-01e2ef9c123c/resourceGroups/datafactory-rg-2046/providers/Microsoft.DataFactory/factories/datafactory-925/datasets/dataset3616?api-version=2018-06-01",
       "RequestMethod": "PUT",
       "RequestHeaders": {
         "Accept": "application/json",
         "Authorization": "Sanitized",
         "Content-Length": "118",
         "Content-Type": "application/json",
-        "traceparent": "00-99d1ddbdf6d60b5990473641f3ef77c5-378cb444484fce02-00",
-        "User-Agent": "azsdk-net-ResourceManager.DataFactory/1.0.0-alpha.20220731.1 (.NET 6.0.7; Microsoft Windows 10.0.19044)",
-        "x-ms-client-request-id": "d402e4eb2ad0a4dfe2d08574c1b05d8a",
+        "traceparent": "00-591ef414bb6533a68362d457de2d275e-32ea1757e8ed2dcf-00",
+        "User-Agent": "azsdk-net-ResourceManager.DataFactory/1.0.0-alpha.20220801.1 (.NET 6.0.7; Microsoft Windows 10.0.19044)",
+        "x-ms-client-request-id": "da65e189486d5f8c4652976a94de27d2",
         "x-ms-return-client-request-id": "true"
       },
       "RequestBody": {
@@ -436,110 +419,112 @@
           "type": null,
           "linkedServiceName": {
             "type": "LinkedServiceReference",
-            "referenceName": "LinkedService8313"
+            "referenceName": "LinkedService7079"
           }
         }
       },
       "StatusCode": 200,
       "ResponseHeaders": {
         "Cache-Control": "no-cache",
-        "Content-Length": "466",
+        "Content-Length": "408",
         "Content-Type": "application/json; charset=utf-8",
-        "Date": "Sat, 30 Jul 2022 16:58:36 GMT",
-        "Expires": "-1",
-        "Pragma": "no-cache",
-        "Server": "Kestrel",
-        "Strict-Transport-Security": "max-age=31536000; includeSubDomains",
-        "X-Content-Type-Options": "nosniff",
-        "x-ms-correlation-request-id": "aec574cd-d9a2-4ff9-82e1-6c3a82cbbdcd",
+        "Date": "Mon, 01 Aug 2022 13:07:50 GMT",
+        "Expires": "-1",
+        "Pragma": "no-cache",
+        "Server": "Microsoft-IIS/10.0",
+        "Strict-Transport-Security": "max-age=31536000; includeSubDomains",
+        "X-Content-Type-Options": "nosniff",
+        "x-ms-correlation-request-id": "5f2e0aaa-6de9-4cb3-9454-9adfbad1bc0c",
         "x-ms-ratelimit-remaining-subscription-writes": "1180",
-        "x-ms-request-id": "aec574cd-d9a2-4ff9-82e1-6c3a82cbbdcd",
-        "x-ms-routing-request-id": "SOUTHEASTASIA:20220730T165837Z:aec574cd-d9a2-4ff9-82e1-6c3a82cbbdcd"
-      },
-      "ResponseBody": {
-        "id": "/subscriptions/db1ab6f0-4769-4b27-930e-01e2ef9c123c/resourceGroups/datafactory-rg-4482/providers/Microsoft.DataFactory/factories/datafactory-1877/datasets/dataset4580",
-        "name": "dataset4580",
+        "x-ms-request-id": "5f2e0aaa-6de9-4cb3-9454-9adfbad1bc0c",
+        "x-ms-routing-request-id": "SOUTHEASTASIA:20220801T130751Z:5f2e0aaa-6de9-4cb3-9454-9adfbad1bc0c",
+        "X-Powered-By": "ASP.NET"
+      },
+      "ResponseBody": {
+        "id": "/subscriptions/db1ab6f0-4769-4b27-930e-01e2ef9c123c/resourceGroups/datafactory-rg-2046/providers/Microsoft.DataFactory/factories/datafactory-925/datasets/dataset3616",
+        "name": "dataset3616",
         "type": "Microsoft.DataFactory/factories/datasets",
         "properties": {
           "type": null,
           "linkedServiceName": {
             "type": "LinkedServiceReference",
-            "referenceName": "LinkedService8313"
+            "referenceName": "LinkedService7079"
           }
         },
-        "etag": "4d001705-0000-0800-0000-62e5633c0000"
-      }
-    },
-    {
-      "RequestUri": "https://management.azure.com/subscriptions/db1ab6f0-4769-4b27-930e-01e2ef9c123c/resourceGroups/datafactory-rg-4482/providers/Microsoft.DataFactory/factories/datafactory-1877/datasets/dataset4580?api-version=2018-06-01",
+        "etag": "a8008815-0000-0800-0000-62e7d0270000"
+      }
+    },
+    {
+      "RequestUri": "https://management.azure.com/subscriptions/db1ab6f0-4769-4b27-930e-01e2ef9c123c/resourceGroups/datafactory-rg-2046/providers/Microsoft.DataFactory/factories/datafactory-925/datasets/dataset3616?api-version=2018-06-01",
       "RequestMethod": "GET",
       "RequestHeaders": {
         "Accept": "application/json",
         "Authorization": "Sanitized",
-        "traceparent": "00-be32faf78e02c8380ee54dc824c5ea77-52f00dfdc70d3add-00",
-        "User-Agent": "azsdk-net-ResourceManager.DataFactory/1.0.0-alpha.20220731.1 (.NET 6.0.7; Microsoft Windows 10.0.19044)",
-        "x-ms-client-request-id": "5b7b00cf1649a46db8f2fe392bce8b5e",
+        "traceparent": "00-5ce2a9be0b330bb3353bc5f712baedaf-2cdd7dde58934e17-00",
+        "User-Agent": "azsdk-net-ResourceManager.DataFactory/1.0.0-alpha.20220801.1 (.NET 6.0.7; Microsoft Windows 10.0.19044)",
+        "x-ms-client-request-id": "4682bfa2df1f1a33f423cc4dd276d5ba",
         "x-ms-return-client-request-id": "true"
       },
       "RequestBody": null,
       "StatusCode": 200,
       "ResponseHeaders": {
         "Cache-Control": "no-cache",
-        "Content-Length": "466",
+        "Content-Length": "408",
         "Content-Type": "application/json; charset=utf-8",
-        "Date": "Sat, 30 Jul 2022 16:58:36 GMT",
-        "Expires": "-1",
-        "Pragma": "no-cache",
-        "Server": "Kestrel",
-        "Strict-Transport-Security": "max-age=31536000; includeSubDomains",
-        "X-Content-Type-Options": "nosniff",
-        "x-ms-correlation-request-id": "31acf87c-d338-4a4b-8e4c-98a82cb2d95a",
+        "Date": "Mon, 01 Aug 2022 13:07:50 GMT",
+        "Expires": "-1",
+        "Pragma": "no-cache",
+        "Server": "Microsoft-IIS/10.0",
+        "Strict-Transport-Security": "max-age=31536000; includeSubDomains",
+        "X-Content-Type-Options": "nosniff",
+        "x-ms-correlation-request-id": "8b2ca0bb-0661-41f0-adf2-6728b74011c2",
         "x-ms-ratelimit-remaining-subscription-reads": "11981",
-        "x-ms-request-id": "31acf87c-d338-4a4b-8e4c-98a82cb2d95a",
-        "x-ms-routing-request-id": "SOUTHEASTASIA:20220730T165837Z:31acf87c-d338-4a4b-8e4c-98a82cb2d95a"
-      },
-      "ResponseBody": {
-        "id": "/subscriptions/db1ab6f0-4769-4b27-930e-01e2ef9c123c/resourceGroups/datafactory-rg-4482/providers/Microsoft.DataFactory/factories/datafactory-1877/datasets/dataset4580",
-        "name": "dataset4580",
+        "x-ms-request-id": "8b2ca0bb-0661-41f0-adf2-6728b74011c2",
+        "x-ms-routing-request-id": "SOUTHEASTASIA:20220801T130751Z:8b2ca0bb-0661-41f0-adf2-6728b74011c2",
+        "X-Powered-By": "ASP.NET"
+      },
+      "ResponseBody": {
+        "id": "/subscriptions/db1ab6f0-4769-4b27-930e-01e2ef9c123c/resourceGroups/datafactory-rg-2046/providers/Microsoft.DataFactory/factories/datafactory-925/datasets/dataset3616",
+        "name": "dataset3616",
         "type": "Microsoft.DataFactory/factories/datasets",
         "properties": {
           "type": null,
           "linkedServiceName": {
             "type": "LinkedServiceReference",
-            "referenceName": "LinkedService8313"
+            "referenceName": "LinkedService7079"
           }
         },
-        "etag": "4d001705-0000-0800-0000-62e5633c0000"
-      }
-    },
-    {
-      "RequestUri": "https://management.azure.com/subscriptions/db1ab6f0-4769-4b27-930e-01e2ef9c123c/resourceGroups/DataFactory-RG-4482/providers/Microsoft.Storage/storageAccounts?api-version=2021-09-01",
+        "etag": "a8008815-0000-0800-0000-62e7d0270000"
+      }
+    },
+    {
+      "RequestUri": "https://management.azure.com/subscriptions/db1ab6f0-4769-4b27-930e-01e2ef9c123c/resourceGroups/DataFactory-RG-2046/providers/Microsoft.Storage/storageAccounts?api-version=2021-09-01",
       "RequestMethod": "GET",
       "RequestHeaders": {
         "Accept": "application/json",
         "Authorization": "Sanitized",
-        "traceparent": "00-21084be2d3ef02573ade43a7e9b710b9-15be456b9f358311-00",
-        "User-Agent": "azsdk-net-ResourceManager.Storage/1.0.0-alpha.20220731.1 (.NET 6.0.7; Microsoft Windows 10.0.19044)",
-        "x-ms-client-request-id": "4c8fc41d0f055a3dc2bc4c3b8618ac37",
+        "traceparent": "00-ae553fc7a0bdd6bf281fad68f40e167a-a230a94c3c7d0584-00",
+        "User-Agent": "azsdk-net-ResourceManager.Storage/1.0.0-alpha.20220801.1 (.NET 6.0.7; Microsoft Windows 10.0.19044)",
+        "x-ms-client-request-id": "3780f7be10b80c814846b31b6a1b0d34",
         "x-ms-return-client-request-id": "true"
       },
       "RequestBody": null,
       "StatusCode": 200,
       "ResponseHeaders": {
         "Cache-Control": "no-cache",
-        "Content-Length": "1291",
-        "Content-Type": "application/json",
-        "Date": "Sat, 30 Jul 2022 16:58:37 GMT",
+        "Content-Length": "1261",
+        "Content-Type": "application/json",
+        "Date": "Mon, 01 Aug 2022 13:07:51 GMT",
         "Expires": "-1",
         "Pragma": "no-cache",
         "Server": "Microsoft-Azure-Storage-Resource-Provider/1.0,Microsoft-HTTPAPI/2.0 Microsoft-HTTPAPI/2.0",
         "Strict-Transport-Security": "max-age=31536000; includeSubDomains",
         "X-Content-Type-Options": "nosniff",
-        "x-ms-client-request-id": "4c8fc41d0f055a3dc2bc4c3b8618ac37",
-        "x-ms-correlation-request-id": "fb923bd1-037d-4944-a4a1-cafaffff9d3e",
+        "x-ms-client-request-id": "3780f7be10b80c814846b31b6a1b0d34",
+        "x-ms-correlation-request-id": "28fb3a23-3ad7-49f8-9fd7-7b6fb90a6706",
         "x-ms-ratelimit-remaining-subscription-reads": "11980",
-        "x-ms-request-id": "9c893d60-6bc3-4e38-aa25-6ef9eaa21a0a",
-        "x-ms-routing-request-id": "SOUTHEASTASIA:20220730T165837Z:fb923bd1-037d-4944-a4a1-cafaffff9d3e"
+        "x-ms-request-id": "5d740229-4d58-47ef-8b7c-fc915ad132bd",
+        "x-ms-routing-request-id": "SOUTHEASTASIA:20220801T130752Z:28fb3a23-3ad7-49f8-9fd7-7b6fb90a6706"
       },
       "ResponseBody": {
         "value": [
@@ -549,20 +534,15 @@
               "tier": "Standard"
             },
             "kind": "BlobStorage",
-<<<<<<< HEAD
-            "id": "/subscriptions/db1ab6f0-4769-4b27-930e-01e2ef9c123c/resourceGroups/DataFactory-RG-4482/providers/Microsoft.Storage/storageAccounts/220731datafactory9511",
-            "name": "220731datafactory9511",
-=======
-            "id": "/subscriptions/db1ab6f0-4769-4b27-930e-01e2ef9c123c/resourceGroups/DataFactory-RG-4624/providers/Microsoft.Storage/storageAccounts/datafactory8724",
-            "name": "datafactory8724",
->>>>>>> 26232ad3
+            "id": "/subscriptions/db1ab6f0-4769-4b27-930e-01e2ef9c123c/resourceGroups/DataFactory-RG-2046/providers/Microsoft.Storage/storageAccounts/datafactory3106",
+            "name": "datafactory3106",
             "type": "Microsoft.Storage/storageAccounts",
             "location": "westus2",
             "tags": {},
             "properties": {
               "keyCreationTime": {
-                "key1": "2022-07-30T16:58:15.4398856Z",
-                "key2": "2022-07-30T16:58:15.4398856Z"
+                "key1": "2022-08-01T13:07:29.3740003Z",
+                "key2": "2022-08-01T13:07:29.3740003Z"
               },
               "privateEndpointConnections": [],
               "minimumTlsVersion": "TLS1_0",
@@ -579,29 +559,23 @@
                   "file": {
                     "keyType": "Account",
                     "enabled": true,
-                    "lastEnabledTime": "2022-07-30T16:58:15.4555094Z"
+                    "lastEnabledTime": "2022-08-01T13:07:29.3740003Z"
                   },
                   "blob": {
                     "keyType": "Account",
                     "enabled": true,
-                    "lastEnabledTime": "2022-07-30T16:58:15.4555094Z"
+                    "lastEnabledTime": "2022-08-01T13:07:29.3740003Z"
                   }
                 },
                 "keySource": "Microsoft.Storage"
               },
               "accessTier": "Hot",
               "provisioningState": "Succeeded",
-              "creationTime": "2022-07-30T16:58:15.3617527Z",
+              "creationTime": "2022-08-01T13:07:29.2802315Z",
               "primaryEndpoints": {
-<<<<<<< HEAD
-                "dfs": "https://220731datafactory9511.dfs.core.windows.net/",
-                "blob": "https://220731datafactory9511.blob.core.windows.net/",
-                "table": "https://220731datafactory9511.table.core.windows.net/"
-=======
-                "dfs": "https://datafactory8724.dfs.core.windows.net/",
-                "blob": "https://datafactory8724.blob.core.windows.net/",
-                "table": "https://datafactory8724.table.core.windows.net/"
->>>>>>> 26232ad3
+                "dfs": "https://datafactory3106.dfs.core.windows.net/",
+                "blob": "https://datafactory3106.blob.core.windows.net/",
+                "table": "https://datafactory3106.table.core.windows.net/"
               },
               "primaryLocation": "westus2",
               "statusOfPrimary": "available"
@@ -611,17 +585,13 @@
       }
     },
     {
-<<<<<<< HEAD
-      "RequestUri": "https://management.azure.com/subscriptions/db1ab6f0-4769-4b27-930e-01e2ef9c123c/resourceGroups/DataFactory-RG-4482/providers/Microsoft.Storage/storageAccounts/220731datafactory9511?api-version=2021-09-01",
-=======
-      "RequestUri": "https://management.azure.com/subscriptions/db1ab6f0-4769-4b27-930e-01e2ef9c123c/resourceGroups/DataFactory-RG-4624/providers/Microsoft.Storage/storageAccounts/datafactory8724?api-version=2021-09-01",
->>>>>>> 26232ad3
+      "RequestUri": "https://management.azure.com/subscriptions/db1ab6f0-4769-4b27-930e-01e2ef9c123c/resourceGroups/DataFactory-RG-2046/providers/Microsoft.Storage/storageAccounts/datafactory3106?api-version=2021-09-01",
       "RequestMethod": "DELETE",
       "RequestHeaders": {
         "Authorization": "Sanitized",
-        "traceparent": "00-c805d3c6c3bf24a876f700998d29e766-00253b9ac189ffb3-00",
-        "User-Agent": "azsdk-net-ResourceManager.Storage/1.0.0-alpha.20220731.1 (.NET 6.0.7; Microsoft Windows 10.0.19044)",
-        "x-ms-client-request-id": "69cd999722e9d55a775d1cde2ca57814",
+        "traceparent": "00-bffaca74f061184e99635c09d7431a2f-1f31fbf5ad183cd2-00",
+        "User-Agent": "azsdk-net-ResourceManager.Storage/1.0.0-alpha.20220801.1 (.NET 6.0.7; Microsoft Windows 10.0.19044)",
+        "x-ms-client-request-id": "7574fe3bab22a9e9ae4be6497c3f8ccf",
         "x-ms-return-client-request-id": "true"
       },
       "RequestBody": null,
@@ -630,24 +600,24 @@
         "Cache-Control": "no-cache",
         "Content-Length": "0",
         "Content-Type": "text/plain; charset=utf-8",
-        "Date": "Sat, 30 Jul 2022 16:58:41 GMT",
+        "Date": "Mon, 01 Aug 2022 13:07:55 GMT",
         "Expires": "-1",
         "Pragma": "no-cache",
         "Server": "Microsoft-Azure-Storage-Resource-Provider/1.0,Microsoft-HTTPAPI/2.0 Microsoft-HTTPAPI/2.0",
         "Strict-Transport-Security": "max-age=31536000; includeSubDomains",
         "X-Content-Type-Options": "nosniff",
-        "x-ms-client-request-id": "69cd999722e9d55a775d1cde2ca57814",
-        "x-ms-correlation-request-id": "aaa4a703-54ef-4231-9aa2-5f3f91131902",
+        "x-ms-client-request-id": "7574fe3bab22a9e9ae4be6497c3f8ccf",
+        "x-ms-correlation-request-id": "32ac6a96-55be-4e12-943a-5a1e6545c80a",
         "x-ms-ratelimit-remaining-subscription-deletes": "14995",
-        "x-ms-request-id": "5e902433-39e9-41e7-ab76-3aa05373b6bb",
-        "x-ms-routing-request-id": "SOUTHEASTASIA:20220730T165842Z:aaa4a703-54ef-4231-9aa2-5f3f91131902"
+        "x-ms-request-id": "603d96c9-c8a9-4843-9c21-348d082dc359",
+        "x-ms-routing-request-id": "SOUTHEASTASIA:20220801T130756Z:32ac6a96-55be-4e12-943a-5a1e6545c80a"
       },
       "ResponseBody": null
     }
   ],
   "Variables": {
     "AZURE_AUTHORITY_HOST": "https://login.microsoftonline.com",
-    "RandomSeed": "1015367177",
+    "RandomSeed": "1226385175",
     "RESOURCE_MANAGER_URL": null,
     "SUBSCRIPTION_ID": "db1ab6f0-4769-4b27-930e-01e2ef9c123c"
   }
