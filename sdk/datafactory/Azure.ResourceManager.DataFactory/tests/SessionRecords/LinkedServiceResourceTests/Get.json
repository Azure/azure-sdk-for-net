{
  "Entries": [
    {
      "RequestUri": "https://management.azure.com/subscriptions/db1ab6f0-4769-4b27-930e-01e2ef9c123c?api-version=2021-01-01",
      "RequestMethod": "GET",
      "RequestHeaders": {
        "Accept": "application/json",
        "Authorization": "Sanitized",
        "traceparent": "00-ec8c778a6affcdf272b1ad786650d68c-7eeea04491b408c1-00",
        "User-Agent": "azsdk-net-ResourceManager/1.2.1 (.NET 6.0.7; Microsoft Windows 10.0.19044)",
        "x-ms-client-request-id": "ba134935c1633e7b06bd4cefc8b417d5",
        "x-ms-return-client-request-id": "true"
      },
      "RequestBody": null,
      "StatusCode": 200,
      "ResponseHeaders": {
        "Cache-Control": "no-cache",
        "Content-Length": "747",
        "Content-Type": "application/json; charset=utf-8",
        "Date": "Sat, 30 Jul 2022 17:08:27 GMT",
        "Expires": "-1",
        "Pragma": "no-cache",
        "Strict-Transport-Security": "max-age=31536000; includeSubDomains",
        "X-Content-Type-Options": "nosniff",
        "x-ms-correlation-request-id": "27b2044f-cf77-4587-800e-224fe206d474",
        "x-ms-ratelimit-remaining-subscription-reads": "11823",
        "x-ms-request-id": "27b2044f-cf77-4587-800e-224fe206d474",
        "x-ms-routing-request-id": "SOUTHEASTASIA:20220730T170827Z:27b2044f-cf77-4587-800e-224fe206d474"
      },
      "ResponseBody": {
        "id": "/subscriptions/db1ab6f0-4769-4b27-930e-01e2ef9c123c",
        "authorizationSource": "RoleBased",
        "managedByTenants": [],
        "tags": {
          "TagKey-9823": "TagValue-566",
          "TagKey-3481": "TagValue-320",
          "TagKey-4926": "TagValue-1187",
          "TagKey-751": "TagValue-3921",
          "TagKey-1866": "TagValue-8559",
          "TagKey-3094": "TagValue-9190",
          "TagKey-2449": "TagValue-9",
          "TagKey-8379": "TagValue-164",
          "TagKey-7470": "TagValue-2205",
          "TagKey-4236": "TagValue-3698",
          "TagKey-5316": "TagValue-2725"
        },
        "subscriptionId": "db1ab6f0-4769-4b27-930e-01e2ef9c123c",
        "tenantId": "72f988bf-86f1-41af-91ab-2d7cd011db47",
        "displayName": ".NET Mgmt SDK Test with TTL = 1 Day",
        "state": "Enabled",
        "subscriptionPolicies": {
          "locationPlacementId": "Internal_2014-09-01",
          "quotaId": "Internal_2014-09-01",
          "spendingLimit": "Off"
        }
      }
    },
    {
      "RequestUri": "https://management.azure.com/subscriptions/db1ab6f0-4769-4b27-930e-01e2ef9c123c/resourcegroups/DataFactory-RG-537?api-version=2021-04-01",
      "RequestMethod": "PUT",
      "RequestHeaders": {
        "Accept": "application/json",
        "Authorization": "Sanitized",
        "Content-Length": "22",
        "Content-Type": "application/json",
        "traceparent": "00-223ccd2c4788a7edc445d9717829dc0e-6783e1134e8676d5-00",
        "User-Agent": "azsdk-net-ResourceManager/1.2.1 (.NET 6.0.7; Microsoft Windows 10.0.19044)",
        "x-ms-client-request-id": "42f0e44ebf270f08da506981e93657cd",
        "x-ms-return-client-request-id": "true"
      },
      "RequestBody": {
        "location": "westus2"
      },
      "StatusCode": 201,
      "ResponseHeaders": {
        "Cache-Control": "no-cache",
        "Content-Length": "234",
        "Content-Type": "application/json; charset=utf-8",
        "Date": "Sat, 30 Jul 2022 17:08:28 GMT",
        "Expires": "-1",
        "Pragma": "no-cache",
        "Strict-Transport-Security": "max-age=31536000; includeSubDomains",
        "X-Content-Type-Options": "nosniff",
        "x-ms-correlation-request-id": "06baada5-4a1f-4c85-ac41-a868c2d0284f",
        "x-ms-ratelimit-remaining-subscription-writes": "1069",
        "x-ms-request-id": "06baada5-4a1f-4c85-ac41-a868c2d0284f",
        "x-ms-routing-request-id": "SOUTHEASTASIA:20220730T170828Z:06baada5-4a1f-4c85-ac41-a868c2d0284f"
      },
      "ResponseBody": {
        "id": "/subscriptions/db1ab6f0-4769-4b27-930e-01e2ef9c123c/resourceGroups/DataFactory-RG-537",
        "name": "DataFactory-RG-537",
        "type": "Microsoft.Resources/resourceGroups",
        "location": "westus2",
        "properties": {
          "provisioningState": "Succeeded"
        }
      }
    },
    {
      "RequestUri": "https://management.azure.com/subscriptions/db1ab6f0-4769-4b27-930e-01e2ef9c123c/resourceGroups/DataFactory-RG-537/providers/Microsoft.DataFactory/factories/DataFactory-275?api-version=2018-06-01",
      "RequestMethod": "PUT",
      "RequestHeaders": {
        "Accept": "application/json",
        "Authorization": "Sanitized",
        "Content-Length": "48",
        "Content-Type": "application/json",
        "traceparent": "00-ff9c8233666f9deebb06d128ff71648f-1e77c71bf6c27acc-00",
        "User-Agent": "azsdk-net-ResourceManager.DataFactory/1.0.0-alpha.20220731.1 (.NET 6.0.7; Microsoft Windows 10.0.19044)",
        "x-ms-client-request-id": "35dcdf04b5d6895d91a38b9bdf99b7cf",
        "x-ms-return-client-request-id": "true"
      },
      "RequestBody": {
        "tags": {},
        "location": "westus2",
        "properties": {}
      },
      "StatusCode": 200,
      "ResponseHeaders": {
        "Cache-Control": "no-cache",
        "Content-Length": "413",
        "Content-Type": "application/json; charset=utf-8",
        "Date": "Sat, 30 Jul 2022 17:08:32 GMT",
        "Expires": "-1",
        "Pragma": "no-cache",
        "Server": "Microsoft-IIS/10.0",
        "Strict-Transport-Security": "max-age=31536000; includeSubDomains",
        "X-Content-Type-Options": "nosniff",
        "x-ms-correlation-request-id": "8310c81f-291e-454f-b054-9697b3b056e1",
        "x-ms-ratelimit-remaining-subscription-writes": "1068",
        "x-ms-request-id": "8310c81f-291e-454f-b054-9697b3b056e1",
        "x-ms-routing-request-id": "SOUTHEASTASIA:20220730T170832Z:8310c81f-291e-454f-b054-9697b3b056e1",
        "X-Powered-By": "ASP.NET"
      },
      "ResponseBody": {
        "name": "DataFactory-275",
        "id": "/subscriptions/db1ab6f0-4769-4b27-930e-01e2ef9c123c/resourceGroups/datafactory-rg-537/providers/Microsoft.DataFactory/factories/datafactory-275",
        "type": "Microsoft.DataFactory/factories",
        "properties": {
          "provisioningState": "Succeeded",
          "createTime": "2022-07-30T17:08:31.7837957Z",
          "version": "2018-06-01"
        },
        "eTag": "\u00221a005643-0000-0800-0000-62e5658f0000\u0022",
        "location": "westus2",
        "tags": {}
      }
    },
    {
<<<<<<< HEAD
      "RequestUri": "https://management.azure.com/subscriptions/db1ab6f0-4769-4b27-930e-01e2ef9c123c/resourceGroups/DataFactory-RG-537/providers/Microsoft.Storage/storageAccounts/220731datafactory4103?api-version=2021-09-01",
=======
      "RequestUri": "https://management.azure.com/subscriptions/db1ab6f0-4769-4b27-930e-01e2ef9c123c/resourceGroups/DataFactory-RG-5578/providers/Microsoft.Storage/storageAccounts/datafactory711?api-version=2021-09-01",
>>>>>>> 26232ad3
      "RequestMethod": "PUT",
      "RequestHeaders": {
        "Accept": "application/json",
        "Authorization": "Sanitized",
        "Content-Length": "107",
        "Content-Type": "application/json",
        "traceparent": "00-4d39167bd77ec62f2b09b3f0d72061a2-9a573499958a600d-00",
        "User-Agent": "azsdk-net-ResourceManager.Storage/1.0.0-alpha.20220731.1 (.NET 6.0.7; Microsoft Windows 10.0.19044)",
        "x-ms-client-request-id": "ce32b8370e220b8aaa887111bc1c86f4",
        "x-ms-return-client-request-id": "true"
      },
      "RequestBody": {
        "sku": {
          "name": "Standard_LRS"
        },
        "kind": "BlobStorage",
        "location": "westus2",
        "properties": {
          "accessTier": "Hot"
        }
      },
      "StatusCode": 202,
      "ResponseHeaders": {
        "Cache-Control": "no-cache",
        "Content-Length": "0",
        "Content-Type": "text/plain; charset=utf-8",
        "Date": "Sat, 30 Jul 2022 17:08:36 GMT",
        "Expires": "-1",
        "Location": "https://management.azure.com/subscriptions/db1ab6f0-4769-4b27-930e-01e2ef9c123c/providers/Microsoft.Storage/locations/westus2/asyncoperations/43b58689-b5ee-4f74-9398-7c39ac1a1c5b?monitor=true\u0026api-version=2021-09-01",
        "Pragma": "no-cache",
        "Retry-After": "17",
        "Server": "Microsoft-Azure-Storage-Resource-Provider/1.0,Microsoft-HTTPAPI/2.0 Microsoft-HTTPAPI/2.0",
        "Strict-Transport-Security": "max-age=31536000; includeSubDomains",
        "X-Content-Type-Options": "nosniff",
        "x-ms-client-request-id": "ce32b8370e220b8aaa887111bc1c86f4",
        "x-ms-correlation-request-id": "24a9dac6-12fc-420d-a65f-2c040cd7062c",
        "x-ms-ratelimit-remaining-subscription-writes": "1067",
        "x-ms-request-id": "43b58689-b5ee-4f74-9398-7c39ac1a1c5b",
        "x-ms-routing-request-id": "SOUTHEASTASIA:20220730T170837Z:24a9dac6-12fc-420d-a65f-2c040cd7062c"
      },
      "ResponseBody": null
    },
    {
      "RequestUri": "https://management.azure.com/subscriptions/db1ab6f0-4769-4b27-930e-01e2ef9c123c/providers/Microsoft.Storage/locations/westus2/asyncoperations/43b58689-b5ee-4f74-9398-7c39ac1a1c5b?monitor=true\u0026api-version=2021-09-01",
      "RequestMethod": "GET",
      "RequestHeaders": {
        "Authorization": "Sanitized",
        "traceparent": "00-4d39167bd77ec62f2b09b3f0d72061a2-511c2b2d76f191a5-00",
        "User-Agent": "azsdk-net-ResourceManager/1.2.1 (.NET 6.0.7; Microsoft Windows 10.0.19044)",
        "x-ms-client-request-id": "7db2589afe24d0e2522a2b2cec78d586",
        "x-ms-return-client-request-id": "true"
      },
      "RequestBody": null,
      "StatusCode": 202,
      "ResponseHeaders": {
        "Cache-Control": "no-cache",
        "Content-Length": "0",
        "Content-Type": "text/plain; charset=utf-8",
        "Date": "Sat, 30 Jul 2022 17:08:36 GMT",
        "Expires": "-1",
        "Location": "https://management.azure.com/subscriptions/db1ab6f0-4769-4b27-930e-01e2ef9c123c/providers/Microsoft.Storage/locations/westus2/asyncoperations/43b58689-b5ee-4f74-9398-7c39ac1a1c5b?monitor=true\u0026api-version=2021-09-01",
        "Pragma": "no-cache",
        "Retry-After": "17",
        "Server": "Microsoft-Azure-Storage-Resource-Provider/1.0,Microsoft-HTTPAPI/2.0 Microsoft-HTTPAPI/2.0",
        "Strict-Transport-Security": "max-age=31536000; includeSubDomains",
        "X-Content-Type-Options": "nosniff",
        "x-ms-client-request-id": "7db2589afe24d0e2522a2b2cec78d586",
        "x-ms-correlation-request-id": "938dc66a-40b8-4ef2-a8ca-da4e77824d0b",
        "x-ms-ratelimit-remaining-subscription-reads": "11822",
        "x-ms-request-id": "ebf3c310-b554-458b-ae7a-a318414b4f6f",
        "x-ms-routing-request-id": "SOUTHEASTASIA:20220730T170837Z:938dc66a-40b8-4ef2-a8ca-da4e77824d0b"
      },
      "ResponseBody": null
    },
    {
      "RequestUri": "https://management.azure.com/subscriptions/db1ab6f0-4769-4b27-930e-01e2ef9c123c/providers/Microsoft.Storage/locations/westus2/asyncoperations/43b58689-b5ee-4f74-9398-7c39ac1a1c5b?monitor=true\u0026api-version=2021-09-01",
      "RequestMethod": "GET",
      "RequestHeaders": {
        "Authorization": "Sanitized",
        "traceparent": "00-4d39167bd77ec62f2b09b3f0d72061a2-bbd2951cf914a2ce-00",
        "User-Agent": "azsdk-net-ResourceManager/1.2.1 (.NET 6.0.7; Microsoft Windows 10.0.19044)",
        "x-ms-client-request-id": "d5bca60494e139891eac68718a569e7a",
        "x-ms-return-client-request-id": "true"
      },
      "RequestBody": null,
      "StatusCode": 200,
      "ResponseHeaders": {
        "Cache-Control": "no-cache",
        "Content-Length": "1278",
        "Content-Type": "application/json",
        "Date": "Sat, 30 Jul 2022 17:08:54 GMT",
        "Expires": "-1",
        "Pragma": "no-cache",
        "Server": "Microsoft-Azure-Storage-Resource-Provider/1.0,Microsoft-HTTPAPI/2.0 Microsoft-HTTPAPI/2.0",
        "Strict-Transport-Security": "max-age=31536000; includeSubDomains",
        "X-Content-Type-Options": "nosniff",
        "x-ms-client-request-id": "d5bca60494e139891eac68718a569e7a",
        "x-ms-correlation-request-id": "c7649fef-26e2-4afb-8d62-5cfdc05aa55d",
        "x-ms-ratelimit-remaining-subscription-reads": "11821",
        "x-ms-request-id": "1ab1599e-092c-401a-a4bf-a5796ea4d708",
        "x-ms-routing-request-id": "SOUTHEASTASIA:20220730T170854Z:c7649fef-26e2-4afb-8d62-5cfdc05aa55d"
      },
      "ResponseBody": {
        "sku": {
          "name": "Standard_LRS",
          "tier": "Standard"
        },
        "kind": "BlobStorage",
<<<<<<< HEAD
        "id": "/subscriptions/db1ab6f0-4769-4b27-930e-01e2ef9c123c/resourceGroups/DataFactory-RG-537/providers/Microsoft.Storage/storageAccounts/220731datafactory4103",
        "name": "220731datafactory4103",
=======
        "id": "/subscriptions/db1ab6f0-4769-4b27-930e-01e2ef9c123c/resourceGroups/DataFactory-RG-5578/providers/Microsoft.Storage/storageAccounts/datafactory711",
        "name": "datafactory711",
>>>>>>> 26232ad3
        "type": "Microsoft.Storage/storageAccounts",
        "location": "westus2",
        "tags": {},
        "properties": {
          "keyCreationTime": {
            "key1": "2022-07-30T17:08:34.5595593Z",
            "key2": "2022-07-30T17:08:34.5595593Z"
          },
          "privateEndpointConnections": [],
          "minimumTlsVersion": "TLS1_0",
          "allowBlobPublicAccess": true,
          "networkAcls": {
            "bypass": "AzureServices",
            "virtualNetworkRules": [],
            "ipRules": [],
            "defaultAction": "Allow"
          },
          "supportsHttpsTrafficOnly": true,
          "encryption": {
            "services": {
              "file": {
                "keyType": "Account",
                "enabled": true,
                "lastEnabledTime": "2022-07-30T17:08:34.5595593Z"
              },
              "blob": {
                "keyType": "Account",
                "enabled": true,
                "lastEnabledTime": "2022-07-30T17:08:34.5595593Z"
              }
            },
            "keySource": "Microsoft.Storage"
          },
          "accessTier": "Hot",
          "provisioningState": "Succeeded",
          "creationTime": "2022-07-30T17:08:34.4658070Z",
          "primaryEndpoints": {
<<<<<<< HEAD
            "dfs": "https://220731datafactory4103.dfs.core.windows.net/",
            "blob": "https://220731datafactory4103.blob.core.windows.net/",
            "table": "https://220731datafactory4103.table.core.windows.net/"
=======
            "dfs": "https://datafactory711.dfs.core.windows.net/",
            "blob": "https://datafactory711.blob.core.windows.net/",
            "table": "https://datafactory711.table.core.windows.net/"
>>>>>>> 26232ad3
          },
          "primaryLocation": "westus2",
          "statusOfPrimary": "available"
        }
      }
    },
    {
<<<<<<< HEAD
      "RequestUri": "https://management.azure.com/subscriptions/db1ab6f0-4769-4b27-930e-01e2ef9c123c/resourceGroups/DataFactory-RG-537/providers/Microsoft.Storage/storageAccounts/220731datafactory4103/listKeys?api-version=2021-09-01",
=======
      "RequestUri": "https://management.azure.com/subscriptions/db1ab6f0-4769-4b27-930e-01e2ef9c123c/resourceGroups/DataFactory-RG-5578/providers/Microsoft.Storage/storageAccounts/datafactory711/listKeys?api-version=2021-09-01",
>>>>>>> 26232ad3
      "RequestMethod": "POST",
      "RequestHeaders": {
        "Accept": "application/json",
        "Authorization": "Sanitized",
        "Content-Length": "0",
        "traceparent": "00-1c4d03a6e2db86178d139f80cba856c2-65bf08d0b97f3faf-00",
        "User-Agent": "azsdk-net-ResourceManager.Storage/1.0.0-alpha.20220731.1 (.NET 6.0.7; Microsoft Windows 10.0.19044)",
        "x-ms-client-request-id": "6477d847086a24cfe104e875d16c99ee",
        "x-ms-return-client-request-id": "true"
      },
      "RequestBody": null,
      "StatusCode": 200,
      "ResponseHeaders": {
        "Cache-Control": "no-cache",
        "Content-Length": "380",
        "Content-Type": "application/json",
        "Date": "Sat, 30 Jul 2022 17:08:54 GMT",
        "Expires": "-1",
        "Pragma": "no-cache",
        "Server": "Microsoft-Azure-Storage-Resource-Provider/1.0,Microsoft-HTTPAPI/2.0 Microsoft-HTTPAPI/2.0",
        "Strict-Transport-Security": "max-age=31536000; includeSubDomains",
        "X-Content-Type-Options": "nosniff",
        "x-ms-client-request-id": "6477d847086a24cfe104e875d16c99ee",
        "x-ms-correlation-request-id": "ae90b0b3-08b5-4f27-98ad-26e4e14e44b7",
        "x-ms-ratelimit-remaining-subscription-resource-requests": "11986",
        "x-ms-request-id": "c61ce8e2-bade-437a-837c-6360f714db4b",
        "x-ms-routing-request-id": "SOUTHEASTASIA:20220730T170854Z:ae90b0b3-08b5-4f27-98ad-26e4e14e44b7"
      },
      "ResponseBody": {
        "keys": [
          {
            "creationTime": "2022-07-30T17:08:34.5595593Z",
            "keyName": "key1",
            "value": "YD9g\u002BaJUtAzY4O5IEUorimVlU1S32dwMKF/OQ4KePOHCedMWmyXrQSBjq7iIge4bXHrZLDTH6OLw\u002BASt64gdQg==",
            "permissions": "FULL"
          },
          {
            "creationTime": "2022-07-30T17:08:34.5595593Z",
            "keyName": "key2",
            "value": "KjtKNfz6EpsKF738XRxQzIbPY3\u002BxpQv45Dhzv6K1LV0z0RnSlxjobcJj4ZRqvc0IEGkijK\u002B2DXPa\u002BAStG9VgxQ==",
            "permissions": "FULL"
          }
        ]
      }
    },
    {
      "RequestUri": "https://management.azure.com/subscriptions/db1ab6f0-4769-4b27-930e-01e2ef9c123c/resourceGroups/datafactory-rg-537/providers/Microsoft.DataFactory/factories/datafactory-275/linkedservices/LinkedService3059?api-version=2018-06-01",
      "RequestMethod": "PUT",
      "RequestHeaders": {
        "Accept": "application/json",
        "Authorization": "Sanitized",
        "Content-Length": "92",
        "Content-Type": "application/json",
        "traceparent": "00-91149f84b5fa30656b272f2c040bb555-b80db199052b4616-00",
        "User-Agent": "azsdk-net-ResourceManager.DataFactory/1.0.0-alpha.20220731.1 (.NET 6.0.7; Microsoft Windows 10.0.19044)",
        "x-ms-client-request-id": "74c62ffdb66bcf05785e78967045fc8c",
        "x-ms-return-client-request-id": "true"
      },
      "RequestBody": {
        "properties": {
          "type": "AzureBlobStorage",
          "typeProperties": {
            "connectionString": "Sanitized"
          }
        }
      },
      "StatusCode": 200,
      "ResponseHeaders": {
        "Cache-Control": "no-cache",
        "Content-Length": "405",
        "Content-Type": "application/json; charset=utf-8",
        "Date": "Sat, 30 Jul 2022 17:08:55 GMT",
        "Expires": "-1",
        "Pragma": "no-cache",
        "Server": "Microsoft-IIS/10.0",
        "Strict-Transport-Security": "max-age=31536000; includeSubDomains",
        "X-Content-Type-Options": "nosniff",
        "x-ms-correlation-request-id": "79623194-a8ef-48c5-a0eb-229a67de3cc7",
        "x-ms-ratelimit-remaining-subscription-writes": "1066",
        "x-ms-request-id": "79623194-a8ef-48c5-a0eb-229a67de3cc7",
        "x-ms-routing-request-id": "SOUTHEASTASIA:20220730T170855Z:79623194-a8ef-48c5-a0eb-229a67de3cc7",
        "X-Powered-By": "ASP.NET"
      },
      "ResponseBody": {
        "id": "/subscriptions/db1ab6f0-4769-4b27-930e-01e2ef9c123c/resourceGroups/datafactory-rg-537/providers/Microsoft.DataFactory/factories/datafactory-275/linkedservices/LinkedService3059",
        "name": "LinkedService3059",
        "type": "Microsoft.DataFactory/factories/linkedservices",
        "properties": {
          "type": "AzureBlobStorage",
          "typeProperties": {
            "connectionString": "Sanitized"
          }
        },
        "etag": "0f00029c-0000-0800-0000-62e565a70000"
      }
    },
    {
      "RequestUri": "https://management.azure.com/subscriptions/db1ab6f0-4769-4b27-930e-01e2ef9c123c/resourceGroups/datafactory-rg-537/providers/Microsoft.DataFactory/factories/datafactory-275/linkedservices/LinkedService3059?api-version=2018-06-01",
      "RequestMethod": "GET",
      "RequestHeaders": {
        "Accept": "application/json",
        "Authorization": "Sanitized",
        "traceparent": "00-a44df57ad82f0112c6a07b59e4379064-0e2790f37504c17c-00",
        "User-Agent": "azsdk-net-ResourceManager.DataFactory/1.0.0-alpha.20220731.1 (.NET 6.0.7; Microsoft Windows 10.0.19044)",
        "x-ms-client-request-id": "0113e5b11c71d6fc98f4dcab1367b212",
        "x-ms-return-client-request-id": "true"
      },
      "RequestBody": null,
      "StatusCode": 200,
      "ResponseHeaders": {
        "Cache-Control": "no-cache",
        "Content-Length": "405",
        "Content-Type": "application/json; charset=utf-8",
        "Date": "Sat, 30 Jul 2022 17:08:55 GMT",
        "Expires": "-1",
        "Pragma": "no-cache",
        "Server": "Microsoft-IIS/10.0",
        "Strict-Transport-Security": "max-age=31536000; includeSubDomains",
        "X-Content-Type-Options": "nosniff",
        "x-ms-correlation-request-id": "bb91f4c4-f8ba-4714-90ad-42eb2f0f2b88",
        "x-ms-ratelimit-remaining-subscription-reads": "11820",
        "x-ms-request-id": "bb91f4c4-f8ba-4714-90ad-42eb2f0f2b88",
        "x-ms-routing-request-id": "SOUTHEASTASIA:20220730T170856Z:bb91f4c4-f8ba-4714-90ad-42eb2f0f2b88",
        "X-Powered-By": "ASP.NET"
      },
      "ResponseBody": {
        "id": "/subscriptions/db1ab6f0-4769-4b27-930e-01e2ef9c123c/resourceGroups/datafactory-rg-537/providers/Microsoft.DataFactory/factories/datafactory-275/linkedservices/LinkedService3059",
        "name": "LinkedService3059",
        "type": "Microsoft.DataFactory/factories/linkedservices",
        "properties": {
          "type": "AzureBlobStorage",
          "typeProperties": {
            "connectionString": "Sanitized"
          }
        },
        "etag": "0f00029c-0000-0800-0000-62e565a70000"
      }
    },
    {
      "RequestUri": "https://management.azure.com/subscriptions/db1ab6f0-4769-4b27-930e-01e2ef9c123c/resourceGroups/DataFactory-RG-537/providers/Microsoft.Storage/storageAccounts?api-version=2021-09-01",
      "RequestMethod": "GET",
      "RequestHeaders": {
        "Accept": "application/json",
        "Authorization": "Sanitized",
        "traceparent": "00-1c491ceab79316ef32705196c5b2d971-430e272093bba6c8-00",
        "User-Agent": "azsdk-net-ResourceManager.Storage/1.0.0-alpha.20220731.1 (.NET 6.0.7; Microsoft Windows 10.0.19044)",
        "x-ms-client-request-id": "268d967905d721dc7195f1a9578d70bf",
        "x-ms-return-client-request-id": "true"
      },
      "RequestBody": null,
      "StatusCode": 200,
      "ResponseHeaders": {
        "Cache-Control": "no-cache",
        "Content-Length": "1290",
        "Content-Type": "application/json",
        "Date": "Sat, 30 Jul 2022 17:08:55 GMT",
        "Expires": "-1",
        "Pragma": "no-cache",
        "Server": "Microsoft-Azure-Storage-Resource-Provider/1.0,Microsoft-HTTPAPI/2.0 Microsoft-HTTPAPI/2.0",
        "Strict-Transport-Security": "max-age=31536000; includeSubDomains",
        "X-Content-Type-Options": "nosniff",
        "x-ms-client-request-id": "268d967905d721dc7195f1a9578d70bf",
        "x-ms-correlation-request-id": "181e4304-75bb-4c46-9d61-e10b485fbca2",
        "x-ms-ratelimit-remaining-subscription-reads": "11819",
        "x-ms-request-id": "dd02f875-bf0d-4a6c-b263-3cef9b210837",
        "x-ms-routing-request-id": "SOUTHEASTASIA:20220730T170856Z:181e4304-75bb-4c46-9d61-e10b485fbca2"
      },
      "ResponseBody": {
        "value": [
          {
            "sku": {
              "name": "Standard_LRS",
              "tier": "Standard"
            },
            "kind": "BlobStorage",
<<<<<<< HEAD
            "id": "/subscriptions/db1ab6f0-4769-4b27-930e-01e2ef9c123c/resourceGroups/DataFactory-RG-537/providers/Microsoft.Storage/storageAccounts/220731datafactory4103",
            "name": "220731datafactory4103",
=======
            "id": "/subscriptions/db1ab6f0-4769-4b27-930e-01e2ef9c123c/resourceGroups/DataFactory-RG-5578/providers/Microsoft.Storage/storageAccounts/datafactory711",
            "name": "datafactory711",
>>>>>>> 26232ad3
            "type": "Microsoft.Storage/storageAccounts",
            "location": "westus2",
            "tags": {},
            "properties": {
              "keyCreationTime": {
                "key1": "2022-07-30T17:08:34.5595593Z",
                "key2": "2022-07-30T17:08:34.5595593Z"
              },
              "privateEndpointConnections": [],
              "minimumTlsVersion": "TLS1_0",
              "allowBlobPublicAccess": true,
              "networkAcls": {
                "bypass": "AzureServices",
                "virtualNetworkRules": [],
                "ipRules": [],
                "defaultAction": "Allow"
              },
              "supportsHttpsTrafficOnly": true,
              "encryption": {
                "services": {
                  "file": {
                    "keyType": "Account",
                    "enabled": true,
                    "lastEnabledTime": "2022-07-30T17:08:34.5595593Z"
                  },
                  "blob": {
                    "keyType": "Account",
                    "enabled": true,
                    "lastEnabledTime": "2022-07-30T17:08:34.5595593Z"
                  }
                },
                "keySource": "Microsoft.Storage"
              },
              "accessTier": "Hot",
              "provisioningState": "Succeeded",
              "creationTime": "2022-07-30T17:08:34.4658070Z",
              "primaryEndpoints": {
<<<<<<< HEAD
                "dfs": "https://220731datafactory4103.dfs.core.windows.net/",
                "blob": "https://220731datafactory4103.blob.core.windows.net/",
                "table": "https://220731datafactory4103.table.core.windows.net/"
=======
                "dfs": "https://datafactory711.dfs.core.windows.net/",
                "blob": "https://datafactory711.blob.core.windows.net/",
                "table": "https://datafactory711.table.core.windows.net/"
>>>>>>> 26232ad3
              },
              "primaryLocation": "westus2",
              "statusOfPrimary": "available"
            }
          }
        ]
      }
    },
    {
<<<<<<< HEAD
      "RequestUri": "https://management.azure.com/subscriptions/db1ab6f0-4769-4b27-930e-01e2ef9c123c/resourceGroups/DataFactory-RG-537/providers/Microsoft.Storage/storageAccounts/220731datafactory4103?api-version=2021-09-01",
=======
      "RequestUri": "https://management.azure.com/subscriptions/db1ab6f0-4769-4b27-930e-01e2ef9c123c/resourceGroups/DataFactory-RG-5578/providers/Microsoft.Storage/storageAccounts/datafactory711?api-version=2021-09-01",
>>>>>>> 26232ad3
      "RequestMethod": "DELETE",
      "RequestHeaders": {
        "Authorization": "Sanitized",
        "traceparent": "00-1f711f7a61a1b8213d8c8297661fbb53-d8924bae575ef954-00",
        "User-Agent": "azsdk-net-ResourceManager.Storage/1.0.0-alpha.20220731.1 (.NET 6.0.7; Microsoft Windows 10.0.19044)",
        "x-ms-client-request-id": "8720e9eced85e06a33efdc76d959bb11",
        "x-ms-return-client-request-id": "true"
      },
      "RequestBody": null,
      "StatusCode": 200,
      "ResponseHeaders": {
        "Cache-Control": "no-cache",
        "Content-Length": "0",
        "Content-Type": "text/plain; charset=utf-8",
        "Date": "Sat, 30 Jul 2022 17:08:59 GMT",
        "Expires": "-1",
        "Pragma": "no-cache",
        "Server": "Microsoft-Azure-Storage-Resource-Provider/1.0,Microsoft-HTTPAPI/2.0 Microsoft-HTTPAPI/2.0",
        "Strict-Transport-Security": "max-age=31536000; includeSubDomains",
        "X-Content-Type-Options": "nosniff",
        "x-ms-client-request-id": "8720e9eced85e06a33efdc76d959bb11",
        "x-ms-correlation-request-id": "af3e6dfa-a87b-4b97-aa8d-23b9ba3b7c31",
        "x-ms-ratelimit-remaining-subscription-deletes": "14973",
        "x-ms-request-id": "cd50e4f8-df46-48d1-a9ac-e5a71ccc94a1",
        "x-ms-routing-request-id": "SOUTHEASTASIA:20220730T170859Z:af3e6dfa-a87b-4b97-aa8d-23b9ba3b7c31"
      },
      "ResponseBody": null
    }
  ],
  "Variables": {
    "AZURE_AUTHORITY_HOST": "https://login.microsoftonline.com",
    "RandomSeed": "160669089",
    "RESOURCE_MANAGER_URL": null,
    "SUBSCRIPTION_ID": "db1ab6f0-4769-4b27-930e-01e2ef9c123c"
  }
}<|MERGE_RESOLUTION|>--- conflicted
+++ resolved
@@ -6,9 +6,9 @@
       "RequestHeaders": {
         "Accept": "application/json",
         "Authorization": "Sanitized",
-        "traceparent": "00-ec8c778a6affcdf272b1ad786650d68c-7eeea04491b408c1-00",
+        "traceparent": "00-e3fc6d7972ce74b27398d3f05b00adb1-12df5d952752fcf4-00",
         "User-Agent": "azsdk-net-ResourceManager/1.2.1 (.NET 6.0.7; Microsoft Windows 10.0.19044)",
-        "x-ms-client-request-id": "ba134935c1633e7b06bd4cefc8b417d5",
+        "x-ms-client-request-id": "745e87a4a51d9c517c4fc1e893477412",
         "x-ms-return-client-request-id": "true"
       },
       "RequestBody": null,
@@ -17,15 +17,15 @@
         "Cache-Control": "no-cache",
         "Content-Length": "747",
         "Content-Type": "application/json; charset=utf-8",
-        "Date": "Sat, 30 Jul 2022 17:08:27 GMT",
-        "Expires": "-1",
-        "Pragma": "no-cache",
-        "Strict-Transport-Security": "max-age=31536000; includeSubDomains",
-        "X-Content-Type-Options": "nosniff",
-        "x-ms-correlation-request-id": "27b2044f-cf77-4587-800e-224fe206d474",
-        "x-ms-ratelimit-remaining-subscription-reads": "11823",
-        "x-ms-request-id": "27b2044f-cf77-4587-800e-224fe206d474",
-        "x-ms-routing-request-id": "SOUTHEASTASIA:20220730T170827Z:27b2044f-cf77-4587-800e-224fe206d474"
+        "Date": "Mon, 01 Aug 2022 13:17:36 GMT",
+        "Expires": "-1",
+        "Pragma": "no-cache",
+        "Strict-Transport-Security": "max-age=31536000; includeSubDomains",
+        "X-Content-Type-Options": "nosniff",
+        "x-ms-correlation-request-id": "d671cf63-0533-414d-a8fb-dee34b929d19",
+        "x-ms-ratelimit-remaining-subscription-reads": "11824",
+        "x-ms-request-id": "d671cf63-0533-414d-a8fb-dee34b929d19",
+        "x-ms-routing-request-id": "SOUTHEASTASIA:20220801T131737Z:d671cf63-0533-414d-a8fb-dee34b929d19"
       },
       "ResponseBody": {
         "id": "/subscriptions/db1ab6f0-4769-4b27-930e-01e2ef9c123c",
@@ -56,16 +56,16 @@
       }
     },
     {
-      "RequestUri": "https://management.azure.com/subscriptions/db1ab6f0-4769-4b27-930e-01e2ef9c123c/resourcegroups/DataFactory-RG-537?api-version=2021-04-01",
+      "RequestUri": "https://management.azure.com/subscriptions/db1ab6f0-4769-4b27-930e-01e2ef9c123c/resourcegroups/DataFactory-RG-8997?api-version=2021-04-01",
       "RequestMethod": "PUT",
       "RequestHeaders": {
         "Accept": "application/json",
         "Authorization": "Sanitized",
         "Content-Length": "22",
         "Content-Type": "application/json",
-        "traceparent": "00-223ccd2c4788a7edc445d9717829dc0e-6783e1134e8676d5-00",
+        "traceparent": "00-e1a4729529a5283a308b3b7b72e3ce21-a23f687ba7a2034a-00",
         "User-Agent": "azsdk-net-ResourceManager/1.2.1 (.NET 6.0.7; Microsoft Windows 10.0.19044)",
-        "x-ms-client-request-id": "42f0e44ebf270f08da506981e93657cd",
+        "x-ms-client-request-id": "b12fe3825681255ee7bb99156003726a",
         "x-ms-return-client-request-id": "true"
       },
       "RequestBody": {
@@ -74,21 +74,21 @@
       "StatusCode": 201,
       "ResponseHeaders": {
         "Cache-Control": "no-cache",
-        "Content-Length": "234",
+        "Content-Length": "236",
         "Content-Type": "application/json; charset=utf-8",
-        "Date": "Sat, 30 Jul 2022 17:08:28 GMT",
-        "Expires": "-1",
-        "Pragma": "no-cache",
-        "Strict-Transport-Security": "max-age=31536000; includeSubDomains",
-        "X-Content-Type-Options": "nosniff",
-        "x-ms-correlation-request-id": "06baada5-4a1f-4c85-ac41-a868c2d0284f",
+        "Date": "Mon, 01 Aug 2022 13:17:37 GMT",
+        "Expires": "-1",
+        "Pragma": "no-cache",
+        "Strict-Transport-Security": "max-age=31536000; includeSubDomains",
+        "X-Content-Type-Options": "nosniff",
+        "x-ms-correlation-request-id": "4459256c-d56f-4b32-8a05-203494e7ad4e",
         "x-ms-ratelimit-remaining-subscription-writes": "1069",
-        "x-ms-request-id": "06baada5-4a1f-4c85-ac41-a868c2d0284f",
-        "x-ms-routing-request-id": "SOUTHEASTASIA:20220730T170828Z:06baada5-4a1f-4c85-ac41-a868c2d0284f"
-      },
-      "ResponseBody": {
-        "id": "/subscriptions/db1ab6f0-4769-4b27-930e-01e2ef9c123c/resourceGroups/DataFactory-RG-537",
-        "name": "DataFactory-RG-537",
+        "x-ms-request-id": "4459256c-d56f-4b32-8a05-203494e7ad4e",
+        "x-ms-routing-request-id": "SOUTHEASTASIA:20220801T131738Z:4459256c-d56f-4b32-8a05-203494e7ad4e"
+      },
+      "ResponseBody": {
+        "id": "/subscriptions/db1ab6f0-4769-4b27-930e-01e2ef9c123c/resourceGroups/DataFactory-RG-8997",
+        "name": "DataFactory-RG-8997",
         "type": "Microsoft.Resources/resourceGroups",
         "location": "westus2",
         "properties": {
@@ -97,16 +97,16 @@
       }
     },
     {
-      "RequestUri": "https://management.azure.com/subscriptions/db1ab6f0-4769-4b27-930e-01e2ef9c123c/resourceGroups/DataFactory-RG-537/providers/Microsoft.DataFactory/factories/DataFactory-275?api-version=2018-06-01",
+      "RequestUri": "https://management.azure.com/subscriptions/db1ab6f0-4769-4b27-930e-01e2ef9c123c/resourceGroups/DataFactory-RG-8997/providers/Microsoft.DataFactory/factories/DataFactory-7952?api-version=2018-06-01",
       "RequestMethod": "PUT",
       "RequestHeaders": {
         "Accept": "application/json",
         "Authorization": "Sanitized",
         "Content-Length": "48",
         "Content-Type": "application/json",
-        "traceparent": "00-ff9c8233666f9deebb06d128ff71648f-1e77c71bf6c27acc-00",
-        "User-Agent": "azsdk-net-ResourceManager.DataFactory/1.0.0-alpha.20220731.1 (.NET 6.0.7; Microsoft Windows 10.0.19044)",
-        "x-ms-client-request-id": "35dcdf04b5d6895d91a38b9bdf99b7cf",
+        "traceparent": "00-10229ab99cd789a57b7ec5723747e66f-e98554e94e4f0249-00",
+        "User-Agent": "azsdk-net-ResourceManager.DataFactory/1.0.0-alpha.20220801.1 (.NET 6.0.7; Microsoft Windows 10.0.19044)",
+        "x-ms-client-request-id": "adfac4a1efbc391e622c97e4879e5efe",
         "x-ms-return-client-request-id": "true"
       },
       "RequestBody": {
@@ -117,49 +117,44 @@
       "StatusCode": 200,
       "ResponseHeaders": {
         "Cache-Control": "no-cache",
-        "Content-Length": "413",
+        "Content-Length": "466",
         "Content-Type": "application/json; charset=utf-8",
-        "Date": "Sat, 30 Jul 2022 17:08:32 GMT",
-        "Expires": "-1",
-        "Pragma": "no-cache",
-        "Server": "Microsoft-IIS/10.0",
-        "Strict-Transport-Security": "max-age=31536000; includeSubDomains",
-        "X-Content-Type-Options": "nosniff",
-        "x-ms-correlation-request-id": "8310c81f-291e-454f-b054-9697b3b056e1",
+        "Date": "Mon, 01 Aug 2022 13:17:43 GMT",
+        "Expires": "-1",
+        "Pragma": "no-cache",
+        "Server": "Kestrel",
+        "Strict-Transport-Security": "max-age=31536000; includeSubDomains",
+        "X-Content-Type-Options": "nosniff",
+        "x-ms-correlation-request-id": "dbe41562-8027-40bd-8764-bab77c8e6848",
         "x-ms-ratelimit-remaining-subscription-writes": "1068",
-        "x-ms-request-id": "8310c81f-291e-454f-b054-9697b3b056e1",
-        "x-ms-routing-request-id": "SOUTHEASTASIA:20220730T170832Z:8310c81f-291e-454f-b054-9697b3b056e1",
-        "X-Powered-By": "ASP.NET"
-      },
-      "ResponseBody": {
-        "name": "DataFactory-275",
-        "id": "/subscriptions/db1ab6f0-4769-4b27-930e-01e2ef9c123c/resourceGroups/datafactory-rg-537/providers/Microsoft.DataFactory/factories/datafactory-275",
+        "x-ms-request-id": "dbe41562-8027-40bd-8764-bab77c8e6848",
+        "x-ms-routing-request-id": "SOUTHEASTASIA:20220801T131743Z:dbe41562-8027-40bd-8764-bab77c8e6848"
+      },
+      "ResponseBody": {
+        "name": "DataFactory-7952",
+        "id": "/subscriptions/db1ab6f0-4769-4b27-930e-01e2ef9c123c/resourceGroups/datafactory-rg-8997/providers/Microsoft.DataFactory/factories/datafactory-7952",
         "type": "Microsoft.DataFactory/factories",
         "properties": {
           "provisioningState": "Succeeded",
-          "createTime": "2022-07-30T17:08:31.7837957Z",
+          "createTime": "2022-08-01T13:17:42.8274881Z",
           "version": "2018-06-01"
         },
-        "eTag": "\u00221a005643-0000-0800-0000-62e5658f0000\u0022",
+        "eTag": "\u00221c007588-0000-0800-0000-62e7d2760000\u0022",
         "location": "westus2",
         "tags": {}
       }
     },
     {
-<<<<<<< HEAD
-      "RequestUri": "https://management.azure.com/subscriptions/db1ab6f0-4769-4b27-930e-01e2ef9c123c/resourceGroups/DataFactory-RG-537/providers/Microsoft.Storage/storageAccounts/220731datafactory4103?api-version=2021-09-01",
-=======
-      "RequestUri": "https://management.azure.com/subscriptions/db1ab6f0-4769-4b27-930e-01e2ef9c123c/resourceGroups/DataFactory-RG-5578/providers/Microsoft.Storage/storageAccounts/datafactory711?api-version=2021-09-01",
->>>>>>> 26232ad3
+      "RequestUri": "https://management.azure.com/subscriptions/db1ab6f0-4769-4b27-930e-01e2ef9c123c/resourceGroups/DataFactory-RG-8997/providers/Microsoft.Storage/storageAccounts/datafactory9113?api-version=2021-09-01",
       "RequestMethod": "PUT",
       "RequestHeaders": {
         "Accept": "application/json",
         "Authorization": "Sanitized",
         "Content-Length": "107",
         "Content-Type": "application/json",
-        "traceparent": "00-4d39167bd77ec62f2b09b3f0d72061a2-9a573499958a600d-00",
-        "User-Agent": "azsdk-net-ResourceManager.Storage/1.0.0-alpha.20220731.1 (.NET 6.0.7; Microsoft Windows 10.0.19044)",
-        "x-ms-client-request-id": "ce32b8370e220b8aaa887111bc1c86f4",
+        "traceparent": "00-54ee21720da35a469d9d711a937bb09e-b6c138756b0dba80-00",
+        "User-Agent": "azsdk-net-ResourceManager.Storage/1.0.0-alpha.20220801.1 (.NET 6.0.7; Microsoft Windows 10.0.19044)",
+        "x-ms-client-request-id": "cfec6ca822d500304e35eab7861c4c4f",
         "x-ms-return-client-request-id": "true"
       },
       "RequestBody": {
@@ -177,30 +172,30 @@
         "Cache-Control": "no-cache",
         "Content-Length": "0",
         "Content-Type": "text/plain; charset=utf-8",
-        "Date": "Sat, 30 Jul 2022 17:08:36 GMT",
-        "Expires": "-1",
-        "Location": "https://management.azure.com/subscriptions/db1ab6f0-4769-4b27-930e-01e2ef9c123c/providers/Microsoft.Storage/locations/westus2/asyncoperations/43b58689-b5ee-4f74-9398-7c39ac1a1c5b?monitor=true\u0026api-version=2021-09-01",
+        "Date": "Mon, 01 Aug 2022 13:17:47 GMT",
+        "Expires": "-1",
+        "Location": "https://management.azure.com/subscriptions/db1ab6f0-4769-4b27-930e-01e2ef9c123c/providers/Microsoft.Storage/locations/westus2/asyncoperations/be909f69-b697-4d39-a96f-2d62e99bd6fb?monitor=true\u0026api-version=2021-09-01",
         "Pragma": "no-cache",
         "Retry-After": "17",
         "Server": "Microsoft-Azure-Storage-Resource-Provider/1.0,Microsoft-HTTPAPI/2.0 Microsoft-HTTPAPI/2.0",
         "Strict-Transport-Security": "max-age=31536000; includeSubDomains",
         "X-Content-Type-Options": "nosniff",
-        "x-ms-client-request-id": "ce32b8370e220b8aaa887111bc1c86f4",
-        "x-ms-correlation-request-id": "24a9dac6-12fc-420d-a65f-2c040cd7062c",
+        "x-ms-client-request-id": "cfec6ca822d500304e35eab7861c4c4f",
+        "x-ms-correlation-request-id": "00d09226-e085-48eb-a14f-f229fdc497fa",
         "x-ms-ratelimit-remaining-subscription-writes": "1067",
-        "x-ms-request-id": "43b58689-b5ee-4f74-9398-7c39ac1a1c5b",
-        "x-ms-routing-request-id": "SOUTHEASTASIA:20220730T170837Z:24a9dac6-12fc-420d-a65f-2c040cd7062c"
+        "x-ms-request-id": "be909f69-b697-4d39-a96f-2d62e99bd6fb",
+        "x-ms-routing-request-id": "SOUTHEASTASIA:20220801T131747Z:00d09226-e085-48eb-a14f-f229fdc497fa"
       },
       "ResponseBody": null
     },
     {
-      "RequestUri": "https://management.azure.com/subscriptions/db1ab6f0-4769-4b27-930e-01e2ef9c123c/providers/Microsoft.Storage/locations/westus2/asyncoperations/43b58689-b5ee-4f74-9398-7c39ac1a1c5b?monitor=true\u0026api-version=2021-09-01",
+      "RequestUri": "https://management.azure.com/subscriptions/db1ab6f0-4769-4b27-930e-01e2ef9c123c/providers/Microsoft.Storage/locations/westus2/asyncoperations/be909f69-b697-4d39-a96f-2d62e99bd6fb?monitor=true\u0026api-version=2021-09-01",
       "RequestMethod": "GET",
       "RequestHeaders": {
         "Authorization": "Sanitized",
-        "traceparent": "00-4d39167bd77ec62f2b09b3f0d72061a2-511c2b2d76f191a5-00",
+        "traceparent": "00-54ee21720da35a469d9d711a937bb09e-a55876d67c5d23fd-00",
         "User-Agent": "azsdk-net-ResourceManager/1.2.1 (.NET 6.0.7; Microsoft Windows 10.0.19044)",
-        "x-ms-client-request-id": "7db2589afe24d0e2522a2b2cec78d586",
+        "x-ms-client-request-id": "96b8419b9b85a2ccc9ad6eb93481dc10",
         "x-ms-return-client-request-id": "true"
       },
       "RequestBody": null,
@@ -209,49 +204,49 @@
         "Cache-Control": "no-cache",
         "Content-Length": "0",
         "Content-Type": "text/plain; charset=utf-8",
-        "Date": "Sat, 30 Jul 2022 17:08:36 GMT",
-        "Expires": "-1",
-        "Location": "https://management.azure.com/subscriptions/db1ab6f0-4769-4b27-930e-01e2ef9c123c/providers/Microsoft.Storage/locations/westus2/asyncoperations/43b58689-b5ee-4f74-9398-7c39ac1a1c5b?monitor=true\u0026api-version=2021-09-01",
+        "Date": "Mon, 01 Aug 2022 13:17:47 GMT",
+        "Expires": "-1",
+        "Location": "https://management.azure.com/subscriptions/db1ab6f0-4769-4b27-930e-01e2ef9c123c/providers/Microsoft.Storage/locations/westus2/asyncoperations/be909f69-b697-4d39-a96f-2d62e99bd6fb?monitor=true\u0026api-version=2021-09-01",
         "Pragma": "no-cache",
         "Retry-After": "17",
         "Server": "Microsoft-Azure-Storage-Resource-Provider/1.0,Microsoft-HTTPAPI/2.0 Microsoft-HTTPAPI/2.0",
         "Strict-Transport-Security": "max-age=31536000; includeSubDomains",
         "X-Content-Type-Options": "nosniff",
-        "x-ms-client-request-id": "7db2589afe24d0e2522a2b2cec78d586",
-        "x-ms-correlation-request-id": "938dc66a-40b8-4ef2-a8ca-da4e77824d0b",
+        "x-ms-client-request-id": "96b8419b9b85a2ccc9ad6eb93481dc10",
+        "x-ms-correlation-request-id": "10fa5be8-9f77-4bbe-aa46-2fdd082e7c77",
+        "x-ms-ratelimit-remaining-subscription-reads": "11823",
+        "x-ms-request-id": "8ac5fbb5-8137-4384-9da3-36f4ae6bd9de",
+        "x-ms-routing-request-id": "SOUTHEASTASIA:20220801T131747Z:10fa5be8-9f77-4bbe-aa46-2fdd082e7c77"
+      },
+      "ResponseBody": null
+    },
+    {
+      "RequestUri": "https://management.azure.com/subscriptions/db1ab6f0-4769-4b27-930e-01e2ef9c123c/providers/Microsoft.Storage/locations/westus2/asyncoperations/be909f69-b697-4d39-a96f-2d62e99bd6fb?monitor=true\u0026api-version=2021-09-01",
+      "RequestMethod": "GET",
+      "RequestHeaders": {
+        "Authorization": "Sanitized",
+        "traceparent": "00-54ee21720da35a469d9d711a937bb09e-ed410acb5783e053-00",
+        "User-Agent": "azsdk-net-ResourceManager/1.2.1 (.NET 6.0.7; Microsoft Windows 10.0.19044)",
+        "x-ms-client-request-id": "ac09944b84dcd170d927d985cd7286af",
+        "x-ms-return-client-request-id": "true"
+      },
+      "RequestBody": null,
+      "StatusCode": 200,
+      "ResponseHeaders": {
+        "Cache-Control": "no-cache",
+        "Content-Length": "1249",
+        "Content-Type": "application/json",
+        "Date": "Mon, 01 Aug 2022 13:18:04 GMT",
+        "Expires": "-1",
+        "Pragma": "no-cache",
+        "Server": "Microsoft-Azure-Storage-Resource-Provider/1.0,Microsoft-HTTPAPI/2.0 Microsoft-HTTPAPI/2.0",
+        "Strict-Transport-Security": "max-age=31536000; includeSubDomains",
+        "X-Content-Type-Options": "nosniff",
+        "x-ms-client-request-id": "ac09944b84dcd170d927d985cd7286af",
+        "x-ms-correlation-request-id": "3c724d91-bdcb-4ab7-890b-6c02a36c3b92",
         "x-ms-ratelimit-remaining-subscription-reads": "11822",
-        "x-ms-request-id": "ebf3c310-b554-458b-ae7a-a318414b4f6f",
-        "x-ms-routing-request-id": "SOUTHEASTASIA:20220730T170837Z:938dc66a-40b8-4ef2-a8ca-da4e77824d0b"
-      },
-      "ResponseBody": null
-    },
-    {
-      "RequestUri": "https://management.azure.com/subscriptions/db1ab6f0-4769-4b27-930e-01e2ef9c123c/providers/Microsoft.Storage/locations/westus2/asyncoperations/43b58689-b5ee-4f74-9398-7c39ac1a1c5b?monitor=true\u0026api-version=2021-09-01",
-      "RequestMethod": "GET",
-      "RequestHeaders": {
-        "Authorization": "Sanitized",
-        "traceparent": "00-4d39167bd77ec62f2b09b3f0d72061a2-bbd2951cf914a2ce-00",
-        "User-Agent": "azsdk-net-ResourceManager/1.2.1 (.NET 6.0.7; Microsoft Windows 10.0.19044)",
-        "x-ms-client-request-id": "d5bca60494e139891eac68718a569e7a",
-        "x-ms-return-client-request-id": "true"
-      },
-      "RequestBody": null,
-      "StatusCode": 200,
-      "ResponseHeaders": {
-        "Cache-Control": "no-cache",
-        "Content-Length": "1278",
-        "Content-Type": "application/json",
-        "Date": "Sat, 30 Jul 2022 17:08:54 GMT",
-        "Expires": "-1",
-        "Pragma": "no-cache",
-        "Server": "Microsoft-Azure-Storage-Resource-Provider/1.0,Microsoft-HTTPAPI/2.0 Microsoft-HTTPAPI/2.0",
-        "Strict-Transport-Security": "max-age=31536000; includeSubDomains",
-        "X-Content-Type-Options": "nosniff",
-        "x-ms-client-request-id": "d5bca60494e139891eac68718a569e7a",
-        "x-ms-correlation-request-id": "c7649fef-26e2-4afb-8d62-5cfdc05aa55d",
-        "x-ms-ratelimit-remaining-subscription-reads": "11821",
-        "x-ms-request-id": "1ab1599e-092c-401a-a4bf-a5796ea4d708",
-        "x-ms-routing-request-id": "SOUTHEASTASIA:20220730T170854Z:c7649fef-26e2-4afb-8d62-5cfdc05aa55d"
+        "x-ms-request-id": "b1bd4b95-4bd9-4449-a1bc-9ded90b8418a",
+        "x-ms-routing-request-id": "SOUTHEASTASIA:20220801T131805Z:3c724d91-bdcb-4ab7-890b-6c02a36c3b92"
       },
       "ResponseBody": {
         "sku": {
@@ -259,20 +254,15 @@
           "tier": "Standard"
         },
         "kind": "BlobStorage",
-<<<<<<< HEAD
-        "id": "/subscriptions/db1ab6f0-4769-4b27-930e-01e2ef9c123c/resourceGroups/DataFactory-RG-537/providers/Microsoft.Storage/storageAccounts/220731datafactory4103",
-        "name": "220731datafactory4103",
-=======
-        "id": "/subscriptions/db1ab6f0-4769-4b27-930e-01e2ef9c123c/resourceGroups/DataFactory-RG-5578/providers/Microsoft.Storage/storageAccounts/datafactory711",
-        "name": "datafactory711",
->>>>>>> 26232ad3
+        "id": "/subscriptions/db1ab6f0-4769-4b27-930e-01e2ef9c123c/resourceGroups/DataFactory-RG-8997/providers/Microsoft.Storage/storageAccounts/datafactory9113",
+        "name": "datafactory9113",
         "type": "Microsoft.Storage/storageAccounts",
         "location": "westus2",
         "tags": {},
         "properties": {
           "keyCreationTime": {
-            "key1": "2022-07-30T17:08:34.5595593Z",
-            "key2": "2022-07-30T17:08:34.5595593Z"
+            "key1": "2022-08-01T13:17:45.0892950Z",
+            "key2": "2022-08-01T13:17:45.0892950Z"
           },
           "privateEndpointConnections": [],
           "minimumTlsVersion": "TLS1_0",
@@ -289,29 +279,23 @@
               "file": {
                 "keyType": "Account",
                 "enabled": true,
-                "lastEnabledTime": "2022-07-30T17:08:34.5595593Z"
+                "lastEnabledTime": "2022-08-01T13:17:45.1049222Z"
               },
               "blob": {
                 "keyType": "Account",
                 "enabled": true,
-                "lastEnabledTime": "2022-07-30T17:08:34.5595593Z"
+                "lastEnabledTime": "2022-08-01T13:17:45.1049222Z"
               }
             },
             "keySource": "Microsoft.Storage"
           },
           "accessTier": "Hot",
           "provisioningState": "Succeeded",
-          "creationTime": "2022-07-30T17:08:34.4658070Z",
+          "creationTime": "2022-08-01T13:17:45.0111720Z",
           "primaryEndpoints": {
-<<<<<<< HEAD
-            "dfs": "https://220731datafactory4103.dfs.core.windows.net/",
-            "blob": "https://220731datafactory4103.blob.core.windows.net/",
-            "table": "https://220731datafactory4103.table.core.windows.net/"
-=======
-            "dfs": "https://datafactory711.dfs.core.windows.net/",
-            "blob": "https://datafactory711.blob.core.windows.net/",
-            "table": "https://datafactory711.table.core.windows.net/"
->>>>>>> 26232ad3
+            "dfs": "https://datafactory9113.dfs.core.windows.net/",
+            "blob": "https://datafactory9113.blob.core.windows.net/",
+            "table": "https://datafactory9113.table.core.windows.net/"
           },
           "primaryLocation": "westus2",
           "statusOfPrimary": "available"
@@ -319,19 +303,15 @@
       }
     },
     {
-<<<<<<< HEAD
-      "RequestUri": "https://management.azure.com/subscriptions/db1ab6f0-4769-4b27-930e-01e2ef9c123c/resourceGroups/DataFactory-RG-537/providers/Microsoft.Storage/storageAccounts/220731datafactory4103/listKeys?api-version=2021-09-01",
-=======
-      "RequestUri": "https://management.azure.com/subscriptions/db1ab6f0-4769-4b27-930e-01e2ef9c123c/resourceGroups/DataFactory-RG-5578/providers/Microsoft.Storage/storageAccounts/datafactory711/listKeys?api-version=2021-09-01",
->>>>>>> 26232ad3
+      "RequestUri": "https://management.azure.com/subscriptions/db1ab6f0-4769-4b27-930e-01e2ef9c123c/resourceGroups/DataFactory-RG-8997/providers/Microsoft.Storage/storageAccounts/datafactory9113/listKeys?api-version=2021-09-01",
       "RequestMethod": "POST",
       "RequestHeaders": {
         "Accept": "application/json",
         "Authorization": "Sanitized",
         "Content-Length": "0",
-        "traceparent": "00-1c4d03a6e2db86178d139f80cba856c2-65bf08d0b97f3faf-00",
-        "User-Agent": "azsdk-net-ResourceManager.Storage/1.0.0-alpha.20220731.1 (.NET 6.0.7; Microsoft Windows 10.0.19044)",
-        "x-ms-client-request-id": "6477d847086a24cfe104e875d16c99ee",
+        "traceparent": "00-2b9dff594d369ca85fa6f044f4ff94ce-8aea52d8a40b7314-00",
+        "User-Agent": "azsdk-net-ResourceManager.Storage/1.0.0-alpha.20220801.1 (.NET 6.0.7; Microsoft Windows 10.0.19044)",
+        "x-ms-client-request-id": "451c8debb563e2ca25e0b0b768d99074",
         "x-ms-return-client-request-id": "true"
       },
       "RequestBody": null,
@@ -340,46 +320,46 @@
         "Cache-Control": "no-cache",
         "Content-Length": "380",
         "Content-Type": "application/json",
-        "Date": "Sat, 30 Jul 2022 17:08:54 GMT",
+        "Date": "Mon, 01 Aug 2022 13:18:05 GMT",
         "Expires": "-1",
         "Pragma": "no-cache",
         "Server": "Microsoft-Azure-Storage-Resource-Provider/1.0,Microsoft-HTTPAPI/2.0 Microsoft-HTTPAPI/2.0",
         "Strict-Transport-Security": "max-age=31536000; includeSubDomains",
         "X-Content-Type-Options": "nosniff",
-        "x-ms-client-request-id": "6477d847086a24cfe104e875d16c99ee",
-        "x-ms-correlation-request-id": "ae90b0b3-08b5-4f27-98ad-26e4e14e44b7",
+        "x-ms-client-request-id": "451c8debb563e2ca25e0b0b768d99074",
+        "x-ms-correlation-request-id": "1a769d5f-0776-47b3-ae92-1c6156721e8e",
         "x-ms-ratelimit-remaining-subscription-resource-requests": "11986",
-        "x-ms-request-id": "c61ce8e2-bade-437a-837c-6360f714db4b",
-        "x-ms-routing-request-id": "SOUTHEASTASIA:20220730T170854Z:ae90b0b3-08b5-4f27-98ad-26e4e14e44b7"
+        "x-ms-request-id": "a8650e8c-7b52-4b09-b8fa-e568f96ec4d6",
+        "x-ms-routing-request-id": "SOUTHEASTASIA:20220801T131805Z:1a769d5f-0776-47b3-ae92-1c6156721e8e"
       },
       "ResponseBody": {
         "keys": [
           {
-            "creationTime": "2022-07-30T17:08:34.5595593Z",
+            "creationTime": "2022-08-01T13:17:45.0892950Z",
             "keyName": "key1",
-            "value": "YD9g\u002BaJUtAzY4O5IEUorimVlU1S32dwMKF/OQ4KePOHCedMWmyXrQSBjq7iIge4bXHrZLDTH6OLw\u002BASt64gdQg==",
+            "value": "yCzQpLy6RY/jQBAdFmroiq/xKL\u002BOFXIO2qC1ighHfYJ25/AHFaMkVo34zLrOTA8dxORdu\u002BxQBx0E\u002BAStI8Zt0Q==",
             "permissions": "FULL"
           },
           {
-            "creationTime": "2022-07-30T17:08:34.5595593Z",
+            "creationTime": "2022-08-01T13:17:45.0892950Z",
             "keyName": "key2",
-            "value": "KjtKNfz6EpsKF738XRxQzIbPY3\u002BxpQv45Dhzv6K1LV0z0RnSlxjobcJj4ZRqvc0IEGkijK\u002B2DXPa\u002BAStG9VgxQ==",
+            "value": "dj7/pFKD0Kg5Ip8dXFPSr4LRX9hLGRmqfaOQ3zWto/38HuYBKj8eFRcyweax9zBmdrH00B78/bQ9\u002BAStZV8FQQ==",
             "permissions": "FULL"
           }
         ]
       }
     },
     {
-      "RequestUri": "https://management.azure.com/subscriptions/db1ab6f0-4769-4b27-930e-01e2ef9c123c/resourceGroups/datafactory-rg-537/providers/Microsoft.DataFactory/factories/datafactory-275/linkedservices/LinkedService3059?api-version=2018-06-01",
+      "RequestUri": "https://management.azure.com/subscriptions/db1ab6f0-4769-4b27-930e-01e2ef9c123c/resourceGroups/datafactory-rg-8997/providers/Microsoft.DataFactory/factories/datafactory-7952/linkedservices/LinkedService7948?api-version=2018-06-01",
       "RequestMethod": "PUT",
       "RequestHeaders": {
         "Accept": "application/json",
         "Authorization": "Sanitized",
         "Content-Length": "92",
         "Content-Type": "application/json",
-        "traceparent": "00-91149f84b5fa30656b272f2c040bb555-b80db199052b4616-00",
-        "User-Agent": "azsdk-net-ResourceManager.DataFactory/1.0.0-alpha.20220731.1 (.NET 6.0.7; Microsoft Windows 10.0.19044)",
-        "x-ms-client-request-id": "74c62ffdb66bcf05785e78967045fc8c",
+        "traceparent": "00-bb4f2d7c2e12d4bf0104366aad7ec356-d0315c86b59f054c-00",
+        "User-Agent": "azsdk-net-ResourceManager.DataFactory/1.0.0-alpha.20220801.1 (.NET 6.0.7; Microsoft Windows 10.0.19044)",
+        "x-ms-client-request-id": "95e47244809dd016e7bc5dc146d45727",
         "x-ms-return-client-request-id": "true"
       },
       "RequestBody": {
@@ -393,23 +373,22 @@
       "StatusCode": 200,
       "ResponseHeaders": {
         "Cache-Control": "no-cache",
-        "Content-Length": "405",
+        "Content-Length": "407",
         "Content-Type": "application/json; charset=utf-8",
-        "Date": "Sat, 30 Jul 2022 17:08:55 GMT",
-        "Expires": "-1",
-        "Pragma": "no-cache",
-        "Server": "Microsoft-IIS/10.0",
-        "Strict-Transport-Security": "max-age=31536000; includeSubDomains",
-        "X-Content-Type-Options": "nosniff",
-        "x-ms-correlation-request-id": "79623194-a8ef-48c5-a0eb-229a67de3cc7",
+        "Date": "Mon, 01 Aug 2022 13:18:06 GMT",
+        "Expires": "-1",
+        "Pragma": "no-cache",
+        "Server": "Kestrel",
+        "Strict-Transport-Security": "max-age=31536000; includeSubDomains",
+        "X-Content-Type-Options": "nosniff",
+        "x-ms-correlation-request-id": "ca2b6a27-98ab-4508-950c-a480a9089723",
         "x-ms-ratelimit-remaining-subscription-writes": "1066",
-        "x-ms-request-id": "79623194-a8ef-48c5-a0eb-229a67de3cc7",
-        "x-ms-routing-request-id": "SOUTHEASTASIA:20220730T170855Z:79623194-a8ef-48c5-a0eb-229a67de3cc7",
-        "X-Powered-By": "ASP.NET"
-      },
-      "ResponseBody": {
-        "id": "/subscriptions/db1ab6f0-4769-4b27-930e-01e2ef9c123c/resourceGroups/datafactory-rg-537/providers/Microsoft.DataFactory/factories/datafactory-275/linkedservices/LinkedService3059",
-        "name": "LinkedService3059",
+        "x-ms-request-id": "ca2b6a27-98ab-4508-950c-a480a9089723",
+        "x-ms-routing-request-id": "SOUTHEASTASIA:20220801T131806Z:ca2b6a27-98ab-4508-950c-a480a9089723"
+      },
+      "ResponseBody": {
+        "id": "/subscriptions/db1ab6f0-4769-4b27-930e-01e2ef9c123c/resourceGroups/datafactory-rg-8997/providers/Microsoft.DataFactory/factories/datafactory-7952/linkedservices/LinkedService7948",
+        "name": "LinkedService7948",
         "type": "Microsoft.DataFactory/factories/linkedservices",
         "properties": {
           "type": "AzureBlobStorage",
@@ -417,41 +396,40 @@
             "connectionString": "Sanitized"
           }
         },
-        "etag": "0f00029c-0000-0800-0000-62e565a70000"
-      }
-    },
-    {
-      "RequestUri": "https://management.azure.com/subscriptions/db1ab6f0-4769-4b27-930e-01e2ef9c123c/resourceGroups/datafactory-rg-537/providers/Microsoft.DataFactory/factories/datafactory-275/linkedservices/LinkedService3059?api-version=2018-06-01",
+        "etag": "db00f48f-0000-0800-0000-62e7d28e0000"
+      }
+    },
+    {
+      "RequestUri": "https://management.azure.com/subscriptions/db1ab6f0-4769-4b27-930e-01e2ef9c123c/resourceGroups/datafactory-rg-8997/providers/Microsoft.DataFactory/factories/datafactory-7952/linkedservices/LinkedService7948?api-version=2018-06-01",
       "RequestMethod": "GET",
       "RequestHeaders": {
         "Accept": "application/json",
         "Authorization": "Sanitized",
-        "traceparent": "00-a44df57ad82f0112c6a07b59e4379064-0e2790f37504c17c-00",
-        "User-Agent": "azsdk-net-ResourceManager.DataFactory/1.0.0-alpha.20220731.1 (.NET 6.0.7; Microsoft Windows 10.0.19044)",
-        "x-ms-client-request-id": "0113e5b11c71d6fc98f4dcab1367b212",
-        "x-ms-return-client-request-id": "true"
-      },
-      "RequestBody": null,
-      "StatusCode": 200,
-      "ResponseHeaders": {
-        "Cache-Control": "no-cache",
-        "Content-Length": "405",
+        "traceparent": "00-aa2061fdea77dfabeaae63f167c216f2-a3f0fd09fb038dd2-00",
+        "User-Agent": "azsdk-net-ResourceManager.DataFactory/1.0.0-alpha.20220801.1 (.NET 6.0.7; Microsoft Windows 10.0.19044)",
+        "x-ms-client-request-id": "64a6cdbeac97ca962686fbd4b9680096",
+        "x-ms-return-client-request-id": "true"
+      },
+      "RequestBody": null,
+      "StatusCode": 200,
+      "ResponseHeaders": {
+        "Cache-Control": "no-cache",
+        "Content-Length": "407",
         "Content-Type": "application/json; charset=utf-8",
-        "Date": "Sat, 30 Jul 2022 17:08:55 GMT",
-        "Expires": "-1",
-        "Pragma": "no-cache",
-        "Server": "Microsoft-IIS/10.0",
-        "Strict-Transport-Security": "max-age=31536000; includeSubDomains",
-        "X-Content-Type-Options": "nosniff",
-        "x-ms-correlation-request-id": "bb91f4c4-f8ba-4714-90ad-42eb2f0f2b88",
-        "x-ms-ratelimit-remaining-subscription-reads": "11820",
-        "x-ms-request-id": "bb91f4c4-f8ba-4714-90ad-42eb2f0f2b88",
-        "x-ms-routing-request-id": "SOUTHEASTASIA:20220730T170856Z:bb91f4c4-f8ba-4714-90ad-42eb2f0f2b88",
-        "X-Powered-By": "ASP.NET"
-      },
-      "ResponseBody": {
-        "id": "/subscriptions/db1ab6f0-4769-4b27-930e-01e2ef9c123c/resourceGroups/datafactory-rg-537/providers/Microsoft.DataFactory/factories/datafactory-275/linkedservices/LinkedService3059",
-        "name": "LinkedService3059",
+        "Date": "Mon, 01 Aug 2022 13:18:06 GMT",
+        "Expires": "-1",
+        "Pragma": "no-cache",
+        "Server": "Kestrel",
+        "Strict-Transport-Security": "max-age=31536000; includeSubDomains",
+        "X-Content-Type-Options": "nosniff",
+        "x-ms-correlation-request-id": "7eef0225-9eb6-4ba6-962e-e7ba3899fe6f",
+        "x-ms-ratelimit-remaining-subscription-reads": "11821",
+        "x-ms-request-id": "7eef0225-9eb6-4ba6-962e-e7ba3899fe6f",
+        "x-ms-routing-request-id": "SOUTHEASTASIA:20220801T131806Z:7eef0225-9eb6-4ba6-962e-e7ba3899fe6f"
+      },
+      "ResponseBody": {
+        "id": "/subscriptions/db1ab6f0-4769-4b27-930e-01e2ef9c123c/resourceGroups/datafactory-rg-8997/providers/Microsoft.DataFactory/factories/datafactory-7952/linkedservices/LinkedService7948",
+        "name": "LinkedService7948",
         "type": "Microsoft.DataFactory/factories/linkedservices",
         "properties": {
           "type": "AzureBlobStorage",
@@ -459,37 +437,37 @@
             "connectionString": "Sanitized"
           }
         },
-        "etag": "0f00029c-0000-0800-0000-62e565a70000"
-      }
-    },
-    {
-      "RequestUri": "https://management.azure.com/subscriptions/db1ab6f0-4769-4b27-930e-01e2ef9c123c/resourceGroups/DataFactory-RG-537/providers/Microsoft.Storage/storageAccounts?api-version=2021-09-01",
+        "etag": "db00f48f-0000-0800-0000-62e7d28e0000"
+      }
+    },
+    {
+      "RequestUri": "https://management.azure.com/subscriptions/db1ab6f0-4769-4b27-930e-01e2ef9c123c/resourceGroups/DataFactory-RG-8997/providers/Microsoft.Storage/storageAccounts?api-version=2021-09-01",
       "RequestMethod": "GET",
       "RequestHeaders": {
         "Accept": "application/json",
         "Authorization": "Sanitized",
-        "traceparent": "00-1c491ceab79316ef32705196c5b2d971-430e272093bba6c8-00",
-        "User-Agent": "azsdk-net-ResourceManager.Storage/1.0.0-alpha.20220731.1 (.NET 6.0.7; Microsoft Windows 10.0.19044)",
-        "x-ms-client-request-id": "268d967905d721dc7195f1a9578d70bf",
-        "x-ms-return-client-request-id": "true"
-      },
-      "RequestBody": null,
-      "StatusCode": 200,
-      "ResponseHeaders": {
-        "Cache-Control": "no-cache",
-        "Content-Length": "1290",
-        "Content-Type": "application/json",
-        "Date": "Sat, 30 Jul 2022 17:08:55 GMT",
+        "traceparent": "00-3fff8f5287dd94873467356537bc9e44-cb1c13d449c5fdf8-00",
+        "User-Agent": "azsdk-net-ResourceManager.Storage/1.0.0-alpha.20220801.1 (.NET 6.0.7; Microsoft Windows 10.0.19044)",
+        "x-ms-client-request-id": "ff8913641aa10d4e06747cf86c20de0c",
+        "x-ms-return-client-request-id": "true"
+      },
+      "RequestBody": null,
+      "StatusCode": 200,
+      "ResponseHeaders": {
+        "Cache-Control": "no-cache",
+        "Content-Length": "1261",
+        "Content-Type": "application/json",
+        "Date": "Mon, 01 Aug 2022 13:18:06 GMT",
         "Expires": "-1",
         "Pragma": "no-cache",
         "Server": "Microsoft-Azure-Storage-Resource-Provider/1.0,Microsoft-HTTPAPI/2.0 Microsoft-HTTPAPI/2.0",
         "Strict-Transport-Security": "max-age=31536000; includeSubDomains",
         "X-Content-Type-Options": "nosniff",
-        "x-ms-client-request-id": "268d967905d721dc7195f1a9578d70bf",
-        "x-ms-correlation-request-id": "181e4304-75bb-4c46-9d61-e10b485fbca2",
-        "x-ms-ratelimit-remaining-subscription-reads": "11819",
-        "x-ms-request-id": "dd02f875-bf0d-4a6c-b263-3cef9b210837",
-        "x-ms-routing-request-id": "SOUTHEASTASIA:20220730T170856Z:181e4304-75bb-4c46-9d61-e10b485fbca2"
+        "x-ms-client-request-id": "ff8913641aa10d4e06747cf86c20de0c",
+        "x-ms-correlation-request-id": "ca55a7af-c592-44b3-9b33-b24d1b395ba7",
+        "x-ms-ratelimit-remaining-subscription-reads": "11820",
+        "x-ms-request-id": "0ef45280-db8d-41be-8434-94af49619d4e",
+        "x-ms-routing-request-id": "SOUTHEASTASIA:20220801T131807Z:ca55a7af-c592-44b3-9b33-b24d1b395ba7"
       },
       "ResponseBody": {
         "value": [
@@ -499,20 +477,15 @@
               "tier": "Standard"
             },
             "kind": "BlobStorage",
-<<<<<<< HEAD
-            "id": "/subscriptions/db1ab6f0-4769-4b27-930e-01e2ef9c123c/resourceGroups/DataFactory-RG-537/providers/Microsoft.Storage/storageAccounts/220731datafactory4103",
-            "name": "220731datafactory4103",
-=======
-            "id": "/subscriptions/db1ab6f0-4769-4b27-930e-01e2ef9c123c/resourceGroups/DataFactory-RG-5578/providers/Microsoft.Storage/storageAccounts/datafactory711",
-            "name": "datafactory711",
->>>>>>> 26232ad3
+            "id": "/subscriptions/db1ab6f0-4769-4b27-930e-01e2ef9c123c/resourceGroups/DataFactory-RG-8997/providers/Microsoft.Storage/storageAccounts/datafactory9113",
+            "name": "datafactory9113",
             "type": "Microsoft.Storage/storageAccounts",
             "location": "westus2",
             "tags": {},
             "properties": {
               "keyCreationTime": {
-                "key1": "2022-07-30T17:08:34.5595593Z",
-                "key2": "2022-07-30T17:08:34.5595593Z"
+                "key1": "2022-08-01T13:17:45.0892950Z",
+                "key2": "2022-08-01T13:17:45.0892950Z"
               },
               "privateEndpointConnections": [],
               "minimumTlsVersion": "TLS1_0",
@@ -529,29 +502,23 @@
                   "file": {
                     "keyType": "Account",
                     "enabled": true,
-                    "lastEnabledTime": "2022-07-30T17:08:34.5595593Z"
+                    "lastEnabledTime": "2022-08-01T13:17:45.1049222Z"
                   },
                   "blob": {
                     "keyType": "Account",
                     "enabled": true,
-                    "lastEnabledTime": "2022-07-30T17:08:34.5595593Z"
+                    "lastEnabledTime": "2022-08-01T13:17:45.1049222Z"
                   }
                 },
                 "keySource": "Microsoft.Storage"
               },
               "accessTier": "Hot",
               "provisioningState": "Succeeded",
-              "creationTime": "2022-07-30T17:08:34.4658070Z",
+              "creationTime": "2022-08-01T13:17:45.0111720Z",
               "primaryEndpoints": {
-<<<<<<< HEAD
-                "dfs": "https://220731datafactory4103.dfs.core.windows.net/",
-                "blob": "https://220731datafactory4103.blob.core.windows.net/",
-                "table": "https://220731datafactory4103.table.core.windows.net/"
-=======
-                "dfs": "https://datafactory711.dfs.core.windows.net/",
-                "blob": "https://datafactory711.blob.core.windows.net/",
-                "table": "https://datafactory711.table.core.windows.net/"
->>>>>>> 26232ad3
+                "dfs": "https://datafactory9113.dfs.core.windows.net/",
+                "blob": "https://datafactory9113.blob.core.windows.net/",
+                "table": "https://datafactory9113.table.core.windows.net/"
               },
               "primaryLocation": "westus2",
               "statusOfPrimary": "available"
@@ -561,17 +528,13 @@
       }
     },
     {
-<<<<<<< HEAD
-      "RequestUri": "https://management.azure.com/subscriptions/db1ab6f0-4769-4b27-930e-01e2ef9c123c/resourceGroups/DataFactory-RG-537/providers/Microsoft.Storage/storageAccounts/220731datafactory4103?api-version=2021-09-01",
-=======
-      "RequestUri": "https://management.azure.com/subscriptions/db1ab6f0-4769-4b27-930e-01e2ef9c123c/resourceGroups/DataFactory-RG-5578/providers/Microsoft.Storage/storageAccounts/datafactory711?api-version=2021-09-01",
->>>>>>> 26232ad3
+      "RequestUri": "https://management.azure.com/subscriptions/db1ab6f0-4769-4b27-930e-01e2ef9c123c/resourceGroups/DataFactory-RG-8997/providers/Microsoft.Storage/storageAccounts/datafactory9113?api-version=2021-09-01",
       "RequestMethod": "DELETE",
       "RequestHeaders": {
         "Authorization": "Sanitized",
-        "traceparent": "00-1f711f7a61a1b8213d8c8297661fbb53-d8924bae575ef954-00",
-        "User-Agent": "azsdk-net-ResourceManager.Storage/1.0.0-alpha.20220731.1 (.NET 6.0.7; Microsoft Windows 10.0.19044)",
-        "x-ms-client-request-id": "8720e9eced85e06a33efdc76d959bb11",
+        "traceparent": "00-8ad91d70a1342ee6274ba9341e3c5203-ef991d935d9c3461-00",
+        "User-Agent": "azsdk-net-ResourceManager.Storage/1.0.0-alpha.20220801.1 (.NET 6.0.7; Microsoft Windows 10.0.19044)",
+        "x-ms-client-request-id": "0baa8f5910e997dbdc1a6e168541177f",
         "x-ms-return-client-request-id": "true"
       },
       "RequestBody": null,
@@ -580,24 +543,24 @@
         "Cache-Control": "no-cache",
         "Content-Length": "0",
         "Content-Type": "text/plain; charset=utf-8",
-        "Date": "Sat, 30 Jul 2022 17:08:59 GMT",
+        "Date": "Mon, 01 Aug 2022 13:18:12 GMT",
         "Expires": "-1",
         "Pragma": "no-cache",
         "Server": "Microsoft-Azure-Storage-Resource-Provider/1.0,Microsoft-HTTPAPI/2.0 Microsoft-HTTPAPI/2.0",
         "Strict-Transport-Security": "max-age=31536000; includeSubDomains",
         "X-Content-Type-Options": "nosniff",
-        "x-ms-client-request-id": "8720e9eced85e06a33efdc76d959bb11",
-        "x-ms-correlation-request-id": "af3e6dfa-a87b-4b97-aa8d-23b9ba3b7c31",
+        "x-ms-client-request-id": "0baa8f5910e997dbdc1a6e168541177f",
+        "x-ms-correlation-request-id": "9592d00b-403c-4a5e-a2e1-f46bdb53a84b",
         "x-ms-ratelimit-remaining-subscription-deletes": "14973",
-        "x-ms-request-id": "cd50e4f8-df46-48d1-a9ac-e5a71ccc94a1",
-        "x-ms-routing-request-id": "SOUTHEASTASIA:20220730T170859Z:af3e6dfa-a87b-4b97-aa8d-23b9ba3b7c31"
+        "x-ms-request-id": "d8919833-ebfa-47f7-8685-5d13fb8ff9ce",
+        "x-ms-routing-request-id": "SOUTHEASTASIA:20220801T131812Z:9592d00b-403c-4a5e-a2e1-f46bdb53a84b"
       },
       "ResponseBody": null
     }
   ],
   "Variables": {
     "AZURE_AUTHORITY_HOST": "https://login.microsoftonline.com",
-    "RandomSeed": "160669089",
+    "RandomSeed": "2020869482",
     "RESOURCE_MANAGER_URL": null,
     "SUBSCRIPTION_ID": "db1ab6f0-4769-4b27-930e-01e2ef9c123c"
   }
