{
  "Entries": [
    {
      "RequestUri": "https://management.azure.com/subscriptions/db1ab6f0-4769-4b27-930e-01e2ef9c123c?api-version=2021-01-01",
      "RequestMethod": "GET",
      "RequestHeaders": {
        "Accept": "application/json",
        "Authorization": "Sanitized",
        "traceparent": "00-b87b4b7c7e9645b90cdb6c3e75e5f365-81a5ce85b42e5eeb-00",
        "User-Agent": "azsdk-net-ResourceManager/1.2.1 (.NET 6.0.7; Microsoft Windows 10.0.19044)",
        "x-ms-client-request-id": "bbb9a92c9bb59fe4163533439f5647f9",
        "x-ms-return-client-request-id": "true"
      },
      "RequestBody": null,
      "StatusCode": 200,
      "ResponseHeaders": {
        "Cache-Control": "no-cache",
        "Content-Length": "747",
        "Content-Type": "application/json; charset=utf-8",
        "Date": "Sat, 30 Jul 2022 17:07:47 GMT",
        "Expires": "-1",
        "Pragma": "no-cache",
        "Strict-Transport-Security": "max-age=31536000; includeSubDomains",
        "X-Content-Type-Options": "nosniff",
        "x-ms-correlation-request-id": "a38e9176-71f6-45cb-9100-995c4c082655",
        "x-ms-ratelimit-remaining-subscription-reads": "11828",
        "x-ms-request-id": "a38e9176-71f6-45cb-9100-995c4c082655",
        "x-ms-routing-request-id": "SOUTHEASTASIA:20220730T170748Z:a38e9176-71f6-45cb-9100-995c4c082655"
      },
      "ResponseBody": {
        "id": "/subscriptions/db1ab6f0-4769-4b27-930e-01e2ef9c123c",
        "authorizationSource": "RoleBased",
        "managedByTenants": [],
        "tags": {
          "TagKey-9823": "TagValue-566",
          "TagKey-3481": "TagValue-320",
          "TagKey-4926": "TagValue-1187",
          "TagKey-751": "TagValue-3921",
          "TagKey-1866": "TagValue-8559",
          "TagKey-3094": "TagValue-9190",
          "TagKey-2449": "TagValue-9",
          "TagKey-8379": "TagValue-164",
          "TagKey-7470": "TagValue-2205",
          "TagKey-4236": "TagValue-3698",
          "TagKey-5316": "TagValue-2725"
        },
        "subscriptionId": "db1ab6f0-4769-4b27-930e-01e2ef9c123c",
        "tenantId": "72f988bf-86f1-41af-91ab-2d7cd011db47",
        "displayName": ".NET Mgmt SDK Test with TTL = 1 Day",
        "state": "Enabled",
        "subscriptionPolicies": {
          "locationPlacementId": "Internal_2014-09-01",
          "quotaId": "Internal_2014-09-01",
          "spendingLimit": "Off"
        }
      }
    },
    {
      "RequestUri": "https://management.azure.com/subscriptions/db1ab6f0-4769-4b27-930e-01e2ef9c123c/resourcegroups/DataFactory-RG-1020?api-version=2021-04-01",
      "RequestMethod": "PUT",
      "RequestHeaders": {
        "Accept": "application/json",
        "Authorization": "Sanitized",
        "Content-Length": "22",
        "Content-Type": "application/json",
        "traceparent": "00-02aa475375f3475a32ca011fd0a62529-a075387d3251fb72-00",
        "User-Agent": "azsdk-net-ResourceManager/1.2.1 (.NET 6.0.7; Microsoft Windows 10.0.19044)",
        "x-ms-client-request-id": "c05714123006466cb7a574e25e0e1625",
        "x-ms-return-client-request-id": "true"
      },
      "RequestBody": {
        "location": "westus2"
      },
      "StatusCode": 201,
      "ResponseHeaders": {
        "Cache-Control": "no-cache",
        "Content-Length": "236",
        "Content-Type": "application/json; charset=utf-8",
        "Date": "Sat, 30 Jul 2022 17:07:48 GMT",
        "Expires": "-1",
        "Pragma": "no-cache",
        "Strict-Transport-Security": "max-age=31536000; includeSubDomains",
        "X-Content-Type-Options": "nosniff",
        "x-ms-correlation-request-id": "e8761a93-5940-4e1c-8fd1-d6940bf37762",
        "x-ms-ratelimit-remaining-subscription-writes": "1073",
        "x-ms-request-id": "e8761a93-5940-4e1c-8fd1-d6940bf37762",
        "x-ms-routing-request-id": "SOUTHEASTASIA:20220730T170749Z:e8761a93-5940-4e1c-8fd1-d6940bf37762"
      },
      "ResponseBody": {
        "id": "/subscriptions/db1ab6f0-4769-4b27-930e-01e2ef9c123c/resourceGroups/DataFactory-RG-1020",
        "name": "DataFactory-RG-1020",
        "type": "Microsoft.Resources/resourceGroups",
        "location": "westus2",
        "properties": {
          "provisioningState": "Succeeded"
        }
      }
    },
    {
      "RequestUri": "https://management.azure.com/subscriptions/db1ab6f0-4769-4b27-930e-01e2ef9c123c/resourceGroups/DataFactory-RG-1020/providers/Microsoft.DataFactory/factories/DataFactory-5744?api-version=2018-06-01",
      "RequestMethod": "PUT",
      "RequestHeaders": {
        "Accept": "application/json",
        "Authorization": "Sanitized",
        "Content-Length": "48",
        "Content-Type": "application/json",
        "traceparent": "00-e90261417f245c8928966d3ce40b9823-2f7bc96f78833cd8-00",
        "User-Agent": "azsdk-net-ResourceManager.DataFactory/1.0.0-alpha.20220731.1 (.NET 6.0.7; Microsoft Windows 10.0.19044)",
        "x-ms-client-request-id": "c86b58b0bf50edf9fc36901822930777",
        "x-ms-return-client-request-id": "true"
      },
      "RequestBody": {
        "tags": {},
        "location": "westus2",
        "properties": {}
      },
      "StatusCode": 200,
      "ResponseHeaders": {
        "Cache-Control": "no-cache",
        "Content-Length": "466",
        "Content-Type": "application/json; charset=utf-8",
        "Date": "Sat, 30 Jul 2022 17:07:52 GMT",
        "Expires": "-1",
        "Pragma": "no-cache",
        "Server": "Kestrel",
        "Strict-Transport-Security": "max-age=31536000; includeSubDomains",
        "X-Content-Type-Options": "nosniff",
        "x-ms-correlation-request-id": "1da5d069-fcb2-4117-a12a-40a3e8418115",
        "x-ms-ratelimit-remaining-subscription-writes": "1072",
        "x-ms-request-id": "1da5d069-fcb2-4117-a12a-40a3e8418115",
        "x-ms-routing-request-id": "SOUTHEASTASIA:20220730T170753Z:1da5d069-fcb2-4117-a12a-40a3e8418115"
      },
      "ResponseBody": {
        "name": "DataFactory-5744",
        "id": "/subscriptions/db1ab6f0-4769-4b27-930e-01e2ef9c123c/resourceGroups/datafactory-rg-1020/providers/Microsoft.DataFactory/factories/datafactory-5744",
        "type": "Microsoft.DataFactory/factories",
        "properties": {
          "provisioningState": "Succeeded",
          "createTime": "2022-07-30T17:07:52.2283695Z",
          "version": "2018-06-01"
        },
        "eTag": "\u00221a003c43-0000-0800-0000-62e565680000\u0022",
        "location": "westus2",
        "tags": {}
      }
    },
    {
<<<<<<< HEAD
      "RequestUri": "https://management.azure.com/subscriptions/db1ab6f0-4769-4b27-930e-01e2ef9c123c/resourceGroups/DataFactory-RG-1020/providers/Microsoft.Storage/storageAccounts/220731datafactory775?api-version=2021-09-01",
=======
      "RequestUri": "https://management.azure.com/subscriptions/db1ab6f0-4769-4b27-930e-01e2ef9c123c/resourceGroups/DataFactory-RG-3464/providers/Microsoft.Storage/storageAccounts/datafactory6857?api-version=2021-09-01",
>>>>>>> 26232ad3
      "RequestMethod": "PUT",
      "RequestHeaders": {
        "Accept": "application/json",
        "Authorization": "Sanitized",
        "Content-Length": "107",
        "Content-Type": "application/json",
        "traceparent": "00-fb3f38218c88bedfe1529baee42da9dc-3d395127ca153725-00",
        "User-Agent": "azsdk-net-ResourceManager.Storage/1.0.0-alpha.20220731.1 (.NET 6.0.7; Microsoft Windows 10.0.19044)",
        "x-ms-client-request-id": "53f92ace25294c7975fdf670bcb7261d",
        "x-ms-return-client-request-id": "true"
      },
      "RequestBody": {
        "sku": {
          "name": "Standard_LRS"
        },
        "kind": "BlobStorage",
        "location": "westus2",
        "properties": {
          "accessTier": "Hot"
        }
      },
      "StatusCode": 202,
      "ResponseHeaders": {
        "Cache-Control": "no-cache",
        "Content-Length": "0",
        "Content-Type": "text/plain; charset=utf-8",
        "Date": "Sat, 30 Jul 2022 17:07:57 GMT",
        "Expires": "-1",
        "Location": "https://management.azure.com/subscriptions/db1ab6f0-4769-4b27-930e-01e2ef9c123c/providers/Microsoft.Storage/locations/westus2/asyncoperations/dc30d1d0-0430-428c-990c-7e9013a4e49c?monitor=true\u0026api-version=2021-09-01",
        "Pragma": "no-cache",
        "Retry-After": "17",
        "Server": "Microsoft-Azure-Storage-Resource-Provider/1.0,Microsoft-HTTPAPI/2.0 Microsoft-HTTPAPI/2.0",
        "Strict-Transport-Security": "max-age=31536000; includeSubDomains",
        "X-Content-Type-Options": "nosniff",
        "x-ms-client-request-id": "53f92ace25294c7975fdf670bcb7261d",
        "x-ms-correlation-request-id": "46544675-8c9d-404f-b8f1-e324c06e71f7",
        "x-ms-ratelimit-remaining-subscription-writes": "1071",
        "x-ms-request-id": "dc30d1d0-0430-428c-990c-7e9013a4e49c",
        "x-ms-routing-request-id": "SOUTHEASTASIA:20220730T170758Z:46544675-8c9d-404f-b8f1-e324c06e71f7"
      },
      "ResponseBody": null
    },
    {
      "RequestUri": "https://management.azure.com/subscriptions/db1ab6f0-4769-4b27-930e-01e2ef9c123c/providers/Microsoft.Storage/locations/westus2/asyncoperations/dc30d1d0-0430-428c-990c-7e9013a4e49c?monitor=true\u0026api-version=2021-09-01",
      "RequestMethod": "GET",
      "RequestHeaders": {
        "Authorization": "Sanitized",
        "traceparent": "00-fb3f38218c88bedfe1529baee42da9dc-7737d6a337c00908-00",
        "User-Agent": "azsdk-net-ResourceManager/1.2.1 (.NET 6.0.7; Microsoft Windows 10.0.19044)",
        "x-ms-client-request-id": "e490a0fdd11d3287f17bdbc2037c407f",
        "x-ms-return-client-request-id": "true"
      },
      "RequestBody": null,
      "StatusCode": 202,
      "ResponseHeaders": {
        "Cache-Control": "no-cache",
        "Content-Length": "0",
        "Content-Type": "text/plain; charset=utf-8",
        "Date": "Sat, 30 Jul 2022 17:07:57 GMT",
        "Expires": "-1",
        "Location": "https://management.azure.com/subscriptions/db1ab6f0-4769-4b27-930e-01e2ef9c123c/providers/Microsoft.Storage/locations/westus2/asyncoperations/dc30d1d0-0430-428c-990c-7e9013a4e49c?monitor=true\u0026api-version=2021-09-01",
        "Pragma": "no-cache",
        "Retry-After": "17",
        "Server": "Microsoft-Azure-Storage-Resource-Provider/1.0,Microsoft-HTTPAPI/2.0 Microsoft-HTTPAPI/2.0",
        "Strict-Transport-Security": "max-age=31536000; includeSubDomains",
        "X-Content-Type-Options": "nosniff",
        "x-ms-client-request-id": "e490a0fdd11d3287f17bdbc2037c407f",
        "x-ms-correlation-request-id": "cd6ac4ce-e36b-4667-bb1e-5bfbe8f85f5c",
        "x-ms-ratelimit-remaining-subscription-reads": "11827",
        "x-ms-request-id": "5116e9d1-d8a6-43bb-a3ff-58fbb58a8799",
        "x-ms-routing-request-id": "SOUTHEASTASIA:20220730T170758Z:cd6ac4ce-e36b-4667-bb1e-5bfbe8f85f5c"
      },
      "ResponseBody": null
    },
    {
      "RequestUri": "https://management.azure.com/subscriptions/db1ab6f0-4769-4b27-930e-01e2ef9c123c/providers/Microsoft.Storage/locations/westus2/asyncoperations/dc30d1d0-0430-428c-990c-7e9013a4e49c?monitor=true\u0026api-version=2021-09-01",
      "RequestMethod": "GET",
      "RequestHeaders": {
        "Authorization": "Sanitized",
        "traceparent": "00-fb3f38218c88bedfe1529baee42da9dc-2473c8ea2ae9d8e6-00",
        "User-Agent": "azsdk-net-ResourceManager/1.2.1 (.NET 6.0.7; Microsoft Windows 10.0.19044)",
        "x-ms-client-request-id": "a504fa699b084c10d7dee96555d8f851",
        "x-ms-return-client-request-id": "true"
      },
      "RequestBody": null,
      "StatusCode": 200,
      "ResponseHeaders": {
        "Cache-Control": "no-cache",
        "Content-Length": "1274",
        "Content-Type": "application/json",
        "Date": "Sat, 30 Jul 2022 17:08:14 GMT",
        "Expires": "-1",
        "Pragma": "no-cache",
        "Server": "Microsoft-Azure-Storage-Resource-Provider/1.0,Microsoft-HTTPAPI/2.0 Microsoft-HTTPAPI/2.0",
        "Strict-Transport-Security": "max-age=31536000; includeSubDomains",
        "X-Content-Type-Options": "nosniff",
        "x-ms-client-request-id": "a504fa699b084c10d7dee96555d8f851",
        "x-ms-correlation-request-id": "29bb8cf3-99e2-446c-a5f8-2deb23eb7ce2",
        "x-ms-ratelimit-remaining-subscription-reads": "11826",
        "x-ms-request-id": "21667c7b-aafe-45c5-8130-c6450475cc66",
        "x-ms-routing-request-id": "SOUTHEASTASIA:20220730T170815Z:29bb8cf3-99e2-446c-a5f8-2deb23eb7ce2"
      },
      "ResponseBody": {
        "sku": {
          "name": "Standard_LRS",
          "tier": "Standard"
        },
        "kind": "BlobStorage",
<<<<<<< HEAD
        "id": "/subscriptions/db1ab6f0-4769-4b27-930e-01e2ef9c123c/resourceGroups/DataFactory-RG-1020/providers/Microsoft.Storage/storageAccounts/220731datafactory775",
        "name": "220731datafactory775",
=======
        "id": "/subscriptions/db1ab6f0-4769-4b27-930e-01e2ef9c123c/resourceGroups/DataFactory-RG-3464/providers/Microsoft.Storage/storageAccounts/datafactory6857",
        "name": "datafactory6857",
>>>>>>> 26232ad3
        "type": "Microsoft.Storage/storageAccounts",
        "location": "westus2",
        "tags": {},
        "properties": {
          "keyCreationTime": {
            "key1": "2022-07-30T17:07:54.4974401Z",
            "key2": "2022-07-30T17:07:54.4974401Z"
          },
          "privateEndpointConnections": [],
          "minimumTlsVersion": "TLS1_0",
          "allowBlobPublicAccess": true,
          "networkAcls": {
            "bypass": "AzureServices",
            "virtualNetworkRules": [],
            "ipRules": [],
            "defaultAction": "Allow"
          },
          "supportsHttpsTrafficOnly": true,
          "encryption": {
            "services": {
              "file": {
                "keyType": "Account",
                "enabled": true,
                "lastEnabledTime": "2022-07-30T17:07:54.5130667Z"
              },
              "blob": {
                "keyType": "Account",
                "enabled": true,
                "lastEnabledTime": "2022-07-30T17:07:54.5130667Z"
              }
            },
            "keySource": "Microsoft.Storage"
          },
          "accessTier": "Hot",
          "provisioningState": "Succeeded",
          "creationTime": "2022-07-30T17:07:54.3880651Z",
          "primaryEndpoints": {
<<<<<<< HEAD
            "dfs": "https://220731datafactory775.dfs.core.windows.net/",
            "blob": "https://220731datafactory775.blob.core.windows.net/",
            "table": "https://220731datafactory775.table.core.windows.net/"
=======
            "dfs": "https://datafactory6857.dfs.core.windows.net/",
            "blob": "https://datafactory6857.blob.core.windows.net/",
            "table": "https://datafactory6857.table.core.windows.net/"
>>>>>>> 26232ad3
          },
          "primaryLocation": "westus2",
          "statusOfPrimary": "available"
        }
      }
    },
    {
<<<<<<< HEAD
      "RequestUri": "https://management.azure.com/subscriptions/db1ab6f0-4769-4b27-930e-01e2ef9c123c/resourceGroups/DataFactory-RG-1020/providers/Microsoft.Storage/storageAccounts/220731datafactory775/listKeys?api-version=2021-09-01",
=======
      "RequestUri": "https://management.azure.com/subscriptions/db1ab6f0-4769-4b27-930e-01e2ef9c123c/resourceGroups/DataFactory-RG-3464/providers/Microsoft.Storage/storageAccounts/datafactory6857/listKeys?api-version=2021-09-01",
>>>>>>> 26232ad3
      "RequestMethod": "POST",
      "RequestHeaders": {
        "Accept": "application/json",
        "Authorization": "Sanitized",
        "Content-Length": "0",
        "traceparent": "00-4869c817b66eac84ef52415579dc4571-b6f47d62ed06dfb0-00",
        "User-Agent": "azsdk-net-ResourceManager.Storage/1.0.0-alpha.20220731.1 (.NET 6.0.7; Microsoft Windows 10.0.19044)",
        "x-ms-client-request-id": "1b7257d942274c0066cbeab6a69117ed",
        "x-ms-return-client-request-id": "true"
      },
      "RequestBody": null,
      "StatusCode": 200,
      "ResponseHeaders": {
        "Cache-Control": "no-cache",
        "Content-Length": "380",
        "Content-Type": "application/json",
        "Date": "Sat, 30 Jul 2022 17:08:15 GMT",
        "Expires": "-1",
        "Pragma": "no-cache",
        "Server": "Microsoft-Azure-Storage-Resource-Provider/1.0,Microsoft-HTTPAPI/2.0 Microsoft-HTTPAPI/2.0",
        "Strict-Transport-Security": "max-age=31536000; includeSubDomains",
        "X-Content-Type-Options": "nosniff",
        "x-ms-client-request-id": "1b7257d942274c0066cbeab6a69117ed",
        "x-ms-correlation-request-id": "a746654e-1e88-44c0-9bcb-9ed83f85c543",
        "x-ms-ratelimit-remaining-subscription-resource-requests": "11987",
        "x-ms-request-id": "ca7fddc6-0b6e-4fde-b8d9-f063fdd47ca5",
        "x-ms-routing-request-id": "SOUTHEASTASIA:20220730T170816Z:a746654e-1e88-44c0-9bcb-9ed83f85c543"
      },
      "ResponseBody": {
        "keys": [
          {
            "creationTime": "2022-07-30T17:07:54.4974401Z",
            "keyName": "key1",
            "value": "958aGq2tyqjNdQuU1SpmvQVATpfeLvBum\u002Bc1dmshmtjEX6blzbbqbMA\u002Bqr7zuxZokmrg0VI0Ltcn\u002BASthtWCLA==",
            "permissions": "FULL"
          },
          {
            "creationTime": "2022-07-30T17:07:54.4974401Z",
            "keyName": "key2",
            "value": "KilA3KOl06gAJZ2OOLjn57HXvtzv\u002BFBVcIn\u002Bfq7vUYa4fltAXomITdcZpuWLhxqWNreB9XirLUr\u002B\u002BAStJkasjA==",
            "permissions": "FULL"
          }
        ]
      }
    },
    {
      "RequestUri": "https://management.azure.com/subscriptions/db1ab6f0-4769-4b27-930e-01e2ef9c123c/resourceGroups/datafactory-rg-1020/providers/Microsoft.DataFactory/factories/datafactory-5744/linkedservices/LinkedService1076?api-version=2018-06-01",
      "RequestMethod": "PUT",
      "RequestHeaders": {
        "Accept": "application/json",
        "Authorization": "Sanitized",
        "Content-Length": "92",
        "Content-Type": "application/json",
        "traceparent": "00-b8d7470a72b7c6ff295a02d86bc079af-77c569e9de1da766-00",
        "User-Agent": "azsdk-net-ResourceManager.DataFactory/1.0.0-alpha.20220731.1 (.NET 6.0.7; Microsoft Windows 10.0.19044)",
        "x-ms-client-request-id": "1f593650957e9062430c3ee822dd1982",
        "x-ms-return-client-request-id": "true"
      },
      "RequestBody": {
        "properties": {
          "type": "AzureBlobStorage",
          "typeProperties": {
            "connectionString": "Sanitized"
          }
        }
      },
      "StatusCode": 200,
      "ResponseHeaders": {
        "Cache-Control": "no-cache",
        "Content-Length": "407",
        "Content-Type": "application/json; charset=utf-8",
        "Date": "Sat, 30 Jul 2022 17:08:16 GMT",
        "Expires": "-1",
        "Pragma": "no-cache",
        "Server": "Kestrel",
        "Strict-Transport-Security": "max-age=31536000; includeSubDomains",
        "X-Content-Type-Options": "nosniff",
        "x-ms-correlation-request-id": "129397fd-00e2-4e71-9c38-81199c371568",
        "x-ms-ratelimit-remaining-subscription-writes": "1070",
        "x-ms-request-id": "129397fd-00e2-4e71-9c38-81199c371568",
        "x-ms-routing-request-id": "SOUTHEASTASIA:20220730T170816Z:129397fd-00e2-4e71-9c38-81199c371568"
      },
      "ResponseBody": {
        "id": "/subscriptions/db1ab6f0-4769-4b27-930e-01e2ef9c123c/resourceGroups/datafactory-rg-1020/providers/Microsoft.DataFactory/factories/datafactory-5744/linkedservices/LinkedService1076",
        "name": "LinkedService1076",
        "type": "Microsoft.DataFactory/factories/linkedservices",
        "properties": {
          "type": "AzureBlobStorage",
          "typeProperties": {
            "connectionString": "Sanitized"
          }
        },
        "etag": "06000b73-0000-0800-0000-62e565800000"
      }
    },
    {
      "RequestUri": "https://management.azure.com/subscriptions/db1ab6f0-4769-4b27-930e-01e2ef9c123c/resourceGroups/datafactory-rg-1020/providers/Microsoft.DataFactory/factories/datafactory-5744/linkedservices/LinkedService1076?api-version=2018-06-01",
      "RequestMethod": "GET",
      "RequestHeaders": {
        "Accept": "application/json",
        "Authorization": "Sanitized",
        "traceparent": "00-e84381938b553b2a4222f6bf9526a7b4-d58dbd0fabb5e656-00",
        "User-Agent": "azsdk-net-ResourceManager.DataFactory/1.0.0-alpha.20220731.1 (.NET 6.0.7; Microsoft Windows 10.0.19044)",
        "x-ms-client-request-id": "09abe88a5825fa27b73e3db05aa546c7",
        "x-ms-return-client-request-id": "true"
      },
      "RequestBody": null,
      "StatusCode": 200,
      "ResponseHeaders": {
        "Cache-Control": "no-cache",
        "Content-Length": "407",
        "Content-Type": "application/json; charset=utf-8",
        "Date": "Sat, 30 Jul 2022 17:08:17 GMT",
        "Expires": "-1",
        "Pragma": "no-cache",
        "Server": "Microsoft-IIS/10.0",
        "Strict-Transport-Security": "max-age=31536000; includeSubDomains",
        "X-Content-Type-Options": "nosniff",
        "x-ms-correlation-request-id": "11a66034-8b6a-4ca6-9db5-22e14f9639bf",
        "x-ms-ratelimit-remaining-subscription-reads": "11825",
        "x-ms-request-id": "11a66034-8b6a-4ca6-9db5-22e14f9639bf",
        "x-ms-routing-request-id": "SOUTHEASTASIA:20220730T170817Z:11a66034-8b6a-4ca6-9db5-22e14f9639bf",
        "X-Powered-By": "ASP.NET"
      },
      "ResponseBody": {
        "id": "/subscriptions/db1ab6f0-4769-4b27-930e-01e2ef9c123c/resourceGroups/datafactory-rg-1020/providers/Microsoft.DataFactory/factories/datafactory-5744/linkedservices/LinkedService1076",
        "name": "LinkedService1076",
        "type": "Microsoft.DataFactory/factories/linkedservices",
        "properties": {
          "type": "AzureBlobStorage",
          "typeProperties": {
            "connectionString": "Sanitized"
          }
        },
        "etag": "06000b73-0000-0800-0000-62e565800000"
      }
    },
    {
      "RequestUri": "https://management.azure.com/subscriptions/db1ab6f0-4769-4b27-930e-01e2ef9c123c/resourceGroups/DataFactory-RG-1020/providers/Microsoft.Storage/storageAccounts?api-version=2021-09-01",
      "RequestMethod": "GET",
      "RequestHeaders": {
        "Accept": "application/json",
        "Authorization": "Sanitized",
        "traceparent": "00-2aa9c06d221dc26d49765c5d7c25e3ab-7b3d9e973353e99f-00",
        "User-Agent": "azsdk-net-ResourceManager.Storage/1.0.0-alpha.20220731.1 (.NET 6.0.7; Microsoft Windows 10.0.19044)",
        "x-ms-client-request-id": "a104e1fc329fc25a108be335c16444ed",
        "x-ms-return-client-request-id": "true"
      },
      "RequestBody": null,
      "StatusCode": 200,
      "ResponseHeaders": {
        "Cache-Control": "no-cache",
        "Content-Length": "1286",
        "Content-Type": "application/json",
        "Date": "Sat, 30 Jul 2022 17:08:17 GMT",
        "Expires": "-1",
        "Pragma": "no-cache",
        "Server": "Microsoft-Azure-Storage-Resource-Provider/1.0,Microsoft-HTTPAPI/2.0 Microsoft-HTTPAPI/2.0",
        "Strict-Transport-Security": "max-age=31536000; includeSubDomains",
        "X-Content-Type-Options": "nosniff",
        "x-ms-client-request-id": "a104e1fc329fc25a108be335c16444ed",
        "x-ms-correlation-request-id": "46867584-80d3-4f75-9b88-7933f73b93aa",
        "x-ms-ratelimit-remaining-subscription-reads": "11824",
        "x-ms-request-id": "d8a92360-07d3-40ff-820a-e216ec9fc67b",
        "x-ms-routing-request-id": "SOUTHEASTASIA:20220730T170818Z:46867584-80d3-4f75-9b88-7933f73b93aa"
      },
      "ResponseBody": {
        "value": [
          {
            "sku": {
              "name": "Standard_LRS",
              "tier": "Standard"
            },
            "kind": "BlobStorage",
<<<<<<< HEAD
            "id": "/subscriptions/db1ab6f0-4769-4b27-930e-01e2ef9c123c/resourceGroups/DataFactory-RG-1020/providers/Microsoft.Storage/storageAccounts/220731datafactory775",
            "name": "220731datafactory775",
=======
            "id": "/subscriptions/db1ab6f0-4769-4b27-930e-01e2ef9c123c/resourceGroups/DataFactory-RG-3464/providers/Microsoft.Storage/storageAccounts/datafactory6857",
            "name": "datafactory6857",
>>>>>>> 26232ad3
            "type": "Microsoft.Storage/storageAccounts",
            "location": "westus2",
            "tags": {},
            "properties": {
              "keyCreationTime": {
                "key1": "2022-07-30T17:07:54.4974401Z",
                "key2": "2022-07-30T17:07:54.4974401Z"
              },
              "privateEndpointConnections": [],
              "minimumTlsVersion": "TLS1_0",
              "allowBlobPublicAccess": true,
              "networkAcls": {
                "bypass": "AzureServices",
                "virtualNetworkRules": [],
                "ipRules": [],
                "defaultAction": "Allow"
              },
              "supportsHttpsTrafficOnly": true,
              "encryption": {
                "services": {
                  "file": {
                    "keyType": "Account",
                    "enabled": true,
                    "lastEnabledTime": "2022-07-30T17:07:54.5130667Z"
                  },
                  "blob": {
                    "keyType": "Account",
                    "enabled": true,
                    "lastEnabledTime": "2022-07-30T17:07:54.5130667Z"
                  }
                },
                "keySource": "Microsoft.Storage"
              },
              "accessTier": "Hot",
              "provisioningState": "Succeeded",
              "creationTime": "2022-07-30T17:07:54.3880651Z",
              "primaryEndpoints": {
<<<<<<< HEAD
                "dfs": "https://220731datafactory775.dfs.core.windows.net/",
                "blob": "https://220731datafactory775.blob.core.windows.net/",
                "table": "https://220731datafactory775.table.core.windows.net/"
=======
                "dfs": "https://datafactory6857.dfs.core.windows.net/",
                "blob": "https://datafactory6857.blob.core.windows.net/",
                "table": "https://datafactory6857.table.core.windows.net/"
>>>>>>> 26232ad3
              },
              "primaryLocation": "westus2",
              "statusOfPrimary": "available"
            }
          }
        ]
      }
    },
    {
<<<<<<< HEAD
      "RequestUri": "https://management.azure.com/subscriptions/db1ab6f0-4769-4b27-930e-01e2ef9c123c/resourceGroups/DataFactory-RG-1020/providers/Microsoft.Storage/storageAccounts/220731datafactory775?api-version=2021-09-01",
=======
      "RequestUri": "https://management.azure.com/subscriptions/db1ab6f0-4769-4b27-930e-01e2ef9c123c/resourceGroups/DataFactory-RG-3464/providers/Microsoft.Storage/storageAccounts/datafactory6857?api-version=2021-09-01",
>>>>>>> 26232ad3
      "RequestMethod": "DELETE",
      "RequestHeaders": {
        "Authorization": "Sanitized",
        "traceparent": "00-e24f96717b6480359e16bb71fdb74667-920905fd3d0d1581-00",
        "User-Agent": "azsdk-net-ResourceManager.Storage/1.0.0-alpha.20220731.1 (.NET 6.0.7; Microsoft Windows 10.0.19044)",
        "x-ms-client-request-id": "a81c33d1e36bf85f0f5e674058b1359d",
        "x-ms-return-client-request-id": "true"
      },
      "RequestBody": null,
      "StatusCode": 200,
      "ResponseHeaders": {
        "Cache-Control": "no-cache",
        "Content-Length": "0",
        "Content-Type": "text/plain; charset=utf-8",
        "Date": "Sat, 30 Jul 2022 17:08:22 GMT",
        "Expires": "-1",
        "Pragma": "no-cache",
        "Server": "Microsoft-Azure-Storage-Resource-Provider/1.0,Microsoft-HTTPAPI/2.0 Microsoft-HTTPAPI/2.0",
        "Strict-Transport-Security": "max-age=31536000; includeSubDomains",
        "X-Content-Type-Options": "nosniff",
        "x-ms-client-request-id": "a81c33d1e36bf85f0f5e674058b1359d",
        "x-ms-correlation-request-id": "54dc1a69-0678-445a-a0e8-0e2977806635",
        "x-ms-ratelimit-remaining-subscription-deletes": "14974",
        "x-ms-request-id": "5e1dbaec-a8e5-4b34-a243-e4c35179a0c9",
        "x-ms-routing-request-id": "SOUTHEASTASIA:20220730T170822Z:54dc1a69-0678-445a-a0e8-0e2977806635"
      },
      "ResponseBody": null
    }
  ],
  "Variables": {
    "AZURE_AUTHORITY_HOST": "https://login.microsoftonline.com",
    "RandomSeed": "2051656198",
    "RESOURCE_MANAGER_URL": null,
    "SUBSCRIPTION_ID": "db1ab6f0-4769-4b27-930e-01e2ef9c123c"
  }
}<|MERGE_RESOLUTION|>--- conflicted
+++ resolved
@@ -6,9 +6,9 @@
       "RequestHeaders": {
         "Accept": "application/json",
         "Authorization": "Sanitized",
-        "traceparent": "00-b87b4b7c7e9645b90cdb6c3e75e5f365-81a5ce85b42e5eeb-00",
+        "traceparent": "00-4d49daacca74289c1bea6980768ee317-25f82d7e004be460-00",
         "User-Agent": "azsdk-net-ResourceManager/1.2.1 (.NET 6.0.7; Microsoft Windows 10.0.19044)",
-        "x-ms-client-request-id": "bbb9a92c9bb59fe4163533439f5647f9",
+        "x-ms-client-request-id": "d90fa2b55dfc20f1286f66d4ef98bfac",
         "x-ms-return-client-request-id": "true"
       },
       "RequestBody": null,
@@ -17,15 +17,15 @@
         "Cache-Control": "no-cache",
         "Content-Length": "747",
         "Content-Type": "application/json; charset=utf-8",
-        "Date": "Sat, 30 Jul 2022 17:07:47 GMT",
-        "Expires": "-1",
-        "Pragma": "no-cache",
-        "Strict-Transport-Security": "max-age=31536000; includeSubDomains",
-        "X-Content-Type-Options": "nosniff",
-        "x-ms-correlation-request-id": "a38e9176-71f6-45cb-9100-995c4c082655",
-        "x-ms-ratelimit-remaining-subscription-reads": "11828",
-        "x-ms-request-id": "a38e9176-71f6-45cb-9100-995c4c082655",
-        "x-ms-routing-request-id": "SOUTHEASTASIA:20220730T170748Z:a38e9176-71f6-45cb-9100-995c4c082655"
+        "Date": "Mon, 01 Aug 2022 13:16:58 GMT",
+        "Expires": "-1",
+        "Pragma": "no-cache",
+        "Strict-Transport-Security": "max-age=31536000; includeSubDomains",
+        "X-Content-Type-Options": "nosniff",
+        "x-ms-correlation-request-id": "18f4a465-8dd5-4e3a-82c0-fa82b9392ee8",
+        "x-ms-ratelimit-remaining-subscription-reads": "11829",
+        "x-ms-request-id": "18f4a465-8dd5-4e3a-82c0-fa82b9392ee8",
+        "x-ms-routing-request-id": "SOUTHEASTASIA:20220801T131659Z:18f4a465-8dd5-4e3a-82c0-fa82b9392ee8"
       },
       "ResponseBody": {
         "id": "/subscriptions/db1ab6f0-4769-4b27-930e-01e2ef9c123c",
@@ -56,16 +56,16 @@
       }
     },
     {
-      "RequestUri": "https://management.azure.com/subscriptions/db1ab6f0-4769-4b27-930e-01e2ef9c123c/resourcegroups/DataFactory-RG-1020?api-version=2021-04-01",
+      "RequestUri": "https://management.azure.com/subscriptions/db1ab6f0-4769-4b27-930e-01e2ef9c123c/resourcegroups/DataFactory-RG-6112?api-version=2021-04-01",
       "RequestMethod": "PUT",
       "RequestHeaders": {
         "Accept": "application/json",
         "Authorization": "Sanitized",
         "Content-Length": "22",
         "Content-Type": "application/json",
-        "traceparent": "00-02aa475375f3475a32ca011fd0a62529-a075387d3251fb72-00",
+        "traceparent": "00-8377ca3b8fbf0c0cf4d43963e63e1c79-3388d225102c7f02-00",
         "User-Agent": "azsdk-net-ResourceManager/1.2.1 (.NET 6.0.7; Microsoft Windows 10.0.19044)",
-        "x-ms-client-request-id": "c05714123006466cb7a574e25e0e1625",
+        "x-ms-client-request-id": "8ab76e092015fe1a0095c472fdf862c8",
         "x-ms-return-client-request-id": "true"
       },
       "RequestBody": {
@@ -76,19 +76,19 @@
         "Cache-Control": "no-cache",
         "Content-Length": "236",
         "Content-Type": "application/json; charset=utf-8",
-        "Date": "Sat, 30 Jul 2022 17:07:48 GMT",
-        "Expires": "-1",
-        "Pragma": "no-cache",
-        "Strict-Transport-Security": "max-age=31536000; includeSubDomains",
-        "X-Content-Type-Options": "nosniff",
-        "x-ms-correlation-request-id": "e8761a93-5940-4e1c-8fd1-d6940bf37762",
+        "Date": "Mon, 01 Aug 2022 13:16:59 GMT",
+        "Expires": "-1",
+        "Pragma": "no-cache",
+        "Strict-Transport-Security": "max-age=31536000; includeSubDomains",
+        "X-Content-Type-Options": "nosniff",
+        "x-ms-correlation-request-id": "c4923cfc-406b-4b35-9dbe-c06d2682a2b0",
         "x-ms-ratelimit-remaining-subscription-writes": "1073",
-        "x-ms-request-id": "e8761a93-5940-4e1c-8fd1-d6940bf37762",
-        "x-ms-routing-request-id": "SOUTHEASTASIA:20220730T170749Z:e8761a93-5940-4e1c-8fd1-d6940bf37762"
-      },
-      "ResponseBody": {
-        "id": "/subscriptions/db1ab6f0-4769-4b27-930e-01e2ef9c123c/resourceGroups/DataFactory-RG-1020",
-        "name": "DataFactory-RG-1020",
+        "x-ms-request-id": "c4923cfc-406b-4b35-9dbe-c06d2682a2b0",
+        "x-ms-routing-request-id": "SOUTHEASTASIA:20220801T131700Z:c4923cfc-406b-4b35-9dbe-c06d2682a2b0"
+      },
+      "ResponseBody": {
+        "id": "/subscriptions/db1ab6f0-4769-4b27-930e-01e2ef9c123c/resourceGroups/DataFactory-RG-6112",
+        "name": "DataFactory-RG-6112",
         "type": "Microsoft.Resources/resourceGroups",
         "location": "westus2",
         "properties": {
@@ -97,16 +97,16 @@
       }
     },
     {
-      "RequestUri": "https://management.azure.com/subscriptions/db1ab6f0-4769-4b27-930e-01e2ef9c123c/resourceGroups/DataFactory-RG-1020/providers/Microsoft.DataFactory/factories/DataFactory-5744?api-version=2018-06-01",
+      "RequestUri": "https://management.azure.com/subscriptions/db1ab6f0-4769-4b27-930e-01e2ef9c123c/resourceGroups/DataFactory-RG-6112/providers/Microsoft.DataFactory/factories/DataFactory-227?api-version=2018-06-01",
       "RequestMethod": "PUT",
       "RequestHeaders": {
         "Accept": "application/json",
         "Authorization": "Sanitized",
         "Content-Length": "48",
         "Content-Type": "application/json",
-        "traceparent": "00-e90261417f245c8928966d3ce40b9823-2f7bc96f78833cd8-00",
-        "User-Agent": "azsdk-net-ResourceManager.DataFactory/1.0.0-alpha.20220731.1 (.NET 6.0.7; Microsoft Windows 10.0.19044)",
-        "x-ms-client-request-id": "c86b58b0bf50edf9fc36901822930777",
+        "traceparent": "00-6562cb0693d24e7f8e40e446077fa2b2-f52b9af5927ec704-00",
+        "User-Agent": "azsdk-net-ResourceManager.DataFactory/1.0.0-alpha.20220801.1 (.NET 6.0.7; Microsoft Windows 10.0.19044)",
+        "x-ms-client-request-id": "5f659b59803bde17d7345fdc8a6d1595",
         "x-ms-return-client-request-id": "true"
       },
       "RequestBody": {
@@ -117,48 +117,44 @@
       "StatusCode": 200,
       "ResponseHeaders": {
         "Cache-Control": "no-cache",
-        "Content-Length": "466",
+        "Content-Length": "464",
         "Content-Type": "application/json; charset=utf-8",
-        "Date": "Sat, 30 Jul 2022 17:07:52 GMT",
+        "Date": "Mon, 01 Aug 2022 13:17:04 GMT",
         "Expires": "-1",
         "Pragma": "no-cache",
         "Server": "Kestrel",
         "Strict-Transport-Security": "max-age=31536000; includeSubDomains",
         "X-Content-Type-Options": "nosniff",
-        "x-ms-correlation-request-id": "1da5d069-fcb2-4117-a12a-40a3e8418115",
+        "x-ms-correlation-request-id": "11e56d57-d4a6-410e-9ef0-1b4ed1309227",
         "x-ms-ratelimit-remaining-subscription-writes": "1072",
-        "x-ms-request-id": "1da5d069-fcb2-4117-a12a-40a3e8418115",
-        "x-ms-routing-request-id": "SOUTHEASTASIA:20220730T170753Z:1da5d069-fcb2-4117-a12a-40a3e8418115"
-      },
-      "ResponseBody": {
-        "name": "DataFactory-5744",
-        "id": "/subscriptions/db1ab6f0-4769-4b27-930e-01e2ef9c123c/resourceGroups/datafactory-rg-1020/providers/Microsoft.DataFactory/factories/datafactory-5744",
+        "x-ms-request-id": "11e56d57-d4a6-410e-9ef0-1b4ed1309227",
+        "x-ms-routing-request-id": "SOUTHEASTASIA:20220801T131705Z:11e56d57-d4a6-410e-9ef0-1b4ed1309227"
+      },
+      "ResponseBody": {
+        "name": "DataFactory-227",
+        "id": "/subscriptions/db1ab6f0-4769-4b27-930e-01e2ef9c123c/resourceGroups/datafactory-rg-6112/providers/Microsoft.DataFactory/factories/datafactory-227",
         "type": "Microsoft.DataFactory/factories",
         "properties": {
           "provisioningState": "Succeeded",
-          "createTime": "2022-07-30T17:07:52.2283695Z",
+          "createTime": "2022-08-01T13:17:04.1891131Z",
           "version": "2018-06-01"
         },
-        "eTag": "\u00221a003c43-0000-0800-0000-62e565680000\u0022",
+        "eTag": "\u00221c00e786-0000-0800-0000-62e7d2500000\u0022",
         "location": "westus2",
         "tags": {}
       }
     },
     {
-<<<<<<< HEAD
-      "RequestUri": "https://management.azure.com/subscriptions/db1ab6f0-4769-4b27-930e-01e2ef9c123c/resourceGroups/DataFactory-RG-1020/providers/Microsoft.Storage/storageAccounts/220731datafactory775?api-version=2021-09-01",
-=======
-      "RequestUri": "https://management.azure.com/subscriptions/db1ab6f0-4769-4b27-930e-01e2ef9c123c/resourceGroups/DataFactory-RG-3464/providers/Microsoft.Storage/storageAccounts/datafactory6857?api-version=2021-09-01",
->>>>>>> 26232ad3
+      "RequestUri": "https://management.azure.com/subscriptions/db1ab6f0-4769-4b27-930e-01e2ef9c123c/resourceGroups/DataFactory-RG-6112/providers/Microsoft.Storage/storageAccounts/datafactory4526?api-version=2021-09-01",
       "RequestMethod": "PUT",
       "RequestHeaders": {
         "Accept": "application/json",
         "Authorization": "Sanitized",
         "Content-Length": "107",
         "Content-Type": "application/json",
-        "traceparent": "00-fb3f38218c88bedfe1529baee42da9dc-3d395127ca153725-00",
-        "User-Agent": "azsdk-net-ResourceManager.Storage/1.0.0-alpha.20220731.1 (.NET 6.0.7; Microsoft Windows 10.0.19044)",
-        "x-ms-client-request-id": "53f92ace25294c7975fdf670bcb7261d",
+        "traceparent": "00-475c6b3a38e8d38012112ed34506cd55-e1334a27ae469441-00",
+        "User-Agent": "azsdk-net-ResourceManager.Storage/1.0.0-alpha.20220801.1 (.NET 6.0.7; Microsoft Windows 10.0.19044)",
+        "x-ms-client-request-id": "fbad8b06a0abf581dbfbc82cae2b7604",
         "x-ms-return-client-request-id": "true"
       },
       "RequestBody": {
@@ -176,30 +172,30 @@
         "Cache-Control": "no-cache",
         "Content-Length": "0",
         "Content-Type": "text/plain; charset=utf-8",
-        "Date": "Sat, 30 Jul 2022 17:07:57 GMT",
-        "Expires": "-1",
-        "Location": "https://management.azure.com/subscriptions/db1ab6f0-4769-4b27-930e-01e2ef9c123c/providers/Microsoft.Storage/locations/westus2/asyncoperations/dc30d1d0-0430-428c-990c-7e9013a4e49c?monitor=true\u0026api-version=2021-09-01",
+        "Date": "Mon, 01 Aug 2022 13:17:08 GMT",
+        "Expires": "-1",
+        "Location": "https://management.azure.com/subscriptions/db1ab6f0-4769-4b27-930e-01e2ef9c123c/providers/Microsoft.Storage/locations/westus2/asyncoperations/12a163d0-eab0-43f7-b8f1-dd5cb73ae2ef?monitor=true\u0026api-version=2021-09-01",
         "Pragma": "no-cache",
         "Retry-After": "17",
         "Server": "Microsoft-Azure-Storage-Resource-Provider/1.0,Microsoft-HTTPAPI/2.0 Microsoft-HTTPAPI/2.0",
         "Strict-Transport-Security": "max-age=31536000; includeSubDomains",
         "X-Content-Type-Options": "nosniff",
-        "x-ms-client-request-id": "53f92ace25294c7975fdf670bcb7261d",
-        "x-ms-correlation-request-id": "46544675-8c9d-404f-b8f1-e324c06e71f7",
+        "x-ms-client-request-id": "fbad8b06a0abf581dbfbc82cae2b7604",
+        "x-ms-correlation-request-id": "1a1f1d61-f3ef-4938-b47f-b99a6dcae32e",
         "x-ms-ratelimit-remaining-subscription-writes": "1071",
-        "x-ms-request-id": "dc30d1d0-0430-428c-990c-7e9013a4e49c",
-        "x-ms-routing-request-id": "SOUTHEASTASIA:20220730T170758Z:46544675-8c9d-404f-b8f1-e324c06e71f7"
+        "x-ms-request-id": "12a163d0-eab0-43f7-b8f1-dd5cb73ae2ef",
+        "x-ms-routing-request-id": "SOUTHEASTASIA:20220801T131709Z:1a1f1d61-f3ef-4938-b47f-b99a6dcae32e"
       },
       "ResponseBody": null
     },
     {
-      "RequestUri": "https://management.azure.com/subscriptions/db1ab6f0-4769-4b27-930e-01e2ef9c123c/providers/Microsoft.Storage/locations/westus2/asyncoperations/dc30d1d0-0430-428c-990c-7e9013a4e49c?monitor=true\u0026api-version=2021-09-01",
+      "RequestUri": "https://management.azure.com/subscriptions/db1ab6f0-4769-4b27-930e-01e2ef9c123c/providers/Microsoft.Storage/locations/westus2/asyncoperations/12a163d0-eab0-43f7-b8f1-dd5cb73ae2ef?monitor=true\u0026api-version=2021-09-01",
       "RequestMethod": "GET",
       "RequestHeaders": {
         "Authorization": "Sanitized",
-        "traceparent": "00-fb3f38218c88bedfe1529baee42da9dc-7737d6a337c00908-00",
+        "traceparent": "00-475c6b3a38e8d38012112ed34506cd55-2d9544cb704ac39f-00",
         "User-Agent": "azsdk-net-ResourceManager/1.2.1 (.NET 6.0.7; Microsoft Windows 10.0.19044)",
-        "x-ms-client-request-id": "e490a0fdd11d3287f17bdbc2037c407f",
+        "x-ms-client-request-id": "6df7562fccb5faaee36960854fb22908",
         "x-ms-return-client-request-id": "true"
       },
       "RequestBody": null,
@@ -208,49 +204,49 @@
         "Cache-Control": "no-cache",
         "Content-Length": "0",
         "Content-Type": "text/plain; charset=utf-8",
-        "Date": "Sat, 30 Jul 2022 17:07:57 GMT",
-        "Expires": "-1",
-        "Location": "https://management.azure.com/subscriptions/db1ab6f0-4769-4b27-930e-01e2ef9c123c/providers/Microsoft.Storage/locations/westus2/asyncoperations/dc30d1d0-0430-428c-990c-7e9013a4e49c?monitor=true\u0026api-version=2021-09-01",
+        "Date": "Mon, 01 Aug 2022 13:17:08 GMT",
+        "Expires": "-1",
+        "Location": "https://management.azure.com/subscriptions/db1ab6f0-4769-4b27-930e-01e2ef9c123c/providers/Microsoft.Storage/locations/westus2/asyncoperations/12a163d0-eab0-43f7-b8f1-dd5cb73ae2ef?monitor=true\u0026api-version=2021-09-01",
         "Pragma": "no-cache",
         "Retry-After": "17",
         "Server": "Microsoft-Azure-Storage-Resource-Provider/1.0,Microsoft-HTTPAPI/2.0 Microsoft-HTTPAPI/2.0",
         "Strict-Transport-Security": "max-age=31536000; includeSubDomains",
         "X-Content-Type-Options": "nosniff",
-        "x-ms-client-request-id": "e490a0fdd11d3287f17bdbc2037c407f",
-        "x-ms-correlation-request-id": "cd6ac4ce-e36b-4667-bb1e-5bfbe8f85f5c",
+        "x-ms-client-request-id": "6df7562fccb5faaee36960854fb22908",
+        "x-ms-correlation-request-id": "71a011d5-dd98-4a1d-8e03-404ee23bc342",
+        "x-ms-ratelimit-remaining-subscription-reads": "11828",
+        "x-ms-request-id": "25b9c71d-fc1e-4893-be53-9ce34e56f8ca",
+        "x-ms-routing-request-id": "SOUTHEASTASIA:20220801T131709Z:71a011d5-dd98-4a1d-8e03-404ee23bc342"
+      },
+      "ResponseBody": null
+    },
+    {
+      "RequestUri": "https://management.azure.com/subscriptions/db1ab6f0-4769-4b27-930e-01e2ef9c123c/providers/Microsoft.Storage/locations/westus2/asyncoperations/12a163d0-eab0-43f7-b8f1-dd5cb73ae2ef?monitor=true\u0026api-version=2021-09-01",
+      "RequestMethod": "GET",
+      "RequestHeaders": {
+        "Authorization": "Sanitized",
+        "traceparent": "00-475c6b3a38e8d38012112ed34506cd55-1dc92bd2796abc34-00",
+        "User-Agent": "azsdk-net-ResourceManager/1.2.1 (.NET 6.0.7; Microsoft Windows 10.0.19044)",
+        "x-ms-client-request-id": "d77ed7e83a1917cf035622f9bfc1b867",
+        "x-ms-return-client-request-id": "true"
+      },
+      "RequestBody": null,
+      "StatusCode": 200,
+      "ResponseHeaders": {
+        "Cache-Control": "no-cache",
+        "Content-Length": "1249",
+        "Content-Type": "application/json",
+        "Date": "Mon, 01 Aug 2022 13:17:25 GMT",
+        "Expires": "-1",
+        "Pragma": "no-cache",
+        "Server": "Microsoft-Azure-Storage-Resource-Provider/1.0,Microsoft-HTTPAPI/2.0 Microsoft-HTTPAPI/2.0",
+        "Strict-Transport-Security": "max-age=31536000; includeSubDomains",
+        "X-Content-Type-Options": "nosniff",
+        "x-ms-client-request-id": "d77ed7e83a1917cf035622f9bfc1b867",
+        "x-ms-correlation-request-id": "e7b8cc62-247e-4321-849e-e6f45971ef9f",
         "x-ms-ratelimit-remaining-subscription-reads": "11827",
-        "x-ms-request-id": "5116e9d1-d8a6-43bb-a3ff-58fbb58a8799",
-        "x-ms-routing-request-id": "SOUTHEASTASIA:20220730T170758Z:cd6ac4ce-e36b-4667-bb1e-5bfbe8f85f5c"
-      },
-      "ResponseBody": null
-    },
-    {
-      "RequestUri": "https://management.azure.com/subscriptions/db1ab6f0-4769-4b27-930e-01e2ef9c123c/providers/Microsoft.Storage/locations/westus2/asyncoperations/dc30d1d0-0430-428c-990c-7e9013a4e49c?monitor=true\u0026api-version=2021-09-01",
-      "RequestMethod": "GET",
-      "RequestHeaders": {
-        "Authorization": "Sanitized",
-        "traceparent": "00-fb3f38218c88bedfe1529baee42da9dc-2473c8ea2ae9d8e6-00",
-        "User-Agent": "azsdk-net-ResourceManager/1.2.1 (.NET 6.0.7; Microsoft Windows 10.0.19044)",
-        "x-ms-client-request-id": "a504fa699b084c10d7dee96555d8f851",
-        "x-ms-return-client-request-id": "true"
-      },
-      "RequestBody": null,
-      "StatusCode": 200,
-      "ResponseHeaders": {
-        "Cache-Control": "no-cache",
-        "Content-Length": "1274",
-        "Content-Type": "application/json",
-        "Date": "Sat, 30 Jul 2022 17:08:14 GMT",
-        "Expires": "-1",
-        "Pragma": "no-cache",
-        "Server": "Microsoft-Azure-Storage-Resource-Provider/1.0,Microsoft-HTTPAPI/2.0 Microsoft-HTTPAPI/2.0",
-        "Strict-Transport-Security": "max-age=31536000; includeSubDomains",
-        "X-Content-Type-Options": "nosniff",
-        "x-ms-client-request-id": "a504fa699b084c10d7dee96555d8f851",
-        "x-ms-correlation-request-id": "29bb8cf3-99e2-446c-a5f8-2deb23eb7ce2",
-        "x-ms-ratelimit-remaining-subscription-reads": "11826",
-        "x-ms-request-id": "21667c7b-aafe-45c5-8130-c6450475cc66",
-        "x-ms-routing-request-id": "SOUTHEASTASIA:20220730T170815Z:29bb8cf3-99e2-446c-a5f8-2deb23eb7ce2"
+        "x-ms-request-id": "ff591d8d-0100-4131-bc34-ae857cbd3197",
+        "x-ms-routing-request-id": "SOUTHEASTASIA:20220801T131726Z:e7b8cc62-247e-4321-849e-e6f45971ef9f"
       },
       "ResponseBody": {
         "sku": {
@@ -258,20 +254,15 @@
           "tier": "Standard"
         },
         "kind": "BlobStorage",
-<<<<<<< HEAD
-        "id": "/subscriptions/db1ab6f0-4769-4b27-930e-01e2ef9c123c/resourceGroups/DataFactory-RG-1020/providers/Microsoft.Storage/storageAccounts/220731datafactory775",
-        "name": "220731datafactory775",
-=======
-        "id": "/subscriptions/db1ab6f0-4769-4b27-930e-01e2ef9c123c/resourceGroups/DataFactory-RG-3464/providers/Microsoft.Storage/storageAccounts/datafactory6857",
-        "name": "datafactory6857",
->>>>>>> 26232ad3
+        "id": "/subscriptions/db1ab6f0-4769-4b27-930e-01e2ef9c123c/resourceGroups/DataFactory-RG-6112/providers/Microsoft.Storage/storageAccounts/datafactory4526",
+        "name": "datafactory4526",
         "type": "Microsoft.Storage/storageAccounts",
         "location": "westus2",
         "tags": {},
         "properties": {
           "keyCreationTime": {
-            "key1": "2022-07-30T17:07:54.4974401Z",
-            "key2": "2022-07-30T17:07:54.4974401Z"
+            "key1": "2022-08-01T13:17:06.4490948Z",
+            "key2": "2022-08-01T13:17:06.4490948Z"
           },
           "privateEndpointConnections": [],
           "minimumTlsVersion": "TLS1_0",
@@ -288,29 +279,23 @@
               "file": {
                 "keyType": "Account",
                 "enabled": true,
-                "lastEnabledTime": "2022-07-30T17:07:54.5130667Z"
+                "lastEnabledTime": "2022-08-01T13:17:06.4647649Z"
               },
               "blob": {
                 "keyType": "Account",
                 "enabled": true,
-                "lastEnabledTime": "2022-07-30T17:07:54.5130667Z"
+                "lastEnabledTime": "2022-08-01T13:17:06.4647649Z"
               }
             },
             "keySource": "Microsoft.Storage"
           },
           "accessTier": "Hot",
           "provisioningState": "Succeeded",
-          "creationTime": "2022-07-30T17:07:54.3880651Z",
+          "creationTime": "2022-08-01T13:17:06.3710045Z",
           "primaryEndpoints": {
-<<<<<<< HEAD
-            "dfs": "https://220731datafactory775.dfs.core.windows.net/",
-            "blob": "https://220731datafactory775.blob.core.windows.net/",
-            "table": "https://220731datafactory775.table.core.windows.net/"
-=======
-            "dfs": "https://datafactory6857.dfs.core.windows.net/",
-            "blob": "https://datafactory6857.blob.core.windows.net/",
-            "table": "https://datafactory6857.table.core.windows.net/"
->>>>>>> 26232ad3
+            "dfs": "https://datafactory4526.dfs.core.windows.net/",
+            "blob": "https://datafactory4526.blob.core.windows.net/",
+            "table": "https://datafactory4526.table.core.windows.net/"
           },
           "primaryLocation": "westus2",
           "statusOfPrimary": "available"
@@ -318,19 +303,15 @@
       }
     },
     {
-<<<<<<< HEAD
-      "RequestUri": "https://management.azure.com/subscriptions/db1ab6f0-4769-4b27-930e-01e2ef9c123c/resourceGroups/DataFactory-RG-1020/providers/Microsoft.Storage/storageAccounts/220731datafactory775/listKeys?api-version=2021-09-01",
-=======
-      "RequestUri": "https://management.azure.com/subscriptions/db1ab6f0-4769-4b27-930e-01e2ef9c123c/resourceGroups/DataFactory-RG-3464/providers/Microsoft.Storage/storageAccounts/datafactory6857/listKeys?api-version=2021-09-01",
->>>>>>> 26232ad3
+      "RequestUri": "https://management.azure.com/subscriptions/db1ab6f0-4769-4b27-930e-01e2ef9c123c/resourceGroups/DataFactory-RG-6112/providers/Microsoft.Storage/storageAccounts/datafactory4526/listKeys?api-version=2021-09-01",
       "RequestMethod": "POST",
       "RequestHeaders": {
         "Accept": "application/json",
         "Authorization": "Sanitized",
         "Content-Length": "0",
-        "traceparent": "00-4869c817b66eac84ef52415579dc4571-b6f47d62ed06dfb0-00",
-        "User-Agent": "azsdk-net-ResourceManager.Storage/1.0.0-alpha.20220731.1 (.NET 6.0.7; Microsoft Windows 10.0.19044)",
-        "x-ms-client-request-id": "1b7257d942274c0066cbeab6a69117ed",
+        "traceparent": "00-1ce635c2c241d19a63f4b5650f577459-589e1bd04ccd387c-00",
+        "User-Agent": "azsdk-net-ResourceManager.Storage/1.0.0-alpha.20220801.1 (.NET 6.0.7; Microsoft Windows 10.0.19044)",
+        "x-ms-client-request-id": "58fc486709333f4fe70177e38e030726",
         "x-ms-return-client-request-id": "true"
       },
       "RequestBody": null,
@@ -339,46 +320,46 @@
         "Cache-Control": "no-cache",
         "Content-Length": "380",
         "Content-Type": "application/json",
-        "Date": "Sat, 30 Jul 2022 17:08:15 GMT",
+        "Date": "Mon, 01 Aug 2022 13:17:26 GMT",
         "Expires": "-1",
         "Pragma": "no-cache",
         "Server": "Microsoft-Azure-Storage-Resource-Provider/1.0,Microsoft-HTTPAPI/2.0 Microsoft-HTTPAPI/2.0",
         "Strict-Transport-Security": "max-age=31536000; includeSubDomains",
         "X-Content-Type-Options": "nosniff",
-        "x-ms-client-request-id": "1b7257d942274c0066cbeab6a69117ed",
-        "x-ms-correlation-request-id": "a746654e-1e88-44c0-9bcb-9ed83f85c543",
+        "x-ms-client-request-id": "58fc486709333f4fe70177e38e030726",
+        "x-ms-correlation-request-id": "73fd52f2-a636-4ad9-8783-d44c0e5d73fc",
         "x-ms-ratelimit-remaining-subscription-resource-requests": "11987",
-        "x-ms-request-id": "ca7fddc6-0b6e-4fde-b8d9-f063fdd47ca5",
-        "x-ms-routing-request-id": "SOUTHEASTASIA:20220730T170816Z:a746654e-1e88-44c0-9bcb-9ed83f85c543"
+        "x-ms-request-id": "e1f25ea8-2bcc-44f5-b841-20f782dd846d",
+        "x-ms-routing-request-id": "SOUTHEASTASIA:20220801T131727Z:73fd52f2-a636-4ad9-8783-d44c0e5d73fc"
       },
       "ResponseBody": {
         "keys": [
           {
-            "creationTime": "2022-07-30T17:07:54.4974401Z",
+            "creationTime": "2022-08-01T13:17:06.4490948Z",
             "keyName": "key1",
-            "value": "958aGq2tyqjNdQuU1SpmvQVATpfeLvBum\u002Bc1dmshmtjEX6blzbbqbMA\u002Bqr7zuxZokmrg0VI0Ltcn\u002BASthtWCLA==",
+            "value": "XLRwV1nq\u002BP5nOtQexOGpKDX0p1/Zb57RI5aATkCKBLM3\u002BtEC8Dj\u002B3QScrfsPVrPKHxUbqeV6h/08\u002BASt48Xpnw==",
             "permissions": "FULL"
           },
           {
-            "creationTime": "2022-07-30T17:07:54.4974401Z",
+            "creationTime": "2022-08-01T13:17:06.4490948Z",
             "keyName": "key2",
-            "value": "KilA3KOl06gAJZ2OOLjn57HXvtzv\u002BFBVcIn\u002Bfq7vUYa4fltAXomITdcZpuWLhxqWNreB9XirLUr\u002B\u002BAStJkasjA==",
+            "value": "9D8cnj4W85O6CMPDVV3uKMzyikI/\u002B3OBqgPs7d69ioNad8asA\u002Bod7CtxwldPN6REiVWMi/tevIOv\u002BAStlxdKSA==",
             "permissions": "FULL"
           }
         ]
       }
     },
     {
-      "RequestUri": "https://management.azure.com/subscriptions/db1ab6f0-4769-4b27-930e-01e2ef9c123c/resourceGroups/datafactory-rg-1020/providers/Microsoft.DataFactory/factories/datafactory-5744/linkedservices/LinkedService1076?api-version=2018-06-01",
+      "RequestUri": "https://management.azure.com/subscriptions/db1ab6f0-4769-4b27-930e-01e2ef9c123c/resourceGroups/datafactory-rg-6112/providers/Microsoft.DataFactory/factories/datafactory-227/linkedservices/LinkedService7982?api-version=2018-06-01",
       "RequestMethod": "PUT",
       "RequestHeaders": {
         "Accept": "application/json",
         "Authorization": "Sanitized",
         "Content-Length": "92",
         "Content-Type": "application/json",
-        "traceparent": "00-b8d7470a72b7c6ff295a02d86bc079af-77c569e9de1da766-00",
-        "User-Agent": "azsdk-net-ResourceManager.DataFactory/1.0.0-alpha.20220731.1 (.NET 6.0.7; Microsoft Windows 10.0.19044)",
-        "x-ms-client-request-id": "1f593650957e9062430c3ee822dd1982",
+        "traceparent": "00-a4a97ed2e28205a5644a9c982e7cf8a2-4e77f571de8c7bc9-00",
+        "User-Agent": "azsdk-net-ResourceManager.DataFactory/1.0.0-alpha.20220801.1 (.NET 6.0.7; Microsoft Windows 10.0.19044)",
+        "x-ms-client-request-id": "f665d8d866bb86f4e0695eaab43b22b1",
         "x-ms-return-client-request-id": "true"
       },
       "RequestBody": {
@@ -392,22 +373,22 @@
       "StatusCode": 200,
       "ResponseHeaders": {
         "Cache-Control": "no-cache",
-        "Content-Length": "407",
+        "Content-Length": "406",
         "Content-Type": "application/json; charset=utf-8",
-        "Date": "Sat, 30 Jul 2022 17:08:16 GMT",
+        "Date": "Mon, 01 Aug 2022 13:17:26 GMT",
         "Expires": "-1",
         "Pragma": "no-cache",
         "Server": "Kestrel",
         "Strict-Transport-Security": "max-age=31536000; includeSubDomains",
         "X-Content-Type-Options": "nosniff",
-        "x-ms-correlation-request-id": "129397fd-00e2-4e71-9c38-81199c371568",
+        "x-ms-correlation-request-id": "583459a4-f408-4c7f-a32e-0d5be038c236",
         "x-ms-ratelimit-remaining-subscription-writes": "1070",
-        "x-ms-request-id": "129397fd-00e2-4e71-9c38-81199c371568",
-        "x-ms-routing-request-id": "SOUTHEASTASIA:20220730T170816Z:129397fd-00e2-4e71-9c38-81199c371568"
-      },
-      "ResponseBody": {
-        "id": "/subscriptions/db1ab6f0-4769-4b27-930e-01e2ef9c123c/resourceGroups/datafactory-rg-1020/providers/Microsoft.DataFactory/factories/datafactory-5744/linkedservices/LinkedService1076",
-        "name": "LinkedService1076",
+        "x-ms-request-id": "583459a4-f408-4c7f-a32e-0d5be038c236",
+        "x-ms-routing-request-id": "SOUTHEASTASIA:20220801T131727Z:583459a4-f408-4c7f-a32e-0d5be038c236"
+      },
+      "ResponseBody": {
+        "id": "/subscriptions/db1ab6f0-4769-4b27-930e-01e2ef9c123c/resourceGroups/datafactory-rg-6112/providers/Microsoft.DataFactory/factories/datafactory-227/linkedservices/LinkedService7982",
+        "name": "LinkedService7982",
         "type": "Microsoft.DataFactory/factories/linkedservices",
         "properties": {
           "type": "AzureBlobStorage",
@@ -415,41 +396,40 @@
             "connectionString": "Sanitized"
           }
         },
-        "etag": "06000b73-0000-0800-0000-62e565800000"
-      }
-    },
-    {
-      "RequestUri": "https://management.azure.com/subscriptions/db1ab6f0-4769-4b27-930e-01e2ef9c123c/resourceGroups/datafactory-rg-1020/providers/Microsoft.DataFactory/factories/datafactory-5744/linkedservices/LinkedService1076?api-version=2018-06-01",
+        "etag": "8c022948-0000-0800-0000-62e7d2670000"
+      }
+    },
+    {
+      "RequestUri": "https://management.azure.com/subscriptions/db1ab6f0-4769-4b27-930e-01e2ef9c123c/resourceGroups/datafactory-rg-6112/providers/Microsoft.DataFactory/factories/datafactory-227/linkedservices/LinkedService7982?api-version=2018-06-01",
       "RequestMethod": "GET",
       "RequestHeaders": {
         "Accept": "application/json",
         "Authorization": "Sanitized",
-        "traceparent": "00-e84381938b553b2a4222f6bf9526a7b4-d58dbd0fabb5e656-00",
-        "User-Agent": "azsdk-net-ResourceManager.DataFactory/1.0.0-alpha.20220731.1 (.NET 6.0.7; Microsoft Windows 10.0.19044)",
-        "x-ms-client-request-id": "09abe88a5825fa27b73e3db05aa546c7",
-        "x-ms-return-client-request-id": "true"
-      },
-      "RequestBody": null,
-      "StatusCode": 200,
-      "ResponseHeaders": {
-        "Cache-Control": "no-cache",
-        "Content-Length": "407",
+        "traceparent": "00-c2b85906966292268814db2da4f2d6f4-1af64390789d46a7-00",
+        "User-Agent": "azsdk-net-ResourceManager.DataFactory/1.0.0-alpha.20220801.1 (.NET 6.0.7; Microsoft Windows 10.0.19044)",
+        "x-ms-client-request-id": "b5061df9d5d188df3eef17c2eb88ff4f",
+        "x-ms-return-client-request-id": "true"
+      },
+      "RequestBody": null,
+      "StatusCode": 200,
+      "ResponseHeaders": {
+        "Cache-Control": "no-cache",
+        "Content-Length": "406",
         "Content-Type": "application/json; charset=utf-8",
-        "Date": "Sat, 30 Jul 2022 17:08:17 GMT",
-        "Expires": "-1",
-        "Pragma": "no-cache",
-        "Server": "Microsoft-IIS/10.0",
-        "Strict-Transport-Security": "max-age=31536000; includeSubDomains",
-        "X-Content-Type-Options": "nosniff",
-        "x-ms-correlation-request-id": "11a66034-8b6a-4ca6-9db5-22e14f9639bf",
-        "x-ms-ratelimit-remaining-subscription-reads": "11825",
-        "x-ms-request-id": "11a66034-8b6a-4ca6-9db5-22e14f9639bf",
-        "x-ms-routing-request-id": "SOUTHEASTASIA:20220730T170817Z:11a66034-8b6a-4ca6-9db5-22e14f9639bf",
-        "X-Powered-By": "ASP.NET"
-      },
-      "ResponseBody": {
-        "id": "/subscriptions/db1ab6f0-4769-4b27-930e-01e2ef9c123c/resourceGroups/datafactory-rg-1020/providers/Microsoft.DataFactory/factories/datafactory-5744/linkedservices/LinkedService1076",
-        "name": "LinkedService1076",
+        "Date": "Mon, 01 Aug 2022 13:17:27 GMT",
+        "Expires": "-1",
+        "Pragma": "no-cache",
+        "Server": "Kestrel",
+        "Strict-Transport-Security": "max-age=31536000; includeSubDomains",
+        "X-Content-Type-Options": "nosniff",
+        "x-ms-correlation-request-id": "65360e1e-3639-4b07-a4c8-e5731e0a658f",
+        "x-ms-ratelimit-remaining-subscription-reads": "11826",
+        "x-ms-request-id": "65360e1e-3639-4b07-a4c8-e5731e0a658f",
+        "x-ms-routing-request-id": "SOUTHEASTASIA:20220801T131728Z:65360e1e-3639-4b07-a4c8-e5731e0a658f"
+      },
+      "ResponseBody": {
+        "id": "/subscriptions/db1ab6f0-4769-4b27-930e-01e2ef9c123c/resourceGroups/datafactory-rg-6112/providers/Microsoft.DataFactory/factories/datafactory-227/linkedservices/LinkedService7982",
+        "name": "LinkedService7982",
         "type": "Microsoft.DataFactory/factories/linkedservices",
         "properties": {
           "type": "AzureBlobStorage",
@@ -457,37 +437,37 @@
             "connectionString": "Sanitized"
           }
         },
-        "etag": "06000b73-0000-0800-0000-62e565800000"
-      }
-    },
-    {
-      "RequestUri": "https://management.azure.com/subscriptions/db1ab6f0-4769-4b27-930e-01e2ef9c123c/resourceGroups/DataFactory-RG-1020/providers/Microsoft.Storage/storageAccounts?api-version=2021-09-01",
+        "etag": "8c022948-0000-0800-0000-62e7d2670000"
+      }
+    },
+    {
+      "RequestUri": "https://management.azure.com/subscriptions/db1ab6f0-4769-4b27-930e-01e2ef9c123c/resourceGroups/DataFactory-RG-6112/providers/Microsoft.Storage/storageAccounts?api-version=2021-09-01",
       "RequestMethod": "GET",
       "RequestHeaders": {
         "Accept": "application/json",
         "Authorization": "Sanitized",
-        "traceparent": "00-2aa9c06d221dc26d49765c5d7c25e3ab-7b3d9e973353e99f-00",
-        "User-Agent": "azsdk-net-ResourceManager.Storage/1.0.0-alpha.20220731.1 (.NET 6.0.7; Microsoft Windows 10.0.19044)",
-        "x-ms-client-request-id": "a104e1fc329fc25a108be335c16444ed",
-        "x-ms-return-client-request-id": "true"
-      },
-      "RequestBody": null,
-      "StatusCode": 200,
-      "ResponseHeaders": {
-        "Cache-Control": "no-cache",
-        "Content-Length": "1286",
-        "Content-Type": "application/json",
-        "Date": "Sat, 30 Jul 2022 17:08:17 GMT",
+        "traceparent": "00-a952dc53e65dc8527a5c115554991b8f-5c7d651e863ed892-00",
+        "User-Agent": "azsdk-net-ResourceManager.Storage/1.0.0-alpha.20220801.1 (.NET 6.0.7; Microsoft Windows 10.0.19044)",
+        "x-ms-client-request-id": "e9e770fb7052e2ac08d1529ff09532c6",
+        "x-ms-return-client-request-id": "true"
+      },
+      "RequestBody": null,
+      "StatusCode": 200,
+      "ResponseHeaders": {
+        "Cache-Control": "no-cache",
+        "Content-Length": "1261",
+        "Content-Type": "application/json",
+        "Date": "Mon, 01 Aug 2022 13:17:27 GMT",
         "Expires": "-1",
         "Pragma": "no-cache",
         "Server": "Microsoft-Azure-Storage-Resource-Provider/1.0,Microsoft-HTTPAPI/2.0 Microsoft-HTTPAPI/2.0",
         "Strict-Transport-Security": "max-age=31536000; includeSubDomains",
         "X-Content-Type-Options": "nosniff",
-        "x-ms-client-request-id": "a104e1fc329fc25a108be335c16444ed",
-        "x-ms-correlation-request-id": "46867584-80d3-4f75-9b88-7933f73b93aa",
-        "x-ms-ratelimit-remaining-subscription-reads": "11824",
-        "x-ms-request-id": "d8a92360-07d3-40ff-820a-e216ec9fc67b",
-        "x-ms-routing-request-id": "SOUTHEASTASIA:20220730T170818Z:46867584-80d3-4f75-9b88-7933f73b93aa"
+        "x-ms-client-request-id": "e9e770fb7052e2ac08d1529ff09532c6",
+        "x-ms-correlation-request-id": "893128dd-5a55-46f1-adc8-db9ee06c9f04",
+        "x-ms-ratelimit-remaining-subscription-reads": "11825",
+        "x-ms-request-id": "67fc9dff-52f0-40dc-b71f-cb2e77193c41",
+        "x-ms-routing-request-id": "SOUTHEASTASIA:20220801T131728Z:893128dd-5a55-46f1-adc8-db9ee06c9f04"
       },
       "ResponseBody": {
         "value": [
@@ -497,20 +477,15 @@
               "tier": "Standard"
             },
             "kind": "BlobStorage",
-<<<<<<< HEAD
-            "id": "/subscriptions/db1ab6f0-4769-4b27-930e-01e2ef9c123c/resourceGroups/DataFactory-RG-1020/providers/Microsoft.Storage/storageAccounts/220731datafactory775",
-            "name": "220731datafactory775",
-=======
-            "id": "/subscriptions/db1ab6f0-4769-4b27-930e-01e2ef9c123c/resourceGroups/DataFactory-RG-3464/providers/Microsoft.Storage/storageAccounts/datafactory6857",
-            "name": "datafactory6857",
->>>>>>> 26232ad3
+            "id": "/subscriptions/db1ab6f0-4769-4b27-930e-01e2ef9c123c/resourceGroups/DataFactory-RG-6112/providers/Microsoft.Storage/storageAccounts/datafactory4526",
+            "name": "datafactory4526",
             "type": "Microsoft.Storage/storageAccounts",
             "location": "westus2",
             "tags": {},
             "properties": {
               "keyCreationTime": {
-                "key1": "2022-07-30T17:07:54.4974401Z",
-                "key2": "2022-07-30T17:07:54.4974401Z"
+                "key1": "2022-08-01T13:17:06.4490948Z",
+                "key2": "2022-08-01T13:17:06.4490948Z"
               },
               "privateEndpointConnections": [],
               "minimumTlsVersion": "TLS1_0",
@@ -527,29 +502,23 @@
                   "file": {
                     "keyType": "Account",
                     "enabled": true,
-                    "lastEnabledTime": "2022-07-30T17:07:54.5130667Z"
+                    "lastEnabledTime": "2022-08-01T13:17:06.4647649Z"
                   },
                   "blob": {
                     "keyType": "Account",
                     "enabled": true,
-                    "lastEnabledTime": "2022-07-30T17:07:54.5130667Z"
+                    "lastEnabledTime": "2022-08-01T13:17:06.4647649Z"
                   }
                 },
                 "keySource": "Microsoft.Storage"
               },
               "accessTier": "Hot",
               "provisioningState": "Succeeded",
-              "creationTime": "2022-07-30T17:07:54.3880651Z",
+              "creationTime": "2022-08-01T13:17:06.3710045Z",
               "primaryEndpoints": {
-<<<<<<< HEAD
-                "dfs": "https://220731datafactory775.dfs.core.windows.net/",
-                "blob": "https://220731datafactory775.blob.core.windows.net/",
-                "table": "https://220731datafactory775.table.core.windows.net/"
-=======
-                "dfs": "https://datafactory6857.dfs.core.windows.net/",
-                "blob": "https://datafactory6857.blob.core.windows.net/",
-                "table": "https://datafactory6857.table.core.windows.net/"
->>>>>>> 26232ad3
+                "dfs": "https://datafactory4526.dfs.core.windows.net/",
+                "blob": "https://datafactory4526.blob.core.windows.net/",
+                "table": "https://datafactory4526.table.core.windows.net/"
               },
               "primaryLocation": "westus2",
               "statusOfPrimary": "available"
@@ -559,17 +528,13 @@
       }
     },
     {
-<<<<<<< HEAD
-      "RequestUri": "https://management.azure.com/subscriptions/db1ab6f0-4769-4b27-930e-01e2ef9c123c/resourceGroups/DataFactory-RG-1020/providers/Microsoft.Storage/storageAccounts/220731datafactory775?api-version=2021-09-01",
-=======
-      "RequestUri": "https://management.azure.com/subscriptions/db1ab6f0-4769-4b27-930e-01e2ef9c123c/resourceGroups/DataFactory-RG-3464/providers/Microsoft.Storage/storageAccounts/datafactory6857?api-version=2021-09-01",
->>>>>>> 26232ad3
+      "RequestUri": "https://management.azure.com/subscriptions/db1ab6f0-4769-4b27-930e-01e2ef9c123c/resourceGroups/DataFactory-RG-6112/providers/Microsoft.Storage/storageAccounts/datafactory4526?api-version=2021-09-01",
       "RequestMethod": "DELETE",
       "RequestHeaders": {
         "Authorization": "Sanitized",
-        "traceparent": "00-e24f96717b6480359e16bb71fdb74667-920905fd3d0d1581-00",
-        "User-Agent": "azsdk-net-ResourceManager.Storage/1.0.0-alpha.20220731.1 (.NET 6.0.7; Microsoft Windows 10.0.19044)",
-        "x-ms-client-request-id": "a81c33d1e36bf85f0f5e674058b1359d",
+        "traceparent": "00-0932b5a117916ccc077f606790eb3ced-3279c0ee0cd0c61d-00",
+        "User-Agent": "azsdk-net-ResourceManager.Storage/1.0.0-alpha.20220801.1 (.NET 6.0.7; Microsoft Windows 10.0.19044)",
+        "x-ms-client-request-id": "e5953255710002b7f8ddb7cc4e329b58",
         "x-ms-return-client-request-id": "true"
       },
       "RequestBody": null,
@@ -578,24 +543,24 @@
         "Cache-Control": "no-cache",
         "Content-Length": "0",
         "Content-Type": "text/plain; charset=utf-8",
-        "Date": "Sat, 30 Jul 2022 17:08:22 GMT",
+        "Date": "Mon, 01 Aug 2022 13:17:31 GMT",
         "Expires": "-1",
         "Pragma": "no-cache",
         "Server": "Microsoft-Azure-Storage-Resource-Provider/1.0,Microsoft-HTTPAPI/2.0 Microsoft-HTTPAPI/2.0",
         "Strict-Transport-Security": "max-age=31536000; includeSubDomains",
         "X-Content-Type-Options": "nosniff",
-        "x-ms-client-request-id": "a81c33d1e36bf85f0f5e674058b1359d",
-        "x-ms-correlation-request-id": "54dc1a69-0678-445a-a0e8-0e2977806635",
+        "x-ms-client-request-id": "e5953255710002b7f8ddb7cc4e329b58",
+        "x-ms-correlation-request-id": "939b831c-e575-4aa8-817d-e04792982907",
         "x-ms-ratelimit-remaining-subscription-deletes": "14974",
-        "x-ms-request-id": "5e1dbaec-a8e5-4b34-a243-e4c35179a0c9",
-        "x-ms-routing-request-id": "SOUTHEASTASIA:20220730T170822Z:54dc1a69-0678-445a-a0e8-0e2977806635"
+        "x-ms-request-id": "5d3ef756-2b56-467e-a214-8e3a2180f94f",
+        "x-ms-routing-request-id": "SOUTHEASTASIA:20220801T131732Z:939b831c-e575-4aa8-817d-e04792982907"
       },
       "ResponseBody": null
     }
   ],
   "Variables": {
     "AZURE_AUTHORITY_HOST": "https://login.microsoftonline.com",
-    "RandomSeed": "2051656198",
+    "RandomSeed": "746158277",
     "RESOURCE_MANAGER_URL": null,
     "SUBSCRIPTION_ID": "db1ab6f0-4769-4b27-930e-01e2ef9c123c"
   }
