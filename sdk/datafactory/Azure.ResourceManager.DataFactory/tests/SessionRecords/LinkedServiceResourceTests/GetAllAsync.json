{
  "Entries": [
    {
      "RequestUri": "https://management.azure.com/subscriptions/db1ab6f0-4769-4b27-930e-01e2ef9c123c?api-version=2021-01-01",
      "RequestMethod": "GET",
      "RequestHeaders": {
        "Accept": "application/json",
        "Authorization": "Sanitized",
        "traceparent": "00-8bf818e6562c43d92c674ca8226fe429-b0d3fe5628f01bd6-00",
        "User-Agent": "azsdk-net-ResourceManager/1.2.1 (.NET 6.0.7; Microsoft Windows 10.0.19044)",
        "x-ms-client-request-id": "322648c445e78305d93a01149e56a1d5",
        "x-ms-return-client-request-id": "true"
      },
      "RequestBody": null,
      "StatusCode": 200,
      "ResponseHeaders": {
        "Cache-Control": "no-cache",
        "Content-Length": "747",
        "Content-Type": "application/json; charset=utf-8",
        "Date": "Sat, 30 Jul 2022 17:12:07 GMT",
        "Expires": "-1",
        "Pragma": "no-cache",
        "Strict-Transport-Security": "max-age=31536000; includeSubDomains",
        "X-Content-Type-Options": "nosniff",
        "x-ms-correlation-request-id": "56548fc9-6401-4ff1-a995-5381e5491d67",
        "x-ms-ratelimit-remaining-subscription-reads": "11793",
        "x-ms-request-id": "56548fc9-6401-4ff1-a995-5381e5491d67",
        "x-ms-routing-request-id": "SOUTHEASTASIA:20220730T171208Z:56548fc9-6401-4ff1-a995-5381e5491d67"
      },
      "ResponseBody": {
        "id": "/subscriptions/db1ab6f0-4769-4b27-930e-01e2ef9c123c",
        "authorizationSource": "RoleBased",
        "managedByTenants": [],
        "tags": {
          "TagKey-9823": "TagValue-566",
          "TagKey-3481": "TagValue-320",
          "TagKey-4926": "TagValue-1187",
          "TagKey-751": "TagValue-3921",
          "TagKey-1866": "TagValue-8559",
          "TagKey-3094": "TagValue-9190",
          "TagKey-2449": "TagValue-9",
          "TagKey-8379": "TagValue-164",
          "TagKey-7470": "TagValue-2205",
          "TagKey-4236": "TagValue-3698",
          "TagKey-5316": "TagValue-2725"
        },
        "subscriptionId": "db1ab6f0-4769-4b27-930e-01e2ef9c123c",
        "tenantId": "72f988bf-86f1-41af-91ab-2d7cd011db47",
        "displayName": ".NET Mgmt SDK Test with TTL = 1 Day",
        "state": "Enabled",
        "subscriptionPolicies": {
          "locationPlacementId": "Internal_2014-09-01",
          "quotaId": "Internal_2014-09-01",
          "spendingLimit": "Off"
        }
      }
    },
    {
      "RequestUri": "https://management.azure.com/subscriptions/db1ab6f0-4769-4b27-930e-01e2ef9c123c/resourcegroups/DataFactory-RG-3336?api-version=2021-04-01",
      "RequestMethod": "PUT",
      "RequestHeaders": {
        "Accept": "application/json",
        "Authorization": "Sanitized",
        "Content-Length": "22",
        "Content-Type": "application/json",
        "traceparent": "00-c6392896859378719b66dc419ad8abb7-79c49ada5ce62052-00",
        "User-Agent": "azsdk-net-ResourceManager/1.2.1 (.NET 6.0.7; Microsoft Windows 10.0.19044)",
        "x-ms-client-request-id": "ea1227b61e7cb86f63cf890856806fed",
        "x-ms-return-client-request-id": "true"
      },
      "RequestBody": {
        "location": "westus2"
      },
      "StatusCode": 201,
      "ResponseHeaders": {
        "Cache-Control": "no-cache",
        "Content-Length": "236",
        "Content-Type": "application/json; charset=utf-8",
        "Date": "Sat, 30 Jul 2022 17:12:08 GMT",
        "Expires": "-1",
        "Pragma": "no-cache",
        "Strict-Transport-Security": "max-age=31536000; includeSubDomains",
        "X-Content-Type-Options": "nosniff",
        "x-ms-correlation-request-id": "6e7a40c6-07d3-4ce5-9668-fee6d4db5335",
        "x-ms-ratelimit-remaining-subscription-writes": "1045",
        "x-ms-request-id": "6e7a40c6-07d3-4ce5-9668-fee6d4db5335",
        "x-ms-routing-request-id": "SOUTHEASTASIA:20220730T171209Z:6e7a40c6-07d3-4ce5-9668-fee6d4db5335"
      },
      "ResponseBody": {
        "id": "/subscriptions/db1ab6f0-4769-4b27-930e-01e2ef9c123c/resourceGroups/DataFactory-RG-3336",
        "name": "DataFactory-RG-3336",
        "type": "Microsoft.Resources/resourceGroups",
        "location": "westus2",
        "properties": {
          "provisioningState": "Succeeded"
        }
      }
    },
    {
      "RequestUri": "https://management.azure.com/subscriptions/db1ab6f0-4769-4b27-930e-01e2ef9c123c/resourceGroups/DataFactory-RG-3336/providers/Microsoft.DataFactory/factories/DataFactory-7959?api-version=2018-06-01",
      "RequestMethod": "PUT",
      "RequestHeaders": {
        "Accept": "application/json",
        "Authorization": "Sanitized",
        "Content-Length": "48",
        "Content-Type": "application/json",
        "traceparent": "00-8a57f2f37b363a4e38799f17cf22d8d3-11af48368f9819fb-00",
        "User-Agent": "azsdk-net-ResourceManager.DataFactory/1.0.0-alpha.20220731.1 (.NET 6.0.7; Microsoft Windows 10.0.19044)",
        "x-ms-client-request-id": "ffa23ac1714ef6c048aa1b87479f9eb7",
        "x-ms-return-client-request-id": "true"
      },
      "RequestBody": {
        "tags": {},
        "location": "westus2",
        "properties": {}
      },
      "StatusCode": 200,
      "ResponseHeaders": {
        "Cache-Control": "no-cache",
        "Content-Length": "416",
        "Content-Type": "application/json; charset=utf-8",
        "Date": "Sat, 30 Jul 2022 17:12:12 GMT",
        "Expires": "-1",
        "Pragma": "no-cache",
        "Server": "Microsoft-IIS/10.0",
        "Strict-Transport-Security": "max-age=31536000; includeSubDomains",
        "X-Content-Type-Options": "nosniff",
        "x-ms-correlation-request-id": "ce394966-54bf-4f45-9f1f-01fd248be93c",
        "x-ms-ratelimit-remaining-subscription-writes": "1044",
        "x-ms-request-id": "ce394966-54bf-4f45-9f1f-01fd248be93c",
        "x-ms-routing-request-id": "SOUTHEASTASIA:20220730T171212Z:ce394966-54bf-4f45-9f1f-01fd248be93c",
        "X-Powered-By": "ASP.NET"
      },
      "ResponseBody": {
        "name": "DataFactory-7959",
        "id": "/subscriptions/db1ab6f0-4769-4b27-930e-01e2ef9c123c/resourceGroups/datafactory-rg-3336/providers/Microsoft.DataFactory/factories/datafactory-7959",
        "type": "Microsoft.DataFactory/factories",
        "properties": {
          "provisioningState": "Succeeded",
          "createTime": "2022-07-30T17:12:11.8913789Z",
          "version": "2018-06-01"
        },
        "eTag": "\u00221a009543-0000-0800-0000-62e5666c0000\u0022",
        "location": "westus2",
        "tags": {}
      }
    },
    {
<<<<<<< HEAD
      "RequestUri": "https://management.azure.com/subscriptions/db1ab6f0-4769-4b27-930e-01e2ef9c123c/resourceGroups/DataFactory-RG-3336/providers/Microsoft.Storage/storageAccounts/220731datafactory5644?api-version=2021-09-01",
=======
      "RequestUri": "https://management.azure.com/subscriptions/db1ab6f0-4769-4b27-930e-01e2ef9c123c/resourceGroups/DataFactory-RG-6943/providers/Microsoft.Storage/storageAccounts/datafactory6847?api-version=2021-09-01",
>>>>>>> 26232ad3
      "RequestMethod": "PUT",
      "RequestHeaders": {
        "Accept": "application/json",
        "Authorization": "Sanitized",
        "Content-Length": "107",
        "Content-Type": "application/json",
        "traceparent": "00-5bffb93cd5a4b5dd3fbef7d421a53700-0c4b1c4f011dec3a-00",
        "User-Agent": "azsdk-net-ResourceManager.Storage/1.0.0-alpha.20220731.1 (.NET 6.0.7; Microsoft Windows 10.0.19044)",
        "x-ms-client-request-id": "0cc6386f4837b7297a84767c7a82b991",
        "x-ms-return-client-request-id": "true"
      },
      "RequestBody": {
        "sku": {
          "name": "Standard_LRS"
        },
        "kind": "BlobStorage",
        "location": "westus2",
        "properties": {
          "accessTier": "Hot"
        }
      },
      "StatusCode": 202,
      "ResponseHeaders": {
        "Cache-Control": "no-cache",
        "Content-Length": "0",
        "Content-Type": "text/plain; charset=utf-8",
        "Date": "Sat, 30 Jul 2022 17:12:16 GMT",
        "Expires": "-1",
        "Location": "https://management.azure.com/subscriptions/db1ab6f0-4769-4b27-930e-01e2ef9c123c/providers/Microsoft.Storage/locations/westus2/asyncoperations/90de1549-1ba4-4c8a-b8ab-4aafafabbf0d?monitor=true\u0026api-version=2021-09-01",
        "Pragma": "no-cache",
        "Retry-After": "17",
        "Server": "Microsoft-Azure-Storage-Resource-Provider/1.0,Microsoft-HTTPAPI/2.0 Microsoft-HTTPAPI/2.0",
        "Strict-Transport-Security": "max-age=31536000; includeSubDomains",
        "X-Content-Type-Options": "nosniff",
        "x-ms-client-request-id": "0cc6386f4837b7297a84767c7a82b991",
        "x-ms-correlation-request-id": "271aab1a-3a14-4ac6-a57d-d936f5a8fb6b",
        "x-ms-ratelimit-remaining-subscription-writes": "1043",
        "x-ms-request-id": "90de1549-1ba4-4c8a-b8ab-4aafafabbf0d",
        "x-ms-routing-request-id": "SOUTHEASTASIA:20220730T171217Z:271aab1a-3a14-4ac6-a57d-d936f5a8fb6b"
      },
      "ResponseBody": null
    },
    {
      "RequestUri": "https://management.azure.com/subscriptions/db1ab6f0-4769-4b27-930e-01e2ef9c123c/providers/Microsoft.Storage/locations/westus2/asyncoperations/90de1549-1ba4-4c8a-b8ab-4aafafabbf0d?monitor=true\u0026api-version=2021-09-01",
      "RequestMethod": "GET",
      "RequestHeaders": {
        "Authorization": "Sanitized",
        "traceparent": "00-5bffb93cd5a4b5dd3fbef7d421a53700-55db2bbb297f9887-00",
        "User-Agent": "azsdk-net-ResourceManager/1.2.1 (.NET 6.0.7; Microsoft Windows 10.0.19044)",
        "x-ms-client-request-id": "47e6f8d2e1a8f2897847d3ed4a7acd27",
        "x-ms-return-client-request-id": "true"
      },
      "RequestBody": null,
      "StatusCode": 202,
      "ResponseHeaders": {
        "Cache-Control": "no-cache",
        "Content-Length": "0",
        "Content-Type": "text/plain; charset=utf-8",
        "Date": "Sat, 30 Jul 2022 17:12:16 GMT",
        "Expires": "-1",
        "Location": "https://management.azure.com/subscriptions/db1ab6f0-4769-4b27-930e-01e2ef9c123c/providers/Microsoft.Storage/locations/westus2/asyncoperations/90de1549-1ba4-4c8a-b8ab-4aafafabbf0d?monitor=true\u0026api-version=2021-09-01",
        "Pragma": "no-cache",
        "Retry-After": "17",
        "Server": "Microsoft-Azure-Storage-Resource-Provider/1.0,Microsoft-HTTPAPI/2.0 Microsoft-HTTPAPI/2.0",
        "Strict-Transport-Security": "max-age=31536000; includeSubDomains",
        "X-Content-Type-Options": "nosniff",
        "x-ms-client-request-id": "47e6f8d2e1a8f2897847d3ed4a7acd27",
        "x-ms-correlation-request-id": "94d9ceef-7c14-47fe-a65a-e4256a403212",
        "x-ms-ratelimit-remaining-subscription-reads": "11792",
        "x-ms-request-id": "79528a98-c1df-45e9-9f8b-4dca19967676",
        "x-ms-routing-request-id": "SOUTHEASTASIA:20220730T171217Z:94d9ceef-7c14-47fe-a65a-e4256a403212"
      },
      "ResponseBody": null
    },
    {
      "RequestUri": "https://management.azure.com/subscriptions/db1ab6f0-4769-4b27-930e-01e2ef9c123c/providers/Microsoft.Storage/locations/westus2/asyncoperations/90de1549-1ba4-4c8a-b8ab-4aafafabbf0d?monitor=true\u0026api-version=2021-09-01",
      "RequestMethod": "GET",
      "RequestHeaders": {
        "Authorization": "Sanitized",
        "traceparent": "00-5bffb93cd5a4b5dd3fbef7d421a53700-2e4f29fe3caa7b88-00",
        "User-Agent": "azsdk-net-ResourceManager/1.2.1 (.NET 6.0.7; Microsoft Windows 10.0.19044)",
        "x-ms-client-request-id": "c121f561b8820e3af360f0957626d00a",
        "x-ms-return-client-request-id": "true"
      },
      "RequestBody": null,
      "StatusCode": 200,
      "ResponseHeaders": {
        "Cache-Control": "no-cache",
        "Content-Length": "1279",
        "Content-Type": "application/json",
        "Date": "Sat, 30 Jul 2022 17:12:34 GMT",
        "Expires": "-1",
        "Pragma": "no-cache",
        "Server": "Microsoft-Azure-Storage-Resource-Provider/1.0,Microsoft-HTTPAPI/2.0 Microsoft-HTTPAPI/2.0",
        "Strict-Transport-Security": "max-age=31536000; includeSubDomains",
        "X-Content-Type-Options": "nosniff",
        "x-ms-client-request-id": "c121f561b8820e3af360f0957626d00a",
        "x-ms-correlation-request-id": "e5c012d4-58ff-42a2-b601-509bed906d7b",
        "x-ms-ratelimit-remaining-subscription-reads": "11791",
        "x-ms-request-id": "098b8c80-3bb8-4cfc-b1b4-fda7eae074a6",
        "x-ms-routing-request-id": "SOUTHEASTASIA:20220730T171235Z:e5c012d4-58ff-42a2-b601-509bed906d7b"
      },
      "ResponseBody": {
        "sku": {
          "name": "Standard_LRS",
          "tier": "Standard"
        },
        "kind": "BlobStorage",
<<<<<<< HEAD
        "id": "/subscriptions/db1ab6f0-4769-4b27-930e-01e2ef9c123c/resourceGroups/DataFactory-RG-3336/providers/Microsoft.Storage/storageAccounts/220731datafactory5644",
        "name": "220731datafactory5644",
=======
        "id": "/subscriptions/db1ab6f0-4769-4b27-930e-01e2ef9c123c/resourceGroups/DataFactory-RG-6943/providers/Microsoft.Storage/storageAccounts/datafactory6847",
        "name": "datafactory6847",
>>>>>>> 26232ad3
        "type": "Microsoft.Storage/storageAccounts",
        "location": "westus2",
        "tags": {},
        "properties": {
          "keyCreationTime": {
            "key1": "2022-07-30T17:12:14.6855832Z",
            "key2": "2022-07-30T17:12:14.6855832Z"
          },
          "privateEndpointConnections": [],
          "minimumTlsVersion": "TLS1_0",
          "allowBlobPublicAccess": true,
          "networkAcls": {
            "bypass": "AzureServices",
            "virtualNetworkRules": [],
            "ipRules": [],
            "defaultAction": "Allow"
          },
          "supportsHttpsTrafficOnly": true,
          "encryption": {
            "services": {
              "file": {
                "keyType": "Account",
                "enabled": true,
                "lastEnabledTime": "2022-07-30T17:12:14.6855832Z"
              },
              "blob": {
                "keyType": "Account",
                "enabled": true,
                "lastEnabledTime": "2022-07-30T17:12:14.6855832Z"
              }
            },
            "keySource": "Microsoft.Storage"
          },
          "accessTier": "Hot",
          "provisioningState": "Succeeded",
          "creationTime": "2022-07-30T17:12:14.5918159Z",
          "primaryEndpoints": {
<<<<<<< HEAD
            "dfs": "https://220731datafactory5644.dfs.core.windows.net/",
            "blob": "https://220731datafactory5644.blob.core.windows.net/",
            "table": "https://220731datafactory5644.table.core.windows.net/"
=======
            "dfs": "https://datafactory6847.dfs.core.windows.net/",
            "blob": "https://datafactory6847.blob.core.windows.net/",
            "table": "https://datafactory6847.table.core.windows.net/"
>>>>>>> 26232ad3
          },
          "primaryLocation": "westus2",
          "statusOfPrimary": "available"
        }
      }
    },
    {
<<<<<<< HEAD
      "RequestUri": "https://management.azure.com/subscriptions/db1ab6f0-4769-4b27-930e-01e2ef9c123c/resourceGroups/DataFactory-RG-3336/providers/Microsoft.Storage/storageAccounts/220731datafactory5644/listKeys?api-version=2021-09-01",
=======
      "RequestUri": "https://management.azure.com/subscriptions/db1ab6f0-4769-4b27-930e-01e2ef9c123c/resourceGroups/DataFactory-RG-6943/providers/Microsoft.Storage/storageAccounts/datafactory6847/listKeys?api-version=2021-09-01",
>>>>>>> 26232ad3
      "RequestMethod": "POST",
      "RequestHeaders": {
        "Accept": "application/json",
        "Authorization": "Sanitized",
        "Content-Length": "0",
        "traceparent": "00-7365dcc7cf4b2d0415186d2828ff8420-b31a3959427f0997-00",
        "User-Agent": "azsdk-net-ResourceManager.Storage/1.0.0-alpha.20220731.1 (.NET 6.0.7; Microsoft Windows 10.0.19044)",
        "x-ms-client-request-id": "82aa46c0729c45e8532a858e8d581ba1",
        "x-ms-return-client-request-id": "true"
      },
      "RequestBody": null,
      "StatusCode": 200,
      "ResponseHeaders": {
        "Cache-Control": "no-cache",
        "Content-Length": "380",
        "Content-Type": "application/json",
        "Date": "Sat, 30 Jul 2022 17:12:35 GMT",
        "Expires": "-1",
        "Pragma": "no-cache",
        "Server": "Microsoft-Azure-Storage-Resource-Provider/1.0,Microsoft-HTTPAPI/2.0 Microsoft-HTTPAPI/2.0",
        "Strict-Transport-Security": "max-age=31536000; includeSubDomains",
        "X-Content-Type-Options": "nosniff",
        "x-ms-client-request-id": "82aa46c0729c45e8532a858e8d581ba1",
        "x-ms-correlation-request-id": "8b81a5c1-f3e3-4b3e-ac7e-075da39a8b1d",
        "x-ms-ratelimit-remaining-subscription-resource-requests": "11980",
        "x-ms-request-id": "1ce0112b-eff3-4887-846a-ff3e34970e8e",
        "x-ms-routing-request-id": "SOUTHEASTASIA:20220730T171235Z:8b81a5c1-f3e3-4b3e-ac7e-075da39a8b1d"
      },
      "ResponseBody": {
        "keys": [
          {
            "creationTime": "2022-07-30T17:12:14.6855832Z",
            "keyName": "key1",
            "value": "zAw7jEM6JBfRUCcGoKKl7thTm\u002B\u002BMj1nGl3SoUzfDeSqjrdXvVjG2hkNkn0UAM8CiOCUYOPyBwd\u002B5\u002BAStBe0J\u002BQ==",
            "permissions": "FULL"
          },
          {
            "creationTime": "2022-07-30T17:12:14.6855832Z",
            "keyName": "key2",
            "value": "aRYX8mtw0Y6suitYDhDG0If8v5Q/yO96iZDP5E3YXN1WyBvTHxmfL4PcBvRwqdfo0yzMGL4BfXcf\u002BASto\u002B6CIQ==",
            "permissions": "FULL"
          }
        ]
      }
    },
    {
      "RequestUri": "https://management.azure.com/subscriptions/db1ab6f0-4769-4b27-930e-01e2ef9c123c/resourceGroups/datafactory-rg-3336/providers/Microsoft.DataFactory/factories/datafactory-7959/linkedservices/LinkedService287?api-version=2018-06-01",
      "RequestMethod": "PUT",
      "RequestHeaders": {
        "Accept": "application/json",
        "Authorization": "Sanitized",
        "Content-Length": "92",
        "Content-Type": "application/json",
        "traceparent": "00-6472488b72256dc19df0f33c04cacd0c-e505a863ea27b260-00",
        "User-Agent": "azsdk-net-ResourceManager.DataFactory/1.0.0-alpha.20220731.1 (.NET 6.0.7; Microsoft Windows 10.0.19044)",
        "x-ms-client-request-id": "4ff2a1a9ad01bd19d75448f0f47b5277",
        "x-ms-return-client-request-id": "true"
      },
      "RequestBody": {
        "properties": {
          "type": "AzureBlobStorage",
          "typeProperties": {
            "connectionString": "Sanitized"
          }
        }
      },
      "StatusCode": 200,
      "ResponseHeaders": {
        "Cache-Control": "no-cache",
        "Content-Length": "405",
        "Content-Type": "application/json; charset=utf-8",
        "Date": "Sat, 30 Jul 2022 17:12:36 GMT",
        "Expires": "-1",
        "Pragma": "no-cache",
        "Server": "Microsoft-IIS/10.0",
        "Strict-Transport-Security": "max-age=31536000; includeSubDomains",
        "X-Content-Type-Options": "nosniff",
        "x-ms-correlation-request-id": "02bf9e91-e830-4295-834e-a163dceab09c",
        "x-ms-ratelimit-remaining-subscription-writes": "1042",
        "x-ms-request-id": "02bf9e91-e830-4295-834e-a163dceab09c",
        "x-ms-routing-request-id": "SOUTHEASTASIA:20220730T171236Z:02bf9e91-e830-4295-834e-a163dceab09c",
        "X-Powered-By": "ASP.NET"
      },
      "ResponseBody": {
        "id": "/subscriptions/db1ab6f0-4769-4b27-930e-01e2ef9c123c/resourceGroups/datafactory-rg-3336/providers/Microsoft.DataFactory/factories/datafactory-7959/linkedservices/LinkedService287",
        "name": "LinkedService287",
        "type": "Microsoft.DataFactory/factories/linkedservices",
        "properties": {
          "type": "AzureBlobStorage",
          "typeProperties": {
            "connectionString": "Sanitized"
          }
        },
        "etag": "3a00e045-0000-0800-0000-62e566840000"
      }
    },
    {
      "RequestUri": "https://management.azure.com/subscriptions/db1ab6f0-4769-4b27-930e-01e2ef9c123c/resourceGroups/datafactory-rg-3336/providers/Microsoft.DataFactory/factories/datafactory-7959/linkedservices?api-version=2018-06-01",
      "RequestMethod": "GET",
      "RequestHeaders": {
        "Accept": "application/json",
        "Authorization": "Sanitized",
        "traceparent": "00-d3357799765f002eadb91efcedc2d7c0-a1dabfd86a53be18-00",
        "User-Agent": "azsdk-net-ResourceManager.DataFactory/1.0.0-alpha.20220731.1 (.NET 6.0.7; Microsoft Windows 10.0.19044)",
        "x-ms-client-request-id": "d0042cc98b4a0defdb6e5832ab809a44",
        "x-ms-return-client-request-id": "true"
      },
      "RequestBody": null,
      "StatusCode": 200,
      "ResponseHeaders": {
        "Cache-Control": "no-cache",
        "Content-Length": "417",
        "Content-Type": "application/json; charset=utf-8",
        "Date": "Sat, 30 Jul 2022 17:12:37 GMT",
        "Expires": "-1",
        "Pragma": "no-cache",
        "Server": "Microsoft-IIS/10.0",
        "Strict-Transport-Security": "max-age=31536000; includeSubDomains",
        "X-Content-Type-Options": "nosniff",
        "x-ms-correlation-request-id": "8ec83468-2303-43fe-8815-88b72af6766e",
        "x-ms-ratelimit-remaining-subscription-reads": "11790",
        "x-ms-request-id": "8ec83468-2303-43fe-8815-88b72af6766e",
        "x-ms-routing-request-id": "SOUTHEASTASIA:20220730T171237Z:8ec83468-2303-43fe-8815-88b72af6766e",
        "X-Powered-By": "ASP.NET"
      },
      "ResponseBody": {
        "value": [
          {
            "id": "/subscriptions/db1ab6f0-4769-4b27-930e-01e2ef9c123c/resourceGroups/datafactory-rg-3336/providers/Microsoft.DataFactory/factories/datafactory-7959/linkedservices/LinkedService287",
            "name": "LinkedService287",
            "type": "Microsoft.DataFactory/factories/linkedservices",
            "properties": {
              "type": "AzureBlobStorage",
              "typeProperties": {
                "connectionString": "Sanitized"
              }
            },
            "etag": "3a00e045-0000-0800-0000-62e566840000"
          }
        ]
      }
    },
    {
      "RequestUri": "https://management.azure.com/subscriptions/db1ab6f0-4769-4b27-930e-01e2ef9c123c/resourceGroups/DataFactory-RG-3336/providers/Microsoft.Storage/storageAccounts?api-version=2021-09-01",
      "RequestMethod": "GET",
      "RequestHeaders": {
        "Accept": "application/json",
        "Authorization": "Sanitized",
        "traceparent": "00-b8c6988f0eef07588c83375509ac9b8b-f50d5bcbe0e424ed-00",
        "User-Agent": "azsdk-net-ResourceManager.Storage/1.0.0-alpha.20220731.1 (.NET 6.0.7; Microsoft Windows 10.0.19044)",
        "x-ms-client-request-id": "85cdc04ebbdd98be90c4c41da0545fae",
        "x-ms-return-client-request-id": "true"
      },
      "RequestBody": null,
      "StatusCode": 200,
      "ResponseHeaders": {
        "Cache-Control": "no-cache",
        "Content-Length": "1291",
        "Content-Type": "application/json",
        "Date": "Sat, 30 Jul 2022 17:12:37 GMT",
        "Expires": "-1",
        "Pragma": "no-cache",
        "Server": "Microsoft-Azure-Storage-Resource-Provider/1.0,Microsoft-HTTPAPI/2.0 Microsoft-HTTPAPI/2.0",
        "Strict-Transport-Security": "max-age=31536000; includeSubDomains",
        "X-Content-Type-Options": "nosniff",
        "x-ms-client-request-id": "85cdc04ebbdd98be90c4c41da0545fae",
        "x-ms-correlation-request-id": "646af6f8-0c54-4545-86d5-b9ce73477e52",
        "x-ms-ratelimit-remaining-subscription-reads": "11789",
        "x-ms-request-id": "e4882a92-c97e-4969-a0c5-7106196ac920",
        "x-ms-routing-request-id": "SOUTHEASTASIA:20220730T171237Z:646af6f8-0c54-4545-86d5-b9ce73477e52"
      },
      "ResponseBody": {
        "value": [
          {
            "sku": {
              "name": "Standard_LRS",
              "tier": "Standard"
            },
            "kind": "BlobStorage",
<<<<<<< HEAD
            "id": "/subscriptions/db1ab6f0-4769-4b27-930e-01e2ef9c123c/resourceGroups/DataFactory-RG-3336/providers/Microsoft.Storage/storageAccounts/220731datafactory5644",
            "name": "220731datafactory5644",
=======
            "id": "/subscriptions/db1ab6f0-4769-4b27-930e-01e2ef9c123c/resourceGroups/DataFactory-RG-6943/providers/Microsoft.Storage/storageAccounts/datafactory6847",
            "name": "datafactory6847",
>>>>>>> 26232ad3
            "type": "Microsoft.Storage/storageAccounts",
            "location": "westus2",
            "tags": {},
            "properties": {
              "keyCreationTime": {
                "key1": "2022-07-30T17:12:14.6855832Z",
                "key2": "2022-07-30T17:12:14.6855832Z"
              },
              "privateEndpointConnections": [],
              "minimumTlsVersion": "TLS1_0",
              "allowBlobPublicAccess": true,
              "networkAcls": {
                "bypass": "AzureServices",
                "virtualNetworkRules": [],
                "ipRules": [],
                "defaultAction": "Allow"
              },
              "supportsHttpsTrafficOnly": true,
              "encryption": {
                "services": {
                  "file": {
                    "keyType": "Account",
                    "enabled": true,
                    "lastEnabledTime": "2022-07-30T17:12:14.6855832Z"
                  },
                  "blob": {
                    "keyType": "Account",
                    "enabled": true,
                    "lastEnabledTime": "2022-07-30T17:12:14.6855832Z"
                  }
                },
                "keySource": "Microsoft.Storage"
              },
              "accessTier": "Hot",
              "provisioningState": "Succeeded",
              "creationTime": "2022-07-30T17:12:14.5918159Z",
              "primaryEndpoints": {
<<<<<<< HEAD
                "dfs": "https://220731datafactory5644.dfs.core.windows.net/",
                "blob": "https://220731datafactory5644.blob.core.windows.net/",
                "table": "https://220731datafactory5644.table.core.windows.net/"
=======
                "dfs": "https://datafactory6847.dfs.core.windows.net/",
                "blob": "https://datafactory6847.blob.core.windows.net/",
                "table": "https://datafactory6847.table.core.windows.net/"
>>>>>>> 26232ad3
              },
              "primaryLocation": "westus2",
              "statusOfPrimary": "available"
            }
          }
        ]
      }
    },
    {
<<<<<<< HEAD
      "RequestUri": "https://management.azure.com/subscriptions/db1ab6f0-4769-4b27-930e-01e2ef9c123c/resourceGroups/DataFactory-RG-3336/providers/Microsoft.Storage/storageAccounts/220731datafactory5644?api-version=2021-09-01",
=======
      "RequestUri": "https://management.azure.com/subscriptions/db1ab6f0-4769-4b27-930e-01e2ef9c123c/resourceGroups/DataFactory-RG-6943/providers/Microsoft.Storage/storageAccounts/datafactory6847?api-version=2021-09-01",
>>>>>>> 26232ad3
      "RequestMethod": "DELETE",
      "RequestHeaders": {
        "Authorization": "Sanitized",
        "traceparent": "00-7d0a86ae2ad22c3f3cb8a4c706410bab-ce6a1dbe4060cc77-00",
        "User-Agent": "azsdk-net-ResourceManager.Storage/1.0.0-alpha.20220731.1 (.NET 6.0.7; Microsoft Windows 10.0.19044)",
        "x-ms-client-request-id": "2bc31733d1171e8ab2e4739354e61257",
        "x-ms-return-client-request-id": "true"
      },
      "RequestBody": null,
      "StatusCode": 200,
      "ResponseHeaders": {
        "Cache-Control": "no-cache",
        "Content-Length": "0",
        "Content-Type": "text/plain; charset=utf-8",
        "Date": "Sat, 30 Jul 2022 17:12:41 GMT",
        "Expires": "-1",
        "Pragma": "no-cache",
        "Server": "Microsoft-Azure-Storage-Resource-Provider/1.0,Microsoft-HTTPAPI/2.0 Microsoft-HTTPAPI/2.0",
        "Strict-Transport-Security": "max-age=31536000; includeSubDomains",
        "X-Content-Type-Options": "nosniff",
        "x-ms-client-request-id": "2bc31733d1171e8ab2e4739354e61257",
        "x-ms-correlation-request-id": "d80ff57a-3cb8-4b58-884f-4148da4df98f",
        "x-ms-ratelimit-remaining-subscription-deletes": "14966",
        "x-ms-request-id": "b0eebfb2-8cac-4932-ae75-6e7c1a5679ba",
        "x-ms-routing-request-id": "SOUTHEASTASIA:20220730T171242Z:d80ff57a-3cb8-4b58-884f-4148da4df98f"
      },
      "ResponseBody": null
    }
  ],
  "Variables": {
    "AZURE_AUTHORITY_HOST": "https://login.microsoftonline.com",
    "RandomSeed": "1726055374",
    "RESOURCE_MANAGER_URL": null,
    "SUBSCRIPTION_ID": "db1ab6f0-4769-4b27-930e-01e2ef9c123c"
  }
}<|MERGE_RESOLUTION|>--- conflicted
+++ resolved
@@ -6,9 +6,9 @@
       "RequestHeaders": {
         "Accept": "application/json",
         "Authorization": "Sanitized",
-        "traceparent": "00-8bf818e6562c43d92c674ca8226fe429-b0d3fe5628f01bd6-00",
+        "traceparent": "00-c31c01a0d642abc1ceb7b090e01e7d26-ee54923145210a25-00",
         "User-Agent": "azsdk-net-ResourceManager/1.2.1 (.NET 6.0.7; Microsoft Windows 10.0.19044)",
-        "x-ms-client-request-id": "322648c445e78305d93a01149e56a1d5",
+        "x-ms-client-request-id": "58e42b3da73f99c9748e00197a8c730e",
         "x-ms-return-client-request-id": "true"
       },
       "RequestBody": null,
@@ -17,15 +17,15 @@
         "Cache-Control": "no-cache",
         "Content-Length": "747",
         "Content-Type": "application/json; charset=utf-8",
-        "Date": "Sat, 30 Jul 2022 17:12:07 GMT",
-        "Expires": "-1",
-        "Pragma": "no-cache",
-        "Strict-Transport-Security": "max-age=31536000; includeSubDomains",
-        "X-Content-Type-Options": "nosniff",
-        "x-ms-correlation-request-id": "56548fc9-6401-4ff1-a995-5381e5491d67",
-        "x-ms-ratelimit-remaining-subscription-reads": "11793",
-        "x-ms-request-id": "56548fc9-6401-4ff1-a995-5381e5491d67",
-        "x-ms-routing-request-id": "SOUTHEASTASIA:20220730T171208Z:56548fc9-6401-4ff1-a995-5381e5491d67"
+        "Date": "Mon, 01 Aug 2022 13:21:21 GMT",
+        "Expires": "-1",
+        "Pragma": "no-cache",
+        "Strict-Transport-Security": "max-age=31536000; includeSubDomains",
+        "X-Content-Type-Options": "nosniff",
+        "x-ms-correlation-request-id": "f1aaee92-c1d1-4f3a-80a7-24f45d161490",
+        "x-ms-ratelimit-remaining-subscription-reads": "11794",
+        "x-ms-request-id": "f1aaee92-c1d1-4f3a-80a7-24f45d161490",
+        "x-ms-routing-request-id": "SOUTHEASTASIA:20220801T132122Z:f1aaee92-c1d1-4f3a-80a7-24f45d161490"
       },
       "ResponseBody": {
         "id": "/subscriptions/db1ab6f0-4769-4b27-930e-01e2ef9c123c",
@@ -56,16 +56,16 @@
       }
     },
     {
-      "RequestUri": "https://management.azure.com/subscriptions/db1ab6f0-4769-4b27-930e-01e2ef9c123c/resourcegroups/DataFactory-RG-3336?api-version=2021-04-01",
+      "RequestUri": "https://management.azure.com/subscriptions/db1ab6f0-4769-4b27-930e-01e2ef9c123c/resourcegroups/DataFactory-RG-6376?api-version=2021-04-01",
       "RequestMethod": "PUT",
       "RequestHeaders": {
         "Accept": "application/json",
         "Authorization": "Sanitized",
         "Content-Length": "22",
         "Content-Type": "application/json",
-        "traceparent": "00-c6392896859378719b66dc419ad8abb7-79c49ada5ce62052-00",
+        "traceparent": "00-176cfdc95479032f87c3b8dd0189d999-0dec8f2fb4bb77b6-00",
         "User-Agent": "azsdk-net-ResourceManager/1.2.1 (.NET 6.0.7; Microsoft Windows 10.0.19044)",
-        "x-ms-client-request-id": "ea1227b61e7cb86f63cf890856806fed",
+        "x-ms-client-request-id": "0882488359af26e13376150f5e52fe6e",
         "x-ms-return-client-request-id": "true"
       },
       "RequestBody": {
@@ -76,19 +76,19 @@
         "Cache-Control": "no-cache",
         "Content-Length": "236",
         "Content-Type": "application/json; charset=utf-8",
-        "Date": "Sat, 30 Jul 2022 17:12:08 GMT",
-        "Expires": "-1",
-        "Pragma": "no-cache",
-        "Strict-Transport-Security": "max-age=31536000; includeSubDomains",
-        "X-Content-Type-Options": "nosniff",
-        "x-ms-correlation-request-id": "6e7a40c6-07d3-4ce5-9668-fee6d4db5335",
+        "Date": "Mon, 01 Aug 2022 13:21:23 GMT",
+        "Expires": "-1",
+        "Pragma": "no-cache",
+        "Strict-Transport-Security": "max-age=31536000; includeSubDomains",
+        "X-Content-Type-Options": "nosniff",
+        "x-ms-correlation-request-id": "fafad574-283b-4f2e-a4c9-4aaec9e8c152",
         "x-ms-ratelimit-remaining-subscription-writes": "1045",
-        "x-ms-request-id": "6e7a40c6-07d3-4ce5-9668-fee6d4db5335",
-        "x-ms-routing-request-id": "SOUTHEASTASIA:20220730T171209Z:6e7a40c6-07d3-4ce5-9668-fee6d4db5335"
-      },
-      "ResponseBody": {
-        "id": "/subscriptions/db1ab6f0-4769-4b27-930e-01e2ef9c123c/resourceGroups/DataFactory-RG-3336",
-        "name": "DataFactory-RG-3336",
+        "x-ms-request-id": "fafad574-283b-4f2e-a4c9-4aaec9e8c152",
+        "x-ms-routing-request-id": "SOUTHEASTASIA:20220801T132123Z:fafad574-283b-4f2e-a4c9-4aaec9e8c152"
+      },
+      "ResponseBody": {
+        "id": "/subscriptions/db1ab6f0-4769-4b27-930e-01e2ef9c123c/resourceGroups/DataFactory-RG-6376",
+        "name": "DataFactory-RG-6376",
         "type": "Microsoft.Resources/resourceGroups",
         "location": "westus2",
         "properties": {
@@ -97,16 +97,16 @@
       }
     },
     {
-      "RequestUri": "https://management.azure.com/subscriptions/db1ab6f0-4769-4b27-930e-01e2ef9c123c/resourceGroups/DataFactory-RG-3336/providers/Microsoft.DataFactory/factories/DataFactory-7959?api-version=2018-06-01",
+      "RequestUri": "https://management.azure.com/subscriptions/db1ab6f0-4769-4b27-930e-01e2ef9c123c/resourceGroups/DataFactory-RG-6376/providers/Microsoft.DataFactory/factories/DataFactory-7822?api-version=2018-06-01",
       "RequestMethod": "PUT",
       "RequestHeaders": {
         "Accept": "application/json",
         "Authorization": "Sanitized",
         "Content-Length": "48",
         "Content-Type": "application/json",
-        "traceparent": "00-8a57f2f37b363a4e38799f17cf22d8d3-11af48368f9819fb-00",
-        "User-Agent": "azsdk-net-ResourceManager.DataFactory/1.0.0-alpha.20220731.1 (.NET 6.0.7; Microsoft Windows 10.0.19044)",
-        "x-ms-client-request-id": "ffa23ac1714ef6c048aa1b87479f9eb7",
+        "traceparent": "00-9b4b35384e97cca9a444c73392db9d42-cec8e7d3a728a84e-00",
+        "User-Agent": "azsdk-net-ResourceManager.DataFactory/1.0.0-alpha.20220801.1 (.NET 6.0.7; Microsoft Windows 10.0.19044)",
+        "x-ms-client-request-id": "8042cf1e068f4604cc8f8a80dd24f0d7",
         "x-ms-return-client-request-id": "true"
       },
       "RequestBody": {
@@ -117,49 +117,45 @@
       "StatusCode": 200,
       "ResponseHeaders": {
         "Cache-Control": "no-cache",
-        "Content-Length": "416",
+        "Content-Length": "415",
         "Content-Type": "application/json; charset=utf-8",
-        "Date": "Sat, 30 Jul 2022 17:12:12 GMT",
+        "Date": "Mon, 01 Aug 2022 13:21:28 GMT",
         "Expires": "-1",
         "Pragma": "no-cache",
         "Server": "Microsoft-IIS/10.0",
         "Strict-Transport-Security": "max-age=31536000; includeSubDomains",
         "X-Content-Type-Options": "nosniff",
-        "x-ms-correlation-request-id": "ce394966-54bf-4f45-9f1f-01fd248be93c",
+        "x-ms-correlation-request-id": "b75b8704-5dcc-414d-8206-01726e64577b",
         "x-ms-ratelimit-remaining-subscription-writes": "1044",
-        "x-ms-request-id": "ce394966-54bf-4f45-9f1f-01fd248be93c",
-        "x-ms-routing-request-id": "SOUTHEASTASIA:20220730T171212Z:ce394966-54bf-4f45-9f1f-01fd248be93c",
+        "x-ms-request-id": "b75b8704-5dcc-414d-8206-01726e64577b",
+        "x-ms-routing-request-id": "SOUTHEASTASIA:20220801T132128Z:b75b8704-5dcc-414d-8206-01726e64577b",
         "X-Powered-By": "ASP.NET"
       },
       "ResponseBody": {
-        "name": "DataFactory-7959",
-        "id": "/subscriptions/db1ab6f0-4769-4b27-930e-01e2ef9c123c/resourceGroups/datafactory-rg-3336/providers/Microsoft.DataFactory/factories/datafactory-7959",
+        "name": "DataFactory-7822",
+        "id": "/subscriptions/db1ab6f0-4769-4b27-930e-01e2ef9c123c/resourceGroups/datafactory-rg-6376/providers/Microsoft.DataFactory/factories/datafactory-7822",
         "type": "Microsoft.DataFactory/factories",
         "properties": {
           "provisioningState": "Succeeded",
-          "createTime": "2022-07-30T17:12:11.8913789Z",
+          "createTime": "2022-08-01T13:21:27.443311Z",
           "version": "2018-06-01"
         },
-        "eTag": "\u00221a009543-0000-0800-0000-62e5666c0000\u0022",
+        "eTag": "\u00221c001a91-0000-0800-0000-62e7d3570000\u0022",
         "location": "westus2",
         "tags": {}
       }
     },
     {
-<<<<<<< HEAD
-      "RequestUri": "https://management.azure.com/subscriptions/db1ab6f0-4769-4b27-930e-01e2ef9c123c/resourceGroups/DataFactory-RG-3336/providers/Microsoft.Storage/storageAccounts/220731datafactory5644?api-version=2021-09-01",
-=======
-      "RequestUri": "https://management.azure.com/subscriptions/db1ab6f0-4769-4b27-930e-01e2ef9c123c/resourceGroups/DataFactory-RG-6943/providers/Microsoft.Storage/storageAccounts/datafactory6847?api-version=2021-09-01",
->>>>>>> 26232ad3
+      "RequestUri": "https://management.azure.com/subscriptions/db1ab6f0-4769-4b27-930e-01e2ef9c123c/resourceGroups/DataFactory-RG-6376/providers/Microsoft.Storage/storageAccounts/datafactory2934?api-version=2021-09-01",
       "RequestMethod": "PUT",
       "RequestHeaders": {
         "Accept": "application/json",
         "Authorization": "Sanitized",
         "Content-Length": "107",
         "Content-Type": "application/json",
-        "traceparent": "00-5bffb93cd5a4b5dd3fbef7d421a53700-0c4b1c4f011dec3a-00",
-        "User-Agent": "azsdk-net-ResourceManager.Storage/1.0.0-alpha.20220731.1 (.NET 6.0.7; Microsoft Windows 10.0.19044)",
-        "x-ms-client-request-id": "0cc6386f4837b7297a84767c7a82b991",
+        "traceparent": "00-8514f028c22275c62595a0dd076b00b2-170ee5dddf3cb7ec-00",
+        "User-Agent": "azsdk-net-ResourceManager.Storage/1.0.0-alpha.20220801.1 (.NET 6.0.7; Microsoft Windows 10.0.19044)",
+        "x-ms-client-request-id": "73d819198e9d03d1320c31b48a163c01",
         "x-ms-return-client-request-id": "true"
       },
       "RequestBody": {
@@ -177,30 +173,30 @@
         "Cache-Control": "no-cache",
         "Content-Length": "0",
         "Content-Type": "text/plain; charset=utf-8",
-        "Date": "Sat, 30 Jul 2022 17:12:16 GMT",
-        "Expires": "-1",
-        "Location": "https://management.azure.com/subscriptions/db1ab6f0-4769-4b27-930e-01e2ef9c123c/providers/Microsoft.Storage/locations/westus2/asyncoperations/90de1549-1ba4-4c8a-b8ab-4aafafabbf0d?monitor=true\u0026api-version=2021-09-01",
+        "Date": "Mon, 01 Aug 2022 13:21:32 GMT",
+        "Expires": "-1",
+        "Location": "https://management.azure.com/subscriptions/db1ab6f0-4769-4b27-930e-01e2ef9c123c/providers/Microsoft.Storage/locations/westus2/asyncoperations/f25288a6-f207-461d-b6da-c521228292b9?monitor=true\u0026api-version=2021-09-01",
         "Pragma": "no-cache",
         "Retry-After": "17",
         "Server": "Microsoft-Azure-Storage-Resource-Provider/1.0,Microsoft-HTTPAPI/2.0 Microsoft-HTTPAPI/2.0",
         "Strict-Transport-Security": "max-age=31536000; includeSubDomains",
         "X-Content-Type-Options": "nosniff",
-        "x-ms-client-request-id": "0cc6386f4837b7297a84767c7a82b991",
-        "x-ms-correlation-request-id": "271aab1a-3a14-4ac6-a57d-d936f5a8fb6b",
+        "x-ms-client-request-id": "73d819198e9d03d1320c31b48a163c01",
+        "x-ms-correlation-request-id": "54cac493-1dc3-4416-ba32-8c9cec809ae8",
         "x-ms-ratelimit-remaining-subscription-writes": "1043",
-        "x-ms-request-id": "90de1549-1ba4-4c8a-b8ab-4aafafabbf0d",
-        "x-ms-routing-request-id": "SOUTHEASTASIA:20220730T171217Z:271aab1a-3a14-4ac6-a57d-d936f5a8fb6b"
+        "x-ms-request-id": "f25288a6-f207-461d-b6da-c521228292b9",
+        "x-ms-routing-request-id": "SOUTHEASTASIA:20220801T132132Z:54cac493-1dc3-4416-ba32-8c9cec809ae8"
       },
       "ResponseBody": null
     },
     {
-      "RequestUri": "https://management.azure.com/subscriptions/db1ab6f0-4769-4b27-930e-01e2ef9c123c/providers/Microsoft.Storage/locations/westus2/asyncoperations/90de1549-1ba4-4c8a-b8ab-4aafafabbf0d?monitor=true\u0026api-version=2021-09-01",
+      "RequestUri": "https://management.azure.com/subscriptions/db1ab6f0-4769-4b27-930e-01e2ef9c123c/providers/Microsoft.Storage/locations/westus2/asyncoperations/f25288a6-f207-461d-b6da-c521228292b9?monitor=true\u0026api-version=2021-09-01",
       "RequestMethod": "GET",
       "RequestHeaders": {
         "Authorization": "Sanitized",
-        "traceparent": "00-5bffb93cd5a4b5dd3fbef7d421a53700-55db2bbb297f9887-00",
+        "traceparent": "00-8514f028c22275c62595a0dd076b00b2-b4af782e15240bdd-00",
         "User-Agent": "azsdk-net-ResourceManager/1.2.1 (.NET 6.0.7; Microsoft Windows 10.0.19044)",
-        "x-ms-client-request-id": "47e6f8d2e1a8f2897847d3ed4a7acd27",
+        "x-ms-client-request-id": "3844f33dfb254080707d5dfad3914178",
         "x-ms-return-client-request-id": "true"
       },
       "RequestBody": null,
@@ -209,49 +205,49 @@
         "Cache-Control": "no-cache",
         "Content-Length": "0",
         "Content-Type": "text/plain; charset=utf-8",
-        "Date": "Sat, 30 Jul 2022 17:12:16 GMT",
-        "Expires": "-1",
-        "Location": "https://management.azure.com/subscriptions/db1ab6f0-4769-4b27-930e-01e2ef9c123c/providers/Microsoft.Storage/locations/westus2/asyncoperations/90de1549-1ba4-4c8a-b8ab-4aafafabbf0d?monitor=true\u0026api-version=2021-09-01",
+        "Date": "Mon, 01 Aug 2022 13:21:32 GMT",
+        "Expires": "-1",
+        "Location": "https://management.azure.com/subscriptions/db1ab6f0-4769-4b27-930e-01e2ef9c123c/providers/Microsoft.Storage/locations/westus2/asyncoperations/f25288a6-f207-461d-b6da-c521228292b9?monitor=true\u0026api-version=2021-09-01",
         "Pragma": "no-cache",
         "Retry-After": "17",
         "Server": "Microsoft-Azure-Storage-Resource-Provider/1.0,Microsoft-HTTPAPI/2.0 Microsoft-HTTPAPI/2.0",
         "Strict-Transport-Security": "max-age=31536000; includeSubDomains",
         "X-Content-Type-Options": "nosniff",
-        "x-ms-client-request-id": "47e6f8d2e1a8f2897847d3ed4a7acd27",
-        "x-ms-correlation-request-id": "94d9ceef-7c14-47fe-a65a-e4256a403212",
+        "x-ms-client-request-id": "3844f33dfb254080707d5dfad3914178",
+        "x-ms-correlation-request-id": "c01bd16a-c351-491b-82dc-e37a335cfb43",
+        "x-ms-ratelimit-remaining-subscription-reads": "11793",
+        "x-ms-request-id": "f38c15c0-2a7b-4f76-8ca0-c49d9c498050",
+        "x-ms-routing-request-id": "SOUTHEASTASIA:20220801T132133Z:c01bd16a-c351-491b-82dc-e37a335cfb43"
+      },
+      "ResponseBody": null
+    },
+    {
+      "RequestUri": "https://management.azure.com/subscriptions/db1ab6f0-4769-4b27-930e-01e2ef9c123c/providers/Microsoft.Storage/locations/westus2/asyncoperations/f25288a6-f207-461d-b6da-c521228292b9?monitor=true\u0026api-version=2021-09-01",
+      "RequestMethod": "GET",
+      "RequestHeaders": {
+        "Authorization": "Sanitized",
+        "traceparent": "00-8514f028c22275c62595a0dd076b00b2-14915c149d2052de-00",
+        "User-Agent": "azsdk-net-ResourceManager/1.2.1 (.NET 6.0.7; Microsoft Windows 10.0.19044)",
+        "x-ms-client-request-id": "c8337e4ea633a98d9c9437616e03a2e9",
+        "x-ms-return-client-request-id": "true"
+      },
+      "RequestBody": null,
+      "StatusCode": 200,
+      "ResponseHeaders": {
+        "Cache-Control": "no-cache",
+        "Content-Length": "1249",
+        "Content-Type": "application/json",
+        "Date": "Mon, 01 Aug 2022 13:21:49 GMT",
+        "Expires": "-1",
+        "Pragma": "no-cache",
+        "Server": "Microsoft-Azure-Storage-Resource-Provider/1.0,Microsoft-HTTPAPI/2.0 Microsoft-HTTPAPI/2.0",
+        "Strict-Transport-Security": "max-age=31536000; includeSubDomains",
+        "X-Content-Type-Options": "nosniff",
+        "x-ms-client-request-id": "c8337e4ea633a98d9c9437616e03a2e9",
+        "x-ms-correlation-request-id": "d45e467f-e144-4f3e-8bae-bf6dd3a2b787",
         "x-ms-ratelimit-remaining-subscription-reads": "11792",
-        "x-ms-request-id": "79528a98-c1df-45e9-9f8b-4dca19967676",
-        "x-ms-routing-request-id": "SOUTHEASTASIA:20220730T171217Z:94d9ceef-7c14-47fe-a65a-e4256a403212"
-      },
-      "ResponseBody": null
-    },
-    {
-      "RequestUri": "https://management.azure.com/subscriptions/db1ab6f0-4769-4b27-930e-01e2ef9c123c/providers/Microsoft.Storage/locations/westus2/asyncoperations/90de1549-1ba4-4c8a-b8ab-4aafafabbf0d?monitor=true\u0026api-version=2021-09-01",
-      "RequestMethod": "GET",
-      "RequestHeaders": {
-        "Authorization": "Sanitized",
-        "traceparent": "00-5bffb93cd5a4b5dd3fbef7d421a53700-2e4f29fe3caa7b88-00",
-        "User-Agent": "azsdk-net-ResourceManager/1.2.1 (.NET 6.0.7; Microsoft Windows 10.0.19044)",
-        "x-ms-client-request-id": "c121f561b8820e3af360f0957626d00a",
-        "x-ms-return-client-request-id": "true"
-      },
-      "RequestBody": null,
-      "StatusCode": 200,
-      "ResponseHeaders": {
-        "Cache-Control": "no-cache",
-        "Content-Length": "1279",
-        "Content-Type": "application/json",
-        "Date": "Sat, 30 Jul 2022 17:12:34 GMT",
-        "Expires": "-1",
-        "Pragma": "no-cache",
-        "Server": "Microsoft-Azure-Storage-Resource-Provider/1.0,Microsoft-HTTPAPI/2.0 Microsoft-HTTPAPI/2.0",
-        "Strict-Transport-Security": "max-age=31536000; includeSubDomains",
-        "X-Content-Type-Options": "nosniff",
-        "x-ms-client-request-id": "c121f561b8820e3af360f0957626d00a",
-        "x-ms-correlation-request-id": "e5c012d4-58ff-42a2-b601-509bed906d7b",
-        "x-ms-ratelimit-remaining-subscription-reads": "11791",
-        "x-ms-request-id": "098b8c80-3bb8-4cfc-b1b4-fda7eae074a6",
-        "x-ms-routing-request-id": "SOUTHEASTASIA:20220730T171235Z:e5c012d4-58ff-42a2-b601-509bed906d7b"
+        "x-ms-request-id": "338949d8-fe2e-44f8-8854-2a495110960f",
+        "x-ms-routing-request-id": "SOUTHEASTASIA:20220801T132150Z:d45e467f-e144-4f3e-8bae-bf6dd3a2b787"
       },
       "ResponseBody": {
         "sku": {
@@ -259,20 +255,15 @@
           "tier": "Standard"
         },
         "kind": "BlobStorage",
-<<<<<<< HEAD
-        "id": "/subscriptions/db1ab6f0-4769-4b27-930e-01e2ef9c123c/resourceGroups/DataFactory-RG-3336/providers/Microsoft.Storage/storageAccounts/220731datafactory5644",
-        "name": "220731datafactory5644",
-=======
-        "id": "/subscriptions/db1ab6f0-4769-4b27-930e-01e2ef9c123c/resourceGroups/DataFactory-RG-6943/providers/Microsoft.Storage/storageAccounts/datafactory6847",
-        "name": "datafactory6847",
->>>>>>> 26232ad3
+        "id": "/subscriptions/db1ab6f0-4769-4b27-930e-01e2ef9c123c/resourceGroups/DataFactory-RG-6376/providers/Microsoft.Storage/storageAccounts/datafactory2934",
+        "name": "datafactory2934",
         "type": "Microsoft.Storage/storageAccounts",
         "location": "westus2",
         "tags": {},
         "properties": {
           "keyCreationTime": {
-            "key1": "2022-07-30T17:12:14.6855832Z",
-            "key2": "2022-07-30T17:12:14.6855832Z"
+            "key1": "2022-08-01T13:21:30.2431290Z",
+            "key2": "2022-08-01T13:21:30.2431290Z"
           },
           "privateEndpointConnections": [],
           "minimumTlsVersion": "TLS1_0",
@@ -289,29 +280,23 @@
               "file": {
                 "keyType": "Account",
                 "enabled": true,
-                "lastEnabledTime": "2022-07-30T17:12:14.6855832Z"
+                "lastEnabledTime": "2022-08-01T13:21:30.2586989Z"
               },
               "blob": {
                 "keyType": "Account",
                 "enabled": true,
-                "lastEnabledTime": "2022-07-30T17:12:14.6855832Z"
+                "lastEnabledTime": "2022-08-01T13:21:30.2586989Z"
               }
             },
             "keySource": "Microsoft.Storage"
           },
           "accessTier": "Hot",
           "provisioningState": "Succeeded",
-          "creationTime": "2022-07-30T17:12:14.5918159Z",
+          "creationTime": "2022-08-01T13:21:30.1650400Z",
           "primaryEndpoints": {
-<<<<<<< HEAD
-            "dfs": "https://220731datafactory5644.dfs.core.windows.net/",
-            "blob": "https://220731datafactory5644.blob.core.windows.net/",
-            "table": "https://220731datafactory5644.table.core.windows.net/"
-=======
-            "dfs": "https://datafactory6847.dfs.core.windows.net/",
-            "blob": "https://datafactory6847.blob.core.windows.net/",
-            "table": "https://datafactory6847.table.core.windows.net/"
->>>>>>> 26232ad3
+            "dfs": "https://datafactory2934.dfs.core.windows.net/",
+            "blob": "https://datafactory2934.blob.core.windows.net/",
+            "table": "https://datafactory2934.table.core.windows.net/"
           },
           "primaryLocation": "westus2",
           "statusOfPrimary": "available"
@@ -319,19 +304,15 @@
       }
     },
     {
-<<<<<<< HEAD
-      "RequestUri": "https://management.azure.com/subscriptions/db1ab6f0-4769-4b27-930e-01e2ef9c123c/resourceGroups/DataFactory-RG-3336/providers/Microsoft.Storage/storageAccounts/220731datafactory5644/listKeys?api-version=2021-09-01",
-=======
-      "RequestUri": "https://management.azure.com/subscriptions/db1ab6f0-4769-4b27-930e-01e2ef9c123c/resourceGroups/DataFactory-RG-6943/providers/Microsoft.Storage/storageAccounts/datafactory6847/listKeys?api-version=2021-09-01",
->>>>>>> 26232ad3
+      "RequestUri": "https://management.azure.com/subscriptions/db1ab6f0-4769-4b27-930e-01e2ef9c123c/resourceGroups/DataFactory-RG-6376/providers/Microsoft.Storage/storageAccounts/datafactory2934/listKeys?api-version=2021-09-01",
       "RequestMethod": "POST",
       "RequestHeaders": {
         "Accept": "application/json",
         "Authorization": "Sanitized",
         "Content-Length": "0",
-        "traceparent": "00-7365dcc7cf4b2d0415186d2828ff8420-b31a3959427f0997-00",
-        "User-Agent": "azsdk-net-ResourceManager.Storage/1.0.0-alpha.20220731.1 (.NET 6.0.7; Microsoft Windows 10.0.19044)",
-        "x-ms-client-request-id": "82aa46c0729c45e8532a858e8d581ba1",
+        "traceparent": "00-719ff4d5c2c3d18baaf61aeb18188fa9-f1929969e148ed9e-00",
+        "User-Agent": "azsdk-net-ResourceManager.Storage/1.0.0-alpha.20220801.1 (.NET 6.0.7; Microsoft Windows 10.0.19044)",
+        "x-ms-client-request-id": "9676abfd03d1aedcdb7cc00f128170aa",
         "x-ms-return-client-request-id": "true"
       },
       "RequestBody": null,
@@ -340,46 +321,46 @@
         "Cache-Control": "no-cache",
         "Content-Length": "380",
         "Content-Type": "application/json",
-        "Date": "Sat, 30 Jul 2022 17:12:35 GMT",
+        "Date": "Mon, 01 Aug 2022 13:21:50 GMT",
         "Expires": "-1",
         "Pragma": "no-cache",
         "Server": "Microsoft-Azure-Storage-Resource-Provider/1.0,Microsoft-HTTPAPI/2.0 Microsoft-HTTPAPI/2.0",
         "Strict-Transport-Security": "max-age=31536000; includeSubDomains",
         "X-Content-Type-Options": "nosniff",
-        "x-ms-client-request-id": "82aa46c0729c45e8532a858e8d581ba1",
-        "x-ms-correlation-request-id": "8b81a5c1-f3e3-4b3e-ac7e-075da39a8b1d",
+        "x-ms-client-request-id": "9676abfd03d1aedcdb7cc00f128170aa",
+        "x-ms-correlation-request-id": "286d08b9-ef7d-4ab7-a55f-09776400f2af",
         "x-ms-ratelimit-remaining-subscription-resource-requests": "11980",
-        "x-ms-request-id": "1ce0112b-eff3-4887-846a-ff3e34970e8e",
-        "x-ms-routing-request-id": "SOUTHEASTASIA:20220730T171235Z:8b81a5c1-f3e3-4b3e-ac7e-075da39a8b1d"
+        "x-ms-request-id": "9bcf8528-bb0c-430e-9bd4-79e683ccf7aa",
+        "x-ms-routing-request-id": "SOUTHEASTASIA:20220801T132150Z:286d08b9-ef7d-4ab7-a55f-09776400f2af"
       },
       "ResponseBody": {
         "keys": [
           {
-            "creationTime": "2022-07-30T17:12:14.6855832Z",
+            "creationTime": "2022-08-01T13:21:30.2431290Z",
             "keyName": "key1",
-            "value": "zAw7jEM6JBfRUCcGoKKl7thTm\u002B\u002BMj1nGl3SoUzfDeSqjrdXvVjG2hkNkn0UAM8CiOCUYOPyBwd\u002B5\u002BAStBe0J\u002BQ==",
+            "value": "h7zVwBYE8Iu/tpmYiBya3OY7wdqsPCUxTImv5MbmFx0pi4YMn\u002BGqP1rAnUL4IDdRy1ey2tUfVuKA\u002BASto5xDTQ==",
             "permissions": "FULL"
           },
           {
-            "creationTime": "2022-07-30T17:12:14.6855832Z",
+            "creationTime": "2022-08-01T13:21:30.2431290Z",
             "keyName": "key2",
-            "value": "aRYX8mtw0Y6suitYDhDG0If8v5Q/yO96iZDP5E3YXN1WyBvTHxmfL4PcBvRwqdfo0yzMGL4BfXcf\u002BASto\u002B6CIQ==",
+            "value": "AfPr93br5KaxHhafBCFslkprabFGl8h6JrjXb/nIMMNjufGjMvU0YwoeEah8jIO7UT/GQOzMTfJi\u002BAStIKcMHw==",
             "permissions": "FULL"
           }
         ]
       }
     },
     {
-      "RequestUri": "https://management.azure.com/subscriptions/db1ab6f0-4769-4b27-930e-01e2ef9c123c/resourceGroups/datafactory-rg-3336/providers/Microsoft.DataFactory/factories/datafactory-7959/linkedservices/LinkedService287?api-version=2018-06-01",
+      "RequestUri": "https://management.azure.com/subscriptions/db1ab6f0-4769-4b27-930e-01e2ef9c123c/resourceGroups/datafactory-rg-6376/providers/Microsoft.DataFactory/factories/datafactory-7822/linkedservices/LinkedService6738?api-version=2018-06-01",
       "RequestMethod": "PUT",
       "RequestHeaders": {
         "Accept": "application/json",
         "Authorization": "Sanitized",
         "Content-Length": "92",
         "Content-Type": "application/json",
-        "traceparent": "00-6472488b72256dc19df0f33c04cacd0c-e505a863ea27b260-00",
-        "User-Agent": "azsdk-net-ResourceManager.DataFactory/1.0.0-alpha.20220731.1 (.NET 6.0.7; Microsoft Windows 10.0.19044)",
-        "x-ms-client-request-id": "4ff2a1a9ad01bd19d75448f0f47b5277",
+        "traceparent": "00-93b9afbcca6ee2c3cdf708ff7d7327cd-3182e0cee8929cb5-00",
+        "User-Agent": "azsdk-net-ResourceManager.DataFactory/1.0.0-alpha.20220801.1 (.NET 6.0.7; Microsoft Windows 10.0.19044)",
+        "x-ms-client-request-id": "14e280a7524666979b9c90c41fd26ddb",
         "x-ms-return-client-request-id": "true"
       },
       "RequestBody": {
@@ -393,23 +374,23 @@
       "StatusCode": 200,
       "ResponseHeaders": {
         "Cache-Control": "no-cache",
-        "Content-Length": "405",
+        "Content-Length": "407",
         "Content-Type": "application/json; charset=utf-8",
-        "Date": "Sat, 30 Jul 2022 17:12:36 GMT",
+        "Date": "Mon, 01 Aug 2022 13:21:50 GMT",
         "Expires": "-1",
         "Pragma": "no-cache",
         "Server": "Microsoft-IIS/10.0",
         "Strict-Transport-Security": "max-age=31536000; includeSubDomains",
         "X-Content-Type-Options": "nosniff",
-        "x-ms-correlation-request-id": "02bf9e91-e830-4295-834e-a163dceab09c",
+        "x-ms-correlation-request-id": "1b38fad2-f081-4811-8ec3-42c68e1ee17f",
         "x-ms-ratelimit-remaining-subscription-writes": "1042",
-        "x-ms-request-id": "02bf9e91-e830-4295-834e-a163dceab09c",
-        "x-ms-routing-request-id": "SOUTHEASTASIA:20220730T171236Z:02bf9e91-e830-4295-834e-a163dceab09c",
+        "x-ms-request-id": "1b38fad2-f081-4811-8ec3-42c68e1ee17f",
+        "x-ms-routing-request-id": "SOUTHEASTASIA:20220801T132151Z:1b38fad2-f081-4811-8ec3-42c68e1ee17f",
         "X-Powered-By": "ASP.NET"
       },
       "ResponseBody": {
-        "id": "/subscriptions/db1ab6f0-4769-4b27-930e-01e2ef9c123c/resourceGroups/datafactory-rg-3336/providers/Microsoft.DataFactory/factories/datafactory-7959/linkedservices/LinkedService287",
-        "name": "LinkedService287",
+        "id": "/subscriptions/db1ab6f0-4769-4b27-930e-01e2ef9c123c/resourceGroups/datafactory-rg-6376/providers/Microsoft.DataFactory/factories/datafactory-7822/linkedservices/LinkedService6738",
+        "name": "LinkedService6738",
         "type": "Microsoft.DataFactory/factories/linkedservices",
         "properties": {
           "type": "AzureBlobStorage",
@@ -417,43 +398,43 @@
             "connectionString": "Sanitized"
           }
         },
-        "etag": "3a00e045-0000-0800-0000-62e566840000"
-      }
-    },
-    {
-      "RequestUri": "https://management.azure.com/subscriptions/db1ab6f0-4769-4b27-930e-01e2ef9c123c/resourceGroups/datafactory-rg-3336/providers/Microsoft.DataFactory/factories/datafactory-7959/linkedservices?api-version=2018-06-01",
+        "etag": "0d009286-0000-0800-0000-62e7d36f0000"
+      }
+    },
+    {
+      "RequestUri": "https://management.azure.com/subscriptions/db1ab6f0-4769-4b27-930e-01e2ef9c123c/resourceGroups/datafactory-rg-6376/providers/Microsoft.DataFactory/factories/datafactory-7822/linkedservices?api-version=2018-06-01",
       "RequestMethod": "GET",
       "RequestHeaders": {
         "Accept": "application/json",
         "Authorization": "Sanitized",
-        "traceparent": "00-d3357799765f002eadb91efcedc2d7c0-a1dabfd86a53be18-00",
-        "User-Agent": "azsdk-net-ResourceManager.DataFactory/1.0.0-alpha.20220731.1 (.NET 6.0.7; Microsoft Windows 10.0.19044)",
-        "x-ms-client-request-id": "d0042cc98b4a0defdb6e5832ab809a44",
-        "x-ms-return-client-request-id": "true"
-      },
-      "RequestBody": null,
-      "StatusCode": 200,
-      "ResponseHeaders": {
-        "Cache-Control": "no-cache",
-        "Content-Length": "417",
+        "traceparent": "00-9f073636e44c37240d687e0e235e6d51-4bdcf76b6b4ac624-00",
+        "User-Agent": "azsdk-net-ResourceManager.DataFactory/1.0.0-alpha.20220801.1 (.NET 6.0.7; Microsoft Windows 10.0.19044)",
+        "x-ms-client-request-id": "1a27fd74a6aba24b84ecb6e57e971a24",
+        "x-ms-return-client-request-id": "true"
+      },
+      "RequestBody": null,
+      "StatusCode": 200,
+      "ResponseHeaders": {
+        "Cache-Control": "no-cache",
+        "Content-Length": "419",
         "Content-Type": "application/json; charset=utf-8",
-        "Date": "Sat, 30 Jul 2022 17:12:37 GMT",
+        "Date": "Mon, 01 Aug 2022 13:21:51 GMT",
         "Expires": "-1",
         "Pragma": "no-cache",
         "Server": "Microsoft-IIS/10.0",
         "Strict-Transport-Security": "max-age=31536000; includeSubDomains",
         "X-Content-Type-Options": "nosniff",
-        "x-ms-correlation-request-id": "8ec83468-2303-43fe-8815-88b72af6766e",
-        "x-ms-ratelimit-remaining-subscription-reads": "11790",
-        "x-ms-request-id": "8ec83468-2303-43fe-8815-88b72af6766e",
-        "x-ms-routing-request-id": "SOUTHEASTASIA:20220730T171237Z:8ec83468-2303-43fe-8815-88b72af6766e",
+        "x-ms-correlation-request-id": "ea3a7eef-52b2-46e2-b3e6-8a7e93403ecc",
+        "x-ms-ratelimit-remaining-subscription-reads": "11791",
+        "x-ms-request-id": "ea3a7eef-52b2-46e2-b3e6-8a7e93403ecc",
+        "x-ms-routing-request-id": "SOUTHEASTASIA:20220801T132151Z:ea3a7eef-52b2-46e2-b3e6-8a7e93403ecc",
         "X-Powered-By": "ASP.NET"
       },
       "ResponseBody": {
         "value": [
           {
-            "id": "/subscriptions/db1ab6f0-4769-4b27-930e-01e2ef9c123c/resourceGroups/datafactory-rg-3336/providers/Microsoft.DataFactory/factories/datafactory-7959/linkedservices/LinkedService287",
-            "name": "LinkedService287",
+            "id": "/subscriptions/db1ab6f0-4769-4b27-930e-01e2ef9c123c/resourceGroups/datafactory-rg-6376/providers/Microsoft.DataFactory/factories/datafactory-7822/linkedservices/LinkedService6738",
+            "name": "LinkedService6738",
             "type": "Microsoft.DataFactory/factories/linkedservices",
             "properties": {
               "type": "AzureBlobStorage",
@@ -461,39 +442,39 @@
                 "connectionString": "Sanitized"
               }
             },
-            "etag": "3a00e045-0000-0800-0000-62e566840000"
+            "etag": "0d009286-0000-0800-0000-62e7d36f0000"
           }
         ]
       }
     },
     {
-      "RequestUri": "https://management.azure.com/subscriptions/db1ab6f0-4769-4b27-930e-01e2ef9c123c/resourceGroups/DataFactory-RG-3336/providers/Microsoft.Storage/storageAccounts?api-version=2021-09-01",
+      "RequestUri": "https://management.azure.com/subscriptions/db1ab6f0-4769-4b27-930e-01e2ef9c123c/resourceGroups/DataFactory-RG-6376/providers/Microsoft.Storage/storageAccounts?api-version=2021-09-01",
       "RequestMethod": "GET",
       "RequestHeaders": {
         "Accept": "application/json",
         "Authorization": "Sanitized",
-        "traceparent": "00-b8c6988f0eef07588c83375509ac9b8b-f50d5bcbe0e424ed-00",
-        "User-Agent": "azsdk-net-ResourceManager.Storage/1.0.0-alpha.20220731.1 (.NET 6.0.7; Microsoft Windows 10.0.19044)",
-        "x-ms-client-request-id": "85cdc04ebbdd98be90c4c41da0545fae",
-        "x-ms-return-client-request-id": "true"
-      },
-      "RequestBody": null,
-      "StatusCode": 200,
-      "ResponseHeaders": {
-        "Cache-Control": "no-cache",
-        "Content-Length": "1291",
-        "Content-Type": "application/json",
-        "Date": "Sat, 30 Jul 2022 17:12:37 GMT",
+        "traceparent": "00-ea34a0dfcef1d5a1ccda4f5818111bb7-9393e598531b3d63-00",
+        "User-Agent": "azsdk-net-ResourceManager.Storage/1.0.0-alpha.20220801.1 (.NET 6.0.7; Microsoft Windows 10.0.19044)",
+        "x-ms-client-request-id": "83c7668dd4c059b6df3036674beabbaa",
+        "x-ms-return-client-request-id": "true"
+      },
+      "RequestBody": null,
+      "StatusCode": 200,
+      "ResponseHeaders": {
+        "Cache-Control": "no-cache",
+        "Content-Length": "1261",
+        "Content-Type": "application/json",
+        "Date": "Mon, 01 Aug 2022 13:21:51 GMT",
         "Expires": "-1",
         "Pragma": "no-cache",
         "Server": "Microsoft-Azure-Storage-Resource-Provider/1.0,Microsoft-HTTPAPI/2.0 Microsoft-HTTPAPI/2.0",
         "Strict-Transport-Security": "max-age=31536000; includeSubDomains",
         "X-Content-Type-Options": "nosniff",
-        "x-ms-client-request-id": "85cdc04ebbdd98be90c4c41da0545fae",
-        "x-ms-correlation-request-id": "646af6f8-0c54-4545-86d5-b9ce73477e52",
-        "x-ms-ratelimit-remaining-subscription-reads": "11789",
-        "x-ms-request-id": "e4882a92-c97e-4969-a0c5-7106196ac920",
-        "x-ms-routing-request-id": "SOUTHEASTASIA:20220730T171237Z:646af6f8-0c54-4545-86d5-b9ce73477e52"
+        "x-ms-client-request-id": "83c7668dd4c059b6df3036674beabbaa",
+        "x-ms-correlation-request-id": "84ad7cf3-8e3a-4e9c-a50a-d6abf94ad73d",
+        "x-ms-ratelimit-remaining-subscription-reads": "11790",
+        "x-ms-request-id": "fe8eba97-5b6f-41f3-8065-5259ace0824b",
+        "x-ms-routing-request-id": "SOUTHEASTASIA:20220801T132152Z:84ad7cf3-8e3a-4e9c-a50a-d6abf94ad73d"
       },
       "ResponseBody": {
         "value": [
@@ -503,20 +484,15 @@
               "tier": "Standard"
             },
             "kind": "BlobStorage",
-<<<<<<< HEAD
-            "id": "/subscriptions/db1ab6f0-4769-4b27-930e-01e2ef9c123c/resourceGroups/DataFactory-RG-3336/providers/Microsoft.Storage/storageAccounts/220731datafactory5644",
-            "name": "220731datafactory5644",
-=======
-            "id": "/subscriptions/db1ab6f0-4769-4b27-930e-01e2ef9c123c/resourceGroups/DataFactory-RG-6943/providers/Microsoft.Storage/storageAccounts/datafactory6847",
-            "name": "datafactory6847",
->>>>>>> 26232ad3
+            "id": "/subscriptions/db1ab6f0-4769-4b27-930e-01e2ef9c123c/resourceGroups/DataFactory-RG-6376/providers/Microsoft.Storage/storageAccounts/datafactory2934",
+            "name": "datafactory2934",
             "type": "Microsoft.Storage/storageAccounts",
             "location": "westus2",
             "tags": {},
             "properties": {
               "keyCreationTime": {
-                "key1": "2022-07-30T17:12:14.6855832Z",
-                "key2": "2022-07-30T17:12:14.6855832Z"
+                "key1": "2022-08-01T13:21:30.2431290Z",
+                "key2": "2022-08-01T13:21:30.2431290Z"
               },
               "privateEndpointConnections": [],
               "minimumTlsVersion": "TLS1_0",
@@ -533,29 +509,23 @@
                   "file": {
                     "keyType": "Account",
                     "enabled": true,
-                    "lastEnabledTime": "2022-07-30T17:12:14.6855832Z"
+                    "lastEnabledTime": "2022-08-01T13:21:30.2586989Z"
                   },
                   "blob": {
                     "keyType": "Account",
                     "enabled": true,
-                    "lastEnabledTime": "2022-07-30T17:12:14.6855832Z"
+                    "lastEnabledTime": "2022-08-01T13:21:30.2586989Z"
                   }
                 },
                 "keySource": "Microsoft.Storage"
               },
               "accessTier": "Hot",
               "provisioningState": "Succeeded",
-              "creationTime": "2022-07-30T17:12:14.5918159Z",
+              "creationTime": "2022-08-01T13:21:30.1650400Z",
               "primaryEndpoints": {
-<<<<<<< HEAD
-                "dfs": "https://220731datafactory5644.dfs.core.windows.net/",
-                "blob": "https://220731datafactory5644.blob.core.windows.net/",
-                "table": "https://220731datafactory5644.table.core.windows.net/"
-=======
-                "dfs": "https://datafactory6847.dfs.core.windows.net/",
-                "blob": "https://datafactory6847.blob.core.windows.net/",
-                "table": "https://datafactory6847.table.core.windows.net/"
->>>>>>> 26232ad3
+                "dfs": "https://datafactory2934.dfs.core.windows.net/",
+                "blob": "https://datafactory2934.blob.core.windows.net/",
+                "table": "https://datafactory2934.table.core.windows.net/"
               },
               "primaryLocation": "westus2",
               "statusOfPrimary": "available"
@@ -565,17 +535,13 @@
       }
     },
     {
-<<<<<<< HEAD
-      "RequestUri": "https://management.azure.com/subscriptions/db1ab6f0-4769-4b27-930e-01e2ef9c123c/resourceGroups/DataFactory-RG-3336/providers/Microsoft.Storage/storageAccounts/220731datafactory5644?api-version=2021-09-01",
-=======
-      "RequestUri": "https://management.azure.com/subscriptions/db1ab6f0-4769-4b27-930e-01e2ef9c123c/resourceGroups/DataFactory-RG-6943/providers/Microsoft.Storage/storageAccounts/datafactory6847?api-version=2021-09-01",
->>>>>>> 26232ad3
+      "RequestUri": "https://management.azure.com/subscriptions/db1ab6f0-4769-4b27-930e-01e2ef9c123c/resourceGroups/DataFactory-RG-6376/providers/Microsoft.Storage/storageAccounts/datafactory2934?api-version=2021-09-01",
       "RequestMethod": "DELETE",
       "RequestHeaders": {
         "Authorization": "Sanitized",
-        "traceparent": "00-7d0a86ae2ad22c3f3cb8a4c706410bab-ce6a1dbe4060cc77-00",
-        "User-Agent": "azsdk-net-ResourceManager.Storage/1.0.0-alpha.20220731.1 (.NET 6.0.7; Microsoft Windows 10.0.19044)",
-        "x-ms-client-request-id": "2bc31733d1171e8ab2e4739354e61257",
+        "traceparent": "00-a27056bc5269b34debfae031f7967249-1fd7bba1157c902a-00",
+        "User-Agent": "azsdk-net-ResourceManager.Storage/1.0.0-alpha.20220801.1 (.NET 6.0.7; Microsoft Windows 10.0.19044)",
+        "x-ms-client-request-id": "849e34538f48004f344090599bb2e703",
         "x-ms-return-client-request-id": "true"
       },
       "RequestBody": null,
@@ -584,24 +550,24 @@
         "Cache-Control": "no-cache",
         "Content-Length": "0",
         "Content-Type": "text/plain; charset=utf-8",
-        "Date": "Sat, 30 Jul 2022 17:12:41 GMT",
+        "Date": "Mon, 01 Aug 2022 13:21:56 GMT",
         "Expires": "-1",
         "Pragma": "no-cache",
         "Server": "Microsoft-Azure-Storage-Resource-Provider/1.0,Microsoft-HTTPAPI/2.0 Microsoft-HTTPAPI/2.0",
         "Strict-Transport-Security": "max-age=31536000; includeSubDomains",
         "X-Content-Type-Options": "nosniff",
-        "x-ms-client-request-id": "2bc31733d1171e8ab2e4739354e61257",
-        "x-ms-correlation-request-id": "d80ff57a-3cb8-4b58-884f-4148da4df98f",
+        "x-ms-client-request-id": "849e34538f48004f344090599bb2e703",
+        "x-ms-correlation-request-id": "7ccedd31-66a3-447b-b874-1928bb8d08af",
         "x-ms-ratelimit-remaining-subscription-deletes": "14966",
-        "x-ms-request-id": "b0eebfb2-8cac-4932-ae75-6e7c1a5679ba",
-        "x-ms-routing-request-id": "SOUTHEASTASIA:20220730T171242Z:d80ff57a-3cb8-4b58-884f-4148da4df98f"
+        "x-ms-request-id": "ab12b07d-0a32-4d2f-863c-0aabfc7a59a3",
+        "x-ms-routing-request-id": "SOUTHEASTASIA:20220801T132156Z:7ccedd31-66a3-447b-b874-1928bb8d08af"
       },
       "ResponseBody": null
     }
   ],
   "Variables": {
     "AZURE_AUTHORITY_HOST": "https://login.microsoftonline.com",
-    "RandomSeed": "1726055374",
+    "RandomSeed": "1030272658",
     "RESOURCE_MANAGER_URL": null,
     "SUBSCRIPTION_ID": "db1ab6f0-4769-4b27-930e-01e2ef9c123c"
   }
