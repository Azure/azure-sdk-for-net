--- conflicted
+++ resolved
@@ -6,9 +6,9 @@
       "RequestHeaders": {
         "Accept": "application/json",
         "Authorization": "Sanitized",
-        "traceparent": "00-30757bfb69e9ff85fe9b378e2db7832f-99fe2516e36de7c9-00",
+        "traceparent": "00-b981eba8965fd0bd64c3f9e6b426833c-b143c290c4a086aa-00",
         "User-Agent": "azsdk-net-ResourceManager/1.2.1 (.NET 6.0.7; Microsoft Windows 10.0.19044)",
-        "x-ms-client-request-id": "b38c2f4f09db79ff6f125c3d4e45d1d4",
+        "x-ms-client-request-id": "18882fb343d615e78bd741268b79a520",
         "x-ms-return-client-request-id": "true"
       },
       "RequestBody": null,
@@ -17,15 +17,15 @@
         "Cache-Control": "no-cache",
         "Content-Length": "747",
         "Content-Type": "application/json; charset=utf-8",
-        "Date": "Sat, 30 Jul 2022 17:09:38 GMT",
-        "Expires": "-1",
-        "Pragma": "no-cache",
-        "Strict-Transport-Security": "max-age=31536000; includeSubDomains",
-        "X-Content-Type-Options": "nosniff",
-        "x-ms-correlation-request-id": "acde1e02-a191-40f4-9883-185aa98ff2b0",
-        "x-ms-ratelimit-remaining-subscription-reads": "11813",
-        "x-ms-request-id": "acde1e02-a191-40f4-9883-185aa98ff2b0",
-        "x-ms-routing-request-id": "SOUTHEASTASIA:20220730T170938Z:acde1e02-a191-40f4-9883-185aa98ff2b0"
+        "Date": "Mon, 01 Aug 2022 13:18:52 GMT",
+        "Expires": "-1",
+        "Pragma": "no-cache",
+        "Strict-Transport-Security": "max-age=31536000; includeSubDomains",
+        "X-Content-Type-Options": "nosniff",
+        "x-ms-correlation-request-id": "3fbbbed9-ebeb-4d26-9b31-22f5df111b17",
+        "x-ms-ratelimit-remaining-subscription-reads": "11814",
+        "x-ms-request-id": "3fbbbed9-ebeb-4d26-9b31-22f5df111b17",
+        "x-ms-routing-request-id": "SOUTHEASTASIA:20220801T131853Z:3fbbbed9-ebeb-4d26-9b31-22f5df111b17"
       },
       "ResponseBody": {
         "id": "/subscriptions/db1ab6f0-4769-4b27-930e-01e2ef9c123c",
@@ -56,16 +56,16 @@
       }
     },
     {
-      "RequestUri": "https://management.azure.com/subscriptions/db1ab6f0-4769-4b27-930e-01e2ef9c123c/resourcegroups/DataFactory-RG-592?api-version=2021-04-01",
+      "RequestUri": "https://management.azure.com/subscriptions/db1ab6f0-4769-4b27-930e-01e2ef9c123c/resourcegroups/DataFactory-RG-8876?api-version=2021-04-01",
       "RequestMethod": "PUT",
       "RequestHeaders": {
         "Accept": "application/json",
         "Authorization": "Sanitized",
         "Content-Length": "22",
         "Content-Type": "application/json",
-        "traceparent": "00-404ae83a9a9d00e5882f90aa632b866a-52a1eb795aaa51ea-00",
+        "traceparent": "00-4e2145d5dfa0d4dacbf6bf69ff702195-7a9362614bcbd9f6-00",
         "User-Agent": "azsdk-net-ResourceManager/1.2.1 (.NET 6.0.7; Microsoft Windows 10.0.19044)",
-        "x-ms-client-request-id": "1460a5adef6681d2753fa2893a3b8181",
+        "x-ms-client-request-id": "18708a4e0fd56a428d226f6047d24a75",
         "x-ms-return-client-request-id": "true"
       },
       "RequestBody": {
@@ -74,21 +74,21 @@
       "StatusCode": 201,
       "ResponseHeaders": {
         "Cache-Control": "no-cache",
-        "Content-Length": "234",
+        "Content-Length": "236",
         "Content-Type": "application/json; charset=utf-8",
-        "Date": "Sat, 30 Jul 2022 17:09:39 GMT",
-        "Expires": "-1",
-        "Pragma": "no-cache",
-        "Strict-Transport-Security": "max-age=31536000; includeSubDomains",
-        "X-Content-Type-Options": "nosniff",
-        "x-ms-correlation-request-id": "61319307-fc30-4759-9f96-d878d361e54d",
+        "Date": "Mon, 01 Aug 2022 13:18:53 GMT",
+        "Expires": "-1",
+        "Pragma": "no-cache",
+        "Strict-Transport-Security": "max-age=31536000; includeSubDomains",
+        "X-Content-Type-Options": "nosniff",
+        "x-ms-correlation-request-id": "15aca8aa-16cf-4a19-b1f7-1d54edabd13f",
         "x-ms-ratelimit-remaining-subscription-writes": "1061",
-        "x-ms-request-id": "61319307-fc30-4759-9f96-d878d361e54d",
-        "x-ms-routing-request-id": "SOUTHEASTASIA:20220730T170939Z:61319307-fc30-4759-9f96-d878d361e54d"
-      },
-      "ResponseBody": {
-        "id": "/subscriptions/db1ab6f0-4769-4b27-930e-01e2ef9c123c/resourceGroups/DataFactory-RG-592",
-        "name": "DataFactory-RG-592",
+        "x-ms-request-id": "15aca8aa-16cf-4a19-b1f7-1d54edabd13f",
+        "x-ms-routing-request-id": "SOUTHEASTASIA:20220801T131854Z:15aca8aa-16cf-4a19-b1f7-1d54edabd13f"
+      },
+      "ResponseBody": {
+        "id": "/subscriptions/db1ab6f0-4769-4b27-930e-01e2ef9c123c/resourceGroups/DataFactory-RG-8876",
+        "name": "DataFactory-RG-8876",
         "type": "Microsoft.Resources/resourceGroups",
         "location": "westus2",
         "properties": {
@@ -97,16 +97,16 @@
       }
     },
     {
-      "RequestUri": "https://management.azure.com/subscriptions/db1ab6f0-4769-4b27-930e-01e2ef9c123c/resourceGroups/DataFactory-RG-592/providers/Microsoft.DataFactory/factories/DataFactory-6533?api-version=2018-06-01",
+      "RequestUri": "https://management.azure.com/subscriptions/db1ab6f0-4769-4b27-930e-01e2ef9c123c/resourceGroups/DataFactory-RG-8876/providers/Microsoft.DataFactory/factories/DataFactory-7048?api-version=2018-06-01",
       "RequestMethod": "PUT",
       "RequestHeaders": {
         "Accept": "application/json",
         "Authorization": "Sanitized",
         "Content-Length": "48",
         "Content-Type": "application/json",
-        "traceparent": "00-17f614ffdefe8e000ef1c3f58b9e7c57-49696ccae4b4edbd-00",
-        "User-Agent": "azsdk-net-ResourceManager.DataFactory/1.0.0-alpha.20220731.1 (.NET 6.0.7; Microsoft Windows 10.0.19044)",
-        "x-ms-client-request-id": "1d259c355f0631f03daf27096142ab7b",
+        "traceparent": "00-37a66c4eab6fb8efc5062e2129d94a96-e4d8c886eb4707ee-00",
+        "User-Agent": "azsdk-net-ResourceManager.DataFactory/1.0.0-alpha.20220801.1 (.NET 6.0.7; Microsoft Windows 10.0.19044)",
+        "x-ms-client-request-id": "68716fc145d9be6c90d3e4e0cb73267d",
         "x-ms-return-client-request-id": "true"
       },
       "RequestBody": {
@@ -117,49 +117,44 @@
       "StatusCode": 200,
       "ResponseHeaders": {
         "Cache-Control": "no-cache",
-        "Content-Length": "415",
+        "Content-Length": "466",
         "Content-Type": "application/json; charset=utf-8",
-        "Date": "Sat, 30 Jul 2022 17:09:43 GMT",
-        "Expires": "-1",
-        "Pragma": "no-cache",
-        "Server": "Microsoft-IIS/10.0",
-        "Strict-Transport-Security": "max-age=31536000; includeSubDomains",
-        "X-Content-Type-Options": "nosniff",
-        "x-ms-correlation-request-id": "82c01f0a-8ab4-43eb-a5ef-3b4b3192d156",
+        "Date": "Mon, 01 Aug 2022 13:18:57 GMT",
+        "Expires": "-1",
+        "Pragma": "no-cache",
+        "Server": "Kestrel",
+        "Strict-Transport-Security": "max-age=31536000; includeSubDomains",
+        "X-Content-Type-Options": "nosniff",
+        "x-ms-correlation-request-id": "05133722-5f65-4204-b9a6-83bc3e16c946",
         "x-ms-ratelimit-remaining-subscription-writes": "1060",
-        "x-ms-request-id": "82c01f0a-8ab4-43eb-a5ef-3b4b3192d156",
-        "x-ms-routing-request-id": "SOUTHEASTASIA:20220730T170943Z:82c01f0a-8ab4-43eb-a5ef-3b4b3192d156",
-        "X-Powered-By": "ASP.NET"
-      },
-      "ResponseBody": {
-        "name": "DataFactory-6533",
-        "id": "/subscriptions/db1ab6f0-4769-4b27-930e-01e2ef9c123c/resourceGroups/datafactory-rg-592/providers/Microsoft.DataFactory/factories/datafactory-6533",
+        "x-ms-request-id": "05133722-5f65-4204-b9a6-83bc3e16c946",
+        "x-ms-routing-request-id": "SOUTHEASTASIA:20220801T131858Z:05133722-5f65-4204-b9a6-83bc3e16c946"
+      },
+      "ResponseBody": {
+        "name": "DataFactory-7048",
+        "id": "/subscriptions/db1ab6f0-4769-4b27-930e-01e2ef9c123c/resourceGroups/datafactory-rg-8876/providers/Microsoft.DataFactory/factories/datafactory-7048",
         "type": "Microsoft.DataFactory/factories",
         "properties": {
           "provisioningState": "Succeeded",
-          "createTime": "2022-07-30T17:09:42.6839233Z",
+          "createTime": "2022-08-01T13:18:57.6539291Z",
           "version": "2018-06-01"
         },
-        "eTag": "\u00221a007b43-0000-0800-0000-62e565d60000\u0022",
+        "eTag": "\u00221c007c8b-0000-0800-0000-62e7d2c10000\u0022",
         "location": "westus2",
         "tags": {}
       }
     },
     {
-<<<<<<< HEAD
-      "RequestUri": "https://management.azure.com/subscriptions/db1ab6f0-4769-4b27-930e-01e2ef9c123c/resourceGroups/DataFactory-RG-592/providers/Microsoft.Storage/storageAccounts/220731datafactory7722?api-version=2021-09-01",
-=======
-      "RequestUri": "https://management.azure.com/subscriptions/db1ab6f0-4769-4b27-930e-01e2ef9c123c/resourceGroups/DataFactory-RG-5611/providers/Microsoft.Storage/storageAccounts/datafactory6696?api-version=2021-09-01",
->>>>>>> 26232ad3
+      "RequestUri": "https://management.azure.com/subscriptions/db1ab6f0-4769-4b27-930e-01e2ef9c123c/resourceGroups/DataFactory-RG-8876/providers/Microsoft.Storage/storageAccounts/datafactory2731?api-version=2021-09-01",
       "RequestMethod": "PUT",
       "RequestHeaders": {
         "Accept": "application/json",
         "Authorization": "Sanitized",
         "Content-Length": "107",
         "Content-Type": "application/json",
-        "traceparent": "00-6a1f9c49bc91ae3e00325018b0ee40da-0109b18c90f6e2eb-00",
-        "User-Agent": "azsdk-net-ResourceManager.Storage/1.0.0-alpha.20220731.1 (.NET 6.0.7; Microsoft Windows 10.0.19044)",
-        "x-ms-client-request-id": "ecf88e2fe835b93f3266ca5df034d6db",
+        "traceparent": "00-e7aa087ffa567d2724e56bbd92448a32-28ace860c0a0b56b-00",
+        "User-Agent": "azsdk-net-ResourceManager.Storage/1.0.0-alpha.20220801.1 (.NET 6.0.7; Microsoft Windows 10.0.19044)",
+        "x-ms-client-request-id": "10cd3271ded1461fae482177b54304f6",
         "x-ms-return-client-request-id": "true"
       },
       "RequestBody": {
@@ -177,30 +172,30 @@
         "Cache-Control": "no-cache",
         "Content-Length": "0",
         "Content-Type": "text/plain; charset=utf-8",
-        "Date": "Sat, 30 Jul 2022 17:09:47 GMT",
-        "Expires": "-1",
-        "Location": "https://management.azure.com/subscriptions/db1ab6f0-4769-4b27-930e-01e2ef9c123c/providers/Microsoft.Storage/locations/westus2/asyncoperations/f5f5da45-7641-4e63-8d2b-b91d72d83de0?monitor=true\u0026api-version=2021-09-01",
+        "Date": "Mon, 01 Aug 2022 13:19:01 GMT",
+        "Expires": "-1",
+        "Location": "https://management.azure.com/subscriptions/db1ab6f0-4769-4b27-930e-01e2ef9c123c/providers/Microsoft.Storage/locations/westus2/asyncoperations/ae6f82d6-b9a3-4a32-b3a1-dba639de069a?monitor=true\u0026api-version=2021-09-01",
         "Pragma": "no-cache",
         "Retry-After": "17",
         "Server": "Microsoft-Azure-Storage-Resource-Provider/1.0,Microsoft-HTTPAPI/2.0 Microsoft-HTTPAPI/2.0",
         "Strict-Transport-Security": "max-age=31536000; includeSubDomains",
         "X-Content-Type-Options": "nosniff",
-        "x-ms-client-request-id": "ecf88e2fe835b93f3266ca5df034d6db",
-        "x-ms-correlation-request-id": "5b1e5d8b-27ca-4587-80cf-3802d04d6ffc",
+        "x-ms-client-request-id": "10cd3271ded1461fae482177b54304f6",
+        "x-ms-correlation-request-id": "880f964d-8a57-4625-b6ae-c41cb4a948fd",
         "x-ms-ratelimit-remaining-subscription-writes": "1059",
-        "x-ms-request-id": "f5f5da45-7641-4e63-8d2b-b91d72d83de0",
-        "x-ms-routing-request-id": "SOUTHEASTASIA:20220730T170947Z:5b1e5d8b-27ca-4587-80cf-3802d04d6ffc"
+        "x-ms-request-id": "ae6f82d6-b9a3-4a32-b3a1-dba639de069a",
+        "x-ms-routing-request-id": "SOUTHEASTASIA:20220801T131902Z:880f964d-8a57-4625-b6ae-c41cb4a948fd"
       },
       "ResponseBody": null
     },
     {
-      "RequestUri": "https://management.azure.com/subscriptions/db1ab6f0-4769-4b27-930e-01e2ef9c123c/providers/Microsoft.Storage/locations/westus2/asyncoperations/f5f5da45-7641-4e63-8d2b-b91d72d83de0?monitor=true\u0026api-version=2021-09-01",
+      "RequestUri": "https://management.azure.com/subscriptions/db1ab6f0-4769-4b27-930e-01e2ef9c123c/providers/Microsoft.Storage/locations/westus2/asyncoperations/ae6f82d6-b9a3-4a32-b3a1-dba639de069a?monitor=true\u0026api-version=2021-09-01",
       "RequestMethod": "GET",
       "RequestHeaders": {
         "Authorization": "Sanitized",
-        "traceparent": "00-6a1f9c49bc91ae3e00325018b0ee40da-226a89c5dc0983d6-00",
+        "traceparent": "00-e7aa087ffa567d2724e56bbd92448a32-34ccb64b5b59de72-00",
         "User-Agent": "azsdk-net-ResourceManager/1.2.1 (.NET 6.0.7; Microsoft Windows 10.0.19044)",
-        "x-ms-client-request-id": "ac0b09279488b300e663d3f926d44d7b",
+        "x-ms-client-request-id": "a0d690f2647d91ef51222bfc4b46da8f",
         "x-ms-return-client-request-id": "true"
       },
       "RequestBody": null,
@@ -209,49 +204,49 @@
         "Cache-Control": "no-cache",
         "Content-Length": "0",
         "Content-Type": "text/plain; charset=utf-8",
-        "Date": "Sat, 30 Jul 2022 17:09:47 GMT",
-        "Expires": "-1",
-        "Location": "https://management.azure.com/subscriptions/db1ab6f0-4769-4b27-930e-01e2ef9c123c/providers/Microsoft.Storage/locations/westus2/asyncoperations/f5f5da45-7641-4e63-8d2b-b91d72d83de0?monitor=true\u0026api-version=2021-09-01",
+        "Date": "Mon, 01 Aug 2022 13:19:01 GMT",
+        "Expires": "-1",
+        "Location": "https://management.azure.com/subscriptions/db1ab6f0-4769-4b27-930e-01e2ef9c123c/providers/Microsoft.Storage/locations/westus2/asyncoperations/ae6f82d6-b9a3-4a32-b3a1-dba639de069a?monitor=true\u0026api-version=2021-09-01",
         "Pragma": "no-cache",
         "Retry-After": "17",
         "Server": "Microsoft-Azure-Storage-Resource-Provider/1.0,Microsoft-HTTPAPI/2.0 Microsoft-HTTPAPI/2.0",
         "Strict-Transport-Security": "max-age=31536000; includeSubDomains",
         "X-Content-Type-Options": "nosniff",
-        "x-ms-client-request-id": "ac0b09279488b300e663d3f926d44d7b",
-        "x-ms-correlation-request-id": "bb397dbb-5898-4616-9460-430362394dbf",
+        "x-ms-client-request-id": "a0d690f2647d91ef51222bfc4b46da8f",
+        "x-ms-correlation-request-id": "de0d554f-7dbc-4caa-b706-2b8fbcfa5be8",
+        "x-ms-ratelimit-remaining-subscription-reads": "11813",
+        "x-ms-request-id": "cc5e57a2-a08f-417b-a894-c18729ff8630",
+        "x-ms-routing-request-id": "SOUTHEASTASIA:20220801T131902Z:de0d554f-7dbc-4caa-b706-2b8fbcfa5be8"
+      },
+      "ResponseBody": null
+    },
+    {
+      "RequestUri": "https://management.azure.com/subscriptions/db1ab6f0-4769-4b27-930e-01e2ef9c123c/providers/Microsoft.Storage/locations/westus2/asyncoperations/ae6f82d6-b9a3-4a32-b3a1-dba639de069a?monitor=true\u0026api-version=2021-09-01",
+      "RequestMethod": "GET",
+      "RequestHeaders": {
+        "Authorization": "Sanitized",
+        "traceparent": "00-e7aa087ffa567d2724e56bbd92448a32-0fc2cc4a6d06b306-00",
+        "User-Agent": "azsdk-net-ResourceManager/1.2.1 (.NET 6.0.7; Microsoft Windows 10.0.19044)",
+        "x-ms-client-request-id": "a919e9df491c6b1828b05e48dcf4e30f",
+        "x-ms-return-client-request-id": "true"
+      },
+      "RequestBody": null,
+      "StatusCode": 200,
+      "ResponseHeaders": {
+        "Cache-Control": "no-cache",
+        "Content-Length": "1249",
+        "Content-Type": "application/json",
+        "Date": "Mon, 01 Aug 2022 13:19:19 GMT",
+        "Expires": "-1",
+        "Pragma": "no-cache",
+        "Server": "Microsoft-Azure-Storage-Resource-Provider/1.0,Microsoft-HTTPAPI/2.0 Microsoft-HTTPAPI/2.0",
+        "Strict-Transport-Security": "max-age=31536000; includeSubDomains",
+        "X-Content-Type-Options": "nosniff",
+        "x-ms-client-request-id": "a919e9df491c6b1828b05e48dcf4e30f",
+        "x-ms-correlation-request-id": "ec95438a-997f-43f0-8497-a71d8c1841d4",
         "x-ms-ratelimit-remaining-subscription-reads": "11812",
-        "x-ms-request-id": "6e78b1fb-31e8-4553-b85d-2fef5e3355e6",
-        "x-ms-routing-request-id": "SOUTHEASTASIA:20220730T170947Z:bb397dbb-5898-4616-9460-430362394dbf"
-      },
-      "ResponseBody": null
-    },
-    {
-      "RequestUri": "https://management.azure.com/subscriptions/db1ab6f0-4769-4b27-930e-01e2ef9c123c/providers/Microsoft.Storage/locations/westus2/asyncoperations/f5f5da45-7641-4e63-8d2b-b91d72d83de0?monitor=true\u0026api-version=2021-09-01",
-      "RequestMethod": "GET",
-      "RequestHeaders": {
-        "Authorization": "Sanitized",
-        "traceparent": "00-6a1f9c49bc91ae3e00325018b0ee40da-0b2145d4a8bd7e85-00",
-        "User-Agent": "azsdk-net-ResourceManager/1.2.1 (.NET 6.0.7; Microsoft Windows 10.0.19044)",
-        "x-ms-client-request-id": "29a52e50d00286c84043be5d3277f112",
-        "x-ms-return-client-request-id": "true"
-      },
-      "RequestBody": null,
-      "StatusCode": 200,
-      "ResponseHeaders": {
-        "Cache-Control": "no-cache",
-        "Content-Length": "1278",
-        "Content-Type": "application/json",
-        "Date": "Sat, 30 Jul 2022 17:10:04 GMT",
-        "Expires": "-1",
-        "Pragma": "no-cache",
-        "Server": "Microsoft-Azure-Storage-Resource-Provider/1.0,Microsoft-HTTPAPI/2.0 Microsoft-HTTPAPI/2.0",
-        "Strict-Transport-Security": "max-age=31536000; includeSubDomains",
-        "X-Content-Type-Options": "nosniff",
-        "x-ms-client-request-id": "29a52e50d00286c84043be5d3277f112",
-        "x-ms-correlation-request-id": "38cb8c06-b6bc-49e3-8cac-c1e4ac445302",
-        "x-ms-ratelimit-remaining-subscription-reads": "11811",
-        "x-ms-request-id": "45a88b1b-37bf-441c-a074-ad3076146997",
-        "x-ms-routing-request-id": "SOUTHEASTASIA:20220730T171005Z:38cb8c06-b6bc-49e3-8cac-c1e4ac445302"
+        "x-ms-request-id": "f19556f4-ed56-4462-9fa2-c39ca257ff72",
+        "x-ms-routing-request-id": "SOUTHEASTASIA:20220801T131920Z:ec95438a-997f-43f0-8497-a71d8c1841d4"
       },
       "ResponseBody": {
         "sku": {
@@ -259,20 +254,15 @@
           "tier": "Standard"
         },
         "kind": "BlobStorage",
-<<<<<<< HEAD
-        "id": "/subscriptions/db1ab6f0-4769-4b27-930e-01e2ef9c123c/resourceGroups/DataFactory-RG-592/providers/Microsoft.Storage/storageAccounts/220731datafactory7722",
-        "name": "220731datafactory7722",
-=======
-        "id": "/subscriptions/db1ab6f0-4769-4b27-930e-01e2ef9c123c/resourceGroups/DataFactory-RG-5611/providers/Microsoft.Storage/storageAccounts/datafactory6696",
-        "name": "datafactory6696",
->>>>>>> 26232ad3
+        "id": "/subscriptions/db1ab6f0-4769-4b27-930e-01e2ef9c123c/resourceGroups/DataFactory-RG-8876/providers/Microsoft.Storage/storageAccounts/datafactory2731",
+        "name": "datafactory2731",
         "type": "Microsoft.Storage/storageAccounts",
         "location": "westus2",
         "tags": {},
         "properties": {
           "keyCreationTime": {
-            "key1": "2022-07-30T17:09:45.2305750Z",
-            "key2": "2022-07-30T17:09:45.2305750Z"
+            "key1": "2022-08-01T13:18:59.9323471Z",
+            "key2": "2022-08-01T13:18:59.9323471Z"
           },
           "privateEndpointConnections": [],
           "minimumTlsVersion": "TLS1_0",
@@ -289,29 +279,23 @@
               "file": {
                 "keyType": "Account",
                 "enabled": true,
-                "lastEnabledTime": "2022-07-30T17:09:45.2305750Z"
+                "lastEnabledTime": "2022-08-01T13:18:59.9479001Z"
               },
               "blob": {
                 "keyType": "Account",
                 "enabled": true,
-                "lastEnabledTime": "2022-07-30T17:09:45.2305750Z"
+                "lastEnabledTime": "2022-08-01T13:18:59.9479001Z"
               }
             },
             "keySource": "Microsoft.Storage"
           },
           "accessTier": "Hot",
           "provisioningState": "Succeeded",
-          "creationTime": "2022-07-30T17:09:45.1368542Z",
+          "creationTime": "2022-08-01T13:18:59.8541476Z",
           "primaryEndpoints": {
-<<<<<<< HEAD
-            "dfs": "https://220731datafactory7722.dfs.core.windows.net/",
-            "blob": "https://220731datafactory7722.blob.core.windows.net/",
-            "table": "https://220731datafactory7722.table.core.windows.net/"
-=======
-            "dfs": "https://datafactory6696.dfs.core.windows.net/",
-            "blob": "https://datafactory6696.blob.core.windows.net/",
-            "table": "https://datafactory6696.table.core.windows.net/"
->>>>>>> 26232ad3
+            "dfs": "https://datafactory2731.dfs.core.windows.net/",
+            "blob": "https://datafactory2731.blob.core.windows.net/",
+            "table": "https://datafactory2731.table.core.windows.net/"
           },
           "primaryLocation": "westus2",
           "statusOfPrimary": "available"
@@ -319,19 +303,15 @@
       }
     },
     {
-<<<<<<< HEAD
-      "RequestUri": "https://management.azure.com/subscriptions/db1ab6f0-4769-4b27-930e-01e2ef9c123c/resourceGroups/DataFactory-RG-592/providers/Microsoft.Storage/storageAccounts/220731datafactory7722/listKeys?api-version=2021-09-01",
-=======
-      "RequestUri": "https://management.azure.com/subscriptions/db1ab6f0-4769-4b27-930e-01e2ef9c123c/resourceGroups/DataFactory-RG-5611/providers/Microsoft.Storage/storageAccounts/datafactory6696/listKeys?api-version=2021-09-01",
->>>>>>> 26232ad3
+      "RequestUri": "https://management.azure.com/subscriptions/db1ab6f0-4769-4b27-930e-01e2ef9c123c/resourceGroups/DataFactory-RG-8876/providers/Microsoft.Storage/storageAccounts/datafactory2731/listKeys?api-version=2021-09-01",
       "RequestMethod": "POST",
       "RequestHeaders": {
         "Accept": "application/json",
         "Authorization": "Sanitized",
         "Content-Length": "0",
-        "traceparent": "00-0a991fabb4b49b76bfc4523bd8a59e0e-1e2e0d7b4808ddc6-00",
-        "User-Agent": "azsdk-net-ResourceManager.Storage/1.0.0-alpha.20220731.1 (.NET 6.0.7; Microsoft Windows 10.0.19044)",
-        "x-ms-client-request-id": "e63636332a28275318f4c453d5548f5a",
+        "traceparent": "00-cbc5c84334ebf9aba62bab3719433add-4ef87d737e9958f0-00",
+        "User-Agent": "azsdk-net-ResourceManager.Storage/1.0.0-alpha.20220801.1 (.NET 6.0.7; Microsoft Windows 10.0.19044)",
+        "x-ms-client-request-id": "2585242d636d4c79d977e295d90cd16b",
         "x-ms-return-client-request-id": "true"
       },
       "RequestBody": null,
@@ -340,46 +320,46 @@
         "Cache-Control": "no-cache",
         "Content-Length": "380",
         "Content-Type": "application/json",
-        "Date": "Sat, 30 Jul 2022 17:10:05 GMT",
+        "Date": "Mon, 01 Aug 2022 13:19:20 GMT",
         "Expires": "-1",
         "Pragma": "no-cache",
         "Server": "Microsoft-Azure-Storage-Resource-Provider/1.0,Microsoft-HTTPAPI/2.0 Microsoft-HTTPAPI/2.0",
         "Strict-Transport-Security": "max-age=31536000; includeSubDomains",
         "X-Content-Type-Options": "nosniff",
-        "x-ms-client-request-id": "e63636332a28275318f4c453d5548f5a",
-        "x-ms-correlation-request-id": "d7c5e3a9-e275-4996-9d36-332a068b29bd",
+        "x-ms-client-request-id": "2585242d636d4c79d977e295d90cd16b",
+        "x-ms-correlation-request-id": "42ee848a-8b57-4114-8633-88549c6d33da",
         "x-ms-ratelimit-remaining-subscription-resource-requests": "11984",
-        "x-ms-request-id": "72cf21a8-c211-4baa-94d6-1aeceb890524",
-        "x-ms-routing-request-id": "SOUTHEASTASIA:20220730T171005Z:d7c5e3a9-e275-4996-9d36-332a068b29bd"
+        "x-ms-request-id": "8e0d8c70-7ecc-47bf-b769-e90f59155f6c",
+        "x-ms-routing-request-id": "SOUTHEASTASIA:20220801T131920Z:42ee848a-8b57-4114-8633-88549c6d33da"
       },
       "ResponseBody": {
         "keys": [
           {
-            "creationTime": "2022-07-30T17:09:45.2305750Z",
+            "creationTime": "2022-08-01T13:18:59.9323471Z",
             "keyName": "key1",
-            "value": "E3rEEFE0nsI71JJuzFWm16UZXxb6nSZUXKztX/wapS7ON2bD\u002BMYpAOIeJ3P4Akdt1ORlgGOJa2LA\u002BAStIztL2A==",
+            "value": "4yICYIe1dgUCUU0PUJIyfELvX4Zv2CvK/nFe3tmaGAY65AAnL9Bk37Q74rvzkNBXWKNSN\u002B4I//2d\u002BASt4A4rDA==",
             "permissions": "FULL"
           },
           {
-            "creationTime": "2022-07-30T17:09:45.2305750Z",
+            "creationTime": "2022-08-01T13:18:59.9323471Z",
             "keyName": "key2",
-            "value": "aw5fm\u002BreTEVz4d3ip2mc\u002BOrpzDDDW92T2lznebX\u002B5/ejxE\u002ByNc\u002Bgfxybr8DJ9AGcCNYGHlHsuT0X\u002BAStfq8GPA==",
+            "value": "3k9fP/r8zxuBc4aJHSd6yHq1V5YaERSLy0rgYmgzn1Z1Wi3u\u002BvXjRE07dylEa3jcoGuH5/Jv4Xvg\u002BASt0VCivg==",
             "permissions": "FULL"
           }
         ]
       }
     },
     {
-      "RequestUri": "https://management.azure.com/subscriptions/db1ab6f0-4769-4b27-930e-01e2ef9c123c/resourceGroups/datafactory-rg-592/providers/Microsoft.DataFactory/factories/datafactory-6533/linkedservices/LinkedService6686?api-version=2018-06-01",
+      "RequestUri": "https://management.azure.com/subscriptions/db1ab6f0-4769-4b27-930e-01e2ef9c123c/resourceGroups/datafactory-rg-8876/providers/Microsoft.DataFactory/factories/datafactory-7048/linkedservices/LinkedService3583?api-version=2018-06-01",
       "RequestMethod": "PUT",
       "RequestHeaders": {
         "Accept": "application/json",
         "Authorization": "Sanitized",
         "Content-Length": "92",
         "Content-Type": "application/json",
-        "traceparent": "00-a70f0e30b38d7e2ed0e579d67c373905-9f0c2ab3e5becc02-00",
-        "User-Agent": "azsdk-net-ResourceManager.DataFactory/1.0.0-alpha.20220731.1 (.NET 6.0.7; Microsoft Windows 10.0.19044)",
-        "x-ms-client-request-id": "799a773b91084057856b44d6a2816f72",
+        "traceparent": "00-5d5e5f64a7b97c5744f1fab13241c4af-88a70ebf1663d635-00",
+        "User-Agent": "azsdk-net-ResourceManager.DataFactory/1.0.0-alpha.20220801.1 (.NET 6.0.7; Microsoft Windows 10.0.19044)",
+        "x-ms-client-request-id": "85794b71df7177a86a77cc05a6b45d3f",
         "x-ms-return-client-request-id": "true"
       },
       "RequestBody": {
@@ -393,23 +373,22 @@
       "StatusCode": 200,
       "ResponseHeaders": {
         "Cache-Control": "no-cache",
-        "Content-Length": "406",
+        "Content-Length": "407",
         "Content-Type": "application/json; charset=utf-8",
-        "Date": "Sat, 30 Jul 2022 17:10:05 GMT",
-        "Expires": "-1",
-        "Pragma": "no-cache",
-        "Server": "Microsoft-IIS/10.0",
-        "Strict-Transport-Security": "max-age=31536000; includeSubDomains",
-        "X-Content-Type-Options": "nosniff",
-        "x-ms-correlation-request-id": "f9954fc5-a252-46c3-82c0-ceab1fc3e13e",
+        "Date": "Mon, 01 Aug 2022 13:19:21 GMT",
+        "Expires": "-1",
+        "Pragma": "no-cache",
+        "Server": "Kestrel",
+        "Strict-Transport-Security": "max-age=31536000; includeSubDomains",
+        "X-Content-Type-Options": "nosniff",
+        "x-ms-correlation-request-id": "5061c982-96bf-4da4-8e98-ccaaa6afbac8",
         "x-ms-ratelimit-remaining-subscription-writes": "1058",
-        "x-ms-request-id": "f9954fc5-a252-46c3-82c0-ceab1fc3e13e",
-        "x-ms-routing-request-id": "SOUTHEASTASIA:20220730T171006Z:f9954fc5-a252-46c3-82c0-ceab1fc3e13e",
-        "X-Powered-By": "ASP.NET"
-      },
-      "ResponseBody": {
-        "id": "/subscriptions/db1ab6f0-4769-4b27-930e-01e2ef9c123c/resourceGroups/datafactory-rg-592/providers/Microsoft.DataFactory/factories/datafactory-6533/linkedservices/LinkedService6686",
-        "name": "LinkedService6686",
+        "x-ms-request-id": "5061c982-96bf-4da4-8e98-ccaaa6afbac8",
+        "x-ms-routing-request-id": "SOUTHEASTASIA:20220801T131921Z:5061c982-96bf-4da4-8e98-ccaaa6afbac8"
+      },
+      "ResponseBody": {
+        "id": "/subscriptions/db1ab6f0-4769-4b27-930e-01e2ef9c123c/resourceGroups/datafactory-rg-8876/providers/Microsoft.DataFactory/factories/datafactory-7048/linkedservices/LinkedService3583",
+        "name": "LinkedService3583",
         "type": "Microsoft.DataFactory/factories/linkedservices",
         "properties": {
           "type": "AzureBlobStorage",
@@ -417,37 +396,37 @@
             "connectionString": "Sanitized"
           }
         },
-        "etag": "16008f03-0000-0800-0000-62e565ee0000"
-      }
-    },
-    {
-      "RequestUri": "https://management.azure.com/subscriptions/db1ab6f0-4769-4b27-930e-01e2ef9c123c/resourceGroups/DataFactory-RG-592/providers/Microsoft.Storage/storageAccounts?api-version=2021-09-01",
+        "etag": "5c00442d-0000-0800-0000-62e7d2d90000"
+      }
+    },
+    {
+      "RequestUri": "https://management.azure.com/subscriptions/db1ab6f0-4769-4b27-930e-01e2ef9c123c/resourceGroups/DataFactory-RG-8876/providers/Microsoft.Storage/storageAccounts?api-version=2021-09-01",
       "RequestMethod": "GET",
       "RequestHeaders": {
         "Accept": "application/json",
         "Authorization": "Sanitized",
-        "traceparent": "00-1828ca4b64236c58a2ed047d29da49f8-b592f167f8d903c4-00",
-        "User-Agent": "azsdk-net-ResourceManager.Storage/1.0.0-alpha.20220731.1 (.NET 6.0.7; Microsoft Windows 10.0.19044)",
-        "x-ms-client-request-id": "9defc5c15266da267e110e0b75b0ecb4",
+        "traceparent": "00-73aabece50092ba4239385cbfedc3242-686ef02a9d312931-00",
+        "User-Agent": "azsdk-net-ResourceManager.Storage/1.0.0-alpha.20220801.1 (.NET 6.0.7; Microsoft Windows 10.0.19044)",
+        "x-ms-client-request-id": "c127ce1c22b56f7ccccfa46783911cde",
         "x-ms-return-client-request-id": "true"
       },
       "RequestBody": null,
       "StatusCode": 200,
       "ResponseHeaders": {
         "Cache-Control": "no-cache",
-        "Content-Length": "1290",
-        "Content-Type": "application/json",
-        "Date": "Sat, 30 Jul 2022 17:10:06 GMT",
+        "Content-Length": "1261",
+        "Content-Type": "application/json",
+        "Date": "Mon, 01 Aug 2022 13:19:21 GMT",
         "Expires": "-1",
         "Pragma": "no-cache",
         "Server": "Microsoft-Azure-Storage-Resource-Provider/1.0,Microsoft-HTTPAPI/2.0 Microsoft-HTTPAPI/2.0",
         "Strict-Transport-Security": "max-age=31536000; includeSubDomains",
         "X-Content-Type-Options": "nosniff",
-        "x-ms-client-request-id": "9defc5c15266da267e110e0b75b0ecb4",
-        "x-ms-correlation-request-id": "9b04e749-91d7-4925-9b74-8a1eda0f1910",
-        "x-ms-ratelimit-remaining-subscription-reads": "11810",
-        "x-ms-request-id": "5001786f-d71d-4c05-853c-97309671c168",
-        "x-ms-routing-request-id": "SOUTHEASTASIA:20220730T171006Z:9b04e749-91d7-4925-9b74-8a1eda0f1910"
+        "x-ms-client-request-id": "c127ce1c22b56f7ccccfa46783911cde",
+        "x-ms-correlation-request-id": "f5009040-dc51-4b62-aed2-891d49ac6107",
+        "x-ms-ratelimit-remaining-subscription-reads": "11811",
+        "x-ms-request-id": "bc7676d9-1ec1-49fd-9729-ee48be8c0373",
+        "x-ms-routing-request-id": "SOUTHEASTASIA:20220801T131921Z:f5009040-dc51-4b62-aed2-891d49ac6107"
       },
       "ResponseBody": {
         "value": [
@@ -457,20 +436,15 @@
               "tier": "Standard"
             },
             "kind": "BlobStorage",
-<<<<<<< HEAD
-            "id": "/subscriptions/db1ab6f0-4769-4b27-930e-01e2ef9c123c/resourceGroups/DataFactory-RG-592/providers/Microsoft.Storage/storageAccounts/220731datafactory7722",
-            "name": "220731datafactory7722",
-=======
-            "id": "/subscriptions/db1ab6f0-4769-4b27-930e-01e2ef9c123c/resourceGroups/DataFactory-RG-5611/providers/Microsoft.Storage/storageAccounts/datafactory6696",
-            "name": "datafactory6696",
->>>>>>> 26232ad3
+            "id": "/subscriptions/db1ab6f0-4769-4b27-930e-01e2ef9c123c/resourceGroups/DataFactory-RG-8876/providers/Microsoft.Storage/storageAccounts/datafactory2731",
+            "name": "datafactory2731",
             "type": "Microsoft.Storage/storageAccounts",
             "location": "westus2",
             "tags": {},
             "properties": {
               "keyCreationTime": {
-                "key1": "2022-07-30T17:09:45.2305750Z",
-                "key2": "2022-07-30T17:09:45.2305750Z"
+                "key1": "2022-08-01T13:18:59.9323471Z",
+                "key2": "2022-08-01T13:18:59.9323471Z"
               },
               "privateEndpointConnections": [],
               "minimumTlsVersion": "TLS1_0",
@@ -487,29 +461,23 @@
                   "file": {
                     "keyType": "Account",
                     "enabled": true,
-                    "lastEnabledTime": "2022-07-30T17:09:45.2305750Z"
+                    "lastEnabledTime": "2022-08-01T13:18:59.9479001Z"
                   },
                   "blob": {
                     "keyType": "Account",
                     "enabled": true,
-                    "lastEnabledTime": "2022-07-30T17:09:45.2305750Z"
+                    "lastEnabledTime": "2022-08-01T13:18:59.9479001Z"
                   }
                 },
                 "keySource": "Microsoft.Storage"
               },
               "accessTier": "Hot",
               "provisioningState": "Succeeded",
-              "creationTime": "2022-07-30T17:09:45.1368542Z",
+              "creationTime": "2022-08-01T13:18:59.8541476Z",
               "primaryEndpoints": {
-<<<<<<< HEAD
-                "dfs": "https://220731datafactory7722.dfs.core.windows.net/",
-                "blob": "https://220731datafactory7722.blob.core.windows.net/",
-                "table": "https://220731datafactory7722.table.core.windows.net/"
-=======
-                "dfs": "https://datafactory6696.dfs.core.windows.net/",
-                "blob": "https://datafactory6696.blob.core.windows.net/",
-                "table": "https://datafactory6696.table.core.windows.net/"
->>>>>>> 26232ad3
+                "dfs": "https://datafactory2731.dfs.core.windows.net/",
+                "blob": "https://datafactory2731.blob.core.windows.net/",
+                "table": "https://datafactory2731.table.core.windows.net/"
               },
               "primaryLocation": "westus2",
               "statusOfPrimary": "available"
@@ -519,17 +487,13 @@
       }
     },
     {
-<<<<<<< HEAD
-      "RequestUri": "https://management.azure.com/subscriptions/db1ab6f0-4769-4b27-930e-01e2ef9c123c/resourceGroups/DataFactory-RG-592/providers/Microsoft.Storage/storageAccounts/220731datafactory7722?api-version=2021-09-01",
-=======
-      "RequestUri": "https://management.azure.com/subscriptions/db1ab6f0-4769-4b27-930e-01e2ef9c123c/resourceGroups/DataFactory-RG-5611/providers/Microsoft.Storage/storageAccounts/datafactory6696?api-version=2021-09-01",
->>>>>>> 26232ad3
+      "RequestUri": "https://management.azure.com/subscriptions/db1ab6f0-4769-4b27-930e-01e2ef9c123c/resourceGroups/DataFactory-RG-8876/providers/Microsoft.Storage/storageAccounts/datafactory2731?api-version=2021-09-01",
       "RequestMethod": "DELETE",
       "RequestHeaders": {
         "Authorization": "Sanitized",
-        "traceparent": "00-885009933ace638989189c254609936b-1c97c7a94bbafaa1-00",
-        "User-Agent": "azsdk-net-ResourceManager.Storage/1.0.0-alpha.20220731.1 (.NET 6.0.7; Microsoft Windows 10.0.19044)",
-        "x-ms-client-request-id": "00f6d3639856a52bdfa5a2be0e507673",
+        "traceparent": "00-8df96587c5bb4e4d66db741b997ad041-87af53071f8bea21-00",
+        "User-Agent": "azsdk-net-ResourceManager.Storage/1.0.0-alpha.20220801.1 (.NET 6.0.7; Microsoft Windows 10.0.19044)",
+        "x-ms-client-request-id": "a86a9af38a6a44bcdcad02ecac4732c3",
         "x-ms-return-client-request-id": "true"
       },
       "RequestBody": null,
@@ -538,24 +502,24 @@
         "Cache-Control": "no-cache",
         "Content-Length": "0",
         "Content-Type": "text/plain; charset=utf-8",
-        "Date": "Sat, 30 Jul 2022 17:10:11 GMT",
+        "Date": "Mon, 01 Aug 2022 13:19:26 GMT",
         "Expires": "-1",
         "Pragma": "no-cache",
         "Server": "Microsoft-Azure-Storage-Resource-Provider/1.0,Microsoft-HTTPAPI/2.0 Microsoft-HTTPAPI/2.0",
         "Strict-Transport-Security": "max-age=31536000; includeSubDomains",
         "X-Content-Type-Options": "nosniff",
-        "x-ms-client-request-id": "00f6d3639856a52bdfa5a2be0e507673",
-        "x-ms-correlation-request-id": "19f195ba-7eb8-4c01-ba0b-50dbe805d814",
+        "x-ms-client-request-id": "a86a9af38a6a44bcdcad02ecac4732c3",
+        "x-ms-correlation-request-id": "cbca5ad0-4405-4a4f-bd04-982072f4d430",
         "x-ms-ratelimit-remaining-subscription-deletes": "14971",
-        "x-ms-request-id": "9053f7f4-6f1c-4203-a2aa-ae14d2e3faa5",
-        "x-ms-routing-request-id": "SOUTHEASTASIA:20220730T171012Z:19f195ba-7eb8-4c01-ba0b-50dbe805d814"
+        "x-ms-request-id": "cc3cc00d-acc9-4ae3-9da2-03e04330ed9f",
+        "x-ms-routing-request-id": "SOUTHEASTASIA:20220801T131926Z:cbca5ad0-4405-4a4f-bd04-982072f4d430"
       },
       "ResponseBody": null
     }
   ],
   "Variables": {
     "AZURE_AUTHORITY_HOST": "https://login.microsoftonline.com",
-    "RandomSeed": "471711225",
+    "RandomSeed": "580444375",
     "RESOURCE_MANAGER_URL": null,
     "SUBSCRIPTION_ID": "db1ab6f0-4769-4b27-930e-01e2ef9c123c"
   }
