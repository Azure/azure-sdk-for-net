--- conflicted
+++ resolved
@@ -2,11 +2,8 @@
   <PropertyGroup>
     <AssemblyTitle>Microsoft Azure EventGrid Library</AssemblyTitle>
     <Description>This library can be used to publish events to Azure Event Grid and to consume events delivered by EventGrid. It also defines the event schemas for the events published to EventGrid by various Azure services. </Description>
-<<<<<<< HEAD
     <VersionPrefix>3.3.0</VersionPrefix>
-=======
-    <Version>3.3.0-preview.1</Version>
->>>>>>> 687855a1
+    <Version>3.3.0-preview.2</Version>
     <PackageTags>Microsoft Azure EventGrid;Event Grid;Event Grid Publishing;</PackageTags>
     <PackageReleaseNotes>Updated the consumption SDK to support DirectoryCreated and DirectoryDeleted Event Data</PackageReleaseNotes>
     <AzureApiTag>EventGrid_2018-01-01;</AzureApiTag>
