--- conflicted
+++ resolved
@@ -2,11 +2,7 @@
   <PropertyGroup>
     <Description>This library can be used to publish events to Azure Event Grid and to consume events delivered by EventGrid. It also defines the event schemas for the events published to EventGrid by various Azure services.</Description>
     <AssemblyTitle>Microsoft Azure.Messaging.EventGrid client library</AssemblyTitle>
-<<<<<<< HEAD
-    <Version>4.29.0-beta.1</Version>
-=======
     <Version>4.29.0</Version>
->>>>>>> f2036db0
     <!--The ApiCompatVersion is managed automatically and should not generally be modified manually.-->
     <ApiCompatVersion>4.28.0</ApiCompatVersion>
     <PackageTags>Microsoft Azure EventGrid;Event Grid;Event Grid Publishing;</PackageTags>
