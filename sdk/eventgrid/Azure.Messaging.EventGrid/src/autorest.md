--- conflicted
+++ resolved
@@ -11,63 +11,26 @@
     {
       if (!path.includes("CloudEvent") && !path.includes("EventGridEvent"))
       {
-<<<<<<< HEAD
-        $[path]["x-namespace"] = "Azure.Messaging.EventGrid.SystemEvents";
-=======
         $[path]["x-namespace"] = "Azure.Messaging.EventGrid.Models.SystemEvents";
->>>>>>> b575db44
       }
-      console.log('hello world');
       $[path]["x-csharp-usage"] = "model,output";
       $[path]["x-csharp-formats"] = "json";
     }
 - from: swagger-document
   where: $.definitions.WebAppServicePlanUpdatedEventData
   transform: >
-<<<<<<< HEAD
-    $.properties.sku["x-namespace"] = "Azure.Messaging.EventGrid.SystemEvents";
-=======
     $.properties.sku["x-namespace"] = "Azure.Messaging.EventGrid.Models.SystemEvents";
->>>>>>> b575db44
     $.properties.sku["x-csharp-usage"] = "model,output";
     $.properties.sku["x-csharp-formats"] = "json";
 - from: swagger-document
   where: $.definitions.DeviceTwinInfo
   transform: >
-<<<<<<< HEAD
-    $.properties.properties["x-namespace"] = "Azure.Messaging.EventGrid.SystemEvents";
-    $.properties.properties["x-csharp-usage"] = "model,output";
-    $.properties.properties["x-csharp-formats"] = "json";
-    $.properties.x509Thumbprint["x-namespace"] = "Azure.Messaging.EventGrid.SystemEvents";
-    $.properties.x509Thumbprint["x-csharp-usage"] = "model,output";
-    $.properties.x509Thumbprint["x-csharp-formats"] = "json";
-=======
     $.properties.properties["x-namespace"] = "Azure.Messaging.EventGrid.Models.SystemEvents";
     $.properties.properties["x-csharp-usage"] = "model,output";
     $.properties.properties["x-csharp-formats"] = "json";
     $.properties.x509Thumbprint["x-namespace"] = "Azure.Messaging.EventGrid.Models.SystemEvents";
     $.properties.x509Thumbprint["x-csharp-usage"] = "model,output";
     $.properties.x509Thumbprint["x-csharp-formats"] = "json";
-- from: swagger-document
-  where: $.definitions.MediaJobError
-  transform: >
-    $.properties.code["x-namespace"] = "Azure.Messaging.EventGrid.Models.SystemEvents";
-    $.properties.category["x-namespace"] = "Azure.Messaging.EventGrid.Models.SystemEvents";
-    $.properties.retry["x-namespace"] = "Azure.Messaging.EventGrid.Models.SystemEvents";
-- from: swagger-document
-  where: $.definitions.MediaJobOutputStateChangeEventData
-  transform: >
-    $.properties.previousState["x-namespace"] = "Azure.Messaging.EventGrid.Models.SystemEvents";
-- from: swagger-document
-  where: $.definitions.AppServicePlanEventTypeDetail
-  transform: >
-    $.properties.stampKind["x-namespace"] = "Azure.Messaging.EventGrid.Models.SystemEvents";
-    $.properties.action["x-namespace"] = "Azure.Messaging.EventGrid.Models.SystemEvents";
-- from: swagger-document
-  where: $.definitions.AppEventTypeDetail
-  transform: >
-    $.properties.action["x-namespace"] = "Azure.Messaging.EventGrid.Models.SystemEvents";
->>>>>>> b575db44
 
 input-file:
     -  https://github.com/ellismg/azure-rest-api-specs/blob/db8e376aa3b6ba4b9d2e22aa29e48e0647f75c58/specification/eventgrid/data-plane/Microsoft.EventGrid/stable/2018-01-01/EventGrid.json
