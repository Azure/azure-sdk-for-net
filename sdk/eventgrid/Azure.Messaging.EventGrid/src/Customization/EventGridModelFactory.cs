﻿// Copyright (c) Microsoft Corporation. All rights reserved.
// Licensed under the MIT License.

using System;
using System.Collections.Generic;
using System.ComponentModel;
using System.Globalization;
using System.Linq;
using System.Text.Json;
using Azure.Core;
using Azure.Messaging.EventGrid.Models;
using Azure.Messaging.EventGrid.SystemEvents;
using AcsRouterJobStatus = Azure.Messaging.EventGrid.Models.AcsRouterJobStatus;

namespace Azure.Messaging.EventGrid
{
#pragma warning disable CA1054 // URI-like parameters should not be strings
    [CodeGenType("MessagingEventGridModelFactory")]
    public static partial class EventGridModelFactory
    {
        /// <summary> Initializes new instance of MediaJobError class. </summary>
        /// <param name="code"> Error code describing the error. </param>
        /// <param name="message"> A human-readable language-dependent representation of the error. </param>
        /// <param name="category"> Helps with categorization of errors. </param>
        /// <param name="retry"> Indicates that it may be possible to retry the Job. If retry is unsuccessful, please contact Azure support via Azure Portal. </param>
        /// <param name="details"> An array of details about specific errors that led to this reported error. </param>
        /// <returns> A new <see cref="SystemEvents.MediaJobError"/> instance for mocking. </returns>
        [EditorBrowsable(EditorBrowsableState.Never)]
        public static MediaJobError MediaJobError(MediaJobErrorCode? code, string message, MediaJobErrorCategory? category, MediaJobRetry? retry, IReadOnlyList<MediaJobErrorDetail> details)
        {
            return MediaJobError(code, message, category, retry, (IEnumerable<MediaJobErrorDetail>) details);
        }

        /// <summary> Initializes new instance of MediaJobFinishedEventData class. </summary>
        /// <param name="previousState"> The previous state of the Job. </param>
        /// <param name="state"> The new state of the Job. </param>
        /// <param name="correlationData"> Gets the Job correlation data. </param>
        /// <param name="outputs"> Gets the Job outputs. </param>
        /// <returns> A new <see cref="SystemEvents.MediaJobFinishedEventData"/> instance for mocking. </returns>
        [EditorBrowsable(EditorBrowsableState.Never)]
        public static MediaJobFinishedEventData MediaJobFinishedEventData(MediaJobState? previousState, MediaJobState? state, IReadOnlyDictionary<string, string> correlationData, IReadOnlyList<MediaJobOutput> outputs)
        {
            return MediaJobFinishedEventData(previousState, state, correlationData, (IEnumerable<MediaJobOutput>) outputs);
        }

        /// <summary> Initializes new instance of MediaJobCanceledEventData class. </summary>
        /// <param name="previousState"> The previous state of the Job. </param>
        /// <param name="state"> The new state of the Job. </param>
        /// <param name="correlationData"> Gets the Job correlation data. </param>
        /// <param name="outputs"> Gets the Job outputs. </param>
        /// <returns> A new <see cref="SystemEvents.MediaJobCanceledEventData"/> instance for mocking. </returns>
        [EditorBrowsable(EditorBrowsableState.Never)]
        public static MediaJobCanceledEventData MediaJobCanceledEventData(MediaJobState? previousState, MediaJobState? state, IReadOnlyDictionary<string, string> correlationData, IReadOnlyList<MediaJobOutput> outputs)
        {
            return MediaJobCanceledEventData(previousState, state, correlationData, (IEnumerable<MediaJobOutput>) outputs);
        }

        /// <summary> Initializes new instance of MediaJobErroredEventData class. </summary>
        /// <param name="previousState"> The previous state of the Job. </param>
        /// <param name="state"> The new state of the Job. </param>
        /// <param name="correlationData"> Gets the Job correlation data. </param>
        /// <param name="outputs"> Gets the Job outputs. </param>
        /// <returns> A new <see cref="SystemEvents.MediaJobErroredEventData"/> instance for mocking. </returns>
        [EditorBrowsable(EditorBrowsableState.Never)]
        public static MediaJobErroredEventData MediaJobErroredEventData(MediaJobState? previousState, MediaJobState? state, IReadOnlyDictionary<string, string> correlationData, IReadOnlyList<MediaJobOutput> outputs)
        {
            return MediaJobErroredEventData(previousState, state, correlationData, (IEnumerable<MediaJobOutput>) outputs);
        }

        /// <summary> Initializes new instance of MapsGeofenceEventProperties class. </summary>
        /// <param name="expiredGeofenceGeometryId"> Lists of the geometry ID of the geofence which is expired relative to the user time in the request. </param>
        /// <param name="geometries"> Lists the fence geometries that either fully contain the coordinate position or have an overlap with the searchBuffer around the fence. </param>
        /// <param name="invalidPeriodGeofenceGeometryId"> Lists of the geometry ID of the geofence which is in invalid period relative to the user time in the request. </param>
        /// <param name="isEventPublished"> True if at least one event is published to the Azure Maps event subscriber, false if no event is published to the Azure Maps event subscriber. </param>
        /// <returns> A new <see cref="SystemEvents.MapsGeofenceEventProperties"/> instance for mocking. </returns>
        [EditorBrowsable(EditorBrowsableState.Never)]
        public static MapsGeofenceEventProperties MapsGeofenceEventProperties(IReadOnlyList<string> expiredGeofenceGeometryId, IReadOnlyList<MapsGeofenceGeometry> geometries, IReadOnlyList<string> invalidPeriodGeofenceGeometryId, bool? isEventPublished)
        {
            return MapsGeofenceEventProperties((IEnumerable<string>) expiredGeofenceGeometryId, geometries, invalidPeriodGeofenceGeometryId, isEventPublished);
        }

        /// <summary> Initializes new instance of AcsChatThreadCreatedWithUserEventData class. </summary>
        /// <param name="recipientCommunicationIdentifier"> The communication identifier of the target user. </param>
        /// <param name="transactionId"> The transaction id will be used as co-relation vector. </param>
        /// <param name="threadId"> The chat thread id. </param>
        /// <param name="createTime"> The original creation time of the thread. </param>
        /// <param name="version"> The version of the thread. </param>
        /// <param name="createdByCommunicationIdentifier"> The communication identifier of the user who created the thread. </param>
        /// <param name="properties"> The thread properties. </param>
        /// <param name="participants"> The list of properties of participants who are part of the thread. </param>
        /// <returns> A new <see cref="SystemEvents.AcsChatThreadCreatedWithUserEventData"/> instance for mocking. </returns>
        [EditorBrowsable(EditorBrowsableState.Never)]
        public static AcsChatThreadCreatedWithUserEventData AcsChatThreadCreatedWithUserEventData(CommunicationIdentifierModel recipientCommunicationIdentifier, string transactionId, string threadId, DateTimeOffset? createTime, long? version, CommunicationIdentifierModel createdByCommunicationIdentifier, IReadOnlyDictionary<string, object> properties, IReadOnlyList<AcsChatThreadParticipantProperties> participants)
        {
            return AcsChatThreadCreatedWithUserEventData(recipientCommunicationIdentifier, transactionId, threadId, createTime, version, createdByCommunicationIdentifier, properties, new Dictionary<string, string>(), participants);
        }

        /// <summary> Initializes new instance of AcsChatThreadCreatedEventData class. </summary>
        /// <param name="transactionId"> The transaction id will be used as co-relation vector. </param>
        /// <param name="threadId"> The chat thread id. </param>
        /// <param name="createTime"> The original creation time of the thread. </param>
        /// <param name="version"> The version of the thread. </param>
        /// <param name="createdByCommunicationIdentifier"> The communication identifier of the user who created the thread. </param>
        /// <param name="properties"> The thread properties. </param>
        /// <param name="participants"> The list of properties of participants who are part of the thread. </param>
        /// <returns> A new <see cref="SystemEvents.AcsChatThreadCreatedEventData"/> instance for mocking. </returns>
        [EditorBrowsable(EditorBrowsableState.Never)]
        public static AcsChatThreadCreatedEventData AcsChatThreadCreatedEventData(string transactionId, string threadId, DateTimeOffset? createTime, long? version, CommunicationIdentifierModel createdByCommunicationIdentifier, IReadOnlyDictionary<string, object> properties, IReadOnlyList<AcsChatThreadParticipantProperties> participants)
        {
            return AcsChatThreadCreatedEventData(transactionId, threadId, createTime, version, createdByCommunicationIdentifier, properties, (IEnumerable<AcsChatThreadParticipantProperties>) participants);
        }

        /// <summary> Initializes a new instance of AcsChatThreadCreatedWithUserEventData. </summary>
        /// <param name="recipientCommunicationIdentifier"> The communication identifier of the target user. </param>
        /// <param name="transactionId"> The transaction id will be used as co-relation vector. </param>
        /// <param name="threadId"> The chat thread id. </param>
        /// <param name="createTime"> The original creation time of the thread. </param>
        /// <param name="version"> The version of the thread. </param>
        /// <param name="createdByCommunicationIdentifier"> The communication identifier of the user who created the thread. </param>
        /// <param name="properties"> The thread properties. </param>
        /// <param name="participants"> The list of properties of participants who are part of the thread. </param>
        /// <returns> A new <see cref="SystemEvents.AcsChatThreadCreatedWithUserEventData"/> instance for mocking. </returns>
        [EditorBrowsable(EditorBrowsableState.Never)]
        public static AcsChatThreadCreatedWithUserEventData AcsChatThreadCreatedWithUserEventData(CommunicationIdentifierModel recipientCommunicationIdentifier, string transactionId, string threadId, DateTimeOffset? createTime, long? version, CommunicationIdentifierModel createdByCommunicationIdentifier, IReadOnlyDictionary<string, object> properties, IEnumerable<AcsChatThreadParticipantProperties> participants)
        {
            properties ??= new Dictionary<string, object>();
            participants ??= new List<AcsChatThreadParticipantProperties>();

            return new AcsChatThreadCreatedWithUserEventData(recipientCommunicationIdentifier, transactionId, threadId, createTime, version, createdByCommunicationIdentifier, properties, new Dictionary<string, string>(), participants?.ToList());
        }

        /// <summary> Initializes a new instance of AcsChatThreadParticipantProperties. </summary>
        /// <param name="displayName"> The name of the user. </param>
        /// <param name="participantCommunicationIdentifier"> The communication identifier of the user. </param>
        /// <returns> A new <see cref="SystemEvents.AcsChatThreadParticipantProperties"/> instance for mocking. </returns>
        [EditorBrowsable(EditorBrowsableState.Never)]
        public static AcsChatThreadParticipantProperties AcsChatThreadParticipantProperties(string displayName, CommunicationIdentifierModel participantCommunicationIdentifier)
        {
            return new AcsChatThreadParticipantProperties(displayName, participantCommunicationIdentifier, new Dictionary<string, string>());
        }

        /// <summary> Initializes a new instance of AcsChatThreadPropertiesUpdatedPerUserEventData. </summary>
        /// <param name="recipientCommunicationIdentifier"> The communication identifier of the target user. </param>
        /// <param name="transactionId"> The transaction id will be used as co-relation vector. </param>
        /// <param name="threadId"> The chat thread id. </param>
        /// <param name="createTime"> The original creation time of the thread. </param>
        /// <param name="version"> The version of the thread. </param>
        /// <param name="editedByCommunicationIdentifier"> The communication identifier of the user who updated the thread properties. </param>
        /// <param name="editTime"> The time at which the properties of the thread were updated. </param>
        /// <param name="properties"> The updated thread properties. </param>
        /// <returns> A new <see cref="SystemEvents.AcsChatThreadPropertiesUpdatedPerUserEventData"/> instance for mocking. </returns>
        [EditorBrowsable(EditorBrowsableState.Never)]
        public static AcsChatThreadPropertiesUpdatedPerUserEventData AcsChatThreadPropertiesUpdatedPerUserEventData(CommunicationIdentifierModel recipientCommunicationIdentifier = null, string transactionId = null, string threadId = null, DateTimeOffset? createTime = null, long? version = null, CommunicationIdentifierModel editedByCommunicationIdentifier = null, DateTimeOffset? editTime = null, IReadOnlyDictionary<string, object> properties = null)
        {
            properties ??= new Dictionary<string, object>();

            return new AcsChatThreadPropertiesUpdatedPerUserEventData(recipientCommunicationIdentifier, transactionId, threadId, createTime, version, editedByCommunicationIdentifier, editTime, new Dictionary<string, string>(), properties);
        }

        /// <summary> Initializes a new instance of AcsChatThreadPropertiesUpdatedEventData. </summary>
        /// <param name="transactionId"> The transaction id will be used as co-relation vector. </param>
        /// <param name="threadId"> The chat thread id. </param>
        /// <param name="createTime"> The original creation time of the thread. </param>
        /// <param name="version"> The version of the thread. </param>
        /// <param name="editedByCommunicationIdentifier"> The communication identifier of the user who updated the thread properties. </param>
        /// <param name="editTime"> The time at which the properties of the thread were updated. </param>
        /// <param name="properties"> The updated thread properties. </param>
        /// <returns> A new <see cref="SystemEvents.AcsChatThreadPropertiesUpdatedEventData"/> instance for mocking. </returns>
        [EditorBrowsable(EditorBrowsableState.Never)]
        public static AcsChatThreadPropertiesUpdatedEventData AcsChatThreadPropertiesUpdatedEventData(string transactionId, string threadId, DateTimeOffset? createTime, long? version, CommunicationIdentifierModel editedByCommunicationIdentifier, DateTimeOffset? editTime, IReadOnlyDictionary<string, object> properties)
        {
            properties ??= new Dictionary<string, object>();

            return new AcsChatThreadPropertiesUpdatedEventData(transactionId, threadId, createTime, version, editedByCommunicationIdentifier, editTime, properties, new Dictionary<string, string>());
        }

        /// <summary> Initializes new instance of AcsSmsDeliveryReportReceivedEventData class. </summary>
        /// <param name="messageId"> The identity of the SMS message. </param>
        /// <param name="from"> The identity of SMS message sender. </param>
        /// <param name="to"> The identity of SMS message receiver. </param>
        /// <param name="deliveryStatus"> Status of Delivery. </param>
        /// <param name="deliveryStatusDetails"> Details about Delivery Status. </param>
        /// <param name="deliveryAttempts"> List of details of delivery attempts made. </param>
        /// <param name="receivedTimestamp"> The time at which the SMS delivery report was received. </param>
        /// <param name="tag"> Customer Content. </param>
        /// <returns> A new <see cref="SystemEvents.AcsSmsDeliveryReportReceivedEventData"/> instance for mocking. </returns>
        [EditorBrowsable(EditorBrowsableState.Never)]
        public static AcsSmsDeliveryReportReceivedEventData AcsSmsDeliveryReportReceivedEventData(string messageId, string @from, string to, string deliveryStatus, string deliveryStatusDetails, IReadOnlyList<AcsSmsDeliveryAttemptProperties> deliveryAttempts, DateTimeOffset? receivedTimestamp, string tag)
        {
            return AcsSmsDeliveryReportReceivedEventData(messageId, @from, to, deliveryStatus, deliveryStatusDetails, (IEnumerable<AcsSmsDeliveryAttemptProperties>) deliveryAttempts, receivedTimestamp, tag);
        }

        /// <summary> Initializes new instance of AcsRecordingStorageInfoProperties class. </summary>
        /// <param name="recordingChunks"> List of details of recording chunks information. </param>
        /// <returns> A new <see cref="SystemEvents.AcsRecordingStorageInfoProperties"/> instance for mocking. </returns>
        [EditorBrowsable(EditorBrowsableState.Never)]
        public static AcsRecordingStorageInfoProperties AcsRecordingStorageInfoProperties(IReadOnlyList<AcsRecordingChunkInfoProperties> recordingChunks)
        {
            return AcsRecordingStorageInfoProperties((IEnumerable<AcsRecordingChunkInfoProperties>) recordingChunks);
        }

        /// <summary> Initializes new instance of ResourceWriteSuccessEventData class. </summary>
        /// <param name="tenantId"> The tenant ID of the resource. </param>
        /// <param name="subscriptionId"> The subscription ID of the resource. </param>
        /// <param name="resourceGroup"> The resource group of the resource. </param>
        /// <param name="resourceProvider"> The resource provider performing the operation. </param>
        /// <param name="resourceUri"> The URI of the resource in the operation. </param>
        /// <param name="operationName"> The operation that was performed. </param>
        /// <param name="status"> The status of the operation. </param>
        /// <param name="authorization"> The requested authorization for the operation. </param>
        /// <param name="claims"> The properties of the claims. </param>
        /// <param name="correlationId"> An operation ID used for troubleshooting. </param>
        /// <param name="httpRequest"> The details of the operation. </param>
        /// <returns> A new <see cref="SystemEvents.ResourceWriteSuccessEventData"/> instance for mocking. </returns>
        public static ResourceWriteSuccessEventData ResourceWriteSuccessEventData(string tenantId = default, string subscriptionId = default, string resourceGroup = default, string resourceProvider = default, string resourceUri = default, string operationName = default, string status = default, string authorization = default, string claims = default, string correlationId = default, string httpRequest = default)
        {
            return new(tenantId, subscriptionId, resourceGroup, resourceProvider, resourceUri, operationName, status, JsonDocument.Parse(authorization).RootElement, JsonDocument.Parse(claims).RootElement, correlationId, JsonDocument.Parse(httpRequest).RootElement);
        }

        /// <summary> Initializes new instance of ResourceWriteFailureEventData class. </summary>
        /// <param name="tenantId"> The tenant ID of the resource. </param>
        /// <param name="subscriptionId"> The subscription ID of the resource. </param>
        /// <param name="resourceGroup"> The resource group of the resource. </param>
        /// <param name="resourceProvider"> The resource provider performing the operation. </param>
        /// <param name="resourceUri"> The URI of the resource in the operation. </param>
        /// <param name="operationName"> The operation that was performed. </param>
        /// <param name="status"> The status of the operation. </param>
        /// <param name="authorization"> The requested authorization for the operation. </param>
        /// <param name="claims"> The properties of the claims. </param>
        /// <param name="correlationId"> An operation ID used for troubleshooting. </param>
        /// <param name="httpRequest"> The details of the operation. </param>
        /// <returns> A new <see cref="SystemEvents.ResourceWriteFailureEventData"/> instance for mocking. </returns>
        public static ResourceWriteFailureEventData ResourceWriteFailureEventData(string tenantId = default, string subscriptionId = default, string resourceGroup = default, string resourceProvider = default, string resourceUri = default, string operationName = default, string status = default, string authorization = default, string claims = default, string correlationId = default, string httpRequest = default)
        {
            return new(tenantId, subscriptionId, resourceGroup, resourceProvider, resourceUri, operationName, status, JsonDocument.Parse(authorization).RootElement, JsonDocument.Parse(claims).RootElement, correlationId, JsonDocument.Parse(httpRequest).RootElement);
        }

        /// <summary> Initializes new instance of ResourceWriteCancelEventData class. </summary>
        /// <param name="tenantId"> The tenant ID of the resource. </param>
        /// <param name="subscriptionId"> The subscription ID of the resource. </param>
        /// <param name="resourceGroup"> The resource group of the resource. </param>
        /// <param name="resourceProvider"> The resource provider performing the operation. </param>
        /// <param name="resourceUri"> The URI of the resource in the operation. </param>
        /// <param name="operationName"> The operation that was performed. </param>
        /// <param name="status"> The status of the operation. </param>
        /// <param name="authorization"> The requested authorization for the operation. </param>
        /// <param name="claims"> The properties of the claims. </param>
        /// <param name="correlationId"> An operation ID used for troubleshooting. </param>
        /// <param name="httpRequest"> The details of the operation. </param>
        /// <returns> A new <see cref="SystemEvents.ResourceWriteCancelEventData"/> instance for mocking. </returns>
        public static ResourceWriteCancelEventData ResourceWriteCancelEventData(string tenantId = default, string subscriptionId = default, string resourceGroup = default, string resourceProvider = default, string resourceUri = default, string operationName = default, string status = default, string authorization = default, string claims = default, string correlationId = default, string httpRequest = default)
        {
            return new(tenantId, subscriptionId, resourceGroup, resourceProvider, resourceUri, operationName, status, JsonDocument.Parse(authorization).RootElement, JsonDocument.Parse(claims).RootElement, correlationId, JsonDocument.Parse(httpRequest).RootElement);
        }

        /// <summary> Initializes new instance of ResourceDeleteSuccessEventData class. </summary>
        /// <param name="tenantId"> The tenant ID of the resource. </param>
        /// <param name="subscriptionId"> The subscription ID of the resource. </param>
        /// <param name="resourceGroup"> The resource group of the resource. </param>
        /// <param name="resourceProvider"> The resource provider performing the operation. </param>
        /// <param name="resourceUri"> The URI of the resource in the operation. </param>
        /// <param name="operationName"> The operation that was performed. </param>
        /// <param name="status"> The status of the operation. </param>
        /// <param name="authorization"> The requested authorization for the operation. </param>
        /// <param name="claims"> The properties of the claims. </param>
        /// <param name="correlationId"> An operation ID used for troubleshooting. </param>
        /// <param name="httpRequest"> The details of the operation. </param>
        /// <returns> A new <see cref="SystemEvents.ResourceDeleteSuccessEventData"/> instance for mocking. </returns>
        public static ResourceDeleteSuccessEventData ResourceDeleteSuccessEventData(string tenantId = default, string subscriptionId = default, string resourceGroup = default, string resourceProvider = default, string resourceUri = default, string operationName = default, string status = default, string authorization = default, string claims = default, string correlationId = default, string httpRequest = default)
        {
            return new(tenantId, subscriptionId, resourceGroup, resourceProvider, resourceUri, operationName, status, JsonDocument.Parse(authorization).RootElement, JsonDocument.Parse(claims).RootElement, correlationId, JsonDocument.Parse(httpRequest).RootElement);
        }

        /// <summary> Initializes new instance of ResourceDeleteFailureEventData class. </summary>
        /// <param name="tenantId"> The tenant ID of the resource. </param>
        /// <param name="subscriptionId"> The subscription ID of the resource. </param>
        /// <param name="resourceGroup"> The resource group of the resource. </param>
        /// <param name="resourceProvider"> The resource provider performing the operation. </param>
        /// <param name="resourceUri"> The URI of the resource in the operation. </param>
        /// <param name="operationName"> The operation that was performed. </param>
        /// <param name="status"> The status of the operation. </param>
        /// <param name="authorization"> The requested authorization for the operation. </param>
        /// <param name="claims"> The properties of the claims. </param>
        /// <param name="correlationId"> An operation ID used for troubleshooting. </param>
        /// <param name="httpRequest"> The details of the operation. </param>
        /// <returns> A new <see cref="SystemEvents.ResourceDeleteFailureEventData"/> instance for mocking. </returns>
        public static ResourceDeleteFailureEventData ResourceDeleteFailureEventData(string tenantId = default, string subscriptionId = default, string resourceGroup = default, string resourceProvider = default, string resourceUri = default, string operationName = default, string status = default, string authorization = default, string claims = default, string correlationId = default, string httpRequest = default)
        {
            return new(tenantId, subscriptionId, resourceGroup, resourceProvider, resourceUri, operationName, status, JsonDocument.Parse(authorization).RootElement, JsonDocument.Parse(claims).RootElement, correlationId, JsonDocument.Parse(httpRequest).RootElement);
        }

        /// <summary> Initializes new instance of ResourceDeleteCancelEventData class. </summary>
        /// <param name="tenantId"> The tenant ID of the resource. </param>
        /// <param name="subscriptionId"> The subscription ID of the resource. </param>
        /// <param name="resourceGroup"> The resource group of the resource. </param>
        /// <param name="resourceProvider"> The resource provider performing the operation. </param>
        /// <param name="resourceUri"> The URI of the resource in the operation. </param>
        /// <param name="operationName"> The operation that was performed. </param>
        /// <param name="status"> The status of the operation. </param>
        /// <param name="authorization"> The requested authorization for the operation. </param>
        /// <param name="claims"> The properties of the claims. </param>
        /// <param name="correlationId"> An operation ID used for troubleshooting. </param>
        /// <param name="httpRequest"> The details of the operation. </param>
        /// <returns> A new <see cref="SystemEvents.ResourceDeleteCancelEventData"/> instance for mocking. </returns>
        public static ResourceDeleteCancelEventData ResourceDeleteCancelEventData(string tenantId = default, string subscriptionId = default, string resourceGroup = default, string resourceProvider = default, string resourceUri = default, string operationName = default, string status = default, string authorization = default, string claims = default, string correlationId = default, string httpRequest = default)
        {
            return new(tenantId, subscriptionId, resourceGroup, resourceProvider, resourceUri, operationName, status, JsonDocument.Parse(authorization).RootElement, JsonDocument.Parse(claims).RootElement, correlationId, JsonDocument.Parse(httpRequest).RootElement);
        }

        /// <summary> Initializes new instance of ResourceActionSuccessEventData class. </summary>
        /// <param name="tenantId"> The tenant ID of the resource. </param>
        /// <param name="subscriptionId"> The subscription ID of the resource. </param>
        /// <param name="resourceGroup"> The resource group of the resource. </param>
        /// <param name="resourceProvider"> The resource provider performing the operation. </param>
        /// <param name="resourceUri"> The URI of the resource in the operation. </param>
        /// <param name="operationName"> The operation that was performed. </param>
        /// <param name="status"> The status of the operation. </param>
        /// <param name="authorization"> The requested authorization for the operation. </param>
        /// <param name="claims"> The properties of the claims. </param>
        /// <param name="correlationId"> An operation ID used for troubleshooting. </param>
        /// <param name="httpRequest"> The details of the operation. </param>
        /// <returns> A new <see cref="SystemEvents.ResourceActionSuccessEventData"/> instance for mocking. </returns>
        public static ResourceActionSuccessEventData ResourceActionSuccessEventData(string tenantId = default, string subscriptionId = default, string resourceGroup = default, string resourceProvider = default, string resourceUri = default, string operationName = default, string status = default, string authorization = default, string claims = default, string correlationId = default, string httpRequest = default)
        {
            return new(tenantId, subscriptionId, resourceGroup, resourceProvider, resourceUri, operationName, status, JsonDocument.Parse(authorization).RootElement, JsonDocument.Parse(claims).RootElement, correlationId, JsonDocument.Parse(httpRequest).RootElement);
        }

        /// <summary> Initializes new instance of ResourceActionFailureEventData class. </summary>
        /// <param name="tenantId"> The tenant ID of the resource. </param>
        /// <param name="subscriptionId"> The subscription ID of the resource. </param>
        /// <param name="resourceGroup"> The resource group of the resource. </param>
        /// <param name="resourceProvider"> The resource provider performing the operation. </param>
        /// <param name="resourceUri"> The URI of the resource in the operation. </param>
        /// <param name="operationName"> The operation that was performed. </param>
        /// <param name="status"> The status of the operation. </param>
        /// <param name="authorization"> The requested authorization for the operation. </param>
        /// <param name="claims"> The properties of the claims. </param>
        /// <param name="correlationId"> An operation ID used for troubleshooting. </param>
        /// <param name="httpRequest"> The details of the operation. </param>
        /// <returns> A new <see cref="SystemEvents.ResourceActionFailureEventData"/> instance for mocking. </returns>
        public static ResourceActionFailureEventData ResourceActionFailureEventData(string tenantId = default, string subscriptionId = default, string resourceGroup = default, string resourceProvider = default, string resourceUri = default, string operationName = default, string status = default, string authorization = default, string claims = default, string correlationId = default, string httpRequest = default)
        {
            return new(tenantId, subscriptionId, resourceGroup, resourceProvider, resourceUri, operationName, status, JsonDocument.Parse(authorization).RootElement, JsonDocument.Parse(claims).RootElement, correlationId, JsonDocument.Parse(httpRequest).RootElement);
        }

        /// <summary> Initializes new instance of ResourceActionCancelEventData class. </summary>
        /// <param name="tenantId"> The tenant ID of the resource. </param>
        /// <param name="subscriptionId"> The subscription ID of the resource. </param>
        /// <param name="resourceGroup"> The resource group of the resource. </param>
        /// <param name="resourceProvider"> The resource provider performing the operation. </param>
        /// <param name="resourceUri"> The URI of the resource in the operation. </param>
        /// <param name="operationName"> The operation that was performed. </param>
        /// <param name="status"> The status of the operation. </param>
        /// <param name="authorization"> The requested authorization for the operation. </param>
        /// <param name="claims"> The properties of the claims. </param>
        /// <param name="correlationId"> An operation ID used for troubleshooting. </param>
        /// <param name="httpRequest"> The details of the operation. </param>
        /// <returns> A new <see cref="SystemEvents.ResourceActionCancelEventData"/> instance for mocking. </returns>
        public static ResourceActionCancelEventData ResourceActionCancelEventData(string tenantId = default, string subscriptionId = default, string resourceGroup = default, string resourceProvider = default, string resourceUri = default, string operationName = default, string status = default, string authorization = default, string claims = default, string correlationId = default, string httpRequest = default)
        {
            return new(tenantId, subscriptionId, resourceGroup, resourceProvider, resourceUri, operationName, status, JsonDocument.Parse(authorization).RootElement, JsonDocument.Parse(claims).RootElement, correlationId, JsonDocument.Parse(httpRequest).RootElement);
        }

        /// <summary> Initializes new instance of SubscriptionValidationResponse class. </summary>
        /// <param name="validationResponse"> The validation response sent by the subscriber to Azure Event Grid to complete the validation of an event subscription. </param>
        /// <returns> A new <see cref="SystemEvents.SubscriptionValidationResponse"/> instance for mocking. </returns>
        [EditorBrowsable(EditorBrowsableState.Never)]
        public static SubscriptionValidationResponse SubscriptionValidationResponse(string validationResponse = default)
        {
            return new(validationResponse);
        }

        /// <summary> Initializes a new instance of AcsChatMessageReceivedEventData. </summary>
        /// <param name="recipientCommunicationIdentifier"> The communication identifier of the target user. </param>
        /// <param name="transactionId"> The transaction id will be used as co-relation vector. </param>
        /// <param name="threadId"> The chat thread id. </param>
        /// <param name="messageId"> The chat message id. </param>
        /// <param name="senderCommunicationIdentifier"> The communication identifier of the sender. </param>
        /// <param name="senderDisplayName"> The display name of the sender. </param>
        /// <param name="composeTime"> The original compose time of the message. </param>
        /// <param name="type"> The type of the message. </param>
        /// <param name="version"> The version of the message. </param>
        /// <param name="messageBody"> The body of the chat message. </param>
        /// <returns> A new <see cref="SystemEvents.AcsChatMessageReceivedEventData"/> instance for mocking. </returns>
        [EditorBrowsable(EditorBrowsableState.Never)]
        public static AcsChatMessageReceivedEventData AcsChatMessageReceivedEventData(CommunicationIdentifierModel recipientCommunicationIdentifier, string transactionId, string threadId, string messageId, CommunicationIdentifierModel senderCommunicationIdentifier, string senderDisplayName, DateTimeOffset? composeTime, string type, long? version, string messageBody)
        {
            return AcsChatMessageReceivedEventData(recipientCommunicationIdentifier, transactionId, threadId, messageId, senderCommunicationIdentifier, senderDisplayName, composeTime, type, version, messageBody, new ChangeTrackingDictionary<string, string>());
        }

        /// <summary> Initializes a new instance of AcsChatMessageReceivedInThreadEventData. </summary>
        /// <param name="transactionId"> The transaction id will be used as co-relation vector. </param>
        /// <param name="threadId"> The chat thread id. </param>
        /// <param name="messageId"> The chat message id. </param>
        /// <param name="senderCommunicationIdentifier"> The communication identifier of the sender. </param>
        /// <param name="senderDisplayName"> The display name of the sender. </param>
        /// <param name="composeTime"> The original compose time of the message. </param>
        /// <param name="type"> The type of the message. </param>
        /// <param name="version"> The version of the message. </param>
        /// <param name="messageBody"> The body of the chat message. </param>
        /// <returns> A new <see cref="SystemEvents.AcsChatMessageReceivedInThreadEventData"/> instance for mocking. </returns>
        [EditorBrowsable(EditorBrowsableState.Never)]
        public static AcsChatMessageReceivedInThreadEventData AcsChatMessageReceivedInThreadEventData(string transactionId, string threadId, string messageId, CommunicationIdentifierModel senderCommunicationIdentifier, string senderDisplayName, DateTimeOffset? composeTime, string type, long? version, string messageBody)
        {
            return AcsChatMessageReceivedInThreadEventData(transactionId, threadId, messageId, senderCommunicationIdentifier, senderDisplayName, composeTime, type, version, messageBody, new ChangeTrackingDictionary<string, string>());
        }

        /// <summary> Initializes a new instance of AcsChatMessageEditedEventData. </summary>
        /// <param name="recipientCommunicationIdentifier"> The communication identifier of the target user. </param>
        /// <param name="transactionId"> The transaction id will be used as co-relation vector. </param>
        /// <param name="threadId"> The chat thread id. </param>
        /// <param name="messageId"> The chat message id. </param>
        /// <param name="senderCommunicationIdentifier"> The communication identifier of the sender. </param>
        /// <param name="senderDisplayName"> The display name of the sender. </param>
        /// <param name="composeTime"> The original compose time of the message. </param>
        /// <param name="type"> The type of the message. </param>
        /// <param name="version"> The version of the message. </param>
        /// <param name="messageBody"> The body of the chat message. </param>
        /// <param name="editTime"> The time at which the message was edited. </param>
        /// <returns> A new <see cref="SystemEvents.AcsChatMessageEditedEventData"/> instance for mocking. </returns>
        [EditorBrowsable(EditorBrowsableState.Never)]
        public static AcsChatMessageEditedEventData AcsChatMessageEditedEventData(CommunicationIdentifierModel recipientCommunicationIdentifier, string transactionId, string threadId, string messageId, CommunicationIdentifierModel senderCommunicationIdentifier, string senderDisplayName, DateTimeOffset? composeTime, string type, long? version, string messageBody, DateTimeOffset? editTime)
        {
            return AcsChatMessageEditedEventData(recipientCommunicationIdentifier, transactionId, threadId, messageId, senderCommunicationIdentifier, senderDisplayName, composeTime, type, version, messageBody, new ChangeTrackingDictionary<string, string>(), editTime);
        }

        /// <summary> Initializes a new instance of AcsChatMessageEditedInThreadEventData. </summary>
        /// <param name="transactionId"> The transaction id will be used as co-relation vector. </param>
        /// <param name="threadId"> The chat thread id. </param>
        /// <param name="messageId"> The chat message id. </param>
        /// <param name="senderCommunicationIdentifier"> The communication identifier of the sender. </param>
        /// <param name="senderDisplayName"> The display name of the sender. </param>
        /// <param name="composeTime"> The original compose time of the message. </param>
        /// <param name="type"> The type of the message. </param>
        /// <param name="version"> The version of the message. </param>
        /// <param name="messageBody"> The body of the chat message. </param>
        /// <param name="editTime"> The time at which the message was edited. </param>
        /// <returns> A new <see cref="SystemEvents.AcsChatMessageEditedInThreadEventData"/> instance for mocking. </returns>
        [EditorBrowsable(EditorBrowsableState.Never)]
        public static AcsChatMessageEditedInThreadEventData AcsChatMessageEditedInThreadEventData(string transactionId, string threadId, string messageId, CommunicationIdentifierModel senderCommunicationIdentifier, string senderDisplayName, DateTimeOffset? composeTime, string type, long? version, string messageBody, DateTimeOffset? editTime)
        {
            return AcsChatMessageEditedInThreadEventData(transactionId, threadId, messageId, senderCommunicationIdentifier, senderDisplayName, composeTime, type, version, messageBody, new ChangeTrackingDictionary<string, string>(), editTime);
        }

        /// <summary> Initializes a new instance of MediaLiveEventIngestHeartbeatEventData. </summary>
        /// <param name="trackType"> Gets the type of the track (Audio / Video). </param>
        /// <param name="trackName"> Gets the track name. </param>
        /// <param name="bitrate"> Gets the bitrate of the track. </param>
        /// <param name="incomingBitrate"> Gets the incoming bitrate. </param>
        /// <param name="lastTimestamp"> Gets the last timestamp. </param>
        /// <param name="timescale"> Gets the timescale of the last timestamp. </param>
        /// <param name="overlapCount"> Gets the fragment Overlap count. </param>
        /// <param name="discontinuityCount"> Gets the fragment Discontinuity count. </param>
        /// <param name="nonincreasingCount"> Gets Non increasing count. </param>
        /// <param name="unexpectedBitrate"> Gets a value indicating whether unexpected bitrate is present or not. </param>
        /// <param name="state"> Gets the state of the live event. </param>
        /// <param name="healthy"> Gets a value indicating whether preview is healthy or not. </param>
        /// <returns> A new <see cref="SystemEvents.MediaLiveEventIngestHeartbeatEventData"/> instance for mocking. </returns>
        [EditorBrowsable(EditorBrowsableState.Never)]
        public static MediaLiveEventIngestHeartbeatEventData MediaLiveEventIngestHeartbeatEventData(string trackType, string trackName, long? bitrate, long? incomingBitrate, string lastTimestamp, string timescale, long? overlapCount, long? discontinuityCount, long? nonincreasingCount, bool? unexpectedBitrate, string state, bool? healthy)
        {
            return MediaLiveEventIngestHeartbeatEventData(trackType, trackName, default, default, bitrate, incomingBitrate, default, default, lastTimestamp, timescale, overlapCount, discontinuityCount, nonincreasingCount, unexpectedBitrate, state, healthy);
        }

        /// <summary> Initializes a new instance of MediaLiveEventIngestHeartbeatEventData. </summary>
        /// <param name="trackType"> Gets the type of the track (Audio / Video). </param>
        /// <param name="trackName"> Gets the track name. </param>
        /// <param name="transcriptionLanguage"> Gets the Live Transcription language. </param>
        /// <param name="transcriptionState"> Gets the Live Transcription state. </param>
        /// <param name="bitrate"> Gets the bitrate of the track. </param>
        /// <param name="incomingBitrate"> Gets the incoming bitrate. </param>
        /// <param name="ingestDriftValue"> Gets the track ingest drift value. </param>
        /// <param name="lastFragmentArrivalTime"> Gets the arrival UTC time of the last fragment. </param>
        /// <param name="lastTimestamp"> Gets the last timestamp. </param>
        /// <param name="timescale"> Gets the timescale of the last timestamp. </param>
        /// <param name="overlapCount"> Gets the fragment Overlap count. </param>
        /// <param name="discontinuityCount"> Gets the fragment Discontinuity count. </param>
        /// <param name="nonincreasingCount"> Gets Non increasing count. </param>
        /// <param name="unexpectedBitrate"> Gets a value indicating whether unexpected bitrate is present or not. </param>
        /// <param name="state"> Gets the state of the live event. </param>
        /// <param name="healthy"> Gets a value indicating whether preview is healthy or not. </param>
        /// <returns> A new <see cref="SystemEvents.MediaLiveEventIngestHeartbeatEventData"/> instance for mocking. </returns>
        public static MediaLiveEventIngestHeartbeatEventData MediaLiveEventIngestHeartbeatEventData(string trackType = null, string trackName = null, string transcriptionLanguage = null, string transcriptionState = null, long? bitrate = null, long? incomingBitrate = null, int? ingestDriftValue = null, DateTimeOffset? lastFragmentArrivalTime = null, string lastTimestamp = null, string timescale = null, long? overlapCount = null, long? discontinuityCount = null, long? nonincreasingCount = null, bool? unexpectedBitrate = null, string state = null, bool? healthy = null)
        {
            return new MediaLiveEventIngestHeartbeatEventData(trackType, trackName, transcriptionLanguage, transcriptionState, bitrate, incomingBitrate, ingestDriftValue == null ? Constants.MediaEvents.NotApplicable : ingestDriftValue.Value.ToString(CultureInfo.InvariantCulture), lastFragmentArrivalTime, lastTimestamp, timescale, overlapCount, discontinuityCount, nonincreasingCount, unexpectedBitrate, state, healthy);
        }

        /// <summary> Initializes a new instance of MediaLiveEventChannelArchiveHeartbeatEventData. </summary>
        /// <param name="channelLatency"> The channel latency. </param>
        /// <param name="latencyResultCode"> The latency result code. </param>
        /// <returns> A new <see cref="SystemEvents.MediaLiveEventChannelArchiveHeartbeatEventData"/> instance for mocking. </returns>
        public static MediaLiveEventChannelArchiveHeartbeatEventData MediaLiveEventChannelArchiveHeartbeatEventData(TimeSpan? channelLatency = null, string latencyResultCode = null)
        {
            return new MediaLiveEventChannelArchiveHeartbeatEventData(channelLatency == null ? Constants.MediaEvents.NotApplicable : channelLatency.Value.Milliseconds.ToString(CultureInfo.InvariantCulture), latencyResultCode);
        }

        /// <summary> Initializes a new instance of AcsRecordingFileStatusUpdatedEventData. </summary>
        /// <param name="recordingStorageInfo"> The details of recording storage information. </param>
        /// <param name="recordingStartTime"> The time at which the recording started. </param>
        /// <param name="recordingDurationMs"> The recording duration in milliseconds. </param>
        /// <param name="sessionEndReason"> The reason for ending recording session. </param>
        /// <returns> A new <see cref="SystemEvents.AcsRecordingFileStatusUpdatedEventData"/> instance for mocking. </returns>
        [EditorBrowsable(EditorBrowsableState.Never)]
        public static AcsRecordingFileStatusUpdatedEventData AcsRecordingFileStatusUpdatedEventData(AcsRecordingStorageInfoProperties recordingStorageInfo, DateTimeOffset? recordingStartTime, long? recordingDurationMs, string sessionEndReason)
        {
            return AcsRecordingFileStatusUpdatedEventData(recordingStorageInfo: recordingStorageInfo, recordingStartTime: recordingStartTime, recordingDurationMs: recordingDurationMs, sessionEndReason: sessionEndReason, channelType: null);
        }

        /// <summary> Initializes a new instance of AcsRecordingFileStatusUpdatedEventData. </summary>
        /// <param name="recordingStorageInfo"> The details of recording storage information. </param>
        /// <param name="recordingStartTime"> The time at which the recording started. </param>
        /// <param name="recordingDurationMs"> The recording duration in milliseconds. </param>
        /// <param name="recordingContentType"> The recording content type- AudioVideo, or Audio. </param>
        /// <param name="recordingChannelType"> The recording  channel type - Mixed, Unmixed. </param>
        /// <param name="recordingFormatType"> The recording format type - Mp4, Mp3, Wav. </param>
        /// <param name="sessionEndReason"> The reason for ending recording session. </param>
        /// <returns> A new <see cref="SystemEvents.AcsRecordingFileStatusUpdatedEventData"/> instance for mocking. </returns>
        [EditorBrowsable(EditorBrowsableState.Never)]
        public static AcsRecordingFileStatusUpdatedEventData AcsRecordingFileStatusUpdatedEventData(AcsRecordingStorageInfoProperties recordingStorageInfo = null, DateTimeOffset? recordingStartTime = null, long? recordingDurationMs = null, RecordingContentType? recordingContentType = null, RecordingChannelType? recordingChannelType = null, RecordingFormatType? recordingFormatType = null, string sessionEndReason = null)
        {
            var contentType = recordingContentType != null ? new AcsRecordingContentType(recordingContentType.ToString()) : null;
            var channelType = recordingChannelType != null ? new AcsRecordingChannelType(recordingChannelType.ToString()) : null;
            var formatType = recordingFormatType != null ? new AcsRecordingFormatType(recordingFormatType.ToString()) : null;
            return AcsRecordingFileStatusUpdatedEventData(recordingStorageInfo, recordingStartTime, recordingDurationMs, contentType, channelType, formatType, sessionEndReason);
        }

        /// <summary> Initializes a new instance of AcsRecordingFileStatusUpdatedEventData. </summary>
        /// <returns> A new <see cref="SystemEvents.AcsRecordingFileStatusUpdatedEventData"/> instance for mocking. </returns>
        [EditorBrowsable(EditorBrowsableState.Never)]
        public static AcsRecordingFileStatusUpdatedEventData AcsRecordingFileStatusUpdatedEventData()
        {
            return new AcsRecordingFileStatusUpdatedEventData(null, null, null, null, null, null, null);
        }

        /// <summary> Initializes a new instance of AcsRecordingChunkInfoProperties. </summary>
        /// <param name="documentId"> The documentId of the recording chunk. </param>
        /// <param name="index"> The index of the recording chunk. </param>
        /// <param name="endReason"> The reason for ending the recording chunk. </param>
        /// <param name="metadataLocation"> The location of the metadata for this chunk. </param>
        /// <param name="contentLocation"> The location of the content for this chunk. </param>
        /// <returns> A new <see cref="SystemEvents.AcsRecordingChunkInfoProperties"/> instance for mocking. </returns>
        [EditorBrowsable(EditorBrowsableState.Never)]
        public static AcsRecordingChunkInfoProperties AcsRecordingChunkInfoProperties(string documentId, long? index, string endReason, string metadataLocation, string contentLocation)
        {
            return AcsRecordingChunkInfoProperties(documentId: documentId, index: index, endReason: endReason, metadataLocation: metadataLocation, contentLocation: contentLocation, deleteLocation: null);
        }

        /// <summary> Initializes a new instance of ContainerRegistryEventData. </summary>
        /// <param name="id"> The event ID. </param>
        /// <param name="timestamp"> The time at which the event occurred. </param>
        /// <param name="action"> The action that encompasses the provided event. </param>
        /// <param name="target"> The target of the event. </param>
        /// <param name="request"> The request that generated the event. </param>
        /// <param name="actor"> The agent that initiated the event. For most situations, this could be from the authorization context of the request. </param>
        /// <param name="source"> The registry node that generated the event. Put differently, while the actor initiates the event, the source generates it. </param>
        /// <returns> A new <see cref="SystemEvents.ContainerRegistryEventData"/> instance for mocking. </returns>
        [EditorBrowsable(EditorBrowsableState.Never)]
        public static ContainerRegistryEventData ContainerRegistryEventData(string id, DateTimeOffset? timestamp, string action, ContainerRegistryEventTarget target, ContainerRegistryEventRequest request, ContainerRegistryEventActor actor, ContainerRegistryEventSource source)
        {
            return ContainerRegistryEventData(id: id, timestamp: timestamp, action: action, target: target, request: request, actor: actor, source: source, location: null);
        }

        /// <summary> Initializes a new instance of ContainerRegistryArtifactEventData. </summary>
        /// <param name="id"> The event ID. </param>
        /// <param name="timestamp"> The time at which the event occurred. </param>
        /// <param name="action"> The action that encompasses the provided event. </param>
        /// <param name="target"> The target of the event. </param>
        /// <returns> A new <see cref="SystemEvents.ContainerRegistryArtifactEventData"/> instance for mocking. </returns>
        [EditorBrowsable(EditorBrowsableState.Never)]
        public static ContainerRegistryArtifactEventData ContainerRegistryArtifactEventData(string id = null, DateTimeOffset? timestamp = null, string action = null, ContainerRegistryArtifactEventTarget target = null)
        {
            return ContainerRegistryArtifactEventData(id: id, timestamp: timestamp, action: action, target: target, location: null);
        }

        /// <summary> Initializes a new instance of ResourceHttpRequest. </summary>
        /// <param name="clientRequestId"> The client request ID. </param>
        /// <param name="clientIpAddress"> The client IP address. </param>
        /// <param name="method"> The request method. </param>
        /// <param name="url"> The url used in the request. </param>
        /// <returns> A new <see cref="SystemEvents.ResourceHttpRequest"/> instance for mocking. </returns>
        public static ResourceHttpRequest ResourceHttpRequest(string clientRequestId = null, string clientIpAddress = null, RequestMethod? method = null, string url = null)
        {
            return new ResourceHttpRequest(clientRequestId, clientIpAddress, method?.Method, url);
        }

        /// <summary> Initializes a new instance of StorageDirectoryDeletedEventData. </summary>
        /// <param name="api"> The name of the API/operation that triggered this event. </param>
        /// <param name="clientRequestId"> A request id provided by the client of the storage API operation that triggered this event. </param>
        /// <param name="requestId"> The request id generated by the storage service for the storage API operation that triggered this event. </param>
        /// <param name="url"> The path to the deleted directory. </param>
        /// <param name="recursive"> Is this event for a recursive delete operation. </param>
        /// <param name="sequencer"> An opaque string value representing the logical sequence of events for any particular directory name. Users can use standard string comparison to understand the relative sequence of two events on the same directory name. </param>
        /// <param name="identity"> The identity of the requester that triggered this event. </param>
        /// <param name="storageDiagnostics"> For service use only. Diagnostic data occasionally included by the Azure Storage service. This property should be ignored by event consumers. </param>
        /// <returns> A new <see cref="SystemEvents.StorageDirectoryDeletedEventData"/> instance for mocking. </returns>
        public static StorageDirectoryDeletedEventData StorageDirectoryDeletedEventData(string api = null, string clientRequestId = null, string requestId = null, string url = null, bool? recursive = null, string sequencer = null, string identity = null, object storageDiagnostics = null)
        {
            return new StorageDirectoryDeletedEventData(api, clientRequestId, requestId, url, recursive?.ToString(), sequencer, identity, storageDiagnostics);
        }

        /// <summary> Initializes a new instance of AcsEmailDeliveryReportReceivedEventData. </summary>
        /// <param name="sender"> The Sender Email Address. </param>
        /// <param name="recipient"> The recipient Email Address. </param>
        /// <param name="messageId"> The Id of the email been sent. </param>
        /// <param name="status"> The status of the email. </param>
        /// <param name="deliveryAttemptTimestamp"> The time at which the email delivery report received timestamp. </param>
        /// <returns> A new <see cref="SystemEvents.AcsEmailDeliveryReportReceivedEventData"/> instance for mocking. </returns>
        [EditorBrowsable(EditorBrowsableState.Never)]
        public static AcsEmailDeliveryReportReceivedEventData AcsEmailDeliveryReportReceivedEventData(string sender = null, string recipient = null, string messageId = null, AcsEmailDeliveryReportStatus? status = null, DateTimeOffset? deliveryAttemptTimestamp = null)
        {
            return new AcsEmailDeliveryReportReceivedEventData(sender, recipient, messageId, status, default, deliveryAttemptTimestamp);
        }

        /// <summary> Initializes a new instance of HealthcareDicomImageCreatedEventData. </summary>
        /// <param name="imageStudyInstanceUid"> Unique identifier for the Study. </param>
        /// <param name="imageSeriesInstanceUid"> Unique identifier for the Series. </param>
        /// <param name="imageSopInstanceUid"> Unique identifier for the DICOM Image. </param>
        /// <param name="serviceHostName"> Domain name of the DICOM account for this image. </param>
        /// <param name="sequenceNumber"> Sequence number of the DICOM Service within Azure Health Data Services. It is unique for every image creation and deletion within the service. </param>
        /// <returns> A new <see cref="SystemEvents.HealthcareDicomImageCreatedEventData"/> instance for mocking. </returns>
        [EditorBrowsable(EditorBrowsableState.Never)]
        public static HealthcareDicomImageCreatedEventData HealthcareDicomImageCreatedEventData(string imageStudyInstanceUid = null, string imageSeriesInstanceUid = null, string imageSopInstanceUid = null, string serviceHostName = null, long? sequenceNumber = null)
        {
            return new HealthcareDicomImageCreatedEventData(default, imageStudyInstanceUid, imageSeriesInstanceUid, imageSopInstanceUid, serviceHostName, sequenceNumber);
        }

        /// <summary> Initializes a new instance of HealthcareDicomImageDeletedEventData. </summary>
        /// <param name="imageStudyInstanceUid"> Unique identifier for the Study. </param>
        /// <param name="imageSeriesInstanceUid"> Unique identifier for the Series. </param>
        /// <param name="imageSopInstanceUid"> Unique identifier for the DICOM Image. </param>
        /// <param name="serviceHostName"> Host name of the DICOM account for this image. </param>
        /// <param name="sequenceNumber"> Sequence number of the DICOM Service within Azure Health Data Services. It is unique for every image creation and deletion within the service. </param>
        /// <returns> A new <see cref="SystemEvents.HealthcareDicomImageDeletedEventData"/> instance for mocking. </returns>
        [EditorBrowsable(EditorBrowsableState.Never)]
        public static HealthcareDicomImageDeletedEventData HealthcareDicomImageDeletedEventData(string imageStudyInstanceUid = null, string imageSeriesInstanceUid = null, string imageSopInstanceUid = null, string serviceHostName = null, long? sequenceNumber = null)
        {
            return new HealthcareDicomImageDeletedEventData(default, imageStudyInstanceUid, imageSeriesInstanceUid, imageSopInstanceUid, serviceHostName, sequenceNumber);
        }

        /// <summary> Initializes a new instance of AcsEmailEngagementTrackingReportReceivedEventData. </summary>
        /// <param name="sender"> The Sender Email Address. </param>
        /// <param name="messageId"> The Id of the email that has been sent. </param>
        /// <param name="userActionTimestamp"> The time at which the user interacted with the email. </param>
        /// <param name="engagementContext"> The context of the type of engagement user had with email. </param>
        /// <param name="userAgent"> The user agent interacting with the email. </param>
        /// <param name="engagement"> The type of engagement user have with email. </param>
        /// <returns> A new <see cref="SystemEvents.AcsEmailEngagementTrackingReportReceivedEventData"/> instance for mocking. </returns>
        [EditorBrowsable(EditorBrowsableState.Never)]
        public static AcsEmailEngagementTrackingReportReceivedEventData AcsEmailEngagementTrackingReportReceivedEventData(string sender, string messageId, DateTimeOffset? userActionTimestamp, string engagementContext, string userAgent, AcsUserEngagement? engagement)
        {
            return new AcsEmailEngagementTrackingReportReceivedEventData(sender, null, messageId, userActionTimestamp, engagementContext, userAgent, engagement);
        }
<<<<<<< HEAD
=======

        /// <summary> Initializes a new instance of AcsRouterJobReceivedEventData. </summary>
        /// <param name="jobId"> Router Event Job ID. </param>
        /// <param name="channelReference"> Router Event Channel Reference. </param>
        /// <param name="channelId"> Router Event Channel ID. </param>
        /// <param name="queueId"> Router Job events Queue Id. </param>
        /// <param name="labels"> Router Job events Labels. </param>
        /// <param name="tags"> Router Jobs events Tags. </param>
        /// <param name="jobStatus"> Router Job Received Job Status. </param>
        /// <param name="classificationPolicyId"> Router Job Classification Policy Id. </param>
        /// <param name="priority"> Router Job Priority. </param>
        /// <param name="requestedWorkerSelectors"> Router Job Received Requested Worker Selectors. </param>
        /// <param name="scheduledOn"> Router Job Received Scheduled Time in UTC. </param>
        /// <param name="unavailableForMatching"> Unavailable For Matching for Router Job Received. </param>
        /// <returns> A new <see cref="SystemEvents.AcsRouterJobReceivedEventData"/> instance for mocking. </returns>
        [EditorBrowsable(EditorBrowsableState.Never)]
        public static AcsRouterJobReceivedEventData AcsRouterJobReceivedEventData(string jobId = null, string channelReference = null, string channelId = null, string queueId = null, IReadOnlyDictionary<string, string> labels = null, IReadOnlyDictionary<string, string> tags = null, Azure.Messaging.EventGrid.Models.AcsRouterJobStatus? jobStatus = null, string classificationPolicyId = null, int? priority = null, IEnumerable<AcsRouterWorkerSelector> requestedWorkerSelectors = null, DateTimeOffset? scheduledOn = null, bool unavailableForMatching = default)
        {
            labels ??= new Dictionary<string, string>();
            tags ??= new Dictionary<string, string>();
            requestedWorkerSelectors ??= new List<AcsRouterWorkerSelector>();
            Azure.Messaging.EventGrid.SystemEvents.AcsRouterJobStatus? status = jobStatus.HasValue ? new Azure.Messaging.EventGrid.SystemEvents.AcsRouterJobStatus(jobStatus.ToString()) : null;

            return new AcsRouterJobReceivedEventData(jobId, channelReference, channelId, queueId, labels, tags, status, classificationPolicyId, priority, requestedWorkerSelectors?.ToList(), scheduledOn, unavailableForMatching);
        }

        /// <summary> Initializes a new instance of ResourceNotificationsResourceUpdatedDetails. </summary>
        /// <param name="id"> id of the resource for which the event is being emitted. </param>
        /// <param name="name"> name of the resource for which the event is being emitted. </param>
        /// <param name="resourceType"> the type of the resource for which the event is being emitted. </param>
        /// <param name="location"> the location of the resource for which the event is being emitted. </param>
        /// <param name="tags"> the tags on the resource for which the event is being emitted. </param>
        /// <param name="properties"> properties in the payload of the resource for which the event is being emitted. </param>
        /// <returns> A new <see cref="SystemEvents.ResourceNotificationsResourceUpdatedDetails"/> instance for mocking. </returns>
        [EditorBrowsable(EditorBrowsableState.Never)]
        [Obsolete("This method is obsolete. Use the other overload ResourceNotificationsResourceUpdatedDetails.")]
        public static ResourceNotificationsResourceUpdatedDetails ResourceNotificationsResourceUpdatedDetails(string id = null, string name = null, string resourceType = null, string location = null, string tags = null, IReadOnlyDictionary<string, object> properties = null)
        {
            properties ??= new Dictionary<string, object>();

            return new ResourceNotificationsResourceUpdatedDetails(id, name, resourceType, location,
                new Dictionary<string, string>(), properties)
            {
                Tags = tags
            };
        }
>>>>>>> 4db78622
    }
#pragma warning restore CA1054 // URI-like parameters should not be strings
}<|MERGE_RESOLUTION|>--- conflicted
+++ resolved
@@ -650,8 +650,6 @@
         {
             return new AcsEmailEngagementTrackingReportReceivedEventData(sender, null, messageId, userActionTimestamp, engagementContext, userAgent, engagement);
         }
-<<<<<<< HEAD
-=======
 
         /// <summary> Initializes a new instance of AcsRouterJobReceivedEventData. </summary>
         /// <param name="jobId"> Router Event Job ID. </param>
@@ -698,7 +696,6 @@
                 Tags = tags
             };
         }
->>>>>>> 4db78622
     }
 #pragma warning restore CA1054 // URI-like parameters should not be strings
 }