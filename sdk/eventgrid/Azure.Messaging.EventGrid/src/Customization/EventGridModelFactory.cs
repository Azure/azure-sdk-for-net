﻿// Copyright (c) Microsoft Corporation. All rights reserved.
// Licensed under the MIT License.

using System;
using System.Collections.Generic;
using System.ComponentModel;
using System.Globalization;
using System.Linq;
using System.Text.Json;
using Azure.Core;
using Azure.Messaging.EventGrid.Models;
using Azure.Messaging.EventGrid.SystemEvents;
using AcsRouterJobStatus = Azure.Messaging.EventGrid.Models.AcsRouterJobStatus;

namespace Azure.Messaging.EventGrid
{
#pragma warning disable CA1054 // URI-like parameters should not be strings
    [CodeGenType("MessagingEventGridModelFactory")]
    public static partial class EventGridModelFactory
    {
        /// <summary> Initializes new instance of MediaJobError class. </summary>
        /// <param name="code"> Error code describing the error. </param>
        /// <param name="message"> A human-readable language-dependent representation of the error. </param>
        /// <param name="category"> Helps with categorization of errors. </param>
        /// <param name="retry"> Indicates that it may be possible to retry the Job. If retry is unsuccessful, please contact Azure support via Azure Portal. </param>
        /// <param name="details"> An array of details about specific errors that led to this reported error. </param>
        /// <returns> A new <see cref="SystemEvents.MediaJobError"/> instance for mocking. </returns>
        [EditorBrowsable(EditorBrowsableState.Never)]
        public static MediaJobError MediaJobError(MediaJobErrorCode? code, string message, MediaJobErrorCategory? category, MediaJobRetry? retry, IReadOnlyList<MediaJobErrorDetail> details)
        {
            return MediaJobError(code, message, category, retry, (IEnumerable<MediaJobErrorDetail>) details);
        }

        /// <summary> Initializes new instance of MediaJobFinishedEventData class. </summary>
        /// <param name="previousState"> The previous state of the Job. </param>
        /// <param name="state"> The new state of the Job. </param>
        /// <param name="correlationData"> Gets the Job correlation data. </param>
        /// <param name="outputs"> Gets the Job outputs. </param>
        /// <returns> A new <see cref="SystemEvents.MediaJobFinishedEventData"/> instance for mocking. </returns>
        [EditorBrowsable(EditorBrowsableState.Never)]
        public static MediaJobFinishedEventData MediaJobFinishedEventData(MediaJobState? previousState, MediaJobState? state, IReadOnlyDictionary<string, string> correlationData, IReadOnlyList<MediaJobOutput> outputs)
        {
            return MediaJobFinishedEventData(previousState, state, correlationData, (IEnumerable<MediaJobOutput>) outputs);
        }

        /// <summary> Initializes new instance of MediaJobCanceledEventData class. </summary>
        /// <param name="previousState"> The previous state of the Job. </param>
        /// <param name="state"> The new state of the Job. </param>
        /// <param name="correlationData"> Gets the Job correlation data. </param>
        /// <param name="outputs"> Gets the Job outputs. </param>
        /// <returns> A new <see cref="SystemEvents.MediaJobCanceledEventData"/> instance for mocking. </returns>
        [EditorBrowsable(EditorBrowsableState.Never)]
        public static MediaJobCanceledEventData MediaJobCanceledEventData(MediaJobState? previousState, MediaJobState? state, IReadOnlyDictionary<string, string> correlationData, IReadOnlyList<MediaJobOutput> outputs)
        {
            return MediaJobCanceledEventData(previousState, state, correlationData, (IEnumerable<MediaJobOutput>) outputs);
        }

        /// <summary> Initializes new instance of MediaJobErroredEventData class. </summary>
        /// <param name="previousState"> The previous state of the Job. </param>
        /// <param name="state"> The new state of the Job. </param>
        /// <param name="correlationData"> Gets the Job correlation data. </param>
        /// <param name="outputs"> Gets the Job outputs. </param>
        /// <returns> A new <see cref="SystemEvents.MediaJobErroredEventData"/> instance for mocking. </returns>
        [EditorBrowsable(EditorBrowsableState.Never)]
        public static MediaJobErroredEventData MediaJobErroredEventData(MediaJobState? previousState, MediaJobState? state, IReadOnlyDictionary<string, string> correlationData, IReadOnlyList<MediaJobOutput> outputs)
        {
            return MediaJobErroredEventData(previousState, state, correlationData, (IEnumerable<MediaJobOutput>) outputs);
        }

        /// <summary> Initializes new instance of MapsGeofenceEventProperties class. </summary>
        /// <param name="expiredGeofenceGeometryId"> Lists of the geometry ID of the geofence which is expired relative to the user time in the request. </param>
        /// <param name="geometries"> Lists the fence geometries that either fully contain the coordinate position or have an overlap with the searchBuffer around the fence. </param>
        /// <param name="invalidPeriodGeofenceGeometryId"> Lists of the geometry ID of the geofence which is in invalid period relative to the user time in the request. </param>
        /// <param name="isEventPublished"> True if at least one event is published to the Azure Maps event subscriber, false if no event is published to the Azure Maps event subscriber. </param>
        /// <returns> A new <see cref="SystemEvents.MapsGeofenceEventProperties"/> instance for mocking. </returns>
        [EditorBrowsable(EditorBrowsableState.Never)]
        public static MapsGeofenceEventProperties MapsGeofenceEventProperties(IReadOnlyList<string> expiredGeofenceGeometryId, IReadOnlyList<MapsGeofenceGeometry> geometries, IReadOnlyList<string> invalidPeriodGeofenceGeometryId, bool? isEventPublished)
        {
            return MapsGeofenceEventProperties((IEnumerable<string>) expiredGeofenceGeometryId, geometries, invalidPeriodGeofenceGeometryId, isEventPublished);
        }

        /// <summary> Initializes new instance of AcsChatThreadCreatedWithUserEventData class. </summary>
        /// <param name="recipientCommunicationIdentifier"> The communication identifier of the target user. </param>
        /// <param name="transactionId"> The transaction id will be used as co-relation vector. </param>
        /// <param name="threadId"> The chat thread id. </param>
        /// <param name="createTime"> The original creation time of the thread. </param>
        /// <param name="version"> The version of the thread. </param>
        /// <param name="createdByCommunicationIdentifier"> The communication identifier of the user who created the thread. </param>
        /// <param name="properties"> The thread properties. </param>
        /// <param name="participants"> The list of properties of participants who are part of the thread. </param>
        /// <returns> A new <see cref="SystemEvents.AcsChatThreadCreatedWithUserEventData"/> instance for mocking. </returns>
        [EditorBrowsable(EditorBrowsableState.Never)]
        public static AcsChatThreadCreatedWithUserEventData AcsChatThreadCreatedWithUserEventData(CommunicationIdentifierModel recipientCommunicationIdentifier, string transactionId, string threadId, DateTimeOffset? createTime, long? version, CommunicationIdentifierModel createdByCommunicationIdentifier, IReadOnlyDictionary<string, object> properties, IReadOnlyList<AcsChatThreadParticipantProperties> participants)
        {
            return AcsChatThreadCreatedWithUserEventData(recipientCommunicationIdentifier, transactionId, threadId, createTime, version, createdByCommunicationIdentifier, properties, new Dictionary<string, string>(), participants);
        }

        /// <summary> Initializes new instance of AcsChatThreadCreatedEventData class. </summary>
        /// <param name="transactionId"> The transaction id will be used as co-relation vector. </param>
        /// <param name="threadId"> The chat thread id. </param>
        /// <param name="createTime"> The original creation time of the thread. </param>
        /// <param name="version"> The version of the thread. </param>
        /// <param name="createdByCommunicationIdentifier"> The communication identifier of the user who created the thread. </param>
        /// <param name="properties"> The thread properties. </param>
        /// <param name="participants"> The list of properties of participants who are part of the thread. </param>
        /// <returns> A new <see cref="SystemEvents.AcsChatThreadCreatedEventData"/> instance for mocking. </returns>
        [EditorBrowsable(EditorBrowsableState.Never)]
        public static AcsChatThreadCreatedEventData AcsChatThreadCreatedEventData(string transactionId, string threadId, DateTimeOffset? createTime, long? version, CommunicationIdentifierModel createdByCommunicationIdentifier, IReadOnlyDictionary<string, object> properties, IReadOnlyList<AcsChatThreadParticipantProperties> participants)
        {
            return AcsChatThreadCreatedEventData(transactionId, threadId, createTime, version, createdByCommunicationIdentifier, properties, new Dictionary<string, string>(), (IEnumerable<AcsChatThreadParticipantProperties>) participants);
        }

        /// <summary> Initializes a new instance of AcsChatThreadCreatedWithUserEventData. </summary>
        /// <param name="recipientCommunicationIdentifier"> The communication identifier of the target user. </param>
        /// <param name="transactionId"> The transaction id will be used as co-relation vector. </param>
        /// <param name="threadId"> The chat thread id. </param>
        /// <param name="createTime"> The original creation time of the thread. </param>
        /// <param name="version"> The version of the thread. </param>
        /// <param name="createdByCommunicationIdentifier"> The communication identifier of the user who created the thread. </param>
        /// <param name="properties"> The thread properties. </param>
        /// <param name="participants"> The list of properties of participants who are part of the thread. </param>
        /// <returns> A new <see cref="SystemEvents.AcsChatThreadCreatedWithUserEventData"/> instance for mocking. </returns>
        [EditorBrowsable(EditorBrowsableState.Never)]
        public static AcsChatThreadCreatedWithUserEventData AcsChatThreadCreatedWithUserEventData(CommunicationIdentifierModel recipientCommunicationIdentifier, string transactionId, string threadId, DateTimeOffset? createTime, long? version, CommunicationIdentifierModel createdByCommunicationIdentifier, IReadOnlyDictionary<string, object> properties, IEnumerable<AcsChatThreadParticipantProperties> participants)
        {
            properties ??= new Dictionary<string, object>();
            participants ??= new List<AcsChatThreadParticipantProperties>();

            return new AcsChatThreadCreatedWithUserEventData(recipientCommunicationIdentifier, transactionId, threadId, createTime, version, createdByCommunicationIdentifier, properties, new Dictionary<string, string>(), participants?.ToList());
        }

        /// <summary> Initializes a new instance of AcsChatThreadParticipantProperties. </summary>
        /// <param name="displayName"> The name of the user. </param>
        /// <param name="participantCommunicationIdentifier"> The communication identifier of the user. </param>
        /// <returns> A new <see cref="SystemEvents.AcsChatThreadParticipantProperties"/> instance for mocking. </returns>
        [EditorBrowsable(EditorBrowsableState.Never)]
        public static AcsChatThreadParticipantProperties AcsChatThreadParticipantProperties(string displayName, CommunicationIdentifierModel participantCommunicationIdentifier)
        {
            return new AcsChatThreadParticipantProperties(displayName, participantCommunicationIdentifier, new Dictionary<string, string>());
        }

        /// <summary> Initializes a new instance of AcsChatThreadPropertiesUpdatedPerUserEventData. </summary>
        /// <param name="recipientCommunicationIdentifier"> The communication identifier of the target user. </param>
        /// <param name="transactionId"> The transaction id will be used as co-relation vector. </param>
        /// <param name="threadId"> The chat thread id. </param>
        /// <param name="createTime"> The original creation time of the thread. </param>
        /// <param name="version"> The version of the thread. </param>
        /// <param name="editedByCommunicationIdentifier"> The communication identifier of the user who updated the thread properties. </param>
        /// <param name="editTime"> The time at which the properties of the thread were updated. </param>
        /// <param name="properties"> The updated thread properties. </param>
        /// <returns> A new <see cref="SystemEvents.AcsChatThreadPropertiesUpdatedPerUserEventData"/> instance for mocking. </returns>
        [EditorBrowsable(EditorBrowsableState.Never)]
        public static AcsChatThreadPropertiesUpdatedPerUserEventData AcsChatThreadPropertiesUpdatedPerUserEventData(CommunicationIdentifierModel recipientCommunicationIdentifier = null, string transactionId = null, string threadId = null, DateTimeOffset? createTime = null, long? version = null, CommunicationIdentifierModel editedByCommunicationIdentifier = null, DateTimeOffset? editTime = null, IReadOnlyDictionary<string, object> properties = null)
        {
            properties ??= new Dictionary<string, object>();

            return new AcsChatThreadPropertiesUpdatedPerUserEventData(recipientCommunicationIdentifier, transactionId, threadId, createTime, version, editedByCommunicationIdentifier, editTime, new Dictionary<string, string>(), properties);
        }

        /// <summary> Initializes a new instance of AcsChatThreadPropertiesUpdatedEventData. </summary>
        /// <param name="transactionId"> The transaction id will be used as co-relation vector. </param>
        /// <param name="threadId"> The chat thread id. </param>
        /// <param name="createTime"> The original creation time of the thread. </param>
        /// <param name="version"> The version of the thread. </param>
        /// <param name="editedByCommunicationIdentifier"> The communication identifier of the user who updated the thread properties. </param>
        /// <param name="editTime"> The time at which the properties of the thread were updated. </param>
        /// <param name="properties"> The updated thread properties. </param>
        /// <returns> A new <see cref="SystemEvents.AcsChatThreadPropertiesUpdatedEventData"/> instance for mocking. </returns>
        [EditorBrowsable(EditorBrowsableState.Never)]
        public static AcsChatThreadPropertiesUpdatedEventData AcsChatThreadPropertiesUpdatedEventData(string transactionId, string threadId, DateTimeOffset? createTime, long? version, CommunicationIdentifierModel editedByCommunicationIdentifier, DateTimeOffset? editTime, IReadOnlyDictionary<string, object> properties)
        {
            properties ??= new Dictionary<string, object>();

            return new AcsChatThreadPropertiesUpdatedEventData(transactionId, threadId, createTime, version, editedByCommunicationIdentifier, editTime, properties, new Dictionary<string, string>());
        }

        /// <summary> Initializes a new instance of <see cref="SystemEvents.AcsChatThreadCreatedEventData"/>. </summary>
        /// <param name="transactionId"> The transaction id will be used as co-relation vector. </param>
        /// <param name="threadId"> The chat thread id. </param>
        /// <param name="createTime"> The original creation time of the thread. </param>
        /// <param name="version"> The version of the thread. </param>
        /// <param name="createdByCommunicationIdentifier"> The communication identifier of the user who created the thread. </param>
        /// <param name="properties"> The thread properties. </param>
        /// <param name="participants"> The list of properties of participants who are part of the thread. </param>
        /// <returns> A new <see cref="SystemEvents.AcsChatThreadCreatedEventData"/> instance for mocking. </returns>
        [EditorBrowsable(EditorBrowsableState.Never)]
        public static AcsChatThreadCreatedEventData AcsChatThreadCreatedEventData(string transactionId = null, string threadId = null, DateTimeOffset? createTime = null, long? version = null, CommunicationIdentifierModel createdByCommunicationIdentifier = null, IReadOnlyDictionary<string, object> properties = null, IEnumerable<AcsChatThreadParticipantProperties> participants = null)
        {
            properties ??= new Dictionary<string, object>();
            participants ??= new List<AcsChatThreadParticipantProperties>();

            return new AcsChatThreadCreatedEventData(transactionId, threadId, createTime, version, createdByCommunicationIdentifier, properties, new Dictionary<string, string>(), participants?.ToList());
        }

        /// <summary> Initializes new instance of AcsSmsDeliveryReportReceivedEventData class. </summary>
        /// <param name="messageId"> The identity of the SMS message. </param>
        /// <param name="from"> The identity of SMS message sender. </param>
        /// <param name="to"> The identity of SMS message receiver. </param>
        /// <param name="deliveryStatus"> Status of Delivery. </param>
        /// <param name="deliveryStatusDetails"> Details about Delivery Status. </param>
        /// <param name="deliveryAttempts"> List of details of delivery attempts made. </param>
        /// <param name="receivedTimestamp"> The time at which the SMS delivery report was received. </param>
        /// <param name="tag"> Customer Content. </param>
        /// <returns> A new <see cref="SystemEvents.AcsSmsDeliveryReportReceivedEventData"/> instance for mocking. </returns>
        [EditorBrowsable(EditorBrowsableState.Never)]
        public static AcsSmsDeliveryReportReceivedEventData AcsSmsDeliveryReportReceivedEventData(string messageId, string @from, string to, string deliveryStatus, string deliveryStatusDetails, IReadOnlyList<AcsSmsDeliveryAttemptProperties> deliveryAttempts, DateTimeOffset? receivedTimestamp, string tag)
        {
            return AcsSmsDeliveryReportReceivedEventData(messageId, @from, to, deliveryStatus, deliveryStatusDetails, (IEnumerable<AcsSmsDeliveryAttemptProperties>) deliveryAttempts, receivedTimestamp, tag);
        }

        /// <summary> Initializes new instance of AcsRecordingStorageInfoProperties class. </summary>
        /// <param name="recordingChunks"> List of details of recording chunks information. </param>
        /// <returns> A new <see cref="SystemEvents.AcsRecordingStorageInfoProperties"/> instance for mocking. </returns>
        [EditorBrowsable(EditorBrowsableState.Never)]
        public static AcsRecordingStorageInfoProperties AcsRecordingStorageInfoProperties(IReadOnlyList<AcsRecordingChunkInfoProperties> recordingChunks)
        {
            return AcsRecordingStorageInfoProperties((IEnumerable<AcsRecordingChunkInfoProperties>) recordingChunks);
        }

        /// <summary> Initializes new instance of ResourceWriteSuccessEventData class. </summary>
        /// <param name="tenantId"> The tenant ID of the resource. </param>
        /// <param name="subscriptionId"> The subscription ID of the resource. </param>
        /// <param name="resourceGroup"> The resource group of the resource. </param>
        /// <param name="resourceProvider"> The resource provider performing the operation. </param>
        /// <param name="resourceUri"> The URI of the resource in the operation. </param>
        /// <param name="operationName"> The operation that was performed. </param>
        /// <param name="status"> The status of the operation. </param>
        /// <param name="authorization"> The requested authorization for the operation. </param>
        /// <param name="claims"> The properties of the claims. </param>
        /// <param name="correlationId"> An operation ID used for troubleshooting. </param>
        /// <param name="httpRequest"> The details of the operation. </param>
        /// <returns> A new <see cref="SystemEvents.ResourceWriteSuccessEventData"/> instance for mocking. </returns>
        public static ResourceWriteSuccessEventData ResourceWriteSuccessEventData(string tenantId = default, string subscriptionId = default, string resourceGroup = default, string resourceProvider = default, string resourceUri = default, string operationName = default, string status = default, string authorization = default, string claims = default, string correlationId = default, string httpRequest = default)
        {
            return new(tenantId, subscriptionId, resourceGroup, resourceProvider, resourceUri, operationName, status, JsonDocument.Parse(authorization).RootElement, JsonDocument.Parse(claims).RootElement, correlationId, JsonDocument.Parse(httpRequest).RootElement);
        }

        /// <summary> Initializes new instance of ResourceWriteFailureEventData class. </summary>
        /// <param name="tenantId"> The tenant ID of the resource. </param>
        /// <param name="subscriptionId"> The subscription ID of the resource. </param>
        /// <param name="resourceGroup"> The resource group of the resource. </param>
        /// <param name="resourceProvider"> The resource provider performing the operation. </param>
        /// <param name="resourceUri"> The URI of the resource in the operation. </param>
        /// <param name="operationName"> The operation that was performed. </param>
        /// <param name="status"> The status of the operation. </param>
        /// <param name="authorization"> The requested authorization for the operation. </param>
        /// <param name="claims"> The properties of the claims. </param>
        /// <param name="correlationId"> An operation ID used for troubleshooting. </param>
        /// <param name="httpRequest"> The details of the operation. </param>
        /// <returns> A new <see cref="SystemEvents.ResourceWriteFailureEventData"/> instance for mocking. </returns>
        public static ResourceWriteFailureEventData ResourceWriteFailureEventData(string tenantId = default, string subscriptionId = default, string resourceGroup = default, string resourceProvider = default, string resourceUri = default, string operationName = default, string status = default, string authorization = default, string claims = default, string correlationId = default, string httpRequest = default)
        {
            return new(tenantId, subscriptionId, resourceGroup, resourceProvider, resourceUri, operationName, status, JsonDocument.Parse(authorization).RootElement, JsonDocument.Parse(claims).RootElement, correlationId, JsonDocument.Parse(httpRequest).RootElement);
        }

        /// <summary> Initializes new instance of ResourceWriteCancelEventData class. </summary>
        /// <param name="tenantId"> The tenant ID of the resource. </param>
        /// <param name="subscriptionId"> The subscription ID of the resource. </param>
        /// <param name="resourceGroup"> The resource group of the resource. </param>
        /// <param name="resourceProvider"> The resource provider performing the operation. </param>
        /// <param name="resourceUri"> The URI of the resource in the operation. </param>
        /// <param name="operationName"> The operation that was performed. </param>
        /// <param name="status"> The status of the operation. </param>
        /// <param name="authorization"> The requested authorization for the operation. </param>
        /// <param name="claims"> The properties of the claims. </param>
        /// <param name="correlationId"> An operation ID used for troubleshooting. </param>
        /// <param name="httpRequest"> The details of the operation. </param>
        /// <returns> A new <see cref="SystemEvents.ResourceWriteCancelEventData"/> instance for mocking. </returns>
        public static ResourceWriteCancelEventData ResourceWriteCancelEventData(string tenantId = default, string subscriptionId = default, string resourceGroup = default, string resourceProvider = default, string resourceUri = default, string operationName = default, string status = default, string authorization = default, string claims = default, string correlationId = default, string httpRequest = default)
        {
            return new(tenantId, subscriptionId, resourceGroup, resourceProvider, resourceUri, operationName, status, JsonDocument.Parse(authorization).RootElement, JsonDocument.Parse(claims).RootElement, correlationId, JsonDocument.Parse(httpRequest).RootElement);
        }

        /// <summary> Initializes new instance of ResourceDeleteSuccessEventData class. </summary>
        /// <param name="tenantId"> The tenant ID of the resource. </param>
        /// <param name="subscriptionId"> The subscription ID of the resource. </param>
        /// <param name="resourceGroup"> The resource group of the resource. </param>
        /// <param name="resourceProvider"> The resource provider performing the operation. </param>
        /// <param name="resourceUri"> The URI of the resource in the operation. </param>
        /// <param name="operationName"> The operation that was performed. </param>
        /// <param name="status"> The status of the operation. </param>
        /// <param name="authorization"> The requested authorization for the operation. </param>
        /// <param name="claims"> The properties of the claims. </param>
        /// <param name="correlationId"> An operation ID used for troubleshooting. </param>
        /// <param name="httpRequest"> The details of the operation. </param>
        /// <returns> A new <see cref="SystemEvents.ResourceDeleteSuccessEventData"/> instance for mocking. </returns>
        public static ResourceDeleteSuccessEventData ResourceDeleteSuccessEventData(string tenantId = default, string subscriptionId = default, string resourceGroup = default, string resourceProvider = default, string resourceUri = default, string operationName = default, string status = default, string authorization = default, string claims = default, string correlationId = default, string httpRequest = default)
        {
            return new(tenantId, subscriptionId, resourceGroup, resourceProvider, resourceUri, operationName, status, JsonDocument.Parse(authorization).RootElement, JsonDocument.Parse(claims).RootElement, correlationId, JsonDocument.Parse(httpRequest).RootElement);
        }

        /// <summary> Initializes new instance of ResourceDeleteFailureEventData class. </summary>
        /// <param name="tenantId"> The tenant ID of the resource. </param>
        /// <param name="subscriptionId"> The subscription ID of the resource. </param>
        /// <param name="resourceGroup"> The resource group of the resource. </param>
        /// <param name="resourceProvider"> The resource provider performing the operation. </param>
        /// <param name="resourceUri"> The URI of the resource in the operation. </param>
        /// <param name="operationName"> The operation that was performed. </param>
        /// <param name="status"> The status of the operation. </param>
        /// <param name="authorization"> The requested authorization for the operation. </param>
        /// <param name="claims"> The properties of the claims. </param>
        /// <param name="correlationId"> An operation ID used for troubleshooting. </param>
        /// <param name="httpRequest"> The details of the operation. </param>
        /// <returns> A new <see cref="SystemEvents.ResourceDeleteFailureEventData"/> instance for mocking. </returns>
        public static ResourceDeleteFailureEventData ResourceDeleteFailureEventData(string tenantId = default, string subscriptionId = default, string resourceGroup = default, string resourceProvider = default, string resourceUri = default, string operationName = default, string status = default, string authorization = default, string claims = default, string correlationId = default, string httpRequest = default)
        {
            return new(tenantId, subscriptionId, resourceGroup, resourceProvider, resourceUri, operationName, status, JsonDocument.Parse(authorization).RootElement, JsonDocument.Parse(claims).RootElement, correlationId, JsonDocument.Parse(httpRequest).RootElement);
        }

        /// <summary> Initializes new instance of ResourceDeleteCancelEventData class. </summary>
        /// <param name="tenantId"> The tenant ID of the resource. </param>
        /// <param name="subscriptionId"> The subscription ID of the resource. </param>
        /// <param name="resourceGroup"> The resource group of the resource. </param>
        /// <param name="resourceProvider"> The resource provider performing the operation. </param>
        /// <param name="resourceUri"> The URI of the resource in the operation. </param>
        /// <param name="operationName"> The operation that was performed. </param>
        /// <param name="status"> The status of the operation. </param>
        /// <param name="authorization"> The requested authorization for the operation. </param>
        /// <param name="claims"> The properties of the claims. </param>
        /// <param name="correlationId"> An operation ID used for troubleshooting. </param>
        /// <param name="httpRequest"> The details of the operation. </param>
        /// <returns> A new <see cref="SystemEvents.ResourceDeleteCancelEventData"/> instance for mocking. </returns>
        public static ResourceDeleteCancelEventData ResourceDeleteCancelEventData(string tenantId = default, string subscriptionId = default, string resourceGroup = default, string resourceProvider = default, string resourceUri = default, string operationName = default, string status = default, string authorization = default, string claims = default, string correlationId = default, string httpRequest = default)
        {
            return new(tenantId, subscriptionId, resourceGroup, resourceProvider, resourceUri, operationName, status, JsonDocument.Parse(authorization).RootElement, JsonDocument.Parse(claims).RootElement, correlationId, JsonDocument.Parse(httpRequest).RootElement);
        }

        /// <summary> Initializes new instance of ResourceActionSuccessEventData class. </summary>
        /// <param name="tenantId"> The tenant ID of the resource. </param>
        /// <param name="subscriptionId"> The subscription ID of the resource. </param>
        /// <param name="resourceGroup"> The resource group of the resource. </param>
        /// <param name="resourceProvider"> The resource provider performing the operation. </param>
        /// <param name="resourceUri"> The URI of the resource in the operation. </param>
        /// <param name="operationName"> The operation that was performed. </param>
        /// <param name="status"> The status of the operation. </param>
        /// <param name="authorization"> The requested authorization for the operation. </param>
        /// <param name="claims"> The properties of the claims. </param>
        /// <param name="correlationId"> An operation ID used for troubleshooting. </param>
        /// <param name="httpRequest"> The details of the operation. </param>
        /// <returns> A new <see cref="SystemEvents.ResourceActionSuccessEventData"/> instance for mocking. </returns>
        public static ResourceActionSuccessEventData ResourceActionSuccessEventData(string tenantId = default, string subscriptionId = default, string resourceGroup = default, string resourceProvider = default, string resourceUri = default, string operationName = default, string status = default, string authorization = default, string claims = default, string correlationId = default, string httpRequest = default)
        {
            return new(tenantId, subscriptionId, resourceGroup, resourceProvider, resourceUri, operationName, status, JsonDocument.Parse(authorization).RootElement, JsonDocument.Parse(claims).RootElement, correlationId, JsonDocument.Parse(httpRequest).RootElement);
        }

        /// <summary> Initializes new instance of ResourceActionFailureEventData class. </summary>
        /// <param name="tenantId"> The tenant ID of the resource. </param>
        /// <param name="subscriptionId"> The subscription ID of the resource. </param>
        /// <param name="resourceGroup"> The resource group of the resource. </param>
        /// <param name="resourceProvider"> The resource provider performing the operation. </param>
        /// <param name="resourceUri"> The URI of the resource in the operation. </param>
        /// <param name="operationName"> The operation that was performed. </param>
        /// <param name="status"> The status of the operation. </param>
        /// <param name="authorization"> The requested authorization for the operation. </param>
        /// <param name="claims"> The properties of the claims. </param>
        /// <param name="correlationId"> An operation ID used for troubleshooting. </param>
        /// <param name="httpRequest"> The details of the operation. </param>
        /// <returns> A new <see cref="SystemEvents.ResourceActionFailureEventData"/> instance for mocking. </returns>
        public static ResourceActionFailureEventData ResourceActionFailureEventData(string tenantId = default, string subscriptionId = default, string resourceGroup = default, string resourceProvider = default, string resourceUri = default, string operationName = default, string status = default, string authorization = default, string claims = default, string correlationId = default, string httpRequest = default)
        {
            return new(tenantId, subscriptionId, resourceGroup, resourceProvider, resourceUri, operationName, status, JsonDocument.Parse(authorization).RootElement, JsonDocument.Parse(claims).RootElement, correlationId, JsonDocument.Parse(httpRequest).RootElement);
        }

        /// <summary> Initializes new instance of ResourceActionCancelEventData class. </summary>
        /// <param name="tenantId"> The tenant ID of the resource. </param>
        /// <param name="subscriptionId"> The subscription ID of the resource. </param>
        /// <param name="resourceGroup"> The resource group of the resource. </param>
        /// <param name="resourceProvider"> The resource provider performing the operation. </param>
        /// <param name="resourceUri"> The URI of the resource in the operation. </param>
        /// <param name="operationName"> The operation that was performed. </param>
        /// <param name="status"> The status of the operation. </param>
        /// <param name="authorization"> The requested authorization for the operation. </param>
        /// <param name="claims"> The properties of the claims. </param>
        /// <param name="correlationId"> An operation ID used for troubleshooting. </param>
        /// <param name="httpRequest"> The details of the operation. </param>
        /// <returns> A new <see cref="SystemEvents.ResourceActionCancelEventData"/> instance for mocking. </returns>
        public static ResourceActionCancelEventData ResourceActionCancelEventData(string tenantId = default, string subscriptionId = default, string resourceGroup = default, string resourceProvider = default, string resourceUri = default, string operationName = default, string status = default, string authorization = default, string claims = default, string correlationId = default, string httpRequest = default)
        {
            return new(tenantId, subscriptionId, resourceGroup, resourceProvider, resourceUri, operationName, status, JsonDocument.Parse(authorization).RootElement, JsonDocument.Parse(claims).RootElement, correlationId, JsonDocument.Parse(httpRequest).RootElement);
        }

        /// <summary> Initializes new instance of SubscriptionValidationResponse class. </summary>
        /// <param name="validationResponse"> The validation response sent by the subscriber to Azure Event Grid to complete the validation of an event subscription. </param>
        /// <returns> A new <see cref="SystemEvents.SubscriptionValidationResponse"/> instance for mocking. </returns>
        [EditorBrowsable(EditorBrowsableState.Never)]
        public static SubscriptionValidationResponse SubscriptionValidationResponse(string validationResponse = default)
        {
            return new(validationResponse);
        }

        /// <summary> Initializes a new instance of AcsChatMessageReceivedEventData. </summary>
        /// <param name="recipientCommunicationIdentifier"> The communication identifier of the target user. </param>
        /// <param name="transactionId"> The transaction id will be used as co-relation vector. </param>
        /// <param name="threadId"> The chat thread id. </param>
        /// <param name="messageId"> The chat message id. </param>
        /// <param name="senderCommunicationIdentifier"> The communication identifier of the sender. </param>
        /// <param name="senderDisplayName"> The display name of the sender. </param>
        /// <param name="composeTime"> The original compose time of the message. </param>
        /// <param name="type"> The type of the message. </param>
        /// <param name="version"> The version of the message. </param>
        /// <param name="messageBody"> The body of the chat message. </param>
        /// <returns> A new <see cref="SystemEvents.AcsChatMessageReceivedEventData"/> instance for mocking. </returns>
        [EditorBrowsable(EditorBrowsableState.Never)]
        public static AcsChatMessageReceivedEventData AcsChatMessageReceivedEventData(CommunicationIdentifierModel recipientCommunicationIdentifier, string transactionId, string threadId, string messageId, CommunicationIdentifierModel senderCommunicationIdentifier, string senderDisplayName, DateTimeOffset? composeTime, string type, long? version, string messageBody)
        {
            return AcsChatMessageReceivedEventData(recipientCommunicationIdentifier, transactionId, threadId, messageId, senderCommunicationIdentifier, senderDisplayName, composeTime, type, version, messageBody, new ChangeTrackingDictionary<string, string>());
        }

        /// <summary> Initializes a new instance of AcsChatMessageReceivedInThreadEventData. </summary>
        /// <param name="transactionId"> The transaction id will be used as co-relation vector. </param>
        /// <param name="threadId"> The chat thread id. </param>
        /// <param name="messageId"> The chat message id. </param>
        /// <param name="senderCommunicationIdentifier"> The communication identifier of the sender. </param>
        /// <param name="senderDisplayName"> The display name of the sender. </param>
        /// <param name="composeTime"> The original compose time of the message. </param>
        /// <param name="type"> The type of the message. </param>
        /// <param name="version"> The version of the message. </param>
        /// <param name="messageBody"> The body of the chat message. </param>
        /// <returns> A new <see cref="SystemEvents.AcsChatMessageReceivedInThreadEventData"/> instance for mocking. </returns>
        [EditorBrowsable(EditorBrowsableState.Never)]
        public static AcsChatMessageReceivedInThreadEventData AcsChatMessageReceivedInThreadEventData(string transactionId, string threadId, string messageId, CommunicationIdentifierModel senderCommunicationIdentifier, string senderDisplayName, DateTimeOffset? composeTime, string type, long? version, string messageBody)
        {
            return AcsChatMessageReceivedInThreadEventData(transactionId, threadId, messageId, senderCommunicationIdentifier, senderDisplayName, composeTime, type, version, messageBody, new ChangeTrackingDictionary<string, string>());
        }

        /// <summary> Initializes a new instance of AcsChatMessageEditedEventData. </summary>
        /// <param name="recipientCommunicationIdentifier"> The communication identifier of the target user. </param>
        /// <param name="transactionId"> The transaction id will be used as co-relation vector. </param>
        /// <param name="threadId"> The chat thread id. </param>
        /// <param name="messageId"> The chat message id. </param>
        /// <param name="senderCommunicationIdentifier"> The communication identifier of the sender. </param>
        /// <param name="senderDisplayName"> The display name of the sender. </param>
        /// <param name="composeTime"> The original compose time of the message. </param>
        /// <param name="type"> The type of the message. </param>
        /// <param name="version"> The version of the message. </param>
        /// <param name="messageBody"> The body of the chat message. </param>
        /// <param name="editTime"> The time at which the message was edited. </param>
        /// <returns> A new <see cref="SystemEvents.AcsChatMessageEditedEventData"/> instance for mocking. </returns>
        [EditorBrowsable(EditorBrowsableState.Never)]
        public static AcsChatMessageEditedEventData AcsChatMessageEditedEventData(CommunicationIdentifierModel recipientCommunicationIdentifier, string transactionId, string threadId, string messageId, CommunicationIdentifierModel senderCommunicationIdentifier, string senderDisplayName, DateTimeOffset? composeTime, string type, long? version, string messageBody, DateTimeOffset? editTime)
        {
            return AcsChatMessageEditedEventData(recipientCommunicationIdentifier, transactionId, threadId, messageId, senderCommunicationIdentifier, senderDisplayName, composeTime, type, version, messageBody, new ChangeTrackingDictionary<string, string>(), editTime);
        }

        /// <summary> Initializes a new instance of AcsChatMessageEditedInThreadEventData. </summary>
        /// <param name="transactionId"> The transaction id will be used as co-relation vector. </param>
        /// <param name="threadId"> The chat thread id. </param>
        /// <param name="messageId"> The chat message id. </param>
        /// <param name="senderCommunicationIdentifier"> The communication identifier of the sender. </param>
        /// <param name="senderDisplayName"> The display name of the sender. </param>
        /// <param name="composeTime"> The original compose time of the message. </param>
        /// <param name="type"> The type of the message. </param>
        /// <param name="version"> The version of the message. </param>
        /// <param name="messageBody"> The body of the chat message. </param>
        /// <param name="editTime"> The time at which the message was edited. </param>
        /// <returns> A new <see cref="SystemEvents.AcsChatMessageEditedInThreadEventData"/> instance for mocking. </returns>
        [EditorBrowsable(EditorBrowsableState.Never)]
        public static AcsChatMessageEditedInThreadEventData AcsChatMessageEditedInThreadEventData(string transactionId, string threadId, string messageId, CommunicationIdentifierModel senderCommunicationIdentifier, string senderDisplayName, DateTimeOffset? composeTime, string type, long? version, string messageBody, DateTimeOffset? editTime)
        {
            return AcsChatMessageEditedInThreadEventData(transactionId, threadId, messageId, senderCommunicationIdentifier, senderDisplayName, composeTime, type, version, messageBody, new ChangeTrackingDictionary<string, string>(), editTime);
        }

        /// <summary> Initializes a new instance of MediaLiveEventIngestHeartbeatEventData. </summary>
        /// <param name="trackType"> Gets the type of the track (Audio / Video). </param>
        /// <param name="trackName"> Gets the track name. </param>
        /// <param name="bitrate"> Gets the bitrate of the track. </param>
        /// <param name="incomingBitrate"> Gets the incoming bitrate. </param>
        /// <param name="lastTimestamp"> Gets the last timestamp. </param>
        /// <param name="timescale"> Gets the timescale of the last timestamp. </param>
        /// <param name="overlapCount"> Gets the fragment Overlap count. </param>
        /// <param name="discontinuityCount"> Gets the fragment Discontinuity count. </param>
        /// <param name="nonincreasingCount"> Gets Non increasing count. </param>
        /// <param name="unexpectedBitrate"> Gets a value indicating whether unexpected bitrate is present or not. </param>
        /// <param name="state"> Gets the state of the live event. </param>
        /// <param name="healthy"> Gets a value indicating whether preview is healthy or not. </param>
        /// <returns> A new <see cref="SystemEvents.MediaLiveEventIngestHeartbeatEventData"/> instance for mocking. </returns>
        [EditorBrowsable(EditorBrowsableState.Never)]
        public static MediaLiveEventIngestHeartbeatEventData MediaLiveEventIngestHeartbeatEventData(string trackType, string trackName, long? bitrate, long? incomingBitrate, string lastTimestamp, string timescale, long? overlapCount, long? discontinuityCount, long? nonincreasingCount, bool? unexpectedBitrate, string state, bool? healthy)
        {
            return MediaLiveEventIngestHeartbeatEventData(trackType, trackName, default, default, bitrate, incomingBitrate, default, default, lastTimestamp, timescale, overlapCount, discontinuityCount, nonincreasingCount, unexpectedBitrate, state, healthy);
        }

        /// <summary> Initializes a new instance of MediaLiveEventIngestHeartbeatEventData. </summary>
        /// <param name="trackType"> Gets the type of the track (Audio / Video). </param>
        /// <param name="trackName"> Gets the track name. </param>
        /// <param name="transcriptionLanguage"> Gets the Live Transcription language. </param>
        /// <param name="transcriptionState"> Gets the Live Transcription state. </param>
        /// <param name="bitrate"> Gets the bitrate of the track. </param>
        /// <param name="incomingBitrate"> Gets the incoming bitrate. </param>
        /// <param name="ingestDriftValue"> Gets the track ingest drift value. </param>
        /// <param name="lastFragmentArrivalTime"> Gets the arrival UTC time of the last fragment. </param>
        /// <param name="lastTimestamp"> Gets the last timestamp. </param>
        /// <param name="timescale"> Gets the timescale of the last timestamp. </param>
        /// <param name="overlapCount"> Gets the fragment Overlap count. </param>
        /// <param name="discontinuityCount"> Gets the fragment Discontinuity count. </param>
        /// <param name="nonincreasingCount"> Gets Non increasing count. </param>
        /// <param name="unexpectedBitrate"> Gets a value indicating whether unexpected bitrate is present or not. </param>
        /// <param name="state"> Gets the state of the live event. </param>
        /// <param name="healthy"> Gets a value indicating whether preview is healthy or not. </param>
        /// <returns> A new <see cref="SystemEvents.MediaLiveEventIngestHeartbeatEventData"/> instance for mocking. </returns>
        public static MediaLiveEventIngestHeartbeatEventData MediaLiveEventIngestHeartbeatEventData(string trackType = null, string trackName = null, string transcriptionLanguage = null, string transcriptionState = null, long? bitrate = null, long? incomingBitrate = null, int? ingestDriftValue = null, DateTimeOffset? lastFragmentArrivalTime = null, string lastTimestamp = null, string timescale = null, long? overlapCount = null, long? discontinuityCount = null, long? nonincreasingCount = null, bool? unexpectedBitrate = null, string state = null, bool? healthy = null)
        {
            return new MediaLiveEventIngestHeartbeatEventData(trackType, trackName, transcriptionLanguage, transcriptionState, bitrate, incomingBitrate, ingestDriftValue == null ? Constants.MediaEvents.NotApplicable : ingestDriftValue.Value.ToString(CultureInfo.InvariantCulture), lastFragmentArrivalTime, lastTimestamp, timescale, overlapCount, discontinuityCount, nonincreasingCount, unexpectedBitrate, state, healthy);
        }

        /// <summary> Initializes a new instance of MediaLiveEventChannelArchiveHeartbeatEventData. </summary>
        /// <param name="channelLatency"> The channel latency. </param>
        /// <param name="latencyResultCode"> The latency result code. </param>
        /// <returns> A new <see cref="SystemEvents.MediaLiveEventChannelArchiveHeartbeatEventData"/> instance for mocking. </returns>
        public static MediaLiveEventChannelArchiveHeartbeatEventData MediaLiveEventChannelArchiveHeartbeatEventData(TimeSpan? channelLatency = null, string latencyResultCode = null)
        {
            return new MediaLiveEventChannelArchiveHeartbeatEventData(channelLatency == null ? Constants.MediaEvents.NotApplicable : channelLatency.Value.Milliseconds.ToString(CultureInfo.InvariantCulture), latencyResultCode);
        }

        /// <summary> Initializes a new instance of AcsRecordingFileStatusUpdatedEventData. </summary>
        /// <param name="recordingStorageInfo"> The details of recording storage information. </param>
        /// <param name="recordingStartTime"> The time at which the recording started. </param>
        /// <param name="recordingDurationMs"> The recording duration in milliseconds. </param>
        /// <param name="sessionEndReason"> The reason for ending recording session. </param>
        /// <returns> A new <see cref="SystemEvents.AcsRecordingFileStatusUpdatedEventData"/> instance for mocking. </returns>
        [EditorBrowsable(EditorBrowsableState.Never)]
        public static AcsRecordingFileStatusUpdatedEventData AcsRecordingFileStatusUpdatedEventData(AcsRecordingStorageInfoProperties recordingStorageInfo, DateTimeOffset? recordingStartTime, long? recordingDurationMs, string sessionEndReason)
        {
            return AcsRecordingFileStatusUpdatedEventData(recordingStorageInfo: recordingStorageInfo, recordingStartTime: recordingStartTime, recordingDurationMs: recordingDurationMs, sessionEndReason: sessionEndReason, channelType: null);
        }

        /// <summary> Initializes a new instance of AcsRecordingFileStatusUpdatedEventData. </summary>
        /// <param name="recordingStorageInfo"> The details of recording storage information. </param>
        /// <param name="recordingStartTime"> The time at which the recording started. </param>
        /// <param name="recordingDurationMs"> The recording duration in milliseconds. </param>
        /// <param name="recordingContentType"> The recording content type- AudioVideo, or Audio. </param>
        /// <param name="recordingChannelType"> The recording  channel type - Mixed, Unmixed. </param>
        /// <param name="recordingFormatType"> The recording format type - Mp4, Mp3, Wav. </param>
        /// <param name="sessionEndReason"> The reason for ending recording session. </param>
        /// <returns> A new <see cref="SystemEvents.AcsRecordingFileStatusUpdatedEventData"/> instance for mocking. </returns>
        [EditorBrowsable(EditorBrowsableState.Never)]
        public static AcsRecordingFileStatusUpdatedEventData AcsRecordingFileStatusUpdatedEventData(AcsRecordingStorageInfoProperties recordingStorageInfo = null, DateTimeOffset? recordingStartTime = null, long? recordingDurationMs = null, RecordingContentType? recordingContentType = null, RecordingChannelType? recordingChannelType = null, RecordingFormatType? recordingFormatType = null, string sessionEndReason = null)
        {
            var contentType = recordingContentType != null ? new AcsRecordingContentType(recordingContentType.ToString()) : null;
            var channelType = recordingChannelType != null ? new AcsRecordingChannelType(recordingChannelType.ToString()) : null;
            var formatType = recordingFormatType != null ? new AcsRecordingFormatType(recordingFormatType.ToString()) : null;
            return AcsRecordingFileStatusUpdatedEventData(recordingStorageInfo, recordingStartTime, recordingDurationMs, contentType, channelType, formatType, sessionEndReason);
        }

        /// <summary> Initializes a new instance of AcsRecordingFileStatusUpdatedEventData. </summary>
        /// <returns> A new <see cref="SystemEvents.AcsRecordingFileStatusUpdatedEventData"/> instance for mocking. </returns>
        [EditorBrowsable(EditorBrowsableState.Never)]
        public static AcsRecordingFileStatusUpdatedEventData AcsRecordingFileStatusUpdatedEventData()
        {
            return new AcsRecordingFileStatusUpdatedEventData(null, null, null, null, null, null, null);
        }

        /// <summary> Initializes a new instance of AcsRecordingChunkInfoProperties. </summary>
        /// <param name="documentId"> The documentId of the recording chunk. </param>
        /// <param name="index"> The index of the recording chunk. </param>
        /// <param name="endReason"> The reason for ending the recording chunk. </param>
        /// <param name="metadataLocation"> The location of the metadata for this chunk. </param>
        /// <param name="contentLocation"> The location of the content for this chunk. </param>
        /// <returns> A new <see cref="SystemEvents.AcsRecordingChunkInfoProperties"/> instance for mocking. </returns>
        [EditorBrowsable(EditorBrowsableState.Never)]
        public static AcsRecordingChunkInfoProperties AcsRecordingChunkInfoProperties(string documentId, long? index, string endReason, string metadataLocation, string contentLocation)
        {
            return AcsRecordingChunkInfoProperties(documentId: documentId, index: index, endReason: endReason, metadataLocation: metadataLocation, contentLocation: contentLocation, deleteLocation: null);
        }

        /// <summary> Initializes a new instance of ContainerRegistryEventData. </summary>
        /// <param name="id"> The event ID. </param>
        /// <param name="timestamp"> The time at which the event occurred. </param>
        /// <param name="action"> The action that encompasses the provided event. </param>
        /// <param name="target"> The target of the event. </param>
        /// <param name="request"> The request that generated the event. </param>
        /// <param name="actor"> The agent that initiated the event. For most situations, this could be from the authorization context of the request. </param>
        /// <param name="source"> The registry node that generated the event. Put differently, while the actor initiates the event, the source generates it. </param>
        /// <returns> A new <see cref="SystemEvents.ContainerRegistryEventData"/> instance for mocking. </returns>
        [EditorBrowsable(EditorBrowsableState.Never)]
        public static ContainerRegistryEventData ContainerRegistryEventData(string id, DateTimeOffset? timestamp, string action, ContainerRegistryEventTarget target, ContainerRegistryEventRequest request, ContainerRegistryEventActor actor, ContainerRegistryEventSource source)
        {
            return ContainerRegistryEventData(id: id, timestamp: timestamp, action: action, target: target, request: request, actor: actor, source: source, location: null);
        }

        /// <summary> Initializes a new instance of ContainerRegistryArtifactEventData. </summary>
        /// <param name="id"> The event ID. </param>
        /// <param name="timestamp"> The time at which the event occurred. </param>
        /// <param name="action"> The action that encompasses the provided event. </param>
        /// <param name="target"> The target of the event. </param>
        /// <returns> A new <see cref="SystemEvents.ContainerRegistryArtifactEventData"/> instance for mocking. </returns>
        [EditorBrowsable(EditorBrowsableState.Never)]
        public static ContainerRegistryArtifactEventData ContainerRegistryArtifactEventData(string id = null, DateTimeOffset? timestamp = null, string action = null, ContainerRegistryArtifactEventTarget target = null)
        {
            return ContainerRegistryArtifactEventData(id: id, timestamp: timestamp, action: action, target: target, location: null);
        }

        /// <summary> Initializes a new instance of ResourceHttpRequest. </summary>
        /// <param name="clientRequestId"> The client request ID. </param>
        /// <param name="clientIpAddress"> The client IP address. </param>
        /// <param name="method"> The request method. </param>
        /// <param name="url"> The url used in the request. </param>
        /// <returns> A new <see cref="SystemEvents.ResourceHttpRequest"/> instance for mocking. </returns>
        public static ResourceHttpRequest ResourceHttpRequest(string clientRequestId = null, string clientIpAddress = null, RequestMethod? method = null, string url = null)
        {
            return new ResourceHttpRequest(clientRequestId, clientIpAddress, method?.Method, url);
        }

        /// <summary> Initializes a new instance of StorageDirectoryDeletedEventData. </summary>
        /// <param name="api"> The name of the API/operation that triggered this event. </param>
        /// <param name="clientRequestId"> A request id provided by the client of the storage API operation that triggered this event. </param>
        /// <param name="requestId"> The request id generated by the storage service for the storage API operation that triggered this event. </param>
        /// <param name="url"> The path to the deleted directory. </param>
        /// <param name="recursive"> Is this event for a recursive delete operation. </param>
        /// <param name="sequencer"> An opaque string value representing the logical sequence of events for any particular directory name. Users can use standard string comparison to understand the relative sequence of two events on the same directory name. </param>
        /// <param name="identity"> The identity of the requester that triggered this event. </param>
        /// <param name="storageDiagnostics"> For service use only. Diagnostic data occasionally included by the Azure Storage service. This property should be ignored by event consumers. </param>
        /// <returns> A new <see cref="SystemEvents.StorageDirectoryDeletedEventData"/> instance for mocking. </returns>
        public static StorageDirectoryDeletedEventData StorageDirectoryDeletedEventData(string api = null, string clientRequestId = null, string requestId = null, string url = null, bool? recursive = null, string sequencer = null, string identity = null, object storageDiagnostics = null)
        {
            return new StorageDirectoryDeletedEventData(api, clientRequestId, requestId, url, recursive?.ToString(), sequencer, identity, storageDiagnostics);
        }

        /// <summary> Initializes a new instance of AcsEmailDeliveryReportReceivedEventData. </summary>
        /// <param name="sender"> The Sender Email Address. </param>
        /// <param name="recipient"> The recipient Email Address. </param>
        /// <param name="messageId"> The Id of the email been sent. </param>
        /// <param name="status"> The status of the email. </param>
        /// <param name="deliveryAttemptTimestamp"> The time at which the email delivery report received timestamp. </param>
        /// <returns> A new <see cref="SystemEvents.AcsEmailDeliveryReportReceivedEventData"/> instance for mocking. </returns>
        [EditorBrowsable(EditorBrowsableState.Never)]
        public static AcsEmailDeliveryReportReceivedEventData AcsEmailDeliveryReportReceivedEventData(string sender = null, string recipient = null, string messageId = null, AcsEmailDeliveryReportStatus? status = null, DateTimeOffset? deliveryAttemptTimestamp = null)
        {
            return new AcsEmailDeliveryReportReceivedEventData(sender, recipient, default, messageId, status, default, deliveryAttemptTimestamp);
        }

        /// <summary> Initializes a new instance of HealthcareDicomImageCreatedEventData. </summary>
        /// <param name="imageStudyInstanceUid"> Unique identifier for the Study. </param>
        /// <param name="imageSeriesInstanceUid"> Unique identifier for the Series. </param>
        /// <param name="imageSopInstanceUid"> Unique identifier for the DICOM Image. </param>
        /// <param name="serviceHostName"> Domain name of the DICOM account for this image. </param>
        /// <param name="sequenceNumber"> Sequence number of the DICOM Service within Azure Health Data Services. It is unique for every image creation and deletion within the service. </param>
        /// <returns> A new <see cref="SystemEvents.HealthcareDicomImageCreatedEventData"/> instance for mocking. </returns>
        [EditorBrowsable(EditorBrowsableState.Never)]
        public static HealthcareDicomImageCreatedEventData HealthcareDicomImageCreatedEventData(string imageStudyInstanceUid = null, string imageSeriesInstanceUid = null, string imageSopInstanceUid = null, string serviceHostName = null, long? sequenceNumber = null)
        {
            return new HealthcareDicomImageCreatedEventData(default, imageStudyInstanceUid, imageSeriesInstanceUid, imageSopInstanceUid, serviceHostName, sequenceNumber);
        }

        /// <summary> Initializes a new instance of HealthcareDicomImageDeletedEventData. </summary>
        /// <param name="imageStudyInstanceUid"> Unique identifier for the Study. </param>
        /// <param name="imageSeriesInstanceUid"> Unique identifier for the Series. </param>
        /// <param name="imageSopInstanceUid"> Unique identifier for the DICOM Image. </param>
        /// <param name="serviceHostName"> Host name of the DICOM account for this image. </param>
        /// <param name="sequenceNumber"> Sequence number of the DICOM Service within Azure Health Data Services. It is unique for every image creation and deletion within the service. </param>
        /// <returns> A new <see cref="SystemEvents.HealthcareDicomImageDeletedEventData"/> instance for mocking. </returns>
        [EditorBrowsable(EditorBrowsableState.Never)]
        public static HealthcareDicomImageDeletedEventData HealthcareDicomImageDeletedEventData(string imageStudyInstanceUid = null, string imageSeriesInstanceUid = null, string imageSopInstanceUid = null, string serviceHostName = null, long? sequenceNumber = null)
        {
            return new HealthcareDicomImageDeletedEventData(default, imageStudyInstanceUid, imageSeriesInstanceUid, imageSopInstanceUid, serviceHostName, sequenceNumber);
        }

        /// <summary> Initializes a new instance of AcsEmailEngagementTrackingReportReceivedEventData. </summary>
        /// <param name="sender"> The Sender Email Address. </param>
        /// <param name="messageId"> The Id of the email that has been sent. </param>
        /// <param name="userActionTimestamp"> The time at which the user interacted with the email. </param>
        /// <param name="engagementContext"> The context of the type of engagement user had with email. </param>
        /// <param name="userAgent"> The user agent interacting with the email. </param>
        /// <param name="engagement"> The type of engagement user have with email. </param>
        /// <returns> A new <see cref="SystemEvents.AcsEmailEngagementTrackingReportReceivedEventData"/> instance for mocking. </returns>
        [EditorBrowsable(EditorBrowsableState.Never)]
        public static AcsEmailEngagementTrackingReportReceivedEventData AcsEmailEngagementTrackingReportReceivedEventData(string sender, string messageId, DateTimeOffset? userActionTimestamp, string engagementContext, string userAgent, AcsUserEngagement? engagement)
        {
            return new AcsEmailEngagementTrackingReportReceivedEventData(sender, null, messageId, userActionTimestamp, engagementContext, userAgent, engagement);
        }

        /// <summary> Initializes a new instance of AcsRouterJobReceivedEventData. </summary>
        /// <param name="jobId"> Router Event Job ID. </param>
        /// <param name="channelReference"> Router Event Channel Reference. </param>
        /// <param name="channelId"> Router Event Channel ID. </param>
        /// <param name="queueId"> Router Job events Queue Id. </param>
        /// <param name="labels"> Router Job events Labels. </param>
        /// <param name="tags"> Router Jobs events Tags. </param>
        /// <param name="jobStatus"> Router Job Received Job Status. </param>
        /// <param name="classificationPolicyId"> Router Job Classification Policy Id. </param>
        /// <param name="priority"> Router Job Priority. </param>
        /// <param name="requestedWorkerSelectors"> Router Job Received Requested Worker Selectors. </param>
        /// <param name="scheduledOn"> Router Job Received Scheduled Time in UTC. </param>
        /// <param name="unavailableForMatching"> Unavailable For Matching for Router Job Received. </param>
        /// <returns> A new <see cref="SystemEvents.AcsRouterJobReceivedEventData"/> instance for mocking. </returns>
        [EditorBrowsable(EditorBrowsableState.Never)]
        public static AcsRouterJobReceivedEventData AcsRouterJobReceivedEventData(string jobId = null, string channelReference = null, string channelId = null, string queueId = null, IReadOnlyDictionary<string, string> labels = null, IReadOnlyDictionary<string, string> tags = null, Azure.Messaging.EventGrid.Models.AcsRouterJobStatus? jobStatus = null, string classificationPolicyId = null, int? priority = null, IEnumerable<AcsRouterWorkerSelector> requestedWorkerSelectors = null, DateTimeOffset? scheduledOn = null, bool unavailableForMatching = default)
        {
            labels ??= new Dictionary<string, string>();
            tags ??= new Dictionary<string, string>();
            requestedWorkerSelectors ??= new List<AcsRouterWorkerSelector>();
            Azure.Messaging.EventGrid.SystemEvents.AcsRouterJobStatus? status = jobStatus.HasValue ? new Azure.Messaging.EventGrid.SystemEvents.AcsRouterJobStatus(jobStatus.ToString()) : null;

            return new AcsRouterJobReceivedEventData(jobId, channelReference, channelId, queueId, labels, tags, status, classificationPolicyId, priority, requestedWorkerSelectors?.ToList(), scheduledOn, unavailableForMatching);
        }

        /// <summary> Initializes a new instance of <see cref="SystemEvents.AcsIncomingCallEventData"/>. </summary>
        /// <param name="toCommunicationIdentifier"> The communication identifier of the target user. </param>
        /// <param name="fromCommunicationIdentifier"> The communication identifier of the user who initiated the call. </param>
        /// <param name="serverCallId"> The Id of the server call. </param>
        /// <param name="callerDisplayName"> Display name of caller. </param>
        /// <param name="customContext"> Custom Context of Incoming Call. </param>
        /// <param name="incomingCallContext"> Signed incoming call context. </param>
        /// <param name="correlationId"> CorrelationId (CallId). </param>
        /// <returns> A new <see cref="SystemEvents.AcsIncomingCallEventData"/> instance for mocking. </returns>
        [EditorBrowsable(EditorBrowsableState.Never)]
        public static AcsIncomingCallEventData AcsIncomingCallEventData(CommunicationIdentifierModel toCommunicationIdentifier, CommunicationIdentifierModel fromCommunicationIdentifier, string serverCallId, string callerDisplayName, AcsIncomingCallCustomContext customContext, string incomingCallContext, string correlationId)
        {
            return new AcsIncomingCallEventData(
                toCommunicationIdentifier,
                fromCommunicationIdentifier,
                serverCallId,
                callerDisplayName,
                customContext,
                incomingCallContext,
                default,
                correlationId);
        }

        /// <summary> Initializes a new instance of ResourceNotificationsResourceUpdatedDetails. </summary>
        /// <param name="id"> id of the resource for which the event is being emitted. </param>
        /// <param name="name"> name of the resource for which the event is being emitted. </param>
        /// <param name="resourceType"> the type of the resource for which the event is being emitted. </param>
        /// <param name="location"> the location of the resource for which the event is being emitted. </param>
        /// <param name="tags"> the tags on the resource for which the event is being emitted. </param>
        /// <param name="properties"> properties in the payload of the resource for which the event is being emitted. </param>
        /// <returns> A new <see cref="SystemEvents.ResourceNotificationsResourceUpdatedDetails"/> instance for mocking. </returns>
        [EditorBrowsable(EditorBrowsableState.Never)]
        [Obsolete("This method is obsolete. Use the other overload ResourceNotificationsResourceUpdatedDetails.")]
        public static ResourceNotificationsResourceUpdatedDetails ResourceNotificationsResourceUpdatedDetails(string id = null, string name = null, string resourceType = null, string location = null, string tags = null, IReadOnlyDictionary<string, object> properties = null)
        {
            properties ??= new Dictionary<string, object>();

            return new ResourceNotificationsResourceUpdatedDetails(id, name, resourceType, location,
                new Dictionary<string, string>(), properties)
            {
                Tags = tags
            };
        }

        /// <summary> Initializes a new instance of <see cref="SystemEvents.CommunicationIdentifierModel"/>. </summary>
        /// <param name="rawId"> Raw Id of the identifier. Optional in requests, required in responses. </param>
        /// <param name="communicationUser"> The communication user. </param>
        /// <param name="phoneNumber"> The phone number. </param>
        /// <param name="microsoftTeamsUser"> The Microsoft Teams user. </param>
        /// <returns> A new <see cref="SystemEvents.CommunicationIdentifierModel"/> instance for mocking. </returns>
        [EditorBrowsable(EditorBrowsableState.Never)]
        public static CommunicationIdentifierModel CommunicationIdentifierModel(string rawId, CommunicationUserIdentifierModel communicationUser, PhoneNumberIdentifierModel phoneNumber, MicrosoftTeamsUserIdentifierModel microsoftTeamsUser)
        {
            return new CommunicationIdentifierModel(default, rawId, communicationUser, phoneNumber, microsoftTeamsUser, default);
        }

        /// <summary> Initializes a new instance of <see cref="SystemEvents.StorageBlobCreatedEventData"/>. </summary>
        /// <param name="api"> The name of the API/operation that triggered this event. </param>
        /// <param name="clientRequestId"> A request id provided by the client of the storage API operation that triggered this event. </param>
        /// <param name="requestId"> The request id generated by the Storage service for the storage API operation that triggered this event. </param>
        /// <param name="eTag"> The etag of the blob at the time this event was triggered. </param>
        /// <param name="contentType"> The content type of the blob. This is the same as what would be returned in the Content-Type header from the blob. </param>
        /// <param name="contentLength"> The size of the blob in bytes. This is the same as what would be returned in the Content-Length header from the blob. </param>
        /// <param name="contentOffset"> The offset of the blob in bytes. </param>
        /// <param name="blobType"> The type of blob. </param>
        /// <param name="url"> The path to the blob. </param>
        /// <param name="sequencer"> An opaque string value representing the logical sequence of events for any particular blob name. Users can use standard string comparison to understand the relative sequence of two events on the same blob name. </param>
        /// <param name="identity"> The identity of the requester that triggered this event. </param>
        /// <param name="storageDiagnostics"> For service use only. Diagnostic data occasionally included by the Azure Storage service. This property should be ignored by event consumers. </param>
        /// <returns> A new <see cref="SystemEvents.StorageBlobCreatedEventData"/> instance for mocking. </returns>
        [EditorBrowsable(EditorBrowsableState.Never)]
        public static StorageBlobCreatedEventData StorageBlobCreatedEventData(
            string api = null,
            string clientRequestId = null,
            string requestId = null,
            string eTag = null,
            string contentType = null,
            long? contentLength = null,
            long? contentOffset = null,
            string blobType = null,
            string url = null,
            string sequencer = null,
            string identity = null,
            object storageDiagnostics = null)
        {
            return StorageBlobCreatedEventData(api, clientRequestId, requestId, eTag, contentType, contentLength,
                contentOffset, blobType, null, url, sequencer, identity, storageDiagnostics);
        }

        /// <summary> Initializes a new instance of <see cref="SystemEvents.StorageBlobTierChangedEventData"/>. </summary>
        /// <param name="api"> The name of the API/operation that triggered this event. </param>
        /// <param name="clientRequestId"> A request id provided by the client of the storage API operation that triggered this event. </param>
        /// <param name="requestId"> The request id generated by the Storage service for the storage API operation that triggered this event. </param>
        /// <param name="contentType"> The content type of the blob. This is the same as what would be returned in the Content-Type header from the blob. </param>
        /// <param name="contentLength"> The size of the blob in bytes. This is the same as what would be returned in the Content-Length header from the blob. </param>
        /// <param name="blobType"> The type of blob. </param>
        /// <param name="url"> The path to the blob. </param>
        /// <param name="sequencer"> An opaque string value representing the logical sequence of events for any particular blob name. Users can use standard string comparison to understand the relative sequence of two events on the same blob name. </param>
        /// <param name="identity"> The identity of the requester that triggered this event. </param>
        /// <param name="storageDiagnostics"> For service use only. Diagnostic data occasionally included by the Azure Storage service. This property should be ignored by event consumers. </param>
        /// <returns> A new <see cref="SystemEvents.StorageBlobTierChangedEventData"/> instance for mocking. </returns>
        [EditorBrowsable(EditorBrowsableState.Never)]
        public static StorageBlobTierChangedEventData StorageBlobTierChangedEventData(string api = null, string clientRequestId = null, string requestId = null, string contentType = null, long? contentLength = null, string blobType = null, string url = null, string sequencer = null, string identity = null, object storageDiagnostics = null)
        {
            return StorageBlobTierChangedEventData(
                api,
                clientRequestId,
                requestId,
                contentType,
                contentLength,
                blobType,
                null,
                null,
                url,
                sequencer,
                identity,
                storageDiagnostics);
        }

        /// <summary> Initializes a new instance of <see cref="SystemEvents.StorageLifecyclePolicyCompletedEventData"/>. </summary>
        /// <param name="scheduleTime"> The time the policy task was scheduled. </param>
        /// <param name="deleteSummary"> Execution statistics of a specific policy action in a Blob Management cycle. </param>
        /// <param name="tierToCoolSummary"> Execution statistics of a specific policy action in a Blob Management cycle. </param>
        /// <param name="tierToArchiveSummary"> Execution statistics of a specific policy action in a Blob Management cycle. </param>
        /// <returns> A new <see cref="SystemEvents.StorageLifecyclePolicyCompletedEventData"/> instance for mocking. </returns>
        [EditorBrowsable(EditorBrowsableState.Never)]
        public static StorageLifecyclePolicyCompletedEventData StorageLifecyclePolicyCompletedEventData(string scheduleTime, StorageLifecyclePolicyActionSummaryDetail deleteSummary, StorageLifecyclePolicyActionSummaryDetail tierToCoolSummary, StorageLifecyclePolicyActionSummaryDetail tierToArchiveSummary)
        {
            return StorageLifecyclePolicyCompletedEventData(scheduleTime, null, deleteSummary, tierToCoolSummary, default, tierToArchiveSummary);
        }

        /// <summary> Initializes a new instance of <see cref="SystemEvents.StorageLifecyclePolicyCompletedEventData"/>. </summary>
        /// <param name="scheduleTime"> The time the policy task was scheduled. </param>
        /// <param name="deleteSummary"> Execution statistics of a specific policy action in a Blob Management cycle. </param>
        /// <param name="tierToCoolSummary"> Execution statistics of a specific policy action in a Blob Management cycle. </param>
        /// <param name="tierToColdSummary"> Execution statistics of a specific policy action in a Blob Management cycle. </param>
        /// <param name="tierToArchiveSummary"> Execution statistics of a specific policy action in a Blob Management cycle. </param>
        /// <returns> A new <see cref="SystemEvents.StorageLifecyclePolicyCompletedEventData"/> instance for mocking. </returns>
        [EditorBrowsable(EditorBrowsableState.Never)]
        public static StorageLifecyclePolicyCompletedEventData StorageLifecyclePolicyCompletedEventData(string scheduleTime, StorageLifecyclePolicyActionSummaryDetail deleteSummary, StorageLifecyclePolicyActionSummaryDetail tierToCoolSummary, StorageLifecyclePolicyActionSummaryDetail tierToColdSummary, StorageLifecyclePolicyActionSummaryDetail tierToArchiveSummary)
        {
            return new StorageLifecyclePolicyCompletedEventData(scheduleTime, null, deleteSummary, tierToCoolSummary, tierToColdSummary, tierToArchiveSummary);
<<<<<<< HEAD
=======
        }

        /// <summary> Initializes a new instance of <see cref="SystemEvents.AcsSmsReceivedEventData"/>. </summary>
        /// <param name="messageId"> The identity of the SMS message. </param>
        /// <param name="from"> The identity of SMS message sender. </param>
        /// <param name="to"> The identity of SMS message receiver. </param>
        /// <param name="message"> The SMS content. </param>
        /// <param name="receivedTimestamp"> The time at which the SMS was received. </param>
        /// <returns> A new <see cref="SystemEvents.AcsSmsReceivedEventData"/> instance for mocking. </returns>
        [EditorBrowsable(EditorBrowsableState.Never)]
        public static AcsSmsReceivedEventData AcsSmsReceivedEventData(string messageId, string @from, string to, string message, DateTimeOffset? receivedTimestamp)
        {
            return new AcsSmsReceivedEventData(messageId, @from, to, message, receivedTimestamp, default);
        }

        /// <summary> Initializes a new instance of <see cref="SystemEvents.AcsEmailDeliveryReportReceivedEventData"/>. </summary>
        /// <param name="sender"> The Sender Email Address. </param>
        /// <param name="recipient"> The recipient Email Address. </param>
        /// <param name="messageId"> The Id of the email been sent. </param>
        /// <param name="status"> The status of the email. Any value other than Delivered is considered failed. </param>
        /// <param name="deliveryStatusDetails"> Detailed information about the status if any. </param>
        /// <param name="deliveryAttemptTimestamp"> The time at which the email delivery report received timestamp. </param>
        /// <returns> A new <see cref="SystemEvents.AcsEmailDeliveryReportReceivedEventData"/> instance for mocking. </returns>
        [EditorBrowsable(EditorBrowsableState.Never)]
        public static AcsEmailDeliveryReportReceivedEventData AcsEmailDeliveryReportReceivedEventData(string sender, string recipient, string messageId, AcsEmailDeliveryReportStatus? status, AcsEmailDeliveryReportStatusDetails deliveryStatusDetails, DateTimeOffset? deliveryAttemptTimestamp)
        {
            return new AcsEmailDeliveryReportReceivedEventData(
                sender,
                recipient,
                default,
                messageId,
                status,
                deliveryStatusDetails,
                deliveryAttemptTimestamp);
        }

        /// <summary> Initializes a new instance of <see cref="SystemEvents.AcsEmailDeliveryReportStatusDetails"/>. </summary>
        /// <param name="statusMessage"> Detailed status message. </param>
        /// <returns> A new <see cref="SystemEvents.AcsEmailDeliveryReportStatusDetails"/> instance for mocking. </returns>
        [EditorBrowsable(EditorBrowsableState.Never)]
        public static AcsEmailDeliveryReportStatusDetails AcsEmailDeliveryReportStatusDetails(string statusMessage)
        {
            return new AcsEmailDeliveryReportStatusDetails(default, statusMessage);
>>>>>>> f2036db0
        }
    }
#pragma warning restore CA1054 // URI-like parameters should not be strings
}<|MERGE_RESOLUTION|>--- conflicted
+++ resolved
@@ -836,8 +836,6 @@
         public static StorageLifecyclePolicyCompletedEventData StorageLifecyclePolicyCompletedEventData(string scheduleTime, StorageLifecyclePolicyActionSummaryDetail deleteSummary, StorageLifecyclePolicyActionSummaryDetail tierToCoolSummary, StorageLifecyclePolicyActionSummaryDetail tierToColdSummary, StorageLifecyclePolicyActionSummaryDetail tierToArchiveSummary)
         {
             return new StorageLifecyclePolicyCompletedEventData(scheduleTime, null, deleteSummary, tierToCoolSummary, tierToColdSummary, tierToArchiveSummary);
-<<<<<<< HEAD
-=======
         }
 
         /// <summary> Initializes a new instance of <see cref="SystemEvents.AcsSmsReceivedEventData"/>. </summary>
@@ -881,7 +879,6 @@
         public static AcsEmailDeliveryReportStatusDetails AcsEmailDeliveryReportStatusDetails(string statusMessage)
         {
             return new AcsEmailDeliveryReportStatusDetails(default, statusMessage);
->>>>>>> f2036db0
         }
     }
 #pragma warning restore CA1054 // URI-like parameters should not be strings
