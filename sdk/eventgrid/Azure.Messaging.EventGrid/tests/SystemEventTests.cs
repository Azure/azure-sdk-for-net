﻿// Copyright (c) Microsoft Corporation. All rights reserved.
// Licensed under the MIT License.

using System;
using System.Collections.Generic;
using System.ComponentModel;
using System.Linq;
using System.Reflection;
using Azure.Messaging.EventGrid.SystemEvents;
using NUnit.Framework;

namespace Azure.Messaging.EventGrid.Tests
{
    public class SystemEventTests
    {
        private static readonly HashSet<string> s_casingExclusions = new()
        {
            "SignalRServiceClientConnectionConnectedEventData",
            "SignalRServiceClientConnectionDisconnectedEventData",
            "SignalRServiceClientConnectionConnected",
            "SignalRServiceClientConnectionDisconnected",
        };

        private static readonly HashSet<string> s_etagCasingExlusions = new()
        {
            "AppConfigurationKeyValueDeletedEventData",
            "AppConfigurationKeyValueModifiedEventData"
        };

        [Test]
        public void MappingContainsAllSystemEvents()
        {
            foreach (var systemEvent in Assembly.GetAssembly(typeof(EventGridEvent)).GetTypes().Where(t => t.Name.EndsWith("EventData")))
            {
                // skip types that have no public constructors, e.g. base types
                if (systemEvent.GetConstructors().Length == 0)
                {
                    continue;
                }

                ValidateName(systemEvent.Name);
                Assert.IsTrue(
                    SystemEventExtensions.s_systemEventDeserializers.Values.Any(
                        f => f.Method.ReturnType == systemEvent), systemEvent.Name);
            }
        }

        [Test]
        public void SystemNamesCasedCorrectly()
        {
            foreach (FieldInfo systemName in typeof(SystemEventNames).GetFields())
            {
                ValidateName(systemName.Name);
            }
        }

        [Test]
        public void EventPropertiesCasedCorrectly()
        {
            foreach (Type systemEvent in Assembly.GetAssembly(typeof(EventGridEvent)).GetTypes().Where(t => t.Name.EndsWith("EventData")))
            {
                if (s_etagCasingExlusions.Contains(systemEvent.Name))
                {
                    continue;
                }

                foreach (PropertyInfo propertyInfo in systemEvent.GetProperties())
                {
                    string name = propertyInfo.Name;
                    if (name.ToLower() == "etag")
                    {
                        if (name != "ETag")
                        {
                            Assert.Fail($"{systemEvent}.{name} is not cased correctly. It should be cased as 'ETag'.");
                        }
                    }
                }
            }
        }

<<<<<<< HEAD
=======
        [Test]
        public void ModelsAreInCorrectNamespace()
        {
            foreach (Type model in Assembly.GetAssembly(typeof(EventGridEvent)).GetTypes())
            {
                if (model.IsPublic && model.Namespace == "Azure.Messaging.EventGrid.Models"
                    && model.GetCustomAttribute<EditorBrowsableAttribute>() == null)
                {
                    Assert.Fail($"{model} is not in the correct namespace. It should be in Azure.Messaging.EventGrid.SystemEvents.");
                }
            }
        }

>>>>>>> 4db78622
        private void ValidateName(string name)
        {
            if (s_casingExclusions.Contains(name))
            {
                return;
            }

            for (int i = 1; i < name.Length; i++)
            {
                if (char.IsUpper(name[i - 1]) && char.IsUpper(name[i]))
                {
                    Assert.Fail(name);
                }
            }
        }
    }
}<|MERGE_RESOLUTION|>--- conflicted
+++ resolved
@@ -78,8 +78,6 @@
             }
         }
 
-<<<<<<< HEAD
-=======
         [Test]
         public void ModelsAreInCorrectNamespace()
         {
@@ -93,7 +91,6 @@
             }
         }
 
->>>>>>> 4db78622
         private void ValidateName(string name)
         {
             if (s_casingExclusions.Contains(name))
