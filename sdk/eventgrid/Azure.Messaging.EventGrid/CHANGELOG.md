--- conflicted
+++ resolved
@@ -1,21 +1,15 @@
 # Release History
 
-<<<<<<< HEAD
-## 4.19.0-beta.1 (Unreleased)
-=======
 ## 4.22.0-beta.1 (Unreleased)
->>>>>>> 4db78622
-
-### Features Added
-
-### Breaking Changes
-
-### Bugs Fixed
-
-### Other Changes
-
-<<<<<<< HEAD
-=======
+
+### Features Added
+
+### Breaking Changes
+
+### Bugs Fixed
+
+### Other Changes
+
 ## 4.21.0 (2023-11-07)
 
 ### Features Added
@@ -35,7 +29,6 @@
 
 - Added new system events for Resource Notifications and Azure Communication Services.
 
->>>>>>> 4db78622
 ## 4.18.0 (2023-09-12)
 
 ### Features Added
