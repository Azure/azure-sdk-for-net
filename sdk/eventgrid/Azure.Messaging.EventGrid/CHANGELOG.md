# Release History

<<<<<<< HEAD
## 4.29.0 (2025-01-21)
=======
## 4.30.0-beta.1 (Unreleased)
>>>>>>> b38a9c20

### Features Added

- Added `RecipientMailServerHostName` property to `AcsEmailDeliveryReportStatusDetails`.
- Added `InternetMessageId` property to `AcsEmailDeliveryReportReceivedEventData` event.
- Added `SegmentCount` property to `AcsSmsReceivedEventData` event.

## 4.28.0 (2024-11-18)

### Features Added

- Added `ResourceNotificationsContainerServiceEventResourcesScheduledEventData` event.
- Added `PolicyRunSummary` property to `StorageLifecyclePolicyCompletedEventData` event.

## 4.29.0 (2025-01-21)

### Features Added

- Added `RecipientMailServerHostName` property to `AcsEmailDeliveryReportStatusDetails`.
- Added `InternetMessageId` property to `AcsEmailDeliveryReportReceivedEventData` event.
- Added `SegmentCount` property to `AcsSmsReceivedEventData` event.

## 4.28.0 (2024-11-18)

### Features Added

- Added `ResourceNotificationsContainerServiceEventResourcesScheduledEventData` event.
- Added `PolicyRunSummary` property to `StorageLifecyclePolicyCompletedEventData` event.

## 4.27.0 (2024-10-14)

### Features Added

- Added `OnBehalfOfCallee` property to `AcsIncomingCallEventData` event.

## 4.26.0 (2024-09-18)

### Features Added

- Added `TierToColdSummary` property to `StorageLifecyclePolicyCompletedEventData`.

## 4.25.0 (2024-08-21)

### Features Added

- Added `AccessTier` and `PreviousTier` properties to `StorageBlobTierChangedEventData` system event.
- Added `AccessTier` to `StorageBlobCreatedEventData` system event.

## 4.24.1 (2024-07-16)

### Bugs Fixed

- Fixed deserialization bugs in `AcsEmailEngagementTrackingReportReceivedEventData` and `AcsEmailDeliveryReportReceivedEventData` system events that caused the `DeliveryAttemptTimestamp` and `UserActionTimeStamp` properties to be null.

## 4.24.0 (2024-04-09)

### Features Added

- Added new Communication events.

## 4.23.0 (2024-03-11)

### Features Added

- Added API Center events.

## 4.22.0 (2024-02-12)

### Features Added

- Added new Storage Task Assignment system events.
- Added new AVS system events.
- Added `Metadata` property to `AcsChatThreadCreatedEventData` system event.

## 4.21.0 (2023-11-07)

### Features Added

- Added new system events for Resource Notifications
- Added the `Metadata` property to various Azure Communication Services events.

## 4.20.0 (2023-10-18)

### Bugs Fixed

- Added several communication models into the correct namespace and hid the old ones.

## 4.19.0 (2023-10-11)

### Features Added

- Added new system events for Resource Notifications and Azure Communication Services.

## 4.18.0 (2023-09-12)

### Features Added

- Added new system events for Event Grid and App Configuration.
- Added `Recipient` property to `AcsEmailEngagementTrackingReportReceivedEventData` event.

### Breaking Changes

- `EventGridClient` has been removed for the stable release. It will be included in a subsequent release.

## 4.18.0-beta.1 (2023-07-16)

### Other Changes

- Shipping the `EventGridClient` on top of the latest system events.

## 4.17.0 (2023-06-08)

### Features Added

- Added new system events for Container Service.

### Breaking Changes

- `EventGridClient` has been removed for the stable release. It will be included in a subsequent release.

## 4.17.0-beta.2 (2023-06-06)

### Other Changes

- Docs updated to remove example that was causing the doc build to fail.

## 4.17.0-beta.1 (2023-05-22)

### Features Added

- Added `EventGridClient` for interacting with topic and subscription namespaces.

## 4.16.0 (2023-05-09)

### Features Added

- Added `AcsIncomingCallEventData` event.
- Added `DeliveryStatusDetails` property to `AcsEmailDeliveryReportReceivedEventData` event.
- Added `HealthCareDicomImageUpdatedEventData` event.
- Added `PartionName` property to Dicom events.

## 4.15.0 (2023-04-13)

### Features Added

- Added new Storage events, `StorageTaskCompletedEventData` and `StorageTaskQueuedEventData`.

## 4.14.1 (2023-03-13)

### Other Changes

- Upgraded dependent `Azure.Core` to `1.30.0` due to an [issue in `ArrayBackedPropertyBag`](https://github.com/Azure/azure-sdk-for-net/pull/34800) in `Azure.Core` version `1.29.0`.

## 4.14.0 (2023-03-06)

### Features Added

- Added new Communication events, `AcsEmailDeliveryReportReceivedEventData` and `AcsEmailEngagementTrackingReportReceivedEventData`.

## 4.13.0 (2023-01-19)

### Features Added

- Added new API Management events.
- Added new DataBox events.

## 4.12.0 (2022-11-08)

### Features Added

- Added extension builder method that can be used to inject an `EventGridPublisherClient` instance using a `TokenCredential` for authentication.
- Added new Dicom Healthcare events.

### Breaking Changes

- Fixed bug where the CloudEvents Distributed Tracing extensions were populated even when distributed tracing was disabled.

## 4.11.0 (2022-07-07)

### Features Added

- Added support for sending events to partner channels.

## 4.11.0-beta.2 (2022-05-10)

### Breaking Changes

- Removed `SendCloudEventsOptions` type in favor of a string parameter that can be used to specify the channel name.

## 4.11.0-beta.1 (2022-04-07)

### Features Added

- Added Partner Topic support for channels

## 4.10.0 (2022-04-05)

### Features Added

- Added Healthcare events

## 4.9.0 (2022-03-08)

### Features Added

- Added new enum values for `MediaJobErrorCategory` and `MediaJobErrorCode`.

## 4.8.2 (2022-02-08)

### Bugs Fixed
- Fixed deserialization bugs in `StorageDirectoryDeletedEventData` and `EventHubCaptureFileCreatedEventData` system events.

## 4.8.1 (2022-01-12)

### Bugs Fixed
- Fix package icon

## 4.8.0 (2022-01-11)

### Features Added
- Added new properties to Communication events
- Added strongly typed models for Resource events

## 4.7.0 (2021-10-05)

### Features Added
- Added API Management events
- Added AcsUserDisconnectedEventData event

## 4.6.0 (2021-08-10)

### Features Added
- Added `ContainerServiceNewKubernetesVersionAvailableEventData` system event.

### Bugs Fixed
- Updated deserialization of KeyVault system events to match the casing used in the events published by the service.

## 4.5.0 (2021-07-19)

### Features Added
- Added constructor for `EventGridPublisherClient` that takes a `TokenCredential` to enable Azure Active Directory authentication.
- Added `Metadata` property to `AcsChatMessageEditedEventData`, `AcsChatMessageEditedInThreadEventData`, `AcsChatMessageReceivedEventData`, and `AcsChatMessageReceivedInThreadEventData`.
- Added custom converter for `EventGridEvent` that allows this type to be serialized and deserialized using `System.Text.Json` APIs.

## 4.4.0 (2021-06-21)

### Features Added
- Added public constructor and settable property for `SubscriptionValidationResponse`.

### Key Bugs Fixed
- Fix issue where ARM system event data could not be deserialized into their strongly typed models.

## 4.3.0 (2021-06-08)

### New Features
* Added the following new system events:
  - StorageBlobInventoryPolicyCompletedEventData

* Updated existing system events:
 - AcsRecordingChunkInfoProperties - Added `ContentLocation` and `MetadataLocation` properties.

### Fixed
- Fixed `SystemEventNames.ServiceBusDeadletterMessagesAvailableWithNoListener` value.

## 4.2.0 (2021-05-10)

### New Features
* Added the following new system events:
  - PolicyInsightsPolicyStateChangedEventData
  - PolicyInsightsPolicyStateCreatedEventData
  - PolicyInsightsPolicyStateDeletedEventData
  - StorageAsyncOperationInitiatedEventData
  - StorageBlobTierChangedEventData

## 4.1.0 (2021-03-23)

### New Features
- Added new Azure Communication Services system events.

### Fixed
- Fixed system mapping for `AcsChatParticipantAddedToThread` and `AcsChatParticipantRemovedFromThread`.

## 4.0.0 (2021-03-09)

### New Features
- Added single send overloads to allow sending a single event for each event type.

### Breaking Changes
- Moved `CloudEvent` into `Azure.Core` package.
- Changed custom events to be represented as `BinaryData` rather than `object`.
- Removed `Serializer` option from `EventGridPublisherOptions` as serialization can be customized through `BinaryData`.

## 4.0.0-beta.5 (2021-02-09)

### New Features
- Added `TryGetSystemEventData` that attempts to deserialize event data into a known system event.
- Added `EventGridSasBuilder` for constructing SAS tokens.
- Added `SystemEventNames` that contain the names that will be stamped into the event Type for system events.

### Breaking Changes
- Updated `GetData` method to always return `BinaryData` instead of `object`. It no longer deserializes system events.
- Removed the `CloudEvent` constructor overload that took `BinaryData` and replaced with an overload that accepts `ReadOnlyMemory<byte>`
- Replaced use of `EventGridSasCredential` with `AzureSasCredential`.
- Removed `GenerateSharedAccessSignature` in favor of `EventGridSasBuilder`.

## 4.0.0-beta.4 (2020-11-10)

### Fixed
- Fixed bug where missing required properties on CloudEvent would cause deserialization to fail.

## 4.0.0-beta.3 (2020-10-06)

### Fixed
- Fixed bug where we were not parsing the Topic when parsing into EventGridEvents.

### Added

- Added TraceParent/TraceState into CloudEvent extension attributes.
- Added KeyVaultAccessPolicyChangedEventData system event.

### Breaking Changes

- Renamed Azure Communication Services system events.
- Renamed EventGridPublisherClientOptions DataSerializer property to Serializer.

## 4.0.0-beta.2 (2020-09-24)

### Added

- Added support for system events sent by the Azure Communication Services.

## 4.0.0-beta.1 (2020-09-08)
This is the first preview of the Azure Event Grid client library that follows the [.NET Azure SDK Design Guidelines](https://azure.github.io/azure-sdk/dotnet_introduction.html). This library is not a drop-in replacement for `Microsoft.Azure.EventGrid`, as code changes would be required to use the new library.

This package's [documentation](https://github.com/Azure/azure-sdk-for-net/blob/main/sdk/eventgrid/Azure.Messaging.EventGrid/README.md) and [samples](https://github.com/Azure/azure-sdk-for-net/blob/main/sdk/eventgrid/Azure.Messaging.EventGrid/samples/README.md) demonstrate the new API.
### Features:
- Configurable publisher client that supports sending user-defined events of the Event Grid, CloudEvents v1.0, or custom schema.
- Ability to parse and deserialize system or user-defined events from JSON to events of the Event Grid or CloudEvents schema.<|MERGE_RESOLUTION|>--- conflicted
+++ resolved
@@ -1,23 +1,14 @@
 # Release History
 
-<<<<<<< HEAD
-## 4.29.0 (2025-01-21)
-=======
 ## 4.30.0-beta.1 (Unreleased)
->>>>>>> b38a9c20
-
-### Features Added
-
-- Added `RecipientMailServerHostName` property to `AcsEmailDeliveryReportStatusDetails`.
-- Added `InternetMessageId` property to `AcsEmailDeliveryReportReceivedEventData` event.
-- Added `SegmentCount` property to `AcsSmsReceivedEventData` event.
-
-## 4.28.0 (2024-11-18)
-
-### Features Added
-
-- Added `ResourceNotificationsContainerServiceEventResourcesScheduledEventData` event.
-- Added `PolicyRunSummary` property to `StorageLifecyclePolicyCompletedEventData` event.
+
+### Features Added
+
+### Breaking Changes
+
+### Bugs Fixed
+
+### Other Changes
 
 ## 4.29.0 (2025-01-21)
 
