--- conflicted
+++ resolved
@@ -1,11 +1,5 @@
 # Release History
 
-<<<<<<< HEAD
-## 4.21.0 (2023-11-07)
-
-### Features Added
-
-=======
 ## 4.22.0-beta.1 (2023-11-13)
 
 ### Features Added
@@ -19,7 +13,6 @@
 
 ### Features Added
 
->>>>>>> 0705142f
 - Added new system events for Resource Notifications
 - Added the `Metadata` property to various Azure Communication Services events.
 
