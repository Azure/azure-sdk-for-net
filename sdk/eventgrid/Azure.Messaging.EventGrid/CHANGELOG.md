--- conflicted
+++ resolved
@@ -1,23 +1,12 @@
 # Release History
 
-<<<<<<< HEAD
-## 4.29.0-beta.1 (Unreleased)
-=======
 ## 4.29.0 (2025-01-21)
->>>>>>> f2036db0
 
 ### Features Added
 
 - Added `RecipientMailServerHostName` property to `AcsEmailDeliveryReportStatusDetails`.
 - Added `InternetMessageId` property to `AcsEmailDeliveryReportReceivedEventData` event.
 - Added `SegmentCount` property to `AcsSmsReceivedEventData` event.
-
-## 4.28.0 (2024-11-18)
-
-### Features Added
-
-- Added `ResourceNotificationsContainerServiceEventResourcesScheduledEventData` event.
-- Added `PolicyRunSummary` property to `StorageLifecyclePolicyCompletedEventData` event.
 
 ## 4.28.0 (2024-11-18)
 
