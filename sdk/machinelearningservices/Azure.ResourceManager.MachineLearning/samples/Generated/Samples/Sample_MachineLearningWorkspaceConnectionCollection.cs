// Copyright (c) Microsoft Corporation. All rights reserved.
// Licensed under the MIT License.

// <auto-generated/>

#nullable disable

using System;
using System.Threading.Tasks;
using Azure;
using Azure.Core;
using Azure.Identity;
using Azure.ResourceManager;
using Azure.ResourceManager.MachineLearning;
using Azure.ResourceManager.MachineLearning.Models;

namespace Azure.ResourceManager.MachineLearning.Samples
{
    public partial class Sample_MachineLearningWorkspaceConnectionCollection
    {
        // ListWorkspaceConnections
        [NUnit.Framework.Test]
        [NUnit.Framework.Ignore("Only verifying that the sample builds")]
        public async Task GetAll_ListWorkspaceConnections()
        {
            // Generated from example definition: specification/machinelearningservices/resource-manager/Microsoft.MachineLearningServices/preview/2023-06-01-preview/examples/WorkspaceConnection/list.json
            // this example is just showing the usage of "WorkspaceConnections_List" operation, for the dependent resources, they will have to be created separately.

            // get your azure access token, for more details of how Azure SDK get your access token, please refer to https://learn.microsoft.com/en-us/dotnet/azure/sdk/authentication?tabs=command-line
            TokenCredential cred = new DefaultAzureCredential();
            // authenticate your client
            ArmClient client = new ArmClient(cred);

            // this example assumes you already have this MachineLearningWorkspaceResource created on azure
            // for more information of creating MachineLearningWorkspaceResource, please refer to the document of MachineLearningWorkspaceResource
            string subscriptionId = "00000000-1111-2222-3333-444444444444";
            string resourceGroupName = "resourceGroup-1";
            string workspaceName = "workspace-1";
            ResourceIdentifier machineLearningWorkspaceResourceId = MachineLearningWorkspaceResource.CreateResourceIdentifier(subscriptionId, resourceGroupName, workspaceName);
            MachineLearningWorkspaceResource machineLearningWorkspace = client.GetMachineLearningWorkspaceResource(machineLearningWorkspaceResourceId);

            // get the collection of this MachineLearningWorkspaceConnectionResource
            MachineLearningWorkspaceConnectionCollection collection = machineLearningWorkspace.GetMachineLearningWorkspaceConnections();

            // invoke the operation and iterate over the result
            string target = "www.facebook.com";
            string category = "ContainerRegistry";
            await foreach (MachineLearningWorkspaceConnectionResource item in collection.GetAllAsync(target: target, category: category))
            {
                // the variable item is a resource, you could call other operations on this instance as well
                // but just for demo, we get its data from this resource instance
                MachineLearningWorkspaceConnectionData resourceData = item.Data;
                // for demo we just print out the id
                Console.WriteLine($"Succeeded on id: {resourceData.Id}");
            }

            Console.WriteLine($"Succeeded");
        }

        // GetWorkspaceConnection
        [NUnit.Framework.Test]
        [NUnit.Framework.Ignore("Only verifying that the sample builds")]
        public async Task Get_GetWorkspaceConnection()
        {
            // Generated from example definition: specification/machinelearningservices/resource-manager/Microsoft.MachineLearningServices/preview/2023-06-01-preview/examples/WorkspaceConnection/get.json
            // this example is just showing the usage of "WorkspaceConnections_Get" operation, for the dependent resources, they will have to be created separately.

            // get your azure access token, for more details of how Azure SDK get your access token, please refer to https://learn.microsoft.com/en-us/dotnet/azure/sdk/authentication?tabs=command-line
            TokenCredential cred = new DefaultAzureCredential();
            // authenticate your client
            ArmClient client = new ArmClient(cred);

            // this example assumes you already have this MachineLearningWorkspaceResource created on azure
            // for more information of creating MachineLearningWorkspaceResource, please refer to the document of MachineLearningWorkspaceResource
            string subscriptionId = "00000000-1111-2222-3333-444444444444";
            string resourceGroupName = "resourceGroup-1";
            string workspaceName = "workspace-1";
            ResourceIdentifier machineLearningWorkspaceResourceId = MachineLearningWorkspaceResource.CreateResourceIdentifier(subscriptionId, resourceGroupName, workspaceName);
            MachineLearningWorkspaceResource machineLearningWorkspace = client.GetMachineLearningWorkspaceResource(machineLearningWorkspaceResourceId);

            // get the collection of this MachineLearningWorkspaceConnectionResource
            MachineLearningWorkspaceConnectionCollection collection = machineLearningWorkspace.GetMachineLearningWorkspaceConnections();

            // invoke the operation
            string connectionName = "connection-1";
            MachineLearningWorkspaceConnectionResource result = await collection.GetAsync(connectionName);

            // the variable result is a resource, you could call other operations on this instance as well
            // but just for demo, we get its data from this resource instance
            MachineLearningWorkspaceConnectionData resourceData = result.Data;
            // for demo we just print out the id
            Console.WriteLine($"Succeeded on id: {resourceData.Id}");
        }

        // GetWorkspaceConnection
        [NUnit.Framework.Test]
        [NUnit.Framework.Ignore("Only verifying that the sample builds")]
        public async Task Exists_GetWorkspaceConnection()
        {
            // Generated from example definition: specification/machinelearningservices/resource-manager/Microsoft.MachineLearningServices/preview/2023-06-01-preview/examples/WorkspaceConnection/get.json
            // this example is just showing the usage of "WorkspaceConnections_Get" operation, for the dependent resources, they will have to be created separately.

            // get your azure access token, for more details of how Azure SDK get your access token, please refer to https://learn.microsoft.com/en-us/dotnet/azure/sdk/authentication?tabs=command-line
            TokenCredential cred = new DefaultAzureCredential();
            // authenticate your client
            ArmClient client = new ArmClient(cred);

            // this example assumes you already have this MachineLearningWorkspaceResource created on azure
            // for more information of creating MachineLearningWorkspaceResource, please refer to the document of MachineLearningWorkspaceResource
            string subscriptionId = "00000000-1111-2222-3333-444444444444";
            string resourceGroupName = "resourceGroup-1";
            string workspaceName = "workspace-1";
            ResourceIdentifier machineLearningWorkspaceResourceId = MachineLearningWorkspaceResource.CreateResourceIdentifier(subscriptionId, resourceGroupName, workspaceName);
            MachineLearningWorkspaceResource machineLearningWorkspace = client.GetMachineLearningWorkspaceResource(machineLearningWorkspaceResourceId);

            // get the collection of this MachineLearningWorkspaceConnectionResource
            MachineLearningWorkspaceConnectionCollection collection = machineLearningWorkspace.GetMachineLearningWorkspaceConnections();

            // invoke the operation
            string connectionName = "connection-1";
            bool result = await collection.ExistsAsync(connectionName);

            Console.WriteLine($"Succeeded: {result}");
        }

<<<<<<< HEAD
        // CreateWorkspaceConnection
=======
        // GetWorkspaceConnection
        [NUnit.Framework.Test]
        [NUnit.Framework.Ignore("Only verifying that the sample builds")]
        public async Task GetIfExists_GetWorkspaceConnection()
        {
            // Generated from example definition: specification/machinelearningservices/resource-manager/Microsoft.MachineLearningServices/stable/2022-10-01/examples/WorkspaceConnection/get.json
            // this example is just showing the usage of "WorkspaceConnections_Get" operation, for the dependent resources, they will have to be created separately.

            // get your azure access token, for more details of how Azure SDK get your access token, please refer to https://learn.microsoft.com/en-us/dotnet/azure/sdk/authentication?tabs=command-line
            TokenCredential cred = new DefaultAzureCredential();
            // authenticate your client
            ArmClient client = new ArmClient(cred);

            // this example assumes you already have this MachineLearningWorkspaceResource created on azure
            // for more information of creating MachineLearningWorkspaceResource, please refer to the document of MachineLearningWorkspaceResource
            string subscriptionId = "00000000-1111-2222-3333-444444444444";
            string resourceGroupName = "resourceGroup-1";
            string workspaceName = "workspace-1";
            ResourceIdentifier machineLearningWorkspaceResourceId = MachineLearningWorkspaceResource.CreateResourceIdentifier(subscriptionId, resourceGroupName, workspaceName);
            MachineLearningWorkspaceResource machineLearningWorkspace = client.GetMachineLearningWorkspaceResource(machineLearningWorkspaceResourceId);

            // get the collection of this MachineLearningWorkspaceConnectionResource
            MachineLearningWorkspaceConnectionCollection collection = machineLearningWorkspace.GetMachineLearningWorkspaceConnections();

            // invoke the operation
            string connectionName = "connection-1";
            NullableResponse<MachineLearningWorkspaceConnectionResource> response = await collection.GetIfExistsAsync(connectionName);
            MachineLearningWorkspaceConnectionResource result = response.HasValue ? response.Value : null;

            if (result == null)
            {
                Console.WriteLine($"Succeeded with null as result");
            }
            else
            {
                // the variable result is a resource, you could call other operations on this instance as well
                // but just for demo, we get its data from this resource instance
                MachineLearningWorkspaceConnectionData resourceData = result.Data;
                // for demo we just print out the id
                Console.WriteLine($"Succeeded on id: {resourceData.Id}");
            }
        }

        // ListWorkspaceConnections
>>>>>>> 9b7a0f4f
        [NUnit.Framework.Test]
        [NUnit.Framework.Ignore("Only verifying that the sample builds")]
        public async Task CreateOrUpdate_CreateWorkspaceConnection()
        {
            // Generated from example definition: specification/machinelearningservices/resource-manager/Microsoft.MachineLearningServices/preview/2023-06-01-preview/examples/WorkspaceConnection/create.json
            // this example is just showing the usage of "WorkspaceConnections_Create" operation, for the dependent resources, they will have to be created separately.

            // get your azure access token, for more details of how Azure SDK get your access token, please refer to https://learn.microsoft.com/en-us/dotnet/azure/sdk/authentication?tabs=command-line
            TokenCredential cred = new DefaultAzureCredential();
            // authenticate your client
            ArmClient client = new ArmClient(cred);

            // this example assumes you already have this MachineLearningWorkspaceResource created on azure
            // for more information of creating MachineLearningWorkspaceResource, please refer to the document of MachineLearningWorkspaceResource
            string subscriptionId = "00000000-1111-2222-3333-444444444444";
            string resourceGroupName = "resourceGroup-1";
            string workspaceName = "workspace-1";
            ResourceIdentifier machineLearningWorkspaceResourceId = MachineLearningWorkspaceResource.CreateResourceIdentifier(subscriptionId, resourceGroupName, workspaceName);
            MachineLearningWorkspaceResource machineLearningWorkspace = client.GetMachineLearningWorkspaceResource(machineLearningWorkspaceResourceId);

            // get the collection of this MachineLearningWorkspaceConnectionResource
            MachineLearningWorkspaceConnectionCollection collection = machineLearningWorkspace.GetMachineLearningWorkspaceConnections();

            // invoke the operation
            string connectionName = "connection-1";
            MachineLearningWorkspaceConnectionData data = new MachineLearningWorkspaceConnectionData(new MachineLearningNoneAuthTypeWorkspaceConnection()
            {
                Category = MachineLearningConnectionCategory.ContainerRegistry,
                ExpiryOn = DateTimeOffset.Parse("2024-03-15T14:30:00Z"),
                Target = "www.facebook.com",
            });
            ArmOperation<MachineLearningWorkspaceConnectionResource> lro = await collection.CreateOrUpdateAsync(WaitUntil.Completed, connectionName, data);
            MachineLearningWorkspaceConnectionResource result = lro.Value;

            // the variable result is a resource, you could call other operations on this instance as well
            // but just for demo, we get its data from this resource instance
            MachineLearningWorkspaceConnectionData resourceData = result.Data;
            // for demo we just print out the id
            Console.WriteLine($"Succeeded on id: {resourceData.Id}");
        }
    }
}<|MERGE_RESOLUTION|>--- conflicted
+++ resolved
@@ -123,15 +123,12 @@
             Console.WriteLine($"Succeeded: {result}");
         }
 
-<<<<<<< HEAD
-        // CreateWorkspaceConnection
-=======
         // GetWorkspaceConnection
         [NUnit.Framework.Test]
         [NUnit.Framework.Ignore("Only verifying that the sample builds")]
         public async Task GetIfExists_GetWorkspaceConnection()
         {
-            // Generated from example definition: specification/machinelearningservices/resource-manager/Microsoft.MachineLearningServices/stable/2022-10-01/examples/WorkspaceConnection/get.json
+            // Generated from example definition: specification/machinelearningservices/resource-manager/Microsoft.MachineLearningServices/preview/2023-06-01-preview/examples/WorkspaceConnection/get.json
             // this example is just showing the usage of "WorkspaceConnections_Get" operation, for the dependent resources, they will have to be created separately.
 
             // get your azure access token, for more details of how Azure SDK get your access token, please refer to https://learn.microsoft.com/en-us/dotnet/azure/sdk/authentication?tabs=command-line
@@ -169,8 +166,7 @@
             }
         }
 
-        // ListWorkspaceConnections
->>>>>>> 9b7a0f4f
+        // CreateWorkspaceConnection
         [NUnit.Framework.Test]
         [NUnit.Framework.Ignore("Only verifying that the sample builds")]
         public async Task CreateOrUpdate_CreateWorkspaceConnection()
