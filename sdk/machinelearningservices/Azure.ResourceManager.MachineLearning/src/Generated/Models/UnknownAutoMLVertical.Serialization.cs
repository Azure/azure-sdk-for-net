--- conflicted
+++ resolved
@@ -42,13 +42,9 @@
         internal static UnknownAutoMLVertical DeserializeUnknownAutoMLVertical(JsonElement element)
         {
             Optional<LogVerbosity> logVerbosity = default;
-<<<<<<< HEAD
             Optional<string> targetColumnName = default;
-            TaskType taskType = default;
+            TaskType taskType = "Unknown";
             MLTableJobInput trainingData = default;
-=======
-            TaskType taskType = "Unknown";
->>>>>>> 6a790f02
             foreach (var property in element.EnumerateObject())
             {
                 if (property.NameEquals("logVerbosity"))
