--- conflicted
+++ resolved
@@ -15,33 +15,19 @@
     /// <summary> The image analysis response. </summary>
     public partial class AnalyzeImageResult
     {
-<<<<<<< HEAD
-        /// <summary> Initializes a new instance of AnalyzeImageResult. </summary>
+        /// <summary> Initializes a new instance of <see cref="AnalyzeImageResult"/>. </summary>
         /// <param name="categoriesAnalysis"> Analysis result for categories. </param>
         /// <exception cref="ArgumentNullException"> <paramref name="categoriesAnalysis"/> is null. </exception>
         internal AnalyzeImageResult(IEnumerable<ImageCategoriesAnalysis> categoriesAnalysis)
-=======
-        /// <summary> Initializes a new instance of <see cref="AnalyzeImageResult"/>. </summary>
-        internal AnalyzeImageResult()
->>>>>>> 76dfaf1e
         {
             Argument.AssertNotNull(categoriesAnalysis, nameof(categoriesAnalysis));
 
             CategoriesAnalysis = categoriesAnalysis.ToList();
         }
 
-<<<<<<< HEAD
-        /// <summary> Initializes a new instance of AnalyzeImageResult. </summary>
+        /// <summary> Initializes a new instance of <see cref="AnalyzeImageResult"/>. </summary>
         /// <param name="categoriesAnalysis"> Analysis result for categories. </param>
         internal AnalyzeImageResult(IReadOnlyList<ImageCategoriesAnalysis> categoriesAnalysis)
-=======
-        /// <summary> Initializes a new instance of <see cref="AnalyzeImageResult"/>. </summary>
-        /// <param name="hateResult"> Analysis result for Hate category. </param>
-        /// <param name="selfHarmResult"> Analysis result for SelfHarm category. </param>
-        /// <param name="sexualResult"> Analysis result for Sexual category. </param>
-        /// <param name="violenceResult"> Analysis result for Violence category. </param>
-        internal AnalyzeImageResult(ImageAnalyzeSeverityResult hateResult, ImageAnalyzeSeverityResult selfHarmResult, ImageAnalyzeSeverityResult sexualResult, ImageAnalyzeSeverityResult violenceResult)
->>>>>>> 76dfaf1e
         {
             CategoriesAnalysis = categoriesAnalysis;
         }
