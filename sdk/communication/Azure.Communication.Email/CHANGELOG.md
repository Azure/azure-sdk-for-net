--- conflicted
+++ resolved
@@ -1,15 +1,14 @@
 # Release History
 
-<<<<<<< HEAD
-## 1.1.0-beta.2 (2024-08-14)
-=======
 ## 1.1.0-beta.3 (Unreleased)
->>>>>>> cd398108
 
 ### Features Added
 
-- Consumers can now provide a value for the `ContentId` property when sending emails with attachments.
-  This allows consumers to reference attachments in the email body using the `cid` scheme. The `ContentId` property can be set on the `EmailAttachment` object.
+### Breaking Changes
+
+### Bugs Fixed
+
+### Other Changes
 
 ## 1.1.0-beta.2 (2024-08-14)
 
