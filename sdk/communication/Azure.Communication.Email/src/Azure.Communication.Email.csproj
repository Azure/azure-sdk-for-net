<Project Sdk="Microsoft.NET.Sdk">
  <PropertyGroup>
    <Description>This client library enables working with the Microsoft Azure Communication Email service.</Description>
    <AssemblyTitle>Azure Communication Email Service</AssemblyTitle>
<<<<<<< HEAD
    <Version>1.1.0</Version>
=======
    <Version>1.2.0-beta.1</Version>
>>>>>>> a900c8b7
    <!--The ApiCompatVersion is managed automatically and should not generally be modified manually.-->
    <ApiCompatVersion>1.1.0</ApiCompatVersion>
    <PackageTags>Microsoft Azure Communication Email Service;Microsoft;Azure;Azure Communication Service;Azure Communication Email Service;Email;Communication</PackageTags>
    <TargetFrameworks>$(RequiredTargetFrameworks)</TargetFrameworks>
    <IncludeOperationsSharedSource>true</IncludeOperationsSharedSource>
  </PropertyGroup>

  <ItemGroup>
    <PackageReference Include="Azure.Core" />
  </ItemGroup>

  <!-- Shared source from Azure.Core -->
  <ItemGroup>
    <Compile Include="..\..\Shared\src\ClientOptionsExtensions.cs" LinkBase="Shared\Communication" />
    <Compile Include="..\..\Shared\src\HMACAuthenticationPolicy.cs" LinkBase="Shared\Communication" />
    <Compile Include="$(AzureCoreSharedSources)AzureResourceProviderNamespaceAttribute.cs" LinkBase="Shared" />
    <Compile Include="$(AzureCoreSharedSources)ConnectionString.cs" LinkBase="Shared" />
  </ItemGroup>

</Project><|MERGE_RESOLUTION|>--- conflicted
+++ resolved
@@ -2,11 +2,7 @@
   <PropertyGroup>
     <Description>This client library enables working with the Microsoft Azure Communication Email service.</Description>
     <AssemblyTitle>Azure Communication Email Service</AssemblyTitle>
-<<<<<<< HEAD
-    <Version>1.1.0</Version>
-=======
     <Version>1.2.0-beta.1</Version>
->>>>>>> a900c8b7
     <!--The ApiCompatVersion is managed automatically and should not generally be modified manually.-->
     <ApiCompatVersion>1.1.0</ApiCompatVersion>
     <PackageTags>Microsoft Azure Communication Email Service;Microsoft;Azure;Azure Communication Service;Azure Communication Email Service;Email;Communication</PackageTags>
