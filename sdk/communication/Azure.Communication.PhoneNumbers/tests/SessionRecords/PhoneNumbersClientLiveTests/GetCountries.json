{
  "Entries": [
    {
      "RequestUri": "https://smstestapp.communication.azure.com/availablePhoneNumbers/countries?api-version=2023-05-01-preview",
      "RequestMethod": "GET",
      "RequestHeaders": {
        "Accept": "application/json",
        "Authorization": "Sanitized",
<<<<<<< HEAD
        "traceparent": "00-b849351ece4ff34e93669c4c684764f1-375bb6ae1d25f941-00",
        "User-Agent": "azsdk-net-Communication.PhoneNumbers/1.2.0-alpha.20230519.1 (.NET Framework 4.8.9139.0; Microsoft Windows 10.0.22621 )",
        "x-ms-client-request-id": "0f8ac001b87a97ea66fa342aedd4b403",
        "x-ms-content-sha256": "Sanitized",
        "x-ms-date": "Wed, 24 May 2023 23:01:59 GMT",
=======
        "User-Agent": "azsdk-net-Communication.PhoneNumbers/1.2.0-alpha.20230515.1 (.NET 7.0.5; Microsoft Windows 10.0.22621)",
        "x-ms-client-request-id": "8019039b247d6a958d7343f7be2618dc",
        "x-ms-content-sha256": "Sanitized",
        "x-ms-date": "Mon, 15 May 2023 15:53:37 GMT",
>>>>>>> 62fc6106
        "x-ms-return-client-request-id": "true"
      },
      "RequestBody": null,
      "StatusCode": 200,
      "ResponseHeaders": {
<<<<<<< HEAD
        "api-supported-versions": "2022-12-01, 2022-12-02-preview2, 2023-05-01-preview",
        "Cache-Control": "max-age=21600, private, stale-while-revalidate=86400",
        "Content-Length": "420",
        "Content-Type": "application/json; charset=utf-8",
        "Date": "Wed, 24 May 2023 23:02:01 GMT",
        "MS-CV": "3EnRZ/tyk0qkWMk/AVHpTA.0",
        "Strict-Transport-Security": "max-age=2592000",
        "X-Azure-Ref": "0Z5duZAAAAABsawLX2QpFSJutXYbWROj1V1NURURHRTAxMTkAOWZjN2I1MTktYThjYy00Zjg5LTkzNWUtYzkxNDhhZTA5ZTgx",
        "X-Cache": "CONFIG_NOCACHE",
        "X-Processing-Time": "2462ms"
=======
        "api-supported-versions": "2022-12-01, 2022-12-02-preview2",
        "Cache-Control": "max-age=21600, private, stale-while-revalidate=86400",
        "Content-Length": "420",
        "Content-Type": "application/json; charset=utf-8",
        "Date": "Mon, 15 May 2023 15:53:41 GMT",
        "MS-CV": "vTKHl7MFHEGVVPgPxCqAlw.0",
        "Strict-Transport-Security": "max-age=2592000",
        "X-Azure-Ref": "0g1ViZAAAAAB3/YeBOY/WToIE9CRINNt\u002BU0FPMzFFREdFMTExNwA5ZmM3YjUxOS1hOGNjLTRmODktOTM1ZS1jOTE0OGFlMDllODE=",
        "X-Cache": "CONFIG_NOCACHE",
        "X-Processing-Time": "3099ms"
>>>>>>> 62fc6106
      },
      "ResponseBody": {
        "countries": [
          {
            "localizedName": "Canada",
            "countryCode": "CA"
          },
          {
            "localizedName": "Denmark",
            "countryCode": "DK"
          },
          {
            "localizedName": "Ireland",
            "countryCode": "IE"
          },
          {
            "localizedName": "Italy",
            "countryCode": "IT"
          },
          {
            "localizedName": "Puerto Rico",
            "countryCode": "PR"
          },
          {
            "localizedName": "Sweden",
            "countryCode": "SE"
          },
          {
            "localizedName": "United Kingdom",
            "countryCode": "GB"
          },
          {
            "localizedName": "United States",
            "countryCode": "US"
          }
        ],
        "nextLink": null
      }
    }
  ],
  "Variables": {
    "COMMUNICATION_LIVETEST_STATIC_CONNECTION_STRING": "endpoint=https://smstestapp.communication.azure.com/;accesskey=Kg==",
<<<<<<< HEAD
    "RandomSeed": "1476929892"
=======
    "RandomSeed": "154697076"
>>>>>>> 62fc6106
  }
}<|MERGE_RESOLUTION|>--- conflicted
+++ resolved
@@ -1,40 +1,20 @@
 {
   "Entries": [
     {
-      "RequestUri": "https://smstestapp.communication.azure.com/availablePhoneNumbers/countries?api-version=2023-05-01-preview",
+      "RequestUri": "https://smstestapp.communication.azure.com/availablePhoneNumbers/countries?api-version=2022-12-01",
       "RequestMethod": "GET",
       "RequestHeaders": {
         "Accept": "application/json",
         "Authorization": "Sanitized",
-<<<<<<< HEAD
-        "traceparent": "00-b849351ece4ff34e93669c4c684764f1-375bb6ae1d25f941-00",
-        "User-Agent": "azsdk-net-Communication.PhoneNumbers/1.2.0-alpha.20230519.1 (.NET Framework 4.8.9139.0; Microsoft Windows 10.0.22621 )",
-        "x-ms-client-request-id": "0f8ac001b87a97ea66fa342aedd4b403",
-        "x-ms-content-sha256": "Sanitized",
-        "x-ms-date": "Wed, 24 May 2023 23:01:59 GMT",
-=======
         "User-Agent": "azsdk-net-Communication.PhoneNumbers/1.2.0-alpha.20230515.1 (.NET 7.0.5; Microsoft Windows 10.0.22621)",
         "x-ms-client-request-id": "8019039b247d6a958d7343f7be2618dc",
         "x-ms-content-sha256": "Sanitized",
         "x-ms-date": "Mon, 15 May 2023 15:53:37 GMT",
->>>>>>> 62fc6106
         "x-ms-return-client-request-id": "true"
       },
       "RequestBody": null,
       "StatusCode": 200,
       "ResponseHeaders": {
-<<<<<<< HEAD
-        "api-supported-versions": "2022-12-01, 2022-12-02-preview2, 2023-05-01-preview",
-        "Cache-Control": "max-age=21600, private, stale-while-revalidate=86400",
-        "Content-Length": "420",
-        "Content-Type": "application/json; charset=utf-8",
-        "Date": "Wed, 24 May 2023 23:02:01 GMT",
-        "MS-CV": "3EnRZ/tyk0qkWMk/AVHpTA.0",
-        "Strict-Transport-Security": "max-age=2592000",
-        "X-Azure-Ref": "0Z5duZAAAAABsawLX2QpFSJutXYbWROj1V1NURURHRTAxMTkAOWZjN2I1MTktYThjYy00Zjg5LTkzNWUtYzkxNDhhZTA5ZTgx",
-        "X-Cache": "CONFIG_NOCACHE",
-        "X-Processing-Time": "2462ms"
-=======
         "api-supported-versions": "2022-12-01, 2022-12-02-preview2",
         "Cache-Control": "max-age=21600, private, stale-while-revalidate=86400",
         "Content-Length": "420",
@@ -45,7 +25,6 @@
         "X-Azure-Ref": "0g1ViZAAAAAB3/YeBOY/WToIE9CRINNt\u002BU0FPMzFFREdFMTExNwA5ZmM3YjUxOS1hOGNjLTRmODktOTM1ZS1jOTE0OGFlMDllODE=",
         "X-Cache": "CONFIG_NOCACHE",
         "X-Processing-Time": "3099ms"
->>>>>>> 62fc6106
       },
       "ResponseBody": {
         "countries": [
@@ -88,10 +67,6 @@
   ],
   "Variables": {
     "COMMUNICATION_LIVETEST_STATIC_CONNECTION_STRING": "endpoint=https://smstestapp.communication.azure.com/;accesskey=Kg==",
-<<<<<<< HEAD
-    "RandomSeed": "1476929892"
-=======
     "RandomSeed": "154697076"
->>>>>>> 62fc6106
   }
 }