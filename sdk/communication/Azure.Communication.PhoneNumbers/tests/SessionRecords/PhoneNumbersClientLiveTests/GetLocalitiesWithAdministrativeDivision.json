{
  "Entries": [
    {
      "RequestUri": "https://smstestapp.communication.azure.com/availablePhoneNumbers/countries/US/localities?api-version=2023-05-01-preview",
      "RequestMethod": "GET",
      "RequestHeaders": {
        "Accept": "application/json",
        "Authorization": "Sanitized",
<<<<<<< HEAD
        "traceparent": "00-c669df40ae7c7049bb464197daab4fac-8f44d8a54c5cff49-00",
        "User-Agent": "azsdk-net-Communication.PhoneNumbers/1.2.0-alpha.20230519.1 (.NET Framework 4.8.9139.0; Microsoft Windows 10.0.22621 )",
        "x-ms-client-request-id": "9a251068f8afee31b27f599463f932a3",
        "x-ms-content-sha256": "Sanitized",
        "x-ms-date": "Wed, 24 May 2023 23:02:05 GMT",
=======
        "User-Agent": "azsdk-net-Communication.PhoneNumbers/1.2.0-alpha.20230515.1 (.NET 7.0.5; Microsoft Windows 10.0.22621)",
        "x-ms-client-request-id": "b81d9567f8936155c7f19a66173aac6b",
        "x-ms-content-sha256": "Sanitized",
        "x-ms-date": "Mon, 15 May 2023 15:53:44 GMT",
>>>>>>> 62fc6106
        "x-ms-return-client-request-id": "true"
      },
      "RequestBody": null,
      "StatusCode": 200,
      "ResponseHeaders": {
<<<<<<< HEAD
        "api-supported-versions": "2022-12-01, 2022-12-02-preview2, 2023-05-01-preview",
        "Cache-Control": "max-age=21600, private, stale-while-revalidate=86400",
        "Content-Length": "10208",
        "Content-Type": "application/json; charset=utf-8",
        "Date": "Wed, 24 May 2023 23:02:05 GMT",
        "MS-CV": "l6vS23R3IkayEt3fA5RCfA.0",
        "Strict-Transport-Security": "max-age=2592000",
        "X-Azure-Ref": "0bZduZAAAAAATDmoMLlXgR5hVK7\u002BG8WZDV1NURURHRTAxMTkAOWZjN2I1MTktYThjYy00Zjg5LTkzNWUtYzkxNDhhZTA5ZTgx",
        "X-Cache": "CONFIG_NOCACHE",
        "X-Processing-Time": "246ms"
=======
        "api-supported-versions": "2022-12-01, 2022-12-02-preview2",
        "Cache-Control": "max-age=21600, private, stale-while-revalidate=86400",
        "Content-Length": "10206",
        "Content-Type": "application/json; charset=utf-8",
        "Date": "Mon, 15 May 2023 15:53:46 GMT",
        "MS-CV": "BLMUDPrjdUOAqVgBTlpo9Q.0",
        "Strict-Transport-Security": "max-age=2592000",
        "X-Azure-Ref": "0ilViZAAAAABfHGr\u002BUeS7Tb6gmeUEoSXeU0FPMzFFREdFMTExNwA5ZmM3YjUxOS1hOGNjLTRmODktOTM1ZS1jOTE0OGFlMDllODE=",
        "X-Cache": "CONFIG_NOCACHE",
        "X-Processing-Time": "195ms"
>>>>>>> 62fc6106
      },
      "ResponseBody": {
        "phoneNumberLocalities": [
          {
            "localizedName": "Anchorage",
            "administrativeDivision": {
              "localizedName": "AK",
              "abbreviatedName": "AK"
            }
          },
          {
            "localizedName": "Birmingham",
            "administrativeDivision": {
              "localizedName": "AL",
              "abbreviatedName": "AL"
            }
          },
          {
            "localizedName": "Huntsville",
            "administrativeDivision": {
              "localizedName": "AL",
              "abbreviatedName": "AL"
            }
          },
          {
            "localizedName": "Mobile",
            "administrativeDivision": {
              "localizedName": "AL",
              "abbreviatedName": "AL"
            }
          },
          {
            "localizedName": "Montgomery",
            "administrativeDivision": {
              "localizedName": "AL",
              "abbreviatedName": "AL"
            }
          },
          {
            "localizedName": "Fort Smith",
            "administrativeDivision": {
              "localizedName": "AR",
              "abbreviatedName": "AR"
            }
          },
          {
            "localizedName": "Jonesboro",
            "administrativeDivision": {
              "localizedName": "AR",
              "abbreviatedName": "AR"
            }
          },
          {
            "localizedName": "Little Rock",
            "administrativeDivision": {
              "localizedName": "AR",
              "abbreviatedName": "AR"
            }
          },
          {
            "localizedName": "Phoenix",
            "administrativeDivision": {
              "localizedName": "AZ",
              "abbreviatedName": "AZ"
            }
          },
          {
            "localizedName": "Anaheim",
            "administrativeDivision": {
              "localizedName": "CA",
              "abbreviatedName": "CA"
            }
          },
          {
            "localizedName": "Burbank",
            "administrativeDivision": {
              "localizedName": "CA",
              "abbreviatedName": "CA"
            }
          },
          {
            "localizedName": "Concord",
            "administrativeDivision": {
              "localizedName": "CA",
              "abbreviatedName": "CA"
            }
          },
          {
            "localizedName": "Escondido",
            "administrativeDivision": {
              "localizedName": "CA",
              "abbreviatedName": "CA"
            }
          },
          {
            "localizedName": "Fresno",
            "administrativeDivision": {
              "localizedName": "CA",
              "abbreviatedName": "CA"
            }
          },
          {
            "localizedName": "Irvine",
            "administrativeDivision": {
              "localizedName": "CA",
              "abbreviatedName": "CA"
            }
          },
          {
            "localizedName": "Los Angeles",
            "administrativeDivision": {
              "localizedName": "CA",
              "abbreviatedName": "CA"
            }
          },
          {
            "localizedName": "Riverside",
            "administrativeDivision": {
              "localizedName": "CA",
              "abbreviatedName": "CA"
            }
          },
          {
            "localizedName": "Sacramento",
            "administrativeDivision": {
              "localizedName": "CA",
              "abbreviatedName": "CA"
            }
          },
          {
            "localizedName": "Salinas",
            "administrativeDivision": {
              "localizedName": "CA",
              "abbreviatedName": "CA"
            }
          },
          {
            "localizedName": "San Diego",
            "administrativeDivision": {
              "localizedName": "CA",
              "abbreviatedName": "CA"
            }
          },
          {
            "localizedName": "San Francisco",
            "administrativeDivision": {
              "localizedName": "CA",
              "abbreviatedName": "CA"
            }
          },
          {
            "localizedName": "San Jose",
            "administrativeDivision": {
              "localizedName": "CA",
              "abbreviatedName": "CA"
            }
          },
          {
            "localizedName": "Santa Clarita",
            "administrativeDivision": {
              "localizedName": "CA",
              "abbreviatedName": "CA"
            }
          },
          {
            "localizedName": "Santa Rosa",
            "administrativeDivision": {
              "localizedName": "CA",
              "abbreviatedName": "CA"
            }
          },
          {
            "localizedName": "Stockton",
            "administrativeDivision": {
              "localizedName": "CA",
              "abbreviatedName": "CA"
            }
          },
          {
            "localizedName": "Truckee",
            "administrativeDivision": {
              "localizedName": "CA",
              "abbreviatedName": "CA"
            }
          },
          {
            "localizedName": "Washington DC",
            "administrativeDivision": {
              "localizedName": "CL",
              "abbreviatedName": "CL"
            }
          },
          {
            "localizedName": "Denver",
            "administrativeDivision": {
              "localizedName": "CO",
              "abbreviatedName": "CO"
            }
          },
          {
            "localizedName": "Grand Junction",
            "administrativeDivision": {
              "localizedName": "CO",
              "abbreviatedName": "CO"
            }
          },
          {
            "localizedName": "Pueblo",
            "administrativeDivision": {
              "localizedName": "CO",
              "abbreviatedName": "CO"
            }
          },
          {
            "localizedName": "Bridgeport",
            "administrativeDivision": {
              "localizedName": "CT",
              "abbreviatedName": "CT"
            }
          },
          {
            "localizedName": "Hartford",
            "administrativeDivision": {
              "localizedName": "CT",
              "abbreviatedName": "CT"
            }
          },
          {
            "localizedName": "Wilmington",
            "administrativeDivision": {
              "localizedName": "DE",
              "abbreviatedName": "DE"
            }
          },
          {
            "localizedName": "Daytona Beach",
            "administrativeDivision": {
              "localizedName": "FL",
              "abbreviatedName": "FL"
            }
          },
          {
            "localizedName": "Fort Lauderdale",
            "administrativeDivision": {
              "localizedName": "FL",
              "abbreviatedName": "FL"
            }
          },
          {
            "localizedName": "Gainesville",
            "administrativeDivision": {
              "localizedName": "FL",
              "abbreviatedName": "FL"
            }
          },
          {
            "localizedName": "Jacksonville",
            "administrativeDivision": {
              "localizedName": "FL",
              "abbreviatedName": "FL"
            }
          },
          {
            "localizedName": "Lakeland",
            "administrativeDivision": {
              "localizedName": "FL",
              "abbreviatedName": "FL"
            }
          },
          {
            "localizedName": "Miami",
            "administrativeDivision": {
              "localizedName": "FL",
              "abbreviatedName": "FL"
            }
          },
          {
            "localizedName": "Orlando",
            "administrativeDivision": {
              "localizedName": "FL",
              "abbreviatedName": "FL"
            }
          },
          {
            "localizedName": "Port St Lucie",
            "administrativeDivision": {
              "localizedName": "FL",
              "abbreviatedName": "FL"
            }
          },
          {
            "localizedName": "Sarasota",
            "administrativeDivision": {
              "localizedName": "FL",
              "abbreviatedName": "FL"
            }
          },
          {
<<<<<<< HEAD
=======
            "localizedName": "St. Petersburg",
            "administrativeDivision": {
              "localizedName": "FL",
              "abbreviatedName": "FL"
            }
          },
          {
            "localizedName": "Tallahassee",
            "administrativeDivision": {
              "localizedName": "FL",
              "abbreviatedName": "FL"
            }
          },
          {
>>>>>>> 62fc6106
            "localizedName": "Tampa",
            "administrativeDivision": {
              "localizedName": "FL",
              "abbreviatedName": "FL"
            }
          },
          {
            "localizedName": "West Palm Beach",
            "administrativeDivision": {
              "localizedName": "FL",
              "abbreviatedName": "FL"
            }
          },
          {
            "localizedName": "Albany",
            "administrativeDivision": {
              "localizedName": "GA",
              "abbreviatedName": "GA"
            }
          },
          {
            "localizedName": "Atlanta",
            "administrativeDivision": {
              "localizedName": "GA",
              "abbreviatedName": "GA"
            }
          },
          {
            "localizedName": "Augusta",
            "administrativeDivision": {
              "localizedName": "GA",
              "abbreviatedName": "GA"
            }
          },
          {
            "localizedName": "Macon",
            "administrativeDivision": {
              "localizedName": "GA",
              "abbreviatedName": "GA"
            }
          },
          {
            "localizedName": "Savannah",
            "administrativeDivision": {
              "localizedName": "GA",
              "abbreviatedName": "GA"
            }
          },
          {
            "localizedName": "Honolulu",
            "administrativeDivision": {
              "localizedName": "HI",
              "abbreviatedName": "HI"
            }
          },
          {
            "localizedName": "Cedar Rapids",
            "administrativeDivision": {
              "localizedName": "IA",
              "abbreviatedName": "IA"
            }
          },
          {
            "localizedName": "Davenport",
            "administrativeDivision": {
              "localizedName": "IA",
              "abbreviatedName": "IA"
            }
          },
          {
            "localizedName": "Iowa City",
            "administrativeDivision": {
              "localizedName": "IA",
              "abbreviatedName": "IA"
            }
          },
          {
            "localizedName": "Mason City",
            "administrativeDivision": {
              "localizedName": "IA",
              "abbreviatedName": "IA"
            }
          },
          {
            "localizedName": "Sioux City",
            "administrativeDivision": {
              "localizedName": "IA",
              "abbreviatedName": "IA"
            }
          },
          {
            "localizedName": "Boise",
            "administrativeDivision": {
              "localizedName": "ID",
              "abbreviatedName": "ID"
            }
          },
          {
            "localizedName": "Alton",
            "administrativeDivision": {
              "localizedName": "IL",
              "abbreviatedName": "IL"
            }
          },
          {
            "localizedName": "Aurora",
            "administrativeDivision": {
              "localizedName": "IL",
              "abbreviatedName": "IL"
            }
          },
          {
            "localizedName": "Champaign",
            "administrativeDivision": {
              "localizedName": "IL",
              "abbreviatedName": "IL"
            }
          },
          {
            "localizedName": "Chicago",
            "administrativeDivision": {
              "localizedName": "IL",
              "abbreviatedName": "IL"
            }
          },
          {
            "localizedName": "Cicero",
            "administrativeDivision": {
              "localizedName": "IL",
              "abbreviatedName": "IL"
            }
          },
          {
            "localizedName": "Rock Island",
            "administrativeDivision": {
              "localizedName": "IL",
              "abbreviatedName": "IL"
            }
          },
          {
            "localizedName": "Rockford",
            "administrativeDivision": {
              "localizedName": "IL",
              "abbreviatedName": "IL"
            }
          },
          {
            "localizedName": "Waukegan",
            "administrativeDivision": {
              "localizedName": "IL",
              "abbreviatedName": "IL"
            }
          },
          {
            "localizedName": "Evansville",
            "administrativeDivision": {
              "localizedName": "IN",
              "abbreviatedName": "IN"
            }
          },
          {
            "localizedName": "Fort Wayne",
            "administrativeDivision": {
              "localizedName": "IN",
              "abbreviatedName": "IN"
            }
          },
          {
            "localizedName": "Gary",
            "administrativeDivision": {
              "localizedName": "IN",
              "abbreviatedName": "IN"
            }
          },
          {
            "localizedName": "Indianapolis",
            "administrativeDivision": {
              "localizedName": "IN",
              "abbreviatedName": "IN"
            }
          },
          {
            "localizedName": "South Bend",
            "administrativeDivision": {
              "localizedName": "IN",
              "abbreviatedName": "IN"
            }
          },
          {
            "localizedName": "Kansas City",
            "administrativeDivision": {
              "localizedName": "KS",
              "abbreviatedName": "KS"
            }
          },
          {
            "localizedName": "Topeka",
            "administrativeDivision": {
              "localizedName": "KS",
              "abbreviatedName": "KS"
            }
          },
          {
            "localizedName": "Wichita",
            "administrativeDivision": {
              "localizedName": "KS",
              "abbreviatedName": "KS"
            }
          },
          {
            "localizedName": "Ashland",
            "administrativeDivision": {
              "localizedName": "KY",
              "abbreviatedName": "KY"
            }
          },
          {
            "localizedName": "Lexington",
            "administrativeDivision": {
              "localizedName": "KY",
              "abbreviatedName": "KY"
            }
          },
          {
            "localizedName": "Louisville",
            "administrativeDivision": {
              "localizedName": "KY",
              "abbreviatedName": "KY"
            }
          },
          {
            "localizedName": "Owensboro",
            "administrativeDivision": {
              "localizedName": "KY",
              "abbreviatedName": "KY"
            }
          },
          {
            "localizedName": "Baton Rouge",
            "administrativeDivision": {
              "localizedName": "LA",
              "abbreviatedName": "LA"
            }
          },
          {
            "localizedName": "Lafayette",
            "administrativeDivision": {
              "localizedName": "LA",
              "abbreviatedName": "LA"
            }
          },
          {
            "localizedName": "New Orleans",
            "administrativeDivision": {
              "localizedName": "LA",
              "abbreviatedName": "LA"
            }
          },
          {
            "localizedName": "Shreveport",
            "administrativeDivision": {
              "localizedName": "LA",
              "abbreviatedName": "LA"
            }
          },
          {
            "localizedName": "Chicopee",
            "administrativeDivision": {
              "localizedName": "MA",
              "abbreviatedName": "MA"
            }
          },
          {
            "localizedName": "Lowell",
            "administrativeDivision": {
              "localizedName": "MA",
              "abbreviatedName": "MA"
            }
          },
          {
            "localizedName": "Lowell",
            "administrativeDivision": {
              "localizedName": "MA",
              "abbreviatedName": "MA"
            }
          },
          {
            "localizedName": "Lynn",
            "administrativeDivision": {
              "localizedName": "MA",
              "abbreviatedName": "MA"
            }
          },
          {
            "localizedName": "Worcester",
            "administrativeDivision": {
              "localizedName": "MA",
              "abbreviatedName": "MA"
            }
          },
          {
            "localizedName": "Baltimore",
            "administrativeDivision": {
              "localizedName": "MD",
              "abbreviatedName": "MD"
            }
          },
          {
            "localizedName": "Bethesda",
            "administrativeDivision": {
              "localizedName": "MD",
              "abbreviatedName": "MD"
            }
          },
          {
            "localizedName": "Silver Spring",
            "administrativeDivision": {
              "localizedName": "MD",
              "abbreviatedName": "MD"
            }
          },
          {
            "localizedName": "Portland",
            "administrativeDivision": {
              "localizedName": "ME",
              "abbreviatedName": "ME"
            }
          },
          {
            "localizedName": "Ann Arbor",
            "administrativeDivision": {
              "localizedName": "MI",
              "abbreviatedName": "MI"
            }
          },
          {
            "localizedName": "Detroit",
            "administrativeDivision": {
              "localizedName": "MI",
              "abbreviatedName": "MI"
            }
          },
          {
            "localizedName": "Flint",
            "administrativeDivision": {
              "localizedName": "MI",
              "abbreviatedName": "MI"
            }
          },
          {
            "localizedName": "Grand Rapids",
            "administrativeDivision": {
              "localizedName": "MI",
              "abbreviatedName": "MI"
            }
          },
          {
            "localizedName": "Grant",
            "administrativeDivision": {
              "localizedName": "MI",
              "abbreviatedName": "MI"
            }
          },
          {
            "localizedName": "Lansing",
            "administrativeDivision": {
              "localizedName": "MI",
              "abbreviatedName": "MI"
            }
          },
          {
            "localizedName": "Otsego",
            "administrativeDivision": {
              "localizedName": "MI",
              "abbreviatedName": "MI"
            }
          },
          {
            "localizedName": "Pontiac",
<<<<<<< HEAD
            "administrativeDivision": {
              "localizedName": "MI",
              "abbreviatedName": "MI"
            }
          },
          {
            "localizedName": "Saginaw",
=======
>>>>>>> 62fc6106
            "administrativeDivision": {
              "localizedName": "MI",
              "abbreviatedName": "MI"
            }
          },
          {
<<<<<<< HEAD
            "localizedName": "Sault Ste Marie",
=======
            "localizedName": "Saginaw",
>>>>>>> 62fc6106
            "administrativeDivision": {
              "localizedName": "MI",
              "abbreviatedName": "MI"
            }
<<<<<<< HEAD
          },
          {
            "localizedName": "Troy",
            "administrativeDivision": {
              "localizedName": "MI",
              "abbreviatedName": "MI"
            }
          },
          {
            "localizedName": "Warren",
            "administrativeDivision": {
              "localizedName": "MI",
              "abbreviatedName": "MI"
            }
=======
>>>>>>> 62fc6106
          }
        ],
        "nextLink": "/availablePhoneNumbers/countries/US/localities?api-version=2023-05-01-preview\u0026skip=100\u0026maxPageSize=100"
      }
    },
    {
      "RequestUri": "https://smstestapp.communication.azure.com/availablePhoneNumbers/countries/US/localities?administrativeDivision=AK\u0026api-version=2023-05-01-preview",
      "RequestMethod": "GET",
      "RequestHeaders": {
        "Accept": "application/json",
        "Authorization": "Sanitized",
<<<<<<< HEAD
        "traceparent": "00-833428522d23fb41b8e336b90efb0a42-94ab51d9c29d4e40-00",
        "User-Agent": "azsdk-net-Communication.PhoneNumbers/1.2.0-alpha.20230519.1 (.NET Framework 4.8.9139.0; Microsoft Windows 10.0.22621 )",
        "x-ms-client-request-id": "ec133ef5dbcd26d004812f2757c99c3a",
        "x-ms-content-sha256": "Sanitized",
        "x-ms-date": "Wed, 24 May 2023 23:02:06 GMT",
=======
        "User-Agent": "azsdk-net-Communication.PhoneNumbers/1.2.0-alpha.20230515.1 (.NET 7.0.5; Microsoft Windows 10.0.22621)",
        "x-ms-client-request-id": "1a747fa24af25141b96bdade197d16a5",
        "x-ms-content-sha256": "Sanitized",
        "x-ms-date": "Mon, 15 May 2023 15:53:45 GMT",
>>>>>>> 62fc6106
        "x-ms-return-client-request-id": "true"
      },
      "RequestBody": null,
      "StatusCode": 200,
      "ResponseHeaders": {
<<<<<<< HEAD
        "api-supported-versions": "2022-12-01, 2022-12-02-preview2, 2023-05-01-preview",
        "Cache-Control": "max-age=21600, private, stale-while-revalidate=86400",
        "Content-Length": "144",
        "Content-Type": "application/json; charset=utf-8",
        "Date": "Wed, 24 May 2023 23:02:06 GMT",
        "MS-CV": "VHIal39j8UWloFZWAWBHaQ.0",
        "Strict-Transport-Security": "max-age=2592000",
        "X-Azure-Ref": "0bpduZAAAAAARoZW3o/XpQaR3pzZdQJVpV1NURURHRTAxMTkAOWZjN2I1MTktYThjYy00Zjg5LTkzNWUtYzkxNDhhZTA5ZTgx",
        "X-Cache": "CONFIG_NOCACHE",
        "X-Processing-Time": "243ms"
=======
        "api-supported-versions": "2022-12-01, 2022-12-02-preview2",
        "Cache-Control": "max-age=21600, private, stale-while-revalidate=86400",
        "Content-Length": "144",
        "Content-Type": "application/json; charset=utf-8",
        "Date": "Mon, 15 May 2023 15:53:46 GMT",
        "MS-CV": "mkgcSRxL5ECaOdVpzxVQaA.0",
        "Strict-Transport-Security": "max-age=2592000",
        "X-Azure-Ref": "0ilViZAAAAABzn7es5pVcTJk0COmXykwJU0FPMzFFREdFMTExNwA5ZmM3YjUxOS1hOGNjLTRmODktOTM1ZS1jOTE0OGFlMDllODE=",
        "X-Cache": "CONFIG_NOCACHE",
        "X-Processing-Time": "196ms"
>>>>>>> 62fc6106
      },
      "ResponseBody": {
        "phoneNumberLocalities": [
          {
            "localizedName": "Anchorage",
            "administrativeDivision": {
              "localizedName": "AK",
              "abbreviatedName": "AK"
            }
          }
        ],
        "nextLink": null
      }
    }
  ],
  "Variables": {
    "COMMUNICATION_LIVETEST_STATIC_CONNECTION_STRING": "endpoint=https://smstestapp.communication.azure.com/;accesskey=Kg==",
<<<<<<< HEAD
    "RandomSeed": "814278976"
=======
    "RandomSeed": "1797984820"
>>>>>>> 62fc6106
  }
}<|MERGE_RESOLUTION|>--- conflicted
+++ resolved
@@ -1,40 +1,20 @@
 {
   "Entries": [
     {
-      "RequestUri": "https://smstestapp.communication.azure.com/availablePhoneNumbers/countries/US/localities?api-version=2023-05-01-preview",
+      "RequestUri": "https://smstestapp.communication.azure.com/availablePhoneNumbers/countries/US/localities?api-version=2022-12-01",
       "RequestMethod": "GET",
       "RequestHeaders": {
         "Accept": "application/json",
         "Authorization": "Sanitized",
-<<<<<<< HEAD
-        "traceparent": "00-c669df40ae7c7049bb464197daab4fac-8f44d8a54c5cff49-00",
-        "User-Agent": "azsdk-net-Communication.PhoneNumbers/1.2.0-alpha.20230519.1 (.NET Framework 4.8.9139.0; Microsoft Windows 10.0.22621 )",
-        "x-ms-client-request-id": "9a251068f8afee31b27f599463f932a3",
-        "x-ms-content-sha256": "Sanitized",
-        "x-ms-date": "Wed, 24 May 2023 23:02:05 GMT",
-=======
         "User-Agent": "azsdk-net-Communication.PhoneNumbers/1.2.0-alpha.20230515.1 (.NET 7.0.5; Microsoft Windows 10.0.22621)",
         "x-ms-client-request-id": "b81d9567f8936155c7f19a66173aac6b",
         "x-ms-content-sha256": "Sanitized",
         "x-ms-date": "Mon, 15 May 2023 15:53:44 GMT",
->>>>>>> 62fc6106
         "x-ms-return-client-request-id": "true"
       },
       "RequestBody": null,
       "StatusCode": 200,
       "ResponseHeaders": {
-<<<<<<< HEAD
-        "api-supported-versions": "2022-12-01, 2022-12-02-preview2, 2023-05-01-preview",
-        "Cache-Control": "max-age=21600, private, stale-while-revalidate=86400",
-        "Content-Length": "10208",
-        "Content-Type": "application/json; charset=utf-8",
-        "Date": "Wed, 24 May 2023 23:02:05 GMT",
-        "MS-CV": "l6vS23R3IkayEt3fA5RCfA.0",
-        "Strict-Transport-Security": "max-age=2592000",
-        "X-Azure-Ref": "0bZduZAAAAAATDmoMLlXgR5hVK7\u002BG8WZDV1NURURHRTAxMTkAOWZjN2I1MTktYThjYy00Zjg5LTkzNWUtYzkxNDhhZTA5ZTgx",
-        "X-Cache": "CONFIG_NOCACHE",
-        "X-Processing-Time": "246ms"
-=======
         "api-supported-versions": "2022-12-01, 2022-12-02-preview2",
         "Cache-Control": "max-age=21600, private, stale-while-revalidate=86400",
         "Content-Length": "10206",
@@ -45,7 +25,6 @@
         "X-Azure-Ref": "0ilViZAAAAABfHGr\u002BUeS7Tb6gmeUEoSXeU0FPMzFFREdFMTExNwA5ZmM3YjUxOS1hOGNjLTRmODktOTM1ZS1jOTE0OGFlMDllODE=",
         "X-Cache": "CONFIG_NOCACHE",
         "X-Processing-Time": "195ms"
->>>>>>> 62fc6106
       },
       "ResponseBody": {
         "phoneNumberLocalities": [
@@ -344,8 +323,6 @@
             }
           },
           {
-<<<<<<< HEAD
-=======
             "localizedName": "St. Petersburg",
             "administrativeDivision": {
               "localizedName": "FL",
@@ -360,7 +337,6 @@
             }
           },
           {
->>>>>>> 62fc6106
             "localizedName": "Tampa",
             "administrativeDivision": {
               "localizedName": "FL",
@@ -627,14 +603,14 @@
             }
           },
           {
-            "localizedName": "Chicopee",
+            "localizedName": "Boston",
             "administrativeDivision": {
               "localizedName": "MA",
               "abbreviatedName": "MA"
             }
           },
           {
-            "localizedName": "Lowell",
+            "localizedName": "Chicopee",
             "administrativeDivision": {
               "localizedName": "MA",
               "abbreviatedName": "MA"
@@ -740,7 +716,6 @@
           },
           {
             "localizedName": "Pontiac",
-<<<<<<< HEAD
             "administrativeDivision": {
               "localizedName": "MI",
               "abbreviatedName": "MI"
@@ -748,80 +723,30 @@
           },
           {
             "localizedName": "Saginaw",
-=======
->>>>>>> 62fc6106
-            "administrativeDivision": {
-              "localizedName": "MI",
-              "abbreviatedName": "MI"
-            }
-          },
-          {
-<<<<<<< HEAD
-            "localizedName": "Sault Ste Marie",
-=======
-            "localizedName": "Saginaw",
->>>>>>> 62fc6106
-            "administrativeDivision": {
-              "localizedName": "MI",
-              "abbreviatedName": "MI"
-            }
-<<<<<<< HEAD
-          },
-          {
-            "localizedName": "Troy",
-            "administrativeDivision": {
-              "localizedName": "MI",
-              "abbreviatedName": "MI"
-            }
-          },
-          {
-            "localizedName": "Warren",
-            "administrativeDivision": {
-              "localizedName": "MI",
-              "abbreviatedName": "MI"
-            }
-=======
->>>>>>> 62fc6106
+            "administrativeDivision": {
+              "localizedName": "MI",
+              "abbreviatedName": "MI"
+            }
           }
         ],
-        "nextLink": "/availablePhoneNumbers/countries/US/localities?api-version=2023-05-01-preview\u0026skip=100\u0026maxPageSize=100"
+        "nextLink": "/availablePhoneNumbers/countries/US/localities?api-version=2022-12-01\u0026skip=100\u0026maxPageSize=100"
       }
     },
     {
-      "RequestUri": "https://smstestapp.communication.azure.com/availablePhoneNumbers/countries/US/localities?administrativeDivision=AK\u0026api-version=2023-05-01-preview",
+      "RequestUri": "https://smstestapp.communication.azure.com/availablePhoneNumbers/countries/US/localities?administrativeDivision=AK\u0026api-version=2022-12-01",
       "RequestMethod": "GET",
       "RequestHeaders": {
         "Accept": "application/json",
         "Authorization": "Sanitized",
-<<<<<<< HEAD
-        "traceparent": "00-833428522d23fb41b8e336b90efb0a42-94ab51d9c29d4e40-00",
-        "User-Agent": "azsdk-net-Communication.PhoneNumbers/1.2.0-alpha.20230519.1 (.NET Framework 4.8.9139.0; Microsoft Windows 10.0.22621 )",
-        "x-ms-client-request-id": "ec133ef5dbcd26d004812f2757c99c3a",
-        "x-ms-content-sha256": "Sanitized",
-        "x-ms-date": "Wed, 24 May 2023 23:02:06 GMT",
-=======
         "User-Agent": "azsdk-net-Communication.PhoneNumbers/1.2.0-alpha.20230515.1 (.NET 7.0.5; Microsoft Windows 10.0.22621)",
         "x-ms-client-request-id": "1a747fa24af25141b96bdade197d16a5",
         "x-ms-content-sha256": "Sanitized",
         "x-ms-date": "Mon, 15 May 2023 15:53:45 GMT",
->>>>>>> 62fc6106
         "x-ms-return-client-request-id": "true"
       },
       "RequestBody": null,
       "StatusCode": 200,
       "ResponseHeaders": {
-<<<<<<< HEAD
-        "api-supported-versions": "2022-12-01, 2022-12-02-preview2, 2023-05-01-preview",
-        "Cache-Control": "max-age=21600, private, stale-while-revalidate=86400",
-        "Content-Length": "144",
-        "Content-Type": "application/json; charset=utf-8",
-        "Date": "Wed, 24 May 2023 23:02:06 GMT",
-        "MS-CV": "VHIal39j8UWloFZWAWBHaQ.0",
-        "Strict-Transport-Security": "max-age=2592000",
-        "X-Azure-Ref": "0bpduZAAAAAARoZW3o/XpQaR3pzZdQJVpV1NURURHRTAxMTkAOWZjN2I1MTktYThjYy00Zjg5LTkzNWUtYzkxNDhhZTA5ZTgx",
-        "X-Cache": "CONFIG_NOCACHE",
-        "X-Processing-Time": "243ms"
-=======
         "api-supported-versions": "2022-12-01, 2022-12-02-preview2",
         "Cache-Control": "max-age=21600, private, stale-while-revalidate=86400",
         "Content-Length": "144",
@@ -832,7 +757,6 @@
         "X-Azure-Ref": "0ilViZAAAAABzn7es5pVcTJk0COmXykwJU0FPMzFFREdFMTExNwA5ZmM3YjUxOS1hOGNjLTRmODktOTM1ZS1jOTE0OGFlMDllODE=",
         "X-Cache": "CONFIG_NOCACHE",
         "X-Processing-Time": "196ms"
->>>>>>> 62fc6106
       },
       "ResponseBody": {
         "phoneNumberLocalities": [
@@ -850,10 +774,6 @@
   ],
   "Variables": {
     "COMMUNICATION_LIVETEST_STATIC_CONNECTION_STRING": "endpoint=https://smstestapp.communication.azure.com/;accesskey=Kg==",
-<<<<<<< HEAD
-    "RandomSeed": "814278976"
-=======
     "RandomSeed": "1797984820"
->>>>>>> 62fc6106
   }
 }