--- conflicted
+++ resolved
@@ -1,40 +1,21 @@
 {
   "Entries": [
     {
-      "RequestUri": "https://smstestapp.communication.azure.com/phoneNumbers/Sanitized?api-version=2023-05-01-preview",
+      "RequestUri": "https://smstestapp.communication.azure.com/phoneNumbers/Sanitized?api-version=2022-12-01",
       "RequestMethod": "GET",
       "RequestHeaders": {
         "Accept": "application/json",
         "Authorization": "Sanitized",
-<<<<<<< HEAD
-        "traceparent": "00-d1e0c3e7f1abbb438c33dfc55f53e9b7-7c5ad0e0db4c2d41-00",
-        "User-Agent": "azsdk-net-Communication.PhoneNumbers/1.2.0-alpha.20230519.1 (.NET Framework 4.8.9139.0; Microsoft Windows 10.0.22621 )",
-        "x-ms-client-request-id": "516a8799be22acf5c1fff32e1d8fbf86",
-        "x-ms-content-sha256": "Sanitized",
-        "x-ms-date": "Wed, 24 May 2023 23:03:51 GMT",
-=======
         "traceparent": "00-e1f727e10d2ffc92fd10fe552648932e-2b7581a79b46feb8-00",
         "User-Agent": "azsdk-net-Communication.PhoneNumbers/1.2.0-alpha.20230515.1 (.NET 7.0.5; Microsoft Windows 10.0.22621)",
         "x-ms-client-request-id": "2ea9e2f289a776e1c6459354f7645568",
         "x-ms-content-sha256": "Sanitized",
         "x-ms-date": "Mon, 15 May 2023 15:54:50 GMT",
->>>>>>> 62fc6106
         "x-ms-return-client-request-id": "true"
       },
       "RequestBody": null,
       "StatusCode": 200,
       "ResponseHeaders": {
-<<<<<<< HEAD
-        "api-supported-versions": "2021-03-07, 2022-01-11-preview2, 2022-06-01-preview, 2022-12-01, 2022-12-02-preview2, 2023-05-01-preview",
-        "Content-Length": "300",
-        "Content-Type": "application/json; charset=utf-8",
-        "Date": "Wed, 24 May 2023 23:03:52 GMT",
-        "MS-CV": "EBFfmusLD06zCMTySuX6/A.0",
-        "Strict-Transport-Security": "max-age=2592000",
-        "X-Azure-Ref": "015duZAAAAAA\u002BAUXdkF7HQZVDTZrPFqlMV1NURURHRTAxMTkAOWZjN2I1MTktYThjYy00Zjg5LTkzNWUtYzkxNDhhZTA5ZTgx",
-        "X-Cache": "CONFIG_NOCACHE",
-        "X-Processing-Time": "1718ms"
-=======
         "api-supported-versions": "2021-03-07, 2022-01-11-preview2, 2022-06-01-preview, 2022-12-01, 2022-12-02-preview2",
         "Content-Length": "301",
         "Content-Type": "application/json; charset=utf-8",
@@ -44,7 +25,6 @@
         "X-Azure-Ref": "0y1ViZAAAAAD0nm7DKOwFR77NpynMqiJLU0FPMzFFREdFMTIxMgA5ZmM3YjUxOS1hOGNjLTRmODktOTM1ZS1jOTE0OGFlMDllODE=",
         "X-Cache": "CONFIG_NOCACHE",
         "X-Processing-Time": "1594ms"
->>>>>>> 62fc6106
       },
       "ResponseBody": {
         "id": "Sanitized",
@@ -52,15 +32,11 @@
         "countryCode": "US",
         "phoneNumberType": "tollFree",
         "capabilities": {
-<<<<<<< HEAD
-          "calling": "inbound",
-=======
           "calling": "outbound",
->>>>>>> 62fc6106
           "sms": "outbound"
         },
         "assignmentType": "application",
-        "purchaseDate": "2021-06-23T23:31:47.0550566\u002B00:00",
+        "purchaseDate": "2021-06-23T23:38:41.0997634\u002B00:00",
         "cost": {
           "amount": 2.0,
           "currencyCode": "USD",
@@ -70,14 +46,8 @@
     }
   ],
   "Variables": {
-<<<<<<< HEAD
-    "AZURE_PHONE_NUMBER_WINDOWS_2019_NETCORE31": "\u002B14255550123",
-    "COMMUNICATION_LIVETEST_STATIC_CONNECTION_STRING": "endpoint=https://smstestapp.communication.azure.com/;accesskey=Kg==",
-    "RandomSeed": "2032938751"
-=======
     "AZURE_PHONE_NUMBER_DEFAULT": "\u002B14255550123",
     "COMMUNICATION_LIVETEST_STATIC_CONNECTION_STRING": "endpoint=https://smstestapp.communication.azure.com/;accesskey=Kg==",
     "RandomSeed": "2110524494"
->>>>>>> 62fc6106
   }
 }