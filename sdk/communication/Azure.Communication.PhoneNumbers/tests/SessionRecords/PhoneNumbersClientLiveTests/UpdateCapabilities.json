--- conflicted
+++ resolved
@@ -1,38 +1,20 @@
 {
   "Entries": [
     {
-      "RequestUri": "https://smstestapp.communication.azure.com/phoneNumbers/Sanitized?api-version=2023-05-01-preview",
+      "RequestUri": "https://smstestapp.communication.azure.com/phoneNumbers/Sanitized?api-version=2022-12-01",
       "RequestMethod": "GET",
       "RequestHeaders": {
         "Accept": "application/json",
         "Authorization": "Sanitized",
-<<<<<<< HEAD
-        "User-Agent": "azsdk-net-Communication.PhoneNumbers/1.2.0-alpha.20230519.1 (.NET Framework 4.8.9139.0; Microsoft Windows 10.0.22621 )",
-        "x-ms-client-request-id": "3171ea6aec8182fad3c6f4a5b41f91f1",
-        "x-ms-content-sha256": "Sanitized",
-        "x-ms-date": "Wed, 24 May 2023 23:02:27 GMT",
-=======
         "User-Agent": "azsdk-net-Communication.PhoneNumbers/1.2.0-alpha.20230515.1 (.NET 7.0.5; Microsoft Windows 10.0.22621)",
         "x-ms-client-request-id": "c04e99ebea2463241d6cdf0d2283d295",
         "x-ms-content-sha256": "Sanitized",
         "x-ms-date": "Mon, 15 May 2023 15:54:39 GMT",
->>>>>>> 62fc6106
-        "x-ms-return-client-request-id": "true"
-      },
-      "RequestBody": null,
-      "StatusCode": 200,
-      "ResponseHeaders": {
-<<<<<<< HEAD
-        "api-supported-versions": "2021-03-07, 2022-01-11-preview2, 2022-06-01-preview, 2022-12-01, 2022-12-02-preview2, 2023-05-01-preview",
-        "Content-Length": "300",
-        "Content-Type": "application/json; charset=utf-8",
-        "Date": "Wed, 24 May 2023 23:02:29 GMT",
-        "MS-CV": "YXR4AHffA0qOxyaKubbGNw.0",
-        "Strict-Transport-Security": "max-age=2592000",
-        "X-Azure-Ref": "0g5duZAAAAACa6BZQgPM\u002BTasslPkUvzRyV1NURURHRTAxMTkAOWZjN2I1MTktYThjYy00Zjg5LTkzNWUtYzkxNDhhZTA5ZTgx",
-        "X-Cache": "CONFIG_NOCACHE",
-        "X-Processing-Time": "1776ms"
-=======
+        "x-ms-return-client-request-id": "true"
+      },
+      "RequestBody": null,
+      "StatusCode": 200,
+      "ResponseHeaders": {
         "api-supported-versions": "2021-03-07, 2022-01-11-preview2, 2022-06-01-preview, 2022-12-01, 2022-12-02-preview2",
         "Content-Length": "308",
         "Content-Type": "application/json; charset=utf-8",
@@ -42,7 +24,6 @@
         "X-Azure-Ref": "0wFViZAAAAADLHmQ\u002BEam6QawWM3GNqVZxU0FPMzFFREdFMTIxMgA5ZmM3YjUxOS1hOGNjLTRmODktOTM1ZS1jOTE0OGFlMDllODE=",
         "X-Cache": "CONFIG_NOCACHE",
         "X-Processing-Time": "1712ms"
->>>>>>> 62fc6106
       },
       "ResponseBody": {
         "id": "Sanitized",
@@ -51,10 +32,10 @@
         "phoneNumberType": "tollFree",
         "capabilities": {
           "calling": "inbound",
-          "sms": "outbound"
+          "sms": "inbound\u002Boutbound"
         },
         "assignmentType": "application",
-        "purchaseDate": "2021-06-23T23:31:47.0550566\u002B00:00",
+        "purchaseDate": "2021-06-23T23:38:41.0997634\u002B00:00",
         "cost": {
           "amount": 2.0,
           "currencyCode": "USD",
@@ -63,62 +44,26 @@
       }
     },
     {
-      "RequestUri": "https://smstestapp.communication.azure.com/phoneNumbers/Sanitized/capabilities?api-version=2023-05-01-preview",
+      "RequestUri": "https://smstestapp.communication.azure.com/phoneNumbers/Sanitized/capabilities?api-version=2022-12-01",
       "RequestMethod": "PATCH",
       "RequestHeaders": {
         "Accept": "application/json",
         "Authorization": "Sanitized",
-        "Content-Length": "52",
+        "Content-Length": "39",
         "Content-Type": "application/merge-patch\u002Bjson",
-<<<<<<< HEAD
-        "User-Agent": "azsdk-net-Communication.PhoneNumbers/1.2.0-alpha.20230519.1 (.NET Framework 4.8.9139.0; Microsoft Windows 10.0.22621 )",
-        "x-ms-client-request-id": "00d9a9bee17707bf216335bdaf1ab162",
-        "x-ms-content-sha256": "Sanitized",
-        "x-ms-date": "Wed, 24 May 2023 23:02:29 GMT",
-=======
         "User-Agent": "azsdk-net-Communication.PhoneNumbers/1.2.0-alpha.20230515.1 (.NET 7.0.5; Microsoft Windows 10.0.22621)",
         "x-ms-client-request-id": "0a4d887c57ae8e26498572e5a27561cc",
         "x-ms-content-sha256": "Sanitized",
         "x-ms-date": "Mon, 15 May 2023 15:54:41 GMT",
->>>>>>> 62fc6106
         "x-ms-return-client-request-id": "true"
       },
       "RequestBody": {
         "calling": "outbound",
-        "sms": "inbound\u002Boutbound"
+        "sms": "outbound"
       },
       "StatusCode": 202,
       "ResponseHeaders": {
         "Access-Control-Expose-Headers": "Operation-Location,Location,operation-id,capabilities-id",
-<<<<<<< HEAD
-        "api-supported-versions": "2021-03-07, 2022-01-11-preview2, 2022-06-01-preview, 2022-12-01, 2022-12-02-preview2, 2023-05-01-preview",
-        "capabilities-id": "eee1ce29-0ab0-4cca-ba74-779284bb10c4",
-        "Content-Length": "63",
-        "Content-Type": "application/json; charset=utf-8",
-        "Date": "Wed, 24 May 2023 23:02:31 GMT",
-        "Location": "Sanitized",
-        "MS-CV": "B4v6opkHm02rk/a0Ejj9\u002BA.0",
-        "operation-id": "capabilities_eee1ce29-0ab0-4cca-ba74-779284bb10c4",
-        "Operation-Location": "/phoneNumbers/operations/capabilities_eee1ce29-0ab0-4cca-ba74-779284bb10c4?api-version=2023-05-01-preview",
-        "Strict-Transport-Security": "max-age=2592000",
-        "X-Azure-Ref": "0hZduZAAAAAD2163EROV6QJCettvTtPd2V1NURURHRTAxMTkAOWZjN2I1MTktYThjYy00Zjg5LTkzNWUtYzkxNDhhZTA5ZTgx",
-        "X-Cache": "CONFIG_NOCACHE",
-        "X-Processing-Time": "2557ms"
-      },
-      "ResponseBody": {
-        "capabilitiesUpdateId": "eee1ce29-0ab0-4cca-ba74-779284bb10c4"
-      }
-    },
-    {
-      "RequestUri": "https://smstestapp.communication.azure.com/phoneNumbers/operations/capabilities_eee1ce29-0ab0-4cca-ba74-779284bb10c4?api-version=2023-05-01-preview",
-      "RequestMethod": "GET",
-      "RequestHeaders": {
-        "Authorization": "Sanitized",
-        "User-Agent": "azsdk-net-Communication.PhoneNumbers/1.2.0-alpha.20230519.1 (.NET Framework 4.8.9139.0; Microsoft Windows 10.0.22621 )",
-        "x-ms-client-request-id": "e1ce2ad087c3896a2a69101eb73dd2b8",
-        "x-ms-content-sha256": "Sanitized",
-        "x-ms-date": "Wed, 24 May 2023 23:02:34 GMT",
-=======
         "api-supported-versions": "2021-03-07, 2022-01-11-preview2, 2022-06-01-preview, 2022-12-01, 2022-12-02-preview2",
         "capabilities-id": "02a783fa-3f74-4a0c-bc3b-f31d7ccb99ab",
         "Content-Length": "63",
@@ -146,25 +91,12 @@
         "x-ms-client-request-id": "e7248f2e965693b772c0769f783ec1a7",
         "x-ms-content-sha256": "Sanitized",
         "x-ms-date": "Mon, 15 May 2023 15:54:45 GMT",
->>>>>>> 62fc6106
         "x-ms-return-client-request-id": "true"
       },
       "RequestBody": null,
       "StatusCode": 200,
       "ResponseHeaders": {
         "Access-Control-Expose-Headers": "Location",
-<<<<<<< HEAD
-        "api-supported-versions": "2021-03-07, 2022-01-11-preview2, 2022-06-01-preview, 2022-11-15-preview, 2022-12-01, 2022-12-02-preview2, 2023-05-01-preview",
-        "Content-Type": "application/json; charset=utf-8",
-        "Date": "Wed, 24 May 2023 23:02:34 GMT",
-        "Location": "Sanitized",
-        "MS-CV": "eerL049tn0CzQbWgOrBdZA.0",
-        "Strict-Transport-Security": "max-age=2592000",
-        "Transfer-Encoding": "chunked",
-        "X-Azure-Ref": "0ipduZAAAAAB0UVBuxuatQqXb\u002BP8wmiG2V1NURURHRTAxMTkAOWZjN2I1MTktYThjYy00Zjg5LTkzNWUtYzkxNDhhZTA5ZTgx",
-        "X-Cache": "CONFIG_NOCACHE",
-        "X-Processing-Time": "170ms"
-=======
         "api-supported-versions": "2021-03-07, 2022-01-11-preview2, 2022-06-01-preview, 2022-11-15-preview, 2022-12-01, 2022-12-02-preview2",
         "Content-Type": "application/json; charset=utf-8",
         "Date": "Mon, 15 May 2023 15:54:46 GMT",
@@ -175,34 +107,17 @@
         "X-Azure-Ref": "0x1ViZAAAAAAs3o/uzrtMRoQvcHt2dTloU0FPMzFFREdFMTIxMgA5ZmM3YjUxOS1hOGNjLTRmODktOTM1ZS1jOTE0OGFlMDllODE=",
         "X-Cache": "CONFIG_NOCACHE",
         "X-Processing-Time": "115ms"
->>>>>>> 62fc6106
       },
       "ResponseBody": {
         "operationType": "updatePhoneNumberCapabilities",
         "status": "running",
-<<<<<<< HEAD
-        "resourceLocation": "/phoneNumbers/Sanitized?api-version=2023-05-01-preview",
-        "createdDateTime": "2023-05-24T23:02:31.8394311\u002B00:00",
-        "id": "capabilities_eee1ce29-0ab0-4cca-ba74-779284bb10c4",
-=======
         "resourceLocation": "/phoneNumbers/Sanitized?api-version=2022-12-01",
         "createdDateTime": "2023-05-15T15:54:44.7642443\u002B00:00",
         "id": "capabilities_02a783fa-3f74-4a0c-bc3b-f31d7ccb99ab",
->>>>>>> 62fc6106
         "lastActionDateTime": "0001-01-01T00:00:00\u002B00:00"
       }
     },
     {
-<<<<<<< HEAD
-      "RequestUri": "https://smstestapp.communication.azure.com/phoneNumbers/operations/capabilities_eee1ce29-0ab0-4cca-ba74-779284bb10c4?api-version=2023-05-01-preview",
-      "RequestMethod": "GET",
-      "RequestHeaders": {
-        "Authorization": "Sanitized",
-        "User-Agent": "azsdk-net-Communication.PhoneNumbers/1.2.0-alpha.20230519.1 (.NET Framework 4.8.9139.0; Microsoft Windows 10.0.22621 )",
-        "x-ms-client-request-id": "d443911485c1fda8b3e2db82c2875b74",
-        "x-ms-content-sha256": "Sanitized",
-        "x-ms-date": "Wed, 24 May 2023 23:02:36 GMT",
-=======
       "RequestUri": "https://smstestapp.communication.azure.com/phoneNumbers/operations/capabilities_02a783fa-3f74-4a0c-bc3b-f31d7ccb99ab?api-version=2022-12-01",
       "RequestMethod": "GET",
       "RequestHeaders": {
@@ -211,25 +126,12 @@
         "x-ms-client-request-id": "d527120b86f05fb052cb2ec8d5aab335",
         "x-ms-content-sha256": "Sanitized",
         "x-ms-date": "Mon, 15 May 2023 15:54:47 GMT",
->>>>>>> 62fc6106
         "x-ms-return-client-request-id": "true"
       },
       "RequestBody": null,
       "StatusCode": 200,
       "ResponseHeaders": {
         "Access-Control-Expose-Headers": "Location",
-<<<<<<< HEAD
-        "api-supported-versions": "2021-03-07, 2022-01-11-preview2, 2022-06-01-preview, 2022-11-15-preview, 2022-12-01, 2022-12-02-preview2, 2023-05-01-preview",
-        "Content-Type": "application/json; charset=utf-8",
-        "Date": "Wed, 24 May 2023 23:02:36 GMT",
-        "Location": "Sanitized",
-        "MS-CV": "fQJcI3vbVkiULxFWKc8SvA.0",
-        "Strict-Transport-Security": "max-age=2592000",
-        "Transfer-Encoding": "chunked",
-        "X-Azure-Ref": "0jJduZAAAAABUtr3MIXHCRaHKG3UNgUksV1NURURHRTAxMTkAOWZjN2I1MTktYThjYy00Zjg5LTkzNWUtYzkxNDhhZTA5ZTgx",
-        "X-Cache": "CONFIG_NOCACHE",
-        "X-Processing-Time": "161ms"
-=======
         "api-supported-versions": "2021-03-07, 2022-01-11-preview2, 2022-06-01-preview, 2022-11-15-preview, 2022-12-01, 2022-12-02-preview2",
         "Content-Type": "application/json; charset=utf-8",
         "Date": "Mon, 15 May 2023 15:54:48 GMT",
@@ -240,34 +142,17 @@
         "X-Azure-Ref": "0yVViZAAAAACPY6RLmumyQJ4vZ/nlDNkMU0FPMzFFREdFMTIxMgA5ZmM3YjUxOS1hOGNjLTRmODktOTM1ZS1jOTE0OGFlMDllODE=",
         "X-Cache": "CONFIG_NOCACHE",
         "X-Processing-Time": "107ms"
->>>>>>> 62fc6106
       },
       "ResponseBody": {
         "operationType": "updatePhoneNumberCapabilities",
         "status": "succeeded",
-<<<<<<< HEAD
-        "resourceLocation": "/phoneNumbers/Sanitized?api-version=2023-05-01-preview",
-        "createdDateTime": "2023-05-24T23:02:31.8394311\u002B00:00",
-        "id": "capabilities_eee1ce29-0ab0-4cca-ba74-779284bb10c4",
-=======
         "resourceLocation": "/phoneNumbers/Sanitized?api-version=2022-12-01",
         "createdDateTime": "2023-05-15T15:54:44.7642443\u002B00:00",
         "id": "capabilities_02a783fa-3f74-4a0c-bc3b-f31d7ccb99ab",
->>>>>>> 62fc6106
         "lastActionDateTime": "0001-01-01T00:00:00\u002B00:00"
       }
     },
     {
-<<<<<<< HEAD
-      "RequestUri": "https://smstestapp.communication.azure.com/phoneNumbers/\u002BSanitized?api-version=2023-05-01-preview",
-      "RequestMethod": "GET",
-      "RequestHeaders": {
-        "Authorization": "Sanitized",
-        "User-Agent": "azsdk-net-Communication.PhoneNumbers/1.2.0-alpha.20230519.1 (.NET Framework 4.8.9139.0; Microsoft Windows 10.0.22621 )",
-        "x-ms-client-request-id": "84ecbfa5cf4bda9e75d3e1dfb1d83fe8",
-        "x-ms-content-sha256": "Sanitized",
-        "x-ms-date": "Wed, 24 May 2023 23:02:36 GMT",
-=======
       "RequestUri": "https://smstestapp.communication.azure.com/phoneNumbers/Sanitized/Sanitized",
       "RequestMethod": "GET",
       "RequestHeaders": {
@@ -276,23 +161,11 @@
         "x-ms-client-request-id": "12b7965d7951507695ffda24a596099d",
         "x-ms-content-sha256": "Sanitized",
         "x-ms-date": "Mon, 15 May 2023 15:54:48 GMT",
->>>>>>> 62fc6106
-        "x-ms-return-client-request-id": "true"
-      },
-      "RequestBody": null,
-      "StatusCode": 200,
-      "ResponseHeaders": {
-<<<<<<< HEAD
-        "api-supported-versions": "2021-03-07, 2022-01-11-preview2, 2022-06-01-preview, 2022-12-01, 2022-12-02-preview2, 2023-05-01-preview",
-        "Content-Length": "309",
-        "Content-Type": "application/json; charset=utf-8",
-        "Date": "Wed, 24 May 2023 23:02:37 GMT",
-        "MS-CV": "P3MS3VDngki692LtfMNSlg.0",
-        "Strict-Transport-Security": "max-age=2592000",
-        "X-Azure-Ref": "0jJduZAAAAABRdCBcEwIaS6oRf\u002BabFgM1V1NURURHRTAxMTkAOWZjN2I1MTktYThjYy00Zjg5LTkzNWUtYzkxNDhhZTA5ZTgx",
-        "X-Cache": "CONFIG_NOCACHE",
-        "X-Processing-Time": "1621ms"
-=======
+        "x-ms-return-client-request-id": "true"
+      },
+      "RequestBody": null,
+      "StatusCode": 200,
+      "ResponseHeaders": {
         "api-supported-versions": "2021-03-07, 2022-01-11-preview2, 2022-06-01-preview, 2022-12-01, 2022-12-02-preview2",
         "Content-Length": "301",
         "Content-Type": "application/json; charset=utf-8",
@@ -302,7 +175,6 @@
         "X-Azure-Ref": "0yVViZAAAAAAQRHHlaE9xS5x5ardE5YGjU0FPMzFFREdFMTIxMgA5ZmM3YjUxOS1hOGNjLTRmODktOTM1ZS1jOTE0OGFlMDllODE=",
         "X-Cache": "CONFIG_NOCACHE",
         "X-Processing-Time": "1623ms"
->>>>>>> 62fc6106
       },
       "ResponseBody": {
         "id": "Sanitized",
@@ -311,10 +183,10 @@
         "phoneNumberType": "tollFree",
         "capabilities": {
           "calling": "outbound",
-          "sms": "inbound\u002Boutbound"
+          "sms": "outbound"
         },
         "assignmentType": "application",
-        "purchaseDate": "2021-06-23T23:31:47.0550566\u002B00:00",
+        "purchaseDate": "2021-06-23T23:38:41.0997634\u002B00:00",
         "cost": {
           "amount": 2.0,
           "currencyCode": "USD",
@@ -324,14 +196,8 @@
     }
   ],
   "Variables": {
-<<<<<<< HEAD
-    "AZURE_PHONE_NUMBER_WINDOWS_2019_NETCORE31": "\u002B14255550123",
-    "COMMUNICATION_LIVETEST_STATIC_CONNECTION_STRING": "endpoint=https://smstestapp.communication.azure.com/;accesskey=Kg==",
-    "RandomSeed": "2119385650"
-=======
     "AZURE_PHONE_NUMBER_DEFAULT": "\u002B14255550123",
     "COMMUNICATION_LIVETEST_STATIC_CONNECTION_STRING": "endpoint=https://smstestapp.communication.azure.com/;accesskey=Kg==",
     "RandomSeed": "1664963942"
->>>>>>> 62fc6106
   }
 }