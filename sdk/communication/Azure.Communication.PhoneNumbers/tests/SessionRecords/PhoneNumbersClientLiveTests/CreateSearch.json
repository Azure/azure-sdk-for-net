--- conflicted
+++ resolved
@@ -1,25 +1,17 @@
 {
   "Entries": [
     {
-      "RequestUri": "https://smstestapp.communication.azure.com/availablePhoneNumbers/countries/US/:search?api-version=2023-05-01-preview",
+      "RequestUri": "https://smstestapp.communication.azure.com/availablePhoneNumbers/countries/US/:search?api-version=2022-12-01",
       "RequestMethod": "POST",
       "RequestHeaders": {
         "Accept": "application/json",
         "Authorization": "Sanitized",
-        "Connection": "keep-alive",
         "Content-Length": "112",
         "Content-Type": "application/json",
-<<<<<<< HEAD
-        "User-Agent": "azsdk-net-Communication.PhoneNumbers/1.2.0-alpha.20230519.1 (.NET Framework 4.8.9139.0; Microsoft Windows 10.0.22621 )",
-        "x-ms-client-request-id": "22d863b9c073983a921474a6b085af40",
-        "x-ms-content-sha256": "Sanitized",
-        "x-ms-date": "Wed, 24 May 2023 23:01:51 GMT",
-=======
         "User-Agent": "azsdk-net-Communication.PhoneNumbers/1.2.0-alpha.20230515.1 (.NET 7.0.5; Microsoft Windows 10.0.22621)",
         "x-ms-client-request-id": "d24f0e06c252306ee27d01f20e0e71a5",
         "x-ms-content-sha256": "Sanitized",
         "x-ms-date": "Mon, 15 May 2023 15:53:30 GMT",
->>>>>>> 62fc6106
         "x-ms-return-client-request-id": "true"
       },
       "RequestBody": {
@@ -33,20 +25,8 @@
       "StatusCode": 202,
       "ResponseHeaders": {
         "Access-Control-Expose-Headers": "Location,Operation-Location,operation-id,search-id",
-        "api-supported-versions": "2021-03-07, 2022-01-11-preview2, 2022-06-01-preview, 2022-12-01, 2022-12-02-preview2, 2023-05-01-preview",
+        "api-supported-versions": "2021-03-07, 2022-01-11-preview2, 2022-06-01-preview, 2022-12-01, 2022-12-02-preview2",
         "Content-Length": "0",
-<<<<<<< HEAD
-        "Date": "Wed, 24 May 2023 23:01:53 GMT",
-        "Location": "Sanitized",
-        "MS-CV": "N60BRjTh4kSdMd/chIudnA.0",
-        "operation-id": "search_2b0c10ad-686e-4310-bfb6-11b56ed4ae2f",
-        "Operation-Location": "/phoneNumbers/operations/search_2b0c10ad-686e-4310-bfb6-11b56ed4ae2f?api-version=2023-05-01-preview",
-        "search-id": "2b0c10ad-686e-4310-bfb6-11b56ed4ae2f",
-        "Strict-Transport-Security": "max-age=2592000",
-        "X-Azure-Ref": "0YJduZAAAAACPBRcvBmd3S6P2b3ZZ/5xuV1NURURHRTAxMTkAOWZjN2I1MTktYThjYy00Zjg5LTkzNWUtYzkxNDhhZTA5ZTgx",
-        "X-Cache": "CONFIG_NOCACHE",
-        "X-Processing-Time": "1406ms"
-=======
         "Date": "Mon, 15 May 2023 15:53:32 GMT",
         "Location": "Sanitized",
         "MS-CV": "2Wqt4Vm\u002BNkO5aVSGlDNTcg.0",
@@ -57,21 +37,10 @@
         "X-Azure-Ref": "0e1ViZAAAAAAwDvjuzTcOTLN7LILr8x\u002B0U0FPMzFFREdFMTExNwA5ZmM3YjUxOS1hOGNjLTRmODktOTM1ZS1jOTE0OGFlMDllODE=",
         "X-Cache": "CONFIG_NOCACHE",
         "X-Processing-Time": "1645ms"
->>>>>>> 62fc6106
       },
       "ResponseBody": null
     },
     {
-<<<<<<< HEAD
-      "RequestUri": "https://smstestapp.communication.azure.com/phoneNumbers/operations/search_2b0c10ad-686e-4310-bfb6-11b56ed4ae2f?api-version=2023-05-01-preview",
-      "RequestMethod": "GET",
-      "RequestHeaders": {
-        "Authorization": "Sanitized",
-        "User-Agent": "azsdk-net-Communication.PhoneNumbers/1.2.0-alpha.20230519.1 (.NET Framework 4.8.9139.0; Microsoft Windows 10.0.22621 )",
-        "x-ms-client-request-id": "4e2fc81e2c3cba275acd22122788852a",
-        "x-ms-content-sha256": "Sanitized",
-        "x-ms-date": "Wed, 24 May 2023 23:01:55 GMT",
-=======
       "RequestUri": "https://smstestapp.communication.azure.com/phoneNumbers/operations/search_a7871c4e-f82c-417d-be3c-df6a03282522?api-version=2022-12-01",
       "RequestMethod": "GET",
       "RequestHeaders": {
@@ -80,25 +49,14 @@
         "x-ms-client-request-id": "85b50f9d6d6d6b60cc348f3c8b407796",
         "x-ms-content-sha256": "Sanitized",
         "x-ms-date": "Mon, 15 May 2023 15:53:34 GMT",
->>>>>>> 62fc6106
         "x-ms-return-client-request-id": "true"
       },
       "RequestBody": null,
       "StatusCode": 200,
       "ResponseHeaders": {
         "Access-Control-Expose-Headers": "Location",
-        "api-supported-versions": "2021-03-07, 2022-01-11-preview2, 2022-06-01-preview, 2022-11-15-preview, 2022-12-01, 2022-12-02-preview2, 2023-05-01-preview",
+        "api-supported-versions": "2021-03-07, 2022-01-11-preview2, 2022-06-01-preview, 2022-11-15-preview, 2022-12-01, 2022-12-02-preview2",
         "Content-Type": "application/json; charset=utf-8",
-<<<<<<< HEAD
-        "Date": "Wed, 24 May 2023 23:01:55 GMT",
-        "Location": "Sanitized",
-        "MS-CV": "QtkM2crbj0GMEQan9l8KfA.0",
-        "Strict-Transport-Security": "max-age=2592000",
-        "Transfer-Encoding": "chunked",
-        "X-Azure-Ref": "0Y5duZAAAAAD/vSbsHxJ2RKTsJ449tQYIV1NURURHRTAxMTkAOWZjN2I1MTktYThjYy00Zjg5LTkzNWUtYzkxNDhhZTA5ZTgx",
-        "X-Cache": "CONFIG_NOCACHE",
-        "X-Processing-Time": "256ms"
-=======
         "Date": "Mon, 15 May 2023 15:53:35 GMT",
         "Location": "Sanitized",
         "MS-CV": "FtNcl2cX6U6cYd182Xal\u002BQ.0",
@@ -107,34 +65,17 @@
         "X-Azure-Ref": "0f1ViZAAAAACB5w2i1yooTrPcj2LPkNhcU0FPMzFFREdFMTExNwA5ZmM3YjUxOS1hOGNjLTRmODktOTM1ZS1jOTE0OGFlMDllODE=",
         "X-Cache": "CONFIG_NOCACHE",
         "X-Processing-Time": "183ms"
->>>>>>> 62fc6106
       },
       "ResponseBody": {
         "operationType": "search",
         "status": "succeeded",
-<<<<<<< HEAD
-        "resourceLocation": "/availablePhoneNumbers/searchResults/2b0c10ad-686e-4310-bfb6-11b56ed4ae2f?api-version=2023-05-01-preview",
-        "createdDateTime": "2023-05-24T23:01:53.274164\u002B00:00",
-        "id": "search_2b0c10ad-686e-4310-bfb6-11b56ed4ae2f",
-=======
         "resourceLocation": "/availablePhoneNumbers/searchResults/a7871c4e-f82c-417d-be3c-df6a03282522?api-version=2022-12-01",
         "createdDateTime": "2023-05-15T15:53:33.1677196\u002B00:00",
         "id": "search_a7871c4e-f82c-417d-be3c-df6a03282522",
->>>>>>> 62fc6106
         "lastActionDateTime": "0001-01-01T00:00:00\u002B00:00"
       }
     },
     {
-<<<<<<< HEAD
-      "RequestUri": "https://smstestapp.communication.azure.com/availablePhoneNumbers/searchResults/2b0c10ad-686e-4310-bfb6-11b56ed4ae2f?api-version=2023-05-01-preview",
-      "RequestMethod": "GET",
-      "RequestHeaders": {
-        "Authorization": "Sanitized",
-        "User-Agent": "azsdk-net-Communication.PhoneNumbers/1.2.0-alpha.20230519.1 (.NET Framework 4.8.9139.0; Microsoft Windows 10.0.22621 )",
-        "x-ms-client-request-id": "fe4bd4205409308b2a8af322e163e0d2",
-        "x-ms-content-sha256": "Sanitized",
-        "x-ms-date": "Wed, 24 May 2023 23:01:56 GMT",
-=======
       "RequestUri": "https://smstestapp.communication.azure.com/availablePhoneNumbers/searchResults/a7871c4e-f82c-417d-be3c-df6a03282522?api-version=2022-12-01",
       "RequestMethod": "GET",
       "RequestHeaders": {
@@ -143,26 +84,11 @@
         "x-ms-client-request-id": "4ea40c557d86958e55c46987434c8236",
         "x-ms-content-sha256": "Sanitized",
         "x-ms-date": "Mon, 15 May 2023 15:53:34 GMT",
->>>>>>> 62fc6106
         "x-ms-return-client-request-id": "true"
       },
       "RequestBody": null,
       "StatusCode": 200,
       "ResponseHeaders": {
-<<<<<<< HEAD
-        "api-supported-versions": "2021-03-07, 2022-01-11-preview2, 2022-06-01-preview, 2022-12-01, 2022-12-02-preview2, 2023-05-01-preview",
-        "Content-Length": "335",
-        "Content-Type": "application/json; charset=utf-8",
-        "Date": "Wed, 24 May 2023 23:01:56 GMT",
-        "MS-CV": "d/VoA2\u002Bzp0eEusa81RvGkQ.0",
-        "Strict-Transport-Security": "max-age=2592000",
-        "X-Azure-Ref": "0ZJduZAAAAAAsGPlCH85JQJwiFr9CXGCnV1NURURHRTAxMTkAOWZjN2I1MTktYThjYy00Zjg5LTkzNWUtYzkxNDhhZTA5ZTgx",
-        "X-Cache": "CONFIG_NOCACHE",
-        "X-Processing-Time": "718ms"
-      },
-      "ResponseBody": {
-        "searchId": "2b0c10ad-686e-4310-bfb6-11b56ed4ae2f",
-=======
         "api-supported-versions": "2021-03-07, 2022-01-11-preview2, 2022-06-01-preview, 2022-12-01, 2022-12-02-preview2",
         "Content-Length": "335",
         "Content-Type": "application/json; charset=utf-8",
@@ -175,7 +101,6 @@
       },
       "ResponseBody": {
         "searchId": "a7871c4e-f82c-417d-be3c-df6a03282522",
->>>>>>> 62fc6106
         "phoneNumbers": [
           "Sanitized"
         ],
@@ -190,54 +115,25 @@
           "currencyCode": "USD",
           "billingFrequency": "monthly"
         },
-<<<<<<< HEAD
-        "searchExpiresBy": "2023-05-24T23:17:55.3841507\u002B00:00",
-=======
         "searchExpiresBy": "2023-05-15T16:09:35.1865316\u002B00:00",
->>>>>>> 62fc6106
         "error": "NoError"
       }
     },
     {
-<<<<<<< HEAD
-      "RequestUri": "https://smstestapp.communication.azure.com/availablePhoneNumbers/searchResults/2b0c10ad-686e-4310-bfb6-11b56ed4ae2f?api-version=2023-05-01-preview",
-=======
       "RequestUri": "https://smstestapp.communication.azure.com/availablePhoneNumbers/searchResults/a7871c4e-f82c-417d-be3c-df6a03282522?api-version=2022-12-01",
->>>>>>> 62fc6106
       "RequestMethod": "GET",
       "RequestHeaders": {
         "Accept": "application/json",
         "Authorization": "Sanitized",
-<<<<<<< HEAD
-        "User-Agent": "azsdk-net-Communication.PhoneNumbers/1.2.0-alpha.20230519.1 (.NET Framework 4.8.9139.0; Microsoft Windows 10.0.22621 )",
-        "x-ms-client-request-id": "e8888dd260550e042f003f39672626a7",
-        "x-ms-content-sha256": "Sanitized",
-        "x-ms-date": "Wed, 24 May 2023 23:01:57 GMT",
-=======
         "User-Agent": "azsdk-net-Communication.PhoneNumbers/1.2.0-alpha.20230515.1 (.NET 7.0.5; Microsoft Windows 10.0.22621)",
         "x-ms-client-request-id": "ff54bca4eb58303847514587e17c0027",
         "x-ms-content-sha256": "Sanitized",
         "x-ms-date": "Mon, 15 May 2023 15:53:35 GMT",
->>>>>>> 62fc6106
         "x-ms-return-client-request-id": "true"
       },
       "RequestBody": null,
       "StatusCode": 200,
       "ResponseHeaders": {
-<<<<<<< HEAD
-        "api-supported-versions": "2021-03-07, 2022-01-11-preview2, 2022-06-01-preview, 2022-12-01, 2022-12-02-preview2, 2023-05-01-preview",
-        "Content-Length": "335",
-        "Content-Type": "application/json; charset=utf-8",
-        "Date": "Wed, 24 May 2023 23:01:57 GMT",
-        "MS-CV": "X\u002BDifrUABkeTr62H1wK\u002BwA.0",
-        "Strict-Transport-Security": "max-age=2592000",
-        "X-Azure-Ref": "0ZZduZAAAAADbHz9zbM1fSJAeOpm0a4UJV1NURURHRTAxMTkAOWZjN2I1MTktYThjYy00Zjg5LTkzNWUtYzkxNDhhZTA5ZTgx",
-        "X-Cache": "CONFIG_NOCACHE",
-        "X-Processing-Time": "799ms"
-      },
-      "ResponseBody": {
-        "searchId": "2b0c10ad-686e-4310-bfb6-11b56ed4ae2f",
-=======
         "api-supported-versions": "2021-03-07, 2022-01-11-preview2, 2022-06-01-preview, 2022-12-01, 2022-12-02-preview2",
         "Content-Length": "335",
         "Content-Type": "application/json; charset=utf-8",
@@ -250,7 +146,6 @@
       },
       "ResponseBody": {
         "searchId": "a7871c4e-f82c-417d-be3c-df6a03282522",
->>>>>>> 62fc6106
         "phoneNumbers": [
           "Sanitized"
         ],
@@ -265,21 +160,13 @@
           "currencyCode": "USD",
           "billingFrequency": "monthly"
         },
-<<<<<<< HEAD
-        "searchExpiresBy": "2023-05-24T23:17:55.3841507\u002B00:00",
-=======
         "searchExpiresBy": "2023-05-15T16:09:35.1865316\u002B00:00",
->>>>>>> 62fc6106
         "error": "NoError"
       }
     }
   ],
   "Variables": {
     "COMMUNICATION_LIVETEST_STATIC_CONNECTION_STRING": "endpoint=https://smstestapp.communication.azure.com/;accesskey=Kg==",
-<<<<<<< HEAD
-    "RandomSeed": "1450850779"
-=======
     "RandomSeed": "457184333"
->>>>>>> 62fc6106
   }
 }