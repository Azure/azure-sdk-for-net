{
  "Entries": [
    {
      "RequestUri": "https://smstestapp.communication.azure.com/availablePhoneNumbers/countries/US/offerings?api-version=2023-05-01-preview",
      "RequestMethod": "GET",
      "RequestHeaders": {
        "Accept": "application/json",
        "Authorization": "Sanitized",
<<<<<<< HEAD
        "traceparent": "00-576b825c8e1f6a419ddb6e6dccd79169-0684f49e8554d441-00",
        "User-Agent": "azsdk-net-Communication.PhoneNumbers/1.2.0-alpha.20230519.1 (.NET Framework 4.8.9139.0; Microsoft Windows 10.0.22621 )",
        "x-ms-client-request-id": "d2310922a3bce3de1336ecba7c41ce35",
        "x-ms-content-sha256": "Sanitized",
        "x-ms-date": "Wed, 24 May 2023 23:02:06 GMT",
=======
        "User-Agent": "azsdk-net-Communication.PhoneNumbers/1.2.0-alpha.20230515.1 (.NET 7.0.5; Microsoft Windows 10.0.22621)",
        "x-ms-client-request-id": "c0774ec2e5c88f937598bd54c3e3bc2c",
        "x-ms-content-sha256": "Sanitized",
        "x-ms-date": "Mon, 15 May 2023 15:53:45 GMT",
>>>>>>> 62fc6106
        "x-ms-return-client-request-id": "true"
      },
      "RequestBody": null,
      "StatusCode": 200,
      "ResponseHeaders": {
<<<<<<< HEAD
        "api-supported-versions": "2021-03-07, 2022-12-01, 2022-12-02-preview2, 2023-05-01-preview",
        "Cache-Control": "max-age=21600, private, stale-while-revalidate=86400",
        "Content-Length": "659",
        "Content-Type": "application/json; charset=utf-8",
        "Date": "Wed, 24 May 2023 23:02:07 GMT",
        "MS-CV": "hlvgP5nlT027atzEDhsnpA.0",
        "Strict-Transport-Security": "max-age=2592000",
        "X-Azure-Ref": "0bpduZAAAAABlgv4IcJ0dRLB\u002BsDeZmkFjV1NURURHRTAxMTkAOWZjN2I1MTktYThjYy00Zjg5LTkzNWUtYzkxNDhhZTA5ZTgx",
        "X-Cache": "CONFIG_NOCACHE",
        "X-Processing-Time": "952ms"
=======
        "api-supported-versions": "2021-03-07, 2022-12-01, 2022-12-02-preview2",
        "Cache-Control": "max-age=21600, private, stale-while-revalidate=86400",
        "Content-Length": "659",
        "Content-Type": "application/json; charset=utf-8",
        "Date": "Mon, 15 May 2023 15:53:47 GMT",
        "MS-CV": "IzlKnGQURUOjHgvUxuHSdA.0",
        "Strict-Transport-Security": "max-age=2592000",
        "X-Azure-Ref": "0i1ViZAAAAABZyKQXn\u002B71T58s\u002BgvvAjz9U0FPMzFFREdFMTExNwA5ZmM3YjUxOS1hOGNjLTRmODktOTM1ZS1jOTE0OGFlMDllODE=",
        "X-Cache": "CONFIG_NOCACHE",
        "X-Processing-Time": "988ms"
>>>>>>> 62fc6106
      },
      "ResponseBody": {
        "phoneNumberOfferings": [
          {
            "phoneNumberType": "geographic",
            "assignmentType": "person",
            "availableCapabilities": {
              "calling": "inbound\u002Boutbound",
              "sms": "none"
            },
            "cost": {
              "amount": 1.0,
              "currencyCode": "USD",
              "billingFrequency": "monthly"
            }
          },
          {
            "phoneNumberType": "geographic",
            "assignmentType": "application",
            "availableCapabilities": {
              "calling": "inbound\u002Boutbound",
              "sms": "none"
            },
            "cost": {
              "amount": 1.0,
              "currencyCode": "USD",
              "billingFrequency": "monthly"
            }
          },
          {
            "phoneNumberType": "tollFree",
            "assignmentType": "application",
            "availableCapabilities": {
              "calling": "inbound\u002Boutbound",
              "sms": "inbound\u002Boutbound"
            },
            "cost": {
              "amount": 2.0,
              "currencyCode": "USD",
              "billingFrequency": "monthly"
            }
          }
        ],
        "nextLink": null
      }
    }
  ],
  "Variables": {
    "COMMUNICATION_LIVETEST_STATIC_CONNECTION_STRING": "endpoint=https://smstestapp.communication.azure.com/;accesskey=Kg==",
<<<<<<< HEAD
    "RandomSeed": "125885173"
=======
    "RandomSeed": "744525083"
>>>>>>> 62fc6106
  }
}<|MERGE_RESOLUTION|>--- conflicted
+++ resolved
@@ -1,40 +1,20 @@
 {
   "Entries": [
     {
-      "RequestUri": "https://smstestapp.communication.azure.com/availablePhoneNumbers/countries/US/offerings?api-version=2023-05-01-preview",
+      "RequestUri": "https://smstestapp.communication.azure.com/availablePhoneNumbers/countries/US/offerings?api-version=2022-12-01",
       "RequestMethod": "GET",
       "RequestHeaders": {
         "Accept": "application/json",
         "Authorization": "Sanitized",
-<<<<<<< HEAD
-        "traceparent": "00-576b825c8e1f6a419ddb6e6dccd79169-0684f49e8554d441-00",
-        "User-Agent": "azsdk-net-Communication.PhoneNumbers/1.2.0-alpha.20230519.1 (.NET Framework 4.8.9139.0; Microsoft Windows 10.0.22621 )",
-        "x-ms-client-request-id": "d2310922a3bce3de1336ecba7c41ce35",
-        "x-ms-content-sha256": "Sanitized",
-        "x-ms-date": "Wed, 24 May 2023 23:02:06 GMT",
-=======
         "User-Agent": "azsdk-net-Communication.PhoneNumbers/1.2.0-alpha.20230515.1 (.NET 7.0.5; Microsoft Windows 10.0.22621)",
         "x-ms-client-request-id": "c0774ec2e5c88f937598bd54c3e3bc2c",
         "x-ms-content-sha256": "Sanitized",
         "x-ms-date": "Mon, 15 May 2023 15:53:45 GMT",
->>>>>>> 62fc6106
         "x-ms-return-client-request-id": "true"
       },
       "RequestBody": null,
       "StatusCode": 200,
       "ResponseHeaders": {
-<<<<<<< HEAD
-        "api-supported-versions": "2021-03-07, 2022-12-01, 2022-12-02-preview2, 2023-05-01-preview",
-        "Cache-Control": "max-age=21600, private, stale-while-revalidate=86400",
-        "Content-Length": "659",
-        "Content-Type": "application/json; charset=utf-8",
-        "Date": "Wed, 24 May 2023 23:02:07 GMT",
-        "MS-CV": "hlvgP5nlT027atzEDhsnpA.0",
-        "Strict-Transport-Security": "max-age=2592000",
-        "X-Azure-Ref": "0bpduZAAAAABlgv4IcJ0dRLB\u002BsDeZmkFjV1NURURHRTAxMTkAOWZjN2I1MTktYThjYy00Zjg5LTkzNWUtYzkxNDhhZTA5ZTgx",
-        "X-Cache": "CONFIG_NOCACHE",
-        "X-Processing-Time": "952ms"
-=======
         "api-supported-versions": "2021-03-07, 2022-12-01, 2022-12-02-preview2",
         "Cache-Control": "max-age=21600, private, stale-while-revalidate=86400",
         "Content-Length": "659",
@@ -45,7 +25,6 @@
         "X-Azure-Ref": "0i1ViZAAAAABZyKQXn\u002B71T58s\u002BgvvAjz9U0FPMzFFREdFMTExNwA5ZmM3YjUxOS1hOGNjLTRmODktOTM1ZS1jOTE0OGFlMDllODE=",
         "X-Cache": "CONFIG_NOCACHE",
         "X-Processing-Time": "988ms"
->>>>>>> 62fc6106
       },
       "ResponseBody": {
         "phoneNumberOfferings": [
@@ -95,10 +74,6 @@
   ],
   "Variables": {
     "COMMUNICATION_LIVETEST_STATIC_CONNECTION_STRING": "endpoint=https://smstestapp.communication.azure.com/;accesskey=Kg==",
-<<<<<<< HEAD
-    "RandomSeed": "125885173"
-=======
     "RandomSeed": "744525083"
->>>>>>> 62fc6106
   }
 }