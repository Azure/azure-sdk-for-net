--- conflicted
+++ resolved
@@ -1,39 +1,20 @@
 {
   "Entries": [
     {
-      "RequestUri": "https://smstestapp.communication.azure.com/phoneNumbers/Sanitized?api-version=2023-05-01-preview",
+      "RequestUri": "https://smstestapp.communication.azure.com/phoneNumbers/Sanitized?api-version=2022-12-01",
       "RequestMethod": "GET",
       "RequestHeaders": {
         "Accept": "application/json",
         "Authorization": "Sanitized",
-<<<<<<< HEAD
-        "traceparent": "00-ba9158596648434897a18ec846bc91e8-cbbaf2562bfc544c-00",
-        "User-Agent": "azsdk-net-Communication.PhoneNumbers/1.2.0-alpha.20230519.1 (.NET Framework 4.8.9139.0; Microsoft Windows 10.0.22621 )",
-        "x-ms-client-request-id": "9468f2a1d2a70b9cb6d05eb745ad72bf",
-        "x-ms-content-sha256": "Sanitized",
-        "x-ms-date": "Wed, 24 May 2023 23:02:43 GMT",
-=======
         "User-Agent": "azsdk-net-Communication.PhoneNumbers/1.2.0-alpha.20230515.1 (.NET 7.0.5; Microsoft Windows 10.0.22621)",
         "x-ms-client-request-id": "7fcda72172cd1c09a92c4b191ef594b7",
         "x-ms-content-sha256": "Sanitized",
         "x-ms-date": "Mon, 15 May 2023 15:53:07 GMT",
->>>>>>> 62fc6106
         "x-ms-return-client-request-id": "true"
       },
       "RequestBody": null,
       "StatusCode": 200,
       "ResponseHeaders": {
-<<<<<<< HEAD
-        "api-supported-versions": "2021-03-07, 2022-01-11-preview2, 2022-06-01-preview, 2022-12-01, 2022-12-02-preview2, 2023-05-01-preview",
-        "Content-Length": "309",
-        "Content-Type": "application/json; charset=utf-8",
-        "Date": "Wed, 24 May 2023 23:02:45 GMT",
-        "MS-CV": "60ba2DRo2k\u002BR11cloId9vw.0",
-        "Strict-Transport-Security": "max-age=2592000",
-        "X-Azure-Ref": "0k5duZAAAAADzl1M1FgZ3Q6rgtz8XWGneV1NURURHRTAxMTkAOWZjN2I1MTktYThjYy00Zjg5LTkzNWUtYzkxNDhhZTA5ZTgx",
-        "X-Cache": "CONFIG_NOCACHE",
-        "X-Processing-Time": "1652ms"
-=======
         "api-supported-versions": "2021-03-07, 2022-01-11-preview2, 2022-06-01-preview, 2022-12-01, 2022-12-02-preview2",
         "Content-Length": "308",
         "Content-Type": "application/json; charset=utf-8",
@@ -43,7 +24,6 @@
         "X-Azure-Ref": "0ZFViZAAAAACod3h8r6lVQaxtyGf7nYq6U0FPMzFFREdFMTExNwA5ZmM3YjUxOS1hOGNjLTRmODktOTM1ZS1jOTE0OGFlMDllODE=",
         "X-Cache": "CONFIG_NOCACHE",
         "X-Processing-Time": "1698ms"
->>>>>>> 62fc6106
       },
       "ResponseBody": {
         "id": "Sanitized",
@@ -51,15 +31,11 @@
         "countryCode": "US",
         "phoneNumberType": "tollFree",
         "capabilities": {
-<<<<<<< HEAD
-          "calling": "outbound",
-=======
           "calling": "inbound",
->>>>>>> 62fc6106
           "sms": "inbound\u002Boutbound"
         },
         "assignmentType": "application",
-        "purchaseDate": "2021-06-23T23:31:47.0550566\u002B00:00",
+        "purchaseDate": "2021-06-23T23:38:41.0997634\u002B00:00",
         "cost": {
           "amount": 2.0,
           "currencyCode": "USD",
@@ -69,14 +45,8 @@
     }
   ],
   "Variables": {
-<<<<<<< HEAD
-    "AZURE_PHONE_NUMBER_WINDOWS_2019_NETCORE31": "\u002B14255550123",
-    "COMMUNICATION_LIVETEST_STATIC_CONNECTION_STRING": "endpoint=https://smstestapp.communication.azure.com/;accesskey=Kg==",
-    "RandomSeed": "862372303"
-=======
     "AZURE_PHONE_NUMBER_DEFAULT": "\u002B14255550123",
     "COMMUNICATION_LIVETEST_STATIC_CONNECTION_STRING": "endpoint=https://smstestapp.communication.azure.com/;accesskey=Kg==",
     "RandomSeed": "1957173947"
->>>>>>> 62fc6106
   }
 }