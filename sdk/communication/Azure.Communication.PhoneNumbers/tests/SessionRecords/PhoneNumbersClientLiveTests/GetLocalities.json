{
  "Entries": [
    {
      "RequestUri": "https://smstestapp.communication.azure.com/availablePhoneNumbers/countries/US/localities?api-version=2023-05-01-preview",
      "RequestMethod": "GET",
      "RequestHeaders": {
        "Accept": "application/json",
        "Authorization": "Sanitized",
<<<<<<< HEAD
        "traceparent": "00-2f343016c0ad9444bdd0fc7df428c128-7d406897711a334c-00",
        "User-Agent": "azsdk-net-Communication.PhoneNumbers/1.2.0-alpha.20230519.1 (.NET Framework 4.8.9139.0; Microsoft Windows 10.0.22621 )",
        "x-ms-client-request-id": "72cef22477039da319b8e893ffa02a2e",
        "x-ms-content-sha256": "Sanitized",
        "x-ms-date": "Wed, 24 May 2023 23:02:04 GMT",
=======
        "User-Agent": "azsdk-net-Communication.PhoneNumbers/1.2.0-alpha.20230515.1 (.NET 7.0.5; Microsoft Windows 10.0.22621)",
        "x-ms-client-request-id": "fb1ee7aa060a30859cc7e72471cef337",
        "x-ms-content-sha256": "Sanitized",
        "x-ms-date": "Mon, 15 May 2023 15:53:43 GMT",
>>>>>>> 62fc6106
        "x-ms-return-client-request-id": "true"
      },
      "RequestBody": null,
      "StatusCode": 200,
      "ResponseHeaders": {
<<<<<<< HEAD
        "api-supported-versions": "2022-12-01, 2022-12-02-preview2, 2023-05-01-preview",
        "Cache-Control": "max-age=21600, private, stale-while-revalidate=86400",
        "Content-Length": "10208",
        "Content-Type": "application/json; charset=utf-8",
        "Date": "Wed, 24 May 2023 23:02:04 GMT",
        "MS-CV": "\u002BALoUmW8/kmrWbyL7IKNMQ.0",
        "Strict-Transport-Security": "max-age=2592000",
        "X-Azure-Ref": "0bJduZAAAAADYtVdIEAXNQoa3jQU8Np2GV1NURURHRTAxMTkAOWZjN2I1MTktYThjYy00Zjg5LTkzNWUtYzkxNDhhZTA5ZTgx",
        "X-Cache": "CONFIG_NOCACHE",
        "X-Processing-Time": "258ms"
=======
        "api-supported-versions": "2022-12-01, 2022-12-02-preview2",
        "Cache-Control": "max-age=21600, private, stale-while-revalidate=86400",
        "Content-Length": "10206",
        "Content-Type": "application/json; charset=utf-8",
        "Date": "Mon, 15 May 2023 15:53:44 GMT",
        "MS-CV": "354h9koYXEif9etNYkcA5w.0",
        "Strict-Transport-Security": "max-age=2592000",
        "X-Azure-Ref": "0iVViZAAAAACOTgoWP1z/TYOG6oEWwMcIU0FPMzFFREdFMTExNwA5ZmM3YjUxOS1hOGNjLTRmODktOTM1ZS1jOTE0OGFlMDllODE=",
        "X-Cache": "CONFIG_NOCACHE",
        "X-Processing-Time": "208ms"
>>>>>>> 62fc6106
      },
      "ResponseBody": {
        "phoneNumberLocalities": [
          {
            "localizedName": "Anchorage",
            "administrativeDivision": {
              "localizedName": "AK",
              "abbreviatedName": "AK"
            }
          },
          {
            "localizedName": "Birmingham",
            "administrativeDivision": {
              "localizedName": "AL",
              "abbreviatedName": "AL"
            }
          },
          {
            "localizedName": "Huntsville",
            "administrativeDivision": {
              "localizedName": "AL",
              "abbreviatedName": "AL"
            }
          },
          {
            "localizedName": "Mobile",
            "administrativeDivision": {
              "localizedName": "AL",
              "abbreviatedName": "AL"
            }
          },
          {
            "localizedName": "Montgomery",
            "administrativeDivision": {
              "localizedName": "AL",
              "abbreviatedName": "AL"
            }
          },
          {
            "localizedName": "Fort Smith",
            "administrativeDivision": {
              "localizedName": "AR",
              "abbreviatedName": "AR"
            }
          },
          {
            "localizedName": "Jonesboro",
            "administrativeDivision": {
              "localizedName": "AR",
              "abbreviatedName": "AR"
            }
          },
          {
            "localizedName": "Little Rock",
            "administrativeDivision": {
              "localizedName": "AR",
              "abbreviatedName": "AR"
            }
          },
          {
            "localizedName": "Phoenix",
            "administrativeDivision": {
              "localizedName": "AZ",
              "abbreviatedName": "AZ"
            }
          },
          {
            "localizedName": "Anaheim",
            "administrativeDivision": {
              "localizedName": "CA",
              "abbreviatedName": "CA"
            }
          },
          {
            "localizedName": "Burbank",
            "administrativeDivision": {
              "localizedName": "CA",
              "abbreviatedName": "CA"
            }
          },
          {
            "localizedName": "Concord",
            "administrativeDivision": {
              "localizedName": "CA",
              "abbreviatedName": "CA"
            }
          },
          {
            "localizedName": "Escondido",
            "administrativeDivision": {
              "localizedName": "CA",
              "abbreviatedName": "CA"
            }
          },
          {
            "localizedName": "Fresno",
            "administrativeDivision": {
              "localizedName": "CA",
              "abbreviatedName": "CA"
            }
          },
          {
            "localizedName": "Irvine",
            "administrativeDivision": {
              "localizedName": "CA",
              "abbreviatedName": "CA"
            }
          },
          {
            "localizedName": "Los Angeles",
            "administrativeDivision": {
              "localizedName": "CA",
              "abbreviatedName": "CA"
            }
          },
          {
            "localizedName": "Riverside",
            "administrativeDivision": {
              "localizedName": "CA",
              "abbreviatedName": "CA"
            }
          },
          {
            "localizedName": "Sacramento",
            "administrativeDivision": {
              "localizedName": "CA",
              "abbreviatedName": "CA"
            }
          },
          {
            "localizedName": "Salinas",
            "administrativeDivision": {
              "localizedName": "CA",
              "abbreviatedName": "CA"
            }
          },
          {
            "localizedName": "San Diego",
            "administrativeDivision": {
              "localizedName": "CA",
              "abbreviatedName": "CA"
            }
          },
          {
            "localizedName": "San Francisco",
            "administrativeDivision": {
              "localizedName": "CA",
              "abbreviatedName": "CA"
            }
          },
          {
            "localizedName": "San Jose",
            "administrativeDivision": {
              "localizedName": "CA",
              "abbreviatedName": "CA"
            }
          },
          {
            "localizedName": "Santa Clarita",
            "administrativeDivision": {
              "localizedName": "CA",
              "abbreviatedName": "CA"
            }
          },
          {
            "localizedName": "Santa Rosa",
            "administrativeDivision": {
              "localizedName": "CA",
              "abbreviatedName": "CA"
            }
          },
          {
            "localizedName": "Stockton",
            "administrativeDivision": {
              "localizedName": "CA",
              "abbreviatedName": "CA"
            }
          },
          {
            "localizedName": "Truckee",
            "administrativeDivision": {
              "localizedName": "CA",
              "abbreviatedName": "CA"
            }
          },
          {
            "localizedName": "Washington DC",
            "administrativeDivision": {
              "localizedName": "CL",
              "abbreviatedName": "CL"
            }
          },
          {
            "localizedName": "Denver",
            "administrativeDivision": {
              "localizedName": "CO",
              "abbreviatedName": "CO"
            }
          },
          {
            "localizedName": "Grand Junction",
            "administrativeDivision": {
              "localizedName": "CO",
              "abbreviatedName": "CO"
            }
          },
          {
            "localizedName": "Pueblo",
            "administrativeDivision": {
              "localizedName": "CO",
              "abbreviatedName": "CO"
            }
          },
          {
            "localizedName": "Bridgeport",
            "administrativeDivision": {
              "localizedName": "CT",
              "abbreviatedName": "CT"
            }
          },
          {
            "localizedName": "Hartford",
            "administrativeDivision": {
              "localizedName": "CT",
              "abbreviatedName": "CT"
            }
          },
          {
            "localizedName": "Wilmington",
            "administrativeDivision": {
              "localizedName": "DE",
              "abbreviatedName": "DE"
            }
          },
          {
            "localizedName": "Daytona Beach",
            "administrativeDivision": {
              "localizedName": "FL",
              "abbreviatedName": "FL"
            }
          },
          {
            "localizedName": "Fort Lauderdale",
            "administrativeDivision": {
              "localizedName": "FL",
              "abbreviatedName": "FL"
            }
          },
          {
            "localizedName": "Gainesville",
            "administrativeDivision": {
              "localizedName": "FL",
              "abbreviatedName": "FL"
            }
          },
          {
            "localizedName": "Jacksonville",
            "administrativeDivision": {
              "localizedName": "FL",
              "abbreviatedName": "FL"
            }
          },
          {
            "localizedName": "Lakeland",
            "administrativeDivision": {
              "localizedName": "FL",
              "abbreviatedName": "FL"
            }
          },
          {
            "localizedName": "Miami",
            "administrativeDivision": {
              "localizedName": "FL",
              "abbreviatedName": "FL"
            }
          },
          {
            "localizedName": "Orlando",
            "administrativeDivision": {
              "localizedName": "FL",
              "abbreviatedName": "FL"
            }
          },
          {
            "localizedName": "Port St Lucie",
            "administrativeDivision": {
              "localizedName": "FL",
              "abbreviatedName": "FL"
            }
          },
          {
            "localizedName": "Sarasota",
            "administrativeDivision": {
              "localizedName": "FL",
              "abbreviatedName": "FL"
            }
          },
          {
<<<<<<< HEAD
=======
            "localizedName": "St. Petersburg",
            "administrativeDivision": {
              "localizedName": "FL",
              "abbreviatedName": "FL"
            }
          },
          {
            "localizedName": "Tallahassee",
            "administrativeDivision": {
              "localizedName": "FL",
              "abbreviatedName": "FL"
            }
          },
          {
>>>>>>> 62fc6106
            "localizedName": "Tampa",
            "administrativeDivision": {
              "localizedName": "FL",
              "abbreviatedName": "FL"
            }
          },
          {
            "localizedName": "West Palm Beach",
            "administrativeDivision": {
              "localizedName": "FL",
              "abbreviatedName": "FL"
            }
          },
          {
            "localizedName": "Albany",
            "administrativeDivision": {
              "localizedName": "GA",
              "abbreviatedName": "GA"
            }
          },
          {
            "localizedName": "Atlanta",
            "administrativeDivision": {
              "localizedName": "GA",
              "abbreviatedName": "GA"
            }
          },
          {
            "localizedName": "Augusta",
            "administrativeDivision": {
              "localizedName": "GA",
              "abbreviatedName": "GA"
            }
          },
          {
            "localizedName": "Macon",
            "administrativeDivision": {
              "localizedName": "GA",
              "abbreviatedName": "GA"
            }
          },
          {
            "localizedName": "Savannah",
            "administrativeDivision": {
              "localizedName": "GA",
              "abbreviatedName": "GA"
            }
          },
          {
            "localizedName": "Honolulu",
            "administrativeDivision": {
              "localizedName": "HI",
              "abbreviatedName": "HI"
            }
          },
          {
            "localizedName": "Cedar Rapids",
            "administrativeDivision": {
              "localizedName": "IA",
              "abbreviatedName": "IA"
            }
          },
          {
            "localizedName": "Davenport",
            "administrativeDivision": {
              "localizedName": "IA",
              "abbreviatedName": "IA"
            }
          },
          {
            "localizedName": "Iowa City",
            "administrativeDivision": {
              "localizedName": "IA",
              "abbreviatedName": "IA"
            }
          },
          {
            "localizedName": "Mason City",
            "administrativeDivision": {
              "localizedName": "IA",
              "abbreviatedName": "IA"
            }
          },
          {
            "localizedName": "Sioux City",
            "administrativeDivision": {
              "localizedName": "IA",
              "abbreviatedName": "IA"
            }
          },
          {
            "localizedName": "Boise",
            "administrativeDivision": {
              "localizedName": "ID",
              "abbreviatedName": "ID"
            }
          },
          {
            "localizedName": "Alton",
            "administrativeDivision": {
              "localizedName": "IL",
              "abbreviatedName": "IL"
            }
          },
          {
            "localizedName": "Aurora",
            "administrativeDivision": {
              "localizedName": "IL",
              "abbreviatedName": "IL"
            }
          },
          {
            "localizedName": "Champaign",
            "administrativeDivision": {
              "localizedName": "IL",
              "abbreviatedName": "IL"
            }
          },
          {
            "localizedName": "Chicago",
            "administrativeDivision": {
              "localizedName": "IL",
              "abbreviatedName": "IL"
            }
          },
          {
            "localizedName": "Cicero",
            "administrativeDivision": {
              "localizedName": "IL",
              "abbreviatedName": "IL"
            }
          },
          {
            "localizedName": "Rock Island",
            "administrativeDivision": {
              "localizedName": "IL",
              "abbreviatedName": "IL"
            }
          },
          {
            "localizedName": "Rockford",
            "administrativeDivision": {
              "localizedName": "IL",
              "abbreviatedName": "IL"
            }
          },
          {
            "localizedName": "Waukegan",
            "administrativeDivision": {
              "localizedName": "IL",
              "abbreviatedName": "IL"
            }
          },
          {
            "localizedName": "Evansville",
            "administrativeDivision": {
              "localizedName": "IN",
              "abbreviatedName": "IN"
            }
          },
          {
            "localizedName": "Fort Wayne",
            "administrativeDivision": {
              "localizedName": "IN",
              "abbreviatedName": "IN"
            }
          },
          {
            "localizedName": "Gary",
            "administrativeDivision": {
              "localizedName": "IN",
              "abbreviatedName": "IN"
            }
          },
          {
            "localizedName": "Indianapolis",
            "administrativeDivision": {
              "localizedName": "IN",
              "abbreviatedName": "IN"
            }
          },
          {
            "localizedName": "South Bend",
            "administrativeDivision": {
              "localizedName": "IN",
              "abbreviatedName": "IN"
            }
          },
          {
            "localizedName": "Kansas City",
            "administrativeDivision": {
              "localizedName": "KS",
              "abbreviatedName": "KS"
            }
          },
          {
            "localizedName": "Topeka",
            "administrativeDivision": {
              "localizedName": "KS",
              "abbreviatedName": "KS"
            }
          },
          {
            "localizedName": "Wichita",
            "administrativeDivision": {
              "localizedName": "KS",
              "abbreviatedName": "KS"
            }
          },
          {
            "localizedName": "Ashland",
            "administrativeDivision": {
              "localizedName": "KY",
              "abbreviatedName": "KY"
            }
          },
          {
            "localizedName": "Lexington",
            "administrativeDivision": {
              "localizedName": "KY",
              "abbreviatedName": "KY"
            }
          },
          {
            "localizedName": "Louisville",
            "administrativeDivision": {
              "localizedName": "KY",
              "abbreviatedName": "KY"
            }
          },
          {
            "localizedName": "Owensboro",
            "administrativeDivision": {
              "localizedName": "KY",
              "abbreviatedName": "KY"
            }
          },
          {
            "localizedName": "Baton Rouge",
            "administrativeDivision": {
              "localizedName": "LA",
              "abbreviatedName": "LA"
            }
          },
          {
            "localizedName": "Lafayette",
            "administrativeDivision": {
              "localizedName": "LA",
              "abbreviatedName": "LA"
            }
          },
          {
            "localizedName": "New Orleans",
            "administrativeDivision": {
              "localizedName": "LA",
              "abbreviatedName": "LA"
            }
          },
          {
            "localizedName": "Shreveport",
            "administrativeDivision": {
              "localizedName": "LA",
              "abbreviatedName": "LA"
            }
          },
          {
            "localizedName": "Chicopee",
            "administrativeDivision": {
              "localizedName": "MA",
              "abbreviatedName": "MA"
            }
          },
          {
            "localizedName": "Lowell",
            "administrativeDivision": {
              "localizedName": "MA",
              "abbreviatedName": "MA"
            }
          },
          {
            "localizedName": "Lowell",
            "administrativeDivision": {
              "localizedName": "MA",
              "abbreviatedName": "MA"
            }
          },
          {
            "localizedName": "Lynn",
            "administrativeDivision": {
              "localizedName": "MA",
              "abbreviatedName": "MA"
            }
          },
          {
            "localizedName": "Worcester",
            "administrativeDivision": {
              "localizedName": "MA",
              "abbreviatedName": "MA"
            }
          },
          {
            "localizedName": "Baltimore",
            "administrativeDivision": {
              "localizedName": "MD",
              "abbreviatedName": "MD"
            }
          },
          {
            "localizedName": "Bethesda",
            "administrativeDivision": {
              "localizedName": "MD",
              "abbreviatedName": "MD"
            }
          },
          {
            "localizedName": "Silver Spring",
            "administrativeDivision": {
              "localizedName": "MD",
              "abbreviatedName": "MD"
            }
          },
          {
            "localizedName": "Portland",
            "administrativeDivision": {
              "localizedName": "ME",
              "abbreviatedName": "ME"
            }
          },
          {
            "localizedName": "Ann Arbor",
            "administrativeDivision": {
              "localizedName": "MI",
              "abbreviatedName": "MI"
            }
          },
          {
            "localizedName": "Detroit",
            "administrativeDivision": {
              "localizedName": "MI",
              "abbreviatedName": "MI"
            }
          },
          {
            "localizedName": "Flint",
            "administrativeDivision": {
              "localizedName": "MI",
              "abbreviatedName": "MI"
            }
          },
          {
            "localizedName": "Grand Rapids",
            "administrativeDivision": {
              "localizedName": "MI",
              "abbreviatedName": "MI"
            }
          },
          {
            "localizedName": "Grant",
            "administrativeDivision": {
              "localizedName": "MI",
              "abbreviatedName": "MI"
            }
          },
          {
            "localizedName": "Lansing",
            "administrativeDivision": {
              "localizedName": "MI",
              "abbreviatedName": "MI"
            }
          },
          {
            "localizedName": "Otsego",
<<<<<<< HEAD
=======
            "administrativeDivision": {
              "localizedName": "MI",
              "abbreviatedName": "MI"
            }
          },
          {
            "localizedName": "Pontiac",
>>>>>>> 62fc6106
            "administrativeDivision": {
              "localizedName": "MI",
              "abbreviatedName": "MI"
            }
          },
          {
            "localizedName": "Pontiac",
            "administrativeDivision": {
              "localizedName": "MI",
              "abbreviatedName": "MI"
            }
          }
        ],
        "nextLink": "/availablePhoneNumbers/countries/US/localities?api-version=2022-12-01\u0026skip=100\u0026maxPageSize=100"
      }
    },
    {
      "RequestUri": "https://smstestapp.communication.azure.com/availablePhoneNumbers/countries/US/localities?api-version=2022-12-01\u0026skip=100\u0026maxPageSize=100",
      "RequestMethod": "GET",
      "RequestHeaders": {
        "Accept": "application/json",
        "Authorization": "Sanitized",
        "User-Agent": "azsdk-net-Communication.PhoneNumbers/1.2.0-alpha.20230515.1 (.NET 7.0.5; Microsoft Windows 10.0.22621)",
        "x-ms-client-request-id": "b18c9fc4b8e633418b9ad4727ebe7a39",
        "x-ms-content-sha256": "Sanitized",
        "x-ms-date": "Mon, 15 May 2023 15:53:44 GMT",
        "x-ms-return-client-request-id": "true"
      },
      "RequestBody": null,
      "StatusCode": 200,
      "ResponseHeaders": {
        "api-supported-versions": "2022-12-01, 2022-12-02-preview2",
        "Cache-Control": "max-age=21600, private, stale-while-revalidate=86400",
        "Content-Length": "10204",
        "Content-Type": "application/json; charset=utf-8",
        "Date": "Mon, 15 May 2023 15:53:45 GMT",
        "MS-CV": "OenY1HNCmkSWYmgr/pRI6A.0",
        "Strict-Transport-Security": "max-age=2592000",
        "X-Azure-Ref": "0iVViZAAAAADjW/QWkCeMQrRQunIcT85XU0FPMzFFREdFMTExNwA5ZmM3YjUxOS1hOGNjLTRmODktOTM1ZS1jOTE0OGFlMDllODE=",
        "X-Cache": "CONFIG_NOCACHE",
        "X-Processing-Time": "189ms"
      },
      "ResponseBody": {
        "phoneNumberLocalities": [
          {
            "localizedName": "Saginaw",
            "administrativeDivision": {
              "localizedName": "MI",
              "abbreviatedName": "MI"
            }
          },
          {
            "localizedName": "Sault Ste Marie",
            "administrativeDivision": {
              "localizedName": "MI",
              "abbreviatedName": "MI"
            }
          },
          {
<<<<<<< HEAD
            "localizedName": "Troy",
=======
            "localizedName": "Warren",
            "administrativeDivision": {
              "localizedName": "MI",
              "abbreviatedName": "MI"
            }
          },
          {
            "localizedName": "Alexandria",
            "administrativeDivision": {
              "localizedName": "MN",
              "abbreviatedName": "MN"
            }
          },
          {
            "localizedName": "Bloomington",
            "administrativeDivision": {
              "localizedName": "MN",
              "abbreviatedName": "MN"
            }
          },
          {
            "localizedName": "Duluth",
>>>>>>> 62fc6106
            "administrativeDivision": {
              "localizedName": "MI",
              "abbreviatedName": "MI"
            }
          },
          {
            "localizedName": "Warren",
            "administrativeDivision": {
              "localizedName": "MI",
              "abbreviatedName": "MI"
            }
<<<<<<< HEAD
          }
        ],
        "nextLink": "/availablePhoneNumbers/countries/US/localities?api-version=2023-05-01-preview\u0026skip=100\u0026maxPageSize=100"
      }
    },
    {
      "RequestUri": "https://smstestapp.communication.azure.com/availablePhoneNumbers/countries/US/localities?api-version=2023-05-01-preview\u0026skip=100\u0026maxPageSize=100",
      "RequestMethod": "GET",
      "RequestHeaders": {
        "Accept": "application/json",
        "Authorization": "Sanitized",
        "traceparent": "00-140aebd61a0b6740929356b22c36a96d-b4c1fcb5c8b04746-00",
        "User-Agent": "azsdk-net-Communication.PhoneNumbers/1.2.0-alpha.20230519.1 (.NET Framework 4.8.9139.0; Microsoft Windows 10.0.22621 )",
        "x-ms-client-request-id": "86cb850f9428126fb54d012064a69a0c",
        "x-ms-content-sha256": "Sanitized",
        "x-ms-date": "Wed, 24 May 2023 23:02:05 GMT",
        "x-ms-return-client-request-id": "true"
      },
      "RequestBody": null,
      "StatusCode": 200,
      "ResponseHeaders": {
        "api-supported-versions": "2022-12-01, 2022-12-02-preview2, 2023-05-01-preview",
        "Cache-Control": "max-age=21600, private, stale-while-revalidate=86400",
        "Content-Length": "10202",
        "Content-Type": "application/json; charset=utf-8",
        "Date": "Wed, 24 May 2023 23:02:05 GMT",
        "MS-CV": "WCmQOWlDP0SfXDcUXAv4xA.0",
        "Strict-Transport-Security": "max-age=2592000",
        "X-Azure-Ref": "0bZduZAAAAADAWTl5lsnoQrLPtjuu8BF6V1NURURHRTAxMTkAOWZjN2I1MTktYThjYy00Zjg5LTkzNWUtYzkxNDhhZTA5ZTgx",
        "X-Cache": "CONFIG_NOCACHE",
        "X-Processing-Time": "263ms"
      },
      "ResponseBody": {
        "phoneNumberLocalities": [
=======
          },
>>>>>>> 62fc6106
          {
            "localizedName": "Alexandria",
            "administrativeDivision": {
              "localizedName": "MN",
              "abbreviatedName": "MN"
            }
          },
          {
            "localizedName": "Duluth",
            "administrativeDivision": {
              "localizedName": "MN",
              "abbreviatedName": "MN"
            }
          },
          {
            "localizedName": "Mankato",
            "administrativeDivision": {
              "localizedName": "MN",
              "abbreviatedName": "MN"
            }
          },
          {
            "localizedName": "Minneapolis",
            "administrativeDivision": {
              "localizedName": "MN",
              "abbreviatedName": "MN"
            }
          },
          {
            "localizedName": "Plymouth",
            "administrativeDivision": {
              "localizedName": "MN",
              "abbreviatedName": "MN"
            }
          },
          {
            "localizedName": "St. Paul",
            "administrativeDivision": {
              "localizedName": "MN",
              "abbreviatedName": "MN"
            }
          },
          {
            "localizedName": "Kansas City",
            "administrativeDivision": {
              "localizedName": "MO",
              "abbreviatedName": "MO"
            }
          },
          {
            "localizedName": "Marshall",
            "administrativeDivision": {
              "localizedName": "MO",
              "abbreviatedName": "MO"
            }
          },
          {
            "localizedName": "Springfield",
            "administrativeDivision": {
              "localizedName": "MO",
              "abbreviatedName": "MO"
            }
          },
          {
            "localizedName": "St. Louis",
            "administrativeDivision": {
              "localizedName": "MO",
              "abbreviatedName": "MO"
            }
          },
          {
            "localizedName": "St. Louis",
            "administrativeDivision": {
              "localizedName": "MO",
              "abbreviatedName": "MO"
            }
          },
          {
            "localizedName": "Biloxi",
            "administrativeDivision": {
              "localizedName": "MS",
              "abbreviatedName": "MS"
            }
          },
          {
            "localizedName": "Jackson",
            "administrativeDivision": {
              "localizedName": "MS",
              "abbreviatedName": "MS"
            }
          },
          {
            "localizedName": "Starkville",
            "administrativeDivision": {
              "localizedName": "MS",
              "abbreviatedName": "MS"
            }
          },
          {
            "localizedName": "Billings",
            "administrativeDivision": {
              "localizedName": "MT",
              "abbreviatedName": "MT"
            }
          },
          {
            "localizedName": "Asheville",
            "administrativeDivision": {
              "localizedName": "NC",
              "abbreviatedName": "NC"
            }
          },
          {
            "localizedName": "Charlotte",
            "administrativeDivision": {
              "localizedName": "NC",
              "abbreviatedName": "NC"
            }
          },
          {
            "localizedName": "Fayetteville",
            "administrativeDivision": {
              "localizedName": "NC",
              "abbreviatedName": "NC"
            }
          },
          {
            "localizedName": "Greensboro",
            "administrativeDivision": {
              "localizedName": "NC",
              "abbreviatedName": "NC"
            }
          },
          {
            "localizedName": "Raleigh",
            "administrativeDivision": {
              "localizedName": "NC",
              "abbreviatedName": "NC"
            }
          },
          {
            "localizedName": "Rocky Mount",
            "administrativeDivision": {
              "localizedName": "NC",
              "abbreviatedName": "NC"
            }
          },
          {
            "localizedName": "Fargo",
            "administrativeDivision": {
              "localizedName": "ND",
              "abbreviatedName": "ND"
            }
          },
          {
            "localizedName": "Kearney",
            "administrativeDivision": {
              "localizedName": "NE",
              "abbreviatedName": "NE"
            }
          },
          {
            "localizedName": "Omaha",
            "administrativeDivision": {
              "localizedName": "NE",
              "abbreviatedName": "NE"
            }
          },
          {
            "localizedName": "All locations",
            "administrativeDivision": {
              "localizedName": "NG",
              "abbreviatedName": "NG"
            }
          },
          {
            "localizedName": "Manchester",
            "administrativeDivision": {
              "localizedName": "NH",
              "abbreviatedName": "NH"
            }
          },
          {
            "localizedName": "Atlantic City",
            "administrativeDivision": {
              "localizedName": "NJ",
              "abbreviatedName": "NJ"
            }
          },
          {
            "localizedName": "Camden",
            "administrativeDivision": {
              "localizedName": "NJ",
              "abbreviatedName": "NJ"
            }
          },
          {
            "localizedName": "Edison",
            "administrativeDivision": {
              "localizedName": "NJ",
              "abbreviatedName": "NJ"
            }
          },
          {
            "localizedName": "Elizabeth",
            "administrativeDivision": {
              "localizedName": "NJ",
              "abbreviatedName": "NJ"
            }
          },
          {
            "localizedName": "Jersey City",
            "administrativeDivision": {
              "localizedName": "NJ",
              "abbreviatedName": "NJ"
            }
          },
          {
            "localizedName": "Newark",
            "administrativeDivision": {
              "localizedName": "NJ",
              "abbreviatedName": "NJ"
            }
          },
          {
            "localizedName": "Albuquerque",
            "administrativeDivision": {
              "localizedName": "NM",
              "abbreviatedName": "NM"
            }
          },
          {
            "localizedName": "Las Cruces",
            "administrativeDivision": {
              "localizedName": "NM",
              "abbreviatedName": "NM"
            }
          },
          {
            "localizedName": "Las Vegas",
            "administrativeDivision": {
              "localizedName": "NV",
              "abbreviatedName": "NV"
            }
          },
          {
            "localizedName": "Reno",
            "administrativeDivision": {
              "localizedName": "NV",
              "abbreviatedName": "NV"
            }
          },
          {
            "localizedName": "Brentwood",
            "administrativeDivision": {
              "localizedName": "NY",
              "abbreviatedName": "NY"
            }
          },
          {
            "localizedName": "Elmira",
            "administrativeDivision": {
              "localizedName": "NY",
              "abbreviatedName": "NY"
            }
          },
          {
            "localizedName": "Hempstead",
            "administrativeDivision": {
              "localizedName": "NY",
              "abbreviatedName": "NY"
            }
          },
          {
            "localizedName": "Hempstead",
            "administrativeDivision": {
              "localizedName": "NY",
              "abbreviatedName": "NY"
            }
          },
          {
            "localizedName": "Kingston",
            "administrativeDivision": {
              "localizedName": "NY",
              "abbreviatedName": "NY"
            }
          },
          {
            "localizedName": "New York City",
            "administrativeDivision": {
              "localizedName": "NY",
              "abbreviatedName": "NY"
            }
          },
          {
            "localizedName": "Niagara Falls",
            "administrativeDivision": {
              "localizedName": "NY",
              "abbreviatedName": "NY"
            }
          },
          {
            "localizedName": "Rochester",
            "administrativeDivision": {
              "localizedName": "NY",
              "abbreviatedName": "NY"
            }
          },
          {
            "localizedName": "Syracuse",
            "administrativeDivision": {
              "localizedName": "NY",
              "abbreviatedName": "NY"
            }
          },
          {
            "localizedName": "Yonkers",
            "administrativeDivision": {
              "localizedName": "NY",
              "abbreviatedName": "NY"
            }
          },
          {
            "localizedName": "Akron",
            "administrativeDivision": {
              "localizedName": "OH",
              "abbreviatedName": "OH"
            }
          },
          {
            "localizedName": "Cincinnati",
            "administrativeDivision": {
              "localizedName": "OH",
              "abbreviatedName": "OH"
            }
          },
          {
            "localizedName": "Cleveland",
            "administrativeDivision": {
              "localizedName": "OH",
              "abbreviatedName": "OH"
            }
          },
          {
            "localizedName": "Columbus",
            "administrativeDivision": {
              "localizedName": "OH",
              "abbreviatedName": "OH"
            }
          },
          {
            "localizedName": "Dayton",
            "administrativeDivision": {
              "localizedName": "OH",
              "abbreviatedName": "OH"
            }
          },
          {
            "localizedName": "Toledo",
            "administrativeDivision": {
              "localizedName": "OH",
              "abbreviatedName": "OH"
            }
          },
          {
            "localizedName": "Lawton",
            "administrativeDivision": {
              "localizedName": "OK",
              "abbreviatedName": "OK"
            }
          },
          {
            "localizedName": "Oklahoma City",
            "administrativeDivision": {
              "localizedName": "OK",
              "abbreviatedName": "OK"
            }
          },
          {
            "localizedName": "Tulsa",
            "administrativeDivision": {
              "localizedName": "OK",
              "abbreviatedName": "OK"
            }
          },
          {
            "localizedName": "Portland",
            "administrativeDivision": {
              "localizedName": "OR",
              "abbreviatedName": "OR"
            }
          },
          {
<<<<<<< HEAD
            "localizedName": "Erie",
=======
            "localizedName": "Lancaster",
>>>>>>> 62fc6106
            "administrativeDivision": {
              "localizedName": "PA",
              "abbreviatedName": "PA"
            }
          },
          {
            "localizedName": "New Castle",
            "administrativeDivision": {
              "localizedName": "PA",
              "abbreviatedName": "PA"
            }
          },
          {
            "localizedName": "Philadelphia",
            "administrativeDivision": {
              "localizedName": "PA",
              "abbreviatedName": "PA"
            }
          },
          {
            "localizedName": "Pittsburgh",
            "administrativeDivision": {
              "localizedName": "PA",
              "abbreviatedName": "PA"
            }
          },
          {
            "localizedName": "Scranton",
            "administrativeDivision": {
              "localizedName": "PA",
              "abbreviatedName": "PA"
            }
          },
          {
            "localizedName": "Weatherly",
            "administrativeDivision": {
              "localizedName": "PA",
              "abbreviatedName": "PA"
            }
          },
          {
            "localizedName": "Providence",
            "administrativeDivision": {
              "localizedName": "RI",
              "abbreviatedName": "RI"
            }
          },
          {
            "localizedName": "Charleston",
            "administrativeDivision": {
              "localizedName": "SC",
              "abbreviatedName": "SC"
            }
          },
          {
            "localizedName": "Columbia",
            "administrativeDivision": {
              "localizedName": "SC",
              "abbreviatedName": "SC"
            }
          },
          {
            "localizedName": "Greenville",
            "administrativeDivision": {
              "localizedName": "SC",
              "abbreviatedName": "SC"
            }
          },
          {
            "localizedName": "Sioux Falls",
            "administrativeDivision": {
              "localizedName": "SD",
              "abbreviatedName": "SD"
            }
          },
          {
            "localizedName": "Chattanooga",
            "administrativeDivision": {
              "localizedName": "TN",
              "abbreviatedName": "TN"
            }
          },
          {
            "localizedName": "Clarksville",
            "administrativeDivision": {
              "localizedName": "TN",
              "abbreviatedName": "TN"
            }
          },
          {
            "localizedName": "Jackson",
            "administrativeDivision": {
              "localizedName": "TN",
              "abbreviatedName": "TN"
            }
          },
          {
            "localizedName": "Memphis",
            "administrativeDivision": {
              "localizedName": "TN",
              "abbreviatedName": "TN"
            }
          },
          {
            "localizedName": "Nashville",
            "administrativeDivision": {
              "localizedName": "TN",
              "abbreviatedName": "TN"
            }
          },
          {
            "localizedName": "Abilene",
            "administrativeDivision": {
              "localizedName": "TX",
              "abbreviatedName": "TX"
            }
          },
          {
            "localizedName": "Austin",
            "administrativeDivision": {
              "localizedName": "TX",
              "abbreviatedName": "TX"
            }
          },
          {
            "localizedName": "Bryan",
            "administrativeDivision": {
              "localizedName": "TX",
              "abbreviatedName": "TX"
            }
          },
          {
            "localizedName": "Corpus Christi",
            "administrativeDivision": {
              "localizedName": "TX",
              "abbreviatedName": "TX"
            }
          },
          {
            "localizedName": "Dallas",
            "administrativeDivision": {
              "localizedName": "TX",
              "abbreviatedName": "TX"
            }
          },
          {
            "localizedName": "Denton",
            "administrativeDivision": {
              "localizedName": "TX",
              "abbreviatedName": "TX"
            }
          },
          {
            "localizedName": "El Paso",
            "administrativeDivision": {
              "localizedName": "TX",
              "abbreviatedName": "TX"
            }
          },
          {
            "localizedName": "Fort Worth",
            "administrativeDivision": {
              "localizedName": "TX",
              "abbreviatedName": "TX"
            }
          },
          {
            "localizedName": "Galveston",
            "administrativeDivision": {
              "localizedName": "TX",
              "abbreviatedName": "TX"
            }
          },
          {
            "localizedName": "Hamilton",
            "administrativeDivision": {
              "localizedName": "TX",
              "abbreviatedName": "TX"
            }
          },
          {
            "localizedName": "Houston",
            "administrativeDivision": {
              "localizedName": "TX",
              "abbreviatedName": "TX"
            }
          },
          {
            "localizedName": "Huntsville",
            "administrativeDivision": {
              "localizedName": "TX",
              "abbreviatedName": "TX"
            }
          },
          {
            "localizedName": "Laredo",
            "administrativeDivision": {
              "localizedName": "TX",
              "abbreviatedName": "TX"
            }
          },
          {
            "localizedName": "Lubbock",
            "administrativeDivision": {
              "localizedName": "TX",
              "abbreviatedName": "TX"
            }
          },
          {
            "localizedName": "Odessa",
            "administrativeDivision": {
              "localizedName": "TX",
              "abbreviatedName": "TX"
            }
          },
          {
            "localizedName": "San Antonio",
            "administrativeDivision": {
              "localizedName": "TX",
              "abbreviatedName": "TX"
            }
          },
          {
            "localizedName": "Tyler",
            "administrativeDivision": {
              "localizedName": "TX",
              "abbreviatedName": "TX"
            }
          },
          {
            "localizedName": "Salt Lake City",
            "administrativeDivision": {
              "localizedName": "UT",
              "abbreviatedName": "UT"
            }
          },
          {
            "localizedName": "St. George",
            "administrativeDivision": {
              "localizedName": "UT",
              "abbreviatedName": "UT"
            }
          },
          {
            "localizedName": "Arlington",
            "administrativeDivision": {
              "localizedName": "VA",
              "abbreviatedName": "VA"
            }
          },
          {
            "localizedName": "Danville",
            "administrativeDivision": {
              "localizedName": "VA",
              "abbreviatedName": "VA"
            }
          },
          {
            "localizedName": "Lynchburg",
            "administrativeDivision": {
              "localizedName": "VA",
              "abbreviatedName": "VA"
            }
          },
          {
            "localizedName": "Richmond",
            "administrativeDivision": {
              "localizedName": "VA",
              "abbreviatedName": "VA"
            }
          },
          {
            "localizedName": "Roanoke",
            "administrativeDivision": {
              "localizedName": "VA",
              "abbreviatedName": "VA"
            }
          },
          {
            "localizedName": "Virginia Beach",
            "administrativeDivision": {
              "localizedName": "VA",
              "abbreviatedName": "VA"
            }
          }
        ],
        "nextLink": "/availablePhoneNumbers/countries/US/localities?api-version=2022-12-01\u0026skip=200\u0026maxPageSize=100"
      }
    },
    {
      "RequestUri": "https://smstestapp.communication.azure.com/availablePhoneNumbers/countries/US/localities?api-version=2022-12-01\u0026skip=200\u0026maxPageSize=100",
      "RequestMethod": "GET",
      "RequestHeaders": {
        "Accept": "application/json",
        "Authorization": "Sanitized",
        "User-Agent": "azsdk-net-Communication.PhoneNumbers/1.2.0-alpha.20230515.1 (.NET 7.0.5; Microsoft Windows 10.0.22621)",
        "x-ms-client-request-id": "801e1ab0e7da62e236fae59ae88e1cf0",
        "x-ms-content-sha256": "Sanitized",
        "x-ms-date": "Mon, 15 May 2023 15:53:44 GMT",
        "x-ms-return-client-request-id": "true"
      },
      "RequestBody": null,
      "StatusCode": 200,
      "ResponseHeaders": {
        "api-supported-versions": "2022-12-01, 2022-12-02-preview2",
        "Cache-Control": "max-age=21600, private, stale-while-revalidate=86400",
        "Content-Length": "1247",
        "Content-Type": "application/json; charset=utf-8",
        "Date": "Mon, 15 May 2023 15:53:45 GMT",
        "MS-CV": "xgfr0GkzxkCTjG6agMhS5A.0",
        "Strict-Transport-Security": "max-age=2592000",
        "X-Azure-Ref": "0ilViZAAAAAB/eCy5z\u002BPhQbS0Zl\u002BwoVpiU0FPMzFFREdFMTExNwA5ZmM3YjUxOS1hOGNjLTRmODktOTM1ZS1jOTE0OGFlMDllODE=",
        "X-Cache": "CONFIG_NOCACHE",
        "X-Processing-Time": "176ms"
      },
      "ResponseBody": {
        "phoneNumberLocalities": [
          {
            "localizedName": "Bennington",
            "administrativeDivision": {
              "localizedName": "VT",
              "abbreviatedName": "VT"
            }
          },
          {
            "localizedName": "Brattleboro",
            "administrativeDivision": {
              "localizedName": "VT",
              "abbreviatedName": "VT"
            }
          },
          {
            "localizedName": "Montpelier",
            "administrativeDivision": {
              "localizedName": "VT",
              "abbreviatedName": "VT"
            }
          },
          {
<<<<<<< HEAD
=======
            "localizedName": "Seattle",
            "administrativeDivision": {
              "localizedName": "WA",
              "abbreviatedName": "WA"
            }
          },
          {
>>>>>>> 62fc6106
            "localizedName": "Spokane",
            "administrativeDivision": {
              "localizedName": "WA",
              "abbreviatedName": "WA"
            }
          },
          {
            "localizedName": "Tacoma",
            "administrativeDivision": {
              "localizedName": "WA",
              "abbreviatedName": "WA"
            }
          },
          {
            "localizedName": "Eau Claire",
            "administrativeDivision": {
              "localizedName": "WI",
              "abbreviatedName": "WI"
            }
          }
        ],
        "nextLink": "/availablePhoneNumbers/countries/US/localities?api-version=2023-05-01-preview\u0026skip=200\u0026maxPageSize=100"
      }
    },
    {
      "RequestUri": "https://smstestapp.communication.azure.com/availablePhoneNumbers/countries/US/localities?api-version=2023-05-01-preview\u0026skip=200\u0026maxPageSize=100",
      "RequestMethod": "GET",
      "RequestHeaders": {
        "Accept": "application/json",
        "Authorization": "Sanitized",
        "traceparent": "00-a8e9a7e5f125314fbdeedd528ca2ab8b-564131acd7ef7547-00",
        "User-Agent": "azsdk-net-Communication.PhoneNumbers/1.2.0-alpha.20230519.1 (.NET Framework 4.8.9139.0; Microsoft Windows 10.0.22621 )",
        "x-ms-client-request-id": "d1281d2cea4c314829b42310e29821eb",
        "x-ms-content-sha256": "Sanitized",
        "x-ms-date": "Wed, 24 May 2023 23:02:05 GMT",
        "x-ms-return-client-request-id": "true"
      },
      "RequestBody": null,
      "StatusCode": 200,
      "ResponseHeaders": {
        "api-supported-versions": "2022-12-01, 2022-12-02-preview2, 2023-05-01-preview",
        "Cache-Control": "max-age=21600, private, stale-while-revalidate=86400",
        "Content-Length": "644",
        "Content-Type": "application/json; charset=utf-8",
        "Date": "Wed, 24 May 2023 23:02:05 GMT",
        "MS-CV": "9RNfuD5Q8EidSAVs4PbjrQ.0",
        "Strict-Transport-Security": "max-age=2592000",
        "X-Azure-Ref": "0bZduZAAAAABz4w8FfzdsSKnP2GVsr/9VV1NURURHRTAxMTkAOWZjN2I1MTktYThjYy00Zjg5LTkzNWUtYzkxNDhhZTA5ZTgx",
        "X-Cache": "CONFIG_NOCACHE",
        "X-Processing-Time": "277ms"
      },
      "ResponseBody": {
        "phoneNumberLocalities": [
          {
            "localizedName": "Green Bay",
            "administrativeDivision": {
              "localizedName": "WI",
              "abbreviatedName": "WI"
            }
          },
          {
            "localizedName": "Kenosha",
            "administrativeDivision": {
              "localizedName": "WI",
              "abbreviatedName": "WI"
            }
          },
          {
            "localizedName": "Madison",
            "administrativeDivision": {
              "localizedName": "WI",
              "abbreviatedName": "WI"
            }
          },
          {
            "localizedName": "Milwaukee",
            "administrativeDivision": {
              "localizedName": "WI",
              "abbreviatedName": "WI"
            }
          },
          {
            "localizedName": "Charleston",
            "administrativeDivision": {
              "localizedName": "WV",
              "abbreviatedName": "WV"
            }
          },
          {
            "localizedName": "Laramie",
            "administrativeDivision": {
              "localizedName": "WY",
              "abbreviatedName": "WY"
            }
          }
        ],
        "nextLink": null
      }
    }
  ],
  "Variables": {
    "COMMUNICATION_LIVETEST_STATIC_CONNECTION_STRING": "endpoint=https://smstestapp.communication.azure.com/;accesskey=Kg==",
<<<<<<< HEAD
    "RandomSeed": "1090607675"
=======
    "RandomSeed": "1997088314"
>>>>>>> 62fc6106
  }
}<|MERGE_RESOLUTION|>--- conflicted
+++ resolved
@@ -1,40 +1,20 @@
 {
   "Entries": [
     {
-      "RequestUri": "https://smstestapp.communication.azure.com/availablePhoneNumbers/countries/US/localities?api-version=2023-05-01-preview",
+      "RequestUri": "https://smstestapp.communication.azure.com/availablePhoneNumbers/countries/US/localities?api-version=2022-12-01",
       "RequestMethod": "GET",
       "RequestHeaders": {
         "Accept": "application/json",
         "Authorization": "Sanitized",
-<<<<<<< HEAD
-        "traceparent": "00-2f343016c0ad9444bdd0fc7df428c128-7d406897711a334c-00",
-        "User-Agent": "azsdk-net-Communication.PhoneNumbers/1.2.0-alpha.20230519.1 (.NET Framework 4.8.9139.0; Microsoft Windows 10.0.22621 )",
-        "x-ms-client-request-id": "72cef22477039da319b8e893ffa02a2e",
-        "x-ms-content-sha256": "Sanitized",
-        "x-ms-date": "Wed, 24 May 2023 23:02:04 GMT",
-=======
         "User-Agent": "azsdk-net-Communication.PhoneNumbers/1.2.0-alpha.20230515.1 (.NET 7.0.5; Microsoft Windows 10.0.22621)",
         "x-ms-client-request-id": "fb1ee7aa060a30859cc7e72471cef337",
         "x-ms-content-sha256": "Sanitized",
         "x-ms-date": "Mon, 15 May 2023 15:53:43 GMT",
->>>>>>> 62fc6106
         "x-ms-return-client-request-id": "true"
       },
       "RequestBody": null,
       "StatusCode": 200,
       "ResponseHeaders": {
-<<<<<<< HEAD
-        "api-supported-versions": "2022-12-01, 2022-12-02-preview2, 2023-05-01-preview",
-        "Cache-Control": "max-age=21600, private, stale-while-revalidate=86400",
-        "Content-Length": "10208",
-        "Content-Type": "application/json; charset=utf-8",
-        "Date": "Wed, 24 May 2023 23:02:04 GMT",
-        "MS-CV": "\u002BALoUmW8/kmrWbyL7IKNMQ.0",
-        "Strict-Transport-Security": "max-age=2592000",
-        "X-Azure-Ref": "0bJduZAAAAADYtVdIEAXNQoa3jQU8Np2GV1NURURHRTAxMTkAOWZjN2I1MTktYThjYy00Zjg5LTkzNWUtYzkxNDhhZTA5ZTgx",
-        "X-Cache": "CONFIG_NOCACHE",
-        "X-Processing-Time": "258ms"
-=======
         "api-supported-versions": "2022-12-01, 2022-12-02-preview2",
         "Cache-Control": "max-age=21600, private, stale-while-revalidate=86400",
         "Content-Length": "10206",
@@ -45,7 +25,6 @@
         "X-Azure-Ref": "0iVViZAAAAACOTgoWP1z/TYOG6oEWwMcIU0FPMzFFREdFMTExNwA5ZmM3YjUxOS1hOGNjLTRmODktOTM1ZS1jOTE0OGFlMDllODE=",
         "X-Cache": "CONFIG_NOCACHE",
         "X-Processing-Time": "208ms"
->>>>>>> 62fc6106
       },
       "ResponseBody": {
         "phoneNumberLocalities": [
@@ -344,8 +323,6 @@
             }
           },
           {
-<<<<<<< HEAD
-=======
             "localizedName": "St. Petersburg",
             "administrativeDivision": {
               "localizedName": "FL",
@@ -360,7 +337,6 @@
             }
           },
           {
->>>>>>> 62fc6106
             "localizedName": "Tampa",
             "administrativeDivision": {
               "localizedName": "FL",
@@ -627,14 +603,14 @@
             }
           },
           {
-            "localizedName": "Chicopee",
+            "localizedName": "Boston",
             "administrativeDivision": {
               "localizedName": "MA",
               "abbreviatedName": "MA"
             }
           },
           {
-            "localizedName": "Lowell",
+            "localizedName": "Chicopee",
             "administrativeDivision": {
               "localizedName": "MA",
               "abbreviatedName": "MA"
@@ -733,8 +709,6 @@
           },
           {
             "localizedName": "Otsego",
-<<<<<<< HEAD
-=======
             "administrativeDivision": {
               "localizedName": "MI",
               "abbreviatedName": "MI"
@@ -742,14 +716,13 @@
           },
           {
             "localizedName": "Pontiac",
->>>>>>> 62fc6106
             "administrativeDivision": {
               "localizedName": "MI",
               "abbreviatedName": "MI"
             }
           },
           {
-            "localizedName": "Pontiac",
+            "localizedName": "Saginaw",
             "administrativeDivision": {
               "localizedName": "MI",
               "abbreviatedName": "MI"
@@ -788,23 +761,20 @@
       "ResponseBody": {
         "phoneNumberLocalities": [
           {
-            "localizedName": "Saginaw",
+            "localizedName": "Sault Ste Marie",
             "administrativeDivision": {
               "localizedName": "MI",
               "abbreviatedName": "MI"
             }
           },
           {
-            "localizedName": "Sault Ste Marie",
+            "localizedName": "Troy",
             "administrativeDivision": {
               "localizedName": "MI",
               "abbreviatedName": "MI"
             }
           },
           {
-<<<<<<< HEAD
-            "localizedName": "Troy",
-=======
             "localizedName": "Warren",
             "administrativeDivision": {
               "localizedName": "MI",
@@ -827,99 +797,40 @@
           },
           {
             "localizedName": "Duluth",
->>>>>>> 62fc6106
-            "administrativeDivision": {
-              "localizedName": "MI",
-              "abbreviatedName": "MI"
-            }
-          },
-          {
-            "localizedName": "Warren",
-            "administrativeDivision": {
-              "localizedName": "MI",
-              "abbreviatedName": "MI"
-            }
-<<<<<<< HEAD
-          }
-        ],
-        "nextLink": "/availablePhoneNumbers/countries/US/localities?api-version=2023-05-01-preview\u0026skip=100\u0026maxPageSize=100"
-      }
-    },
-    {
-      "RequestUri": "https://smstestapp.communication.azure.com/availablePhoneNumbers/countries/US/localities?api-version=2023-05-01-preview\u0026skip=100\u0026maxPageSize=100",
-      "RequestMethod": "GET",
-      "RequestHeaders": {
-        "Accept": "application/json",
-        "Authorization": "Sanitized",
-        "traceparent": "00-140aebd61a0b6740929356b22c36a96d-b4c1fcb5c8b04746-00",
-        "User-Agent": "azsdk-net-Communication.PhoneNumbers/1.2.0-alpha.20230519.1 (.NET Framework 4.8.9139.0; Microsoft Windows 10.0.22621 )",
-        "x-ms-client-request-id": "86cb850f9428126fb54d012064a69a0c",
-        "x-ms-content-sha256": "Sanitized",
-        "x-ms-date": "Wed, 24 May 2023 23:02:05 GMT",
-        "x-ms-return-client-request-id": "true"
-      },
-      "RequestBody": null,
-      "StatusCode": 200,
-      "ResponseHeaders": {
-        "api-supported-versions": "2022-12-01, 2022-12-02-preview2, 2023-05-01-preview",
-        "Cache-Control": "max-age=21600, private, stale-while-revalidate=86400",
-        "Content-Length": "10202",
-        "Content-Type": "application/json; charset=utf-8",
-        "Date": "Wed, 24 May 2023 23:02:05 GMT",
-        "MS-CV": "WCmQOWlDP0SfXDcUXAv4xA.0",
-        "Strict-Transport-Security": "max-age=2592000",
-        "X-Azure-Ref": "0bZduZAAAAADAWTl5lsnoQrLPtjuu8BF6V1NURURHRTAxMTkAOWZjN2I1MTktYThjYy00Zjg5LTkzNWUtYzkxNDhhZTA5ZTgx",
-        "X-Cache": "CONFIG_NOCACHE",
-        "X-Processing-Time": "263ms"
-      },
-      "ResponseBody": {
-        "phoneNumberLocalities": [
-=======
-          },
->>>>>>> 62fc6106
-          {
-            "localizedName": "Alexandria",
             "administrativeDivision": {
               "localizedName": "MN",
               "abbreviatedName": "MN"
             }
           },
           {
-            "localizedName": "Duluth",
+            "localizedName": "Mankato",
             "administrativeDivision": {
               "localizedName": "MN",
               "abbreviatedName": "MN"
             }
           },
           {
-            "localizedName": "Mankato",
+            "localizedName": "Minneapolis",
             "administrativeDivision": {
               "localizedName": "MN",
               "abbreviatedName": "MN"
             }
           },
           {
-            "localizedName": "Minneapolis",
+            "localizedName": "Plymouth",
             "administrativeDivision": {
               "localizedName": "MN",
               "abbreviatedName": "MN"
             }
           },
           {
-            "localizedName": "Plymouth",
+            "localizedName": "St. Paul",
             "administrativeDivision": {
               "localizedName": "MN",
               "abbreviatedName": "MN"
             }
           },
           {
-            "localizedName": "St. Paul",
-            "administrativeDivision": {
-              "localizedName": "MN",
-              "abbreviatedName": "MN"
-            }
-          },
-          {
             "localizedName": "Kansas City",
             "administrativeDivision": {
               "localizedName": "MO",
@@ -941,7 +852,7 @@
             }
           },
           {
-            "localizedName": "St. Louis",
+            "localizedName": "St. Charles",
             "administrativeDivision": {
               "localizedName": "MO",
               "abbreviatedName": "MO"
@@ -1151,55 +1062,48 @@
             }
           },
           {
-            "localizedName": "Hempstead",
+            "localizedName": "Kingston",
             "administrativeDivision": {
               "localizedName": "NY",
               "abbreviatedName": "NY"
             }
           },
           {
-            "localizedName": "Kingston",
+            "localizedName": "New York City",
             "administrativeDivision": {
               "localizedName": "NY",
               "abbreviatedName": "NY"
             }
           },
           {
-            "localizedName": "New York City",
+            "localizedName": "Niagara Falls",
             "administrativeDivision": {
               "localizedName": "NY",
               "abbreviatedName": "NY"
             }
           },
           {
-            "localizedName": "Niagara Falls",
+            "localizedName": "Rochester",
             "administrativeDivision": {
               "localizedName": "NY",
               "abbreviatedName": "NY"
             }
           },
           {
-            "localizedName": "Rochester",
+            "localizedName": "Syracuse",
             "administrativeDivision": {
               "localizedName": "NY",
               "abbreviatedName": "NY"
             }
           },
           {
-            "localizedName": "Syracuse",
+            "localizedName": "Yonkers",
             "administrativeDivision": {
               "localizedName": "NY",
               "abbreviatedName": "NY"
             }
           },
           {
-            "localizedName": "Yonkers",
-            "administrativeDivision": {
-              "localizedName": "NY",
-              "abbreviatedName": "NY"
-            }
-          },
-          {
             "localizedName": "Akron",
             "administrativeDivision": {
               "localizedName": "OH",
@@ -1270,11 +1174,7 @@
             }
           },
           {
-<<<<<<< HEAD
-            "localizedName": "Erie",
-=======
             "localizedName": "Lancaster",
->>>>>>> 62fc6106
             "administrativeDivision": {
               "localizedName": "PA",
               "abbreviatedName": "PA"
@@ -1593,29 +1493,20 @@
       "ResponseBody": {
         "phoneNumberLocalities": [
           {
-            "localizedName": "Bennington",
+            "localizedName": "Brattleboro",
             "administrativeDivision": {
               "localizedName": "VT",
               "abbreviatedName": "VT"
             }
           },
           {
-            "localizedName": "Brattleboro",
+            "localizedName": "Montpelier",
             "administrativeDivision": {
               "localizedName": "VT",
               "abbreviatedName": "VT"
             }
           },
           {
-            "localizedName": "Montpelier",
-            "administrativeDivision": {
-              "localizedName": "VT",
-              "abbreviatedName": "VT"
-            }
-          },
-          {
-<<<<<<< HEAD
-=======
             "localizedName": "Seattle",
             "administrativeDivision": {
               "localizedName": "WA",
@@ -1623,7 +1514,6 @@
             }
           },
           {
->>>>>>> 62fc6106
             "localizedName": "Spokane",
             "administrativeDivision": {
               "localizedName": "WA",
@@ -1643,40 +1533,7 @@
               "localizedName": "WI",
               "abbreviatedName": "WI"
             }
-          }
-        ],
-        "nextLink": "/availablePhoneNumbers/countries/US/localities?api-version=2023-05-01-preview\u0026skip=200\u0026maxPageSize=100"
-      }
-    },
-    {
-      "RequestUri": "https://smstestapp.communication.azure.com/availablePhoneNumbers/countries/US/localities?api-version=2023-05-01-preview\u0026skip=200\u0026maxPageSize=100",
-      "RequestMethod": "GET",
-      "RequestHeaders": {
-        "Accept": "application/json",
-        "Authorization": "Sanitized",
-        "traceparent": "00-a8e9a7e5f125314fbdeedd528ca2ab8b-564131acd7ef7547-00",
-        "User-Agent": "azsdk-net-Communication.PhoneNumbers/1.2.0-alpha.20230519.1 (.NET Framework 4.8.9139.0; Microsoft Windows 10.0.22621 )",
-        "x-ms-client-request-id": "d1281d2cea4c314829b42310e29821eb",
-        "x-ms-content-sha256": "Sanitized",
-        "x-ms-date": "Wed, 24 May 2023 23:02:05 GMT",
-        "x-ms-return-client-request-id": "true"
-      },
-      "RequestBody": null,
-      "StatusCode": 200,
-      "ResponseHeaders": {
-        "api-supported-versions": "2022-12-01, 2022-12-02-preview2, 2023-05-01-preview",
-        "Cache-Control": "max-age=21600, private, stale-while-revalidate=86400",
-        "Content-Length": "644",
-        "Content-Type": "application/json; charset=utf-8",
-        "Date": "Wed, 24 May 2023 23:02:05 GMT",
-        "MS-CV": "9RNfuD5Q8EidSAVs4PbjrQ.0",
-        "Strict-Transport-Security": "max-age=2592000",
-        "X-Azure-Ref": "0bZduZAAAAABz4w8FfzdsSKnP2GVsr/9VV1NURURHRTAxMTkAOWZjN2I1MTktYThjYy00Zjg5LTkzNWUtYzkxNDhhZTA5ZTgx",
-        "X-Cache": "CONFIG_NOCACHE",
-        "X-Processing-Time": "277ms"
-      },
-      "ResponseBody": {
-        "phoneNumberLocalities": [
+          },
           {
             "localizedName": "Green Bay",
             "administrativeDivision": {
@@ -1726,10 +1583,6 @@
   ],
   "Variables": {
     "COMMUNICATION_LIVETEST_STATIC_CONNECTION_STRING": "endpoint=https://smstestapp.communication.azure.com/;accesskey=Kg==",
-<<<<<<< HEAD
-    "RandomSeed": "1090607675"
-=======
     "RandomSeed": "1997088314"
->>>>>>> 62fc6106
   }
 }