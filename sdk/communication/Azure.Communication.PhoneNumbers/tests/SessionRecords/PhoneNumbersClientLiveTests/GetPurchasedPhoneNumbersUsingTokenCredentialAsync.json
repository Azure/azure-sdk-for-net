--- conflicted
+++ resolved
@@ -1,35 +1,18 @@
 {
   "Entries": [
     {
-      "RequestUri": "https://smstestapp.communication.azure.com/phoneNumbers?api-version=2023-05-01-preview",
+      "RequestUri": "https://smstestapp.communication.azure.com/phoneNumbers?api-version=2022-12-01",
       "RequestMethod": "GET",
       "RequestHeaders": {
         "Accept": "application/json",
         "Authorization": "Sanitized",
-<<<<<<< HEAD
-        "traceparent": "00-8bd2e1df7a82fa43925b18dbed2bc7ad-e797e3fdf26fc846-00",
-        "User-Agent": "azsdk-net-Communication.PhoneNumbers/1.2.0-alpha.20230519.1 (.NET Framework 4.8.9139.0; Microsoft Windows 10.0.22621 )",
-        "x-ms-client-request-id": "39b54021912ce0bd4bc5744a2788a6d8",
-=======
         "User-Agent": "azsdk-net-Communication.PhoneNumbers/1.2.0-alpha.20230515.1 (.NET 7.0.5; Microsoft Windows 10.0.22621)",
         "x-ms-client-request-id": "1958d91f135c62fddccce397044d6d19",
->>>>>>> 62fc6106
         "x-ms-return-client-request-id": "true"
       },
       "RequestBody": null,
       "StatusCode": 200,
       "ResponseHeaders": {
-<<<<<<< HEAD
-        "api-supported-versions": "2021-03-07, 2022-01-11-preview2, 2022-06-01-preview, 2022-12-01, 2022-12-02-preview2, 2023-05-01-preview",
-        "Content-Length": "31579",
-        "Content-Type": "application/json; charset=utf-8",
-        "Date": "Wed, 24 May 2023 23:04:06 GMT",
-        "MS-CV": "6bThW3nBXEG7guIpUWV\u002BXA.0",
-        "Strict-Transport-Security": "max-age=2592000",
-        "X-Azure-Ref": "045duZAAAAABtUVBYoN3LTL4TKhZMwif5V1NURURHRTAxMTkAOWZjN2I1MTktYThjYy00Zjg5LTkzNWUtYzkxNDhhZTA5ZTgx",
-        "X-Cache": "CONFIG_NOCACHE",
-        "X-Processing-Time": "2511ms"
-=======
         "api-supported-versions": "2021-03-07, 2022-01-11-preview2, 2022-06-01-preview, 2022-12-01, 2022-12-02-preview2",
         "Content-Length": "31581",
         "Content-Type": "application/json; charset=utf-8",
@@ -39,7 +22,6 @@
         "X-Azure-Ref": "02FViZAAAAABB/eV7HPNkTbDF87RupvbCU0FPMzFFREdFMTIxMgA5ZmM3YjUxOS1hOGNjLTRmODktOTM1ZS1jOTE0OGFlMDllODE=",
         "X-Cache": "CONFIG_NOCACHE",
         "X-Processing-Time": "3233ms"
->>>>>>> 62fc6106
       },
       "ResponseBody": {
         "phoneNumbers": [
@@ -338,792 +320,792 @@
             "countryCode": "US",
             "phoneNumberType": "tollFree",
             "capabilities": {
+              "calling": "inbound\u002Boutbound",
+              "sms": "inbound\u002Boutbound"
+            },
+            "assignmentType": "application",
+            "purchaseDate": "2021-06-23T23:31:47.0550566\u002B00:00",
+            "cost": {
+              "amount": 2.0,
+              "currencyCode": "USD",
+              "billingFrequency": "monthly"
+            }
+          },
+          {
+            "id": "Sanitized",
+            "phoneNumber": "Sanitized",
+            "countryCode": "US",
+            "phoneNumberType": "tollFree",
+            "capabilities": {
+              "calling": "inbound\u002Boutbound",
+              "sms": "inbound\u002Boutbound"
+            },
+            "assignmentType": "application",
+            "purchaseDate": "2021-06-23T23:32:08.7055072\u002B00:00",
+            "cost": {
+              "amount": 2.0,
+              "currencyCode": "USD",
+              "billingFrequency": "monthly"
+            }
+          },
+          {
+            "id": "Sanitized",
+            "phoneNumber": "Sanitized",
+            "countryCode": "US",
+            "phoneNumberType": "tollFree",
+            "capabilities": {
+              "calling": "inbound\u002Boutbound",
+              "sms": "inbound\u002Boutbound"
+            },
+            "assignmentType": "application",
+            "purchaseDate": "2021-06-23T23:32:20.4489554\u002B00:00",
+            "cost": {
+              "amount": 2.0,
+              "currencyCode": "USD",
+              "billingFrequency": "monthly"
+            }
+          },
+          {
+            "id": "Sanitized",
+            "phoneNumber": "Sanitized",
+            "countryCode": "US",
+            "phoneNumberType": "tollFree",
+            "capabilities": {
+              "calling": "outbound",
+              "sms": "outbound"
+            },
+            "assignmentType": "application",
+            "purchaseDate": "2021-06-23T23:31:24.7610118\u002B00:00",
+            "cost": {
+              "amount": 2.0,
+              "currencyCode": "USD",
+              "billingFrequency": "monthly"
+            }
+          },
+          {
+            "id": "Sanitized",
+            "phoneNumber": "Sanitized",
+            "countryCode": "US",
+            "phoneNumberType": "tollFree",
+            "capabilities": {
+              "calling": "inbound\u002Boutbound",
+              "sms": "inbound\u002Boutbound"
+            },
+            "assignmentType": "application",
+            "purchaseDate": "2021-06-23T23:31:27.7725472\u002B00:00",
+            "cost": {
+              "amount": 2.0,
+              "currencyCode": "USD",
+              "billingFrequency": "monthly"
+            }
+          },
+          {
+            "id": "Sanitized",
+            "phoneNumber": "Sanitized",
+            "countryCode": "US",
+            "phoneNumberType": "tollFree",
+            "capabilities": {
+              "calling": "inbound\u002Boutbound",
+              "sms": "inbound\u002Boutbound"
+            },
+            "assignmentType": "application",
+            "purchaseDate": "2021-06-23T23:28:06.2941982\u002B00:00",
+            "cost": {
+              "amount": 2.0,
+              "currencyCode": "USD",
+              "billingFrequency": "monthly"
+            }
+          },
+          {
+            "id": "Sanitized",
+            "phoneNumber": "Sanitized",
+            "countryCode": "US",
+            "phoneNumberType": "tollFree",
+            "capabilities": {
+              "calling": "inbound\u002Boutbound",
+              "sms": "inbound\u002Boutbound"
+            },
+            "assignmentType": "application",
+            "purchaseDate": "2021-06-23T23:27:58.4564095\u002B00:00",
+            "cost": {
+              "amount": 2.0,
+              "currencyCode": "USD",
+              "billingFrequency": "monthly"
+            }
+          },
+          {
+            "id": "Sanitized",
+            "phoneNumber": "Sanitized",
+            "countryCode": "US",
+            "phoneNumberType": "tollFree",
+            "capabilities": {
+              "calling": "inbound\u002Boutbound",
+              "sms": "inbound\u002Boutbound"
+            },
+            "assignmentType": "application",
+            "purchaseDate": "2021-06-23T23:35:55.6362141\u002B00:00",
+            "cost": {
+              "amount": 2.0,
+              "currencyCode": "USD",
+              "billingFrequency": "monthly"
+            }
+          },
+          {
+            "id": "Sanitized",
+            "phoneNumber": "Sanitized",
+            "countryCode": "US",
+            "phoneNumberType": "tollFree",
+            "capabilities": {
+              "calling": "inbound\u002Boutbound",
+              "sms": "inbound\u002Boutbound"
+            },
+            "assignmentType": "application",
+            "purchaseDate": "2021-06-23T23:35:38.2751041\u002B00:00",
+            "cost": {
+              "amount": 2.0,
+              "currencyCode": "USD",
+              "billingFrequency": "monthly"
+            }
+          },
+          {
+            "id": "Sanitized",
+            "phoneNumber": "Sanitized",
+            "countryCode": "US",
+            "phoneNumberType": "tollFree",
+            "capabilities": {
+              "calling": "inbound\u002Boutbound",
+              "sms": "inbound\u002Boutbound"
+            },
+            "assignmentType": "application",
+            "purchaseDate": "2021-06-23T23:37:12.122407\u002B00:00",
+            "cost": {
+              "amount": 2.0,
+              "currencyCode": "USD",
+              "billingFrequency": "monthly"
+            }
+          },
+          {
+            "id": "Sanitized",
+            "phoneNumber": "Sanitized",
+            "countryCode": "US",
+            "phoneNumberType": "tollFree",
+            "capabilities": {
+              "calling": "inbound\u002Boutbound",
+              "sms": "inbound\u002Boutbound"
+            },
+            "assignmentType": "application",
+            "purchaseDate": "2021-06-23T23:40:52.6849802\u002B00:00",
+            "cost": {
+              "amount": 2.0,
+              "currencyCode": "USD",
+              "billingFrequency": "monthly"
+            }
+          },
+          {
+            "id": "Sanitized",
+            "phoneNumber": "Sanitized",
+            "countryCode": "US",
+            "phoneNumberType": "tollFree",
+            "capabilities": {
+              "calling": "inbound\u002Boutbound",
+              "sms": "inbound\u002Boutbound"
+            },
+            "assignmentType": "application",
+            "purchaseDate": "2021-06-23T23:37:21.3246132\u002B00:00",
+            "cost": {
+              "amount": 2.0,
+              "currencyCode": "USD",
+              "billingFrequency": "monthly"
+            }
+          },
+          {
+            "id": "Sanitized",
+            "phoneNumber": "Sanitized",
+            "countryCode": "US",
+            "phoneNumberType": "tollFree",
+            "capabilities": {
+              "calling": "inbound\u002Boutbound",
+              "sms": "inbound\u002Boutbound"
+            },
+            "assignmentType": "application",
+            "purchaseDate": "2021-06-23T23:37:52.844006\u002B00:00",
+            "cost": {
+              "amount": 2.0,
+              "currencyCode": "USD",
+              "billingFrequency": "monthly"
+            }
+          },
+          {
+            "id": "Sanitized",
+            "phoneNumber": "Sanitized",
+            "countryCode": "US",
+            "phoneNumberType": "tollFree",
+            "capabilities": {
+              "calling": "inbound\u002Boutbound",
+              "sms": "inbound\u002Boutbound"
+            },
+            "assignmentType": "application",
+            "purchaseDate": "2021-06-23T23:37:26.0949019\u002B00:00",
+            "cost": {
+              "amount": 2.0,
+              "currencyCode": "USD",
+              "billingFrequency": "monthly"
+            }
+          },
+          {
+            "id": "Sanitized",
+            "phoneNumber": "Sanitized",
+            "countryCode": "US",
+            "phoneNumberType": "tollFree",
+            "capabilities": {
+              "calling": "inbound\u002Boutbound",
+              "sms": "inbound\u002Boutbound"
+            },
+            "assignmentType": "application",
+            "purchaseDate": "2021-06-23T23:37:16.7736485\u002B00:00",
+            "cost": {
+              "amount": 2.0,
+              "currencyCode": "USD",
+              "billingFrequency": "monthly"
+            }
+          },
+          {
+            "id": "Sanitized",
+            "phoneNumber": "Sanitized",
+            "countryCode": "US",
+            "phoneNumberType": "tollFree",
+            "capabilities": {
+              "calling": "inbound\u002Boutbound",
+              "sms": "inbound\u002Boutbound"
+            },
+            "assignmentType": "application",
+            "purchaseDate": "2021-06-23T23:39:07.5114194\u002B00:00",
+            "cost": {
+              "amount": 2.0,
+              "currencyCode": "USD",
+              "billingFrequency": "monthly"
+            }
+          },
+          {
+            "id": "Sanitized",
+            "phoneNumber": "Sanitized",
+            "countryCode": "US",
+            "phoneNumberType": "tollFree",
+            "capabilities": {
+              "calling": "inbound\u002Boutbound",
+              "sms": "inbound\u002Boutbound"
+            },
+            "assignmentType": "application",
+            "purchaseDate": "2021-06-23T23:38:24.9591048\u002B00:00",
+            "cost": {
+              "amount": 2.0,
+              "currencyCode": "USD",
+              "billingFrequency": "monthly"
+            }
+          },
+          {
+            "id": "Sanitized",
+            "phoneNumber": "Sanitized",
+            "countryCode": "US",
+            "phoneNumberType": "tollFree",
+            "capabilities": {
+              "calling": "inbound\u002Boutbound",
+              "sms": "inbound\u002Boutbound"
+            },
+            "assignmentType": "application",
+            "purchaseDate": "2021-06-23T23:37:31.4083206\u002B00:00",
+            "cost": {
+              "amount": 2.0,
+              "currencyCode": "USD",
+              "billingFrequency": "monthly"
+            }
+          },
+          {
+            "id": "Sanitized",
+            "phoneNumber": "Sanitized",
+            "countryCode": "US",
+            "phoneNumberType": "tollFree",
+            "capabilities": {
+              "calling": "inbound\u002Boutbound",
+              "sms": "inbound\u002Boutbound"
+            },
+            "assignmentType": "application",
+            "purchaseDate": "2021-06-23T23:39:24.2533723\u002B00:00",
+            "cost": {
+              "amount": 2.0,
+              "currencyCode": "USD",
+              "billingFrequency": "monthly"
+            }
+          },
+          {
+            "id": "Sanitized",
+            "phoneNumber": "Sanitized",
+            "countryCode": "US",
+            "phoneNumberType": "tollFree",
+            "capabilities": {
+              "calling": "inbound\u002Boutbound",
+              "sms": "inbound\u002Boutbound"
+            },
+            "assignmentType": "application",
+            "purchaseDate": "2021-06-23T23:39:16.2862265\u002B00:00",
+            "cost": {
+              "amount": 2.0,
+              "currencyCode": "USD",
+              "billingFrequency": "monthly"
+            }
+          },
+          {
+            "id": "Sanitized",
+            "phoneNumber": "Sanitized",
+            "countryCode": "US",
+            "phoneNumberType": "tollFree",
+            "capabilities": {
+              "calling": "inbound\u002Boutbound",
+              "sms": "inbound\u002Boutbound"
+            },
+            "assignmentType": "application",
+            "purchaseDate": "2021-06-23T23:39:37.7662022\u002B00:00",
+            "cost": {
+              "amount": 2.0,
+              "currencyCode": "USD",
+              "billingFrequency": "monthly"
+            }
+          },
+          {
+            "id": "Sanitized",
+            "phoneNumber": "Sanitized",
+            "countryCode": "US",
+            "phoneNumberType": "tollFree",
+            "capabilities": {
+              "calling": "inbound\u002Boutbound",
+              "sms": "inbound\u002Boutbound"
+            },
+            "assignmentType": "application",
+            "purchaseDate": "2021-06-23T23:37:46.6018872\u002B00:00",
+            "cost": {
+              "amount": 2.0,
+              "currencyCode": "USD",
+              "billingFrequency": "monthly"
+            }
+          },
+          {
+            "id": "Sanitized",
+            "phoneNumber": "Sanitized",
+            "countryCode": "US",
+            "phoneNumberType": "tollFree",
+            "capabilities": {
+              "calling": "inbound\u002Boutbound",
+              "sms": "inbound\u002Boutbound"
+            },
+            "assignmentType": "application",
+            "purchaseDate": "2021-06-23T23:39:50.4679082\u002B00:00",
+            "cost": {
+              "amount": 2.0,
+              "currencyCode": "USD",
+              "billingFrequency": "monthly"
+            }
+          },
+          {
+            "id": "Sanitized",
+            "phoneNumber": "Sanitized",
+            "countryCode": "US",
+            "phoneNumberType": "tollFree",
+            "capabilities": {
+              "calling": "inbound\u002Boutbound",
+              "sms": "inbound\u002Boutbound"
+            },
+            "assignmentType": "application",
+            "purchaseDate": "2021-06-23T23:39:44.6881974\u002B00:00",
+            "cost": {
+              "amount": 2.0,
+              "currencyCode": "USD",
+              "billingFrequency": "monthly"
+            }
+          },
+          {
+            "id": "Sanitized",
+            "phoneNumber": "Sanitized",
+            "countryCode": "US",
+            "phoneNumberType": "tollFree",
+            "capabilities": {
+              "calling": "inbound\u002Boutbound",
+              "sms": "inbound\u002Boutbound"
+            },
+            "assignmentType": "application",
+            "purchaseDate": "2021-06-23T23:37:55.8644165\u002B00:00",
+            "cost": {
+              "amount": 2.0,
+              "currencyCode": "USD",
+              "billingFrequency": "monthly"
+            }
+          },
+          {
+            "id": "Sanitized",
+            "phoneNumber": "Sanitized",
+            "countryCode": "US",
+            "phoneNumberType": "tollFree",
+            "capabilities": {
+              "calling": "inbound\u002Boutbound",
+              "sms": "inbound\u002Boutbound"
+            },
+            "assignmentType": "application",
+            "purchaseDate": "2021-06-23T23:39:55.9240487\u002B00:00",
+            "cost": {
+              "amount": 2.0,
+              "currencyCode": "USD",
+              "billingFrequency": "monthly"
+            }
+          },
+          {
+            "id": "Sanitized",
+            "phoneNumber": "Sanitized",
+            "countryCode": "US",
+            "phoneNumberType": "tollFree",
+            "capabilities": {
+              "calling": "inbound\u002Boutbound",
+              "sms": "inbound\u002Boutbound"
+            },
+            "assignmentType": "application",
+            "purchaseDate": "2021-06-23T23:40:20.5570756\u002B00:00",
+            "cost": {
+              "amount": 2.0,
+              "currencyCode": "USD",
+              "billingFrequency": "monthly"
+            }
+          },
+          {
+            "id": "Sanitized",
+            "phoneNumber": "Sanitized",
+            "countryCode": "US",
+            "phoneNumberType": "tollFree",
+            "capabilities": {
+              "calling": "inbound\u002Boutbound",
+              "sms": "inbound\u002Boutbound"
+            },
+            "assignmentType": "application",
+            "purchaseDate": "2021-06-23T23:41:22.1720088\u002B00:00",
+            "cost": {
+              "amount": 2.0,
+              "currencyCode": "USD",
+              "billingFrequency": "monthly"
+            }
+          },
+          {
+            "id": "Sanitized",
+            "phoneNumber": "Sanitized",
+            "countryCode": "US",
+            "phoneNumberType": "tollFree",
+            "capabilities": {
+              "calling": "outbound",
+              "sms": "outbound"
+            },
+            "assignmentType": "application",
+            "purchaseDate": "2021-06-23T23:38:41.0997634\u002B00:00",
+            "cost": {
+              "amount": 2.0,
+              "currencyCode": "USD",
+              "billingFrequency": "monthly"
+            }
+          },
+          {
+            "id": "Sanitized",
+            "phoneNumber": "Sanitized",
+            "countryCode": "US",
+            "phoneNumberType": "tollFree",
+            "capabilities": {
+              "calling": "inbound\u002Boutbound",
+              "sms": "inbound\u002Boutbound"
+            },
+            "assignmentType": "application",
+            "purchaseDate": "2021-06-23T23:38:44.9865457\u002B00:00",
+            "cost": {
+              "amount": 2.0,
+              "currencyCode": "USD",
+              "billingFrequency": "monthly"
+            }
+          },
+          {
+            "id": "Sanitized",
+            "phoneNumber": "Sanitized",
+            "countryCode": "US",
+            "phoneNumberType": "tollFree",
+            "capabilities": {
+              "calling": "inbound\u002Boutbound",
+              "sms": "inbound\u002Boutbound"
+            },
+            "assignmentType": "application",
+            "purchaseDate": "2021-06-24T00:11:13.6760492\u002B00:00",
+            "cost": {
+              "amount": 2.0,
+              "currencyCode": "USD",
+              "billingFrequency": "monthly"
+            }
+          },
+          {
+            "id": "Sanitized",
+            "phoneNumber": "Sanitized",
+            "countryCode": "US",
+            "phoneNumberType": "tollFree",
+            "capabilities": {
+              "calling": "inbound\u002Boutbound",
+              "sms": "inbound\u002Boutbound"
+            },
+            "assignmentType": "application",
+            "purchaseDate": "2021-06-24T00:13:14.7544127\u002B00:00",
+            "cost": {
+              "amount": 2.0,
+              "currencyCode": "USD",
+              "billingFrequency": "monthly"
+            }
+          },
+          {
+            "id": "Sanitized",
+            "phoneNumber": "Sanitized",
+            "countryCode": "US",
+            "phoneNumberType": "tollFree",
+            "capabilities": {
+              "calling": "inbound\u002Boutbound",
+              "sms": "inbound\u002Boutbound"
+            },
+            "assignmentType": "application",
+            "purchaseDate": "2021-06-23T23:38:51.5548845\u002B00:00",
+            "cost": {
+              "amount": 2.0,
+              "currencyCode": "USD",
+              "billingFrequency": "monthly"
+            }
+          },
+          {
+            "id": "Sanitized",
+            "phoneNumber": "Sanitized",
+            "countryCode": "US",
+            "phoneNumberType": "tollFree",
+            "capabilities": {
+              "calling": "outbound",
+              "sms": "inbound\u002Boutbound"
+            },
+            "assignmentType": "application",
+            "purchaseDate": "2023-01-04T17:11:40.2093547\u002B00:00",
+            "cost": {
+              "amount": 2.0,
+              "currencyCode": "USD",
+              "billingFrequency": "monthly"
+            }
+          },
+          {
+            "id": "Sanitized",
+            "phoneNumber": "Sanitized",
+            "countryCode": "US",
+            "phoneNumberType": "tollFree",
+            "capabilities": {
+              "calling": "inbound\u002Boutbound",
+              "sms": "inbound\u002Boutbound"
+            },
+            "assignmentType": "application",
+            "purchaseDate": "2021-06-24T00:22:13.6608168\u002B00:00",
+            "cost": {
+              "amount": 2.0,
+              "currencyCode": "USD",
+              "billingFrequency": "monthly"
+            }
+          },
+          {
+            "id": "Sanitized",
+            "phoneNumber": "Sanitized",
+            "countryCode": "US",
+            "phoneNumberType": "tollFree",
+            "capabilities": {
+              "calling": "inbound\u002Boutbound",
+              "sms": "inbound\u002Boutbound"
+            },
+            "assignmentType": "application",
+            "purchaseDate": "2021-06-24T00:23:13.802374\u002B00:00",
+            "cost": {
+              "amount": 2.0,
+              "currencyCode": "USD",
+              "billingFrequency": "monthly"
+            }
+          },
+          {
+            "id": "Sanitized",
+            "phoneNumber": "Sanitized",
+            "countryCode": "US",
+            "phoneNumberType": "tollFree",
+            "capabilities": {
+              "calling": "inbound\u002Boutbound",
+              "sms": "inbound\u002Boutbound"
+            },
+            "assignmentType": "application",
+            "purchaseDate": "2021-06-23T23:40:56.1826813\u002B00:00",
+            "cost": {
+              "amount": 2.0,
+              "currencyCode": "USD",
+              "billingFrequency": "monthly"
+            }
+          },
+          {
+            "id": "Sanitized",
+            "phoneNumber": "Sanitized",
+            "countryCode": "US",
+            "phoneNumberType": "tollFree",
+            "capabilities": {
+              "calling": "inbound\u002Boutbound",
+              "sms": "inbound\u002Boutbound"
+            },
+            "assignmentType": "application",
+            "purchaseDate": "2021-06-24T00:23:43.4526026\u002B00:00",
+            "cost": {
+              "amount": 2.0,
+              "currencyCode": "USD",
+              "billingFrequency": "monthly"
+            }
+          },
+          {
+            "id": "Sanitized",
+            "phoneNumber": "Sanitized",
+            "countryCode": "US",
+            "phoneNumberType": "tollFree",
+            "capabilities": {
+              "calling": "inbound\u002Boutbound",
+              "sms": "inbound\u002Boutbound"
+            },
+            "assignmentType": "application",
+            "purchaseDate": "2021-06-24T00:24:12.4592203\u002B00:00",
+            "cost": {
+              "amount": 2.0,
+              "currencyCode": "USD",
+              "billingFrequency": "monthly"
+            }
+          },
+          {
+            "id": "Sanitized",
+            "phoneNumber": "Sanitized",
+            "countryCode": "US",
+            "phoneNumberType": "tollFree",
+            "capabilities": {
+              "calling": "inbound\u002Boutbound",
+              "sms": "inbound\u002Boutbound"
+            },
+            "assignmentType": "application",
+            "purchaseDate": "2021-06-23T23:41:17.7235497\u002B00:00",
+            "cost": {
+              "amount": 2.0,
+              "currencyCode": "USD",
+              "billingFrequency": "monthly"
+            }
+          },
+          {
+            "id": "Sanitized",
+            "phoneNumber": "Sanitized",
+            "countryCode": "US",
+            "phoneNumberType": "tollFree",
+            "capabilities": {
+              "calling": "inbound\u002Boutbound",
+              "sms": "inbound\u002Boutbound"
+            },
+            "assignmentType": "application",
+            "purchaseDate": "2021-06-24T00:32:43.9547602\u002B00:00",
+            "cost": {
+              "amount": 2.0,
+              "currencyCode": "USD",
+              "billingFrequency": "monthly"
+            }
+          },
+          {
+            "id": "Sanitized",
+            "phoneNumber": "Sanitized",
+            "countryCode": "US",
+            "phoneNumberType": "tollFree",
+            "capabilities": {
+              "calling": "inbound\u002Boutbound",
+              "sms": "inbound\u002Boutbound"
+            },
+            "assignmentType": "application",
+            "purchaseDate": "2021-06-23T23:41:10.859962\u002B00:00",
+            "cost": {
+              "amount": 2.0,
+              "currencyCode": "USD",
+              "billingFrequency": "monthly"
+            }
+          },
+          {
+            "id": "Sanitized",
+            "phoneNumber": "Sanitized",
+            "countryCode": "US",
+            "phoneNumberType": "tollFree",
+            "capabilities": {
+              "calling": "inbound\u002Boutbound",
+              "sms": "inbound\u002Boutbound"
+            },
+            "assignmentType": "application",
+            "purchaseDate": "2021-06-23T23:41:30.851053\u002B00:00",
+            "cost": {
+              "amount": 2.0,
+              "currencyCode": "USD",
+              "billingFrequency": "monthly"
+            }
+          },
+          {
+            "id": "Sanitized",
+            "phoneNumber": "Sanitized",
+            "countryCode": "US",
+            "phoneNumberType": "tollFree",
+            "capabilities": {
+              "calling": "none",
+              "sms": "inbound\u002Boutbound"
+            },
+            "assignmentType": "application",
+            "purchaseDate": "2022-01-11T22:26:05.2198645\u002B00:00",
+            "cost": {
+              "amount": 2.0,
+              "currencyCode": "USD",
+              "billingFrequency": "monthly"
+            }
+          },
+          {
+            "id": "Sanitized",
+            "phoneNumber": "Sanitized",
+            "countryCode": "US",
+            "phoneNumberType": "tollFree",
+            "capabilities": {
+              "calling": "none",
+              "sms": "inbound\u002Boutbound"
+            },
+            "assignmentType": "application",
+            "purchaseDate": "2022-01-11T17:06:02.0097082\u002B00:00",
+            "cost": {
+              "amount": 2.0,
+              "currencyCode": "USD",
+              "billingFrequency": "monthly"
+            }
+          },
+          {
+            "id": "Sanitized",
+            "phoneNumber": "Sanitized",
+            "countryCode": "US",
+            "phoneNumberType": "tollFree",
+            "capabilities": {
+              "calling": "inbound\u002Boutbound",
+              "sms": "inbound\u002Boutbound"
+            },
+            "assignmentType": "application",
+            "purchaseDate": "2021-06-24T00:08:43.2976318\u002B00:00",
+            "cost": {
+              "amount": 2.0,
+              "currencyCode": "USD",
+              "billingFrequency": "monthly"
+            }
+          },
+          {
+            "id": "Sanitized",
+            "phoneNumber": "Sanitized",
+            "countryCode": "US",
+            "phoneNumberType": "tollFree",
+            "capabilities": {
               "calling": "inbound",
               "sms": "outbound"
             },
             "assignmentType": "application",
-            "purchaseDate": "2021-06-23T23:31:47.0550566\u002B00:00",
-            "cost": {
-              "amount": 2.0,
-              "currencyCode": "USD",
-              "billingFrequency": "monthly"
-            }
-          },
-          {
-            "id": "Sanitized",
-            "phoneNumber": "Sanitized",
-            "countryCode": "US",
-            "phoneNumberType": "tollFree",
-            "capabilities": {
-              "calling": "inbound\u002Boutbound",
-              "sms": "inbound\u002Boutbound"
-            },
-            "assignmentType": "application",
-            "purchaseDate": "2021-06-23T23:32:08.7055072\u002B00:00",
-            "cost": {
-              "amount": 2.0,
-              "currencyCode": "USD",
-              "billingFrequency": "monthly"
-            }
-          },
-          {
-            "id": "Sanitized",
-            "phoneNumber": "Sanitized",
-            "countryCode": "US",
-            "phoneNumberType": "tollFree",
-            "capabilities": {
-              "calling": "inbound\u002Boutbound",
-              "sms": "inbound\u002Boutbound"
-            },
-            "assignmentType": "application",
-            "purchaseDate": "2021-06-23T23:32:20.4489554\u002B00:00",
-            "cost": {
-              "amount": 2.0,
-              "currencyCode": "USD",
-              "billingFrequency": "monthly"
-            }
-          },
-          {
-            "id": "Sanitized",
-            "phoneNumber": "Sanitized",
-            "countryCode": "US",
-            "phoneNumberType": "tollFree",
-            "capabilities": {
-              "calling": "outbound",
-              "sms": "outbound"
-            },
-            "assignmentType": "application",
-            "purchaseDate": "2021-06-23T23:31:24.7610118\u002B00:00",
-            "cost": {
-              "amount": 2.0,
-              "currencyCode": "USD",
-              "billingFrequency": "monthly"
-            }
-          },
-          {
-            "id": "Sanitized",
-            "phoneNumber": "Sanitized",
-            "countryCode": "US",
-            "phoneNumberType": "tollFree",
-            "capabilities": {
-              "calling": "inbound\u002Boutbound",
-              "sms": "inbound\u002Boutbound"
-            },
-            "assignmentType": "application",
-            "purchaseDate": "2021-06-23T23:31:27.7725472\u002B00:00",
-            "cost": {
-              "amount": 2.0,
-              "currencyCode": "USD",
-              "billingFrequency": "monthly"
-            }
-          },
-          {
-            "id": "Sanitized",
-            "phoneNumber": "Sanitized",
-            "countryCode": "US",
-            "phoneNumberType": "tollFree",
-            "capabilities": {
-              "calling": "inbound\u002Boutbound",
-              "sms": "inbound\u002Boutbound"
-            },
-            "assignmentType": "application",
-            "purchaseDate": "2021-06-23T23:28:06.2941982\u002B00:00",
-            "cost": {
-              "amount": 2.0,
-              "currencyCode": "USD",
-              "billingFrequency": "monthly"
-            }
-          },
-          {
-            "id": "Sanitized",
-            "phoneNumber": "Sanitized",
-            "countryCode": "US",
-            "phoneNumberType": "tollFree",
-            "capabilities": {
-              "calling": "inbound\u002Boutbound",
-              "sms": "inbound\u002Boutbound"
-            },
-            "assignmentType": "application",
-            "purchaseDate": "2021-06-23T23:27:58.4564095\u002B00:00",
-            "cost": {
-              "amount": 2.0,
-              "currencyCode": "USD",
-              "billingFrequency": "monthly"
-            }
-          },
-          {
-            "id": "Sanitized",
-            "phoneNumber": "Sanitized",
-            "countryCode": "US",
-            "phoneNumberType": "tollFree",
-            "capabilities": {
-              "calling": "inbound\u002Boutbound",
-              "sms": "inbound\u002Boutbound"
-            },
-            "assignmentType": "application",
-            "purchaseDate": "2021-06-23T23:35:55.6362141\u002B00:00",
-            "cost": {
-              "amount": 2.0,
-              "currencyCode": "USD",
-              "billingFrequency": "monthly"
-            }
-          },
-          {
-            "id": "Sanitized",
-            "phoneNumber": "Sanitized",
-            "countryCode": "US",
-            "phoneNumberType": "tollFree",
-            "capabilities": {
-              "calling": "inbound\u002Boutbound",
-              "sms": "inbound\u002Boutbound"
-            },
-            "assignmentType": "application",
-            "purchaseDate": "2021-06-23T23:35:38.2751041\u002B00:00",
-            "cost": {
-              "amount": 2.0,
-              "currencyCode": "USD",
-              "billingFrequency": "monthly"
-            }
-          },
-          {
-            "id": "Sanitized",
-            "phoneNumber": "Sanitized",
-            "countryCode": "US",
-            "phoneNumberType": "tollFree",
-            "capabilities": {
-              "calling": "inbound\u002Boutbound",
-              "sms": "inbound\u002Boutbound"
-            },
-            "assignmentType": "application",
-            "purchaseDate": "2021-06-23T23:37:12.122407\u002B00:00",
-            "cost": {
-              "amount": 2.0,
-              "currencyCode": "USD",
-              "billingFrequency": "monthly"
-            }
-          },
-          {
-            "id": "Sanitized",
-            "phoneNumber": "Sanitized",
-            "countryCode": "US",
-            "phoneNumberType": "tollFree",
-            "capabilities": {
-              "calling": "inbound\u002Boutbound",
-              "sms": "inbound\u002Boutbound"
-            },
-            "assignmentType": "application",
-            "purchaseDate": "2021-06-23T23:40:52.6849802\u002B00:00",
-            "cost": {
-              "amount": 2.0,
-              "currencyCode": "USD",
-              "billingFrequency": "monthly"
-            }
-          },
-          {
-            "id": "Sanitized",
-            "phoneNumber": "Sanitized",
-            "countryCode": "US",
-            "phoneNumberType": "tollFree",
-            "capabilities": {
-              "calling": "inbound\u002Boutbound",
-              "sms": "inbound\u002Boutbound"
-            },
-            "assignmentType": "application",
-            "purchaseDate": "2021-06-23T23:37:21.3246132\u002B00:00",
-            "cost": {
-              "amount": 2.0,
-              "currencyCode": "USD",
-              "billingFrequency": "monthly"
-            }
-          },
-          {
-            "id": "Sanitized",
-            "phoneNumber": "Sanitized",
-            "countryCode": "US",
-            "phoneNumberType": "tollFree",
-            "capabilities": {
-              "calling": "inbound\u002Boutbound",
-              "sms": "inbound\u002Boutbound"
-            },
-            "assignmentType": "application",
-            "purchaseDate": "2021-06-23T23:37:52.844006\u002B00:00",
-            "cost": {
-              "amount": 2.0,
-              "currencyCode": "USD",
-              "billingFrequency": "monthly"
-            }
-          },
-          {
-            "id": "Sanitized",
-            "phoneNumber": "Sanitized",
-            "countryCode": "US",
-            "phoneNumberType": "tollFree",
-            "capabilities": {
-              "calling": "inbound\u002Boutbound",
-              "sms": "inbound\u002Boutbound"
-            },
-            "assignmentType": "application",
-            "purchaseDate": "2021-06-23T23:37:26.0949019\u002B00:00",
-            "cost": {
-              "amount": 2.0,
-              "currencyCode": "USD",
-              "billingFrequency": "monthly"
-            }
-          },
-          {
-            "id": "Sanitized",
-            "phoneNumber": "Sanitized",
-            "countryCode": "US",
-            "phoneNumberType": "tollFree",
-            "capabilities": {
-              "calling": "inbound\u002Boutbound",
-              "sms": "inbound\u002Boutbound"
-            },
-            "assignmentType": "application",
-            "purchaseDate": "2021-06-23T23:37:16.7736485\u002B00:00",
-            "cost": {
-              "amount": 2.0,
-              "currencyCode": "USD",
-              "billingFrequency": "monthly"
-            }
-          },
-          {
-            "id": "Sanitized",
-            "phoneNumber": "Sanitized",
-            "countryCode": "US",
-            "phoneNumberType": "tollFree",
-            "capabilities": {
-              "calling": "inbound\u002Boutbound",
-              "sms": "inbound\u002Boutbound"
-            },
-            "assignmentType": "application",
-            "purchaseDate": "2021-06-23T23:39:07.5114194\u002B00:00",
-            "cost": {
-              "amount": 2.0,
-              "currencyCode": "USD",
-              "billingFrequency": "monthly"
-            }
-          },
-          {
-            "id": "Sanitized",
-            "phoneNumber": "Sanitized",
-            "countryCode": "US",
-            "phoneNumberType": "tollFree",
-            "capabilities": {
-              "calling": "inbound\u002Boutbound",
-              "sms": "inbound\u002Boutbound"
-            },
-            "assignmentType": "application",
-            "purchaseDate": "2021-06-23T23:38:24.9591048\u002B00:00",
-            "cost": {
-              "amount": 2.0,
-              "currencyCode": "USD",
-              "billingFrequency": "monthly"
-            }
-          },
-          {
-            "id": "Sanitized",
-            "phoneNumber": "Sanitized",
-            "countryCode": "US",
-            "phoneNumberType": "tollFree",
-            "capabilities": {
-              "calling": "inbound\u002Boutbound",
-              "sms": "inbound\u002Boutbound"
-            },
-            "assignmentType": "application",
-            "purchaseDate": "2021-06-23T23:37:31.4083206\u002B00:00",
-            "cost": {
-              "amount": 2.0,
-              "currencyCode": "USD",
-              "billingFrequency": "monthly"
-            }
-          },
-          {
-            "id": "Sanitized",
-            "phoneNumber": "Sanitized",
-            "countryCode": "US",
-            "phoneNumberType": "tollFree",
-            "capabilities": {
-              "calling": "inbound\u002Boutbound",
-              "sms": "inbound\u002Boutbound"
-            },
-            "assignmentType": "application",
-            "purchaseDate": "2021-06-23T23:39:24.2533723\u002B00:00",
-            "cost": {
-              "amount": 2.0,
-              "currencyCode": "USD",
-              "billingFrequency": "monthly"
-            }
-          },
-          {
-            "id": "Sanitized",
-            "phoneNumber": "Sanitized",
-            "countryCode": "US",
-            "phoneNumberType": "tollFree",
-            "capabilities": {
-              "calling": "inbound\u002Boutbound",
-              "sms": "inbound\u002Boutbound"
-            },
-            "assignmentType": "application",
-            "purchaseDate": "2021-06-23T23:39:16.2862265\u002B00:00",
-            "cost": {
-              "amount": 2.0,
-              "currencyCode": "USD",
-              "billingFrequency": "monthly"
-            }
-          },
-          {
-            "id": "Sanitized",
-            "phoneNumber": "Sanitized",
-            "countryCode": "US",
-            "phoneNumberType": "tollFree",
-            "capabilities": {
-              "calling": "inbound\u002Boutbound",
-              "sms": "inbound\u002Boutbound"
-            },
-            "assignmentType": "application",
-            "purchaseDate": "2021-06-23T23:39:37.7662022\u002B00:00",
-            "cost": {
-              "amount": 2.0,
-              "currencyCode": "USD",
-              "billingFrequency": "monthly"
-            }
-          },
-          {
-            "id": "Sanitized",
-            "phoneNumber": "Sanitized",
-            "countryCode": "US",
-            "phoneNumberType": "tollFree",
-            "capabilities": {
-              "calling": "inbound\u002Boutbound",
-              "sms": "inbound\u002Boutbound"
-            },
-            "assignmentType": "application",
-            "purchaseDate": "2021-06-23T23:37:46.6018872\u002B00:00",
-            "cost": {
-              "amount": 2.0,
-              "currencyCode": "USD",
-              "billingFrequency": "monthly"
-            }
-          },
-          {
-            "id": "Sanitized",
-            "phoneNumber": "Sanitized",
-            "countryCode": "US",
-            "phoneNumberType": "tollFree",
-            "capabilities": {
-              "calling": "inbound\u002Boutbound",
-              "sms": "inbound\u002Boutbound"
-            },
-            "assignmentType": "application",
-            "purchaseDate": "2021-06-23T23:39:50.4679082\u002B00:00",
-            "cost": {
-              "amount": 2.0,
-              "currencyCode": "USD",
-              "billingFrequency": "monthly"
-            }
-          },
-          {
-            "id": "Sanitized",
-            "phoneNumber": "Sanitized",
-            "countryCode": "US",
-            "phoneNumberType": "tollFree",
-            "capabilities": {
-              "calling": "inbound\u002Boutbound",
-              "sms": "inbound\u002Boutbound"
-            },
-            "assignmentType": "application",
-            "purchaseDate": "2021-06-23T23:39:44.6881974\u002B00:00",
-            "cost": {
-              "amount": 2.0,
-              "currencyCode": "USD",
-              "billingFrequency": "monthly"
-            }
-          },
-          {
-            "id": "Sanitized",
-            "phoneNumber": "Sanitized",
-            "countryCode": "US",
-            "phoneNumberType": "tollFree",
-            "capabilities": {
-              "calling": "inbound\u002Boutbound",
-              "sms": "inbound\u002Boutbound"
-            },
-            "assignmentType": "application",
-            "purchaseDate": "2021-06-23T23:37:55.8644165\u002B00:00",
-            "cost": {
-              "amount": 2.0,
-              "currencyCode": "USD",
-              "billingFrequency": "monthly"
-            }
-          },
-          {
-            "id": "Sanitized",
-            "phoneNumber": "Sanitized",
-            "countryCode": "US",
-            "phoneNumberType": "tollFree",
-            "capabilities": {
-              "calling": "inbound\u002Boutbound",
-              "sms": "inbound\u002Boutbound"
-            },
-            "assignmentType": "application",
-            "purchaseDate": "2021-06-23T23:39:55.9240487\u002B00:00",
-            "cost": {
-              "amount": 2.0,
-              "currencyCode": "USD",
-              "billingFrequency": "monthly"
-            }
-          },
-          {
-            "id": "Sanitized",
-            "phoneNumber": "Sanitized",
-            "countryCode": "US",
-            "phoneNumberType": "tollFree",
-            "capabilities": {
-              "calling": "inbound\u002Boutbound",
-              "sms": "inbound\u002Boutbound"
-            },
-            "assignmentType": "application",
-            "purchaseDate": "2021-06-23T23:40:20.5570756\u002B00:00",
-            "cost": {
-              "amount": 2.0,
-              "currencyCode": "USD",
-              "billingFrequency": "monthly"
-            }
-          },
-          {
-            "id": "Sanitized",
-            "phoneNumber": "Sanitized",
-            "countryCode": "US",
-            "phoneNumberType": "tollFree",
-            "capabilities": {
-              "calling": "inbound\u002Boutbound",
-              "sms": "inbound\u002Boutbound"
-            },
-            "assignmentType": "application",
-            "purchaseDate": "2021-06-23T23:41:22.1720088\u002B00:00",
-            "cost": {
-              "amount": 2.0,
-              "currencyCode": "USD",
-              "billingFrequency": "monthly"
-            }
-          },
-          {
-            "id": "Sanitized",
-            "phoneNumber": "Sanitized",
-            "countryCode": "US",
-            "phoneNumberType": "tollFree",
-            "capabilities": {
-              "calling": "outbound",
-              "sms": "outbound"
-            },
-            "assignmentType": "application",
-            "purchaseDate": "2021-06-23T23:38:41.0997634\u002B00:00",
-            "cost": {
-              "amount": 2.0,
-              "currencyCode": "USD",
-              "billingFrequency": "monthly"
-            }
-          },
-          {
-            "id": "Sanitized",
-            "phoneNumber": "Sanitized",
-            "countryCode": "US",
-            "phoneNumberType": "tollFree",
-            "capabilities": {
-              "calling": "inbound\u002Boutbound",
-              "sms": "inbound\u002Boutbound"
-            },
-            "assignmentType": "application",
-            "purchaseDate": "2021-06-23T23:38:44.9865457\u002B00:00",
-            "cost": {
-              "amount": 2.0,
-              "currencyCode": "USD",
-              "billingFrequency": "monthly"
-            }
-          },
-          {
-            "id": "Sanitized",
-            "phoneNumber": "Sanitized",
-            "countryCode": "US",
-            "phoneNumberType": "tollFree",
-            "capabilities": {
-              "calling": "inbound\u002Boutbound",
-              "sms": "inbound\u002Boutbound"
-            },
-            "assignmentType": "application",
-            "purchaseDate": "2021-06-24T00:11:13.6760492\u002B00:00",
-            "cost": {
-              "amount": 2.0,
-              "currencyCode": "USD",
-              "billingFrequency": "monthly"
-            }
-          },
-          {
-            "id": "Sanitized",
-            "phoneNumber": "Sanitized",
-            "countryCode": "US",
-            "phoneNumberType": "tollFree",
-            "capabilities": {
-              "calling": "inbound\u002Boutbound",
-              "sms": "inbound\u002Boutbound"
-            },
-            "assignmentType": "application",
-            "purchaseDate": "2021-06-24T00:13:14.7544127\u002B00:00",
-            "cost": {
-              "amount": 2.0,
-              "currencyCode": "USD",
-              "billingFrequency": "monthly"
-            }
-          },
-          {
-            "id": "Sanitized",
-            "phoneNumber": "Sanitized",
-            "countryCode": "US",
-            "phoneNumberType": "tollFree",
-            "capabilities": {
-              "calling": "inbound\u002Boutbound",
-              "sms": "inbound\u002Boutbound"
-            },
-            "assignmentType": "application",
-            "purchaseDate": "2021-06-23T23:38:51.5548845\u002B00:00",
-            "cost": {
-              "amount": 2.0,
-              "currencyCode": "USD",
-              "billingFrequency": "monthly"
-            }
-          },
-          {
-            "id": "Sanitized",
-            "phoneNumber": "Sanitized",
-            "countryCode": "US",
-            "phoneNumberType": "tollFree",
-            "capabilities": {
-              "calling": "outbound",
-              "sms": "inbound\u002Boutbound"
-            },
-            "assignmentType": "application",
-            "purchaseDate": "2023-01-04T17:11:40.2093547\u002B00:00",
-            "cost": {
-              "amount": 2.0,
-              "currencyCode": "USD",
-              "billingFrequency": "monthly"
-            }
-          },
-          {
-            "id": "Sanitized",
-            "phoneNumber": "Sanitized",
-            "countryCode": "US",
-            "phoneNumberType": "tollFree",
-            "capabilities": {
-              "calling": "inbound\u002Boutbound",
-              "sms": "inbound\u002Boutbound"
-            },
-            "assignmentType": "application",
-            "purchaseDate": "2021-06-24T00:22:13.6608168\u002B00:00",
-            "cost": {
-              "amount": 2.0,
-              "currencyCode": "USD",
-              "billingFrequency": "monthly"
-            }
-          },
-          {
-            "id": "Sanitized",
-            "phoneNumber": "Sanitized",
-            "countryCode": "US",
-            "phoneNumberType": "tollFree",
-            "capabilities": {
-              "calling": "inbound\u002Boutbound",
-              "sms": "inbound\u002Boutbound"
-            },
-            "assignmentType": "application",
-            "purchaseDate": "2021-06-24T00:23:13.802374\u002B00:00",
-            "cost": {
-              "amount": 2.0,
-              "currencyCode": "USD",
-              "billingFrequency": "monthly"
-            }
-          },
-          {
-            "id": "Sanitized",
-            "phoneNumber": "Sanitized",
-            "countryCode": "US",
-            "phoneNumberType": "tollFree",
-            "capabilities": {
-              "calling": "inbound\u002Boutbound",
-              "sms": "inbound\u002Boutbound"
-            },
-            "assignmentType": "application",
-            "purchaseDate": "2021-06-23T23:40:56.1826813\u002B00:00",
-            "cost": {
-              "amount": 2.0,
-              "currencyCode": "USD",
-              "billingFrequency": "monthly"
-            }
-          },
-          {
-            "id": "Sanitized",
-            "phoneNumber": "Sanitized",
-            "countryCode": "US",
-            "phoneNumberType": "tollFree",
-            "capabilities": {
-              "calling": "inbound\u002Boutbound",
-              "sms": "inbound\u002Boutbound"
-            },
-            "assignmentType": "application",
-            "purchaseDate": "2021-06-24T00:23:43.4526026\u002B00:00",
-            "cost": {
-              "amount": 2.0,
-              "currencyCode": "USD",
-              "billingFrequency": "monthly"
-            }
-          },
-          {
-            "id": "Sanitized",
-            "phoneNumber": "Sanitized",
-            "countryCode": "US",
-            "phoneNumberType": "tollFree",
-            "capabilities": {
-              "calling": "inbound\u002Boutbound",
-              "sms": "inbound\u002Boutbound"
-            },
-            "assignmentType": "application",
-            "purchaseDate": "2021-06-24T00:24:12.4592203\u002B00:00",
-            "cost": {
-              "amount": 2.0,
-              "currencyCode": "USD",
-              "billingFrequency": "monthly"
-            }
-          },
-          {
-            "id": "Sanitized",
-            "phoneNumber": "Sanitized",
-            "countryCode": "US",
-            "phoneNumberType": "tollFree",
-            "capabilities": {
-              "calling": "inbound\u002Boutbound",
-              "sms": "inbound\u002Boutbound"
-            },
-            "assignmentType": "application",
-            "purchaseDate": "2021-06-23T23:41:17.7235497\u002B00:00",
-            "cost": {
-              "amount": 2.0,
-              "currencyCode": "USD",
-              "billingFrequency": "monthly"
-            }
-          },
-          {
-            "id": "Sanitized",
-            "phoneNumber": "Sanitized",
-            "countryCode": "US",
-            "phoneNumberType": "tollFree",
-            "capabilities": {
-              "calling": "inbound\u002Boutbound",
-              "sms": "inbound\u002Boutbound"
-            },
-            "assignmentType": "application",
-            "purchaseDate": "2021-06-24T00:32:43.9547602\u002B00:00",
-            "cost": {
-              "amount": 2.0,
-              "currencyCode": "USD",
-              "billingFrequency": "monthly"
-            }
-          },
-          {
-            "id": "Sanitized",
-            "phoneNumber": "Sanitized",
-            "countryCode": "US",
-            "phoneNumberType": "tollFree",
-            "capabilities": {
-              "calling": "inbound\u002Boutbound",
-              "sms": "inbound\u002Boutbound"
-            },
-            "assignmentType": "application",
-            "purchaseDate": "2021-06-23T23:41:10.859962\u002B00:00",
-            "cost": {
-              "amount": 2.0,
-              "currencyCode": "USD",
-              "billingFrequency": "monthly"
-            }
-          },
-          {
-            "id": "Sanitized",
-            "phoneNumber": "Sanitized",
-            "countryCode": "US",
-            "phoneNumberType": "tollFree",
-            "capabilities": {
-              "calling": "inbound\u002Boutbound",
-              "sms": "inbound\u002Boutbound"
-            },
-            "assignmentType": "application",
-            "purchaseDate": "2021-06-23T23:41:30.851053\u002B00:00",
-            "cost": {
-              "amount": 2.0,
-              "currencyCode": "USD",
-              "billingFrequency": "monthly"
-            }
-          },
-          {
-            "id": "Sanitized",
-            "phoneNumber": "Sanitized",
-            "countryCode": "US",
-            "phoneNumberType": "tollFree",
-            "capabilities": {
-              "calling": "none",
-              "sms": "inbound\u002Boutbound"
-            },
-            "assignmentType": "application",
-            "purchaseDate": "2022-01-11T22:26:05.2198645\u002B00:00",
-            "cost": {
-              "amount": 2.0,
-              "currencyCode": "USD",
-              "billingFrequency": "monthly"
-            }
-          },
-          {
-            "id": "Sanitized",
-            "phoneNumber": "Sanitized",
-            "countryCode": "US",
-            "phoneNumberType": "tollFree",
-            "capabilities": {
-              "calling": "none",
-              "sms": "inbound\u002Boutbound"
-            },
-            "assignmentType": "application",
-            "purchaseDate": "2022-01-11T17:06:02.0097082\u002B00:00",
-            "cost": {
-              "amount": 2.0,
-              "currencyCode": "USD",
-              "billingFrequency": "monthly"
-            }
-          },
-          {
-            "id": "Sanitized",
-            "phoneNumber": "Sanitized",
-            "countryCode": "US",
-            "phoneNumberType": "tollFree",
-            "capabilities": {
-              "calling": "inbound\u002Boutbound",
-              "sms": "inbound\u002Boutbound"
-            },
-            "assignmentType": "application",
-            "purchaseDate": "2021-06-24T00:08:43.2976318\u002B00:00",
-            "cost": {
-              "amount": 2.0,
-              "currencyCode": "USD",
-              "billingFrequency": "monthly"
-            }
-          },
-          {
-            "id": "Sanitized",
-            "phoneNumber": "Sanitized",
-            "countryCode": "US",
-            "phoneNumberType": "tollFree",
-            "capabilities": {
-              "calling": "inbound",
-              "sms": "outbound"
-            },
-            "assignmentType": "application",
             "purchaseDate": "2021-06-24T00:09:13.3731647\u002B00:00",
             "cost": {
               "amount": 2.0,
@@ -1744,39 +1726,22 @@
             }
           }
         ],
-        "nextLink": "/phoneNumbers?api-version=2023-05-01-preview\u0026skip=100\u0026top=100"
+        "nextLink": "/phoneNumbers?api-version=2022-12-01\u0026skip=100\u0026top=100"
       }
     },
     {
-      "RequestUri": "https://smstestapp.communication.azure.com/phoneNumbers?api-version=2023-05-01-preview\u0026skip=100\u0026top=100",
+      "RequestUri": "https://smstestapp.communication.azure.com/phoneNumbers?api-version=2022-12-01\u0026skip=100\u0026top=100",
       "RequestMethod": "GET",
       "RequestHeaders": {
         "Accept": "application/json",
         "Authorization": "Sanitized",
-<<<<<<< HEAD
-        "traceparent": "00-c65f32ebafb5f341bdb3791654966fdf-988c92a211b4a645-00",
-        "User-Agent": "azsdk-net-Communication.PhoneNumbers/1.2.0-alpha.20230519.1 (.NET Framework 4.8.9139.0; Microsoft Windows 10.0.22621 )",
-        "x-ms-client-request-id": "aba46fc3cc875d388882def2dc936504",
-=======
         "User-Agent": "azsdk-net-Communication.PhoneNumbers/1.2.0-alpha.20230515.1 (.NET 7.0.5; Microsoft Windows 10.0.22621)",
         "x-ms-client-request-id": "a52b906560e60f73168a161d285fd2bf",
->>>>>>> 62fc6106
         "x-ms-return-client-request-id": "true"
       },
       "RequestBody": null,
       "StatusCode": 200,
       "ResponseHeaders": {
-<<<<<<< HEAD
-        "api-supported-versions": "2021-03-07, 2022-01-11-preview2, 2022-06-01-preview, 2022-12-01, 2022-12-02-preview2, 2023-05-01-preview",
-        "Content-Length": "31841",
-        "Content-Type": "application/json; charset=utf-8",
-        "Date": "Wed, 24 May 2023 23:04:08 GMT",
-        "MS-CV": "hjxpOkOZYkqA01sQsOL/6Q.0",
-        "Strict-Transport-Security": "max-age=2592000",
-        "X-Azure-Ref": "05pduZAAAAADJZC8wBnfnSJG3Pwts5royV1NURURHRTAxMTkAOWZjN2I1MTktYThjYy00Zjg5LTkzNWUtYzkxNDhhZTA5ZTgx",
-        "X-Cache": "CONFIG_NOCACHE",
-        "X-Processing-Time": "2217ms"
-=======
         "api-supported-versions": "2021-03-07, 2022-01-11-preview2, 2022-06-01-preview, 2022-12-01, 2022-12-02-preview2",
         "Content-Length": "31833",
         "Content-Type": "application/json; charset=utf-8",
@@ -1786,7 +1751,6 @@
         "X-Azure-Ref": "021ViZAAAAADxm7S8qPS4R7byM7//RmtDU0FPMzFFREdFMTIxMgA5ZmM3YjUxOS1hOGNjLTRmODktOTM1ZS1jOTE0OGFlMDllODE=",
         "X-Cache": "CONFIG_NOCACHE",
         "X-Processing-Time": "2130ms"
->>>>>>> 62fc6106
       },
       "ResponseBody": {
         "phoneNumbers": [
@@ -3491,47 +3455,22 @@
             }
           }
         ],
-<<<<<<< HEAD
-        "nextLink": "/phoneNumbers?api-version=2023-05-01-preview\u0026skip=200\u0026top=100"
-      }
-    },
-    {
-      "RequestUri": "https://smstestapp.communication.azure.com/phoneNumbers?api-version=2023-05-01-preview\u0026skip=200\u0026top=100",
-=======
         "nextLink": "/phoneNumbers?api-version=2022-12-01\u0026skip=200\u0026top=100"
       }
     },
     {
       "RequestUri": "https://smstestapp.communication.azure.com/phoneNumbers?api-version=2022-12-01\u0026skip=200\u0026top=100",
->>>>>>> 62fc6106
       "RequestMethod": "GET",
       "RequestHeaders": {
         "Accept": "application/json",
         "Authorization": "Sanitized",
-<<<<<<< HEAD
-        "traceparent": "00-05eea48058d1e744b2a6128f4257f572-13215160a6d72e4b-00",
-        "User-Agent": "azsdk-net-Communication.PhoneNumbers/1.2.0-alpha.20230519.1 (.NET Framework 4.8.9139.0; Microsoft Windows 10.0.22621 )",
-        "x-ms-client-request-id": "71a70786eb1a93382c873aea7d5f03ba",
-=======
         "User-Agent": "azsdk-net-Communication.PhoneNumbers/1.2.0-alpha.20230515.1 (.NET 7.0.5; Microsoft Windows 10.0.22621)",
         "x-ms-client-request-id": "9e5c6738ce17f18ec5b062088d54b3a6",
->>>>>>> 62fc6106
         "x-ms-return-client-request-id": "true"
       },
       "RequestBody": null,
       "StatusCode": 200,
       "ResponseHeaders": {
-<<<<<<< HEAD
-        "api-supported-versions": "2021-03-07, 2022-01-11-preview2, 2022-06-01-preview, 2022-12-01, 2022-12-02-preview2, 2023-05-01-preview",
-        "Content-Length": "10371",
-        "Content-Type": "application/json; charset=utf-8",
-        "Date": "Wed, 24 May 2023 23:04:10 GMT",
-        "MS-CV": "EnIQamD1uk\u002BKLMihv\u002Bv8Xw.0",
-        "Strict-Transport-Security": "max-age=2592000",
-        "X-Azure-Ref": "06JduZAAAAADA5UJfekGGSY9ry4D2VlBAV1NURURHRTAxMTkAOWZjN2I1MTktYThjYy00Zjg5LTkzNWUtYzkxNDhhZTA5ZTgx",
-        "X-Cache": "CONFIG_NOCACHE",
-        "X-Processing-Time": "1931ms"
-=======
         "api-supported-versions": "2021-03-07, 2022-01-11-preview2, 2022-06-01-preview, 2022-12-01, 2022-12-02-preview2",
         "Content-Length": "10371",
         "Content-Type": "application/json; charset=utf-8",
@@ -3541,7 +3480,6 @@
         "X-Azure-Ref": "03lViZAAAAAACc\u002BbghfyXRLNmloa2d242U0FPMzFFREdFMTIxMgA5ZmM3YjUxOS1hOGNjLTRmODktOTM1ZS1jOTE0OGFlMDllODE=",
         "X-Cache": "CONFIG_NOCACHE",
         "X-Processing-Time": "1966ms"
->>>>>>> 62fc6106
       },
       "ResponseBody": {
         "phoneNumbers": [
@@ -4112,10 +4050,6 @@
   ],
   "Variables": {
     "COMMUNICATION_LIVETEST_STATIC_CONNECTION_STRING": "endpoint=https://smstestapp.communication.azure.com/;accesskey=Kg==",
-<<<<<<< HEAD
-    "RandomSeed": "2098942617"
-=======
     "RandomSeed": "1220398930"
->>>>>>> 62fc6106
   }
 }