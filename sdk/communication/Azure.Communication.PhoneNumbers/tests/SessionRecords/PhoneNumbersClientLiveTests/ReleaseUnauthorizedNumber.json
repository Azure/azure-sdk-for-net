--- conflicted
+++ resolved
@@ -1,39 +1,20 @@
 {
   "Entries": [
     {
-      "RequestUri": "https://smstestapp.communication.azure.com/phoneNumbers/Sanitized?api-version=2023-05-01-preview",
+      "RequestUri": "https://smstestapp.communication.azure.com/phoneNumbers/Sanitized?api-version=2022-12-01",
       "RequestMethod": "DELETE",
       "RequestHeaders": {
         "Accept": "application/json",
         "Authorization": "Sanitized",
-<<<<<<< HEAD
-        "traceparent": "00-16209fa8e443564b8196c7864e88d67a-069f602701832840-00",
-        "User-Agent": "azsdk-net-Communication.PhoneNumbers/1.2.0-alpha.20230519.1 (.NET Framework 4.8.9139.0; Microsoft Windows 10.0.22621 )",
-        "x-ms-client-request-id": "86d30799d822df30614d82b0a7fbbe7d",
-        "x-ms-content-sha256": "Sanitized",
-        "x-ms-date": "Wed, 24 May 2023 23:02:24 GMT",
-=======
         "User-Agent": "azsdk-net-Communication.PhoneNumbers/1.2.0-alpha.20230515.1 (.NET 7.0.5; Microsoft Windows 10.0.22621)",
         "x-ms-client-request-id": "51185000a962d2f97cb7688953017e07",
         "x-ms-content-sha256": "Sanitized",
         "x-ms-date": "Mon, 15 May 2023 15:54:36 GMT",
->>>>>>> 62fc6106
         "x-ms-return-client-request-id": "true"
       },
       "RequestBody": null,
       "StatusCode": 400,
       "ResponseHeaders": {
-<<<<<<< HEAD
-        "api-supported-versions": "2021-03-07, 2022-01-11-preview2, 2022-06-01-preview, 2022-12-01, 2022-12-02-preview2, 2023-05-01-preview",
-        "Content-Type": "application/json",
-        "Date": "Wed, 24 May 2023 23:02:26 GMT",
-        "MS-CV": "fZ6JDdGPnkueS1IzJoYQZg.0",
-        "Strict-Transport-Security": "max-age=2592000",
-        "Transfer-Encoding": "chunked",
-        "X-Azure-Ref": "0gJduZAAAAAAd8m0qQ2cuS5F5PS8yiPGQV1NURURHRTAxMTkAOWZjN2I1MTktYThjYy00Zjg5LTkzNWUtYzkxNDhhZTA5ZTgx",
-        "X-Cache": "CONFIG_NOCACHE",
-        "X-Processing-Time": "1964ms"
-=======
         "api-supported-versions": "2021-03-07, 2022-01-11-preview2, 2022-06-01-preview, 2022-12-01, 2022-12-02-preview2",
         "Content-Type": "application/json",
         "Date": "Mon, 15 May 2023 15:54:39 GMT",
@@ -43,7 +24,6 @@
         "X-Azure-Ref": "0vlViZAAAAABX3rXCUN7/Q7t4GY8EVRzuU0FPMzFFREdFMTIxMgA5ZmM3YjUxOS1hOGNjLTRmODktOTM1ZS1jOTE0OGFlMDllODE=",
         "X-Cache": "CONFIG_NOCACHE",
         "X-Processing-Time": "1800ms"
->>>>>>> 62fc6106
       },
       "ResponseBody": {
         "error": {
@@ -59,10 +39,6 @@
   ],
   "Variables": {
     "COMMUNICATION_LIVETEST_STATIC_CONNECTION_STRING": "endpoint=https://smstestapp.communication.azure.com/;accesskey=Kg==",
-<<<<<<< HEAD
-    "RandomSeed": "2058356211"
-=======
     "RandomSeed": "465976637"
->>>>>>> 62fc6106
   }
 }