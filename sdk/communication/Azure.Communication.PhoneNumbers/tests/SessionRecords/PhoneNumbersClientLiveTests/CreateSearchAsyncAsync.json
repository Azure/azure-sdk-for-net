--- conflicted
+++ resolved
@@ -1,26 +1,18 @@
 {
   "Entries": [
     {
-      "RequestUri": "https://smstestapp.communication.azure.com/availablePhoneNumbers/countries/US/:search?api-version=2023-05-01-preview",
+      "RequestUri": "https://smstestapp.communication.azure.com/availablePhoneNumbers/countries/US/:search?api-version=2022-12-01",
       "RequestMethod": "POST",
       "RequestHeaders": {
         "Accept": "application/json",
         "Authorization": "Sanitized",
         "Content-Length": "112",
         "Content-Type": "application/json",
-<<<<<<< HEAD
-        "traceparent": "00-745b3c8a8c1f974287966c03992189cd-b0e2aca41ec4f74b-00",
-        "User-Agent": "azsdk-net-Communication.PhoneNumbers/1.2.0-alpha.20230519.1 (.NET Framework 4.8.9139.0; Microsoft Windows 10.0.22621 )",
-        "x-ms-client-request-id": "e187bb8931bc15689ab3d5dcf5c9a230",
-        "x-ms-content-sha256": "Sanitized",
-        "x-ms-date": "Wed, 24 May 2023 23:03:05 GMT",
-=======
         "traceparent": "00-35743b03d040abc9760486a4d5c0350f-9508524f82d71e05-00",
         "User-Agent": "azsdk-net-Communication.PhoneNumbers/1.2.0-alpha.20230515.1 (.NET 7.0.5; Microsoft Windows 10.0.22621)",
         "x-ms-client-request-id": "6f32b4cc6a7dac181e393e12d191c088",
         "x-ms-content-sha256": "Sanitized",
         "x-ms-date": "Mon, 15 May 2023 15:55:18 GMT",
->>>>>>> 62fc6106
         "x-ms-return-client-request-id": "true"
       },
       "RequestBody": {
@@ -34,20 +26,8 @@
       "StatusCode": 202,
       "ResponseHeaders": {
         "Access-Control-Expose-Headers": "Location,Operation-Location,operation-id,search-id",
-        "api-supported-versions": "2021-03-07, 2022-01-11-preview2, 2022-06-01-preview, 2022-12-01, 2022-12-02-preview2, 2023-05-01-preview",
+        "api-supported-versions": "2021-03-07, 2022-01-11-preview2, 2022-06-01-preview, 2022-12-01, 2022-12-02-preview2",
         "Content-Length": "0",
-<<<<<<< HEAD
-        "Date": "Wed, 24 May 2023 23:03:06 GMT",
-        "Location": "Sanitized",
-        "MS-CV": "zKhGf0TpEkC\u002B4PvcuU36KA.0",
-        "operation-id": "search_929f98c1-2083-4978-a94f-ab69a95cb2ad",
-        "Operation-Location": "/phoneNumbers/operations/search_929f98c1-2083-4978-a94f-ab69a95cb2ad?api-version=2023-05-01-preview",
-        "search-id": "929f98c1-2083-4978-a94f-ab69a95cb2ad",
-        "Strict-Transport-Security": "max-age=2592000",
-        "X-Azure-Ref": "0qZduZAAAAAA//JXRHoxISbrIc6uYcLxnV1NURURHRTAxMTkAOWZjN2I1MTktYThjYy00Zjg5LTkzNWUtYzkxNDhhZTA5ZTgx",
-        "X-Cache": "CONFIG_NOCACHE",
-        "X-Processing-Time": "1248ms"
-=======
         "Date": "Mon, 15 May 2023 15:55:21 GMT",
         "Location": "Sanitized",
         "MS-CV": "95WKFI6UXkS8C9YSDtMgUg.0",
@@ -58,21 +38,10 @@
         "X-Azure-Ref": "06FViZAAAAAAP0zDPAj/zSKOxu7XqC9nZU0FPMzFFREdFMTIxMgA5ZmM3YjUxOS1hOGNjLTRmODktOTM1ZS1jOTE0OGFlMDllODE=",
         "X-Cache": "CONFIG_NOCACHE",
         "X-Processing-Time": "2111ms"
->>>>>>> 62fc6106
       },
       "ResponseBody": null
     },
     {
-<<<<<<< HEAD
-      "RequestUri": "https://smstestapp.communication.azure.com/phoneNumbers/operations/search_929f98c1-2083-4978-a94f-ab69a95cb2ad?api-version=2023-05-01-preview",
-      "RequestMethod": "GET",
-      "RequestHeaders": {
-        "Authorization": "Sanitized",
-        "User-Agent": "azsdk-net-Communication.PhoneNumbers/1.2.0-alpha.20230519.1 (.NET Framework 4.8.9139.0; Microsoft Windows 10.0.22621 )",
-        "x-ms-client-request-id": "5ff1eb9d9c19ac84e2545c26a68c72a1",
-        "x-ms-content-sha256": "Sanitized",
-        "x-ms-date": "Wed, 24 May 2023 23:03:06 GMT",
-=======
       "RequestUri": "https://smstestapp.communication.azure.com/phoneNumbers/operations/search_41df147b-c103-47ae-9655-c911bfc8df63?api-version=2022-12-01",
       "RequestMethod": "GET",
       "RequestHeaders": {
@@ -81,25 +50,14 @@
         "x-ms-client-request-id": "0a558aab7bf6221bc6c3c44f978258fb",
         "x-ms-content-sha256": "Sanitized",
         "x-ms-date": "Mon, 15 May 2023 15:55:21 GMT",
->>>>>>> 62fc6106
         "x-ms-return-client-request-id": "true"
       },
       "RequestBody": null,
       "StatusCode": 200,
       "ResponseHeaders": {
         "Access-Control-Expose-Headers": "Location",
-        "api-supported-versions": "2021-03-07, 2022-01-11-preview2, 2022-06-01-preview, 2022-11-15-preview, 2022-12-01, 2022-12-02-preview2, 2023-05-01-preview",
-        "Content-Type": "application/json; charset=utf-8",
-<<<<<<< HEAD
-        "Date": "Wed, 24 May 2023 23:03:06 GMT",
-        "Location": "Sanitized",
-        "MS-CV": "fqRZV\u002BavhkeEO/BdfuUhwg.0",
-        "Strict-Transport-Security": "max-age=2592000",
-        "Transfer-Encoding": "chunked",
-        "X-Azure-Ref": "0qpduZAAAAAAJHNjz42zsRJMmZCjHogknV1NURURHRTAxMTkAOWZjN2I1MTktYThjYy00Zjg5LTkzNWUtYzkxNDhhZTA5ZTgx",
-        "X-Cache": "CONFIG_NOCACHE",
-        "X-Processing-Time": "244ms"
-=======
+        "api-supported-versions": "2021-03-07, 2022-01-11-preview2, 2022-06-01-preview, 2022-11-15-preview, 2022-12-01, 2022-12-02-preview2",
+        "Content-Type": "application/json; charset=utf-8",
         "Date": "Mon, 15 May 2023 15:55:22 GMT",
         "Location": "Sanitized",
         "MS-CV": "1w7h5eqQY06nKYvi7YthmQ.0",
@@ -108,34 +66,17 @@
         "X-Azure-Ref": "06lViZAAAAACArKaNz1/nTYZSn8ogOEUzU0FPMzFFREdFMTIxMgA5ZmM3YjUxOS1hOGNjLTRmODktOTM1ZS1jOTE0OGFlMDllODE=",
         "X-Cache": "CONFIG_NOCACHE",
         "X-Processing-Time": "182ms"
->>>>>>> 62fc6106
       },
       "ResponseBody": {
         "operationType": "search",
         "status": "notStarted",
-<<<<<<< HEAD
-        "resourceLocation": "/availablePhoneNumbers/searchResults/929f98c1-2083-4978-a94f-ab69a95cb2ad?api-version=2023-05-01-preview",
-        "createdDateTime": "2023-05-24T23:03:05.9829171\u002B00:00",
-        "id": "search_929f98c1-2083-4978-a94f-ab69a95cb2ad",
-=======
         "resourceLocation": "/availablePhoneNumbers/searchResults/41df147b-c103-47ae-9655-c911bfc8df63?api-version=2022-12-01",
         "createdDateTime": "2023-05-15T15:55:22.2927463\u002B00:00",
         "id": "search_41df147b-c103-47ae-9655-c911bfc8df63",
->>>>>>> 62fc6106
         "lastActionDateTime": "0001-01-01T00:00:00\u002B00:00"
       }
     },
     {
-<<<<<<< HEAD
-      "RequestUri": "https://smstestapp.communication.azure.com/phoneNumbers/operations/search_929f98c1-2083-4978-a94f-ab69a95cb2ad?api-version=2023-05-01-preview",
-      "RequestMethod": "GET",
-      "RequestHeaders": {
-        "Authorization": "Sanitized",
-        "User-Agent": "azsdk-net-Communication.PhoneNumbers/1.2.0-alpha.20230519.1 (.NET Framework 4.8.9139.0; Microsoft Windows 10.0.22621 )",
-        "x-ms-client-request-id": "0c0ef752aa23d3bf4097b4d52ae2d721",
-        "x-ms-content-sha256": "Sanitized",
-        "x-ms-date": "Wed, 24 May 2023 23:03:07 GMT",
-=======
       "RequestUri": "https://smstestapp.communication.azure.com/phoneNumbers/operations/search_41df147b-c103-47ae-9655-c911bfc8df63?api-version=2022-12-01",
       "RequestMethod": "GET",
       "RequestHeaders": {
@@ -144,60 +85,14 @@
         "x-ms-client-request-id": "5b80752ab10557a055f7220daf018f70",
         "x-ms-content-sha256": "Sanitized",
         "x-ms-date": "Mon, 15 May 2023 15:55:22 GMT",
->>>>>>> 62fc6106
         "x-ms-return-client-request-id": "true"
       },
       "RequestBody": null,
       "StatusCode": 200,
       "ResponseHeaders": {
         "Access-Control-Expose-Headers": "Location",
-        "api-supported-versions": "2021-03-07, 2022-01-11-preview2, 2022-06-01-preview, 2022-11-15-preview, 2022-12-01, 2022-12-02-preview2, 2023-05-01-preview",
-        "Content-Type": "application/json; charset=utf-8",
-<<<<<<< HEAD
-        "Date": "Wed, 24 May 2023 23:03:07 GMT",
-        "Location": "Sanitized",
-        "MS-CV": "6CPjY0mW9EuubYbPf1YnAg.0",
-        "Strict-Transport-Security": "max-age=2592000",
-        "Transfer-Encoding": "chunked",
-        "X-Azure-Ref": "0q5duZAAAAACyBZdJttzQRaEnwXrm7RXHV1NURURHRTAxMTkAOWZjN2I1MTktYThjYy00Zjg5LTkzNWUtYzkxNDhhZTA5ZTgx",
-        "X-Cache": "CONFIG_NOCACHE",
-        "X-Processing-Time": "234ms"
-      },
-      "ResponseBody": {
-        "operationType": "search",
-        "status": "notStarted",
-        "resourceLocation": "/availablePhoneNumbers/searchResults/929f98c1-2083-4978-a94f-ab69a95cb2ad?api-version=2023-05-01-preview",
-        "createdDateTime": "2023-05-24T23:03:05.9829171\u002B00:00",
-        "id": "search_929f98c1-2083-4978-a94f-ab69a95cb2ad",
-        "lastActionDateTime": "0001-01-01T00:00:00\u002B00:00"
-      }
-    },
-    {
-      "RequestUri": "https://smstestapp.communication.azure.com/phoneNumbers/operations/search_929f98c1-2083-4978-a94f-ab69a95cb2ad?api-version=2023-05-01-preview",
-      "RequestMethod": "GET",
-      "RequestHeaders": {
-        "Authorization": "Sanitized",
-        "User-Agent": "azsdk-net-Communication.PhoneNumbers/1.2.0-alpha.20230519.1 (.NET Framework 4.8.9139.0; Microsoft Windows 10.0.22621 )",
-        "x-ms-client-request-id": "0a3f12d142d83916dd330fde595349a1",
-        "x-ms-content-sha256": "Sanitized",
-        "x-ms-date": "Wed, 24 May 2023 23:03:09 GMT",
-        "x-ms-return-client-request-id": "true"
-      },
-      "RequestBody": null,
-      "StatusCode": 200,
-      "ResponseHeaders": {
-        "Access-Control-Expose-Headers": "Location",
-        "api-supported-versions": "2021-03-07, 2022-01-11-preview2, 2022-06-01-preview, 2022-11-15-preview, 2022-12-01, 2022-12-02-preview2, 2023-05-01-preview",
-        "Content-Type": "application/json; charset=utf-8",
-        "Date": "Wed, 24 May 2023 23:03:08 GMT",
-        "Location": "Sanitized",
-        "MS-CV": "zinN52smXU69UxPQl\u002BEpgg.0",
-        "Strict-Transport-Security": "max-age=2592000",
-        "Transfer-Encoding": "chunked",
-        "X-Azure-Ref": "0rJduZAAAAACZkxM/rIeUQpykZyAkDQOWV1NURURHRTAxMTkAOWZjN2I1MTktYThjYy00Zjg5LTkzNWUtYzkxNDhhZTA5ZTgx",
-        "X-Cache": "CONFIG_NOCACHE",
-        "X-Processing-Time": "238ms"
-=======
+        "api-supported-versions": "2021-03-07, 2022-01-11-preview2, 2022-06-01-preview, 2022-11-15-preview, 2022-12-01, 2022-12-02-preview2",
+        "Content-Type": "application/json; charset=utf-8",
         "Date": "Mon, 15 May 2023 15:55:23 GMT",
         "Location": "Sanitized",
         "MS-CV": "QLgjQbq2a0mi04jlxcWSGQ.0",
@@ -206,34 +101,17 @@
         "X-Azure-Ref": "07FViZAAAAAC3j9V873guQoaTdx3NgDSxU0FPMzFFREdFMTIxMgA5ZmM3YjUxOS1hOGNjLTRmODktOTM1ZS1jOTE0OGFlMDllODE=",
         "X-Cache": "CONFIG_NOCACHE",
         "X-Processing-Time": "177ms"
->>>>>>> 62fc6106
       },
       "ResponseBody": {
         "operationType": "search",
         "status": "succeeded",
-<<<<<<< HEAD
-        "resourceLocation": "/availablePhoneNumbers/searchResults/929f98c1-2083-4978-a94f-ab69a95cb2ad?api-version=2023-05-01-preview",
-        "createdDateTime": "2023-05-24T23:03:05.9829171\u002B00:00",
-        "id": "search_929f98c1-2083-4978-a94f-ab69a95cb2ad",
-=======
         "resourceLocation": "/availablePhoneNumbers/searchResults/41df147b-c103-47ae-9655-c911bfc8df63?api-version=2022-12-01",
         "createdDateTime": "2023-05-15T15:55:22.2927463\u002B00:00",
         "id": "search_41df147b-c103-47ae-9655-c911bfc8df63",
->>>>>>> 62fc6106
         "lastActionDateTime": "0001-01-01T00:00:00\u002B00:00"
       }
     },
     {
-<<<<<<< HEAD
-      "RequestUri": "https://smstestapp.communication.azure.com/availablePhoneNumbers/searchResults/929f98c1-2083-4978-a94f-ab69a95cb2ad?api-version=2023-05-01-preview",
-      "RequestMethod": "GET",
-      "RequestHeaders": {
-        "Authorization": "Sanitized",
-        "User-Agent": "azsdk-net-Communication.PhoneNumbers/1.2.0-alpha.20230519.1 (.NET Framework 4.8.9139.0; Microsoft Windows 10.0.22621 )",
-        "x-ms-client-request-id": "46336575d46af2a02c1d1e82e8af8200",
-        "x-ms-content-sha256": "Sanitized",
-        "x-ms-date": "Wed, 24 May 2023 23:03:09 GMT",
-=======
       "RequestUri": "https://smstestapp.communication.azure.com/availablePhoneNumbers/searchResults/41df147b-c103-47ae-9655-c911bfc8df63?api-version=2022-12-01",
       "RequestMethod": "GET",
       "RequestHeaders": {
@@ -242,26 +120,11 @@
         "x-ms-client-request-id": "4667cafdb63bf992ebf8db52b00ea2ca",
         "x-ms-content-sha256": "Sanitized",
         "x-ms-date": "Mon, 15 May 2023 15:55:22 GMT",
->>>>>>> 62fc6106
-        "x-ms-return-client-request-id": "true"
-      },
-      "RequestBody": null,
-      "StatusCode": 200,
-      "ResponseHeaders": {
-<<<<<<< HEAD
-        "api-supported-versions": "2021-03-07, 2022-01-11-preview2, 2022-06-01-preview, 2022-12-01, 2022-12-02-preview2, 2023-05-01-preview",
-        "Content-Length": "335",
-        "Content-Type": "application/json; charset=utf-8",
-        "Date": "Wed, 24 May 2023 23:03:09 GMT",
-        "MS-CV": "3kY8ijtmuEqjJbsks0F2yw.0",
-        "Strict-Transport-Security": "max-age=2592000",
-        "X-Azure-Ref": "0rZduZAAAAABvqqXMZkO4SatGUlS69UMUV1NURURHRTAxMTkAOWZjN2I1MTktYThjYy00Zjg5LTkzNWUtYzkxNDhhZTA5ZTgx",
-        "X-Cache": "CONFIG_NOCACHE",
-        "X-Processing-Time": "739ms"
-      },
-      "ResponseBody": {
-        "searchId": "929f98c1-2083-4978-a94f-ab69a95cb2ad",
-=======
+        "x-ms-return-client-request-id": "true"
+      },
+      "RequestBody": null,
+      "StatusCode": 200,
+      "ResponseHeaders": {
         "api-supported-versions": "2021-03-07, 2022-01-11-preview2, 2022-06-01-preview, 2022-12-01, 2022-12-02-preview2",
         "Content-Length": "335",
         "Content-Type": "application/json; charset=utf-8",
@@ -274,7 +137,6 @@
       },
       "ResponseBody": {
         "searchId": "41df147b-c103-47ae-9655-c911bfc8df63",
->>>>>>> 62fc6106
         "phoneNumbers": [
           "Sanitized"
         ],
@@ -289,56 +151,26 @@
           "currencyCode": "USD",
           "billingFrequency": "monthly"
         },
-<<<<<<< HEAD
-        "searchExpiresBy": "2023-05-24T23:19:07.7636977\u002B00:00",
-=======
         "searchExpiresBy": "2023-05-15T16:11:23.9956948\u002B00:00",
->>>>>>> 62fc6106
         "error": "NoError"
       }
     },
     {
-<<<<<<< HEAD
-      "RequestUri": "https://smstestapp.communication.azure.com/availablePhoneNumbers/searchResults/929f98c1-2083-4978-a94f-ab69a95cb2ad?api-version=2023-05-01-preview",
-=======
       "RequestUri": "https://smstestapp.communication.azure.com/availablePhoneNumbers/searchResults/41df147b-c103-47ae-9655-c911bfc8df63?api-version=2022-12-01",
->>>>>>> 62fc6106
       "RequestMethod": "GET",
       "RequestHeaders": {
         "Accept": "application/json",
         "Authorization": "Sanitized",
-<<<<<<< HEAD
-        "traceparent": "00-04fbb8f21251c44886b4851823afdeb0-ee829581e016da4c-00",
-        "User-Agent": "azsdk-net-Communication.PhoneNumbers/1.2.0-alpha.20230519.1 (.NET Framework 4.8.9139.0; Microsoft Windows 10.0.22621 )",
-        "x-ms-client-request-id": "94553b7d674c10c9e0d42eef9be17aed",
-        "x-ms-content-sha256": "Sanitized",
-        "x-ms-date": "Wed, 24 May 2023 23:03:10 GMT",
-=======
         "traceparent": "00-021ba76c4fe284ed1314b9b3fc96b64c-fe36e1c29ae2e0cc-00",
         "User-Agent": "azsdk-net-Communication.PhoneNumbers/1.2.0-alpha.20230515.1 (.NET 7.0.5; Microsoft Windows 10.0.22621)",
         "x-ms-client-request-id": "a7ecbf17e02df96eeafdb4fe580d73c5",
         "x-ms-content-sha256": "Sanitized",
         "x-ms-date": "Mon, 15 May 2023 15:55:23 GMT",
->>>>>>> 62fc6106
-        "x-ms-return-client-request-id": "true"
-      },
-      "RequestBody": null,
-      "StatusCode": 200,
-      "ResponseHeaders": {
-<<<<<<< HEAD
-        "api-supported-versions": "2021-03-07, 2022-01-11-preview2, 2022-06-01-preview, 2022-12-01, 2022-12-02-preview2, 2023-05-01-preview",
-        "Content-Length": "335",
-        "Content-Type": "application/json; charset=utf-8",
-        "Date": "Wed, 24 May 2023 23:03:10 GMT",
-        "MS-CV": "MBS/GDdkZ06\u002BA1hczjUrVQ.0",
-        "Strict-Transport-Security": "max-age=2592000",
-        "X-Azure-Ref": "0rpduZAAAAACK7jYkB/kES6PBjLbp80sxV1NURURHRTAxMTkAOWZjN2I1MTktYThjYy00Zjg5LTkzNWUtYzkxNDhhZTA5ZTgx",
-        "X-Cache": "CONFIG_NOCACHE",
-        "X-Processing-Time": "714ms"
-      },
-      "ResponseBody": {
-        "searchId": "929f98c1-2083-4978-a94f-ab69a95cb2ad",
-=======
+        "x-ms-return-client-request-id": "true"
+      },
+      "RequestBody": null,
+      "StatusCode": 200,
+      "ResponseHeaders": {
         "api-supported-versions": "2021-03-07, 2022-01-11-preview2, 2022-06-01-preview, 2022-12-01, 2022-12-02-preview2",
         "Content-Length": "335",
         "Content-Type": "application/json; charset=utf-8",
@@ -351,7 +183,6 @@
       },
       "ResponseBody": {
         "searchId": "41df147b-c103-47ae-9655-c911bfc8df63",
->>>>>>> 62fc6106
         "phoneNumbers": [
           "Sanitized"
         ],
@@ -366,21 +197,13 @@
           "currencyCode": "USD",
           "billingFrequency": "monthly"
         },
-<<<<<<< HEAD
-        "searchExpiresBy": "2023-05-24T23:19:07.7636977\u002B00:00",
-=======
         "searchExpiresBy": "2023-05-15T16:11:23.9956948\u002B00:00",
->>>>>>> 62fc6106
         "error": "NoError"
       }
     }
   ],
   "Variables": {
     "COMMUNICATION_LIVETEST_STATIC_CONNECTION_STRING": "endpoint=https://smstestapp.communication.azure.com/;accesskey=Kg==",
-<<<<<<< HEAD
-    "RandomSeed": "588901525"
-=======
     "RandomSeed": "1365196594"
->>>>>>> 62fc6106
   }
 }