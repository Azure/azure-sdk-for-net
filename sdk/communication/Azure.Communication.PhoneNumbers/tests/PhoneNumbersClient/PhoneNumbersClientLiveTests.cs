﻿// Copyright (c) Microsoft Corporation. All rights reserved.
// Licensed under the MIT License.

using System;
using System.Collections.Generic;
using System.Linq;
using System.Threading.Tasks;
using Azure.Communication.Tests;
using Azure.Core.TestFramework;
using NUnit.Framework;

namespace Azure.Communication.PhoneNumbers.Tests
{
    /// <summary>
    /// The suite of tests for the <see cref="PhoneNumbersClient"/> class.
    /// </summary>
    /// <remarks>
    /// These tests have a dependency on live Azure services and may incur costs for the associated
    /// Azure subscription.
    /// </remarks>
    public class PhoneNumbersClientLiveTests : PhoneNumbersClientLiveTestBase
    {
        /// <summary>
        /// Initializes a new instance of the <see cref="PhoneNumbersClientLiveTests"/> class.
        /// </summary>
        /// <param name="isAsync">A flag used by the Azure Core Test Framework to differentiate between tests for asynchronous and synchronous methods.</param>
        public PhoneNumbersClientLiveTests(bool isAsync) : base(isAsync)
        {
        }

        [TestCase(AuthMethod.ConnectionString, TestName = "GetPurchasedPhoneNumbersUsingConnectionString")]
        [TestCase(AuthMethod.TokenCredential, TestName = "GetPurchasedPhoneNumbersUsingTokenCredential")]
        [TestCase(AuthMethod.KeyCredential, TestName = "GetPurchasedPhoneNumbersUsingKeyCredential")]
        [AsyncOnly]
        public async Task GetPurchasedPhoneNumbersAsync(AuthMethod authMethod)
        {
            var client = CreateClient(authMethod);

            var numbersPagable = client.GetPurchasedPhoneNumbersAsync();
            var numbers = await numbersPagable.ToEnumerableAsync();

            Assert.IsNotNull(numbers);
        }

        [TestCase(AuthMethod.ConnectionString, TestName = "GetPurchasedPhoneNumbersUsingConnectionString")]
        [TestCase(AuthMethod.TokenCredential, TestName = "GetPurchasedPhoneNumbersUsingTokenCredential")]
        [TestCase(AuthMethod.KeyCredential, TestName = "GetPurchasedPhoneNumbersUsingKeyCredential")]
        [SyncOnly]
        public void GetPurchasedPhoneNumbers(AuthMethod authMethod)
        {
            var client = CreateClient(authMethod);

            var numbersPagable = client.GetPurchasedPhoneNumbers();
            var numbers = numbersPagable.AsPages().ToList();

            Assert.IsNotNull(numbers);
        }

        [TestCase(AuthMethod.ConnectionString, TestName = "GetPhoneNumberUsingConnectionString")]
        [TestCase(AuthMethod.TokenCredential, TestName = "GetPhoneNumberUsingTokenCredential")]
        [TestCase(AuthMethod.KeyCredential, TestName = "GetPhoneNumberUsingKeyCredential")]
        [AsyncOnly]
        public async Task GetPhoneNumberAsync(AuthMethod authMethod)
        {
            var number = GetTestPhoneNumber();

            var client = CreateClient(authMethod);
            var phoneNumber = await client.GetPurchasedPhoneNumberAsync(number);

            Assert.IsNotNull(phoneNumber);
            Assert.IsNotNull(phoneNumber.Value);
            Assert.AreEqual(number, phoneNumber.Value.PhoneNumber);
        }

        [TestCase(AuthMethod.ConnectionString, TestName = "GetPhoneNumberUsingConnectionString")]
        [TestCase(AuthMethod.TokenCredential, TestName = "GetPhoneNumberUsingTokenCredential")]
        [TestCase(AuthMethod.KeyCredential, TestName = "GetPhoneNumberUsingKeyCredential")]
        [SyncOnly]
        public void GetPhoneNumber(AuthMethod authMethod)
        {
            var number = GetTestPhoneNumber();

            var client = CreateClient(authMethod);
            var phoneNumber = client.GetPurchasedPhoneNumber(number);

            Assert.IsNotNull(phoneNumber);
            Assert.IsNotNull(phoneNumber.Value);
            Assert.AreEqual(number, phoneNumber.Value.PhoneNumber);
        }

        [Test]
        [AsyncOnly]
        public async Task GetPhoneNumberWithNullNumberAsync()
        {
            var client = CreateClient();

            try
            {
                var phoneNumber = await client.GetPurchasedPhoneNumberAsync(null);
            }
            catch (ArgumentNullException ex)
            {
                Assert.AreEqual("phoneNumber", ex.ParamName);
                return;
            }

            Assert.Fail("GetPurchasedPhoneNumberAsync should have thrown an ArgumentNullException.");
        }

        [Test]
        [SyncOnly]
        public void GetPhoneNumberWithNullNumber()
        {
            var client = CreateClient();

            try
            {
                var phoneNumber = client.GetPurchasedPhoneNumber(null);
            }
            catch (ArgumentNullException ex)
            {
                Assert.AreEqual("phoneNumber", ex.ParamName);
                return;
            }

            Assert.Fail("GetPurchasedPhoneNumberAsync should have thrown an ArgumentNullException.");
        }

        [Test]
        [AsyncOnly]
        public async Task StartUpdateCapabilitiesWithNullNumberAsync()
        {
            var client = CreateClient();

            try
            {
                var phoneNumber = await client.StartUpdateCapabilitiesAsync(null);
            }
            catch (ArgumentNullException ex)
            {
                Assert.AreEqual("phoneNumber", ex.ParamName);
                return;
            }

            Assert.Fail("GetPurchasedPhoneNumberAsync should have thrown an ArgumentNullException.");
        }

        [Test]
        [SyncOnly]
        public void StartUpdateCapabilitiesWithNullNumber()
        {
            var client = CreateClient();

            try
            {
                var phoneNumber = client.StartUpdateCapabilities(null);
            }
            catch (ArgumentNullException ex)
            {
                Assert.AreEqual("phoneNumber", ex.ParamName);
                return;
            }

            Assert.Fail("GetPurchasedPhoneNumberAsync should have thrown an ArgumentNullException.");
        }

        [Test]
        [AsyncOnly]
        public async Task CreateSearchErrorStateAsync()
        {
            var client = CreateClient();
            const string countryCode = "US";
            try
            {
                // User and toll free is an invalid combination
                var searchOperation = await client.StartSearchAvailablePhoneNumbersAsync(countryCode, PhoneNumberType.TollFree, PhoneNumberAssignmentType.Person,
                    new PhoneNumberCapabilities(PhoneNumberCapabilityType.Outbound, PhoneNumberCapabilityType.None), new PhoneNumberSearchOptions { AreaCode = "212", Quantity = 1 });
            }
            catch (RequestFailedException ex)
            {
                Assert.IsTrue(IsClientError(ex.Status), $"Status code {ex.Status} does not indicate a client error.");
                return;
            }

            Assert.Fail("StartSearchAvailablePhoneNumbersAsync should have thrown an exception.");
        }

        [Test]
        [SyncOnly]
        public void CreateSearchErrorState()
        {
            var client = CreateClient();
            const string countryCode = "US";
            try
            {
                // User and toll free is an invalid combination
                var searchOperation = client.StartSearchAvailablePhoneNumbers(countryCode, PhoneNumberType.TollFree, PhoneNumberAssignmentType.Person,
                    new PhoneNumberCapabilities(PhoneNumberCapabilityType.Outbound, PhoneNumberCapabilityType.None), new PhoneNumberSearchOptions { AreaCode = "212", Quantity = 1 });
            }
            catch (RequestFailedException ex)
            {
                Assert.IsTrue(IsClientError(ex.Status), $"Status code {ex.Status} does not indicate a client error.");
                return;
            }

            Assert.Fail("StartSearchAvailablePhoneNumbersAsync should have thrown an exception.");
        }

        [Test]
        [AsyncOnly]
        public async Task CreateSearchWithNullCountryCodeAsync()
        {
            var client = CreateClient();
            try
            {
                var searchOperation = await client.StartSearchAvailablePhoneNumbersAsync(null, PhoneNumberType.TollFree, PhoneNumberAssignmentType.Application,
                    new PhoneNumberCapabilities(PhoneNumberCapabilityType.Outbound, PhoneNumberCapabilityType.None));
            }
            catch (ArgumentNullException ex)
            {
                Assert.AreEqual("twoLetterIsoCountryName", ex.ParamName);
                return;
            }

            Assert.Fail("StartSearchAvailablePhoneNumbersAsync should have thrown an exception.");
        }

        [Test]
        [SyncOnly]
        public void CreateSearchWithNullCountryCode()
        {
            var client = CreateClient();
            try
            {
                var searchOperation = client.StartSearchAvailablePhoneNumbers(null, PhoneNumberType.TollFree, PhoneNumberAssignmentType.Application,
                    new PhoneNumberCapabilities(PhoneNumberCapabilityType.Outbound, PhoneNumberCapabilityType.None));
            }
            catch (ArgumentNullException ex)
            {
                Assert.AreEqual("twoLetterIsoCountryName", ex.ParamName);
                return;
            }

            Assert.Fail("StartSearchAvailablePhoneNumbersAsync should have thrown an exception.");
        }

        [Test]
        [AsyncOnly]
        public async Task CreateSearchAsync()
        {
            if (TestEnvironment.ShouldIgnorePhoneNumbersTests)
            {
                Assert.Ignore("Skip phone number live tests flag is on.");
            }
            var client = CreateClient();
            var searchOperation = await client.StartSearchAvailablePhoneNumbersAsync("US", PhoneNumberType.TollFree, PhoneNumberAssignmentType.Application,
                new PhoneNumberCapabilities(PhoneNumberCapabilityType.Outbound, PhoneNumberCapabilityType.None));

            await searchOperation.WaitForCompletionAsync();

            Assert.IsTrue(searchOperation.HasCompleted);
            Assert.AreEqual(1, searchOperation.Value.PhoneNumbers.Count);
            Assert.AreEqual(PhoneNumberAssignmentType.Application, searchOperation.Value.AssignmentType);
            Assert.AreEqual(PhoneNumberCapabilityType.Outbound, searchOperation.Value.Capabilities.Calling);
            Assert.AreEqual(PhoneNumberCapabilityType.None, searchOperation.Value.Capabilities.Sms);
            Assert.AreEqual(PhoneNumberType.TollFree, searchOperation.Value.PhoneNumberType);

            var searchId = searchOperation.Value.SearchId;

            var response = await client.GetPhoneNumberSearchResultAsync(searchId);

            Assert.AreEqual(1, response.Value.PhoneNumbers.Count);
            Assert.AreEqual(PhoneNumberAssignmentType.Application, response.Value.AssignmentType);
            Assert.AreEqual(PhoneNumberCapabilityType.Outbound, response.Value.Capabilities.Calling);
            Assert.AreEqual(PhoneNumberCapabilityType.None, response.Value.Capabilities.Sms);
            Assert.AreEqual(PhoneNumberType.TollFree, response.Value.PhoneNumberType);
        }

        [Test]
        [SyncOnly]
        public void CreateSearch()
        {
            if (TestEnvironment.ShouldIgnorePhoneNumbersTests)
            {
                Assert.Ignore("Skip phone number live tests flag is on.");
            }
            var client = CreateClient();
            var searchOperation = client.StartSearchAvailablePhoneNumbers("US", PhoneNumberType.TollFree, PhoneNumberAssignmentType.Application,
                new PhoneNumberCapabilities(PhoneNumberCapabilityType.Outbound, PhoneNumberCapabilityType.None));

            while (!searchOperation.HasCompleted)
            {
                SleepIfNotInPlaybackMode();
                searchOperation.UpdateStatus();
            }

            Assert.IsTrue(searchOperation.HasCompleted);
            Assert.AreEqual(1, searchOperation.Value.PhoneNumbers.Count);
            Assert.AreEqual(PhoneNumberAssignmentType.Application, searchOperation.Value.AssignmentType);
            Assert.AreEqual(PhoneNumberCapabilityType.Outbound, searchOperation.Value.Capabilities.Calling);
            Assert.AreEqual(PhoneNumberCapabilityType.None, searchOperation.Value.Capabilities.Sms);
            Assert.AreEqual(PhoneNumberType.TollFree, searchOperation.Value.PhoneNumberType);

            var searchId = searchOperation.Value.SearchId;

            var response = client.GetPhoneNumberSearchResult(searchId);

            Assert.AreEqual(1, response.Value.PhoneNumbers.Count);
            Assert.AreEqual(PhoneNumberAssignmentType.Application, response.Value.AssignmentType);
            Assert.AreEqual(PhoneNumberCapabilityType.Outbound, response.Value.Capabilities.Calling);
            Assert.AreEqual(PhoneNumberCapabilityType.None, response.Value.Capabilities.Sms);
            Assert.AreEqual(PhoneNumberType.TollFree, response.Value.PhoneNumberType);
        }

        [Test]
        [AsyncOnly]
        public async Task ReleaseUnauthorizedNumberAsync()
        {
            var client = CreateClient();
            try
            {
                var releaseOperation = await client.StartReleasePhoneNumberAsync(UnauthorizedNumber);
            }
            catch (RequestFailedException ex)
            {
                Assert.IsTrue(IsClientError(ex.Status), $"Status code {ex.Status} does not indicate a client error.");
                Assert.NotNull(ex.Message);
            }
        }

        [Test]
        [SyncOnly]
        public void ReleaseUnauthorizedNumber()
        {
            var client = CreateClient();
            try
            {
                var releaseOperation = client.StartReleasePhoneNumber(UnauthorizedNumber);
            }
            catch (RequestFailedException ex)
            {
                Assert.IsTrue(IsClientError(ex.Status), $"Status code {ex.Status} does not indicate a client error.");
                Assert.NotNull(ex.Message);
            }
        }

        [Test]
        [AsyncOnly]
        public async Task GetPurchasedUnauthorizedNumberAsync()
        {
            var client = CreateClient();
            try
            {
                var phoneNumbers = await client.GetPurchasedPhoneNumberAsync(UnauthorizedNumber);
            }
            catch (Exception ex)
            {
                Assert.NotNull(ex.Message);
            }
        }

        [Test]
        [SyncOnly]
        public void GetPurchasedUnauthorizedNumber()
        {
            var client = CreateClient();
            try
            {
                var phoneNumbers = client.GetPurchasedPhoneNumberAsync(UnauthorizedNumber);
            }
            catch (Exception ex)
            {
                Assert.NotNull(ex.Message);
            }
        }

        [Test]
        [AsyncOnly]
        public async Task StartPurchaseInvalidSearchIdAsync()
        {
            var client = CreateClient();
            try
            {
                var purchaseOperation = await client.StartPurchasePhoneNumbersAsync("some-invalid-id");
            }
            catch (RequestFailedException ex)
            {
                Assert.IsTrue(IsClientError(ex.Status), $"Status code {ex.Status} does not indicate a client error.");
                Assert.NotNull(ex.Message);
            }
        }

        [Test]
        [SyncOnly]
        public void StartPurchaseInvalidSearchId()
        {
            var client = CreateClient();
            try
            {
                var purchaseOperation = client.StartPurchasePhoneNumbers("some-invalid-id");
            }
            catch (RequestFailedException ex)
            {
                Assert.IsTrue(IsClientError(ex.Status), $"Status code {ex.Status} does not indicate a client error.");
                Assert.NotNull(ex.Message);
            }
        }

        [Test]
        [AsyncOnly]
        public async Task GetPurchasedPhoneNumbersNextPageAsync()
        {
            var client = CreateClient();
            var purchasedPhoneNumbers = client.GetPurchasedPhoneNumbersAsync();

            await foreach (PurchasedPhoneNumber purchasedPhone in purchasedPhoneNumbers)
            {
                Console.WriteLine("phone " + purchasedPhone.PhoneNumber);
            }

            Assert.NotNull(purchasedPhoneNumbers);
        }

        [Test]
        [SyncOnly]
        public void GetPurchasedPhoneNumbersNextPage()
        {
            var client = CreateClient();
            var purchasedPhoneNumbers = client.GetPurchasedPhoneNumbers();

            foreach (PurchasedPhoneNumber purchasedPhone in purchasedPhoneNumbers)
            {
                Console.WriteLine("phone " + purchasedPhone.PhoneNumber);
            }

            Assert.NotNull(purchasedPhoneNumbers);
        }

        [Test]
        [AsyncOnly]
        public async Task UpdateCapabilitiesAsync()
        {
            if (TestEnvironment.ShouldIgnorePhoneNumbersTests || SkipUpdateCapabilitiesLiveTest)
            {
                Assert.Ignore("Skip phone number live tests flag is on.");
            }
            var number = GetTestPhoneNumber();

            var client = CreateClient();
            var phoneNumber = await client.GetPurchasedPhoneNumberAsync(number);
            PhoneNumberCapabilityType callingCapabilityType = phoneNumber.Value.Capabilities.Calling == PhoneNumberCapabilityType.Inbound ? PhoneNumberCapabilityType.Outbound : PhoneNumberCapabilityType.Inbound;
            PhoneNumberCapabilityType smsCapabilityType = phoneNumber.Value.Capabilities.Sms == PhoneNumberCapabilityType.InboundOutbound ? PhoneNumberCapabilityType.Outbound : PhoneNumberCapabilityType.InboundOutbound;

            var updateOperation = await client.StartUpdateCapabilitiesAsync(number, callingCapabilityType, smsCapabilityType);
            await updateOperation.WaitForCompletionAsync();

            Assert.IsTrue(updateOperation.HasCompleted);
            Assert.IsNotNull(updateOperation.Value);
            Assert.AreEqual(number, updateOperation.Value.PhoneNumber);
            Assert.IsTrue(IsSuccess(updateOperation.GetRawResponse().Status), $"Status code {updateOperation.GetRawResponse().Status} does not indicate success");
        }

        [Test]
        [SyncOnly]
        public void UpdateCapabilities()
        {
            if (TestEnvironment.ShouldIgnorePhoneNumbersTests || SkipUpdateCapabilitiesLiveTest)
            {
                Assert.Ignore("Skip phone number live tests flag is on.");
            }
            var number = GetTestPhoneNumber();

            var client = CreateClient();
            var phoneNumber = client.GetPurchasedPhoneNumber(number);
            PhoneNumberCapabilityType callingCapabilityType = phoneNumber.Value.Capabilities.Calling == PhoneNumberCapabilityType.Inbound ? PhoneNumberCapabilityType.Outbound : PhoneNumberCapabilityType.Inbound;
            PhoneNumberCapabilityType smsCapabilityType = phoneNumber.Value.Capabilities.Sms == PhoneNumberCapabilityType.InboundOutbound ? PhoneNumberCapabilityType.Outbound : PhoneNumberCapabilityType.InboundOutbound;

            var updateOperation = client.StartUpdateCapabilities(number, callingCapabilityType, smsCapabilityType);

            while (!updateOperation.HasCompleted)
            {
                SleepIfNotInPlaybackMode();
                updateOperation.UpdateStatus();
            }

            Assert.IsTrue(updateOperation.HasCompleted);
            Assert.IsNotNull(updateOperation.Value);
            Assert.AreEqual(number, updateOperation.Value.PhoneNumber);
            Assert.IsTrue(IsSuccess(updateOperation.GetRawResponse().Status), $"Status code {updateOperation.GetRawResponse().Status} does not indicate success");
        }

        [Test]
        [AsyncOnly]
        public async Task UpdateCapabilitiesUnauthorizedNumberAsync()
        {
            var client = CreateClient();
            try
            {
                var UpdateCapabilitiesOperation = await client.StartUpdateCapabilitiesAsync(UnauthorizedNumber);
            }
            catch (RequestFailedException ex)
            {
                Assert.IsTrue(IsClientError(ex.Status), $"Status code {ex.Status} does not indicate a client error.");
                Assert.NotNull(ex.Message);
            }
        }

        [Test]
        [SyncOnly]
        public void UpdateCapabilitiesUnauthorizedNumber()
        {
            var client = CreateClient();
            try
            {
                var UpdateCapabilitiesOperation = client.StartUpdateCapabilities(UnauthorizedNumber);
            }
            catch (RequestFailedException ex)
            {
                Assert.IsTrue(IsClientError(ex.Status), $"Status code {ex.Status} does not indicate a client error.");
                Assert.NotNull(ex.Message);
            }
        }

        [Test]
        [AsyncOnly]
        public async Task GetTollFreeAreaCodesAsync()
        {
            string[] expectedAreaCodes = { "888", "877", "866", "855", "844", "800", "833", "88" };
            var client = CreateClient();

            var areaCodes = client.GetAvailableAreaCodesTollFreeAsync("US");
            await foreach (PhoneNumberAreaCode areaCode in areaCodes)
            {
                Assert.Contains(areaCode.AreaCode, expectedAreaCodes);
            }
            Assert.IsNotNull(areaCodes);
        }

        [Test]
        [SyncOnly]
        public void GetTollFreeAreaCodes()
        {
            string[] expectedAreaCodes = { "888", "877", "866", "855", "844", "800", "833", "88" };
            var client = CreateClient();

            var areaCodes = client.GetAvailableAreaCodesTollFree("US");
            foreach (PhoneNumberAreaCode areaCode in areaCodes)
            {
                Assert.Contains(areaCode.AreaCode, expectedAreaCodes);
            }
            Assert.IsNotNull(areaCodes);
        }

        [Test]
        [AsyncOnly]
        public async Task GetGeographicAreaCodesAsync()
        {
            var client = CreateClient();
            var availableLocalities = client.GetAvailableLocalitiesAsync("US");
            await foreach (PhoneNumberLocality firstLocality in availableLocalities)
            {
                var areaCodes = client.GetAvailableAreaCodesGeographicAsync("US", "person", firstLocality.LocalizedName, firstLocality.AdministrativeDivision.AbbreviatedName);
                await foreach (PhoneNumberAreaCode areaCode in areaCodes)
                {
                    Console.WriteLine("Area Code " + areaCode.AreaCode);
                }
                Assert.IsNotNull(areaCodes);
                break;
            }
        }

        [Test]
        [SyncOnly]
        public void GetGeographicAreaCodes()
        {
            var client = CreateClient();
            var availableLocalities = client.GetAvailableLocalities("US");
            foreach (PhoneNumberLocality firstLocality in availableLocalities)
            {
                var areaCodes = client.GetAvailableAreaCodesGeographic("US", "person", firstLocality.LocalizedName, firstLocality.AdministrativeDivision.AbbreviatedName);
                foreach (PhoneNumberAreaCode areaCode in areaCodes)
                {
                    Console.WriteLine("Area Code " + areaCode.AreaCode);
                }
                Assert.IsNotNull(areaCodes);
                break;
            }
        }

        [Test]
        [AsyncOnly]
        public async Task GetCountriesAsync()
        {
            List<string> countriesResponse = new List<string>();
            string[] expectedCountries = { "US", "CA" };
            var client = CreateClient();

            var countries = client.GetAvailableCountriesAsync();
            await foreach (PhoneNumberCountry country in countries)
            {
                countriesResponse.Add(country.CountryCode);
            }

            foreach (string country in expectedCountries)
            {
                Assert.Contains(country, countriesResponse);
            }
            Assert.IsNotNull(countries);
        }

        [Test]
        [SyncOnly]
        public void GetCountries()
        {
            List<string> countriesResponse = new List<string>();
            string[] expectedCountries = { "US", "CA" };
            var client = CreateClient();

            var countries = client.GetAvailableCountries();
            foreach (PhoneNumberCountry country in countries)
            {
                countriesResponse.Add(country.CountryCode);
            }

            foreach (string country in expectedCountries)
            {
                Assert.Contains(country, countriesResponse);
            }
            Assert.IsNotNull(countries);
        }

        [Test]
        [AsyncOnly]
        public async Task GetLocalitiesAsync()
        {
            var client = CreateClient();

            var localities = client.GetAvailableLocalitiesAsync("US");
            await foreach (PhoneNumberLocality locality in localities)
            {
                Console.WriteLine("Locality " + locality.LocalizedName);
            }
            Assert.IsNotNull(localities);
        }

        [Test]
        [SyncOnly]
        public void GetLocalities()
        {
            var client = CreateClient();

            var localities = client.GetAvailableLocalities("US");
            foreach (PhoneNumberLocality locality in localities)
            {
                Console.WriteLine("Locality " + locality.LocalizedName);
            }
            Assert.IsNotNull(localities);
        }

        [Test]
        [AsyncOnly]
        public async Task GetLocalitiesWithAdministrativeDivisionAsync()
        {
            var client = CreateClient();
            var availableLocalities = client.GetAvailableLocalitiesAsync("US");
            await foreach (PhoneNumberLocality firstLocality in availableLocalities)
            {
                var localities = client.GetAvailableLocalitiesAsync("US", firstLocality.AdministrativeDivision.AbbreviatedName);
                await foreach (PhoneNumberLocality locality in localities)
                {
                    Console.WriteLine("Locality " + locality.LocalizedName);
                    Assert.AreEqual(locality.AdministrativeDivision.AbbreviatedName, firstLocality.AdministrativeDivision.AbbreviatedName);
                }
                Assert.IsNotNull(localities);
                break;
            }
        }

        [Test]
        [SyncOnly]
        public void GetLocalitiesWithAdministrativeDivision()
        {
            var client = CreateClient();
            var availableLocalities = client.GetAvailableLocalities("US");
            foreach (PhoneNumberLocality firstLocality in availableLocalities)
            {
                var localities = client.GetAvailableLocalities("US", firstLocality.AdministrativeDivision.AbbreviatedName);
                foreach (PhoneNumberLocality locality in localities)
                {
                    Console.WriteLine("Locality " + locality.LocalizedName);
                    Assert.AreEqual(locality.AdministrativeDivision.AbbreviatedName, firstLocality.AdministrativeDivision.AbbreviatedName);
                }
                Assert.IsNotNull(localities);
                break;
            }
        }

        [Test]
        [AsyncOnly]
        public async Task GetOfferingsAsync()
        {
            var client = CreateClient();

            var offerings = client.GetAvailableOfferingsAsync("US");
            await foreach (PhoneNumberOffering offering in offerings)
            {
                Console.WriteLine("Offering " + offering.ToString());
            }
            Assert.IsNotNull(offerings);
        }

        [Test]
<<<<<<< HEAD
        public async Task SearchOperatorInformation()
        {
            var client = CreateClient();
            var phoneNumber = "+14251234567";

            var operatorInfoResults = await client.SearchOperatorInformationAsync(new[] { phoneNumber });
            Assert.IsNotNull(operatorInfoResults);
            Assert.IsNotNull(operatorInfoResults.Value?.Results);
            Assert.AreEqual(1, operatorInfoResults.Value?.Results.Count);
            Assert.AreEqual(phoneNumber, operatorInfoResults.Value?.Results[0].PhoneNumber);
            Console.WriteLine("OperatorInfo " + operatorInfoResults.Value?.Results[0].ToString());
        }

        [Test]
        public async Task SearchOperatorInformation_TooManyPhoneNumbers()
        {
            var client = CreateClient();

            try
            {
                var operatorInfoResults = await client.SearchOperatorInformationAsync(new[] { "+14251234567", "+12061234567" });
            }
            catch (RequestFailedException ex)
            {
                Assert.IsTrue(IsClientError(ex.Status), $"Status code {ex.Status} does not indicate a client error.");
                Assert.NotNull(ex.Message);
            }
=======
        [SyncOnly]
        public void GetOfferings()
        {
            var client = CreateClient();

            var offerings = client.GetAvailableOfferings("US");
            foreach (PhoneNumberOffering offering in offerings)
            {
                Console.WriteLine("Offering " + offering.ToString());
            }
            Assert.IsNotNull(offerings);
>>>>>>> 62fc6106
        }

        private static bool IsSuccess(int statusCode)
        {
            return statusCode >= 200 && statusCode < 300;
        }

        private static bool IsClientError(int statusCode)
        {
            return statusCode >= 400 && statusCode < 500;
        }
    }
}<|MERGE_RESOLUTION|>--- conflicted
+++ resolved
@@ -710,7 +710,20 @@
         }
 
         [Test]
-<<<<<<< HEAD
+        [SyncOnly]
+        public void GetOfferings()
+        {
+            var client = CreateClient();
+
+            var offerings = client.GetAvailableOfferings("US");
+            foreach (PhoneNumberOffering offering in offerings)
+            {
+                Console.WriteLine("Offering " + offering.ToString());
+            }
+            Assert.IsNotNull(offerings);
+        }
+
+        [Test]
         public async Task SearchOperatorInformation()
         {
             var client = CreateClient();
@@ -738,19 +751,6 @@
                 Assert.IsTrue(IsClientError(ex.Status), $"Status code {ex.Status} does not indicate a client error.");
                 Assert.NotNull(ex.Message);
             }
-=======
-        [SyncOnly]
-        public void GetOfferings()
-        {
-            var client = CreateClient();
-
-            var offerings = client.GetAvailableOfferings("US");
-            foreach (PhoneNumberOffering offering in offerings)
-            {
-                Console.WriteLine("Offering " + offering.ToString());
-            }
-            Assert.IsNotNull(offerings);
->>>>>>> 62fc6106
         }
 
         private static bool IsSuccess(int statusCode)
