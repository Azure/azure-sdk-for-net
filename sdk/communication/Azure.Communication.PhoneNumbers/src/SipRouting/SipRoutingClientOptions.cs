﻿// Copyright (c) Microsoft Corporation. All rights reserved.
// Licensed under the MIT License.

using System;
using Azure.Core;

namespace Azure.Communication.PhoneNumbers.SipRouting
{
    /// <summary>
    /// The options for calling configuration client options <see cref="SipRoutingClientOptions"/>.
    /// </summary>
    public class SipRoutingClientOptions : ClientOptions
    {
        /// <summary>
        /// The latest version of the calling configuration service.
        /// </summary>
<<<<<<< HEAD
        internal const ServiceVersion LatestVersion = ServiceVersion.V2021_05_01_preview;
=======
        internal const ServiceVersion LatestVersion = ServiceVersion.V2021_05_01_Preview1;
>>>>>>> 9189ebb0

        internal string ApiVersion { get; }

        /// <summary>
        /// Initializes a new instance of the <see cref="SipRoutingClientOptions"/>.
        /// </summary>
        public SipRoutingClientOptions(ServiceVersion version = LatestVersion)
        {
            ApiVersion = version switch
            {
<<<<<<< HEAD
                ServiceVersion.V2021_05_01_preview => "2021-05-01-preview",
=======
                ServiceVersion.V2021_05_01_Preview1 => "2021-05-01-preview1",
>>>>>>> 9189ebb0
                _ => throw new ArgumentOutOfRangeException(nameof(version)),
            };
        }

        /// <summary>
        /// The phone number configuration service version.
        /// </summary>
        public enum ServiceVersion
        {
            /// <summary>
            /// The V1 of the calling configuration service.
            /// </summary>
#pragma warning disable CA1707 // Identifiers should not contain underscores
<<<<<<< HEAD
#pragma warning disable AZC0016 // All parts of ServiceVersion members' names must begin with a number or uppercase letter and cannot have consecutive underscores
            V2021_05_01_preview = 1
#pragma warning restore AZC0016 // All parts of ServiceVersion members' names must begin with a number or uppercase letter and cannot have consecutive underscores
=======
            V2021_05_01_Preview1 = 1
>>>>>>> 9189ebb0
#pragma warning restore CA1707 // Identifiers should not contain underscores

        }
    }
}<|MERGE_RESOLUTION|>--- conflicted
+++ resolved
@@ -14,11 +14,7 @@
         /// <summary>
         /// The latest version of the calling configuration service.
         /// </summary>
-<<<<<<< HEAD
-        internal const ServiceVersion LatestVersion = ServiceVersion.V2021_05_01_preview;
-=======
-        internal const ServiceVersion LatestVersion = ServiceVersion.V2021_05_01_Preview1;
->>>>>>> 9189ebb0
+        internal const ServiceVersion LatestVersion = ServiceVersion.V2021_05_01_Preview;
 
         internal string ApiVersion { get; }
 
@@ -29,11 +25,7 @@
         {
             ApiVersion = version switch
             {
-<<<<<<< HEAD
-                ServiceVersion.V2021_05_01_preview => "2021-05-01-preview",
-=======
-                ServiceVersion.V2021_05_01_Preview1 => "2021-05-01-preview1",
->>>>>>> 9189ebb0
+                ServiceVersion.V2021_05_01_Preview => "2021-05-01-preview",
                 _ => throw new ArgumentOutOfRangeException(nameof(version)),
             };
         }
@@ -47,13 +39,7 @@
             /// The V1 of the calling configuration service.
             /// </summary>
 #pragma warning disable CA1707 // Identifiers should not contain underscores
-<<<<<<< HEAD
-#pragma warning disable AZC0016 // All parts of ServiceVersion members' names must begin with a number or uppercase letter and cannot have consecutive underscores
-            V2021_05_01_preview = 1
-#pragma warning restore AZC0016 // All parts of ServiceVersion members' names must begin with a number or uppercase letter and cannot have consecutive underscores
-=======
-            V2021_05_01_Preview1 = 1
->>>>>>> 9189ebb0
+            V2021_05_01_Preview = 1
 #pragma warning restore CA1707 // Identifiers should not contain underscores
 
         }
