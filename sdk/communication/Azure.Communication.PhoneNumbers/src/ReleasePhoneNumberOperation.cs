﻿// Copyright (c) Microsoft Corporation. All rights reserved.
// Licensed under the MIT License.

using System;
using System.Threading;
using System.Threading.Tasks;

namespace Azure.Communication.PhoneNumbers
{
    /// <summary> Releases a purchased phone number. </summary>
    public class ReleasePhoneNumberOperation : Operation
    {
        private readonly InternalReleasePhoneNumberOperation _operation;

        internal ReleasePhoneNumberOperation(InternalReleasePhoneNumberOperation operation)
            => _operation = operation;

<<<<<<< HEAD
        /// <summary> Initializes a new instance of <see cref="ReleasePhoneNumberOperation" /> for mocking. </summary>
        protected ReleasePhoneNumberOperation() {}

        /// <inheritdoc />
        public override string Id => _operation.Id;
=======
        /// <summary> Initializes a new instance of <see cref="ReleasePhoneNumberOperation"/> for mocking. </summary>
        protected ReleasePhoneNumberOperation() { }
>>>>>>> c9bd2694

        /// <inheritdoc />
        public override string Id => _operation.Id;

        /// <inheritdoc />
        public override bool HasCompleted => _operation.HasCompleted;

        /// <inheritdoc />
        public override Response GetRawResponse() => _operation.GetRawResponse();

        /// <inheritdoc />
        public override Response UpdateStatus(CancellationToken cancellationToken = default)
            => _operation.UpdateStatus(cancellationToken);

        /// <inheritdoc />
        public override async ValueTask<Response> UpdateStatusAsync(CancellationToken cancellationToken = default)
            => await _operation.UpdateStatusAsync(cancellationToken).ConfigureAwait(false);

        /// <inheritdoc />
        public override async ValueTask<Response> WaitForCompletionResponseAsync(CancellationToken cancellationToken = default)
        {
            Response<Response> response = await _operation.WaitForCompletionAsync(cancellationToken).ConfigureAwait(false);

            return response.GetRawResponse();
        }

        /// <inheritdoc />
        public override async ValueTask<Response> WaitForCompletionResponseAsync(TimeSpan pollingInterval, CancellationToken cancellationToken)
        {
            Response<Response> response = await _operation.WaitForCompletionAsync(pollingInterval, cancellationToken).ConfigureAwait(false);

            return response.GetRawResponse();
        }
    }
}<|MERGE_RESOLUTION|>--- conflicted
+++ resolved
@@ -15,16 +15,8 @@
         internal ReleasePhoneNumberOperation(InternalReleasePhoneNumberOperation operation)
             => _operation = operation;
 
-<<<<<<< HEAD
-        /// <summary> Initializes a new instance of <see cref="ReleasePhoneNumberOperation" /> for mocking. </summary>
-        protected ReleasePhoneNumberOperation() {}
-
-        /// <inheritdoc />
-        public override string Id => _operation.Id;
-=======
         /// <summary> Initializes a new instance of <see cref="ReleasePhoneNumberOperation"/> for mocking. </summary>
         protected ReleasePhoneNumberOperation() { }
->>>>>>> c9bd2694
 
         /// <inheritdoc />
         public override string Id => _operation.Id;
