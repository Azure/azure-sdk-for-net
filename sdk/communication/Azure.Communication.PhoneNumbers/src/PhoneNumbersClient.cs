--- conflicted
+++ resolved
@@ -356,66 +356,33 @@
         }
 
         /// <summary> Gets the list of all purchased phone numbers. </summary>
-        /// <param name="cancellationToken"> The cancellation token to use. </param>
-        public virtual AsyncPageable<PurchasedPhoneNumber> GetPurchasedPhoneNumbersAsync(CancellationToken cancellationToken = default)
-        {
-<<<<<<< HEAD
+        /// <param name="pageSizeHint">The number of elements in the page. </param>
+        /// <param name="cancellationToken"> The cancellation token to use. </param>
+        public virtual AsyncPageable<PurchasedPhoneNumber> GetPurchasedPhoneNumbersAsync(int? pageSizeHint = null, CancellationToken cancellationToken = default)
+        {
             using var scope = _clientDiagnostics.CreateScope($"{nameof(PhoneNumbersClient)}.{nameof(GetPurchasedPhoneNumbers)}");
             scope.Start();
             try
             {
-                return InternalClient.ListPhoneNumbersAsync(skip: null, top: null, cancellationToken);
-            }
-            catch (Exception e)
-            {
-                scope.Failed(e);
-                throw;
-            }
-=======
-            async Task<Page<PurchasedPhoneNumber>> FirstPageFunc(int? pageSizeHint)
-            {
-                using var scope = _clientDiagnostics.CreateScope($"{nameof(PhoneNumbersClient)}.{nameof(GetPurchasedPhoneNumbers)}");
-                scope.Start();
-                try
-                {
-                    var response = await RestClient.ListPhoneNumbersAsync(skip: null, top: pageSizeHint, cancellationToken).ConfigureAwait(false);
-                    return Page.FromValues(response.Value.PhoneNumbers, response.Value.NextLink, response.GetRawResponse());
-                }
-                catch (Exception e)
-                {
-                    scope.Failed(e);
-                    throw;
-                }
-            }
-            async Task<Page<PurchasedPhoneNumber>> NextPageFunc(string nextLink, int? pageSizeHint)
-            {
-                using var scope = _clientDiagnostics.CreateScope($"{nameof(PhoneNumbersClient)}.{nameof(GetPurchasedPhoneNumbers)}");
-                scope.Start();
-                try
-                {
-                    var response = await RestClient.ListPhoneNumbersNextPageAsync(nextLink, skip: null, top: null, cancellationToken).ConfigureAwait(false);
-                    return Page.FromValues(response.Value.PhoneNumbers, response.Value.NextLink, response.GetRawResponse());
-                }
-                catch (Exception e)
-                {
-                    scope.Failed(e);
-                    throw;
-                }
-            }
-            return PageableHelpers.CreateAsyncEnumerable(FirstPageFunc, NextPageFunc);
->>>>>>> 23882b74
+                return InternalClient.ListPhoneNumbersAsync(skip: null, top: pageSizeHint, cancellationToken);
+            }
+            catch (Exception e)
+            {
+                scope.Failed(e);
+                throw;
+            }
         }
 
         /// <summary> Gets the list of all purchased phone numbers. </summary>
-        /// <param name="cancellationToken"> The cancellation token to use. </param>
-        public virtual Pageable<PurchasedPhoneNumber> GetPurchasedPhoneNumbers(CancellationToken cancellationToken = default)
-        {
-<<<<<<< HEAD
+        /// <param name="pageSizeHint">The number of elements in the page. </param>
+        /// <param name="cancellationToken"> The cancellation token to use. </param>
+        public virtual Pageable<PurchasedPhoneNumber> GetPurchasedPhoneNumbers(int? pageSizeHint = null, CancellationToken cancellationToken = default)
+        {
             using var scope = _clientDiagnostics.CreateScope($"{nameof(PhoneNumbersClient)}.{nameof(GetPurchasedPhoneNumbers)}");
             scope.Start();
             try
             {
-                return InternalClient.ListPhoneNumbers(skip: null, top: null, cancellationToken);
+                return InternalClient.ListPhoneNumbers(skip: null, top: pageSizeHint, cancellationToken);
             }
             catch (Exception e)
             {
@@ -425,14 +392,15 @@
         }
 
         /// <summary> Lists the available countries from which to purchase phone numbers. </summary>
-        /// <param name="cancellationToken"> The cancellation token to use. </param>
-        public virtual AsyncPageable<PhoneNumberCountry> GetAvailableCountriesAsync(CancellationToken cancellationToken = default)
+        /// <param name="pageSizeHint">The number of elements in the page. </param>
+        /// <param name="cancellationToken"> The cancellation token to use. </param>
+        public virtual AsyncPageable<PhoneNumberCountry> GetAvailableCountriesAsync(int? pageSizeHint = null, CancellationToken cancellationToken = default)
         {
             using var scope = _clientDiagnostics.CreateScope($"{nameof(PhoneNumbersClient)}.{nameof(GetAvailableCountries)}");
             scope.Start();
             try
             {
-                return InternalClient.ListAvailableCountriesAsync(skip: null, maxPageSize: null, acceptLanguage: _acceptedLanguage, cancellationToken);
+                return InternalClient.ListAvailableCountriesAsync(skip: null, maxPageSize: pageSizeHint, acceptLanguage: _acceptedLanguage, cancellationToken);
             }
             catch (Exception e)
             {
@@ -442,14 +410,15 @@
         }
 
         /// <summary> Lists the available countries from which to purchase phone numbers. </summary>
-        /// <param name="cancellationToken"> The cancellation token to use. </param>
-        public virtual Pageable<PhoneNumberCountry> GetAvailableCountries(CancellationToken cancellationToken = default)
+        /// <param name="pageSizeHint">The number of elements in the page. </param>
+        /// <param name="cancellationToken"> The cancellation token to use. </param>
+        public virtual Pageable<PhoneNumberCountry> GetAvailableCountries(int? pageSizeHint = null, CancellationToken cancellationToken = default)
         {
             using var scope = _clientDiagnostics.CreateScope($"{nameof(PhoneNumbersClient)}.{nameof(GetAvailableCountries)}");
             scope.Start();
             try
             {
-                return InternalClient.ListAvailableCountries(skip: null, maxPageSize: null, acceptLanguage: _acceptedLanguage, cancellationToken);
+                return InternalClient.ListAvailableCountries(skip: null, maxPageSize: pageSizeHint, acceptLanguage: _acceptedLanguage, cancellationToken);
             }
             catch (Exception e)
             {
@@ -461,15 +430,16 @@
         /// <summary> Lists the available localities (e.g. city or town) in the given country from which to purchase phone numbers. </summary>
         /// <param name="twoLetterIsoCountryName"> The ISO 3166-2 country code, e.g. US. </param>
         /// <param name="administrativeDivision"> The administrative division within the country within which to list localities. This is also known as the state or province. </param>
-        /// <param name="cancellationToken"> The cancellation token to use. </param>
-        public virtual AsyncPageable<PhoneNumberLocality> GetAvailableLocalitiesAsync(string twoLetterIsoCountryName, string administrativeDivision = null, CancellationToken cancellationToken = default)
+        /// <param name="pageSizeHint">The number of elements in the page. </param>
+        /// <param name="cancellationToken"> The cancellation token to use. </param>
+        public virtual AsyncPageable<PhoneNumberLocality> GetAvailableLocalitiesAsync(string twoLetterIsoCountryName, string administrativeDivision = null, int? pageSizeHint = null, CancellationToken cancellationToken = default)
         {
             using var scope = _clientDiagnostics.CreateScope($"{nameof(PhoneNumbersClient)}.{nameof(GetAvailableLocalities)}");
             Console.WriteLine(scope.ToString());
             scope.Start();
             try
             {
-                return InternalClient.ListAvailableLocalitiesAsync(twoLetterIsoCountryName, skip: null, maxPageSize: null, administrativeDivision, acceptLanguage: _acceptedLanguage, cancellationToken);
+                return InternalClient.ListAvailableLocalitiesAsync(twoLetterIsoCountryName, skip: null, maxPageSize: pageSizeHint, administrativeDivision, acceptLanguage: _acceptedLanguage, cancellationToken);
             }
             catch (Exception e)
             {
@@ -481,14 +451,15 @@
         /// <summary> Lists the available localities (e.g. city or town) in the given country from which to purchase phone numbers. </summary>
         /// <param name="twoLetterIsoCountryName"> The ISO 3166-2 country code, e.g. US. </param>
         /// <param name="administrativeDivision"> The administrative division within the country within which to list localities. This is also known as the state or province. </param>
-        /// <param name="cancellationToken"> The cancellation token to use. </param>
-        public virtual Pageable<PhoneNumberLocality> GetAvailableLocalities(string twoLetterIsoCountryName, string administrativeDivision = null, CancellationToken cancellationToken = default)
+        /// <param name="pageSizeHint">The number of elements in the page. </param>
+        /// <param name="cancellationToken"> The cancellation token to use. </param>
+        public virtual Pageable<PhoneNumberLocality> GetAvailableLocalities(string twoLetterIsoCountryName, string administrativeDivision = null, int? pageSizeHint = null, CancellationToken cancellationToken = default)
         {
             using var scope = _clientDiagnostics.CreateScope($"{nameof(PhoneNumbersClient)}.{nameof(GetAvailableLocalities)}");
             scope.Start();
             try
             {
-                return InternalClient.ListAvailableLocalities(twoLetterIsoCountryName, skip: null, maxPageSize: null, administrativeDivision, acceptLanguage: _acceptedLanguage, cancellationToken);
+                return InternalClient.ListAvailableLocalities(twoLetterIsoCountryName, skip: null, maxPageSize: pageSizeHint, administrativeDivision, acceptLanguage: _acceptedLanguage, cancellationToken);
             }
             catch (Exception e)
             {
@@ -499,18 +470,20 @@
 
         /// <summary> Lists the available area codes within a given country and locality. </summary>
         /// <param name="twoLetterIsoCountryName"> The ISO 3166-2 country code, e.g. US. </param>
-        /// <param name="cancellationToken"> The cancellation token to use. </param>
-        public virtual AsyncPageable<PhoneNumberAreaCode> GetAvailableAreaCodesTollFreeAsync(string twoLetterIsoCountryName, CancellationToken cancellationToken = default)
-        {
-            return GetAvailableAreaCodesAsync(twoLetterIsoCountryName, PhoneNumberType.TollFree, PhoneNumberAssignmentType.Application, null, null, cancellationToken);
+        /// <param name="pageSizeHint">The number of elements in the page. </param>
+        /// <param name="cancellationToken"> The cancellation token to use. </param>
+        public virtual AsyncPageable<PhoneNumberAreaCode> GetAvailableAreaCodesTollFreeAsync(string twoLetterIsoCountryName, int? pageSizeHint = null, CancellationToken cancellationToken = default)
+        {
+            return GetAvailableAreaCodesAsync(twoLetterIsoCountryName, PhoneNumberType.TollFree, PhoneNumberAssignmentType.Application, null, null, pageSizeHint, cancellationToken);
         }
 
         /// <summary> Lists the available area codes within a given country and locality. </summary>
         /// <param name="twoLetterIsoCountryName"> The ISO 3166-2 country code, e.g. US. </param>
-        /// <param name="cancellationToken"> The cancellation token to use. </param>
-        public virtual Pageable<PhoneNumberAreaCode>GetAvailableAreaCodesTollFree(string twoLetterIsoCountryName, CancellationToken cancellationToken = default)
-        {
-            return GetAvailableAreaCodes(twoLetterIsoCountryName, PhoneNumberType.TollFree, PhoneNumberAssignmentType.Application, null, null, cancellationToken);
+        /// <param name="pageSizeHint">The number of elements in the page. </param>
+        /// <param name="cancellationToken"> The cancellation token to use. </param>
+        public virtual Pageable<PhoneNumberAreaCode>GetAvailableAreaCodesTollFree(string twoLetterIsoCountryName, int? pageSizeHint = null, CancellationToken cancellationToken = default)
+        {
+            return GetAvailableAreaCodes(twoLetterIsoCountryName, PhoneNumberType.TollFree, PhoneNumberAssignmentType.Application, null, null, pageSizeHint, cancellationToken);
         }
 
         /// <summary> Lists the available area codes within a given country and locality. </summary>
@@ -518,10 +491,11 @@
         /// <param name="phoneNumberAssignmentType"> The assignment type of the phone numbers to search for. </param>
         /// <param name="locality"> The locality in which to list area codes. This is also known as the state or province. </param>
         /// <param name="administrativeDivision"> Optionally, the administrative division of the locality. This is also known as the state or province. </param>
-        /// <param name="cancellationToken"> The cancellation token to use. </param>
-        public virtual AsyncPageable<PhoneNumberAreaCode> GetAvailableAreaCodesGeographicAsync(string twoLetterIsoCountryName, PhoneNumberAssignmentType phoneNumberAssignmentType, string locality, string administrativeDivision = null, CancellationToken cancellationToken = default)
-        {
-            return GetAvailableAreaCodesAsync(twoLetterIsoCountryName, PhoneNumberType.Geographic, phoneNumberAssignmentType, locality, administrativeDivision, cancellationToken);
+        /// <param name="pageSizeHint">The number of elements in the page. </param>
+        /// <param name="cancellationToken"> The cancellation token to use. </param>
+        public virtual AsyncPageable<PhoneNumberAreaCode> GetAvailableAreaCodesGeographicAsync(string twoLetterIsoCountryName, PhoneNumberAssignmentType phoneNumberAssignmentType, string locality, string administrativeDivision = null, int? pageSizeHint = null, CancellationToken cancellationToken = default)
+        {
+            return GetAvailableAreaCodesAsync(twoLetterIsoCountryName, PhoneNumberType.Geographic, phoneNumberAssignmentType, locality, administrativeDivision, pageSizeHint, cancellationToken);
         }
 
         /// <summary> Lists the available area codes within a given country and locality. </summary>
@@ -529,24 +503,26 @@
         /// <param name="phoneNumberAssignmentType"> The assignment type of the phone numbers to search for. </param>
         /// <param name="locality"> The locality in which to list area codes. This is also known as the state or province. </param>
         /// <param name="administrativeDivision"> Optionally, the administrative division of the locality. This is also known as the state or province. </param>
-        /// <param name="cancellationToken"> The cancellation token to use. </param>
-        public virtual Pageable<PhoneNumberAreaCode> GetAvailableAreaCodesGeographic(string twoLetterIsoCountryName, PhoneNumberAssignmentType phoneNumberAssignmentType, string locality, string administrativeDivision = null, CancellationToken cancellationToken = default)
-        {
-            return GetAvailableAreaCodes(twoLetterIsoCountryName, PhoneNumberType.Geographic, phoneNumberAssignmentType, locality, administrativeDivision, cancellationToken);
+        /// <param name="pageSizeHint">The number of elements in the page. </param>
+        /// <param name="cancellationToken"> The cancellation token to use. </param>
+        public virtual Pageable<PhoneNumberAreaCode> GetAvailableAreaCodesGeographic(string twoLetterIsoCountryName, PhoneNumberAssignmentType phoneNumberAssignmentType, string locality, string administrativeDivision = null, int? pageSizeHint = null, CancellationToken cancellationToken = default)
+        {
+            return GetAvailableAreaCodes(twoLetterIsoCountryName, PhoneNumberType.Geographic, phoneNumberAssignmentType, locality, administrativeDivision, pageSizeHint, cancellationToken);
         }
 
         /// <summary> Lists the available offerings in the given country. </summary>
         /// <param name="twoLetterIsoCountryName"> The ISO 3166-2 country code, e.g. US. </param>
         /// <param name="phoneNumberType"> The type of phone numbers to search for. </param>
         /// <param name="phoneNumberAssignmentType"> The assignment type of the phone numbers to search for. </param>
-        /// <param name="cancellationToken"> The cancellation token to use. </param>
-        public virtual AsyncPageable<PhoneNumberOffering> GetAvailableOfferingsAsync(string twoLetterIsoCountryName, PhoneNumberType? phoneNumberType = null, PhoneNumberAssignmentType? phoneNumberAssignmentType = null, CancellationToken cancellationToken = default)
+        /// <param name="pageSizeHint">The number of elements in the page. </param>
+        /// <param name="cancellationToken"> The cancellation token to use. </param>
+        public virtual AsyncPageable<PhoneNumberOffering> GetAvailableOfferingsAsync(string twoLetterIsoCountryName, PhoneNumberType? phoneNumberType = null, PhoneNumberAssignmentType? phoneNumberAssignmentType = null, int? pageSizeHint = null, CancellationToken cancellationToken = default)
         {
             using var scope = _clientDiagnostics.CreateScope($"{nameof(PhoneNumbersClient)}.{nameof(GetAvailableOfferings)}");
             scope.Start();
             try
             {
-                return InternalClient.ListOfferingsAsync(twoLetterIsoCountryName, skip: null, maxPageSize: null, phoneNumberType, phoneNumberAssignmentType, acceptLanguage: _acceptedLanguage, cancellationToken);
+                return InternalClient.ListOfferingsAsync(twoLetterIsoCountryName, skip: null, maxPageSize: pageSizeHint, phoneNumberType, phoneNumberAssignmentType, acceptLanguage: _acceptedLanguage, cancellationToken);
             }
             catch (Exception e)
             {
@@ -559,14 +535,15 @@
         /// <param name="twoLetterIsoCountryName"> The ISO 3166-2 country code, e.g. US. </param>
         /// <param name="phoneNumberType"> The type of phone numbers to search for. </param>
         /// <param name="phoneNumberAssignmentType"> The assignment type of the phone numbers to search for. </param>
-        /// <param name="cancellationToken"> The cancellation token to use. </param>
-        public virtual Pageable<PhoneNumberOffering> GetAvailableOfferings(string twoLetterIsoCountryName, PhoneNumberType? phoneNumberType = null, PhoneNumberAssignmentType? phoneNumberAssignmentType = null, CancellationToken cancellationToken = default)
+        /// <param name="pageSizeHint">The number of elements in the page. </param>
+        /// <param name="cancellationToken"> The cancellation token to use. </param>
+        public virtual Pageable<PhoneNumberOffering> GetAvailableOfferings(string twoLetterIsoCountryName, PhoneNumberType? phoneNumberType = null, PhoneNumberAssignmentType? phoneNumberAssignmentType = null, int? pageSizeHint = null, CancellationToken cancellationToken = default)
         {
             using var scope = _clientDiagnostics.CreateScope($"{nameof(PhoneNumbersClient)}.{nameof(GetAvailableOfferings)}");
             scope.Start();
             try
             {
-                return InternalClient.ListOfferings(twoLetterIsoCountryName, skip: null, maxPageSize: null, phoneNumberType, phoneNumberAssignmentType, acceptLanguage: _acceptedLanguage, cancellationToken);
+                return InternalClient.ListOfferings(twoLetterIsoCountryName, skip: null, maxPageSize: pageSizeHint, phoneNumberType, phoneNumberAssignmentType, acceptLanguage: _acceptedLanguage, cancellationToken);
             }
             catch (Exception e)
             {
@@ -581,8 +558,9 @@
         /// <param name="phoneNumberAssignmentType"> The assignment type of the phone numbers to search for. </param>
         /// <param name="locality"> The locality in which to list area codes. This is also known as the state or province. </param>
         /// <param name="administrativeDivision"> Optionally, the administrative division of the locality. This is also known as the state or province. </param>
-        /// <param name="cancellationToken"> The cancellation token to use. </param>
-        private AsyncPageable<PhoneNumberAreaCode> GetAvailableAreaCodesAsync(string twoLetterIsoCountryName, PhoneNumberType phoneNumberType, PhoneNumberAssignmentType phoneNumberAssignmentType, string locality, string administrativeDivision = null, CancellationToken cancellationToken = default)
+        /// <param name="pageSizeHint">The number of elements in the page. </param>
+        /// <param name="cancellationToken"> The cancellation token to use. </param>
+        private AsyncPageable<PhoneNumberAreaCode> GetAvailableAreaCodesAsync(string twoLetterIsoCountryName, PhoneNumberType phoneNumberType, PhoneNumberAssignmentType phoneNumberAssignmentType, string locality, string administrativeDivision = null, int? pageSizeHint = null, CancellationToken cancellationToken = default)
         {
             var operationName = "";
             if (phoneNumberType == "geographic")
@@ -597,7 +575,7 @@
             scope.Start();
             try
             {
-                return InternalClient.ListAreaCodesAsync(twoLetterIsoCountryName, phoneNumberType ,null, null, phoneNumberAssignmentType, locality, administrativeDivision, _acceptedLanguage, cancellationToken);
+                return InternalClient.ListAreaCodesAsync(twoLetterIsoCountryName, phoneNumberType ,null, pageSizeHint, phoneNumberAssignmentType, locality, administrativeDivision, _acceptedLanguage, cancellationToken);
             }
             catch (Exception e)
             {
@@ -612,8 +590,9 @@
         /// <param name="phoneNumberAssignmentType"> The assignment type of the phone numbers to search for. </param>
         /// <param name="locality"> The locality in which to list area codes. This is also known as the state or province. </param>
         /// <param name="administrativeDivision"> Optionally, the administrative division of the locality. This is also known as the state or province. </param>
-        /// <param name="cancellationToken"> The cancellation token to use. </param>
-        private Pageable<PhoneNumberAreaCode> GetAvailableAreaCodes(string twoLetterIsoCountryName, PhoneNumberType phoneNumberType, PhoneNumberAssignmentType phoneNumberAssignmentType, string locality, string administrativeDivision = null, CancellationToken cancellationToken = default)
+        /// <param name="pageSizeHint">The number of elements in the page. </param>
+        /// <param name="cancellationToken"> The cancellation token to use. </param>
+        private Pageable<PhoneNumberAreaCode> GetAvailableAreaCodes(string twoLetterIsoCountryName, PhoneNumberType phoneNumberType, PhoneNumberAssignmentType phoneNumberAssignmentType, string locality, string administrativeDivision = null, int? pageSizeHint = null, CancellationToken cancellationToken = default)
         {
             var operationName = "";
             if (phoneNumberType == "geographic")
@@ -628,46 +607,13 @@
             scope.Start();
             try
             {
-                return InternalClient.ListAreaCodes(twoLetterIsoCountryName, phoneNumberType, null, null, phoneNumberAssignmentType, locality, administrativeDivision, _acceptedLanguage, cancellationToken);
-            }
-            catch (Exception e)
-            {
-                scope.Failed(e);
-                throw;
-            }
-=======
-            Page<PurchasedPhoneNumber> FirstPageFunc(int? pageSizeHint)
-            {
-                using var scope = _clientDiagnostics.CreateScope($"{nameof(PhoneNumbersClient)}.{nameof(GetPurchasedPhoneNumbers)}");
-                scope.Start();
-                try
-                {
-                    var response = RestClient.ListPhoneNumbers(skip: null, top: pageSizeHint, cancellationToken);
-                    return Page.FromValues(response.Value.PhoneNumbers, response.Value.NextLink, response.GetRawResponse());
-                }
-                catch (Exception e)
-                {
-                    scope.Failed(e);
-                    throw;
-                }
-            }
-            Page<PurchasedPhoneNumber> NextPageFunc(string nextLink, int? pageSizeHint)
-            {
-                using var scope = _clientDiagnostics.CreateScope($"{nameof(PhoneNumbersClient)}.{nameof(GetPurchasedPhoneNumbers)}");
-                scope.Start();
-                try
-                {
-                    var response = RestClient.ListPhoneNumbersNextPage(nextLink, skip: null, top: null, cancellationToken);
-                    return Page.FromValues(response.Value.PhoneNumbers, response.Value.NextLink, response.GetRawResponse());
-                }
-                catch (Exception e)
-                {
-                    scope.Failed(e);
-                    throw;
-                }
-            }
-            return PageableHelpers.CreateEnumerable(FirstPageFunc, NextPageFunc);
->>>>>>> 23882b74
+                return InternalClient.ListAreaCodes(twoLetterIsoCountryName, phoneNumberType, null, pageSizeHint, phoneNumberAssignmentType, locality, administrativeDivision, _acceptedLanguage, cancellationToken);
+            }
+            catch (Exception e)
+            {
+                scope.Failed(e);
+                throw;
+            }
         }
     }
 }