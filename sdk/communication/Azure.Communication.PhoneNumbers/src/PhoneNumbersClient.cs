﻿// Copyright (c) Microsoft Corporation. All rights reserved.
// Licensed under the MIT License.

using System;
using System.Threading;
using System.Threading.Tasks;
using Azure.Communication.Pipeline;
using Azure.Core;
using Azure.Core.Pipeline;

namespace Azure.Communication.PhoneNumbers
{
    /// <summary>
    /// The Azure Communication Services phone numbers client.
    /// </summary>
    public class PhoneNumbersClient
    {
        internal InternalPhoneNumbersRestClient RestClient { get; }
        private readonly ClientDiagnostics _clientDiagnostics;
        private readonly HttpPipeline _pipeline;
        private readonly string _acceptedLanguage;

        #region public constructors - all arguments need null check

        /// <summary>
        /// Initializes a phone numbers client with an Azure resource connection string and client options.
        /// </summary>
        public PhoneNumbersClient(string connectionString)
            : this(
                ConnectionString.Parse(Argument.CheckNotNullOrEmpty(connectionString, nameof(connectionString))),
                new PhoneNumbersClientOptions())
        { }

        /// <summary>
        /// Initializes a phone numbers client with an Azure resource connection string and client options.
        /// </summary>
        public PhoneNumbersClient(string connectionString, PhoneNumbersClientOptions options)
            : this(
                ConnectionString.Parse(Argument.CheckNotNullOrEmpty(connectionString, nameof(connectionString))),
                options ?? new PhoneNumbersClientOptions())
        { }

        /// <summary> Initializes a new instance of <see cref="PhoneNumbersClient"/>.</summary>
        /// <param name="endpoint">The URI of the Azure Communication Services resource.</param>
        /// <param name="keyCredential">The <see cref="AzureKeyCredential"/> used to authenticate requests.</param>
        /// <param name="options">Client option exposing <see cref="ClientOptions.Diagnostics"/>, <see cref="ClientOptions.Retry"/>, <see cref="ClientOptions.Transport"/>, etc.</param>
        public PhoneNumbersClient(Uri endpoint, AzureKeyCredential keyCredential, PhoneNumbersClientOptions options = default)
            : this(
                Argument.CheckNotNull(endpoint, nameof(endpoint)).AbsoluteUri,
                Argument.CheckNotNull(keyCredential, nameof(keyCredential)),
                options ?? new PhoneNumbersClientOptions())
        { }

        /// <summary>
        /// Initializes a phone numbers client with a token credential.
        /// <param name="endpoint">The URI of the Azure Communication Services resource.</param>
        /// <param name="tokenCredential">The <see cref="TokenCredential"/> used to authenticate requests, such as DefaultAzureCredential.</param>
        /// <param name="options">Client option exposing <see cref="ClientOptions.Diagnostics"/>, <see cref="ClientOptions.Retry"/>, <see cref="ClientOptions.Transport"/>, etc.</param>
        /// </summary>
        public PhoneNumbersClient(Uri endpoint, TokenCredential tokenCredential, PhoneNumbersClientOptions options = default)
            : this(
                Argument.CheckNotNull(endpoint, nameof(endpoint)).AbsoluteUri,
                Argument.CheckNotNull(tokenCredential, nameof(tokenCredential)),
                options ?? new PhoneNumbersClientOptions())
        { }

        #endregion

        #region private constructors

        private PhoneNumbersClient(ConnectionString connectionString, PhoneNumbersClientOptions options)
            : this(connectionString.GetRequired("endpoint"), options.BuildPhoneNumbersHttpPipeline(connectionString), options)
        { }

        private PhoneNumbersClient(string endpoint, AzureKeyCredential keyCredential, PhoneNumbersClientOptions options)
            : this(endpoint, options.BuildPhoneNumbersHttpPipeline(keyCredential), options)
        { }

        private PhoneNumbersClient(string endpoint, TokenCredential tokenCredential, PhoneNumbersClientOptions options)
            : this(endpoint, options.BuildPhoneNumbersHttpPipeline(tokenCredential), options)
        { }

        private PhoneNumbersClient(string endpoint, HttpPipeline httpPipeline, PhoneNumbersClientOptions options)
<<<<<<< HEAD
            : this(new CommunicationClientDiagnostics(options), httpPipeline, endpoint, options.AcceptedLanguage, options.Version)
=======
            : this(new ClientDiagnostics(options), httpPipeline, endpoint, options.Version)
>>>>>>> 9c327712
        { }

        /// <summary> Initializes a new instance of PhoneNumbersClient. </summary>
        /// <param name="clientDiagnostics"> The handler for diagnostic messaging in the client. </param>
        /// <param name="pipeline"> The HTTP pipeline for sending and receiving REST requests and responses. </param>
        /// <param name="endpoint"> The communication resource, for example https://resourcename.communication.azure.com. </param>
        /// <param name="acceptedLanguage"> The accepted language to be used for response localization. </param>
        /// <param name="apiVersion"> Api Version. </param>
        private PhoneNumbersClient(ClientDiagnostics clientDiagnostics, HttpPipeline pipeline, string endpoint, string acceptedLanguage, string apiVersion = "2021-03-07")
        {
            RestClient = new InternalPhoneNumbersRestClient(clientDiagnostics, pipeline, endpoint, apiVersion);
            _clientDiagnostics = clientDiagnostics;
            _pipeline = pipeline;
            _acceptedLanguage = acceptedLanguage;
        }

        #endregion

        #region protected constructors
        /// <summary> Initializes a new instance of PhoneNumbersClient for mocking. </summary>
        protected PhoneNumbersClient()
        {
        }
        #endregion protected constructors

        /// <summary> Releases an purchased phone number. </summary>
        /// <param name="phoneNumber"> Phone number to be released, e.g. +14255550123. </param>
        /// <param name="cancellationToken"> The cancellation token to use. </param>
        /// <exception cref="ArgumentNullException"> <paramref name="phoneNumber"/> is null. </exception>
        public virtual async Task<ReleasePhoneNumberOperation> StartReleasePhoneNumberAsync(string phoneNumber, CancellationToken cancellationToken = default)
        {
            Argument.AssertNotNull(phoneNumber, nameof(phoneNumber));

            using var scope = _clientDiagnostics.CreateScope($"{nameof(PhoneNumbersClient)}.{nameof(StartReleasePhoneNumber)}");
            scope.Start();
            try
            {
                var originalResponse = await RestClient.ReleasePhoneNumberAsync(phoneNumber, cancellationToken).ConfigureAwait(false);
                return new ReleasePhoneNumberOperation(
                    new InternalReleasePhoneNumberOperation(_clientDiagnostics, _pipeline, RestClient.CreateReleasePhoneNumberRequest(phoneNumber).Request, originalResponse));
            }
            catch (Exception e)
            {
                scope.Failed(e);
                throw;
            }
        }

        /// <summary> Releases an purchased phone number. </summary>
        /// <param name="phoneNumber"> Phone number to be released, e.g. +14255550123. </param>
        /// <param name="cancellationToken"> The cancellation token to use. </param>
        /// <exception cref="ArgumentNullException"> <paramref name="phoneNumber"/> is null. </exception>
        public virtual ReleasePhoneNumberOperation StartReleasePhoneNumber(string phoneNumber, CancellationToken cancellationToken = default)
        {
            Argument.AssertNotNull(phoneNumber, nameof(phoneNumber));

            using var scope = _clientDiagnostics.CreateScope($"{nameof(PhoneNumbersClient)}.{nameof(StartReleasePhoneNumber)}");
            scope.Start();
            try
            {
                var originalResponse = RestClient.ReleasePhoneNumber(phoneNumber, cancellationToken);
                return new ReleasePhoneNumberOperation(
                    new InternalReleasePhoneNumberOperation(_clientDiagnostics, _pipeline, RestClient.CreateReleasePhoneNumberRequest(phoneNumber).Request, originalResponse));
            }
            catch (Exception e)
            {
                scope.Failed(e);
                throw;
            }
        }

        /// <summary> Updates the capabilities of a phone number. </summary>
        /// <param name="phoneNumber"> The phone number id in E.164 format. The leading plus can be either + or encoded as %2B, e.g. +14255550123. </param>
        /// <param name="calling"> Capability value for calling. </param>
        /// <param name="sms"> Capability value for SMS. </param>
        /// <param name="cancellationToken"> The cancellation token to use. </param>
        /// <exception cref="ArgumentNullException"> <paramref name="phoneNumber"/> is null. </exception>
        public virtual async Task<UpdatePhoneNumberCapabilitiesOperation> StartUpdateCapabilitiesAsync(string phoneNumber, PhoneNumberCapabilityType? calling = null, PhoneNumberCapabilityType? sms = null, CancellationToken cancellationToken = default)
        {
            Argument.AssertNotNull(phoneNumber, nameof(phoneNumber));

            using var scope = _clientDiagnostics.CreateScope($"{nameof(PhoneNumbersClient)}.{nameof(StartUpdateCapabilities)}");
            scope.Start();
            try
            {
                var originalResponse = await RestClient.UpdateCapabilitiesAsync(phoneNumber, calling, sms, cancellationToken).ConfigureAwait(false);
                return new UpdatePhoneNumberCapabilitiesOperation(_clientDiagnostics, _pipeline, RestClient.CreateUpdateCapabilitiesRequest(phoneNumber, calling, sms).Request, originalResponse);
            }
            catch (Exception e)
            {
                scope.Failed(e);
                throw;
            }
        }

        /// <summary> Updates the capabilities of a phone number. </summary>
        /// <param name="phoneNumber"> The phone number id in E.164 format. The leading plus can be either + or encoded as %2B, e.g. +14255550123. </param>
        /// <param name="calling"> Capability value for calling. </param>
        /// <param name="sms"> Capability value for SMS. </param>
        /// <param name="cancellationToken"> The cancellation token to use. </param>
        /// <exception cref="ArgumentNullException"> <paramref name="phoneNumber"/> is null. </exception>
        public virtual UpdatePhoneNumberCapabilitiesOperation StartUpdateCapabilities(string phoneNumber, PhoneNumberCapabilityType? calling = null, PhoneNumberCapabilityType? sms = null, CancellationToken cancellationToken = default)
        {
            Argument.AssertNotNull(phoneNumber, nameof(phoneNumber));

            using var scope = _clientDiagnostics.CreateScope($"{nameof(PhoneNumbersClient)}.{nameof(StartUpdateCapabilities)}");
            scope.Start();
            try
            {
                var originalResponse = RestClient.UpdateCapabilities(phoneNumber, calling, sms, cancellationToken);
                return new UpdatePhoneNumberCapabilitiesOperation(_clientDiagnostics, _pipeline, RestClient.CreateUpdateCapabilitiesRequest(phoneNumber, calling, sms).Request, originalResponse);
            }
            catch (Exception e)
            {
                scope.Failed(e);
                throw;
            }
        }

        /// <summary> Gets the details of the given purchased phone number. </summary>
        /// <param name="phoneNumber"> The acquired phone number whose details are to be fetched in E.164 format, e.g. +14255550123. </param>
        /// <param name="cancellationToken"> The cancellation token to use. </param>
        public virtual async Task<Response<PurchasedPhoneNumber>> GetPurchasedPhoneNumberAsync(string phoneNumber, CancellationToken cancellationToken = default)
        {
            using var scope = _clientDiagnostics.CreateScope($"{nameof(PhoneNumbersClient)}.{nameof(GetPurchasedPhoneNumber)}");
            scope.Start();
            try
            {
                return await RestClient.GetByNumberAsync(phoneNumber, cancellationToken).ConfigureAwait(false);
            }
            catch (Exception e)
            {
                scope.Failed(e);
                throw;
            }
        }

        /// <summary> Gets the details of the given purchased phone number. </summary>
        /// <param name="phoneNumber"> The acquired phone number whose details are to be fetched in E.164 format, e.g. +14255550123. </param>
        /// <param name="cancellationToken"> The cancellation token to use. </param>
        public virtual Response<PurchasedPhoneNumber> GetPurchasedPhoneNumber(string phoneNumber, CancellationToken cancellationToken = default)
        {
            using var scope = _clientDiagnostics.CreateScope($"{nameof(PhoneNumbersClient)}.{nameof(GetPurchasedPhoneNumber)}");
            scope.Start();
            try
            {
                return RestClient.GetByNumber(phoneNumber, cancellationToken);
            }
            catch (Exception e)
            {
                scope.Failed(e);
                throw;
            }
        }

        /// <summary> Purchases phone numbers. </summary>
        /// <param name="searchId"> The search id. </param>
        /// <param name="cancellationToken"> The cancellation token to use. </param>
        public virtual async Task<PurchasePhoneNumbersOperation> StartPurchasePhoneNumbersAsync(string searchId, CancellationToken cancellationToken = default)
        {
            using var scope = _clientDiagnostics.CreateScope($"{nameof(PhoneNumbersClient)}.{nameof(StartPurchasePhoneNumbers)}");
            scope.Start();
            try
            {
                var originalResponse = await RestClient.PurchasePhoneNumbersAsync(searchId, cancellationToken).ConfigureAwait(false);
                return new PurchasePhoneNumbersOperation(
                    new InternalPurchasePhoneNumbersOperation(_clientDiagnostics, _pipeline, RestClient.CreatePurchasePhoneNumbersRequest(searchId).Request, originalResponse));
            }
            catch (Exception e)
            {
                scope.Failed(e);
                throw;
            }
        }

        /// <summary> Purchases phone numbers. </summary>
        /// <param name="searchId"> The search id. </param>
        /// <param name="cancellationToken"> The cancellation token to use. </param>
        public virtual PurchasePhoneNumbersOperation StartPurchasePhoneNumbers(string searchId, CancellationToken cancellationToken = default)
        {
            using var scope = _clientDiagnostics.CreateScope($"{nameof(PhoneNumbersClient)}.{nameof(StartPurchasePhoneNumbers)}");
            scope.Start();
            try
            {
                var originalResponse = RestClient.PurchasePhoneNumbers(searchId, cancellationToken);
                return new PurchasePhoneNumbersOperation(
                    new InternalPurchasePhoneNumbersOperation(_clientDiagnostics, _pipeline, RestClient.CreatePurchasePhoneNumbersRequest(searchId).Request, originalResponse));
            }
            catch (Exception e)
            {
                scope.Failed(e);
                throw;
            }
        }

        /// <summary> Search for available phone numbers to purchase. </summary>
        /// <param name="twoLetterIsoCountryName"> The ISO 3166-2 country code, e.g. US. </param>
        /// <param name="phoneNumberType"> The type of phone numbers to search for. </param>
        /// <param name="phoneNumberAssignmentType"> The assignment type of the phone numbers to search for. </param>
        /// <param name="capabilities"> Capabilities of a phone number. </param>
        /// <param name="options"> The phone number search options. </param>
        /// <param name="cancellationToken"> The cancellation token to use. </param>
        /// <exception cref="ArgumentNullException"> <paramref name="twoLetterIsoCountryName"/> is null. </exception>
        public virtual async Task<SearchAvailablePhoneNumbersOperation> StartSearchAvailablePhoneNumbersAsync(string twoLetterIsoCountryName, PhoneNumberType phoneNumberType, PhoneNumberAssignmentType phoneNumberAssignmentType,
            PhoneNumberCapabilities capabilities, PhoneNumberSearchOptions options = null, CancellationToken cancellationToken = default)
        {
            Argument.AssertNotNull(twoLetterIsoCountryName, nameof(twoLetterIsoCountryName));
            Argument.AssertNotNull(capabilities, nameof(capabilities));

            using var scope = _clientDiagnostics.CreateScope($"{nameof(PhoneNumbersClient)}.{nameof(StartSearchAvailablePhoneNumbers)}");
            scope.Start();
            try
            {
                var searchRequest = new PhoneNumberSearchRequest(phoneNumberType, phoneNumberAssignmentType, capabilities) { AreaCode = options?.AreaCode, Quantity = options?.Quantity };
                var originalResponse = await RestClient.SearchAvailablePhoneNumbersAsync(twoLetterIsoCountryName, searchRequest, cancellationToken).ConfigureAwait(false);
                return new SearchAvailablePhoneNumbersOperation(_clientDiagnostics, _pipeline, RestClient.CreateSearchAvailablePhoneNumbersRequest(twoLetterIsoCountryName, searchRequest).Request, originalResponse);
            }
            catch (Exception e)
            {
                scope.Failed(e);
                throw;
            }
        }

        /// <summary> Search for available phone numbers to purchase. </summary>
        /// <param name="twoLetterIsoCountryName"> The ISO 3166-2 country code, e.g. US. </param>
        /// <param name="phoneNumberType"> The type of phone numbers to search for. </param>
        /// <param name="phoneNumberAssignmentType"> The assignment type of the phone numbers to search for. </param>
        /// <param name="capabilities"> Capabilities of a phone number. </param>
        /// <param name="options"> The phone number search options. </param>
        /// <param name="cancellationToken"> The cancellation token to use. </param>
        /// <exception cref="ArgumentNullException"> <paramref name="twoLetterIsoCountryName"/> is null. </exception>
        public virtual SearchAvailablePhoneNumbersOperation StartSearchAvailablePhoneNumbers(string twoLetterIsoCountryName, PhoneNumberType phoneNumberType, PhoneNumberAssignmentType phoneNumberAssignmentType,
            PhoneNumberCapabilities capabilities, PhoneNumberSearchOptions options = null, CancellationToken cancellationToken = default)
        {
            Argument.AssertNotNull(twoLetterIsoCountryName, nameof(twoLetterIsoCountryName));
            Argument.AssertNotNull(capabilities, nameof(capabilities));

            using var scope = _clientDiagnostics.CreateScope($"{nameof(PhoneNumbersClient)}.{nameof(StartSearchAvailablePhoneNumbers)}");
            scope.Start();
            try
            {
                var searchRequest = new PhoneNumberSearchRequest(phoneNumberType, phoneNumberAssignmentType, capabilities) { AreaCode = options?.AreaCode, Quantity = options?.Quantity };
                var originalResponse = RestClient.SearchAvailablePhoneNumbers(twoLetterIsoCountryName, searchRequest, cancellationToken);
                return new SearchAvailablePhoneNumbersOperation(_clientDiagnostics, _pipeline, RestClient.CreateSearchAvailablePhoneNumbersRequest(twoLetterIsoCountryName, searchRequest).Request, originalResponse);
            }
            catch (Exception e)
            {
                scope.Failed(e);
                throw;
            }
        }

        /// <summary> Gets the list of all purchased phone numbers. </summary>
        /// <param name="cancellationToken"> The cancellation token to use. </param>
        public virtual AsyncPageable<PurchasedPhoneNumber> GetPurchasedPhoneNumbersAsync(CancellationToken cancellationToken = default)
        {
            async Task<Page<PurchasedPhoneNumber>> FirstPageFunc(int? pageSizeHint)
            {
                using var scope = _clientDiagnostics.CreateScope($"{nameof(PhoneNumbersClient)}.{nameof(GetPurchasedPhoneNumbers)}");
                scope.Start();
                try
                {
                    var response = await RestClient.ListPhoneNumbersAsync(skip: null, top: null, cancellationToken).ConfigureAwait(false);
                    return Page.FromValues(response.Value.PhoneNumbers, response.Value.NextLink, response.GetRawResponse());
                }
                catch (Exception e)
                {
                    scope.Failed(e);
                    throw;
                }
            }
            async Task<Page<PurchasedPhoneNumber>> NextPageFunc(string nextLink, int? pageSizeHint)
            {
                using var scope = _clientDiagnostics.CreateScope($"{nameof(PhoneNumbersClient)}.{nameof(GetPurchasedPhoneNumbers)}");
                scope.Start();
                try
                {
                    var response = await RestClient.ListPhoneNumbersNextPageAsync(nextLink, skip: null, top: null, cancellationToken).ConfigureAwait(false);
                    return Page.FromValues(response.Value.PhoneNumbers, response.Value.NextLink, response.GetRawResponse());
                }
                catch (Exception e)
                {
                    scope.Failed(e);
                    throw;
                }
            }
            return PageableHelpers.CreateAsyncEnumerable(FirstPageFunc, NextPageFunc);
        }

        /// <summary> Gets the list of all purchased phone numbers. </summary>
        /// <param name="cancellationToken"> The cancellation token to use. </param>
        public virtual Pageable<PurchasedPhoneNumber> GetPurchasedPhoneNumbers(CancellationToken cancellationToken = default)
        {
            Page<PurchasedPhoneNumber> FirstPageFunc(int? pageSizeHint)
            {
                using var scope = _clientDiagnostics.CreateScope($"{nameof(PhoneNumbersClient)}.{nameof(GetPurchasedPhoneNumbers)}");
                scope.Start();
                try
                {
                    var response = RestClient.ListPhoneNumbers(skip: null, top: null, cancellationToken);
                    return Page.FromValues(response.Value.PhoneNumbers, response.Value.NextLink, response.GetRawResponse());
                }
                catch (Exception e)
                {
                    scope.Failed(e);
                    throw;
                }
            }
            Page<PurchasedPhoneNumber> NextPageFunc(string nextLink, int? pageSizeHint)
            {
                using var scope = _clientDiagnostics.CreateScope($"{nameof(PhoneNumbersClient)}.{nameof(GetPurchasedPhoneNumbers)}");
                scope.Start();
                try
                {
                    var response = RestClient.ListPhoneNumbersNextPage(nextLink, skip: null, top: null, cancellationToken);
                    return Page.FromValues(response.Value.PhoneNumbers, response.Value.NextLink, response.GetRawResponse());
                }
                catch (Exception e)
                {
                    scope.Failed(e);
                    throw;
                }
            }
            return PageableHelpers.CreateEnumerable(FirstPageFunc, NextPageFunc);
        }

        /// <summary> Lists the available countries from which to purchase phone numbers. </summary>
        /// <param name="cancellationToken"> The cancellation token to use. </param>
        public virtual AsyncPageable<PhoneNumberCountry> GetAvailableCountriesAsync(CancellationToken cancellationToken = default)
        {
            async Task<Page<PhoneNumberCountry>> FirstPageFunc(int? pageSizeHint)
            {
                using var scope = _clientDiagnostics.CreateScope($"{nameof(PhoneNumbersClient)}.{nameof(GetAvailableCountries)}");
                scope.Start();
                try
                {
                    var response = await RestClient.ListAvailableCountriesAsync( skip: null, maxPageSize: null, acceptLanguage: _acceptedLanguage, cancellationToken).ConfigureAwait(false);
                    return Page.FromValues(response.Value.Countries, response.Value.NextLink, response.GetRawResponse());
                }
                catch (Exception e)
                {
                    scope.Failed(e);
                    throw;
                }
            }
            async Task<Page<PhoneNumberCountry>> NextPageFunc(string nextLink, int? pageSizeHint)
            {
                using var scope = _clientDiagnostics.CreateScope($"{nameof(PhoneNumbersClient)}.{nameof(GetPurchasedPhoneNumbers)}");
                scope.Start();
                try
                {
                    var response = await RestClient.ListAvailableCountriesNextPageAsync(nextLink, skip: null, maxPageSize: null, acceptLanguage: _acceptedLanguage, cancellationToken).ConfigureAwait(false);
                    return Page.FromValues(response.Value.Countries, response.Value.NextLink, response.GetRawResponse());
                }
                catch (Exception e)
                {
                    scope.Failed(e);
                    throw;
                }
            }
            return PageableHelpers.CreateAsyncEnumerable(FirstPageFunc, NextPageFunc);
        }

        /// <summary> Lists the available countries from which to purchase phone numbers. </summary>
        /// <param name="cancellationToken"> The cancellation token to use. </param>
        public virtual Pageable<PhoneNumberCountry> GetAvailableCountries(CancellationToken cancellationToken = default)
        {
            Page<PhoneNumberCountry> FirstPageFunc(int? pageSizeHint)
            {
                using var scope = _clientDiagnostics.CreateScope($"{nameof(PhoneNumbersClient)}.{nameof(GetAvailableCountries)}");
                scope.Start();
                try
                {
                    var response = RestClient.ListAvailableCountries(skip: null, maxPageSize: null, acceptLanguage: _acceptedLanguage, cancellationToken);
                    return Page.FromValues(response.Value.Countries, response.Value.NextLink, response.GetRawResponse());
                }
                catch (Exception e)
                {
                    scope.Failed(e);
                    throw;
                }
            }
            Page<PhoneNumberCountry> NextPageFunc(string nextLink, int? pageSizeHint)
            {
                using var scope = _clientDiagnostics.CreateScope($"{nameof(PhoneNumbersClient)}.{nameof(GetPurchasedPhoneNumbers)}");
                scope.Start();
                try
                {
                    var response = RestClient.ListAvailableCountriesNextPage(nextLink, skip: null, maxPageSize: null, acceptLanguage: _acceptedLanguage, cancellationToken);
                    return Page.FromValues(response.Value.Countries, response.Value.NextLink, response.GetRawResponse());
                }
                catch (Exception e)
                {
                    scope.Failed(e);
                    throw;
                }
            }
            return PageableHelpers.CreateEnumerable(FirstPageFunc, NextPageFunc);
        }

        /// <summary> Lists the available localities (e.g. city or town) in the given country from which to purchase phone numbers. </summary>
        /// <param name="twoLetterIsoCountryName"> The ISO 3166-2 country code, e.g. US. </param>
        /// <param name="administrativeDivision"> The administrative division within the country within which to list localities. This is also known as the state or province. </param>
        /// <param name="cancellationToken"> The cancellation token to use. </param>
        public virtual AsyncPageable<PhoneNumberLocality> GetAvailableLocalitiesAsync(string twoLetterIsoCountryName, string administrativeDivision = null, CancellationToken cancellationToken = default)
        {
            async Task<Page<PhoneNumberLocality>> FirstPageFunc(int? pageSizeHint)
            {
                using var scope = _clientDiagnostics.CreateScope($"{nameof(PhoneNumbersClient)}.{nameof(GetAvailableLocalities)}");
                scope.Start();
                try
                {
                    var response = await RestClient.ListAvailableLocalitiesAsync(twoLetterIsoCountryName, skip: null, maxPageSize: null, administrativeDivision, acceptLanguage: _acceptedLanguage, cancellationToken).ConfigureAwait(false);
                    return Page.FromValues(response.Value.PhoneNumberLocalitiesValue, response.Value.NextLink, response.GetRawResponse());
                }
                catch (Exception e)
                {
                    scope.Failed(e);
                    throw;
                }
            }
            async Task<Page<PhoneNumberLocality>> NextPageFunc(string nextLink, int? pageSizeHint)
            {
                using var scope = _clientDiagnostics.CreateScope($"{nameof(PhoneNumbersClient)}.{nameof(GetAvailableLocalities)}");
                scope.Start();
                try
                {
                    var response = await RestClient.ListAvailableLocalitiesNextPageAsync(nextLink, twoLetterIsoCountryName, skip: null, maxPageSize: null, administrativeDivision, acceptLanguage: _acceptedLanguage, cancellationToken).ConfigureAwait(false);
                    return Page.FromValues(response.Value.PhoneNumberLocalitiesValue, response.Value.NextLink, response.GetRawResponse());
                }
                catch (Exception e)
                {
                    scope.Failed(e);
                    throw;
                }
            }
            return PageableHelpers.CreateAsyncEnumerable(FirstPageFunc, NextPageFunc);
        }

        /// <summary> Lists the available localities (e.g. city or town) in the given country from which to purchase phone numbers. </summary>
        /// <param name="twoLetterIsoCountryName"> The ISO 3166-2 country code, e.g. US. </param>
        /// <param name="administrativeDivision"> The administrative division within the country within which to list localities. This is also known as the state or province. </param>
        /// <param name="cancellationToken"> The cancellation token to use. </param>
        public virtual Pageable<PhoneNumberLocality> GetAvailableLocalities(string twoLetterIsoCountryName, string administrativeDivision = null, CancellationToken cancellationToken = default)
        {
            Page<PhoneNumberLocality> FirstPageFunc(int? pageSizeHint)
            {
                using var scope = _clientDiagnostics.CreateScope($"{nameof(PhoneNumbersClient)}.{nameof(GetAvailableLocalities)}");
                scope.Start();
                try
                {
                    var response = RestClient.ListAvailableLocalities(twoLetterIsoCountryName, skip: null, maxPageSize: null, administrativeDivision, acceptLanguage: _acceptedLanguage, cancellationToken);
                    return Page.FromValues(response.Value.PhoneNumberLocalitiesValue, response.Value.NextLink, response.GetRawResponse());
                }
                catch (Exception e)
                {
                    scope.Failed(e);
                    throw;
                }
            }
            Page<PhoneNumberLocality> NextPageFunc(string nextLink, int? pageSizeHint)
            {
                using var scope = _clientDiagnostics.CreateScope($"{nameof(PhoneNumbersClient)}.{nameof(GetAvailableLocalities)}");
                scope.Start();
                try
                {
                    var response = RestClient.ListAvailableLocalitiesNextPage(nextLink, twoLetterIsoCountryName, skip: null, maxPageSize: null, administrativeDivision, acceptLanguage: _acceptedLanguage, cancellationToken);
                    return Page.FromValues(response.Value.PhoneNumberLocalitiesValue, response.Value.NextLink, response.GetRawResponse());
                }
                catch (Exception e)
                {
                    scope.Failed(e);
                    throw;
                }
            }
            return PageableHelpers.CreateEnumerable(FirstPageFunc, NextPageFunc);
        }

        /// <summary> Lists the available area codes within a given country and locality. </summary>
        /// <param name="twoLetterIsoCountryName"> The ISO 3166-2 country code, e.g. US. </param>
        /// <param name="cancellationToken"> The cancellation token to use. </param>
        public virtual AsyncPageable<PhoneNumberAreaCode> GetAvailableAreaCodesTollFreeAsync(string twoLetterIsoCountryName, CancellationToken cancellationToken = default)
        {
            return GetAvailableAreaCodesAsync(twoLetterIsoCountryName, PhoneNumberType.TollFree, PhoneNumberAssignmentType.Application, null, null, cancellationToken);
        }

        /// <summary> Lists the available area codes within a given country and locality. </summary>
        /// <param name="twoLetterIsoCountryName"> The ISO 3166-2 country code, e.g. US. </param>
        /// <param name="cancellationToken"> The cancellation token to use. </param>
        public virtual Pageable<PhoneNumberAreaCode>GetAvailableAreaCodesTollFree(string twoLetterIsoCountryName, CancellationToken cancellationToken = default)
        {
            return GetAvailableAreaCodes(twoLetterIsoCountryName, PhoneNumberType.TollFree, PhoneNumberAssignmentType.Application, null, null, cancellationToken);
        }

        /// <summary> Lists the available area codes within a given country and locality. </summary>
        /// <param name="twoLetterIsoCountryName"> The ISO 3166-2 country code, e.g. US. </param>
        /// <param name="phoneNumberAssignmentType"> The assignment type of the phone numbers to search for. </param>
        /// <param name="locality"> The locality in which to list area codes. This is also known as the state or province. </param>
        /// <param name="administrativeDivision"> Optionally, the administrative division of the locality. This is also known as the state or province. </param>
        /// <param name="cancellationToken"> The cancellation token to use. </param>
        public virtual AsyncPageable<PhoneNumberAreaCode> GetAvailableAreaCodesGeographicAsync(string twoLetterIsoCountryName, PhoneNumberAssignmentType phoneNumberAssignmentType, string locality, string administrativeDivision = null, CancellationToken cancellationToken = default)
        {
            return GetAvailableAreaCodesAsync(twoLetterIsoCountryName, PhoneNumberType.Geographic, phoneNumberAssignmentType, locality, administrativeDivision, cancellationToken);
        }

        /// <summary> Lists the available area codes within a given country and locality. </summary>
        /// <param name="twoLetterIsoCountryName"> The ISO 3166-2 country code, e.g. US. </param>
        /// <param name="phoneNumberAssignmentType"> The assignment type of the phone numbers to search for. </param>
        /// <param name="locality"> The locality in which to list area codes. This is also known as the state or province. </param>
        /// <param name="administrativeDivision"> Optionally, the administrative division of the locality. This is also known as the state or province. </param>
        /// <param name="cancellationToken"> The cancellation token to use. </param>
        public virtual Pageable<PhoneNumberAreaCode> GetAvailableAreaCodesGeographic(string twoLetterIsoCountryName, PhoneNumberAssignmentType phoneNumberAssignmentType, string locality, string administrativeDivision = null, CancellationToken cancellationToken = default)
        {
            return GetAvailableAreaCodes(twoLetterIsoCountryName, PhoneNumberType.Geographic, phoneNumberAssignmentType, locality, administrativeDivision, cancellationToken);
        }

        /// <summary> Lists the available offerings in the given country. </summary>
        /// <param name="twoLetterIsoCountryName"> The ISO 3166-2 country code, e.g. US. </param>
        /// <param name="phoneNumberType"> The type of phone numbers to search for. </param>
        /// <param name="phoneNumberAssignmentType"> The assignment type of the phone numbers to search for. </param>
        /// <param name="cancellationToken"> The cancellation token to use. </param>
        public virtual AsyncPageable<PhoneNumberOffering> GetAvailableOfferingsAsync(string twoLetterIsoCountryName, PhoneNumberType? phoneNumberType = null, PhoneNumberAssignmentType? phoneNumberAssignmentType = null, CancellationToken cancellationToken = default)
        {
            async Task<Page<PhoneNumberOffering>> FirstPageFunc(int? pageSizeHint)
            {
                using var scope = _clientDiagnostics.CreateScope($"{nameof(PhoneNumbersClient)}.{nameof(GetAvailableOfferings)}");
                scope.Start();
                try
                {
                    var response = await RestClient.ListOfferingsAsync(twoLetterIsoCountryName, skip: null, maxPageSize: null, phoneNumberType, phoneNumberAssignmentType, acceptLanguage: _acceptedLanguage, cancellationToken).ConfigureAwait(false);
                    return Page.FromValues(response.Value.PhoneNumberOfferings, response.Value.NextLink, response.GetRawResponse());
                }
                catch (Exception e)
                {
                    scope.Failed(e);
                    throw;
                }
            }
            async Task<Page<PhoneNumberOffering>> NextPageFunc(string nextLink, int? pageSizeHint)
            {
                using var scope = _clientDiagnostics.CreateScope($"{nameof(PhoneNumbersClient)}.{nameof(GetAvailableOfferings)}");
                scope.Start();
                try
                {
                    var response = await RestClient.ListOfferingsNextPageAsync(nextLink, twoLetterIsoCountryName, skip: null, maxPageSize: null, phoneNumberType, phoneNumberAssignmentType, acceptLanguage: _acceptedLanguage, cancellationToken).ConfigureAwait(false);
                    return Page.FromValues(response.Value.PhoneNumberOfferings, response.Value.NextLink, response.GetRawResponse());
                }
                catch (Exception e)
                {
                    scope.Failed(e);
                    throw;
                }
            }
            return PageableHelpers.CreateAsyncEnumerable(FirstPageFunc, NextPageFunc);
        }

        /// <summary> Lists the available offerings in the given country. </summary>
        /// <param name="twoLetterIsoCountryName"> The ISO 3166-2 country code, e.g. US. </param>
        /// <param name="phoneNumberType"> The type of phone numbers to search for. </param>
        /// <param name="phoneNumberAssignmentType"> The assignment type of the phone numbers to search for. </param>
        /// <param name="cancellationToken"> The cancellation token to use. </param>
        public virtual Pageable<PhoneNumberOffering> GetAvailableOfferings(string twoLetterIsoCountryName, PhoneNumberType? phoneNumberType = null, PhoneNumberAssignmentType? phoneNumberAssignmentType = null, CancellationToken cancellationToken = default)
        {
            Page<PhoneNumberOffering> FirstPageFunc(int? pageSizeHint)
            {
                using var scope = _clientDiagnostics.CreateScope($"{nameof(PhoneNumbersClient)}.{nameof(GetAvailableOfferings)}");
                scope.Start();
                try
                {
                    var response = RestClient.ListOfferings(twoLetterIsoCountryName, skip: null, maxPageSize: null, phoneNumberType, phoneNumberAssignmentType, acceptLanguage: _acceptedLanguage, cancellationToken);
                    return Page.FromValues(response.Value.PhoneNumberOfferings, response.Value.NextLink, response.GetRawResponse());
                }
                catch (Exception e)
                {
                    scope.Failed(e);
                    throw;
                }
            }
            Page<PhoneNumberOffering> NextPageFunc(string nextLink, int? pageSizeHint)
            {
                using var scope = _clientDiagnostics.CreateScope($"{nameof(PhoneNumbersClient)}.{nameof(GetAvailableOfferings)}");
                scope.Start();
                try
                {
                    var response = RestClient.ListOfferingsNextPage(nextLink, twoLetterIsoCountryName, skip: null, maxPageSize: null, phoneNumberType, phoneNumberAssignmentType, acceptLanguage: _acceptedLanguage, cancellationToken);
                    return Page.FromValues(response.Value.PhoneNumberOfferings, response.Value.NextLink, response.GetRawResponse());
                }
                catch (Exception e)
                {
                    scope.Failed(e);
                    throw;
                }
            }
            return PageableHelpers.CreateEnumerable(FirstPageFunc, NextPageFunc);
        }

        /// <summary> Lists the available area codes within a given country and locality. </summary>
        /// <param name="twoLetterIsoCountryName"> The ISO 3166-2 country code, e.g. US. </param>
        /// <param name="phoneNumberType"> The type of phone numbers to search for. </param>
        /// <param name="phoneNumberAssignmentType"> The assignment type of the phone numbers to search for. </param>
        /// <param name="locality"> The locality in which to list area codes. This is also known as the state or province. </param>
        /// <param name="administrativeDivision"> Optionally, the administrative division of the locality. This is also known as the state or province. </param>
        /// <param name="cancellationToken"> The cancellation token to use. </param>
        private AsyncPageable<PhoneNumberAreaCode> GetAvailableAreaCodesAsync(string twoLetterIsoCountryName, PhoneNumberType phoneNumberType, PhoneNumberAssignmentType phoneNumberAssignmentType, string locality, string administrativeDivision = null, CancellationToken cancellationToken = default)
        {
            async Task<Page<PhoneNumberAreaCode>> FirstPageFunc(int? pageSizeHint)
            {
                var operationName = "";
                if (phoneNumberType == "geographic")
                {
                    operationName = "GetAvailableAreaCodesGeographic";
                }
                else if (phoneNumberType == "tollFree")
                {
                    operationName = "GetAvailableAreaCodesTollFree";
                }
                using var scope = _clientDiagnostics.CreateScope($"{nameof(PhoneNumbersClient)}.{operationName}");
                scope.Start();
                try
                {
                    var response = await RestClient.ListAreaCodesAsync(twoLetterIsoCountryName, phoneNumberType, skip: null, maxPageSize: null, phoneNumberAssignmentType, locality, administrativeDivision, acceptLanguage: _acceptedLanguage, cancellationToken).ConfigureAwait(false);
                    return Page.FromValues(response.Value.AreaCodes, response.Value.NextLink, response.GetRawResponse());
                }
                catch (Exception e)
                {
                    scope.Failed(e);
                    throw;
                }
            }
            async Task<Page<PhoneNumberAreaCode>> NextPageFunc(string nextLink, int? pageSizeHint)
            {
                var operationName = "";
                if (phoneNumberType == "geographic")
                {
                    operationName = "GetAvailableAreaCodesGeographic";
                }
                else if (phoneNumberType == "tollFree")
                {
                    operationName = "GetAvailableAreaCodesTollFree";
                }
                using var scope = _clientDiagnostics.CreateScope($"{nameof(PhoneNumbersClient)}.{operationName}");
                scope.Start();
                try
                {
                    var response = await RestClient.ListAreaCodesNextPageAsync(nextLink, twoLetterIsoCountryName, phoneNumberType, skip: null, maxPageSize: null, phoneNumberAssignmentType, locality, administrativeDivision, acceptLanguage: _acceptedLanguage, cancellationToken).ConfigureAwait(false);
                    return Page.FromValues(response.Value.AreaCodes, response.Value.NextLink, response.GetRawResponse());
                }
                catch (Exception e)
                {
                    scope.Failed(e);
                    throw;
                }
            }
            return PageableHelpers.CreateAsyncEnumerable(FirstPageFunc, NextPageFunc);
        }

        /// <summary> Lists the available area codes within a given country and locality. </summary>
        /// <param name="twoLetterIsoCountryName"> The ISO 3166-2 country code, e.g. US. </param>
        /// <param name="phoneNumberType"> The type of phone numbers to search for. </param>
        /// <param name="phoneNumberAssignmentType"> The assignment type of the phone numbers to search for. </param>
        /// <param name="locality"> The locality in which to list area codes. This is also known as the state or province. </param>
        /// <param name="administrativeDivision"> Optionally, the administrative division of the locality. This is also known as the state or province. </param>
        /// <param name="cancellationToken"> The cancellation token to use. </param>
        private Pageable<PhoneNumberAreaCode> GetAvailableAreaCodes(string twoLetterIsoCountryName, PhoneNumberType phoneNumberType, PhoneNumberAssignmentType phoneNumberAssignmentType, string locality, string administrativeDivision = null, CancellationToken cancellationToken = default)
        {
            Page<PhoneNumberAreaCode> FirstPageFunc(int? pageSizeHint)
            {
                var operationName = "";
                if (phoneNumberType == "geographic")
                {
                    operationName = "GetAvailableAreaCodesGeographic";
                }
                else if (phoneNumberType == "tollFree")
                {
                    operationName = "GetAvailableAreaCodesTollFree";
                }
                using var scope = _clientDiagnostics.CreateScope($"{nameof(PhoneNumbersClient)}.{operationName}");
                scope.Start();
                try
                {
                    var response = RestClient.ListAreaCodes(twoLetterIsoCountryName, phoneNumberType, skip: null, maxPageSize: null, phoneNumberAssignmentType, locality, administrativeDivision, acceptLanguage: _acceptedLanguage, cancellationToken);
                    return Page.FromValues(response.Value.AreaCodes, response.Value.NextLink, response.GetRawResponse());
                }
                catch (Exception e)
                {
                    scope.Failed(e);
                    throw;
                }
            }
            Page<PhoneNumberAreaCode> NextPageFunc(string nextLink, int? pageSizeHint)
            {
                var operationName = "";
                if (phoneNumberType == "geographic")
                {
                    operationName = "GetAvailableAreaCodesGeographic";
                }
                else if (phoneNumberType == "tollFree")
                {
                    operationName = "GetAvailableAreaCodesTollFree";
                }
                using var scope = _clientDiagnostics.CreateScope($"{nameof(PhoneNumbersClient)}.{operationName}");
                scope.Start();
                try
                {
                    var response = RestClient.ListAreaCodesNextPage(nextLink, twoLetterIsoCountryName, phoneNumberType, skip: null, maxPageSize: null, phoneNumberAssignmentType, locality, administrativeDivision, acceptLanguage: _acceptedLanguage, cancellationToken);
                    return Page.FromValues(response.Value.AreaCodes, response.Value.NextLink, response.GetRawResponse());
                }
                catch (Exception e)
                {
                    scope.Failed(e);
                    throw;
                }
            }
            return PageableHelpers.CreateEnumerable(FirstPageFunc, NextPageFunc);
        }
    }
}<|MERGE_RESOLUTION|>--- conflicted
+++ resolved
@@ -81,11 +81,7 @@
         { }
 
         private PhoneNumbersClient(string endpoint, HttpPipeline httpPipeline, PhoneNumbersClientOptions options)
-<<<<<<< HEAD
-            : this(new CommunicationClientDiagnostics(options), httpPipeline, endpoint, options.AcceptedLanguage, options.Version)
-=======
-            : this(new ClientDiagnostics(options), httpPipeline, endpoint, options.Version)
->>>>>>> 9c327712
+            : this(new ClientDiagnostics(options), httpPipeline, endpoint, options.AcceptedLanguage, options.Version)
         { }
 
         /// <summary> Initializes a new instance of PhoneNumbersClient. </summary>
