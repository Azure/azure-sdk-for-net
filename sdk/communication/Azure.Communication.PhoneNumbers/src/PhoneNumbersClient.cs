﻿// Copyright (c) Microsoft Corporation. All rights reserved.
// Licensed under the MIT License.

using System;
using System.Collections.Generic;
using System.Threading;
using System.Threading.Tasks;
using Azure.Communication.Pipeline;
using Azure.Core;
using Azure.Core.Pipeline;

namespace Azure.Communication.PhoneNumbers
{
    /// <summary>
    /// The Azure Communication Services phone numbers client.
    /// </summary>
    public class PhoneNumbersClient
    {
        internal InternalPhoneNumbersClient InternalClient { get; }
        private readonly ClientDiagnostics _clientDiagnostics;
        private readonly HttpPipeline _pipeline;
        private readonly string _acceptedLanguage;

        #region public constructors - all arguments need null check

        /// <summary>
        /// Initializes a phone numbers client with an Azure resource connection string and client options.
        /// </summary>
        public PhoneNumbersClient(string connectionString)
            : this(
                ConnectionString.Parse(Argument.CheckNotNullOrEmpty(connectionString, nameof(connectionString))),
                new PhoneNumbersClientOptions())
        { }

        /// <summary>
        /// Initializes a phone numbers client with an Azure resource connection string and client options.
        /// </summary>
        public PhoneNumbersClient(string connectionString, PhoneNumbersClientOptions options)
            : this(
                ConnectionString.Parse(Argument.CheckNotNullOrEmpty(connectionString, nameof(connectionString))),
                options ?? new PhoneNumbersClientOptions())
        { }

        /// <summary> Initializes a new instance of <see cref="PhoneNumbersClient"/>.</summary>
        /// <param name="endpoint">The URI of the Azure Communication Services resource.</param>
        /// <param name="keyCredential">The <see cref="AzureKeyCredential"/> used to authenticate requests.</param>
        /// <param name="options">Client option exposing <see cref="ClientOptions.Diagnostics"/>, <see cref="ClientOptions.Retry"/>, <see cref="ClientOptions.Transport"/>, etc.</param>
        public PhoneNumbersClient(Uri endpoint, AzureKeyCredential keyCredential, PhoneNumbersClientOptions options = default)
            : this(
                Argument.CheckNotNull(endpoint, nameof(endpoint)).AbsoluteUri,
                Argument.CheckNotNull(keyCredential, nameof(keyCredential)),
                options ?? new PhoneNumbersClientOptions())
        { }

        /// <summary>
        /// Initializes a phone numbers client with a token credential.
        /// <param name="endpoint">The URI of the Azure Communication Services resource.</param>
        /// <param name="tokenCredential">The <see cref="TokenCredential"/> used to authenticate requests, such as DefaultAzureCredential.</param>
        /// <param name="options">Client option exposing <see cref="ClientOptions.Diagnostics"/>, <see cref="ClientOptions.Retry"/>, <see cref="ClientOptions.Transport"/>, etc.</param>
        /// </summary>
        public PhoneNumbersClient(Uri endpoint, TokenCredential tokenCredential, PhoneNumbersClientOptions options = default)
            : this(
                Argument.CheckNotNull(endpoint, nameof(endpoint)).AbsoluteUri,
                Argument.CheckNotNull(tokenCredential, nameof(tokenCredential)),
                options ?? new PhoneNumbersClientOptions())
        { }

        #endregion

        #region private constructors

        private PhoneNumbersClient(ConnectionString connectionString, PhoneNumbersClientOptions options)
            : this(connectionString.GetRequired("endpoint"), options.BuildPhoneNumbersHttpPipeline(connectionString), options)
        { }

        private PhoneNumbersClient(string endpoint, AzureKeyCredential keyCredential, PhoneNumbersClientOptions options)
            : this(endpoint, options.BuildPhoneNumbersHttpPipeline(keyCredential), options)
        { }

        private PhoneNumbersClient(string endpoint, TokenCredential tokenCredential, PhoneNumbersClientOptions options)
            : this(endpoint, options.BuildPhoneNumbersHttpPipeline(tokenCredential), options)
        { }

        private PhoneNumbersClient(string endpoint, HttpPipeline httpPipeline, PhoneNumbersClientOptions options)
            : this(new ClientDiagnostics(options, suppressNestedClientActivities: true), httpPipeline, endpoint, options.AcceptedLanguage, options.Version)
        { }

        /// <summary> Initializes a new instance of PhoneNumbersClient. </summary>
        /// <param name="clientDiagnostics"> The handler for diagnostic messaging in the client. </param>
        /// <param name="pipeline"> The HTTP pipeline for sending and receiving REST requests and responses. </param>
        /// <param name="endpoint"> The communication resource, for example https://resourcename.communication.azure.com. </param>
        /// <param name="acceptedLanguage"> The accepted language to be used for response localization. </param>
        /// <param name="apiVersion"> Api Version. </param>
        private PhoneNumbersClient(ClientDiagnostics clientDiagnostics, HttpPipeline pipeline, string endpoint, string acceptedLanguage, string apiVersion = "2021-03-07")
        {
<<<<<<< HEAD
            RestClient = new InternalPhoneNumbersRestClient(clientDiagnostics, pipeline, new Uri(endpoint), apiVersion);
=======
            InternalClient = new InternalPhoneNumbersClient(clientDiagnostics, pipeline, endpoint, apiVersion);
>>>>>>> 62fc6106
            _clientDiagnostics = clientDiagnostics;
            _pipeline = pipeline;
            _acceptedLanguage = acceptedLanguage;
        }

        #endregion

        #region protected constructors
        /// <summary> Initializes a new instance of PhoneNumbersClient for mocking. </summary>
        protected PhoneNumbersClient()
        {
        }
        #endregion protected constructors

        /// <summary> Releases an purchased phone number. </summary>
        /// <param name="phoneNumber"> Phone number to be released, e.g. +14255550123. </param>
        /// <param name="cancellationToken"> The cancellation token to use. </param>
        /// <exception cref="ArgumentNullException"> <paramref name="phoneNumber"/> is null. </exception>
        public virtual async Task<ReleasePhoneNumberOperation> StartReleasePhoneNumberAsync(string phoneNumber, CancellationToken cancellationToken = default)
        {
            using var scope = _clientDiagnostics.CreateScope($"{nameof(PhoneNumbersClient)}.{nameof(StartReleasePhoneNumber)}");
            scope.Start();
            try
            {
                var originalResponse = await InternalClient.StartReleasePhoneNumberAsync(phoneNumber, cancellationToken).ConfigureAwait(false);
                return new ReleasePhoneNumberOperation(originalResponse);
            }
            catch (Exception e)
            {
                scope.Failed(e);
                throw;
            }
        }

        /// <summary> Releases an purchased phone number. </summary>
        /// <param name="phoneNumber"> Phone number to be released, e.g. +14255550123. </param>
        /// <param name="cancellationToken"> The cancellation token to use. </param>
        /// <exception cref="ArgumentNullException"> <paramref name="phoneNumber"/> is null. </exception>
        public virtual ReleasePhoneNumberOperation StartReleasePhoneNumber(string phoneNumber, CancellationToken cancellationToken = default)
        {
            Argument.AssertNotNull(phoneNumber, nameof(phoneNumber));

            using var scope = _clientDiagnostics.CreateScope($"{nameof(PhoneNumbersClient)}.{nameof(StartReleasePhoneNumber)}");
            scope.Start();
            try
            {
                var originalResponse = InternalClient.StartReleasePhoneNumber(phoneNumber, cancellationToken);
                return new ReleasePhoneNumberOperation(originalResponse);
            }
            catch (Exception e)
            {
                scope.Failed(e);
                throw;
            }
        }

        /// <summary> Updates the capabilities of a phone number. </summary>
        /// <param name="phoneNumber"> The phone number id in E.164 format. The leading plus can be either + or encoded as %2B, e.g. +14255550123. </param>
        /// <param name="calling"> Capability value for calling. </param>
        /// <param name="sms"> Capability value for SMS. </param>
        /// <param name="cancellationToken"> The cancellation token to use. </param>
        /// <exception cref="ArgumentNullException"> <paramref name="phoneNumber"/> is null. </exception>
        public virtual async Task<UpdatePhoneNumberCapabilitiesOperation> StartUpdateCapabilitiesAsync(string phoneNumber, PhoneNumberCapabilityType? calling = null, PhoneNumberCapabilityType? sms = null, CancellationToken cancellationToken = default)
        {
            using var scope = _clientDiagnostics.CreateScope($"{nameof(PhoneNumbersClient)}.{nameof(StartUpdateCapabilities)}");
            scope.Start();
            try
            {
                return await InternalClient.StartUpdateCapabilitiesAsync(phoneNumber, calling, sms, cancellationToken).ConfigureAwait(false);
            }
            catch (Exception e)
            {
                scope.Failed(e);
                throw;
            }
        }

        /// <summary> Updates the capabilities of a phone number. </summary>
        /// <param name="phoneNumber"> The phone number id in E.164 format. The leading plus can be either + or encoded as %2B, e.g. +14255550123. </param>
        /// <param name="calling"> Capability value for calling. </param>
        /// <param name="sms"> Capability value for SMS. </param>
        /// <param name="cancellationToken"> The cancellation token to use. </param>
        /// <exception cref="ArgumentNullException"> <paramref name="phoneNumber"/> is null. </exception>
        public virtual UpdatePhoneNumberCapabilitiesOperation StartUpdateCapabilities(string phoneNumber, PhoneNumberCapabilityType? calling = null, PhoneNumberCapabilityType? sms = null, CancellationToken cancellationToken = default)
        {
            using var scope = _clientDiagnostics.CreateScope($"{nameof(PhoneNumbersClient)}.{nameof(StartUpdateCapabilities)}");
            scope.Start();
            try
            {
                return InternalClient.StartUpdateCapabilities(phoneNumber, calling, sms, cancellationToken);
            }
            catch (Exception e)
            {
                scope.Failed(e);
                throw;
            }
        }

        /// <summary> Gets the details of the given purchased phone number. </summary>
        /// <param name="phoneNumber"> The acquired phone number whose details are to be fetched in E.164 format, e.g. +14255550123. </param>
        /// <param name="cancellationToken"> The cancellation token to use. </param>
        public virtual async Task<Response<PurchasedPhoneNumber>> GetPurchasedPhoneNumberAsync(string phoneNumber, CancellationToken cancellationToken = default)
        {
            using var scope = _clientDiagnostics.CreateScope($"{nameof(PhoneNumbersClient)}.{nameof(GetPurchasedPhoneNumber)}");
            scope.Start();
            try
            {
                return await InternalClient.GetByNumberAsync(phoneNumber, cancellationToken).ConfigureAwait(false);
            }
            catch (Exception e)
            {
                scope.Failed(e);
                throw;
            }
        }

        /// <summary> Gets the details of the given purchased phone number. </summary>
        /// <param name="phoneNumber"> The acquired phone number whose details are to be fetched in E.164 format, e.g. +14255550123. </param>
        /// <param name="cancellationToken"> The cancellation token to use. </param>
        public virtual Response<PurchasedPhoneNumber> GetPurchasedPhoneNumber(string phoneNumber, CancellationToken cancellationToken = default)
        {
            using var scope = _clientDiagnostics.CreateScope($"{nameof(PhoneNumbersClient)}.{nameof(GetPurchasedPhoneNumber)}");
            scope.Start();
            try
            {
                return InternalClient.GetByNumber(phoneNumber, cancellationToken);
            }
            catch (Exception e)
            {
                scope.Failed(e);
                throw;
            }
        }

        /// <summary> Purchases phone numbers. </summary>
        /// <param name="searchId"> The search id. </param>
        /// <param name="cancellationToken"> The cancellation token to use. </param>
        public virtual async Task<PurchasePhoneNumbersOperation> StartPurchasePhoneNumbersAsync(string searchId, CancellationToken cancellationToken = default)
        {
            using var scope = _clientDiagnostics.CreateScope($"{nameof(PhoneNumbersClient)}.{nameof(StartPurchasePhoneNumbers)}");
            scope.Start();
            try
            {
                var originalResponse = await InternalClient.StartPurchasePhoneNumbersAsync(searchId, cancellationToken).ConfigureAwait(false);
                return new PurchasePhoneNumbersOperation(originalResponse);
            }
            catch (Exception e)
            {
                scope.Failed(e);
                throw;
            }
        }

        /// <summary> Purchases phone numbers. </summary>
        /// <param name="searchId"> The search id. </param>
        /// <param name="cancellationToken"> The cancellation token to use. </param>
        public virtual PurchasePhoneNumbersOperation StartPurchasePhoneNumbers(string searchId, CancellationToken cancellationToken = default)
        {
            using var scope = _clientDiagnostics.CreateScope($"{nameof(PhoneNumbersClient)}.{nameof(StartPurchasePhoneNumbers)}");
            scope.Start();
            try
            {
                var originalResponse = InternalClient.StartPurchasePhoneNumbers(searchId, cancellationToken);
                return new PurchasePhoneNumbersOperation(originalResponse);
            }
            catch (Exception e)
            {
                scope.Failed(e);
                throw;
            }
        }

        /// <summary> Search for available phone numbers to purchase. </summary>
        /// <param name="twoLetterIsoCountryName"> The ISO 3166-2 country code, e.g. US. </param>
        /// <param name="phoneNumberType"> The type of phone numbers to search for. </param>
        /// <param name="phoneNumberAssignmentType"> The assignment type of the phone numbers to search for. </param>
        /// <param name="capabilities"> Capabilities of a phone number. </param>
        /// <param name="options"> The phone number search options. </param>
        /// <param name="cancellationToken"> The cancellation token to use. </param>
        /// <exception cref="ArgumentNullException"> <paramref name="twoLetterIsoCountryName"/> is null. </exception>
        public virtual async Task<SearchAvailablePhoneNumbersOperation> StartSearchAvailablePhoneNumbersAsync(string twoLetterIsoCountryName, PhoneNumberType phoneNumberType, PhoneNumberAssignmentType phoneNumberAssignmentType,
            PhoneNumberCapabilities capabilities, PhoneNumberSearchOptions options = null, CancellationToken cancellationToken = default)
        {
            using var scope = _clientDiagnostics.CreateScope($"{nameof(PhoneNumbersClient)}.{nameof(StartSearchAvailablePhoneNumbers)}");
            scope.Start();
            try
            {
                var searchRequest = new PhoneNumberSearchRequest(phoneNumberType, phoneNumberAssignmentType, capabilities) { AreaCode = options?.AreaCode, Quantity = options?.Quantity };
                return await InternalClient.StartSearchAvailablePhoneNumbersAsync(twoLetterIsoCountryName, searchRequest, cancellationToken).ConfigureAwait(false);
            }
            catch (Exception e)
            {
                scope.Failed(e);
                throw;
            }
        }

        /// <summary> Search for available phone numbers to purchase. </summary>
        /// <param name="twoLetterIsoCountryName"> The ISO 3166-2 country code, e.g. US. </param>
        /// <param name="phoneNumberType"> The type of phone numbers to search for. </param>
        /// <param name="phoneNumberAssignmentType"> The assignment type of the phone numbers to search for. </param>
        /// <param name="capabilities"> Capabilities of a phone number. </param>
        /// <param name="options"> The phone number search options. </param>
        /// <param name="cancellationToken"> The cancellation token to use. </param>
        /// <exception cref="ArgumentNullException"> <paramref name="twoLetterIsoCountryName"/> is null. </exception>
        public virtual SearchAvailablePhoneNumbersOperation StartSearchAvailablePhoneNumbers(string twoLetterIsoCountryName, PhoneNumberType phoneNumberType, PhoneNumberAssignmentType phoneNumberAssignmentType,
            PhoneNumberCapabilities capabilities, PhoneNumberSearchOptions options = null, CancellationToken cancellationToken = default)
        {
            using var scope = _clientDiagnostics.CreateScope($"{nameof(PhoneNumbersClient)}.{nameof(StartSearchAvailablePhoneNumbers)}");
            scope.Start();
            try
            {
                var searchRequest = new PhoneNumberSearchRequest(phoneNumberType, phoneNumberAssignmentType, capabilities) { AreaCode = options?.AreaCode, Quantity = options?.Quantity };
                return InternalClient.StartSearchAvailablePhoneNumbers(twoLetterIsoCountryName, searchRequest, cancellationToken);
            }
            catch (Exception e)
            {
                scope.Failed(e);
                throw;
            }
        }

        /// <summary> Retrieve the search result details. </summary>
        /// <param name="searchId"> The id of the search to retrieve the phone numbers. </param>
        /// <param name="cancellationToken"> The cancellation token to use. </param>
        public virtual async Task<Response<PhoneNumberSearchResult>> GetPhoneNumberSearchResultAsync(string searchId, CancellationToken cancellationToken = default)
        {
            Argument.AssertNotNull(searchId, nameof(searchId));

            using var scope = _clientDiagnostics.CreateScope($"{nameof(PhoneNumbersClient)}.{nameof(GetPhoneNumberSearchResult)}");
            scope.Start();
            try
            {
                return await InternalClient.GetSearchResultAsync(searchId, cancellationToken).ConfigureAwait(false);
            }
            catch (Exception e)
            {
                scope.Failed(e);
                throw;
            }
        }

        /// <summary> Retrieve the search result details. </summary>
        /// <param name="searchId"> The id of the search to retrieve the phone numbers. </param>
        /// <param name="cancellationToken"> The cancellation token to use. </param>
        public virtual Response<PhoneNumberSearchResult> GetPhoneNumberSearchResult(string searchId, CancellationToken cancellationToken = default)
        {
            Argument.AssertNotNull(searchId, nameof(searchId));

            using var scope = _clientDiagnostics.CreateScope($"{nameof(PhoneNumbersClient)}.{nameof(GetPhoneNumberSearchResult)}");
            scope.Start();
            try
            {
                return InternalClient.GetSearchResult(searchId, cancellationToken);
            }
            catch (Exception e)
            {
                scope.Failed(e);
                throw;
            }
        }

        /// <summary> Gets the list of all purchased phone numbers. </summary>
        /// <param name="cancellationToken"> The cancellation token to use. </param>
        public virtual AsyncPageable<PurchasedPhoneNumber> GetPurchasedPhoneNumbersAsync(CancellationToken cancellationToken = default)
        {
            using var scope = _clientDiagnostics.CreateScope($"{nameof(PhoneNumbersClient)}.{nameof(GetPurchasedPhoneNumbers)}");
            scope.Start();
            try
            {
                return InternalClient.ListPhoneNumbersAsync(skip: null, top: null, cancellationToken);
            }
            catch (Exception e)
            {
                scope.Failed(e);
                throw;
            }
        }

        /// <summary> Gets the list of all purchased phone numbers. </summary>
        /// <param name="cancellationToken"> The cancellation token to use. </param>
        public virtual Pageable<PurchasedPhoneNumber> GetPurchasedPhoneNumbers(CancellationToken cancellationToken = default)
        {
            using var scope = _clientDiagnostics.CreateScope($"{nameof(PhoneNumbersClient)}.{nameof(GetPurchasedPhoneNumbers)}");
            scope.Start();
            try
            {
                return InternalClient.ListPhoneNumbers(skip: null, top: null, cancellationToken);
            }
            catch (Exception e)
            {
                scope.Failed(e);
                throw;
            }
        }

        /// <summary> Lists the available countries from which to purchase phone numbers. </summary>
        /// <param name="cancellationToken"> The cancellation token to use. </param>
        public virtual AsyncPageable<PhoneNumberCountry> GetAvailableCountriesAsync(CancellationToken cancellationToken = default)
        {
            using var scope = _clientDiagnostics.CreateScope($"{nameof(PhoneNumbersClient)}.{nameof(GetAvailableCountries)}");
            scope.Start();
            try
            {
                return InternalClient.ListAvailableCountriesAsync(skip: null, maxPageSize: null, acceptLanguage: _acceptedLanguage, cancellationToken);
            }
            catch (Exception e)
            {
                scope.Failed(e);
                throw;
            }
        }

        /// <summary> Lists the available countries from which to purchase phone numbers. </summary>
        /// <param name="cancellationToken"> The cancellation token to use. </param>
        public virtual Pageable<PhoneNumberCountry> GetAvailableCountries(CancellationToken cancellationToken = default)
        {
            using var scope = _clientDiagnostics.CreateScope($"{nameof(PhoneNumbersClient)}.{nameof(GetAvailableCountries)}");
            scope.Start();
            try
            {
                return InternalClient.ListAvailableCountries(skip: null, maxPageSize: null, acceptLanguage: _acceptedLanguage, cancellationToken);
            }
            catch (Exception e)
            {
                scope.Failed(e);
                throw;
            }
        }

        /// <summary> Lists the available localities (e.g. city or town) in the given country from which to purchase phone numbers. </summary>
        /// <param name="twoLetterIsoCountryName"> The ISO 3166-2 country code, e.g. US. </param>
        /// <param name="administrativeDivision"> The administrative division within the country within which to list localities. This is also known as the state or province. </param>
        /// <param name="cancellationToken"> The cancellation token to use. </param>
        public virtual AsyncPageable<PhoneNumberLocality> GetAvailableLocalitiesAsync(string twoLetterIsoCountryName, string administrativeDivision = null, CancellationToken cancellationToken = default)
        {
            using var scope = _clientDiagnostics.CreateScope($"{nameof(PhoneNumbersClient)}.{nameof(GetAvailableLocalities)}");
            Console.WriteLine(scope.ToString());
            scope.Start();
            try
            {
                return InternalClient.ListAvailableLocalitiesAsync(twoLetterIsoCountryName, skip: null, maxPageSize: null, administrativeDivision, acceptLanguage: _acceptedLanguage, cancellationToken);
            }
            catch (Exception e)
            {
                scope.Failed(e);
                throw;
            }
        }

        /// <summary> Lists the available localities (e.g. city or town) in the given country from which to purchase phone numbers. </summary>
        /// <param name="twoLetterIsoCountryName"> The ISO 3166-2 country code, e.g. US. </param>
        /// <param name="administrativeDivision"> The administrative division within the country within which to list localities. This is also known as the state or province. </param>
        /// <param name="cancellationToken"> The cancellation token to use. </param>
        public virtual Pageable<PhoneNumberLocality> GetAvailableLocalities(string twoLetterIsoCountryName, string administrativeDivision = null, CancellationToken cancellationToken = default)
        {
            using var scope = _clientDiagnostics.CreateScope($"{nameof(PhoneNumbersClient)}.{nameof(GetAvailableLocalities)}");
            scope.Start();
            try
            {
                return InternalClient.ListAvailableLocalities(twoLetterIsoCountryName, skip: null, maxPageSize: null, administrativeDivision, acceptLanguage: _acceptedLanguage, cancellationToken);
            }
            catch (Exception e)
            {
                scope.Failed(e);
                throw;
            }
        }

        /// <summary> Lists the available area codes within a given country and locality. </summary>
        /// <param name="twoLetterIsoCountryName"> The ISO 3166-2 country code, e.g. US. </param>
        /// <param name="cancellationToken"> The cancellation token to use. </param>
        public virtual AsyncPageable<PhoneNumberAreaCode> GetAvailableAreaCodesTollFreeAsync(string twoLetterIsoCountryName, CancellationToken cancellationToken = default)
        {
            return GetAvailableAreaCodesAsync(twoLetterIsoCountryName, PhoneNumberType.TollFree, PhoneNumberAssignmentType.Application, null, null, cancellationToken);
        }

        /// <summary> Lists the available area codes within a given country and locality. </summary>
        /// <param name="twoLetterIsoCountryName"> The ISO 3166-2 country code, e.g. US. </param>
        /// <param name="cancellationToken"> The cancellation token to use. </param>
        public virtual Pageable<PhoneNumberAreaCode>GetAvailableAreaCodesTollFree(string twoLetterIsoCountryName, CancellationToken cancellationToken = default)
        {
            return GetAvailableAreaCodes(twoLetterIsoCountryName, PhoneNumberType.TollFree, PhoneNumberAssignmentType.Application, null, null, cancellationToken);
        }

        /// <summary> Lists the available area codes within a given country and locality. </summary>
        /// <param name="twoLetterIsoCountryName"> The ISO 3166-2 country code, e.g. US. </param>
        /// <param name="phoneNumberAssignmentType"> The assignment type of the phone numbers to search for. </param>
        /// <param name="locality"> The locality in which to list area codes. This is also known as the state or province. </param>
        /// <param name="administrativeDivision"> Optionally, the administrative division of the locality. This is also known as the state or province. </param>
        /// <param name="cancellationToken"> The cancellation token to use. </param>
        public virtual AsyncPageable<PhoneNumberAreaCode> GetAvailableAreaCodesGeographicAsync(string twoLetterIsoCountryName, PhoneNumberAssignmentType phoneNumberAssignmentType, string locality, string administrativeDivision = null, CancellationToken cancellationToken = default)
        {
            return GetAvailableAreaCodesAsync(twoLetterIsoCountryName, PhoneNumberType.Geographic, phoneNumberAssignmentType, locality, administrativeDivision, cancellationToken);
        }

        /// <summary> Lists the available area codes within a given country and locality. </summary>
        /// <param name="twoLetterIsoCountryName"> The ISO 3166-2 country code, e.g. US. </param>
        /// <param name="phoneNumberAssignmentType"> The assignment type of the phone numbers to search for. </param>
        /// <param name="locality"> The locality in which to list area codes. This is also known as the state or province. </param>
        /// <param name="administrativeDivision"> Optionally, the administrative division of the locality. This is also known as the state or province. </param>
        /// <param name="cancellationToken"> The cancellation token to use. </param>
        public virtual Pageable<PhoneNumberAreaCode> GetAvailableAreaCodesGeographic(string twoLetterIsoCountryName, PhoneNumberAssignmentType phoneNumberAssignmentType, string locality, string administrativeDivision = null, CancellationToken cancellationToken = default)
        {
            return GetAvailableAreaCodes(twoLetterIsoCountryName, PhoneNumberType.Geographic, phoneNumberAssignmentType, locality, administrativeDivision, cancellationToken);
        }

        /// <summary> Lists the available offerings in the given country. </summary>
        /// <param name="twoLetterIsoCountryName"> The ISO 3166-2 country code, e.g. US. </param>
        /// <param name="phoneNumberType"> The type of phone numbers to search for. </param>
        /// <param name="phoneNumberAssignmentType"> The assignment type of the phone numbers to search for. </param>
        /// <param name="cancellationToken"> The cancellation token to use. </param>
        public virtual AsyncPageable<PhoneNumberOffering> GetAvailableOfferingsAsync(string twoLetterIsoCountryName, PhoneNumberType? phoneNumberType = null, PhoneNumberAssignmentType? phoneNumberAssignmentType = null, CancellationToken cancellationToken = default)
        {
            using var scope = _clientDiagnostics.CreateScope($"{nameof(PhoneNumbersClient)}.{nameof(GetAvailableOfferings)}");
            scope.Start();
            try
            {
                return InternalClient.ListOfferingsAsync(twoLetterIsoCountryName, skip: null, maxPageSize: null, phoneNumberType, phoneNumberAssignmentType, acceptLanguage: _acceptedLanguage, cancellationToken);
            }
            catch (Exception e)
            {
                scope.Failed(e);
                throw;
            }
        }

        /// <summary> Lists the available offerings in the given country. </summary>
        /// <param name="twoLetterIsoCountryName"> The ISO 3166-2 country code, e.g. US. </param>
        /// <param name="phoneNumberType"> The type of phone numbers to search for. </param>
        /// <param name="phoneNumberAssignmentType"> The assignment type of the phone numbers to search for. </param>
        /// <param name="cancellationToken"> The cancellation token to use. </param>
        public virtual Pageable<PhoneNumberOffering> GetAvailableOfferings(string twoLetterIsoCountryName, PhoneNumberType? phoneNumberType = null, PhoneNumberAssignmentType? phoneNumberAssignmentType = null, CancellationToken cancellationToken = default)
        {
            using var scope = _clientDiagnostics.CreateScope($"{nameof(PhoneNumbersClient)}.{nameof(GetAvailableOfferings)}");
            scope.Start();
            try
            {
                return InternalClient.ListOfferings(twoLetterIsoCountryName, skip: null, maxPageSize: null, phoneNumberType, phoneNumberAssignmentType, acceptLanguage: _acceptedLanguage, cancellationToken);
            }
            catch (Exception e)
            {
                scope.Failed(e);
                throw;
            }
        }

        /// <summary> Search for operator information about specified phone numbers. </summary>
        /// <param name="phoneNumbers"> The phone numbers to search. </param>
        /// <param name="cancellationToken"> The cancellation token to use. </param>
        public virtual async Task<Response<OperatorInformationResult>> SearchOperatorInformationAsync(IEnumerable<string> phoneNumbers, CancellationToken cancellationToken = default)
        {
            Argument.AssertNotNull(phoneNumbers, nameof(phoneNumbers));

            using var scope = _clientDiagnostics.CreateScope($"{nameof(PhoneNumbersClient)}.{nameof(SearchOperatorInformation)}");
            scope.Start();
            try
            {
                var response = await RestClient.OperatorInformationSearchAsync(phoneNumbers, cancellationToken).ConfigureAwait(false);
                return response;
            }
            catch (Exception e)
            {
                scope.Failed(e);
                throw;
            }
        }

        /// <summary> Search for operator information about specified phone numbers. </summary>
        /// <param name="phoneNumbers"> The phone numbers to search. </param>
        /// <param name="cancellationToken"> The cancellation token to use. </param>
        public virtual Response<OperatorInformationResult> SearchOperatorInformation(IEnumerable<string> phoneNumbers, CancellationToken cancellationToken = default)
        {
            Argument.AssertNotNull(phoneNumbers, nameof(phoneNumbers));

            using var scope = _clientDiagnostics.CreateScope($"{nameof(PhoneNumbersClient)}.{nameof(SearchOperatorInformation)}");
            scope.Start();
            try
            {
                var response = RestClient.OperatorInformationSearch(phoneNumbers, cancellationToken);
                return response;
            }
            catch (Exception e)
            {
                scope.Failed(e);
                throw;
            }
        }

        /// <summary> Lists the available area codes within a given country and locality. </summary>
        /// <param name="twoLetterIsoCountryName"> The ISO 3166-2 country code, e.g. US. </param>
        /// <param name="phoneNumberType"> The type of phone numbers to search for. </param>
        /// <param name="phoneNumberAssignmentType"> The assignment type of the phone numbers to search for. </param>
        /// <param name="locality"> The locality in which to list area codes. This is also known as the state or province. </param>
        /// <param name="administrativeDivision"> Optionally, the administrative division of the locality. This is also known as the state or province. </param>
        /// <param name="cancellationToken"> The cancellation token to use. </param>
        private AsyncPageable<PhoneNumberAreaCode> GetAvailableAreaCodesAsync(string twoLetterIsoCountryName, PhoneNumberType phoneNumberType, PhoneNumberAssignmentType phoneNumberAssignmentType, string locality, string administrativeDivision = null, CancellationToken cancellationToken = default)
        {
            var operationName = "";
            if (phoneNumberType == "geographic")
            {
                operationName = "GetAvailableAreaCodesGeographic";
            }
            else if (phoneNumberType == "tollFree")
            {
                operationName = "GetAvailableAreaCodesTollFree";
            }
            using var scope = _clientDiagnostics.CreateScope($"{nameof(PhoneNumbersClient)}.{operationName}");
            scope.Start();
            try
            {
                return InternalClient.ListAreaCodesAsync(twoLetterIsoCountryName, phoneNumberType ,null, null, phoneNumberAssignmentType, locality, administrativeDivision, _acceptedLanguage, cancellationToken);
            }
            catch (Exception e)
            {
                scope.Failed(e);
                throw;
            }
        }

        /// <summary> Lists the available area codes within a given country and locality. </summary>
        /// <param name="twoLetterIsoCountryName"> The ISO 3166-2 country code, e.g. US. </param>
        /// <param name="phoneNumberType"> The type of phone numbers to search for. </param>
        /// <param name="phoneNumberAssignmentType"> The assignment type of the phone numbers to search for. </param>
        /// <param name="locality"> The locality in which to list area codes. This is also known as the state or province. </param>
        /// <param name="administrativeDivision"> Optionally, the administrative division of the locality. This is also known as the state or province. </param>
        /// <param name="cancellationToken"> The cancellation token to use. </param>
        private Pageable<PhoneNumberAreaCode> GetAvailableAreaCodes(string twoLetterIsoCountryName, PhoneNumberType phoneNumberType, PhoneNumberAssignmentType phoneNumberAssignmentType, string locality, string administrativeDivision = null, CancellationToken cancellationToken = default)
        {
            var operationName = "";
            if (phoneNumberType == "geographic")
            {
                operationName = "GetAvailableAreaCodesGeographic";
            }
            else if (phoneNumberType == "tollFree")
            {
                operationName = "GetAvailableAreaCodesTollFree";
            }
            using var scope = _clientDiagnostics.CreateScope($"{nameof(PhoneNumbersClient)}.{operationName}");
            scope.Start();
            try
            {
                return InternalClient.ListAreaCodes(twoLetterIsoCountryName, phoneNumberType, null, null, phoneNumberAssignmentType, locality, administrativeDivision, _acceptedLanguage, cancellationToken);
            }
            catch (Exception e)
            {
                scope.Failed(e);
                throw;
            }
        }
    }
}<|MERGE_RESOLUTION|>--- conflicted
+++ resolved
@@ -93,11 +93,7 @@
         /// <param name="apiVersion"> Api Version. </param>
         private PhoneNumbersClient(ClientDiagnostics clientDiagnostics, HttpPipeline pipeline, string endpoint, string acceptedLanguage, string apiVersion = "2021-03-07")
         {
-<<<<<<< HEAD
-            RestClient = new InternalPhoneNumbersRestClient(clientDiagnostics, pipeline, new Uri(endpoint), apiVersion);
-=======
             InternalClient = new InternalPhoneNumbersClient(clientDiagnostics, pipeline, endpoint, apiVersion);
->>>>>>> 62fc6106
             _clientDiagnostics = clientDiagnostics;
             _pipeline = pipeline;
             _acceptedLanguage = acceptedLanguage;
