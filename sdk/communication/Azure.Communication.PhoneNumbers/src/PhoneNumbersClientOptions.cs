// Copyright (c) Microsoft Corporation. All rights reserved.
// Licensed under the MIT License.

#nullable enable

using System;
using Azure.Core;

[assembly: CodeGenSuppressType("PhoneNumbersClientOptions")]
namespace Azure.Communication.PhoneNumbers
{
    /// <summary> Client options for PhoneNumbersClient. </summary>
    public class PhoneNumbersClientOptions : ClientOptions
    {
<<<<<<< HEAD
        private const ServiceVersion LatestVersion = ServiceVersion.V2024_01_Preview;
=======
        private const ServiceVersion LatestVersion = ServiceVersion.V2023_10_01_Preview;
>>>>>>> 09dc092b

        /// <summary> The version of the service to use. </summary>
        public enum ServiceVersion
        {
#pragma warning disable CA1707 // Identifiers should not contain underscores
            /// <summary> Service version "2021-03-07". </summary>
            V2021_03_07 = 1,
            /// <summary> Service version "2022-01-11-preview". </summary>
            V2022_01_11_Preview_2 = 2,
            /// <summary> Service version "2022-12-01". </summary>
            V2022_12_01 = 3,
<<<<<<< HEAD
            /// <summary> Service version "package-preview-2024-01". </summary>
            V2024_01_Preview = 4,
=======
            /// <summary> Service version "2023-05-01-preview". </summary>
            V2023_05_01_Preview = 4,
            /// <summary> Service version "2023-10-01-preview. </summary>
            V2023_10_01_Preview = 5,
>>>>>>> 09dc092b
#pragma warning restore CA1707 // Identifiers should not contain underscores
        }

        internal string Version { get; }

        /// <summary> The accepted language of the service to use. </summary>
        public string? AcceptedLanguage { get; set; }

#pragma warning disable AZC0009 // ClientOptions constructors should take a ServiceVersion as their first parameter

#pragma warning restore AZC0009 // ClientOptions constructors should take a ServiceVersion as their first parameter

#pragma warning disable AZC0010 // ClientOptions constructors should default ServiceVersion to latest supported service version
        /// <summary> Initializes new instance of PhoneNumbersClientOptions. </summary>
        public PhoneNumbersClientOptions(ServiceVersion version = LatestVersion)
        {
            Version = version switch
            {
                ServiceVersion.V2021_03_07 => "2021-03-07",
                ServiceVersion.V2022_01_11_Preview_2 => "2022-01-11-preview2",
                ServiceVersion.V2022_12_01 => "2022-12-01",
<<<<<<< HEAD
                ServiceVersion.V2024_01_Preview => "2024-01-31-preview",
=======
                ServiceVersion.V2023_10_01_Preview => "2023-10-01-preview",
                ServiceVersion.V2023_05_01_Preview => "2023-05-01-preview",
>>>>>>> 09dc092b
                _ => throw new NotSupportedException()
            };
        }
#pragma warning restore AZC0010 // ClientOptions constructors should default ServiceVersion to latest supported service version
    }
}<|MERGE_RESOLUTION|>--- conflicted
+++ resolved
@@ -12,11 +12,7 @@
     /// <summary> Client options for PhoneNumbersClient. </summary>
     public class PhoneNumbersClientOptions : ClientOptions
     {
-<<<<<<< HEAD
         private const ServiceVersion LatestVersion = ServiceVersion.V2024_01_Preview;
-=======
-        private const ServiceVersion LatestVersion = ServiceVersion.V2023_10_01_Preview;
->>>>>>> 09dc092b
 
         /// <summary> The version of the service to use. </summary>
         public enum ServiceVersion
@@ -28,15 +24,12 @@
             V2022_01_11_Preview_2 = 2,
             /// <summary> Service version "2022-12-01". </summary>
             V2022_12_01 = 3,
-<<<<<<< HEAD
-            /// <summary> Service version "package-preview-2024-01". </summary>
-            V2024_01_Preview = 4,
-=======
             /// <summary> Service version "2023-05-01-preview". </summary>
             V2023_05_01_Preview = 4,
             /// <summary> Service version "2023-10-01-preview. </summary>
             V2023_10_01_Preview = 5,
->>>>>>> 09dc092b
+            /// <summary> Service version "package-preview-2024-01". </summary>
+            V2024_01_Preview = 4,
 #pragma warning restore CA1707 // Identifiers should not contain underscores
         }
 
@@ -58,12 +51,9 @@
                 ServiceVersion.V2021_03_07 => "2021-03-07",
                 ServiceVersion.V2022_01_11_Preview_2 => "2022-01-11-preview2",
                 ServiceVersion.V2022_12_01 => "2022-12-01",
-<<<<<<< HEAD
-                ServiceVersion.V2024_01_Preview => "2024-01-31-preview",
-=======
                 ServiceVersion.V2023_10_01_Preview => "2023-10-01-preview",
                 ServiceVersion.V2023_05_01_Preview => "2023-05-01-preview",
->>>>>>> 09dc092b
+                ServiceVersion.V2024_01_Preview => "2024-01-31-preview",
                 _ => throw new NotSupportedException()
             };
         }
