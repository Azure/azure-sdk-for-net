--- conflicted
+++ resolved
@@ -1,19 +1,17 @@
 # Release History
 
-<<<<<<< HEAD
-## 1.5.0-beta.1 (2025-07-20)
+## 1.5.0-beta.2 (2025-07-27)
 
 ### Features Added
 
 - Added support for SIP routing API version `2024-11-15-preview` which includes new trunk settings.
-=======
+
 ## 1.5.0-beta.1 (2025-07-22)
 
 ### Features Added
 - Adds support for mobile number types
   - mobile numbers are location associated phone numbers with SMS capabilities
 - API version `2025-06-01` is the default.
->>>>>>> 912bebe1
 
 ## 1.4.0 (2025-06-20)
 
