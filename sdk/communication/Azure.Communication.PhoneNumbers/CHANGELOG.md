# Release History

<<<<<<< HEAD
=======
## 1.3.0-beta.6 (Unreleased)

### Features Added

### Breaking Changes

### Bugs Fixed

### Other Changes

>>>>>>> e79ba83b
## 1.3.0-beta.5 (2024-03-01)

### Features Added
- Add support for number lookup
  - Format only can be returned for no cost
  - Additional number details can be returned for a cost

## 1.3.0-beta.2 (2023-08-31)

### Bugs Fixed
- Service version updated to include 2023-05-01-preview
- Default to latest public version

## 1.3.0-beta.1 (2023-08-25)

### Features Added
- Number Lookup API public preview
- API version `2023-05-01-preview` is the default

## 1.2.0-beta.1 (2023-08-08)

### Features Added
- Added custom page sizes to PurchasedPhoneNumbers, Countries, Localities, AreaCodes and Offerings.

## 1.1.0 (2023-03-28)

### Features Added
- Added support for SIP routing API version `2023-03-01`, releasing SIP routing functionality from public preview to GA.
- Added environment variable `AZURE_TEST_DOMAIN` for SIP routing tests to support domain verification.

## 1.1.0-beta.3 (2023-01-10)
- Adds support for Azure Communication Services Phone Numbers Browse API Methods.

### Features Added
- Added support for API version `2022-12-01`, giving users the ability to:
  - Get all supported countries
  - Get all supported localities given a country code.
  - Get all Toll-Free area codes from a given country code.
  - Get all Geographic area codes from a given country code / locality.
  - Get all offerings from a given country code.
- Added new SIP routing client for handling Direct routing numbers.

## 1.1.0-beta.2 (2022-03-30)
### Features Added
- Added environment variable `AZURE_USERAGENT_OVERRIDE`, that overrides the HTTP header `x-ms-useragent` on the tests

### Other Changes
- 'Deprecates' (read discourage) the use of PhoneNumbersModelFactory.PhoneNumberCost(double amount, string currencyCode, string billingFrequency)

## 1.1.0-beta.1 (2022-01-24)
### Features Added
- Add support of Denmark (DK) and United Kingdom (GB) phone number acquisitions.

## 1.0.2 (2021-10-05)
- Dependency versions updated.

## 1.0.1 (2021-05-25)
- Dependency versions updated.

## 1.0.0 (2021-04-26)
Updated `Azure.Communication.PhoneNumbers` version.

## 1.0.0-beta.6 (2021-03-29)

### Added
- Added protected constructor to PurchasePhoneNumbersOperation and ReleasePhoneNumberOperation for mocking.

### Breaking Changes
- All models are moved from Azure.Communication.PhoneNumbers.Models namespace to Azure.Communication.PhoneNumbers.
- AcquiredPhoneNumber class is renamed to PurchasedPhoneNumber.
- PhoneNumbersClient methods renamed:
  - GetPhoneNumber -> GetPurchasedPhoneNumber.
  - GetPhoneNumberAsync -> GetPurchasedPhoneNumberAsync.
  - GetPhoneNumbers -> GetPurchasedPhoneNumbers.
  - GetPhoneNumbersAsync -> GetPurchasedPhoneNumbersAsync.
- PhoneNumbersModelFactory static method AcquiredPhoneNumber is renamed to PurchasedPhoneNumber.
- PurchasePhoneNumbersOperation and ReleasePhoneNumberOperation extend Operation instead of Operation<Response>.
- Removed PhoneNumberOperationStatus and PhoneNumberOperationType.
- Renamed ISOCurrencySymbol property to IsoCurrencySymbol in PhoneNumberCost.
- Renamed threeLetterISOCountryName parameter to twoLetterIsoCountryName in PhoneNumbersClient.StartSearchAvailablePhoneNumbers and PhoneNumbersClient.StartSearchAvailablePhoneNumbersAsync.

## 1.0.0-beta.5 (2021-03-09)

### Added
- Added PhoneNumbersClient (originally was part of the Azure.Communication.Administration package).
- Added support for Azure Active Directory Authentication.

### Breaking Changes
- PhoneNumberAdministrationClient has been replaced with PhoneNumbersClient, which has the same functionality but different APIs. To learn more about how PhoneNumbersClient works, refer to the [README.md][read_me]

<!-- LINKS -->
[read_me]: https://github.com/Azure/azure-sdk-for-net/blob/main/sdk/communication/Azure.Communication.PhoneNumbers/README.md
[documentation]: https://docs.microsoft.com/azure/communication-services/quickstarts/access-tokens?pivots=programming-language-csharp<|MERGE_RESOLUTION|>--- conflicted
+++ resolved
@@ -1,7 +1,5 @@
 # Release History
 
-<<<<<<< HEAD
-=======
 ## 1.3.0-beta.6 (Unreleased)
 
 ### Features Added
@@ -12,7 +10,6 @@
 
 ### Other Changes
 
->>>>>>> e79ba83b
 ## 1.3.0-beta.5 (2024-03-01)
 
 ### Features Added
