--- conflicted
+++ resolved
@@ -8,8 +8,6 @@
 - Added support for 10DLC changes.
 
 ### Breaking Changes
-<<<<<<< HEAD
-=======
 
 ### Bugs Fixed
 
@@ -27,7 +25,6 @@
 - Users will now be able to purchase from countries like `IT`, `AT`, `FR`, `NO`, `PT`. They can do so by agreeing not to resell phone numbers by setting consentToNotResellNumbers to true.
 - Added support for 10DLC changes.
 
->>>>>>> 03171e08
 ## 1.3.0-beta.2 (2023-08-31)
 
 ### Bugs Fixed
