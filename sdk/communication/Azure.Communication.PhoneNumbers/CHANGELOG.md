--- conflicted
+++ resolved
@@ -1,14 +1,16 @@
 # Release History
 
-<<<<<<< HEAD
 ## 1.3.0-beta.4 (Unreleased)
-
 ### Features Added
 
+## 1.3.0-beta.3 (2024-02-02)
+### Features Added
+- Added support for API version `2023-10-01-preview`, This gives us functionality for Do Not Resell Consent Changes.
+- Users will now be able to purchase from countries like `IT`, `AT`, `FR`, `NO`, `PT`. They can do so by agreeing not to resell phone numbers by setting consentToNotResellNumbers to true.
+- Added support for 10DLC changes.
+
 ### Breaking Changes
-=======
 ## 1.3.0-beta.2 (2023-08-31)
->>>>>>> 380e744a
 
 ### Bugs Fixed
 - Service version updated to include 2023-05-01-preview
@@ -19,13 +21,6 @@
 ### Features Added
 - Number Lookup API public preview
 - API version `2023-05-01-preview` is the default
-
-## 1.3.0-beta.3 (2024-02-02)
-
-### Features Added
-- Added support for API version `2023-10-01-preview`, This gives us functionality for Do Not Resell Consent Changes.
-- Users will now be able to purchase from countries like `IT`, `AT`, `FR`, `NO`, `PT`. They can do so by agreeing not to resell phone numbers by setting consentToNotResellNumbers to true.
-- Added support for 10DLC changes.
 
 ## 1.2.0-beta.1 (2023-08-08)
 
