# Release History

<<<<<<< HEAD
## 1.3.0-beta.5 (Unreleased)
=======
## 1.3.0-beta.6 (Unreleased)
>>>>>>> d62b3ff3

### Features Added

### Breaking Changes

### Bugs Fixed

### Other Changes

<<<<<<< HEAD
## 1.3.0-beta.4 (2024-02-21)

### Other changes
- Added unmerged beta releases

## 1.3.0-beta.3 (2024-02-02)

### Features Added
- Added support for API version `2023-10-01-preview`, This gives us functionality for Do Not Resell Consent Changes.
- Users will now be able to purchase from countries like `IT`, `AT`, `FR`, `NO`, `PT`. They can do so by agreeing not to resell phone numbers by setting consentToNotResellNumbers to true.
- Added support for 10DLC changes.
=======
## 1.3.0-beta.5 (2024-03-01)

### Features Added
- Add support for number lookup
  - Format only can be returned for no cost
  - Additional number details can be returned for a cost
>>>>>>> d62b3ff3

## 1.3.0-beta.2 (2023-08-31)

### Bugs Fixed
- Service version updated to include 2023-05-01-preview
- Default to latest public version

## 1.3.0-beta.1 (2023-08-25)

### Features Added
- Number Lookup API public preview
- API version `2023-05-01-preview` is the default

## 1.2.0-beta.1 (2023-08-08)

### Features Added
- Added custom page sizes to PurchasedPhoneNumbers, Countries, Localities, AreaCodes and Offerings.

## 1.1.0 (2023-03-28)

### Features Added
- Added support for SIP routing API version `2023-03-01`, releasing SIP routing functionality from public preview to GA.
- Added environment variable `AZURE_TEST_DOMAIN` for SIP routing tests to support domain verification.

## 1.1.0-beta.3 (2023-01-10)
- Adds support for Azure Communication Services Phone Numbers Browse API Methods.

### Features Added
- Added support for API version `2022-12-01`, giving users the ability to:
  - Get all supported countries
  - Get all supported localities given a country code.
  - Get all Toll-Free area codes from a given country code.
  - Get all Geographic area codes from a given country code / locality.
  - Get all offerings from a given country code.
- Added new SIP routing client for handling Direct routing numbers.

## 1.1.0-beta.2 (2022-03-30)
### Features Added
- Added environment variable `AZURE_USERAGENT_OVERRIDE`, that overrides the HTTP header `x-ms-useragent` on the tests

### Other Changes
- 'Deprecates' (read discourage) the use of PhoneNumbersModelFactory.PhoneNumberCost(double amount, string currencyCode, string billingFrequency)

## 1.1.0-beta.1 (2022-01-24)
### Features Added
- Add support of Denmark (DK) and United Kingdom (GB) phone number acquisitions.

## 1.0.2 (2021-10-05)
- Dependency versions updated.

## 1.0.1 (2021-05-25)
- Dependency versions updated.

## 1.0.0 (2021-04-26)
Updated `Azure.Communication.PhoneNumbers` version.

## 1.0.0-beta.6 (2021-03-29)

### Added
- Added protected constructor to PurchasePhoneNumbersOperation and ReleasePhoneNumberOperation for mocking.

### Breaking Changes
- All models are moved from Azure.Communication.PhoneNumbers.Models namespace to Azure.Communication.PhoneNumbers.
- AcquiredPhoneNumber class is renamed to PurchasedPhoneNumber.
- PhoneNumbersClient methods renamed:
  - GetPhoneNumber -> GetPurchasedPhoneNumber.
  - GetPhoneNumberAsync -> GetPurchasedPhoneNumberAsync.
  - GetPhoneNumbers -> GetPurchasedPhoneNumbers.
  - GetPhoneNumbersAsync -> GetPurchasedPhoneNumbersAsync.
- PhoneNumbersModelFactory static method AcquiredPhoneNumber is renamed to PurchasedPhoneNumber.
- PurchasePhoneNumbersOperation and ReleasePhoneNumberOperation extend Operation instead of Operation<Response>.
- Removed PhoneNumberOperationStatus and PhoneNumberOperationType.
- Renamed ISOCurrencySymbol property to IsoCurrencySymbol in PhoneNumberCost.
- Renamed threeLetterISOCountryName parameter to twoLetterIsoCountryName in PhoneNumbersClient.StartSearchAvailablePhoneNumbers and PhoneNumbersClient.StartSearchAvailablePhoneNumbersAsync.

## 1.0.0-beta.5 (2021-03-09)

### Added
- Added PhoneNumbersClient (originally was part of the Azure.Communication.Administration package).
- Added support for Azure Active Directory Authentication.

### Breaking Changes
- PhoneNumberAdministrationClient has been replaced with PhoneNumbersClient, which has the same functionality but different APIs. To learn more about how PhoneNumbersClient works, refer to the [README.md][read_me]

<!-- LINKS -->
[read_me]: https://github.com/Azure/azure-sdk-for-net/blob/main/sdk/communication/Azure.Communication.PhoneNumbers/README.md
[documentation]: https://docs.microsoft.com/azure/communication-services/quickstarts/access-tokens?pivots=programming-language-csharp<|MERGE_RESOLUTION|>--- conflicted
+++ resolved
@@ -1,10 +1,6 @@
 # Release History
 
-<<<<<<< HEAD
-## 1.3.0-beta.5 (Unreleased)
-=======
 ## 1.3.0-beta.6 (Unreleased)
->>>>>>> d62b3ff3
 
 ### Features Added
 
@@ -14,7 +10,6 @@
 
 ### Other Changes
 
-<<<<<<< HEAD
 ## 1.3.0-beta.4 (2024-02-21)
 
 ### Other changes
@@ -26,14 +21,6 @@
 - Added support for API version `2023-10-01-preview`, This gives us functionality for Do Not Resell Consent Changes.
 - Users will now be able to purchase from countries like `IT`, `AT`, `FR`, `NO`, `PT`. They can do so by agreeing not to resell phone numbers by setting consentToNotResellNumbers to true.
 - Added support for 10DLC changes.
-=======
-## 1.3.0-beta.5 (2024-03-01)
-
-### Features Added
-- Add support for number lookup
-  - Format only can be returned for no cost
-  - Additional number details can be returned for a cost
->>>>>>> d62b3ff3
 
 ## 1.3.0-beta.2 (2023-08-31)
 
