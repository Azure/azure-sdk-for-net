--- conflicted
+++ resolved
@@ -1,23 +1,11 @@
 # Release History
 
-<<<<<<< HEAD
-## 1.5.0-beta1 (Unreleased)
+## 1.5.0-beta.1 (Unreleased)
 
 ### Features Added
 - Adds support for mobile number types
   - mobile numbers are location associated phone numbers with SMS capabilities
 - API version `2025-06-01` is the default.
-=======
-## 1.5.0-beta.1 (Unreleased)
-
-### Features Added
-
-### Breaking Changes
-
-### Bugs Fixed
-
-### Other Changes
->>>>>>> dbd24ac0
 
 ## 1.4.0 (2025-06-20)
 
