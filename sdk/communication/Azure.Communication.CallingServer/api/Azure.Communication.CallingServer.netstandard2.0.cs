--- conflicted
+++ resolved
@@ -263,16 +263,12 @@
     }
     public static partial class EventParser
     {
-<<<<<<< HEAD
-        public static Azure.Communication.CallingServer.CallingServerEventBase Parse(Azure.Messaging.CloudEvent cloudEvent) { throw null; }
-        public static Azure.Communication.CallingServer.CallingServerEventBase Parse(System.BinaryData content) { throw null; }
-        public static Azure.Communication.CallingServer.CallingServerEventBase Parse(string content) { throw null; }
-        public static Azure.Communication.CallingServer.CallingServerEventBase[] ParseMany(Azure.Messaging.CloudEvent[] cloudEvents) { throw null; }
-        public static Azure.Communication.CallingServer.CallingServerEventBase[] ParseMany(System.BinaryData content) { throw null; }
-        public static Azure.Communication.CallingServer.CallingServerEventBase[] ParseMany(string content) { throw null; }
-=======
+        public static Azure.Communication.CallingServer.CallAutomationEventBase Parse(Azure.Messaging.CloudEvent cloudEvent) { throw null; }
+        public static Azure.Communication.CallingServer.CallAutomationEventBase Parse(System.BinaryData content) { throw null; }
         public static Azure.Communication.CallingServer.CallAutomationEventBase Parse(string content) { throw null; }
->>>>>>> 349a906e
+        public static Azure.Communication.CallingServer.CallAutomationEventBase[] ParseMany(Azure.Messaging.CloudEvent[] cloudEvents) { throw null; }
+        public static Azure.Communication.CallingServer.CallAutomationEventBase[] ParseMany(System.BinaryData content) { throw null; }
+        public static Azure.Communication.CallingServer.CallAutomationEventBase[] ParseMany(string content) { throw null; }
     }
     public partial class FileSource : Azure.Communication.CallingServer.PlaySource
     {
