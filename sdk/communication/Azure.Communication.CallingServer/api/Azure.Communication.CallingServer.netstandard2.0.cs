--- conflicted
+++ resolved
@@ -98,18 +98,6 @@
         public static Azure.Communication.CallingServer.CallDisconnected CallDisconnected(string version = null, string operationContext = null, Azure.Communication.CallingServer.ResultInformation resultInformation = null, string callConnectionId = null, string serverCallId = null, string correlationId = null) { throw null; }
         public static Azure.Communication.CallingServer.CallDisconnected CallDisconnected(string eventSource = null, string version = null, string operationContext = null, Azure.Communication.CallingServer.ResultInformation resultInformation = null, string callConnectionId = null, string serverCallId = null, string correlationId = null, string publicEventType = null) { throw null; }
         public static Azure.Communication.CallingServer.CallParticipant CallParticipant(Azure.Communication.CommunicationIdentifier identifier = null, bool isMuted = false) { throw null; }
-<<<<<<< HEAD
-        public static Azure.Communication.CallingServer.CallTransferAccepted CallTransferAccepted(string operationContext = null, Azure.Communication.CallingServer.ResultInformation resultInformation = null, string callConnectionId = null, string serverCallId = null, string correlationId = null) { throw null; }
-        public static Azure.Communication.CallingServer.CallTransferFailed CallTransferFailed(string operationContext = null, Azure.Communication.CallingServer.ResultInformation resultInformation = null, string callConnectionId = null, string serverCallId = null, string correlationId = null) { throw null; }
-        public static Azure.Communication.CallingServer.CollectTonesResult CollectTonesResult(System.Collections.Generic.IEnumerable<string> tones = null) { throw null; }
-        public static Azure.Communication.CallingServer.CreateCallResult CreateCallResult(Azure.Communication.CallingServer.CallConnection callConnection = null, Azure.Communication.CallingServer.CallConnectionProperties callConnectionProperties = null) { throw null; }
-        public static Azure.Communication.CallingServer.ParticipantsUpdated ParticipantsUpdated(System.Collections.Generic.IEnumerable<Azure.Communication.CommunicationIdentifier> participants = null, string callConnectionId = null, string serverCallId = null, string correlationId = null) { throw null; }
-        public static Azure.Communication.CallingServer.PlayCompleted PlayCompleted(string operationContext = null, Azure.Communication.CallingServer.ResultInformation resultInformation = null, string callConnectionId = null, string serverCallId = null, string correlationId = null) { throw null; }
-        public static Azure.Communication.CallingServer.PlayFailed PlayFailed(string operationContext = null, Azure.Communication.CallingServer.ResultInformation resultInformation = null, string callConnectionId = null, string serverCallId = null, string correlationId = null) { throw null; }
-        public static Azure.Communication.CallingServer.RecognizeCompleted RecognizeCompleted(string operationContext = null, Azure.Communication.CallingServer.CallMediaRecognitionType recognitionType = default(Azure.Communication.CallingServer.CallMediaRecognitionType), Azure.Communication.CallingServer.CollectTonesResult collectTonesResult = null, Azure.Communication.CallingServer.ResultInformation resultInfo = null, string callConnectionId = null, string serverCallId = null, string correlationId = null) { throw null; }
-        public static Azure.Communication.CallingServer.RecognizeFailed RecognizeFailed(string operationContext = null, Azure.Communication.CallingServer.ResultInformation resultInfo = null, string callConnectionId = null, string serverCallId = null, string correlationId = null) { throw null; }
-        public static Azure.Communication.CallingServer.CallRecordingStateChanged RecordingStateChanged(string recordingId = null, Azure.Communication.CallingServer.RecordingState state = default(Azure.Communication.CallingServer.RecordingState), System.DateTimeOffset startDateTime = default(System.DateTimeOffset), string callConnectionId = null, string serverCallId = null, string correlationId = null) { throw null; }
-=======
         public static Azure.Communication.CallingServer.CallRecordingStateChanged CallRecordingStateChanged(string eventSource = null, string recordingId = null, Azure.Communication.CallingServer.RecordingState state = default(Azure.Communication.CallingServer.RecordingState), System.DateTimeOffset? startDateTime = default(System.DateTimeOffset?), string version = null, string operationContext = null, Azure.Communication.CallingServer.ResultInformation resultInformation = null, string callConnectionId = null, string serverCallId = null, string correlationId = null, string publicEventType = null) { throw null; }
         public static Azure.Communication.CallingServer.CallTransferAccepted CallTransferAccepted(string operationContext = null, Azure.Communication.CallingServer.ResultInformation resultInformation = null, string version = null, string callConnectionId = null, string serverCallId = null, string correlationId = null) { throw null; }
         public static Azure.Communication.CallingServer.CallTransferAccepted CallTransferAccepted(string eventSource = null, string operationContext = null, Azure.Communication.CallingServer.ResultInformation resultInformation = null, string version = null, string callConnectionId = null, string serverCallId = null, string correlationId = null, string publicEventType = null) { throw null; }
@@ -122,7 +110,6 @@
         public static Azure.Communication.CallingServer.RecognizeCompleted RecognizeCompleted(string operationContext = null, Azure.Communication.CallingServer.ResultInformation resultInformation = null, Azure.Communication.CallingServer.RecognitionType recognitionType = default(Azure.Communication.CallingServer.RecognitionType), Azure.Communication.CallingServer.CollectTonesResult collectTonesResult = null, string version = null, string callConnectionId = null, string serverCallId = null, string correlationId = null, string publicEventType = null) { throw null; }
         public static Azure.Communication.CallingServer.RecognizeFailed RecognizeFailed(string operationContext = null, Azure.Communication.CallingServer.ResultInformation resultInformation = null, string version = null, string callConnectionId = null, string serverCallId = null, string correlationId = null, string publicEventType = null) { throw null; }
         public static Azure.Communication.CallingServer.CallRecordingStateChanged RecordingStateChanged(string recordingId = null, Azure.Communication.CallingServer.RecordingState state = default(Azure.Communication.CallingServer.RecordingState), System.DateTimeOffset startDateTime = default(System.DateTimeOffset), string version = null, string operationContext = null, Azure.Communication.CallingServer.ResultInformation resultInformation = null, string callConnectionId = null, string serverCallId = null, string correlationId = null) { throw null; }
->>>>>>> 3d4eac1f
         public static Azure.Communication.CallingServer.RecordingStateResult RecordingStateResult(string recordingId = null, Azure.Communication.CallingServer.RecordingState? recordingState = default(Azure.Communication.CallingServer.RecordingState?)) { throw null; }
         public static Azure.Communication.CallingServer.RemoveParticipantsResult RemoveParticipantsResult(string operationContext = null) { throw null; }
         public static Azure.Communication.CallingServer.ResultInformation ResultInformation(int? code = default(int?), int? subCode = default(int?), string message = null) { throw null; }
@@ -221,45 +208,6 @@
         public virtual System.Threading.Tasks.Task<Azure.Response> PlayAsync(Azure.Communication.CallingServer.PlaySource playSource, System.Collections.Generic.IEnumerable<Azure.Communication.CommunicationIdentifier> playTo, Azure.Communication.CallingServer.PlayOptions playOptions = null, System.Threading.CancellationToken cancellationToken = default(System.Threading.CancellationToken)) { throw null; }
         public virtual Azure.Response PlayToAll(Azure.Communication.CallingServer.PlaySource playSource, Azure.Communication.CallingServer.PlayOptions playOptions = null, System.Threading.CancellationToken cancellationToken = default(System.Threading.CancellationToken)) { throw null; }
         public virtual System.Threading.Tasks.Task<Azure.Response> PlayToAllAsync(Azure.Communication.CallingServer.PlaySource playSource, Azure.Communication.CallingServer.PlayOptions playOptions = null, System.Threading.CancellationToken cancellationToken = default(System.Threading.CancellationToken)) { throw null; }
-<<<<<<< HEAD
-        public virtual Azure.Response StartRecognizing(Azure.Communication.CallingServer.CallMediaRecognizeOptions recognizeOptions, System.Threading.CancellationToken cancellationToken = default(System.Threading.CancellationToken)) { throw null; }
-        public virtual System.Threading.Tasks.Task<Azure.Response> StartRecognizingAsync(Azure.Communication.CallingServer.CallMediaRecognizeOptions recognizeOptions, System.Threading.CancellationToken cancellationToken = default(System.Threading.CancellationToken)) { throw null; }
-    }
-    [System.Runtime.InteropServices.StructLayoutAttribute(System.Runtime.InteropServices.LayoutKind.Sequential)]
-    public readonly partial struct CallMediaRecognitionType : System.IEquatable<Azure.Communication.CallingServer.CallMediaRecognitionType>
-    {
-        private readonly object _dummy;
-        private readonly int _dummyPrimitive;
-        public CallMediaRecognitionType(string value) { throw null; }
-        public static Azure.Communication.CallingServer.CallMediaRecognitionType Dtmf { get { throw null; } }
-        public bool Equals(Azure.Communication.CallingServer.CallMediaRecognitionType other) { throw null; }
-        [System.ComponentModel.EditorBrowsableAttribute(System.ComponentModel.EditorBrowsableState.Never)]
-        public override bool Equals(object obj) { throw null; }
-        [System.ComponentModel.EditorBrowsableAttribute(System.ComponentModel.EditorBrowsableState.Never)]
-        public override int GetHashCode() { throw null; }
-        public static bool operator ==(Azure.Communication.CallingServer.CallMediaRecognitionType left, Azure.Communication.CallingServer.CallMediaRecognitionType right) { throw null; }
-        public static implicit operator Azure.Communication.CallingServer.CallMediaRecognitionType (string value) { throw null; }
-        public static bool operator !=(Azure.Communication.CallingServer.CallMediaRecognitionType left, Azure.Communication.CallingServer.CallMediaRecognitionType right) { throw null; }
-        public override string ToString() { throw null; }
-    }
-    public partial class CallMediaRecognizeDtmfOptions : Azure.Communication.CallingServer.CallMediaRecognizeOptions
-    {
-        public CallMediaRecognizeDtmfOptions() : base (default(Azure.Communication.CallingServer.RecognizeInputType)) { }
-        public System.TimeSpan InterToneTimeout { get { throw null; } set { } }
-        public int MaxTonesToCollect { get { throw null; } set { } }
-        public System.Collections.Generic.IEnumerable<Azure.Communication.CallingServer.StopTones> StopTones { get { throw null; } set { } }
-    }
-    public abstract partial class CallMediaRecognizeOptions
-    {
-        protected CallMediaRecognizeOptions(Azure.Communication.CallingServer.RecognizeInputType recognizeInputType) { }
-        public System.TimeSpan InitialSilenceTimeout { get { throw null; } set { } }
-        public bool InterruptPromptAndStartRecognition { get { throw null; } set { } }
-        public string OperationContext { get { throw null; } set { } }
-        public Azure.Communication.CallingServer.PlaySource Prompt { get { throw null; } set { } }
-        public Azure.Communication.CallingServer.RecognizeInputType RecognizeInputType { get { throw null; } }
-        public bool StopCurrentOperations { get { throw null; } set { } }
-        public Azure.Communication.CommunicationIdentifier TargetParticipant { get { throw null; } set { } }
-=======
         public virtual Azure.Response Recognize(Azure.Communication.CallingServer.CallMediaRecognizeOptions recognizeOptions, System.Threading.CancellationToken cancellationToken = default(System.Threading.CancellationToken)) { throw null; }
         public virtual System.Threading.Tasks.Task<Azure.Response> RecognizeAsync(Azure.Communication.CallingServer.CallMediaRecognizeOptions recognizeOptions, System.Threading.CancellationToken cancellationToken = default(System.Threading.CancellationToken)) { throw null; }
     }
@@ -271,7 +219,6 @@
         public Azure.Communication.CallingServer.PlaySource Prompt { get { throw null; } set { } }
         public Azure.Communication.CallingServer.RecognizeInputType RecognizeInputType { get { throw null; } }
         public Azure.Communication.CallingServer.RecognizeOptions RecognizeOptions { get { throw null; } }
->>>>>>> 3d4eac1f
     }
     public partial class CallParticipant
     {
@@ -607,15 +554,10 @@
         internal RecognizeCompleted() { }
         public Azure.Communication.CallingServer.CollectTonesResult CollectTonesResult { get { throw null; } }
         public string OperationContext { get { throw null; } }
-<<<<<<< HEAD
-        public Azure.Communication.CallingServer.CallMediaRecognitionType RecognitionType { get { throw null; } set { } }
-        public Azure.Communication.CallingServer.ResultInformation ResultInfo { get { throw null; } }
-=======
         public string PublicEventType { get { throw null; } }
         public Azure.Communication.CallingServer.RecognitionType RecognitionType { get { throw null; } set { } }
         public Azure.Communication.CallingServer.ResultInformation ResultInformation { get { throw null; } }
         public string Version { get { throw null; } }
->>>>>>> 3d4eac1f
         public static Azure.Communication.CallingServer.RecognizeCompleted Deserialize(string content) { throw null; }
     }
     public partial class RecognizeFailed : Azure.Communication.CallingServer.CallAutomationEventBase
