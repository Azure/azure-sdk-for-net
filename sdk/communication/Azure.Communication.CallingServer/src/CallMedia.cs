--- conflicted
+++ resolved
@@ -46,13 +46,9 @@
         /// <param name="playTo"></param>
         /// <param name="playOptions"></param>
         /// <returns></returns>
-        public virtual async Task<Response> StartPlayingAsync(PlaySource playSource, IEnumerable<CommunicationIdentifier> playTo, PlayOptions playOptions = default, CancellationToken cancellationToken = default)
-        {
-<<<<<<< HEAD
-            using DiagnosticScope scope = _clientDiagnostics.CreateScope($"{nameof(CallConnection)}.{nameof(StartPlaying)}");
-=======
+        public virtual async Task<Response> PlayAsync(PlaySource playSource, IEnumerable<CommunicationIdentifier> playTo, PlayOptions playOptions = default, CancellationToken cancellationToken = default)
+        {
             using DiagnosticScope scope = _clientDiagnostics.CreateScope($"{nameof(CallMedia)}.{nameof(Play)}");
->>>>>>> 2c381e82
             scope.Start();
             try
             {
@@ -75,13 +71,9 @@
         /// <param name="playTo"></param>
         /// <param name="playOptions"></param>
         /// <returns></returns>
-        public virtual Response StartPlaying(PlaySource playSource, IEnumerable<CommunicationIdentifier> playTo, PlayOptions playOptions = default, CancellationToken cancellationToken = default)
-        {
-<<<<<<< HEAD
-            using DiagnosticScope scope = _clientDiagnostics.CreateScope($"{nameof(CallConnection)}.{nameof(StartPlaying)}");
-=======
+        public virtual Response Play(PlaySource playSource, IEnumerable<CommunicationIdentifier> playTo, PlayOptions playOptions = default, CancellationToken cancellationToken = default)
+        {
             using DiagnosticScope scope = _clientDiagnostics.CreateScope($"{nameof(CallMedia)}.{nameof(Play)}");
->>>>>>> 2c381e82
             scope.Start();
             try
             {
@@ -127,17 +119,13 @@
         /// <param name="playOptions"></param>
         /// <param name="cancellationToken"></param>
         /// <returns></returns>
-        public virtual async Task<Response> StartPlayingToAllAsync(PlaySource playSource, PlayOptions playOptions = default, CancellationToken cancellationToken = default)
-        {
-<<<<<<< HEAD
-            using DiagnosticScope scope = _clientDiagnostics.CreateScope($"{nameof(CallConnection)}.{nameof(StartPlayingToAll)}");
-=======
+        public virtual async Task<Response> PlayToAllAsync(PlaySource playSource, PlayOptions playOptions = default, CancellationToken cancellationToken = default)
+        {
             using DiagnosticScope scope = _clientDiagnostics.CreateScope($"{nameof(CallMedia)}.{nameof(PlayToAll)}");
->>>>>>> 2c381e82
-            scope.Start();
-            try
-            {
-                return await StartPlayingAsync(playSource, Enumerable.Empty<CommunicationIdentifier>(), playOptions, cancellationToken).ConfigureAwait(false);
+            scope.Start();
+            try
+            {
+                return await PlayAsync(playSource, Enumerable.Empty<CommunicationIdentifier>(), playOptions, cancellationToken).ConfigureAwait(false);
             }
             catch (Exception ex)
             {
@@ -153,17 +141,13 @@
         /// <param name="playOptions"></param>
         /// <param name="cancellationToken"></param>
         /// <returns></returns>
-        public virtual Response StartPlayingToAll(PlaySource playSource, PlayOptions playOptions = default, CancellationToken cancellationToken = default)
-        {
-<<<<<<< HEAD
-            using DiagnosticScope scope = _clientDiagnostics.CreateScope($"{nameof(CallConnection)}.{nameof(StartPlayingToAll)}");
-=======
+        public virtual Response PlayToAll(PlaySource playSource, PlayOptions playOptions = default, CancellationToken cancellationToken = default)
+        {
             using DiagnosticScope scope = _clientDiagnostics.CreateScope($"{nameof(CallMedia)}.{nameof(PlayToAll)}");
->>>>>>> 2c381e82
-            scope.Start();
-            try
-            {
-                return StartPlaying(playSource, Enumerable.Empty<CommunicationIdentifier>(), playOptions, cancellationToken);
+            scope.Start();
+            try
+            {
+                return Play(playSource, Enumerable.Empty<CommunicationIdentifier>(), playOptions, cancellationToken);
             }
             catch (Exception ex)
             {
@@ -220,11 +204,7 @@
         /// <returns></returns>
         public virtual async Task<Response> StartRecognizingAsync(CallMediaRecognizeOptions recognizeOptions, CancellationToken cancellationToken = default)
         {
-<<<<<<< HEAD
-            using DiagnosticScope scope = _clientDiagnostics.CreateScope($"{nameof(CallConnection)}.{nameof(StartRecognizing)}");
-=======
             using DiagnosticScope scope = _clientDiagnostics.CreateScope($"{nameof(CallMedia)}.{nameof(StartRecognizing)}");
->>>>>>> 2c381e82
             scope.Start();
             try
             {
@@ -246,11 +226,7 @@
         /// <returns></returns>
         public virtual Response StartRecognizing(CallMediaRecognizeOptions recognizeOptions, CancellationToken cancellationToken = default)
         {
-<<<<<<< HEAD
-            using DiagnosticScope scope = _clientDiagnostics.CreateScope($"{nameof(CallConnection)}.{nameof(StartRecognizing)}");
-=======
             using DiagnosticScope scope = _clientDiagnostics.CreateScope($"{nameof(CallMedia)}.{nameof(StartRecognizing)}");
->>>>>>> 2c381e82
             scope.Start();
             try
             {
@@ -271,24 +247,21 @@
 
             if (recognizeOptions is CallMediaRecognizeDtmfOptions recognizeDtmfOptions)
             {
-<<<<<<< HEAD
-                DtmfConfigurationsInternal dtmfConfigurations = new DtmfConfigurationsInternal();
-                if (recognizeDtmfOptions.InterToneTimeout != null)
-                    dtmfConfigurations.InterToneTimeoutInSeconds = (int)recognizeDtmfOptions.InterToneTimeout.TotalSeconds;
-                if (recognizeDtmfOptions.MaxTonesToCollect > 0)
-                    dtmfConfigurations.MaxTonesToCollect = recognizeDtmfOptions.MaxTonesToCollect;
-                dtmfConfigurations.StopTones = (IList<StopTones>)recognizeDtmfOptions.StopTones;
-
-                RecognizeConfigurationsInternal recognizeConfigurationsInternal = new RecognizeConfigurationsInternal()
-                {
-                    DtmfConfigurations = dtmfConfigurations,
-                    InterruptPromptAndStartRecognition = recognizeDtmfOptions.InterruptPromptAndStartRecognition,
-                    TargetParticipant = CommunicationIdentifierSerializer.Serialize(recognizeDtmfOptions.TargetParticipant),
+                DtmfOptionsInternal dtmfConfigurations = new DtmfOptionsInternal()
+                {
+                    InterToneTimeoutInSeconds = (int)recognizeDtmfOptions.InterToneTimeout.TotalSeconds,
+                    MaxTonesToCollect = recognizeDtmfOptions.MaxTonesToCollect,
+                    StopTones = recognizeDtmfOptions.StopTones
                 };
-                if (recognizeDtmfOptions.InitialSilenceTimeout != null)
-                    recognizeConfigurationsInternal.InitialSilenceTimeoutInSeconds = (int)recognizeDtmfOptions.InitialSilenceTimeout.TotalSeconds;
-
-                RecognizeRequestInternal request = new RecognizeRequestInternal(recognizeDtmfOptions.RecognizeInputType, recognizeConfigurationsInternal);
+
+                RecognizeOptionsInternal recognizeConfigurationsInternal = new RecognizeOptionsInternal(CommunicationIdentifierSerializer.Serialize(recognizeDtmfOptions.TargetParticipant))
+                {
+                    DtmfOptions = dtmfConfigurations,
+                    InterruptPrompt = recognizeDtmfOptions.InterruptPrompt,
+                    InitialSilenceTimeoutInSeconds = (int)recognizeDtmfOptions.InitialSilenceTimeout.TotalSeconds
+                };
+
+                RecognizeRequestInternal request = new RecognizeRequestInternal(recognizeDtmfOptions.InputType, recognizeConfigurationsInternal);
 
                 if (recognizeDtmfOptions.Prompt != null && recognizeDtmfOptions.Prompt is FileSource fileSource)
                 {
@@ -297,42 +270,13 @@
                     sourceInternal.FileSource = new FileSourceInternal(fileSource.FileUri.AbsoluteUri);
                     sourceInternal.PlaySourceId = recognizeOptions.Prompt.PlaySourceId;
 
-=======
-                DtmfOptionsInternal dtmfConfigurations = new DtmfOptionsInternal()
-                {
-                    InterToneTimeoutInSeconds = (int)recognizeDtmfOptions.InterToneTimeout.TotalSeconds,
-                    MaxTonesToCollect = recognizeDtmfOptions.MaxTonesToCollect,
-                    StopTones = recognizeDtmfOptions.StopTones
-                };
-
-                RecognizeOptionsInternal recognizeConfigurationsInternal = new RecognizeOptionsInternal(CommunicationIdentifierSerializer.Serialize(recognizeDtmfOptions.TargetParticipant))
-                {
-                    DtmfOptions = dtmfConfigurations,
-                    InterruptPrompt = recognizeDtmfOptions.InterruptPrompt,
-                    InitialSilenceTimeoutInSeconds = (int)recognizeDtmfOptions.InitialSilenceTimeout.TotalSeconds
-                };
-
-                RecognizeRequestInternal request = new RecognizeRequestInternal(recognizeDtmfOptions.InputType, recognizeConfigurationsInternal);
-
-                if (recognizeDtmfOptions.Prompt != null && recognizeDtmfOptions.Prompt is FileSource fileSource)
-                {
-                    PlaySourceInternal sourceInternal;
-                    sourceInternal = new PlaySourceInternal(PlaySourceTypeInternal.File);
-                    sourceInternal.FileSource = new FileSourceInternal(fileSource.FileUri.AbsoluteUri);
-                    sourceInternal.PlaySourceId = recognizeOptions.Prompt.PlaySourceId;
-
->>>>>>> 2c381e82
                     request.PlayPrompt = sourceInternal;
                 }
                 else if (recognizeOptions.Prompt != null)
                 {
                     throw new NotSupportedException(recognizeOptions.Prompt.GetType().Name);
                 }
-<<<<<<< HEAD
-                request.StopCurrentOperations = recognizeOptions.StopCurrentOperations;
-=======
                 request.InterruptCallMediaOperation = recognizeOptions.InterruptCallMediaOperation;
->>>>>>> 2c381e82
                 request.OperationContext = recognizeOptions.OperationContext;
 
                 return request;
