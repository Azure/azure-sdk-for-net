﻿// Copyright (c) Microsoft Corporation. All rights reserved.
// Licensed under the MIT License.

using System;
using System.Collections.Generic;
using System.Linq;
using System.Threading;
using System.Threading.Tasks;
using Azure.Core.Pipeline;

namespace Azure.Communication.CallingServer
{
    /// <summary>
    /// The Azure Communication Services Call Media Client.
    /// </summary>
    public class CallMedia
    {
        private readonly ClientDiagnostics _clientDiagnostics;
        internal ContentRestClient ContentRestClient { get; }

        /// <summary>
        /// The call connection id.
        /// </summary>
        public virtual string CallConnectionId { get; internal set; }

        internal CallMedia(string callConnectionId, ContentRestClient CallContentRestClient, ClientDiagnostics clientDiagnostics)
        {
            CallConnectionId = callConnectionId;
            ContentRestClient = CallContentRestClient;
            _clientDiagnostics = clientDiagnostics;
        }

        /// <summary>Initializes a new instance of <see cref="CallMedia"/> for mocking.</summary>
        protected CallMedia()
        {
            _clientDiagnostics = null;
            ContentRestClient = null;
            CallConnectionId = null;
        }

        /// <summary>
        /// Plays a file async.
        /// </summary>
        /// <param name="playSource"></param>
        /// <param name="cancellationToken"></param>
        /// <param name="playTo"></param>
        /// <param name="playOptions"></param>
        /// <returns></returns>
        public virtual async Task<Response> PlayAsync(PlaySource playSource, IEnumerable<CommunicationIdentifier> playTo, PlayOptions playOptions = default, CancellationToken cancellationToken = default)
        {
            using DiagnosticScope scope = _clientDiagnostics.CreateScope($"{nameof(CallConnection)}.{nameof(Play)}");
            scope.Start();
            try
            {
                PlayRequestInternal request = CreatePlayRequest(playSource, playTo, playOptions);

                return await ContentRestClient.PlayAsync(CallConnectionId, request, cancellationToken).ConfigureAwait(false);
            }
            catch (Exception ex)
            {
                scope.Failed(ex);
                throw;
            }
        }

        /// <summary>
        /// Plays a file.
        /// </summary>
        /// <param name="playSource"></param>
        /// <param name="cancellationToken"></param>
        /// <param name="playTo"></param>
        /// <param name="playOptions"></param>
        /// <returns></returns>
        public virtual Response Play(PlaySource playSource, IEnumerable<CommunicationIdentifier> playTo, PlayOptions playOptions = default, CancellationToken cancellationToken = default)
        {
            using DiagnosticScope scope = _clientDiagnostics.CreateScope($"{nameof(CallConnection)}.{nameof(Play)}");
            scope.Start();
            try
            {
                PlayRequestInternal request = CreatePlayRequest(playSource, playTo, playOptions);

                return ContentRestClient.Play(CallConnectionId, request, cancellationToken);
            }
            catch (Exception ex)
            {
                scope.Failed(ex);
                throw;
            }
        }

        private static PlayRequestInternal CreatePlayRequest(PlaySource playSource, IEnumerable<CommunicationIdentifier> playTo, PlayOptions options)
        {
            if (playSource is FileSource fileSource)
            {
                PlaySourceInternal sourceInternal;
                sourceInternal = new PlaySourceInternal(PlaySourceTypeInternal.File);
                sourceInternal.FileSource = new FileSourceInternal(fileSource.FileUri.AbsoluteUri);
                sourceInternal.PlaySourceId = playSource.PlaySourceId;

                PlayRequestInternal request = new PlayRequestInternal(sourceInternal);
                request.PlayTo = playTo.Select(t => CommunicationIdentifierSerializer.Serialize(t)).ToList();

                if (options != null)
                {
                    request.PlayOptions = new PlayOptionsInternal(options.Loop);
                    request.OperationContext = options.OperationContext;
                }

                return request;
            }

            throw new NotSupportedException(playSource.GetType().Name);
        }

        /// <summary>
        /// Play to all participants async.
        /// </summary>
        /// <param name="playSource"></param>
        /// <param name="playOptions"></param>
        /// <param name="cancellationToken"></param>
        /// <returns></returns>
        public virtual async Task<Response> PlayToAllAsync(PlaySource playSource, PlayOptions playOptions = default, CancellationToken cancellationToken = default)
        {
            using DiagnosticScope scope = _clientDiagnostics.CreateScope($"{nameof(CallConnection)}.{nameof(PlayToAll)}");
            scope.Start();
            try
            {
                return await PlayAsync(playSource, Enumerable.Empty<CommunicationIdentifier>(), playOptions, cancellationToken).ConfigureAwait(false);
            }
            catch (Exception ex)
            {
                scope.Failed(ex);
                throw;
            }
        }

        /// <summary>
        /// Play to all participants.
        /// </summary>
        /// <param name="playSource"></param>
        /// <param name="playOptions"></param>
        /// <param name="cancellationToken"></param>
        /// <returns></returns>
        public virtual Response PlayToAll(PlaySource playSource, PlayOptions playOptions = default, CancellationToken cancellationToken = default)
        {
            using DiagnosticScope scope = _clientDiagnostics.CreateScope($"{nameof(CallConnection)}.{nameof(PlayToAll)}");
            scope.Start();
            try
            {
                return Play(playSource, Enumerable.Empty<CommunicationIdentifier>(), playOptions, cancellationToken);
            }
            catch (Exception ex)
            {
                scope.Failed(ex);
                throw;
            }
        }

        /// <summary>
        /// Cancel any media operation to all participants.
        /// </summary>
        /// <param name="cancellationToken"></param>
        /// <returns></returns>
        public virtual async Task<Response> CancelAllMediaOperationsAsync(CancellationToken cancellationToken = default)
        {
            using DiagnosticScope scope = _clientDiagnostics.CreateScope($"{nameof(CallConnection)}.{nameof(CancelAllMediaOperations)}");
            scope.Start();
            try
            {
                return await ContentRestClient.CancelAllMediaOperationsAsync(CallConnectionId, cancellationToken).ConfigureAwait(false);
            }
            catch (Exception ex)
            {
                scope.Failed(ex);
                throw;
            }
        }

        /// <summary>
        /// Cancel any media operation to all participants.
        /// </summary>
        /// <param name="cancellationToken"></param>
        /// <returns></returns>
        public virtual Response CancelAllMediaOperations(CancellationToken cancellationToken = default)
        {
            using DiagnosticScope scope = _clientDiagnostics.CreateScope($"{nameof(CallConnection)}.{nameof(CancelAllMediaOperations)}");
            scope.Start();
            try
            {
                return ContentRestClient.CancelAllMediaOperations(CallConnectionId, cancellationToken);
            }
            catch (Exception ex)
            {
                scope.Failed(ex);
                throw;
            }
        }

        /// <summary>
        /// Recognize tones.
        /// </summary>
        /// <param name="recognizeOptions">Configuration attributes for recognize.</param>
        /// <param name="cancellationToken"></param>
        /// <returns></returns>
<<<<<<< HEAD
        public virtual async Task<Response> StartRecognizingAsync(CallMediaRecognizeOptions recognizeOptions, CancellationToken cancellationToken = default)
=======
        public virtual async Task<Response> RecognizeAsync(CallMediaRecognizeOptions recognizeOptions, CancellationToken cancellationToken = default)
>>>>>>> 3d4eac1f
        {
            using DiagnosticScope scope = _clientDiagnostics.CreateScope($"{nameof(CallConnection)}.{nameof(StartRecognizing)}");
            scope.Start();
            try
            {
                RecognizeRequestInternal request = CreateRecognizeRequest(recognizeOptions);
                return await ContentRestClient.RecognizeAsync(CallConnectionId, request, cancellationToken).ConfigureAwait(false);
            }
            catch (Exception ex)
            {
                scope.Failed(ex);
                throw;
            }
        }

        /// <summary>
        /// Recognize tones.
        /// </summary>
        /// <param name="recognizeOptions">Configuration attributes for recognize.</param>
        /// <param name="cancellationToken"></param>
        /// <returns></returns>
<<<<<<< HEAD
        public virtual Response StartRecognizing(CallMediaRecognizeOptions recognizeOptions, CancellationToken cancellationToken = default)
=======
        public virtual Response Recognize(CallMediaRecognizeOptions recognizeOptions, CancellationToken cancellationToken = default)
>>>>>>> 3d4eac1f
        {
            using DiagnosticScope scope = _clientDiagnostics.CreateScope($"{nameof(CallConnection)}.{nameof(StartRecognizing)}");
            scope.Start();
            try
            {
                RecognizeRequestInternal request = CreateRecognizeRequest(recognizeOptions);
                return ContentRestClient.Recognize(CallConnectionId, request, cancellationToken);
            }
            catch (Exception ex)
            {
                scope.Failed(ex);
                throw;
            }
        }

<<<<<<< HEAD
        private static RecognizeRequestInternal CreateRecognizeRequest(CallMediaRecognizeOptions recognizeOptions)
        {
            if (recognizeOptions == null)
                throw new ArgumentNullException(nameof(recognizeOptions));

            if (recognizeOptions is CallMediaRecognizeDtmfOptions recognizeDtmfOptions)
            {
                DtmfConfigurationsInternal dtmfConfigurations = new DtmfConfigurationsInternal();
                if (recognizeDtmfOptions.InterToneTimeout != null)
                    dtmfConfigurations.InterToneTimeoutInSeconds = (int)recognizeDtmfOptions.InterToneTimeout.TotalSeconds;
                if (recognizeDtmfOptions.MaxTonesToCollect > 0)
                    dtmfConfigurations.MaxTonesToCollect = recognizeDtmfOptions.MaxTonesToCollect;
                dtmfConfigurations.StopTones = (IList<StopTones>)recognizeDtmfOptions.StopTones;

                RecognizeConfigurationsInternal recognizeConfigurationsInternal = new RecognizeConfigurationsInternal()
                {
                    DtmfConfigurations = dtmfConfigurations,
                    InterruptPromptAndStartRecognition = recognizeDtmfOptions.InterruptPromptAndStartRecognition,
                    TargetParticipant = CommunicationIdentifierSerializer.Serialize(recognizeDtmfOptions.TargetParticipant),
=======
        private static RecognizeRequestInternal CreateRecognizeRequest(CallMediaRecognizeOptions callMediaRecognizeOptions)
        {
            if (callMediaRecognizeOptions == null)
                throw new ArgumentNullException(nameof(callMediaRecognizeOptions));

            RecognizeOptions recognizeOptions = callMediaRecognizeOptions.RecognizeOptions;

            if (recognizeOptions == null)
                throw new ArgumentException(nameof(recognizeOptions));

            DtmfOptionsInternal dtmfConfigurations = null;
            if (recognizeOptions.DtmfOptions != null)
            {
                dtmfConfigurations = new DtmfOptionsInternal()
                {
                    InterToneTimeoutInSeconds = (int)recognizeOptions.DtmfOptions.InterToneTimeoutInSeconds?.TotalSeconds,
                    MaxTonesToCollect = recognizeOptions.DtmfOptions.MaxTonesToCollect,
                    StopTones = recognizeOptions.DtmfOptions.StopTones
>>>>>>> 3d4eac1f
                };
                if (recognizeDtmfOptions.InitialSilenceTimeout != null)
                    recognizeConfigurationsInternal.InitialSilenceTimeoutInSeconds = (int)recognizeDtmfOptions.InitialSilenceTimeout.TotalSeconds;

<<<<<<< HEAD
                RecognizeRequestInternal request = new RecognizeRequestInternal(recognizeDtmfOptions.RecognizeInputType, recognizeConfigurationsInternal);

                if (recognizeDtmfOptions.Prompt != null && recognizeDtmfOptions.Prompt is FileSource fileSource)
                {
                    PlaySourceInternal sourceInternal;
                    sourceInternal = new PlaySourceInternal(PlaySourceTypeInternal.File);
                    sourceInternal.FileSource = new FileSourceInternal(fileSource.FileUri.AbsoluteUri);
                    sourceInternal.PlaySourceId = recognizeOptions.Prompt.PlaySourceId;

                    request.PlayPrompt = sourceInternal;
                }
                else if (recognizeOptions.Prompt != null)
                {
                    throw new NotSupportedException(recognizeOptions.Prompt.GetType().Name);
                }
                request.StopCurrentOperations = recognizeOptions.StopCurrentOperations;
                request.OperationContext = recognizeOptions.OperationContext;
=======
            RecognizeOptionsInternal recognizeConfigurationsInternal = new RecognizeOptionsInternal(CommunicationIdentifierSerializer.Serialize(recognizeOptions.TargetParticipant))
            {
                DtmfOptions = dtmfConfigurations,
                InterruptPrompt = recognizeOptions.InterruptPrompt,
                InitialSilenceTimeoutInSeconds = (int)recognizeOptions.InitialSilenceTimeoutInSeconds?.TotalSeconds,
            };

            RecognizeRequestInternal request = new RecognizeRequestInternal(RecognizeInputType.Dtmf, recognizeConfigurationsInternal);

            if (callMediaRecognizeOptions.Prompt != null && callMediaRecognizeOptions.Prompt is FileSource fileSource)
            {
                PlaySourceInternal sourceInternal;
                sourceInternal = new PlaySourceInternal(PlaySourceTypeInternal.File);
                sourceInternal.FileSource = new FileSourceInternal(fileSource.FileUri.AbsoluteUri);
                sourceInternal.PlaySourceId = callMediaRecognizeOptions.Prompt.PlaySourceId;
>>>>>>> 3d4eac1f

                return request;
            }
<<<<<<< HEAD
            else
            {
                throw new NotSupportedException(recognizeOptions.GetType().Name);
            }
=======
            else if (callMediaRecognizeOptions.Prompt != null)
            {
                throw new NotSupportedException(callMediaRecognizeOptions.Prompt.GetType().Name);
            }

            request.InterruptCallMediaOperation = callMediaRecognizeOptions.InterruptCallMediaOperation;
            request.OperationContext = callMediaRecognizeOptions.OperationContext;

            return request;
>>>>>>> 3d4eac1f
        }
    }
}<|MERGE_RESOLUTION|>--- conflicted
+++ resolved
@@ -48,7 +48,7 @@
         /// <returns></returns>
         public virtual async Task<Response> PlayAsync(PlaySource playSource, IEnumerable<CommunicationIdentifier> playTo, PlayOptions playOptions = default, CancellationToken cancellationToken = default)
         {
-            using DiagnosticScope scope = _clientDiagnostics.CreateScope($"{nameof(CallConnection)}.{nameof(Play)}");
+            using DiagnosticScope scope = _clientDiagnostics.CreateScope($"{nameof(CallMedia)}.{nameof(Play)}");
             scope.Start();
             try
             {
@@ -73,7 +73,7 @@
         /// <returns></returns>
         public virtual Response Play(PlaySource playSource, IEnumerable<CommunicationIdentifier> playTo, PlayOptions playOptions = default, CancellationToken cancellationToken = default)
         {
-            using DiagnosticScope scope = _clientDiagnostics.CreateScope($"{nameof(CallConnection)}.{nameof(Play)}");
+            using DiagnosticScope scope = _clientDiagnostics.CreateScope($"{nameof(CallMedia)}.{nameof(Play)}");
             scope.Start();
             try
             {
@@ -121,7 +121,7 @@
         /// <returns></returns>
         public virtual async Task<Response> PlayToAllAsync(PlaySource playSource, PlayOptions playOptions = default, CancellationToken cancellationToken = default)
         {
-            using DiagnosticScope scope = _clientDiagnostics.CreateScope($"{nameof(CallConnection)}.{nameof(PlayToAll)}");
+            using DiagnosticScope scope = _clientDiagnostics.CreateScope($"{nameof(CallMedia)}.{nameof(PlayToAll)}");
             scope.Start();
             try
             {
@@ -143,7 +143,7 @@
         /// <returns></returns>
         public virtual Response PlayToAll(PlaySource playSource, PlayOptions playOptions = default, CancellationToken cancellationToken = default)
         {
-            using DiagnosticScope scope = _clientDiagnostics.CreateScope($"{nameof(CallConnection)}.{nameof(PlayToAll)}");
+            using DiagnosticScope scope = _clientDiagnostics.CreateScope($"{nameof(CallMedia)}.{nameof(PlayToAll)}");
             scope.Start();
             try
             {
@@ -163,7 +163,7 @@
         /// <returns></returns>
         public virtual async Task<Response> CancelAllMediaOperationsAsync(CancellationToken cancellationToken = default)
         {
-            using DiagnosticScope scope = _clientDiagnostics.CreateScope($"{nameof(CallConnection)}.{nameof(CancelAllMediaOperations)}");
+            using DiagnosticScope scope = _clientDiagnostics.CreateScope($"{nameof(CallMedia)}.{nameof(CancelAllMediaOperations)}");
             scope.Start();
             try
             {
@@ -183,7 +183,7 @@
         /// <returns></returns>
         public virtual Response CancelAllMediaOperations(CancellationToken cancellationToken = default)
         {
-            using DiagnosticScope scope = _clientDiagnostics.CreateScope($"{nameof(CallConnection)}.{nameof(CancelAllMediaOperations)}");
+            using DiagnosticScope scope = _clientDiagnostics.CreateScope($"{nameof(CallMedia)}.{nameof(CancelAllMediaOperations)}");
             scope.Start();
             try
             {
@@ -202,13 +202,9 @@
         /// <param name="recognizeOptions">Configuration attributes for recognize.</param>
         /// <param name="cancellationToken"></param>
         /// <returns></returns>
-<<<<<<< HEAD
         public virtual async Task<Response> StartRecognizingAsync(CallMediaRecognizeOptions recognizeOptions, CancellationToken cancellationToken = default)
-=======
-        public virtual async Task<Response> RecognizeAsync(CallMediaRecognizeOptions recognizeOptions, CancellationToken cancellationToken = default)
->>>>>>> 3d4eac1f
-        {
-            using DiagnosticScope scope = _clientDiagnostics.CreateScope($"{nameof(CallConnection)}.{nameof(StartRecognizing)}");
+        {
+            using DiagnosticScope scope = _clientDiagnostics.CreateScope($"{nameof(CallMedia)}.{nameof(StartRecognizing)}");
             scope.Start();
             try
             {
@@ -228,13 +224,9 @@
         /// <param name="recognizeOptions">Configuration attributes for recognize.</param>
         /// <param name="cancellationToken"></param>
         /// <returns></returns>
-<<<<<<< HEAD
         public virtual Response StartRecognizing(CallMediaRecognizeOptions recognizeOptions, CancellationToken cancellationToken = default)
-=======
-        public virtual Response Recognize(CallMediaRecognizeOptions recognizeOptions, CancellationToken cancellationToken = default)
->>>>>>> 3d4eac1f
-        {
-            using DiagnosticScope scope = _clientDiagnostics.CreateScope($"{nameof(CallConnection)}.{nameof(StartRecognizing)}");
+        {
+            using DiagnosticScope scope = _clientDiagnostics.CreateScope($"{nameof(CallMedia)}.{nameof(StartRecognizing)}");
             scope.Start();
             try
             {
@@ -248,7 +240,6 @@
             }
         }
 
-<<<<<<< HEAD
         private static RecognizeRequestInternal CreateRecognizeRequest(CallMediaRecognizeOptions recognizeOptions)
         {
             if (recognizeOptions == null)
@@ -268,31 +259,10 @@
                     DtmfConfigurations = dtmfConfigurations,
                     InterruptPromptAndStartRecognition = recognizeDtmfOptions.InterruptPromptAndStartRecognition,
                     TargetParticipant = CommunicationIdentifierSerializer.Serialize(recognizeDtmfOptions.TargetParticipant),
-=======
-        private static RecognizeRequestInternal CreateRecognizeRequest(CallMediaRecognizeOptions callMediaRecognizeOptions)
-        {
-            if (callMediaRecognizeOptions == null)
-                throw new ArgumentNullException(nameof(callMediaRecognizeOptions));
-
-            RecognizeOptions recognizeOptions = callMediaRecognizeOptions.RecognizeOptions;
-
-            if (recognizeOptions == null)
-                throw new ArgumentException(nameof(recognizeOptions));
-
-            DtmfOptionsInternal dtmfConfigurations = null;
-            if (recognizeOptions.DtmfOptions != null)
-            {
-                dtmfConfigurations = new DtmfOptionsInternal()
-                {
-                    InterToneTimeoutInSeconds = (int)recognizeOptions.DtmfOptions.InterToneTimeoutInSeconds?.TotalSeconds,
-                    MaxTonesToCollect = recognizeOptions.DtmfOptions.MaxTonesToCollect,
-                    StopTones = recognizeOptions.DtmfOptions.StopTones
->>>>>>> 3d4eac1f
                 };
                 if (recognizeDtmfOptions.InitialSilenceTimeout != null)
                     recognizeConfigurationsInternal.InitialSilenceTimeoutInSeconds = (int)recognizeDtmfOptions.InitialSilenceTimeout.TotalSeconds;
 
-<<<<<<< HEAD
                 RecognizeRequestInternal request = new RecognizeRequestInternal(recognizeDtmfOptions.RecognizeInputType, recognizeConfigurationsInternal);
 
                 if (recognizeDtmfOptions.Prompt != null && recognizeDtmfOptions.Prompt is FileSource fileSource)
@@ -310,42 +280,13 @@
                 }
                 request.StopCurrentOperations = recognizeOptions.StopCurrentOperations;
                 request.OperationContext = recognizeOptions.OperationContext;
-=======
-            RecognizeOptionsInternal recognizeConfigurationsInternal = new RecognizeOptionsInternal(CommunicationIdentifierSerializer.Serialize(recognizeOptions.TargetParticipant))
-            {
-                DtmfOptions = dtmfConfigurations,
-                InterruptPrompt = recognizeOptions.InterruptPrompt,
-                InitialSilenceTimeoutInSeconds = (int)recognizeOptions.InitialSilenceTimeoutInSeconds?.TotalSeconds,
-            };
-
-            RecognizeRequestInternal request = new RecognizeRequestInternal(RecognizeInputType.Dtmf, recognizeConfigurationsInternal);
-
-            if (callMediaRecognizeOptions.Prompt != null && callMediaRecognizeOptions.Prompt is FileSource fileSource)
-            {
-                PlaySourceInternal sourceInternal;
-                sourceInternal = new PlaySourceInternal(PlaySourceTypeInternal.File);
-                sourceInternal.FileSource = new FileSourceInternal(fileSource.FileUri.AbsoluteUri);
-                sourceInternal.PlaySourceId = callMediaRecognizeOptions.Prompt.PlaySourceId;
->>>>>>> 3d4eac1f
 
                 return request;
             }
-<<<<<<< HEAD
             else
             {
                 throw new NotSupportedException(recognizeOptions.GetType().Name);
             }
-=======
-            else if (callMediaRecognizeOptions.Prompt != null)
-            {
-                throw new NotSupportedException(callMediaRecognizeOptions.Prompt.GetType().Name);
-            }
-
-            request.InterruptCallMediaOperation = callMediaRecognizeOptions.InterruptCallMediaOperation;
-            request.OperationContext = callMediaRecognizeOptions.OperationContext;
-
-            return request;
->>>>>>> 3d4eac1f
         }
     }
 }