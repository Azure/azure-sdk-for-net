{
  "swagger": "2.0",
  "info": {
    "version": "2022-04-07-preview",
    "title": "Azure Communication Service ServerCalling APIs"
  },
  "schemes": [
    "https"
  ],
  "consumes": [
    "application/json"
  ],
  "produces": [
    "application/json"
  ],
  "paths": {
    "/calling/callConnections": {
      "post": {
        "tags": [
          "PreConnections"
        ],
        "summary": "Create an outbound call.",
        "description": "Create an outbound call.",
        "operationId": "ServerCalling_CreateCall",
        "parameters": [
          {
            "name": "body",
            "in": "body",
            "description": "The create call request.",
            "required": true,
            "schema": {
              "$ref": "#/definitions/CreateCallRequest"
            }
          },
          {
            "$ref": "#/parameters/ApiVersionParameter"
          }
        ],
        "responses": {
          "201": {
            "description": "Returns the create call response.",
            "schema": {
              "$ref": "#/definitions/CallConnectionPropertiesDto"
            }
          }
        },
        "x-ms-examples": {
          "Create an outbound call.": {
            "$ref": "./examples/ServerCalling_CreateCall.json"
          }
        }
      }
    },
    "/calling/callConnections:answer": {
      "post": {
        "tags": [
          "PreConnections"
        ],
        "summary": "Answer a Call.",
        "description": "Answer a call using the IncomingCallContext from Event Grid.",
        "operationId": "ServerCalling_AnswerCall",
        "parameters": [
          {
            "name": "answerCallRequest",
            "in": "body",
            "description": "The answer call request.",
            "required": true,
            "schema": {
              "$ref": "#/definitions/AnswerCallRequest"
            }
          },
          {
            "$ref": "#/parameters/ApiVersionParameter"
          }
        ],
        "responses": {
          "200": {
            "description": "Returns the answer call response.",
            "schema": {
              "$ref": "#/definitions/CallConnectionPropertiesDto"
            }
          }
        },
        "x-ms-examples": {
          "Answer a Call.": {
            "$ref": "./examples/ServerCalling_AnswerCall.json"
          }
        }
      }
    },
    "/calling/callConnections:redirect": {
      "post": {
        "tags": [
          "PreConnections"
        ],
        "summary": "Redirect a call.",
        "description": "Redirect a call.",
        "operationId": "ServerCalling_RedirectCall",
        "parameters": [
          {
            "name": "redirectCallRequest",
            "in": "body",
            "description": "",
            "required": true,
            "schema": {
              "$ref": "#/definitions/RedirectCallRequest"
            }
          },
          {
            "$ref": "#/parameters/ApiVersionParameter"
          }
        ],
        "responses": {
          "204": {
            "description": "Returns the redirect call response."
          }
        },
        "x-ms-examples": {
          "Redirect a call.": {
            "$ref": "./examples/ServerCalling_RedirectCall.json"
          }
        }
      }
    },
    "/calling/callConnections:reject": {
      "post": {
        "tags": [
          "PreConnections"
        ],
        "summary": "Reject the call.",
        "description": "Reject the call.",
        "operationId": "ServerCalling_RejectCall",
        "parameters": [
          {
            "name": "rejectCallRequest",
            "in": "body",
            "description": "The reject call request.",
            "required": true,
            "schema": {
              "$ref": "#/definitions/RejectCallRequest"
            }
          },
          {
            "$ref": "#/parameters/ApiVersionParameter"
          }
        ],
        "responses": {
          "204": {
            "description": "Returns the reject call response."
          }
        },
        "x-ms-examples": {
          "Reject the call.": {
            "$ref": "./examples/ServerCalling_RejectCall.json"
          }
        }
      }
    },
    "/calling/callConnections/{callConnectionId}": {
      "get": {
        "tags": [
          "MidConnections"
        ],
        "summary": "Get call connection.",
        "operationId": "CallConnections_GetCall",
        "parameters": [
          {
            "name": "callConnectionId",
            "in": "path",
            "description": "The call connection id.",
            "required": true,
            "type": "string"
          },
          {
            "$ref": "#/parameters/ApiVersionParameter"
          }
        ],
        "responses": {
          "200": {
            "description": "Returns the get call response.",
            "schema": {
              "$ref": "#/definitions/CallConnectionPropertiesDto"
            }
          }
        },
        "x-ms-examples": {
          "Get call connection.": {
            "$ref": "./examples/CallConnections_GetCall.json"
          }
        }
      },
      "delete": {
        "tags": [
          "MidConnections"
        ],
        "summary": "Hangup the call.",
        "description": "Hangup the call.",
        "operationId": "CallConnections_HangupCall",
        "parameters": [
          {
            "name": "callConnectionId",
            "in": "path",
            "description": "The call connection id.",
            "required": true,
            "type": "string"
          },
          {
            "$ref": "#/parameters/ApiVersionParameter"
          }
        ],
        "responses": {
          "204": {
            "description": "Returns the hangup call response."
          }
        },
        "x-ms-examples": {
          "Hangup the call.": {
            "$ref": "./examples/CallConnections_HangupCall.json"
          }
        }
      }
    },
    "/calling/callConnections/{callConnectionId}:terminate": {
      "post": {
        "tags": [
          "MidConnections"
        ],
        "summary": "Terminate a call using CallConnectionId.",
        "description": "Terminate a call using CallConnectionId.",
        "operationId": "CallConnections_TerminateCall",
        "parameters": [
          {
            "name": "callConnectionId",
            "in": "path",
            "description": "The terminate call request.",
            "required": true,
            "type": "string"
          },
          {
            "$ref": "#/parameters/ApiVersionParameter"
          }
        ],
        "responses": {
          "204": {
            "description": "Returns the terminate call response."
          }
        },
        "x-ms-examples": {
          "Terminate a call using CallConnectionId.": {
            "$ref": "./examples/CallConnections_TerminateCall.json"
          }
        }
      }
    },
    "/calling/callConnections/{callConnectionId}:transferToParticipant": {
      "post": {
        "tags": [
          "MidConnections"
        ],
        "summary": "Transfer the call to a participant.",
        "description": "Transfer the call to a participant.",
        "operationId": "CallConnections_TransferToParticipant",
        "parameters": [
          {
            "name": "callConnectionId",
            "in": "path",
            "description": "The call connection id.",
            "required": true,
            "type": "string"
          },
          {
            "name": "transferToParticipantRequest",
            "in": "body",
            "description": "The transfer to participant request.",
            "required": true,
            "schema": {
              "$ref": "#/definitions/TransferToParticipantRequest"
            }
          },
          {
            "$ref": "#/parameters/ApiVersionParameter"
          }
        ],
        "responses": {
          "202": {
            "description": "Returns the transfer call response.",
            "schema": {
              "$ref": "#/definitions/TransferCallResponse"
            }
          }
        },
        "x-ms-examples": {
          "Transfer the call to a participant.": {
            "$ref": "./examples/CallConnections_TransferToParticipant.json"
          }
        }
      }
    },
    "/calling/callConnections/{callConnectionId}:play": {
      "post": {
        "tags": [
          "MidConnections"
        ],
        "summary": "Plays audio to participants in the call.",
        "description": "Plays audio to participants in the call.",
        "operationId": "Content_Play",
        "parameters": [
          {
            "name": "callConnectionId",
            "in": "path",
            "description": "",
            "required": true,
            "type": "string"
          },
          {
            "name": "playRequest",
            "in": "body",
            "description": "",
            "required": true,
            "schema": {
              "$ref": "#/definitions/PlayRequest"
            }
          },
          {
            "$ref": "#/parameters/ApiVersionParameter"
          }
        ],
        "responses": {
          "202": {
            "description": "Returns the play audio response."
          }
        },
        "x-ms-examples": {
          "Plays audio to participants in the call.": {
            "$ref": "./examples/Content_Play.json"
          }
        }
      }
    },
    "/calling/callConnections/{callConnectionId}:cancelAllMediaOperations": {
      "post": {
        "tags": [
          "MidConnections"
        ],
        "summary": "Cancel all media operations in a call.",
        "description": "Cancel all media operations in a call.",
        "operationId": "Content_CancelAllMediaOperations",
        "parameters": [
          {
            "name": "callConnectionId",
            "in": "path",
            "description": "The call connection id",
            "required": true,
            "type": "string"
          },
          {
            "$ref": "#/parameters/ApiVersionParameter"
          }
        ],
        "responses": {
          "202": {
            "description": "Returns the cancel all media operations response."
          }
        },
        "x-ms-examples": {
          "Cancel all media operations in a call.": {
            "$ref": "./examples/Content_CancelAllMediaOperations.json"
          }
        }
      }
    },
    "/calling/callConnections/{callConnectionId}:recognize": {
      "post": {
        "tags": [
          "MidConnections"
        ],
        "summary": "Recognize media from call.",
        "description": "Recognize media from call.",
        "operationId": "Content_Recognize",
        "parameters": [
          {
            "name": "callConnectionId",
            "in": "path",
            "description": "The call connection id",
            "required": true,
            "type": "string"
          },
          {
            "name": "recognizeRequest",
            "in": "body",
            "description": "The media recognize request",
            "required": true,
            "schema": {
              "$ref": "#/definitions/RecognizeRequest"
            }
          },
          {
            "$ref": "#/parameters/ApiVersionParameter"
          }
        ],
        "responses": {
          "202": {
            "description": "Returns the recognize response."
          }
        },
        "x-ms-examples": {
          "Recognize media from call.": {
            "$ref": "./examples/Content_Recognize.json"
          }
        }
      }
    },
    "/calling/callConnections/{callConnectionId}/participants": {
      "get": {
        "tags": [
          "MidConnections"
        ],
        "summary": "Get participants from a call.",
        "description": "Get participants from a call.",
        "operationId": "CallConnections_GetParticipants",
        "parameters": [
          {
            "name": "callConnectionId",
            "in": "path",
            "description": "The call connection Id",
            "required": true,
            "type": "string"
          },
          {
            "$ref": "#/parameters/ApiVersionParameter"
          }
        ],
        "responses": {
          "200": {
            "description": "Returns the get participants response.",
            "schema": {
              "$ref": "#/definitions/GetParticipantsResponse"
            }
          }
        },
        "x-ms-examples": {
          "Get participants from a call.": {
            "$ref": "./examples/CallConnections_GetParticipants.json"
          }
        }
      }
    },
    "/calling/callConnections/{callConnectionId}/participants:add": {
      "post": {
        "tags": [
          "MidConnections"
        ],
        "summary": "Add participants to the call.",
        "description": "Add participants to the call.",
        "operationId": "CallConnections_AddParticipant",
        "parameters": [
          {
            "name": "callConnectionId",
            "in": "path",
            "description": "The call connection Id",
            "required": true,
            "type": "string"
          },
          {
            "name": "addParticipantsRequest",
            "in": "body",
            "description": "The add participants request.",
            "required": true,
            "schema": {
              "$ref": "#/definitions/AddParticipantsRequest"
            }
          },
          {
            "$ref": "#/parameters/ApiVersionParameter"
          }
        ],
        "responses": {
          "202": {
            "description": "Returns the add participant response.",
            "schema": {
              "$ref": "#/definitions/AddParticipantsResponse"
            }
          }
        },
        "x-ms-examples": {
          "Add participants to the call.": {
            "$ref": "./examples/CallConnections_AddParticipant.json"
          }
        }
      }
    },
    "/calling/callConnections/{callConnectionId}/participants:remove": {
      "post": {
        "tags": [
          "MidConnections"
        ],
        "summary": "Remove participant from the call using identifier.",
        "description": "Remove participant from the call using identifier.",
        "operationId": "CallConnections_RemoveParticipants",
        "parameters": [
          {
            "name": "callConnectionId",
            "in": "path",
            "description": "The call connection id.",
            "required": true,
            "type": "string"
          },
          {
            "name": "removeParticipantsRequest",
            "in": "body",
            "description": "The participants to be removed from the call.",
            "required": true,
            "schema": {
              "$ref": "#/definitions/RemoveParticipantsRequest"
            }
          },
          {
            "$ref": "#/parameters/ApiVersionParameter"
          }
        ],
        "responses": {
          "202": {
            "description": "Returns the remove participant response.",
            "schema": {
              "$ref": "#/definitions/RemoveParticipantsResponse"
            }
          }
        },
        "x-ms-examples": {
          "Remove participant from the call using identifier.": {
            "$ref": "./examples/CallConnections_RemoveParticipants.json"
          }
        }
      }
    },
    "/calling/callConnections/{callConnectionId}/participants/{participantMri}": {
      "get": {
        "tags": [
          "MidConnections"
        ],
        "summary": "Get participant from a call.",
        "description": "Get participant from a call.",
        "operationId": "CallConnections_GetParticipant",
        "parameters": [
          {
            "name": "callConnectionId",
            "in": "path",
            "description": "The call connection Id",
            "required": true,
            "type": "string"
          },
          {
            "name": "participantMri",
            "in": "path",
            "description": "MRI of the participants to retrieve.",
            "required": true,
            "type": "string"
          },
          {
            "$ref": "#/parameters/ApiVersionParameter"
          }
        ],
        "responses": {
          "200": {
            "description": "Returns the get participant response.",
            "schema": {
              "$ref": "#/definitions/AcsCallParticipantDto"
            }
          }
        },
        "x-ms-examples": {
          "Get participant from a call.": {
            "$ref": "./examples/CallConnections_GetParticipant.json"
          }
        }
      }
    },
    "/calling/recordings": {
      "post": {
        "tags": [
          "Content_Recording"
        ],
        "summary": "Start recording the call.",
        "operationId": "Content_Recording",
        "parameters": [
          {
            "name": "startCallRecording",
            "in": "body",
            "description": "The request body of start call recording request.",
            "required": true,
            "schema": {
              "$ref": "#/definitions/StartCallRecordingRequest"
            }
          },
          {
            "$ref": "#/parameters/ApiVersionParameter"
          }
        ],
        "responses": {
          "200": {
            "description": "Returns the start call recording response.",
            "schema": {
              "$ref": "#/definitions/RecordingStateResponse"
            }
          }
        },
        "x-ms-examples": {
          "Start recording the call.": {
            "$ref": "./examples/Content_Recording.json"
          }
        }
      }
    },
    "/calling/recordings/{recordingId}": {
      "get": {
        "tags": [
          "Content_Recording"
        ],
        "summary": "Get call recording properties.",
        "operationId": "ServerCalls_GetRecordingProperties",
        "parameters": [
          {
            "name": "recordingId",
            "in": "path",
            "description": "The recording id.",
            "required": true,
            "type": "string"
          },
          {
            "$ref": "#/parameters/ApiVersionParameter"
          }
        ],
        "responses": {
          "200": {
            "description": "Returns the recording properties.",
            "schema": {
              "$ref": "#/definitions/RecordingStateResponse"
            }
          }
        },
        "x-ms-examples": {
          "Get call recording properties.": {
            "$ref": "./examples/ServerCalls_GetRecordingProperties.json"
          }
        }
      },
      "delete": {
        "tags": [
          "Content_Recording"
        ],
        "summary": "Stop recording the call.",
        "operationId": "ServerCalls_StopRecording",
        "parameters": [
          {
            "name": "recordingId",
            "in": "path",
            "description": "The recording id.",
            "required": true,
            "type": "string"
          },
          {
            "$ref": "#/parameters/ApiVersionParameter"
          }
        ],
        "responses": {
          "204": {
            "description": "Returns the stop call recording response."
          }
        },
        "x-ms-examples": {
          "Stop recording the call.": {
            "$ref": "./examples/ServerCalls_StopRecording.json"
          }
        }
      }
    },
    "/calling/recordings/{recordingId}:pause": {
      "post": {
        "tags": [
          "Content_Recording"
        ],
        "summary": "Pause recording the call.",
        "operationId": "ServerCalls_PauseRecording",
        "parameters": [
          {
            "name": "recordingId",
            "in": "path",
            "description": "The recording id.",
            "required": true,
            "type": "string"
          },
          {
            "$ref": "#/parameters/ApiVersionParameter"
          }
        ],
        "responses": {
          "202": {
            "description": "Returns the pause call recording response."
          }
        },
        "x-ms-examples": {
          "Pause recording the call.": {
            "$ref": "./examples/ServerCalls_PauseRecording.json"
          }
        }
      }
    },
    "/calling/recordings/{recordingId}:resume": {
      "post": {
        "tags": [
          "Content_Recording"
        ],
        "summary": "Resume recording the call.",
        "operationId": "ServerCalls_ResumeRecording",
        "parameters": [
          {
            "name": "recordingId",
            "in": "path",
            "description": "The recording id.",
            "required": true,
            "type": "string"
          },
          {
            "$ref": "#/parameters/ApiVersionParameter"
          }
        ],
        "responses": {
          "202": {
            "description": "Returns the resume call recording response."
          }
        },
        "x-ms-examples": {
          "Resume recording the call.": {
            "$ref": "./examples/ServerCalls_ResumeRecording.json"
          }
        }
      }
    }
  },
  "definitions": {
    "CreateCallRequest": {
      "required": [
        "targets",
        "source",
        "callbackUri"
      ],
      "type": "object",
      "properties": {
        "targets": {
          "description": "The targets of the call.",
          "type": "array",
          "items": {
            "$ref": "#/definitions/CommunicationIdentifierModel"
          }
        },
        "source": {
          "$ref": "#/definitions/CallSourceDto",
          "description": "The source of the call."
        },
        "subject": {
          "description": "The subject.",
          "type": "string"
        },
        "callbackUri": {
          "description": "The callback URI.",
          "type": "string"
        },
        "mediaStreamingConfiguration": {
          "$ref": "#/definitions/MediaStreamingConfigurationDto",
          "description": "Media Streaming Configuration."
        }
      }
    },
    "CommunicationIdentifierModelKind": {
      "description": "Type of CommunicationIdentifierModel.",
      "enum": [
        "unknown",
        "communicationUser",
        "phoneNumber",
        "microsoftTeamsUser"
      ],
      "type": "string",
      "x-ms-enum": {
        "name": "CommunicationIdentifierModelKind",
        "modelAsString": true
      }
    },
    "CommunicationIdentifierModel": {
      "type": "object",
      "properties": {
        "rawId": {
          "description": "Full ID of the identifier.",
          "type": "string"
        },
        "kind": {
          "$ref": "#/definitions/CommunicationIdentifierModelKind"
        },
        "communicationUser": {
          "$ref": "#/definitions/CommunicationUserIdentifierModel",
          "description": "The communication user."
        },
        "phoneNumber": {
          "$ref": "#/definitions/PhoneNumberIdentifierModel",
          "description": "The phone number."
        },
        "microsoftTeamsUser": {
          "$ref": "#/definitions/MicrosoftTeamsUserIdentifierModel",
          "description": "The Microsoft Teams user."
        }
      }
    },
    "CallSourceDto": {
      "required": [
        "identifier"
      ],
      "type": "object",
      "properties": {
        "callerId": {
          "$ref": "#/definitions/PhoneNumberIdentifierModel",
          "description": "The alternate identity of the source of the call if dialing out to a pstn number"
        },
        "identifier": {
          "$ref": "#/definitions/CommunicationIdentifierModel",
          "description": "The identifier of the source of the call"
        }
      }
    },
    "MediaStreamingTransportTypeDto": {
      "description": "The type of tranport to be used for media streaming, eg. Websocket",
      "enum": [
        "websocket"
      ],
      "type": "string",
      "x-ms-enum": {
        "name": "MediaStreamingTransportTypeDto",
        "modelAsString": true
      }
    },
    "MediaStreamingContentTypeDto": {
      "description": "Content type to stream, eg. audio, audio/video",
      "enum": [
        "audio"
      ],
      "type": "string",
      "x-ms-enum": {
        "name": "MediaStreamingContentTypeDto",
        "modelAsString": true
      }
    },
    "MediaStreamingAudioChannelTypeDto": {
      "description": "Audio channel type to stream, eg. unmixed audio, mixed audio",
      "enum": [
        "mixed",
        "unmixed"
      ],
      "type": "string",
      "x-ms-enum": {
        "name": "MediaStreamingAudioChannelTypeDto",
        "modelAsString": true
      }
    },
    "MediaStreamingConfigurationDto": {
      "type": "object",
      "properties": {
        "transportUrl": {
          "description": "Transport URL for media streaming",
          "type": "string"
        },
        "transportType": {
          "$ref": "#/definitions/MediaStreamingTransportTypeDto"
        },
        "contentType": {
          "$ref": "#/definitions/MediaStreamingContentTypeDto"
        },
        "audioChannelType": {
          "$ref": "#/definitions/MediaStreamingAudioChannelTypeDto"
        }
      }
    },
    "CommunicationUserIdentifierModel": {
      "type": "object",
      "properties": {
        "id": {
          "type": "string"
        }
      }
    },
    "PhoneNumberIdentifierModel": {
      "type": "object",
      "properties": {
        "value": {
          "type": "string"
        }
      }
    },
    "CommunicationCloudEnvironmentModel": {
      "enum": [
        "public",
        "dod",
        "gcch"
      ],
      "type": "string",
      "x-ms-enum": {
        "name": "CommunicationCloudEnvironmentModel",
        "modelAsString": true
      }
    },
    "MicrosoftTeamsUserIdentifierModel": {
      "required": [
        "userId"
      ],
      "type": "object",
      "properties": {
        "userId": {
          "type": "string"
        },
        "isAnonymous": {
          "type": "boolean"
        },
        "cloud": {
          "$ref": "#/definitions/CommunicationCloudEnvironmentModel"
        }
      }
    },
    "CallConnectionStateModel": {
      "description": "The state of the call connection.",
      "enum": [
        "unknown",
        "connecting",
        "connected",
        "transferring",
        "transferAccepted",
        "disconnecting",
        "disconnected"
      ],
      "type": "string",
      "x-ms-enum": {
        "name": "CallConnectionStateModel",
        "modelAsString": true
      }
    },
    "CallConnectionPropertiesDto": {
      "type": "object",
      "properties": {
        "callConnectionId": {
          "description": "The call connection id.",
          "type": "string"
        },
        "serverCallId": {
          "description": "The server call id.",
          "type": "string"
        },
        "source": {
          "$ref": "#/definitions/CallSourceDto",
          "description": "The source of the call."
        },
        "targets": {
          "description": "The targets of the call.",
          "type": "array",
          "items": {
            "$ref": "#/definitions/CommunicationIdentifierModel"
          }
        },
        "callConnectionState": {
          "$ref": "#/definitions/CallConnectionStateModel"
        },
        "subject": {
          "description": "The subject.",
          "type": "string"
        },
        "callbackUri": {
          "description": "The callback URI.",
          "type": "string"
        },
        "mediaSubscriptionId": {
          "description": "SubscriptionId for media streaming",
          "type": "string"
        }
      }
    },
    "AnswerCallRequest": {
      "description": "The request payload for answering the call.",
      "required": [
        "incomingCallContext"
      ],
      "type": "object",
      "properties": {
        "incomingCallContext": {
          "description": "The context associated with the call.",
          "type": "string"
        },
        "callbackUri": {
          "description": "The callback uri.",
          "type": "string"
        },
        "mediaStreamingConfiguration": {
          "$ref": "#/definitions/MediaStreamingConfigurationDto",
          "description": "Media Streaming Configuration."
<<<<<<< HEAD
        }
      }
    },
    "MediaStreamingTransportTypeDto": {
      "description": "The type of tranport to be used for media streaming, eg. Websocket",
      "enum": [
        "websocket"
      ],
      "type": "string",
      "x-ms-enum": {
        "name": "MediaStreamingTransportTypeDto",
        "modelAsString": true
      }
    },
    "MediaStreamingContentTypeDto": {
      "description": "Content type to stream, eg. audio, audio/video",
      "enum": [
        "audio"
      ],
      "type": "string",
      "x-ms-enum": {
        "name": "MediaStreamingContentTypeDto",
        "modelAsString": true
      }
    },
    "MediaStreamingAudioChannelTypeDto": {
      "description": "Audio channel type to stream, eg. unmixed audio, mixed audio",
      "enum": [
        "mixed",
        "unmixed"
      ],
      "type": "string",
      "x-ms-enum": {
        "name": "MediaStreamingAudioChannelTypeDto",
        "modelAsString": true
      }
    },
    "MediaStreamingConfigurationDto": {
      "type": "object",
      "properties": {
        "transportUrl": {
          "description": "Transport URL for media streaming",
          "type": "string"
        },
        "transportType": {
          "$ref": "#/definitions/MediaStreamingTransportTypeDto"
        },
        "contentType": {
          "$ref": "#/definitions/MediaStreamingContentTypeDto"
        },
        "audioChannelType": {
          "$ref": "#/definitions/MediaStreamingAudioChannelTypeDto"
=======
>>>>>>> 42b54ef9
        }
      }
    },
    "RedirectCallRequest": {
      "description": "The request payload for redirecting the call.",
      "required": [
        "incomingCallContext",
        "target"
      ],
      "type": "object",
      "properties": {
        "incomingCallContext": {
          "description": "The context associated with the call.",
          "type": "string"
        },
        "target": {
          "$ref": "#/definitions/CommunicationIdentifierModel",
          "description": "The target identity to redirect the call to."
        }
      }
    },
    "CallRejectReason": {
      "description": "The rejection reason.",
      "enum": [
        "none",
        "busy",
        "forbidden"
      ],
      "type": "string",
      "x-ms-enum": {
        "name": "CallRejectReason",
        "modelAsString": true
      }
    },
    "RejectCallRequest": {
      "description": "The request payload for rejecting the call.",
      "required": [
        "incomingCallContext"
      ],
      "type": "object",
      "properties": {
        "incomingCallContext": {
          "description": "The context associated with the call.",
          "type": "string"
        },
        "callRejectReason": {
          "$ref": "#/definitions/CallRejectReason"
        }
      }
    },
    "TransferToParticipantRequest": {
      "description": "The transfer call to participant request.",
      "required": [
        "targetParticipant"
      ],
      "type": "object",
      "properties": {
        "targetParticipant": {
          "$ref": "#/definitions/CommunicationIdentifierModel",
          "description": "The identity of the target where call should be transferred to."
        },
        "transfereeCallerId": {
          "$ref": "#/definitions/PhoneNumberIdentifierModel",
          "description": "The caller ID of the transferee when transferring to PSTN."
        },
        "userToUserInformation": {
          "description": "The user to user information.",
          "type": "string"
        },
        "operationContext": {
          "description": "The operation context.",
          "type": "string"
        }
      }
    },
    "TransferCallResponse": {
      "type": "object",
      "properties": {
        "operationContext": {
          "description": "The operation context provided by client.",
          "type": "string"
        }
      }
    },
    "PlayRequest": {
      "required": [
        "playSourceInfo"
      ],
      "type": "object",
      "properties": {
        "playSourceInfo": {
          "$ref": "#/definitions/PlaySource",
          "description": "The source of the audio to be played."
        },
        "playTo": {
          "description": "The list of call participants play provided audio to. \r\nPlays to everyone in the call when not provided.",
          "type": "array",
          "items": {
            "$ref": "#/definitions/CommunicationIdentifierModel"
          }
        },
        "playOptions": {
          "$ref": "#/definitions/PlayOptions",
          "description": "Defines options for playing the audio."
        },
        "operationContext": {
          "description": "The value to identify context of the operation.",
          "type": "string"
        }
      }
    },
    "PlaySourceType": {
      "description": "Defines the type of the play source",
      "enum": [
        "file"
      ],
      "type": "string",
      "x-ms-enum": {
        "name": "PlaySourceType",
        "modelAsString": true
      }
    },
    "PlaySource": {
      "required": [
        "sourceType"
      ],
      "type": "object",
      "properties": {
        "sourceType": {
          "$ref": "#/definitions/PlaySourceType"
        },
        "playSourceId": {
          "description": "Defines the identifier to be used for caching related media",
          "type": "string"
        },
        "fileSource": {
          "$ref": "#/definitions/FileSource",
          "description": "Defines the file source info to be used for play"
        }
      }
    },
    "PlayOptions": {
      "required": [
        "loop"
      ],
      "type": "object",
      "properties": {
        "loop": {
          "description": "The option to play the provided audio source in loop when set to true",
          "type": "boolean"
        }
      }
    },
    "FileSource": {
      "required": [
        "uri"
      ],
      "type": "object",
      "properties": {
        "uri": {
          "description": "Uri for the audio file to be played",
          "type": "string"
        }
      }
    },
    "RecognizeInputType": {
      "description": "Determines the type of the recognition.",
      "enum": [
<<<<<<< HEAD
        "dTMF"
=======
        "dtmf"
>>>>>>> 42b54ef9
      ],
      "type": "string",
      "x-ms-enum": {
        "name": "RecognizeInputType",
        "modelAsString": true
      }
    },
    "RecognizeRequest": {
      "required": [
<<<<<<< HEAD
        "recognizeOptions"
=======
        "recognizeInputType",
        "recognizeConfiguration"
>>>>>>> 42b54ef9
      ],
      "type": "object",
      "properties": {
        "recognizeInputType": {
          "$ref": "#/definitions/RecognizeInputType"
        },
<<<<<<< HEAD
        "playSourceInfo": {
=======
        "playPrompt": {
>>>>>>> 42b54ef9
          "$ref": "#/definitions/PlaySource",
          "description": "The source of the audio to be played for recognition."
        },
        "stopCurrentOperations": {
          "description": "If set recognize can barge into other existing queued-up/currently-processing requests.",
          "type": "boolean"
        },
<<<<<<< HEAD
        "recognizeOptions": {
          "$ref": "#/definitions/RecognizeOptions",
=======
        "recognizeConfiguration": {
          "$ref": "#/definitions/RecognizeConfigurations",
>>>>>>> 42b54ef9
          "description": "Defines options for recognition."
        },
        "operationContext": {
          "description": "The value to identify context of the operation.",
          "type": "string"
        }
      }
    },
<<<<<<< HEAD
    "RecognizeOptions": {
      "type": "object",
      "properties": {
        "pausePlayOnResponse": {
          "description": "Determines if we pause the prompt and start recognizing.",
=======
    "RecognizeConfigurations": {
      "type": "object",
      "properties": {
        "interruptPromptAndStartRecognition": {
          "description": "Determines if we interrupt the prompt and start recognizing.",
>>>>>>> 42b54ef9
          "type": "boolean"
        },
        "initialSilenceTimeoutInSeconds": {
          "format": "int32",
<<<<<<< HEAD
          "description": "Time to wait for first input after prompt (if any) plays.",
          "type": "integer"
        },
        "dtmfOptions": {
          "$ref": "#/definitions/DtmfOptions",
          "description": "Defines options for DTMF."
        }
      }
    },
    "DtmfOptions": {
      "description": "Options for DTMF tone recognition",
      "type": "object",
      "properties": {
        "collectTones": {
          "$ref": "#/definitions/CollectTones",
          "description": "Collects the number of digit in DTMF."
        },
        "dtfmToneProducer": {
          "$ref": "#/definitions/CommunicationIdentifierModel",
          "description": "Dtmf tone producer participant"
        }
      }
    },
    "CollectTones": {
      "description": "Container for collecting tones for DTFM.",
=======
          "description": "Time to wait for first input after prompt (if any).",
          "type": "integer"
        },
        "targetParticipant": {
          "$ref": "#/definitions/CommunicationIdentifierModel",
          "description": "Target participant of DTFM tone recognition."
        },
        "dtmfConfigurations": {
          "$ref": "#/definitions/DtmfConfigurations",
          "description": "Defines configurations for DTMF."
        }
      }
    },
    "StopTones": {
      "enum": [
        "zero",
        "one",
        "two",
        "three",
        "four",
        "five",
        "six",
        "seven",
        "eight",
        "nine",
        "a",
        "b",
        "c",
        "d",
        "pound",
        "asterisk"
      ],
      "type": "string",
      "x-ms-enum": {
        "name": "StopTones",
        "modelAsString": true
      }
    },
    "DtmfConfigurations": {
      "description": "Options for DTMF recognition",
>>>>>>> 42b54ef9
      "type": "object",
      "properties": {
        "interToneTimeoutInSeconds": {
          "format": "int32",
          "description": "Time to wait between DTMF inputs to stop recognizing.",
          "type": "integer"
        },
        "maxTonesToCollect": {
          "format": "int32",
          "description": "Maximum number of DTMFs to be collected.",
          "type": "integer"
        },
        "stopTones": {
          "description": "List of tones that will stop recognizing.",
          "type": "array",
          "items": {
<<<<<<< HEAD
            "type": "string"
=======
            "$ref": "#/definitions/StopTones"
>>>>>>> 42b54ef9
          }
        }
      }
    },
    "GetParticipantsResponse": {
      "type": "object",
      "properties": {
        "values": {
          "type": "array",
          "items": {
            "$ref": "#/definitions/AcsCallParticipantDto"
          }
        },
        "nextLink": {
          "type": "string"
        }
      }
    },
    "AcsCallParticipantDto": {
      "type": "object",
      "properties": {
        "identifier": {
          "$ref": "#/definitions/CommunicationIdentifierModel",
          "description": "Communication identifier of the participant"
        },
        "isMuted": {
          "description": "Is participant muted",
          "type": "boolean"
        }
      }
    },
    "AddParticipantsRequest": {
      "required": [
        "participantsToAdd"
      ],
      "type": "object",
      "properties": {
        "sourceCallerId": {
          "$ref": "#/definitions/PhoneNumberIdentifierModel",
          "description": "The source caller Id that's shown to the PSTN participant being invited. Required only when inviting a PSTN participant."
        },
        "participantsToAdd": {
          "description": "The participants to invite.",
          "type": "array",
          "items": {
            "$ref": "#/definitions/CommunicationIdentifierModel"
          }
        },
        "invitationTimeoutInSeconds": {
          "format": "int32",
          "description": "Gets or sets the timeout to wait for the invited participant to pickup.\r\nThe maximum value of this is 180 seconds",
          "type": "integer"
        },
        "operationContext": {
          "description": "The operation context.",
          "type": "string"
        }
      }
    },
    "AddParticipantsResponse": {
      "type": "object",
      "properties": {
        "participants": {
          "type": "array",
          "items": {
            "$ref": "#/definitions/AcsCallParticipantDto"
          }
        },
        "operationContext": {
          "description": "The operation context provided by client.",
          "type": "string"
        }
      }
    },
    "RemoveParticipantsRequest": {
      "description": "The remove participant by identifier request.",
      "required": [
        "participantsToRemove"
      ],
      "type": "object",
      "properties": {
        "participantsToRemove": {
          "description": "The participants to invite.",
          "type": "array",
          "items": {
            "$ref": "#/definitions/CommunicationIdentifierModel"
          }
        },
        "operationContext": {
          "description": "The operation context.",
          "type": "string"
        }
      }
    },
    "RemoveParticipantsResponse": {
      "type": "object",
      "properties": {
        "operationContext": {
          "description": "The operation context provided by client.",
          "type": "string"
        }
      }
    },
    "RecordingContentType": {
      "description": "The content type of call recording.",
      "enum": [
        "audio",
        "audioVideo"
      ],
      "type": "string",
      "x-ms-enum": {
        "name": "RecordingContentType",
        "modelAsString": true
      }
    },
    "RecordingChannelType": {
      "description": "The channel type of call recording.",
      "enum": [
        "mixed",
        "unmixed"
      ],
      "type": "string",
      "x-ms-enum": {
        "name": "RecordingChannelType",
        "modelAsString": true
      }
    },
    "RecordingFormatType": {
      "description": "The format type of call recording.",
      "enum": [
        "wav",
        "mp3",
        "mp4"
      ],
      "type": "string",
      "x-ms-enum": {
        "name": "RecordingFormatType",
        "modelAsString": true
      }
    },
    "StartCallRecordingRequest": {
      "description": "The request payload start for call recording operation with call locator.",
      "required": [
        "callLocator"
      ],
      "type": "object",
      "properties": {
        "callLocator": {
          "$ref": "#/definitions/CallLocator",
          "description": "The call locator."
        },
        "recordingStateCallbackUri": {
          "description": "The uri to send notifications to.",
          "type": "string"
        },
        "recordingContentType": {
          "$ref": "#/definitions/RecordingContentType"
        },
        "recordingChannelType": {
          "$ref": "#/definitions/RecordingChannelType"
        },
        "recordingFormatType": {
          "$ref": "#/definitions/RecordingFormatType"
        },
        "channelAffinity": {
          "description": "The channel affinity of call recording.",
          "type": "array",
          "items": {
            "$ref": "#/definitions/ChannelAffinity"
          }
        }
      }
    },
    "CallLocatorKind": {
      "description": "The call locator kind.",
      "enum": [
        "groupCallLocator",
        "serverCallLocator"
      ],
      "type": "string",
      "x-ms-enum": {
        "name": "CallLocatorKind",
        "modelAsString": true
      }
    },
    "CallLocator": {
      "description": "The locator used for joining or taking action on a call.",
      "type": "object",
      "properties": {
        "groupCallId": {
          "description": "The group call id",
          "type": "string"
        },
        "serverCallId": {
          "description": "The server call id.",
          "type": "string"
        },
        "kind": {
          "$ref": "#/definitions/CallLocatorKind"
        }
      }
    },
    "ChannelAffinity": {
      "description": "Channel affinity for a participant",
      "type": "object",
      "properties": {
        "channel": {
          "format": "int32",
          "description": "Channel number to which bitstream from a particular participant will be written.",
          "type": "integer"
        },
        "participant": {
          "$ref": "#/definitions/CommunicationIdentifierModel",
          "description": "The identifier for the participant whose bitstream will be written to the channel \r\nrepresented by the channel number."
        }
      }
    },
    "RecordingState": {
      "enum": [
        "active",
        "inactive"
      ],
      "type": "string",
      "x-ms-enum": {
        "name": "RecordingState",
        "modelAsString": true
      }
    },
    "RecordingStateResponse": {
      "type": "object",
      "properties": {
        "recordingId": {
          "type": "string"
        },
        "recordingState": {
          "$ref": "#/definitions/RecordingState"
        }
      }
    },
    "AcsEventType": {
      "enum": [
        "unknown",
        "callConnected",
        "callDisconnected",
        "callTransferAccepted",
        "callTransferFailed",
        "addParticipantsSucceeded",
        "addParticipantsFailed",
        "participantsUpdated",
        "recordingStateChanged",
        "playCompleted",
        "playFailed"
      ],
      "type": "string",
      "x-ms-enum": {
        "name": "AcsEventType",
        "modelAsString": true
      }
    },
    "AddParticipantsFailedEvent": {
      "type": "object",
      "properties": {
        "operationContext": {
          "description": "Operation context",
          "type": "string"
        },
        "resultInfo": {
          "$ref": "#/definitions/ResultInformation"
        },
        "participants": {
          "description": "Participants failed to be added",
          "type": "array",
          "items": {
            "$ref": "#/definitions/CommunicationIdentifierModel"
          }
        },
        "type": {
          "$ref": "#/definitions/AcsEventType"
        },
        "callConnectionId": {
          "description": "Call connection ID.",
          "type": "string"
        },
        "serverCallId": {
          "description": "Server call ID.",
          "type": "string"
        },
        "correlationId": {
          "description": "Correlation ID for event to call correlation. Also called ChainId for skype chain ID.",
          "type": "string"
        }
      }
    },
    "ResultInformation": {
      "type": "object",
      "properties": {
        "code": {
          "format": "int32",
          "type": "integer"
        },
        "subCode": {
          "format": "int32",
          "type": "integer"
        },
        "message": {
          "type": "string"
        }
      }
    },
    "AddParticipantsSucceededEvent": {
      "type": "object",
      "properties": {
        "operationContext": {
          "description": "Operation context",
          "type": "string"
        },
        "resultInfo": {
          "$ref": "#/definitions/ResultInformation"
        },
        "participants": {
          "description": "Participants added",
          "type": "array",
          "items": {
            "$ref": "#/definitions/CommunicationIdentifierModel"
          }
        },
        "type": {
          "$ref": "#/definitions/AcsEventType"
        },
        "callConnectionId": {
          "description": "Call connection ID.",
          "type": "string"
        },
        "serverCallId": {
          "description": "Server call ID.",
          "type": "string"
        },
        "correlationId": {
          "description": "Correlation ID for event to call correlation. Also called ChainId for skype chain ID.",
          "type": "string"
        }
      }
    },
    "CallConnectedEvent": {
      "type": "object",
      "properties": {
        "type": {
          "$ref": "#/definitions/AcsEventType"
        },
        "callConnectionId": {
          "description": "Call connection ID.",
          "type": "string"
        },
        "serverCallId": {
          "description": "Server call ID.",
          "type": "string"
        },
        "correlationId": {
          "description": "Correlation ID for event to call correlation. Also called ChainId for skype chain ID.",
          "type": "string"
        }
      }
    },
    "CallDisconnectedEvent": {
      "type": "object",
      "properties": {
        "type": {
          "$ref": "#/definitions/AcsEventType"
        },
        "callConnectionId": {
          "description": "Call connection ID.",
          "type": "string"
        },
        "serverCallId": {
          "description": "Server call ID.",
          "type": "string"
        },
        "correlationId": {
          "description": "Correlation ID for event to call correlation. Also called ChainId for skype chain ID.",
          "type": "string"
        }
      }
    },
    "CallTransferAcceptedEvent": {
      "type": "object",
      "properties": {
        "operationContext": {
          "description": "Operation context",
          "type": "string"
        },
        "resultInfo": {
          "$ref": "#/definitions/ResultInformation"
        },
        "type": {
          "$ref": "#/definitions/AcsEventType"
        },
        "callConnectionId": {
          "description": "Call connection ID.",
          "type": "string"
        },
        "serverCallId": {
          "description": "Server call ID.",
          "type": "string"
        },
        "correlationId": {
          "description": "Correlation ID for event to call correlation. Also called ChainId for skype chain ID.",
          "type": "string"
        }
      }
    },
    "CallTransferFailedEvent": {
      "type": "object",
      "properties": {
        "operationContext": {
          "description": "Operation context",
          "type": "string"
        },
        "resultInfo": {
          "$ref": "#/definitions/ResultInformation"
        },
        "type": {
          "$ref": "#/definitions/AcsEventType"
        },
        "callConnectionId": {
          "description": "Call connection ID.",
          "type": "string"
        },
        "serverCallId": {
          "description": "Server call ID.",
          "type": "string"
        },
        "correlationId": {
          "description": "Correlation ID for event to call correlation. Also called ChainId for skype chain ID.",
          "type": "string"
        }
      }
    },
    "ParticipantsUpdatedEvent": {
      "type": "object",
      "properties": {
        "participants": {
          "description": "List of current participants in the call.",
          "type": "array",
          "items": {
            "$ref": "#/definitions/CommunicationIdentifierModel"
          }
        },
        "type": {
          "$ref": "#/definitions/AcsEventType"
        },
        "callConnectionId": {
          "description": "Call connection ID.",
          "type": "string"
        },
        "serverCallId": {
          "description": "Server call ID.",
          "type": "string"
        },
        "correlationId": {
          "description": "Correlation ID for event to call correlation. Also called ChainId for skype chain ID.",
          "type": "string"
        }
      }
    },
    "RecordingStateChangedEvent": {
      "type": "object",
      "properties": {
        "type": {
          "$ref": "#/definitions/AcsEventType"
        },
        "recordingId": {
          "description": "The call recording id",
          "type": "string"
        },
        "state": {
          "$ref": "#/definitions/RecordingState"
        },
        "startDateTime": {
          "format": "date-time",
          "description": "The time of the recording started",
          "type": "string"
        },
        "callConnectionId": {
          "description": "Call connection ID.",
          "type": "string"
        },
        "serverCallId": {
          "description": "Server call ID.",
          "type": "string"
        },
        "correlationId": {
          "description": "Correlation ID for event to call correlation. Also called ChainId for skype chain ID.",
          "type": "string"
        }
      }
    },
    "PlayCompleted": {
      "type": "object",
      "properties": {
        "operationContext": {
          "description": "Operation context",
          "type": "string"
        },
        "resultInfo": {
          "$ref": "#/definitions/ResultInformation"
        },
        "type": {
          "$ref": "#/definitions/AcsEventType"
        },
        "callConnectionId": {
          "description": "Call connection ID.",
          "type": "string"
        },
        "serverCallId": {
          "description": "Server call ID.",
          "type": "string"
        },
        "correlationId": {
          "description": "Correlation ID for event to call correlation. Also called ChainId for skype chain ID.",
          "type": "string"
        }
      }
    },
    "PlayFailed": {
      "type": "object",
      "properties": {
        "operationContext": {
          "description": "Operation context",
          "type": "string"
        },
        "resultInfo": {
          "$ref": "#/definitions/ResultInformation"
        },
        "type": {
          "$ref": "#/definitions/AcsEventType"
        },
        "callConnectionId": {
          "description": "Call connection ID.",
          "type": "string"
        },
        "serverCallId": {
          "description": "Server call ID.",
          "type": "string"
        },
        "correlationId": {
          "description": "Correlation ID for event to call correlation. Also called ChainId for skype chain ID.",
          "type": "string"
        }
      }
    },
    "CommunicationErrorResponse": {
      "description": "The Communication Services error response",
      "required": [
        "error"
      ],
      "type": "object",
      "properties": {
        "error": {
          "$ref": "#/definitions/CommunicationError"
        }
      }
    },
    "CommunicationError": {
      "type": "object",
      "properties": {
        "code": {
          "type": "string"
        },
        "message": {
          "type": "string"
        },
        "target": {
          "type": "string"
        },
        "details": {
          "type": "array",
          "items": {
            "$ref": "#/definitions/CommunicationError"
          }
        },
        "innererror": {
          "$ref": "#/definitions/CommunicationError"
        }
      }
    }
  },
  "parameters": {
    "ApiVersionParameter": {
      "name": "api-version",
      "in": "query",
      "description": "Version of API to invoke.",
      "required": true,
      "type": "string",
      "x-ms-parameter-location": "method"
    },
    "Endpoint": {
      "name": "endpoint",
      "in": "path",
      "description": "The endpoint of the Azure Communication resource.",
      "required": true,
      "type": "string",
      "x-ms-skip-url-encoding": true,
      "x-ms-parameter-location": "client"
    }
  },
  "responses": {
    "400": {
      "description": "BadRequest",
      "schema": {
        "$ref": "#/definitions/CommunicationErrorResponse"
      },
      "x-ms-error-response": true
    },
    "401": {
      "description": "Unauthorized",
      "schema": {
        "$ref": "#/definitions/CommunicationErrorResponse"
      },
      "x-ms-error-response": true
    },
    "403": {
      "description": "Forbidden",
      "schema": {
        "$ref": "#/definitions/CommunicationErrorResponse"
      },
      "x-ms-error-response": true
    },
    "404": {
      "description": "NotFound",
      "schema": {
        "$ref": "#/definitions/CommunicationErrorResponse"
      },
      "x-ms-error-response": true
    },
    "500": {
      "description": "InternalServerError",
      "schema": {
        "$ref": "#/definitions/CommunicationErrorResponse"
      },
      "x-ms-error-response": true
    }
  },
  "x-ms-parameterized-host": {
    "hostTemplate": "{endpoint}",
    "useSchemePrefix": false,
    "parameters": [
      {
        "$ref": "#/parameters/Endpoint"
      }
    ]
  }
}<|MERGE_RESOLUTION|>--- conflicted
+++ resolved
@@ -996,61 +996,6 @@
         "mediaStreamingConfiguration": {
           "$ref": "#/definitions/MediaStreamingConfigurationDto",
           "description": "Media Streaming Configuration."
-<<<<<<< HEAD
-        }
-      }
-    },
-    "MediaStreamingTransportTypeDto": {
-      "description": "The type of tranport to be used for media streaming, eg. Websocket",
-      "enum": [
-        "websocket"
-      ],
-      "type": "string",
-      "x-ms-enum": {
-        "name": "MediaStreamingTransportTypeDto",
-        "modelAsString": true
-      }
-    },
-    "MediaStreamingContentTypeDto": {
-      "description": "Content type to stream, eg. audio, audio/video",
-      "enum": [
-        "audio"
-      ],
-      "type": "string",
-      "x-ms-enum": {
-        "name": "MediaStreamingContentTypeDto",
-        "modelAsString": true
-      }
-    },
-    "MediaStreamingAudioChannelTypeDto": {
-      "description": "Audio channel type to stream, eg. unmixed audio, mixed audio",
-      "enum": [
-        "mixed",
-        "unmixed"
-      ],
-      "type": "string",
-      "x-ms-enum": {
-        "name": "MediaStreamingAudioChannelTypeDto",
-        "modelAsString": true
-      }
-    },
-    "MediaStreamingConfigurationDto": {
-      "type": "object",
-      "properties": {
-        "transportUrl": {
-          "description": "Transport URL for media streaming",
-          "type": "string"
-        },
-        "transportType": {
-          "$ref": "#/definitions/MediaStreamingTransportTypeDto"
-        },
-        "contentType": {
-          "$ref": "#/definitions/MediaStreamingContentTypeDto"
-        },
-        "audioChannelType": {
-          "$ref": "#/definitions/MediaStreamingAudioChannelTypeDto"
-=======
->>>>>>> 42b54ef9
         }
       }
     },
@@ -1219,11 +1164,7 @@
     "RecognizeInputType": {
       "description": "Determines the type of the recognition.",
       "enum": [
-<<<<<<< HEAD
-        "dTMF"
-=======
         "dtmf"
->>>>>>> 42b54ef9
       ],
       "type": "string",
       "x-ms-enum": {
@@ -1233,23 +1174,15 @@
     },
     "RecognizeRequest": {
       "required": [
-<<<<<<< HEAD
-        "recognizeOptions"
-=======
         "recognizeInputType",
         "recognizeConfiguration"
->>>>>>> 42b54ef9
       ],
       "type": "object",
       "properties": {
         "recognizeInputType": {
           "$ref": "#/definitions/RecognizeInputType"
         },
-<<<<<<< HEAD
-        "playSourceInfo": {
-=======
         "playPrompt": {
->>>>>>> 42b54ef9
           "$ref": "#/definitions/PlaySource",
           "description": "The source of the audio to be played for recognition."
         },
@@ -1257,13 +1190,8 @@
           "description": "If set recognize can barge into other existing queued-up/currently-processing requests.",
           "type": "boolean"
         },
-<<<<<<< HEAD
-        "recognizeOptions": {
-          "$ref": "#/definitions/RecognizeOptions",
-=======
         "recognizeConfiguration": {
           "$ref": "#/definitions/RecognizeConfigurations",
->>>>>>> 42b54ef9
           "description": "Defines options for recognition."
         },
         "operationContext": {
@@ -1272,50 +1200,15 @@
         }
       }
     },
-<<<<<<< HEAD
-    "RecognizeOptions": {
-      "type": "object",
-      "properties": {
-        "pausePlayOnResponse": {
-          "description": "Determines if we pause the prompt and start recognizing.",
-=======
     "RecognizeConfigurations": {
       "type": "object",
       "properties": {
         "interruptPromptAndStartRecognition": {
           "description": "Determines if we interrupt the prompt and start recognizing.",
->>>>>>> 42b54ef9
           "type": "boolean"
         },
         "initialSilenceTimeoutInSeconds": {
           "format": "int32",
-<<<<<<< HEAD
-          "description": "Time to wait for first input after prompt (if any) plays.",
-          "type": "integer"
-        },
-        "dtmfOptions": {
-          "$ref": "#/definitions/DtmfOptions",
-          "description": "Defines options for DTMF."
-        }
-      }
-    },
-    "DtmfOptions": {
-      "description": "Options for DTMF tone recognition",
-      "type": "object",
-      "properties": {
-        "collectTones": {
-          "$ref": "#/definitions/CollectTones",
-          "description": "Collects the number of digit in DTMF."
-        },
-        "dtfmToneProducer": {
-          "$ref": "#/definitions/CommunicationIdentifierModel",
-          "description": "Dtmf tone producer participant"
-        }
-      }
-    },
-    "CollectTones": {
-      "description": "Container for collecting tones for DTFM.",
-=======
           "description": "Time to wait for first input after prompt (if any).",
           "type": "integer"
         },
@@ -1356,7 +1249,6 @@
     },
     "DtmfConfigurations": {
       "description": "Options for DTMF recognition",
->>>>>>> 42b54ef9
       "type": "object",
       "properties": {
         "interToneTimeoutInSeconds": {
@@ -1373,11 +1265,7 @@
           "description": "List of tones that will stop recognizing.",
           "type": "array",
           "items": {
-<<<<<<< HEAD
-            "type": "string"
-=======
             "$ref": "#/definitions/StopTones"
->>>>>>> 42b54ef9
           }
         }
       }
