// Copyright (c) Microsoft Corporation. All rights reserved.
// Licensed under the MIT License.

using System;
<<<<<<< HEAD
using System.Collections.Generic;
=======
>>>>>>> 0161219c
using System.Threading;
using System.Threading.Tasks;
using Azure.Core;
using Azure.Core.Pipeline;

namespace Azure.Communication.CallingServer
{
    /// <summary>
    /// The Azure Communication Services Calling Server client.
    /// </summary>
    public class CallConnection
    {
        private readonly ClientDiagnostics _clientDiagnostics;
        internal CallConnectionRestClient RestClient { get; }

        /// <summary>
        /// The call connection id.
        /// </summary>
        public virtual string CallConnectionId { get; internal set; }

        internal CallConnection(string callConnectionId, CallConnectionRestClient callConnectionRestClient, ClientDiagnostics clientDiagnostics)
        {
            this.CallConnectionId = callConnectionId;
            this.RestClient = callConnectionRestClient;
            this._clientDiagnostics = clientDiagnostics;
        }

        /// <summary>Initializes a new instance of <see cref="CallingServerClient"/> for mocking.</summary>
        protected CallConnection()
        {
            _clientDiagnostics = null;
            RestClient = null;
            CallConnectionId = null;
        }

        /// <summary> Disconnect the current caller in a group-call or end a p2p-call.</summary>
        /// <param name="cancellationToken"> The cancellation token. </param>
        /// <exception cref="RequestFailedException">The server returned an error. See <see cref="Exception.Message"/> for details returned from the server.</exception>
        public virtual async Task<Response> HangupAsync(CancellationToken cancellationToken = default)
        {
            using DiagnosticScope scope = _clientDiagnostics.CreateScope($"{nameof(CallConnection)}.{nameof(Hangup)}");
            scope.Start();
            try
            {
                return await RestClient.HangupCallAsync(
                    callConnectionId: CallConnectionId,
                    cancellationToken: cancellationToken
                    ).ConfigureAwait(false);
            }
            catch (Exception ex)
            {
                scope.Failed(ex);
                throw;
            }
        }

        /// <summary> Disconnect the current caller in a group-call or end a p2p-call. </summary>
        /// <param name="cancellationToken"> The cancellation token. </param>
        /// <exception cref="RequestFailedException">The server returned an error. See <see cref="Exception.Message"/> for details returned from the server.</exception>
        public virtual Response Hangup(CancellationToken cancellationToken = default)
        {
            using DiagnosticScope scope = _clientDiagnostics.CreateScope($"{nameof(CallConnection)}.{nameof(Hangup)}");
            scope.Start();
            try
            {
                return RestClient.HangupCall(
                    callConnectionId: CallConnectionId,
                    cancellationToken: cancellationToken
                    );
            }
            catch (Exception ex)
            {
                scope.Failed(ex);
                throw;
            }
        }

        /// <summary> Cancel all media operations in the call. </summary>
        /// <param name="operationContext">The operation context. </param>
        /// <param name="cancellationToken"> The cancellation token. </param>
        /// <exception cref="RequestFailedException">The server returned an error. See <see cref="Exception.Message"/> for details returned from the server.</exception>
        public virtual async Task<Response<CancelAllMediaOperationsResult>> CancelAllMediaOperationsAsync(string operationContext = null, CancellationToken cancellationToken = default)
        {
            using DiagnosticScope scope = _clientDiagnostics.CreateScope($"{nameof(CallConnection)}.{nameof(CancelAllMediaOperations)}");
            scope.Start();
            try
            {
                return await RestClient.CancelAllMediaOperationsAsync(
                    callConnectionId: CallConnectionId,
                    operationContext: operationContext,
                    cancellationToken: cancellationToken
                    ).ConfigureAwait(false);
            }
            catch (Exception ex)
            {
                scope.Failed(ex);
                throw;
            }
        }

        /// <summary> Cancel all media operations in the call. </summary>
        /// <param name="operationContext">The operation context. </param>
        /// <param name="cancellationToken"> The cancellation token. </param>
        /// <exception cref="RequestFailedException">The server returned an error. See <see cref="Exception.Message"/> for details returned from the server.</exception>
        public virtual Response<CancelAllMediaOperationsResult> CancelAllMediaOperations(string operationContext = null, CancellationToken cancellationToken = default)
        {
            using DiagnosticScope scope = _clientDiagnostics.CreateScope($"{nameof(CallConnection)}.{nameof(CancelAllMediaOperations)}");
            scope.Start();
            try
            {
                return RestClient.CancelAllMediaOperations(
                    callConnectionId: CallConnectionId,
                    operationContext: operationContext,
                    cancellationToken: cancellationToken
                    );
            }
            catch (Exception ex)
            {
                scope.Failed(ex);
                throw;
            }
        }

        /// <summary> Play audio in the call. </summary>
        /// <param name="audioFileUri"> The uri of the audio file. </param>
        /// <param name="loop">The flag to indicate if audio file need to be played in a loop or not.</param>
        /// <param name="audioFileId">Tne id for the media in the AudioFileUri, using which we cache the media resource. </param>
        /// <param name="callbackUri">The callback Uri to receive PlayAudio status notifications. </param>
        /// <param name="operationContext">The operation context. </param>
        /// <param name="cancellationToken"> The cancellation token to use. </param>
        /// <exception cref="RequestFailedException">The server returned an error. See <see cref="Exception.Message"/> for details returned from the server.</exception>
        public virtual async Task<Response<PlayAudioResult>> PlayAudioAsync(Uri audioFileUri, bool? loop, string audioFileId, Uri callbackUri, string operationContext = null, CancellationToken cancellationToken = default)
            => await PlayAudioAsync(
                options: new PlayAudioOptions {
                    AudioFileUri = audioFileUri,
                    Loop = loop,
                    AudioFileId = audioFileId,
                    CallbackUri = callbackUri,
                    OperationContext = operationContext
                },
                cancellationToken: cancellationToken
                ).ConfigureAwait(false);

        /// <summary> Play audio in the call. </summary>
        /// <param name="options"> Play audio request. </param>
        /// <param name="cancellationToken"> The cancellation token. </param>
        /// <exception cref="RequestFailedException">The server returned an error. See <see cref="Exception.Message"/> for details returned from the server.</exception>
        /// <exception cref="ArgumentNullException"> <paramref name="options"/> is null. </exception>
        public virtual async Task<Response<PlayAudioResult>> PlayAudioAsync(PlayAudioOptions options, CancellationToken cancellationToken = default)
        {
            using DiagnosticScope scope = _clientDiagnostics.CreateScope($"{nameof(CallConnection)}.{nameof(PlayAudio)}");
            scope.Start();
            try
            {
                Argument.AssertNotNull(options, nameof(options));

                return await RestClient.PlayAudioAsync(
                    callConnectionId: CallConnectionId,
                    audioFileUri: options.AudioFileUri?.AbsoluteUri,
                    loop: options.Loop,
                    audioFileId: options.AudioFileId,
                    callbackUri: options.CallbackUri?.AbsoluteUri,
                    operationContext: options.OperationContext,
                    cancellationToken: cancellationToken
                    ).ConfigureAwait(false);
            }
            catch (Exception ex)
            {
                scope.Failed(ex);
                throw;
            }
        }

        /// <summary> Play audio in the call. </summary>
        /// <param name="audioFileUri"> The uri of the audio file. </param>
        /// <param name="loop">The flag to indicate if audio file need to be played in a loop or not.</param>
        /// <param name="audioFileId">Tne id for the media in the AudioFileUri, using which we cache the media resource. </param>
        /// <param name="callbackUri">The callback Uri to receive PlayAudio status notifications. </param>
        /// <param name="operationContext">The operation context. </param>
        /// <param name="cancellationToken"> The cancellation token to use. </param>
        /// <exception cref="RequestFailedException">The server returned an error. See <see cref="Exception.Message"/> for details returned from the server.</exception>
        public virtual Response<PlayAudioResult> PlayAudio(Uri audioFileUri, bool? loop, string audioFileId, Uri callbackUri, string operationContext = null, CancellationToken cancellationToken = default)
            => PlayAudio(
                options: new PlayAudioOptions {
                    AudioFileUri = audioFileUri,
                    Loop = loop,
                    AudioFileId = audioFileId,
                    CallbackUri = callbackUri,
                    OperationContext = operationContext
                },
                cancellationToken: cancellationToken
                );

        /// <summary> Play audio in the call. </summary>
        /// <param name="options"> Play audio request. </param>
        /// <param name="cancellationToken"> The cancellation token. </param>
        /// <exception cref="RequestFailedException">The server returned an error. See <see cref="Exception.Message"/> for details returned from the server.</exception>
        /// <exception cref="ArgumentNullException"> <paramref name="options"/> is null. </exception>
        public virtual Response<PlayAudioResult> PlayAudio(PlayAudioOptions options, CancellationToken cancellationToken = default)
        {
            using DiagnosticScope scope = _clientDiagnostics.CreateScope($"{nameof(CallConnection)}.{nameof(PlayAudio)}");
            scope.Start();
            try
            {
                Argument.AssertNotNull(options, nameof(options));

                return RestClient.PlayAudio(
                    callConnectionId: CallConnectionId,
                    audioFileUri: options.AudioFileUri?.AbsoluteUri,
                    loop: options.Loop,
                    audioFileId: options.AudioFileId,
                    callbackUri: options.CallbackUri?.AbsoluteUri,
                    operationContext: options.OperationContext,
                    cancellationToken: cancellationToken
                    );
            }
            catch (Exception ex)
            {
                scope.Failed(ex);
                throw;
            }
        }

        /// <summary> Add a participant to the call. </summary>
        /// <param name="participant"> The identity of participant to be added to the call. </param>
        /// <param name="alternateCallerId">The phone number to use when adding a pstn participant.</param>
        /// <param name="operationContext">The operation context. </param>
        /// <param name="cancellationToken"> The cancellation token. </param>
        /// <exception cref="RequestFailedException">The server returned an error. See <see cref="Exception.Message"/> for details returned from the server.</exception>
        /// <exception cref="ArgumentNullException"> <paramref name="participant"/> is null. </exception>
        public virtual async Task<Response> AddParticipantAsync(CommunicationIdentifier participant, string alternateCallerId = default, string operationContext = default, CancellationToken cancellationToken = default)
        {
            using DiagnosticScope scope = _clientDiagnostics.CreateScope($"{nameof(CallConnection)}.{nameof(AddParticipant)}");
            scope.Start();
            try
            {
                Argument.AssertNotNull(participant, nameof(participant));

                return await RestClient.InviteParticipantsAsync(
                    callConnectionId: CallConnectionId,
                    participants: new[] { CommunicationIdentifierSerializer.Serialize(participant) },
                    alternateCallerId: alternateCallerId == null ? null : new PhoneNumberIdentifierModel(alternateCallerId),
                    operationContext: operationContext,
                    callbackUri: null,
                    cancellationToken: cancellationToken
                    ).ConfigureAwait(false);
            }
            catch (Exception ex)
            {
                scope.Failed(ex);
                throw;
            }
        }

        /// <summary> Add a participant to the call. </summary>
        /// <param name="participant"> The identity of participant to be added to the call. </param>
        /// <param name="alternateCallerId">The phone number to use when adding a pstn participant.</param>
        /// <param name="operationContext">The operation context. </param>
        /// <param name="cancellationToken"> The cancellation token. </param>
        /// <exception cref="RequestFailedException">The server returned an error. See <see cref="Exception.Message"/> for details returned from the server.</exception>
        /// <exception cref="ArgumentNullException"> <paramref name="participant"/> is null. </exception>
        public virtual Response AddParticipant(CommunicationIdentifier participant, string alternateCallerId = default, string operationContext = default, CancellationToken cancellationToken = default)
        {
            using DiagnosticScope scope = _clientDiagnostics.CreateScope($"{nameof(CallConnection)}.{nameof(AddParticipant)}");
            scope.Start();
            try
            {
                Argument.AssertNotNull(participant, nameof(participant));

                return RestClient.InviteParticipants(
                    callConnectionId: CallConnectionId,
                    participants: new[] { CommunicationIdentifierSerializer.Serialize(participant) },
                    alternateCallerId: alternateCallerId == null ? null : new PhoneNumberIdentifierModel(alternateCallerId),
                    operationContext: operationContext,
                    callbackUri: null,
                    cancellationToken: cancellationToken
                    );
            }
            catch (Exception ex)
            {
                scope.Failed(ex);
                throw;
            }
        }

        /// <summary> Remove a participant from the call. </summary>
        /// <param name="participantId"> The participant id. </param>
        /// <param name="cancellationToken"> The cancellation token. </param>
        /// <exception cref="RequestFailedException">The server returned an error. See <see cref="Exception.Message"/> for details returned from the server.</exception>
        public virtual async Task<Response> RemoveParticipantAsync(string participantId, CancellationToken cancellationToken = default)
        {
            using DiagnosticScope scope = _clientDiagnostics.CreateScope($"{nameof(CallConnection)}.{nameof(RemoveParticipant)}");
            scope.Start();
            try
            {
                return await RestClient.RemoveParticipantAsync(
                    callConnectionId: CallConnectionId,
                    participantId: participantId,
                    cancellationToken: cancellationToken
                    ).ConfigureAwait(false);
            }
            catch (Exception ex)
            {
                scope.Failed(ex);
                throw;
            }
        }

        /// <summary> Remove a participants from the call. </summary>
        /// <param name="participantId"> The participant id. </param>
        /// <param name="cancellationToken"> The cancellation token. </param>
        /// <exception cref="RequestFailedException">The server returned an error. See <see cref="Exception.Message"/> for details returned from the server.</exception>
        public virtual Response RemoveParticipant(string participantId, CancellationToken cancellationToken = default)
        {
            using DiagnosticScope scope = _clientDiagnostics.CreateScope($"{nameof(CallConnection)}.{nameof(RemoveParticipant)}");
            scope.Start();
            try
            {
                return RestClient.RemoveParticipant(
                    callConnectionId: CallConnectionId,
                    participantId: participantId,
                    cancellationToken: cancellationToken
                    );
            }
            catch (Exception ex)
            {
                scope.Failed(ex);
                throw;
            }
        }
    }
}<|MERGE_RESOLUTION|>--- conflicted
+++ resolved
@@ -2,10 +2,6 @@
 // Licensed under the MIT License.
 
 using System;
-<<<<<<< HEAD
-using System.Collections.Generic;
-=======
->>>>>>> 0161219c
 using System.Threading;
 using System.Threading.Tasks;
 using Azure.Core;
