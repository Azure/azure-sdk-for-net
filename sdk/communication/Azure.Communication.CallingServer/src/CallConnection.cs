﻿// Copyright (c) Microsoft Corporation. All rights reserved.
// Licensed under the MIT License.

using System;
using System.Collections.Generic;
using System.Linq;
using System.Threading;
using System.Threading.Tasks;
using Azure.Core.Pipeline;

namespace Azure.Communication.CallingServer
{
    /// <summary>
    /// The Azure Communication Services Call Connection Client.
    /// </summary>
    public class CallConnection
    {
        private readonly ClientDiagnostics _clientDiagnostics;
        internal CallConnectionsRestClient RestClient { get; }
        internal ContentRestClient ContentRestClient { get; }

        /// <summary>
        /// The call connection id.
        /// </summary>
        public virtual string CallConnectionId { get; internal set; }

<<<<<<< HEAD
        /// <summary>
        /// The ServerCall id.
        /// </summary>
        public virtual string ServerCallId { get; internal set; }

        /// <summary> The source of the call. </summary>
        public virtual CommunicationIdentifier Source { get; internal set; }

        /// <summary> The alternate identity of the source of the call if dialing out to a pstn number. </summary>
        public virtual PhoneNumberIdentifier AlternateCallerId { get; internal set; }

        /// <summary> The targets of the call. </summary>
        public virtual IEnumerable<CommunicationIdentifier> Targets { get; internal set; }

        /// <summary> The state of the call connection. </summary>
        public virtual CallConnectionStateModel? CallConnectionState { get; internal set; }

        /// <summary> The subject. </summary>
        public virtual string Subject { get; internal set; }

        /// <summary> The callback URI. </summary>
        public virtual Uri CallbackUri { get; internal set; }

        /// <summary> Content Capabilities for the call. </summary>
        internal ContentCapabilities ContentCapabilities { get; }

        internal CallConnection(string callConnectionId, CallConnectionStateModel? callConnectionState, CallConnectionsRestClient callConnectionRestClient, ContentRestClient contentRestClient, ClientDiagnostics clientDiagnostics)
=======
        internal CallConnection(string callConnectionId, CallConnectionsRestClient callConnectionRestClient, ContentRestClient CallContentRestClient, ClientDiagnostics clientDiagnostics)
>>>>>>> 6f6d531d
        {
            CallConnectionId = callConnectionId;
            CallConnectionState = callConnectionState;
            RestClient = callConnectionRestClient;
            ContentRestClient = CallContentRestClient;
            _clientDiagnostics = clientDiagnostics;
        }

        /// <summary>Initializes a new instance of <see cref="CallConnection"/> for mocking.</summary>
        protected CallConnection()
        {
            _clientDiagnostics = null;
            RestClient = null;
            ContentRestClient = null;
            CallConnectionId = null;
        }

        /// <summary> Get various properties of the call. <see cref="CallConnectionProperties"/>.</summary>
        /// <param name="cancellationToken"> The cancellation token. </param>
        public virtual async Task<Response<CallConnectionProperties>> GetPropertiesAsync(CancellationToken cancellationToken = default)
        {
            using DiagnosticScope scope = _clientDiagnostics.CreateScope($"{nameof(CallAutomationClient)}.{nameof(GetProperties)}");
            scope.Start();
            try
            {
                var response = await RestClient.GetCallAsync(CallConnectionId, cancellationToken: cancellationToken).ConfigureAwait(false);

                return Response.FromValue(
                    new CallConnectionProperties(response.Value),
                    response.GetRawResponse());
            }
            catch (Exception ex)
            {
                scope.Failed(ex);
                throw;
            }
        }

        /// <summary> Get various properties of a ongoing call. <see cref="CallConnectionProperties"/>.</summary>
        /// <param name="cancellationToken"> The cancellation token. </param>
        public virtual Response<CallConnectionProperties> GetProperties(CancellationToken cancellationToken = default)
        {
            using DiagnosticScope scope = _clientDiagnostics.CreateScope($"{nameof(CallAutomationClient)}.{nameof(GetProperties)}");
            scope.Start();
            try
            {
                var response = RestClient.GetCall(CallConnectionId, cancellationToken: cancellationToken);

                return Response.FromValue(
                    new CallConnectionProperties(response.Value),
                    response.GetRawResponse());
            }
            catch (Exception ex)
            {
                scope.Failed(ex);
                throw;
            }
        }

        /// <summary> Disconnect the current caller in a group-call or end a p2p-call.</summary>
        /// <param name="forEveryone"> If true, this will terminate the call and hang up on all participants in this call. </param>
        /// <param name="cancellationToken"> The cancellation token. </param>
        /// <exception cref="RequestFailedException">The server returned an error. See <see cref="Exception.Message"/> for details returned from the server.</exception>
        public virtual async Task<Response> HangUpAsync(bool forEveryone, CancellationToken cancellationToken = default)
        {
            using DiagnosticScope scope = _clientDiagnostics.CreateScope($"{nameof(CallConnection)}.{nameof(HangUp)}");
            scope.Start();
            try
            {
                if (forEveryone)
                {
                    return await RestClient.TerminateCallAsync(
                        callConnectionId: CallConnectionId,
                        cancellationToken: cancellationToken
                        ).ConfigureAwait(false);
                }
                else
                {
                    return await RestClient.HangupCallAsync(
                        callConnectionId: CallConnectionId,
                        cancellationToken: cancellationToken
                        ).ConfigureAwait(false);
                }
            }
            catch (Exception ex)
            {
                scope.Failed(ex);
                throw;
            }
        }

        /// <summary> Disconnect the current caller in a group-call or end a p2p-call. </summary>
        /// <param name="forEveryone"> If true, this will terminate the call and hang up on all participants in this call. </param>
        /// <param name="cancellationToken"> The cancellation token. </param>
        /// <exception cref="RequestFailedException">The server returned an error. See <see cref="Exception.Message"/> for details returned from the server.</exception>
        public virtual Response HangUp(bool forEveryone, CancellationToken cancellationToken = default)
        {
            using DiagnosticScope scope = _clientDiagnostics.CreateScope($"{nameof(CallConnection)}.{nameof(HangUp)}");
            scope.Start();
            try
            {
                if (forEveryone)
                {
                    return RestClient.TerminateCall(
                        callConnectionId: CallConnectionId,
                        cancellationToken: cancellationToken
                        );
                }
                else
                {
                    return RestClient.HangupCall(
                        callConnectionId: CallConnectionId,
                        cancellationToken: cancellationToken
                        );
                }
            }
            catch (Exception ex)
            {
                scope.Failed(ex);
                throw;
            }
        }

        /// <summary> Transfer this call to a participant. </summary>
        /// <param name="targetParticipant"> The identity of the target where call should be transferred to. </param>
        /// <param name="options">The transfer options. </param>
        /// <param name="cancellationToken"> The cancellation token. </param>
        /// <exception cref="RequestFailedException">The server returned an error. See <see cref="Exception.Message"/> for details returned from the server.</exception>
        public virtual async Task<Response<TransferCallToParticipantResult>> TransferCallToParticipantAsync(CommunicationIdentifier targetParticipant, TransferCallToParticipantOptions options = default, CancellationToken cancellationToken = default)
        {
            using DiagnosticScope scope = _clientDiagnostics.CreateScope($"{nameof(CallConnection)}.{nameof(TransferCallToParticipant)}");
            scope.Start();
            try
            {
                TransferToParticipantRequestInternal request = new TransferToParticipantRequestInternal(CommunicationIdentifierSerializer.Serialize(targetParticipant));

                if (options != null)
                {
                    request.TransfereeCallerId = options.SourceCallerId == null ? null : new PhoneNumberIdentifierModel(options.SourceCallerId.PhoneNumber);
                    request.UserToUserInformation = options.UserToUserInformation;
                    request.OperationContext = options.OperationContext;
                }

                return await RestClient.TransferToParticipantAsync(
                    callConnectionId: CallConnectionId,
                    request,
                    cancellationToken: cancellationToken
                    ).ConfigureAwait(false);
            }
            catch (Exception ex)
            {
                scope.Failed(ex);
                throw;
            }
        }

        /// <summary> Transfer the call. </summary>
        /// <param name="targetParticipant"> The target participant. </param>
        /// <param name="options">The transfer options. </param>
        /// <param name="cancellationToken"> The cancellation token. </param>
        /// <exception cref="RequestFailedException">The server returned an error. See <see cref="Exception.Message"/> for details returned from the server.</exception>
        public virtual Response<TransferCallToParticipantResult> TransferCallToParticipant(CommunicationIdentifier targetParticipant, TransferCallToParticipantOptions options = default, CancellationToken cancellationToken = default)
        {
            using DiagnosticScope scope = _clientDiagnostics.CreateScope($"{nameof(CallConnection)}.{nameof(TransferCallToParticipant)}");
            scope.Start();
            try
            {
                TransferToParticipantRequestInternal request = new TransferToParticipantRequestInternal(CommunicationIdentifierSerializer.Serialize(targetParticipant));

                if (options != null)
                {
                    request.TransfereeCallerId = options.SourceCallerId == null ? null : new PhoneNumberIdentifierModel(options.SourceCallerId.PhoneNumber);
                    request.UserToUserInformation = options.UserToUserInformation;
                    request.OperationContext = options.OperationContext;
                }

                return RestClient.TransferToParticipant(
                    callConnectionId: CallConnectionId,
                    request,
                    cancellationToken: cancellationToken
                    );
            }
            catch (Exception ex)
            {
                scope.Failed(ex);
                throw;
            }
        }

        /// <summary> Add participants to the call. </summary>
        /// <param name="participantsToAdd"> The list of identity of participants to be added to the call. </param>
        /// <param name="options">The options. </param>
        /// <param name="cancellationToken"> The cancellation token. </param>
        /// <exception cref="RequestFailedException">The server returned an error. See <see cref="Exception.Message"/> for details returned from the server.</exception>
        /// <exception cref="ArgumentNullException"> <paramref name="participantsToAdd"/> is null. </exception>
        public virtual async Task<Response<AddParticipantsResult>> AddParticipantsAsync(IEnumerable<CommunicationIdentifier> participantsToAdd, AddParticipantsOptions options = default, CancellationToken cancellationToken = default)
        {
            using DiagnosticScope scope = _clientDiagnostics.CreateScope($"{nameof(CallConnection)}.{nameof(AddParticipants)}");
            scope.Start();
            try
            {
                AddParticipantsRequestInternal request = new AddParticipantsRequestInternal(participantsToAdd.Select(t => CommunicationIdentifierSerializer.Serialize(t)));

                if (options != null)
                {
                    request.SourceCallerId = options.SourceCallerId == null ? null : new PhoneNumberIdentifierModel(options.SourceCallerId.PhoneNumber);
                    request.OperationContext = options.OperationContext;
                    request.InvitationTimeoutInSeconds = options.InvitationTimeoutInSeconds;
                }

                var response = await RestClient.AddParticipantAsync(
                    callConnectionId: CallConnectionId,
                    request,
                    cancellationToken: cancellationToken
                    ).ConfigureAwait(false);

                return Response.FromValue(new AddParticipantsResult(response), response.GetRawResponse());
            }
            catch (Exception ex)
            {
                scope.Failed(ex);
                throw;
            }
        }

        /// <summary> Add participants to the call. </summary>
        /// <param name="participantsToAdd"> The list of identity of participants to be added to the call. </param>
        /// <param name="options">The options. </param>
        /// <param name="cancellationToken"> The cancellation token. </param>
        /// <exception cref="RequestFailedException">The server returned an error. See <see cref="Exception.Message"/> for details returned from the server.</exception>
        /// <exception cref="ArgumentNullException"> <paramref name="participantsToAdd"/> is null. </exception>
        public virtual Response<AddParticipantsResult> AddParticipants(IEnumerable<CommunicationIdentifier> participantsToAdd, AddParticipantsOptions options = default, CancellationToken cancellationToken = default)
        {
            using DiagnosticScope scope = _clientDiagnostics.CreateScope($"{nameof(CallConnection)}.{nameof(AddParticipants)}");
            scope.Start();
            try
            {
                AddParticipantsRequestInternal request = new AddParticipantsRequestInternal(participantsToAdd.Select(t => CommunicationIdentifierSerializer.Serialize(t)));

                if (options != null)
                {
                    request.SourceCallerId = options.SourceCallerId == null ? null : new PhoneNumberIdentifierModel(options.SourceCallerId.PhoneNumber);
                    request.OperationContext = options.OperationContext;
                    request.InvitationTimeoutInSeconds = options.InvitationTimeoutInSeconds;
                }

                var response = RestClient.AddParticipant(
                    callConnectionId: CallConnectionId,
                    request,
                    cancellationToken: cancellationToken
                    );

                return Response.FromValue(new AddParticipantsResult(response), response.GetRawResponse());
            }
            catch (Exception ex)
            {
                scope.Failed(ex);
                throw;
            }
        }

        /// <summary> Get participant from a call. </summary>
        /// <param name="participantMri">The participant's MRI.</param>
        /// <param name="cancellationToken"> The cancellation token. </param>
        /// <exception cref="RequestFailedException">The server returned an error. See <see cref="Exception.Message"/> for details returned from the server.</exception>
        /// <returns>The <see cref="CallParticipant"/>.</returns>
        public virtual async Task<Response<CallParticipant>> GetParticipantAsync(string participantMri, CancellationToken cancellationToken = default)
        {
<<<<<<< HEAD
            using DiagnosticScope scope = _clientDiagnostics.CreateScope($"{nameof(CallingServerClient)}.{nameof(GetParticipant)}");
=======
            using DiagnosticScope scope = _clientDiagnostics.CreateScope($"{nameof(CallConnection)}.{nameof(GetParticipant)}");
>>>>>>> 6f6d531d
            scope.Start();
            try
            {
                var response = await RestClient.GetParticipantAsync(
                    callConnectionId: CallConnectionId,
                    participantMri,
                    cancellationToken: cancellationToken
                    ).ConfigureAwait(false);

                return Response.FromValue(new CallParticipant(response.Value), response.GetRawResponse());
            }
            catch (Exception ex)
            {
                scope.Failed(ex);
                throw;
            }
        }

        /// <summary> Get participant from a call. </summary>
        /// <param name="participantMri">The participant MRI.</param>
        /// <param name="cancellationToken"> The cancellation token. </param>
        /// <exception cref="RequestFailedException">The server returned an error. See <see cref="Exception.Message"/> for details returned from the server.</exception>
        /// <returns>The <see cref="CallParticipant"/>.</returns>
        public virtual Response<CallParticipant> GetParticipant(string participantMri, CancellationToken cancellationToken = default)
        {
            using DiagnosticScope scope = _clientDiagnostics.CreateScope($"{nameof(CallConnection)}.{nameof(GetParticipant)}");
            scope.Start();
            try
            {
                var response = RestClient.GetParticipant(
                    callConnectionId: CallConnectionId,
                    participantMri,
                    cancellationToken: cancellationToken
                    );

                return Response.FromValue(new CallParticipant(response.Value), response.GetRawResponse());
            }
            catch (Exception ex)
            {
                scope.Failed(ex);
                throw;
            }
        }

        /// <summary> Get participants from a call. </summary>
        /// <param name="cancellationToken"> The cancellation token. </param>
        /// <exception cref="RequestFailedException">The server returned an error. See <see cref="Exception.Message"/> for details returned from the server.</exception>
        /// <returns>The <see cref="IEnumerable{CallParticipant}"/>.</returns>
        public virtual async Task<Response<IReadOnlyList<CallParticipant>>> GetParticipantsAsync(CancellationToken cancellationToken = default)
        {
<<<<<<< HEAD
            using DiagnosticScope scope = _clientDiagnostics.CreateScope($"{nameof(CallingServerClient)}.{nameof(GetParticipants)}");
=======
            using DiagnosticScope scope = _clientDiagnostics.CreateScope($"{nameof(CallConnection)}.{nameof(GetParticipants)}");
>>>>>>> 6f6d531d
            scope.Start();
            try
            {
                var response = await RestClient.GetParticipantsAsync(
                    callConnectionId: CallConnectionId,
                    cancellationToken: cancellationToken
                    ).ConfigureAwait(false);

                IReadOnlyList<CallParticipant> result = response.Value.Values.Select(t => new CallParticipant(t)).ToList();

                return Response.FromValue(result, response.GetRawResponse());
            }
            catch (Exception ex)
            {
                scope.Failed(ex);
                throw;
            }
        }

        /// <summary> Get participants from a call. </summary>
        /// <param name="cancellationToken"> The cancellation token. </param>
        /// <exception cref="RequestFailedException">The server returned an error. See <see cref="Exception.Message"/> for details returned from the server.</exception>
        /// <returns>The <see cref="IEnumerable{CallParticipant}"/>.</returns>
        public virtual Response<IReadOnlyList<CallParticipant>> GetParticipants(CancellationToken cancellationToken = default)
        {
            using DiagnosticScope scope = _clientDiagnostics.CreateScope($"{nameof(CallConnection)}.{nameof(GetParticipants)}");
            scope.Start();
            try
            {
                var response = RestClient.GetParticipants(
                    callConnectionId: CallConnectionId,
                    cancellationToken: cancellationToken
                    );

                IReadOnlyList<CallParticipant> result = response.Value.Values.Select(t => new CallParticipant(t)).ToList();

                return Response.FromValue(result, response.GetRawResponse());
            }
            catch (Exception ex)
            {
                scope.Failed(ex);
                throw;
            }
        }

        /// <summary> Remove participants from the call. </summary>
        /// <param name="participantsToRemove"> The list of identity of participants to be removed from the call. </param>
        /// <param name="options"> Options for removing participants. </param>
        /// <param name="cancellationToken"> The cancellation token. </param>
        /// <exception cref="RequestFailedException">The server returned an error. See <see cref="Exception.Message"/> for details returned from the server.</exception>
        /// <exception cref="ArgumentNullException"> <paramref name="participantsToRemove"/> is null. </exception>
        public virtual async Task<Response<RemoveParticipantsResult>> RemoveParticipantsAsync(IEnumerable<CommunicationIdentifier> participantsToRemove, RemoveParticipantsOptions options = default, CancellationToken cancellationToken = default)
        {
            using DiagnosticScope scope = _clientDiagnostics.CreateScope($"{nameof(CallConnection)}.{nameof(RemoveParticipants)}");
            scope.Start();
            try
            {
                RemoveParticipantsRequestInternal request = new RemoveParticipantsRequestInternal(participantsToRemove.Select(t => CommunicationIdentifierSerializer.Serialize(t)));

                if (options != null)
                {
                    request.OperationContext = options.OperationContext;
                }

                return await RestClient.RemoveParticipantsAsync(
                    callConnectionId: CallConnectionId,
                    request,
                    cancellationToken: cancellationToken
                    ).ConfigureAwait(false);
            }
            catch (Exception ex)
            {
                scope.Failed(ex);
                throw;
            }
        }

        /// <summary> Remove participants from the call. </summary>
        /// <param name="participantsToRemove"> The list of identity of participants to be removed from the call. </param>
        /// <param name="options"> Options for removing participants. </param>
        /// <param name="cancellationToken"> The cancellation token. </param>
        /// <exception cref="RequestFailedException">The server returned an error. See <see cref="Exception.Message"/> for details returned from the server.</exception>
        /// <exception cref="ArgumentNullException"> <paramref name="participantsToRemove"/> is null. </exception>
        public virtual Response<RemoveParticipantsResult> RemoveParticipants(IEnumerable<CommunicationIdentifier> participantsToRemove, RemoveParticipantsOptions options = default, CancellationToken cancellationToken = default)
        {
<<<<<<< HEAD
            using DiagnosticScope scope = _clientDiagnostics.CreateScope($"{nameof(CallConnection)}.{nameof(RemoveParticipant)}");
=======
            using DiagnosticScope scope = _clientDiagnostics.CreateScope($"{nameof(CallConnection)}.{nameof(RemoveParticipants)}");
>>>>>>> 6f6d531d
            scope.Start();
            try
            {
                RemoveParticipantsRequestInternal request = new RemoveParticipantsRequestInternal(participantsToRemove.Select(t => CommunicationIdentifierSerializer.Serialize(t)));

                if (options != null)
                {
                    request.OperationContext = options.OperationContext;
                }

               return RestClient.RemoveParticipants(
                    callConnectionId: CallConnectionId,
                    request,
                    cancellationToken: cancellationToken
                    );
            }
            catch (Exception ex)
            {
                scope.Failed(ex);
                throw;
            }
        }

        /// <summary> Initializes a new instance of CallContent. <see cref="CallMedia"/>.</summary>
        public virtual CallMedia GetCallMedia()
        {
            using DiagnosticScope scope = _clientDiagnostics.CreateScope($"{nameof(CallConnection)}.{nameof(GetCallMedia)}");
            scope.Start();
            try
            {
                return new CallMedia(CallConnectionId, ContentRestClient, _clientDiagnostics);
            }
            catch (Exception ex)
            {
                scope.Failed(ex);
                throw;
            }
        }
    }
}<|MERGE_RESOLUTION|>--- conflicted
+++ resolved
@@ -24,40 +24,9 @@
         /// </summary>
         public virtual string CallConnectionId { get; internal set; }
 
-<<<<<<< HEAD
-        /// <summary>
-        /// The ServerCall id.
-        /// </summary>
-        public virtual string ServerCallId { get; internal set; }
-
-        /// <summary> The source of the call. </summary>
-        public virtual CommunicationIdentifier Source { get; internal set; }
-
-        /// <summary> The alternate identity of the source of the call if dialing out to a pstn number. </summary>
-        public virtual PhoneNumberIdentifier AlternateCallerId { get; internal set; }
-
-        /// <summary> The targets of the call. </summary>
-        public virtual IEnumerable<CommunicationIdentifier> Targets { get; internal set; }
-
-        /// <summary> The state of the call connection. </summary>
-        public virtual CallConnectionStateModel? CallConnectionState { get; internal set; }
-
-        /// <summary> The subject. </summary>
-        public virtual string Subject { get; internal set; }
-
-        /// <summary> The callback URI. </summary>
-        public virtual Uri CallbackUri { get; internal set; }
-
-        /// <summary> Content Capabilities for the call. </summary>
-        internal ContentCapabilities ContentCapabilities { get; }
-
-        internal CallConnection(string callConnectionId, CallConnectionStateModel? callConnectionState, CallConnectionsRestClient callConnectionRestClient, ContentRestClient contentRestClient, ClientDiagnostics clientDiagnostics)
-=======
         internal CallConnection(string callConnectionId, CallConnectionsRestClient callConnectionRestClient, ContentRestClient CallContentRestClient, ClientDiagnostics clientDiagnostics)
->>>>>>> 6f6d531d
         {
             CallConnectionId = callConnectionId;
-            CallConnectionState = callConnectionState;
             RestClient = callConnectionRestClient;
             ContentRestClient = CallContentRestClient;
             _clientDiagnostics = clientDiagnostics;
@@ -323,11 +292,7 @@
         /// <returns>The <see cref="CallParticipant"/>.</returns>
         public virtual async Task<Response<CallParticipant>> GetParticipantAsync(string participantMri, CancellationToken cancellationToken = default)
         {
-<<<<<<< HEAD
-            using DiagnosticScope scope = _clientDiagnostics.CreateScope($"{nameof(CallingServerClient)}.{nameof(GetParticipant)}");
-=======
             using DiagnosticScope scope = _clientDiagnostics.CreateScope($"{nameof(CallConnection)}.{nameof(GetParticipant)}");
->>>>>>> 6f6d531d
             scope.Start();
             try
             {
@@ -378,11 +343,7 @@
         /// <returns>The <see cref="IEnumerable{CallParticipant}"/>.</returns>
         public virtual async Task<Response<IReadOnlyList<CallParticipant>>> GetParticipantsAsync(CancellationToken cancellationToken = default)
         {
-<<<<<<< HEAD
-            using DiagnosticScope scope = _clientDiagnostics.CreateScope($"{nameof(CallingServerClient)}.{nameof(GetParticipants)}");
-=======
             using DiagnosticScope scope = _clientDiagnostics.CreateScope($"{nameof(CallConnection)}.{nameof(GetParticipants)}");
->>>>>>> 6f6d531d
             scope.Start();
             try
             {
@@ -468,11 +429,7 @@
         /// <exception cref="ArgumentNullException"> <paramref name="participantsToRemove"/> is null. </exception>
         public virtual Response<RemoveParticipantsResult> RemoveParticipants(IEnumerable<CommunicationIdentifier> participantsToRemove, RemoveParticipantsOptions options = default, CancellationToken cancellationToken = default)
         {
-<<<<<<< HEAD
-            using DiagnosticScope scope = _clientDiagnostics.CreateScope($"{nameof(CallConnection)}.{nameof(RemoveParticipant)}");
-=======
             using DiagnosticScope scope = _clientDiagnostics.CreateScope($"{nameof(CallConnection)}.{nameof(RemoveParticipants)}");
->>>>>>> 6f6d531d
             scope.Start();
             try
             {
