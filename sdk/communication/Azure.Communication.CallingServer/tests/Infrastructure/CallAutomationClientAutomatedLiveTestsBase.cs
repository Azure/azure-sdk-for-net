﻿// Copyright (c) Microsoft Corporation. All rights reserved.
// Licensed under the MIT License.

using System;
using System.Collections.Concurrent;
using System.Collections.Generic;
using System.Diagnostics;
using System.Net.Http;
using System.Net.Sockets;
using System.Text;
using System.Text.RegularExpressions;
using System.Threading;
using System.Threading.Tasks;
using System.Xml;
using Azure.Communication.Identity;
using Azure.Core.TestFramework;
using Azure.Core.TestFramework.Models;
using Azure.Messaging.ServiceBus;
using Newtonsoft.Json;
using Newtonsoft.Json.Linq;
using NUnit.Framework;
using Formatting = Newtonsoft.Json.Formatting;

namespace Azure.Communication.CallingServer
{
    internal class CallAutomationClientAutomatedLiveTestsBase : RecordedTestBase<CallAutomationClientTestEnvironment>
    {
        private const string URIDomainRegEx = @"https://([^/?]+)";

        private Dictionary<string, ConcurrentDictionary<Type, CallAutomationEventBase>> _eventstore;
        private ConcurrentDictionary<string, string> _incomingcontextstore;
        private ConcurrentDictionary<string, ServiceBusProcessor> _processorStore;

<<<<<<< HEAD
        public CallAutomationClientAutomatedLiveTestsBase(bool isAsync) : base(isAsync)
=======
        private ServiceBusClient _serviceBusClient;
        private HttpClient _httpClient;

        public CallAutomationClientAutomatedLiveTestsBase(bool isAsync, RecordedTestMode? mode = null) : base(isAsync, mode)
>>>>>>> 4755fc3d
        {
            _eventstore = new Dictionary<string, ConcurrentDictionary<Type, CallAutomationEventBase>>();
            _incomingcontextstore = new ConcurrentDictionary<string, string>();
            _processorStore = new ConcurrentDictionary<string, ServiceBusProcessor>();

            SanitizedHeaders.Add("x-ms-content-sha256");
            SanitizedHeaders.Add("X-FORWARDED-HOST");
            JsonPathSanitizers.Add("$..id");
            JsonPathSanitizers.Add("$..rawId");
            JsonPathSanitizers.Add("$..value");
            UriRegexSanitizers.Add(new UriRegexSanitizer(URIDomainRegEx, "https://sanitized.skype.com"));
        }

        public bool SkipCallingServerInteractionLiveTests
            => TestEnvironment.Mode != RecordedTestMode.Playback && Environment.GetEnvironmentVariable("SKIP_CALLINGSERVER_INTERACTION_LIVE_TESTS")== "TRUE";

        /// <summary>
        /// Creates a <see cref="CallAutomationClient" />
        /// </summary>
        /// <returns>The instrumented <see cref="CallAutomationClient" />.</returns>
        protected CallAutomationClient CreateInstrumentedCallAutomationClientWithConnectionString()
        {
            var connectionString = TestEnvironment.LiveTestStaticConnectionString;

            CallAutomationClient callAutomationClient;
            if (TestEnvironment.PMAEndpoint == null || TestEnvironment.PMAEndpoint.Length == 0)
            {
                callAutomationClient = new CallAutomationClient(connectionString, CreateServerCallingClientOptionsWithCorrelationVectorLogs());
            }
            else
            {
                callAutomationClient = new CallAutomationClient(new Uri(TestEnvironment.PMAEndpoint), connectionString, CreateServerCallingClientOptionsWithCorrelationVectorLogs());
            }

            return InstrumentClient(callAutomationClient);
        }

        protected async Task<string> ServiceBusWithNewCall(CommunicationIdentifier caller, CommunicationIdentifier reciever)
        {
            string callerId = ParseIdsFromIdentifier(caller);
            string recieverId = ParseIdsFromIdentifier(reciever);
            string uniqueId = callerId + recieverId;

            // subscribe;
            var _httpClient = new HttpClient();
            HttpResponseMessage response = await _httpClient.PostAsync(TestEnvironment.DispatcherEndpoint + $"/api/servicebuscallback/subscribe?q={uniqueId}", null);
            response.EnsureSuccessStatusCode();

            // create a processor that we can use to process the messages
            var clientOptions = new ServiceBusClientOptions() { TransportType = ServiceBusTransportType.AmqpWebSockets };
            var _serviceBusClient = new ServiceBusClient(TestEnvironment.ServicebusString, clientOptions);

            var processor = _serviceBusClient.CreateProcessor(uniqueId, new ServiceBusProcessorOptions());

            // add handler to process messages
            processor.ProcessMessageAsync += MessageHandler;

            // add handler to process any errors
            processor.ProcessErrorAsync += ErrorHandler;

            // start processing
            await processor.StartProcessingAsync();

            _processorStore.TryAdd(uniqueId, processor);
            return uniqueId;
        }

        protected async Task<string?> WaitForIncomingCallContext(string callerMRIInput, TimeSpan timeOut)
        {
            string caller = RemoveAllNonChar(callerMRIInput);

            var timeOutTime = DateTime.Now.Add(timeOut);
            while (DateTime.Now < timeOutTime)
            {
                if (_incomingcontextstore.TryGetValue(caller, out var incomingcon))
                {
                    _incomingcontextstore.TryRemove(caller, out _);
                    return incomingcon;
                }

                await Task.Delay(TimeSpan.FromSeconds(1));
            }

            return null;
        }

        protected async Task<CallAutomationEventBase?> WaitForEvent<T>(string callConnectionId, TimeSpan timeOut)
        {
            var timeOutTime = DateTime.Now.Add(timeOut);
            while (DateTime.Now < timeOutTime)
            {
                if (_eventstore.TryGetValue(callConnectionId, out var mylist))
                {
                    if (mylist.TryRemove(typeof(T), out var matchingEvent))
                    {
                        return matchingEvent;
                    }
                }

                await Task.Delay(TimeSpan.FromSeconds(1));
            }

            return null;
        }

        protected string GetResourceId()
        {
            return TestEnvironment.ResourceIdentifier;
        }

        /// <summary>
        /// Creates a <see cref="CommunicationIdentityClient" /> with the connectionstring via environment
        /// variables and instruments it to make use of the Azure Core Test Framework functionalities.
        /// </summary>
        /// <returns>The instrumented <see cref="CommunicationIdentityClient" />.</returns>
        protected CommunicationIdentityClient CreateInstrumentedCommunicationIdentityClient()
            => InstrumentClient(
                new CommunicationIdentityClient(
                    TestEnvironment.LiveTestStaticConnectionString,
                    InstrumentClientOptions(new CommunicationIdentityClientOptions(CommunicationIdentityClientOptions.ServiceVersion.V2021_03_07))));

        protected async Task<CommunicationUserIdentifier> CreateIdentityUserAsync()
        {
            CommunicationIdentityClient communicationIdentityClient = CreateInstrumentedCommunicationIdentityClient();
            return await communicationIdentityClient.CreateUserAsync().ConfigureAwait(false);
        }

        private async Task MessageHandler(ProcessMessageEventArgs args)
        {
            string body = args.Message.Body.ToString();

            if (!string.IsNullOrEmpty(body))
            {
                Console.WriteLine($"Events: {JToken.Parse(body).ToString(Formatting.Indented)}");

                if (body.Contains("\"incomingCallContext\":\""))
                {
                    // for incoming call event grid event
                    string incomingCallContext = body.Split(new[] { "\"incomingCallContext\":\"" }, StringSplitOptions.None)[1].Split(new[] { "\"" }, StringSplitOptions.None)[0];

                    string uniqueId = ParseFromAndTo(body);

                    _incomingcontextstore.TryAdd(RemoveAllNonChar(uniqueId), incomingCallContext);
                }
                else
                {
                    // for call automation callback events
                    CallAutomationEventBase callBackEvent = CallAutomationEventParser.Parse(BinaryData.FromString(body));

                    if (_eventstore.TryGetValue(callBackEvent.CallConnectionId, out var mylist))
                    {
                        mylist.AddOrUpdate(callBackEvent.GetType(), callBackEvent, (key, oldValue) => callBackEvent);
                    }
                    else
                    {
                        ConcurrentDictionary<Type, CallAutomationEventBase> events = new ConcurrentDictionary<Type, CallAutomationEventBase>();
                        events.TryAdd(callBackEvent.GetType(), callBackEvent);
                        _eventstore.Add(callBackEvent.CallConnectionId, events);
                    }
                }
            }

            // complete the message. messages is deleted from the queue.
            await args.CompleteMessageAsync(args.Message);
        }

        private Task ErrorHandler(ProcessErrorEventArgs args)
        {
            return Task.CompletedTask;
        }

        /// <summary>
        /// Creates a <see cref="CallAutomationClientOptions" />
        /// </summary>
        /// <returns>The instrumented <see cref="CallAutomationClientOptions" />.</returns>
        private CallAutomationClientOptions CreateServerCallingClientOptionsWithCorrelationVectorLogs()
        {
            CallAutomationClientOptions callClientOptions = new CallAutomationClientOptions();
            callClientOptions.Diagnostics.LoggedHeaderNames.Add("MS-CV");
            return InstrumentClientOptions(callClientOptions);
        }

        private string ParseFromAndTo(string unparsed)
        {
            // TODO: Update this part once incmoing call can be parsed with event grid in the future
            string fromId = unparsed.Split(new string[] { "\"from\":{\"kind\":" }, StringSplitOptions.None)[1].Split(new string[] { "\"rawId\":\"" }, StringSplitOptions.None)[1].Split(new string[] { "\"" }, StringSplitOptions.None)[0];
            string toId = unparsed.Split(new string[] { "\"to\":{\"kind\":" }, StringSplitOptions.None)[1].Split(new string[] { "\"rawId\":\"" }, StringSplitOptions.None)[1].Split(new string[] { "\"" }, StringSplitOptions.None)[0];

            return fromId + toId;
        }

        private string ParseIdsFromIdentifier(CommunicationIdentifier inputIdentifier)
        {
            switch (inputIdentifier)
            {
                case null:
                    throw new ArgumentNullException();
                case CommunicationUserIdentifier:
                    return RemoveAllNonChar(((CommunicationUserIdentifier)inputIdentifier).RawId);
                case PhoneNumberIdentifier:
                    return RemoveAllNonChar(((PhoneNumberIdentifier)inputIdentifier).RawId);
                case MicrosoftTeamsUserIdentifier:
                    return RemoveAllNonChar(((MicrosoftTeamsUserIdentifier)inputIdentifier).RawId);
                default:
                    throw new NotSupportedException();
            }
        }

        private static string RemoveAllNonChar(string inputId)
        {
            Regex rgx = new Regex("[^a-zA-Z0-9_-]");
            return rgx.Replace(inputId, "");
        }
    }
}<|MERGE_RESOLUTION|>--- conflicted
+++ resolved
@@ -31,14 +31,7 @@
         private ConcurrentDictionary<string, string> _incomingcontextstore;
         private ConcurrentDictionary<string, ServiceBusProcessor> _processorStore;
 
-<<<<<<< HEAD
-        public CallAutomationClientAutomatedLiveTestsBase(bool isAsync) : base(isAsync)
-=======
-        private ServiceBusClient _serviceBusClient;
-        private HttpClient _httpClient;
-
         public CallAutomationClientAutomatedLiveTestsBase(bool isAsync, RecordedTestMode? mode = null) : base(isAsync, mode)
->>>>>>> 4755fc3d
         {
             _eventstore = new Dictionary<string, ConcurrentDictionary<Type, CallAutomationEventBase>>();
             _incomingcontextstore = new ConcurrentDictionary<string, string>();
