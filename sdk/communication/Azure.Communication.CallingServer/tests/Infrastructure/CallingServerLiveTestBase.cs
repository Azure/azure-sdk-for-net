﻿// Copyright (c) Microsoft Corporation. All rights reserved.
// Licensed under the MIT License.

using System;
using System.Collections.Generic;
using System.Threading;
using System.Threading.Tasks;
using Azure.Core;
using Azure.Communication.Identity;
using Azure.Core.TestFramework;
using Azure.Identity;
using NUnit.Framework;

namespace Azure.Communication.CallingServer.Tests
{
    public class CallingServerLiveTestBase : RecordedTestBase<CallingServerTestEnvironment>
    {
        // Random Gen Guid
        protected const string FROM_USER_IDENTIFIER = "e3560385-776f-41d1-bf04-07ef738f2f23";

        // Random Gen Guid
        protected const string TO_USER_IDENTIFIER = "e3560385-776f-41d1-bf04-07ef738f2fc1";

        // From ACS Resource "immutableResourceId".
        protected const string RESOURCE_IDENTIFIER = "016a7064-0581-40b9-be73-6dde64d69d72";

        // Random Gen Guid
<<<<<<< HEAD
        protected const string GROUP_IDENTIFIER = "195b5520-be33-498f-8489-e9b87cb09dfe";
=======
        protected const string GROUP_IDENTIFIER = "3500769f-e11b-4ceb-85cb-bc8df2a01768";
>>>>>>> 1b38f433

        protected string GetResourceId()
        {
            if (Mode == RecordedTestMode.Live)
            {
                return TestEnvironment.ResourceIdentifier;
            }
            return RESOURCE_IDENTIFIER;
        }

        protected string GetRandomUserId()
        {
            return "8:acs:" + GetResourceId() + "_" + Guid.NewGuid().ToString();
        }

        protected string GetFixedUserId(string userGuid)
        {
            return "8:acs:" + GetResourceId() + "_" + userGuid;
        }

        protected string GetFromUserId()
        {
            if (Mode == RecordedTestMode.Live)
            {
                return GetRandomUserId();
            }
            return GetFixedUserId(FROM_USER_IDENTIFIER);
        }

        protected string GetToUserId()
        {
            if (Mode == RecordedTestMode.Live)
            {
                return GetRandomUserId();
            }
            return GetFixedUserId(TO_USER_IDENTIFIER);
        }

        protected string GetGroupId()
        {
            /**
             * If tests are running in live mode, we want them to all
             * have unique groupId's so they do not conflict with other
             * recording tests running in live mode.
             */
            if (Mode == RecordedTestMode.Live)
            {
                return Guid.NewGuid().ToString();
            }

            /**
             * For recording tests we need to make sure the groupId
             * matches the recorded groupId, or the call will fail.
             */
            return GROUP_IDENTIFIER;
        }

        public CallingServerLiveTestBase(bool isAsync) : base(isAsync)
            => Sanitizer = new CallingServerRecordedTestSanitizer();

        public bool SkipCallingServerInteractionLiveTests
            => TestEnvironment.Mode == RecordedTestMode.Live && Environment.GetEnvironmentVariable("SKIP_CALLINGSERVER_INTERACTION_LIVE_TESTS") == "TRUE";

        /// <summary>
        /// Creates a <see cref="CommunicationIdentityClient" /> with the connectionstring via environment
        /// variables and instruments it to make use of the Azure Core Test Framework functionalities.
        /// </summary>
        /// <returns>The instrumented <see cref="CommunicationIdentityClient" />.</returns>
        protected CommunicationIdentityClient CreateInstrumentedCommunicationIdentityClient()
            => InstrumentClient(
                new CommunicationIdentityClient(
                    TestEnvironment.LiveTestStaticConnectionString,
                    InstrumentClientOptions(new CommunicationIdentityClientOptions(CommunicationIdentityClientOptions.ServiceVersion.V2021_03_07))));

        /// <summary>
        /// Creates a <see cref="CallingServerClient" />
        /// </summary>
        /// <returns>The instrumented <see cref="CallingServerClient" />.</returns>
        protected CallingServerClient CreateInstrumentedCallingServerClientWithConnectionString()
        {
            var connectionString = TestEnvironment.LiveTestStaticConnectionString;
            CallingServerClient callingServerClient = new CallingServerClient(connectionString, CreateServerCallingClientOptionsWithCorrelationVectorLogs());

            #region Snippet:Azure_Communication_ServerCalling_Tests_Samples_CreateServerCallingClient
            //@@var connectionString = "<connection_string>"; // Find your Communication Services resource in the Azure portal
            //@@CallingServerClient callingServerClient = new CallingServerClient(connectionString);
            #endregion Snippet:Azure_Communication_ServerCalling_Tests_Samples_CreateServerCallingClient

            return InstrumentClient(callingServerClient);
        }

        /// <summary>
        /// Creates a <see cref="CallingServerClient" />.
        /// </summary>
        /// <returns>The instrumented <see cref="CallingServerClient"/>.</returns>
        protected CallingServerClient CreateInstrumentedCallingServerClientWithToken()
        {
            Uri endpoint = TestEnvironment.LiveTestStaticEndpoint;
            TokenCredential tokenCredential;

            if (Mode == RecordedTestMode.Playback)
            {
                tokenCredential = new MockCredential();
            }
            else
            {
                tokenCredential = new DefaultAzureCredential();
                #region Snippet:Azure_Communication_CallingServer_Tests_Samples_CreateCallingServerClientWithToken
                //@@ var endpoint = new Uri("https://my-resource.communication.azure.com");
                //@@ TokenCredential tokenCredential = new DefaultAzureCredential();
                //@@ var client = new CallingServerClient(endpoint, tokenCredential);
                #endregion Snippet:Azure_Communication_CallingServer_Tests_Samples_CreateCallingServerClientWithToken
            }

            CallingServerClient client = new CallingServerClient(endpoint, tokenCredential, CreateServerCallingClientOptionsWithCorrelationVectorLogs());
            return InstrumentClient(client);
        }

        #region Api operation functions
        #region Snippet:Azure_Communication_ServerCalling_Tests_CreateGroupCallOperation
        internal async Task<IEnumerable<CallConnection>> CreateGroupCallOperation(CallingServerClient callingServerClient, string groupId, string from, string to, string callBackUri)
        {
            CallConnection? fromCallConnection = null;
            CallConnection? toCallConnection = null;

            try
            {
                CommunicationIdentifier fromParticipant = new CommunicationUserIdentifier(from);
                CommunicationIdentifier toParticipant = new CommunicationUserIdentifier(to);

                JoinCallOptions fromCallOptions = new JoinCallOptions(
                    new Uri(callBackUri),
                    new MediaType[] { MediaType.Audio },
                    new EventSubscriptionType[] { EventSubscriptionType.ParticipantsUpdated });
                fromCallConnection = await callingServerClient.JoinCallAsync(groupId, fromParticipant, fromCallOptions).ConfigureAwait(false);
                SleepInTest(1000);
                Assert.IsFalse(string.IsNullOrWhiteSpace(fromCallConnection.CallConnectionId));

                JoinCallOptions joinCallOptions = new JoinCallOptions(
                    new Uri(callBackUri),
                    new MediaType[] { MediaType.Audio },
                    new EventSubscriptionType[] { EventSubscriptionType.ParticipantsUpdated});

                toCallConnection = await callingServerClient.JoinCallAsync(groupId, toParticipant, joinCallOptions).ConfigureAwait(false);
                SleepInTest(1000);
                Assert.IsFalse(string.IsNullOrWhiteSpace(toCallConnection.CallConnectionId));

                return new CallConnection[] { fromCallConnection, toCallConnection };
            }
            catch (RequestFailedException ex)
            {
                Console.WriteLine(ex.Message);
                Assert.Fail($"Unexpected error: {ex}");
                throw;
            }
            catch (Exception ex)
            {
                Assert.Fail($"Unexpected error: {ex}");

                if (fromCallConnection != null)
                {
                    await fromCallConnection.HangupAsync().ConfigureAwait(false);
                }

                if (toCallConnection != null)
                {
                    await toCallConnection.HangupAsync().ConfigureAwait(false);
                }
                throw;
            }
        }
        #endregion Snippet:Azure_Communication_ServerCalling_Tests_CreateGroupCallOperation

        #region Snippet:Azure_Communication_ServerCalling_Tests_CreateCallConnectionOperation
        internal async Task<Response<CallConnection>> CreateCallConnectionOperation(CallingServerClient client)
        {
            CommunicationIdentityClient communicationIdentityClient = CreateInstrumentedCommunicationIdentityClient();
            var source = await CreateUserAsync(communicationIdentityClient).ConfigureAwait(false);

            var targets = new[] { new PhoneNumberIdentifier(TestEnvironment.TargetPhoneNumber) };
            var createCallOption = new CreateCallOptions(
                   new Uri(TestEnvironment.AppCallbackUrl),
                   new[] { MediaType.Audio },
                   new[] { EventSubscriptionType.ParticipantsUpdated, EventSubscriptionType.DtmfReceived });
            createCallOption.AlternateCallerId = new PhoneNumberIdentifier(TestEnvironment.SourcePhoneNumber);

            Console.WriteLine("Performing CreateCall operation");

            var callConnection = await client.CreateCallConnectionAsync(source: source, targets: targets, options: createCallOption).ConfigureAwait(false);

            Console.WriteLine("Call initiated with Call connection id: {0}", callConnection.Value.CallConnectionId);

            Assert.IsFalse(string.IsNullOrWhiteSpace(callConnection.Value.CallConnectionId));
            return callConnection;
        }
        #endregion Snippet:Azure_Communication_ServerCalling_Tests_CreateCallConnectionOperation

        #region Snippet:Azure_Communication_ServerCalling_Tests_PlayAudioOperation
        internal async Task PlayAudioOperation(CallConnection callConnection)
        {
            var playAudioOptions = new PlayAudioOptions()
            {
                AudioFileUri = new Uri(TestEnvironment.AudioFileUrl),
                OperationContext = "de346f03-7f8d-41ab-a232-cc5e14990769",
                Loop = false,
                AudioFileId = "ebb1d98d-fd86-4204-800c-f7bdfc2e515c"
            };

            Console.WriteLine("Performing PlayAudio operation");

            var response = await callConnection.PlayAudioAsync(playAudioOptions).ConfigureAwait(false);

            Assert.AreEqual(response.Value.Status, OperationStatus.Running);
        }

        internal async Task PlayAudioOperation(ServerCall serverCall)
        {
            Console.WriteLine("Performing PlayAudio operation");

            var response = await serverCall.PlayAudioAsync(
                audioFileUri: new Uri(TestEnvironment.AudioFileUrl),
                audioFileId: "ebb1d98d-fd86-4204-800c-f7bdfc2e515c",
                callbackUri: new Uri(TestEnvironment.AppCallbackUrl),
                operationContext: "de346f03-7f8d-41ab-a232-cc5e14990769"
                ).ConfigureAwait(false);

            Assert.AreEqual(response.Value.Status, OperationStatus.Running);
        }
        #endregion Snippet:Azure_Communication_ServerCalling_Tests_PlayAudioOperation

        #region Snippet:Azure_Communication_ServerCalling_Tests_HangupCallOperation
        internal async Task HangupOperation(CallConnection callConnection)
        {
            Console.WriteLine("Performing Hangup operation");

            var response = await callConnection.HangupAsync().ConfigureAwait(false);

            Assert.AreEqual(202, response.Status);
        }
        #endregion Snippet:Azure_Communication_ServerCalling_Tests_HangupCallOperation

        #region Snippet:Azure_Communication_ServerCalling_Tests_CancelMediaOperationsOperation
        internal async Task CancelAllMediaOperationsOperation(CallConnection callConnection)
        {
            Console.WriteLine("Performing cancel media processing operation to stop playing audio");

            var response = await callConnection.CancelAllMediaOperationsAsync().ConfigureAwait(false);

            Assert.AreEqual(OperationStatus.Completed, response.Value.Status);
        }

        internal async Task CancelAllMediaOperationsOperation(IEnumerable<CallConnection> callConnections)
        {
            Console.WriteLine("Performing cancel media processing operation to stop playing audio");

            if (callConnections == null)
            {
                return;
            }
            foreach (CallConnection callConnection in callConnections)
            {
                if (callConnection != null)
                {
                    try
                    {
                        var response = await callConnection.CancelAllMediaOperationsAsync().ConfigureAwait(false);
                        Assert.AreEqual(OperationStatus.Completed, response.Value.Status);
                    }
                    catch (Exception ex)
                    {
                        Console.WriteLine("Error hanging up: " + ex.Message);
                    }
                }
            }
        }
        #endregion Snippet:Azure_Communication_ServerCalling_Tests_CancelMediaOperationsOperation

        #region Snippet:Azure_Communication_ServerCalling_Tests_AddParticipantOperation
        internal async Task<string> AddParticipantOperation(CallConnection callConnection)
        {
            Console.WriteLine("Performing add participant operation to add a participant");

            string invitedUser = GetFixedUserId("0000000a-b200-7a0d-570c-113a0d00288d");

            var response = await callConnection.AddParticipantAsync(new CommunicationUserIdentifier(invitedUser)).ConfigureAwait(false);

            Assert.AreEqual(false, string.IsNullOrEmpty(response.Value.ParticipantId));

            return response.Value.ParticipantId;
        }

        internal async Task<string> AddParticipantOperation(ServerCall serverCall)
        {
            Console.WriteLine("Performing add participant operation to add a participant");

            string invitedUser = GetFixedUserId("0000000b-d8d8-aaa3-3ef0-8b3a0d002f3f");

            var response = await serverCall.AddParticipantAsync(
                new CommunicationUserIdentifier(invitedUser),
                callbackUri: new Uri(TestEnvironment.AppCallbackUrl)
                ).ConfigureAwait(false);

            Assert.AreEqual(false, string.IsNullOrEmpty(response.Value.ParticipantId));

            return response.Value.ParticipantId;
        }
        #endregion Snippet:Azure_Communication_ServerCalling_Tests_AddParticipantOperation

        #region Snippet:Azure_Communication_ServerCalling_Tests_RemoveParticipantOperation
        internal async Task RemoveParticipantOperation(CallConnection callConnection, string participantId)
        {
            Console.WriteLine("Performing remove participant operation to remove a participant");

            var response = await callConnection.RemoveParticipantAsync(participantId).ConfigureAwait(false);

            Assert.AreEqual(202, response.Status);
        }

        internal async Task RemoveParticipantOperation(ServerCall serverCall, string participantId)
        {
            Console.WriteLine("Performing remove participant operation to remove a participant");

            var response = await serverCall.RemoveParticipantAsync(participantId).ConfigureAwait(false);

            Assert.AreEqual(202, response.Status);
        }
        #endregion Snippet:Azure_Communication_ServerCalling_Tests_RemoveParticipantOperation
        #endregion Api operation functions

        #region Support functions
        private CommunicationUserIdentifier CreateUser(CommunicationIdentityClient communicationIdentityClient)
        {
            // reserve for living test, expect adding more content in the future.
            return communicationIdentityClient.CreateUser();
        }

        private async Task<CommunicationUserIdentifier> CreateUserAsync(CommunicationIdentityClient communicationIdentityClient)
        {
            // reserve for living test, expect adding more content in the future.
            return await communicationIdentityClient.CreateUserAsync();
        }

        protected async Task CleanUpConnectionsAsync(IEnumerable<CallConnection> connections)
        {
            if (connections == null)
            {
                return;
            }
            foreach (CallConnection connection in connections)
            {
                if (connection != null)
                {
                    try
                    {
                        await connection.HangupAsync().ConfigureAwait(false);
                    }
                    catch (Exception ex)
                    {
                        Console.WriteLine("Error hanging up: " + ex.Message);
                    }
                }
            }
        }

        protected async Task SleepIfNotInPlaybackModeAsync(int milliSeconds = 10000)
        {
            if (TestEnvironment.Mode != RecordedTestMode.Playback)
                await Task.Delay(10000);
        }

        protected void SleepInTest(int milliSeconds)
        {
            if (Mode == RecordedTestMode.Playback)
                return;
            Thread.Sleep(milliSeconds);
        }

        protected async Task ValidateCallRecordingStateAsync(ServerCall serverCall,
            string recordingId,
            CallRecordingState expectedCallRecordingState)
        {
            Assert.NotNull(serverCall);
            Assert.NotNull(recordingId);

            // There is a delay between the action and when the state is available.
            // Waiting to make sure we get the updated state, when we are running
            // against a live service.
            SleepInTest(6000);

            CallRecordingProperties callRecordingProperties = await serverCall.GetRecordingStateAsync(recordingId).ConfigureAwait(false);
            Assert.NotNull(callRecordingProperties);
            Assert.AreEqual(callRecordingProperties.RecordingState, expectedCallRecordingState);
        }

        private CallingServerClientOptions CreateServerCallingClientOptionsWithCorrelationVectorLogs()
        {
            CallingServerClientOptions callClientOptions = new CallingServerClientOptions();
            callClientOptions.Diagnostics.LoggedHeaderNames.Add("MS-CV");
            return InstrumentClientOptions(callClientOptions);
        }
        #endregion Support functions
    }
}<|MERGE_RESOLUTION|>--- conflicted
+++ resolved
@@ -25,11 +25,7 @@
         protected const string RESOURCE_IDENTIFIER = "016a7064-0581-40b9-be73-6dde64d69d72";
 
         // Random Gen Guid
-<<<<<<< HEAD
         protected const string GROUP_IDENTIFIER = "195b5520-be33-498f-8489-e9b87cb09dfe";
-=======
-        protected const string GROUP_IDENTIFIER = "3500769f-e11b-4ceb-85cb-bc8df2a01768";
->>>>>>> 1b38f433
 
         protected string GetResourceId()
         {
