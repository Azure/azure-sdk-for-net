﻿// Copyright (c) Microsoft Corporation. All rights reserved.
// Licensed under the MIT License.

using System;
using System.Collections.Generic;
using System.Net;
using System.Threading.Tasks;
using NUnit.Framework;

namespace Azure.Communication.CallingServer.Tests
{
<<<<<<< HEAD
    public class CallingServerClientsTests : TestBase
=======
    public class CallingServerClientsTests : CallingServerTestBase
>>>>>>> 0161219c
    {
        [TestCaseSource(nameof(TestData_CreateCall))]
        public async Task CreateCallAsync_Returns201Created(CommunicationIdentifier source, IEnumerable<CommunicationIdentifier> targets, CreateCallOptions createCallOptions)
        {
            CallingServerClient callingServerClient = CreateMockCallingServerClient(201, CreateOrJoinCallPayload);

            var response = await callingServerClient.CreateCallConnectionAsync(source, targets, createCallOptions).ConfigureAwait(false);

            Assert.AreEqual((int)HttpStatusCode.Created, response.GetRawResponse().Status);
            Assert.AreEqual("cad9df7b-f3ac-4c53-96f7-c76e7437b3c1", response.Value.CallConnectionId);
        }

        [TestCaseSource(nameof(TestData_CreateCall))]
        public void CreateCall_Returns201Created(CommunicationIdentifier source, IEnumerable<CommunicationIdentifier> targets, CreateCallOptions createCallOptions)
        {
            CallingServerClient callingServerClient = CreateMockCallingServerClient(201, CreateOrJoinCallPayload);

            var response = callingServerClient.CreateCallConnection(source, targets, createCallOptions);

            Assert.AreEqual((int)HttpStatusCode.Created, response.GetRawResponse().Status);
            Assert.AreEqual("cad9df7b-f3ac-4c53-96f7-c76e7437b3c1", response.Value.CallConnectionId);
        }

        [TestCaseSource(nameof(TestData_JoinCall))]
        public async Task JoinCallAsync_Returns202Accepted(string serverCallId, CommunicationIdentifier source, JoinCallOptions joinCallOptions)
        {
            CallingServerClient callingServerClient = CreateMockCallingServerClient(202, CreateOrJoinCallPayload);

            var response = await callingServerClient.JoinCallAsync(serverCallId, source, joinCallOptions).ConfigureAwait(false);

            Assert.AreEqual((int)HttpStatusCode.Accepted, response.GetRawResponse().Status);
            Assert.AreEqual("cad9df7b-f3ac-4c53-96f7-c76e7437b3c1", response.Value.CallConnectionId);
        }

        [TestCaseSource(nameof(TestData_JoinCall))]
        public void JoinCall_Returns202Accepted(string serverCallId, CommunicationIdentifier source, JoinCallOptions joinCallOptions)
        {
            CallingServerClient callingServerClient = CreateMockCallingServerClient(202, CreateOrJoinCallPayload);

            var response = callingServerClient.JoinCall(serverCallId, source, joinCallOptions);

            Assert.AreEqual((int)HttpStatusCode.Accepted, response.GetRawResponse().Status);
            Assert.AreEqual("cad9df7b-f3ac-4c53-96f7-c76e7437b3c1", response.Value.CallConnectionId);
        }

        private static IEnumerable<object?[]> TestData_CreateCall()
        {
            return new[]
            {
                new object?[]
                {
                    new CommunicationUserIdentifier("8:acs:resource_source"),
                    new CommunicationIdentifier[]
                    {
                        new CommunicationUserIdentifier("8:acs:resource_target"),
                        new PhoneNumberIdentifier("+14250001234")
                    },
                    new CreateCallOptions(
                        new Uri("https://bot.contoso.com/callback"),
                        new[]
                        {
                            CallModality.Video
                        },
                        new[]
                        {
                            EventSubscriptionType.ParticipantsUpdated
                        }
                    )
                    {
                        AlternateCallerId = new PhoneNumberIdentifier("+17781234567"),
                        Subject = "testsubject"
                    }
                },
            };
        }

        private static IEnumerable<object?[]> TestData_JoinCall()
        {
            return new[]
            {
                new object?[]
                {
                    "guid",
                    new CommunicationUserIdentifier("8:acs:resource_source"),
                    new JoinCallOptions(
                        new Uri("https://bot.contoso.com/callback"),
                        new[]
                        {
                            CallModality.Video
                        },
                        new[]
                        {
                            EventSubscriptionType.ParticipantsUpdated
                        }
                    )
                    {
                        Subject = "testsubject"
                    }
                },
            };
        }
    }
}<|MERGE_RESOLUTION|>--- conflicted
+++ resolved
@@ -9,11 +9,7 @@
 
 namespace Azure.Communication.CallingServer.Tests
 {
-<<<<<<< HEAD
-    public class CallingServerClientsTests : TestBase
-=======
     public class CallingServerClientsTests : CallingServerTestBase
->>>>>>> 0161219c
     {
         [TestCaseSource(nameof(TestData_CreateCall))]
         public async Task CreateCallAsync_Returns201Created(CommunicationIdentifier source, IEnumerable<CommunicationIdentifier> targets, CreateCallOptions createCallOptions)
