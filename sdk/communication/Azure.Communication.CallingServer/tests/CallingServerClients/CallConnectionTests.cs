﻿// Copyright (c) Microsoft Corporation. All rights reserved.
// Licensed under the MIT License.

using System;
using System.Collections.Generic;
<<<<<<< HEAD
using System.Net;
=======
>>>>>>> 0161219c
using System.Threading.Tasks;
using NUnit.Framework;

namespace Azure.Communication.CallingServer.Tests
{
<<<<<<< HEAD
    public class CallConnectionTests : TestBase
=======
    public class CallConnectionTests : CallingServerTestBase
>>>>>>> 0161219c
    {
        private const string CancelAllMediaOperaionsResponsePayload = "{" +
                                                "\"id\": \"dummyId\"," +
                                                "\"status\": \"completed\"," +
                                                "\"operationContext\": \"dummyOperationContext\"," +
                                                "\"resultInfo\": {" +
                                                "\"code\": 200," +
                                                "\"subcode\": 200," +
                                                "\"message\": \"dummyMessage\"" +
                                                  "}" +
                                                "}";

        private const string PlayAudioResponsePayload = "{" +
                                                "\"id\": \"dummyId\"," +
                                                "\"status\": \"running\"," +
                                                "\"operationContext\": \"dummyOperationContext\"," +
                                                "\"resultInfo\": {" +
                                                "\"code\": 200," +
                                                "\"subcode\": 200," +
                                                "\"message\": \"dummyMessage\"" +
                                                  "}" +
                                                "}";

        private const string GetCallConnectionDetailsPayload = "{" +
                                                "\"callConnectionId\": \"411f6d00-1d3f-425b-9d7d-df971f16564b\", " +
                                                "\"source\":{ \"rawId\": \"8:acs:024a7064-0581-40b9-be73-6dde64d69d89_00000008-ddad-a008-b8ba-a43a0d00d376\",  \"communicationUser\": {\"id\":\"8:acs:024a7064-0581-40b9-be73-6dde64d69d89_00000008-ddad-a008-b8ba-a43a0d00d376\"}}," +
                                                "\"targets\":[{ \"rawId\": \"8:acs:024a7064-0581-40b9-be73-6dde64d69d89_00000009-9189-b73c-edbe-a43a0d0050e3\", \"communicationUser\": {\"id\":\"8:acs:024a7064-0581-40b9-be73-6dde64d69d89_00000009-9189-b73c-edbe-a43a0d0050e3\"}}]," +
                                                "\"callState\":\"establishing\"," +
                                                "\"subject\":\"testsubject\"," +
                                                "\"callbackUri\":\"https://bot.contoso.io/callback\"," +
                                                "\"requestedMediaTypes\":[\"audio\", \"video\"]," +
                                                "\"requestedCallEvents\":[\"dtmfReceived\"]" +
                                                "}";

        private const string GetParticipantsPayload = "[" +
                                                "{ \"identifier\": {\"rawId\": \"8:acs:024a7064-0581-40b9-be73-6dde64d69d89_00000008-ddad-a008-b8ba-a43a0d00d371\",  \"communicationUser\": {\"id\":\"8:acs:024a7064-0581-40b9-be73-6dde64d69d89_00000008-ddad-a008-b8ba-a43a0d00d371\"}}, \"participantId\": \"ef70f6b0-c052-4ab7-9fdc-2dedb5fd16ac\", \"isMuted\": true }, " +
                                                "{ \"identifier\": {\"rawId\": \"4:+14251234567\",  \"phoneNumber\": {\"value\":\"+14251234567\"}}, \"participantId\": \"e44ca273-079f-4759-8d6e-284ee8322625\", \"isMuted\": false }" +
                                                "]";

        private const string GetParticipantPayload1 = "{ " +
                                                "\"identifier\": {\"rawId\": \"8:acs:024a7064-0581-40b9-be73-6dde64d69d89_00000008-ddad-a008-b8ba-a43a0d00d371\",  \"communicationUser\": {\"id\":\"8:acs:024a7064-0581-40b9-be73-6dde64d69d89_00000008-ddad-a008-b8ba-a43a0d00d371\"}}, " +
                                                "\"participantId\": \"ef70f6b0-c052-4ab7-9fdc-2dedb5fd16ac\", " +
                                                "\"isMuted\": true " +
                                                "}";

        private const string GetParticipantPayload2 = "{ " +
                                                "\"identifier\": {\"rawId\": \"4:+14251234567\",  \"phoneNumber\": {\"value\":\"+14251234567\"}}, " +
                                                "\"participantId\": \"e44ca273-079f-4759-8d6e-284ee8322625\", " +
                                                "\"isMuted\": false " +
                                                "}";

        [TestCaseSource(nameof(TestData_CallConnectionId))]
        public async Task HangupCallAsync_Passes(string callConnectionId)
        {
            var callConnection = CreateMockCallConnection(202, callConnectionId: callConnectionId);

            var response = await callConnection.HangupAsync().ConfigureAwait(false);

            Assert.AreEqual((int)HttpStatusCode.Accepted, response.Status);
        }

        [TestCaseSource(nameof(TestData_CallConnectionId))]
        public void HangupCall_Passes(string callConnectionId)
        {
            var callConnection = CreateMockCallConnection(202, callConnectionId: callConnectionId);

            var response = callConnection.Hangup();

            Assert.AreEqual((int)HttpStatusCode.Accepted, response.Status);
        }

        [TestCaseSource(nameof(TestData_CallConnectionId))]
        public async Task CancelAllMediaOperationsAsync_Passes(string callConnectionId)
        {
            var callConnection = CreateMockCallConnection(200, CancelAllMediaOperaionsResponsePayload, callConnectionId: callConnectionId);

            var response = await callConnection.CancelAllMediaOperationsAsync().ConfigureAwait(false);

            VerifyCancelAllMediaOperationsResponse(response);
        }

        [TestCaseSource(nameof(TestData_CallConnectionId))]
        public void CancelAllMediaOperations_Passes(string callConnectionId)
        {
            var callConnection = CreateMockCallConnection(200, CancelAllMediaOperaionsResponsePayload, callConnectionId: callConnectionId);

            var response = callConnection.CancelAllMediaOperations();

            VerifyCancelAllMediaOperationsResponse(response);
        }

        [TestCaseSource(nameof(TestData_PlayAudio))]
        public async Task PlayAudioAsync_Passes(Uri sampleAudioFileUri, string sampleAudioFileId, Uri sampleCallbackUri, string sampleOperationContext)
        {
            var callConnection = CreateMockCallConnection(202, PlayAudioResponsePayload);

            var response = await callConnection.PlayAudioAsync(sampleAudioFileUri, false, sampleAudioFileId, sampleCallbackUri, sampleOperationContext).ConfigureAwait(false);

            VerifyPlayAudioResponse(response);
        }

        [TestCaseSource(nameof(TestData_PlayAudio))]
        public void PlayAudio_Passes(Uri sampleAudioFileUri, string sampleAudioFileId, Uri sampleCallbackUri, string sampleOperationContext)
        {
            var callConnection = CreateMockCallConnection(202, PlayAudioResponsePayload);

            var response = callConnection.PlayAudio(sampleAudioFileUri, false, sampleAudioFileId, sampleCallbackUri, sampleOperationContext);

            VerifyPlayAudioResponse(response);
        }

        [TestCaseSource(nameof(TestData_PlayAudio))]
        public async Task PlayAudioAsyncOverload_Passes(Uri sampleAudioFileUri, string sampleAudioFileId, Uri sampleCallbackUri, string sampleOperationContext)
        {
            var callConnection = CreateMockCallConnection(202, PlayAudioResponsePayload);

            var playAudio = new PlayAudioOptions()
            {
                AudioFileUri = sampleAudioFileUri,
                AudioFileId = sampleAudioFileId,
                CallbackUri = sampleCallbackUri,
                Loop = false,
                OperationContext = sampleOperationContext
            };

            var response = await callConnection.PlayAudioAsync(playAudio).ConfigureAwait(false);

            VerifyPlayAudioResponse(response);
        }

        [TestCaseSource(nameof(TestData_PlayAudio))]
        public void PlayAudioOverload_Passes(Uri sampleAudioFileUri, string sampleAudioFileId, Uri sampleCallbackUri, string sampleOperationContext)
        {
            var callConnection = CreateMockCallConnection(202, PlayAudioResponsePayload);

            var playAudio = new PlayAudioOptions()
            {
                AudioFileUri = sampleAudioFileUri,
                AudioFileId = sampleAudioFileId,
                CallbackUri = sampleCallbackUri,
                Loop = false,
                OperationContext = sampleOperationContext
            };

            var response = callConnection.PlayAudio(playAudio);

            VerifyPlayAudioResponse(response);
        }

        [TestCaseSource(nameof(TestData_AddParticipant))]
        public async Task AddParticipantsAsync_Passes(CommunicationIdentifier participant, string alternateCallerId, string operationContext)
        {
            var callConnection = CreateMockCallConnection(202);

            var response = await callConnection.AddParticipantAsync(participant, alternateCallerId, operationContext).ConfigureAwait(false);

            Assert.AreEqual((int)HttpStatusCode.Accepted, response.Status);
        }

        [TestCaseSource(nameof(TestData_AddParticipant))]
        public void AddParticipants_Passes(CommunicationIdentifier participant, string alternateCallerId, string operationContext)
        {
            var callConnection = CreateMockCallConnection(202);

            var response = callConnection.AddParticipant(participant, alternateCallerId, operationContext);

            Assert.AreEqual((int)HttpStatusCode.Accepted, response.Status);
        }

        [TestCaseSource(nameof(TestData_ParticipantId))]
        public async Task RemoveParticipantsAsync_Passes(string callConnectionId, string participantId)
        {
            var callConnection = CreateMockCallConnection(202, callConnectionId: callConnectionId);

            var response = await callConnection.RemoveParticipantAsync(participantId).ConfigureAwait(false);

            Assert.AreEqual((int)HttpStatusCode.Accepted, response.Status);
        }

        [TestCaseSource(nameof(TestData_ParticipantId))]
        public void RemoveParticipants_Passes(string callConnectionId, string participantId)
        {
            var callConnection = CreateMockCallConnection(202, callConnectionId: callConnectionId);

            var response = callConnection.RemoveParticipant(participantId);

            Assert.AreEqual((int)HttpStatusCode.Accepted, response.Status);
        }

        private void VerifyCancelAllMediaOperationsResponse(CancelAllMediaOperationsResult response)
        {
            Assert.AreEqual("dummyId", response.Id);
            Assert.AreEqual(OperationStatus.Completed, response.Status);
            Assert.AreEqual("dummyOperationContext", response.OperationContext);
            Assert.AreEqual(200, response.ResultInfo.Code);
            Assert.AreEqual("dummyMessage", response.ResultInfo.Message);
        }

        private void VerifyPlayAudioResponse(PlayAudioResult response)
        {
            Assert.AreEqual("dummyId", response.Id);
            Assert.AreEqual(OperationStatus.Running, response.Status);
            Assert.AreEqual("dummyOperationContext", response.OperationContext);
            Assert.AreEqual(200, response.ResultInfo.Code);
            Assert.AreEqual("dummyMessage", response.ResultInfo.Message);
        }

        private CallConnection CreateMockCallConnection(int responseCode, string? responseContent = null, string callConnectionId = "9ec7da16-30be-4e74-a941-285cfc4bffc5")
        {
            return CreateMockCallingServerClient(responseCode, responseContent).GetCallConnection(callConnectionId);
        }

        private static IEnumerable<object?[]> TestData_CallConnectionId()
        {
            return new[]
            {
                new object?[]
                {
                    "4ab31d78-a189-4e50-afaa-f9610975b6cb",
                },
            };
        }

        private static IEnumerable<object?[]> TestData_PlayAudio()
        {
            return new[]
            {
                new object?[]
                {
                    new Uri("https://bot.contoso.io/audio/sample-message.wav"),
                    "sampleAudioFileId",
                    new Uri("https://bot.contoso.io/callback"),
                    "sampleOperationContext",
                }
            };
        }

        private static IEnumerable<object?[]> TestData_AddParticipant()
        {
            return new[]
            {
                new object?[]
                {
                    new CommunicationUserIdentifier("8:acs:acsuserid"),
                    "+14250000000",
                    "dummycontext"
                },
            };
        }

        private static IEnumerable<object?[]> TestData_ParticipantId()
        {
            return new[]
            {
                new object?[]
                {
                    "d09038e7-38f7-4aa1-9c5c-4bb07a65aa17",
                    "66c76529-3e58-45bf-9592-84eadd52bc81"
                },
            };
        }
    }
}<|MERGE_RESOLUTION|>--- conflicted
+++ resolved
@@ -3,20 +3,13 @@
 
 using System;
 using System.Collections.Generic;
-<<<<<<< HEAD
 using System.Net;
-=======
->>>>>>> 0161219c
 using System.Threading.Tasks;
 using NUnit.Framework;
 
 namespace Azure.Communication.CallingServer.Tests
 {
-<<<<<<< HEAD
-    public class CallConnectionTests : TestBase
-=======
     public class CallConnectionTests : CallingServerTestBase
->>>>>>> 0161219c
     {
         private const string CancelAllMediaOperaionsResponsePayload = "{" +
                                                 "\"id\": \"dummyId\"," +
@@ -93,9 +86,9 @@
         {
             var callConnection = CreateMockCallConnection(200, CancelAllMediaOperaionsResponsePayload, callConnectionId: callConnectionId);
 
-            var response = await callConnection.CancelAllMediaOperationsAsync().ConfigureAwait(false);
-
-            VerifyCancelAllMediaOperationsResponse(response);
+            var result = await callConnection.CancelAllMediaOperationsAsync().ConfigureAwait(false);
+
+            VerifyCancelAllMediaOperationsResult(result);
         }
 
         [TestCaseSource(nameof(TestData_CallConnectionId))]
@@ -103,9 +96,9 @@
         {
             var callConnection = CreateMockCallConnection(200, CancelAllMediaOperaionsResponsePayload, callConnectionId: callConnectionId);
 
-            var response = callConnection.CancelAllMediaOperations();
-
-            VerifyCancelAllMediaOperationsResponse(response);
+            var result = callConnection.CancelAllMediaOperations();
+
+            VerifyCancelAllMediaOperationsResult(result);
         }
 
         [TestCaseSource(nameof(TestData_PlayAudio))]
@@ -113,9 +106,9 @@
         {
             var callConnection = CreateMockCallConnection(202, PlayAudioResponsePayload);
 
-            var response = await callConnection.PlayAudioAsync(sampleAudioFileUri, false, sampleAudioFileId, sampleCallbackUri, sampleOperationContext).ConfigureAwait(false);
-
-            VerifyPlayAudioResponse(response);
+            var result = await callConnection.PlayAudioAsync(sampleAudioFileUri, false, sampleAudioFileId, sampleCallbackUri, sampleOperationContext).ConfigureAwait(false);
+
+            VerifyPlayAudioResult(result);
         }
 
         [TestCaseSource(nameof(TestData_PlayAudio))]
@@ -123,9 +116,9 @@
         {
             var callConnection = CreateMockCallConnection(202, PlayAudioResponsePayload);
 
-            var response = callConnection.PlayAudio(sampleAudioFileUri, false, sampleAudioFileId, sampleCallbackUri, sampleOperationContext);
-
-            VerifyPlayAudioResponse(response);
+            var result = callConnection.PlayAudio(sampleAudioFileUri, false, sampleAudioFileId, sampleCallbackUri, sampleOperationContext);
+
+            VerifyPlayAudioResult(result);
         }
 
         [TestCaseSource(nameof(TestData_PlayAudio))]
@@ -142,9 +135,9 @@
                 OperationContext = sampleOperationContext
             };
 
-            var response = await callConnection.PlayAudioAsync(playAudio).ConfigureAwait(false);
-
-            VerifyPlayAudioResponse(response);
+            var result = await callConnection.PlayAudioAsync(playAudio).ConfigureAwait(false);
+
+            VerifyPlayAudioResult(result);
         }
 
         [TestCaseSource(nameof(TestData_PlayAudio))]
@@ -161,9 +154,9 @@
                 OperationContext = sampleOperationContext
             };
 
-            var response = callConnection.PlayAudio(playAudio);
-
-            VerifyPlayAudioResponse(response);
+            var result = callConnection.PlayAudio(playAudio);
+
+            VerifyPlayAudioResult(result);
         }
 
         [TestCaseSource(nameof(TestData_AddParticipant))]
@@ -206,22 +199,22 @@
             Assert.AreEqual((int)HttpStatusCode.Accepted, response.Status);
         }
 
-        private void VerifyCancelAllMediaOperationsResponse(CancelAllMediaOperationsResult response)
-        {
-            Assert.AreEqual("dummyId", response.Id);
-            Assert.AreEqual(OperationStatus.Completed, response.Status);
-            Assert.AreEqual("dummyOperationContext", response.OperationContext);
-            Assert.AreEqual(200, response.ResultInfo.Code);
-            Assert.AreEqual("dummyMessage", response.ResultInfo.Message);
-        }
-
-        private void VerifyPlayAudioResponse(PlayAudioResult response)
-        {
-            Assert.AreEqual("dummyId", response.Id);
-            Assert.AreEqual(OperationStatus.Running, response.Status);
-            Assert.AreEqual("dummyOperationContext", response.OperationContext);
-            Assert.AreEqual(200, response.ResultInfo.Code);
-            Assert.AreEqual("dummyMessage", response.ResultInfo.Message);
+        private void VerifyCancelAllMediaOperationsResult(CancelAllMediaOperationsResult result)
+        {
+            Assert.AreEqual("dummyId", result.Id);
+            Assert.AreEqual(OperationStatus.Completed, result.Status);
+            Assert.AreEqual("dummyOperationContext", result.OperationContext);
+            Assert.AreEqual(200, result.ResultInfo.Code);
+            Assert.AreEqual("dummyMessage", result.ResultInfo.Message);
+        }
+
+        private void VerifyPlayAudioResult(PlayAudioResult result)
+        {
+            Assert.AreEqual("dummyId", result.Id);
+            Assert.AreEqual(OperationStatus.Running, result.Status);
+            Assert.AreEqual("dummyOperationContext", result.OperationContext);
+            Assert.AreEqual(200, result.ResultInfo.Code);
+            Assert.AreEqual("dummyMessage", result.ResultInfo.Message);
         }
 
         private CallConnection CreateMockCallConnection(int responseCode, string? responseContent = null, string callConnectionId = "9ec7da16-30be-4e74-a941-285cfc4bffc5")
