﻿// Copyright (c) Microsoft Corporation. All rights reserved.
// Licensed under the MIT License.

using System;
using System.IO;
using System.Text.Json;
using System.Threading.Tasks;
using Azure.Core;
using NUnit.Framework;
using System.Linq;
using Azure.Core.Pipeline;
using Azure.Core.TestFramework;

namespace Azure.Communication.CallingServer.Tests.ContentDownloadTests
{
<<<<<<< HEAD
    public class ContentDownloadTests : TestBase
=======
    public class ContentDownloadTests : CallingServerTestBase
>>>>>>> 0161219c
    {
        private const string DummyRecordingMetadata = "{" +
                                                "\"chunkDocumentId\": \"dummyDocId\"," +
                                                "\"resourceId\": \"dummyResourceId\"," +
                                                "\"callId\": \"dummyCallId\"," +
                                                "\"chunkIndex\": 0," +
                                                "\"chunkStartTime\": \"dummyStartTime\"," +
                                                "\"chunkDuration\": 1.5," +
                                                "\"version\": \"1.0\"," +
                                                "\"pauseResumeIntervals\": [{" +
                                                "\"startTime\": \"pauseStartTime\"," +
                                                "\"duration\": 0.5" +
                                                "}]," +
                                                "\"recordingInfo\": {}," +
                                                "\"participants\": [" +
                                                "{\"participantId\": \"participantId00\"}," +
                                                "{\"participantId\": \"participantId01\"}" +
                                                "]" +
                                                "}";
        private readonly byte[] _dummyRecordingStream = new byte[]
        {
            1, 2, 3, 4, 5, 6, 7, 8, 9, 0
        };

        private readonly Uri _dummyMetadataLocation = new("https://localhost/documents/metadata/document_id/acsmetadata");
        private readonly Uri _dummyRecordingLocation = new("https://localhost/documents/document_id/");

        private readonly HttpHeader[] _rangeResponseHeaders = new HttpHeader[]
            {
                new HttpHeader("Content-Range", "bytes 0-4/5")
            };

        [Test]
        public void DownloadMetadata_Test()
        {
            CallingServerClient _callingserverClient = CreateMockCallingServerClient(200, DummyRecordingMetadata);

            Stream metadata = _callingserverClient.DownloadStreaming(_dummyMetadataLocation);

            VerifyExpectedMetadata(metadata);
        }

        [Test]
        public async Task DownloadMetadataAsync_Test()
        {
            CallingServerClient _callingserverClient = CreateMockCallingServerClient(200, DummyRecordingMetadata);

            Stream metadata = await _callingserverClient.DownloadStreamingAsync(_dummyMetadataLocation);

            VerifyExpectedMetadata(metadata);
        }

        [Test]
        public void DownloadRecording_Test()
        {
            CallingServerClient _callingserverClient = CreateMockCallingServerClient(200, _dummyRecordingStream);

            Response<Stream> recording = _callingserverClient.DownloadStreaming(_dummyRecordingLocation);

            VerifyExpectedRecording(recording, 10);
        }

        [Test]
        public void DownloadRecordingByRanges_Test()
        {
            CallingServerClient _callingserverClient = CreateMockCallingServerClient(206, _dummyRecordingStream.Take(5).ToArray(), _rangeResponseHeaders);

            Response<Stream> recording = _callingserverClient.DownloadStreaming(_dummyRecordingLocation, new HttpRange(0, 4));

            VerifyExpectedRecording(recording, 5);
        }

        [Test]
        public async Task DownloadRecordingAsync_Test()
        {
            CallingServerClient _callingserverClient = CreateMockCallingServerClient(200, _dummyRecordingStream);

            Response<Stream> recording = await _callingserverClient.DownloadStreamingAsync(_dummyRecordingLocation);

            VerifyExpectedRecording(recording, 10);
        }

        [Test]
        public async Task DownloadRecordingByRangesAsync_Test()
        {
            CallingServerClient _callingserverClient = CreateMockCallingServerClient(206, _dummyRecordingStream.Take(5).ToArray(), _rangeResponseHeaders);

            Response<Stream> recording = await _callingserverClient.DownloadStreamingAsync(_dummyRecordingLocation, new HttpRange(0, 4));

            VerifyExpectedRecording(recording, 5);
        }

        [Test]
        public void DownloadRecordingToStream_Test()
        {
            HttpHeader[] rangeHeaderResponse = new HttpHeader[]
            {
                new HttpHeader("Content-Range", "bytes 0-9/10"),
                new HttpHeader("Content-Length", "10"),
            };

            ContentTransferOptions options = new();
            options.InitialTransferSize = 10;

            CallingServerClient _callingserverClient = CreateMockCallingServerClient(206, _dummyRecordingStream, rangeHeaderResponse);

            Stream destination = new MemoryStream();
            _callingserverClient.DownloadTo(_dummyRecordingLocation, destination, options);

            Assert.AreEqual(10, destination.Length);
        }

        [Test]
        public void DownloadNotExistentContent_Failure_Test()
        {
            CallingServerClient _callingserverClient = CreateMockCallingServerClient(404);
            RequestFailedException? ex = Assert.Throws<RequestFailedException>(() => _callingserverClient.DownloadStreaming(_dummyMetadataLocation));
            Assert.NotNull(ex);
            Assert.AreEqual(ex?.Status, 404);
        }

        [Test]
        public void DownloadNotExistentContentAsync_Failure_Test()
        {
            CallingServerClient _callingserverClient = CreateMockCallingServerClient(404);
            RequestFailedException? ex = Assert.ThrowsAsync<RequestFailedException>(async () => await _callingserverClient.DownloadStreamingAsync(_dummyMetadataLocation));
            Assert.NotNull(ex);
            Assert.AreEqual(ex?.Status, 404);
        }

        [Test]
        public void AccessDenied_Failure_Test()
        {
            CallingServerClient _callingserverClient = CreateMockCallingServerClient(401);
            RequestFailedException? ex = Assert.Throws<RequestFailedException>(() => _callingserverClient.DownloadStreaming(_dummyMetadataLocation));
            Assert.NotNull(ex);
            Assert.AreEqual(ex?.Status, 401);
        }

        [Test]
        public void AccessDeniedAsync_Failure_Test()
        {
            CallingServerClient _callingserverClient = CreateMockCallingServerClient(401);
            RequestFailedException? ex = Assert.ThrowsAsync<RequestFailedException>(async () => await _callingserverClient.DownloadStreamingAsync(_dummyMetadataLocation));
            Assert.NotNull(ex);
            Assert.AreEqual(ex?.Status, 401);
        }

        [Test]
        public void ParallelDownloadWithInvalidRangeFirst()
        {
            MockResponse invalidResponse = new(416); // Invalid range
            invalidResponse.AddHeader(new HttpHeader("Content-Range", "bytes */10"));
            MockResponse validResponse1 = new(206);
            validResponse1.AddHeader(new HttpHeader("Content-Length", "5"));
            validResponse1.AddHeader(new HttpHeader("Content-Range", "bytes 0-4/10"));
            validResponse1.SetContent(new byte[] { 0, 1, 2, 3, 4 });
            MockResponse validResponse2 = new(206);
            validResponse2.AddHeader(new HttpHeader("Content-Length", "5"));
            validResponse2.AddHeader(new HttpHeader("Content-Range", "bytes 5-9/10"));
            validResponse2.SetContent(new byte[] { 5, 6, 7, 8, 9 });

            ContentTransferOptions options = new()
            {
                InitialTransferSize = 5,
                MaximumTransferSize = 5
            };

            CallingServerClient _callingserverClient = CreateMockCallingServerClient(new MockResponse[] { invalidResponse, validResponse1, validResponse2 });
            Stream destination = new MemoryStream();
            _callingserverClient.DownloadTo(_dummyRecordingLocation, destination, options);

            Assert.AreEqual(10, destination.Length);
        }

        [Test]
        public async Task ParallelDownloadWithInvalidRangeFirstAsync()
        {
            MockResponse invalidResponse = new(416); // Invalid range
            invalidResponse.AddHeader(new HttpHeader("Content-Range", "bytes */10"));
            MockResponse validResponse1 = new(206);
            validResponse1.AddHeader(new HttpHeader("Content-Length", "5"));
            validResponse1.AddHeader(new HttpHeader("Content-Range", "bytes 0-4/10"));
            validResponse1.SetContent(new byte[] { 0, 1, 2, 3, 4 });
            MockResponse validResponse2 = new(206);
            validResponse2.AddHeader(new HttpHeader("Content-Length", "5"));
            validResponse2.AddHeader(new HttpHeader("Content-Range", "bytes 5-9/10"));
            validResponse2.SetContent(new byte[] { 5, 6, 7, 8, 9 });

            ContentTransferOptions options = new()
            {
                InitialTransferSize = 5,
                MaximumTransferSize = 5
            };

            CallingServerClient _callingserverClient = CreateMockCallingServerClient(new MockResponse[] { invalidResponse, validResponse1, validResponse2 });
            Stream destination = new MemoryStream();
            await _callingserverClient.DownloadToAsync(_dummyRecordingLocation, destination, options);

            Assert.AreEqual(10, destination.Length);
        }

        private static void VerifyExpectedMetadata(Stream metadata)
        {
            Assert.IsNotNull(metadata);
            JsonElement expected = JsonDocument.Parse(DummyRecordingMetadata).RootElement;
            JsonElement actual = JsonDocument.Parse(metadata).RootElement;
            Assert.AreEqual(expected.GetProperty("chunkDocumentId").GetString(), actual.GetProperty("chunkDocumentId").GetString());
        }

        private static void VerifyExpectedRecording(Response<Stream> recording, int recordingLength)
        {
            Assert.IsNotNull(recording.Value);
            Assert.IsTrue(recording.Value.GetType().Name.Contains(typeof(RetriableStream).Name));
            Assert.AreEqual(recordingLength, recording.Value.Length);
        }
    }
}<|MERGE_RESOLUTION|>--- conflicted
+++ resolved
@@ -13,11 +13,7 @@
 
 namespace Azure.Communication.CallingServer.Tests.ContentDownloadTests
 {
-<<<<<<< HEAD
-    public class ContentDownloadTests : TestBase
-=======
     public class ContentDownloadTests : CallingServerTestBase
->>>>>>> 0161219c
     {
         private const string DummyRecordingMetadata = "{" +
                                                 "\"chunkDocumentId\": \"dummyDocId\"," +
