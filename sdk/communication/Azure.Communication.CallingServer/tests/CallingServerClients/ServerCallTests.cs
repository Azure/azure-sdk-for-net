﻿// Copyright (c) Microsoft Corporation. All rights reserved.
// Licensed under the MIT License.

using System;
using System.Collections.Generic;
using System.Net;
using System.Threading.Tasks;
using NUnit.Framework;

namespace Azure.Communication.CallingServer.Tests
{
<<<<<<< HEAD
    public class ServerCallTests : TestBase
=======
    public class ServerCallTests : CallingServerTestBase
>>>>>>> 0161219c
    {
        private const string DummyStartRecordingResponse = "{" +
                                        "\"recordingId\": \"dummyRecordingId\"" +
                                        "}";
        private const string DummyRecordingStateResponse = "{" +
                                                "\"recordingState\": \"active\"" +
                                                "}";

        private const string DummyPlayAudioResponse = "{" +
                                                "\"id\": \"dummyId\"," +
                                                "\"status\": \"running\"," +
                                                "\"operationContext\": \"dummyOperationContext\"," +
                                                "\"resultInfo\": {" +
                                                "\"code\": 200," +
                                                "\"subcode\": 200," +
                                                "\"message\": \"dummyMessage\"" +
                                                  "}" +
                                                "}";

        [TestCaseSource(nameof(TestData_StartRecording))]
        public void StartRecording_Returns200Ok(Uri sampleCallBackUri)
        {
<<<<<<< HEAD
            ServerCall serverCall = CreateMockServerCall(200, responseContent: DummyStartRecordingResponse);
            StartCallRecordingResponse response = serverCall.StartRecording(sampleCallBackUri);
=======
            ServerCall serverCall = CreateMockServerCall(sampleConversationId, 200, DummyStartRecordingResponse);
            StartCallRecordingResult response = serverCall.StartRecording(sampleCallBackUri);
>>>>>>> 0161219c
            Assert.AreEqual("dummyRecordingId", response.RecordingId);
        }

        [TestCaseSource(nameof(TestData_StartRecording))]
        public async Task StartRecordingAsync_Returns200Ok(Uri sampleCallBackUri)
        {
<<<<<<< HEAD
            ServerCall serverCall = CreateMockServerCall(200, responseContent: DummyStartRecordingResponse);
            Response<StartCallRecordingResponse> response = await serverCall.StartRecordingAsync(sampleCallBackUri);
=======
            ServerCall serverCall = CreateMockServerCall(sampleConversationId, 200, DummyStartRecordingResponse);
            Response<StartCallRecordingResult> response = await serverCall.StartRecordingAsync(sampleCallBackUri);
>>>>>>> 0161219c
            Assert.AreEqual("dummyRecordingId", response.Value.RecordingId);
        }

        [TestCaseSource(nameof(TestData_StopRecording))]
        public void StopRecording_Return200Ok(string sampleRecordingId)
        {
            ServerCall serverCall = CreateMockServerCall(200);
            Response response = serverCall.StopRecording(sampleRecordingId);
            Assert.AreEqual((int)HttpStatusCode.OK, response.Status);
        }

        [TestCaseSource(nameof(TestData_StopRecording))]
        public async Task StopRecordingAsync_Return200Ok(string sampleRecordingId)
        {
            ServerCall serverCall = CreateMockServerCall(200);
            Response response = await serverCall.StopRecordingAsync(sampleRecordingId);
            Assert.AreEqual((int)HttpStatusCode.OK, response.Status);
        }

        [TestCaseSource(nameof(TestData_PauseRecording))]
        public void PauseRecording_Return200Ok(string sampleRecordingId)
        {
            ServerCall serverCall = CreateMockServerCall(200);
            Response response = serverCall.PauseRecording(sampleRecordingId);
            Assert.AreEqual((int)HttpStatusCode.OK, response.Status);
        }

        [TestCaseSource(nameof(TestData_PauseRecording))]
        public async Task PauseRecordingAsync_Return200Ok(string sampleRecordingId)
        {
            ServerCall serverCall = CreateMockServerCall(200);
            Response response = await serverCall.PauseRecordingAsync(sampleRecordingId);
            Assert.AreEqual((int)HttpStatusCode.OK, response.Status);
        }

        [TestCaseSource(nameof(TestData_ResumeRecording))]
        public void ResumeRecording_Return200Ok(string sampleRecordingId)
        {
            ServerCall serverCall = CreateMockServerCall(200);
            Response response = serverCall.ResumeRecording(sampleRecordingId);
            Assert.AreEqual((int)HttpStatusCode.OK, response.Status);
        }

        [TestCaseSource(nameof(TestData_ResumeRecording))]
        public async Task ResumeRecordingAsync_Return200Ok(string sampleRecordingId)
        {
            ServerCall serverCall = CreateMockServerCall(200);
            Response response = await serverCall.ResumeRecordingAsync(sampleRecordingId);
            Assert.AreEqual((int)HttpStatusCode.OK, response.Status);
        }

        [TestCaseSource(nameof(TestData_GetRecordingState))]
        public void GetRecordingState_Return200Ok(string sampleRecordingId)
        {
<<<<<<< HEAD
            ServerCall serverCall = CreateMockServerCall(200, responseContent: DummyRecordingStateResponse);
            GetCallRecordingStateResponse response = serverCall.GetRecordingState(sampleRecordingId);
=======
            ServerCall serverCall = CreateMockServerCall(sampleConversationId, 200, DummyRecordingStateResponse);
            CallRecordingStateResult response = serverCall.GetRecordingState(sampleRecordingId);
>>>>>>> 0161219c
            Assert.AreEqual(CallRecordingState.Active, response.RecordingState);
        }

        [TestCaseSource(nameof(TestData_GetRecordingState))]
        public async Task GetRecordingStateAsync_Return200Ok(string sampleRecordingId)
        {
<<<<<<< HEAD
            ServerCall serverCall = CreateMockServerCall(200, responseContent: DummyRecordingStateResponse);
            Response<GetCallRecordingStateResponse> response = await serverCall.GetRecordingStateAsync(sampleRecordingId);
=======
            ServerCall serverCall = CreateMockServerCall(sampleConversationId, 200, DummyRecordingStateResponse);
            Response<CallRecordingStateResult> response = await serverCall.GetRecordingStateAsync(sampleRecordingId);
>>>>>>> 0161219c
            Assert.AreEqual(CallRecordingState.Active, response.Value.RecordingState);
        }

        [TestCaseSource(nameof(TestData_PlayAudio))]
        public void PlayAudio_Return202Accepted(Uri sampleAudioFileUri, string sampleAudioFileId, Uri sampleCallbackUri, string sampleOperationContext)
        {
<<<<<<< HEAD
            ServerCall serverCall = CreateMockServerCall(202, responseContent: DummyPlayAudioResponse);
            PlayAudioResponse response = serverCall.PlayAudio(sampleAudioFileUri, sampleAudioFileId, sampleCallbackUri, sampleOperationContext);
=======
            ServerCall serverCall = CreateMockServerCall(sampleConversationId, 202, DummyPlayAudioResponse);
            PlayAudioResult response = serverCall.PlayAudio(sampleAudioFileUri, sampleAudioFileId, sampleCallbackUri, sampleOperationContext);
>>>>>>> 0161219c
            VerifyPlayAudioResponse(response);
        }

        [TestCaseSource(nameof(TestData_PlayAudio))]
        public async Task PlayAudioAsync_Return202Accepted(Uri sampleAudioFileUri, string sampleAudioFileId, Uri sampleCallbackUri, string sampleOperationContext)
        {
<<<<<<< HEAD
            ServerCall serverCall = CreateMockServerCall(202, responseContent: DummyPlayAudioResponse);
            Response<PlayAudioResponse> response = await serverCall.PlayAudioAsync(sampleAudioFileUri, sampleAudioFileId, sampleCallbackUri, sampleOperationContext);
=======
            ServerCall serverCall = CreateMockServerCall(sampleConversationId, 202, DummyPlayAudioResponse);
            Response<PlayAudioResult> response = await serverCall.PlayAudioAsync(sampleAudioFileUri, sampleAudioFileId, sampleCallbackUri, sampleOperationContext);
>>>>>>> 0161219c
            VerifyPlayAudioResponse(response);
        }

        [TestCaseSource(nameof(TestData_AddParticipant))]
        public async Task AddParticipantsAsync_Return202Accepted(CommunicationIdentifier participant, Uri callBack, string alternateCallerId, string operationContext)
        {
            var serverCall = CreateMockServerCall(202);

            var response = await serverCall.AddParticipantAsync(participant, callBack, alternateCallerId, operationContext).ConfigureAwait(false);

            Assert.AreEqual((int)HttpStatusCode.Accepted, response.Status);
        }

        [TestCaseSource(nameof(TestData_AddParticipant))]
        public void AddParticipants_Return202Accepted(CommunicationIdentifier participant, Uri callBack, string alternateCallerId, string operationContext)
        {
            var serverCall = CreateMockServerCall(202);

            var response = serverCall.AddParticipant(participant, callBack, alternateCallerId, operationContext);

            Assert.AreEqual((int)HttpStatusCode.Accepted, response.Status);
        }

        [TestCaseSource(nameof(TestData_ParticipantId))]
        public async Task RemoveParticipantsAsync_Return202Accepted(string participantId)
        {
            var serverCall = CreateMockServerCall(202);

            var response = await serverCall.RemoveParticipantAsync(participantId).ConfigureAwait(false);

            Assert.AreEqual((int)HttpStatusCode.Accepted, response.Status);
        }

        [TestCaseSource(nameof(TestData_ParticipantId))]
        public void RemoveParticipants_Return202Accepted(string participantId)
        {
            var serverCall = CreateMockServerCall(202);

            var response = serverCall.RemoveParticipant(participantId);

            Assert.AreEqual((int)HttpStatusCode.Accepted, response.Status);
        }

        private void VerifyPlayAudioResponse(PlayAudioResult response)
        {
            Assert.AreEqual("dummyId", response.Id);
            Assert.AreEqual(OperationStatus.Running, response.Status);
            Assert.AreEqual("dummyOperationContext", response.OperationContext);
            Assert.AreEqual(200, response.ResultInfo.Code);
            Assert.AreEqual("dummyMessage", response.ResultInfo.Message);
        }

        private static IEnumerable<object?[]> TestData_StartRecording()
        {
<<<<<<< HEAD
            return new List<object?[]>(){
                new object?[] {
=======
            return new[]
            {
                new object?[]
                {
                    "sampleConversationId",
>>>>>>> 0161219c
                    new Uri("https://somecallbackurl"),
                },
            };
        }

        private static IEnumerable<object?[]> TestData_StopRecording()
        {
<<<<<<< HEAD
            return new List<object?[]>(){
                new object?[] {
=======
            return new[]
            {
                new object?[]
                {
                    "sampleConversationId",
>>>>>>> 0161219c
                    "sampleRecordingId",
                },
            };
        }

        private static IEnumerable<object?[]> TestData_PauseRecording()
        {
<<<<<<< HEAD
            return new List<object?[]>(){
                new object?[] {
=======
            return new[]
            {
                new object?[]
                {
                    "sampleConversationId",
>>>>>>> 0161219c
                    "sampleRecordingId",
                },
            };
        }

        private static IEnumerable<object?[]> TestData_ResumeRecording()
        {
<<<<<<< HEAD
            return new List<object?[]>(){
                new object?[] {
=======
            return new[]
            {
                new object?[]
                {
                    "sampleConversationId",
>>>>>>> 0161219c
                    "sampleRecordingId",
                },
            };
        }

        private static IEnumerable<object?[]> TestData_GetRecordingState()
        {
<<<<<<< HEAD
            return new List<object?[]>(){
                new object?[] {
=======
            return new[]
            {
                new object?[]
                {
                    "sampleConversationId",
>>>>>>> 0161219c
                    "sampleRecordingId",
                },
            };
        }

        private static IEnumerable<object?[]> TestData_PlayAudio()
        {
<<<<<<< HEAD
            return new List<object?[]>(){
                new object?[] {
=======
            return new[]
            {
                new object?[]
                {
                    "sampleConversationId",
>>>>>>> 0161219c
                    new Uri("https://av.ngrok.io/audio/sample-message.wav"),
                    "sampleAudioFileId",
                    new Uri("https://av.ngrok.io/someCallbackUri"),
                    "sampleOperationContext",
                }
            };
        }

        private static IEnumerable<object?[]> TestData_AddParticipant()
        {
<<<<<<< HEAD
            return new List<object?[]>(){
                new object?[] {
=======
            return new[]
            {
                new object?[]
                {
                    "sampleConversationId",
>>>>>>> 0161219c
                    new CommunicationUserIdentifier("8:acs:acsuserid"),
                    new Uri("https://bot.contoso.com/callback"),
                    "+14250000000",
                    "dummycontext"
                },
            };
        }

        private static IEnumerable<object?[]> TestData_ParticipantId()
        {
<<<<<<< HEAD
            return new List<object?[]>(){
                new object?[] {
=======
            return new[]
            {
                new object?[]
                {
                    "sampleConversationId",
>>>>>>> 0161219c
                    "66c76529-3e58-45bf-9592-84eadd52bc81"
                },
            };
        }

<<<<<<< HEAD
        private ServerCall CreateMockServerCall(int responseCode, string? responseContent = null, string serverCallId = "sampleServerCallId")
=======
        private ServerCall CreateMockServerCall(string serverCallId, int responseCode, string? responseContent = null)
>>>>>>> 0161219c
        {
            return CreateMockCallingServerClient(responseCode, responseContent).InitializeServerCall(serverCallId);
        }
    }
}<|MERGE_RESOLUTION|>--- conflicted
+++ resolved
@@ -9,11 +9,7 @@
 
 namespace Azure.Communication.CallingServer.Tests
 {
-<<<<<<< HEAD
-    public class ServerCallTests : TestBase
-=======
     public class ServerCallTests : CallingServerTestBase
->>>>>>> 0161219c
     {
         private const string DummyStartRecordingResponse = "{" +
                                         "\"recordingId\": \"dummyRecordingId\"" +
@@ -36,27 +32,17 @@
         [TestCaseSource(nameof(TestData_StartRecording))]
         public void StartRecording_Returns200Ok(Uri sampleCallBackUri)
         {
-<<<<<<< HEAD
             ServerCall serverCall = CreateMockServerCall(200, responseContent: DummyStartRecordingResponse);
-            StartCallRecordingResponse response = serverCall.StartRecording(sampleCallBackUri);
-=======
-            ServerCall serverCall = CreateMockServerCall(sampleConversationId, 200, DummyStartRecordingResponse);
-            StartCallRecordingResult response = serverCall.StartRecording(sampleCallBackUri);
->>>>>>> 0161219c
-            Assert.AreEqual("dummyRecordingId", response.RecordingId);
+            StartCallRecordingResult result = serverCall.StartRecording(sampleCallBackUri);
+            Assert.AreEqual("dummyRecordingId", result.RecordingId);
         }
 
         [TestCaseSource(nameof(TestData_StartRecording))]
         public async Task StartRecordingAsync_Returns200Ok(Uri sampleCallBackUri)
         {
-<<<<<<< HEAD
             ServerCall serverCall = CreateMockServerCall(200, responseContent: DummyStartRecordingResponse);
-            Response<StartCallRecordingResponse> response = await serverCall.StartRecordingAsync(sampleCallBackUri);
-=======
-            ServerCall serverCall = CreateMockServerCall(sampleConversationId, 200, DummyStartRecordingResponse);
-            Response<StartCallRecordingResult> response = await serverCall.StartRecordingAsync(sampleCallBackUri);
->>>>>>> 0161219c
-            Assert.AreEqual("dummyRecordingId", response.Value.RecordingId);
+            Response<StartCallRecordingResult> result = await serverCall.StartRecordingAsync(sampleCallBackUri);
+            Assert.AreEqual("dummyRecordingId", result.Value.RecordingId);
         }
 
         [TestCaseSource(nameof(TestData_StopRecording))]
@@ -110,53 +96,33 @@
         [TestCaseSource(nameof(TestData_GetRecordingState))]
         public void GetRecordingState_Return200Ok(string sampleRecordingId)
         {
-<<<<<<< HEAD
             ServerCall serverCall = CreateMockServerCall(200, responseContent: DummyRecordingStateResponse);
-            GetCallRecordingStateResponse response = serverCall.GetRecordingState(sampleRecordingId);
-=======
-            ServerCall serverCall = CreateMockServerCall(sampleConversationId, 200, DummyRecordingStateResponse);
-            CallRecordingStateResult response = serverCall.GetRecordingState(sampleRecordingId);
->>>>>>> 0161219c
-            Assert.AreEqual(CallRecordingState.Active, response.RecordingState);
+            CallRecordingStateResult result = serverCall.GetRecordingState(sampleRecordingId);
+            Assert.AreEqual(CallRecordingState.Active, result.RecordingState);
         }
 
         [TestCaseSource(nameof(TestData_GetRecordingState))]
         public async Task GetRecordingStateAsync_Return200Ok(string sampleRecordingId)
         {
-<<<<<<< HEAD
             ServerCall serverCall = CreateMockServerCall(200, responseContent: DummyRecordingStateResponse);
-            Response<GetCallRecordingStateResponse> response = await serverCall.GetRecordingStateAsync(sampleRecordingId);
-=======
-            ServerCall serverCall = CreateMockServerCall(sampleConversationId, 200, DummyRecordingStateResponse);
-            Response<CallRecordingStateResult> response = await serverCall.GetRecordingStateAsync(sampleRecordingId);
->>>>>>> 0161219c
-            Assert.AreEqual(CallRecordingState.Active, response.Value.RecordingState);
+            Response<CallRecordingStateResult> result = await serverCall.GetRecordingStateAsync(sampleRecordingId);
+            Assert.AreEqual(CallRecordingState.Active, result.Value.RecordingState);
         }
 
         [TestCaseSource(nameof(TestData_PlayAudio))]
         public void PlayAudio_Return202Accepted(Uri sampleAudioFileUri, string sampleAudioFileId, Uri sampleCallbackUri, string sampleOperationContext)
         {
-<<<<<<< HEAD
             ServerCall serverCall = CreateMockServerCall(202, responseContent: DummyPlayAudioResponse);
-            PlayAudioResponse response = serverCall.PlayAudio(sampleAudioFileUri, sampleAudioFileId, sampleCallbackUri, sampleOperationContext);
-=======
-            ServerCall serverCall = CreateMockServerCall(sampleConversationId, 202, DummyPlayAudioResponse);
-            PlayAudioResult response = serverCall.PlayAudio(sampleAudioFileUri, sampleAudioFileId, sampleCallbackUri, sampleOperationContext);
->>>>>>> 0161219c
-            VerifyPlayAudioResponse(response);
+            PlayAudioResult result = serverCall.PlayAudio(sampleAudioFileUri, sampleAudioFileId, sampleCallbackUri, sampleOperationContext);
+            VerifyPlayAudioResult(result);
         }
 
         [TestCaseSource(nameof(TestData_PlayAudio))]
         public async Task PlayAudioAsync_Return202Accepted(Uri sampleAudioFileUri, string sampleAudioFileId, Uri sampleCallbackUri, string sampleOperationContext)
         {
-<<<<<<< HEAD
             ServerCall serverCall = CreateMockServerCall(202, responseContent: DummyPlayAudioResponse);
-            Response<PlayAudioResponse> response = await serverCall.PlayAudioAsync(sampleAudioFileUri, sampleAudioFileId, sampleCallbackUri, sampleOperationContext);
-=======
-            ServerCall serverCall = CreateMockServerCall(sampleConversationId, 202, DummyPlayAudioResponse);
-            Response<PlayAudioResult> response = await serverCall.PlayAudioAsync(sampleAudioFileUri, sampleAudioFileId, sampleCallbackUri, sampleOperationContext);
->>>>>>> 0161219c
-            VerifyPlayAudioResponse(response);
+            Response<PlayAudioResult> result = await serverCall.PlayAudioAsync(sampleAudioFileUri, sampleAudioFileId, sampleCallbackUri, sampleOperationContext);
+            VerifyPlayAudioResult(result);
         }
 
         [TestCaseSource(nameof(TestData_AddParticipant))]
@@ -199,7 +165,7 @@
             Assert.AreEqual((int)HttpStatusCode.Accepted, response.Status);
         }
 
-        private void VerifyPlayAudioResponse(PlayAudioResult response)
+        private void VerifyPlayAudioResult(PlayAudioResult response)
         {
             Assert.AreEqual("dummyId", response.Id);
             Assert.AreEqual(OperationStatus.Running, response.Status);
@@ -210,16 +176,10 @@
 
         private static IEnumerable<object?[]> TestData_StartRecording()
         {
-<<<<<<< HEAD
-            return new List<object?[]>(){
-                new object?[] {
-=======
-            return new[]
-            {
-                new object?[]
-                {
-                    "sampleConversationId",
->>>>>>> 0161219c
+            return new[]
+            {
+                new object?[]
+                {
                     new Uri("https://somecallbackurl"),
                 },
             };
@@ -227,16 +187,10 @@
 
         private static IEnumerable<object?[]> TestData_StopRecording()
         {
-<<<<<<< HEAD
-            return new List<object?[]>(){
-                new object?[] {
-=======
-            return new[]
-            {
-                new object?[]
-                {
-                    "sampleConversationId",
->>>>>>> 0161219c
+            return new[]
+            {
+                new object?[]
+                {
                     "sampleRecordingId",
                 },
             };
@@ -244,16 +198,10 @@
 
         private static IEnumerable<object?[]> TestData_PauseRecording()
         {
-<<<<<<< HEAD
-            return new List<object?[]>(){
-                new object?[] {
-=======
-            return new[]
-            {
-                new object?[]
-                {
-                    "sampleConversationId",
->>>>>>> 0161219c
+            return new[]
+            {
+                new object?[]
+                {
                     "sampleRecordingId",
                 },
             };
@@ -261,16 +209,10 @@
 
         private static IEnumerable<object?[]> TestData_ResumeRecording()
         {
-<<<<<<< HEAD
-            return new List<object?[]>(){
-                new object?[] {
-=======
-            return new[]
-            {
-                new object?[]
-                {
-                    "sampleConversationId",
->>>>>>> 0161219c
+            return new[]
+            {
+                new object?[]
+                {
                     "sampleRecordingId",
                 },
             };
@@ -278,16 +220,10 @@
 
         private static IEnumerable<object?[]> TestData_GetRecordingState()
         {
-<<<<<<< HEAD
-            return new List<object?[]>(){
-                new object?[] {
-=======
-            return new[]
-            {
-                new object?[]
-                {
-                    "sampleConversationId",
->>>>>>> 0161219c
+            return new[]
+            {
+                new object?[]
+                {
                     "sampleRecordingId",
                 },
             };
@@ -295,16 +231,10 @@
 
         private static IEnumerable<object?[]> TestData_PlayAudio()
         {
-<<<<<<< HEAD
-            return new List<object?[]>(){
-                new object?[] {
-=======
-            return new[]
-            {
-                new object?[]
-                {
-                    "sampleConversationId",
->>>>>>> 0161219c
+            return new[]
+            {
+                new object?[]
+                {
                     new Uri("https://av.ngrok.io/audio/sample-message.wav"),
                     "sampleAudioFileId",
                     new Uri("https://av.ngrok.io/someCallbackUri"),
@@ -315,16 +245,10 @@
 
         private static IEnumerable<object?[]> TestData_AddParticipant()
         {
-<<<<<<< HEAD
-            return new List<object?[]>(){
-                new object?[] {
-=======
-            return new[]
-            {
-                new object?[]
-                {
-                    "sampleConversationId",
->>>>>>> 0161219c
+            return new[]
+            {
+                new object?[]
+                {
                     new CommunicationUserIdentifier("8:acs:acsuserid"),
                     new Uri("https://bot.contoso.com/callback"),
                     "+14250000000",
@@ -335,26 +259,16 @@
 
         private static IEnumerable<object?[]> TestData_ParticipantId()
         {
-<<<<<<< HEAD
-            return new List<object?[]>(){
-                new object?[] {
-=======
-            return new[]
-            {
-                new object?[]
-                {
-                    "sampleConversationId",
->>>>>>> 0161219c
+            return new[]
+            {
+                new object?[]
+                {
                     "66c76529-3e58-45bf-9592-84eadd52bc81"
                 },
             };
         }
 
-<<<<<<< HEAD
         private ServerCall CreateMockServerCall(int responseCode, string? responseContent = null, string serverCallId = "sampleServerCallId")
-=======
-        private ServerCall CreateMockServerCall(string serverCallId, int responseCode, string? responseContent = null)
->>>>>>> 0161219c
         {
             return CreateMockCallingServerClient(responseCode, responseContent).InitializeServerCall(serverCallId);
         }
