--- conflicted
+++ resolved
@@ -252,17 +252,10 @@
         public void RecognizeCompletedEventParsed_Test()
         {
             RecognizeCompleted @event = CallAutomationModelFactory.RecognizeCompleted(
-<<<<<<< HEAD
-                "operationContext",
-                CallMediaRecognitionType.Dtmf,
-                new CollectTonesResult(new string[] { "5" }),
-                new ResultInformation(
-=======
                 operationContext: "operationContext",
                 recognitionType: CallMediaRecognitionType.Dtmf,
                 collectTonesResult: new CollectTonesResult(new DtmfTone[] { DtmfTone.Five }),
                 resultInformation: new ResultInformation(
->>>>>>> 2c381e82
                     code: 200,
                     subCode: 8531,
                     message: "Action completed, max digits received"),
