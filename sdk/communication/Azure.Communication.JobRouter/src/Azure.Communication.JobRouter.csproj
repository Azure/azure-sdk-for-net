--- conflicted
+++ resolved
@@ -7,13 +7,9 @@
       Microsoft Azure Communication Router quickstart - Coming Soon
     </Description>
     <AssemblyTitle>Azure Communication Router Service</AssemblyTitle>
-<<<<<<< HEAD
-    <Version>1.0.0-beta.4</Version>
-=======
     <Version>1.1.0-beta.1</Version>
     <!--The ApiCompatVersion is managed automatically and should not generally be modified manually.-->
     <ApiCompatVersion>1.0.0</ApiCompatVersion>
->>>>>>> 4db78622
     <PackageTags>Microsoft Azure Communication Router Service;Microsoft;Azure;Azure Communication Service;Azure Communication Router Service;Router;Communication;$(PackageCommonTags)</PackageTags>
     <DisableEnhancedAnalysis>true</DisableEnhancedAnalysis>
     <TargetFrameworks>$(RequiredTargetFrameworks)</TargetFrameworks>
