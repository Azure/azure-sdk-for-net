# Release History

<<<<<<< HEAD
## 1.0.0-beta.4 (Unreleased)
=======
## 1.1.0-beta.1 (Unreleased)
>>>>>>> 4db78622

### Features Added

### Breaking Changes

### Bugs Fixed

### Other Changes

<<<<<<< HEAD
=======
## 1.0.0 (2023-11-20)

### Features Added

#### RouterAdministrationClient && RouterClient
- Added `RequestContext` to methods which can override default behaviors of the client pipeline on a per-call basis.
- Added `RequestConditions` to all `Update` methods which can specify HTTP options for conditional requests based on modification time.

### Breaking Changes

#### RouterAdministrationClient
- `GetQueues` returns `Pageable<RouterQueue>` rather than `Pageable<RouterQueueItem>`
- `GetDistributionPolicies` returns `Pageable<DistributionPolicy>` rather than `Pageable<DistributionPolicyItem>`
- `GetClassificationPolicies` returns `Pageable<ClassificationPolicy>` rather than `Pageable<ClassificationPolicyItem>`
- `GetExceptionPolicies` returns `Pageable<ExceptionPolicy>` rather than `Pageable<ExceptionPolicyItem>`
- `UpdateQueue(UpdateQueueOptions options, CancellationToken cancellationToken)` changed to `UpdateQueue(RouterQueue queue, CancellationToken cancellationToken)`
- `UpdateDistributionPolicy(UpdateDistributionPolicyOptions options, CancellationToken cancellationToken)` changed to `UpdateDistributionPolicy(DistributionPolicy distributionPolicy, CancellationToken cancellationToken)`
- `UpdateClassificationPolicy(UpdateClassificationPolicyOptions options, CancellationToken cancellationToken)` changed to `UpdateClassificationPolicy(ClassificationPolicy classificationPolicy, CancellationToken cancellationToken)`
- `UpdateExceptionPolicy(UpdateExceptionPolicyOptions options, CancellationToken cancellationToken)` changed to `UpdateExceptionPolicy(ExceptionPolicy exceptionPolicy, CancellationToken cancellationToken)`

#### RouterClient
- `Pageable<RouterJobItem> GetJobs(GetJobsOptions options = null, CancellationToken cancellationToken = default)` changed to `Pageable<RouterJob> GetJobs(RouterJobStatusSelector? status = null, string queueId = null, string channelId = null, string classificationPolicyId = null, DateTimeOffset? scheduledBefore = null, DateTimeOffset? scheduledAfter = null, CancellationToken cancellationToken = default)`
- `Pageable<RouterWorkerItem> GetWorkers(GetWorkersOptions options = null, CancellationToken cancellationToken = default)` changed to `Pageable<RouterWorker> GetWorkers(RouterWorkerStateSelector? state = null, string channelId = null, string queueId = null, bool? hasCapacity = null, CancellationToken cancellationToken = default)`
- `UpdateJob(UpdateJobOptions options, CancellationToken cancellationToken)` changed to `UpdateJob(RouterJob job, CancellationToken cancellationToken)`
- `UpdateWorker(UpdateWorkerOptions options, CancellationToken cancellationToken)` changed to `UpdateWorker(RouterWorker worker, CancellationToken cancellationToken)`

#### RouterJob && CreateJobOptions && CreateJobWithClassificationOptions
- Property `Notes` - Changed from `List<RouterJobNote>` to `IList<RouterJobNote>`
- Property `RequestedWorkerSelectors` - Changed from `List<RouterWorkerSelector>`to `IList<RouterWorkerSelector>`
- Property `Labels` - Changed from `Dictionary<string, LabelValue>` to `IDictionary<string, RouterValue>`
- Property `Tags` - Changed from `Dictionary<string, LabelValue>` to `IDictionary<string, RouterValue>`

##### RouterJobNote
- Changed constructor from `RouterJobNote()` to `RouterJobNote(string message)`
- Removed setter from `Message`

#### RouterWorker && CreateWorkerOptions
- Rename property `QueueAssignments` -> `Queues`
- `Queues` - Changed `Dictionary<string, RouterQueueAssignment>` -> `IList<string>`
- Rename property `TotalCapacity` -> `Capacity`
- Rename property `ChannelConfigurations` -> `Channels`
- `Channels` - Changed `Dictionary<string, ChannelConfiguration>` -> `IList<RouterChannel>`

#### ClassificationPolicy && CreateClassificationPolicyOptions
- Property `List<QueueSelectorAttachment> QueueSelectors` changed to `IList<QueueSelectorAttachment> QueueSelectorAttachments`
- Property `List<WorkerSelectorAttachment> WorkerSelectors` changed to `IList<WorkerSelectorAttachment> WorkerSelectorAttachments`

#### ExceptionPolicy
- Property `ExceptionRules` - Changed from `Dictionary<string, ExceptionRule>` -> `IList<ExceptionRule>`

#### CreateExceptionPolicyOptions
- Property `ExceptionRules` - Changed from `Dictionary<string, ExceptionRule>` -> `IList<ExceptionRule>`
- Changed constructor from `CreateExceptionPolicyOptions(string exceptionPolicyId, IDictionary<string, ExceptionRule> exceptionRules)` to `CreateExceptionPolicyOptions(string exceptionPolicyId, IEnumerable<ExceptionRule> exceptionRules)`

##### ExceptionRule
- `Actions` - Changed `Dictionary<string, ExceptionAction>` -> `IList<ExceptionAction>`

##### CancelExceptionAction
- Changed constructor from `CancelExceptionAction(string note = null, string dispositionCode = null)` to `CancelExceptionAction()`

##### ReclassifyExceptionAction
- Changed constructor from `ReclassifyExceptionAction(string classificationPolicyId, IDictionary<string, LabelValue> labelsToUpsert = null)` to `ReclassifyExceptionAction()`
- Removed setter from `LabelsToUpsert`

#### BestWorkerMode
- Removed constructor `BestWorkerMode(RouterRule scoringRule = null, IList<ScoringRuleParameterSelector> scoringParameterSelectors = null, bool allowScoringBatchOfWorkers = false, int? batchSize = null, bool descendingOrder = true, bool bypassSelectors = false)`

##### ScoringRuleOptions
- Rename property `AllowScoringBatchOfWorkers` -> `IsBatchScoringEnabled`

#### FunctionRouterRuleCredential
- Removed properties `AppKey` and `FunctionKey`

#### OAuth2WebhookClientCredential
- Removed property `ClientSecret`

#### RouterQueueStatistics
- Changed `IReadOnlyDictionary<string, double> EstimatedWaitTimeMinutes` to `IDictionary<int, TimeSpan> EstimatedWaitTimes`

#### LabelOperator
- Renamed `GreaterThanEqual` to `GreaterThanOrEqual`
- Renamed `LessThanEqual` to `LessThanOrEqual`

#### Renames
- `ChannelConfiguration` -> `RouterChannel`
- `Oauth2ClientCredential` -> `OAuth2WebhookClientCredential`
- `LabelValue` -> `RouterValue`

#### Deletions
- `ClassificationPolicyItem`
- `DistributionPolicyItem`
- `ExceptionPolicyItem`
- `RouterQueueItem`
- `RouterWorkerItem`
- `RouterJobItem`
- `RouterQueueAssignment`
- `UpdateClassificationPolicyOptions`
- `UpdateDistributionPolicyOptions`
- `UpdateExceptionPolicyOptions`
- `UpdateQueueOptions`
- `UpdateWorkerOptions`
- `UpdateJobOptions`
- `GetJobsOptions`
- `GetWorkersOptions`

### Other Changes

#### ClassificationPolicy
- Added `ETag`
- Added constructor `ClassificationPolicy(string classificationPolicyId)`
- Added setters to `FallbackQueueId`, `Name`, and `PrioritizationRule`

#### DistributionPolicy
- Added `ETag`
- Added constructor `DistributionPolicy(string distributionPolicyId)`
- Added setters to `Mode` and `Name`

#### ExceptionPolicy
- Added `ETag`
- Added constructor `ExceptionPolicy(string exceptionPolicyId)`
- Added setter to `Name`

##### ExceptionRule
- Added `Id`

##### ExceptionAction
- Added `Id`. Property is read-only. If not provided, it will be generated by the service.

##### ReclassifyExceptionAction
- Added setter to `ClassificationPolicyId`

#### RouterChannel
- Added `ChannelId`

#### RouterJob
- Added `ETag`
- Added constructor `RouterJob(string jobId)`
- Added setters for `ChannelId`, `ChannelReference`, `ClassificationPolicyId`, `DispositionCode`, `MatchingMode`, `Priority`, `QueueId`

#### RouterQueue
- Added `ETag`
- Added constructor `RouterQueue(string queueId)`
- Added setters for `DistributionPolicyId`, `ExceptionPolicyId` and `Name`

#### RouterWorker
- Added `ETag`
- Added constructor `RouterWorker(string workerId)`

#### BestWorkerMode
- Added setters to `ScoringRule` and `ScoringRuleOptions`

#### OAuth2WebhookClientCredential
- Added constructor `OAuth2WebhookClientCredential(string clientId, string clientSecret)`

>>>>>>> 4db78622
## 1.0.0-beta.3 (2023-09-07)

### Bugs Fixed

- Added getter for ScoringParameters in ScoringRuleOptions

## 1.0.0-beta.2 (2023-09-06)

### Bugs Fixed

- Added getters for ScoringRuleOptions, ScoringRule in BestWorkerMode, FunctionUri in FunctionRouterRule, AppKey, ClientId and FunctionKey in FunctionRouterRuleCredential, and ExpiresAfter in PassThroughWorkerSelectorAttachment

## 1.0.0-beta.1 (2023-07-27)

This is the beta release of Azure Communication Job Router .NET SDK. For more information, please see the [README][read_me].

This is a Public Preview version, so breaking changes are possible in subsequent releases as we improve the product. To provide feedback, please submit an issue in our [Azure SDK for .NET GitHub repo][issues].

### Features Added
- Using `JobRouterAdministrationClient`
  - Create, update, get, list and delete `DistributionPolicy`.
  - Create, update, get, list and delete `RouterQueue`.
  - Create, update, get, list and delete `ClassificationPolicy`.
  - Create, update, get, list and delete `ExceptionPolicy`.
- Using `JobRouterClient`
  - Create, update, get, list and delete `RouterJob`.
  - `RouterJob` can be created and updated with different matching modes: `QueueAndMatchMode`, `ScheduleAndSuspendMode` and `SuspendMode`.
  - Re-classify a `RouterJob`.
  - Close a `RouterJob`.
  - Complete a `RouterJob`.
  - Cancel a `RouterJob`.
  - Un-assign a `RouterJob`, with option to suspend matching.
  - Get the position of a `RouterJob` in a queue.
  - Create, update, get, list and delete `RouterWorker`.
  - Accept an offer.
  - Decline an offer.
  - Get queue statistics.


<!-- LINKS -->
[read_me]: https://github.com/Azure/azure-sdk-for-net/blob/main/sdk/communication/Azure.Communication.JobRouter/README.md
[issues]: https://github.com/Azure/azure-sdk-for-net/issues<|MERGE_RESOLUTION|>--- conflicted
+++ resolved
@@ -1,10 +1,6 @@
 # Release History
 
-<<<<<<< HEAD
-## 1.0.0-beta.4 (Unreleased)
-=======
 ## 1.1.0-beta.1 (Unreleased)
->>>>>>> 4db78622
 
 ### Features Added
 
@@ -14,8 +10,6 @@
 
 ### Other Changes
 
-<<<<<<< HEAD
-=======
 ## 1.0.0 (2023-11-20)
 
 ### Features Added
@@ -170,7 +164,6 @@
 #### OAuth2WebhookClientCredential
 - Added constructor `OAuth2WebhookClientCredential(string clientId, string clientSecret)`
 
->>>>>>> 4db78622
 ## 1.0.0-beta.3 (2023-09-07)
 
 ### Bugs Fixed
