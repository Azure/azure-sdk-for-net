--- conflicted
+++ resolved
@@ -316,16 +316,13 @@
             {
                 request.OperationContext = options.OperationContext == default ? Guid.NewGuid().ToString() : options.OperationContext;
             }
-<<<<<<< HEAD
 
             if (options.Transferee != null)
             {
                 request.Transferee = CommunicationIdentifierSerializer.Serialize(options.Transferee);
             }
 
-=======
             request.CallbackUriOverride = options.CallbackUriOverride;
->>>>>>> 398a18fa
             return request;
         }
 
