--- conflicted
+++ resolved
@@ -391,22 +391,10 @@
                 OperationContext = options.OperationContext == default ? Guid.NewGuid().ToString() : options.OperationContext
             };
 
-<<<<<<< HEAD
+
             request.InvitationTimeoutInSeconds = options.InvitationTimeoutInSeconds;
-
-=======
-            if (options.InvitationTimeoutInSeconds != null &&
-                (options.InvitationTimeoutInSeconds < CallAutomationConstants.InputValidation.MinInvitationTimeoutInSeconds ||
-                options.InvitationTimeoutInSeconds > CallAutomationConstants.InputValidation.MaxInvitationTimeoutInSeconds))
-            {
-                throw new ArgumentException(CallAutomationErrorMessages.InvalidInvitationTimeoutInSeconds);
-            }
-            else
-            {
-                request.InvitationTimeoutInSeconds = options.InvitationTimeoutInSeconds;
-            }
             request.CallbackUriOverride = options.CallbackUriOverride;
->>>>>>> 667fdaa0
+
             request.CustomContext = new CustomContextInternal(
                 options.ParticipantToAdd.CustomContext.SipHeaders == null ? new ChangeTrackingDictionary<string, string>() : options.ParticipantToAdd.CustomContext.SipHeaders,
                 options.ParticipantToAdd.CustomContext.VoipHeaders == null ? new ChangeTrackingDictionary<string, string>() : options.ParticipantToAdd.CustomContext.VoipHeaders);
@@ -554,29 +542,11 @@
                 Argument.AssertNotNull(options.ParticipantToRemove, nameof(options.ParticipantToRemove));
 
                 RemoveParticipantRequestInternal request = new(CommunicationIdentifierSerializer.Serialize(options.ParticipantToRemove));
-<<<<<<< HEAD
-                var repeatabilityHeaders = new RepeatabilityHeaders();
 
                 request.OperationContext = options.OperationContext == default ? Guid.NewGuid().ToString() : options.OperationContext;
 
-                var response = await RestClient.RemoveParticipantAsync(
-                    CallConnectionId,
-                    request,
-                    repeatabilityHeaders.RepeatabilityRequestId,
-                    repeatabilityHeaders.RepeatabilityFirstSent,
-                    cancellationToken).ConfigureAwait(false);
-=======
-                if (options.OperationContext != null && options.OperationContext.Length > CallAutomationConstants.InputValidation.StringMaxLength)
-                {
-                    throw new ArgumentException(CallAutomationErrorMessages.OperationContextExceedsMaxLength);
-                }
-                else
-                {
-                    request.OperationContext = options.OperationContext == default ? Guid.NewGuid().ToString() : options.OperationContext;
-                }
                 request.CallbackUriOverride = options.CallbackUriOverride;
                 var response = await RestClient.RemoveParticipantAsync(CallConnectionId, request, cancellationToken).ConfigureAwait(false);
->>>>>>> 667fdaa0
 
                 var result = new RemoveParticipantResult(response);
                 result.SetEventProcessor(EventProcessor, CallConnectionId, result.OperationContext);
@@ -622,27 +592,10 @@
 
                 RemoveParticipantRequestInternal request = new(CommunicationIdentifierSerializer.Serialize(options.ParticipantToRemove));
 
-<<<<<<< HEAD
                 options.OperationContext = options.OperationContext == default ? Guid.NewGuid().ToString() : options.OperationContext;
 
-                var response = RestClient.RemoveParticipant(
-                    CallConnectionId,
-                    request,
-                    repeatabilityHeaders.RepeatabilityRequestId,
-                    repeatabilityHeaders.RepeatabilityFirstSent,
-                    cancellationToken);
-=======
-                if (options.OperationContext != null && options.OperationContext.Length > CallAutomationConstants.InputValidation.StringMaxLength)
-                {
-                    throw new ArgumentException(CallAutomationErrorMessages.OperationContextExceedsMaxLength);
-                }
-                else
-                {
-                    options.OperationContext = options.OperationContext == default ? Guid.NewGuid().ToString() : options.OperationContext;
-                }
                 request.CallbackUriOverride = options.CallbackUriOverride;
                 var response = RestClient.RemoveParticipant(CallConnectionId, request, cancellationToken);
->>>>>>> 667fdaa0
 
                 var result = new RemoveParticipantResult(response);
                 result.SetEventProcessor(EventProcessor, CallConnectionId, result.OperationContext);
@@ -777,20 +730,8 @@
             {
                 UnmuteParticipantsRequestInternal request = new UnmuteParticipantsRequestInternal(
                     options.TargetParticipants.Select(participant => CommunicationIdentifierSerializer.Serialize(participant)).ToList());
-<<<<<<< HEAD
-                var repeatabilityHeaders = new RepeatabilityHeaders();
 
                 request.OperationContext = options.OperationContext;
-=======
-                if (options.OperationContext != null && options.OperationContext.Length > CallAutomationConstants.InputValidation.StringMaxLength)
-                {
-                    throw new ArgumentException(CallAutomationErrorMessages.OperationContextExceedsMaxLength);
-                }
-                else
-                {
-                    request.OperationContext = options.OperationContext;
-                }
->>>>>>> 667fdaa0
 
                 return RestClient.Unmute(CallConnectionId, request, cancellationToken);
             }
@@ -889,20 +830,8 @@
             {
                 UnmuteParticipantsRequestInternal request = new UnmuteParticipantsRequestInternal(
                     options.TargetParticipants.Select(participant => CommunicationIdentifierSerializer.Serialize(participant)).ToList());
-<<<<<<< HEAD
-                var repeatabilityHeaders = new RepeatabilityHeaders();
 
                 request.OperationContext = options.OperationContext;
-=======
-                if (options.OperationContext != null && options.OperationContext.Length > CallAutomationConstants.InputValidation.StringMaxLength)
-                {
-                    throw new ArgumentException(CallAutomationErrorMessages.OperationContextExceedsMaxLength);
-                }
-                else
-                {
-                    request.OperationContext = options.OperationContext;
-                }
->>>>>>> 667fdaa0
 
                 return await RestClient.UnmuteAsync(CallConnectionId, request, cancellationToken).ConfigureAwait(false);
             }
