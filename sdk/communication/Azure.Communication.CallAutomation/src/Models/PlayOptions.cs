--- conflicted
+++ resolved
@@ -44,11 +44,7 @@
         internal bool InterruptCallMediaOperation { get; set; }
 
         /// <summary> If set, hold audio will be interrupted, then this request will be played, and then the hold audio will be resumed. </summary>
-<<<<<<< HEAD
-        public bool? InterruptHoldAudio { get; set; }
-=======
         public bool InterruptHoldAudio { get; set; }
->>>>>>> 4d327a30
 
         /// <summary>
         /// Creates a new PlayOptions object.
