--- conflicted
+++ resolved
@@ -72,13 +72,8 @@
 
                 #region Transcription
                 case "TranscriptionMetadata":
-<<<<<<< HEAD
-                    TranscriptionMetaDataInternal transcriptionMetadata = JsonSerializer.Deserialize<TranscriptionMetaDataInternal>(streamingData.GetProperty("transcriptionMetadata").ToString());
-                    return new TranscriptionMetadata(transcriptionMetadata);
-=======
-                    var transcriptionMetadataInternal = JsonSerializer.Deserialize<TranscriptionMetadataInternal>(streamingData.GetProperty("transcriptionMetadata").ToString());
+                    TranscriptionMetaDataInternal transcriptionMetadataInternal = JsonSerializer.Deserialize<TranscriptionMetaDataInternal>(streamingData.GetProperty("transcriptionMetadata").ToString());
                     return new TranscriptionMetadata(transcriptionMetadataInternal);
->>>>>>> b5a1effe
 
                 case "TranscriptionData":
                     TranscriptionDataInternal transcriptionDataInternal = JsonSerializer.Deserialize<TranscriptionDataInternal>(
