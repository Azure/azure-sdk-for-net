﻿// Copyright (c) Microsoft Corporation. All rights reserved.
// Licensed under the MIT License.

using System.Text.Json.Serialization;

namespace Azure.Communication.CallAutomation
{
    /// <summary>
    /// Kind of streaming data when websocket receives the data
    /// </summary>
    [JsonConverter(typeof(JsonStringEnumConverter))]
    public enum StreamingDataKind
    {
        /// <summary>
        /// Audio data type
        /// </summary>
        AudioData,
        /// <summary>
        /// Audio metadata type
        /// </summary>
        AudioMetadata,
        /// <summary>
        /// Transcription data type
        /// </summary>
        TranscriptionData,
        /// <summary>
        /// Transcription metadata type
        /// </summary>
        TranscriptionMetadata,
        /// <summary>
<<<<<<< HEAD
        /// Mark audio data type
        /// </summary>
        Mark
=======
        /// Dtmf data type
        /// </summary>
        DtmfData
>>>>>>> 29933236
    }
}<|MERGE_RESOLUTION|>--- conflicted
+++ resolved
@@ -28,14 +28,8 @@
         /// </summary>
         TranscriptionMetadata,
         /// <summary>
-<<<<<<< HEAD
-        /// Mark audio data type
-        /// </summary>
-        Mark
-=======
         /// Dtmf data type
         /// </summary>
         DtmfData
->>>>>>> 29933236
     }
 }