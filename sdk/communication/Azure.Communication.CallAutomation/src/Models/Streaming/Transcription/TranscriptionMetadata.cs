--- conflicted
+++ resolved
@@ -10,7 +10,6 @@
     /// </summary>
     public class TranscriptionMetadata : StreamingData
     {
-<<<<<<< HEAD
         internal TranscriptionMetadata(TranscriptionMetaDataInternal metaData)
         {
             TranscriptionSubscriptionId = metaData.TranscriptionSubscriptionId;
@@ -18,14 +17,6 @@
             CallConnectionId = metaData.CallConnectionId;
             CorrelationId = metaData.CorrelationId;
             SpeechRecognitionModelEndpointId = metaData.SpeechRecognitionModelEndpointId;
-=======
-        internal TranscriptionMetadata(TranscriptionMetadataInternal transcriptionMetadataInternal)
-        {
-            TranscriptionSubscriptionId = transcriptionMetadataInternal.TranscriptionSubscriptionId;
-            Locale = transcriptionMetadataInternal.Locale;
-            CallConnectionId = transcriptionMetadataInternal.CallConnectionId;
-            CorrelationId = transcriptionMetadataInternal.CorrelationId;
->>>>>>> b5a1effe
         }
         /// <summary>
         /// Transcription Subscription Id.
@@ -45,7 +36,6 @@
         /// <summary>
         /// correlation Id.
         /// </summary>
-<<<<<<< HEAD
         [JsonPropertyName("correlationId")]
         public string CorrelationId { get; internal set; }
 
@@ -54,8 +44,5 @@
         /// </summary>
         [JsonPropertyName("speechRecognitionModelEndpointId")]
         public string SpeechRecognitionModelEndpointId { get; internal set; }
-=======
-        public string CorrelationId { get;  }
->>>>>>> b5a1effe
     }
 }