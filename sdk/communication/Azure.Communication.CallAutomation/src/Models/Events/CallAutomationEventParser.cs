﻿// Copyright (c) Microsoft Corporation. All rights reserved.
// Licensed under the MIT License.

using System;
using Azure.Messaging;

namespace Azure.Communication.CallAutomation
{
    /// <summary>
    /// Helper class for parsing Acs call back events.
    /// </summary>
    public static class CallAutomationEventParser
    {
        /// <summary>
        /// Parsing a CallAutomation event from a CloudEvent.
        /// </summary>
        private const string EventPrefix = "Microsoft.Communication.";

        /// <summary>
        /// Parsing a CallAutomation event from a CloudEvent.
        /// </summary>
        /// <param name="cloudEvent"><see cref="CloudEvent"/>.</param>
        /// <returns>A <see cref="CallAutomationEventBase"/> object.</returns>
        public static CallAutomationEventBase Parse(CloudEvent cloudEvent)
        {
            return Deserialize(cloudEvent.Data.ToString(), cloudEvent.Type);
        }

        /// <summary>
        /// Parsing a CallAutomation event from BinaryData.
        /// </summary>
        /// <param name="json">event json in BinaryData format.</param>
        /// <returns>A <see cref="CallAutomationEventBase"/> object.</returns>
        public static CallAutomationEventBase Parse(BinaryData json)
        {
            CloudEvent cloudEvent = CloudEvent.Parse(json);
            return Deserialize(cloudEvent.Data.ToString(), cloudEvent.Type);
        }

        /// <summary>
        /// Parsing a CallAutomation event given the data and event type of the payload.
        /// </summary>
        /// <param name="eventData">the event data of a <see cref="CloudEvent"/> in string.</param>
        /// <param name="eventType">the event type of a <see cref="CloudEvent"/> in string.</param>
        /// <returns>An array of <see cref="CallAutomationEventBase"/> object.</returns>
        public static CallAutomationEventBase Parse(string eventData, string eventType)
        {
            return Deserialize(eventData, eventType);
        }

        /// <summary>
        /// Parsing CallAutomation events from an array of CloudEvent.
        /// </summary>
        /// <param name="cloudEvents"><see cref="CloudEvent"/>.</param>
        /// <returns>An array of <see cref="CallAutomationEventBase"/> object.</returns>
        public static CallAutomationEventBase[] ParseMany(CloudEvent[] cloudEvents)
        {
            var callAutomationEvents = new CallAutomationEventBase[cloudEvents.Length];
            for (int i = 0; i < cloudEvents.Length; i++)
            {
                var cloudEvent = cloudEvents[i];
                callAutomationEvents[i] = Deserialize(cloudEvent.Data.ToString(), cloudEvent.Type);
            }
            return callAutomationEvents;
        }

        /// <summary>
        /// Parsing CallAutomation events from BinaryData.
        /// </summary>
        /// <param name="json"> events json in BinaryData format.</param>
        /// <returns>An array of <see cref="CallAutomationEventBase"/> object.</returns>
        public static CallAutomationEventBase[] ParseMany(BinaryData json)
        {
            CloudEvent[] cloudEvents = CloudEvent.ParseMany(json);
            var callAutomationEvents = new CallAutomationEventBase[cloudEvents.Length];
            for (int i = 0; i < cloudEvents.Length; i++)
            {
                var cloudEvent = cloudEvents[i];
                callAutomationEvents[i] = Deserialize(cloudEvent.Data.ToString(), cloudEvent.Type);
            }
            return callAutomationEvents;
        }

        /// <summary>
        /// Deserialize a CloudEvent to its corresponding CallAutomation Event.
        /// </summary>
        /// <param name="eventData">the event data of a <see cref="CloudEvent"/> in string.</param>
        /// <param name="type">the event type of a <see cref="CloudEvent"/> in string.</param>
        /// <returns>A <see cref="CallAutomationEventBase"/> object.</returns>
        private static CallAutomationEventBase Deserialize(string eventData, string type)
        {
            var eventType = type.Replace(EventPrefix, "");
            switch (eventType)
            {
                case nameof(AddParticipantFailed):
                    return AddParticipantFailed.Deserialize(eventData);
                case nameof(AddParticipantSucceeded):
                    return AddParticipantSucceeded.Deserialize(eventData);
                case nameof(CallConnected):
                    return CallConnected.Deserialize(eventData);
                case nameof(CallDisconnected):
                    return CallDisconnected.Deserialize(eventData);
                case nameof(CallTransferAccepted):
                    return CallTransferAccepted.Deserialize(eventData);
                case nameof(CallTransferFailed):
                    return CallTransferFailed.Deserialize(eventData);
                case nameof(ParticipantsUpdated):
                    return ParticipantsUpdated.Deserialize(eventData);
                case nameof(RecordingStateChanged):
                    return RecordingStateChanged.Deserialize(eventData);
                case nameof(PlayCompleted):
                    return PlayCompleted.Deserialize(eventData);
                case nameof(PlayFailed):
                    return PlayFailed.Deserialize(eventData);
                case nameof(PlayCanceled):
                    return PlayCanceled.Deserialize(eventData);
                case nameof(PlayResumed):
                    return PlayResumed.Deserialize(eventData);
                case nameof(RecognizeCompleted):
                    return RecognizeCompleted.Deserialize(eventData);
                case nameof(RecognizeFailed):
                    return RecognizeFailed.Deserialize(eventData);
                case nameof(RecognizeCanceled):
                    return RecognizeCanceled.Deserialize(eventData);
                case nameof(RemoveParticipantSucceeded):
                    return RemoveParticipantSucceeded.Deserialize(eventData);
                case nameof(RemoveParticipantFailed):
                    return RemoveParticipantFailed.Deserialize(eventData);
                case nameof(ContinuousDtmfRecognitionToneReceived):
                    return ContinuousDtmfRecognitionToneReceived.Deserialize(eventData);
                case nameof(ContinuousDtmfRecognitionToneFailed):
                    return ContinuousDtmfRecognitionToneFailed.Deserialize(eventData);
                case nameof(ContinuousDtmfRecognitionStopped):
                    return ContinuousDtmfRecognitionStopped.Deserialize(eventData);
                case nameof(SendDtmfTonesCompleted):
                    return SendDtmfTonesCompleted.Deserialize(eventData);
                case nameof(SendDtmfTonesFailed):
                    return SendDtmfTonesFailed.Deserialize(eventData);
                case nameof(CancelAddParticipantFailed):
                    return CancelAddParticipantFailed.Deserialize(eventData);
                case nameof(CancelAddParticipantSucceeded):
                    return CancelAddParticipantSucceeded.Deserialize(eventData);
                case nameof(TranscriptionStarted):
                    return TranscriptionStarted.Deserialize(eventData);
                case nameof(TranscriptionUpdated):
                    return TranscriptionUpdated.Deserialize(eventData);
                case nameof(TranscriptionStopped):
                    return TranscriptionStopped.Deserialize(eventData);
                case nameof(TranscriptionFailed):
                    return TranscriptionFailed.Deserialize(eventData);
                case nameof(AnswerFailed):
                    return AnswerFailed.Deserialize(eventData);
                case nameof(CreateCallFailed):
                    return CreateCallFailed.Deserialize(eventData);
<<<<<<< HEAD
                case nameof(MediaStreamingStarted):
                    return MediaStreamingStarted.Deserialize(eventData);
                case nameof(MediaStreamingStopped):
                    return MediaStreamingStopped.Deserialize(eventData);
                case nameof(MediaStreamingFailed):
                    return MediaStreamingFailed.Deserialize(eventData);
=======
                case nameof(HoldAudioCompleted):
                    return HoldAudioCompleted.Deserialize(eventData);
                case nameof(HoldAudioStarted):
                    return HoldAudioStarted.Deserialize(eventData);
                case nameof(HoldAudioPaused):
                    return HoldAudioPaused.Deserialize(eventData);
                case nameof(HoldAudioResumed):
                    return HoldAudioResumed.Deserialize(eventData);
                case nameof(HoldFailed):
                    return HoldFailed.Deserialize(eventData);
>>>>>>> 2ced614e
                #region Dialog
                case nameof(DialogCompleted):
                    return DialogCompleted.Deserialize(eventData);
                case nameof(DialogFailed):
                    return DialogFailed.Deserialize(eventData);
                case nameof(DialogConsent):
                    return DialogConsent.Deserialize(eventData);
                case nameof(DialogStarted):
                    return DialogStarted.Deserialize(eventData);
                case nameof(DialogHangup):
                    return DialogHangup.Deserialize(eventData);
                case nameof(DialogTransfer):
                    return DialogTransfer.Deserialize(eventData);
                case nameof(DialogSensitivityUpdate):
                    return DialogSensitivityUpdate.Deserialize(eventData);
                case nameof(DialogLanguageChange):
                    return DialogLanguageChange.Deserialize(eventData);
                #endregion
                default:
                    return null;
            }
        }
    }
}<|MERGE_RESOLUTION|>--- conflicted
+++ resolved
@@ -152,14 +152,6 @@
                     return AnswerFailed.Deserialize(eventData);
                 case nameof(CreateCallFailed):
                     return CreateCallFailed.Deserialize(eventData);
-<<<<<<< HEAD
-                case nameof(MediaStreamingStarted):
-                    return MediaStreamingStarted.Deserialize(eventData);
-                case nameof(MediaStreamingStopped):
-                    return MediaStreamingStopped.Deserialize(eventData);
-                case nameof(MediaStreamingFailed):
-                    return MediaStreamingFailed.Deserialize(eventData);
-=======
                 case nameof(HoldAudioCompleted):
                     return HoldAudioCompleted.Deserialize(eventData);
                 case nameof(HoldAudioStarted):
@@ -170,7 +162,12 @@
                     return HoldAudioResumed.Deserialize(eventData);
                 case nameof(HoldFailed):
                     return HoldFailed.Deserialize(eventData);
->>>>>>> 2ced614e
+                case nameof(MediaStreamingStarted):
+                    return MediaStreamingStarted.Deserialize(eventData);
+                case nameof(MediaStreamingStopped):
+                    return MediaStreamingStopped.Deserialize(eventData);
+                case nameof(MediaStreamingFailed):
+                    return MediaStreamingFailed.Deserialize(eventData);
                 #region Dialog
                 case nameof(DialogCompleted):
                     return DialogCompleted.Deserialize(eventData);
