--- conflicted
+++ resolved
@@ -52,14 +52,13 @@
         public string OperationContext { get; set; }
 
         /// <summary>
-<<<<<<< HEAD
+        /// The Custom Context which contains SIP and voip headers
+        /// </summary>
+        public CustomContext CustomContext { get; }
+
+        /// <summary>
         /// The callback URI override for this transfer call request.
         /// </summary>
         public string CallbackUriOverride { get; set; }
-=======
-        /// The Custom Context which contains SIP and voip headers
-        /// </summary>
-        public CustomContext CustomContext { get; }
->>>>>>> c6c18984
     }
 }