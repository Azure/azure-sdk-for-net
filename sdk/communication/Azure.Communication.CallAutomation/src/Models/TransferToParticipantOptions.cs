﻿// Copyright (c) Microsoft Corporation. All rights reserved.
// Licensed under the MIT License.

using System.Collections.Generic;

namespace Azure.Communication.CallAutomation
{
    /// <summary>
    /// The transfer call to participant operation options.
    /// </summary>
    public class TransferToParticipantOptions
    {
        /// <summary>
        /// Creates a new TransferToParticipantOptions object.
        /// </summary>
        /// <param name="targetPhoneNumberIdentity"> The target to transfer the call to. </param>
        public TransferToParticipantOptions(PhoneNumberIdentifier targetPhoneNumberIdentity)
        {
            Target = targetPhoneNumberIdentity;
            CustomContext = new CustomContext(sipHeaders: new Dictionary<string, string>(), null);
        }

        /// <summary>
        /// Creates a new TransferToParticipantOptions object.
        /// </summary>
        /// <param name="targetIdentity"> The target to transfer the call to. </param>
        public TransferToParticipantOptions(CommunicationUserIdentifier targetIdentity)
        {
            Target = targetIdentity;
            CustomContext = new CustomContext(sipHeaders: null, voipHeaders: new Dictionary<string, string>());
        }

        /// <summary>
        /// Creates a new TransferToParticipantOptions object.
        /// </summary>
        /// <param name="targetIdentity"> The target to transfer the call to. </param>
        public TransferToParticipantOptions(MicrosoftTeamsUserIdentifier targetIdentity)
        {
            Target = targetIdentity;
            CustomContext = new CustomContext(sipHeaders: null, voipHeaders: new Dictionary<string, string>());
        }

        /// <summary>
        /// The target callee.
        /// </summary>
        /// <value></value>
        public CommunicationIdentifier Target { get; }

        /// <summary>
        /// The operationContext for this transfer call.
        /// </summary>
        public string OperationContext { get; set; }

        /// <summary>
        /// The Custom Context which contains SIP and voip headers
        /// </summary>
        public CustomContext CustomContext { get; }

        /// <summary>
<<<<<<< HEAD
        /// The callee that being transferred
        /// </summary>
        public CommunicationIdentifier Transferee { get; set; }
=======
        /// The callback URI override for this transfer call request.
        /// </summary>
        public string CallbackUriOverride { get; set; }
>>>>>>> 398a18fa
    }
}<|MERGE_RESOLUTION|>--- conflicted
+++ resolved
@@ -57,14 +57,11 @@
         public CustomContext CustomContext { get; }
 
         /// <summary>
-<<<<<<< HEAD
         /// The callee that being transferred
         /// </summary>
         public CommunicationIdentifier Transferee { get; set; }
-=======
         /// The callback URI override for this transfer call request.
         /// </summary>
         public string CallbackUriOverride { get; set; }
->>>>>>> 398a18fa
     }
 }