﻿// Copyright (c) Microsoft Corporation. All rights reserved.
// Licensed under the MIT License.

using System;
using System.Collections.Generic;
using System.Linq;

namespace Azure.Communication.CallAutomation
{
    /// <summary> The call connection properties. </summary>
    public class CallConnectionProperties
    {
        internal CallConnectionProperties(
            string callConnectionId,
            string serverCallId,
            IEnumerable<CommunicationIdentifier> targets,
            CallConnectionState callConnectionState,
            Uri callbackUri,
            CommunicationIdentifier sourceIdentity,
            PhoneNumberIdentifier sourceCallerIdNumber,
            string sourceDisplayName,
            string mediaSubscriptionId
            )
        {
            CallConnectionId = callConnectionId;
            ServerCallId = serverCallId;
            Targets = targets == null ? new List<CommunicationIdentifier>() : targets.ToList();
            CallConnectionState = callConnectionState == default ? CallConnectionState.Unknown : callConnectionState;
            CallbackUri = callbackUri;
            SourceIdentity = sourceIdentity;
            SourceCallerIdNumber = sourceCallerIdNumber;
            SourceDisplayName = sourceDisplayName;
            MediaSubscriptionId = mediaSubscriptionId;
        }

        internal CallConnectionProperties(CallConnectionPropertiesInternal callConnectionPropertiesDtoInternal)
        {
            CallConnectionId = callConnectionPropertiesDtoInternal.CallConnectionId;
            ServerCallId = callConnectionPropertiesDtoInternal.ServerCallId;
            Targets = callConnectionPropertiesDtoInternal.Targets.Select(t => CommunicationIdentifierSerializer.Deserialize(t)).ToList();

            if (callConnectionPropertiesDtoInternal.CallConnectionState == null || callConnectionPropertiesDtoInternal.CallConnectionState ==  default(CallConnectionState))
            {
                CallConnectionState = CallConnectionState.Unknown;
            }
            else
            {
                CallConnectionState = callConnectionPropertiesDtoInternal.CallConnectionState.Value;
            }

<<<<<<< HEAD
            CallbackUri = callConnectionPropertiesDtoInternal.CallbackUri == null ? null : new Uri(callConnectionPropertiesDtoInternal.CallbackUri);
=======
            CallbackUri = string.IsNullOrEmpty(callConnectionPropertiesDtoInternal.CallbackUri) ? null : new Uri(callConnectionPropertiesDtoInternal.CallbackUri);
>>>>>>> 9a01c901
            MediaSubscriptionId = callConnectionPropertiesDtoInternal.MediaSubscriptionId;
            SourceIdentity = callConnectionPropertiesDtoInternal.SourceIdentity == null? null : CommunicationIdentifierSerializer.Deserialize(callConnectionPropertiesDtoInternal.SourceIdentity);
            SourceDisplayName = callConnectionPropertiesDtoInternal.SourceDisplayName;
            CorrelationId = callConnectionPropertiesDtoInternal.CorrelationId;
            AnsweredByIdentifier = callConnectionPropertiesDtoInternal.AnsweredByIdentifier == null? null : new CommunicationUserIdentifier(callConnectionPropertiesDtoInternal.AnsweredByIdentifier.Id);

            if (callConnectionPropertiesDtoInternal.SourceCallerIdNumber != null)
            {
                SourceCallerIdNumber = new PhoneNumberIdentifier(callConnectionPropertiesDtoInternal.SourceCallerIdNumber.Value);
            }

            WebsocketUrl = callConnectionPropertiesDtoInternal.WebsocketUrl;
        }

        /// <summary> The call connection id. </summary>
        public string CallConnectionId { get; }
        /// <summary> The server call id. </summary>
        public string ServerCallId { get; }
        /// <summary> The targets of the call. </summary>
        public IReadOnlyList<CommunicationIdentifier> Targets { get; }
        /// <summary> The state of the call connection. </summary>
        public CallConnectionState CallConnectionState { get; }
        /// <summary> The callback URI. </summary>
        public Uri CallbackUri { get; }
        /// <summary> SubscriptionId for media streaming. </summary>
        public string MediaSubscriptionId { get; }
        /// <summary>
        /// Caller ID phone number to appear on the invitee.
        /// </summary>
        public PhoneNumberIdentifier SourceCallerIdNumber { get; }
        /// <summary>
        /// Display name to appear on the invitee.
        /// </summary>
        public string SourceDisplayName { get; }
        /// <summary>
        /// Source identity.
        /// </summary>
        public CommunicationIdentifier SourceIdentity { get; }

        /// <summary>
        /// The correlation ID.
        /// </summary>
        public string CorrelationId { get; }

        /// <summary>
        /// Identity of the answering entity. Only populated when identity is provided in the request.
        /// </summary>
        public CommunicationUserIdentifier AnsweredByIdentifier { get; }

        /// <summary> The Websocket URI. </summary>
        public string WebsocketUrl { get; }
    }
}<|MERGE_RESOLUTION|>--- conflicted
+++ resolved
@@ -48,11 +48,8 @@
                 CallConnectionState = callConnectionPropertiesDtoInternal.CallConnectionState.Value;
             }
 
-<<<<<<< HEAD
+
             CallbackUri = callConnectionPropertiesDtoInternal.CallbackUri == null ? null : new Uri(callConnectionPropertiesDtoInternal.CallbackUri);
-=======
-            CallbackUri = string.IsNullOrEmpty(callConnectionPropertiesDtoInternal.CallbackUri) ? null : new Uri(callConnectionPropertiesDtoInternal.CallbackUri);
->>>>>>> 9a01c901
             MediaSubscriptionId = callConnectionPropertiesDtoInternal.MediaSubscriptionId;
             SourceIdentity = callConnectionPropertiesDtoInternal.SourceIdentity == null? null : CommunicationIdentifierSerializer.Deserialize(callConnectionPropertiesDtoInternal.SourceIdentity);
             SourceDisplayName = callConnectionPropertiesDtoInternal.SourceDisplayName;
