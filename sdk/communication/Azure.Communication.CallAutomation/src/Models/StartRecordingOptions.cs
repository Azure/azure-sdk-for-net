﻿// Copyright (c) Microsoft Corporation. All rights reserved.
// Licensed under the MIT License.

using System;
using System.Collections.Generic;

namespace Azure.Communication.CallAutomation
{
    /// <summary>
    /// Options for the Start Recording operation.
    /// </summary>
    public class StartRecordingOptions
    {
        /// <summary>
        /// Parameters for the Start Recording operation.
        /// </summary>
        /// <param name="callLocator"> . </param>
        public StartRecordingOptions(CallLocator callLocator)
        {
            CallLocator = callLocator;
        }

        /// <summary>
        /// Parameters for the Start Recording operation.
        /// </summary>
        /// <param name="callConnectionId"> . </param>
        public StartRecordingOptions(string callConnectionId)
        {
            CallConnectionId = callConnectionId;
        }

        /// <summary>
<<<<<<< HEAD
        /// The call connection id.
        /// </summary>
        internal string CallConnectionId { get; }

        /// <summary>
=======
>>>>>>> a95e2164
        /// The callLocator.
        /// </summary>
        internal CallLocator CallLocator { get; }

        /// <summary>
        /// The call connection id.
        /// </summary>
        internal string CallConnectionId { get; }

        /// <summary>
        /// The callLocator.
        /// </summary>
        public Uri RecordingStateCallbackUri { get; set; }

        /// <summary>
        /// The recording channel.
        /// </summary>
        public RecordingChannel RecordingChannel { get; set; }

        /// <summary>
        /// The recording content.
        /// </summary>
        public RecordingContent RecordingContent { get; set; }

        /// <summary>
        /// The recording format.
        /// </summary>
        public RecordingFormat RecordingFormat { get; set; }

        /// <summary>
        /// The pause on start option.
        /// </summary>
        public bool PauseOnStart { get; set; }

        /// <summary>
        /// The external storage option.
        /// </summary>
        public RecordingStorage RecordingStorage { get; set; }

        /// <summary>
        /// The sequential order in which audio channels are assigned to participants in the unmixed recording.
        /// When 'recordingChannelType' is set to 'unmixed' and `audioChannelParticipantOrdering is not specified,
        /// the audio channel to participant mapping will be automatically assigned based on the order in which participant
        /// first audio was detected.  Channel to participant mapping details can be found in the metadata of the recording.
        /// </summary>
        public IList<CommunicationIdentifier> AudioChannelParticipantOrdering { get; } =
            new List<CommunicationIdentifier>();

        /// <summary>
        /// The channel affinity of call recording
        /// When &apos;recordingChannelType&apos; is set to &apos;unmixed&apos;, if channelAffinity is not specified, &apos;channel&apos; will be automatically assigned.
        /// Channel-Participant mapping details can be found in the metadata of the recording.
        /// ///
        /// </summary>
        public IList<ChannelAffinity> ChannelAffinity { get; set; }
    }
}<|MERGE_RESOLUTION|>--- conflicted
+++ resolved
@@ -30,14 +30,6 @@
         }
 
         /// <summary>
-<<<<<<< HEAD
-        /// The call connection id.
-        /// </summary>
-        internal string CallConnectionId { get; }
-
-        /// <summary>
-=======
->>>>>>> a95e2164
         /// The callLocator.
         /// </summary>
         internal CallLocator CallLocator { get; }
