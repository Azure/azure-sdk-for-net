﻿// Copyright (c) Microsoft Corporation. All rights reserved.
// Licensed under the MIT License.

using System;
using System.IO;
using System.Linq;
using System.Threading;
using System.Threading.Tasks;
using Azure.Core;
using Azure.Core.Pipeline;

namespace Azure.Communication.CallAutomation
{
    /// <summary>
    /// The Azure Communication Services Call Recording client.
    /// </summary>
    public class CallRecording
    {
        internal readonly string _resourceEndpoint;
        internal readonly ContentDownloader _contentDownloader;
        internal readonly ClientDiagnostics _clientDiagnostics;
        internal readonly HttpPipeline _pipeline;
        internal readonly CallRecordingRestClient _callRecordingRestClient;

        internal CallRecording(string resourceEndpoint, CallRecordingRestClient callRecordingRestClient, ClientDiagnostics clientDiagnostics, HttpPipeline httpPipeline)
        {
            _resourceEndpoint = resourceEndpoint;
            _callRecordingRestClient = callRecordingRestClient;
            _contentDownloader = new(this);
            _clientDiagnostics = clientDiagnostics;
            _pipeline = httpPipeline;
        }

        /// <summary>Initializes a new instance of <see cref="CallRecording"/> for mocking.</summary>
        protected CallRecording()
        {
            _resourceEndpoint = null;
            _callRecordingRestClient = null;
            _contentDownloader = new(this);
            _clientDiagnostics = null;
            _pipeline = null;
        }

        /// <summary>
        /// Start recording of the call.
        /// </summary>
        /// <param name="options">Options for start recording</param>
        /// <param name="cancellationToken">The cancellation token.</param>
        public virtual Response<RecordingStateResult> Start(StartRecordingOptions options, CancellationToken cancellationToken = default)
        {
            if (options == null)
                throw new ArgumentNullException(nameof(options));

            using DiagnosticScope scope = _clientDiagnostics.CreateScope($"{nameof(CallRecording)}.{nameof(Start)}");
            scope.Start();
            try
            {
<<<<<<< HEAD
                var callLocator = CallLocatorSerializer.Serialize(options.CallLocator);
=======
>>>>>>> a95e2164
                StartCallRecordingRequestInternal request = new StartCallRecordingRequestInternal()
                {
                    RecordingStateCallbackUri = options.RecordingStateCallbackUri?.AbsoluteUri,
                    RecordingChannelType = options.RecordingChannel,
                    RecordingContentType = options.RecordingContent,
                    RecordingFormatType = options.RecordingFormat,
                    PauseOnStart = options.PauseOnStart
                };

                if (options.CallLocator != null)
                {
                    request.CallLocator = CallLocatorSerializer.Serialize(options.CallLocator);
                }
                else if (options.CallConnectionId != null)
                {
                    request.CallConnectionId = options.CallConnectionId;
                }

                if (options.AudioChannelParticipantOrdering != null && options.AudioChannelParticipantOrdering.Any())
                {
                    foreach (var c in options.AudioChannelParticipantOrdering)
                    {
                        request.AudioChannelParticipantOrdering.Add(CommunicationIdentifierSerializer_2025_06_30.Serialize(c));
                    }
                }

                if (options.ChannelAffinity != null && options.ChannelAffinity.Any())
                {
                    foreach (var c in options.ChannelAffinity)
                    {
                        ChannelAffinityInternal newChannelAffinity = new ChannelAffinityInternal(CommunicationIdentifierSerializer_2025_06_30.Serialize(c.Participant));
                        if (c.Channel != null)
                        {
                            newChannelAffinity.Channel = c.Channel;
                        }
                        request.ChannelAffinity.Add(newChannelAffinity);
                    }
                }

                if (options.RecordingStorage != null)
                {
                    // This is required only when blob storage in use
                    if (options.RecordingStorage is AzureBlobContainerRecordingStorage blobStorage)
                    {
                        request.ExternalStorage = new RecordingStorageInternal(blobStorage.RecordingStorageKind, blobStorage.RecordingDestinationContainerUri);
                    }
                }

                return _callRecordingRestClient.StartRecording(request, cancellationToken: cancellationToken);
            }
            catch (Exception ex)
            {
                scope.Failed(ex);
                throw;
            }
        }

        /// <summary>
        /// Start recording of the call.
        /// </summary>
        /// <param name="options">Options for start recording</param>
        /// <param name="cancellationToken">The cancellation token.</param>
        public virtual async Task<Response<RecordingStateResult>> StartAsync(StartRecordingOptions options, CancellationToken cancellationToken = default)
        {
            if (options == null)
                throw new ArgumentNullException(nameof(options));

            using DiagnosticScope scope = _clientDiagnostics.CreateScope($"{nameof(CallRecording)}.{nameof(Start)}");
            scope.Start();
            try
            {
<<<<<<< HEAD
                var callLocator = CallLocatorSerializer.Serialize(options.CallLocator);
=======
>>>>>>> a95e2164
                StartCallRecordingRequestInternal request = new StartCallRecordingRequestInternal()
                {
                    RecordingStateCallbackUri = options.RecordingStateCallbackUri?.AbsoluteUri,
                    RecordingChannelType = options.RecordingChannel,
                    RecordingContentType = options.RecordingContent,
                    RecordingFormatType = options.RecordingFormat,
                    PauseOnStart = options.PauseOnStart
                };

                if (options.CallLocator != null)
                {
                    request.CallLocator = CallLocatorSerializer.Serialize(options.CallLocator);
                }
                else if (options.CallConnectionId != null)
                {
                    request.CallConnectionId = options.CallConnectionId;
                }

                if (options.AudioChannelParticipantOrdering != null && options.AudioChannelParticipantOrdering.Any())
                {
                    foreach (var c in options.AudioChannelParticipantOrdering)
                    {
                        request.AudioChannelParticipantOrdering.Add(CommunicationIdentifierSerializer_2025_06_30.Serialize(c));
                    }
                };

                if (options.ChannelAffinity != null && options.ChannelAffinity.Any())
                {
                    foreach (var c in options.ChannelAffinity)
                    {
                        ChannelAffinityInternal newChannelAffinity = new ChannelAffinityInternal(CommunicationIdentifierSerializer_2025_06_30.Serialize(c.Participant));
                        if (c.Channel != null)
                        {
                            newChannelAffinity.Channel = c.Channel;
                        }
                        request.ChannelAffinity.Add(newChannelAffinity);
                    }
                }

                if (options.RecordingStorage != null)
                {
                    // This is required only when blob storage in use
                    if (options.RecordingStorage is AzureBlobContainerRecordingStorage blobStorage)
                    {
                        request.ExternalStorage = new RecordingStorageInternal(blobStorage.RecordingStorageKind, blobStorage.RecordingDestinationContainerUri);
                    }
                }

                return await _callRecordingRestClient.StartRecordingAsync(request, cancellationToken: cancellationToken).ConfigureAwait(false);
            }
            catch (Exception ex)
            {
                scope.Failed(ex);
                throw;
            }
        }

        /// <summary>
        /// Get the current recording state by recording id.
        /// </summary>
        /// <param name="recordingId">The recording id to get the state of.</param>
        /// <param name="cancellationToken">The cancellation token.</param>
        public virtual Response<RecordingStateResult> GetState(string recordingId, CancellationToken cancellationToken = default)
        {
            using DiagnosticScope scope = _clientDiagnostics.CreateScope($"{nameof(CallRecording)}.{nameof(GetState)}");
            scope.Start();
            try
            {
                return _callRecordingRestClient.GetRecordingProperties(
                    recordingId: recordingId,
                    cancellationToken: cancellationToken
                    );
            }
            catch (Exception ex)
            {
                scope.Failed(ex);
                throw;
            }
        }

        /// <summary>
        /// Get the current recording state by recording id.
        /// </summary>
        /// <param name="recordingId">The recording id to get the state of.</param>
        /// <param name="cancellationToken">The cancellation token.</param>
        public virtual async Task<Response<RecordingStateResult>> GetStateAsync(string recordingId, CancellationToken cancellationToken = default)
        {
            using DiagnosticScope scope = _clientDiagnostics.CreateScope($"{nameof(CallRecording)}.{nameof(GetState)}");
            scope.Start();
            try
            {
                return await _callRecordingRestClient.GetRecordingPropertiesAsync(
                    recordingId: recordingId,
                    cancellationToken: cancellationToken
                    ).ConfigureAwait(false);
            }
            catch (Exception ex)
            {
                scope.Failed(ex);
                throw;
            }
        }

        /// <summary>
        /// Stop recording of the call.
        /// </summary>
        /// <param name="recordingId">The recording id to stop.</param>
        /// <param name="cancellationToken">The cancellation token.</param>
        public virtual Response Stop(string recordingId, CancellationToken cancellationToken = default)
        {
            using DiagnosticScope scope = _clientDiagnostics.CreateScope($"{nameof(CallRecording)}.{nameof(Stop)}");
            scope.Start();
            try
            {
                return _callRecordingRestClient.StopRecording(
                    recordingId: recordingId,
                    cancellationToken: cancellationToken
                    );
            }
            catch (Exception ex)
            {
                scope.Failed(ex);
                throw;
            }
        }

        /// <summary>
        /// Stop recording of the call.
        /// </summary>
        /// <param name="recordingId">The recording id to stop.</param>
        /// <param name="cancellationToken">The cancellation token.</param>
        public virtual async Task<Response> StopAsync(string recordingId, CancellationToken cancellationToken = default)
        {
            using DiagnosticScope scope = _clientDiagnostics.CreateScope($"{nameof(CallRecording)}.{nameof(Stop)}");
            scope.Start();
            try
            {
                return await _callRecordingRestClient.StopRecordingAsync(
                    recordingId: recordingId,
                    cancellationToken: cancellationToken
                    ).ConfigureAwait(false);
            }
            catch (Exception ex)
            {
                scope.Failed(ex);
                throw;
            }
        }

        /// <summary>
        /// Pause recording of the call.
        /// </summary>
        /// <param name="recordingId">The recording id to pause.</param>
        /// <param name="cancellationToken">The cancellation token.</param>
        public virtual async Task<Response> PauseAsync(string recordingId, CancellationToken cancellationToken = default)
        {
            using DiagnosticScope scope = _clientDiagnostics.CreateScope($"{nameof(CallRecording)}.{nameof(Pause)}");
            scope.Start();
            try
            {
                return await _callRecordingRestClient.PauseRecordingAsync(
                    recordingId: recordingId,
                    cancellationToken: cancellationToken
                    ).ConfigureAwait(false);
            }
            catch (Exception ex)
            {
                scope.Failed(ex);
                throw;
            }
        }

        /// <summary>
        /// Pause recording of the call.
        /// </summary>
        /// <param name="recordingId">The recording id to pause.</param>
        /// <param name="cancellationToken">The cancellation token.</param>
        public virtual Response Pause(string recordingId, CancellationToken cancellationToken = default)
        {
            using DiagnosticScope scope = _clientDiagnostics.CreateScope($"{nameof(CallRecording)}.{nameof(Pause)}");
            scope.Start();
            try
            {
                return _callRecordingRestClient.PauseRecording(
                    recordingId: recordingId,
                    cancellationToken: cancellationToken
                    );
            }
            catch (Exception ex)
            {
                scope.Failed(ex);
                throw;
            }
        }

        /// <summary>
        /// Resume recording of the call.
        /// </summary>
        /// <param name="recordingId">The recording id to pause.</param>
        /// <param name="cancellationToken">The cancellation token.</param>
        public virtual async Task<Response> ResumeAsync(string recordingId, CancellationToken cancellationToken = default)
        {
            using DiagnosticScope scope = _clientDiagnostics.CreateScope($"{nameof(CallRecording)}.{nameof(Resume)}");
            scope.Start();
            try
            {
                return await _callRecordingRestClient.ResumeRecordingAsync(
                    recordingId: recordingId,
                    cancellationToken: cancellationToken
                    ).ConfigureAwait(false);
            }
            catch (Exception ex)
            {
                scope.Failed(ex);
                throw;
            }
        }

        /// <summary>
        /// resume recording of the call.
        /// </summary>
        /// <param name="recordingId">The recording id to resume.</param>
        /// <param name="cancellationToken">The cancellation token.</param>
        public virtual Response Resume(string recordingId, CancellationToken cancellationToken = default)
        {
            using DiagnosticScope scope = _clientDiagnostics.CreateScope($"{nameof(CallRecording)}.{nameof(Resume)}");
            scope.Start();
            try
            {
                return _callRecordingRestClient.ResumeRecording(
                    recordingId: recordingId,
                    cancellationToken: cancellationToken
                    );
            }
            catch (Exception ex)
            {
                scope.Failed(ex);
                throw;
            }
        }

        /// <summary> Get recording result. This includes the download URLs for the recording chunks. </summary>
        /// <param name="recordingId"> The recording id. </param>
        /// <param name="cancellationToken"> The cancellation token to use. </param>
        /// <exception cref="ArgumentNullException"> <paramref name="recordingId"/> is null. </exception>
        public virtual Response<RecordingResult> GetRecording(string recordingId, CancellationToken cancellationToken = default)
        {
            using DiagnosticScope scope = _clientDiagnostics.CreateScope($"{nameof(CallRecording)}.{nameof(GetRecording)}");
            scope.Start();
            try
            {
                return _callRecordingRestClient.GetRecordingResult(
                    recordingId: recordingId,
                    cancellationToken: cancellationToken
                    );
            }
            catch (Exception ex)
            {
                scope.Failed(ex);
                throw;
            }
        }

        /// <summary> Get recording result. This includes the download URLs for the recording chunks. </summary>
        /// <param name="recordingId"> The recording id. </param>
        /// <param name="cancellationToken"> The cancellation token to use. </param>
        /// <exception cref="ArgumentNullException"> <paramref name="recordingId"/> is null. </exception>
        public virtual async Task<Response<RecordingResult>> GetRecordingAsync(string recordingId, CancellationToken cancellationToken = default)
        {
            using DiagnosticScope scope = _clientDiagnostics.CreateScope($"{nameof(CallRecording)}.{nameof(GetRecording)}");
            scope.Start();
            try
            {
                return await _callRecordingRestClient.GetRecordingResultAsync(
                    recordingId: recordingId,
                    cancellationToken: cancellationToken
                    ).ConfigureAwait(false);
            }
            catch (Exception ex)
            {
                scope.Failed(ex);
                throw;
            }
        }

        /// <summary>
        /// The <see cref="DownloadStreamingAsync(Uri, HttpRange, CancellationToken)"/>
        /// operation downloads the recording's content.
        ///
        /// </summary>
        /// <param name="sourceLocation">
        /// Recording's content's url location.
        /// </param>
        /// <param name="range">
        /// If provided, only download the bytes of the content in the specified range.
        /// If not provided, download the entire content.
        /// </param>
        /// <param name="cancellationToken">
        /// Optional <see cref="CancellationToken"/> to propagate
        /// notifications that the operation should be canceled.
        /// </param>
        /// <returns>
        /// A <see cref="Response{Stream}"/> containing the
        /// downloaded content.
        /// </returns>
        /// <remarks>
        /// A <see cref="RequestFailedException"/> will be thrown if
        /// a failure occurs.
        /// </remarks>
        public virtual async Task<Response<Stream>> DownloadStreamingAsync(
            Uri sourceLocation,
            HttpRange range = default,
            CancellationToken cancellationToken = default) =>
            await _contentDownloader.DownloadStreamingInternal(
                sourceLocation,
                range,
                async: true,
                cancellationToken)
            .ConfigureAwait(false);

        /// <summary>
        /// The <see cref="DownloadStreaming(Uri, HttpRange, CancellationToken)"/>
        /// operation downloads the recording's content.
        ///
        /// </summary>
        /// <param name="sourceLocation">
        /// Recording's content's url location.
        /// </param>
        /// <param name="range">
        /// If provided, only download the bytes of the content in the specified range.
        /// If not provided, download the entire content.
        /// </param>
        /// <param name="cancellationToken">
        /// Optional <see cref="CancellationToken"/> to propagate
        /// notifications that the operation should be canceled.
        /// </param>
        /// <returns>
        /// A <see cref="Response{Stream}"/> containing the
        /// downloaded content.
        /// </returns>
        /// <remarks>
        /// A <see cref="RequestFailedException"/> will be thrown if
        /// a failure occurs.
        /// </remarks>
        public virtual Response<Stream> DownloadStreaming(
            Uri sourceLocation,
            HttpRange range = default,
            CancellationToken cancellationToken = default) =>
            _contentDownloader.DownloadStreamingInternal(
                sourceLocation,
                range,
                async: false,
                cancellationToken)
            .EnsureCompleted();

        /// <summary>
        /// The <see cref="DownloadTo(Uri, Stream, ContentTransferOptions, CancellationToken)"/>
        /// operation downloads the specified content using parallel requests,
        /// and writes the content to <paramref name="destinationStream"/>.
        /// </summary>
        /// <param name="sourceLocation">
        /// A <see cref="Uri"/> with the Recording's content's url location.
        /// </param>
        /// <param name="destinationStream">
        /// A <see cref="Stream"/> to write the downloaded content to.
        /// </param>
        /// <param name="transferOptions">
        /// Optional <see cref="ContentTransferOptions"/> to configure
        /// parallel transfer behavior.
        /// </param>
        /// <param name="cancellationToken">
        /// Optional <see cref="CancellationToken"/> to propagate
        /// notifications that the operation should be canceled.
        /// </param>
        /// <returns>
        /// A <see cref="Response"/> describing the operation.
        /// </returns>
        /// <remarks>
        /// A <see cref="RequestFailedException"/> will be thrown if
        /// a failure occurs.
        /// </remarks>
        public virtual Response DownloadTo(Uri sourceLocation, Stream destinationStream,
            ContentTransferOptions transferOptions = default, CancellationToken cancellationToken = default) =>
            _contentDownloader.StagedDownloadAsync(sourceLocation, destinationStream, transferOptions, async: false, cancellationToken: cancellationToken).EnsureCompleted();

        /// <summary>
        /// The <see cref="DownloadToAsync(Uri, Stream, ContentTransferOptions, CancellationToken)"/>
        /// operation downloads the specified content using parallel requests,
        /// and writes the content to <paramref name="destinationStream"/>.
        /// </summary>
        /// <param name="sourceLocation">
        /// A <see cref="Uri"/> with the Recording's content's url location.
        /// </param>
        /// <param name="destinationStream">
        /// A <see cref="Stream"/> to write the downloaded content to.
        /// </param>
        /// <param name="transferOptions">
        /// Optional <see cref="ContentTransferOptions"/> to configure
        /// parallel transfer behavior.
        /// </param>
        /// <param name="cancellationToken">
        /// Optional <see cref="CancellationToken"/> to propagate
        /// notifications that the operation should be canceled.
        /// </param>
        /// <returns>
        /// A <see cref="Response"/> describing the operation.
        /// </returns>
        /// <remarks>
        /// A <see cref="RequestFailedException"/> will be thrown if
        /// a failure occurs.
        /// </remarks>
        public virtual async Task<Response> DownloadToAsync(Uri sourceLocation, Stream destinationStream, ContentTransferOptions transferOptions = default, CancellationToken cancellationToken = default) =>
            await _contentDownloader.StagedDownloadAsync(sourceLocation, destinationStream, transferOptions, async: true, cancellationToken: cancellationToken).ConfigureAwait(false);

        /// <summary>
        /// The <see cref="DownloadTo(Uri, string, ContentTransferOptions, CancellationToken)"/>
        /// operation downloads the specified content using parallel requests,
        /// and writes the content to <paramref name="destinationPath"/>.
        /// </summary>
        /// <param name="sourceLocation">
        /// A <see cref="Uri"/> with the Recording's content's url location.
        /// </param>
        /// <param name="destinationPath">
        /// A file path to write the downloaded content to.
        /// </param>
        /// <param name="transferOptions">
        /// Optional <see cref="ContentTransferOptions"/> to configure
        /// parallel transfer behavior.
        /// </param>
        /// <param name="cancellationToken">
        /// Optional <see cref="CancellationToken"/> to propagate
        /// notifications that the operation should be canceled.
        /// </param>
        /// <returns>
        /// A <see cref="Response"/> describing the operation.
        /// </returns>
        /// <remarks>
        /// A <see cref="RequestFailedException"/> will be thrown if
        /// a failure occurs.
        /// </remarks>
        public virtual Response DownloadTo(Uri sourceLocation, string destinationPath,
            ContentTransferOptions transferOptions = default, CancellationToken cancellationToken = default)
        {
            using Stream destination = File.Create(destinationPath);
            return _contentDownloader.StagedDownloadAsync(sourceLocation, destination, transferOptions,
                async: false, cancellationToken: cancellationToken).EnsureCompleted();
        }

        /// <summary>
        /// The <see cref="DownloadToAsync(Uri, string, ContentTransferOptions, CancellationToken)"/>
        /// operation downloads the specified content using parallel requests,
        /// and writes the content to <paramref name="destinationPath"/>.
        /// </summary>
        /// <param name="sourceLocation">
        /// A <see cref="Uri"/> with the Recording's content's url location.
        /// </param>
        /// <param name="destinationPath">
        /// A file path to write the downloaded content to.
        /// </param>
        /// <param name="transferOptions">
        /// Optional <see cref="ContentTransferOptions"/> to configure
        /// parallel transfer behavior.
        /// </param>
        /// <param name="cancellationToken">
        /// Optional <see cref="CancellationToken"/> to propagate
        /// notifications that the operation should be canceled.
        /// </param>
        /// <returns>
        /// A <see cref="Response"/> describing the operation.
        /// </returns>
        /// <remarks>
        /// A <see cref="RequestFailedException"/> will be thrown if
        /// a failure occurs.
        /// </remarks>
        public virtual async Task<Response> DownloadToAsync(Uri sourceLocation, string destinationPath,
            ContentTransferOptions transferOptions = default, CancellationToken cancellationToken = default)
        {
            using Stream destination = File.Create(destinationPath);
            return await _contentDownloader.StagedDownloadAsync(sourceLocation, destination, transferOptions,
                async: true, cancellationToken: cancellationToken).ConfigureAwait(false);
        }

        /// <summary>
        /// The <see cref="Delete(Uri, CancellationToken)"/>
        /// operation deletes the specified content from storage.
        /// </summary>
        /// <param name="recordingLocation">
        /// A <see cref="Uri"/> with the Recording's content's url location.
        /// </param>
        /// <param name="cancellationToken">
        /// Optional <see cref="CancellationToken"/> to propagate
        /// notifications that the operation should be canceled.
        /// </param>
        /// <returns>
        /// A <see cref="Response"/> describing the operation.
        /// </returns>
        /// <remarks>
        /// A <see cref="RequestFailedException"/> will be thrown if
        /// a failure occurs.
        /// </remarks>
        public virtual Response Delete(Uri recordingLocation, CancellationToken cancellationToken = default)
        {
            using DiagnosticScope scope = _clientDiagnostics.CreateScope($"{nameof(CallRecording)}.{nameof(Delete)}");
            scope.Start();
            try
            {
                HttpMessage message = AmsDirectRequestHelpers.GetHttpMessage(this, recordingLocation, RequestMethod.Delete);
                _pipeline.Send(message, cancellationToken);

                switch (message.Response.Status)
                {
                    case 200:
                        return message.Response;
                    default:
                        throw new RequestFailedException(message.Response);
                }
            }
            catch (Exception ex)
            {
                scope.Failed(ex);
                throw;
            }
        }

        /// <summary>
        /// The <see cref="DeleteAsync(Uri, CancellationToken)"/>
        /// operation deletes the specified content from storage
        /// using parallel requests.
        /// </summary>
        /// <param name="recordingLocation">
        /// A <see cref="Uri"/> with the Recording's content's url location.
        /// </param>
        /// <param name="cancellationToken">
        /// Optional <see cref="CancellationToken"/> to propagate
        /// notifications that the operation should be canceled.
        /// </param>
        /// <returns>
        /// A <see cref="Response"/> describing the operation.
        /// </returns>
        /// <remarks>
        /// A <see cref="RequestFailedException"/> will be thrown if
        /// a failure occurs.
        /// </remarks>
        public virtual async Task<Response> DeleteAsync(Uri recordingLocation, CancellationToken cancellationToken = default)
        {
            using DiagnosticScope scope = _clientDiagnostics.CreateScope($"{nameof(CallRecording)}.{nameof(Delete)}");
            scope.Start();
            try
            {
                HttpMessage message = AmsDirectRequestHelpers.GetHttpMessage(this, recordingLocation, RequestMethod.Delete);
                await _pipeline.SendAsync(message, cancellationToken).ConfigureAwait(false);

                switch (message.Response.Status)
                {
                    case 200:
                        return message.Response;
                    default:
                        throw new RequestFailedException(message.Response);
                }
            }
            catch (Exception ex)
            {
                scope.Failed(ex);
                throw;
            }
        }
    }
}<|MERGE_RESOLUTION|>--- conflicted
+++ resolved
@@ -55,10 +55,6 @@
             scope.Start();
             try
             {
-<<<<<<< HEAD
-                var callLocator = CallLocatorSerializer.Serialize(options.CallLocator);
-=======
->>>>>>> a95e2164
                 StartCallRecordingRequestInternal request = new StartCallRecordingRequestInternal()
                 {
                     RecordingStateCallbackUri = options.RecordingStateCallbackUri?.AbsoluteUri,
@@ -130,10 +126,6 @@
             scope.Start();
             try
             {
-<<<<<<< HEAD
-                var callLocator = CallLocatorSerializer.Serialize(options.CallLocator);
-=======
->>>>>>> a95e2164
                 StartCallRecordingRequestInternal request = new StartCallRecordingRequestInternal()
                 {
                     RecordingStateCallbackUri = options.RecordingStateCallbackUri?.AbsoluteUri,
