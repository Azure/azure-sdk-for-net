--- conflicted
+++ resolved
@@ -18,23 +18,15 @@
     public class CallMedia
     {
         private readonly ClientDiagnostics _clientDiagnostics;
-<<<<<<< HEAD
-        internal ContentRestClient ContentRestClient { get; }
+        internal CallMediaRestClient CallMediaRestClient { get; }
         internal EventProcessor EventProcessor { get; }
-=======
-        internal CallMediaRestClient CallMediaRestClient { get; }
->>>>>>> b444aa3a
 
         /// <summary>
         /// The call connection id.
         /// </summary>
         public virtual string CallConnectionId { get; internal set; }
 
-<<<<<<< HEAD
-        internal CallMedia(string callConnectionId, ContentRestClient callContentRestClient, ClientDiagnostics clientDiagnostics, EventProcessor eventProcessor)
-=======
-        internal CallMedia(string callConnectionId, CallMediaRestClient callCallMediaRestClient, ClientDiagnostics clientDiagnostics)
->>>>>>> b444aa3a
+        internal CallMedia(string callConnectionId, CallMediaRestClient callCallMediaRestClient, ClientDiagnostics clientDiagnostics, EventProcessor eventProcessor)
         {
             CallConnectionId = callConnectionId;
             CallMediaRestClient = callCallMediaRestClient;
@@ -66,16 +58,12 @@
             {
                 PlayRequestInternal request = CreatePlayRequest(playSource, playTo, playOptions);
 
-<<<<<<< HEAD
-                var response = await ContentRestClient.PlayAsync(CallConnectionId, request, cancellationToken).ConfigureAwait(false);
+                var response = await CallMediaRestClient.PlayAsync(CallConnectionId, request, cancellationToken).ConfigureAwait(false);
 
                 var result = new PlayResult();
                 result.SetEventProcessor(EventProcessor, CallConnectionId, playOptions?.OperationContext);
 
                 return Response.FromValue(result, response);
-=======
-                return await CallMediaRestClient.PlayAsync(CallConnectionId, request, cancellationToken).ConfigureAwait(false);
->>>>>>> b444aa3a
             }
             catch (Exception ex)
             {
@@ -100,16 +88,12 @@
             {
                 PlayRequestInternal request = CreatePlayRequest(playSource, playTo, playOptions);
 
-<<<<<<< HEAD
-                var response = ContentRestClient.Play(CallConnectionId, request, cancellationToken);
+                var response = CallMediaRestClient.Play(CallConnectionId, request, cancellationToken);
 
                 var result = new PlayResult();
                 result.SetEventProcessor(EventProcessor, CallConnectionId, playOptions?.OperationContext);
 
                 return Response.FromValue(result, response);
-=======
-                return CallMediaRestClient.Play(CallConnectionId, request, cancellationToken);
->>>>>>> b444aa3a
             }
             catch (Exception ex)
             {
@@ -199,16 +183,12 @@
             scope.Start();
             try
             {
-<<<<<<< HEAD
-                var response = await ContentRestClient.CancelAllMediaOperationsAsync(CallConnectionId, cancellationToken).ConfigureAwait(false);
+                var response = await CallMediaRestClient.CancelAllMediaOperationsAsync(CallConnectionId, cancellationToken).ConfigureAwait(false);
 
                 var result = new CancelAllMediaOperationsResult();
                 result.SetEventProcessor(EventProcessor, CallConnectionId, null);
 
                 return Response.FromValue(result, response);
-=======
-                return await CallMediaRestClient.CancelAllMediaOperationsAsync(CallConnectionId, cancellationToken).ConfigureAwait(false);
->>>>>>> b444aa3a
             }
             catch (Exception ex)
             {
@@ -228,16 +208,12 @@
             scope.Start();
             try
             {
-<<<<<<< HEAD
-                var response = ContentRestClient.CancelAllMediaOperations(CallConnectionId, cancellationToken);
+                var response = CallMediaRestClient.CancelAllMediaOperations(CallConnectionId, cancellationToken);
 
                 var result = new CancelAllMediaOperationsResult();
                 result.SetEventProcessor(EventProcessor, CallConnectionId, null);
 
                 return Response.FromValue(result, response);
-=======
-                return CallMediaRestClient.CancelAllMediaOperations(CallConnectionId, cancellationToken);
->>>>>>> b444aa3a
             }
             catch (Exception ex)
             {
@@ -259,17 +235,13 @@
             try
             {
                 RecognizeRequestInternal request = CreateRecognizeRequest(recognizeOptions);
-<<<<<<< HEAD
-
-                var response = await ContentRestClient.RecognizeAsync(CallConnectionId, request, cancellationToken).ConfigureAwait(false);
+
+                var response = await CallMediaRestClient.RecognizeAsync(CallConnectionId, request, cancellationToken).ConfigureAwait(false);
 
                 var result = new StartRecognizingResult();
                 result.SetEventProcessor(EventProcessor, CallConnectionId, recognizeOptions?.OperationContext);
 
                 return Response.FromValue(result, response);
-=======
-                return await CallMediaRestClient.RecognizeAsync(CallConnectionId, request, cancellationToken).ConfigureAwait(false);
->>>>>>> b444aa3a
             }
             catch (Exception ex)
             {
@@ -291,17 +263,13 @@
             try
             {
                 RecognizeRequestInternal request = CreateRecognizeRequest(recognizeOptions);
-<<<<<<< HEAD
-
-                var response = ContentRestClient.Recognize(CallConnectionId, request, cancellationToken);
+
+                var response = CallMediaRestClient.Recognize(CallConnectionId, request, cancellationToken);
 
                 var result = new StartRecognizingResult();
                 result.SetEventProcessor(EventProcessor, CallConnectionId, recognizeOptions?.OperationContext);
 
                 return Response.FromValue(result, response);
-=======
-                return CallMediaRestClient.Recognize(CallConnectionId, request, cancellationToken);
->>>>>>> b444aa3a
             }
             catch (Exception ex)
             {
