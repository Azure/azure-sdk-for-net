--- conflicted
+++ resolved
@@ -403,19 +403,11 @@
                 //ToDo: Media team needs to fix the options.Loop since StartHoldMusicRequestInternal does not have Lopp anymore.
                 // and work on the StartHoldMusicRequestInternal.operationCallbackUri
                 var request = new StartHoldMusicRequestInternal(
-<<<<<<< HEAD
                     CommunicationIdentifierSerializer.Serialize(options.TargetParticipant))
                 {
                     OperationContext = options.OperationContext,
                     PlaySourceInfo = TranslatePlaySourceToInternal(options.PlaySourceInfo),
                 };
-=======
-                    CommunicationIdentifierSerializer.Serialize(options.TargetParticipant),
-                    TranslatePlaySourceToInternal(options.PlaySourceInfo),
-                    options.OperationContext,
-                    null
-                    );
->>>>>>> 8f171e98
 
                 return CallMediaRestClient.StartHoldMusic(CallConnectionId, request, cancellationToken: cancellationToken);
             }
@@ -439,21 +431,12 @@
             scope.Start();
             try
             {
-                //ToDo: Media team needs to fix the options.Loop since StartHoldMusicRequestInternal does not have Lopp anymore.
-                // and work on the StartHoldMusicRequestInternal.operationCallbackUri
                 var request = new StartHoldMusicRequestInternal(
-<<<<<<< HEAD
                     CommunicationIdentifierSerializer.Serialize(options.TargetParticipant))
                 {
                     OperationContext = options.OperationContext,
                     PlaySourceInfo = TranslatePlaySourceToInternal(options.PlaySourceInfo),
                 };
-=======
-                    CommunicationIdentifierSerializer.Serialize(options.TargetParticipant),
-                    TranslatePlaySourceToInternal(options.PlaySourceInfo),
-                    options.OperationContext,
-                    null);
->>>>>>> 8f171e98
 
                 return await CallMediaRestClient.StartHoldMusicAsync(CallConnectionId, request, cancellationToken: cancellationToken).ConfigureAwait(false);
             }
