--- conflicted
+++ resolved
@@ -16,11 +16,7 @@
         /// <summary>
         /// The latest version of the CallAutomation service.
         /// </summary>
-<<<<<<< HEAD
         internal const ServiceVersion LatestVersion = ServiceVersion.V2025_08_15_Preview;
-=======
-        internal const ServiceVersion LatestVersion = ServiceVersion.V2025_06_15;
->>>>>>> a95e2164
 
         internal string ApiVersion { get; }
 
@@ -41,11 +37,8 @@
                 ServiceVersion.V2024_04_15 => "2024-04-15",
                 ServiceVersion.V2024_09_15 => "2024-09-15",
                 ServiceVersion.V2025_05_15 => "2025-05-15",
-<<<<<<< HEAD
+                ServiceVersion.V2025_06_15 => "2025-06-15",
                 ServiceVersion.V2025_08_15_Preview => "2025-08-15-preview",
-=======
-                ServiceVersion.V2025_06_15 => "2025-06-15",
->>>>>>> a95e2164
                 _ => throw new ArgumentOutOfRangeException(nameof(version)),
             };
         }
@@ -82,15 +75,14 @@
             V2025_05_15 = 5,
 
             /// <summary>
-<<<<<<< HEAD
-            /// The BETA7 (1.6.0-beta) of the CallAutomation service.
-            /// </summary>
-            V2025_08_15_Preview = 6,
-=======
             /// The GA5 (1.5.0) of the CallAutomation service.
             /// </summary>
             V2025_06_15 = 6,
->>>>>>> a95e2164
+
+            /// <summary>
+            /// The BETA7 (1.6.0-beta) of the CallAutomation service.
+            /// </summary>
+            V2025_08_15_Preview = 7,
 #pragma warning restore CA1707 // Identifiers should not contain underscores
         }
     }
