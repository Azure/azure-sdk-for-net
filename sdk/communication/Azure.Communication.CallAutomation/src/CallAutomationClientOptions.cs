﻿// Copyright (c) Microsoft Corporation. All rights reserved.
// Licensed under the MIT License.

using System;
using System.Net.Http;
using Azure.Core;
using Azure.Core.Pipeline;

namespace Azure.Communication.CallAutomation
{
    /// <summary>
    /// The latest version of the Call Automation.
    /// </summary>
    public class CallAutomationClientOptions : ClientOptions
    {
        /// <summary>
        /// The latest version of the CallAutomation service.
        /// </summary>
        internal const ServiceVersion LatestVersion = ServiceVersion.V2025_03_30_Preview;

        internal string ApiVersion { get; }

        /// <summary>
        /// The caller source of the call automation client.
        /// </summary>
        public CommunicationUserIdentifier Source { get; set; }

        /// <summary>
        /// Initializes a new instance of the <see cref="CallAutomationClientOptions"/>.
        /// </summary>
        public CallAutomationClientOptions(ServiceVersion version = LatestVersion)
        {
            ApiVersion = version switch
            {
                ServiceVersion.V2023_03_06 => "2023-03-06",
                ServiceVersion.V2023_10_15 => "2023-10-15",
<<<<<<< HEAD
                ServiceVersion.V2023_10_03_Preview => "2023-10-03-preview",
                ServiceVersion.V2024_09_01_Preview => "2024-09-01-preview",
=======
                ServiceVersion.V2024_04_15 => "2024-04-15",
                ServiceVersion.V2024_09_15 => "2024-09-15",
>>>>>>> 3cea45a4
                ServiceVersion.V2025_03_30_Preview => "2025-03-30-preview",
                _ => throw new ArgumentOutOfRangeException(nameof(version)),
            };
        }

        /// <summary>
        /// The CallAutomation service version.
        /// </summary>
        public enum ServiceVersion
        {
#pragma warning disable CA1707 // Identifiers should not contain underscores
            /// <summary>
            /// The GA1 (1.0.0) of the CallAutomation service.
            /// </summary>
            V2023_03_06 = 1,

            /// <summary>
            /// The GA2 (1.1.0) of the CallAutomation service.
            /// </summary>
            V2023_10_15 = 2,

            /// <summary>
            /// Latest GA3 (1.2.0) of the CallAutomation service.
            /// </summary>
            V2024_04_15 = 3,

            /// <summary>
            /// Latest GA4 (1.3.0) of the CallAutomation service.
            /// </summary>
            V2024_09_15 = 4,

            /// <summary>
            /// Latest ALPHA4 (1.5.0-alpha) preview of the CallAutomation service.
            /// </summary>
<<<<<<< HEAD
            V2024_09_01_Preview = 5,

            /// <summary>
            /// The BETA6 (1.4.0-beta) of the CallAutomation service.
            /// </summary>
           V2025_03_30_Preview = 6,
=======
            V2025_03_30_Preview = 5
>>>>>>> 3cea45a4
#pragma warning restore CA1707 // Identifiers should not contain underscores
        }
    }
}<|MERGE_RESOLUTION|>--- conflicted
+++ resolved
@@ -34,13 +34,8 @@
             {
                 ServiceVersion.V2023_03_06 => "2023-03-06",
                 ServiceVersion.V2023_10_15 => "2023-10-15",
-<<<<<<< HEAD
-                ServiceVersion.V2023_10_03_Preview => "2023-10-03-preview",
-                ServiceVersion.V2024_09_01_Preview => "2024-09-01-preview",
-=======
                 ServiceVersion.V2024_04_15 => "2024-04-15",
                 ServiceVersion.V2024_09_15 => "2024-09-15",
->>>>>>> 3cea45a4
                 ServiceVersion.V2025_03_30_Preview => "2025-03-30-preview",
                 _ => throw new ArgumentOutOfRangeException(nameof(version)),
             };
@@ -75,16 +70,7 @@
             /// <summary>
             /// Latest ALPHA4 (1.5.0-alpha) preview of the CallAutomation service.
             /// </summary>
-<<<<<<< HEAD
-            V2024_09_01_Preview = 5,
-
-            /// <summary>
-            /// The BETA6 (1.4.0-beta) of the CallAutomation service.
-            /// </summary>
-           V2025_03_30_Preview = 6,
-=======
             V2025_03_30_Preview = 5
->>>>>>> 3cea45a4
 #pragma warning restore CA1707 // Identifiers should not contain underscores
         }
     }
