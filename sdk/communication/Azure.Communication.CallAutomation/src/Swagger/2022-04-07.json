{
  "swagger": "2.0",
  "info": {
    "version": "2022-04-07-preview",
    "title": "Azure Communication Service ServerCalling APIs"
  },
  "schemes": [
    "https"
  ],
  "consumes": [
    "application/json"
  ],
  "produces": [
    "application/json"
  ],
  "paths": {
    "/calling/callConnections": {
      "post": {
        "tags": [
          "PreConnections"
        ],
        "summary": "Create an outbound call.",
        "description": "Create an outbound call.",
        "operationId": "ServerCalling_CreateCall",
        "parameters": [
          {
            "name": "createCallRequest",
            "in": "body",
            "description": "The create call request.",
            "required": true,
            "schema": {
              "$ref": "#/definitions/CreateCallRequest"
            }
          },
          {
            "$ref": "#/parameters/ApiVersionParameter"
          },
          {
            "name": "Repeatability-Request-ID",
            "in": "header",
            "description": "If specified, the client directs that the request is repeatable; that is, that the client can make the request multiple times with the same Repeatability-Request-Id and get back an appropriate response without the server executing the request multiple times. The value of the Repeatability-Request-Id is an opaque string representing a client-generated unique identifier for the request. It is a version 4 (random) UUID.",
            "type": "string",
            "format": "uuid"
          },
          {
            "name": "Repeatability-First-Sent",
            "in": "header",
            "description": "If Repeatability-Request-ID header is specified, then Repeatability-First-Sent header must also be specified. The value should be the date and time at which the request was first created, expressed using the IMF-fixdate form of HTTP-date. Example: Sun, 06 Nov 1994 08:49:37 GMT.",
            "type": "string"
          }
        ],
        "responses": {
          "201": {
            "description": "Returns the create call response.",
            "schema": {
              "$ref": "#/definitions/CallConnectionProperties"
            }
          }
        },
        "x-ms-examples": {
          "Create an outbound call.": {
            "$ref": "./examples/ServerCalling_CreateCall.json"
          }
        }
      }
    },
    "/calling/callConnections:answer": {
      "post": {
        "tags": [
          "PreConnections"
        ],
        "summary": "Answer a Call.",
        "description": "Answer a call using the IncomingCallContext from Event Grid.",
        "operationId": "ServerCalling_AnswerCall",
        "parameters": [
          {
            "name": "answerCallRequest",
            "in": "body",
            "description": "The answer call request.",
            "required": true,
            "schema": {
              "$ref": "#/definitions/AnswerCallRequest"
            }
          },
          {
            "$ref": "#/parameters/ApiVersionParameter"
          },
          {
            "name": "Repeatability-Request-ID",
            "in": "header",
            "description": "If specified, the client directs that the request is repeatable; that is, that the client can make the request multiple times with the same Repeatability-Request-Id and get back an appropriate response without the server executing the request multiple times. The value of the Repeatability-Request-Id is an opaque string representing a client-generated unique identifier for the request. It is a version 4 (random) UUID.",
            "type": "string",
            "format": "uuid"
          },
          {
            "name": "Repeatability-First-Sent",
            "in": "header",
            "description": "If Repeatability-Request-ID header is specified, then Repeatability-First-Sent header must also be specified. The value should be the date and time at which the request was first created, expressed using the IMF-fixdate form of HTTP-date. Example: Sun, 06 Nov 1994 08:49:37 GMT.",
            "type": "string"
          }
        ],
        "responses": {
          "200": {
            "description": "Returns the answer call response.",
            "schema": {
              "$ref": "#/definitions/CallConnectionProperties"
            }
          }
        },
        "x-ms-examples": {
          "Answer a Call.": {
            "$ref": "./examples/ServerCalling_AnswerCall.json"
          }
        }
      }
    },
    "/calling/callConnections:redirect": {
      "post": {
        "tags": [
          "PreConnections"
        ],
        "summary": "Redirect a call.",
        "description": "Redirect a call.",
        "operationId": "ServerCalling_RedirectCall",
        "parameters": [
          {
            "name": "redirectCallRequest",
            "in": "body",
            "description": "",
            "required": true,
            "schema": {
              "$ref": "#/definitions/RedirectCallRequest"
            }
          },
          {
            "$ref": "#/parameters/ApiVersionParameter"
          },
          {
            "name": "Repeatability-Request-ID",
            "in": "header",
            "description": "If specified, the client directs that the request is repeatable; that is, that the client can make the request multiple times with the same Repeatability-Request-Id and get back an appropriate response without the server executing the request multiple times. The value of the Repeatability-Request-Id is an opaque string representing a client-generated unique identifier for the request. It is a version 4 (random) UUID.",
            "type": "string",
            "format": "uuid"
          },
          {
            "name": "Repeatability-First-Sent",
            "in": "header",
            "description": "If Repeatability-Request-ID header is specified, then Repeatability-First-Sent header must also be specified. The value should be the date and time at which the request was first created, expressed using the IMF-fixdate form of HTTP-date. Example: Sun, 06 Nov 1994 08:49:37 GMT.",
            "type": "string"
          }
        ],
        "responses": {
          "204": {
            "description": "Returns the redirect call response."
          }
        },
        "x-ms-examples": {
          "Redirect a call.": {
            "$ref": "./examples/ServerCalling_RedirectCall.json"
          }
        }
      }
    },
    "/calling/callConnections:reject": {
      "post": {
        "tags": [
          "PreConnections"
        ],
        "summary": "Reject the call.",
        "description": "Reject the call.",
        "operationId": "ServerCalling_RejectCall",
        "parameters": [
          {
            "name": "rejectCallRequest",
            "in": "body",
            "description": "The reject call request.",
            "required": true,
            "schema": {
              "$ref": "#/definitions/RejectCallRequest"
            }
          },
          {
            "$ref": "#/parameters/ApiVersionParameter"
          },
          {
            "name": "Repeatability-Request-ID",
            "in": "header",
            "description": "If specified, the client directs that the request is repeatable; that is, that the client can make the request multiple times with the same Repeatability-Request-Id and get back an appropriate response without the server executing the request multiple times. The value of the Repeatability-Request-Id is an opaque string representing a client-generated unique identifier for the request. It is a version 4 (random) UUID.",
            "type": "string",
            "format": "uuid"
          },
          {
            "name": "Repeatability-First-Sent",
            "in": "header",
            "description": "If Repeatability-Request-ID header is specified, then Repeatability-First-Sent header must also be specified. The value should be the date and time at which the request was first created, expressed using the IMF-fixdate form of HTTP-date. Example: Sun, 06 Nov 1994 08:49:37 GMT.",
            "type": "string"
          }
        ],
        "responses": {
          "204": {
            "description": "Returns the reject call response."
          }
        },
        "x-ms-examples": {
          "Reject the call.": {
            "$ref": "./examples/ServerCalling_RejectCall.json"
          }
        }
      }
    },
    "/calling/callConnections/{callConnectionId}": {
      "get": {
        "tags": [
          "MidConnections"
        ],
        "summary": "Get call connection.",
        "operationId": "CallConnections_GetCall",
        "parameters": [
          {
            "name": "callConnectionId",
            "in": "path",
            "description": "The call connection id.",
            "required": true,
            "type": "string"
          },
          {
            "$ref": "#/parameters/ApiVersionParameter"
          }
        ],
        "responses": {
          "200": {
            "description": "Returns the get call response.",
            "schema": {
              "$ref": "#/definitions/CallConnectionProperties"
            }
          }
        },
        "x-ms-examples": {
          "Get call connection.": {
            "$ref": "./examples/CallConnections_GetCall.json"
          }
        }
      },
      "delete": {
        "tags": [
          "MidConnections"
        ],
        "summary": "Hangup the call.",
        "description": "Hangup the call.",
        "operationId": "CallConnections_HangupCall",
        "parameters": [
          {
            "name": "callConnectionId",
            "in": "path",
            "description": "The call connection id.",
            "required": true,
            "type": "string"
          },
          {
            "$ref": "#/parameters/ApiVersionParameter"
          }
        ],
        "responses": {
          "204": {
            "description": "Returns the hangup call response."
          }
        },
        "x-ms-examples": {
          "Hangup the call.": {
            "$ref": "./examples/CallConnections_HangupCall.json"
          }
        }
      }
    },
    "/calling/callConnections/{callConnectionId}:terminate": {
      "post": {
        "tags": [
          "MidConnections"
        ],
        "summary": "Terminate a call using CallConnectionId.",
        "description": "Terminate a call using CallConnectionId.",
        "operationId": "CallConnections_TerminateCall",
        "parameters": [
          {
            "name": "callConnectionId",
            "in": "path",
            "description": "The terminate call request.",
            "required": true,
            "type": "string"
          },
          {
            "$ref": "#/parameters/ApiVersionParameter"
          },
          {
            "name": "Repeatability-Request-ID",
            "in": "header",
            "description": "If specified, the client directs that the request is repeatable; that is, that the client can make the request multiple times with the same Repeatability-Request-Id and get back an appropriate response without the server executing the request multiple times. The value of the Repeatability-Request-Id is an opaque string representing a client-generated unique identifier for the request. It is a version 4 (random) UUID.",
            "type": "string",
            "format": "uuid"
          },
          {
            "name": "Repeatability-First-Sent",
            "in": "header",
            "description": "If Repeatability-Request-ID header is specified, then Repeatability-First-Sent header must also be specified. The value should be the date and time at which the request was first created, expressed using the IMF-fixdate form of HTTP-date. Example: Sun, 06 Nov 1994 08:49:37 GMT.",
            "type": "string"
          }
        ],
        "responses": {
          "204": {
            "description": "Returns the terminate call response."
          }
        },
        "x-ms-examples": {
          "Terminate a call using CallConnectionId.": {
            "$ref": "./examples/CallConnections_TerminateCall.json"
          }
        }
      }
    },
    "/calling/callConnections/{callConnectionId}:transferToParticipant": {
      "post": {
        "tags": [
          "MidConnections"
        ],
        "summary": "Transfer the call to a participant.",
        "description": "Transfer the call to a participant.",
        "operationId": "CallConnections_TransferToParticipant",
        "parameters": [
          {
            "name": "callConnectionId",
            "in": "path",
            "description": "The call connection id.",
            "required": true,
            "type": "string"
          },
          {
            "name": "transferToParticipantRequest",
            "in": "body",
            "description": "The transfer to participant request.",
            "required": true,
            "schema": {
              "$ref": "#/definitions/TransferToParticipantRequest"
            }
          },
          {
            "$ref": "#/parameters/ApiVersionParameter"
          },
          {
            "name": "Repeatability-Request-ID",
            "in": "header",
            "description": "If specified, the client directs that the request is repeatable; that is, that the client can make the request multiple times with the same Repeatability-Request-Id and get back an appropriate response without the server executing the request multiple times. The value of the Repeatability-Request-Id is an opaque string representing a client-generated unique identifier for the request. It is a version 4 (random) UUID.",
            "type": "string",
            "format": "uuid"
          },
          {
            "name": "Repeatability-First-Sent",
            "in": "header",
            "description": "If Repeatability-Request-ID header is specified, then Repeatability-First-Sent header must also be specified. The value should be the date and time at which the request was first created, expressed using the IMF-fixdate form of HTTP-date. Example: Sun, 06 Nov 1994 08:49:37 GMT.",
            "type": "string"
          }
        ],
        "responses": {
          "202": {
            "description": "Returns the transfer call response.",
            "schema": {
              "$ref": "#/definitions/TransferCallResponse"
            }
          }
        },
        "x-ms-examples": {
          "Transfer the call to a participant.": {
            "$ref": "./examples/CallConnections_TransferToParticipant.json"
          }
        }
      }
    },
    "/calling/callConnections/{callConnectionId}:play": {
      "post": {
        "tags": [
          "MidConnections"
        ],
        "summary": "Plays audio to participants in the call.",
        "description": "Plays audio to participants in the call.",
        "operationId": "Content_Play",
        "parameters": [
          {
            "name": "callConnectionId",
            "in": "path",
            "description": "",
            "required": true,
            "type": "string"
          },
          {
            "name": "playRequest",
            "in": "body",
            "description": "",
            "required": true,
            "schema": {
              "$ref": "#/definitions/PlayRequest"
            }
          },
          {
            "$ref": "#/parameters/ApiVersionParameter"
          }
        ],
        "responses": {
          "202": {
            "description": "Returns the play audio response."
          }
        },
        "x-ms-examples": {
          "Plays audio to participants in the call.": {
            "$ref": "./examples/Content_Play.json"
          }
        }
      }
    },
    "/calling/callConnections/{callConnectionId}:cancelAllMediaOperations": {
      "post": {
        "tags": [
          "MidConnections"
        ],
        "summary": "Cancel all media operations in a call.",
        "description": "Cancel all media operations in a call.",
        "operationId": "Content_CancelAllMediaOperations",
        "parameters": [
          {
            "name": "callConnectionId",
            "in": "path",
            "description": "The call connection id",
            "required": true,
            "type": "string"
          },
          {
            "$ref": "#/parameters/ApiVersionParameter"
          }
        ],
        "responses": {
          "202": {
            "description": "Returns the cancel all media operations response."
          }
        },
        "x-ms-examples": {
          "Cancel all media operations in a call.": {
            "$ref": "./examples/Content_CancelAllMediaOperations.json"
          }
        }
      }
    },
    "/calling/callConnections/{callConnectionId}:recognize": {
      "post": {
        "tags": [
          "MidConnections"
        ],
        "summary": "Recognize media from call.",
        "description": "Recognize media from call.",
        "operationId": "Content_Recognize",
        "parameters": [
          {
            "name": "callConnectionId",
            "in": "path",
            "description": "The call connection id",
            "required": true,
            "type": "string"
          },
          {
            "name": "recognizeRequest",
            "in": "body",
            "description": "The media recognize request",
            "required": true,
            "schema": {
              "$ref": "#/definitions/RecognizeRequest"
            }
          },
          {
            "$ref": "#/parameters/ApiVersionParameter"
          }
        ],
        "responses": {
          "202": {
            "description": "Returns the recognize response."
          }
        },
        "x-ms-examples": {
          "Recognize media from call.": {
            "$ref": "./examples/Content_Recognize.json"
          }
        }
      }
    },
    "/calling/callConnections/{callConnectionId}/participants": {
      "get": {
        "tags": [
          "MidConnections"
        ],
        "summary": "Get participants from a call.",
        "description": "Get participants from a call.",
        "operationId": "CallConnections_GetParticipants",
        "parameters": [
          {
            "name": "callConnectionId",
            "in": "path",
            "description": "The call connection Id",
            "required": true,
            "type": "string"
          },
          {
            "$ref": "#/parameters/ApiVersionParameter"
          }
        ],
        "responses": {
          "200": {
            "description": "Returns the get participants response.",
            "schema": {
              "$ref": "#/definitions/GetParticipantsResponse"
            }
          }
        },
        "x-ms-examples": {
          "Get participants from a call.": {
            "$ref": "./examples/CallConnections_GetParticipants.json"
          }
        }
      }
    },
    "/calling/callConnections/{callConnectionId}/participants:add": {
      "post": {
        "tags": [
          "MidConnections"
        ],
        "summary": "Add participants to the call.",
        "description": "Add participants to the call.",
        "operationId": "CallConnections_AddParticipant",
        "parameters": [
          {
            "name": "callConnectionId",
            "in": "path",
            "description": "The call connection Id",
            "required": true,
            "type": "string"
          },
          {
            "name": "addParticipantsRequest",
            "in": "body",
            "description": "The add participants request.",
            "required": true,
            "schema": {
              "$ref": "#/definitions/AddParticipantsRequest"
            }
          },
          {
            "$ref": "#/parameters/ApiVersionParameter"
          },
          {
            "name": "Repeatability-Request-ID",
            "in": "header",
            "description": "If specified, the client directs that the request is repeatable; that is, that the client can make the request multiple times with the same Repeatability-Request-Id and get back an appropriate response without the server executing the request multiple times. The value of the Repeatability-Request-Id is an opaque string representing a client-generated unique identifier for the request. It is a version 4 (random) UUID.",
            "type": "string",
            "format": "uuid"
          },
          {
            "name": "Repeatability-First-Sent",
            "in": "header",
            "description": "If Repeatability-Request-ID header is specified, then Repeatability-First-Sent header must also be specified. The value should be the date and time at which the request was first created, expressed using the IMF-fixdate form of HTTP-date. Example: Sun, 06 Nov 1994 08:49:37 GMT.",
            "type": "string"
          }
        ],
        "responses": {
          "202": {
            "description": "Returns the add participant response.",
            "schema": {
              "$ref": "#/definitions/AddParticipantsResponse"
            }
          }
        },
        "x-ms-examples": {
          "Add participants to the call.": {
            "$ref": "./examples/CallConnections_AddParticipant.json"
          }
        }
      }
    },
    "/calling/callConnections/{callConnectionId}/participants:remove": {
      "post": {
        "tags": [
          "MidConnections"
        ],
        "summary": "Remove participant from the call using identifier.",
        "description": "Remove participant from the call using identifier.",
        "operationId": "CallConnections_RemoveParticipants",
        "parameters": [
          {
            "name": "callConnectionId",
            "in": "path",
            "description": "The call connection id.",
            "required": true,
            "type": "string"
          },
          {
            "name": "removeParticipantsRequest",
            "in": "body",
            "description": "The participants to be removed from the call.",
            "required": true,
            "schema": {
              "$ref": "#/definitions/RemoveParticipantsRequest"
            }
          },
          {
            "$ref": "#/parameters/ApiVersionParameter"
          },
          {
            "name": "Repeatability-Request-ID",
            "in": "header",
            "description": "If specified, the client directs that the request is repeatable; that is, that the client can make the request multiple times with the same Repeatability-Request-Id and get back an appropriate response without the server executing the request multiple times. The value of the Repeatability-Request-Id is an opaque string representing a client-generated unique identifier for the request. It is a version 4 (random) UUID.",
            "type": "string",
            "format": "uuid"
          },
          {
            "name": "Repeatability-First-Sent",
            "in": "header",
            "description": "If Repeatability-Request-ID header is specified, then Repeatability-First-Sent header must also be specified. The value should be the date and time at which the request was first created, expressed using the IMF-fixdate form of HTTP-date. Example: Sun, 06 Nov 1994 08:49:37 GMT.",
            "type": "string"
          }
        ],
        "responses": {
          "202": {
            "description": "Returns the remove participant response.",
            "schema": {
              "$ref": "#/definitions/RemoveParticipantsResponse"
            }
          }
        },
        "x-ms-examples": {
          "Remove participant from the call using identifier.": {
            "$ref": "./examples/CallConnections_RemoveParticipants.json"
          }
        }
      }
    },
    "/calling/callConnections/{callConnectionId}/participants/{participantMri}": {
      "get": {
        "tags": [
          "MidConnections"
        ],
        "summary": "Get participant from a call.",
        "description": "Get participant from a call.",
        "operationId": "CallConnections_GetParticipant",
        "parameters": [
          {
            "name": "callConnectionId",
            "in": "path",
            "description": "The call connection Id",
            "required": true,
            "type": "string"
          },
          {
            "name": "participantMri",
            "in": "path",
            "description": "MRI of the participants to retrieve.",
            "required": true,
            "type": "string"
          },
          {
            "$ref": "#/parameters/ApiVersionParameter"
          }
        ],
        "responses": {
          "200": {
            "description": "Returns the get participant response.",
            "schema": {
              "$ref": "#/definitions/AcsCallParticipant"
            }
          }
        },
        "x-ms-examples": {
          "Get participant from a call.": {
            "$ref": "./examples/CallConnections_GetParticipant.json"
          }
        }
      }
    },
    "/calling/recordings": {
      "post": {
        "tags": [
          "Content_Recording"
        ],
        "summary": "Start recording the call.",
        "operationId": "Content_Recording",
        "parameters": [
          {
            "name": "startCallRecording",
            "in": "body",
            "description": "The request body of start call recording request.",
            "required": true,
            "schema": {
              "$ref": "#/definitions/StartCallRecordingRequest"
            }
          },
          {
            "$ref": "#/parameters/ApiVersionParameter"
          },
          {
            "name": "Repeatability-Request-ID",
            "in": "header",
            "description": "If specified, the client directs that the request is repeatable; that is, that the client can make the request multiple times with the same Repeatability-Request-Id and get back an appropriate response without the server executing the request multiple times. The value of the Repeatability-Request-Id is an opaque string representing a client-generated unique identifier for the request. It is a version 4 (random) UUID.",
            "type": "string",
            "format": "uuid"
          },
          {
            "name": "Repeatability-First-Sent",
            "in": "header",
            "description": "If Repeatability-Request-ID header is specified, then Repeatability-First-Sent header must also be specified. The value should be the date and time at which the request was first created, expressed using the IMF-fixdate form of HTTP-date. Example: Sun, 06 Nov 1994 08:49:37 GMT.",
            "type": "string"
          }
        ],
        "responses": {
          "200": {
            "description": "Returns the start call recording response.",
            "schema": {
              "$ref": "#/definitions/RecordingStateResponse"
            }
          }
        },
        "x-ms-examples": {
          "Start recording the call.": {
            "$ref": "./examples/Content_Recording.json"
          }
        }
      }
    },
    "/calling/recordings/{recordingId}": {
      "get": {
        "tags": [
          "Content_Recording"
        ],
        "summary": "Get call recording properties.",
        "operationId": "ServerCalls_GetRecordingProperties",
        "parameters": [
          {
            "name": "recordingId",
            "in": "path",
            "description": "The recording id.",
            "required": true,
            "type": "string"
          },
          {
            "$ref": "#/parameters/ApiVersionParameter"
          }
        ],
        "responses": {
          "200": {
            "description": "Returns the recording properties.",
            "schema": {
              "$ref": "#/definitions/RecordingStateResponse"
            }
          }
        },
        "x-ms-examples": {
          "Get call recording properties.": {
            "$ref": "./examples/ServerCalls_GetRecordingProperties.json"
          }
        }
      },
      "delete": {
        "tags": [
          "Content_Recording"
        ],
        "summary": "Stop recording the call.",
        "operationId": "ServerCalls_StopRecording",
        "parameters": [
          {
            "name": "recordingId",
            "in": "path",
            "description": "The recording id.",
            "required": true,
            "type": "string"
          },
          {
            "$ref": "#/parameters/ApiVersionParameter"
          }
        ],
        "responses": {
          "204": {
            "description": "Returns the stop call recording response."
          }
        },
        "x-ms-examples": {
          "Stop recording the call.": {
            "$ref": "./examples/ServerCalls_StopRecording.json"
          }
        }
      }
    },
    "/calling/recordings/{recordingId}:pause": {
      "post": {
        "tags": [
          "Content_Recording"
        ],
        "summary": "Pause recording the call.",
        "operationId": "ServerCalls_PauseRecording",
        "parameters": [
          {
            "name": "recordingId",
            "in": "path",
            "description": "The recording id.",
            "required": true,
            "type": "string"
          },
          {
            "$ref": "#/parameters/ApiVersionParameter"
          }
        ],
        "responses": {
          "202": {
            "description": "Returns the pause call recording response."
          }
        },
        "x-ms-examples": {
          "Pause recording the call.": {
            "$ref": "./examples/ServerCalls_PauseRecording.json"
          }
        }
      }
    },
    "/calling/recordings/{recordingId}:resume": {
      "post": {
        "tags": [
          "Content_Recording"
        ],
        "summary": "Resume recording the call.",
        "operationId": "ServerCalls_ResumeRecording",
        "parameters": [
          {
            "name": "recordingId",
            "in": "path",
            "description": "The recording id.",
            "required": true,
            "type": "string"
          },
          {
            "$ref": "#/parameters/ApiVersionParameter"
          }
        ],
        "responses": {
          "202": {
            "description": "Returns the resume call recording response."
          }
        },
        "x-ms-examples": {
          "Resume recording the call.": {
            "$ref": "./examples/ServerCalls_ResumeRecording.json"
          }
        }
      }
    }
  },
  "definitions": {
    "CreateCallRequest": {
      "required": [
        "targets",
        "source",
        "callbackUri"
      ],
      "type": "object",
      "properties": {
        "targets": {
          "description": "The targets of the call.",
          "type": "array",
          "items": {
            "$ref": "#/definitions/CommunicationIdentifierModel"
          }
        },
        "source": {
          "$ref": "#/definitions/CallSource",
          "description": "The source of the call."
        },
        "subject": {
          "description": "The subject.",
          "type": "string"
        },
        "callbackUri": {
          "description": "The callback URI.",
          "type": "string"
        },
        "mediaStreamingConfiguration": {
          "$ref": "#/definitions/MediaStreamingConfiguration",
          "description": "Media Streaming Configuration."
        }
      }
    },
    "CommunicationIdentifierModelKind": {
      "description": "Type of CommunicationIdentifierModel.",
      "enum": [
        "unknown",
        "communicationUser",
        "phoneNumber",
        "microsoftTeamsUser"
      ],
      "type": "string",
      "x-ms-enum": {
        "name": "CommunicationIdentifierModelKind",
        "modelAsString": true
      }
    },
    "CommunicationIdentifierModel": {
      "type": "object",
      "properties": {
        "rawId": {
          "description": "Full ID of the identifier.",
          "type": "string"
        },
        "kind": {
          "$ref": "#/definitions/CommunicationIdentifierModelKind"
        },
        "communicationUser": {
          "$ref": "#/definitions/CommunicationUserIdentifierModel",
          "description": "The communication user."
        },
        "phoneNumber": {
          "$ref": "#/definitions/PhoneNumberIdentifierModel",
          "description": "The phone number."
        },
        "microsoftTeamsUser": {
          "$ref": "#/definitions/MicrosoftTeamsUserIdentifierModel",
          "description": "The Microsoft Teams user."
        }
      }
    },
    "CallSource": {
      "required": [
        "identifier"
      ],
      "type": "object",
      "properties": {
        "callerId": {
          "$ref": "#/definitions/PhoneNumberIdentifierModel",
          "description": "The alternate identity of the source of the call if dialing out to a pstn number"
        },
        "displayName": {
          "description": "Display name of the call if dialing out to a pstn number",
          "type": "string"
        },
        "identifier": {
          "$ref": "#/definitions/CommunicationIdentifierModel",
          "description": "The identifier of the source of the call"
        }
      }
    },
    "MediaStreamingTransportType": {
      "description": "The type of transport to be used for media streaming, eg. Websocket",
      "enum": [
        "websocket"
      ],
      "type": "string",
      "x-ms-enum": {
        "name": "MediaStreamingTransportType",
        "modelAsString": true
      }
    },
    "MediaStreamingContentType": {
      "description": "Content type to stream, eg. audio, audio/video",
      "enum": [
        "audio"
      ],
      "type": "string",
      "x-ms-enum": {
        "name": "MediaStreamingContentType",
        "modelAsString": true
      }
    },
    "MediaStreamingAudioChannelType": {
      "description": "Audio channel type to stream, eg. unmixed audio, mixed audio",
      "enum": [
        "mixed",
        "unmixed"
      ],
      "type": "string",
      "x-ms-enum": {
        "name": "MediaStreamingAudioChannelType",
        "modelAsString": true
      }
    },
    "MediaStreamingConfiguration": {
      "required": [
        "transportUrl",
        "transportType",
        "contentType",
        "audioChannelType"
      ],
      "type": "object",
      "properties": {
        "transportUrl": {
          "description": "Transport URL for media streaming",
          "type": "string"
        },
        "transportType": {
          "$ref": "#/definitions/MediaStreamingTransportType"
        },
        "contentType": {
          "$ref": "#/definitions/MediaStreamingContentType"
        },
        "audioChannelType": {
          "$ref": "#/definitions/MediaStreamingAudioChannelType"
        }
      }
    },
    "CommunicationUserIdentifierModel": {
      "required": [
        "id"
      ],
      "type": "object",
      "properties": {
        "id": {
          "type": "string"
        }
      }
    },
    "PhoneNumberIdentifierModel": {
      "required": [
        "value"
      ],
      "type": "object",
      "properties": {
        "value": {
          "type": "string"
        }
      }
    },
    "CommunicationCloudEnvironmentModel": {
      "enum": [
        "public",
        "dod",
        "gcch"
      ],
      "type": "string",
      "x-ms-enum": {
        "name": "CommunicationCloudEnvironmentModel",
        "modelAsString": true
      }
    },
    "MicrosoftTeamsUserIdentifierModel": {
      "required": [
        "userId"
      ],
      "type": "object",
      "properties": {
        "userId": {
          "type": "string"
        },
        "isAnonymous": {
          "type": "boolean"
        },
        "cloud": {
          "$ref": "#/definitions/CommunicationCloudEnvironmentModel"
        }
      }
    },
    "CallConnectionStateModel": {
      "description": "The state of the call connection.",
      "enum": [
        "unknown",
        "connecting",
        "connected",
        "transferring",
        "transferAccepted",
        "disconnecting",
        "disconnected"
      ],
      "type": "string",
      "x-ms-enum": {
        "name": "CallConnectionStateModel",
        "modelAsString": true
      }
    },
    "CallConnectionProperties": {
      "type": "object",
      "properties": {
        "callConnectionId": {
          "description": "The call connection id.",
          "type": "string"
        },
        "serverCallId": {
          "description": "The server call id.",
          "type": "string"
        },
        "source": {
          "$ref": "#/definitions/CallSource",
          "description": "The source of the call."
        },
        "targets": {
          "description": "The targets of the call.",
          "type": "array",
          "items": {
            "$ref": "#/definitions/CommunicationIdentifierModel"
          }
        },
        "callConnectionState": {
          "$ref": "#/definitions/CallConnectionStateModel"
        },
        "subject": {
          "description": "The subject.",
          "type": "string"
        },
        "callbackUri": {
          "description": "The callback URI.",
          "type": "string"
        },
        "mediaSubscriptionId": {
          "description": "SubscriptionId for media streaming",
          "type": "string"
        }
      }
    },
    "AnswerCallRequest": {
      "description": "The request payload for answering the call.",
      "required": [
        "incomingCallContext",
        "callbackUri"
      ],
      "type": "object",
      "properties": {
        "incomingCallContext": {
          "description": "The context associated with the call.",
          "type": "string"
        },
        "callbackUri": {
          "description": "The callback uri.",
          "type": "string"
        },
        "mediaStreamingConfiguration": {
          "$ref": "#/definitions/MediaStreamingConfiguration",
          "description": "Media Streaming Configuration."
        }
      }
    },
    "RedirectCallRequest": {
      "description": "The request payload for redirecting the call.",
      "required": [
        "incomingCallContext",
        "target"
      ],
      "type": "object",
      "properties": {
        "incomingCallContext": {
          "description": "The context associated with the call.",
          "type": "string"
        },
        "target": {
          "$ref": "#/definitions/CommunicationIdentifierModel",
          "description": "The target identity to redirect the call to."
        }
      }
    },
    "CallRejectReason": {
      "description": "The rejection reason.",
      "enum": [
        "none",
        "busy",
        "forbidden"
      ],
      "type": "string",
      "x-ms-enum": {
        "name": "CallRejectReason",
        "modelAsString": true
      }
    },
    "RejectCallRequest": {
      "description": "The request payload for rejecting the call.",
      "required": [
        "incomingCallContext"
      ],
      "type": "object",
      "properties": {
        "incomingCallContext": {
          "description": "The context associated with the call.",
          "type": "string"
        },
        "callRejectReason": {
          "$ref": "#/definitions/CallRejectReason"
        }
      }
    },
    "TransferToParticipantRequest": {
      "description": "The transfer call to participant request.",
      "required": [
        "targetParticipant"
      ],
      "type": "object",
      "properties": {
        "targetParticipant": {
          "$ref": "#/definitions/CommunicationIdentifierModel",
          "description": "The identity of the target where call should be transferred to."
        },
        "transfereeCallerId": {
          "$ref": "#/definitions/PhoneNumberIdentifierModel",
          "description": "The caller ID of the transferee when transferring to PSTN."
        },
        "userToUserInformation": {
          "description": "The user to user information.",
          "type": "string"
        },
        "operationContext": {
          "description": "The operation context.",
          "type": "string"
        }
      }
    },
    "TransferCallResponse": {
      "type": "object",
      "properties": {
        "operationContext": {
          "description": "The operation context provided by client.",
          "type": "string"
        }
      }
    },
    "PlayRequest": {
      "required": [
        "playSourceInfo"
      ],
      "type": "object",
      "properties": {
        "playSourceInfo": {
          "$ref": "#/definitions/PlaySource",
          "description": "The source of the audio to be played."
        },
        "playTo": {
          "description": "The list of call participants play provided audio to. \r\nPlays to everyone in the call when not provided.",
          "type": "array",
          "items": {
            "$ref": "#/definitions/CommunicationIdentifierModel"
          }
        },
        "playOptions": {
          "$ref": "#/definitions/PlayOptions",
          "description": "Defines options for playing the audio."
        },
        "operationContext": {
          "description": "The value to identify context of the operation.",
          "type": "string"
        }
      }
    },
    "PlaySourceType": {
      "description": "Defines the type of the play source",
      "enum": [
        "file"
      ],
      "type": "string",
      "x-ms-enum": {
        "name": "PlaySourceType",
        "modelAsString": true
      }
    },
    "PlaySource": {
      "required": [
        "sourceType"
      ],
      "type": "object",
      "properties": {
        "sourceType": {
          "$ref": "#/definitions/PlaySourceType"
        },
        "playSourceId": {
          "description": "Defines the identifier to be used for caching related media",
          "type": "string"
        },
        "fileSource": {
          "$ref": "#/definitions/FileSource",
          "description": "Defines the file source info to be used for play"
        }
      }
    },
    "PlayOptions": {
      "required": [
        "loop"
      ],
      "type": "object",
      "properties": {
        "loop": {
          "description": "The option to play the provided audio source in loop when set to true",
          "type": "boolean"
        }
      }
    },
    "FileSource": {
      "required": [
        "uri"
      ],
      "type": "object",
      "properties": {
        "uri": {
          "description": "Uri for the audio file to be played",
          "type": "string"
        }
      }
    },
    "RecognizeInputType": {
      "description": "Determines the type of the recognition.",
      "enum": [
        "dtmf"
      ],
      "type": "string",
      "x-ms-enum": {
        "name": "RecognizeInputType",
        "modelAsString": true
      }
    },
    "RecognizeRequest": {
      "required": [
        "recognizeInputType",
        "recognizeOptions"
      ],
      "type": "object",
      "properties": {
        "recognizeInputType": {
          "$ref": "#/definitions/RecognizeInputType"
        },
        "playPrompt": {
          "$ref": "#/definitions/PlaySource",
          "description": "The source of the audio to be played for recognition."
        },
        "interruptCallMediaOperation": {
          "description": "If set recognize can barge into other existing queued-up/currently-processing requests.",
          "type": "boolean"
        },
        "recognizeOptions": {
          "$ref": "#/definitions/RecognizeOptions",
          "description": "Defines options for recognition."
        },
        "operationContext": {
          "description": "The value to identify context of the operation.",
          "type": "string"
        }
      }
    },
    "RecognizeOptions": {
      "required": [
        "targetParticipant"
      ],
      "type": "object",
      "properties": {
        "interruptPrompt": {
          "description": "Determines if we interrupt the prompt and start recognizing.",
          "type": "boolean"
        },
        "initialSilenceTimeoutInSeconds": {
          "format": "int32",
          "description": "Time to wait for first input after prompt (if any).",
          "maximum": 300,
          "minimum": 0,
          "type": "integer"
        },
        "targetParticipant": {
          "$ref": "#/definitions/CommunicationIdentifierModel",
          "description": "Target participant of DTMF tone recognition."
        },
        "dtmfOptions": {
          "$ref": "#/definitions/DtmfOptions",
          "description": "Defines configurations for DTMF."
        }
      }
    },
    "Tone": {
      "enum": [
        "zero",
        "one",
        "two",
        "three",
        "four",
        "five",
        "six",
        "seven",
        "eight",
        "nine",
        "a",
        "b",
        "c",
        "d",
        "pound",
        "asterisk"
      ],
      "type": "string",
      "x-ms-enum": {
        "name": "Tone",
        "modelAsString": true
      }
    },
    "DtmfOptions": {
      "description": "Options for DTMF recognition",
      "type": "object",
      "properties": {
        "interToneTimeoutInSeconds": {
          "format": "int32",
          "description": "Time to wait between DTMF inputs to stop recognizing.",
          "maximum": 60,
          "minimum": 1,
          "type": "integer"
        },
        "maxTonesToCollect": {
          "format": "int32",
          "description": "Maximum number of DTMF tones to be collected.",
          "type": "integer"
        },
        "stopTones": {
          "description": "List of tones that will stop recognizing.",
          "type": "array",
          "items": {
            "$ref": "#/definitions/Tone"
          }
        }
      }
    },
    "GetParticipantsResponse": {
      "type": "object",
      "properties": {
        "values": {
          "type": "array",
          "items": {
            "$ref": "#/definitions/AcsCallParticipant"
          }
        },
        "nextLink": {
          "type": "string"
        }
      }
    },
    "AcsCallParticipant": {
      "type": "object",
      "properties": {
        "identifier": {
          "$ref": "#/definitions/CommunicationIdentifierModel",
          "description": "Communication identifier of the participant"
        },
        "isMuted": {
          "description": "Is participant muted",
          "type": "boolean"
        }
      }
    },
    "AddParticipantsRequest": {
      "required": [
        "participantsToAdd"
      ],
      "type": "object",
      "properties": {
        "sourceCallerId": {
          "$ref": "#/definitions/PhoneNumberIdentifierModel",
          "description": "The source caller Id that's shown to the PSTN participant being invited. Required only when inviting a PSTN participant."
        },
        "participantsToAdd": {
          "description": "The participants to invite.",
          "type": "array",
          "items": {
            "$ref": "#/definitions/CommunicationIdentifierModel"
          }
        },
        "invitationTimeoutInSeconds": {
          "format": "int32",
          "description": "Gets or sets the timeout to wait for the invited participant to pickup.\r\nThe maximum value of this is 180 seconds",
          "maximum": 180,
          "minimum": 0,
          "type": "integer"
        },
        "operationContext": {
          "description": "The operation context.",
          "type": "string"
        }
      }
    },
    "AddParticipantsResponse": {
      "type": "object",
      "properties": {
        "participants": {
          "type": "array",
          "items": {
            "$ref": "#/definitions/AcsCallParticipant"
          }
        },
        "operationContext": {
          "description": "The operation context provided by client.",
          "type": "string"
        }
      }
    },
    "RemoveParticipantsRequest": {
      "description": "The remove participant by identifier request.",
      "required": [
        "participantsToRemove"
      ],
      "type": "object",
      "properties": {
        "participantsToRemove": {
          "description": "The participants to invite.",
          "type": "array",
          "items": {
            "$ref": "#/definitions/CommunicationIdentifierModel"
          }
        },
        "operationContext": {
          "description": "The operation context.",
          "type": "string"
        }
      }
    },
    "RemoveParticipantsResponse": {
      "type": "object",
      "properties": {
        "operationContext": {
          "description": "The operation context provided by client.",
          "type": "string"
        }
      }
    },
    "RecordingContentType": {
      "description": "The content type of call recording.",
      "enum": [
        "audio",
        "audioVideo"
      ],
      "type": "string",
      "x-ms-enum": {
        "name": "RecordingContentType",
        "modelAsString": true
      }
    },
    "RecordingChannelType": {
      "description": "The channel type of call recording.",
      "enum": [
        "mixed",
        "unmixed"
      ],
      "type": "string",
      "x-ms-enum": {
        "name": "RecordingChannelType",
        "modelAsString": true
      }
    },
    "RecordingFormatType": {
      "description": "The format type of call recording.",
      "enum": [
        "wav",
        "mp3",
        "mp4"
      ],
      "type": "string",
      "x-ms-enum": {
        "name": "RecordingFormatType",
        "modelAsString": true
      }
    },
    "StartCallRecordingRequest": {
      "description": "The request payload start for call recording operation with call locator.",
      "required": [
        "callLocator"
      ],
      "type": "object",
      "properties": {
        "callLocator": {
          "$ref": "#/definitions/CallLocator",
          "description": "The call locator."
        },
        "recordingStateCallbackUri": {
          "description": "The uri to send notifications to.",
          "type": "string"
        },
        "recordingContentType": {
          "$ref": "#/definitions/RecordingContentType"
        },
        "recordingChannelType": {
          "$ref": "#/definitions/RecordingChannelType"
        },
        "recordingFormatType": {
          "$ref": "#/definitions/RecordingFormatType"
        },
        "channelAffinity": {
          "description": "The channel affinity of call recording.",
          "type": "array",
          "items": {
            "$ref": "#/definitions/ChannelAffinity"
          }
        }
      }
    },
    "CallLocatorKind": {
      "description": "The call locator kind.",
      "enum": [
        "groupCallLocator",
        "serverCallLocator"
      ],
      "type": "string",
      "x-ms-enum": {
        "name": "CallLocatorKind",
        "modelAsString": true
      }
    },
    "CallLocator": {
      "description": "The locator used for joining or taking action on a call.",
      "type": "object",
      "properties": {
        "groupCallId": {
          "description": "The group call id",
          "type": "string"
        },
        "serverCallId": {
          "description": "The server call id.",
          "type": "string"
        },
        "kind": {
          "$ref": "#/definitions/CallLocatorKind"
        }
      }
    },
    "ChannelAffinity": {
      "description": "Channel affinity for a participant",
      "type": "object",
      "properties": {
        "channel": {
          "format": "int32",
          "description": "Channel number to which bitstream from a particular participant will be written.",
          "type": "integer"
        },
        "participant": {
          "$ref": "#/definitions/CommunicationIdentifierModel",
          "description": "The identifier for the participant whose bitstream will be written to the channel \r\nrepresented by the channel number."
        }
      }
    },
    "RecordingState": {
      "enum": [
        "active",
        "inactive"
      ],
      "type": "string",
      "x-ms-enum": {
        "name": "RecordingState",
        "modelAsString": true
      }
    },
    "RecordingStateResponse": {
      "type": "object",
      "properties": {
        "recordingId": {
          "type": "string"
        },
        "recordingState": {
          "$ref": "#/definitions/RecordingState"
        }
      }
    },
    "AddParticipantsFailed": {
      "type": "object",
      "properties": {
        "callConnectionId": {
          "description": "Call connection ID.",
          "type": "string"
        },
        "serverCallId": {
          "description": "Server call ID.",
          "type": "string"
        },
        "correlationId": {
          "description": "Correlation ID for event to call correlation. Also called ChainId for skype chain ID.",
          "type": "string"
        },
        "operationContext": {
          "description": "Used by customers when calling mid-call actions to correlate the request to the response event.",
          "type": "string"
        },
        "resultInformation": {
          "$ref": "#/definitions/ResultInformation",
          "description": "Contains the resulting SIP code/sub-code and message from NGC services."
        },
        "participants": {
          "description": "The list of participants.",
          "type": "array",
          "items": {
            "$ref": "#/definitions/CommunicationIdentifierModel"
          }
        }
      }
    },
    "ResultInformation": {
      "type": "object",
      "properties": {
        "code": {
          "format": "int32",
          "type": "integer"
        },
        "subCode": {
          "format": "int32",
          "type": "integer"
        },
        "message": {
          "type": "string"
        }
      }
    },
    "AddParticipantsSucceeded": {
      "type": "object",
      "properties": {
        "callConnectionId": {
          "description": "Call connection ID.",
          "type": "string"
        },
        "serverCallId": {
          "description": "Server call ID.",
          "type": "string"
        },
        "correlationId": {
          "description": "Correlation ID for event to call correlation. Also called ChainId for skype chain ID.",
          "type": "string"
        },
        "operationContext": {
          "description": "Used by customers when calling mid-call actions to correlate the request to the response event.",
          "type": "string"
        },
        "resultInformation": {
          "$ref": "#/definitions/ResultInformation",
          "description": "Contains the resulting SIP code/sub-code and message from NGC services."
        },
        "participants": {
          "type": "array",
          "items": {
            "$ref": "#/definitions/CommunicationIdentifierModel"
          }
        }
      }
    },
    "CallConnected": {
      "type": "object",
      "properties": {
        "callConnectionId": {
          "description": "Call connection ID.",
          "type": "string"
        },
        "serverCallId": {
          "description": "Server call ID.",
          "type": "string"
        },
        "correlationId": {
          "description": "Correlation ID for event to call correlation. Also called ChainId for skype chain ID.",
          "type": "string"
        }
      }
    },
    "CallDisconnected": {
      "type": "object",
      "properties": {
        "callConnectionId": {
          "description": "Call connection ID.",
          "type": "string"
        },
        "serverCallId": {
          "description": "Server call ID.",
          "type": "string"
        },
        "correlationId": {
          "description": "Correlation ID for event to call correlation. Also called ChainId for skype chain ID.",
          "type": "string"
        }
      }
    },
    "CallTransferAccepted": {
      "type": "object",
      "properties": {
        "callConnectionId": {
          "description": "Call connection ID.",
          "type": "string"
        },
        "serverCallId": {
          "description": "Server call ID.",
          "type": "string"
        },
        "correlationId": {
          "description": "Correlation ID for event to call correlation. Also called ChainId for skype chain ID.",
          "type": "string"
        },
        "operationContext": {
          "description": "Used by customers when calling mid-call actions to correlate the request to the response event.",
          "type": "string"
        },
        "resultInformation": {
          "$ref": "#/definitions/ResultInformation",
          "description": "Contains the resulting SIP code/sub-code and message from NGC services."
        }
      }
    },
    "CallTransferFailed": {
      "type": "object",
      "properties": {
        "callConnectionId": {
          "description": "Call connection ID.",
          "type": "string"
        },
        "serverCallId": {
          "description": "Server call ID.",
          "type": "string"
        },
        "correlationId": {
          "description": "Correlation ID for event to call correlation. Also called ChainId for skype chain ID.",
          "type": "string"
        },
        "operationContext": {
          "description": "Used by customers when calling mid-call actions to correlate the request to the response event.",
          "type": "string"
        },
        "resultInformation": {
          "$ref": "#/definitions/ResultInformation",
          "description": "Contains the resulting SIP code/sub-code and message from NGC services."
        }
      }
    },
    "ParticipantsUpdated": {
      "type": "object",
      "properties": {
        "callConnectionId": {
          "description": "Call connection ID.",
          "type": "string"
        },
        "serverCallId": {
          "description": "Server call ID.",
          "type": "string"
        },
        "correlationId": {
          "description": "Correlation ID for event to call correlation. Also called ChainId for skype chain ID.",
          "type": "string"
        },
        "participants": {
          "description": "The list of participants.",
          "type": "array",
          "items": {
            "$ref": "#/definitions/CommunicationIdentifierModel"
          }
        }
      }
    },
    "RecordingStateChanged": {
      "type": "object",
      "properties": {
        "callConnectionId": {
          "description": "Call connection ID.",
          "type": "string"
        },
        "serverCallId": {
          "description": "Server call ID.",
          "type": "string"
        },
        "correlationId": {
          "description": "Correlation ID for event to call correlation. Also called ChainId for skype chain ID.",
          "type": "string"
        },
        "recordingId": {
          "description": "The call recording id",
          "type": "string",
          "readOnly": true
        },
        "state": {
          "$ref": "#/definitions/RecordingState"
        },
        "startDateTime": {
          "format": "date-time",
          "description": "The time of the recording started",
          "type": "string",
          "readOnly": true
<<<<<<< HEAD
        }
      }
    },
    "PlayCompleted": {
      "type": "object",
      "properties": {
        "callConnectionId": {
          "description": "Call connection ID.",
          "type": "string"
        },
        "serverCallId": {
          "description": "Server call ID.",
          "type": "string"
        },
        "correlationId": {
          "description": "Correlation ID for event to call correlation. Also called ChainId for skype chain ID.",
          "type": "string"
        },
        "operationContext": {
          "description": "Used by customers when calling mid-call actions to correlate the request to the response event.",
          "type": "string"
        },
        "resultInformation": {
          "$ref": "#/definitions/ResultInformation",
          "description": "Contains the resulting SIP code/sub-code and message from NGC services."
=======
>>>>>>> 05a06c5f
        }
      }
    },
    "PlayFailed": {
      "type": "object",
      "properties": {
        "callConnectionId": {
          "description": "Call connection ID.",
          "type": "string"
        },
        "serverCallId": {
          "description": "Server call ID.",
          "type": "string"
        },
        "correlationId": {
          "description": "Correlation ID for event to call correlation. Also called ChainId for skype chain ID.",
          "type": "string"
        },
        "operationContext": {
          "description": "Used by customers when calling mid-call actions to correlate the request to the response event.",
          "type": "string"
        },
        "resultInformation": {
          "$ref": "#/definitions/ResultInformation",
          "description": "Contains the resulting SIP code/sub-code and message from NGC services."
        }
      }
    },
    "PlayCanceled": {
      "type": "object",
      "properties": {
        "callConnectionId": {
          "description": "Call connection ID.",
          "type": "string"
        },
        "serverCallId": {
          "description": "Server call ID.",
          "type": "string"
        },
        "correlationId": {
          "description": "Correlation ID for event to call correlation. Also called ChainId for skype chain ID.",
          "type": "string"
        },
        "operationContext": {
          "description": "Used by customers when calling mid-call actions to correlate the request to the response event.",
          "type": "string"
<<<<<<< HEAD
=======
        },
        "resultInformation": {
          "$ref": "#/definitions/ResultInformation",
          "description": "Contains the resulting SIP code/sub-code and message from NGC services."
>>>>>>> 05a06c5f
        }
      }
    },
    "RecognitionType": {
      "description": "Determines the sub-type of the recognize operation.\r\nIn case of cancel operation the this field is not set and is returned empty",
      "enum": [
        "dtmf"
      ],
      "type": "string",
      "x-ms-enum": {
        "name": "RecognitionType",
        "modelAsString": true
      }
    },
    "RecognizeCompleted": {
      "type": "object",
      "properties": {
        "callConnectionId": {
          "description": "Call connection ID.",
          "type": "string"
        },
        "serverCallId": {
          "description": "Server call ID.",
          "type": "string"
        },
        "correlationId": {
          "description": "Correlation ID for event to call correlation. Also called ChainId for skype chain ID.",
          "type": "string"
        },
        "operationContext": {
          "description": "Used by customers when calling mid-call actions to correlate the request to the response event.",
          "type": "string"
        },
        "resultInformation": {
          "$ref": "#/definitions/ResultInformation",
          "description": "Contains the resulting SIP code/sub-code and message from NGC services."
        },
        "recognitionType": {
          "$ref": "#/definitions/RecognitionType"
        },
        "collectTonesResult": {
          "$ref": "#/definitions/CollectTonesResult",
          "description": "Defines the result for RecognitionType = Dtmf"
        }
      }
    },
    "CollectTonesResult": {
      "type": "object",
      "properties": {
        "tones": {
          "type": "array",
          "items": {
            "$ref": "#/definitions/Tone"
          },
          "readOnly": true
        }
      }
    },
    "RecognizeFailed": {
      "type": "object",
      "properties": {
<<<<<<< HEAD
        "callConnectionId": {
          "description": "Call connection ID.",
          "type": "string"
        },
        "serverCallId": {
          "description": "Server call ID.",
          "type": "string"
        },
        "correlationId": {
          "description": "Correlation ID for event to call correlation. Also called ChainId for skype chain ID.",
          "type": "string"
        },
        "operationContext": {
          "description": "Used by customers when calling mid-call actions to correlate the request to the response event.",
          "type": "string"
        },
        "resultInformation": {
          "$ref": "#/definitions/ResultInformation",
          "description": "Contains the resulting SIP code/sub-code and message from NGC services."
        }
      }
    },
    "RecognizeCanceled": {
      "type": "object",
      "properties": {
=======
>>>>>>> 05a06c5f
        "callConnectionId": {
          "description": "Call connection ID.",
          "type": "string"
        },
        "serverCallId": {
          "description": "Server call ID.",
          "type": "string"
        },
        "correlationId": {
          "description": "Correlation ID for event to call correlation. Also called ChainId for skype chain ID.",
          "type": "string"
        },
        "operationContext": {
          "description": "Used by customers when calling mid-call actions to correlate the request to the response event.",
          "type": "string"
<<<<<<< HEAD
=======
        },
        "resultInformation": {
          "$ref": "#/definitions/ResultInformation",
          "description": "Contains the resulting SIP code/sub-code and message from NGC services."
>>>>>>> 05a06c5f
        }
      }
    },
    "CommunicationErrorResponse": {
      "description": "The Communication Services error response",
      "required": [
        "error"
      ],
      "type": "object",
      "properties": {
        "error": {
          "$ref": "#/definitions/CommunicationError"
        }
      }
    },
    "CommunicationError": {
      "type": "object",
      "properties": {
        "code": {
          "type": "string"
        },
        "message": {
          "type": "string"
        },
        "target": {
          "type": "string"
        },
        "details": {
          "type": "array",
          "items": {
            "$ref": "#/definitions/CommunicationError"
          }
        },
        "innererror": {
          "$ref": "#/definitions/CommunicationError"
        }
      }
    }
  },
  "parameters": {
    "ApiVersionParameter": {
      "name": "api-version",
      "in": "query",
      "description": "Version of API to invoke.",
      "required": true,
      "type": "string",
      "x-ms-parameter-location": "method"
    },
    "Endpoint": {
      "name": "endpoint",
      "in": "path",
      "description": "The endpoint of the Azure Communication resource.",
      "required": true,
      "type": "string",
      "x-ms-skip-url-encoding": true,
      "x-ms-parameter-location": "client"
    }
  },
  "responses": {
    "400": {
      "description": "BadRequest",
      "schema": {
        "$ref": "#/definitions/CommunicationErrorResponse"
      },
      "x-ms-error-response": true
    },
    "401": {
      "description": "Unauthorized",
      "schema": {
        "$ref": "#/definitions/CommunicationErrorResponse"
      },
      "x-ms-error-response": true
    },
    "403": {
      "description": "Forbidden",
      "schema": {
        "$ref": "#/definitions/CommunicationErrorResponse"
      },
      "x-ms-error-response": true
    },
    "404": {
      "description": "NotFound",
      "schema": {
        "$ref": "#/definitions/CommunicationErrorResponse"
      },
      "x-ms-error-response": true
    },
    "500": {
      "description": "InternalServerError",
      "schema": {
        "$ref": "#/definitions/CommunicationErrorResponse"
      },
      "x-ms-error-response": true
    }
  },
  "x-ms-parameterized-host": {
    "hostTemplate": "{endpoint}",
    "useSchemePrefix": false,
    "parameters": [
      {
        "$ref": "#/parameters/Endpoint"
      }
    ]
  }
}<|MERGE_RESOLUTION|>--- conflicted
+++ resolved
@@ -1863,11 +1863,10 @@
           "description": "The time of the recording started",
           "type": "string",
           "readOnly": true
-<<<<<<< HEAD
-        }
-      }
-    },
-    "PlayCompleted": {
+        }
+      }
+    },
+    "PlayFailed": {
       "type": "object",
       "properties": {
         "callConnectionId": {
@@ -1889,12 +1888,10 @@
         "resultInformation": {
           "$ref": "#/definitions/ResultInformation",
           "description": "Contains the resulting SIP code/sub-code and message from NGC services."
-=======
->>>>>>> 05a06c5f
-        }
-      }
-    },
-    "PlayFailed": {
+        }
+      }
+    },
+    "PlayCanceled": {
       "type": "object",
       "properties": {
         "callConnectionId": {
@@ -1916,34 +1913,6 @@
         "resultInformation": {
           "$ref": "#/definitions/ResultInformation",
           "description": "Contains the resulting SIP code/sub-code and message from NGC services."
-        }
-      }
-    },
-    "PlayCanceled": {
-      "type": "object",
-      "properties": {
-        "callConnectionId": {
-          "description": "Call connection ID.",
-          "type": "string"
-        },
-        "serverCallId": {
-          "description": "Server call ID.",
-          "type": "string"
-        },
-        "correlationId": {
-          "description": "Correlation ID for event to call correlation. Also called ChainId for skype chain ID.",
-          "type": "string"
-        },
-        "operationContext": {
-          "description": "Used by customers when calling mid-call actions to correlate the request to the response event.",
-          "type": "string"
-<<<<<<< HEAD
-=======
-        },
-        "resultInformation": {
-          "$ref": "#/definitions/ResultInformation",
-          "description": "Contains the resulting SIP code/sub-code and message from NGC services."
->>>>>>> 05a06c5f
         }
       }
     },
@@ -2005,7 +1974,6 @@
     "RecognizeFailed": {
       "type": "object",
       "properties": {
-<<<<<<< HEAD
         "callConnectionId": {
           "description": "Call connection ID.",
           "type": "string"
@@ -2025,36 +1993,6 @@
         "resultInformation": {
           "$ref": "#/definitions/ResultInformation",
           "description": "Contains the resulting SIP code/sub-code and message from NGC services."
-        }
-      }
-    },
-    "RecognizeCanceled": {
-      "type": "object",
-      "properties": {
-=======
->>>>>>> 05a06c5f
-        "callConnectionId": {
-          "description": "Call connection ID.",
-          "type": "string"
-        },
-        "serverCallId": {
-          "description": "Server call ID.",
-          "type": "string"
-        },
-        "correlationId": {
-          "description": "Correlation ID for event to call correlation. Also called ChainId for skype chain ID.",
-          "type": "string"
-        },
-        "operationContext": {
-          "description": "Used by customers when calling mid-call actions to correlate the request to the response event.",
-          "type": "string"
-<<<<<<< HEAD
-=======
-        },
-        "resultInformation": {
-          "$ref": "#/definitions/ResultInformation",
-          "description": "Contains the resulting SIP code/sub-code and message from NGC services."
->>>>>>> 05a06c5f
         }
       }
     },
