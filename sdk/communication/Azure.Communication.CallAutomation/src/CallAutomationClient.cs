--- conflicted
+++ resolved
@@ -290,13 +290,6 @@
 
                 RedirectCallRequestInternal request = new RedirectCallRequestInternal(options.IncomingCallContext, CommunicationIdentifierSerializer.Serialize(options.CallInvite.Target));
 
-<<<<<<< HEAD
-=======
-                request.CustomCallingContext = new CustomCallingContextInternal(
-                   options.CallInvite.CustomCallingContext.VoipHeaders == null ? new ChangeTrackingDictionary<string, string>() : options.CallInvite.CustomCallingContext.VoipHeaders,
-                   options.CallInvite.CustomCallingContext.SipHeaders == null ? new ChangeTrackingDictionary<string, string>() : options.CallInvite.CustomCallingContext.SipHeaders);
-
->>>>>>> 3ef6a02c
                 return await AzureCommunicationServicesRestClient.RedirectCallAsync(request, cancellationToken).ConfigureAwait(false);
             }
             catch (Exception ex)
@@ -336,13 +329,6 @@
 
                 RedirectCallRequestInternal request = new RedirectCallRequestInternal(options.IncomingCallContext, CommunicationIdentifierSerializer.Serialize(options.CallInvite.Target));
 
-<<<<<<< HEAD
-=======
-                request.CustomCallingContext = new CustomCallingContextInternal(
-                                   options.CallInvite.CustomCallingContext.VoipHeaders == null ? new ChangeTrackingDictionary<string, string>() : options.CallInvite.CustomCallingContext.VoipHeaders,
-                                   options.CallInvite.CustomCallingContext.SipHeaders == null ? new ChangeTrackingDictionary<string, string>() : options.CallInvite.CustomCallingContext.SipHeaders);
-
->>>>>>> 3ef6a02c
                 return AzureCommunicationServicesRestClient.RedirectCall(request, cancellationToken);
             }
             catch (Exception ex)
@@ -730,13 +716,6 @@
                 TeamsAppSource = options.TeamsAppSource == null ? null : new MicrosoftTeamsAppIdentifierModel(options.TeamsAppSource.AppId),
             };
 
-<<<<<<< HEAD
-=======
-            request.CustomCallingContext = new CustomCallingContextInternal(
-               options.CallInvite.CustomCallingContext.VoipHeaders == null ? new ChangeTrackingDictionary<string, string>() : options.CallInvite.CustomCallingContext.VoipHeaders,
-               options.CallInvite.CustomCallingContext.SipHeaders == null ? new ChangeTrackingDictionary<string, string>() : options.CallInvite.CustomCallingContext.SipHeaders);
-
->>>>>>> 3ef6a02c
             // Add CallIntelligenceOptions such as custom cognitive service domain name
             string cognitiveServicesEndpoint = options.CallIntelligenceOptions?.CognitiveServicesEndpoint?.AbsoluteUri;
             if (!string.IsNullOrWhiteSpace(cognitiveServicesEndpoint))
@@ -768,13 +747,6 @@
                 TeamsAppSource = options.TeamsAppSource == null ? null : new MicrosoftTeamsAppIdentifierModel(options.TeamsAppSource.AppId)
             };
 
-<<<<<<< HEAD
-=======
-            request.CustomCallingContext = new CustomCallingContextInternal(
-               options.CustomCallingContext.VoipHeaders == null ? new ChangeTrackingDictionary<string, string>() : options.CustomCallingContext.VoipHeaders,
-               options.CustomCallingContext.SipHeaders == null ? new ChangeTrackingDictionary<string, string>() : options.CustomCallingContext.SipHeaders);
-
->>>>>>> 3ef6a02c
             // Add CallIntelligenceOptions such as custom cognitive service domain name
             string cognitiveServicesEndpoint = options.CallIntelligenceOptions?.CognitiveServicesEndpoint?.AbsoluteUri;
             if (!string.IsNullOrWhiteSpace(cognitiveServicesEndpoint))
