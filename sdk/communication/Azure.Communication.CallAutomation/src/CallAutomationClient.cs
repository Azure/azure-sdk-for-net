--- conflicted
+++ resolved
@@ -694,7 +694,93 @@
             }
         }
 
-<<<<<<< HEAD
+        /// <summary>
+        /// Create an outgoing group call to target identities.
+        /// </summary>
+        /// <param name="options">Options for the CreateCall request.</param>
+        /// <param name="cancellationToken">The cancellation token.</param>
+        /// <exception cref="ArgumentNullException"><paramref name="options"/> is null.</exception>
+        /// <exception cref="ArgumentException"><paramref name="options"/> CallbackUri is not formatted correctly. </exception>
+        /// <exception cref="ArgumentException"><paramref name="options"/> Repeatability headers are set incorrectly.</exception>
+        /// <returns></returns>
+        public virtual async Task<Response<CreateCallResult>> CreateGroupCallAsync(CreateGroupCallOptions options, CancellationToken cancellationToken = default)
+        {
+            using DiagnosticScope scope = _clientDiagnostics.CreateScope($"{nameof(CallAutomationClient)}.{nameof(CreateCall)}");
+            scope.Start();
+            try
+            {
+                if (options == null)
+                {
+                    throw new ArgumentNullException(nameof(options));
+                }
+
+                CreateCallRequestInternal request = CreateCallRequest(options);
+                options.RepeatabilityHeaders?.GenerateIfRepeatabilityHeadersNotProvided();
+
+                var createCallResponse = await AzureCommunicationServicesRestClient.CreateCallAsync(
+                    request,
+                    options.RepeatabilityHeaders?.RepeatabilityRequestId,
+                    options.RepeatabilityHeaders?.GetRepeatabilityFirstSentString(),
+                    cancellationToken
+                    ).ConfigureAwait(false);
+
+                var result = new CreateCallResult(
+                    GetCallConnection(createCallResponse.Value.CallConnectionId),
+                    new CallConnectionProperties(createCallResponse.Value));
+                result.SetEventProcessor(EventProcessor, createCallResponse.Value.CallConnectionId, request.OperationContext);
+
+                return Response.FromValue(result,
+                    createCallResponse.GetRawResponse());
+            }
+            catch (Exception ex)
+            {
+                scope.Failed(ex);
+                throw;
+            }
+        }
+
+        /// <summary>
+        /// Create an outgoing group call to target identities.
+        /// </summary>
+        /// <param name="options"></param>
+        /// <param name="cancellationToken"></param>
+        /// <returns></returns>
+        public virtual Response<CreateCallResult> CreateGroupCall(CreateGroupCallOptions options, CancellationToken cancellationToken = default)
+        {
+            using DiagnosticScope scope = _clientDiagnostics.CreateScope($"{nameof(CallAutomationClient)}.{nameof(CreateCall)}");
+            scope.Start();
+            try
+            {
+                if (options == null)
+                {
+                    throw new ArgumentNullException(nameof(options));
+                }
+
+                CreateCallRequestInternal request = CreateCallRequest(options);
+                options.RepeatabilityHeaders?.GenerateIfRepeatabilityHeadersNotProvided();
+
+                var createCallResponse = AzureCommunicationServicesRestClient.CreateCall(
+                    request,
+                    options.RepeatabilityHeaders?.RepeatabilityRequestId,
+                    options.RepeatabilityHeaders?.GetRepeatabilityFirstSentString(),
+                    cancellationToken
+                    );
+
+                var result = new CreateCallResult(
+                    GetCallConnection(createCallResponse.Value.CallConnectionId),
+                    new CallConnectionProperties(createCallResponse.Value));
+                result.SetEventProcessor(EventProcessor, createCallResponse.Value.CallConnectionId, request.OperationContext);
+
+                return Response.FromValue(result,
+                    createCallResponse.GetRawResponse());
+            }
+            catch (Exception ex)
+            {
+                scope.Failed(ex);
+                throw;
+            }
+        }
+
         private CreateCallRequestInternal CreateCallRequest(CreateCallOptions options)
         {
             CallSourceInternal sourceDto = new(CommunicationIdentifierSerializer.Serialize(Source))
@@ -732,132 +818,6 @@
                 DisplayName = options.SourceDisplayName,
             };
 
-=======
-        /// <summary>
-        /// Create an outgoing group call to target identities.
-        /// </summary>
-        /// <param name="options">Options for the CreateCall request.</param>
-        /// <param name="cancellationToken">The cancellation token.</param>
-        /// <exception cref="ArgumentNullException"><paramref name="options"/> is null.</exception>
-        /// <exception cref="ArgumentException"><paramref name="options"/> CallbackUri is not formatted correctly. </exception>
-        /// <exception cref="ArgumentException"><paramref name="options"/> Repeatability headers are set incorrectly.</exception>
-        /// <returns></returns>
-        public virtual async Task<Response<CreateCallResult>> CreateGroupCallAsync(CreateGroupCallOptions options, CancellationToken cancellationToken = default)
-        {
-            using DiagnosticScope scope = _clientDiagnostics.CreateScope($"{nameof(CallAutomationClient)}.{nameof(CreateCall)}");
-            scope.Start();
-            try
-            {
-                if (options == null)
-                {
-                    throw new ArgumentNullException(nameof(options));
-                }
-
-                CreateCallRequestInternal request = CreateCallRequest(options);
-                options.RepeatabilityHeaders?.GenerateIfRepeatabilityHeadersNotProvided();
-
-                var createCallResponse = await AzureCommunicationServicesRestClient.CreateCallAsync(
-                    request,
-                    options.RepeatabilityHeaders?.RepeatabilityRequestId,
-                    options.RepeatabilityHeaders?.GetRepeatabilityFirstSentString(),
-                    cancellationToken
-                    ).ConfigureAwait(false);
-
-                var result = new CreateCallResult(
-                    GetCallConnection(createCallResponse.Value.CallConnectionId),
-                    new CallConnectionProperties(createCallResponse.Value));
-                result.SetEventProcessor(EventProcessor, createCallResponse.Value.CallConnectionId, request.OperationContext);
-
-                return Response.FromValue(result,
-                    createCallResponse.GetRawResponse());
-            }
-            catch (Exception ex)
-            {
-                scope.Failed(ex);
-                throw;
-            }
-        }
-
-        /// <summary>
-        /// Create an outgoing group call to target identities.
-        /// </summary>
-        /// <param name="options"></param>
-        /// <param name="cancellationToken"></param>
-        /// <returns></returns>
-        public virtual Response<CreateCallResult> CreateGroupCall(CreateGroupCallOptions options, CancellationToken cancellationToken = default)
-        {
-            using DiagnosticScope scope = _clientDiagnostics.CreateScope($"{nameof(CallAutomationClient)}.{nameof(CreateCall)}");
-            scope.Start();
-            try
-            {
-                if (options == null)
-                {
-                    throw new ArgumentNullException(nameof(options));
-                }
-
-                CreateCallRequestInternal request = CreateCallRequest(options);
-                options.RepeatabilityHeaders?.GenerateIfRepeatabilityHeadersNotProvided();
-
-                var createCallResponse = AzureCommunicationServicesRestClient.CreateCall(
-                    request,
-                    options.RepeatabilityHeaders?.RepeatabilityRequestId,
-                    options.RepeatabilityHeaders?.GetRepeatabilityFirstSentString(),
-                    cancellationToken
-                    );
-
-                var result = new CreateCallResult(
-                    GetCallConnection(createCallResponse.Value.CallConnectionId),
-                    new CallConnectionProperties(createCallResponse.Value));
-                result.SetEventProcessor(EventProcessor, createCallResponse.Value.CallConnectionId, request.OperationContext);
-
-                return Response.FromValue(result,
-                    createCallResponse.GetRawResponse());
-            }
-            catch (Exception ex)
-            {
-                scope.Failed(ex);
-                throw;
-            }
-        }
-
-        private CreateCallRequestInternal CreateCallRequest(CreateCallOptions options)
-        {
-            CallSourceInternal sourceDto = new(CommunicationIdentifierSerializer.Serialize(Source))
-            {
-                CallerId = options?.CallInvite?.SourceCallerIdNumber == null
-                    ? null
-                    : new PhoneNumberIdentifierModel(options?.CallInvite?.SourceCallerIdNumber?.PhoneNumber),
-                DisplayName = options.CallInvite.SourceDisplayName,
-            };
-
-            CreateCallRequestInternal request = new(
-                new List<CommunicationIdentifierModel>() { { CommunicationIdentifierSerializer.Serialize(options.CallInvite.Target) } },
-                sourceDto,
-                options.CallbackUri.AbsoluteUri);
-            // Add custom cognitive service domain name
-            if (options.AzureCognitiveServicesEndpointUrl != null)
-            {
-                if (!IsValidHttpsUri(options.AzureCognitiveServicesEndpointUrl))
-                {
-                    throw new ArgumentException(CallAutomationErrorMessages.InvalidCognitiveServiceHttpsUriMessage);
-                }
-                request.AzureCognitiveServicesEndpointUrl = options.AzureCognitiveServicesEndpointUrl.AbsoluteUri;
-            }
-            request.OperationContext = options.OperationContext;
-            request.MediaStreamingConfiguration = CreateMediaStreamingOptionsInternal(options.MediaStreamingOptions);
-
-            return request;
-        }
-
-        private CreateCallRequestInternal CreateCallRequest(CreateGroupCallOptions options)
-        {
-            CallSourceInternal sourceDto = new(CommunicationIdentifierSerializer.Serialize(Source))
-            {
-                CallerId = options?.SourceCallerIdNumber == null ? null : new PhoneNumberIdentifierModel(options?.SourceCallerIdNumber?.PhoneNumber),
-                DisplayName = options.SourceDisplayName,
-            };
-
->>>>>>> 2887e088
             CreateCallRequestInternal request = new(
                 options.Targets.Select(t => CommunicationIdentifierSerializer.Serialize(t)),
                 sourceDto,
