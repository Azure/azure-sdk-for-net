--- conflicted
+++ resolved
@@ -210,6 +210,8 @@
                 };
             }
 
+            request.MediaStreamingOptions = CreateMediaStreamingOptionsInternal(options.MediaStreamingOptions);
+            request.TranscriptionOptions = CreateTranscriptionOptionsInternal(options.TranscriptionOptions);
             request.AnsweredBy = Source == null ? null : new CommunicationUserIdentifierModel(Source.Id);
             request.OperationContext = options.OperationContext;
 
@@ -706,6 +708,8 @@
             }
 
             request.OperationContext = options.OperationContext;
+            request.MediaStreamingOptions = CreateMediaStreamingOptionsInternal(options.MediaStreamingOptions);
+            request.TranscriptionOptions = CreateTranscriptionOptionsInternal(options.TranscriptionOptions);
 
             return request;
         }
@@ -734,6 +738,9 @@
             }
 
             request.OperationContext = options.OperationContext;
+            request.MediaStreamingOptions = CreateMediaStreamingOptionsInternal(options.MediaStreamingOptions);
+            request.TranscriptionOptions = CreateTranscriptionOptionsInternal(options.TranscriptionOptions);
+
             return request;
         }
 
@@ -750,7 +757,6 @@
             return Uri.IsWellFormedUriString(uriString, UriKind.Absolute) && new Uri(uriString).Scheme == Uri.UriSchemeHttps;
         }
 
-<<<<<<< HEAD
         private static MediaStreamingOptionsInternal CreateMediaStreamingOptionsInternal(MediaStreamingOptions configuration)
         {
             return configuration == default
@@ -770,8 +776,6 @@
                 };
         }
 
-=======
->>>>>>> e8f22969
         /// <summary> Initializes a new instance of CallConnection. <see cref="CallConnection"/>.</summary>
         /// <param name="callConnectionId"> The call connection id for the GetCallConnection instance. </param>
         public virtual CallConnection GetCallConnection(string callConnectionId)
