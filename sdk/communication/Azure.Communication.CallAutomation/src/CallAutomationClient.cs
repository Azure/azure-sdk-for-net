--- conflicted
+++ resolved
@@ -249,13 +249,8 @@
                 request.AzureCognitiveServicesEndpointUrl = options.AzureCognitiveServicesEndpointUrl.AbsoluteUri;
             }
             request.MediaStreamingConfiguration = CreateMediaStreamingOptionsInternal(options.MediaStreamingOptions);
-<<<<<<< HEAD
-            request.AnsweredByIdentifier = SourceIdentity == null ? null : CommunicationIdentifierSerializer.Serialize(SourceIdentity);
-=======
-            request.AnsweredByIdentifier = Source == null ? null : new CommunicationUserIdentifierModel(Source.Id);
+            request.AnsweredByIdentifier = SourceIdentity == null ? null : new CommunicationUserIdentifierModel(SourceIdentity.Id);
             request.OperationContext = options.OperationContext;
->>>>>>> 756a49f2
-
             return request;
         }
 
@@ -664,11 +659,7 @@
                     ? null
                     : new PhoneNumberIdentifierModel(options?.CallInvite?.SourceCallerIdNumber?.PhoneNumber),
                 SourceDisplayName = options?.CallInvite?.SourceDisplayName,
-<<<<<<< HEAD
-                SourceIdentity = SourceIdentity == null ? null : CommunicationIdentifierSerializer.Serialize(SourceIdentity),
-=======
-                SourceIdentity = Source == null ? null : new CommunicationUserIdentifierModel(Source.Id),
->>>>>>> 756a49f2
+                SourceIdentity = SourceIdentity == null ? null : new CommunicationUserIdentifierModel(SourceIdentity.Id),
             };
 
             request.CustomContext = new CustomContextInternal(
@@ -700,11 +691,7 @@
                     ? null
                     : new PhoneNumberIdentifierModel(options?.SourceCallerIdNumber?.PhoneNumber),
                 SourceDisplayName = options?.SourceDisplayName,
-<<<<<<< HEAD
-                SourceIdentity = SourceIdentity == null ? null : CommunicationIdentifierSerializer.Serialize(SourceIdentity),
-=======
-                SourceIdentity = Source == null ? null : new CommunicationUserIdentifierModel(Source.Id),
->>>>>>> 756a49f2
+                SourceIdentity = SourceIdentity == null ? null : new CommunicationUserIdentifierModel(SourceIdentity.Id),
             };
 
             request.CustomContext = new CustomContextInternal(
