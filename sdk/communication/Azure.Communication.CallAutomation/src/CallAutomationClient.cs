﻿// Copyright (c) Microsoft Corporation. All rights reserved.
// Licensed under the MIT License.

using System;
using System.Linq;
using System.Threading;
using System.Threading.Tasks;
using Azure.Core;
using Azure.Core.Pipeline;
using Azure.Communication.Pipeline;
using System.Collections.Generic;

namespace Azure.Communication.CallAutomation
{
    /// <summary>
    /// The Azure Communication Services Call Automation client.
    /// </summary>
    public class CallAutomationClient
    {
        internal readonly string _resourceEndpoint;
        internal readonly ClientDiagnostics _clientDiagnostics;
        internal readonly HttpPipeline _pipeline;

        internal CallConnectionRestClient CallConnectionRestClient { get; }
        internal AzureCommunicationServicesRestClient AzureCommunicationServicesRestClient { get; }
        internal CallMediaRestClient CallMediaRestClient { get; }
        internal CallRecordingRestClient CallRecordingRestClient { get; }
        internal EventProcessor EventProcessor { get; }
        internal CommunicationUserIdentifier Source { get; }

        #region public constructors
        /// <summary> Initializes a new instance of <see cref="CallAutomationClient"/>.</summary>
        /// <param name="connectionString">Connection string acquired from the Azure Communication Services resource.</param>
        public CallAutomationClient(string connectionString)
            : this(
                  ConnectionString.Parse(Argument.CheckNotNullOrEmpty(connectionString, nameof(connectionString))),
                  new CallAutomationClientOptions())
        { }

        /// <summary> Initializes a new instance of <see cref="CallAutomationClient"/>.</summary>
        /// <param name="connectionString">Connection string acquired from the Azure Communication Services resource.</param>
        /// <param name="options">Client option exposing <see cref="ClientOptions.Diagnostics"/>, <see cref="ClientOptions.Retry"/>, <see cref="ClientOptions.Transport"/>, etc.</param>
        public CallAutomationClient(string connectionString, CallAutomationClientOptions options)
            : this(
                  ConnectionString.Parse(Argument.CheckNotNullOrEmpty(connectionString, nameof(connectionString))),
                  Argument.CheckNotNull(options, nameof(options)))
        { }

        /// <summary> Initializes a new instance of <see cref="CallAutomationClient"/>.</summary>
        /// <param name="endpoint">The URI of the Azure Communication Services resource.</param>
        /// <param name="credential">The TokenCredential used to authenticate requests, such as DefaultAzureCredential.</param>
        /// <param name="options">Client option exposing <see cref="ClientOptions.Diagnostics"/>, <see cref="ClientOptions.Retry"/>, <see cref="ClientOptions.Transport"/>, etc.</param>
        public CallAutomationClient(Uri endpoint, TokenCredential credential, CallAutomationClientOptions options = default)
            : this(
                Argument.CheckNotNull(endpoint, nameof(endpoint)).AbsoluteUri,
                Argument.CheckNotNull(credential, nameof(credential)),
                options ?? new CallAutomationClientOptions())
        { }

        /// <summary> Initializes a new instance of <see cref="CallAutomationClient"/> with custom PMA endpoint.</summary>
        /// <param name="pmaEndpoint">Endpoint for PMA</param>
        /// <param name="connectionString">Connection string acquired from the Azure Communication Services resource.</param>
        /// <param name="options">Client option exposing <see cref="ClientOptions.Diagnostics"/>, <see cref="ClientOptions.Retry"/>, <see cref="ClientOptions.Transport"/>, etc.</param>
        public CallAutomationClient(Uri pmaEndpoint, string connectionString, CallAutomationClientOptions options = default)
        : this(
        pmaEndpoint,
        options ?? new CallAutomationClientOptions(),
        ConnectionString.Parse(connectionString))
        { }
        #endregion

        #region private constructors
        private CallAutomationClient(ConnectionString connectionString, CallAutomationClientOptions options)
            : this(new Uri(connectionString.GetRequired("endpoint")), options.BuildHttpPipeline(connectionString), options)
        { }

        private CallAutomationClient(string endpoint, TokenCredential tokenCredential, CallAutomationClientOptions options)
            : this(new Uri(endpoint), options.BuildHttpPipeline(tokenCredential), options)
        { }

        private CallAutomationClient(Uri endpoint, HttpPipeline httpPipeline, CallAutomationClientOptions options)
        {
            _pipeline = httpPipeline;
            _resourceEndpoint = endpoint.AbsoluteUri;
            _clientDiagnostics = new ClientDiagnostics(options);
            AzureCommunicationServicesRestClient = new AzureCommunicationServicesRestClient(_clientDiagnostics, httpPipeline, endpoint, options.ApiVersion);
            CallConnectionRestClient = new CallConnectionRestClient(_clientDiagnostics, httpPipeline, endpoint, options.ApiVersion);
            CallMediaRestClient = new CallMediaRestClient(_clientDiagnostics, httpPipeline, endpoint, options.ApiVersion);
            CallRecordingRestClient = new CallRecordingRestClient(_clientDiagnostics, httpPipeline, endpoint, options.ApiVersion);
            EventProcessor = new EventProcessor(options.EventProcessorOptions);
            Source = options.Source;
        }

        private CallAutomationClient(Uri endpoint, CallAutomationClientOptions options, ConnectionString connectionString)
        : this(
        endpoint: endpoint,
        httpPipeline: options.CustomBuildHttpPipeline(connectionString),
        options: options)
        { }
        #endregion

        /// <summary>Initializes a new instance of <see cref="CallAutomationClient"/> for mocking.</summary>
        protected CallAutomationClient()
        {
            _pipeline = null;
            _resourceEndpoint = null;
            _clientDiagnostics = null;
            CallConnectionRestClient = null;
            AzureCommunicationServicesRestClient = null;
            CallMediaRestClient = null;
        }

        /// Answer an incoming call.
        /// <param name="incomingCallContext"> The incoming call context </param>
        /// <param name="callbackUri"> The callback Uri to receive status notifications. </param>
        /// <param name="cancellationToken"> The cancellation token. </param>
        /// <exception cref="RequestFailedException">The server returned an error. See <see cref="Exception.Message"/> for details returned from the server.</exception>
        /// <exception cref="ArgumentException"><paramref name="callbackUri"/> callbackUri is not formatted correctly. </exception>
        /// <exception cref="ArgumentNullException"><paramref name="incomingCallContext"/> is null.</exception>
        public virtual async Task<Response<AnswerCallResult>> AnswerCallAsync(string incomingCallContext, Uri callbackUri, CancellationToken cancellationToken = default)
        {
            AnswerCallOptions options = new AnswerCallOptions(incomingCallContext, callbackUri);

            return await AnswerCallAsync(options, cancellationToken).ConfigureAwait(false);
        }

        /// <summary>
        /// Answer an incoming call.
        /// </summary>
        /// <param name="options">Options for the Answer Call operation.</param>
        /// <param name="cancellationToken">The cancellation token.</param>
        /// <exception cref="RequestFailedException">The server returned an error. See <see cref="Exception.Message"/> for details returned from the server.</exception>
        /// <exception cref="ArgumentNullException"><paramref name="options"/> is null.</exception>
        /// <exception cref="ArgumentException"><paramref name="options"/> CallbackUri is not formatted correctly. </exception>
        /// <exception cref="ArgumentException"><paramref name="options"/> Repeatability headers are set incorrectly.</exception>
        /// <returns></returns>
        public virtual async Task<Response<AnswerCallResult>> AnswerCallAsync(AnswerCallOptions options, CancellationToken cancellationToken = default)
        {
            using DiagnosticScope scope = _clientDiagnostics.CreateScope($"{nameof(CallAutomationClient)}.{nameof(AnswerCall)}");
            scope.Start();
            try
            {
                if (options == null) throw new ArgumentNullException(nameof(options));

                AnswerCallRequestInternal request = CreateAnswerCallRequest(options);
                var repeatabilityHeaders = new RepeatabilityHeaders();

                var answerResponse = await AzureCommunicationServicesRestClient.AnswerCallAsync(request,
                    repeatabilityHeaders.RepeatabilityRequestId,
                    repeatabilityHeaders.GetRepeatabilityFirstSentString(),
                    cancellationToken)
                    .ConfigureAwait(false);

                var result = new AnswerCallResult(GetCallConnection(answerResponse.Value.CallConnectionId), new CallConnectionProperties(answerResponse.Value));
                result.SetEventProcessor(EventProcessor, answerResponse.Value.CallConnectionId, null);

                return Response.FromValue(result,
                    answerResponse.GetRawResponse());
            }
            catch (Exception ex)
            {
                scope.Failed(ex);
                throw;
            }
        }

        /// Answer an incoming call.
        /// <param name="incomingCallContext"> The incoming call context </param>
        /// <param name="callbackUri"> The callback Uri to receive status notifications. </param>
        /// <param name="cancellationToken"> The cancellation token. </param>
        /// <exception cref="RequestFailedException">The server returned an error. See <see cref="Exception.Message"/> for details returned from the server.</exception>
        /// <exception cref="ArgumentException"><paramref name="callbackUri"/> callbackUri is not formatted correctly. </exception>
        /// <exception cref="ArgumentNullException"><paramref name="incomingCallContext"/> is null.</exception>
        public virtual Response<AnswerCallResult> AnswerCall(string incomingCallContext, Uri callbackUri, CancellationToken cancellationToken = default)
        {
            AnswerCallOptions options = new AnswerCallOptions(incomingCallContext, callbackUri);

            return AnswerCall(options, cancellationToken);
        }

        /// <summary>
        /// Answer an incoming call.
        /// </summary>
        /// <param name="options">Options for the AnswerCall operations.</param>
        /// <param name="cancellationToken">The cancellation token</param>
        /// <exception cref="RequestFailedException">The server returned an error. See <see cref="Exception.Message"/> for details returned from the server.</exception>
        /// <exception cref="ArgumentNullException"><paramref name="options"/> is null.</exception>
        /// <exception cref="ArgumentException"><paramref name="options"/> CallbackUri is not formatted correctly. </exception>
        /// <exception cref="ArgumentException"><paramref name="options"/> Repeatability headers are set incorrectly.</exception>
        /// <returns></returns>
        public virtual Response<AnswerCallResult> AnswerCall(AnswerCallOptions options, CancellationToken cancellationToken = default)
        {
            using DiagnosticScope scope = _clientDiagnostics.CreateScope($"{nameof(CallAutomationClient)}.{nameof(AnswerCall)}");
            scope.Start();
            try
            {
                if (options == null) throw new ArgumentNullException(nameof(options));

                AnswerCallRequestInternal request = CreateAnswerCallRequest(options);
                var repeatabilityHeaders = new RepeatabilityHeaders();

                var answerResponse = AzureCommunicationServicesRestClient.AnswerCall(request,
                    repeatabilityHeaders.RepeatabilityRequestId,
                    repeatabilityHeaders.GetRepeatabilityFirstSentString(),
                    cancellationToken);

                var result = new AnswerCallResult(GetCallConnection(answerResponse.Value.CallConnectionId), new CallConnectionProperties(answerResponse.Value));
                result.SetEventProcessor(EventProcessor, answerResponse.Value.CallConnectionId, null);

                return Response.FromValue(result,
                    answerResponse.GetRawResponse());
            }
            catch (Exception ex)
            {
                scope.Failed(ex);
                throw;
            }
        }

        private static AnswerCallRequestInternal CreateAnswerCallRequest(AnswerCallOptions options)
        {
            // validate callbackUri
            if (!IsValidHttpsUri(options.CallbackUri))
            {
                throw new ArgumentException(CallAutomationErrorMessages.InvalidHttpsUriMessage);
            }

            AnswerCallRequestInternal request = new AnswerCallRequestInternal(options.IncomingCallContext, options.CallbackUri.AbsoluteUri);
            // Add custom cognitive service domain name
            if (options.AzureCognitiveServicesEndpointUrl != null)
            {
                if (!IsValidHttpsUri(options.AzureCognitiveServicesEndpointUrl))
                {
                    throw new ArgumentException(CallAutomationErrorMessages.InvalidCognitiveServiceHttpsUriMessage);
                }
                request.AzureCognitiveServicesEndpointUrl = options.AzureCognitiveServicesEndpointUrl.AbsoluteUri;
            }
            request.MediaStreamingConfiguration = CreateMediaStreamingOptionsInternal(options.MediaStreamingOptions);

            return request;
        }

        /// Redirect an incoming call to the target identity.
        /// <param name="incomingCallContext"> The incoming call context </param>
        /// <param name="target"> The target identity. </param>
        /// <param name="cancellationToken"> The cancellation token. </param>
        /// <exception cref="RequestFailedException">The server returned an error. See <see cref="Exception.Message"/> for details returned from the server.</exception>
        /// <exception cref="ArgumentNullException"><paramref name="incomingCallContext"/> is null.</exception>
        /// <exception cref="ArgumentNullException"><paramref name="target"/> is null.</exception>
        public virtual async Task<Response> RedirectCallAsync(string incomingCallContext, CommunicationIdentifier target, CancellationToken cancellationToken = default)
        {
            RedirectCallOptions options = new RedirectCallOptions(incomingCallContext, target);

            return await RedirectCallAsync(options, cancellationToken).ConfigureAwait(false);
        }

        /// Redirect an incoming call to the target identity.
        /// <param name="options">Options for the Redirect operations.</param>
        /// <param name="cancellationToken">The cancellation token</param>
        /// <exception cref="RequestFailedException">The server returned an error. See <see cref="Exception.Message"/> for details returned from the server.</exception>
        /// <exception cref="ArgumentNullException"><paramref name="options"/> is null.</exception>
        /// <exception cref="ArgumentException"><paramref name="options"/> Repeatability headers are set incorrectly.</exception>
        public virtual async Task<Response> RedirectCallAsync(RedirectCallOptions options, CancellationToken cancellationToken = default)
        {
            using DiagnosticScope scope = _clientDiagnostics.CreateScope($"{nameof(CallAutomationClient)}.{nameof(RedirectCall)}");
            scope.Start();
            try
            {
                if (options == null)
                    throw new ArgumentNullException(nameof(options));

                RedirectCallRequestInternal request = new RedirectCallRequestInternal(options.IncomingCallContext, CommunicationIdentifierSerializer.Serialize(options.Target));
                var repeatabilityHeaders = new RepeatabilityHeaders();

                return await AzureCommunicationServicesRestClient.RedirectCallAsync(
                    request,
                    repeatabilityHeaders.RepeatabilityRequestId,
                    repeatabilityHeaders.GetRepeatabilityFirstSentString(),
                    cancellationToken
                    ).ConfigureAwait(false);
            }
            catch (Exception ex)
            {
                scope.Failed(ex);
                throw;
            }
        }

        /// Redirect an incoming call to the target identities.
        /// <param name="incomingCallContext"> The incoming call context </param>
        /// <param name="target"> The target identities. </param>
        /// <param name="cancellationToken"> The cancellation token. </param>
        /// <exception cref="RequestFailedException">The server returned an error. See <see cref="Exception.Message"/> for details returned from the server.</exception>
        /// <exception cref="ArgumentNullException"><paramref name="incomingCallContext"/> is null.</exception>
        /// <exception cref="ArgumentNullException"><paramref name="target"/> is null.</exception>
        public virtual Response RedirectCall(string incomingCallContext, CommunicationIdentifier target, CancellationToken cancellationToken = default)
        {
            RedirectCallOptions options = new RedirectCallOptions(incomingCallContext, target);

            return RedirectCall(options, cancellationToken);
        }

        /// Redirect an incoming call to the target identity.
        /// <param name="options">Options for the Redirect operations.</param>
        /// <param name="cancellationToken">The cancellation token</param>
        /// <exception cref="RequestFailedException">The server returned an error. See <see cref="Exception.Message"/> for details returned from the server.</exception>
        /// <exception cref="ArgumentNullException"><paramref name="options"/> is null.</exception>
        /// <exception cref="ArgumentException"><paramref name="options"/> Repeatability headers are set incorrectly.</exception>
        public virtual Response RedirectCall(RedirectCallOptions options, CancellationToken cancellationToken = default)
        {
            using DiagnosticScope scope = _clientDiagnostics.CreateScope($"{nameof(CallAutomationClient)}.{nameof(RedirectCall)}");
            scope.Start();
            try
            {
                if (options == null)
                    throw new ArgumentNullException(nameof(options));

                RedirectCallRequestInternal request = new RedirectCallRequestInternal(options.IncomingCallContext, CommunicationIdentifierSerializer.Serialize(options.Target));
                var repeatabilityHeaders = new RepeatabilityHeaders();

                return AzureCommunicationServicesRestClient.RedirectCall(
                    request,
                    repeatabilityHeaders.RepeatabilityRequestId,
                    repeatabilityHeaders.GetRepeatabilityFirstSentString(),
                    cancellationToken);
            }
            catch (Exception ex)
            {
                scope.Failed(ex);
                throw;
            }
        }

        /// Reject an incoming call.
        /// <param name="incomingCallContext"> The incoming call context </param>
        /// <param name="cancellationToken"> The cancellation token. </param>
        /// <exception cref="RequestFailedException">The server returned an error. See <see cref="Exception.Message"/> for details returned from the server.</exception>
        /// <exception cref="ArgumentNullException"><paramref name="incomingCallContext"/> is null.</exception>
        public virtual async Task<Response> RejectCallAsync(string incomingCallContext, CancellationToken cancellationToken = default)
        {
            RejectCallOptions options = new RejectCallOptions(incomingCallContext);

            return await RejectCallAsync(options, cancellationToken).ConfigureAwait(false);
        }

        /// Reject an incoming call.
        /// <param name="options">Options for the Reject operations.</param>
        /// <param name="cancellationToken">The cancellation token</param>
        /// <exception cref="RequestFailedException">The server returned an error. See <see cref="Exception.Message"/> for details returned from the server.</exception>
        /// <exception cref="ArgumentNullException"><paramref name="options"/> is null.</exception>
        /// <exception cref="ArgumentException"><paramref name="options"/> Repeatability headers are set incorrectly.</exception>
        public virtual async Task<Response> RejectCallAsync(RejectCallOptions options, CancellationToken cancellationToken = default)
        {
            using DiagnosticScope scope = _clientDiagnostics.CreateScope($"{nameof(CallAutomationClient)}.{nameof(RejectCall)}");
            scope.Start();
            try
            {
                if (options == null)
                    throw new ArgumentNullException(nameof(options));

                RejectCallRequestInternal request = new RejectCallRequestInternal(options.IncomingCallContext);
                request.CallRejectReason = options.CallRejectReason.ToString();
                var repeatabilityHeaders = new RepeatabilityHeaders();

                return await AzureCommunicationServicesRestClient.RejectCallAsync(
                    request,
                    repeatabilityHeaders.RepeatabilityRequestId,
                    repeatabilityHeaders.GetRepeatabilityFirstSentString(),
                    cancellationToken
                    ).ConfigureAwait(false);
            }
            catch (Exception ex)
            {
                scope.Failed(ex);
                throw;
            }
        }

        /// Reject an incoming call.
        /// <param name="incomingCallContext"> The incoming call context </param>
        /// <param name="cancellationToken"> The cancellation token. </param>
        /// <exception cref="RequestFailedException">The server returned an error. See <see cref="Exception.Message"/> for details returned from the server.</exception>
        /// <exception cref="ArgumentNullException"><paramref name="incomingCallContext"/> is null.</exception>
        public virtual Response RejectCall(string incomingCallContext, CancellationToken cancellationToken = default)
        {
            RejectCallOptions options = new RejectCallOptions(incomingCallContext);

            return RejectCall(options, cancellationToken);
        }

        /// Reject an incoming call.
        /// <param name="options">Options for the Reject operations.</param>
        /// <param name="cancellationToken">The cancellation token</param>
        /// <exception cref="RequestFailedException">The server returned an error. See <see cref="Exception.Message"/> for details returned from the server.</exception>
        /// <exception cref="ArgumentNullException"><paramref name="options"/> is null.</exception>
        /// <exception cref="ArgumentException"><paramref name="options"/> Repeatability headers are set incorrectly.</exception>
        public virtual Response RejectCall(RejectCallOptions options, CancellationToken cancellationToken = default)
        {
            using DiagnosticScope scope = _clientDiagnostics.CreateScope($"{nameof(CallAutomationClient)}.{nameof(RejectCall)}");
            scope.Start();
            try
            {
                if (options == null)
                    throw new ArgumentNullException(nameof(options));

                RejectCallRequestInternal request = new RejectCallRequestInternal(options.IncomingCallContext);
                request.CallRejectReason = options.CallRejectReason.ToString();
                var repeatabilityHeaders = new RepeatabilityHeaders();

                return AzureCommunicationServicesRestClient.RejectCall(
                    request,
                    repeatabilityHeaders.RepeatabilityRequestId,
                    repeatabilityHeaders.GetRepeatabilityFirstSentString(),
                    cancellationToken
                    );
            }
            catch (Exception ex)
            {
                scope.Failed(ex);
                throw;
            }
        }

        /// <summary>
        /// Create an outgoing call to target invitee.
        /// </summary>
        /// <param name="callInvite"></param>
        /// <param name="callbackUri"></param>
        /// <param name="cancellationToken"></param>
        /// <returns></returns>
        public virtual async Task<Response<CreateCallResult>> CreateCallAsync(CallInvite callInvite, Uri callbackUri, CancellationToken cancellationToken = default)
        {
            using DiagnosticScope scope = _clientDiagnostics.CreateScope($"{nameof(CallAutomationClient)}.{nameof(CreateCall)}");
            scope.Start();
            try
            {
                if (callInvite == null)
                {
                    throw new ArgumentNullException(nameof(callInvite));
                }

                if (callbackUri == null)
                {
                    throw new ArgumentNullException(nameof(callbackUri));
                }

                var createCallOptions = new CreateCallOptions(callInvite, callbackUri);

                CreateCallRequestInternal request = CreateCallRequest(createCallOptions);
                createCallOptions.RepeatabilityHeaders?.GenerateIfRepeatabilityHeadersNotProvided();

                var createCallResponse = await AzureCommunicationServicesRestClient.CreateCallAsync(
                    request,
                    createCallOptions.RepeatabilityHeaders?.RepeatabilityRequestId,
                    createCallOptions.RepeatabilityHeaders?.GetRepeatabilityFirstSentString(),
                    cancellationToken
                    ).ConfigureAwait(false);

                var result = new CreateCallResult(
                    GetCallConnection(createCallResponse.Value.CallConnectionId),
                    new CallConnectionProperties(createCallResponse.Value));
                result.SetEventProcessor(EventProcessor, createCallResponse.Value.CallConnectionId, request.OperationContext);

                return Response.FromValue(result,
                    createCallResponse.GetRawResponse());
            }
            catch (Exception ex)
            {
                scope.Failed(ex);
                throw;
            }
        }

        /// <summary>
        /// Create an outgoing call to target invitee.
        /// </summary>
        /// <param name="options">Options for the CreateCall request.</param>
        /// <param name="cancellationToken">The cancellation token.</param>
        /// <exception cref="ArgumentNullException"><paramref name="options"/> is null.</exception>
        /// <exception cref="ArgumentException"><paramref name="options"/> CallbackUri is not formatted correctly. </exception>
        /// <exception cref="ArgumentException"><paramref name="options"/> Repeatability headers are set incorrectly.</exception>
        /// <returns></returns>
        public virtual async Task<Response<CreateCallResult>> CreateCallAsync(CreateCallOptions options, CancellationToken cancellationToken = default)
        {
            using DiagnosticScope scope = _clientDiagnostics.CreateScope($"{nameof(CallAutomationClient)}.{nameof(CreateCall)}");
            scope.Start();
            try
            {
                if (options == null)
                    throw new ArgumentNullException(nameof(options));

                CreateCallRequestInternal request = CreateCallRequest(options);
                var repeatabilityHeaders = new RepeatabilityHeaders();

                var createCallResponse = await AzureCommunicationServicesRestClient.CreateCallAsync(
                    request,
                    repeatabilityHeaders.RepeatabilityRequestId,
                    repeatabilityHeaders.GetRepeatabilityFirstSentString(),
                    cancellationToken
                    ).ConfigureAwait(false);

                var result = new CreateCallResult(
                    GetCallConnection(createCallResponse.Value.CallConnectionId),
                    new CallConnectionProperties(createCallResponse.Value));
                result.SetEventProcessor(EventProcessor, createCallResponse.Value.CallConnectionId, request.OperationContext);

                return Response.FromValue(result,
                    createCallResponse.GetRawResponse());
            }
            catch (Exception ex)
            {
                scope.Failed(ex);
                throw;
            }
        }

        /// <summary>
        /// Create an outgoing call to target invitee.
        /// </summary>
        /// <param name="callInvite"></param>
        /// <param name="callbackUri"></param>
        /// <param name="cancellationToken"></param>
        /// <returns></returns>
        public virtual Response<CreateCallResult> CreateCall(CallInvite callInvite, Uri callbackUri, CancellationToken cancellationToken = default)
        {
            using DiagnosticScope scope = _clientDiagnostics.CreateScope($"{nameof(CallAutomationClient)}.{nameof(CreateCall)}");
            scope.Start();
            try
            {
                if (callInvite == null)
                {
                    throw new ArgumentNullException(nameof(callInvite));
                }

                if (callbackUri == null)
                {
                    throw new ArgumentNullException(nameof(callbackUri));
                }

                var createCallOptions = new CreateCallOptions(callInvite, callbackUri);

                CreateCallRequestInternal request = CreateCallRequest(createCallOptions);
                createCallOptions.RepeatabilityHeaders?.GenerateIfRepeatabilityHeadersNotProvided();

                var createCallResponse = AzureCommunicationServicesRestClient.CreateCall(
                    request,
                    createCallOptions.RepeatabilityHeaders?.RepeatabilityRequestId,
                    createCallOptions.RepeatabilityHeaders?.GetRepeatabilityFirstSentString(),
                    cancellationToken
                    );

                var result = new CreateCallResult(
                    GetCallConnection(createCallResponse.Value.CallConnectionId),
                    new CallConnectionProperties(createCallResponse.Value));
                result.SetEventProcessor(EventProcessor, createCallResponse.Value.CallConnectionId, request.OperationContext);

                return Response.FromValue(result,
                    createCallResponse.GetRawResponse());
            }
            catch (Exception ex)
            {
                scope.Failed(ex);
                throw;
            }
        }

        /// <summary>
        /// Create an outgoing call to target invitee.
        /// </summary>
        /// <param name="options">Options for the CreateCall request.</param>
        /// <param name="cancellationToken">The cancellation token.</param>
        /// <exception cref="ArgumentNullException"><paramref name="options"/> is null.</exception>
        /// <exception cref="ArgumentException"><paramref name="options"/> CallbackUri is not formatted correctly. </exception>
        /// <exception cref="ArgumentException"><paramref name="options"/> Repeatability headers are set incorrectly.</exception>
        /// <returns></returns>

        public virtual Response<CreateCallResult> CreateCall(CreateCallOptions options, CancellationToken cancellationToken = default)
        {
            using DiagnosticScope scope = _clientDiagnostics.CreateScope($"{nameof(CallAutomationClient)}.{nameof(CreateCall)}");
            scope.Start();
            try
            {
                if (options == null) throw new ArgumentNullException(nameof(options));

                CreateCallRequestInternal request = CreateCallRequest(options);
                var repeatabilityHeaders = new RepeatabilityHeaders();

                var createCallResponse = AzureCommunicationServicesRestClient.CreateCall(
                    request,
                    repeatabilityHeaders.RepeatabilityRequestId,
                    repeatabilityHeaders.GetRepeatabilityFirstSentString(),
                    cancellationToken
                    );

                var result = new CreateCallResult(
                    GetCallConnection(createCallResponse.Value.CallConnectionId),
                    new CallConnectionProperties(createCallResponse.Value));
                result.SetEventProcessor(EventProcessor, createCallResponse.Value.CallConnectionId, request.OperationContext);

                return Response.FromValue(result,
                    createCallResponse.GetRawResponse());
            }
            catch (Exception ex)
            {
                scope.Failed(ex);
                throw;
            }
        }

        /// <summary>
        /// Create an outgoing group call to target identities.
        /// </summary>
        /// <param name="options">Options for the CreateCall request.</param>
        /// <param name="cancellationToken">The cancellation token.</param>
        /// <exception cref="ArgumentNullException"><paramref name="options"/> is null.</exception>
        /// <exception cref="ArgumentException"><paramref name="options"/> CallbackUri is not formatted correctly. </exception>
        /// <exception cref="ArgumentException"><paramref name="options"/> Repeatability headers are set incorrectly.</exception>
        /// <returns></returns>
        public virtual async Task<Response<CreateCallResult>> CreateGroupCallAsync(CreateGroupCallOptions options, CancellationToken cancellationToken = default)
        {
            using DiagnosticScope scope = _clientDiagnostics.CreateScope($"{nameof(CallAutomationClient)}.{nameof(CreateCall)}");
            scope.Start();
            try
            {
                if (options == null)
                {
                    throw new ArgumentNullException(nameof(options));
                }

                CreateCallRequestInternal request = CreateCallRequest(options);
                options.RepeatabilityHeaders?.GenerateIfRepeatabilityHeadersNotProvided();

                var createCallResponse = await AzureCommunicationServicesRestClient.CreateCallAsync(
                    request,
                    options.RepeatabilityHeaders?.RepeatabilityRequestId,
                    options.RepeatabilityHeaders?.GetRepeatabilityFirstSentString(),
                    cancellationToken
                    ).ConfigureAwait(false);

                var result = new CreateCallResult(
                    GetCallConnection(createCallResponse.Value.CallConnectionId),
                    new CallConnectionProperties(createCallResponse.Value));
                result.SetEventProcessor(EventProcessor, createCallResponse.Value.CallConnectionId, request.OperationContext);

                return Response.FromValue(result,
                    createCallResponse.GetRawResponse());
<<<<<<< HEAD
            }
            catch (Exception ex)
            {
                scope.Failed(ex);
                throw;
            }
        }

        /// <summary>
        /// Create an outgoing group call to target identities.
        /// </summary>
        /// <param name="options"></param>
        /// <param name="cancellationToken"></param>
        /// <returns></returns>
        public virtual Response<CreateCallResult> CreateGroupCall(CreateGroupCallOptions options, CancellationToken cancellationToken = default)
        {
            using DiagnosticScope scope = _clientDiagnostics.CreateScope($"{nameof(CallAutomationClient)}.{nameof(CreateCall)}");
            scope.Start();
            try
            {
                if (options == null)
                {
                    throw new ArgumentNullException(nameof(options));
                }

                CreateCallRequestInternal request = CreateCallRequest(options);
                options.RepeatabilityHeaders?.GenerateIfRepeatabilityHeadersNotProvided();

                var createCallResponse = AzureCommunicationServicesRestClient.CreateCall(
                    request,
                    options.RepeatabilityHeaders?.RepeatabilityRequestId,
                    options.RepeatabilityHeaders?.GetRepeatabilityFirstSentString(),
                    cancellationToken
                    );

=======
            }
            catch (Exception ex)
            {
                scope.Failed(ex);
                throw;
            }
        }

        /// <summary>
        /// Create an outgoing group call to target identities.
        /// </summary>
        /// <param name="options"></param>
        /// <param name="cancellationToken"></param>
        /// <returns></returns>
        public virtual Response<CreateCallResult> CreateGroupCall(CreateGroupCallOptions options, CancellationToken cancellationToken = default)
        {
            using DiagnosticScope scope = _clientDiagnostics.CreateScope($"{nameof(CallAutomationClient)}.{nameof(CreateCall)}");
            scope.Start();
            try
            {
                if (options == null)
                {
                    throw new ArgumentNullException(nameof(options));
                }

                CreateCallRequestInternal request = CreateCallRequest(options);
                options.RepeatabilityHeaders?.GenerateIfRepeatabilityHeadersNotProvided();

                var createCallResponse = AzureCommunicationServicesRestClient.CreateCall(
                    request,
                    options.RepeatabilityHeaders?.RepeatabilityRequestId,
                    options.RepeatabilityHeaders?.GetRepeatabilityFirstSentString(),
                    cancellationToken
                    );

                var result = new CreateCallResult(
                    GetCallConnection(createCallResponse.Value.CallConnectionId),
                    new CallConnectionProperties(createCallResponse.Value));
                result.SetEventProcessor(EventProcessor, createCallResponse.Value.CallConnectionId, request.OperationContext);

                return Response.FromValue(result,
                    createCallResponse.GetRawResponse());
            }
            catch (Exception ex)
            {
                scope.Failed(ex);
                throw;
            }
        }

        /// <summary>
        /// Create an outgoing group call to target identities.
        /// </summary>
        /// <param name="options">Options for the CreateCall request.</param>
        /// <param name="cancellationToken">The cancellation token.</param>
        /// <exception cref="ArgumentNullException"><paramref name="options"/> is null.</exception>
        /// <exception cref="ArgumentException"><paramref name="options"/> CallbackUri is not formatted correctly. </exception>
        /// <exception cref="ArgumentException"><paramref name="options"/> Repeatability headers are set incorrectly.</exception>
        /// <returns></returns>
        public virtual async Task<Response<CreateCallResult>> CreateGroupCallAsync(CreateGroupCallOptions options, CancellationToken cancellationToken = default)
        {
            using DiagnosticScope scope = _clientDiagnostics.CreateScope($"{nameof(CallAutomationClient)}.{nameof(CreateCall)}");
            scope.Start();
            try
            {
                if (options == null)
                {
                    throw new ArgumentNullException(nameof(options));
                }

                CreateCallRequestInternal request = CreateCallRequest(options);
                options.RepeatabilityHeaders?.GenerateIfRepeatabilityHeadersNotProvided();

                var createCallResponse = await AzureCommunicationServicesRestClient.CreateCallAsync(
                    request,
                    options.RepeatabilityHeaders?.RepeatabilityRequestId,
                    options.RepeatabilityHeaders?.GetRepeatabilityFirstSentString(),
                    cancellationToken
                    ).ConfigureAwait(false);

>>>>>>> 5a5f5501
                var result = new CreateCallResult(
                    GetCallConnection(createCallResponse.Value.CallConnectionId),
                    new CallConnectionProperties(createCallResponse.Value));
                result.SetEventProcessor(EventProcessor, createCallResponse.Value.CallConnectionId, request.OperationContext);

                return Response.FromValue(result,
                    createCallResponse.GetRawResponse());
            }
            catch (Exception ex)
            {
                scope.Failed(ex);
                throw;
            }
        }

<<<<<<< HEAD
        private CreateCallRequestInternal CreateCallRequest(CreateCallOptions options)
        {
            CallSourceInternal sourceDto = new(CommunicationIdentifierSerializer.Serialize(Source))
            {
                CallerId = options?.CallInvite?.SourceCallerIdNumber == null
                    ? null
                    : new PhoneNumberIdentifierModel(options?.CallInvite?.SourceCallerIdNumber?.PhoneNumber),
                DisplayName = options.CallInvite.SourceDisplayName,
            };

            CreateCallRequestInternal request = new(
                new List<CommunicationIdentifierModel>() { { CommunicationIdentifierSerializer.Serialize(options.CallInvite.Target) } },
                sourceDto,
                options.CallbackUri.AbsoluteUri);
            // Add custom cognitive service domain name
            if (options.AzureCognitiveServicesEndpointUrl != null)
            {
                if (!IsValidHttpsUri(options.AzureCognitiveServicesEndpointUrl))
                {
                    throw new ArgumentException(CallAutomationErrorMessages.InvalidCognitiveServiceHttpsUriMessage);
                }
                request.AzureCognitiveServicesEndpointUrl = options.AzureCognitiveServicesEndpointUrl.AbsoluteUri;
            }
            request.OperationContext = options.OperationContext;
            request.MediaStreamingConfiguration = CreateMediaStreamingOptionsInternal(options.MediaStreamingOptions);

            return request;
        }

        private CreateCallRequestInternal CreateCallRequest(CreateGroupCallOptions options)
        {
            CallSourceInternal sourceDto = new(CommunicationIdentifierSerializer.Serialize(Source))
            {
                CallerId = options?.SourceCallerIdNumber == null ? null : new PhoneNumberIdentifierModel(options?.SourceCallerIdNumber?.PhoneNumber),
                DisplayName = options.SourceDisplayName,
            };

=======
        /// <summary>
        /// Create an outgoing group call to target identities.
        /// </summary>
        /// <param name="options"></param>
        /// <param name="cancellationToken"></param>
        /// <returns></returns>
        public virtual Response<CreateCallResult> CreateGroupCall(CreateGroupCallOptions options, CancellationToken cancellationToken = default)
        {
            using DiagnosticScope scope = _clientDiagnostics.CreateScope($"{nameof(CallAutomationClient)}.{nameof(CreateCall)}");
            scope.Start();
            try
            {
                if (options == null)
                {
                    throw new ArgumentNullException(nameof(options));
                }

                CreateCallRequestInternal request = CreateCallRequest(options);
                options.RepeatabilityHeaders?.GenerateIfRepeatabilityHeadersNotProvided();

                var createCallResponse = AzureCommunicationServicesRestClient.CreateCall(
                    request,
                    options.RepeatabilityHeaders?.RepeatabilityRequestId,
                    options.RepeatabilityHeaders?.GetRepeatabilityFirstSentString(),
                    cancellationToken
                    );

                var result = new CreateCallResult(
                    GetCallConnection(createCallResponse.Value.CallConnectionId),
                    new CallConnectionProperties(createCallResponse.Value));
                result.SetEventProcessor(EventProcessor, createCallResponse.Value.CallConnectionId, request.OperationContext);

                return Response.FromValue(result,
                    createCallResponse.GetRawResponse());
            }
            catch (Exception ex)
            {
                scope.Failed(ex);
                throw;
            }
        }

        private CreateCallRequestInternal CreateCallRequest(CreateCallOptions options)
        {
            CallSourceInternal sourceDto = new(CommunicationIdentifierSerializer.Serialize(Source))
            {
                CallerId = options?.CallInvite?.SourceCallerIdNumber == null
                    ? null
                    : new PhoneNumberIdentifierModel(options?.CallInvite?.SourceCallerIdNumber?.PhoneNumber),
                DisplayName = options.CallInvite.SourceDisplayName,
            };

            CreateCallRequestInternal request = new(
                new List<CommunicationIdentifierModel>() { { CommunicationIdentifierSerializer.Serialize(options.CallInvite.Target) } },
                sourceDto,
                options.CallbackUri.AbsoluteUri);
            // Add custom cognitive service domain name
            if (options.AzureCognitiveServicesEndpointUrl != null)
            {
                if (!IsValidHttpsUri(options.AzureCognitiveServicesEndpointUrl))
                {
                    throw new ArgumentException(CallAutomationErrorMessages.InvalidCognitiveServiceHttpsUriMessage);
                }
                request.AzureCognitiveServicesEndpointUrl = options.AzureCognitiveServicesEndpointUrl.AbsoluteUri;
            }
            request.OperationContext = options.OperationContext;
            request.MediaStreamingConfiguration = CreateMediaStreamingOptionsInternal(options.MediaStreamingOptions);

            return request;
        }

        private CreateCallRequestInternal CreateCallRequest(CreateGroupCallOptions options)
        {
            CallSourceInternal sourceDto = new(CommunicationIdentifierSerializer.Serialize(Source))
            {
                CallerId = options?.SourceCallerIdNumber == null ? null : new PhoneNumberIdentifierModel(options?.SourceCallerIdNumber?.PhoneNumber),
                DisplayName = options.SourceDisplayName,
            };

>>>>>>> 5a5f5501
            CreateCallRequestInternal request = new(
                options.Targets.Select(t => CommunicationIdentifierSerializer.Serialize(t)),
                sourceDto,
                options.CallbackUri.AbsoluteUri);
            // Add custom cognitive service domain name
            if (options.AzureCognitiveServicesEndpointUrl != null)
            {
                if (!IsValidHttpsUri(options.AzureCognitiveServicesEndpointUrl))
                {
                    throw new ArgumentException(CallAutomationErrorMessages.InvalidCognitiveServiceHttpsUriMessage);
                }
                request.AzureCognitiveServicesEndpointUrl = options.AzureCognitiveServicesEndpointUrl.AbsoluteUri;
            }
            request.OperationContext = options.OperationContext;
            request.MediaStreamingConfiguration = CreateMediaStreamingOptionsInternal(options.MediaStreamingOptions);

            return request;
        }

        /// <summary>
        /// Validates an Https Uri.
        /// </summary>
        /// <param name="uri"></param>
        /// <returns></returns>
        private static bool IsValidHttpsUri(Uri uri) {
            if (uri == null)
                return false;
            var uriString = uri.AbsoluteUri;
            return Uri.IsWellFormedUriString(uriString, UriKind.Absolute) && new Uri(uriString).Scheme == Uri.UriSchemeHttps;
        }

        private static MediaStreamingOptionsInternal CreateMediaStreamingOptionsInternal(MediaStreamingOptions configuration)
        {
            return configuration == default
                ? default
                : new MediaStreamingOptionsInternal(configuration.TransportUri.AbsoluteUri, configuration.MediaStreamingTransport, configuration.MediaStreamingContent,
                configuration.MediaStreamingAudioChannel);
        }

        /// <summary> Initializes a new instance of CallConnection. <see cref="CallConnection"/>.</summary>
        /// <param name="callConnectionId"> The call connection id for the GetCallConnection instance. </param>
        public virtual CallConnection GetCallConnection(string callConnectionId)
        {
            using DiagnosticScope scope = _clientDiagnostics.CreateScope($"{nameof(CallAutomationClient)}.{nameof(GetCallConnection)}");
            scope.Start();
            try
            {
                return new CallConnection(callConnectionId, CallConnectionRestClient, CallMediaRestClient, _clientDiagnostics, EventProcessor);
            }
            catch (Exception ex)
            {
                scope.Failed(ex);
                throw;
            }
        }

        /// <summary> Initializes a new instance of GetCallRecording. <see cref="CallRecording"/>.</summary>
        public virtual CallRecording GetCallRecording()
        {
            using DiagnosticScope scope = _clientDiagnostics.CreateScope($"{nameof(CallAutomationClient)}.{nameof(GetCallRecording)}");
            scope.Start();
            try
            {
                return new CallRecording(_resourceEndpoint, CallRecordingRestClient, _clientDiagnostics, _pipeline);
            }
            catch (Exception ex)
            {
                scope.Failed(ex);
                throw;
            }
        }

        /// <summary>Get CallAtumation's EventProcessor for handling Call Automation's event more easily.</summary>
        public virtual EventProcessor GetEventProcessor()
        {
            using DiagnosticScope scope = _clientDiagnostics.CreateScope($"{nameof(CallAutomationClient)}.{nameof(GetEventProcessor)}");
            scope.Start();
            try
            {
                return EventProcessor;
            }
            catch (Exception ex)
            {
                scope.Failed(ex);
                throw;
            }
        }

        /// <summary>
        /// Get source identity used by Call Automation client.
        /// </summary>
        /// <returns></returns>
        public virtual CommunicationUserIdentifier GetSourceIdentity()
        {
            using DiagnosticScope scope = _clientDiagnostics.CreateScope($"{nameof(CallAutomationClient)}.{nameof(GetSourceIdentity)}");
            scope.Start();
            try
            {
                return Source;
            }
            catch (Exception ex)
            {
                scope.Failed(ex);
                throw;
            }
        }
    }
}<|MERGE_RESOLUTION|>--- conflicted
+++ resolved
@@ -644,43 +644,6 @@
 
                 return Response.FromValue(result,
                     createCallResponse.GetRawResponse());
-<<<<<<< HEAD
-            }
-            catch (Exception ex)
-            {
-                scope.Failed(ex);
-                throw;
-            }
-        }
-
-        /// <summary>
-        /// Create an outgoing group call to target identities.
-        /// </summary>
-        /// <param name="options"></param>
-        /// <param name="cancellationToken"></param>
-        /// <returns></returns>
-        public virtual Response<CreateCallResult> CreateGroupCall(CreateGroupCallOptions options, CancellationToken cancellationToken = default)
-        {
-            using DiagnosticScope scope = _clientDiagnostics.CreateScope($"{nameof(CallAutomationClient)}.{nameof(CreateCall)}");
-            scope.Start();
-            try
-            {
-                if (options == null)
-                {
-                    throw new ArgumentNullException(nameof(options));
-                }
-
-                CreateCallRequestInternal request = CreateCallRequest(options);
-                options.RepeatabilityHeaders?.GenerateIfRepeatabilityHeadersNotProvided();
-
-                var createCallResponse = AzureCommunicationServicesRestClient.CreateCall(
-                    request,
-                    options.RepeatabilityHeaders?.RepeatabilityRequestId,
-                    options.RepeatabilityHeaders?.GetRepeatabilityFirstSentString(),
-                    cancellationToken
-                    );
-
-=======
             }
             catch (Exception ex)
             {
@@ -761,7 +724,6 @@
                     cancellationToken
                     ).ConfigureAwait(false);
 
->>>>>>> 5a5f5501
                 var result = new CreateCallResult(
                     GetCallConnection(createCallResponse.Value.CallConnectionId),
                     new CallConnectionProperties(createCallResponse.Value));
@@ -777,7 +739,48 @@
             }
         }
 
-<<<<<<< HEAD
+        /// <summary>
+        /// Create an outgoing group call to target identities.
+        /// </summary>
+        /// <param name="options"></param>
+        /// <param name="cancellationToken"></param>
+        /// <returns></returns>
+        public virtual Response<CreateCallResult> CreateGroupCall(CreateGroupCallOptions options, CancellationToken cancellationToken = default)
+        {
+            using DiagnosticScope scope = _clientDiagnostics.CreateScope($"{nameof(CallAutomationClient)}.{nameof(CreateCall)}");
+            scope.Start();
+            try
+            {
+                if (options == null)
+                {
+                    throw new ArgumentNullException(nameof(options));
+                }
+
+                CreateCallRequestInternal request = CreateCallRequest(options);
+                options.RepeatabilityHeaders?.GenerateIfRepeatabilityHeadersNotProvided();
+
+                var createCallResponse = AzureCommunicationServicesRestClient.CreateCall(
+                    request,
+                    options.RepeatabilityHeaders?.RepeatabilityRequestId,
+                    options.RepeatabilityHeaders?.GetRepeatabilityFirstSentString(),
+                    cancellationToken
+                    );
+
+                var result = new CreateCallResult(
+                    GetCallConnection(createCallResponse.Value.CallConnectionId),
+                    new CallConnectionProperties(createCallResponse.Value));
+                result.SetEventProcessor(EventProcessor, createCallResponse.Value.CallConnectionId, request.OperationContext);
+
+                return Response.FromValue(result,
+                    createCallResponse.GetRawResponse());
+            }
+            catch (Exception ex)
+            {
+                scope.Failed(ex);
+                throw;
+            }
+        }
+
         private CreateCallRequestInternal CreateCallRequest(CreateCallOptions options)
         {
             CallSourceInternal sourceDto = new(CommunicationIdentifierSerializer.Serialize(Source))
@@ -815,87 +818,6 @@
                 DisplayName = options.SourceDisplayName,
             };
 
-=======
-        /// <summary>
-        /// Create an outgoing group call to target identities.
-        /// </summary>
-        /// <param name="options"></param>
-        /// <param name="cancellationToken"></param>
-        /// <returns></returns>
-        public virtual Response<CreateCallResult> CreateGroupCall(CreateGroupCallOptions options, CancellationToken cancellationToken = default)
-        {
-            using DiagnosticScope scope = _clientDiagnostics.CreateScope($"{nameof(CallAutomationClient)}.{nameof(CreateCall)}");
-            scope.Start();
-            try
-            {
-                if (options == null)
-                {
-                    throw new ArgumentNullException(nameof(options));
-                }
-
-                CreateCallRequestInternal request = CreateCallRequest(options);
-                options.RepeatabilityHeaders?.GenerateIfRepeatabilityHeadersNotProvided();
-
-                var createCallResponse = AzureCommunicationServicesRestClient.CreateCall(
-                    request,
-                    options.RepeatabilityHeaders?.RepeatabilityRequestId,
-                    options.RepeatabilityHeaders?.GetRepeatabilityFirstSentString(),
-                    cancellationToken
-                    );
-
-                var result = new CreateCallResult(
-                    GetCallConnection(createCallResponse.Value.CallConnectionId),
-                    new CallConnectionProperties(createCallResponse.Value));
-                result.SetEventProcessor(EventProcessor, createCallResponse.Value.CallConnectionId, request.OperationContext);
-
-                return Response.FromValue(result,
-                    createCallResponse.GetRawResponse());
-            }
-            catch (Exception ex)
-            {
-                scope.Failed(ex);
-                throw;
-            }
-        }
-
-        private CreateCallRequestInternal CreateCallRequest(CreateCallOptions options)
-        {
-            CallSourceInternal sourceDto = new(CommunicationIdentifierSerializer.Serialize(Source))
-            {
-                CallerId = options?.CallInvite?.SourceCallerIdNumber == null
-                    ? null
-                    : new PhoneNumberIdentifierModel(options?.CallInvite?.SourceCallerIdNumber?.PhoneNumber),
-                DisplayName = options.CallInvite.SourceDisplayName,
-            };
-
-            CreateCallRequestInternal request = new(
-                new List<CommunicationIdentifierModel>() { { CommunicationIdentifierSerializer.Serialize(options.CallInvite.Target) } },
-                sourceDto,
-                options.CallbackUri.AbsoluteUri);
-            // Add custom cognitive service domain name
-            if (options.AzureCognitiveServicesEndpointUrl != null)
-            {
-                if (!IsValidHttpsUri(options.AzureCognitiveServicesEndpointUrl))
-                {
-                    throw new ArgumentException(CallAutomationErrorMessages.InvalidCognitiveServiceHttpsUriMessage);
-                }
-                request.AzureCognitiveServicesEndpointUrl = options.AzureCognitiveServicesEndpointUrl.AbsoluteUri;
-            }
-            request.OperationContext = options.OperationContext;
-            request.MediaStreamingConfiguration = CreateMediaStreamingOptionsInternal(options.MediaStreamingOptions);
-
-            return request;
-        }
-
-        private CreateCallRequestInternal CreateCallRequest(CreateGroupCallOptions options)
-        {
-            CallSourceInternal sourceDto = new(CommunicationIdentifierSerializer.Serialize(Source))
-            {
-                CallerId = options?.SourceCallerIdNumber == null ? null : new PhoneNumberIdentifierModel(options?.SourceCallerIdNumber?.PhoneNumber),
-                DisplayName = options.SourceDisplayName,
-            };
-
->>>>>>> 5a5f5501
             CreateCallRequestInternal request = new(
                 options.Targets.Select(t => CommunicationIdentifierSerializer.Serialize(t)),
                 sourceDto,
