--- conflicted
+++ resolved
@@ -32,19 +32,7 @@
             var uniqueId = await ServiceBusWithNewCall(user, target);
 
             // create call and assert response
-<<<<<<< HEAD
-<<<<<<< HEAD
             var createCallOptions = new CreateCallOptions(new CallInvite(target), new Uri(TestEnvironment.DispatcherCallback + $"?q={uniqueId}"));
-=======
-<<<<<<< HEAD
-            var createCallOptions = new CreateCallOptions(new CallSource(user), new CommunicationIdentifier[] { target }, new Uri(TestEnvironment.DispatcherCallback + $"?q={uniqueId}"));
-=======
-=======
->>>>>>> 2887e088
-            var createCallOptions = new CreateCallOptions(new CallInvite(target), new Uri(TestEnvironment.DispatcherCallback + $"?q={uniqueId}"));
-            createCallOptions.RepeatabilityHeaders = null;
->>>>>>> 1b10570db6... integrate call invite to create call
->>>>>>> 571d4180fc... integrate call invite to create call
             CreateCallResult response = await client.CreateCallAsync(createCallOptions).ConfigureAwait(false);
             string callConnectionId = response.CallConnectionProperties.CallConnectionId;
             Assert.IsNotEmpty(response.CallConnectionProperties.CallConnectionId);
@@ -153,14 +141,7 @@
 
                     // create call and assert response
                     var createCallOptions = new CreateCallOptions(new CallInvite(target), new Uri(TestEnvironment.DispatcherCallback + $"?q={uniqueId}"));
-<<<<<<< HEAD
-<<<<<<< HEAD
-=======
-                    createCallOptions.RepeatabilityHeaders = null;
->>>>>>> 571d4180fc... integrate call invite to create call
-=======
-                    createCallOptions.RepeatabilityHeaders = null;
->>>>>>> 2887e088
+
                     CreateCallResult response = await client.CreateCallAsync(createCallOptions).ConfigureAwait(false);
                     callConnectionId = response.CallConnectionProperties.CallConnectionId;
                     Assert.IsNotEmpty(response.CallConnectionProperties.CallConnectionId);
@@ -171,14 +152,7 @@
 
                     // answer the call
                     var answerCallOptions = new AnswerCallOptions(incomingCallContext, new Uri(TestEnvironment.DispatcherCallback));
-<<<<<<< HEAD
-<<<<<<< HEAD
-=======
-                    answerCallOptions.RepeatabilityHeaders = null;
->>>>>>> 571d4180fc... integrate call invite to create call
-=======
-                    answerCallOptions.RepeatabilityHeaders = null;
->>>>>>> 2887e088
+
                     var answerResponse = await client.AnswerCallAsync(answerCallOptions);
                     Assert.AreEqual(answerResponse.GetRawResponse().Status, StatusCodes.Status200OK);
 
@@ -200,14 +174,6 @@
                             RecordingContent = RecordingContent.Audio,
                             RecordingFormat = RecordingFormat.Wav,
                             RecordingStateCallbackEndpoint = new Uri(TestEnvironment.DispatcherCallback),
-<<<<<<< HEAD
-<<<<<<< HEAD
-=======
-                            RepeatabilityHeaders = null
->>>>>>> 571d4180fc... integrate call invite to create call
-=======
-                            RepeatabilityHeaders = null
->>>>>>> 2887e088
                         });
                     Assert.AreEqual(StatusCodes.Status200OK, startRecordingResponse.GetRawResponse().Status);
                     Assert.NotNull(startRecordingResponse.Value.RecordingId);
@@ -224,14 +190,6 @@
 
                     // try hangup
                     var hangUpOptions = new HangUpOptions(true);
-<<<<<<< HEAD
-<<<<<<< HEAD
-=======
-                    hangUpOptions.RepeatabilityHeaders = null;
->>>>>>> 571d4180fc... integrate call invite to create call
-=======
-                    hangUpOptions.RepeatabilityHeaders = null;
->>>>>>> 2887e088
                     await response.CallConnection.HangUpAsync(hangUpOptions).ConfigureAwait(false);
                     var disconnectedEvent = await WaitForEvent<CallDisconnected>(callConnectionId, TimeSpan.FromSeconds(20));
                     Assert.IsNotNull(disconnectedEvent);
@@ -281,14 +239,7 @@
 
                     // create call and assert response
                     var createCallOptions = new CreateCallOptions(new CallInvite(target), new Uri(TestEnvironment.DispatcherCallback + $"?q={uniqueId}"));
-<<<<<<< HEAD
-<<<<<<< HEAD
-=======
-                    createCallOptions.RepeatabilityHeaders = null;
->>>>>>> 571d4180fc... integrate call invite to create call
-=======
-                    createCallOptions.RepeatabilityHeaders = null;
->>>>>>> 2887e088
+
                     CreateCallResult response = await client.CreateCallAsync(createCallOptions).ConfigureAwait(false);
                     callConnectionId = response.CallConnectionProperties.CallConnectionId;
                     Assert.IsNotEmpty(response.CallConnectionProperties.CallConnectionId);
@@ -299,14 +250,7 @@
 
                     // answer the call
                     var answerCallOptions = new AnswerCallOptions(incomingCallContext, new Uri(TestEnvironment.DispatcherCallback));
-<<<<<<< HEAD
-<<<<<<< HEAD
-=======
-                    answerCallOptions.RepeatabilityHeaders = null;
->>>>>>> 571d4180fc... integrate call invite to create call
-=======
-                    answerCallOptions.RepeatabilityHeaders = null;
->>>>>>> 2887e088
+
                     var answerResponse = await client.AnswerCallAsync(answerCallOptions);
                     Assert.AreEqual(answerResponse.GetRawResponse().Status, StatusCodes.Status200OK);
 
@@ -328,14 +272,6 @@
                             RecordingContent = RecordingContent.Audio,
                             RecordingFormat = RecordingFormat.Wav,
                             RecordingStateCallbackEndpoint = new Uri(TestEnvironment.DispatcherCallback),
-<<<<<<< HEAD
-<<<<<<< HEAD
-=======
-                            RepeatabilityHeaders = null
->>>>>>> 571d4180fc... integrate call invite to create call
-=======
-                            RepeatabilityHeaders = null
->>>>>>> 2887e088
                         };
                     startRecordingOptions.AudioChannelParticipantOrdering.Add(user);
                     startRecordingOptions.AudioChannelParticipantOrdering.Add(target);
@@ -355,14 +291,7 @@
 
                     // try hangup
                     var hangUpOptions = new HangUpOptions(true);
-<<<<<<< HEAD
-<<<<<<< HEAD
-=======
-                    hangUpOptions.RepeatabilityHeaders = null;
->>>>>>> 571d4180fc... integrate call invite to create call
-=======
-                    hangUpOptions.RepeatabilityHeaders = null;
->>>>>>> 2887e088
+
                     await response.CallConnection.HangUpAsync(hangUpOptions).ConfigureAwait(false);
                     var disconnectedEvent = await WaitForEvent<CallDisconnected>(callConnectionId, TimeSpan.FromSeconds(20));
                     Assert.IsNotNull(disconnectedEvent);
