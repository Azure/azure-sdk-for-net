﻿// Copyright (c) Microsoft Corporation. All rights reserved.
// Licensed under the MIT License.

using System;
using System.Collections.Generic;
using System.Net;
using System.Threading.Tasks;
using NUnit.Framework;
using Azure.Communication.CallAutomation.Tests.Infrastructure;

namespace Azure.Communication.CallAutomation.Tests.CallDialogs
{
    public class CallDialogTests : CallAutomationTestBase
    {
        private const string dialogId = "92e08834-b6ee-4ede-8956-9fefa27a691c";
<<<<<<< HEAD
        private static readonly Dictionary<string, object> dialogContextWithObject = new Dictionary<string, object>()
        {
            {
                "context",
                new Dictionary<string, object>
                {
                    { "name", 1 }
                }
            }
        };
        private static readonly Dictionary<string, object> dialogContextWithString = new Dictionary<string, object>()
        {
            {
                "context",
                "context"
            }
        };
        private static readonly StartDialog _startDialogOptions = new StartDialog(new PowerVirtualAgentsDialog("botAppId", new Dictionary<string, object>()))
=======
        private static readonly StartDialogOptions _startDialogOptions = new StartDialogOptions(DialogInputType.PowerVirtualAgents, "botAppId", new Dictionary<string, object>())
>>>>>>> 8cf16de9
        {
            OperationContext = "context"
        };

<<<<<<< HEAD
        private static readonly StartDialog _startDialogWithCustomObjectOptions = new StartDialog(new PowerVirtualAgentsDialog("botAppId", dialogContextWithObject))
        {
            OperationContext = "context"
        };

        private static readonly StartDialog _startDialogWithStringOptions = new StartDialog(new PowerVirtualAgentsDialog("botAppId", dialogContextWithString))
        {
            OperationContext = "context"
        };

        private static readonly StartDialog _startDialogWithIdOptions = new StartDialog(dialogId, new PowerVirtualAgentsDialog("botAppId", new Dictionary<string, object>()))
=======
        private static readonly StartDialogOptions _startDialogWithIdOptions = new StartDialogOptions(dialogId, DialogInputType.PowerVirtualAgents, "botAppId", new Dictionary<string, object>())
>>>>>>> 8cf16de9
        {
            OperationContext = "context"
        };

        private const string DummyDialogStatusResponse = "{" +
                                    "\"dialogId\": \"dummyDialogId\"," +
                                    "\"dialogInputType\": \"powerVirtualAgent\"" +
                                    "}";

        private static CallDialog? _callDialog;

        private CallDialog GetCallDialog(int responseCode, string? responseContent = null)
        {
            CallAutomationClient serverCallRestClient = CreateMockCallAutomationClient(responseCode, responseContent: responseContent);
            return serverCallRestClient.GetCallConnection("callConnectionId").GetCallDialog();
        }

        [TestCaseSource(nameof(TestData_StartDialogAsync))]
        public async Task StartDialogAsync_Return201Created(Func<CallDialog, Task<Response<DialogResult>>> operation)
        {
            _callDialog = GetCallDialog(201, responseContent: DummyDialogStatusResponse);
            var result = await operation(_callDialog);
            Assert.IsNotNull(result);
            Assert.AreEqual((int)HttpStatusCode.Created, result.GetRawResponse().Status);
        }

        [TestCaseSource(nameof(TestData_StartDialog))]
        public void StartDialog_Return201Created(Func<CallDialog, Response<DialogResult>> operation)
        {
            _callDialog = GetCallDialog(201, responseContent: DummyDialogStatusResponse);
            var result = operation(_callDialog);
            Assert.IsNotNull(result);
            Assert.AreEqual((int)HttpStatusCode.Created, result.GetRawResponse().Status);
        }

        [TestCaseSource(nameof(TestData_StartDialogWithIdAsync))]
        public async Task StartDialogWithIdAsync_Return201Created(Func<CallDialog, Task<Response<DialogResult>>> operation)
        {
            _callDialog = GetCallDialog(201, responseContent: DummyDialogStatusResponse);
            var result = await operation(_callDialog);
            Assert.IsNotNull(result);
            Assert.AreEqual((int)HttpStatusCode.Created, result.GetRawResponse().Status);
            Assert.AreEqual(result.Value.DialogId, dialogId);
        }

        [TestCaseSource(nameof(TestData_StartDialogWithId))]
        public void StartDialogWithId_Return201Created(Func<CallDialog, Response<DialogResult>> operation)
        {
            _callDialog = GetCallDialog(201, responseContent: DummyDialogStatusResponse);
            var result = operation(_callDialog);
            Assert.IsNotNull(result);
            Assert.AreEqual((int)HttpStatusCode.Created, result.GetRawResponse().Status);
            Assert.AreEqual(result.Value.DialogId, dialogId);
        }

        [TestCaseSource(nameof(TestData_StopDialogAsync))]
        public async Task StopDialogAsync_Return204NoContent(Func<CallDialog, Task<Response<DialogResult>>> operation)
        {
            _callDialog = GetCallDialog(204);
            var result = await operation(_callDialog);
            Assert.IsNotNull(result);
            Assert.AreEqual((int)HttpStatusCode.NoContent, result.GetRawResponse().Status);
        }

        [TestCaseSource(nameof(TestData_StopDialog))]
        public void StopDialog_Return204NoContent(Func<CallDialog, Response<DialogResult>> operation)
        {
            _callDialog = GetCallDialog(204);
            var result = operation(_callDialog);
            Assert.IsNotNull(result);
            Assert.AreEqual((int)HttpStatusCode.NoContent, result.GetRawResponse().Status);
        }

        private static IEnumerable<object?[]> TestData_StartDialogAsync()
        {
            return new[]
            {
                new Func<CallDialog, Task<Response<DialogResult>>>?[]
                {
                    callDialog => callDialog.StartDialogAsync(_startDialogOptions)
                },
                new Func<CallDialog, Task<Response<DialogResult>>>?[]
                {
                    callDialog => callDialog.StartDialogAsync(_startDialogWithIdOptions)
                },
            };
        }

        private static IEnumerable<object?[]> TestData_StartDialog()
        {
            return new[]
            {
                new Func<CallDialog, Response<DialogResult>>?[]
                {
                    callDialog => callDialog.StartDialog(_startDialogOptions)
                },
                new Func<CallDialog, Response<DialogResult>>?[]
                {
                    callDialog => callDialog.StartDialog(_startDialogWithIdOptions)
                },
            };
        }

        private static IEnumerable<object?[]> TestData_StartDialogWithIdAsync()
        {
            return new[]
            {
                new Func<CallDialog, Task<Response<DialogResult>>>?[]
                {
                    callDialog => callDialog.StartDialogAsync(_startDialogWithIdOptions)
                },
            };
        }

        private static IEnumerable<object?[]> TestData_StartDialogWithId()
        {
            return new[]
            {
                new Func<CallDialog, Response<DialogResult>>?[]
                {
                    callDialog => callDialog.StartDialog(_startDialogWithIdOptions)
                },
            };
        }

        private static IEnumerable<object?[]> TestData_StopDialogAsync()
        {
            return new[]
            {
                new Func<CallDialog, Task<Response<DialogResult>>>?[]
                {
                    callDialog => callDialog.StopDialogAsync("dialogId")
                },
            };
        }
        private static IEnumerable<object?[]> TestData_StopDialog()
        {
            return new[]
            {
                new Func<CallDialog, Response<DialogResult>>?[]
                {
                    callDialog => callDialog.StopDialog("dialogId")
                },
            };
        }
    }
}<|MERGE_RESOLUTION|>--- conflicted
+++ resolved
@@ -13,7 +13,7 @@
     public class CallDialogTests : CallAutomationTestBase
     {
         private const string dialogId = "92e08834-b6ee-4ede-8956-9fefa27a691c";
-<<<<<<< HEAD
+
         private static readonly Dictionary<string, object> dialogContextWithObject = new Dictionary<string, object>()
         {
             {
@@ -32,14 +32,10 @@
             }
         };
         private static readonly StartDialog _startDialogOptions = new StartDialog(new PowerVirtualAgentsDialog("botAppId", new Dictionary<string, object>()))
-=======
-        private static readonly StartDialogOptions _startDialogOptions = new StartDialogOptions(DialogInputType.PowerVirtualAgents, "botAppId", new Dictionary<string, object>())
->>>>>>> 8cf16de9
         {
             OperationContext = "context"
         };
 
-<<<<<<< HEAD
         private static readonly StartDialog _startDialogWithCustomObjectOptions = new StartDialog(new PowerVirtualAgentsDialog("botAppId", dialogContextWithObject))
         {
             OperationContext = "context"
@@ -51,9 +47,6 @@
         };
 
         private static readonly StartDialog _startDialogWithIdOptions = new StartDialog(dialogId, new PowerVirtualAgentsDialog("botAppId", new Dictionary<string, object>()))
-=======
-        private static readonly StartDialogOptions _startDialogWithIdOptions = new StartDialogOptions(dialogId, DialogInputType.PowerVirtualAgents, "botAppId", new Dictionary<string, object>())
->>>>>>> 8cf16de9
         {
             OperationContext = "context"
         };
