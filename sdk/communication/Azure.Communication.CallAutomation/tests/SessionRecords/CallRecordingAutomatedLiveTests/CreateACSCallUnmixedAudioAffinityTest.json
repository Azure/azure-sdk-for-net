--- conflicted
+++ resolved
@@ -8,19 +8,11 @@
         "Authorization": "Sanitized",
         "Content-Length": "2",
         "Content-Type": "application/json",
-<<<<<<< HEAD
-        "traceparent": "00-b22091edfa17ddc1e612a923ad08da48-a0345068be4c078b-00",
-        "User-Agent": "azsdk-net-Communication.Identity/1.3.0-alpha.20230105.1 (.NET 6.0.12; Microsoft Windows 10.0.22621)",
-        "x-ms-client-request-id": "76c01956ea393fefbd00d23a29e0774c",
-        "x-ms-content-sha256": "Sanitized",
-        "x-ms-date": "Thu, 05 Jan 2023 22:46:02 GMT",
-=======
         "traceparent": "00-88cd4ee336e9b6a68dde0e678d1ea51f-ffbfdd499d03323d-00",
         "User-Agent": "azsdk-net-Communication.Identity/1.3.0-alpha.20230119.1 (.NET 7.0.2; Microsoft Windows 10.0.22621)",
         "x-ms-client-request-id": "b037aa54f5dbe565f478da9e74eaea6e",
         "x-ms-content-sha256": "Sanitized",
         "x-ms-date": "Fri, 20 Jan 2023 01:00:39 GMT",
->>>>>>> dd31b45d
         "x-ms-return-client-request-id": "true"
       },
       "RequestBody": {},
@@ -29,16 +21,6 @@
         "api-supported-versions": "2020-07-20-preview2, 2021-02-22-preview1, 2021-03-07, 2021-10-31-preview, 2021-11-01, 2022-06-01, 2022-10-01",
         "Content-Length": "31",
         "Content-Type": "application/json; charset=utf-8",
-<<<<<<< HEAD
-        "Date": "Thu, 05 Jan 2023 22:46:02 GMT",
-        "MS-CV": "nXkluZi4pECCFU3OsGthYQ.0",
-        "Request-Context": "appId=",
-        "Strict-Transport-Security": "max-age=2592000",
-        "X-Azure-Ref": "0KlO3YwAAAAC5fbMowoHXRZpbtknKXcKCV1NURURHRTAxMDcAOWZjN2I1MTktYThjYy00Zjg5LTkzNWUtYzkxNDhhZTA5ZTgx",
-        "X-Cache": "CONFIG_NOCACHE",
-        "x-ms-client-request-id": "76c01956ea393fefbd00d23a29e0774c",
-        "X-Processing-Time": "42ms"
-=======
         "Date": "Fri, 20 Jan 2023 01:00:38 GMT",
         "MS-CV": "AqcL/t/aM0iEpoHnJ5T\u002BAw.0",
         "Request-Context": "appId=",
@@ -47,7 +29,6 @@
         "X-Cache": "CONFIG_NOCACHE",
         "x-ms-client-request-id": "b037aa54f5dbe565f478da9e74eaea6e",
         "X-Processing-Time": "81ms"
->>>>>>> dd31b45d
       },
       "ResponseBody": {
         "identity": {
@@ -63,19 +44,11 @@
         "Authorization": "Sanitized",
         "Content-Length": "2",
         "Content-Type": "application/json",
-<<<<<<< HEAD
-        "traceparent": "00-92566c015ea322c06f7eb17d04ebda81-c26f1f27b38db4f6-00",
-        "User-Agent": "azsdk-net-Communication.Identity/1.3.0-alpha.20230105.1 (.NET 6.0.12; Microsoft Windows 10.0.22621)",
-        "x-ms-client-request-id": "5290d63fe6c2f0a6e269a4219a3584af",
-        "x-ms-content-sha256": "Sanitized",
-        "x-ms-date": "Thu, 05 Jan 2023 22:46:02 GMT",
-=======
         "traceparent": "00-23e2847bec9fa626260073a895308e31-14fd61a5defb7365-00",
         "User-Agent": "azsdk-net-Communication.Identity/1.3.0-alpha.20230119.1 (.NET 7.0.2; Microsoft Windows 10.0.22621)",
         "x-ms-client-request-id": "97c29049b379693b51593f83978a427c",
         "x-ms-content-sha256": "Sanitized",
         "x-ms-date": "Fri, 20 Jan 2023 01:00:39 GMT",
->>>>>>> dd31b45d
         "x-ms-return-client-request-id": "true"
       },
       "RequestBody": {},
@@ -84,16 +57,6 @@
         "api-supported-versions": "2020-07-20-preview2, 2021-02-22-preview1, 2021-03-07, 2021-10-31-preview, 2021-11-01, 2022-06-01, 2022-10-01",
         "Content-Length": "31",
         "Content-Type": "application/json; charset=utf-8",
-<<<<<<< HEAD
-        "Date": "Thu, 05 Jan 2023 22:46:02 GMT",
-        "MS-CV": "S5uJJMcWhkOLvLqhfuldyQ.0",
-        "Request-Context": "appId=",
-        "Strict-Transport-Security": "max-age=2592000",
-        "X-Azure-Ref": "0KlO3YwAAAADlFpUoPpSuR5vxxXxDXPYmV1NURURHRTAxMDcAOWZjN2I1MTktYThjYy00Zjg5LTkzNWUtYzkxNDhhZTA5ZTgx",
-        "X-Cache": "CONFIG_NOCACHE",
-        "x-ms-client-request-id": "5290d63fe6c2f0a6e269a4219a3584af",
-        "X-Processing-Time": "42ms"
-=======
         "Date": "Fri, 20 Jan 2023 01:00:38 GMT",
         "MS-CV": "s2Y/0EAFzUK/ZwJA9affiw.0",
         "Request-Context": "appId=",
@@ -102,7 +65,6 @@
         "X-Cache": "CONFIG_NOCACHE",
         "x-ms-client-request-id": "97c29049b379693b51593f83978a427c",
         "X-Processing-Time": "83ms"
->>>>>>> dd31b45d
       },
       "ResponseBody": {
         "identity": {
@@ -117,30 +79,18 @@
         "Accept": "application/json",
         "Authorization": "Sanitized",
         "Content-Length": "0",
-<<<<<<< HEAD
-        "User-Agent": "azsdk-net-Communication.CallAutomation/1.0.0-alpha.20230105.1 (.NET 6.0.12; Microsoft Windows 10.0.22621)",
-        "X-FORWARDED-HOST": "Sanitized",
-        "x-ms-client-request-id": "fed0d076a986f031d04290439ab05e38",
-        "x-ms-content-sha256": "Sanitized",
-        "x-ms-date": "Thu, 05 Jan 2023 22:46:02 GMT",
-=======
         "User-Agent": "azsdk-net-Communication.CallAutomation/1.0.0-alpha.20230119.1 (.NET 7.0.2; Microsoft Windows 10.0.22621)",
         "X-FORWARDED-HOST": "Sanitized",
         "x-ms-client-request-id": "be437ff1d2e5d5258294b784aa0017eb",
         "x-ms-content-sha256": "Sanitized",
         "x-ms-date": "Fri, 20 Jan 2023 01:00:39 GMT",
->>>>>>> dd31b45d
         "x-ms-return-client-request-id": "true"
       },
       "RequestBody": null,
       "StatusCode": 200,
       "ResponseHeaders": {
         "Content-Length": "0",
-<<<<<<< HEAD
-        "Date": "Thu, 05 Jan 2023 22:46:03 GMT",
-=======
         "Date": "Fri, 20 Jan 2023 01:00:40 GMT",
->>>>>>> dd31b45d
         "Server": "Kestrel"
       },
       "ResponseBody": null
@@ -153,19 +103,11 @@
         "Authorization": "Sanitized",
         "Content-Length": "254",
         "Content-Type": "application/json",
-<<<<<<< HEAD
-        "traceparent": "00-893e355ae313c8f70eddf0bd27fd3e01-9664b2c035bcd7e6-00",
-        "User-Agent": "azsdk-net-Communication.CallAutomation/1.0.0-alpha.20230105.1 (.NET 6.0.12; Microsoft Windows 10.0.22621)",
-        "x-ms-client-request-id": "b28eb08978f16f9873cf93d045cda587",
-        "x-ms-content-sha256": "Sanitized",
-        "x-ms-date": "Thu, 05 Jan 2023 22:46:04 GMT",
-=======
         "traceparent": "00-11044830223af66ed5e7bb3d8f687cc5-8c3ad536342648dd-00",
         "User-Agent": "azsdk-net-Communication.CallAutomation/1.0.0-alpha.20230119.1 (.NET 7.0.2; Microsoft Windows 10.0.22621)",
         "x-ms-client-request-id": "b638d7e0e87fa1fb6ece5f81b5e24e69",
         "x-ms-content-sha256": "Sanitized",
         "x-ms-date": "Fri, 20 Jan 2023 01:00:41 GMT",
->>>>>>> dd31b45d
         "x-ms-return-client-request-id": "true"
       },
       "RequestBody": {
@@ -191,16 +133,6 @@
       "ResponseHeaders": {
         "Content-Length": "462",
         "Content-Type": "application/json; charset=utf-8",
-<<<<<<< HEAD
-        "Date": "Thu, 05 Jan 2023 22:46:04 GMT",
-        "X-Azure-Ref": "0LFO3YwAAAADCANAI0tiRQp51vFWc5J8fV1NURURHRTAxMDcAOWZjN2I1MTktYThjYy00Zjg5LTkzNWUtYzkxNDhhZTA5ZTgx",
-        "X-Cache": "CONFIG_NOCACHE",
-        "X-Microsoft-Skype-Chain-ID": "00bfa487-30d3-4228-b3da-97d5b2296eff",
-        "x-ms-client-request-id": "b28eb08978f16f9873cf93d045cda587"
-      },
-      "ResponseBody": {
-        "callConnectionId": "4e1f0b00-ebb3-4eb9-80a9-1f4698fdc49b",
-=======
         "Date": "Fri, 20 Jan 2023 01:00:40 GMT",
         "X-Azure-Ref": "0uefJYwAAAAAfEkZCncDsT50R/XHCSkacWVZSMzExMDAwMTE1MDUxADlmYzdiNTE5LWE4Y2MtNGY4OS05MzVlLWM5MTQ4YWUwOWU4MQ==",
         "X-Cache": "CONFIG_NOCACHE",
@@ -209,7 +141,6 @@
       },
       "ResponseBody": {
         "callConnectionId": "6e1f6600-9ca2-4f70-8321-e3443ea5dd13",
->>>>>>> dd31b45d
         "source": {
           "identifier": {
             "rawId": "Sanitized",
@@ -230,11 +161,7 @@
         ],
         "callConnectionState": "connecting",
         "callbackUri": "https://sanitized.skype.com/api/servicebuscallback/events?q=SanitizedSanitized",
-<<<<<<< HEAD
-        "mediaSubscriptionId": "bac556d1-20d8-4054-8ad3-9e4ac8ad5bb5"
-=======
         "mediaSubscriptionId": "fe87fc55-c123-4673-86d4-67f610b44954"
->>>>>>> dd31b45d
       }
     },
     {
@@ -245,17 +172,6 @@
         "Authorization": "Sanitized",
         "Content-Length": "7930",
         "Content-Type": "application/json",
-<<<<<<< HEAD
-        "traceparent": "00-74ac78029d75d0fa1db882fbd4a1bb67-a867cae6944c9418-00",
-        "User-Agent": "azsdk-net-Communication.CallAutomation/1.0.0-alpha.20230105.1 (.NET 6.0.12; Microsoft Windows 10.0.22621)",
-        "x-ms-client-request-id": "59c4237b790f95c5a59f817f56625632",
-        "x-ms-content-sha256": "Sanitized",
-        "x-ms-date": "Thu, 05 Jan 2023 22:46:06 GMT",
-        "x-ms-return-client-request-id": "true"
-      },
-      "RequestBody": {
-        "incomingCallContext": "eyJhbGciOiJub25lIiwidHlwIjoiSldUIn0.eyJjYyI6Ikg0c0lBQUFBQUFBQUNzMVlhM1BiTmhiOUt4enR6SDVvQWhFQUFiNW1OQjNabHRkZVArTDRtZTE0cWdFQmtHSk1rU3hJUFp3MC83MFhsR3pMbHR0bWQ1Tk9hWmtXWHVlY2UvRzYxNTk3VWhURmFkWG1hUzVGbTFkbEwvN2NTMDAxdFg5ejFZdDdZU3hrRTVORUNVR1RDRVVjQjRoeFJsR1MrQXlKSUtGVVlpeEN4Y2E0ZTRpUHFKZHFGSkl3UllwVGdUem1DYXd3cGtMeDN0dWV5cHU2RVBlbllxcS9DNzR1VlYzbFpYdG81VFBCUkVJd1IweDR6QUlURkduR2tFNDhLWUpBTVlZVEdGT0lNcHVKVE5zeDVhd28zdlpxWWRwYzVyVllBeVZCeExYV0FSS0VTMEFqS1FwMW1DQ1ZzSVRKeU9PcGpnQm9raXVsd1l1cEtCcjlwT1h5dnJiR050ck10Um5XTmZTc1RWVnIwOTd2aUd6RitlVnRyNjIraGQ5VnN1VVgvMXY2L1hmd24vbDlOUVpqOU1ycjRma3F2K01RcHdsV0hncFNtaUpHWWU0UzRXR2tLTXhmbXRDQUNyenQ5OWVjVytUbFhXUDlLOXBXeUFsZ1Q5cTJibUxYRlhYZVQ0czhtN1F3Ym5uZmIrNWd1dnF5bXRvV2QwNWRXYnRTb2xtejBBZ1QxS2dVaWJ1bUwrVkdUeW5kT1hIVHl0eHA1ZktVRUU5RkVZaFdzT3FpU0NEQkU0SkM2dU5JYW81OWpsMGF1RG1CdCsrdUJQMllEd2hHUGtZVWtTQUVtNlphNVdKWUFxc0JzVktDMHFsWXJaek02S2I1RzFud0lHbkxCcU0vYXRuK2paU3VCRzNwbktuNjBvaXlxU3RqMVVJUnRITGFKOFQrc3I3SFlvOEZvZHY3c3A2WDNhcHNkUWw5UC9mazZ1dDZqNHU2THRhSHFkc291OU9Ub2txZ1lUN0F0K2EyckFiSUNiakhNSEd3YzNqcUhKNHhoOUNnaitHSDJBN05vQUZQd25CYmtJTjFGK3IxQ1FZdGdkK256TGROeVdEM01pYnJ2V1FyMmdGMnVpL1RnWmlwdkhKZ1QvdStjMzU1NWc2dnp4eUNtUlBCMjNNSUlRNEpnVDUwb2dCcW9HUXJROUNCLzRSVURFd3JhMlNhL0pQZUtLZEovSU96UkZNUURydlpBUjg0RFp3SHNXb21qdEZ5YnIrc3VpOVJrMmVsZ00yWS9kR29KK3pZV2hHc3lyblVhSllha2NYMy84ay9QZFhWQ3hVZlRjengvdlhDdlg1ejc5MHQzNmxGVlM0bXk4V215dWxzdVNwSlVhcGNpVmJIWUxwenRYZm1VT0xoQVB2TUl5K01YanV4dlFkdEppMldqaEZLR1hCYW41SVFwZ3phakYwMHEzN2I4SFFEbmtmZzQxZmdnNitFRDE3Q1UxQnZEUk95QlFvS2k4SEh3UllGaXdpblgwSFI5ZHVtb04rYkF0WmU1eVJDZVVnalRBTHVkRHVQOVVrWUFnMXpZT3RGSGJyUmNJT3QwVjlJMkpnRjUrVHk2dnowY00veHVRL3JIVk5HR0NNODhQQnI1UFNKUEl4OG4vNS81TUVqT2VFUlpwanpnUHRCaERsZzAvQWxPMno5enJ1MWFCcVF3RUlDQ3JEL1hBSnh1RjArWDZtQmVJRzNUVVAvQ2hxK3NSd3RDOWpzRWZ6dFdlaDNZeWxFb290NEt2SVNkVWZvcW5hYXE1ZzhIRi9KUW9zaXEwemVUcVp4c3BCT0xlU2RibXVSRzJlaEV6aG8xb0xOZmQxV2NBSU1SeGZqM1pNeG9lSDQ0R1M0Tzc0NEdKSnhpSjI4aEVOUXh4K0dTczVjOFdiUGJ3NnV4S1h4am9VNktlbU5sMzNJMkZGK1ZhUXpSZy9DaTEvcHp4NzVsVHdJV2NQVFA0UGZPOXp6NXRkWFZSckpLMzVlN0YxL0xNN1VOQmxsN1l6Tnc4WFJMeGNIK3g5RmszVHdEMmRsUFJVMVhDM011VGc4UG5LSnY3NWdIcHNpNTE4QnBXNzRzdDVlTHQyUTdSYTRjaTRPejBlbm0yanB0RjIxSkhscllHb0gyMHh3WUFKVnRBRzRHaFE2b2l6MU1obVUxYlArMkRuYlBibmE1Zzl0L1hDN0h1Ni84OUhlYTViQVV0YUZyaWRWcVpHZXcvMitwY0hlNElqNHo4ZDV6dTdwYSthSHR2NFYreWkyRGV4cFJOM21VemgySDVqZ250U21OaEJYeDgxRUlNcDlaNFJqem1JYXhaakZJeDd2Um5Hd0grL3Z4TjQrd01WQkdFT0hpTVNSRjBjczlqRUlqVWRodk9mRmRCUVBoL2JqYy91aFVMOW5XeU1jWThBa2NlaEJ6WXBZTDl0T24yTUR0L2dXbnNWaTBWOHQ4SDVsc3R0YnZZUVFHN1NXYlhON0MrYWdpVEl3NnZaV0pBMnk5eml5bGp4RDg1N1FIcU81UHdCS1JkT09FOWo0aTF5MWszR3F0VXBncy8wRGNpZ2JINDI5eDVDaU1SSkIrSmJCald1ekRQdXliUTlCOUxIT3VtU0NjOGE1eEFxRmNCY2pwZ09GSXFVSWd2dEJwcExCK1NHN0RMS0J0TGlMNE41Sk9UUGcvT3d4c3lqMTRsMmEyb2k4cTRCd0VHTEZJMzF2QThGMTNOYVZlck0zS2MvZSsrZmx2UDdsNXZoRCt6SC9hVGg1UHhnQVBpUTRjR0pBbngwZE5zZGlVamFuY25SejgybUhmTmlaM3RnK0FHdEFPSVJPVnNYWktwdkpkWmUrNU0zNXVtbFlGTlZDZzJHdG1la3ZNQVlpVWV1YlR2cGhPYy9ieDV4K3M4V0dycVlxaWk2dCtLL2ljZ0NCeUZ3TENxRTV0Slh6emFBY2ltN3dLV3ovZlFHQjFoM2R4NlBSL0tmM3lYajR2b3UyLzZrSHZoZmkwUE01QzJBZkVFcVp6ZHp5NW1SV3RQa1o1SDNndHJXWDgyYkhWRUpKV0FCUGpsWTZtV1diY1RmODcyS2RiQ2FwWUdHQVBKc29Na3BEbEhoS29DaFFIUExZeU5kcGF2T20veVcxQk43TVZMTzY0MTBDYjVkTi9nYkZsY01XT1JFQUFBPT0iLCJzaHJUb2tlbiI6ImV5SmhiR2NpT2lKU1V6STFOaUlzSW5SNWNDSTZJbkJ2Y0NKOS5leUpoZENJNkltVjVTakJsV0VGcFQybEtTMVl4VVdsTVEwcG9Za2RqYVU5cFNsTlZla2t4VG1sSmMwbHVaekZrUTBrMlNXa3hURk5VVGxKUFZ6VlBWV3BrYVZWdE9XMWxSekZzVjIwNVdXTlhTa2xYYTJSc1pIbEpjMGx0ZEhCYVEwazJTV2t4VEZOVVRsSlBWelZQVldwa2FWVnRPVzFsUnpGc1YyMDVXV05YU2tsWGEyUnNaSGxLT1M1bGVVcG9aRmRSYVU5cFNtbE9SRlpzVFVScmQxbFRNV3RaVjBwdFRGUlJlRTVFVlhSWlZFRXlUME13ZDA5SFJUUk5hbXhwVFhwQ2JFOUhVV2xNUTBwd1l6Tk5hVTlwU205a1NGSjNZM3B2ZGt3elRqQmplVFV6WVZjMWEySXpaSHBNYlRWc1pFTTVhbHBIVFRGWlYxWnNXVk13ZUU1WFRURk1WRkpyV1dwWmRGbHFRVE5QVXpGdFdUSkdhMXBFU1RGTlJGWnJXWHBKZGtscGQybGhWMFl3U1dwdmVFNXFZM2xQVkVVeFRsUm5NRXhEU25WWmJWbHBUMnBGTWs1NlNUVk5WRlV4VDBSUmMwbHRWalJqUTBrMlRWUlpNMDE2UVhkTmFrazBUa04zYVZsWGJIWkphbTlwVWxSS1lWb3hiRWRTUjBvMVpVZHdNRmxZUm5GYVJFNXNWV2x6TlZkclRrcGlhVGxHWW10R1FsQlVNR2xNUTBwb1kwaENjRnBEU1RaSmJVVjZXVlJOZWxsNlNtaE1WRWsxVDBkVmRFNUVSbXROVXpBMVRWUk5NMHhYUlRGT1JGbDVUVzFWTWs5RVJtcFplVWx6U1cxR2QyTkhiR3RaVjA1NVNXcHZhVTFwU1hOSmJVNTFXbWxKTm1WNVNuRmtNbk5wVDI1emFXRXpValZKYW05cFZXeE9Ra2xwZDJsaWFVazJTVzVrUjFkc1pIUlNiRVpDVDFNeFRGZ3hZekphYWtwWldERlNNMVF4YnpSa1J6bHlUMFpXV0ZkR1NYaFNiVTVMVTI1a05XTlZTa3RVTTFKelpXeFNTRlJWWkVaV1NFSlpaVlJhVVdSdFpIZGtibXd5VkRJMVFsRXlTa3hTYlZsM1YyeHJlR1ZZYkVwa01qVlhVakJTUldGcVdqSk5ha3BKVG5wR01GUkhTbGRUYld4c1YxUlpORmd6U2pSWmJrbDZWVVpXUkZKSFp6TlRNSFJNVEZoR2VtSXlSa2xpUlZsM1RqTm9lbUpZWkd0UFZFNWhWa2hPZUZaRVNuVmlNRGg1VTFWR05VMVdVbEJsVkU0MlpGUk9OVmt6YkZoaWEwcEhaRVZSTUZVd2VFaGlNVTE2WkRGQk0xRlZUbkpoZWtKd1dXcEtkR0V5UmtkVVZXZ3laVWhXY0ZSRmJIaFRWMWt4V0RGdmVFNUhWVFJWYTBabVRtcG9hbVZyWkZCa1NFcDNWVE5XZEUwelNqWk9NalZGV2pOQ2FsWkdPVVZqYlRWdlQwTXhRbFpWVWpKaGVscEpaR3BDWm1NeU5YUk9iV3N5VkZWc2IwNVlhekZoV0d4WVZGVmFlV1F4V25saFIyaDZXbXRHVUZGWVpEWmFha1kyWkd4R2EwOUhWbGxQUmxKeFVtMUdURlpIWkc1bFJHaHZaVlJDUzFGdWNIUmtiVEZ6V2taT2JWUnNiR1pOUlU0d1VrZEpNMU5GVG5KV1J6bERUbXRhY0Uwd1JYaGtNamxOWlZWV1IxUlZiREZQUlZwSFZWTkpjMGx0VldsUGFVcENWVlZHUTBscGQybFpWM2h1U1dwdmFWVnNUWGxPVkZscFRFTktjbUZYVVdsUGFVb3hUa2hPYWxsck1VSlphbFpXVDBkS01FMHlWbTVrYmtaNlRtMWtOV0pXUm5OamFsSktWMnM1ZUZadFVsRmpWMnd4V20xYWNGSkhaRUpKYmpFNVRFTktjRnBJUVdsUGFVcHZaRWhTZDJONmIzWk1NMDR3WTNrMU0yRlhOV3RpTTJSNlRHMDFiR1JET1dwYVIwMHhXVmRXYkZsVE1IaE9WMDB4VEZSU2ExbHFXWFJaYWtFelQxTXhiVmt5Um10YVJFa3hUVVJXYTFsNlNYWkphWGRwWTIxbmFVOXBTWGRNYTBaVFUxVkZNbU5VWkVkbGJVNVdWbTVTY2sxdVpHeGFibXd3VFVkNFExcElaRzVpTUhCWlkyeE9aazF0ZEZkUmJUbElXakJzZUZFeU1UWlNSemgzVlRCR1FsRlROR2xNUTBvd1lWZFJhVTlwU21wYVIwMHhXVmRXYkZsVE1IaE9WMDB4VEZSU2ExbHFXWFJaYWtFelQxTXhiVmt5Um10YVJFa3hUVVJXYTFsNlNXbE1RMG94WkVkcmFVOXBTakZrVkdSdFZESjRNbFJWVm5KUk1teEpUMVpDVVdSVWFHRlZSVVp1U1dsM2FXUnRWbmxKYW05cFRWTTBkMGx1TUM1VlptY3hla2xWTFRWcFZHbDZNRVZ2WVRRM2FWZzNXRU5WVGtaaWMybzRWWEJJY0hnMVZXcFRWSHBZY1hKWVFtNVhjR2xrWmpscmJXaGlVRkZmUlRsRk9FbFdTRGg2VUVkWVRXUnhUa0owYzJKSGJHNU1NMEY2UnpRMmRGOXhha2xvUTE5clNrZzJSSFo0YTNWV1dFdE1XV3gyTkdRek4yNVRRVzQzUVhCQ1NrRXRTbDl6YjNCdlpXeHNaQzAyYjFsbU5rOVZTRkJ0WjI5VGNHcDVXRUpDTm5sTVpEVTNjbTVHWW0xeVNtY3RkMjFyUVdwclUyMDRkMXBYUld4dE5TMDBRMEkxYzBjd1RYaEViQzE0Ym5sZllrZEthVzlIUjBjMmJUTjNhV0ZIU0daSWFGSjBia05NVTBKSGVqTmFjR2w0UVVwb01qSjRabVo2VEZkRmJIQkRWVEUyU2w5RGJ6SnRWMlI0VjFwYU1YZElSV1ZYVW5WMlVHdzVTa0p0TjFSRlRISkJUMWhRUzBSSFh6UnZORzlpUWxoNVdYSldhR3RpWkdkNFpVOWZNMDlKTUVoQ1NXNVpVMkpIUjNGbVJtZE1jM3BGWWtFaUxDSjBjeUk2TVRZM01qazFPRGMyTlN3aVlpSTZJbTA1UkVjeE5sVk1PRzVWT0ZCVFdsRjRaSGRtTFRsaFFqTXphRE5UVjJGUmMxSlNkREJGVUV0ZlEyTWlMQ0p1YjI1alpTSTZJamhtTTJGa05UTmlaREF5TkRSalpHVmhZVFExWkRJMllXWXhPVGxsTjJabUlpd2lZMjVtSWpwN0ltcDNheUk2ZXlKcmFXUWlPaUpxTTIxd1ZETmZYekJMUlV4clduSnNXVk5OUW5aa1oxaHhWa2hwTmt4dVlsVXRSMmRuYURZeGJVWnpJaXdpWlNJNklrRlJRVUlpTENKcmRIa2lPaUpTVTBFaUxDSnVJam9pZDBaYVYyMUdVVUU1TFV0ZlZ6Wm1NbGhmVkhkUFdqaDBiMnM0VlZkWVVqRkdZMHBLZDNseFFrcFBkR3g2VkVkTlIwVlVjRmg1TmxCMlozQjJlWFpQYmtGRFlrdEdaakJhV1RGNWVVbDNibFpIUkVScU5uWXlNa2czTVhSTVlsWkthV1ZaTmpoZmNuaGljak5RVlVORWFEZExTMHN0Y1hOdllVaHNSakEzZUhOdGQyUTVNMXBVYzNGVU1tNXZUekpKUVhreFZFOTVNM3AxTTNsamVWZHVRa1owUkRSVFRFZHZVek4zVURkQlEydHJNR2xpTW0xcllVWk5TSFo0ZFdsTVNYRkpaalZmV2pFMFpUaFNRVjgyT0dONlIwOTBjbkJUZFcwemNubzNia1JuY0dOVVgwUnlibWc0TFVGVlJIWnJOa2gyTUY5emJtMDJhVFpOU1dnMWVUVnBlVmROUm5KM1ZuSm9hSE5tUVU5QmQzcG1NWHAyVVdRNFpWZzRWR3BHWVV0VVoyZDRPR2g1TUVwQ2VtMTJiV3hrVTJaT1dWOHdRM1JFWWpkSVEydFViMEkyUm1relFURjNiMHg1UlVaTlNYVTRSa1pSSW4xOWZRLkZocVJueTlSSURuOU10aXhra2NuVTJiMWRFSlBMRUhfeDlzLW1YUUFnZkJ1a0NRZXZnWUFlaHp3RDVpQUxXdmExMlY1VmdvUFFCTGZNUVNWMkljUnRmbGZmOEZCbGdoc0FaaGwyaU1xTE1hbG1KSlRveWhDbkplRXJEa0FXTGMtTlByYjktQmpISlY5UWF4Unl2b1JKQVFqLURQR1FlSGFDbVdPRTZzLUtyUmd6SGFodS1rWWxYemVGZnlFanpwdWlSZHJnQ1BRSXhDcm8tOVd3SGVWSWkxSVgyeVI5TV80QmtuX05xcmxhbEFjaDgwMmx6azkwS0k3dFdMYkdsTkMwMzVLUXhpT0xUM0g4YUd4dW5NLVRuU2kxY3haNmdfT0Q0eld3R0k2cXhhZzFrVTBNV29NZXA5RGhONTN3cHBlR3FBRHBJMzNuV09oY3MxbzFJcDAydyJ9.",
-=======
         "traceparent": "00-4ff98217f53a135bc918dd82f3882fbe-cc3d2b41331b8035-00",
         "User-Agent": "azsdk-net-Communication.CallAutomation/1.0.0-alpha.20230119.1 (.NET 7.0.2; Microsoft Windows 10.0.22621)",
         "x-ms-client-request-id": "f4ac5d362ba676886aed14e5fbb6be50",
@@ -265,24 +181,12 @@
       },
       "RequestBody": {
         "incomingCallContext": "eyJhbGciOiJub25lIiwidHlwIjoiSldUIn0.eyJjYyI6Ikg0c0lBQUFBQUFBQUNzMVkrMi9iT0JMK1Z3UWZjRC9zbFRaSmlaSkl3Rmo0bFNaTjRxUjVOTmxGY0FGRlVyWTJzcVNsNU5kMis3L2ZTTFlUNTNHOTNsMExyQUxJNG1QbSsyYklJV2Z5dWFWa21vN3pLb2tUSmFza3oxcmljeXUyK2F6K1RYUkx0RUloVlNsSXBLV2tFVWVjNFFCNXpLTW9pbndQeVNDaVZHRXNRKzNkNCtZaFB2SVZwMGo1TVVOR3hpNWluaXV4aHFGSWt0YTdsazdLSXBYcnNaeVpINkxmWkxySWs2dzZxdWtiN0hMcGNZWVl3d3g1MmlVb1l0d2c3TWVjZTZFSlhCMkFUQ3F6eVZ4T1RDMlR6ZFAwWGF1UXRrcFVVc2l0b2xoRldnZEVJUzlpRWZLNHBvZ3JLVkZJdUl4ODVXdURQVkEwVGJRMjRNVllwcVY1NG5LMUxtcGpTMk1YeHZhS0FtWVdOaStNcmRaOU9kbGdmbm5YcXZMdjRQZUE4MWQrb2QvUjcvOU8vek8vYjJRd1JtKzhkczgzK2QwTEdIRXhqaEVoUGppZkVvbGtwREJ5T2FXY2N4TjVEZmdMdjcvbDNEVEpIc3JhdjdLcXBKcUM3bWxWRmFYb2RHU1J0T00wbVV3cmtGdXQyK1VETEZkYjViTjZwTE9nSFZWMGxFTHowa2dLUE5wSzdVMVJxck1nblRpM0QwWjNvaGk3bnNZU0JhR0trU2ZkRUVVOGpwQ1NPTlJLVWVrYjJxRkJKeUh3OWpzYkpqOG5YUmFDRFRPakU5bkx5cVd4UUU0cFlEYVRtNTB5c2FZcy93cU1kMXgybkszNXphanFyOEJzdzJUSGE2NkxLeXV6c3NodHpRNmF3STNSTmlGZW0zanc2M3ZDOVlLdzAvcXlkZndnenlxVHdlVFBMYlg1M0FhdExJcDBlenAyU2wySGJwVG1FUXdzdXZqTzNtVjVGemtVYzhxWWc1MmpzWE4wN2ptRUJtME1mNlNlVUhaTDhCaUkxdzNWM1UwSmdFWGd0U2x2VTFhUFJOM0JsU0RiMktnN3FpNTJtbzlaVjg1MWtqdU1CQmc3RjFmbm5kNm5jNGRneitId2RoMUNpRU5DUUE4ZEhrQVB0T3JPRUdqZ3IyUEtycTFVZ1d5Wi9HSDIybkVrZm5KV2FBYTBJVGdkOElCVFFuZ0xYVTRkYTlTaS90aE1YNkV5bVdRU1ltdnlOYWtuM2FJMm9uR0w3Q2JLb0hsczVVUThzSnZSVTEreDFPSTRQZENMTXY0bCtNZW41ZUhvNUdBNFhwL3c5ZkhOSHN2WmZMVnBLWm5wUk12S0NMRGN1UjZlT3hUT2pBRDdua3VlMjd4MVliVUdhalpPVjQ2VldsdHdXWnVTRU5ZTDF0RFdXMll6NzdWMnVxZWQ4ZHJEcjdTVGI5Uk9YbXFud0wwMlM2b0tFQ2pzQkI4SEx4RThUaGo5Qm9SbTNtc0Urb01SWU5zMUhpS1VoWlJqRW9CUHRrRVhobTN1T3hCenZGRnVEZHhGTytYUENPd3RnSE42ZFgweFBobzZuUGoxQXg0UGVNZ2dlTWtiMFBRSk91UytULzhmYVBJSXplQ0dkNE13aE9VT2lJK3B2NG1wZldnSXJNYXZoU3hMd1BkQXd2ZXgvd0tmTVU2L2tRQjFPWDhOUW44OENOdmJnelVHQzdsTDhQZkdvRDhJSTVXUlNjVk1KaGxxRHN4Tjd5elJZaHRzS3hRdGpVd251VTJxNlV4RVMrVVVVajJZcXBDSmRaWW1nbk5sUzlldWl5cUhpTytOTHU4SHAvZUVodmVIcDczQi9lVmhqOXlIMkVreU9QT011Rnl3dmx4T1B4YWRYSDBjTGRqN1NwNmt0Lzd4Z1pyRjBkbTFwMmFIRDRIdnNqL3BQMTN5SjlrUjJhcW4vMG45SHpPRHo5eCtOdlFYSTd6cXE0ZmUrdytmTG84OTcrYld2bmQ1NlY5OVVObk43WG1qZm5jMEZqTlp3RVhpT1pkSEo4Y2QyTE83azJ3N3hKMzNBYVdkOEdWL2ZaVTBJcTlINElLNVBMb1lqZmUxeGJOcU14SWxsWVdGN2I1R2dnTVNvUGlld28xUTZNZ3NNNnVvbStYUDVtUG5mSEI2L1JvL3JQdDdyL3ZodHJzWURkK3lCTGF4U1UweHpUT0R6QUl1ODFjY1lBcEd4SDh1NXpxRDhWdm1oM1gvRy9aUlhBOTRUeEpGbGN6Z29OMGh3YlZvYkdFaEt4YmxWQ0xLZktjZmlPRkFqSWhnUFRIc0M0WUY1cUxmRis1STlPR2JDSitKM2xDRUE5SDNCUE1GZ2NsVUJJSGdvZUJjakFaaU9CU01pd0VUdmlzWU5BL0U2QUNvaUdGUEhHenRNYXVxNGVmVWFabTRnMmU1WExZM0c3eWQyOG5kblZsQmdneGNzNnE4dXdOejBGUmJrTHE3azFHSjZtc2IxWlk4MCtZK2FYdE0yYjZpS0pabGRSOUIyQzhUWFUzdlkyTjBCTUgyTjZpQTZtVG8zbjNNSUVxckVDUnJFN2hoNnhxaGZ0Vmp1NVQ0eEV5YVVvQjVtTWVCZ2VxTGFhamxvRzVCb2E4RGhCWFJLcUJNQnFZdXdVd0pSVzJUcnAwcE5iZmcvTWxqWFpDWjVWa2MxL2wxMHdHNUgyU0d4MlpkWjMzYkpLMXB0WDRkaklOc1JNM0htMUNkUk96OCt0Zmp5YzJ5MndYOVVKN0FpVkdudkdsaGIzdEg2NDlueGVnNlBoMy85a3Z1bWduTUFiVVdpRU9tVkxNNDM5UWlpV21LajZTODJBNzEwalJmR2pDc3NuUHpCV1FnN2F4OTAxQS95aFpKOVZpUjc0L1VlYXJOMDdRcEV2NnJyQnVVYlBOdTdNTll0dGpQdktIWk9ZNS9qMjgrNmJHOVhoOStHTi9mSHZmSWNUeUJsSnFFZnpkZDN3MHhEL3pRY3dQZmcxdXd5Yk9UOG5TZVZzazVWRzNndHEyWGs3SnZjNmtWYklBblIyc1R6U2Y3U1RiODUyRlQ0V21qdVRJaDRvRnlrVWVneHVaYVI0aHEzOE9CRGcwbVVWMEYvUytGSWVCT2JENHZHdHdWNERhMTRMOEFsT2xGeXZjUUFBQT0iLCJzaHJUb2tlbiI6ImV5SmhiR2NpT2lKU1V6STFOaUlzSW5SNWNDSTZJbkJ2Y0NKOS5leUpoZENJNkltVjVTakJsV0VGcFQybEtTMVl4VVdsTVEwcG9Za2RqYVU5cFNsTlZla2t4VG1sSmMwbHVaekZrUTBrMlNXa3hURk5VVGxKUFZ6VlBWV3BrYVZWdE9XMWxSekZzVjIwNVdXTlhTa2xYYTJSc1pIbEpjMGx0ZEhCYVEwazJTV2t4VEZOVVRsSlBWelZQVldwa2FWVnRPVzFsUnpGc1YyMDVXV05YU2tsWGEyUnNaSGxLT1M1bGVVcG9aRmRSYVU5cFNtbE9SRlpzVFVScmQxbFRNV3RaVjBwdFRGUlJlRTVFVlhSWlZFRXlUME13ZDA5SFJUUk5hbXhwVFhwQ2JFOUhVV2xNUTBwd1l6Tk5hVTlwU205a1NGSjNZM3B2ZGt3elRqQmplVFV6WVZjMWEySXpaSHBNYlRWc1pFTTVhbHBIVFRGWlYxWnNXVk13ZUU1WFRURk1WRkpyV1dwWmRGbHFRVE5QVXpGdFdUSkdhMXBFU1RGTlJGWnJXWHBKZGtscGQybGhWMFl3U1dwdmVFNXFZekJOVkZrMVRucFJNMHhEU25WWmJWbHBUMnBGTWs1NlVYaE9hbXN6VGtSamMwbHRWalJqUTBrMlRWUlpNMDVFU1RGT2FsRXdUbmwzYVZsWGJIWkphbTlwVWxSS1lWb3hiRVJhTVU1RVUxUk9URlo2WTNKamJFNWFUbTVuZDA5SGFGVmlNRTB3VWtWR1FsQlVNR2xNUTBwb1kwaENjRnBEU1RaSmJVVjZXVlJOZWxsNlNtaE1WRWsxVDBkVmRFNUVSbXROVXpBMVRWUk5NMHhYUlRGT1JGbDVUVzFWTWs5RVJtcFplVWx6U1cxR2QyTkhiR3RaVjA1NVNXcHZhVTFwU1hOSmJVNTFXbWxKTm1WNVNuRmtNbk5wVDI1emFXRXpValZKYW05cFZXeE9Ra2xwZDJsaWFVazJTVzVLUTFONmJGVlZWbWQ1WVVkS1ExbFZhR3RpVmtwNlUyMW9VRXhXU2tkamJYUk1VakZTZW1ORVJsTmthazU2WkhwT2IxcEhZM2xYVlZGNFdXcFJNbFpWTlhaVVJXZDZVVmMxVUZWRlpHRlRWMUV5VFcxVk5GUXhXWGRpZW1SU1RtcFdNR05GZEdaa1JteFNUMVYwY0U1RlNYZFBSRm8xVVd0U2NsbFhNWFZpTW14VFlXcFdlVmxxWXpCa2JrbDNUVEprYUdOc2NEVlpXRXBFWTBoamVGcHRkRVZSTVVwdFRrUlNiRmxYT1ZCYWJtUjBUVmRvZGxveVpGWlZhbFpoVWxkVmVGWlhXa3BpTVdzelZGZG5OVk13VG5kUk1scHpVekE1U1Zac1ZtbGFWVTVGV1hwS2NWcEZSalZVUjNONlkwaE9lazFxWkZCWmFsWjFXV3hrZDFORmFFdGxSR3h5VTI1d1NscEdiM1JhVjJ4TFQwVjRNMXB0Y0VSWU1rWlBUa1phZDJKVk9XaGFiV3hHVFd0d01HRldaSFpaVmtKWlUwVmtVbEpGU25KVE1HeEdWMjFKZUdOVlRrUmpWemx6VDBkR2NWUlZXa1ZpU0VwSlUycFJOV016VmtwWk0xcFFWVlpXUTJWWWJGbE5WamxZWTNwU1UxVjZRa05YUkdzd1pGZEpkMDlYV2pKT1Z6RXpZVmM1UkUweVpHbGtWMUYwVldwck5XTXlkRWhrUm5BMFpIcG9NMkl3VlRKT1IwWjVWVWhLV2xReVdsUk1XSEJoVjFjNE5XRkdhRVZVUkVwVVpIbEpjMGx0VldsUGFVcENWVlZHUTBscGQybFpWM2h1U1dwdmFWVnNUWGxPVkZscFRFTktjbUZYVVdsUGFVcHZUMFYwVG1KcVpHOVpia1V5VGpGd1IxSnJVbTlaVld3MFdWZHNUMWRGWkU5VlZuQmFVVlZvU0ZkSFVuSmFiVEZVV1RKMFZGcFVWVEJKYmpFNVRFTktjRnBJUVdsUGFVcHZaRWhTZDJONmIzWk1NMDR3WTNrMU0yRlhOV3RpTTJSNlRHMDFiR1JET1dwYVIwMHhXVmRXYkZsVE1IaE9WMDB4VEZSU2ExbHFXWFJaYWtFelQxTXhiVmt5Um10YVJFa3hUVVJXYTFsNlNYWkphWGRwWTIxbmFVOXBTWGRNYTBaVFUxVkZNbU5VWkVkbGJVNVdWbTVTY2sxdVpHeGFibXd3VFVkNFExcElaRzVpTUhCWlkyeE9aazF0ZEZkUmJUbElXakJzZUZFeU1UWlNSemgzVlRCR1FsRlROR2xNUTBvd1lWZFJhVTlwU21wYVIwMHhXVmRXYkZsVE1IaE9WMDB4VEZSU2ExbHFXWFJaYWtFelQxTXhiVmt5Um10YVJFa3hUVVJXYTFsNlNXbE1RMG94WkVkcmFVOXBTbXBoVlRReFlXcEtjR05IY0VaaVZXeHJVakZDZDJReWVEVmlWVVpDU1dsM2FXUnRWbmxKYW05cFRWTTBkMGx1TUM1QlprNDBTWFZpWkdKbWNYUkZRelZUWWxKRWNXRjBjV05KY0VFek55MWZkbXR5Y0ZWbWFEaFpiVkJFZFhCdmJucE1kM05QTTJkS05WcFZTRGxZTFVjNGJsZ3hjVkpXWTBGUFdHWTVlRFJGVDNwbFZVaDJVWG80VlhSaVNGRlRjR2MzYmtsUVNuUkhOVkoyTUhac1NsaDJURFptZDFKR1dIVkNNRzFaV1VOTmQzZHVVV2RUUlY5TFRWTTNlVkZGTlV0dFFWTlNjRkJPV0VwSGRIRm1jRW8wYlZVMVQyNTFkRGM1T0VoNVIyWkZhSGt6WldkSGRFeFNSVXhYVUhwbFFrSm9hRGh6TjJ0S2NXbHZXR2wzU0hGU1JuZGxkMGhGVFRNMWVWcFNWVXBwVFc1S1pqaFljazUxUnpjMmVHSkpVWFl0UVRCdmFtcDFVMjlyTkhWV1YzTnVaM294VnkwNGNFMVZaRWRZVDJwZmRIaGtkSFV3VUdKVGFsTTFPWHBtU25ndFlWaDVaMVptVVRkMmVHVnlURkJrVjNSTk1sSXdYMFJuVFhOQlZVTm9OMHhxVEdwVlgzcGtRMGg2T1ZKWWNWcDNRa2hQVTFFaUxDSjBjeUk2TVRZM05ERTNOalEwTVN3aVlpSTZJalV6WlZGV1QyaEtUak5wTUZGWGNGZG5lbEpYVGtoNVlYQkZaVXROUnpFd1JFdENUR3MyT1hwSGJFVWlMQ0p1YjI1alpTSTZJbVV5WmpRMU1HRXhZbU0xTURReFpHSmlNR1F5TVdZeVltWTRPR0l5WlRNM0lpd2lZMjVtSWpwN0ltcDNheUk2ZXlKcmFXUWlPaUpHZGtOWVVuaDRVRGM0UzJkS1kwbEhVR0pKZW0xTVpVdHZSR0ZYVTJ3d1dWSnZYMHRKWjFkTU9ETkZJaXdpWlNJNklrRlJRVUlpTENKcmRIa2lPaUpTVTBFaUxDSnVJam9pY2tKTE9WUlJXREpvWWtKaFNHUnRVbk5LYUU4dFVrWnlhMHRIVkhOd01WSjJNM04zTTJoa1p6SlpSREZpTkRaVlRtOU1TRE5CYms5UVIxcEpaRFl5WlRoUFZqQnZOMUUyTlhSd1MxOTBXVkU1UzJrMFFqQTRObmxDUkd0aGJXNXZhVkpxTlhKaU56UjJjakF6WjJGeVdubGhja053ZHpGbWEwUkRVbVkwTkdWaGIwOW1kMjB4YUc5bloxVlNOVnBGWlRGVlprbHZXVGROYURsTFEzQkRabXhMVDBoV1ZXSmxRMFJqTW1wa1FYbE1hek53YzNNeU4wOWlOVzVpVjNCSVNFcDRPV3RLZWtsa1dpMWxhVW80VEhkbWFrTmZZVTQwVm5CdFQyRm1hVVV5U25ScFYyOWhVRmhJUjFGRVFtdExTVVZhWWpGeFEwTnhiMnc0WVdwTlJrUnNja2hLTkRsemRVbGpkazlSVlVKNWVWZ3hYMWR6TkZKVE1FSllPVFIxWWpBNVpuWTFiWGRwYjBNeloySjFaQzFTT1RsemEwZDBXbmgzT0hkdlJUWTBZWEpRY2xsUFpsTXRlbHBaYnpsb1dFUk1NbE4zSW4xOWZRLkRaSGRiaUE4VGdfQWQxS2JsRXl5RkpxZWZyamd0U29KTVI4Nl9DNVI3VFMwdDJNNndiUklzc0ZRVVlLOHhIU1publJ6NldGWjhlZVd1ZHZabmg1ZTVtZUR3Tnplcml0aUxYNDhBbU93MEhpOGlxVmZFX0t4SzdyMHV4VF9DOHVtN2FHTVBGZ2hnWEJBVURwc285UVJyNDIxSUFTbFFRTE03VVhkRG5zTElUWEk0Unk1Z19DSFdQbDB3Tk1ULWpqYzBUUHh5a0dURWQ3cWZKN0l0Q2x0a3pJZUJQbWp4b3N3NWZJZUxOOWxYNDhKLVNQbmVkVEd4WnllMFJ1Zk14U0s0OW9jZnFFUTlmTlktb1dqV1RMMWRjWFV0WDdKdkczQUoxdFVUbUthUzVkMmtnVDdfTGNqd0lpVktPOGdoMVNlelRrSnBrejBxUFlPOTFwNXpiQ0pXZyJ9.",
->>>>>>> dd31b45d
         "callbackUri": "https://sanitized.skype.com/api/servicebuscallback/events?q=SanitizedSanitized"
       },
       "StatusCode": 200,
       "ResponseHeaders": {
         "Content-Length": "645",
         "Content-Type": "application/json; charset=utf-8",
-<<<<<<< HEAD
-        "Date": "Thu, 05 Jan 2023 22:46:06 GMT",
-        "X-Azure-Ref": "0LlO3YwAAAACp4Oqa5oUJRJ3WX723Qy9JV1NURURHRTAxMDcAOWZjN2I1MTktYThjYy00Zjg5LTkzNWUtYzkxNDhhZTA5ZTgx",
-        "X-Cache": "CONFIG_NOCACHE",
-        "X-Microsoft-Skype-Chain-ID": "00bfa487-30d3-4228-b3da-97d5b2296eff",
-        "x-ms-client-request-id": "59c4237b790f95c5a59f817f56625632"
-      },
-      "ResponseBody": {
-        "callConnectionId": "4e1f0b00-bbd7-49b2-ab6e-270cc375e68f",
-        "serverCallId": "aHR0cHM6Ly9hcGkuZmxpZ2h0cHJveHkuc2t5cGUuY29tL2FwaS92Mi9jcC9jb252LXVzZWEyLTAxLmNvbnYuc2t5cGUuY29tL2NvbnYvN3o4dEpTLW11azJGMEVFdlpRYl9BUT9pPTEwJmU9NjM4MDgzNjU0NzYwMDEyMjQw",
-=======
         "Date": "Fri, 20 Jan 2023 01:00:41 GMT",
         "X-Azure-Ref": "0uufJYwAAAACCWiRoJIPfSZ2JLpmAFf6gWVZSMzExMDAwMTE1MDUxADlmYzdiNTE5LWE4Y2MtNGY4OS05MzVlLWM5MTQ4YWUwOWU4MQ==",
         "X-Cache": "CONFIG_NOCACHE",
@@ -292,7 +196,6 @@
       "ResponseBody": {
         "callConnectionId": "6e1f6600-4566-4217-b86a-8bd2c2eb0ab5",
         "serverCallId": "aHR0cHM6Ly9hcGkuZmxpZ2h0cHJveHkuc2t5cGUuY29tL2FwaS92Mi9jcC9jb252LXVzZWEyLTA2LmNvbnYuc2t5cGUuY29tL2NvbnYvS2ZxZldWZE5yVXlISk5fWEtBMUtmZz9pPTE4JmU9NjM4MDk3Njg0Mzc2NDYyMDU4",
->>>>>>> dd31b45d
         "source": {
           "identifier": {
             "rawId": "Sanitized",
@@ -313,34 +216,19 @@
         ],
         "callConnectionState": "unknown",
         "callbackUri": "https://sanitized.skype.com/api/servicebuscallback/events?q=SanitizedSanitized",
-<<<<<<< HEAD
-        "mediaSubscriptionId": "88ec2ffd-3c8d-40ea-a026-d16413ccb0f5"
-      }
-    },
-    {
-      "RequestUri": "https://sanitized.skype.com/calling/callConnections/4e1f0b00-ebb3-4eb9-80a9-1f4698fdc49b?api-version=2023-01-15-preview",
-=======
         "mediaSubscriptionId": "08af257e-99a1-4ebd-b298-c45a72a595a2"
       }
     },
     {
       "RequestUri": "https://sanitized.skype.com/calling/callConnections/6e1f6600-9ca2-4f70-8321-e3443ea5dd13?api-version=2023-01-15-preview",
->>>>>>> dd31b45d
       "RequestMethod": "GET",
       "RequestHeaders": {
         "Accept": "application/json",
         "Authorization": "Sanitized",
-<<<<<<< HEAD
-        "User-Agent": "azsdk-net-Communication.CallAutomation/1.0.0-alpha.20230105.1 (.NET 6.0.12; Microsoft Windows 10.0.22621)",
-        "x-ms-client-request-id": "e9976b0ad2a6fdbe38618bb71560aa03",
-        "x-ms-content-sha256": "Sanitized",
-        "x-ms-date": "Thu, 05 Jan 2023 22:46:12 GMT",
-=======
         "User-Agent": "azsdk-net-Communication.CallAutomation/1.0.0-alpha.20230119.1 (.NET 7.0.2; Microsoft Windows 10.0.22621)",
         "x-ms-client-request-id": "bfa254418c5209fd83a1501773a31f9f",
         "x-ms-content-sha256": "Sanitized",
         "x-ms-date": "Fri, 20 Jan 2023 01:00:45 GMT",
->>>>>>> dd31b45d
         "x-ms-return-client-request-id": "true"
       },
       "RequestBody": null,
@@ -348,17 +236,6 @@
       "ResponseHeaders": {
         "Content-Length": "647",
         "Content-Type": "application/json; charset=utf-8",
-<<<<<<< HEAD
-        "Date": "Thu, 05 Jan 2023 22:46:12 GMT",
-        "X-Azure-Ref": "0NFO3YwAAAAB/UZ5myHdGRKpDiSEccTakV1NURURHRTAxMDcAOWZjN2I1MTktYThjYy00Zjg5LTkzNWUtYzkxNDhhZTA5ZTgx",
-        "X-Cache": "CONFIG_NOCACHE",
-        "X-Microsoft-Skype-Chain-ID": "00bfa487-30d3-4228-b3da-97d5b2296eff",
-        "x-ms-client-request-id": "e9976b0ad2a6fdbe38618bb71560aa03"
-      },
-      "ResponseBody": {
-        "callConnectionId": "4e1f0b00-ebb3-4eb9-80a9-1f4698fdc49b",
-        "serverCallId": "aHR0cHM6Ly9hcGkuZmxpZ2h0cHJveHkuc2t5cGUuY29tL2FwaS92Mi9jcC9jb252LXVzZWEyLTAxLmNvbnYuc2t5cGUuY29tL2NvbnYvN3o4dEpTLW11azJGMEVFdlpRYl9BUT9pPTEwJmU9NjM4MDgzNjU0NzYwMDEyMjQw",
-=======
         "Date": "Fri, 20 Jan 2023 01:00:44 GMT",
         "X-Azure-Ref": "0vOfJYwAAAAB\u002BYMLZvtBnTZqQPE3NJeNoWVZSMzExMDAwMTE1MDUxADlmYzdiNTE5LWE4Y2MtNGY4OS05MzVlLWM5MTQ4YWUwOWU4MQ==",
         "X-Cache": "CONFIG_NOCACHE",
@@ -368,7 +245,6 @@
       "ResponseBody": {
         "callConnectionId": "6e1f6600-9ca2-4f70-8321-e3443ea5dd13",
         "serverCallId": "aHR0cHM6Ly9hcGkuZmxpZ2h0cHJveHkuc2t5cGUuY29tL2FwaS92Mi9jcC9jb252LXVzZWEyLTA2LmNvbnYuc2t5cGUuY29tL2NvbnYvS2ZxZldWZE5yVXlISk5fWEtBMUtmZz9pPTE4JmU9NjM4MDk3Njg0Mzc2NDYyMDU4",
->>>>>>> dd31b45d
         "source": {
           "identifier": {
             "rawId": "Sanitized",
@@ -389,11 +265,7 @@
         ],
         "callConnectionState": "connected",
         "callbackUri": "https://sanitized.skype.com/api/servicebuscallback/events?q=SanitizedSanitized",
-<<<<<<< HEAD
-        "mediaSubscriptionId": "bac556d1-20d8-4054-8ad3-9e4ac8ad5bb5"
-=======
         "mediaSubscriptionId": "fe87fc55-c123-4673-86d4-67f610b44954"
->>>>>>> dd31b45d
       }
     },
     {
@@ -402,30 +274,17 @@
       "RequestHeaders": {
         "Accept": "application/json",
         "Authorization": "Sanitized",
-<<<<<<< HEAD
-        "Content-Length": "569",
-        "Content-Type": "application/json",
-        "User-Agent": "azsdk-net-Communication.CallAutomation/1.0.0-alpha.20230105.1 (.NET 6.0.12; Microsoft Windows 10.0.22621)",
-        "x-ms-client-request-id": "77c7089d05ec1029eaf80d51f7181810",
-        "x-ms-content-sha256": "Sanitized",
-        "x-ms-date": "Thu, 05 Jan 2023 22:46:12 GMT",
-=======
         "Content-Length": "568",
         "Content-Type": "application/json",
         "User-Agent": "azsdk-net-Communication.CallAutomation/1.0.0-alpha.20230119.1 (.NET 7.0.2; Microsoft Windows 10.0.22621)",
         "x-ms-client-request-id": "4c4d4e452353b5444fc24b92d316a6b7",
         "x-ms-content-sha256": "Sanitized",
         "x-ms-date": "Fri, 20 Jan 2023 01:00:45 GMT",
->>>>>>> dd31b45d
         "x-ms-return-client-request-id": "true"
       },
       "RequestBody": {
         "callLocator": {
-<<<<<<< HEAD
-          "serverCallId": "aHR0cHM6Ly9hcGkuZmxpZ2h0cHJveHkuc2t5cGUuY29tL2FwaS92Mi9jcC9jb252LXVzZWEyLTAxLmNvbnYuc2t5cGUuY29tL2NvbnYvN3o4dEpTLW11azJGMEVFdlpRYl9BUT9pPTEwJmU9NjM4MDgzNjU0NzYwMDEyMjQw",
-=======
           "serverCallId": "aHR0cHM6Ly9hcGkuZmxpZ2h0cHJveHkuc2t5cGUuY29tL2FwaS92Mi9jcC9jb252LXVzZWEyLTA2LmNvbnYuc2t5cGUuY29tL2NvbnYvS2ZxZldWZE5yVXlISk5fWEtBMUtmZz9pPTE4JmU9NjM4MDk3Njg0Mzc2NDYyMDU4",
->>>>>>> dd31b45d
           "kind": "serverCallLocator"
         },
         "recordingStateCallbackUri": "https://sanitized.skype.com/api/servicebuscallback/events",
@@ -451,16 +310,6 @@
       "ResponseHeaders": {
         "Content-Length": "208",
         "Content-Type": "application/json; charset=utf-8",
-<<<<<<< HEAD
-        "Date": "Thu, 05 Jan 2023 22:46:19 GMT",
-        "X-Azure-Ref": "0NFO3YwAAAAC4F3EVyLSdTq8Xao5dM4iGV1NURURHRTAxMDcAOWZjN2I1MTktYThjYy00Zjg5LTkzNWUtYzkxNDhhZTA5ZTgx",
-        "X-Cache": "CONFIG_NOCACHE",
-        "X-Microsoft-Skype-Chain-ID": "b5cf562d-9542-4aaa-94f0-11eccb622849",
-        "x-ms-client-request-id": "77c7089d05ec1029eaf80d51f7181810"
-      },
-      "ResponseBody": {
-        "recordingId": "eyJQbGF0Zm9ybUVuZHBvaW50SWQiOiI0ZTFmMGIwMC0zMzNiLTRmNDQtOWQ2ZS1hNGE3YWMxY2NkYzkiLCJSZXNvdXJjZVNwZWNpZmljSWQiOiI1ODM4YjFiZS0wODM3LTQ3YzgtYmU3Ny0yNTRlMDc4YWQzMzEifQ",
-=======
         "Date": "Fri, 20 Jan 2023 01:00:47 GMT",
         "X-Azure-Ref": "0vOfJYwAAAADjzkaHqCcURLmWy\u002B6PBs8VWVZSMzExMDAwMTE1MDUxADlmYzdiNTE5LWE4Y2MtNGY4OS05MzVlLWM5MTQ4YWUwOWU4MQ==",
         "X-Cache": "CONFIG_NOCACHE",
@@ -469,92 +318,53 @@
       },
       "ResponseBody": {
         "recordingId": "eyJQbGF0Zm9ybUVuZHBvaW50SWQiOiI2ZTFmNjYwMC1mNzU5LTQ2ZDctYWRiOC05NmMxMzlhM2U1OWQiLCJSZXNvdXJjZVNwZWNpZmljSWQiOiJjZjA2YmQwNi0zODRjLTRlOWEtYmZhOS1hN2Q1NzU4Yzg5YjcifQ",
->>>>>>> dd31b45d
         "recordingState": "inactive"
       }
     },
     {
-<<<<<<< HEAD
-      "RequestUri": "https://sanitized.skype.com/calling/recordings/eyJQbGF0Zm9ybUVuZHBvaW50SWQiOiI0ZTFmMGIwMC0zMzNiLTRmNDQtOWQ2ZS1hNGE3YWMxY2NkYzkiLCJSZXNvdXJjZVNwZWNpZmljSWQiOiI1ODM4YjFiZS0wODM3LTQ3YzgtYmU3Ny0yNTRlMDc4YWQzMzEifQ?api-version=2023-01-15-preview",
-=======
       "RequestUri": "https://sanitized.skype.com/calling/recordings/eyJQbGF0Zm9ybUVuZHBvaW50SWQiOiI2ZTFmNjYwMC1mNzU5LTQ2ZDctYWRiOC05NmMxMzlhM2U1OWQiLCJSZXNvdXJjZVNwZWNpZmljSWQiOiJjZjA2YmQwNi0zODRjLTRlOWEtYmZhOS1hN2Q1NzU4Yzg5YjcifQ?api-version=2023-01-15-preview",
->>>>>>> dd31b45d
       "RequestMethod": "DELETE",
       "RequestHeaders": {
         "Accept": "application/json",
         "Authorization": "Sanitized",
-<<<<<<< HEAD
-        "User-Agent": "azsdk-net-Communication.CallAutomation/1.0.0-alpha.20230105.1 (.NET 6.0.12; Microsoft Windows 10.0.22621)",
-        "x-ms-client-request-id": "dac56179bb36a9e165c621aeee0e7f44",
-        "x-ms-content-sha256": "Sanitized",
-        "x-ms-date": "Thu, 05 Jan 2023 22:46:19 GMT",
-=======
         "User-Agent": "azsdk-net-Communication.CallAutomation/1.0.0-alpha.20230119.1 (.NET 7.0.2; Microsoft Windows 10.0.22621)",
         "x-ms-client-request-id": "60400e0f8e40aa1760a37004db7003c6",
         "x-ms-content-sha256": "Sanitized",
         "x-ms-date": "Fri, 20 Jan 2023 01:00:48 GMT",
->>>>>>> dd31b45d
         "x-ms-return-client-request-id": "true"
       },
       "RequestBody": null,
       "StatusCode": 204,
       "ResponseHeaders": {
-<<<<<<< HEAD
-        "Date": "Thu, 05 Jan 2023 22:46:20 GMT",
-        "X-Azure-Ref": "0O1O3YwAAAAA8p7WpEwJmRaNiIugSXV3GV1NURURHRTAxMDcAOWZjN2I1MTktYThjYy00Zjg5LTkzNWUtYzkxNDhhZTA5ZTgx",
-        "X-Cache": "CONFIG_NOCACHE",
-        "X-Microsoft-Skype-Chain-ID": "00bfa487-30d3-4228-b3da-97d5b2296eff",
-        "x-ms-client-request-id": "dac56179bb36a9e165c621aeee0e7f44"
-=======
         "Date": "Fri, 20 Jan 2023 01:00:47 GMT",
         "X-Azure-Ref": "0v\u002BfJYwAAAADXl2O13kbpRorVBa0nQHJxWVZSMzExMDAwMTE1MDUxADlmYzdiNTE5LWE4Y2MtNGY4OS05MzVlLWM5MTQ4YWUwOWU4MQ==",
         "X-Cache": "CONFIG_NOCACHE",
         "X-Microsoft-Skype-Chain-ID": "4ded9ce8-97c3-411c-9ddb-2d6407d8e01b",
         "x-ms-client-request-id": "60400e0f8e40aa1760a37004db7003c6"
->>>>>>> dd31b45d
       },
       "ResponseBody": null
     },
     {
-<<<<<<< HEAD
-      "RequestUri": "https://sanitized.skype.com/calling/callConnections/4e1f0b00-ebb3-4eb9-80a9-1f4698fdc49b:terminate?api-version=2023-01-15-preview",
-=======
       "RequestUri": "https://sanitized.skype.com/calling/callConnections/6e1f6600-9ca2-4f70-8321-e3443ea5dd13:terminate?api-version=2023-01-15-preview",
->>>>>>> dd31b45d
       "RequestMethod": "POST",
       "RequestHeaders": {
         "Accept": "application/json",
         "Authorization": "Sanitized",
         "Content-Length": "0",
-<<<<<<< HEAD
-        "User-Agent": "azsdk-net-Communication.CallAutomation/1.0.0-alpha.20230105.1 (.NET 6.0.12; Microsoft Windows 10.0.22621)",
-        "x-ms-client-request-id": "4de17ef4df9a05454287feadc56c061f",
-        "x-ms-content-sha256": "Sanitized",
-        "x-ms-date": "Thu, 05 Jan 2023 22:46:20 GMT",
-=======
         "User-Agent": "azsdk-net-Communication.CallAutomation/1.0.0-alpha.20230119.1 (.NET 7.0.2; Microsoft Windows 10.0.22621)",
         "x-ms-client-request-id": "ad9f75cd71691efd10ec7090406b366d",
         "x-ms-content-sha256": "Sanitized",
         "x-ms-date": "Fri, 20 Jan 2023 01:00:48 GMT",
->>>>>>> dd31b45d
         "x-ms-return-client-request-id": "true"
       },
       "RequestBody": null,
       "StatusCode": 204,
       "ResponseHeaders": {
-<<<<<<< HEAD
-        "Date": "Thu, 05 Jan 2023 22:46:20 GMT",
-        "X-Azure-Ref": "0PFO3YwAAAAB/wNseNJNLS5rCg\u002B8GUHK9V1NURURHRTAxMDcAOWZjN2I1MTktYThjYy00Zjg5LTkzNWUtYzkxNDhhZTA5ZTgx",
-        "X-Cache": "CONFIG_NOCACHE",
-        "X-Microsoft-Skype-Chain-ID": "00bfa487-30d3-4228-b3da-97d5b2296eff",
-        "x-ms-client-request-id": "4de17ef4df9a05454287feadc56c061f"
-=======
         "Date": "Fri, 20 Jan 2023 01:00:47 GMT",
         "X-Azure-Ref": "0wOfJYwAAAACkJGGC4\u002B3eRqh9h\u002B3HNblfWVZSMzExMDAwMTE1MDUxADlmYzdiNTE5LWE4Y2MtNGY4OS05MzVlLWM5MTQ4YWUwOWU4MQ==",
         "X-Cache": "CONFIG_NOCACHE",
         "X-Microsoft-Skype-Chain-ID": "4ded9ce8-97c3-411c-9ddb-2d6407d8e01b",
         "x-ms-client-request-id": "ad9f75cd71691efd10ec7090406b366d"
->>>>>>> dd31b45d
       },
       "ResponseBody": null
     },
@@ -566,20 +376,6 @@
         "Authorization": "Sanitized",
         "Content-Length": "158",
         "Content-Type": "application/json",
-<<<<<<< HEAD
-        "User-Agent": "azsdk-net-Communication.CallAutomation/1.0.0-alpha.20230105.1 (.NET 6.0.12; Microsoft Windows 10.0.22621)",
-        "X-FORWARDED-HOST": "Sanitized",
-        "x-ms-client-request-id": "b43e7a48d09ae1cc271e1225e37a22dc",
-        "x-ms-content-sha256": "Sanitized",
-        "x-ms-date": "Thu, 05 Jan 2023 22:46:23 GMT",
-        "x-ms-return-client-request-id": "true"
-      },
-      "RequestBody": "[\u00228acs1bdaa2b9-9507-4542-bb64-a7b22c00a8d4_00000016-23fe-818f-d52a-343a0d002ad58acs1bdaa2b9-9507-4542-bb64-a7b22c00a8d4_00000016-23fe-81db-d52a-343a0d002ad6\u0022]",
-      "StatusCode": 200,
-      "ResponseHeaders": {
-        "Content-Length": "0",
-        "Date": "Thu, 05 Jan 2023 22:46:23 GMT",
-=======
         "User-Agent": "azsdk-net-Communication.CallAutomation/1.0.0-alpha.20230119.1 (.NET 7.0.2; Microsoft Windows 10.0.22621)",
         "X-FORWARDED-HOST": "Sanitized",
         "x-ms-client-request-id": "640898fbbf63b75f36a3ecb0b23fd9de",
@@ -592,7 +388,6 @@
       "ResponseHeaders": {
         "Content-Length": "0",
         "Date": "Fri, 20 Jan 2023 01:00:49 GMT",
->>>>>>> dd31b45d
         "Server": "Kestrel"
       },
       "ResponseBody": null
@@ -602,11 +397,7 @@
     "COMMUNICATION_LIVETEST_STATIC_CONNECTION_STRING": "endpoint=https://acs-callautomationtestsupporter.communication.azure.com/;accesskey=Kg==",
     "DISPATCHER_ENDPOINT": "https://sanitized.skype.com",
     "PMA_Endpoint": null,
-<<<<<<< HEAD
-    "RandomSeed": "327563829",
-=======
     "RandomSeed": "1802234271",
->>>>>>> dd31b45d
     "SERVICEBUS_STRING": "Endpoint=sb://acs-callautomationtestservicebus.servicebus.windows.net/;SharedAccessKeyName=Sanitized;SharedAccessKey=Kg=="
   }
 }