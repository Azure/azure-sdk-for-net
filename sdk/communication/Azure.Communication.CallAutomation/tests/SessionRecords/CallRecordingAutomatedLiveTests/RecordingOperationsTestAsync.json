{
  "Entries": [
    {
      "RequestUri": "https://sanitized.skype.com/identities?api-version=2021-03-07",
      "RequestMethod": "POST",
      "RequestHeaders": {
        "Accept": "application/json",
        "Authorization": "Sanitized",
        "Content-Length": "2",
        "Content-Type": "application/json",
<<<<<<< HEAD
        "traceparent": "00-e009a988cb30e838a9adfc9b5ea5a75e-a06b902e14d25def-00",
        "User-Agent": "azsdk-net-Communication.Identity/1.3.0-alpha.20230105.1 (.NET 6.0.12; Microsoft Windows 10.0.22621)",
        "x-ms-client-request-id": "0033295dc9a27ebfddec7fb825f15c05",
        "x-ms-content-sha256": "Sanitized",
        "x-ms-date": "Thu, 05 Jan 2023 22:48:47 GMT",
=======
        "traceparent": "00-7e6b76dfa08ff754ce5af0172e352da8-26bda3019e38fcaf-00",
        "User-Agent": "azsdk-net-Communication.Identity/1.3.0-alpha.20230119.1 (.NET 7.0.2; Microsoft Windows 10.0.22621)",
        "x-ms-client-request-id": "72c016754fcd533edc3ba55c0bbee749",
        "x-ms-content-sha256": "Sanitized",
        "x-ms-date": "Fri, 20 Jan 2023 01:02:01 GMT",
>>>>>>> dd31b45d
        "x-ms-return-client-request-id": "true"
      },
      "RequestBody": {},
      "StatusCode": 201,
      "ResponseHeaders": {
        "api-supported-versions": "2020-07-20-preview2, 2021-02-22-preview1, 2021-03-07, 2021-10-31-preview, 2021-11-01, 2022-06-01, 2022-10-01",
        "Connection": "keep-alive",
        "Content-Length": "31",
        "Content-Type": "application/json; charset=utf-8",
<<<<<<< HEAD
        "Date": "Thu, 05 Jan 2023 22:48:47 GMT",
        "MS-CV": "C6df6hEDHk\u002BrR1O2fzfSuw.0",
        "Request-Context": "appId=",
        "Strict-Transport-Security": "max-age=2592000",
        "x-azure-ref": "20230105T224847Z-ncgb4u45mx2zp3y02kpengtvr800000002kg00000000uu6z",
        "X-Cache": "CONFIG_NOCACHE",
        "x-ms-client-request-id": "0033295dc9a27ebfddec7fb825f15c05",
        "X-Processing-Time": "133ms"
=======
        "Date": "Fri, 20 Jan 2023 01:02:00 GMT",
        "MS-CV": "dpANpYBEdEuLJjH4fZx7Nw.0",
        "Request-Context": "appId=",
        "Strict-Transport-Security": "max-age=2592000",
        "X-Azure-Ref": "0CejJYwAAAABHxekwQH\u002BIRI0Ec0CsnYfqWVZSMzExMDAwMTE1MDUxADlmYzdiNTE5LWE4Y2MtNGY4OS05MzVlLWM5MTQ4YWUwOWU4MQ==",
        "X-Cache": "CONFIG_NOCACHE",
        "x-ms-client-request-id": "72c016754fcd533edc3ba55c0bbee749",
        "X-Processing-Time": "95ms"
>>>>>>> dd31b45d
      },
      "ResponseBody": {
        "identity": {
          "id": "Sanitized"
        }
      }
    },
    {
      "RequestUri": "https://sanitized.skype.com/identities?api-version=2021-03-07",
      "RequestMethod": "POST",
      "RequestHeaders": {
        "Accept": "application/json",
        "Authorization": "Sanitized",
        "Content-Length": "2",
        "Content-Type": "application/json",
<<<<<<< HEAD
        "traceparent": "00-db77343d2e64fc0be166ed45f9a0c472-2e8bc0b2dac8a68b-00",
        "User-Agent": "azsdk-net-Communication.Identity/1.3.0-alpha.20230105.1 (.NET 6.0.12; Microsoft Windows 10.0.22621)",
        "x-ms-client-request-id": "e55be7cb16af837ecad53dc17cd97c1e",
        "x-ms-content-sha256": "Sanitized",
        "x-ms-date": "Thu, 05 Jan 2023 22:48:47 GMT",
=======
        "traceparent": "00-34c9a887f607e1d8d465a6e7ffffe9cb-2837c3c2f48fb612-00",
        "User-Agent": "azsdk-net-Communication.Identity/1.3.0-alpha.20230119.1 (.NET 7.0.2; Microsoft Windows 10.0.22621)",
        "x-ms-client-request-id": "ae04fb4d860511fefab7c6a0663fe619",
        "x-ms-content-sha256": "Sanitized",
        "x-ms-date": "Fri, 20 Jan 2023 01:02:02 GMT",
>>>>>>> dd31b45d
        "x-ms-return-client-request-id": "true"
      },
      "RequestBody": {},
      "StatusCode": 201,
      "ResponseHeaders": {
        "api-supported-versions": "2020-07-20-preview2, 2021-02-22-preview1, 2021-03-07, 2021-10-31-preview, 2021-11-01, 2022-06-01, 2022-10-01",
        "Connection": "keep-alive",
        "Content-Length": "31",
        "Content-Type": "application/json; charset=utf-8",
<<<<<<< HEAD
        "Date": "Thu, 05 Jan 2023 22:48:47 GMT",
        "MS-CV": "Ne4bCVvJP06uNDwz48PrKw.0",
        "Request-Context": "appId=",
        "Strict-Transport-Security": "max-age=2592000",
        "x-azure-ref": "20230105T224847Z-ncgb4u45mx2zp3y02kpengtvr800000002kg00000000uuaa",
        "X-Cache": "CONFIG_NOCACHE",
        "x-ms-client-request-id": "e55be7cb16af837ecad53dc17cd97c1e",
        "X-Processing-Time": "108ms"
=======
        "Date": "Fri, 20 Jan 2023 01:02:00 GMT",
        "MS-CV": "BCHgA6\u002Box0KC11fob9X\u002BjA.0",
        "Request-Context": "appId=",
        "Strict-Transport-Security": "max-age=2592000",
        "X-Azure-Ref": "0CejJYwAAAABuyGzzy4j1RJW\u002B1nihnjP4WVZSMzExMDAwMTE1MDUxADlmYzdiNTE5LWE4Y2MtNGY4OS05MzVlLWM5MTQ4YWUwOWU4MQ==",
        "X-Cache": "CONFIG_NOCACHE",
        "x-ms-client-request-id": "ae04fb4d860511fefab7c6a0663fe619",
        "X-Processing-Time": "81ms"
>>>>>>> dd31b45d
      },
      "ResponseBody": {
        "identity": {
          "id": "Sanitized"
        }
      }
    },
    {
      "RequestUri": "https://sanitized.skype.com/api/servicebuscallback/subscribe?q=Sanitized",
      "RequestMethod": "POST",
      "RequestHeaders": {
        "Accept": "application/json",
        "Authorization": "Sanitized",
        "Content-Length": "0",
<<<<<<< HEAD
        "User-Agent": "azsdk-net-Communication.CallAutomation/1.0.0-alpha.20230105.1 (.NET 6.0.12; Microsoft Windows 10.0.22621)",
        "X-FORWARDED-HOST": "Sanitized",
        "x-ms-client-request-id": "3dd7f5e1b424159a6b9aa81cc87f7299",
        "x-ms-content-sha256": "Sanitized",
        "x-ms-date": "Thu, 05 Jan 2023 22:48:47 GMT",
=======
        "User-Agent": "azsdk-net-Communication.CallAutomation/1.0.0-alpha.20230119.1 (.NET 7.0.2; Microsoft Windows 10.0.22621)",
        "X-FORWARDED-HOST": "Sanitized",
        "x-ms-client-request-id": "ab1e9bf681817074d06fbd0de8c5beb9",
        "x-ms-content-sha256": "Sanitized",
        "x-ms-date": "Fri, 20 Jan 2023 01:02:02 GMT",
>>>>>>> dd31b45d
        "x-ms-return-client-request-id": "true"
      },
      "RequestBody": null,
      "StatusCode": 200,
      "ResponseHeaders": {
        "Content-Length": "0",
<<<<<<< HEAD
        "Date": "Thu, 05 Jan 2023 22:48:49 GMT",
=======
        "Date": "Fri, 20 Jan 2023 01:02:02 GMT",
>>>>>>> dd31b45d
        "Server": "Kestrel"
      },
      "ResponseBody": null
    },
    {
      "RequestUri": "https://sanitized.skype.com/calling/callConnections?api-version=2023-01-15-preview",
      "RequestMethod": "POST",
      "RequestHeaders": {
        "Accept": "application/json",
        "Authorization": "Sanitized",
        "Content-Length": "254",
        "Content-Type": "application/json",
<<<<<<< HEAD
        "traceparent": "00-81993bbbcd45803cfa14345a0ed52d3a-80bf807c0d23b23b-00",
        "User-Agent": "azsdk-net-Communication.CallAutomation/1.0.0-alpha.20230105.1 (.NET 6.0.12; Microsoft Windows 10.0.22621)",
        "x-ms-client-request-id": "da05f813dbd44696abaf35cc8bfe0203",
        "x-ms-content-sha256": "Sanitized",
        "x-ms-date": "Thu, 05 Jan 2023 22:48:49 GMT",
=======
        "traceparent": "00-8f379360e363bd909b15b3311434a434-6ba40b7e438204fb-00",
        "User-Agent": "azsdk-net-Communication.CallAutomation/1.0.0-alpha.20230119.1 (.NET 7.0.2; Microsoft Windows 10.0.22621)",
        "x-ms-client-request-id": "b52559adc90ceeed17af7815899dec9d",
        "x-ms-content-sha256": "Sanitized",
        "x-ms-date": "Fri, 20 Jan 2023 01:02:03 GMT",
>>>>>>> dd31b45d
        "x-ms-return-client-request-id": "true"
      },
      "RequestBody": {
        "targets": [
          {
            "rawId": "Sanitized",
            "communicationUser": {
              "id": "Sanitized"
            }
          }
        ],
        "source": {
          "identifier": {
            "rawId": "Sanitized",
            "communicationUser": {
              "id": "Sanitized"
            }
          }
        },
        "callbackUri": "https://sanitized.skype.com/api/servicebuscallback/events?q=SanitizedSanitized"
      },
      "StatusCode": 201,
      "ResponseHeaders": {
        "Connection": "keep-alive",
        "Content-Length": "462",
        "Content-Type": "application/json; charset=utf-8",
<<<<<<< HEAD
        "Date": "Thu, 05 Jan 2023 22:48:49 GMT",
        "x-azure-ref": "20230105T224849Z-ncgb4u45mx2zp3y02kpengtvr800000002kg00000000uuss",
        "X-Cache": "CONFIG_NOCACHE",
        "X-Microsoft-Skype-Chain-ID": "0448872a-6f06-48bf-89bb-373ce325666b",
        "x-ms-client-request-id": "da05f813dbd44696abaf35cc8bfe0203"
      },
      "ResponseBody": {
        "callConnectionId": "4c1f3500-8793-4883-98b9-5f372f672bb3",
=======
        "Date": "Fri, 20 Jan 2023 01:02:03 GMT",
        "X-Azure-Ref": "0C\u002BjJYwAAAABozYyM46DfT42JKmZ8ahPlWVZSMzExMDAwMTE1MDUxADlmYzdiNTE5LWE4Y2MtNGY4OS05MzVlLWM5MTQ4YWUwOWU4MQ==",
        "X-Cache": "CONFIG_NOCACHE",
        "X-Microsoft-Skype-Chain-ID": "ff8d9576-db4c-45bb-a4f4-7b2a2a120b99",
        "x-ms-client-request-id": "b52559adc90ceeed17af7815899dec9d"
      },
      "ResponseBody": {
        "callConnectionId": "6e1f6600-eb64-467a-abe6-98215bdcce87",
>>>>>>> dd31b45d
        "source": {
          "identifier": {
            "rawId": "Sanitized",
            "kind": "communicationUser",
            "communicationUser": {
              "id": "Sanitized"
            }
          }
        },
        "targets": [
          {
            "rawId": "Sanitized",
            "kind": "communicationUser",
            "communicationUser": {
              "id": "Sanitized"
            }
          }
        ],
        "callConnectionState": "connecting",
        "callbackUri": "https://sanitized.skype.com/api/servicebuscallback/events?q=SanitizedSanitized",
<<<<<<< HEAD
        "mediaSubscriptionId": "02da9abb-d72d-486e-96dc-943bddb405b8"
=======
        "mediaSubscriptionId": "ecc1c273-06f9-4282-9427-9b3c255c7b9e"
>>>>>>> dd31b45d
      }
    },
    {
      "RequestUri": "https://sanitized.skype.com/calling/callConnections:answer?api-version=2023-01-15-preview",
      "RequestMethod": "POST",
      "RequestHeaders": {
        "Accept": "application/json",
        "Authorization": "Sanitized",
        "Content-Length": "7925",
        "Content-Type": "application/json",
<<<<<<< HEAD
        "traceparent": "00-7c4cd8412321d468fcb79222cc5e7bf7-32ed158eb50deb05-00",
        "User-Agent": "azsdk-net-Communication.CallAutomation/1.0.0-alpha.20230105.1 (.NET 6.0.12; Microsoft Windows 10.0.22621)",
        "x-ms-client-request-id": "30d661701f1917e14c4679146e61ba4a",
        "x-ms-content-sha256": "Sanitized",
        "x-ms-date": "Thu, 05 Jan 2023 22:48:51 GMT",
        "x-ms-return-client-request-id": "true"
      },
      "RequestBody": {
        "incomingCallContext": "eyJhbGciOiJub25lIiwidHlwIjoiSldUIn0.eyJjYyI6Ikg0c0lBQUFBQUFBRUFNMVhmMi9iT0JMOUtvSVB1RCsycFVWU0ZFVVJNQmFPRzZkcE5xbWJPRTEyRVZ4QVNwU3RSSmEwa2h6YjNjMTN2Nkd0SkU2YzYvYnVXbUJWVkRISjRidzNUL3d4ODBjblVsbDJValJwa2thcVNZdThJLy9vSkZVeHMzL1R1Q003UXFxb2xrVEhTbEVkb3RESEFXSStvMGhyenBBS05LVVJ4a3JFN0Jxdkg4SVJaWmdnekgwZjZaQUh5T2Vld2pIR1RDdlJlZHVKMDdyTTFPcEV6Y3dQOFcveXVDelN2RG0wOUFPTk1XZWVqNVRXRkxGSWdVK2ZDNVRFZnBBSVpnS01EY3pKVkQ2WnE0bXhjL0o1bHIzdGxLcHEwaWd0VmVzbzFOb3pTYWlSRnpBRGprSUJESVdIbElBM0VVSWI3WUdqYVJySEJsUk1WRmFiSnk3alZXbURyVTExWjZwK1dZSmxXUldscVpyVm5wcHNNTy9mZHByaU8rZ2VVRzlIbC9BNzZ2NmYvRC9USGJjUGV1WDE4SHlUN3B4cm1pZ1dvNGg0bm1Wb2tNSmhqQWluSVdNeDQ5b0V1N3EvSm02VzVyZTExVmMxallxbTRIdmFOR1V0WFZlVmFUZkowc20wZ1huTFZiZStoYy9WallxWkhYSHZxQnVWYmhTaGVXMFVBZ1hxT0VIcXR1NUcwWlpsRkxsM3hFMks2dGJFTGxIS0JKcUJZckduRWVNaVJtSENCQ0tSOG1PZVVKVkV6S1dCbXhKNGMzZEQ2T2UwUnpEaW9CRWlnUlYwWnVKVTlmTjZZU29nRzBYQWRLWTJLMmRTbWJyK0cwWHdRR2tuaHNyY21LajVHekhkRU5yaE9ZL0xjYVh5dWl3cXl4YWF3TlduWFVJMi8vMVFlaXdRYnVlKy9TNkRJbTlNM3RqMUZHMSt0bnRjbFdYV0hxWnVIZHVkcnJOQ3c4QmREMTlWVjNuUlE0NGdsSVhNd2M3aGlYTTRZZzZoUVJmRFAySU42bDROU3NKMDI0aDZyUW5GWFVyOUxzRzR5ME03b251RHNTVHRWcklkVFE4NzZ4K3pucHJIYWVINEh2R0Zjem9ldWYzUEk0ZGc1b1R3OWh4Q2lFTUVvQXNuREtBSFdyWlRBQTM4ZFV6VnE1cW9SRldkZmpGYjdVVExuNXdsbWdGdDJNc09LT0RVY0JySXVKNDZsWW51N0krTitSTFY2U1JYc0JVblg1djE1RnZhSUZyc05ESm9ubFJxSXFkRE1YL3FLeGV4UEJwOEdZVTFidktEbThYZGh6ay9JeGVqMExzWmJMR2N6WmViVnFUeU9JMVZZeVJFN3B5L0d6bVVlRGl3OXdSNUhuTXJZYk1DYWxXU0xaMUt4WEVGa25VcEVmQzltRlBaQmJNeDIzVk90NXo3SVFpODZ6ejhOdWZoUytjVW1OdWdWTlFBQUFXUEhBY3ZBVmhJZlByWEFHdXpYUUQ2WXdHOFZudENmVUZEVEFMZldlODMxb1hidEd0WEsyeTRqVHlWZ1h1cmRmNmN3SmI4enZINC9QVGs4SjBUTU9IamtISkJ3akJrQVE4cDI4V21UOWdpNUp6K1g5amhJN2JIZkY5d0wvQjVFQVNjNDVmQXJQMXNwYXByUUdmQUVhejRTM1FmYmpmMmJmQVU3eTRPMW42N0g0dmlieTFCQytLTDBDUDR1NFBRSHdXU0tXMHlPVk5wanRibjVhWjNsc2FTUEJ4V2VtRlVOaW1xdEpuT3BGNUVUcW1pVzlPVUtxMmNoZEZ3ckxSOHExWFpGTERqKy90bjE0UGphMExGOWZ2ai91RDY3SDJmWEF2c3BEa2NlVWJ1ZjNBMXlmREhpOVB6MDRQVlozRno4N2swNm5DUHZ0bDNQNGpweWRIeURUbWRmeHIrU2YvbGtUL0pBNUhXUGYwcjkwZkRVWG16cEtlWEJ6bHVabTdETHV2czF4czkvbTBzOWtadjFIaWt3OC85YU9pdTNUK2NqT1ZNbGRLS2VIYjR5NUZMZUh1YlBBNkZ6a0ZBcVN0ZTl0dWJaRDFsZHdUdWw3UEQwLzJUYlcvSnJObU02TFNwNE12MmRwSGdnQVNvY012aFpwSndWSjZicGU3bHhUTjc3SXdHeCtlNytNTDI5M2Y3NGJJNzNYLzNXaVN3a0UxbXltbVJHMlR1NEM3ZjRRQW1rQ3J3NS9NOFozRHlXdmpDOXI4U0g4VjJnRDNOS0p0MEJrZnRBeExjaXFZcUs4aWhaVDFWaVByYzhUenA3Y3YrVURKUERnSTVGSklPcFU5azM1Y01tb0ZrUk80TkpSYlNHMHJPcEM5a3lPM291MzJKUGNrSDB1TlNRTDh2QmJGbWhFc1d5dUZRN3ZVbGF3OUdzMnpXL0J5YnBNa3JlQmFMUlhlendMdEZOYm02TWt0SXA0RnIzdFJYVnhBT21zWVZ6THE2VXJwRzl0WkdOcEpuM3J3bmI0K1oyMWNjSmFwdXJqWHMrMFVhTjlQcnhKaFl3MmI3QjlSTE5oZTY5aDRUaUxxS0VLUnFFN1BPZmhCcDFYeEltSDh4azNYaFFDSXNxQW1nbHZGNGlKakNQZ3FKWjVDR2hhczVqVmhNMXRWaURTWHdPbHY3R0VYekNzU2ZQRllSdVZsOFRCS2JmYTg3N3RkcDRwRloyYVN2emRIV3JjN3ZpOSttRjZ2VjVWbjVhZkNwbWQrczNsZkIrYUxYQS85UXpNQ0pBVGFENFdYeEpUK3Noc0V4bVYrazQ5R25YMDNhQjV0N215WEhLU1JLbHNWb1U3bWtabDJxcFBWcE85VFBzbUpoSUxDbW1wdDdtQU5acDlWbVRmMHd2MHVieC9wOWU4U21xVldSWmVzUzRyL0t3Y0VKWk9FTDh5d0xoODd0UEJ5YWJrNHV6T1ZzdkNwdTFld2crWUJuWjZPam92K1lZRlBFZzMrYUh2Y0VGaDczS1Z4Rlh1aUh6QWR0MHZwNG5qWHBDRXErMWFQb2FiMVhGU3FPWUQwODZSNGJQWjlzcDl3cXl6WjFKbU5DQkZRaG5tQ09tTkFKRWxDcVE1WHVSY2FESFFUMVkrZC9yQ29CZDFJVjgzS051MnphUXZMZkREL3RxVFFSQUFBPSIsInNoclRva2VuIjoiZXlKaGJHY2lPaUpTVXpJMU5pSXNJblI1Y0NJNkluQnZjQ0o5LmV5SmhkQ0k2SW1WNVNqQmxXRUZwVDJsS1MxWXhVV2xNUTBwb1lrZGphVTlwU2xOVmVra3hUbWxKYzBsdVp6RmtRMGsyU1dreFRGTlVUbEpQVnpWUFZXcGthVlZ0T1cxbFJ6RnNWMjA1V1dOWFNrbFhhMlJzWkhsSmMwbHRkSEJhUTBrMlNXa3hURk5VVGxKUFZ6VlBWV3BrYVZWdE9XMWxSekZzVjIwNVdXTlhTa2xYYTJSc1pIbEtPUzVsZVVwb1pGZFJhVTlwU21sT1JGWnNUVVJyZDFsVE1XdFpWMHB0VEZSUmVFNUVWWFJaVkVFeVQwTXdkMDlIUlRSTmFteHBUWHBDYkU5SFVXbE1RMHB3WXpOTmFVOXBTbTlrU0ZKM1kzcHZka3d6VGpCamVUVXpZVmMxYTJJelpIcE1iVFZzWkVNNWFscEhUVEZaVjFac1dWTXdlRTVYVFRGTVZGSnJXV3BaZEZscVFUTlBVekZ0V1RKR2ExcEVTVEZOUkZacldYcEpka2xwZDJsaFYwWXdTV3B2ZUU1cVkzbFBWRkY2VGtSak1VeERTblZaYlZscFQycEZNazU2U1RWT1JFMHdUbnBWYzBsdFZqUmpRMGsyVFZSWk0wMTZRWHBOUkVVelRsTjNhVmxYYkhaSmFtOXBVbFJLWVZveGJFMWhSelZLWkd4V2MwMXBjM2xYYWxKTFltMDRlbHBYU2xsT00wSlhaR3RHUWxGVU1HbE1RMHBvWTBoQ2NGcERTVFpKYlVWNldWUk5lbGw2U21oTVZFazFUMGRWZEU1RVJtdE5VekExVFZSTk0weFhSVEZPUkZsNVRXMVZNazlFUm1wWmVVbHpTVzFHZDJOSGJHdFpWMDU1U1dwdmFVMXBTWE5KYlU1MVdtbEpObVY1U25Ga01uTnBUMjV6YVdFelVqVkphbTlwVld4T1FrbHBkMmxpYVVrMlNXNWtTMVV6U2taWlZVcEpWRVZHTUU1NlNuZGFTRnBaWVVWYVNsWXhZekpPUldSTVZXNU9URlZHWkZoV2JXeFJXVEpHZWxGdFVucFpWV3MxVWxST1VGSXhRazFYYkU1WlpWWm5ORTB4VGxSV2JVcE1aV3Q0V0ZReFJYcFJhMVl6VmxWS1RtTnNVa0pVUkZWM1RGZDBTVmRyVmtkU01IUk1Wa2hHUTFsdGIzcFZNVkY0VW10YWNGbHFValZpVlhONFZGVlNlV1JxU25WYU1HeDNUVmMxYkdReWFFcGxTRVpMVWtkb2NFeFlXbGxVYlhCTlZqRk9UazFWZEdoV1JVcDBaVlJqTkdGcmVFMVNia0pwVDFoT1IyUlZVbk5UUm5Bd1dERkJNbEV5Wkd4bGJUbGFZa2MxVVdWclZrNWhibEpJVFZod05HSnJNV1pSVjJRMVZqQk9URkZYUmxGWGJIQXdUMGRLUldOdE5YaGlibWhMWVZVME5WRlZVblpqU0dnd1pVZEtlVTlVUmtWYWFscFdUVVphYTJGSFozaGhNMngxVTBoc1FsRXljekpOZW1RMlRqSndWRk5XVG5aU2FtUTBWVEp3VUZOV2NGWlRiVFZtWkRCT01rNHpSbXBqVkZWNlV6QktOV013VW5sUmFscFVUbWt4TVdKRlJsZFVVekYyVFVWb1RXSllWakpPTWpWaFkwZDBjR0o2VWpST2JtUm9WMnhTYmxscVNtdFZWMXBtVkVoR1MxVkZUa0pTYmxKWVRtdG9lRk5yV1ROa2ExcFVZMnRrVW1Kc1ZqRk9ia0pHVlZOSmMwbHRWV2xQYVVwQ1ZWVkdRMGxwZDJsWlYzaHVTV3B2YVZWc1RYbE9WRmxwVEVOS2NtRlhVV2xQYVVwT1QwaHNTbE13WnpKbFZGSlBUV3RTTW1GWVJtdGphMFkwVkROT2NFNVdVbTlpV0VJMldteENTMVZFUmt4VFZYQkxUbXhKTTJFeFpIcEpiakU1VEVOS2NGcElRV2xQYVVwdlpFaFNkMk42YjNaTU0wNHdZM2sxTTJGWE5XdGlNMlI2VEcwMWJHUkRPV3BhUjAweFdWZFdiRmxUTUhoT1YwMHhURlJTYTFscVdYUlpha0V6VDFNeGJWa3lSbXRhUkVreFRVUldhMWw2U1haSmFYZHBZMjFuYVU5cFNYZE1hMFpUVTFWRk1tTlVaRWRsYlU1V1ZtNVNjazF1Wkd4YWJtd3dUVWQ0UTFwSVpHNWlNSEJaWTJ4T1prMXRkRmRSYlRsSVdqQnNlRkV5TVRaU1J6aDNWVEJHUWxGVE5HbE1RMG93WVZkUmFVOXBTbXBhUjAweFdWZFdiRmxUTUhoT1YwMHhURlJTYTFscVdYUlpha0V6VDFNeGJWa3lSbXRhUkVreFRVUldhMWw2U1dsTVEwb3haRWRyYVU5cFNURlNia3BKVkZjNU1tRnRXWGRoV0VaclZFUkJNRkl5U2tKVk1FWkNTV2wzYVdSdFZubEphbTlwVFZNMGQwbHVNQzVWWmsxRFoyOW1jbGMxWVRaNE9GTlFjVlJtTjFCR2NXVkxWM3A1TW1KNVRqUk1TRnBrTms1clpXOUdNbFoxVUhSWlZXWm1TbXhMTW1ZMGVIWnNSbWxqU1doaWEydHlkR3B1TlhveFVUUklTRGRrVFRSdU9VVkVhazl2T0RGTFV6Vm5UWGh6ZHpZeWR6Sk5Ra05FVVd0eWVrazBTMmRrUlZkTlZESnhjakE0WlU5WGVYRndUakZaUVdGdGVFeEZZM1pOWWw5UE9XNHpRbVJPZUZkT1dEbGhia3h6Um1OZlNXcE9NbVE1TWtGb1pVaEljM0JuVVdweWFEbDVVblJqUTJSbFdYQXphSFpmWjNCUU1tTnVVVWR6WjI5TFdXaHVPRGxsTmpsd1lsUTFValYwVDNOS01uSnhlSEUxYkdsSFREaHJYMEkyVERaa1VWRTVRbWQwY1ZOUlJVMVVSamg0VkdwVWJrOVFOekZ4TTJSVFYyUlJaMEptYVVwZlgwMUxSbUl6UVRsSGVHdzJaWE5HWDBoQlNuWmlka2R2TW5WRWRGTXhNbXB4TjFKa1VrVjZPWEF6ZVdkb1ZWQlFlV3RFWTIxaFUwVllaVkVpTENKMGN5STZNVFkzTWprMU9Ea3pNQ3dpWWlJNklsSlhOa05RTWpZMFNrRTJOMEpVZEdrNGNVUmpPRVZsTVhvNFVVWnROak14VUMxemFFNVRSRmd3YkVVaUxDSnViMjVqWlNJNklqSmtPR016WXpBM1l6ZzBaRFEzT0dOaVltTmhZekZrTldZeE0yTXdabUk0SWl3aVkyNW1JanA3SW1wM2F5STZleUpyYVdRaU9pSXlSamN0YzJKMmIxWjBSSGd6YjFBeGVEZ3lNV1p6WlMxbU1qWkllVU5mVm5rNVlYcFhTM2hVTFZKWklpd2laU0k2SWtGUlFVSWlMQ0pyZEhraU9pSlNVMEVpTENKdUlqb2lkMHBUY2tWaFFraE1RWFEzTW5Ca2RsaG9Sa2xYVnpZMFIwdFNjMHRRVjFkV2FWQmpZWE5DWkhOaFNUbEZNMDlIVUV4YVUxaDVXRGd6VTFOV1lrdDZURmRQVVROQ1JYZFZRazF5VkVGTU5UQXRhMGhhUlVaSFMwdFVjVUppYWpOVFZERkdSbWxpTkhsdFN6Rk5SSEoyTW01blNYQXhibVYzYUVsNGNVcEVhR2t0ZGxoT2FreFhVMDB4UzJGVVFtMTVOemhxVEV4R2NHSTVjMFoxUkd4SVduUmZVRFpEWjJWNmIxbHNibEI2UlUxcWRFY3hlbmh1VFY5QlozbFhRMHRCWVZCYVduUTRZa1J5Ym5GdWVFcHBUamxCUkc5d2VIUjRZbkk1TVVSbU5sVXdWbVJvYURGcmVXNUllVUZEYXpZek4zbzNhbE5KVTI5R04zaFRhazlKV2xWS2JsOTNRM1kzY1dOeE5UTkxRbmx6UkhKQ05sTTJMWFZzUVZaTkxXOHdTRXh0ZFhZM2JscHdhMmx2TkhnMmQyRmFWR2RpTW1SUlpsOU1jVXBRUTBGR2RGYzJTSEZLUmpkMlJsTnlSMUZ1VlhVMmNFVlJJbjE5ZlEuQ05xd2U3YnBNZmF1MkJJMkt0UDhxS3hmd2xYZ1VoTHFQcjNNYmY0TURxXzYta0dPQzFYbkpLNTJMYzhzbURQS1F5X3Z5TldpYjRnR2dwVFlwYkVFeGs2dVJYQlJqbDNHZjM2V1lJaTV4eG9TWG1LbnplMU1hR1M2UXl1Y2p1ZWxIOEpvZkNnb0VMNnYtRVF2ZEktQ1NSb3pyNTFFS1dmUHJrY2pCanFIbFBlV0dYdDZsYUlTWU0zYnFmSjZlSmY5OUE2Yks4VkNSX0lSZjNWMFdKRk44YkhLbWltX21SUzl0WVpISDFGOGpScmNkOTNYTS1vV0t6V3NHNFYtTzRwYmY3YjVtLW9SR3k2cTdMTk5xY1ZDQ25JdGxOQnhqZWo1OWRRdjRoVWZ6b1BBbGtTT3BQNVZVSUdTTDROeFNzTmxJNjBQZlkxOXNiNUJUb05sQ1ZKcGRnIn0.",
=======
        "traceparent": "00-a412c9ad955d8000b3da652ea21fa93c-4bd5b331c1566860-00",
        "User-Agent": "azsdk-net-Communication.CallAutomation/1.0.0-alpha.20230119.1 (.NET 7.0.2; Microsoft Windows 10.0.22621)",
        "x-ms-client-request-id": "70658c543c9fcbc78694de95c8f02934",
        "x-ms-content-sha256": "Sanitized",
        "x-ms-date": "Fri, 20 Jan 2023 01:02:06 GMT",
        "x-ms-return-client-request-id": "true"
      },
      "RequestBody": {
        "incomingCallContext": "eyJhbGciOiJub25lIiwidHlwIjoiSldUIn0.eyJjYyI6Ikg0c0lBQUFBQUFBQUNzMVkrMi9idGhiK1Z3UVB1RDhNcFVWU2xQZ0FqTUd4ODJxYlI1TjBHWWJnQmhSRjJWcGtTWlhrMkduWC8vMGV5bmJpekZuWGUyODd6QUZrazRmbit6NGU4WEZPUHZXTXp2UFRzczNTek9nMks0dWUrdFJMNjNMbXZyT2twM3BDYWRNb0VpZGEwMWdpR1dLT1dNZ29pdU9JSWMxalNnM0dXaVRzRm5jZkVxSElTSWF3U0F5eU9nMVF5QUtORXpERk1ldTk2aVZaVStYNjRWVFA3SGZCdDBWU2xWblJIanY1Z1Uxb25HcUJwQTRpeEtnUlNDZHBoSkpZcGlUUU1ndzBBWjljRjVPNW5sam5VOHp6L0ZXdjBuV2JtYXpTYXlBckl5NVNuaUJNZFlpWUVBbVMyQW9VY0tzVHpCbVZqQUxRTkVzU0MxRk1kZDdZSnkxWEQ1V2JiR1ByZTFzUHF3cEdWblZaMmJwOTJOT1RGZWZuVjcyMi9BWnhseUF0a21tS3BGbkh4VXJ6RGVQK1ovalA0cjd5d1JpOThOaDh2aXJ1bklZOE5sWWluaENDV01CakpBa1RTRkFUY1UwME55VGFqZnRMd2MyejRxNXg4ZFZ0cTgwVXNLZHRXelhLOTNXVjlkTThtMHhiOEZzKzlKczdlRjE5VTg2Y3hiK252cWw4WTlDOHNab2lRdnJHYkEweHhyOG5mbHJXZHpieDB5Z3dKb29Jc3BUQmNrdTVRREdEMVdkSllpVU5lQUpXbjNJL0kvQ00vSldTbjdKQktHQU9NNXRrZWxnMEMxdURPR05BMlV5dlZzcWt0azN6VDFDODBiTFJYTnZmckduL0NjcFdTamE2NWtsMVZldWlxY3JhcVlNbWFBdHBueERXSnd5K0k2WUN4b1hmKzd3Ty9LZ3NXbHZBNEU4OXMvcTUzclM2cXZMMTZlZzNpZHU2Y1Y3R1lMZ2Y0SnY2cGlnSHlBczQ1NUdIdmVOVDcvaWNlWVR5UG9ZLzR1ek5vSUdBZ2Jkcm1NRm1TTkNQV0o4R0FVaVJ6aElQUmxlS3JMZUc2MmdIMk90K3pBWjZubVNseDJRQUpCZFg1Lzd3NTNPUFlPWkplQVllSWNRakF0aUZKem4wUU10MUNwQ0J2OHlwQjNWcktsUTMyVWU3MVU1ajlhTzNSRE9RRFh2VGd3QjREZXh1bFRSVHI3Ym0zdjFZRFYraUpwc1VHcmJXNUV0ZVQ5aktUWUt2MnBteGFKN1dlcUtDa1I0KzlWV0xSSDA0Ymw4SGtReHB3YTVlcy9Gdm95TmVqOE9qWkV2bGJMNWN0WXd1a2l6UnJWVXdjKy85K055akpNQWNSeXdneitlOERtSDdBTkxxTkY5NnRVNlNHa0xXcDBUQSt3cXBWN3NWc3hxM2kwNjMwRVBwSXJ5RHpyOFNuZjhSbllKMk55MXRXbUNnc0JJaXpIY1pDS0I4RFFPTTIyV2czNWtCbGwwWElVSkRRU1VtUFBRMmUwNklQc0hVZ3owbk8vVGF3bDIwUVgrbVlPc05lQ2RYN3k5T2o4ZkFqMFZJUkJBQVRraER5Z1ZtdStUMGlWeklLS0wvRnpsL0lnOUZJRVBHdXBkT2NZQUR1Yk0yWUhOMXNhMTAwNEFDSmdnSXdORnpCZENVVW9aZktTRWlMN0RRdjRFbDNGcUpqaVFVTWlENG01UFE3MFdTNjlqbWFxYXpBblVINTZwM2xpV0tiRTZ0ZUdGMVBpbnJySjNPVkx3d1hxWE5uVzBybmRYZXdzWnd2cXoxMWc5Vlc4TE9IKzVmM281T2Jna1Z0MGNudzlIdDVkR1EzQXJzWlFXY2ZWYUpTell1ODhOcTdCK2QvVHdNb2crSDErbnNCUExGL1EvaHI5T3IyZVNpTWU4blp3ZS8wMzhINUhleUViS0dwMzhGUDhlenlmejZZSFRPUGtUeWlNZStaaGRINWEvSFFzcHhRaStQUm43MjdvNzR2M1R3bXlPeW11a0tMaFRtWFI2L2ZlT1RhSDJ0UEpxa2Q4Z3A5Y1VmKzkyVjBybnNXdUNpdVR5KzJEL2RSa3RuN2NvU1oyME5iM2F3eXdRSEpWREpMY0NWay9CMFVkaGxQQ2pLWitPeGR6NDZlYi9MTDF6L2NMY2ZicjJML2ZGTE00R0ZiSE5iVGN2Q0luc1BkL3FPQmhpQzBXYmxiUHdDYjNUNjB2U0Y2MzloZmhRN0EzdnlxTnBzQmdmdWhnbXVSMXRYTlNUSHFwbHFSTVBJNDBTSkF6WGtpbzNVUWFEb2djSUhhZzhyTVZialVPRlFIWXdWbFlvemRUQlVJbFI3a1FLWE1GSVNxeUZSSTY3MmhOb25hZ3pXUFJVRWFqUldncXFRcTRpQSs0cllMdHRPbitleU0zVURuOFZpMFY4dDhINVpUMjV1N0JMeVpOQmF0TTNORFV3SFRaTWF2RzV1ZE53Z2QzMGpONU5uYU1FVDJtUG05Z1dnVkRmdGJRejdmcEVsN2ZRMnRUYUpZYlA5QUlXUVM0cHVnOGRNb3FrTmdweHRBamV0S3hYY3c5azJtZkZiTytrcWdsQkhETW8zN1JMQkdERmpFcVJqTHBHaFFaU2FOSlZZY0ZlT05GRGJkbG5ibVRIekdvSS9lU3dQQ3JzNFMxT1habmNka0FKQ2d2akdQcmprYjUyc2RhMWVjWEgyRUp5VStTL051K0RkNFlPTnpQSk51aGdNQUIrcUZEZ3hZTXgxY2QxY1o5bmhSOFpHVjVOOEh1dVBWZUhHQUd3TndpRmpjaXJPVnlWSlpyc2FKR3N1MXFaaG5wY0xDeE5yNjduOURENlFmYnJZZE5LUGkvdXNmU3pNdHkwdVhhM0xQTzlxaGY4cStRYVFkZnFOSTdBVjk5c0pPRFQ5dDlubExMdHFMay8zUjlYYkFwKzlibWIyWWdpWk5SSC9zb01vRUZqeVNFQXBGckdJNGk3ZHpwcVRlZDVtNTFDOFFkaldVYzZhdmJyVWlZRUY4QlRveE1ienlYYXVEZitBNkY1cm1vcEVodHlWNXN4QUtSckhTTE9VSWFoRU5kV3d4V0lwWFRIMHY5U0h3RHVweTNuVjhTNkJ0eXNKL3dOMzBRYmovaEFBQUE9PSIsInNoclRva2VuIjoiZXlKaGJHY2lPaUpTVXpJMU5pSXNJblI1Y0NJNkluQnZjQ0o5LmV5SmhkQ0k2SW1WNVNqQmxXRUZwVDJsS1MxWXhVV2xNUTBwb1lrZGphVTlwU2xOVmVra3hUbWxKYzBsdVp6RmtRMGsyU1dreFRGTlVUbEpQVnpWUFZXcGthVlZ0T1cxbFJ6RnNWMjA1V1dOWFNrbFhhMlJzWkhsSmMwbHRkSEJhUTBrMlNXa3hURk5VVGxKUFZ6VlBWV3BrYVZWdE9XMWxSekZzVjIwNVdXTlhTa2xYYTJSc1pIbEtPUzVsZVVwb1pGZFJhVTlwU21sT1JGWnNUVVJyZDFsVE1XdFpWMHB0VEZSUmVFNUVWWFJaVkVFeVQwTXdkMDlIUlRSTmFteHBUWHBDYkU5SFVXbE1RMHB3WXpOTmFVOXBTbTlrU0ZKM1kzcHZka3d6VGpCamVUVXpZVmMxYTJJelpIcE1iVFZzWkVNNWFscEhUVEZaVjFac1dWTXdlRTVYVFRGTVZGSnJXV3BaZEZscVFUTlBVekZ0V1RKR2ExcEVTVEZOUkZacldYcEpka2xwZDJsaFYwWXdTV3B2ZUU1cVl6Qk5WRmsxVG1wVmQweERTblZaYlZscFQycEZNazU2VVhoT2Ftc3lUbFJCYzBsdFZqUmpRMGsyVFZSWk0wNUVTVEZPYWsweFRVTjNhVmxYYkhaSmFtOXBVbFJLWVZveGJGRlJia2w2WTIxS1UxUlZhSGxOYlU1c1VsWk9kVXN6Vmt0VVJXTTFZbXRHVWxGVU1HbE1RMHBvWTBoQ2NGcERTVFpKYlVWNldWUk5lbGw2U21oTVZFazFUMGRWZEU1RVJtdE5VekExVFZSTk0weFhSVEZPUkZsNVRXMVZNazlFUm1wWmVVbHpTVzFHZDJOSGJHdFpWMDU1U1dwdmFVMXBTWE5KYlU1MVdtbEpObVY1U25Ga01uTnBUMjV6YVdFelVqVkphbTlwVld4T1FrbHBkMmxpYVVrMlNXMDFUVlJZU25Sa1F6RTFWVVpGZW1KVVVsVmlhMmgwWVdzNE0xWllUa2RhUmsweVVXeFdiMVJIWkcxV2JGWkNVbXh3YjA5RE1WaFNNbWQ2WVROT2FVNVlRa2RTTTBKTFUwWktTMVZzYURCaVZtUkNWRmRXTTFaRlRtbGhhMUY2WldwU2VsWlhNREZOYmtKWlZFWldibEl4VmtoVE1tUkVVVEE1VlUxRVNqSlVSVVl4VXpKR1IxVkhNWE5UTWxwTFVraFdRbVZJUm5kaVJUbHRZa1pHVUUxWFZrbGthM2g2VDBac05FMVhhRmxYUkVwT1VYcFdURlpYTlVKVlIzaG1XakZvVm1ONlJsWldNbEpFWkROd01WUnRhR0ZXYXpsdFkwUlpNRmRGVVRGT2EyeHFZekpvY0UwemJEUmxWVTVFWWxkNGVGZ3hiRFpaYTFJMllVVm9ORlZyYkhWbFZWcE9UVWRzV1ZSclJUSlpXR2h3VGpKb1psb3pXWHBPYlVwVldraG9iVkl3U2pGTlIyeEpWbXRvVVZwV1pHbFZSa3BTVmxSQ1EyTlhNSGhsVlU1elRURk9jVlpFU2xKVU1VcEtVMVJhYVdNeFduZGhVekZNV0RKU1Vsb3hWazlaYld4U1UyeGtVbUl3V2pCbGJsWlpZa1JSZW1OSGRGTlZSRVozWkZSR1NHUklVbTlqU0ZwTFRqRlZlR0pyTUhSV2FteHpVVlJaTkZSVVFuaGFTRUl4VmtWV05HUnNjSFZUYWtsNVpWZDBlVk5JVW1oVVYzZzFVMFJDTVZsWFNrOVpWMHBhVlZOSmMwbHRWV2xQYVVwQ1ZWVkdRMGxwZDJsWlYzaHVTV3B2YVZWc1RYbE9WRmxwVEVOS2NtRlhVV2xQYVVwTlZtcEdkbVZVWkV0VlZuQjBZbXhHZVdKck5XMVZiV3hQWWtod1RVOVZSbXBrYkdST1kwVm5lVkl3ZEVKVFJXZ3hZbFZ2TlZsWFdsSkpiakU1VEVOS2NGcElRV2xQYVVwdlpFaFNkMk42YjNaTU0wNHdZM2sxTTJGWE5XdGlNMlI2VEcwMWJHUkRPV3BhUjAweFdWZFdiRmxUTUhoT1YwMHhURlJTYTFscVdYUlpha0V6VDFNeGJWa3lSbXRhUkVreFRVUldhMWw2U1haSmFYZHBZMjFuYVU5cFNYZE1hMFpUVTFWRk1tTlVaRWRsYlU1V1ZtNVNjazF1Wkd4YWJtd3dUVWQ0UTFwSVpHNWlNSEJaWTJ4T1prMXRkRmRSYlRsSVdqQnNlRkV5TVRaU1J6aDNWVEJHUWxGVE5HbE1RMG93WVZkUmFVOXBTbXBhUjAweFdWZFdiRmxUTUhoT1YwMHhURlJTYTFscVdYUlpha0V6VDFNeGJWa3lSbXRhUkVreFRVUldhMWw2U1dsTVEwb3haRWRyYVU5cFNucGxWVGgzVTJ0YVVHVkZkM2RrVjBWNlZqTlNUMUZyYXpOWmEwWkNTV2wzYVdSdFZubEphbTlwVFZNMGQwbHVNQzVSTFhVdGJHaDROVzVDZUZSNFdXWllhMjAzVVZvNVgzVm5kbk5NTkdoeFYwZFBlREZEY1MxWGRVaHlibXBFZGs5eVIyZzFkbTVYYzJ0c2NIaHJaRGx1YmxkaWMwOW9SMGR0ZFhsZmEwbFlZVEJrY1dzMGRUWjBhak5VUms5MFoyRTJYMGxHTVUxT1NraHFhR05tUTNWT2NsbDFWV1l5VVhoVUxVSkNSMkUxTVUxcVNXNDNhbGR3VEZrNWVWTkVZVXROV1MxQ2JFcERVa3hpWlhCdVUzUktORUYxYTJnMGJFcDJaWFpGV25RM1ZIcFFNekoyYjFsNlUzVXdRelJ0VDBSUE0zaHJaRU0zYTBaemFWVm1YMFZrYUhGcE4zcGhMV2xoVlROWU5URnVVRzFaZEhsNFYyZDNRM0kxUW5WcVpHbDZNMVZoU1VaV1FsQkthRGhHT1dVeFEyWnpNRzFJVjBock4xQnNha1ZST1RaVWFtaDFjV0pxVG5kalRuRlNSRmhJWkdWNlRGY3Rha1JpYlhCak1FZFZPUzFRU2tWMlp6bFlWbWxJU0dkemNucHZSQzFSV1ZFMVRVUm1YMUZKTUdsVFZFTndNR2NpTENKMGN5STZNVFkzTkRFM05qVXlOQ3dpWWlJNklsRjJiMjA0VXpGV2NVbDJOak00VG10VmVrSkVUbTFQWVRSd2FFOVFPWFIwTFhwcGQxcG1ZbFE0YUdNaUxDSnViMjVqWlNJNklqUm1abUU1TVdZeFl6aGlOalE1T1RnNU16UTJNalE1T1RsbFl6YzVNakl6SWl3aVkyNW1JanA3SW1wM2F5STZleUpyYVdRaU9pSkhUMEZXVVhKb1dHaGlRbXhrTnpReWNITjZURmhyVm5aeGFURXhWSFJSUlMweVYxRkJNekZrYzNWVklpd2laU0k2SWtGUlFVSWlMQ0pyZEhraU9pSlNVMEVpTENKdUlqb2lia3hOY20xMExYbFFVVE50TkZSdVNHMXFUemRWYzBaa1V6WkNWV2hNWjJaV1ZVRkdXbWc0TFZkSGFETnJjMkkxY0VaSGNFcElVa3BTV0hSdFYwRk5aWGRVUTJKcVJETjZOSE5WYlRVeWNGaE1WV2RIVlVkTFowTkRUMVF3TW5aTVFYVkxZVVpRYld4TFprcEVkVUY0Y1hCc1QyWnNVVTh4WlVoMlRITTRXWGd4YUZoWU1rMUROVXRWYmtGUWJGOW5XRlZ6TVZWWFpFTjNlblZPYUZwV1QyWndOalJZUkRVMlNXTnphR2t6ZVhoNVEwTnRiSEZmV1hwaVJIcG9TSGhTU1c1NVJrMHdhVmhPUVRaaGVHazNhRjluZGpNMllsUmtlR1pIUW5Vd2FVaFdTRkJsVjJKUVVsRlZNRUp4YlRGNVEyd3pVMnBVTWxGUFVrbEpObUp6Vm5CcExVdGZaRkZuVlU1aWFWRktWMUZ2Um5SNmRWaHNORE53YTFKUU1YQjFNVWQwZEdod2RrbzNWVEZ1VFMxV09XeEJOamhOTUhGa2NIVlVSWGgyV201S01qSjVhM0pJZEdGTmJIbElNSFZoWWs1aFlsbFJJbjE5ZlEuak9oeUdqaW11SjNKQWRraGczc01JNkFiNjlLbFZvS2F1a3N6bVV4NXVaMDlELWVoQ21VWnRXWGxXVXdEWkcwektMUjN3LXQzZ016VmlGbUN0QVRaV2o0N3BzMVVxaVFOajFGTDdBRnFOYU53b1FaUGhnemFDMTJXU2dzX0xIUUMwcXNSN2VObk95Z1A0MmlubzJtTHc5MmU3b29jQTd6TTZYMUVaWW5ZNjZsLUx4MmVYLTBSZ0FtT0N5TzRkT2Foc2NuV2hRUjJSLTVObTU4ZjVjSjFQdWVEUkw0UjlRWDBPOFNoLTBRcXRjSzNYU0ZkTWg0RmlNV1hRMmxUd2xqU0Y5QmNMVWV0V2didlhITnFNQmpHQXpMSUpla2JKOFIzdXB1SWdLa2hoTUNPZWNwYnh1ZFFobFpmODN0V2V5WDE0bWV3aGQyTGFsU1VNSmlVaVZ6LXNBIn0.",
>>>>>>> dd31b45d
        "callbackUri": "https://sanitized.skype.com/api/servicebuscallback/events?q=SanitizedSanitized"
      },
      "StatusCode": 200,
      "ResponseHeaders": {
<<<<<<< HEAD
        "Accept-Ranges": "bytes",
        "Connection": "keep-alive",
        "Content-Length": "665",
        "Content-Type": "application/json; charset=utf-8",
        "Date": "Thu, 05 Jan 2023 22:48:52 GMT",
        "x-azure-ref": "20230105T224851Z-ncgb4u45mx2zp3y02kpengtvr800000002kg00000000uuz0",
        "X-Cache": "CONFIG_NOCACHE",
        "X-Microsoft-Skype-Chain-ID": "0448872a-6f06-48bf-89bb-373ce325666b",
        "x-ms-client-request-id": "30d661701f1917e14c4679146e61ba4a"
      },
      "ResponseBody": {
        "callConnectionId": "4c1f3500-1442-45da-a82b-6b9c91e71a0d",
        "serverCallId": "aHR0cHM6Ly9hcGkuZmxpZ2h0cHJveHkuc2t5cGUuY29tL2FwaS92Mi9jcC9jb252LXVzd2UtMDEtc2RmLWFrcy5jb252LnNreXBlLmNvbS9jb252L24xV2VYbVR5b2thbUdmSjBtU1BLb0E/aT0xMC02MC0yLTY3JmU9NjM4MDgzNjUyMTk2Mzk1OTQ1",
=======
        "Content-Length": "645",
        "Content-Type": "application/json; charset=utf-8",
        "Date": "Fri, 20 Jan 2023 01:02:05 GMT",
        "X-Azure-Ref": "0DejJYwAAAAAWik4\u002BOOWwQKiYqx\u002Bc6OWxWVZSMzExMDAwMTE1MDUxADlmYzdiNTE5LWE4Y2MtNGY4OS05MzVlLWM5MTQ4YWUwOWU4MQ==",
        "X-Cache": "CONFIG_NOCACHE",
        "X-Microsoft-Skype-Chain-ID": "ff8d9576-db4c-45bb-a4f4-7b2a2a120b99",
        "x-ms-client-request-id": "70658c543c9fcbc78694de95c8f02934"
      },
      "ResponseBody": {
        "callConnectionId": "6e1f6600-01d7-49fd-9f94-3f309d94b4f3",
        "serverCallId": "aHR0cHM6Ly9hcGkuZmxpZ2h0cHJveHkuc2t5cGUuY29tL2FwaS92Mi9jcC9jb252LXVzZWEyLTA2LmNvbnYuc2t5cGUuY29tL2NvbnYvTGlTbWlUc1NORUNwTG4wT0pzbWVSQT9pPTE4JmU9NjM4MDk3Njg0Mzc2NDYyMDU4",
>>>>>>> dd31b45d
        "source": {
          "identifier": {
            "rawId": "Sanitized",
            "kind": "communicationUser",
            "communicationUser": {
              "id": "Sanitized"
            }
          }
        },
        "targets": [
          {
            "rawId": "Sanitized",
            "kind": "communicationUser",
            "communicationUser": {
              "id": "Sanitized"
            }
          }
        ],
        "callConnectionState": "unknown",
        "callbackUri": "https://sanitized.skype.com/api/servicebuscallback/events?q=SanitizedSanitized",
<<<<<<< HEAD
        "mediaSubscriptionId": "79f4bbf3-a50d-4f74-b684-87daca5d14e3"
      }
    },
    {
      "RequestUri": "https://sanitized.skype.com/calling/callConnections/4c1f3500-8793-4883-98b9-5f372f672bb3?api-version=2023-01-15-preview",
=======
        "mediaSubscriptionId": "87709c6e-5304-4d02-9924-6fadb7c9f7f9"
      }
    },
    {
      "RequestUri": "https://sanitized.skype.com/calling/callConnections/6e1f6600-eb64-467a-abe6-98215bdcce87?api-version=2023-01-15-preview",
>>>>>>> dd31b45d
      "RequestMethod": "GET",
      "RequestHeaders": {
        "Accept": "application/json",
        "Authorization": "Sanitized",
<<<<<<< HEAD
        "User-Agent": "azsdk-net-Communication.CallAutomation/1.0.0-alpha.20230105.1 (.NET 6.0.12; Microsoft Windows 10.0.22621)",
        "x-ms-client-request-id": "84ada462a2d305495f9192757ece896d",
        "x-ms-content-sha256": "Sanitized",
        "x-ms-date": "Thu, 05 Jan 2023 22:48:57 GMT",
=======
        "User-Agent": "azsdk-net-Communication.CallAutomation/1.0.0-alpha.20230119.1 (.NET 7.0.2; Microsoft Windows 10.0.22621)",
        "x-ms-client-request-id": "0cf30cf930192d0cad2f94d2095ee733",
        "x-ms-content-sha256": "Sanitized",
        "x-ms-date": "Fri, 20 Jan 2023 01:02:07 GMT",
>>>>>>> dd31b45d
        "x-ms-return-client-request-id": "true"
      },
      "RequestBody": null,
      "StatusCode": 200,
      "ResponseHeaders": {
<<<<<<< HEAD
        "Accept-Ranges": "bytes",
        "Connection": "keep-alive",
        "Content-Length": "667",
        "Content-Type": "application/json; charset=utf-8",
        "Date": "Thu, 05 Jan 2023 22:48:57 GMT",
        "x-azure-ref": "20230105T224857Z-ncgb4u45mx2zp3y02kpengtvr800000002kg00000000uvm2",
        "X-Cache": "CONFIG_NOCACHE",
        "X-Microsoft-Skype-Chain-ID": "0448872a-6f06-48bf-89bb-373ce325666b",
        "x-ms-client-request-id": "84ada462a2d305495f9192757ece896d"
      },
      "ResponseBody": {
        "callConnectionId": "4c1f3500-8793-4883-98b9-5f372f672bb3",
        "serverCallId": "aHR0cHM6Ly9hcGkuZmxpZ2h0cHJveHkuc2t5cGUuY29tL2FwaS92Mi9jcC9jb252LXVzd2UtMDEtc2RmLWFrcy5jb252LnNreXBlLmNvbS9jb252L24xV2VYbVR5b2thbUdmSjBtU1BLb0E/aT0xMC02MC0yLTY3JmU9NjM4MDgzNjUyMTk2Mzk1OTQ1",
=======
        "Content-Length": "647",
        "Content-Type": "application/json; charset=utf-8",
        "Date": "Fri, 20 Jan 2023 01:02:06 GMT",
        "X-Azure-Ref": "0DujJYwAAAADtXfbiZOmTQ6IkFq4u07EeWVZSMzExMDAwMTE1MDUxADlmYzdiNTE5LWE4Y2MtNGY4OS05MzVlLWM5MTQ4YWUwOWU4MQ==",
        "X-Cache": "CONFIG_NOCACHE",
        "X-Microsoft-Skype-Chain-ID": "ff8d9576-db4c-45bb-a4f4-7b2a2a120b99",
        "x-ms-client-request-id": "0cf30cf930192d0cad2f94d2095ee733"
      },
      "ResponseBody": {
        "callConnectionId": "6e1f6600-eb64-467a-abe6-98215bdcce87",
        "serverCallId": "aHR0cHM6Ly9hcGkuZmxpZ2h0cHJveHkuc2t5cGUuY29tL2FwaS92Mi9jcC9jb252LXVzZWEyLTA2LmNvbnYuc2t5cGUuY29tL2NvbnYvTGlTbWlUc1NORUNwTG4wT0pzbWVSQT9pPTE4JmU9NjM4MDk3Njg0Mzc2NDYyMDU4",
>>>>>>> dd31b45d
        "source": {
          "identifier": {
            "rawId": "Sanitized",
            "kind": "communicationUser",
            "communicationUser": {
              "id": "Sanitized"
            }
          }
        },
        "targets": [
          {
            "rawId": "Sanitized",
            "kind": "communicationUser",
            "communicationUser": {
              "id": "Sanitized"
            }
          }
        ],
        "callConnectionState": "connected",
        "callbackUri": "https://sanitized.skype.com/api/servicebuscallback/events?q=SanitizedSanitized",
<<<<<<< HEAD
        "mediaSubscriptionId": "02da9abb-d72d-486e-96dc-943bddb405b8"
=======
        "mediaSubscriptionId": "ecc1c273-06f9-4282-9427-9b3c255c7b9e"
>>>>>>> dd31b45d
      }
    },
    {
      "RequestUri": "https://sanitized.skype.com/calling/recordings?api-version=2023-01-15-preview",
      "RequestMethod": "POST",
      "RequestHeaders": {
        "Accept": "application/json",
        "Authorization": "Sanitized",
<<<<<<< HEAD
        "Content-Length": "422",
        "Content-Type": "application/json",
        "User-Agent": "azsdk-net-Communication.CallAutomation/1.0.0-alpha.20230105.1 (.NET 6.0.12; Microsoft Windows 10.0.22621)",
        "x-ms-client-request-id": "67aca49842a9f47f16ee8d8e6281d849",
        "x-ms-content-sha256": "Sanitized",
        "x-ms-date": "Thu, 05 Jan 2023 22:48:57 GMT",
=======
        "Content-Length": "401",
        "Content-Type": "application/json",
        "User-Agent": "azsdk-net-Communication.CallAutomation/1.0.0-alpha.20230119.1 (.NET 7.0.2; Microsoft Windows 10.0.22621)",
        "x-ms-client-request-id": "5bb81f824e5f711a915a2f78ea572626",
        "x-ms-content-sha256": "Sanitized",
        "x-ms-date": "Fri, 20 Jan 2023 01:02:07 GMT",
>>>>>>> dd31b45d
        "x-ms-return-client-request-id": "true"
      },
      "RequestBody": {
        "callLocator": {
<<<<<<< HEAD
          "serverCallId": "aHR0cHM6Ly9hcGkuZmxpZ2h0cHJveHkuc2t5cGUuY29tL2FwaS92Mi9jcC9jb252LXVzd2UtMDEtc2RmLWFrcy5jb252LnNreXBlLmNvbS9jb252L24xV2VYbVR5b2thbUdmSjBtU1BLb0E/aT0xMC02MC0yLTY3JmU9NjM4MDgzNjUyMTk2Mzk1OTQ1",
=======
          "serverCallId": "aHR0cHM6Ly9hcGkuZmxpZ2h0cHJveHkuc2t5cGUuY29tL2FwaS92Mi9jcC9jb252LXVzZWEyLTA2LmNvbnYuc2t5cGUuY29tL2NvbnYvTGlTbWlUc1NORUNwTG4wT0pzbWVSQT9pPTE4JmU9NjM4MDk3Njg0Mzc2NDYyMDU4",
>>>>>>> dd31b45d
          "kind": "serverCallLocator"
        },
        "recordingStateCallbackUri": "https://sanitized.skype.com/api/servicebuscallback/events",
        "recordingContentType": null,
        "recordingChannelType": null,
        "recordingFormatType": null
      },
      "StatusCode": 200,
      "ResponseHeaders": {
        "Accept-Ranges": "bytes",
        "Connection": "keep-alive",
        "Content-Length": "208",
        "Content-Type": "application/json; charset=utf-8",
<<<<<<< HEAD
        "Date": "Thu, 05 Jan 2023 22:49:04 GMT",
        "x-azure-ref": "20230105T224857Z-ncgb4u45mx2zp3y02kpengtvr800000002kg00000000uvmh",
        "X-Cache": "CONFIG_NOCACHE",
        "X-Microsoft-Skype-Chain-ID": "07429528-b3b0-4924-98e6-23f889f37b91",
        "x-ms-client-request-id": "67aca49842a9f47f16ee8d8e6281d849"
      },
      "ResponseBody": {
        "recordingId": "eyJQbGF0Zm9ybUVuZHBvaW50SWQiOiI0YzFmMzUwMC1kYTJiLTRhODgtOTAxZS05ODZkMjA1NzMwNDEiLCJSZXNvdXJjZVNwZWNpZmljSWQiOiIxMjFkM2Y5OC0yYTc0LTRjMzYtYjJlNi0xODk1ZjFmOGJlYzMifQ",
=======
        "Date": "Fri, 20 Jan 2023 01:02:08 GMT",
        "X-Azure-Ref": "0DujJYwAAAACywiGQBms7RqGdy4gaOflqWVZSMzExMDAwMTE1MDUxADlmYzdiNTE5LWE4Y2MtNGY4OS05MzVlLWM5MTQ4YWUwOWU4MQ==",
        "X-Cache": "CONFIG_NOCACHE",
        "X-Microsoft-Skype-Chain-ID": "bb5aadb2-24d6-4f46-8d1f-7c89f43e0082",
        "x-ms-client-request-id": "5bb81f824e5f711a915a2f78ea572626"
      },
      "ResponseBody": {
        "recordingId": "eyJQbGF0Zm9ybUVuZHBvaW50SWQiOiI2ZTFmNjYwMC04MzIyLTQ3NzAtYWYyNy01ZmEwZTQyYmIxYWYiLCJSZXNvdXJjZVNwZWNpZmljSWQiOiI5MTNkNGE1Yy04ODI5LTRhNDYtYTNmNS1mNzViYjY1YTFiMDIifQ",
>>>>>>> dd31b45d
        "recordingState": "inactive"
      }
    },
    {
<<<<<<< HEAD
      "RequestUri": "https://sanitized.skype.com/calling/recordings/eyJQbGF0Zm9ybUVuZHBvaW50SWQiOiI0YzFmMzUwMC1kYTJiLTRhODgtOTAxZS05ODZkMjA1NzMwNDEiLCJSZXNvdXJjZVNwZWNpZmljSWQiOiIxMjFkM2Y5OC0yYTc0LTRjMzYtYjJlNi0xODk1ZjFmOGJlYzMifQ?api-version=2023-01-15-preview",
=======
      "RequestUri": "https://sanitized.skype.com/calling/recordings/eyJQbGF0Zm9ybUVuZHBvaW50SWQiOiI2ZTFmNjYwMC04MzIyLTQ3NzAtYWYyNy01ZmEwZTQyYmIxYWYiLCJSZXNvdXJjZVNwZWNpZmljSWQiOiI5MTNkNGE1Yy04ODI5LTRhNDYtYTNmNS1mNzViYjY1YTFiMDIifQ?api-version=2023-01-15-preview",
>>>>>>> dd31b45d
      "RequestMethod": "GET",
      "RequestHeaders": {
        "Accept": "application/json",
        "Authorization": "Sanitized",
<<<<<<< HEAD
        "User-Agent": "azsdk-net-Communication.CallAutomation/1.0.0-alpha.20230105.1 (.NET 6.0.12; Microsoft Windows 10.0.22621)",
        "x-ms-client-request-id": "e669ebf47d51cd3017d0d0888c6c987e",
        "x-ms-content-sha256": "Sanitized",
        "x-ms-date": "Thu, 05 Jan 2023 22:49:14 GMT",
=======
        "User-Agent": "azsdk-net-Communication.CallAutomation/1.0.0-alpha.20230119.1 (.NET 7.0.2; Microsoft Windows 10.0.22621)",
        "x-ms-client-request-id": "7d1c4486e0aa24838038c270a7f5c227",
        "x-ms-content-sha256": "Sanitized",
        "x-ms-date": "Fri, 20 Jan 2023 01:02:19 GMT",
>>>>>>> dd31b45d
        "x-ms-return-client-request-id": "true"
      },
      "RequestBody": null,
      "StatusCode": 200,
      "ResponseHeaders": {
        "Accept-Ranges": "bytes",
        "Connection": "keep-alive",
        "Content-Length": "206",
        "Content-Type": "application/json; charset=utf-8",
<<<<<<< HEAD
        "Date": "Thu, 05 Jan 2023 22:49:14 GMT",
        "x-azure-ref": "20230105T224914Z-ncgb4u45mx2zp3y02kpengtvr800000002kg00000000uy7g",
        "X-Cache": "CONFIG_NOCACHE",
        "X-Microsoft-Skype-Chain-ID": "0448872a-6f06-48bf-89bb-373ce325666b",
        "x-ms-client-request-id": "e669ebf47d51cd3017d0d0888c6c987e"
      },
      "ResponseBody": {
        "recordingId": "eyJQbGF0Zm9ybUVuZHBvaW50SWQiOiI0YzFmMzUwMC1kYTJiLTRhODgtOTAxZS05ODZkMjA1NzMwNDEiLCJSZXNvdXJjZVNwZWNpZmljSWQiOiIxMjFkM2Y5OC0yYTc0LTRjMzYtYjJlNi0xODk1ZjFmOGJlYzMifQ",
=======
        "Date": "Fri, 20 Jan 2023 01:02:18 GMT",
        "X-Azure-Ref": "0GujJYwAAAABibAmgoH6tTY/JAbEknAswWVZSMzExMDAwMTE1MDUxADlmYzdiNTE5LWE4Y2MtNGY4OS05MzVlLWM5MTQ4YWUwOWU4MQ==",
        "X-Cache": "CONFIG_NOCACHE",
        "X-Microsoft-Skype-Chain-ID": "ff8d9576-db4c-45bb-a4f4-7b2a2a120b99",
        "x-ms-client-request-id": "7d1c4486e0aa24838038c270a7f5c227"
      },
      "ResponseBody": {
        "recordingId": "eyJQbGF0Zm9ybUVuZHBvaW50SWQiOiI2ZTFmNjYwMC04MzIyLTQ3NzAtYWYyNy01ZmEwZTQyYmIxYWYiLCJSZXNvdXJjZVNwZWNpZmljSWQiOiI5MTNkNGE1Yy04ODI5LTRhNDYtYTNmNS1mNzViYjY1YTFiMDIifQ",
>>>>>>> dd31b45d
        "recordingState": "active"
      }
    },
    {
<<<<<<< HEAD
      "RequestUri": "https://sanitized.skype.com/calling/recordings/eyJQbGF0Zm9ybUVuZHBvaW50SWQiOiI0YzFmMzUwMC1kYTJiLTRhODgtOTAxZS05ODZkMjA1NzMwNDEiLCJSZXNvdXJjZVNwZWNpZmljSWQiOiIxMjFkM2Y5OC0yYTc0LTRjMzYtYjJlNi0xODk1ZjFmOGJlYzMifQ:pause?api-version=2023-01-15-preview",
=======
      "RequestUri": "https://sanitized.skype.com/calling/recordings/eyJQbGF0Zm9ybUVuZHBvaW50SWQiOiI2ZTFmNjYwMC04MzIyLTQ3NzAtYWYyNy01ZmEwZTQyYmIxYWYiLCJSZXNvdXJjZVNwZWNpZmljSWQiOiI5MTNkNGE1Yy04ODI5LTRhNDYtYTNmNS1mNzViYjY1YTFiMDIifQ:pause?api-version=2023-01-15-preview",
>>>>>>> dd31b45d
      "RequestMethod": "POST",
      "RequestHeaders": {
        "Accept": "application/json",
        "Authorization": "Sanitized",
        "Content-Length": "0",
<<<<<<< HEAD
        "User-Agent": "azsdk-net-Communication.CallAutomation/1.0.0-alpha.20230105.1 (.NET 6.0.12; Microsoft Windows 10.0.22621)",
        "x-ms-client-request-id": "ca7b0cbc52b420a125b86de514bba3de",
        "x-ms-content-sha256": "Sanitized",
        "x-ms-date": "Thu, 05 Jan 2023 22:49:14 GMT",
=======
        "User-Agent": "azsdk-net-Communication.CallAutomation/1.0.0-alpha.20230119.1 (.NET 7.0.2; Microsoft Windows 10.0.22621)",
        "x-ms-client-request-id": "a913abadcd37aad4f2827abf01944256",
        "x-ms-content-sha256": "Sanitized",
        "x-ms-date": "Fri, 20 Jan 2023 01:02:19 GMT",
>>>>>>> dd31b45d
        "x-ms-return-client-request-id": "true"
      },
      "RequestBody": null,
      "StatusCode": 202,
      "ResponseHeaders": {
        "Connection": "keep-alive",
        "Content-Length": "0",
<<<<<<< HEAD
        "Date": "Thu, 05 Jan 2023 22:49:14 GMT",
        "x-azure-ref": "20230105T224914Z-ncgb4u45mx2zp3y02kpengtvr800000002kg00000000uy7z",
        "X-Cache": "CONFIG_NOCACHE",
        "X-Microsoft-Skype-Chain-ID": "0448872a-6f06-48bf-89bb-373ce325666b",
        "x-ms-client-request-id": "ca7b0cbc52b420a125b86de514bba3de"
=======
        "Date": "Fri, 20 Jan 2023 01:02:19 GMT",
        "X-Azure-Ref": "0G\u002BjJYwAAAACEoCLAzCKCQJ3C\u002BRardsGEWVZSMzExMDAwMTE1MDUxADlmYzdiNTE5LWE4Y2MtNGY4OS05MzVlLWM5MTQ4YWUwOWU4MQ==",
        "X-Cache": "CONFIG_NOCACHE",
        "X-Microsoft-Skype-Chain-ID": "ff8d9576-db4c-45bb-a4f4-7b2a2a120b99",
        "x-ms-client-request-id": "a913abadcd37aad4f2827abf01944256"
>>>>>>> dd31b45d
      },
      "ResponseBody": null
    },
    {
<<<<<<< HEAD
      "RequestUri": "https://sanitized.skype.com/calling/recordings/eyJQbGF0Zm9ybUVuZHBvaW50SWQiOiI0YzFmMzUwMC1kYTJiLTRhODgtOTAxZS05ODZkMjA1NzMwNDEiLCJSZXNvdXJjZVNwZWNpZmljSWQiOiIxMjFkM2Y5OC0yYTc0LTRjMzYtYjJlNi0xODk1ZjFmOGJlYzMifQ?api-version=2023-01-15-preview",
=======
      "RequestUri": "https://sanitized.skype.com/calling/recordings/eyJQbGF0Zm9ybUVuZHBvaW50SWQiOiI2ZTFmNjYwMC04MzIyLTQ3NzAtYWYyNy01ZmEwZTQyYmIxYWYiLCJSZXNvdXJjZVNwZWNpZmljSWQiOiI5MTNkNGE1Yy04ODI5LTRhNDYtYTNmNS1mNzViYjY1YTFiMDIifQ?api-version=2023-01-15-preview",
>>>>>>> dd31b45d
      "RequestMethod": "GET",
      "RequestHeaders": {
        "Accept": "application/json",
        "Authorization": "Sanitized",
<<<<<<< HEAD
        "User-Agent": "azsdk-net-Communication.CallAutomation/1.0.0-alpha.20230105.1 (.NET 6.0.12; Microsoft Windows 10.0.22621)",
        "x-ms-client-request-id": "938048b8a3641b1b74de50d972f767aa",
        "x-ms-content-sha256": "Sanitized",
        "x-ms-date": "Thu, 05 Jan 2023 22:49:24 GMT",
=======
        "User-Agent": "azsdk-net-Communication.CallAutomation/1.0.0-alpha.20230119.1 (.NET 7.0.2; Microsoft Windows 10.0.22621)",
        "x-ms-client-request-id": "c44c6d096941a2889c94db278ca9c99c",
        "x-ms-content-sha256": "Sanitized",
        "x-ms-date": "Fri, 20 Jan 2023 01:02:29 GMT",
>>>>>>> dd31b45d
        "x-ms-return-client-request-id": "true"
      },
      "RequestBody": null,
      "StatusCode": 200,
      "ResponseHeaders": {
        "Accept-Ranges": "bytes",
        "Connection": "keep-alive",
        "Content-Length": "208",
        "Content-Type": "application/json; charset=utf-8",
<<<<<<< HEAD
        "Date": "Thu, 05 Jan 2023 22:49:24 GMT",
        "x-azure-ref": "20230105T224924Z-ncgb4u45mx2zp3y02kpengtvr800000002kg00000000uzrf",
        "X-Cache": "CONFIG_NOCACHE",
        "X-Microsoft-Skype-Chain-ID": "0448872a-6f06-48bf-89bb-373ce325666b",
        "x-ms-client-request-id": "938048b8a3641b1b74de50d972f767aa"
      },
      "ResponseBody": {
        "recordingId": "eyJQbGF0Zm9ybUVuZHBvaW50SWQiOiI0YzFmMzUwMC1kYTJiLTRhODgtOTAxZS05ODZkMjA1NzMwNDEiLCJSZXNvdXJjZVNwZWNpZmljSWQiOiIxMjFkM2Y5OC0yYTc0LTRjMzYtYjJlNi0xODk1ZjFmOGJlYzMifQ",
=======
        "Date": "Fri, 20 Jan 2023 01:02:29 GMT",
        "X-Azure-Ref": "0JejJYwAAAADyx3cfPrr\u002BTpvEAiboGp9eWVZSMzExMDAwMTE1MDUxADlmYzdiNTE5LWE4Y2MtNGY4OS05MzVlLWM5MTQ4YWUwOWU4MQ==",
        "X-Cache": "CONFIG_NOCACHE",
        "X-Microsoft-Skype-Chain-ID": "ff8d9576-db4c-45bb-a4f4-7b2a2a120b99",
        "x-ms-client-request-id": "c44c6d096941a2889c94db278ca9c99c"
      },
      "ResponseBody": {
        "recordingId": "eyJQbGF0Zm9ybUVuZHBvaW50SWQiOiI2ZTFmNjYwMC04MzIyLTQ3NzAtYWYyNy01ZmEwZTQyYmIxYWYiLCJSZXNvdXJjZVNwZWNpZmljSWQiOiI5MTNkNGE1Yy04ODI5LTRhNDYtYTNmNS1mNzViYjY1YTFiMDIifQ",
>>>>>>> dd31b45d
        "recordingState": "inactive"
      }
    },
    {
<<<<<<< HEAD
      "RequestUri": "https://sanitized.skype.com/calling/recordings/eyJQbGF0Zm9ybUVuZHBvaW50SWQiOiI0YzFmMzUwMC1kYTJiLTRhODgtOTAxZS05ODZkMjA1NzMwNDEiLCJSZXNvdXJjZVNwZWNpZmljSWQiOiIxMjFkM2Y5OC0yYTc0LTRjMzYtYjJlNi0xODk1ZjFmOGJlYzMifQ:resume?api-version=2023-01-15-preview",
=======
      "RequestUri": "https://sanitized.skype.com/calling/recordings/eyJQbGF0Zm9ybUVuZHBvaW50SWQiOiI2ZTFmNjYwMC04MzIyLTQ3NzAtYWYyNy01ZmEwZTQyYmIxYWYiLCJSZXNvdXJjZVNwZWNpZmljSWQiOiI5MTNkNGE1Yy04ODI5LTRhNDYtYTNmNS1mNzViYjY1YTFiMDIifQ:resume?api-version=2023-01-15-preview",
>>>>>>> dd31b45d
      "RequestMethod": "POST",
      "RequestHeaders": {
        "Accept": "application/json",
        "Authorization": "Sanitized",
        "Content-Length": "0",
<<<<<<< HEAD
        "User-Agent": "azsdk-net-Communication.CallAutomation/1.0.0-alpha.20230105.1 (.NET 6.0.12; Microsoft Windows 10.0.22621)",
        "x-ms-client-request-id": "55d10f560d05a1954a49c198104ab95b",
        "x-ms-content-sha256": "Sanitized",
        "x-ms-date": "Thu, 05 Jan 2023 22:49:24 GMT",
=======
        "User-Agent": "azsdk-net-Communication.CallAutomation/1.0.0-alpha.20230119.1 (.NET 7.0.2; Microsoft Windows 10.0.22621)",
        "x-ms-client-request-id": "3fca07977d44b8ee6f728a2865c323eb",
        "x-ms-content-sha256": "Sanitized",
        "x-ms-date": "Fri, 20 Jan 2023 01:02:29 GMT",
>>>>>>> dd31b45d
        "x-ms-return-client-request-id": "true"
      },
      "RequestBody": null,
      "StatusCode": 202,
      "ResponseHeaders": {
        "Connection": "keep-alive",
        "Content-Length": "0",
<<<<<<< HEAD
        "Date": "Thu, 05 Jan 2023 22:49:24 GMT",
        "x-azure-ref": "20230105T224924Z-ncgb4u45mx2zp3y02kpengtvr800000002kg00000000uzs6",
        "X-Cache": "CONFIG_NOCACHE",
        "X-Microsoft-Skype-Chain-ID": "0448872a-6f06-48bf-89bb-373ce325666b",
        "x-ms-client-request-id": "55d10f560d05a1954a49c198104ab95b"
=======
        "Date": "Fri, 20 Jan 2023 01:02:29 GMT",
        "X-Azure-Ref": "0JejJYwAAAAAm5oQB\u002BXGhQKaXHI28mksBWVZSMzExMDAwMTE1MDUxADlmYzdiNTE5LWE4Y2MtNGY4OS05MzVlLWM5MTQ4YWUwOWU4MQ==",
        "X-Cache": "CONFIG_NOCACHE",
        "X-Microsoft-Skype-Chain-ID": "ff8d9576-db4c-45bb-a4f4-7b2a2a120b99",
        "x-ms-client-request-id": "3fca07977d44b8ee6f728a2865c323eb"
>>>>>>> dd31b45d
      },
      "ResponseBody": null
    },
    {
<<<<<<< HEAD
      "RequestUri": "https://sanitized.skype.com/calling/recordings/eyJQbGF0Zm9ybUVuZHBvaW50SWQiOiI0YzFmMzUwMC1kYTJiLTRhODgtOTAxZS05ODZkMjA1NzMwNDEiLCJSZXNvdXJjZVNwZWNpZmljSWQiOiIxMjFkM2Y5OC0yYTc0LTRjMzYtYjJlNi0xODk1ZjFmOGJlYzMifQ?api-version=2023-01-15-preview",
=======
      "RequestUri": "https://sanitized.skype.com/calling/recordings/eyJQbGF0Zm9ybUVuZHBvaW50SWQiOiI2ZTFmNjYwMC04MzIyLTQ3NzAtYWYyNy01ZmEwZTQyYmIxYWYiLCJSZXNvdXJjZVNwZWNpZmljSWQiOiI5MTNkNGE1Yy04ODI5LTRhNDYtYTNmNS1mNzViYjY1YTFiMDIifQ?api-version=2023-01-15-preview",
>>>>>>> dd31b45d
      "RequestMethod": "GET",
      "RequestHeaders": {
        "Accept": "application/json",
        "Authorization": "Sanitized",
<<<<<<< HEAD
        "User-Agent": "azsdk-net-Communication.CallAutomation/1.0.0-alpha.20230105.1 (.NET 6.0.12; Microsoft Windows 10.0.22621)",
        "x-ms-client-request-id": "44cff22c04eb191af06056d502c7ad2d",
        "x-ms-content-sha256": "Sanitized",
        "x-ms-date": "Thu, 05 Jan 2023 22:49:34 GMT",
=======
        "User-Agent": "azsdk-net-Communication.CallAutomation/1.0.0-alpha.20230119.1 (.NET 7.0.2; Microsoft Windows 10.0.22621)",
        "x-ms-client-request-id": "3a666cf5fda943e522700ca3f1ac1e48",
        "x-ms-content-sha256": "Sanitized",
        "x-ms-date": "Fri, 20 Jan 2023 01:02:40 GMT",
>>>>>>> dd31b45d
        "x-ms-return-client-request-id": "true"
      },
      "RequestBody": null,
      "StatusCode": 200,
      "ResponseHeaders": {
        "Accept-Ranges": "bytes",
        "Connection": "keep-alive",
        "Content-Length": "206",
        "Content-Type": "application/json; charset=utf-8",
<<<<<<< HEAD
        "Date": "Thu, 05 Jan 2023 22:49:35 GMT",
        "x-azure-ref": "20230105T224934Z-ncgb4u45mx2zp3y02kpengtvr800000002kg00000000v155",
        "X-Cache": "CONFIG_NOCACHE",
        "X-Microsoft-Skype-Chain-ID": "0448872a-6f06-48bf-89bb-373ce325666b",
        "x-ms-client-request-id": "44cff22c04eb191af06056d502c7ad2d"
      },
      "ResponseBody": {
        "recordingId": "eyJQbGF0Zm9ybUVuZHBvaW50SWQiOiI0YzFmMzUwMC1kYTJiLTRhODgtOTAxZS05ODZkMjA1NzMwNDEiLCJSZXNvdXJjZVNwZWNpZmljSWQiOiIxMjFkM2Y5OC0yYTc0LTRjMzYtYjJlNi0xODk1ZjFmOGJlYzMifQ",
=======
        "Date": "Fri, 20 Jan 2023 01:02:39 GMT",
        "X-Azure-Ref": "0L\u002BjJYwAAAAAOuJaQt/WlR5Sdvc1wCRXGWVZSMzExMDAwMTE1MDUxADlmYzdiNTE5LWE4Y2MtNGY4OS05MzVlLWM5MTQ4YWUwOWU4MQ==",
        "X-Cache": "CONFIG_NOCACHE",
        "X-Microsoft-Skype-Chain-ID": "ff8d9576-db4c-45bb-a4f4-7b2a2a120b99",
        "x-ms-client-request-id": "3a666cf5fda943e522700ca3f1ac1e48"
      },
      "ResponseBody": {
        "recordingId": "eyJQbGF0Zm9ybUVuZHBvaW50SWQiOiI2ZTFmNjYwMC04MzIyLTQ3NzAtYWYyNy01ZmEwZTQyYmIxYWYiLCJSZXNvdXJjZVNwZWNpZmljSWQiOiI5MTNkNGE1Yy04ODI5LTRhNDYtYTNmNS1mNzViYjY1YTFiMDIifQ",
>>>>>>> dd31b45d
        "recordingState": "active"
      }
    },
    {
<<<<<<< HEAD
      "RequestUri": "https://sanitized.skype.com/calling/recordings/eyJQbGF0Zm9ybUVuZHBvaW50SWQiOiI0YzFmMzUwMC1kYTJiLTRhODgtOTAxZS05ODZkMjA1NzMwNDEiLCJSZXNvdXJjZVNwZWNpZmljSWQiOiIxMjFkM2Y5OC0yYTc0LTRjMzYtYjJlNi0xODk1ZjFmOGJlYzMifQ?api-version=2023-01-15-preview",
=======
      "RequestUri": "https://sanitized.skype.com/calling/recordings/eyJQbGF0Zm9ybUVuZHBvaW50SWQiOiI2ZTFmNjYwMC04MzIyLTQ3NzAtYWYyNy01ZmEwZTQyYmIxYWYiLCJSZXNvdXJjZVNwZWNpZmljSWQiOiI5MTNkNGE1Yy04ODI5LTRhNDYtYTNmNS1mNzViYjY1YTFiMDIifQ?api-version=2023-01-15-preview",
>>>>>>> dd31b45d
      "RequestMethod": "DELETE",
      "RequestHeaders": {
        "Accept": "application/json",
        "Authorization": "Sanitized",
<<<<<<< HEAD
        "User-Agent": "azsdk-net-Communication.CallAutomation/1.0.0-alpha.20230105.1 (.NET 6.0.12; Microsoft Windows 10.0.22621)",
        "x-ms-client-request-id": "058fc2514eeaabd8b3df491ae1830a29",
        "x-ms-content-sha256": "Sanitized",
        "x-ms-date": "Thu, 05 Jan 2023 22:49:35 GMT",
=======
        "User-Agent": "azsdk-net-Communication.CallAutomation/1.0.0-alpha.20230119.1 (.NET 7.0.2; Microsoft Windows 10.0.22621)",
        "x-ms-client-request-id": "f927deb802c98c117e9355cfde603dd8",
        "x-ms-content-sha256": "Sanitized",
        "x-ms-date": "Fri, 20 Jan 2023 01:02:40 GMT",
>>>>>>> dd31b45d
        "x-ms-return-client-request-id": "true"
      },
      "RequestBody": null,
      "StatusCode": 204,
      "ResponseHeaders": {
<<<<<<< HEAD
        "Connection": "keep-alive",
        "Content-Length": "0",
        "Date": "Thu, 05 Jan 2023 22:49:36 GMT",
        "x-azure-ref": "20230105T224935Z-ncgb4u45mx2zp3y02kpengtvr800000002kg00000000v15p",
        "X-Cache": "CONFIG_NOCACHE",
        "X-Microsoft-Skype-Chain-ID": "0448872a-6f06-48bf-89bb-373ce325666b",
        "x-ms-client-request-id": "058fc2514eeaabd8b3df491ae1830a29"
=======
        "Date": "Fri, 20 Jan 2023 01:02:40 GMT",
        "X-Azure-Ref": "0L\u002BjJYwAAAABJ61M/DQSyQ4eKebLF/7vBWVZSMzExMDAwMTE1MDUxADlmYzdiNTE5LWE4Y2MtNGY4OS05MzVlLWM5MTQ4YWUwOWU4MQ==",
        "X-Cache": "CONFIG_NOCACHE",
        "X-Microsoft-Skype-Chain-ID": "ff8d9576-db4c-45bb-a4f4-7b2a2a120b99",
        "x-ms-client-request-id": "f927deb802c98c117e9355cfde603dd8"
>>>>>>> dd31b45d
      },
      "ResponseBody": null
    },
    {
<<<<<<< HEAD
      "RequestUri": "https://sanitized.skype.com/calling/recordings/eyJQbGF0Zm9ybUVuZHBvaW50SWQiOiI0YzFmMzUwMC1kYTJiLTRhODgtOTAxZS05ODZkMjA1NzMwNDEiLCJSZXNvdXJjZVNwZWNpZmljSWQiOiIxMjFkM2Y5OC0yYTc0LTRjMzYtYjJlNi0xODk1ZjFmOGJlYzMifQ?api-version=2023-01-15-preview",
=======
      "RequestUri": "https://sanitized.skype.com/calling/recordings/eyJQbGF0Zm9ybUVuZHBvaW50SWQiOiI2ZTFmNjYwMC04MzIyLTQ3NzAtYWYyNy01ZmEwZTQyYmIxYWYiLCJSZXNvdXJjZVNwZWNpZmljSWQiOiI5MTNkNGE1Yy04ODI5LTRhNDYtYTNmNS1mNzViYjY1YTFiMDIifQ?api-version=2023-01-15-preview",
>>>>>>> dd31b45d
      "RequestMethod": "GET",
      "RequestHeaders": {
        "Accept": "application/json",
        "Authorization": "Sanitized",
<<<<<<< HEAD
        "User-Agent": "azsdk-net-Communication.CallAutomation/1.0.0-alpha.20230105.1 (.NET 6.0.12; Microsoft Windows 10.0.22621)",
        "x-ms-client-request-id": "7facf525232851bef5b864a4b7bf9f82",
        "x-ms-content-sha256": "Sanitized",
        "x-ms-date": "Thu, 05 Jan 2023 22:49:46 GMT",
=======
        "User-Agent": "azsdk-net-Communication.CallAutomation/1.0.0-alpha.20230119.1 (.NET 7.0.2; Microsoft Windows 10.0.22621)",
        "x-ms-client-request-id": "2032ef718f439af321871dd4704bc7c2",
        "x-ms-content-sha256": "Sanitized",
        "x-ms-date": "Fri, 20 Jan 2023 01:02:50 GMT",
>>>>>>> dd31b45d
        "x-ms-return-client-request-id": "true"
      },
      "RequestBody": null,
      "StatusCode": 404,
      "ResponseHeaders": {
        "Connection": "keep-alive",
        "Content-Length": "58",
        "Content-Type": "application/json; charset=utf-8",
<<<<<<< HEAD
        "Date": "Thu, 05 Jan 2023 22:49:46 GMT",
        "x-azure-ref": "20230105T224946Z-ncgb4u45mx2zp3y02kpengtvr800000002kg00000000v343",
        "X-Cache": "CONFIG_NOCACHE",
        "X-Microsoft-Skype-Chain-ID": "d121f5d3-eb2c-434c-b14c-9e1d57fe9039",
        "x-ms-client-request-id": "7facf525232851bef5b864a4b7bf9f82"
=======
        "Date": "Fri, 20 Jan 2023 01:02:50 GMT",
        "X-Azure-Ref": "0OujJYwAAAAAdHFU8ttB8S4C6htZkIit8WVZSMzExMDAwMTE1MDUxADlmYzdiNTE5LWE4Y2MtNGY4OS05MzVlLWM5MTQ4YWUwOWU4MQ==",
        "X-Cache": "CONFIG_NOCACHE",
        "X-Microsoft-Skype-Chain-ID": "4f0215fb-f5b9-4189-8356-f49a316dd52d",
        "x-ms-client-request-id": "2032ef718f439af321871dd4704bc7c2"
>>>>>>> dd31b45d
      },
      "ResponseBody": {
        "error": {
          "code": "8522",
          "message": "Recording not found."
        }
      }
    },
    {
      "RequestUri": "https://sanitized.skype.com/api/servicebuscallback/unsubscribe",
      "RequestMethod": "POST",
      "RequestHeaders": {
        "Accept": "application/json",
        "Authorization": "Sanitized",
        "Content-Length": "158",
        "Content-Type": "application/json",
<<<<<<< HEAD
        "User-Agent": "azsdk-net-Communication.CallAutomation/1.0.0-alpha.20230105.1 (.NET 6.0.12; Microsoft Windows 10.0.22621)",
        "X-FORWARDED-HOST": "Sanitized",
        "x-ms-client-request-id": "0cb02c552d1b2d04033d1031e934f3f4",
        "x-ms-content-sha256": "Sanitized",
        "x-ms-date": "Thu, 05 Jan 2023 22:49:47 GMT",
        "x-ms-return-client-request-id": "true"
      },
      "RequestBody": "[\u00228acs1bdaa2b9-9507-4542-bb64-a7b22c00a8d4_00000016-2401-0655-b967-563a0d004ba88acs1bdaa2b9-9507-4542-bb64-a7b22c00a8d4_00000016-2401-0723-b967-563a0d004ba9\u0022]",
      "StatusCode": 200,
      "ResponseHeaders": {
        "Content-Length": "0",
        "Date": "Thu, 05 Jan 2023 22:49:47 GMT",
=======
        "User-Agent": "azsdk-net-Communication.CallAutomation/1.0.0-alpha.20230119.1 (.NET 7.0.2; Microsoft Windows 10.0.22621)",
        "X-FORWARDED-HOST": "Sanitized",
        "x-ms-client-request-id": "01313433fe7a2804eb8dd742e43c1c33",
        "x-ms-content-sha256": "Sanitized",
        "x-ms-date": "Fri, 20 Jan 2023 01:02:50 GMT",
        "x-ms-return-client-request-id": "true"
      },
      "RequestBody": "[\u00228acs1bdaa2b9-9507-4542-bb64-a7b22c00a8d4_00000016-6c94-08dc-eaf3-543a0d000bb48acs1bdaa2b9-9507-4542-bb64-a7b22c00a8d4_00000016-6c94-098d-69ff-9c3a0d000e9c\u0022]",
      "StatusCode": 200,
      "ResponseHeaders": {
        "Content-Length": "0",
        "Date": "Fri, 20 Jan 2023 01:02:50 GMT",
>>>>>>> dd31b45d
        "Server": "Kestrel"
      },
      "ResponseBody": null
    }
  ],
  "Variables": {
    "COMMUNICATION_LIVETEST_STATIC_CONNECTION_STRING": "endpoint=https://acs-callautomationtestsupporter.communication.azure.com/;accesskey=Kg==",
    "DISPATCHER_ENDPOINT": "https://sanitized.skype.com",
    "PMA_Endpoint": null,
<<<<<<< HEAD
    "RandomSeed": "1217288693",
=======
    "RandomSeed": "1962118591",
>>>>>>> dd31b45d
    "SERVICEBUS_STRING": "Endpoint=sb://acs-callautomationtestservicebus.servicebus.windows.net/;SharedAccessKeyName=Sanitized;SharedAccessKey=Kg=="
  }
}<|MERGE_RESOLUTION|>--- conflicted
+++ resolved
@@ -8,38 +8,19 @@
         "Authorization": "Sanitized",
         "Content-Length": "2",
         "Content-Type": "application/json",
-<<<<<<< HEAD
-        "traceparent": "00-e009a988cb30e838a9adfc9b5ea5a75e-a06b902e14d25def-00",
-        "User-Agent": "azsdk-net-Communication.Identity/1.3.0-alpha.20230105.1 (.NET 6.0.12; Microsoft Windows 10.0.22621)",
-        "x-ms-client-request-id": "0033295dc9a27ebfddec7fb825f15c05",
-        "x-ms-content-sha256": "Sanitized",
-        "x-ms-date": "Thu, 05 Jan 2023 22:48:47 GMT",
-=======
         "traceparent": "00-7e6b76dfa08ff754ce5af0172e352da8-26bda3019e38fcaf-00",
         "User-Agent": "azsdk-net-Communication.Identity/1.3.0-alpha.20230119.1 (.NET 7.0.2; Microsoft Windows 10.0.22621)",
         "x-ms-client-request-id": "72c016754fcd533edc3ba55c0bbee749",
         "x-ms-content-sha256": "Sanitized",
         "x-ms-date": "Fri, 20 Jan 2023 01:02:01 GMT",
->>>>>>> dd31b45d
         "x-ms-return-client-request-id": "true"
       },
       "RequestBody": {},
       "StatusCode": 201,
       "ResponseHeaders": {
         "api-supported-versions": "2020-07-20-preview2, 2021-02-22-preview1, 2021-03-07, 2021-10-31-preview, 2021-11-01, 2022-06-01, 2022-10-01",
-        "Connection": "keep-alive",
         "Content-Length": "31",
         "Content-Type": "application/json; charset=utf-8",
-<<<<<<< HEAD
-        "Date": "Thu, 05 Jan 2023 22:48:47 GMT",
-        "MS-CV": "C6df6hEDHk\u002BrR1O2fzfSuw.0",
-        "Request-Context": "appId=",
-        "Strict-Transport-Security": "max-age=2592000",
-        "x-azure-ref": "20230105T224847Z-ncgb4u45mx2zp3y02kpengtvr800000002kg00000000uu6z",
-        "X-Cache": "CONFIG_NOCACHE",
-        "x-ms-client-request-id": "0033295dc9a27ebfddec7fb825f15c05",
-        "X-Processing-Time": "133ms"
-=======
         "Date": "Fri, 20 Jan 2023 01:02:00 GMT",
         "MS-CV": "dpANpYBEdEuLJjH4fZx7Nw.0",
         "Request-Context": "appId=",
@@ -48,7 +29,6 @@
         "X-Cache": "CONFIG_NOCACHE",
         "x-ms-client-request-id": "72c016754fcd533edc3ba55c0bbee749",
         "X-Processing-Time": "95ms"
->>>>>>> dd31b45d
       },
       "ResponseBody": {
         "identity": {
@@ -64,38 +44,19 @@
         "Authorization": "Sanitized",
         "Content-Length": "2",
         "Content-Type": "application/json",
-<<<<<<< HEAD
-        "traceparent": "00-db77343d2e64fc0be166ed45f9a0c472-2e8bc0b2dac8a68b-00",
-        "User-Agent": "azsdk-net-Communication.Identity/1.3.0-alpha.20230105.1 (.NET 6.0.12; Microsoft Windows 10.0.22621)",
-        "x-ms-client-request-id": "e55be7cb16af837ecad53dc17cd97c1e",
-        "x-ms-content-sha256": "Sanitized",
-        "x-ms-date": "Thu, 05 Jan 2023 22:48:47 GMT",
-=======
         "traceparent": "00-34c9a887f607e1d8d465a6e7ffffe9cb-2837c3c2f48fb612-00",
         "User-Agent": "azsdk-net-Communication.Identity/1.3.0-alpha.20230119.1 (.NET 7.0.2; Microsoft Windows 10.0.22621)",
         "x-ms-client-request-id": "ae04fb4d860511fefab7c6a0663fe619",
         "x-ms-content-sha256": "Sanitized",
         "x-ms-date": "Fri, 20 Jan 2023 01:02:02 GMT",
->>>>>>> dd31b45d
         "x-ms-return-client-request-id": "true"
       },
       "RequestBody": {},
       "StatusCode": 201,
       "ResponseHeaders": {
         "api-supported-versions": "2020-07-20-preview2, 2021-02-22-preview1, 2021-03-07, 2021-10-31-preview, 2021-11-01, 2022-06-01, 2022-10-01",
-        "Connection": "keep-alive",
         "Content-Length": "31",
         "Content-Type": "application/json; charset=utf-8",
-<<<<<<< HEAD
-        "Date": "Thu, 05 Jan 2023 22:48:47 GMT",
-        "MS-CV": "Ne4bCVvJP06uNDwz48PrKw.0",
-        "Request-Context": "appId=",
-        "Strict-Transport-Security": "max-age=2592000",
-        "x-azure-ref": "20230105T224847Z-ncgb4u45mx2zp3y02kpengtvr800000002kg00000000uuaa",
-        "X-Cache": "CONFIG_NOCACHE",
-        "x-ms-client-request-id": "e55be7cb16af837ecad53dc17cd97c1e",
-        "X-Processing-Time": "108ms"
-=======
         "Date": "Fri, 20 Jan 2023 01:02:00 GMT",
         "MS-CV": "BCHgA6\u002Box0KC11fob9X\u002BjA.0",
         "Request-Context": "appId=",
@@ -104,7 +65,6 @@
         "X-Cache": "CONFIG_NOCACHE",
         "x-ms-client-request-id": "ae04fb4d860511fefab7c6a0663fe619",
         "X-Processing-Time": "81ms"
->>>>>>> dd31b45d
       },
       "ResponseBody": {
         "identity": {
@@ -119,30 +79,18 @@
         "Accept": "application/json",
         "Authorization": "Sanitized",
         "Content-Length": "0",
-<<<<<<< HEAD
-        "User-Agent": "azsdk-net-Communication.CallAutomation/1.0.0-alpha.20230105.1 (.NET 6.0.12; Microsoft Windows 10.0.22621)",
-        "X-FORWARDED-HOST": "Sanitized",
-        "x-ms-client-request-id": "3dd7f5e1b424159a6b9aa81cc87f7299",
-        "x-ms-content-sha256": "Sanitized",
-        "x-ms-date": "Thu, 05 Jan 2023 22:48:47 GMT",
-=======
         "User-Agent": "azsdk-net-Communication.CallAutomation/1.0.0-alpha.20230119.1 (.NET 7.0.2; Microsoft Windows 10.0.22621)",
         "X-FORWARDED-HOST": "Sanitized",
         "x-ms-client-request-id": "ab1e9bf681817074d06fbd0de8c5beb9",
         "x-ms-content-sha256": "Sanitized",
         "x-ms-date": "Fri, 20 Jan 2023 01:02:02 GMT",
->>>>>>> dd31b45d
-        "x-ms-return-client-request-id": "true"
-      },
-      "RequestBody": null,
-      "StatusCode": 200,
-      "ResponseHeaders": {
-        "Content-Length": "0",
-<<<<<<< HEAD
-        "Date": "Thu, 05 Jan 2023 22:48:49 GMT",
-=======
+        "x-ms-return-client-request-id": "true"
+      },
+      "RequestBody": null,
+      "StatusCode": 200,
+      "ResponseHeaders": {
+        "Content-Length": "0",
         "Date": "Fri, 20 Jan 2023 01:02:02 GMT",
->>>>>>> dd31b45d
         "Server": "Kestrel"
       },
       "ResponseBody": null
@@ -155,19 +103,11 @@
         "Authorization": "Sanitized",
         "Content-Length": "254",
         "Content-Type": "application/json",
-<<<<<<< HEAD
-        "traceparent": "00-81993bbbcd45803cfa14345a0ed52d3a-80bf807c0d23b23b-00",
-        "User-Agent": "azsdk-net-Communication.CallAutomation/1.0.0-alpha.20230105.1 (.NET 6.0.12; Microsoft Windows 10.0.22621)",
-        "x-ms-client-request-id": "da05f813dbd44696abaf35cc8bfe0203",
-        "x-ms-content-sha256": "Sanitized",
-        "x-ms-date": "Thu, 05 Jan 2023 22:48:49 GMT",
-=======
         "traceparent": "00-8f379360e363bd909b15b3311434a434-6ba40b7e438204fb-00",
         "User-Agent": "azsdk-net-Communication.CallAutomation/1.0.0-alpha.20230119.1 (.NET 7.0.2; Microsoft Windows 10.0.22621)",
         "x-ms-client-request-id": "b52559adc90ceeed17af7815899dec9d",
         "x-ms-content-sha256": "Sanitized",
         "x-ms-date": "Fri, 20 Jan 2023 01:02:03 GMT",
->>>>>>> dd31b45d
         "x-ms-return-client-request-id": "true"
       },
       "RequestBody": {
@@ -191,19 +131,8 @@
       },
       "StatusCode": 201,
       "ResponseHeaders": {
-        "Connection": "keep-alive",
         "Content-Length": "462",
         "Content-Type": "application/json; charset=utf-8",
-<<<<<<< HEAD
-        "Date": "Thu, 05 Jan 2023 22:48:49 GMT",
-        "x-azure-ref": "20230105T224849Z-ncgb4u45mx2zp3y02kpengtvr800000002kg00000000uuss",
-        "X-Cache": "CONFIG_NOCACHE",
-        "X-Microsoft-Skype-Chain-ID": "0448872a-6f06-48bf-89bb-373ce325666b",
-        "x-ms-client-request-id": "da05f813dbd44696abaf35cc8bfe0203"
-      },
-      "ResponseBody": {
-        "callConnectionId": "4c1f3500-8793-4883-98b9-5f372f672bb3",
-=======
         "Date": "Fri, 20 Jan 2023 01:02:03 GMT",
         "X-Azure-Ref": "0C\u002BjJYwAAAABozYyM46DfT42JKmZ8ahPlWVZSMzExMDAwMTE1MDUxADlmYzdiNTE5LWE4Y2MtNGY4OS05MzVlLWM5MTQ4YWUwOWU4MQ==",
         "X-Cache": "CONFIG_NOCACHE",
@@ -212,7 +141,6 @@
       },
       "ResponseBody": {
         "callConnectionId": "6e1f6600-eb64-467a-abe6-98215bdcce87",
->>>>>>> dd31b45d
         "source": {
           "identifier": {
             "rawId": "Sanitized",
@@ -233,11 +161,7 @@
         ],
         "callConnectionState": "connecting",
         "callbackUri": "https://sanitized.skype.com/api/servicebuscallback/events?q=SanitizedSanitized",
-<<<<<<< HEAD
-        "mediaSubscriptionId": "02da9abb-d72d-486e-96dc-943bddb405b8"
-=======
         "mediaSubscriptionId": "ecc1c273-06f9-4282-9427-9b3c255c7b9e"
->>>>>>> dd31b45d
       }
     },
     {
@@ -248,17 +172,6 @@
         "Authorization": "Sanitized",
         "Content-Length": "7925",
         "Content-Type": "application/json",
-<<<<<<< HEAD
-        "traceparent": "00-7c4cd8412321d468fcb79222cc5e7bf7-32ed158eb50deb05-00",
-        "User-Agent": "azsdk-net-Communication.CallAutomation/1.0.0-alpha.20230105.1 (.NET 6.0.12; Microsoft Windows 10.0.22621)",
-        "x-ms-client-request-id": "30d661701f1917e14c4679146e61ba4a",
-        "x-ms-content-sha256": "Sanitized",
-        "x-ms-date": "Thu, 05 Jan 2023 22:48:51 GMT",
-        "x-ms-return-client-request-id": "true"
-      },
-      "RequestBody": {
-        "incomingCallContext": "eyJhbGciOiJub25lIiwidHlwIjoiSldUIn0.eyJjYyI6Ikg0c0lBQUFBQUFBRUFNMVhmMi9iT0JMOUtvSVB1RCsycFVWU0ZFVVJNQmFPRzZkcE5xbWJPRTEyRVZ4QVNwU3RSSmEwa2h6YjNjMTN2Nkd0SkU2YzYvYnVXbUJWVkRISjRidzNUL3d4ODBjblVsbDJValJwa2thcVNZdThJLy9vSkZVeHMzL1R1Q003UXFxb2xrVEhTbEVkb3RESEFXSStvMGhyenBBS05LVVJ4a3JFN0Jxdkg4SVJaWmdnekgwZjZaQUh5T2Vld2pIR1RDdlJlZHVKMDdyTTFPcEV6Y3dQOFcveXVDelN2RG0wOUFPTk1XZWVqNVRXRkxGSWdVK2ZDNVRFZnBBSVpnS01EY3pKVkQ2WnE0bXhjL0o1bHIzdGxLcHEwaWd0VmVzbzFOb3pTYWlSRnpBRGprSUJESVdIbElBM0VVSWI3WUdqYVJySEJsUk1WRmFiSnk3alZXbURyVTExWjZwK1dZSmxXUldscVpyVm5wcHNNTy9mZHByaU8rZ2VVRzlIbC9BNzZ2NmYvRC9USGJjUGV1WDE4SHlUN3B4cm1pZ1dvNGg0bm1Wb2tNSmhqQWluSVdNeDQ5b0V1N3EvSm02VzVyZTExVmMxallxbTRIdmFOR1V0WFZlVmFUZkowc20wZ1huTFZiZStoYy9WallxWkhYSHZxQnVWYmhTaGVXMFVBZ1hxT0VIcXR1NUcwWlpsRkxsM3hFMks2dGJFTGxIS0JKcUJZckduRWVNaVJtSENCQ0tSOG1PZVVKVkV6S1dCbXhKNGMzZEQ2T2UwUnpEaW9CRWlnUlYwWnVKVTlmTjZZU29nRzBYQWRLWTJLMmRTbWJyK0cwWHdRR2tuaHNyY21LajVHekhkRU5yaE9ZL0xjYVh5dWl3cXl4YWF3TlduWFVJMi8vMVFlaXdRYnVlKy9TNkRJbTlNM3RqMUZHMSt0bnRjbFdYV0hxWnVIZHVkcnJOQ3c4QmREMTlWVjNuUlE0NGdsSVhNd2M3aGlYTTRZZzZoUVJmRFAySU42bDROU3NKMDI0aDZyUW5GWFVyOUxzRzR5ME03b251RHNTVHRWcklkVFE4NzZ4K3pucHJIYWVINEh2R0Zjem9ldWYzUEk0ZGc1b1R3OWh4Q2lFTUVvQXNuREtBSFdyWlRBQTM4ZFV6VnE1cW9SRldkZmpGYjdVVExuNXdsbWdGdDJNc09LT0RVY0JySXVKNDZsWW51N0krTitSTFY2U1JYc0JVblg1djE1RnZhSUZyc05ESm9ubFJxSXFkRE1YL3FLeGV4UEJwOEdZVTFidktEbThYZGh6ay9JeGVqMExzWmJMR2N6WmViVnFUeU9JMVZZeVJFN3B5L0d6bVVlRGl3OXdSNUhuTXJZYk1DYWxXU0xaMUt4WEVGa25VcEVmQzltRlBaQmJNeDIzVk90NXo3SVFpODZ6ejhOdWZoUytjVW1OdWdWTlFBQUFXUEhBY3ZBVmhJZlByWEFHdXpYUUQ2WXdHOFZudENmVUZEVEFMZldlODMxb1hidEd0WEsyeTRqVHlWZ1h1cmRmNmN3SmI4enZINC9QVGs4SjBUTU9IamtISkJ3akJrQVE4cDI4V21UOWdpNUp6K1g5amhJN2JIZkY5d0wvQjVFQVNjNDVmQXJQMXNwYXByUUdmQUVhejRTM1FmYmpmMmJmQVU3eTRPMW42N0g0dmlieTFCQytLTDBDUDR1NFBRSHdXU0tXMHlPVk5wanRibjVhWjNsc2FTUEJ4V2VtRlVOaW1xdEpuT3BGNUVUcW1pVzlPVUtxMmNoZEZ3ckxSOHExWFpGTERqKy90bjE0UGphMExGOWZ2ai91RDY3SDJmWEF2c3BEa2NlVWJ1ZjNBMXlmREhpOVB6MDRQVlozRno4N2swNm5DUHZ0bDNQNGpweWRIeURUbWRmeHIrU2YvbGtUL0pBNUhXUGYwcjkwZkRVWG16cEtlWEJ6bHVabTdETHV2czF4czkvbTBzOWtadjFIaWt3OC85YU9pdTNUK2NqT1ZNbGRLS2VIYjR5NUZMZUh1YlBBNkZ6a0ZBcVN0ZTl0dWJaRDFsZHdUdWw3UEQwLzJUYlcvSnJObU02TFNwNE12MmRwSGdnQVNvY012aFpwSndWSjZicGU3bHhUTjc3SXdHeCtlNytNTDI5M2Y3NGJJNzNYLzNXaVN3a0UxbXltbVJHMlR1NEM3ZjRRQW1rQ3J3NS9NOFozRHlXdmpDOXI4U0g4VjJnRDNOS0p0MEJrZnRBeExjaXFZcUs4aWhaVDFWaVByYzhUenA3Y3YrVURKUERnSTVGSklPcFU5azM1Y01tb0ZrUk80TkpSYlNHMHJPcEM5a3lPM291MzJKUGNrSDB1TlNRTDh2QmJGbWhFc1d5dUZRN3ZVbGF3OUdzMnpXL0J5YnBNa3JlQmFMUlhlendMdEZOYm02TWt0SXA0RnIzdFJYVnhBT21zWVZ6THE2VXJwRzl0WkdOcEpuM3J3bmI0K1oyMWNjSmFwdXJqWHMrMFVhTjlQcnhKaFl3MmI3QjlSTE5oZTY5aDRUaUxxS0VLUnFFN1BPZmhCcDFYeEltSDh4azNYaFFDSXNxQW1nbHZGNGlKakNQZ3FKWjVDR2hhczVqVmhNMXRWaURTWHdPbHY3R0VYekNzU2ZQRllSdVZsOFRCS2JmYTg3N3RkcDRwRloyYVN2emRIV3JjN3ZpOSttRjZ2VjVWbjVhZkNwbWQrczNsZkIrYUxYQS85UXpNQ0pBVGFENFdYeEpUK3Noc0V4bVYrazQ5R25YMDNhQjV0N215WEhLU1JLbHNWb1U3bWtabDJxcFBWcE85VFBzbUpoSUxDbW1wdDdtQU5acDlWbVRmMHd2MHVieC9wOWU4U21xVldSWmVzUzRyL0t3Y0VKWk9FTDh5d0xoODd0UEJ5YWJrNHV6T1ZzdkNwdTFld2crWUJuWjZPam92K1lZRlBFZzMrYUh2Y0VGaDczS1Z4Rlh1aUh6QWR0MHZwNG5qWHBDRXErMWFQb2FiMVhGU3FPWUQwODZSNGJQWjlzcDl3cXl6WjFKbU5DQkZRaG5tQ09tTkFKRWxDcVE1WHVSY2FESFFUMVkrZC9yQ29CZDFJVjgzS051MnphUXZMZkREL3RxVFFSQUFBPSIsInNoclRva2VuIjoiZXlKaGJHY2lPaUpTVXpJMU5pSXNJblI1Y0NJNkluQnZjQ0o5LmV5SmhkQ0k2SW1WNVNqQmxXRUZwVDJsS1MxWXhVV2xNUTBwb1lrZGphVTlwU2xOVmVra3hUbWxKYzBsdVp6RmtRMGsyU1dreFRGTlVUbEpQVnpWUFZXcGthVlZ0T1cxbFJ6RnNWMjA1V1dOWFNrbFhhMlJzWkhsSmMwbHRkSEJhUTBrMlNXa3hURk5VVGxKUFZ6VlBWV3BrYVZWdE9XMWxSekZzVjIwNVdXTlhTa2xYYTJSc1pIbEtPUzVsZVVwb1pGZFJhVTlwU21sT1JGWnNUVVJyZDFsVE1XdFpWMHB0VEZSUmVFNUVWWFJaVkVFeVQwTXdkMDlIUlRSTmFteHBUWHBDYkU5SFVXbE1RMHB3WXpOTmFVOXBTbTlrU0ZKM1kzcHZka3d6VGpCamVUVXpZVmMxYTJJelpIcE1iVFZzWkVNNWFscEhUVEZaVjFac1dWTXdlRTVYVFRGTVZGSnJXV3BaZEZscVFUTlBVekZ0V1RKR2ExcEVTVEZOUkZacldYcEpka2xwZDJsaFYwWXdTV3B2ZUU1cVkzbFBWRkY2VGtSak1VeERTblZaYlZscFQycEZNazU2U1RWT1JFMHdUbnBWYzBsdFZqUmpRMGsyVFZSWk0wMTZRWHBOUkVVelRsTjNhVmxYYkhaSmFtOXBVbFJLWVZveGJFMWhSelZLWkd4V2MwMXBjM2xYYWxKTFltMDRlbHBYU2xsT00wSlhaR3RHUWxGVU1HbE1RMHBvWTBoQ2NGcERTVFpKYlVWNldWUk5lbGw2U21oTVZFazFUMGRWZEU1RVJtdE5VekExVFZSTk0weFhSVEZPUkZsNVRXMVZNazlFUm1wWmVVbHpTVzFHZDJOSGJHdFpWMDU1U1dwdmFVMXBTWE5KYlU1MVdtbEpObVY1U25Ga01uTnBUMjV6YVdFelVqVkphbTlwVld4T1FrbHBkMmxpYVVrMlNXNWtTMVV6U2taWlZVcEpWRVZHTUU1NlNuZGFTRnBaWVVWYVNsWXhZekpPUldSTVZXNU9URlZHWkZoV2JXeFJXVEpHZWxGdFVucFpWV3MxVWxST1VGSXhRazFYYkU1WlpWWm5ORTB4VGxSV2JVcE1aV3Q0V0ZReFJYcFJhMVl6VmxWS1RtTnNVa0pVUkZWM1RGZDBTVmRyVmtkU01IUk1Wa2hHUTFsdGIzcFZNVkY0VW10YWNGbHFValZpVlhONFZGVlNlV1JxU25WYU1HeDNUVmMxYkdReWFFcGxTRVpMVWtkb2NFeFlXbGxVYlhCTlZqRk9UazFWZEdoV1JVcDBaVlJqTkdGcmVFMVNia0pwVDFoT1IyUlZVbk5UUm5Bd1dERkJNbEV5Wkd4bGJUbGFZa2MxVVdWclZrNWhibEpJVFZod05HSnJNV1pSVjJRMVZqQk9URkZYUmxGWGJIQXdUMGRLUldOdE5YaGlibWhMWVZVME5WRlZVblpqU0dnd1pVZEtlVTlVUmtWYWFscFdUVVphYTJGSFozaGhNMngxVTBoc1FsRXljekpOZW1RMlRqSndWRk5XVG5aU2FtUTBWVEp3VUZOV2NGWlRiVFZtWkRCT01rNHpSbXBqVkZWNlV6QktOV013VW5sUmFscFVUbWt4TVdKRlJsZFVVekYyVFVWb1RXSllWakpPTWpWaFkwZDBjR0o2VWpST2JtUm9WMnhTYmxscVNtdFZWMXBtVkVoR1MxVkZUa0pTYmxKWVRtdG9lRk5yV1ROa2ExcFVZMnRrVW1Kc1ZqRk9ia0pHVlZOSmMwbHRWV2xQYVVwQ1ZWVkdRMGxwZDJsWlYzaHVTV3B2YVZWc1RYbE9WRmxwVEVOS2NtRlhVV2xQYVVwT1QwaHNTbE13WnpKbFZGSlBUV3RTTW1GWVJtdGphMFkwVkROT2NFNVdVbTlpV0VJMldteENTMVZFUmt4VFZYQkxUbXhKTTJFeFpIcEpiakU1VEVOS2NGcElRV2xQYVVwdlpFaFNkMk42YjNaTU0wNHdZM2sxTTJGWE5XdGlNMlI2VEcwMWJHUkRPV3BhUjAweFdWZFdiRmxUTUhoT1YwMHhURlJTYTFscVdYUlpha0V6VDFNeGJWa3lSbXRhUkVreFRVUldhMWw2U1haSmFYZHBZMjFuYVU5cFNYZE1hMFpUVTFWRk1tTlVaRWRsYlU1V1ZtNVNjazF1Wkd4YWJtd3dUVWQ0UTFwSVpHNWlNSEJaWTJ4T1prMXRkRmRSYlRsSVdqQnNlRkV5TVRaU1J6aDNWVEJHUWxGVE5HbE1RMG93WVZkUmFVOXBTbXBhUjAweFdWZFdiRmxUTUhoT1YwMHhURlJTYTFscVdYUlpha0V6VDFNeGJWa3lSbXRhUkVreFRVUldhMWw2U1dsTVEwb3haRWRyYVU5cFNURlNia3BKVkZjNU1tRnRXWGRoV0VaclZFUkJNRkl5U2tKVk1FWkNTV2wzYVdSdFZubEphbTlwVFZNMGQwbHVNQzVWWmsxRFoyOW1jbGMxWVRaNE9GTlFjVlJtTjFCR2NXVkxWM3A1TW1KNVRqUk1TRnBrTms1clpXOUdNbFoxVUhSWlZXWm1TbXhMTW1ZMGVIWnNSbWxqU1doaWEydHlkR3B1TlhveFVUUklTRGRrVFRSdU9VVkVhazl2T0RGTFV6Vm5UWGh6ZHpZeWR6Sk5Ra05FVVd0eWVrazBTMmRrUlZkTlZESnhjakE0WlU5WGVYRndUakZaUVdGdGVFeEZZM1pOWWw5UE9XNHpRbVJPZUZkT1dEbGhia3h6Um1OZlNXcE9NbVE1TWtGb1pVaEljM0JuVVdweWFEbDVVblJqUTJSbFdYQXphSFpmWjNCUU1tTnVVVWR6WjI5TFdXaHVPRGxsTmpsd1lsUTFValYwVDNOS01uSnhlSEUxYkdsSFREaHJYMEkyVERaa1VWRTVRbWQwY1ZOUlJVMVVSamg0VkdwVWJrOVFOekZ4TTJSVFYyUlJaMEptYVVwZlgwMUxSbUl6UVRsSGVHdzJaWE5HWDBoQlNuWmlka2R2TW5WRWRGTXhNbXB4TjFKa1VrVjZPWEF6ZVdkb1ZWQlFlV3RFWTIxaFUwVllaVkVpTENKMGN5STZNVFkzTWprMU9Ea3pNQ3dpWWlJNklsSlhOa05RTWpZMFNrRTJOMEpVZEdrNGNVUmpPRVZsTVhvNFVVWnROak14VUMxemFFNVRSRmd3YkVVaUxDSnViMjVqWlNJNklqSmtPR016WXpBM1l6ZzBaRFEzT0dOaVltTmhZekZrTldZeE0yTXdabUk0SWl3aVkyNW1JanA3SW1wM2F5STZleUpyYVdRaU9pSXlSamN0YzJKMmIxWjBSSGd6YjFBeGVEZ3lNV1p6WlMxbU1qWkllVU5mVm5rNVlYcFhTM2hVTFZKWklpd2laU0k2SWtGUlFVSWlMQ0pyZEhraU9pSlNVMEVpTENKdUlqb2lkMHBUY2tWaFFraE1RWFEzTW5Ca2RsaG9Sa2xYVnpZMFIwdFNjMHRRVjFkV2FWQmpZWE5DWkhOaFNUbEZNMDlIVUV4YVUxaDVXRGd6VTFOV1lrdDZURmRQVVROQ1JYZFZRazF5VkVGTU5UQXRhMGhhUlVaSFMwdFVjVUppYWpOVFZERkdSbWxpTkhsdFN6Rk5SSEoyTW01blNYQXhibVYzYUVsNGNVcEVhR2t0ZGxoT2FreFhVMDB4UzJGVVFtMTVOemhxVEV4R2NHSTVjMFoxUkd4SVduUmZVRFpEWjJWNmIxbHNibEI2UlUxcWRFY3hlbmh1VFY5QlozbFhRMHRCWVZCYVduUTRZa1J5Ym5GdWVFcHBUamxCUkc5d2VIUjRZbkk1TVVSbU5sVXdWbVJvYURGcmVXNUllVUZEYXpZek4zbzNhbE5KVTI5R04zaFRhazlKV2xWS2JsOTNRM1kzY1dOeE5UTkxRbmx6UkhKQ05sTTJMWFZzUVZaTkxXOHdTRXh0ZFhZM2JscHdhMmx2TkhnMmQyRmFWR2RpTW1SUlpsOU1jVXBRUTBGR2RGYzJTSEZLUmpkMlJsTnlSMUZ1VlhVMmNFVlJJbjE5ZlEuQ05xd2U3YnBNZmF1MkJJMkt0UDhxS3hmd2xYZ1VoTHFQcjNNYmY0TURxXzYta0dPQzFYbkpLNTJMYzhzbURQS1F5X3Z5TldpYjRnR2dwVFlwYkVFeGs2dVJYQlJqbDNHZjM2V1lJaTV4eG9TWG1LbnplMU1hR1M2UXl1Y2p1ZWxIOEpvZkNnb0VMNnYtRVF2ZEktQ1NSb3pyNTFFS1dmUHJrY2pCanFIbFBlV0dYdDZsYUlTWU0zYnFmSjZlSmY5OUE2Yks4VkNSX0lSZjNWMFdKRk44YkhLbWltX21SUzl0WVpISDFGOGpScmNkOTNYTS1vV0t6V3NHNFYtTzRwYmY3YjVtLW9SR3k2cTdMTk5xY1ZDQ25JdGxOQnhqZWo1OWRRdjRoVWZ6b1BBbGtTT3BQNVZVSUdTTDROeFNzTmxJNjBQZlkxOXNiNUJUb05sQ1ZKcGRnIn0.",
-=======
         "traceparent": "00-a412c9ad955d8000b3da652ea21fa93c-4bd5b331c1566860-00",
         "User-Agent": "azsdk-net-Communication.CallAutomation/1.0.0-alpha.20230119.1 (.NET 7.0.2; Microsoft Windows 10.0.22621)",
         "x-ms-client-request-id": "70658c543c9fcbc78694de95c8f02934",
@@ -268,26 +181,10 @@
       },
       "RequestBody": {
         "incomingCallContext": "eyJhbGciOiJub25lIiwidHlwIjoiSldUIn0.eyJjYyI6Ikg0c0lBQUFBQUFBQUNzMVkrMi9idGhiK1Z3UVB1RDhNcFVWU2xQZ0FqTUd4ODJxYlI1TjBHWWJnQmhSRjJWcGtTWlhrMkduWC8vMGV5bmJpekZuWGUyODd6QUZrazRmbit6NGU4WEZPUHZXTXp2UFRzczNTek9nMks0dWUrdFJMNjNMbXZyT2twM3BDYWRNb0VpZGEwMWdpR1dLT1dNZ29pdU9JSWMxalNnM0dXaVRzRm5jZkVxSElTSWF3U0F5eU9nMVF5QUtORXpERk1ldTk2aVZaVStYNjRWVFA3SGZCdDBWU2xWblJIanY1Z1Uxb25HcUJwQTRpeEtnUlNDZHBoSkpZcGlUUU1ndzBBWjljRjVPNW5sam5VOHp6L0ZXdjBuV2JtYXpTYXlBckl5NVNuaUJNZFlpWUVBbVMyQW9VY0tzVHpCbVZqQUxRTkVzU0MxRk1kZDdZSnkxWEQ1V2JiR1ByZTFzUHF3cEdWblZaMmJwOTJOT1RGZWZuVjcyMi9BWnhseUF0a21tS3BGbkh4VXJ6RGVQK1ovalA0cjd5d1JpOThOaDh2aXJ1bklZOE5sWWluaENDV01CakpBa1RTRkFUY1UwME55VGFqZnRMd2MyejRxNXg4ZFZ0cTgwVXNLZHRXelhLOTNXVjlkTThtMHhiOEZzKzlKczdlRjE5VTg2Y3hiK252cWw4WTlDOHNab2lRdnJHYkEweHhyOG5mbHJXZHpieDB5Z3dKb29Jc3BUQmNrdTVRREdEMVdkSllpVU5lQUpXbjNJL0kvQ00vSldTbjdKQktHQU9NNXRrZWxnMEMxdURPR05BMlV5dlZzcWt0azN6VDFDODBiTFJYTnZmckduL0NjcFdTamE2NWtsMVZldWlxY3JhcVlNbWFBdHBueERXSnd5K0k2WUN4b1hmKzd3Ty9LZ3NXbHZBNEU4OXMvcTUzclM2cXZMMTZlZzNpZHU2Y1Y3R1lMZ2Y0SnY2cGlnSHlBczQ1NUdIdmVOVDcvaWNlWVR5UG9ZLzR1ek5vSUdBZ2Jkcm1NRm1TTkNQV0o4R0FVaVJ6aElQUmxlS3JMZUc2MmdIMk90K3pBWjZubVNseDJRQUpCZFg1Lzd3NTNPUFlPWkplQVllSWNRakF0aUZKem4wUU10MUNwQ0J2OHlwQjNWcktsUTMyVWU3MVU1ajlhTzNSRE9RRFh2VGd3QjREZXh1bFRSVHI3Ym0zdjFZRFYraUpwc1VHcmJXNUV0ZVQ5aktUWUt2MnBteGFKN1dlcUtDa1I0KzlWV0xSSDA0Ymw4SGtReHB3YTVlcy9Gdm95TmVqOE9qWkV2bGJMNWN0WXd1a2l6UnJWVXdjKy85K055akpNQWNSeXdneitlOERtSDdBTkxxTkY5NnRVNlNHa0xXcDBUQSt3cXBWN3NWc3hxM2kwNjMwRVBwSXJ5RHpyOFNuZjhSbllKMk55MXRXbUNnc0JJaXpIY1pDS0I4RFFPTTIyV2czNWtCbGwwWElVSkRRU1VtUFBRMmUwNklQc0hVZ3owbk8vVGF3bDIwUVgrbVlPc05lQ2RYN3k5T2o4ZkFqMFZJUkJBQVRraER5Z1ZtdStUMGlWeklLS0wvRnpsL0lnOUZJRVBHdXBkT2NZQUR1Yk0yWUhOMXNhMTAwNEFDSmdnSXdORnpCZENVVW9aZktTRWlMN0RRdjRFbDNGcUpqaVFVTWlENG01UFE3MFdTNjlqbWFxYXpBblVINTZwM2xpV0tiRTZ0ZUdGMVBpbnJySjNPVkx3d1hxWE5uVzBybmRYZXdzWnd2cXoxMWc5Vlc4TE9IKzVmM281T2Jna1Z0MGNudzlIdDVkR1EzQXJzWlFXY2ZWYUpTell1ODhOcTdCK2QvVHdNb2crSDErbnNCUExGL1EvaHI5T3IyZVNpTWU4blp3ZS8wMzhINUhleUViS0dwMzhGUDhlenlmejZZSFRPUGtUeWlNZStaaGRINWEvSFFzcHhRaStQUm43MjdvNzR2M1R3bXlPeW11a0tMaFRtWFI2L2ZlT1RhSDJ0UEpxa2Q4Z3A5Y1VmKzkyVjBybnNXdUNpdVR5KzJEL2RSa3RuN2NvU1oyME5iM2F3eXdRSEpWREpMY0NWay9CMFVkaGxQQ2pLWitPeGR6NDZlYi9MTDF6L2NMY2ZicjJML2ZGTE00R0ZiSE5iVGN2Q0luc1BkL3FPQmhpQzBXYmxiUHdDYjNUNjB2U0Y2MzloZmhRN0EzdnlxTnBzQmdmdWhnbXVSMXRYTlNUSHFwbHFSTVBJNDBTSkF6WGtpbzNVUWFEb2djSUhhZzhyTVZialVPRlFIWXdWbFlvemRUQlVJbFI3a1FLWE1GSVNxeUZSSTY3MmhOb25hZ3pXUFJVRWFqUldncXFRcTRpQSs0cllMdHRPbitleU0zVURuOFZpMFY4dDhINVpUMjV1N0JMeVpOQmF0TTNORFV3SFRaTWF2RzV1ZE53Z2QzMGpONU5uYU1FVDJtUG05Z1dnVkRmdGJRejdmcEVsN2ZRMnRUYUpZYlA5QUlXUVM0cHVnOGRNb3FrTmdweHRBamV0S3hYY3c5azJtZkZiTytrcWdsQkhETW8zN1JMQkdERmpFcVJqTHBHaFFaU2FOSlZZY0ZlT05GRGJkbG5ibVRIekdvSS9lU3dQQ3JzNFMxT1habmNka0FKQ2d2akdQcmprYjUyc2RhMWVjWEgyRUp5VStTL051K0RkNFlPTnpQSk51aGdNQUIrcUZEZ3hZTXgxY2QxY1o5bmhSOFpHVjVOOEh1dVBWZUhHQUd3TndpRmpjaXJPVnlWSlpyc2FKR3N1MXFaaG5wY0xDeE5yNjduOURENlFmYnJZZE5LUGkvdXNmU3pNdHkwdVhhM0xQTzlxaGY4cStRYVFkZnFOSTdBVjk5c0pPRFQ5dDlubExMdHFMay8zUjlYYkFwKzlibWIyWWdpWk5SSC9zb01vRUZqeVNFQXBGckdJNGk3ZHpwcVRlZDVtNTFDOFFkaldVYzZhdmJyVWlZRUY4QlRveE1ienlYYXVEZitBNkY1cm1vcEVodHlWNXN4QUtSckhTTE9VSWFoRU5kV3d4V0lwWFRIMHY5U0h3RHVweTNuVjhTNkJ0eXNKL3dOMzBRYmovaEFBQUE9PSIsInNoclRva2VuIjoiZXlKaGJHY2lPaUpTVXpJMU5pSXNJblI1Y0NJNkluQnZjQ0o5LmV5SmhkQ0k2SW1WNVNqQmxXRUZwVDJsS1MxWXhVV2xNUTBwb1lrZGphVTlwU2xOVmVra3hUbWxKYzBsdVp6RmtRMGsyU1dreFRGTlVUbEpQVnpWUFZXcGthVlZ0T1cxbFJ6RnNWMjA1V1dOWFNrbFhhMlJzWkhsSmMwbHRkSEJhUTBrMlNXa3hURk5VVGxKUFZ6VlBWV3BrYVZWdE9XMWxSekZzVjIwNVdXTlhTa2xYYTJSc1pIbEtPUzVsZVVwb1pGZFJhVTlwU21sT1JGWnNUVVJyZDFsVE1XdFpWMHB0VEZSUmVFNUVWWFJaVkVFeVQwTXdkMDlIUlRSTmFteHBUWHBDYkU5SFVXbE1RMHB3WXpOTmFVOXBTbTlrU0ZKM1kzcHZka3d6VGpCamVUVXpZVmMxYTJJelpIcE1iVFZzWkVNNWFscEhUVEZaVjFac1dWTXdlRTVYVFRGTVZGSnJXV3BaZEZscVFUTlBVekZ0V1RKR2ExcEVTVEZOUkZacldYcEpka2xwZDJsaFYwWXdTV3B2ZUU1cVl6Qk5WRmsxVG1wVmQweERTblZaYlZscFQycEZNazU2VVhoT2Ftc3lUbFJCYzBsdFZqUmpRMGsyVFZSWk0wNUVTVEZPYWsweFRVTjNhVmxYYkhaSmFtOXBVbFJLWVZveGJGRlJia2w2WTIxS1UxUlZhSGxOYlU1c1VsWk9kVXN6Vmt0VVJXTTFZbXRHVWxGVU1HbE1RMHBvWTBoQ2NGcERTVFpKYlVWNldWUk5lbGw2U21oTVZFazFUMGRWZEU1RVJtdE5VekExVFZSTk0weFhSVEZPUkZsNVRXMVZNazlFUm1wWmVVbHpTVzFHZDJOSGJHdFpWMDU1U1dwdmFVMXBTWE5KYlU1MVdtbEpObVY1U25Ga01uTnBUMjV6YVdFelVqVkphbTlwVld4T1FrbHBkMmxpYVVrMlNXMDFUVlJZU25Sa1F6RTFWVVpGZW1KVVVsVmlhMmgwWVdzNE0xWllUa2RhUmsweVVXeFdiMVJIWkcxV2JGWkNVbXh3YjA5RE1WaFNNbWQ2WVROT2FVNVlRa2RTTTBKTFUwWktTMVZzYURCaVZtUkNWRmRXTTFaRlRtbGhhMUY2WldwU2VsWlhNREZOYmtKWlZFWldibEl4VmtoVE1tUkVVVEE1VlUxRVNqSlVSVVl4VXpKR1IxVkhNWE5UTWxwTFVraFdRbVZJUm5kaVJUbHRZa1pHVUUxWFZrbGthM2g2VDBac05FMVhhRmxYUkVwT1VYcFdURlpYTlVKVlIzaG1XakZvVm1ONlJsWldNbEpFWkROd01WUnRhR0ZXYXpsdFkwUlpNRmRGVVRGT2EyeHFZekpvY0UwemJEUmxWVTVFWWxkNGVGZ3hiRFpaYTFJMllVVm9ORlZyYkhWbFZWcE9UVWRzV1ZSclJUSlpXR2h3VGpKb1psb3pXWHBPYlVwVldraG9iVkl3U2pGTlIyeEpWbXRvVVZwV1pHbFZSa3BTVmxSQ1EyTlhNSGhsVlU1elRURk9jVlpFU2xKVU1VcEtVMVJhYVdNeFduZGhVekZNV0RKU1Vsb3hWazlaYld4U1UyeGtVbUl3V2pCbGJsWlpZa1JSZW1OSGRGTlZSRVozWkZSR1NHUklVbTlqU0ZwTFRqRlZlR0pyTUhSV2FteHpVVlJaTkZSVVFuaGFTRUl4VmtWV05HUnNjSFZUYWtsNVpWZDBlVk5JVW1oVVYzZzFVMFJDTVZsWFNrOVpWMHBhVlZOSmMwbHRWV2xQYVVwQ1ZWVkdRMGxwZDJsWlYzaHVTV3B2YVZWc1RYbE9WRmxwVEVOS2NtRlhVV2xQYVVwTlZtcEdkbVZVWkV0VlZuQjBZbXhHZVdKck5XMVZiV3hQWWtod1RVOVZSbXBrYkdST1kwVm5lVkl3ZEVKVFJXZ3hZbFZ2TlZsWFdsSkpiakU1VEVOS2NGcElRV2xQYVVwdlpFaFNkMk42YjNaTU0wNHdZM2sxTTJGWE5XdGlNMlI2VEcwMWJHUkRPV3BhUjAweFdWZFdiRmxUTUhoT1YwMHhURlJTYTFscVdYUlpha0V6VDFNeGJWa3lSbXRhUkVreFRVUldhMWw2U1haSmFYZHBZMjFuYVU5cFNYZE1hMFpUVTFWRk1tTlVaRWRsYlU1V1ZtNVNjazF1Wkd4YWJtd3dUVWQ0UTFwSVpHNWlNSEJaWTJ4T1prMXRkRmRSYlRsSVdqQnNlRkV5TVRaU1J6aDNWVEJHUWxGVE5HbE1RMG93WVZkUmFVOXBTbXBhUjAweFdWZFdiRmxUTUhoT1YwMHhURlJTYTFscVdYUlpha0V6VDFNeGJWa3lSbXRhUkVreFRVUldhMWw2U1dsTVEwb3haRWRyYVU5cFNucGxWVGgzVTJ0YVVHVkZkM2RrVjBWNlZqTlNUMUZyYXpOWmEwWkNTV2wzYVdSdFZubEphbTlwVFZNMGQwbHVNQzVSTFhVdGJHaDROVzVDZUZSNFdXWllhMjAzVVZvNVgzVm5kbk5NTkdoeFYwZFBlREZEY1MxWGRVaHlibXBFZGs5eVIyZzFkbTVYYzJ0c2NIaHJaRGx1YmxkaWMwOW9SMGR0ZFhsZmEwbFlZVEJrY1dzMGRUWjBhak5VUms5MFoyRTJYMGxHTVUxT1NraHFhR05tUTNWT2NsbDFWV1l5VVhoVUxVSkNSMkUxTVUxcVNXNDNhbGR3VEZrNWVWTkVZVXROV1MxQ2JFcERVa3hpWlhCdVUzUktORUYxYTJnMGJFcDJaWFpGV25RM1ZIcFFNekoyYjFsNlUzVXdRelJ0VDBSUE0zaHJaRU0zYTBaemFWVm1YMFZrYUhGcE4zcGhMV2xoVlROWU5URnVVRzFaZEhsNFYyZDNRM0kxUW5WcVpHbDZNMVZoU1VaV1FsQkthRGhHT1dVeFEyWnpNRzFJVjBock4xQnNha1ZST1RaVWFtaDFjV0pxVG5kalRuRlNSRmhJWkdWNlRGY3Rha1JpYlhCak1FZFZPUzFRU2tWMlp6bFlWbWxJU0dkemNucHZSQzFSV1ZFMVRVUm1YMUZKTUdsVFZFTndNR2NpTENKMGN5STZNVFkzTkRFM05qVXlOQ3dpWWlJNklsRjJiMjA0VXpGV2NVbDJOak00VG10VmVrSkVUbTFQWVRSd2FFOVFPWFIwTFhwcGQxcG1ZbFE0YUdNaUxDSnViMjVqWlNJNklqUm1abUU1TVdZeFl6aGlOalE1T1RnNU16UTJNalE1T1RsbFl6YzVNakl6SWl3aVkyNW1JanA3SW1wM2F5STZleUpyYVdRaU9pSkhUMEZXVVhKb1dHaGlRbXhrTnpReWNITjZURmhyVm5aeGFURXhWSFJSUlMweVYxRkJNekZrYzNWVklpd2laU0k2SWtGUlFVSWlMQ0pyZEhraU9pSlNVMEVpTENKdUlqb2lia3hOY20xMExYbFFVVE50TkZSdVNHMXFUemRWYzBaa1V6WkNWV2hNWjJaV1ZVRkdXbWc0TFZkSGFETnJjMkkxY0VaSGNFcElVa3BTV0hSdFYwRk5aWGRVUTJKcVJETjZOSE5WYlRVeWNGaE1WV2RIVlVkTFowTkRUMVF3TW5aTVFYVkxZVVpRYld4TFprcEVkVUY0Y1hCc1QyWnNVVTh4WlVoMlRITTRXWGd4YUZoWU1rMUROVXRWYmtGUWJGOW5XRlZ6TVZWWFpFTjNlblZPYUZwV1QyWndOalJZUkRVMlNXTnphR2t6ZVhoNVEwTnRiSEZmV1hwaVJIcG9TSGhTU1c1NVJrMHdhVmhPUVRaaGVHazNhRjluZGpNMllsUmtlR1pIUW5Vd2FVaFdTRkJsVjJKUVVsRlZNRUp4YlRGNVEyd3pVMnBVTWxGUFVrbEpObUp6Vm5CcExVdGZaRkZuVlU1aWFWRktWMUZ2Um5SNmRWaHNORE53YTFKUU1YQjFNVWQwZEdod2RrbzNWVEZ1VFMxV09XeEJOamhOTUhGa2NIVlVSWGgyV201S01qSjVhM0pJZEdGTmJIbElNSFZoWWs1aFlsbFJJbjE5ZlEuak9oeUdqaW11SjNKQWRraGczc01JNkFiNjlLbFZvS2F1a3N6bVV4NXVaMDlELWVoQ21VWnRXWGxXVXdEWkcwektMUjN3LXQzZ016VmlGbUN0QVRaV2o0N3BzMVVxaVFOajFGTDdBRnFOYU53b1FaUGhnemFDMTJXU2dzX0xIUUMwcXNSN2VObk95Z1A0MmlubzJtTHc5MmU3b29jQTd6TTZYMUVaWW5ZNjZsLUx4MmVYLTBSZ0FtT0N5TzRkT2Foc2NuV2hRUjJSLTVObTU4ZjVjSjFQdWVEUkw0UjlRWDBPOFNoLTBRcXRjSzNYU0ZkTWg0RmlNV1hRMmxUd2xqU0Y5QmNMVWV0V2didlhITnFNQmpHQXpMSUpla2JKOFIzdXB1SWdLa2hoTUNPZWNwYnh1ZFFobFpmODN0V2V5WDE0bWV3aGQyTGFsU1VNSmlVaVZ6LXNBIn0.",
->>>>>>> dd31b45d
         "callbackUri": "https://sanitized.skype.com/api/servicebuscallback/events?q=SanitizedSanitized"
       },
       "StatusCode": 200,
       "ResponseHeaders": {
-<<<<<<< HEAD
-        "Accept-Ranges": "bytes",
-        "Connection": "keep-alive",
-        "Content-Length": "665",
-        "Content-Type": "application/json; charset=utf-8",
-        "Date": "Thu, 05 Jan 2023 22:48:52 GMT",
-        "x-azure-ref": "20230105T224851Z-ncgb4u45mx2zp3y02kpengtvr800000002kg00000000uuz0",
-        "X-Cache": "CONFIG_NOCACHE",
-        "X-Microsoft-Skype-Chain-ID": "0448872a-6f06-48bf-89bb-373ce325666b",
-        "x-ms-client-request-id": "30d661701f1917e14c4679146e61ba4a"
-      },
-      "ResponseBody": {
-        "callConnectionId": "4c1f3500-1442-45da-a82b-6b9c91e71a0d",
-        "serverCallId": "aHR0cHM6Ly9hcGkuZmxpZ2h0cHJveHkuc2t5cGUuY29tL2FwaS92Mi9jcC9jb252LXVzd2UtMDEtc2RmLWFrcy5jb252LnNreXBlLmNvbS9jb252L24xV2VYbVR5b2thbUdmSjBtU1BLb0E/aT0xMC02MC0yLTY3JmU9NjM4MDgzNjUyMTk2Mzk1OTQ1",
-=======
         "Content-Length": "645",
         "Content-Type": "application/json; charset=utf-8",
         "Date": "Fri, 20 Jan 2023 01:02:05 GMT",
@@ -299,7 +196,6 @@
       "ResponseBody": {
         "callConnectionId": "6e1f6600-01d7-49fd-9f94-3f309d94b4f3",
         "serverCallId": "aHR0cHM6Ly9hcGkuZmxpZ2h0cHJveHkuc2t5cGUuY29tL2FwaS92Mi9jcC9jb252LXVzZWEyLTA2LmNvbnYuc2t5cGUuY29tL2NvbnYvTGlTbWlUc1NORUNwTG4wT0pzbWVSQT9pPTE4JmU9NjM4MDk3Njg0Mzc2NDYyMDU4",
->>>>>>> dd31b45d
         "source": {
           "identifier": {
             "rawId": "Sanitized",
@@ -320,54 +216,24 @@
         ],
         "callConnectionState": "unknown",
         "callbackUri": "https://sanitized.skype.com/api/servicebuscallback/events?q=SanitizedSanitized",
-<<<<<<< HEAD
-        "mediaSubscriptionId": "79f4bbf3-a50d-4f74-b684-87daca5d14e3"
-      }
-    },
-    {
-      "RequestUri": "https://sanitized.skype.com/calling/callConnections/4c1f3500-8793-4883-98b9-5f372f672bb3?api-version=2023-01-15-preview",
-=======
         "mediaSubscriptionId": "87709c6e-5304-4d02-9924-6fadb7c9f7f9"
       }
     },
     {
       "RequestUri": "https://sanitized.skype.com/calling/callConnections/6e1f6600-eb64-467a-abe6-98215bdcce87?api-version=2023-01-15-preview",
->>>>>>> dd31b45d
       "RequestMethod": "GET",
       "RequestHeaders": {
         "Accept": "application/json",
         "Authorization": "Sanitized",
-<<<<<<< HEAD
-        "User-Agent": "azsdk-net-Communication.CallAutomation/1.0.0-alpha.20230105.1 (.NET 6.0.12; Microsoft Windows 10.0.22621)",
-        "x-ms-client-request-id": "84ada462a2d305495f9192757ece896d",
-        "x-ms-content-sha256": "Sanitized",
-        "x-ms-date": "Thu, 05 Jan 2023 22:48:57 GMT",
-=======
         "User-Agent": "azsdk-net-Communication.CallAutomation/1.0.0-alpha.20230119.1 (.NET 7.0.2; Microsoft Windows 10.0.22621)",
         "x-ms-client-request-id": "0cf30cf930192d0cad2f94d2095ee733",
         "x-ms-content-sha256": "Sanitized",
         "x-ms-date": "Fri, 20 Jan 2023 01:02:07 GMT",
->>>>>>> dd31b45d
-        "x-ms-return-client-request-id": "true"
-      },
-      "RequestBody": null,
-      "StatusCode": 200,
-      "ResponseHeaders": {
-<<<<<<< HEAD
-        "Accept-Ranges": "bytes",
-        "Connection": "keep-alive",
-        "Content-Length": "667",
-        "Content-Type": "application/json; charset=utf-8",
-        "Date": "Thu, 05 Jan 2023 22:48:57 GMT",
-        "x-azure-ref": "20230105T224857Z-ncgb4u45mx2zp3y02kpengtvr800000002kg00000000uvm2",
-        "X-Cache": "CONFIG_NOCACHE",
-        "X-Microsoft-Skype-Chain-ID": "0448872a-6f06-48bf-89bb-373ce325666b",
-        "x-ms-client-request-id": "84ada462a2d305495f9192757ece896d"
-      },
-      "ResponseBody": {
-        "callConnectionId": "4c1f3500-8793-4883-98b9-5f372f672bb3",
-        "serverCallId": "aHR0cHM6Ly9hcGkuZmxpZ2h0cHJveHkuc2t5cGUuY29tL2FwaS92Mi9jcC9jb252LXVzd2UtMDEtc2RmLWFrcy5jb252LnNreXBlLmNvbS9jb252L24xV2VYbVR5b2thbUdmSjBtU1BLb0E/aT0xMC02MC0yLTY3JmU9NjM4MDgzNjUyMTk2Mzk1OTQ1",
-=======
+        "x-ms-return-client-request-id": "true"
+      },
+      "RequestBody": null,
+      "StatusCode": 200,
+      "ResponseHeaders": {
         "Content-Length": "647",
         "Content-Type": "application/json; charset=utf-8",
         "Date": "Fri, 20 Jan 2023 01:02:06 GMT",
@@ -379,7 +245,6 @@
       "ResponseBody": {
         "callConnectionId": "6e1f6600-eb64-467a-abe6-98215bdcce87",
         "serverCallId": "aHR0cHM6Ly9hcGkuZmxpZ2h0cHJveHkuc2t5cGUuY29tL2FwaS92Mi9jcC9jb252LXVzZWEyLTA2LmNvbnYuc2t5cGUuY29tL2NvbnYvTGlTbWlUc1NORUNwTG4wT0pzbWVSQT9pPTE4JmU9NjM4MDk3Njg0Mzc2NDYyMDU4",
->>>>>>> dd31b45d
         "source": {
           "identifier": {
             "rawId": "Sanitized",
@@ -400,11 +265,7 @@
         ],
         "callConnectionState": "connected",
         "callbackUri": "https://sanitized.skype.com/api/servicebuscallback/events?q=SanitizedSanitized",
-<<<<<<< HEAD
-        "mediaSubscriptionId": "02da9abb-d72d-486e-96dc-943bddb405b8"
-=======
         "mediaSubscriptionId": "ecc1c273-06f9-4282-9427-9b3c255c7b9e"
->>>>>>> dd31b45d
       }
     },
     {
@@ -413,30 +274,17 @@
       "RequestHeaders": {
         "Accept": "application/json",
         "Authorization": "Sanitized",
-<<<<<<< HEAD
-        "Content-Length": "422",
-        "Content-Type": "application/json",
-        "User-Agent": "azsdk-net-Communication.CallAutomation/1.0.0-alpha.20230105.1 (.NET 6.0.12; Microsoft Windows 10.0.22621)",
-        "x-ms-client-request-id": "67aca49842a9f47f16ee8d8e6281d849",
-        "x-ms-content-sha256": "Sanitized",
-        "x-ms-date": "Thu, 05 Jan 2023 22:48:57 GMT",
-=======
         "Content-Length": "401",
         "Content-Type": "application/json",
         "User-Agent": "azsdk-net-Communication.CallAutomation/1.0.0-alpha.20230119.1 (.NET 7.0.2; Microsoft Windows 10.0.22621)",
         "x-ms-client-request-id": "5bb81f824e5f711a915a2f78ea572626",
         "x-ms-content-sha256": "Sanitized",
         "x-ms-date": "Fri, 20 Jan 2023 01:02:07 GMT",
->>>>>>> dd31b45d
         "x-ms-return-client-request-id": "true"
       },
       "RequestBody": {
         "callLocator": {
-<<<<<<< HEAD
-          "serverCallId": "aHR0cHM6Ly9hcGkuZmxpZ2h0cHJveHkuc2t5cGUuY29tL2FwaS92Mi9jcC9jb252LXVzd2UtMDEtc2RmLWFrcy5jb252LnNreXBlLmNvbS9jb252L24xV2VYbVR5b2thbUdmSjBtU1BLb0E/aT0xMC02MC0yLTY3JmU9NjM4MDgzNjUyMTk2Mzk1OTQ1",
-=======
           "serverCallId": "aHR0cHM6Ly9hcGkuZmxpZ2h0cHJveHkuc2t5cGUuY29tL2FwaS92Mi9jcC9jb252LXVzZWEyLTA2LmNvbnYuc2t5cGUuY29tL2NvbnYvTGlTbWlUc1NORUNwTG4wT0pzbWVSQT9pPTE4JmU9NjM4MDk3Njg0Mzc2NDYyMDU4",
->>>>>>> dd31b45d
           "kind": "serverCallLocator"
         },
         "recordingStateCallbackUri": "https://sanitized.skype.com/api/servicebuscallback/events",
@@ -446,20 +294,8 @@
       },
       "StatusCode": 200,
       "ResponseHeaders": {
-        "Accept-Ranges": "bytes",
-        "Connection": "keep-alive",
         "Content-Length": "208",
         "Content-Type": "application/json; charset=utf-8",
-<<<<<<< HEAD
-        "Date": "Thu, 05 Jan 2023 22:49:04 GMT",
-        "x-azure-ref": "20230105T224857Z-ncgb4u45mx2zp3y02kpengtvr800000002kg00000000uvmh",
-        "X-Cache": "CONFIG_NOCACHE",
-        "X-Microsoft-Skype-Chain-ID": "07429528-b3b0-4924-98e6-23f889f37b91",
-        "x-ms-client-request-id": "67aca49842a9f47f16ee8d8e6281d849"
-      },
-      "ResponseBody": {
-        "recordingId": "eyJQbGF0Zm9ybUVuZHBvaW50SWQiOiI0YzFmMzUwMC1kYTJiLTRhODgtOTAxZS05ODZkMjA1NzMwNDEiLCJSZXNvdXJjZVNwZWNpZmljSWQiOiIxMjFkM2Y5OC0yYTc0LTRjMzYtYjJlNi0xODk1ZjFmOGJlYzMifQ",
-=======
         "Date": "Fri, 20 Jan 2023 01:02:08 GMT",
         "X-Azure-Ref": "0DujJYwAAAACywiGQBms7RqGdy4gaOflqWVZSMzExMDAwMTE1MDUxADlmYzdiNTE5LWE4Y2MtNGY4OS05MzVlLWM5MTQ4YWUwOWU4MQ==",
         "X-Cache": "CONFIG_NOCACHE",
@@ -468,50 +304,26 @@
       },
       "ResponseBody": {
         "recordingId": "eyJQbGF0Zm9ybUVuZHBvaW50SWQiOiI2ZTFmNjYwMC04MzIyLTQ3NzAtYWYyNy01ZmEwZTQyYmIxYWYiLCJSZXNvdXJjZVNwZWNpZmljSWQiOiI5MTNkNGE1Yy04ODI5LTRhNDYtYTNmNS1mNzViYjY1YTFiMDIifQ",
->>>>>>> dd31b45d
         "recordingState": "inactive"
       }
     },
     {
-<<<<<<< HEAD
-      "RequestUri": "https://sanitized.skype.com/calling/recordings/eyJQbGF0Zm9ybUVuZHBvaW50SWQiOiI0YzFmMzUwMC1kYTJiLTRhODgtOTAxZS05ODZkMjA1NzMwNDEiLCJSZXNvdXJjZVNwZWNpZmljSWQiOiIxMjFkM2Y5OC0yYTc0LTRjMzYtYjJlNi0xODk1ZjFmOGJlYzMifQ?api-version=2023-01-15-preview",
-=======
       "RequestUri": "https://sanitized.skype.com/calling/recordings/eyJQbGF0Zm9ybUVuZHBvaW50SWQiOiI2ZTFmNjYwMC04MzIyLTQ3NzAtYWYyNy01ZmEwZTQyYmIxYWYiLCJSZXNvdXJjZVNwZWNpZmljSWQiOiI5MTNkNGE1Yy04ODI5LTRhNDYtYTNmNS1mNzViYjY1YTFiMDIifQ?api-version=2023-01-15-preview",
->>>>>>> dd31b45d
       "RequestMethod": "GET",
       "RequestHeaders": {
         "Accept": "application/json",
         "Authorization": "Sanitized",
-<<<<<<< HEAD
-        "User-Agent": "azsdk-net-Communication.CallAutomation/1.0.0-alpha.20230105.1 (.NET 6.0.12; Microsoft Windows 10.0.22621)",
-        "x-ms-client-request-id": "e669ebf47d51cd3017d0d0888c6c987e",
-        "x-ms-content-sha256": "Sanitized",
-        "x-ms-date": "Thu, 05 Jan 2023 22:49:14 GMT",
-=======
         "User-Agent": "azsdk-net-Communication.CallAutomation/1.0.0-alpha.20230119.1 (.NET 7.0.2; Microsoft Windows 10.0.22621)",
         "x-ms-client-request-id": "7d1c4486e0aa24838038c270a7f5c227",
         "x-ms-content-sha256": "Sanitized",
         "x-ms-date": "Fri, 20 Jan 2023 01:02:19 GMT",
->>>>>>> dd31b45d
-        "x-ms-return-client-request-id": "true"
-      },
-      "RequestBody": null,
-      "StatusCode": 200,
-      "ResponseHeaders": {
-        "Accept-Ranges": "bytes",
-        "Connection": "keep-alive",
+        "x-ms-return-client-request-id": "true"
+      },
+      "RequestBody": null,
+      "StatusCode": 200,
+      "ResponseHeaders": {
         "Content-Length": "206",
         "Content-Type": "application/json; charset=utf-8",
-<<<<<<< HEAD
-        "Date": "Thu, 05 Jan 2023 22:49:14 GMT",
-        "x-azure-ref": "20230105T224914Z-ncgb4u45mx2zp3y02kpengtvr800000002kg00000000uy7g",
-        "X-Cache": "CONFIG_NOCACHE",
-        "X-Microsoft-Skype-Chain-ID": "0448872a-6f06-48bf-89bb-373ce325666b",
-        "x-ms-client-request-id": "e669ebf47d51cd3017d0d0888c6c987e"
-      },
-      "ResponseBody": {
-        "recordingId": "eyJQbGF0Zm9ybUVuZHBvaW50SWQiOiI0YzFmMzUwMC1kYTJiLTRhODgtOTAxZS05ODZkMjA1NzMwNDEiLCJSZXNvdXJjZVNwZWNpZmljSWQiOiIxMjFkM2Y5OC0yYTc0LTRjMzYtYjJlNi0xODk1ZjFmOGJlYzMifQ",
-=======
         "Date": "Fri, 20 Jan 2023 01:02:18 GMT",
         "X-Azure-Ref": "0GujJYwAAAABibAmgoH6tTY/JAbEknAswWVZSMzExMDAwMTE1MDUxADlmYzdiNTE5LWE4Y2MtNGY4OS05MzVlLWM5MTQ4YWUwOWU4MQ==",
         "X-Cache": "CONFIG_NOCACHE",
@@ -520,95 +332,51 @@
       },
       "ResponseBody": {
         "recordingId": "eyJQbGF0Zm9ybUVuZHBvaW50SWQiOiI2ZTFmNjYwMC04MzIyLTQ3NzAtYWYyNy01ZmEwZTQyYmIxYWYiLCJSZXNvdXJjZVNwZWNpZmljSWQiOiI5MTNkNGE1Yy04ODI5LTRhNDYtYTNmNS1mNzViYjY1YTFiMDIifQ",
->>>>>>> dd31b45d
         "recordingState": "active"
       }
     },
     {
-<<<<<<< HEAD
-      "RequestUri": "https://sanitized.skype.com/calling/recordings/eyJQbGF0Zm9ybUVuZHBvaW50SWQiOiI0YzFmMzUwMC1kYTJiLTRhODgtOTAxZS05ODZkMjA1NzMwNDEiLCJSZXNvdXJjZVNwZWNpZmljSWQiOiIxMjFkM2Y5OC0yYTc0LTRjMzYtYjJlNi0xODk1ZjFmOGJlYzMifQ:pause?api-version=2023-01-15-preview",
-=======
       "RequestUri": "https://sanitized.skype.com/calling/recordings/eyJQbGF0Zm9ybUVuZHBvaW50SWQiOiI2ZTFmNjYwMC04MzIyLTQ3NzAtYWYyNy01ZmEwZTQyYmIxYWYiLCJSZXNvdXJjZVNwZWNpZmljSWQiOiI5MTNkNGE1Yy04ODI5LTRhNDYtYTNmNS1mNzViYjY1YTFiMDIifQ:pause?api-version=2023-01-15-preview",
->>>>>>> dd31b45d
-      "RequestMethod": "POST",
-      "RequestHeaders": {
-        "Accept": "application/json",
-        "Authorization": "Sanitized",
-        "Content-Length": "0",
-<<<<<<< HEAD
-        "User-Agent": "azsdk-net-Communication.CallAutomation/1.0.0-alpha.20230105.1 (.NET 6.0.12; Microsoft Windows 10.0.22621)",
-        "x-ms-client-request-id": "ca7b0cbc52b420a125b86de514bba3de",
-        "x-ms-content-sha256": "Sanitized",
-        "x-ms-date": "Thu, 05 Jan 2023 22:49:14 GMT",
-=======
+      "RequestMethod": "POST",
+      "RequestHeaders": {
+        "Accept": "application/json",
+        "Authorization": "Sanitized",
+        "Content-Length": "0",
         "User-Agent": "azsdk-net-Communication.CallAutomation/1.0.0-alpha.20230119.1 (.NET 7.0.2; Microsoft Windows 10.0.22621)",
         "x-ms-client-request-id": "a913abadcd37aad4f2827abf01944256",
         "x-ms-content-sha256": "Sanitized",
         "x-ms-date": "Fri, 20 Jan 2023 01:02:19 GMT",
->>>>>>> dd31b45d
         "x-ms-return-client-request-id": "true"
       },
       "RequestBody": null,
       "StatusCode": 202,
       "ResponseHeaders": {
-        "Connection": "keep-alive",
-        "Content-Length": "0",
-<<<<<<< HEAD
-        "Date": "Thu, 05 Jan 2023 22:49:14 GMT",
-        "x-azure-ref": "20230105T224914Z-ncgb4u45mx2zp3y02kpengtvr800000002kg00000000uy7z",
-        "X-Cache": "CONFIG_NOCACHE",
-        "X-Microsoft-Skype-Chain-ID": "0448872a-6f06-48bf-89bb-373ce325666b",
-        "x-ms-client-request-id": "ca7b0cbc52b420a125b86de514bba3de"
-=======
+        "Content-Length": "0",
         "Date": "Fri, 20 Jan 2023 01:02:19 GMT",
         "X-Azure-Ref": "0G\u002BjJYwAAAACEoCLAzCKCQJ3C\u002BRardsGEWVZSMzExMDAwMTE1MDUxADlmYzdiNTE5LWE4Y2MtNGY4OS05MzVlLWM5MTQ4YWUwOWU4MQ==",
         "X-Cache": "CONFIG_NOCACHE",
         "X-Microsoft-Skype-Chain-ID": "ff8d9576-db4c-45bb-a4f4-7b2a2a120b99",
         "x-ms-client-request-id": "a913abadcd37aad4f2827abf01944256"
->>>>>>> dd31b45d
       },
       "ResponseBody": null
     },
     {
-<<<<<<< HEAD
-      "RequestUri": "https://sanitized.skype.com/calling/recordings/eyJQbGF0Zm9ybUVuZHBvaW50SWQiOiI0YzFmMzUwMC1kYTJiLTRhODgtOTAxZS05ODZkMjA1NzMwNDEiLCJSZXNvdXJjZVNwZWNpZmljSWQiOiIxMjFkM2Y5OC0yYTc0LTRjMzYtYjJlNi0xODk1ZjFmOGJlYzMifQ?api-version=2023-01-15-preview",
-=======
       "RequestUri": "https://sanitized.skype.com/calling/recordings/eyJQbGF0Zm9ybUVuZHBvaW50SWQiOiI2ZTFmNjYwMC04MzIyLTQ3NzAtYWYyNy01ZmEwZTQyYmIxYWYiLCJSZXNvdXJjZVNwZWNpZmljSWQiOiI5MTNkNGE1Yy04ODI5LTRhNDYtYTNmNS1mNzViYjY1YTFiMDIifQ?api-version=2023-01-15-preview",
->>>>>>> dd31b45d
       "RequestMethod": "GET",
       "RequestHeaders": {
         "Accept": "application/json",
         "Authorization": "Sanitized",
-<<<<<<< HEAD
-        "User-Agent": "azsdk-net-Communication.CallAutomation/1.0.0-alpha.20230105.1 (.NET 6.0.12; Microsoft Windows 10.0.22621)",
-        "x-ms-client-request-id": "938048b8a3641b1b74de50d972f767aa",
-        "x-ms-content-sha256": "Sanitized",
-        "x-ms-date": "Thu, 05 Jan 2023 22:49:24 GMT",
-=======
         "User-Agent": "azsdk-net-Communication.CallAutomation/1.0.0-alpha.20230119.1 (.NET 7.0.2; Microsoft Windows 10.0.22621)",
         "x-ms-client-request-id": "c44c6d096941a2889c94db278ca9c99c",
         "x-ms-content-sha256": "Sanitized",
         "x-ms-date": "Fri, 20 Jan 2023 01:02:29 GMT",
->>>>>>> dd31b45d
-        "x-ms-return-client-request-id": "true"
-      },
-      "RequestBody": null,
-      "StatusCode": 200,
-      "ResponseHeaders": {
-        "Accept-Ranges": "bytes",
-        "Connection": "keep-alive",
+        "x-ms-return-client-request-id": "true"
+      },
+      "RequestBody": null,
+      "StatusCode": 200,
+      "ResponseHeaders": {
         "Content-Length": "208",
         "Content-Type": "application/json; charset=utf-8",
-<<<<<<< HEAD
-        "Date": "Thu, 05 Jan 2023 22:49:24 GMT",
-        "x-azure-ref": "20230105T224924Z-ncgb4u45mx2zp3y02kpengtvr800000002kg00000000uzrf",
-        "X-Cache": "CONFIG_NOCACHE",
-        "X-Microsoft-Skype-Chain-ID": "0448872a-6f06-48bf-89bb-373ce325666b",
-        "x-ms-client-request-id": "938048b8a3641b1b74de50d972f767aa"
-      },
-      "ResponseBody": {
-        "recordingId": "eyJQbGF0Zm9ybUVuZHBvaW50SWQiOiI0YzFmMzUwMC1kYTJiLTRhODgtOTAxZS05ODZkMjA1NzMwNDEiLCJSZXNvdXJjZVNwZWNpZmljSWQiOiIxMjFkM2Y5OC0yYTc0LTRjMzYtYjJlNi0xODk1ZjFmOGJlYzMifQ",
-=======
         "Date": "Fri, 20 Jan 2023 01:02:29 GMT",
         "X-Azure-Ref": "0JejJYwAAAADyx3cfPrr\u002BTpvEAiboGp9eWVZSMzExMDAwMTE1MDUxADlmYzdiNTE5LWE4Y2MtNGY4OS05MzVlLWM5MTQ4YWUwOWU4MQ==",
         "X-Cache": "CONFIG_NOCACHE",
@@ -617,95 +385,51 @@
       },
       "ResponseBody": {
         "recordingId": "eyJQbGF0Zm9ybUVuZHBvaW50SWQiOiI2ZTFmNjYwMC04MzIyLTQ3NzAtYWYyNy01ZmEwZTQyYmIxYWYiLCJSZXNvdXJjZVNwZWNpZmljSWQiOiI5MTNkNGE1Yy04ODI5LTRhNDYtYTNmNS1mNzViYjY1YTFiMDIifQ",
->>>>>>> dd31b45d
         "recordingState": "inactive"
       }
     },
     {
-<<<<<<< HEAD
-      "RequestUri": "https://sanitized.skype.com/calling/recordings/eyJQbGF0Zm9ybUVuZHBvaW50SWQiOiI0YzFmMzUwMC1kYTJiLTRhODgtOTAxZS05ODZkMjA1NzMwNDEiLCJSZXNvdXJjZVNwZWNpZmljSWQiOiIxMjFkM2Y5OC0yYTc0LTRjMzYtYjJlNi0xODk1ZjFmOGJlYzMifQ:resume?api-version=2023-01-15-preview",
-=======
       "RequestUri": "https://sanitized.skype.com/calling/recordings/eyJQbGF0Zm9ybUVuZHBvaW50SWQiOiI2ZTFmNjYwMC04MzIyLTQ3NzAtYWYyNy01ZmEwZTQyYmIxYWYiLCJSZXNvdXJjZVNwZWNpZmljSWQiOiI5MTNkNGE1Yy04ODI5LTRhNDYtYTNmNS1mNzViYjY1YTFiMDIifQ:resume?api-version=2023-01-15-preview",
->>>>>>> dd31b45d
-      "RequestMethod": "POST",
-      "RequestHeaders": {
-        "Accept": "application/json",
-        "Authorization": "Sanitized",
-        "Content-Length": "0",
-<<<<<<< HEAD
-        "User-Agent": "azsdk-net-Communication.CallAutomation/1.0.0-alpha.20230105.1 (.NET 6.0.12; Microsoft Windows 10.0.22621)",
-        "x-ms-client-request-id": "55d10f560d05a1954a49c198104ab95b",
-        "x-ms-content-sha256": "Sanitized",
-        "x-ms-date": "Thu, 05 Jan 2023 22:49:24 GMT",
-=======
+      "RequestMethod": "POST",
+      "RequestHeaders": {
+        "Accept": "application/json",
+        "Authorization": "Sanitized",
+        "Content-Length": "0",
         "User-Agent": "azsdk-net-Communication.CallAutomation/1.0.0-alpha.20230119.1 (.NET 7.0.2; Microsoft Windows 10.0.22621)",
         "x-ms-client-request-id": "3fca07977d44b8ee6f728a2865c323eb",
         "x-ms-content-sha256": "Sanitized",
         "x-ms-date": "Fri, 20 Jan 2023 01:02:29 GMT",
->>>>>>> dd31b45d
         "x-ms-return-client-request-id": "true"
       },
       "RequestBody": null,
       "StatusCode": 202,
       "ResponseHeaders": {
-        "Connection": "keep-alive",
-        "Content-Length": "0",
-<<<<<<< HEAD
-        "Date": "Thu, 05 Jan 2023 22:49:24 GMT",
-        "x-azure-ref": "20230105T224924Z-ncgb4u45mx2zp3y02kpengtvr800000002kg00000000uzs6",
-        "X-Cache": "CONFIG_NOCACHE",
-        "X-Microsoft-Skype-Chain-ID": "0448872a-6f06-48bf-89bb-373ce325666b",
-        "x-ms-client-request-id": "55d10f560d05a1954a49c198104ab95b"
-=======
+        "Content-Length": "0",
         "Date": "Fri, 20 Jan 2023 01:02:29 GMT",
         "X-Azure-Ref": "0JejJYwAAAAAm5oQB\u002BXGhQKaXHI28mksBWVZSMzExMDAwMTE1MDUxADlmYzdiNTE5LWE4Y2MtNGY4OS05MzVlLWM5MTQ4YWUwOWU4MQ==",
         "X-Cache": "CONFIG_NOCACHE",
         "X-Microsoft-Skype-Chain-ID": "ff8d9576-db4c-45bb-a4f4-7b2a2a120b99",
         "x-ms-client-request-id": "3fca07977d44b8ee6f728a2865c323eb"
->>>>>>> dd31b45d
       },
       "ResponseBody": null
     },
     {
-<<<<<<< HEAD
-      "RequestUri": "https://sanitized.skype.com/calling/recordings/eyJQbGF0Zm9ybUVuZHBvaW50SWQiOiI0YzFmMzUwMC1kYTJiLTRhODgtOTAxZS05ODZkMjA1NzMwNDEiLCJSZXNvdXJjZVNwZWNpZmljSWQiOiIxMjFkM2Y5OC0yYTc0LTRjMzYtYjJlNi0xODk1ZjFmOGJlYzMifQ?api-version=2023-01-15-preview",
-=======
       "RequestUri": "https://sanitized.skype.com/calling/recordings/eyJQbGF0Zm9ybUVuZHBvaW50SWQiOiI2ZTFmNjYwMC04MzIyLTQ3NzAtYWYyNy01ZmEwZTQyYmIxYWYiLCJSZXNvdXJjZVNwZWNpZmljSWQiOiI5MTNkNGE1Yy04ODI5LTRhNDYtYTNmNS1mNzViYjY1YTFiMDIifQ?api-version=2023-01-15-preview",
->>>>>>> dd31b45d
       "RequestMethod": "GET",
       "RequestHeaders": {
         "Accept": "application/json",
         "Authorization": "Sanitized",
-<<<<<<< HEAD
-        "User-Agent": "azsdk-net-Communication.CallAutomation/1.0.0-alpha.20230105.1 (.NET 6.0.12; Microsoft Windows 10.0.22621)",
-        "x-ms-client-request-id": "44cff22c04eb191af06056d502c7ad2d",
-        "x-ms-content-sha256": "Sanitized",
-        "x-ms-date": "Thu, 05 Jan 2023 22:49:34 GMT",
-=======
         "User-Agent": "azsdk-net-Communication.CallAutomation/1.0.0-alpha.20230119.1 (.NET 7.0.2; Microsoft Windows 10.0.22621)",
         "x-ms-client-request-id": "3a666cf5fda943e522700ca3f1ac1e48",
         "x-ms-content-sha256": "Sanitized",
         "x-ms-date": "Fri, 20 Jan 2023 01:02:40 GMT",
->>>>>>> dd31b45d
-        "x-ms-return-client-request-id": "true"
-      },
-      "RequestBody": null,
-      "StatusCode": 200,
-      "ResponseHeaders": {
-        "Accept-Ranges": "bytes",
-        "Connection": "keep-alive",
+        "x-ms-return-client-request-id": "true"
+      },
+      "RequestBody": null,
+      "StatusCode": 200,
+      "ResponseHeaders": {
         "Content-Length": "206",
         "Content-Type": "application/json; charset=utf-8",
-<<<<<<< HEAD
-        "Date": "Thu, 05 Jan 2023 22:49:35 GMT",
-        "x-azure-ref": "20230105T224934Z-ncgb4u45mx2zp3y02kpengtvr800000002kg00000000v155",
-        "X-Cache": "CONFIG_NOCACHE",
-        "X-Microsoft-Skype-Chain-ID": "0448872a-6f06-48bf-89bb-373ce325666b",
-        "x-ms-client-request-id": "44cff22c04eb191af06056d502c7ad2d"
-      },
-      "ResponseBody": {
-        "recordingId": "eyJQbGF0Zm9ybUVuZHBvaW50SWQiOiI0YzFmMzUwMC1kYTJiLTRhODgtOTAxZS05ODZkMjA1NzMwNDEiLCJSZXNvdXJjZVNwZWNpZmljSWQiOiIxMjFkM2Y5OC0yYTc0LTRjMzYtYjJlNi0xODk1ZjFmOGJlYzMifQ",
-=======
         "Date": "Fri, 20 Jan 2023 01:02:39 GMT",
         "X-Azure-Ref": "0L\u002BjJYwAAAAAOuJaQt/WlR5Sdvc1wCRXGWVZSMzExMDAwMTE1MDUxADlmYzdiNTE5LWE4Y2MtNGY4OS05MzVlLWM5MTQ4YWUwOWU4MQ==",
         "X-Cache": "CONFIG_NOCACHE",
@@ -714,96 +438,54 @@
       },
       "ResponseBody": {
         "recordingId": "eyJQbGF0Zm9ybUVuZHBvaW50SWQiOiI2ZTFmNjYwMC04MzIyLTQ3NzAtYWYyNy01ZmEwZTQyYmIxYWYiLCJSZXNvdXJjZVNwZWNpZmljSWQiOiI5MTNkNGE1Yy04ODI5LTRhNDYtYTNmNS1mNzViYjY1YTFiMDIifQ",
->>>>>>> dd31b45d
         "recordingState": "active"
       }
     },
     {
-<<<<<<< HEAD
-      "RequestUri": "https://sanitized.skype.com/calling/recordings/eyJQbGF0Zm9ybUVuZHBvaW50SWQiOiI0YzFmMzUwMC1kYTJiLTRhODgtOTAxZS05ODZkMjA1NzMwNDEiLCJSZXNvdXJjZVNwZWNpZmljSWQiOiIxMjFkM2Y5OC0yYTc0LTRjMzYtYjJlNi0xODk1ZjFmOGJlYzMifQ?api-version=2023-01-15-preview",
-=======
       "RequestUri": "https://sanitized.skype.com/calling/recordings/eyJQbGF0Zm9ybUVuZHBvaW50SWQiOiI2ZTFmNjYwMC04MzIyLTQ3NzAtYWYyNy01ZmEwZTQyYmIxYWYiLCJSZXNvdXJjZVNwZWNpZmljSWQiOiI5MTNkNGE1Yy04ODI5LTRhNDYtYTNmNS1mNzViYjY1YTFiMDIifQ?api-version=2023-01-15-preview",
->>>>>>> dd31b45d
       "RequestMethod": "DELETE",
       "RequestHeaders": {
         "Accept": "application/json",
         "Authorization": "Sanitized",
-<<<<<<< HEAD
-        "User-Agent": "azsdk-net-Communication.CallAutomation/1.0.0-alpha.20230105.1 (.NET 6.0.12; Microsoft Windows 10.0.22621)",
-        "x-ms-client-request-id": "058fc2514eeaabd8b3df491ae1830a29",
-        "x-ms-content-sha256": "Sanitized",
-        "x-ms-date": "Thu, 05 Jan 2023 22:49:35 GMT",
-=======
         "User-Agent": "azsdk-net-Communication.CallAutomation/1.0.0-alpha.20230119.1 (.NET 7.0.2; Microsoft Windows 10.0.22621)",
         "x-ms-client-request-id": "f927deb802c98c117e9355cfde603dd8",
         "x-ms-content-sha256": "Sanitized",
         "x-ms-date": "Fri, 20 Jan 2023 01:02:40 GMT",
->>>>>>> dd31b45d
         "x-ms-return-client-request-id": "true"
       },
       "RequestBody": null,
       "StatusCode": 204,
       "ResponseHeaders": {
-<<<<<<< HEAD
-        "Connection": "keep-alive",
-        "Content-Length": "0",
-        "Date": "Thu, 05 Jan 2023 22:49:36 GMT",
-        "x-azure-ref": "20230105T224935Z-ncgb4u45mx2zp3y02kpengtvr800000002kg00000000v15p",
-        "X-Cache": "CONFIG_NOCACHE",
-        "X-Microsoft-Skype-Chain-ID": "0448872a-6f06-48bf-89bb-373ce325666b",
-        "x-ms-client-request-id": "058fc2514eeaabd8b3df491ae1830a29"
-=======
         "Date": "Fri, 20 Jan 2023 01:02:40 GMT",
         "X-Azure-Ref": "0L\u002BjJYwAAAABJ61M/DQSyQ4eKebLF/7vBWVZSMzExMDAwMTE1MDUxADlmYzdiNTE5LWE4Y2MtNGY4OS05MzVlLWM5MTQ4YWUwOWU4MQ==",
         "X-Cache": "CONFIG_NOCACHE",
         "X-Microsoft-Skype-Chain-ID": "ff8d9576-db4c-45bb-a4f4-7b2a2a120b99",
         "x-ms-client-request-id": "f927deb802c98c117e9355cfde603dd8"
->>>>>>> dd31b45d
       },
       "ResponseBody": null
     },
     {
-<<<<<<< HEAD
-      "RequestUri": "https://sanitized.skype.com/calling/recordings/eyJQbGF0Zm9ybUVuZHBvaW50SWQiOiI0YzFmMzUwMC1kYTJiLTRhODgtOTAxZS05ODZkMjA1NzMwNDEiLCJSZXNvdXJjZVNwZWNpZmljSWQiOiIxMjFkM2Y5OC0yYTc0LTRjMzYtYjJlNi0xODk1ZjFmOGJlYzMifQ?api-version=2023-01-15-preview",
-=======
       "RequestUri": "https://sanitized.skype.com/calling/recordings/eyJQbGF0Zm9ybUVuZHBvaW50SWQiOiI2ZTFmNjYwMC04MzIyLTQ3NzAtYWYyNy01ZmEwZTQyYmIxYWYiLCJSZXNvdXJjZVNwZWNpZmljSWQiOiI5MTNkNGE1Yy04ODI5LTRhNDYtYTNmNS1mNzViYjY1YTFiMDIifQ?api-version=2023-01-15-preview",
->>>>>>> dd31b45d
       "RequestMethod": "GET",
       "RequestHeaders": {
         "Accept": "application/json",
         "Authorization": "Sanitized",
-<<<<<<< HEAD
-        "User-Agent": "azsdk-net-Communication.CallAutomation/1.0.0-alpha.20230105.1 (.NET 6.0.12; Microsoft Windows 10.0.22621)",
-        "x-ms-client-request-id": "7facf525232851bef5b864a4b7bf9f82",
-        "x-ms-content-sha256": "Sanitized",
-        "x-ms-date": "Thu, 05 Jan 2023 22:49:46 GMT",
-=======
         "User-Agent": "azsdk-net-Communication.CallAutomation/1.0.0-alpha.20230119.1 (.NET 7.0.2; Microsoft Windows 10.0.22621)",
         "x-ms-client-request-id": "2032ef718f439af321871dd4704bc7c2",
         "x-ms-content-sha256": "Sanitized",
         "x-ms-date": "Fri, 20 Jan 2023 01:02:50 GMT",
->>>>>>> dd31b45d
         "x-ms-return-client-request-id": "true"
       },
       "RequestBody": null,
       "StatusCode": 404,
       "ResponseHeaders": {
-        "Connection": "keep-alive",
         "Content-Length": "58",
         "Content-Type": "application/json; charset=utf-8",
-<<<<<<< HEAD
-        "Date": "Thu, 05 Jan 2023 22:49:46 GMT",
-        "x-azure-ref": "20230105T224946Z-ncgb4u45mx2zp3y02kpengtvr800000002kg00000000v343",
-        "X-Cache": "CONFIG_NOCACHE",
-        "X-Microsoft-Skype-Chain-ID": "d121f5d3-eb2c-434c-b14c-9e1d57fe9039",
-        "x-ms-client-request-id": "7facf525232851bef5b864a4b7bf9f82"
-=======
         "Date": "Fri, 20 Jan 2023 01:02:50 GMT",
         "X-Azure-Ref": "0OujJYwAAAAAdHFU8ttB8S4C6htZkIit8WVZSMzExMDAwMTE1MDUxADlmYzdiNTE5LWE4Y2MtNGY4OS05MzVlLWM5MTQ4YWUwOWU4MQ==",
         "X-Cache": "CONFIG_NOCACHE",
         "X-Microsoft-Skype-Chain-ID": "4f0215fb-f5b9-4189-8356-f49a316dd52d",
         "x-ms-client-request-id": "2032ef718f439af321871dd4704bc7c2"
->>>>>>> dd31b45d
       },
       "ResponseBody": {
         "error": {
@@ -820,20 +502,6 @@
         "Authorization": "Sanitized",
         "Content-Length": "158",
         "Content-Type": "application/json",
-<<<<<<< HEAD
-        "User-Agent": "azsdk-net-Communication.CallAutomation/1.0.0-alpha.20230105.1 (.NET 6.0.12; Microsoft Windows 10.0.22621)",
-        "X-FORWARDED-HOST": "Sanitized",
-        "x-ms-client-request-id": "0cb02c552d1b2d04033d1031e934f3f4",
-        "x-ms-content-sha256": "Sanitized",
-        "x-ms-date": "Thu, 05 Jan 2023 22:49:47 GMT",
-        "x-ms-return-client-request-id": "true"
-      },
-      "RequestBody": "[\u00228acs1bdaa2b9-9507-4542-bb64-a7b22c00a8d4_00000016-2401-0655-b967-563a0d004ba88acs1bdaa2b9-9507-4542-bb64-a7b22c00a8d4_00000016-2401-0723-b967-563a0d004ba9\u0022]",
-      "StatusCode": 200,
-      "ResponseHeaders": {
-        "Content-Length": "0",
-        "Date": "Thu, 05 Jan 2023 22:49:47 GMT",
-=======
         "User-Agent": "azsdk-net-Communication.CallAutomation/1.0.0-alpha.20230119.1 (.NET 7.0.2; Microsoft Windows 10.0.22621)",
         "X-FORWARDED-HOST": "Sanitized",
         "x-ms-client-request-id": "01313433fe7a2804eb8dd742e43c1c33",
@@ -846,7 +514,6 @@
       "ResponseHeaders": {
         "Content-Length": "0",
         "Date": "Fri, 20 Jan 2023 01:02:50 GMT",
->>>>>>> dd31b45d
         "Server": "Kestrel"
       },
       "ResponseBody": null
@@ -856,11 +523,7 @@
     "COMMUNICATION_LIVETEST_STATIC_CONNECTION_STRING": "endpoint=https://acs-callautomationtestsupporter.communication.azure.com/;accesskey=Kg==",
     "DISPATCHER_ENDPOINT": "https://sanitized.skype.com",
     "PMA_Endpoint": null,
-<<<<<<< HEAD
-    "RandomSeed": "1217288693",
-=======
     "RandomSeed": "1962118591",
->>>>>>> dd31b45d
     "SERVICEBUS_STRING": "Endpoint=sb://acs-callautomationtestservicebus.servicebus.windows.net/;SharedAccessKeyName=Sanitized;SharedAccessKey=Kg=="
   }
 }