{
  "Entries": [
    {
      "RequestUri": "https://sanitized.skype.com/identities?api-version=2021-03-07",
      "RequestMethod": "POST",
      "RequestHeaders": {
        "Accept": "application/json",
        "Authorization": "Sanitized",
        "Content-Length": "2",
        "Content-Type": "application/json",
<<<<<<< HEAD
        "traceparent": "00-5d798444e7ca8639fca276097d6c548e-ed6bc7610030228e-00",
        "User-Agent": "azsdk-net-Communication.Identity/1.3.0-alpha.20230105.1 (.NET 6.0.12; Microsoft Windows 10.0.22621)",
        "x-ms-client-request-id": "23e34c27b45f91b7ed2153f63aa2be3e",
        "x-ms-content-sha256": "Sanitized",
        "x-ms-date": "Thu, 05 Jan 2023 22:45:36 GMT",
=======
        "traceparent": "00-68420b8599f7f3bc3616bbf0598ab978-7d2f3593017127a1-00",
        "User-Agent": "azsdk-net-Communication.Identity/1.3.0-alpha.20230119.1 (.NET 7.0.2; Microsoft Windows 10.0.22621)",
        "x-ms-client-request-id": "282d89b9833bce746c289a284d68179c",
        "x-ms-content-sha256": "Sanitized",
        "x-ms-date": "Fri, 20 Jan 2023 01:00:28 GMT",
>>>>>>> dd31b45d
        "x-ms-return-client-request-id": "true"
      },
      "RequestBody": {},
      "StatusCode": 201,
      "ResponseHeaders": {
        "api-supported-versions": "2020-07-20-preview2, 2021-02-22-preview1, 2021-03-07, 2021-10-31-preview, 2021-11-01, 2022-06-01, 2022-10-01",
        "Content-Length": "31",
        "Content-Type": "application/json; charset=utf-8",
<<<<<<< HEAD
        "Date": "Thu, 05 Jan 2023 22:45:36 GMT",
        "MS-CV": "NGakvkNO/EG4nEVAyzkC9A.0",
        "Request-Context": "appId=",
        "Strict-Transport-Security": "max-age=2592000",
        "X-Azure-Ref": "0EVO3YwAAAADtfDhLmAgfQI0K00g4nHjGV1NURURHRTAxMDcAOWZjN2I1MTktYThjYy00Zjg5LTkzNWUtYzkxNDhhZTA5ZTgx",
        "X-Cache": "CONFIG_NOCACHE",
        "x-ms-client-request-id": "23e34c27b45f91b7ed2153f63aa2be3e",
        "X-Processing-Time": "41ms"
=======
        "Date": "Fri, 20 Jan 2023 01:00:27 GMT",
        "MS-CV": "KR4ePP\u002BbfUKxj6H4hLYePQ.0",
        "Request-Context": "appId=",
        "Strict-Transport-Security": "max-age=2592000",
        "X-Azure-Ref": "0rOfJYwAAAABWcustK3zrQqqms/dJcKpEWVZSMzExMDAwMTE1MDUxADlmYzdiNTE5LWE4Y2MtNGY4OS05MzVlLWM5MTQ4YWUwOWU4MQ==",
        "X-Cache": "CONFIG_NOCACHE",
        "x-ms-client-request-id": "282d89b9833bce746c289a284d68179c",
        "X-Processing-Time": "83ms"
>>>>>>> dd31b45d
      },
      "ResponseBody": {
        "identity": {
          "id": "Sanitized"
        }
      }
    },
    {
      "RequestUri": "https://sanitized.skype.com/identities?api-version=2021-03-07",
      "RequestMethod": "POST",
      "RequestHeaders": {
        "Accept": "application/json",
        "Authorization": "Sanitized",
        "Content-Length": "2",
        "Content-Type": "application/json",
<<<<<<< HEAD
        "traceparent": "00-ad4387d6170f69e7ce5097ff95a2c513-443f427dd6dccac7-00",
        "User-Agent": "azsdk-net-Communication.Identity/1.3.0-alpha.20230105.1 (.NET 6.0.12; Microsoft Windows 10.0.22621)",
        "x-ms-client-request-id": "8f9696836d50b548ecc9ef2a21b25e4d",
        "x-ms-content-sha256": "Sanitized",
        "x-ms-date": "Thu, 05 Jan 2023 22:45:37 GMT",
=======
        "traceparent": "00-699ec2c650598e64df19b680f976bc10-a6e9a7fd8696af84-00",
        "User-Agent": "azsdk-net-Communication.Identity/1.3.0-alpha.20230119.1 (.NET 7.0.2; Microsoft Windows 10.0.22621)",
        "x-ms-client-request-id": "f32c49717ca0309928015f0a5ff971ad",
        "x-ms-content-sha256": "Sanitized",
        "x-ms-date": "Fri, 20 Jan 2023 01:00:28 GMT",
>>>>>>> dd31b45d
        "x-ms-return-client-request-id": "true"
      },
      "RequestBody": {},
      "StatusCode": 201,
      "ResponseHeaders": {
        "api-supported-versions": "2020-07-20-preview2, 2021-02-22-preview1, 2021-03-07, 2021-10-31-preview, 2021-11-01, 2022-06-01, 2022-10-01",
        "Content-Length": "31",
        "Content-Type": "application/json; charset=utf-8",
<<<<<<< HEAD
        "Date": "Thu, 05 Jan 2023 22:45:36 GMT",
        "MS-CV": "l1N\u002B55wqZU2mVGRRlWD3Eg.0",
        "Request-Context": "appId=",
        "Strict-Transport-Security": "max-age=2592000",
        "X-Azure-Ref": "0EVO3YwAAAABlY\u002B6Wm5NYTaIOMgTPvzUeV1NURURHRTAxMDcAOWZjN2I1MTktYThjYy00Zjg5LTkzNWUtYzkxNDhhZTA5ZTgx",
        "X-Cache": "CONFIG_NOCACHE",
        "x-ms-client-request-id": "8f9696836d50b548ecc9ef2a21b25e4d",
        "X-Processing-Time": "43ms"
=======
        "Date": "Fri, 20 Jan 2023 01:00:27 GMT",
        "MS-CV": "6oNGcDdv0Ee9X2JvPrX9Yw.0",
        "Request-Context": "appId=",
        "Strict-Transport-Security": "max-age=2592000",
        "X-Azure-Ref": "0rOfJYwAAAABhrbws7yQGTZv/01vmcWDmWVZSMzExMDAwMTE1MDUxADlmYzdiNTE5LWE4Y2MtNGY4OS05MzVlLWM5MTQ4YWUwOWU4MQ==",
        "X-Cache": "CONFIG_NOCACHE",
        "x-ms-client-request-id": "f32c49717ca0309928015f0a5ff971ad",
        "X-Processing-Time": "81ms"
>>>>>>> dd31b45d
      },
      "ResponseBody": {
        "identity": {
          "id": "Sanitized"
        }
      }
    },
    {
      "RequestUri": "https://sanitized.skype.com/api/servicebuscallback/subscribe?q=Sanitized",
      "RequestMethod": "POST",
      "RequestHeaders": {
        "Accept": "application/json",
        "Authorization": "Sanitized",
        "Content-Length": "0",
<<<<<<< HEAD
        "User-Agent": "azsdk-net-Communication.CallAutomation/1.0.0-alpha.20230105.1 (.NET 6.0.12; Microsoft Windows 10.0.22621)",
        "X-FORWARDED-HOST": "Sanitized",
        "x-ms-client-request-id": "177b995be46641d867b3c694e40b93fe",
        "x-ms-content-sha256": "Sanitized",
        "x-ms-date": "Thu, 05 Jan 2023 22:45:37 GMT",
=======
        "User-Agent": "azsdk-net-Communication.CallAutomation/1.0.0-alpha.20230119.1 (.NET 7.0.2; Microsoft Windows 10.0.22621)",
        "X-FORWARDED-HOST": "Sanitized",
        "x-ms-client-request-id": "a9e87667c36dfdb552597b2f019345c7",
        "x-ms-content-sha256": "Sanitized",
        "x-ms-date": "Fri, 20 Jan 2023 01:00:29 GMT",
>>>>>>> dd31b45d
        "x-ms-return-client-request-id": "true"
      },
      "RequestBody": null,
      "StatusCode": 200,
      "ResponseHeaders": {
        "Content-Length": "0",
<<<<<<< HEAD
        "Date": "Thu, 05 Jan 2023 22:45:39 GMT",
=======
        "Date": "Fri, 20 Jan 2023 01:00:29 GMT",
>>>>>>> dd31b45d
        "Server": "Kestrel"
      },
      "ResponseBody": null
    },
    {
      "RequestUri": "https://sanitized.skype.com/calling/callConnections?api-version=2023-01-15-preview",
      "RequestMethod": "POST",
      "RequestHeaders": {
        "Accept": "application/json",
        "Authorization": "Sanitized",
        "Content-Length": "254",
        "Content-Type": "application/json",
<<<<<<< HEAD
        "traceparent": "00-1c3cb6a238ea53a0deeb1dbff7765c09-6c8397a890118194-00",
        "User-Agent": "azsdk-net-Communication.CallAutomation/1.0.0-alpha.20230105.1 (.NET 6.0.12; Microsoft Windows 10.0.22621)",
        "x-ms-client-request-id": "3a3c03201bc0ba2b042d3795c58d703a",
        "x-ms-content-sha256": "Sanitized",
        "x-ms-date": "Thu, 05 Jan 2023 22:45:39 GMT",
=======
        "traceparent": "00-69e0f88bdce52e4d9284b00afae01208-a33a30da1463d3be-00",
        "User-Agent": "azsdk-net-Communication.CallAutomation/1.0.0-alpha.20230119.1 (.NET 7.0.2; Microsoft Windows 10.0.22621)",
        "x-ms-client-request-id": "5ab34c68293a3d88f0fc003a23696f72",
        "x-ms-content-sha256": "Sanitized",
        "x-ms-date": "Fri, 20 Jan 2023 01:00:30 GMT",
>>>>>>> dd31b45d
        "x-ms-return-client-request-id": "true"
      },
      "RequestBody": {
        "targets": [
          {
            "rawId": "Sanitized",
            "communicationUser": {
              "id": "Sanitized"
            }
          }
        ],
        "source": {
          "identifier": {
            "rawId": "Sanitized",
            "communicationUser": {
              "id": "Sanitized"
            }
          }
        },
        "callbackUri": "https://sanitized.skype.com/api/servicebuscallback/events?q=SanitizedSanitized"
      },
      "StatusCode": 201,
      "ResponseHeaders": {
        "Content-Length": "462",
        "Content-Type": "application/json; charset=utf-8",
<<<<<<< HEAD
        "Date": "Thu, 05 Jan 2023 22:45:39 GMT",
        "X-Azure-Ref": "0E1O3YwAAAADkaiRJMdl9SoyJzp7ut9FfV1NURURHRTAxMDcAOWZjN2I1MTktYThjYy00Zjg5LTkzNWUtYzkxNDhhZTA5ZTgx",
        "X-Cache": "CONFIG_NOCACHE",
        "X-Microsoft-Skype-Chain-ID": "a251b823-8183-4d49-91a8-1dabc6d21111",
        "x-ms-client-request-id": "3a3c03201bc0ba2b042d3795c58d703a"
      },
      "ResponseBody": {
        "callConnectionId": "4e1f0b00-80c5-40d9-a76a-745ef7e7a46b",
=======
        "Date": "Fri, 20 Jan 2023 01:00:29 GMT",
        "X-Azure-Ref": "0rufJYwAAAABjNDPZ8dGOSY2ckgdwpELEWVZSMzExMDAwMTE1MDUxADlmYzdiNTE5LWE4Y2MtNGY4OS05MzVlLWM5MTQ4YWUwOWU4MQ==",
        "X-Cache": "CONFIG_NOCACHE",
        "X-Microsoft-Skype-Chain-ID": "84765073-60bd-4f84-bfe6-3423d122ae7a",
        "x-ms-client-request-id": "5ab34c68293a3d88f0fc003a23696f72"
      },
      "ResponseBody": {
        "callConnectionId": "6e1f6600-d987-451d-bf0d-c64b404121e9",
>>>>>>> dd31b45d
        "source": {
          "identifier": {
            "rawId": "Sanitized",
            "kind": "communicationUser",
            "communicationUser": {
              "id": "Sanitized"
            }
          }
        },
        "targets": [
          {
            "rawId": "Sanitized",
            "kind": "communicationUser",
            "communicationUser": {
              "id": "Sanitized"
            }
          }
        ],
        "callConnectionState": "connecting",
        "callbackUri": "https://sanitized.skype.com/api/servicebuscallback/events?q=SanitizedSanitized",
<<<<<<< HEAD
        "mediaSubscriptionId": "70dce307-7814-4773-a0c5-0d3913040974"
=======
        "mediaSubscriptionId": "0f744f7a-3ac5-4546-9556-67881e40b82e"
>>>>>>> dd31b45d
      }
    },
    {
      "RequestUri": "https://sanitized.skype.com/calling/callConnections:answer?api-version=2023-01-15-preview",
      "RequestMethod": "POST",
      "RequestHeaders": {
        "Accept": "application/json",
        "Authorization": "Sanitized",
<<<<<<< HEAD
        "Content-Length": "7946",
        "Content-Type": "application/json",
        "traceparent": "00-6965b6c249329c43b2959b7a91c507ba-5985aa5edfc3eb1a-00",
        "User-Agent": "azsdk-net-Communication.CallAutomation/1.0.0-alpha.20230105.1 (.NET 6.0.12; Microsoft Windows 10.0.22621)",
        "x-ms-client-request-id": "a09b06c3a6279ed8bd54279ca6b3d1e0",
        "x-ms-content-sha256": "Sanitized",
        "x-ms-date": "Thu, 05 Jan 2023 22:45:41 GMT",
        "x-ms-return-client-request-id": "true"
      },
      "RequestBody": {
        "incomingCallContext": "eyJhbGciOiJub25lIiwidHlwIjoiSldUIn0.eyJjYyI6Ikg0c0lBQUFBQUFBQUNzMVlhMVBjT0JiOUs2N2VxdjJ3aWRxU0xOdXlxcnFtbWlaa21BQWhoR1FtRkxXVUxNbHVnOXQyWlBlRFpQTGY5OHJkUUVObnM5bWR5ZGFZd2xpdmM4NjlldDNMNTRHU1pYbFNkMFZXS05rVmRUVVFud2VacldmdWI2RUhZc0NGVkswZ3FaYVNwZ2xLUWh3akZqS0swalJpU01ZcHBRcGp5VFc3d3YxRElrU0R6Q0NTU1lKMFNDVUtXQ0N4eHBoS2xRMmVEM1RSTnFXOFBaRXo4MFB3VGFXYnVxaTZReWNmRThQQ05JbFFIQWNLTVJrcWxOQVFvempDV1dZa3hTVGdNS2FVVlQ2WHVYRmpxbmxaUGg4MDBuYUZLaHE1QVdKUlpESWFjb1JsRmlJV0tJS1NMRW1SeEJsbVNSREZZY0lBYUZwb2JjQ0xtU3hiODZEbC9MWnh4cmJHTG93ZE53MzBiR3pkR052ZDdzbDh6Zm5sK2FDci83amZLYWIwcVY4MC92UDgvbS94SC90OTg2Q3Z2TzZlNy9LN1NXT2lNczFRU2pWSGpES09PR0ZRTkl5cklPUVpZY0d1MzcvbTNMS29ibHJuWDlsMVVrMEJlOXAxVFN0OFh6YkZNQ3VMZk5yQnVOWHRzTDJCNlJxcWV1WmEvQVgxVmVNcmhlYnQwaUJNVUtzekpHL2FvVkpiUFpYeUY4VFBhbnRqdEUvQ2dJTzZETkdVYWNTWU5vZ3JuQ0xDREV0Q25TbkdRcC9HZmtIZ0hmbHJRVDhWSTRKUmhCRkZKSGFMY21aMEljY1ZzRm9RcXhRb25jbjF5c210YWR1L2tBVjNrblpzc09iYXFPNHZwSFF0YUVmblhEZm5WbFp0VTF1bkZvcWdOYVJEUXR3dkd3Wk1CQ3ptL3VETFpsNG1kZFdaQ3ZwK0hxajE1MmFQeTZZcE40ZXAzMnEzMDlPeVRxRmhNY0tYOXJLcVI4aUx3eURna1llOXd4UHY4SlI1aE1aREREL0VkV2hITFhnU2hydUNHbTI2MEdCSU1HaUoySkRGcmlVZFRjNEYyV3dsVjlHTnNOZC96RVp5cm92YUN3Tm84YzdPVC8zeCsxT1BZT1lsOEE0OFFvaEhPTEJ6TDRtaEJrcXVrb01NL0cxT09iS2RhcEJ0aTA5bXE1eWw0aC9lQ3MxQU51eGxEenpndFhBYUNOMU9QV3ZVd24yc3U2OVFXK1NWaEsyWWYydlVBN1p3UnZSdWthTkNHVFRQck16RnkvQ05lYWhybGxvYzZPcmlDTy81YjhqRjdiUHN3bDUvSk84bXloNXVxWnpOVit1U2twVXV0T3lNQU11OWQvdW5IaVVCam5IRUF2TFk1bzBMdTF1UVpyTnk1Vm1wdFFXWERTbmhicjVDejdvVnMrNjNpMDYzME1NRVBMeUxUcjRUblR4RnA2RGRtU1ZWQnd3VVZrS0U0NmNNTENFaC9RNkd2dDh1QS8zQkRMRHNlZzhSdUZocGdra2NldjJlWTBQQ09iQkVIbXk2cEVlM0J1NnVEZnBqQlZzejRCMmZ2enM3T2R3SC9pZ013NFJHRks1bXhqaWdSTHZrOUlHY0oxRkUveEE1dVNlUFk2Qk1TRVJ4R09PRUIrQzRwOXl3NVh2WE5ySnRRUURqQlBpQjhaRUE1b1VjSitUN0ZGQjJ0MFczV2VqL2dTWGNXb2lPSk9RSm1QeW5rOUFmUlZMSzFKUmlKb3NLOWVmbXVuWldhTEhaY3l1VUxvMHM4OW9XM1hRbTBxWHlHcWx1VE5mSXducExrOEx4c3RGcmI1dXVobzAvZnZIMmFuSjhSU2kvK3ZsNFBMbDYrL09ZWEhIc0ZSVWNmVVpjNEl2bHE3MERzemVPWmZjaGZiRWZzWFM4ZUg5OTBNeGVsdkxEL2xGaHFxUDNOL252OUo4QitaM2NDZG5BMC84RWY1NmYvN1pYL1RMNWRQS0wzbHRkckxDL3l0N3I4dytaV2VDZ2U5TXNiRjQ4TzNyVzlQQjNKMlF6a3czY0o4eDdlM2oweWlmUi9ZRzJhVXE4bHpHbFBuOWE3MjZVZnNodUM5d3pidy9QWHB4c28yV3pidDJTRnAyRm1SM3RNc0U1Q1ZUSkZ1QjZFUGRrVlpsVk9xcnFSLzJ4ZHpvNWZyZkx6MTM5ZUxjZUxyMnpGL3Rmc3dUV2ppbE5NNjByZzh3Qzd2UWREZEFGSXhJOUhoZDRrNU92bWM5ZC9WZnNvOWcxc0ljUlRWZk00THk5WTRMYjBkakdRaXd0MnFsRU5JdzhIZ3Q4SU1aTXhCaEVpR0FpYUNLU1BSRkdJb0Q2c1dCakFYMG9GZUdCbUJ5SUFJc1hrV0NST05nWFVTQ2lpUnZJWWhIdEE3M1lTOFI0WDRSamNSQUlCamdiWXJQcWVuMmVDOWJFSlR6TDVYSzRYdUREMnVhWGwyWUZZVFZvcmJyMjhoTE1RVk50WWRUbHBVeGI1RzV2NUN4NWhCWThvTjFIY044QXltVGJYYVd3NzVlRjdxWlhtVEU2aGMzMk44aWJYRXgwRmR3SEVxMVZDRUsySEM1YWwxbTRsMnU3QzV5UFRONG5FSWt4V2NSakNkRWtoeFNIeXd6eFNJWW9aTVJFY0R5bllSaTU3S1dGVkxpUDJsNHJOYmZnL1B3K202ak04alZraTNaVEFTRWd4SWV2ekswTC9qYXhXbDhheUpQa1UvaDYvbUg2Qm1jbGpuNjEvR1orbm85R2dBOUpEWndZTGhDT1g1S1Z6K2NuMTJmc3RlNCtrb096STdXRVBnQnJRVGdFVEU3RjZUcURLVXlmc2hUdDJhWnBYSmIxMG9CaG5aMmJMekFHb2svbm0xNzZZYlVvdXZzOGZydkZoYXUyTHNzK2xmaXZZbkVBZ1dnY1VtVndJTFJWaSsxQUhJcCtrVlhYM2N2cDhVY2M1WlQrZG4yRUpsVzQ3Q1BzdjV0UkZIRE1neWhra0hGalFpbHphVi9SSHMvTHJqaUZYQS9jdHZGeTBlN1pXbW9GQytEQjBkcWs4M3c3MW9iL1YvVFRLbWxJVWs0RHlBWjVnSmhta01NU3lSSFJNbFdScG5ERUVKY3IvUy9wSlBEbXRwNDNQZThLZVBzTThsLzF5MUJNTFJFQUFBPT0iLCJzaHJUb2tlbiI6ImV5SmhiR2NpT2lKU1V6STFOaUlzSW5SNWNDSTZJbkJ2Y0NKOS5leUpoZENJNkltVjVTakJsV0VGcFQybEtTMVl4VVdsTVEwcG9Za2RqYVU5cFNsTlZla2t4VG1sSmMwbHVaekZrUTBrMlNXa3hURk5VVGxKUFZ6VlBWV3BrYVZWdE9XMWxSekZzVjIwNVdXTlhTa2xYYTJSc1pIbEpjMGx0ZEhCYVEwazJTV2t4VEZOVVRsSlBWelZQVldwa2FWVnRPVzFsUnpGc1YyMDVXV05YU2tsWGEyUnNaSGxLT1M1bGVVcG9aRmRSYVU5cFNtbE9SRlpzVFVScmQxbFRNV3RaVjBwdFRGUlJlRTVFVlhSWlZFRXlUME13ZDA5SFJUUk5hbXhwVFhwQ2JFOUhVV2xNUTBwd1l6Tk5hVTlwU205a1NGSjNZM3B2ZGt3elRqQmplVFV6WVZjMWEySXpaSHBNYlRWc1pFTTVhbHBIVFRGWlYxWnNXVk13ZUU1WFRURk1WRkpyV1dwWmRGbHFRVE5QVXpGdFdUSkdhMXBFU1RGTlJGWnJXWHBKZGtscGQybGhWMFl3U1dwdmVFNXFZM2xQVkZVMFRWUnJNRXhEU25WWmJWbHBUMnBGTWs1NlNUVk9WR2Q0VDFSUmMwbHRWalJqUTBrMlRWUlpNMDE2UVRCT1JHYzFUa04zYVZsWGJIWkphbTlwVWxSS1lWb3hiRVZSVkd4S1ltNUtjVkZ1VlRSU1ZWSXpZekZhZFV4NmFFaE9XRXBPVkZWR1FsQlVNR2xNUTBwb1kwaENjRnBEU1RaSmJVVjZXVlJOZWxsNlNtaE1WRWsxVDBkVmRFNUVSbXROVXpBMVRWUk5NMHhYUlRGT1JGbDVUVzFWTWs5RVJtcFplVWx6U1cxR2QyTkhiR3RaVjA1NVNXcHZhVTFwU1hOSmJVNTFXbWxKTm1WNVNuRmtNbk5wVDI1emFXRXpValZKYW05cFZXeE9Ra2xwZDJsaWFVazJTVzVPVUZsc1ZYaGhha1UwVGxaQ2FWUXhRWHBOTTFsNlpXMVNhVlZGTVZCWFJYQktWRE5WTVdKck5XaFpWbHBGVjBWamRHSldTblpqTW1oV1RraENObVJJVWxCaGF6VnlaRVJLZW1WVlVtOWlSRTEzVDFkS2NGUldaRTlPTUVwSFYxWkNVMDlGTURST1ZqbGhZek52ZUdOWGNIUlhia1p4VmxSb2JWZEVhSEZQVm1SYVlsVndabHBxVVRGT00yeE1aVVZhUkZkVlJuVlVWa1p4WW0xak1XVlZWa3RrYkZaRFpESlZNV1F4YkhkWk1rNTFUMFJSZUdGRk5UQlhWa2w1WTI1U2MxbFhWalZoYW1RMFlWZFdkR05GY3pKVU1IUjFUMVZrZDFKcVJUVmtXRkpJVXpOU1lVOVlWalpOVmxwUVducENUbFpyUm05T1J6VXhXak5TTWxFd1pHaGhhbXgyWVdzd2VVOVVXbE5WTTFVd1lWUlJOVTVHU21GWFdGWlBVbGhDUTA1RVFuUk9WMXBaVDFSS1ZsSnFSak5aVjJ4V1l6QjRjR1JWYkdGWk0xcE5ZbXRHVjFreVpFcGpWVFZ3WVZod01WRXlkRXBXUkdnMVdXMVNjbGRyWnpGaVZUVjZVVlpWTVZVeWNFaFVhMHBYWVc1b05FNUVRWGRpYTFwNFZVVXhhazR4VW5OTmJrVXdUbGRvU0ZSVlpGWmxSV3haVVhwa1RWSnRVVEJaTUU1TVRrWlNaazFzVm0xWldGSXpWMnhzYWxOR09WZFRSbVJ6VTI1b1ZVNHlTa1ZrYm5CQ1ZWTkpjMGx0VldsUGFVcENWVlZHUTBscGQybFpWM2h1U1dwdmFWVnNUWGxPVkZscFRFTktjbUZYVVdsUGFVbzJVVmR3VEZJd2F6VlZia28wV20xWk5VMVZPVkpoYkVVMVlsZGFhbFl3VmtWa1ZuQnVUVWhDYTJKSFZrTk5WVGx5V2xjeFdGSkdRbnBKYmpFNVRFTktjRnBJUVdsUGFVcHZaRWhTZDJONmIzWk1NMDR3WTNrMU0yRlhOV3RpTTJSNlRHMDFiR1JET1dwYVIwMHhXVmRXYkZsVE1IaE9WMDB4VEZSU2ExbHFXWFJaYWtFelQxTXhiVmt5Um10YVJFa3hUVVJXYTFsNlNYWkphWGRwWTIxbmFVOXBTWGRNYTBaVFUxVkZNbU5VWkVkbGJVNVdWbTVTY2sxdVpHeGFibXd3VFVkNFExcElaRzVpTUhCWlkyeE9aazF0ZEZkUmJUbElXakJzZUZFeU1UWlNSemgzVlRCR1FsRlROR2xNUTBvd1lWZFJhVTlwU21wYVIwMHhXVmRXYkZsVE1IaE9WMDB4VEZSU2ExbHFXWFJaYWtFelQxTXhiVmt5Um10YVJFa3hUVVJXYTFsNlNXbE1RMG94WkVkcmFVOXBTakZrVkdSdFZESjRNbFJWVm5KUk1teEpUMVpDVVZJeFNUVmpSVVp1U1dsM2FXUnRWbmxKYW05cFRWTTBkMGx1TUM1cmFYbG9ZVko1TmtaaVZGRk9hbHBYV0VWR2FUSTVhMmhPTFhKeFgxQTVTbE5NYVc4MFUydHhNMHBPWlZJNFNubEtiREZQYms1R2IyVmZlVnBDTm5ocVdXUk9ValJOY1RGU1NWRkhUV05XY2tWc1dEWTVRMDF2UVZSQloyVTNaRXd6Y25kTFMybEhUMDE0U3pNMU5GWlRVVzlpYjNSWmVrUnRZemh2Tkd0SmExUldSMHBEVjNrM2VHWjRSMnMzYW5aYVZrbEpiUzFtVkRWYVZWTk5RbFZ6WjFacFR6Rk5Oa2x4YW5oaFVsUlNlVEZLZUVOVFZrOXZUa2syY1ZkRk5WTjRjV2t0VFhWTlRrdEVaamc1ZUZSNWJWbE5lRkJ4UjJWRU1uUnNZelExV1VrM1lrTnBSM0ZEUzI1SUxVbExjVlUxZFZrdFUyUjBlR1JSUmtJNU9EQjVaMGRMT1ROdk5UUklSMGhpUWtWd01rVkhSMlJMYlZWM1FrOWtOR04xUTFnNVQwWkNiRjl5VEhwVFlraFFWSGw0U3poRWRXWTVaVGwwYjNSNGVWUlZSMDVTWjBrME5tbHpka2syWDFSYVpFTXRMVTAyYm1jaUxDSjBjeUk2TVRZM01qazFPRGMwTUN3aVlpSTZJa1ZYWVVReFRIazRWemhpVWpWb1lta3djMXBGZFVWR1h6UkNkVzlRYjJOTFN5MTRkamhhWTBkaGJVa2lMQ0p1YjI1alpTSTZJakppTjJObU5tTmpaakl6T0RSbE9HTTRZMlppTkRGa1lXTXdZamsyWkROaUlpd2lZMjVtSWpwN0ltcDNheUk2ZXlKcmFXUWlPaUkwVDB4bGMzUjBhbWh5UlZWclQzcFVRbmREZVVwc1lUWTFkVFo1VDJKRVlVOWFRMWxET1UweFIyc3dJaXdpWlNJNklrRlJRVUlpTENKcmRIa2lPaUpTVTBFaUxDSnVJam9pYzA5aVZURnFNVGcxVUdKUFVETXpkak42WkdKUVRVOVlTa2xQZFRWdVRtRmhWa1JZUnkxdFVtOXphRlUwY0hwMGRFOXFUbXQwTW5ONVJHaHNNekE1WW1sTlYwNDNRa1paVUZJNFRUZzFYMXB6ZWpGeGFtMWFjV3BWT0daWU9HbzVWMWx0U2w5bU5EVTNlVXQ0UmtOWlFXNU5VV3B1WnpWNVJVcDJWVUozWlRWM1dYQmpZMjQ0TkRGb1RuUlpVakp5ZEd4aFpYbHFOM2hwWlcxd1N6WlBTMjQ1UjNCR01UbDFkRWRMZEZvNWRYb3hWazluTUUxV1FXZzBiblZuZEhaRFIyRnFPVzlxVFRJNU5sSlRkVFJwTkRrMFVscFpkVTVGY0VJME1HMDFabGc1TWxWR01YZGhhVlZ6VEdsMVNWcGpka3h1UVZaalowbHhUbWxwZW5WRGEwbFVPSGxpWkd0YVNEVnRUbk5CVlRWVGFrZE9RbFpxZUhnME1EQnVSbkZRVFdNM1ZHd3ljVFExYUVkTlIxVjRTVmhETjB4R1pEUmpRMHMwVkY4eVZXWmhkSGRhV1dOSVgxWklWMnhLZUZRM1lrUjJla0ZSSW4xOWZRLmUtc3Y3ejVBdklUYnRzOWcwQlRxRWJfODRUR2dQYVRjcUtDYWlSQVlfZlVlcjlPZWl5QlFRM1YtMWRxVnRsME1WUUxtOElFUU5TNWp4WlFqUlg4YlRlaDJjX0tPWmNHWmlrdzE2RlZBd3pLT0RtNVVKWHlFbEgyaUhkbUVDNjhsZDR3UmxLMkpBOFJ6bEFFOE81c0ZCeERUMjliSWVTWG54Z0tNY2pwczVsbDRmNkRhR3ZnS1p3N0NSZ1JXZzRUX2YweW0wZnRlTjZCM0RWQkcxQjlEaU5OMl9TSzlpdTJDcHZMNkg4djE5cHMwaVZLQW4tZUp6Xy14cVkyeWk2SFp5OWEydjloQ3RvT2ZES0dfWDdLVDdGcVpJMWV1dWFUS3ZnNC1XUHpPRlQ0aU9kR3RaRDNhQW1zdFBNZG81NzhHOS1rbnFka29YM2Y5N1hGQTBZcEtNUSJ9.",
=======
        "Content-Length": "7914",
        "Content-Type": "application/json",
        "traceparent": "00-b7efc3b0feb31d54c57202638d9836b8-6d6e07b770ef22b6-00",
        "User-Agent": "azsdk-net-Communication.CallAutomation/1.0.0-alpha.20230119.1 (.NET 7.0.2; Microsoft Windows 10.0.22621)",
        "x-ms-client-request-id": "d7c1edb76e80ae2f942ea047006a2e94",
        "x-ms-content-sha256": "Sanitized",
        "x-ms-date": "Fri, 20 Jan 2023 01:00:31 GMT",
        "x-ms-return-client-request-id": "true"
      },
      "RequestBody": {
        "incomingCallContext": "eyJhbGciOiJub25lIiwidHlwIjoiSldUIn0.eyJjYyI6Ikg0c0lBQUFBQUFBQUNzMVliVy9iT0JMK0s0SVB1QStYMGlJcFNxSUlHQWZIVHRzMGpkZWJsK0pTQkJkUUpHVXJrU1V0SmI5dHQvLzlScktkT0hHdTE3dHJnVlVBV1h5YjU1bmhERG1UTHgwbHMyeFUxR21TS2xtblJkNFJYenFKTFdiTmI2bzdvc09GVkpVZ3NaYVN4aEdLZkJ3aTVqT0s0amhnU0lZeHBRcGp5VFc3dysxREFoU29pS0pJWXg4Wm1YaklaNTdFR29iaUtPNjg2ZWkwS2pPNUhzbVorU255VGE3TElzM3IwNGEraWptT0l1TWh4bVdDbUU0Q0pIMUNVQkpyRW5JU0JoNzJZRTBtODhsY1RreXpKcDluMlp0T0tXMmRxclNVVzBHRUd0K25FcU00NUJneDZzV0lSNzZIZU1nOGxXanRjYVZBMERUVjJvQVZFNWxWNW9uTDFicHNsSzJNWFJqYkwwdVlXZHFpTkxaZUg4dkpCdlBybTA1ZC9BaTdnNkl2N2FKK3BOMy9qZnhuZHQrc3dSaTk4dG85MzJWM2JEVHhORE9JUklvZ0pqVkdQQWxnSzVrZnhSNG5uTWpnME82dkdUZEw4NGVxc2Erc2E2bW1JSHRhMTJVbFhGZVdhVGZKMHNtMGhuV3JkYmQ2Z08zcXFtTFdqTGdMNnFyU1ZRck5LeU1wSXFTcjFONFVwZHdGY1pQQ1BoanRhc05Ka0lCL0VRV2V4clJrS1BhaUNJSHJ4QkZYWVVoODQ5TFFUUW04QTNmRDVPOXB6K2Vndzh6b1ZQYnphbWxzNDdrS21NM2t4bE1tMWxUVm40SHhqc3VPc3pYM1J0Vi9CbVliSmp0ZWMxMWVXWmxYWldFYmR0QUViajd0RXNLNmhNRnZ3SVRIUXU1MnZtNE5QeWp5MnVRdytVdEhiVDYzUVN2TE10dWVqbTZsbTlDTnN5S0dnVVVQMzlyYnZPZ2hoK0tJK3NUQnp1bklPUjB6aDlDd2krR1BOQk9xWGdVV2crVk5RL1YyVTBKZ0ViSXVqYnFNTlNOeGIzQWx5RFkybW82Nmg1MzJZOWFUYzUwV0RnTVE3bHhjamQzK3A3RkRNSE1pZUhzT0ljUWhITkM1RTRYUUE2Mm1rd01OL0cxTTJiTzFLcEd0MHQvTlhqdUp4ZCtjRlpvQmJRaE9CeXpnVkJEZVFsZFR4eHExYUQ0MjAxZW9TaWU1aE5pYWZHdlZrMnpSS0JGdDJxa3lhSjVZT1JFbjJlVS9udnJLcFJiNHN4OE0rSWNQUjJlaklMaDJqMy85d04zdy9sVHZzWnpOVjV1V2tybE90YXlOQU0yZDYrSFlvY1RESVE2WVI1N3J2RFZodlFacU5zbFdqcFZhV3pCWmx4SU8reFVReHpZdXM1bDNLSjN1U2ZlanhzSUgwcVB2bEI2OWxFNkJlNk9XVkRVZ1VQQ0VBSWVIQ01TbjM0VUE4dzRSNkU5R0FMZHJMVVRBZWpUQ0pQU2RYZEJ4M28wQ0IySnVZeUJyNEM3YUNYOUdZRzhEblBPcjY0dlI2UkRnQXg4ejRrVmVBSmQyNVBzWXMwTnMrb1ROb3lDZy93OTI5SWp0TWNLdzUva2g1cGlHRU9sKzhCSWFJcXMxYkNtckN2QVpKd0NQZ3hmNGZraForRjBFZkF3d2h5RDA1NFA0ZTA3WVlQZzg4Z2orMFJqMEoyRmtNamFabU1rMFIrMkp1ZW1kcFZxUTNYRVZMNDNNSm9WTjYrbE14RXZsbEZJOW1McVVxWFdXSm9hRFpVdlhyc3U2Z0pEdm4xemVEYzd2Q09WMzc4LzdnN3ZMOTMxeXg3R1Q1bkRvR1pIY1A5VGpHTTZ3VWNIUzhmdWptK0NHTGVUcVpqU1U0VldTano3enM0dms2SjM2Zy83VEkzK1FIWkd0ZVBxZnhBOC9ya2IyN09MbW5ySHppVG02OHZDbkQ1K3djaVhUMTVPNkdsNkc5dTJNejI5YThidXpzWnpKRW00UzVseWVmanh6U2JDOVR4NkhJdWRkU0tuTFgvWTNkMG03NUhBRWJwakwwNHVUMGI2MFpGWnZSdUswdHJDeHZVTWtPQ0VCS3RvVHVGbkVIWm5uWmhYMzh1TFpmT3lNQitmWGgvaTg2ZThmOXNOMWQzRXlmRTBUY0dPVG1YSmE1QWFaQmR6bUJ4eGdDa1lrZUw3T2N3YWoxOVRuVGY4citsSGNETENuRldXZHp1Q2szU0hCdldoc2FTRXRGdFZVSXVvSERoOEtQQlIrSkk0SHd2Y0Y3b3N3RkNkWURMa0lCb0s5RlQ1NFNWOUVBOUZuNGkwUk5CSThGUDVBRENKQlQwUXdGSDFmaEZ6MFErRVJNZlJGUUpzZXpJR05DTjV1Z00ycWJ2azVUVjRtYnVGWkxwZmRqWU4zQ3p1NXZUVXJ5SkNCYTE1WHQ3ZWdEcHBxQzZ0dWIyVmNvZWJlUm8wbXo2UjVUOUllYzdadkNFcGtWZC9GRVBiTFZOZlR1OFFZSFVPdy9RVktvQ1lidXZNZVU0aktLZ1RaMmdTdTJLWklhRjdOMkM0bi9tZ21iUzBBaFp5RXNrOGlvamxVZElrTUVjZmNoNWNrRVJ6TlVudTBLVVFxcUdyYmZPMFhwZVlXakQ5NUxBeHlzL3dsU1pvRXUrMkE1QTlTd3pPemJ0SytiWmJXdGpvTE1qMDZtWWF5aXRmRjR0ZmZ6dVc3MFV6MWV6MlFEL1VKbkJndzUyUjlHZDZNeHVuOThIZzBZTWNMRWw0WDkwdVlBMkl0RUlkVXFXRXgzaFFqcVdtcmo3UzYyQTcxczZ4WUdsQ3N0blB6RmRaQTN0bllwcVYrbWkvUytyRWszeDlwRWxWYlpGbGJKZnhYYVRjSTJTYmVPSUN4ZkxHZmVrUFRYYjlmMWdsZmZJNGYwdnJrdDZ2WmFkVzNaZ0k1TmVGL05iM0FnMW82RERqendvQUZGTGVKZGxxZHo3TTZIVVBaQm1iYldqbXRqbTBodFFJSGVESzBOdkY4c3A5bHc3OGUybTNsTElUYlBmUlFnR01OMjhvaDBVOU1nRHlvc2pXaFZKcXdMWVArbDhvUWNDZTJtSmN0N2dwdzIyTHdYOEdXM2dYNEVBQUEiLCJzaHJUb2tlbiI6ImV5SmhiR2NpT2lKU1V6STFOaUlzSW5SNWNDSTZJbkJ2Y0NKOS5leUpoZENJNkltVjVTakJsV0VGcFQybEtTMVl4VVdsTVEwcG9Za2RqYVU5cFNsTlZla2t4VG1sSmMwbHVaekZrUTBrMlNXa3hURk5VVGxKUFZ6VlBWV3BrYVZWdE9XMWxSekZzVjIwNVdXTlhTa2xYYTJSc1pIbEpjMGx0ZEhCYVEwazJTV2t4VEZOVVRsSlBWelZQVldwa2FWVnRPVzFsUnpGc1YyMDVXV05YU2tsWGEyUnNaSGxLT1M1bGVVcG9aRmRSYVU5cFNtbE9SRlpzVFVScmQxbFRNV3RaVjBwdFRGUlJlRTVFVlhSWlZFRXlUME13ZDA5SFJUUk5hbXhwVFhwQ2JFOUhVV2xNUTBwd1l6Tk5hVTlwU205a1NGSjNZM3B2ZGt3elRqQmplVFV6WVZjMWEySXpaSHBNYlRWc1pFTTVhbHBIVFRGWlYxWnNXVk13ZUU1WFRURk1WRkpyV1dwWmRGbHFRVE5QVXpGdFdUSkdhMXBFU1RGTlJGWnJXWHBKZGtscGQybGhWMFl3U1dwdmVFNXFZekJOVkZrMVRucFJNMHhEU25WWmJWbHBUMnBGTWs1NlVYaE9hbXN6VGtSamMwbHRWalJqUTBrMlRWUlpNMDVFU1RGT2FsRXdUbmwzYVZsWGJIWkphbTlwVWxSS1lWb3hiRVJhTVU1RVUxUk9URlo2WTNKamJFNWFUbTVuZDA5SGFGVmlNRTB3VWtWR1FsQlVNR2xNUTBwb1kwaENjRnBEU1RaSmJVVjZXVlJOZWxsNlNtaE1WRWsxVDBkVmRFNUVSbXROVXpBMVRWUk5NMHhYUlRGT1JGbDVUVzFWTWs5RVJtcFplVWx6U1cxR2QyTkhiR3RaVjA1NVNXcHZhVTFwU1hOSmJVNTFXbWxKTm1WNVNuRmtNbk5wVDI1emFXRXpValZKYW05cFZXeE9Ra2xwZDJsaWFVazJTVzVLUTFONmJGVlZWbWQ1WVVkS1ExbFZhR3RpVmtwNlUyMW9VRXhXU2tkamJYUk1VakZTZW1ORVJsTmthazU2WkhwT2IxcEhZM2xYVlZGNFdXcFJNbFpWTlhaVVJXZDZVVmMxVUZWRlpHRlRWMUV5VFcxVk5GUXhXWGRpZW1SU1RtcFdNR05GZEdaa1JteFNUMVYwY0U1RlNYZFBSRm8xVVd0U2NsbFhNWFZpTW14VFlXcFdlVmxxWXpCa2JrbDNUVEprYUdOc2NEVlpXRXBFWTBoamVGcHRkRVZSTVVwdFRrUlNiRmxYT1ZCYWJtUjBUVmRvZGxveVpGWlZhbFpoVWxkVmVGWlhXa3BpTVdzelZGZG5OVk13VG5kUk1scHpVekE1U1Zac1ZtbGFWVTVGV1hwS2NWcEZSalZVUjNONlkwaE9lazFxWkZCWmFsWjFXV3hrZDFORmFFdGxSR3h5VTI1d1NscEdiM1JhVjJ4TFQwVjRNMXB0Y0VSWU1rWlBUa1phZDJKVk9XaGFiV3hHVFd0d01HRldaSFpaVmtKWlUwVmtVbEpGU25KVE1HeEdWMjFKZUdOVlRrUmpWemx6VDBkR2NWUlZXa1ZpU0VwSlUycFJOV016VmtwWk0xcFFWVlpXUTJWWWJGbE5WamxZWTNwU1UxVjZRa05YUkdzd1pGZEpkMDlYV2pKT1Z6RXpZVmM1UkUweVpHbGtWMUYwVldwck5XTXlkRWhrUm5BMFpIcG9NMkl3VlRKT1IwWjVWVWhLV2xReVdsUk1XSEJoVjFjNE5XRkdhRVZVUkVwVVpIbEpjMGx0VldsUGFVcENWVlZHUTBscGQybFpWM2h1U1dwdmFWVnNUWGxPVkZscFRFTktjbUZYVVdsUGFVcHZUMFYwVG1KcVpHOVpia1V5VGpGd1IxSnJVbTlaVld3MFdWZHNUMWRGWkU5VlZuQmFVVlZvU0ZkSFVuSmFiVEZVV1RKMFZGcFVWVEJKYmpFNVRFTktjRnBJUVdsUGFVcHZaRWhTZDJONmIzWk1NMDR3WTNrMU0yRlhOV3RpTTJSNlRHMDFiR1JET1dwYVIwMHhXVmRXYkZsVE1IaE9WMDB4VEZSU2ExbHFXWFJaYWtFelQxTXhiVmt5Um10YVJFa3hUVVJXYTFsNlNYWkphWGRwWTIxbmFVOXBTWGRNYTBaVFUxVkZNbU5VWkVkbGJVNVdWbTVTY2sxdVpHeGFibXd3VFVkNFExcElaRzVpTUhCWlkyeE9aazF0ZEZkUmJUbElXakJzZUZFeU1UWlNSemgzVlRCR1FsRlROR2xNUTBvd1lWZFJhVTlwU21wYVIwMHhXVmRXYkZsVE1IaE9WMDB4VEZSU2ExbHFXWFJaYWtFelQxTXhiVmt5Um10YVJFa3hUVVJXYTFsNlNXbE1RMG94WkVkcmFVOXBTbXBoVlRReFlXcEtjR05IY0VaaVZXeHJVakZDZDJReWVEVmlWVVpDU1dsM2FXUnRWbmxKYW05cFRWTTBkMGx1TUM1QlprNDBTWFZpWkdKbWNYUkZRelZUWWxKRWNXRjBjV05KY0VFek55MWZkbXR5Y0ZWbWFEaFpiVkJFZFhCdmJucE1kM05QTTJkS05WcFZTRGxZTFVjNGJsZ3hjVkpXWTBGUFdHWTVlRFJGVDNwbFZVaDJVWG80VlhSaVNGRlRjR2MzYmtsUVNuUkhOVkoyTUhac1NsaDJURFptZDFKR1dIVkNNRzFaV1VOTmQzZHVVV2RUUlY5TFRWTTNlVkZGTlV0dFFWTlNjRkJPV0VwSGRIRm1jRW8wYlZVMVQyNTFkRGM1T0VoNVIyWkZhSGt6WldkSGRFeFNSVXhYVUhwbFFrSm9hRGh6TjJ0S2NXbHZXR2wzU0hGU1JuZGxkMGhGVFRNMWVWcFNWVXBwVFc1S1pqaFljazUxUnpjMmVHSkpVWFl0UVRCdmFtcDFVMjlyTkhWV1YzTnVaM294VnkwNGNFMVZaRWRZVDJwZmRIaGtkSFV3VUdKVGFsTTFPWHBtU25ndFlWaDVaMVptVVRkMmVHVnlURkJrVjNSTk1sSXdYMFJuVFhOQlZVTm9OMHhxVEdwVlgzcGtRMGg2T1ZKWWNWcDNRa2hQVTFFaUxDSjBjeUk2TVRZM05ERTNOalF6TUN3aVlpSTZJbVZZUjNBMlNrZFliVjlFWVU5MWVDMXFUMWhqTVZocVJHczJXRGRPVEdWcGFHRTNZek16WjNZdFRYY2lMQ0p1YjI1alpTSTZJakJsTldJNVpERTFOamxrTlRRd05HSTRZV1l3TVdFek1ERTBZVEZoTkdabUlpd2lZMjVtSWpwN0ltcDNheUk2ZXlKcmFXUWlPaUpHZGtOWVVuaDRVRGM0UzJkS1kwbEhVR0pKZW0xTVpVdHZSR0ZYVTJ3d1dWSnZYMHRKWjFkTU9ETkZJaXdpWlNJNklrRlJRVUlpTENKcmRIa2lPaUpTVTBFaUxDSnVJam9pY2tKTE9WUlJXREpvWWtKaFNHUnRVbk5LYUU4dFVrWnlhMHRIVkhOd01WSjJNM04zTTJoa1p6SlpSREZpTkRaVlRtOU1TRE5CYms5UVIxcEpaRFl5WlRoUFZqQnZOMUUyTlhSd1MxOTBXVkU1UzJrMFFqQTRObmxDUkd0aGJXNXZhVkpxTlhKaU56UjJjakF6WjJGeVdubGhja053ZHpGbWEwUkRVbVkwTkdWaGIwOW1kMjB4YUc5bloxVlNOVnBGWlRGVlprbHZXVGROYURsTFEzQkRabXhMVDBoV1ZXSmxRMFJqTW1wa1FYbE1hek53YzNNeU4wOWlOVzVpVjNCSVNFcDRPV3RLZWtsa1dpMWxhVW80VEhkbWFrTmZZVTQwVm5CdFQyRm1hVVV5U25ScFYyOWhVRmhJUjFGRVFtdExTVVZhWWpGeFEwTnhiMnc0WVdwTlJrUnNja2hLTkRsemRVbGpkazlSVlVKNWVWZ3hYMWR6TkZKVE1FSllPVFIxWWpBNVpuWTFiWGRwYjBNeloySjFaQzFTT1RsemEwZDBXbmgzT0hkdlJUWTBZWEpRY2xsUFpsTXRlbHBaYnpsb1dFUk1NbE4zSW4xOWZRLlE4OE1nMkRPWGwtUVBKRS1SOWpRZXc2TktmVDB0MTFKa3JKN2dPT0QwR2llSENfQ29teFVPOWlveXYwQ2JwSmVFVFBCNmNwNmQ0ZjV0ZVhIdnRHdmZEd2E1NUh4SkVmN0Z1TnRyU25jNm5fSzExdkFjcnZIaDRzd3huRjFiTTNYNUxOWEhicEcwZVdyYldBeXk5cDVFZmc5NVE4bmM5NXJGWm5DcWxuX2UzUnpXN09QakprbWYxMDl0dlJhaVFoQmFQVHB4azFxem04NFlUU0FFNjgyUkpYOGtTVGNqV1AyOHp1R3BlbVJEYVdDVlE1WFRxMG1uUzFIRGVvVV9jelJfNHVGVU9tOHNldU5kVldYbjFkY080TmxSNi1ERlR2M3p4dW9kenpVZ0wzUXlXUDhhRHBiYmJQeEpDck91QktWMkxxMkxZQjFiSWNWcnU1Sk45X1poQSJ9.",
>>>>>>> dd31b45d
        "callbackUri": "https://sanitized.skype.com/api/servicebuscallback/events?q=SanitizedSanitized"
      },
      "StatusCode": 200,
      "ResponseHeaders": {
        "Content-Length": "645",
        "Content-Type": "application/json; charset=utf-8",
<<<<<<< HEAD
        "Date": "Thu, 05 Jan 2023 22:45:40 GMT",
        "X-Azure-Ref": "0FVO3YwAAAABc3FSS8uWeS4yIn1YVKAVPV1NURURHRTAxMDcAOWZjN2I1MTktYThjYy00Zjg5LTkzNWUtYzkxNDhhZTA5ZTgx",
        "X-Cache": "CONFIG_NOCACHE",
        "X-Microsoft-Skype-Chain-ID": "a251b823-8183-4d49-91a8-1dabc6d21111",
        "x-ms-client-request-id": "a09b06c3a6279ed8bd54279ca6b3d1e0"
      },
      "ResponseBody": {
        "callConnectionId": "4e1f0b00-ef01-4cbf-9676-2ebea736a9b5",
        "serverCallId": "aHR0cHM6Ly9hcGkuZmxpZ2h0cHJveHkuc2t5cGUuY29tL2FwaS92Mi9jcC9jb252LXVzZWEyLTAxLmNvbnYuc2t5cGUuY29tL2NvbnYvaWZuanRHaE1xMDZnMjJYakwtQ241dz9pPTEwJmU9NjM4MDgzNjU0NzYwMDEyMjQw",
=======
        "Date": "Fri, 20 Jan 2023 01:00:30 GMT",
        "X-Azure-Ref": "0r\u002BfJYwAAAACv8XW7uIx1Rb8Us4YepeT6WVZSMzExMDAwMTE1MDUxADlmYzdiNTE5LWE4Y2MtNGY4OS05MzVlLWM5MTQ4YWUwOWU4MQ==",
        "X-Cache": "CONFIG_NOCACHE",
        "X-Microsoft-Skype-Chain-ID": "84765073-60bd-4f84-bfe6-3423d122ae7a",
        "x-ms-client-request-id": "d7c1edb76e80ae2f942ea047006a2e94"
      },
      "ResponseBody": {
        "callConnectionId": "6e1f6600-d80a-43dd-b1e2-2ef8d6944755",
        "serverCallId": "aHR0cHM6Ly9hcGkuZmxpZ2h0cHJveHkuc2t5cGUuY29tL2FwaS92Mi9jcC9jb252LXVzZWEyLTA2LmNvbnYuc2t5cGUuY29tL2NvbnYveUh3dGY4dlpia2l0RXFUbUlzQXJlZz9pPTE4JmU9NjM4MDk3Njg0Mzc2NDYyMDU4",
>>>>>>> dd31b45d
        "source": {
          "identifier": {
            "rawId": "Sanitized",
            "kind": "communicationUser",
            "communicationUser": {
              "id": "Sanitized"
            }
          }
        },
        "targets": [
          {
            "rawId": "Sanitized",
            "kind": "communicationUser",
            "communicationUser": {
              "id": "Sanitized"
            }
          }
        ],
        "callConnectionState": "unknown",
        "callbackUri": "https://sanitized.skype.com/api/servicebuscallback/events?q=SanitizedSanitized",
<<<<<<< HEAD
        "mediaSubscriptionId": "3abfbfff-9f76-48bf-8bac-285f8dab9452"
      }
    },
    {
      "RequestUri": "https://sanitized.skype.com/calling/callConnections/4e1f0b00-80c5-40d9-a76a-745ef7e7a46b?api-version=2023-01-15-preview",
=======
        "mediaSubscriptionId": "c6efb5ab-cab8-420a-bc24-a87abf42db1e"
      }
    },
    {
      "RequestUri": "https://sanitized.skype.com/calling/callConnections/6e1f6600-d987-451d-bf0d-c64b404121e9?api-version=2023-01-15-preview",
>>>>>>> dd31b45d
      "RequestMethod": "GET",
      "RequestHeaders": {
        "Accept": "application/json",
        "Authorization": "Sanitized",
<<<<<<< HEAD
        "User-Agent": "azsdk-net-Communication.CallAutomation/1.0.0-alpha.20230105.1 (.NET 6.0.12; Microsoft Windows 10.0.22621)",
        "x-ms-client-request-id": "1e09f1362376408d6dc11338ac437cda",
        "x-ms-content-sha256": "Sanitized",
        "x-ms-date": "Thu, 05 Jan 2023 22:45:49 GMT",
=======
        "User-Agent": "azsdk-net-Communication.CallAutomation/1.0.0-alpha.20230119.1 (.NET 7.0.2; Microsoft Windows 10.0.22621)",
        "x-ms-client-request-id": "12a298bc16463d73eeaab970c37bd9e9",
        "x-ms-content-sha256": "Sanitized",
        "x-ms-date": "Fri, 20 Jan 2023 01:00:33 GMT",
>>>>>>> dd31b45d
        "x-ms-return-client-request-id": "true"
      },
      "RequestBody": null,
      "StatusCode": 200,
      "ResponseHeaders": {
        "Content-Length": "647",
        "Content-Type": "application/json; charset=utf-8",
<<<<<<< HEAD
        "Date": "Thu, 05 Jan 2023 22:45:49 GMT",
        "X-Azure-Ref": "0HVO3YwAAAACLJFKr8UbxSZmwsKU9D58TV1NURURHRTAxMDcAOWZjN2I1MTktYThjYy00Zjg5LTkzNWUtYzkxNDhhZTA5ZTgx",
        "X-Cache": "CONFIG_NOCACHE",
        "X-Microsoft-Skype-Chain-ID": "a251b823-8183-4d49-91a8-1dabc6d21111",
        "x-ms-client-request-id": "1e09f1362376408d6dc11338ac437cda"
      },
      "ResponseBody": {
        "callConnectionId": "4e1f0b00-80c5-40d9-a76a-745ef7e7a46b",
        "serverCallId": "aHR0cHM6Ly9hcGkuZmxpZ2h0cHJveHkuc2t5cGUuY29tL2FwaS92Mi9jcC9jb252LXVzZWEyLTAxLmNvbnYuc2t5cGUuY29tL2NvbnYvaWZuanRHaE1xMDZnMjJYakwtQ241dz9pPTEwJmU9NjM4MDgzNjU0NzYwMDEyMjQw",
=======
        "Date": "Fri, 20 Jan 2023 01:00:32 GMT",
        "X-Azure-Ref": "0sOfJYwAAAAAMmPPSc9C0Qa/XeR2oVql2WVZSMzExMDAwMTE1MDUxADlmYzdiNTE5LWE4Y2MtNGY4OS05MzVlLWM5MTQ4YWUwOWU4MQ==",
        "X-Cache": "CONFIG_NOCACHE",
        "X-Microsoft-Skype-Chain-ID": "84765073-60bd-4f84-bfe6-3423d122ae7a",
        "x-ms-client-request-id": "12a298bc16463d73eeaab970c37bd9e9"
      },
      "ResponseBody": {
        "callConnectionId": "6e1f6600-d987-451d-bf0d-c64b404121e9",
        "serverCallId": "aHR0cHM6Ly9hcGkuZmxpZ2h0cHJveHkuc2t5cGUuY29tL2FwaS92Mi9jcC9jb252LXVzZWEyLTA2LmNvbnYuc2t5cGUuY29tL2NvbnYveUh3dGY4dlpia2l0RXFUbUlzQXJlZz9pPTE4JmU9NjM4MDk3Njg0Mzc2NDYyMDU4",
>>>>>>> dd31b45d
        "source": {
          "identifier": {
            "rawId": "Sanitized",
            "kind": "communicationUser",
            "communicationUser": {
              "id": "Sanitized"
            }
          }
        },
        "targets": [
          {
            "rawId": "Sanitized",
            "kind": "communicationUser",
            "communicationUser": {
              "id": "Sanitized"
            }
          }
        ],
        "callConnectionState": "connected",
        "callbackUri": "https://sanitized.skype.com/api/servicebuscallback/events?q=SanitizedSanitized",
<<<<<<< HEAD
        "mediaSubscriptionId": "70dce307-7814-4773-a0c5-0d3913040974"
=======
        "mediaSubscriptionId": "0f744f7a-3ac5-4546-9556-67881e40b82e"
>>>>>>> dd31b45d
      }
    },
    {
      "RequestUri": "https://sanitized.skype.com/calling/recordings?api-version=2023-01-15-preview",
      "RequestMethod": "POST",
      "RequestHeaders": {
        "Accept": "application/json",
        "Authorization": "Sanitized",
<<<<<<< HEAD
        "Content-Length": "411",
        "Content-Type": "application/json",
        "User-Agent": "azsdk-net-Communication.CallAutomation/1.0.0-alpha.20230105.1 (.NET 6.0.12; Microsoft Windows 10.0.22621)",
        "x-ms-client-request-id": "ded18b43f26f79d72a9d7c6bf38f1350",
        "x-ms-content-sha256": "Sanitized",
        "x-ms-date": "Thu, 05 Jan 2023 22:45:49 GMT",
=======
        "Content-Length": "410",
        "Content-Type": "application/json",
        "User-Agent": "azsdk-net-Communication.CallAutomation/1.0.0-alpha.20230119.1 (.NET 7.0.2; Microsoft Windows 10.0.22621)",
        "x-ms-client-request-id": "147809ea6ed2fa471d05c60b89413c85",
        "x-ms-content-sha256": "Sanitized",
        "x-ms-date": "Fri, 20 Jan 2023 01:00:33 GMT",
>>>>>>> dd31b45d
        "x-ms-return-client-request-id": "true"
      },
      "RequestBody": {
        "callLocator": {
<<<<<<< HEAD
          "serverCallId": "aHR0cHM6Ly9hcGkuZmxpZ2h0cHJveHkuc2t5cGUuY29tL2FwaS92Mi9jcC9jb252LXVzZWEyLTAxLmNvbnYuc2t5cGUuY29tL2NvbnYvaWZuanRHaE1xMDZnMjJYakwtQ241dz9pPTEwJmU9NjM4MDgzNjU0NzYwMDEyMjQw",
=======
          "serverCallId": "aHR0cHM6Ly9hcGkuZmxpZ2h0cHJveHkuc2t5cGUuY29tL2FwaS92Mi9jcC9jb252LXVzZWEyLTA2LmNvbnYuc2t5cGUuY29tL2NvbnYveUh3dGY4dlpia2l0RXFUbUlzQXJlZz9pPTE4JmU9NjM4MDk3Njg0Mzc2NDYyMDU4",
>>>>>>> dd31b45d
          "kind": "serverCallLocator"
        },
        "recordingStateCallbackUri": "https://sanitized.skype.com/api/servicebuscallback/events",
        "recordingContentType": "audio",
        "recordingChannelType": "unmixed",
        "recordingFormatType": "wav"
      },
      "StatusCode": 200,
      "ResponseHeaders": {
        "Content-Length": "208",
        "Content-Type": "application/json; charset=utf-8",
<<<<<<< HEAD
        "Date": "Thu, 05 Jan 2023 22:45:56 GMT",
        "X-Azure-Ref": "0HVO3YwAAAAC0JFEgprYPSI0wnSNVtRC1V1NURURHRTAxMDcAOWZjN2I1MTktYThjYy00Zjg5LTkzNWUtYzkxNDhhZTA5ZTgx",
        "X-Cache": "CONFIG_NOCACHE",
        "X-Microsoft-Skype-Chain-ID": "29dfa823-ad9c-42f8-bf67-cf70debce491",
        "x-ms-client-request-id": "ded18b43f26f79d72a9d7c6bf38f1350"
      },
      "ResponseBody": {
        "recordingId": "eyJQbGF0Zm9ybUVuZHBvaW50SWQiOiI0ZTFmMGIwMC1kNTQxLTRlZTYtODdjZC1mM2I0YzZjZjdmYmIiLCJSZXNvdXJjZVNwZWNpZmljSWQiOiJmNWJhNWQ1Yy02MTUzLTRkNTYtYTM4OC0yNzhlNTZhNTkwMzYifQ",
=======
        "Date": "Fri, 20 Jan 2023 01:00:36 GMT",
        "X-Azure-Ref": "0sOfJYwAAAACrdzzoUmSxQaIMGRLmK7rcWVZSMzExMDAwMTE1MDUxADlmYzdiNTE5LWE4Y2MtNGY4OS05MzVlLWM5MTQ4YWUwOWU4MQ==",
        "X-Cache": "CONFIG_NOCACHE",
        "X-Microsoft-Skype-Chain-ID": "54916ac1-e79b-4c01-b098-a266d2889732",
        "x-ms-client-request-id": "147809ea6ed2fa471d05c60b89413c85"
      },
      "ResponseBody": {
        "recordingId": "eyJQbGF0Zm9ybUVuZHBvaW50SWQiOiI2ZTFmNjYwMC0yNzM3LTRiN2EtYmZjOS1kMDFlN2UwMzBlNDMiLCJSZXNvdXJjZVNwZWNpZmljSWQiOiI2MjYyODMzNS01ZDk2LTQ1Y2UtYWZiNS03M2FlMTgyMTk0N2MifQ",
>>>>>>> dd31b45d
        "recordingState": "inactive"
      }
    },
    {
<<<<<<< HEAD
      "RequestUri": "https://sanitized.skype.com/calling/recordings/eyJQbGF0Zm9ybUVuZHBvaW50SWQiOiI0ZTFmMGIwMC1kNTQxLTRlZTYtODdjZC1mM2I0YzZjZjdmYmIiLCJSZXNvdXJjZVNwZWNpZmljSWQiOiJmNWJhNWQ1Yy02MTUzLTRkNTYtYTM4OC0yNzhlNTZhNTkwMzYifQ?api-version=2023-01-15-preview",
=======
      "RequestUri": "https://sanitized.skype.com/calling/recordings/eyJQbGF0Zm9ybUVuZHBvaW50SWQiOiI2ZTFmNjYwMC0yNzM3LTRiN2EtYmZjOS1kMDFlN2UwMzBlNDMiLCJSZXNvdXJjZVNwZWNpZmljSWQiOiI2MjYyODMzNS01ZDk2LTQ1Y2UtYWZiNS03M2FlMTgyMTk0N2MifQ?api-version=2023-01-15-preview",
>>>>>>> dd31b45d
      "RequestMethod": "DELETE",
      "RequestHeaders": {
        "Accept": "application/json",
        "Authorization": "Sanitized",
<<<<<<< HEAD
        "User-Agent": "azsdk-net-Communication.CallAutomation/1.0.0-alpha.20230105.1 (.NET 6.0.12; Microsoft Windows 10.0.22621)",
        "x-ms-client-request-id": "d35e565c52839fc4785b326593a0f17a",
        "x-ms-content-sha256": "Sanitized",
        "x-ms-date": "Thu, 05 Jan 2023 22:45:56 GMT",
=======
        "User-Agent": "azsdk-net-Communication.CallAutomation/1.0.0-alpha.20230119.1 (.NET 7.0.2; Microsoft Windows 10.0.22621)",
        "x-ms-client-request-id": "8a7d6cce5cc6a12c7983e9d5b5beeb19",
        "x-ms-content-sha256": "Sanitized",
        "x-ms-date": "Fri, 20 Jan 2023 01:00:37 GMT",
>>>>>>> dd31b45d
        "x-ms-return-client-request-id": "true"
      },
      "RequestBody": null,
      "StatusCode": 204,
      "ResponseHeaders": {
<<<<<<< HEAD
        "Date": "Thu, 05 Jan 2023 22:45:57 GMT",
        "X-Azure-Ref": "0JFO3YwAAAAB448vFL/lMS4\u002B3on85WyC1V1NURURHRTAxMDcAOWZjN2I1MTktYThjYy00Zjg5LTkzNWUtYzkxNDhhZTA5ZTgx",
        "X-Cache": "CONFIG_NOCACHE",
        "X-Microsoft-Skype-Chain-ID": "a251b823-8183-4d49-91a8-1dabc6d21111",
        "x-ms-client-request-id": "d35e565c52839fc4785b326593a0f17a"
=======
        "Date": "Fri, 20 Jan 2023 01:00:36 GMT",
        "X-Azure-Ref": "0tOfJYwAAAADSxW7fzYdjRYS8dnx8w0soWVZSMzExMDAwMTE1MDUxADlmYzdiNTE5LWE4Y2MtNGY4OS05MzVlLWM5MTQ4YWUwOWU4MQ==",
        "X-Cache": "CONFIG_NOCACHE",
        "X-Microsoft-Skype-Chain-ID": "84765073-60bd-4f84-bfe6-3423d122ae7a",
        "x-ms-client-request-id": "8a7d6cce5cc6a12c7983e9d5b5beeb19"
>>>>>>> dd31b45d
      },
      "ResponseBody": null
    },
    {
<<<<<<< HEAD
      "RequestUri": "https://sanitized.skype.com/calling/callConnections/4e1f0b00-80c5-40d9-a76a-745ef7e7a46b:terminate?api-version=2023-01-15-preview",
=======
      "RequestUri": "https://sanitized.skype.com/calling/callConnections/6e1f6600-d987-451d-bf0d-c64b404121e9:terminate?api-version=2023-01-15-preview",
>>>>>>> dd31b45d
      "RequestMethod": "POST",
      "RequestHeaders": {
        "Accept": "application/json",
        "Authorization": "Sanitized",
        "Content-Length": "0",
<<<<<<< HEAD
        "User-Agent": "azsdk-net-Communication.CallAutomation/1.0.0-alpha.20230105.1 (.NET 6.0.12; Microsoft Windows 10.0.22621)",
        "x-ms-client-request-id": "1a594dd7f3e243711a90f3d8a6214cde",
        "x-ms-content-sha256": "Sanitized",
        "x-ms-date": "Thu, 05 Jan 2023 22:45:57 GMT",
=======
        "User-Agent": "azsdk-net-Communication.CallAutomation/1.0.0-alpha.20230119.1 (.NET 7.0.2; Microsoft Windows 10.0.22621)",
        "x-ms-client-request-id": "f75cb65519f24ec151a7f4404f67b4ac",
        "x-ms-content-sha256": "Sanitized",
        "x-ms-date": "Fri, 20 Jan 2023 01:00:37 GMT",
>>>>>>> dd31b45d
        "x-ms-return-client-request-id": "true"
      },
      "RequestBody": null,
      "StatusCode": 204,
      "ResponseHeaders": {
<<<<<<< HEAD
        "Date": "Thu, 05 Jan 2023 22:45:57 GMT",
        "X-Azure-Ref": "0JVO3YwAAAADmjae4M4KmR6AcFgV6GvSpV1NURURHRTAxMDcAOWZjN2I1MTktYThjYy00Zjg5LTkzNWUtYzkxNDhhZTA5ZTgx",
        "X-Cache": "CONFIG_NOCACHE",
        "X-Microsoft-Skype-Chain-ID": "a251b823-8183-4d49-91a8-1dabc6d21111",
        "x-ms-client-request-id": "1a594dd7f3e243711a90f3d8a6214cde"
=======
        "Date": "Fri, 20 Jan 2023 01:00:36 GMT",
        "X-Azure-Ref": "0tefJYwAAAABz3PkpwmqkTZFN/6oamI6QWVZSMzExMDAwMTE1MDUxADlmYzdiNTE5LWE4Y2MtNGY4OS05MzVlLWM5MTQ4YWUwOWU4MQ==",
        "X-Cache": "CONFIG_NOCACHE",
        "X-Microsoft-Skype-Chain-ID": "84765073-60bd-4f84-bfe6-3423d122ae7a",
        "x-ms-client-request-id": "f75cb65519f24ec151a7f4404f67b4ac"
>>>>>>> dd31b45d
      },
      "ResponseBody": null
    },
    {
      "RequestUri": "https://sanitized.skype.com/api/servicebuscallback/unsubscribe",
      "RequestMethod": "POST",
      "RequestHeaders": {
        "Accept": "application/json",
        "Authorization": "Sanitized",
        "Content-Length": "158",
        "Content-Type": "application/json",
<<<<<<< HEAD
        "User-Agent": "azsdk-net-Communication.CallAutomation/1.0.0-alpha.20230105.1 (.NET 6.0.12; Microsoft Windows 10.0.22621)",
        "X-FORWARDED-HOST": "Sanitized",
        "x-ms-client-request-id": "55dbc2ada8e4f056c7316514c071e58a",
        "x-ms-content-sha256": "Sanitized",
        "x-ms-date": "Thu, 05 Jan 2023 22:46:00 GMT",
        "x-ms-return-client-request-id": "true"
      },
      "RequestBody": "[\u00228acs1bdaa2b9-9507-4542-bb64-a7b22c00a8d4_00000016-23fe-1fa1-d52a-343a0d002acf8acs1bdaa2b9-9507-4542-bb64-a7b22c00a8d4_00000016-23fe-2022-d52a-343a0d002ad0\u0022]",
      "StatusCode": 200,
      "ResponseHeaders": {
        "Content-Length": "0",
        "Date": "Thu, 05 Jan 2023 22:46:00 GMT",
=======
        "User-Agent": "azsdk-net-Communication.CallAutomation/1.0.0-alpha.20230119.1 (.NET 7.0.2; Microsoft Windows 10.0.22621)",
        "X-FORWARDED-HOST": "Sanitized",
        "x-ms-client-request-id": "56a2336d4efd8e22dcd79a4e8571445f",
        "x-ms-content-sha256": "Sanitized",
        "x-ms-date": "Fri, 20 Jan 2023 01:00:38 GMT",
        "x-ms-return-client-request-id": "true"
      },
      "RequestBody": "[\u00228acs1bdaa2b9-9507-4542-bb64-a7b22c00a8d4_00000016-6c92-9d05-eaf3-543a0d000b9b8acs1bdaa2b9-9507-4542-bb64-a7b22c00a8d4_00000016-6c92-9daf-eaf3-543a0d000b9c\u0022]",
      "StatusCode": 200,
      "ResponseHeaders": {
        "Content-Length": "0",
        "Date": "Fri, 20 Jan 2023 01:00:38 GMT",
>>>>>>> dd31b45d
        "Server": "Kestrel"
      },
      "ResponseBody": null
    }
  ],
  "Variables": {
    "COMMUNICATION_LIVETEST_STATIC_CONNECTION_STRING": "endpoint=https://acs-callautomationtestsupporter.communication.azure.com/;accesskey=Kg==",
    "DISPATCHER_ENDPOINT": "https://sanitized.skype.com",
    "PMA_Endpoint": null,
<<<<<<< HEAD
    "RandomSeed": "2062240886",
=======
    "RandomSeed": "1921563835",
>>>>>>> dd31b45d
    "SERVICEBUS_STRING": "Endpoint=sb://acs-callautomationtestservicebus.servicebus.windows.net/;SharedAccessKeyName=Sanitized;SharedAccessKey=Kg=="
  }
}<|MERGE_RESOLUTION|>--- conflicted
+++ resolved
@@ -8,19 +8,11 @@
         "Authorization": "Sanitized",
         "Content-Length": "2",
         "Content-Type": "application/json",
-<<<<<<< HEAD
-        "traceparent": "00-5d798444e7ca8639fca276097d6c548e-ed6bc7610030228e-00",
-        "User-Agent": "azsdk-net-Communication.Identity/1.3.0-alpha.20230105.1 (.NET 6.0.12; Microsoft Windows 10.0.22621)",
-        "x-ms-client-request-id": "23e34c27b45f91b7ed2153f63aa2be3e",
-        "x-ms-content-sha256": "Sanitized",
-        "x-ms-date": "Thu, 05 Jan 2023 22:45:36 GMT",
-=======
         "traceparent": "00-68420b8599f7f3bc3616bbf0598ab978-7d2f3593017127a1-00",
         "User-Agent": "azsdk-net-Communication.Identity/1.3.0-alpha.20230119.1 (.NET 7.0.2; Microsoft Windows 10.0.22621)",
         "x-ms-client-request-id": "282d89b9833bce746c289a284d68179c",
         "x-ms-content-sha256": "Sanitized",
         "x-ms-date": "Fri, 20 Jan 2023 01:00:28 GMT",
->>>>>>> dd31b45d
         "x-ms-return-client-request-id": "true"
       },
       "RequestBody": {},
@@ -29,16 +21,6 @@
         "api-supported-versions": "2020-07-20-preview2, 2021-02-22-preview1, 2021-03-07, 2021-10-31-preview, 2021-11-01, 2022-06-01, 2022-10-01",
         "Content-Length": "31",
         "Content-Type": "application/json; charset=utf-8",
-<<<<<<< HEAD
-        "Date": "Thu, 05 Jan 2023 22:45:36 GMT",
-        "MS-CV": "NGakvkNO/EG4nEVAyzkC9A.0",
-        "Request-Context": "appId=",
-        "Strict-Transport-Security": "max-age=2592000",
-        "X-Azure-Ref": "0EVO3YwAAAADtfDhLmAgfQI0K00g4nHjGV1NURURHRTAxMDcAOWZjN2I1MTktYThjYy00Zjg5LTkzNWUtYzkxNDhhZTA5ZTgx",
-        "X-Cache": "CONFIG_NOCACHE",
-        "x-ms-client-request-id": "23e34c27b45f91b7ed2153f63aa2be3e",
-        "X-Processing-Time": "41ms"
-=======
         "Date": "Fri, 20 Jan 2023 01:00:27 GMT",
         "MS-CV": "KR4ePP\u002BbfUKxj6H4hLYePQ.0",
         "Request-Context": "appId=",
@@ -47,7 +29,6 @@
         "X-Cache": "CONFIG_NOCACHE",
         "x-ms-client-request-id": "282d89b9833bce746c289a284d68179c",
         "X-Processing-Time": "83ms"
->>>>>>> dd31b45d
       },
       "ResponseBody": {
         "identity": {
@@ -63,19 +44,11 @@
         "Authorization": "Sanitized",
         "Content-Length": "2",
         "Content-Type": "application/json",
-<<<<<<< HEAD
-        "traceparent": "00-ad4387d6170f69e7ce5097ff95a2c513-443f427dd6dccac7-00",
-        "User-Agent": "azsdk-net-Communication.Identity/1.3.0-alpha.20230105.1 (.NET 6.0.12; Microsoft Windows 10.0.22621)",
-        "x-ms-client-request-id": "8f9696836d50b548ecc9ef2a21b25e4d",
-        "x-ms-content-sha256": "Sanitized",
-        "x-ms-date": "Thu, 05 Jan 2023 22:45:37 GMT",
-=======
         "traceparent": "00-699ec2c650598e64df19b680f976bc10-a6e9a7fd8696af84-00",
         "User-Agent": "azsdk-net-Communication.Identity/1.3.0-alpha.20230119.1 (.NET 7.0.2; Microsoft Windows 10.0.22621)",
         "x-ms-client-request-id": "f32c49717ca0309928015f0a5ff971ad",
         "x-ms-content-sha256": "Sanitized",
         "x-ms-date": "Fri, 20 Jan 2023 01:00:28 GMT",
->>>>>>> dd31b45d
         "x-ms-return-client-request-id": "true"
       },
       "RequestBody": {},
@@ -84,16 +57,6 @@
         "api-supported-versions": "2020-07-20-preview2, 2021-02-22-preview1, 2021-03-07, 2021-10-31-preview, 2021-11-01, 2022-06-01, 2022-10-01",
         "Content-Length": "31",
         "Content-Type": "application/json; charset=utf-8",
-<<<<<<< HEAD
-        "Date": "Thu, 05 Jan 2023 22:45:36 GMT",
-        "MS-CV": "l1N\u002B55wqZU2mVGRRlWD3Eg.0",
-        "Request-Context": "appId=",
-        "Strict-Transport-Security": "max-age=2592000",
-        "X-Azure-Ref": "0EVO3YwAAAABlY\u002B6Wm5NYTaIOMgTPvzUeV1NURURHRTAxMDcAOWZjN2I1MTktYThjYy00Zjg5LTkzNWUtYzkxNDhhZTA5ZTgx",
-        "X-Cache": "CONFIG_NOCACHE",
-        "x-ms-client-request-id": "8f9696836d50b548ecc9ef2a21b25e4d",
-        "X-Processing-Time": "43ms"
-=======
         "Date": "Fri, 20 Jan 2023 01:00:27 GMT",
         "MS-CV": "6oNGcDdv0Ee9X2JvPrX9Yw.0",
         "Request-Context": "appId=",
@@ -102,7 +65,6 @@
         "X-Cache": "CONFIG_NOCACHE",
         "x-ms-client-request-id": "f32c49717ca0309928015f0a5ff971ad",
         "X-Processing-Time": "81ms"
->>>>>>> dd31b45d
       },
       "ResponseBody": {
         "identity": {
@@ -117,30 +79,18 @@
         "Accept": "application/json",
         "Authorization": "Sanitized",
         "Content-Length": "0",
-<<<<<<< HEAD
-        "User-Agent": "azsdk-net-Communication.CallAutomation/1.0.0-alpha.20230105.1 (.NET 6.0.12; Microsoft Windows 10.0.22621)",
-        "X-FORWARDED-HOST": "Sanitized",
-        "x-ms-client-request-id": "177b995be46641d867b3c694e40b93fe",
-        "x-ms-content-sha256": "Sanitized",
-        "x-ms-date": "Thu, 05 Jan 2023 22:45:37 GMT",
-=======
         "User-Agent": "azsdk-net-Communication.CallAutomation/1.0.0-alpha.20230119.1 (.NET 7.0.2; Microsoft Windows 10.0.22621)",
         "X-FORWARDED-HOST": "Sanitized",
         "x-ms-client-request-id": "a9e87667c36dfdb552597b2f019345c7",
         "x-ms-content-sha256": "Sanitized",
         "x-ms-date": "Fri, 20 Jan 2023 01:00:29 GMT",
->>>>>>> dd31b45d
         "x-ms-return-client-request-id": "true"
       },
       "RequestBody": null,
       "StatusCode": 200,
       "ResponseHeaders": {
         "Content-Length": "0",
-<<<<<<< HEAD
-        "Date": "Thu, 05 Jan 2023 22:45:39 GMT",
-=======
         "Date": "Fri, 20 Jan 2023 01:00:29 GMT",
->>>>>>> dd31b45d
         "Server": "Kestrel"
       },
       "ResponseBody": null
@@ -153,19 +103,11 @@
         "Authorization": "Sanitized",
         "Content-Length": "254",
         "Content-Type": "application/json",
-<<<<<<< HEAD
-        "traceparent": "00-1c3cb6a238ea53a0deeb1dbff7765c09-6c8397a890118194-00",
-        "User-Agent": "azsdk-net-Communication.CallAutomation/1.0.0-alpha.20230105.1 (.NET 6.0.12; Microsoft Windows 10.0.22621)",
-        "x-ms-client-request-id": "3a3c03201bc0ba2b042d3795c58d703a",
-        "x-ms-content-sha256": "Sanitized",
-        "x-ms-date": "Thu, 05 Jan 2023 22:45:39 GMT",
-=======
         "traceparent": "00-69e0f88bdce52e4d9284b00afae01208-a33a30da1463d3be-00",
         "User-Agent": "azsdk-net-Communication.CallAutomation/1.0.0-alpha.20230119.1 (.NET 7.0.2; Microsoft Windows 10.0.22621)",
         "x-ms-client-request-id": "5ab34c68293a3d88f0fc003a23696f72",
         "x-ms-content-sha256": "Sanitized",
         "x-ms-date": "Fri, 20 Jan 2023 01:00:30 GMT",
->>>>>>> dd31b45d
         "x-ms-return-client-request-id": "true"
       },
       "RequestBody": {
@@ -191,16 +133,6 @@
       "ResponseHeaders": {
         "Content-Length": "462",
         "Content-Type": "application/json; charset=utf-8",
-<<<<<<< HEAD
-        "Date": "Thu, 05 Jan 2023 22:45:39 GMT",
-        "X-Azure-Ref": "0E1O3YwAAAADkaiRJMdl9SoyJzp7ut9FfV1NURURHRTAxMDcAOWZjN2I1MTktYThjYy00Zjg5LTkzNWUtYzkxNDhhZTA5ZTgx",
-        "X-Cache": "CONFIG_NOCACHE",
-        "X-Microsoft-Skype-Chain-ID": "a251b823-8183-4d49-91a8-1dabc6d21111",
-        "x-ms-client-request-id": "3a3c03201bc0ba2b042d3795c58d703a"
-      },
-      "ResponseBody": {
-        "callConnectionId": "4e1f0b00-80c5-40d9-a76a-745ef7e7a46b",
-=======
         "Date": "Fri, 20 Jan 2023 01:00:29 GMT",
         "X-Azure-Ref": "0rufJYwAAAABjNDPZ8dGOSY2ckgdwpELEWVZSMzExMDAwMTE1MDUxADlmYzdiNTE5LWE4Y2MtNGY4OS05MzVlLWM5MTQ4YWUwOWU4MQ==",
         "X-Cache": "CONFIG_NOCACHE",
@@ -209,7 +141,6 @@
       },
       "ResponseBody": {
         "callConnectionId": "6e1f6600-d987-451d-bf0d-c64b404121e9",
->>>>>>> dd31b45d
         "source": {
           "identifier": {
             "rawId": "Sanitized",
@@ -230,11 +161,7 @@
         ],
         "callConnectionState": "connecting",
         "callbackUri": "https://sanitized.skype.com/api/servicebuscallback/events?q=SanitizedSanitized",
-<<<<<<< HEAD
-        "mediaSubscriptionId": "70dce307-7814-4773-a0c5-0d3913040974"
-=======
         "mediaSubscriptionId": "0f744f7a-3ac5-4546-9556-67881e40b82e"
->>>>>>> dd31b45d
       }
     },
     {
@@ -243,19 +170,6 @@
       "RequestHeaders": {
         "Accept": "application/json",
         "Authorization": "Sanitized",
-<<<<<<< HEAD
-        "Content-Length": "7946",
-        "Content-Type": "application/json",
-        "traceparent": "00-6965b6c249329c43b2959b7a91c507ba-5985aa5edfc3eb1a-00",
-        "User-Agent": "azsdk-net-Communication.CallAutomation/1.0.0-alpha.20230105.1 (.NET 6.0.12; Microsoft Windows 10.0.22621)",
-        "x-ms-client-request-id": "a09b06c3a6279ed8bd54279ca6b3d1e0",
-        "x-ms-content-sha256": "Sanitized",
-        "x-ms-date": "Thu, 05 Jan 2023 22:45:41 GMT",
-        "x-ms-return-client-request-id": "true"
-      },
-      "RequestBody": {
-        "incomingCallContext": "eyJhbGciOiJub25lIiwidHlwIjoiSldUIn0.eyJjYyI6Ikg0c0lBQUFBQUFBQUNzMVlhMVBjT0JiOUs2N2VxdjJ3aWRxU0xOdXlxcnFtbWlaa21BQWhoR1FtRkxXVUxNbHVnOXQyWlBlRFpQTGY5OHJkUUVObnM5bWR5ZGFZd2xpdmM4NjlldDNMNTRHU1pYbFNkMFZXS05rVmRUVVFud2VacldmdWI2RUhZc0NGVkswZ3FaYVNwZ2xLUWh3akZqS0swalJpU01ZcHBRcGp5VFc3d3YxRElrU0R6Q0NTU1lKMFNDVUtXQ0N4eHBoS2xRMmVEM1RSTnFXOFBaRXo4MFB3VGFXYnVxaTZReWNmRThQQ05JbFFIQWNLTVJrcWxOQVFvempDV1dZa3hTVGdNS2FVVlQ2WHVYRmpxbmxaUGg4MDBuYUZLaHE1QVdKUlpESWFjb1JsRmlJV0tJS1NMRW1SeEJsbVNSREZZY0lBYUZwb2JjQ0xtU3hiODZEbC9MWnh4cmJHTG93ZE53MzBiR3pkR052ZDdzbDh6Zm5sK2FDci83amZLYWIwcVY4MC92UDgvbS94SC90OTg2Q3Z2TzZlNy9LN1NXT2lNczFRU2pWSGpES09PR0ZRTkl5cklPUVpZY0d1MzcvbTNMS29ibHJuWDlsMVVrMEJlOXAxVFN0OFh6YkZNQ3VMZk5yQnVOWHRzTDJCNlJxcWV1WmEvQVgxVmVNcmhlYnQwaUJNVUtzekpHL2FvVkpiUFpYeUY4VFBhbnRqdEUvQ2dJTzZETkdVYWNTWU5vZ3JuQ0xDREV0Q25TbkdRcC9HZmtIZ0hmbHJRVDhWSTRKUmhCRkZKSGFMY21aMEljY1ZzRm9RcXhRb25jbjF5c210YWR1L2tBVjNrblpzc09iYXFPNHZwSFF0YUVmblhEZm5WbFp0VTF1bkZvcWdOYVJEUXR3dkd3Wk1CQ3ptL3VETFpsNG1kZFdaQ3ZwK0hxajE1MmFQeTZZcE40ZXAzMnEzMDlPeVRxRmhNY0tYOXJLcVI4aUx3eURna1llOXd4UHY4SlI1aE1aREREL0VkV2hITFhnU2hydUNHbTI2MEdCSU1HaUoySkRGcmlVZFRjNEYyV3dsVjlHTnNOZC96RVp5cm92YUN3Tm84YzdPVC8zeCsxT1BZT1lsOEE0OFFvaEhPTEJ6TDRtaEJrcXVrb01NL0cxT09iS2RhcEJ0aTA5bXE1eWw0aC9lQ3MxQU51eGxEenpndFhBYUNOMU9QV3ZVd24yc3U2OVFXK1NWaEsyWWYydlVBN1p3UnZSdWthTkNHVFRQck16RnkvQ05lYWhybGxvYzZPcmlDTy81YjhqRjdiUHN3bDUvSk84bXloNXVxWnpOVit1U2twVXV0T3lNQU11OWQvdW5IaVVCam5IRUF2TFk1bzBMdTF1UVpyTnk1Vm1wdFFXWERTbmhicjVDejdvVnMrNjNpMDYzME1NRVBMeUxUcjRUblR4RnA2RGRtU1ZWQnd3VVZrS0U0NmNNTENFaC9RNkd2dDh1QS8zQkRMRHNlZzhSdUZocGdra2NldjJlWTBQQ09iQkVIbXk2cEVlM0J1NnVEZnBqQlZzejRCMmZ2enM3T2R3SC9pZ013NFJHRks1bXhqaWdSTHZrOUlHY0oxRkUveEE1dVNlUFk2Qk1TRVJ4R09PRUIrQzRwOXl3NVh2WE5ySnRRUURqQlBpQjhaRUE1b1VjSitUN0ZGQjJ0MFczV2VqL2dTWGNXb2lPSk9RSm1QeW5rOUFmUlZMSzFKUmlKb3NLOWVmbXVuWldhTEhaY3l1VUxvMHM4OW9XM1hRbTBxWHlHcWx1VE5mSXducExrOEx4c3RGcmI1dXVobzAvZnZIMmFuSjhSU2kvK3ZsNFBMbDYrL09ZWEhIc0ZSVWNmVVpjNEl2bHE3MERzemVPWmZjaGZiRWZzWFM4ZUg5OTBNeGVsdkxEL2xGaHFxUDNOL252OUo4QitaM2NDZG5BMC84RWY1NmYvN1pYL1RMNWRQS0wzbHRkckxDL3l0N3I4dytaV2VDZ2U5TXNiRjQ4TzNyVzlQQjNKMlF6a3czY0o4eDdlM2oweWlmUi9ZRzJhVXE4bHpHbFBuOWE3MjZVZnNodUM5d3pidy9QWHB4c28yV3pidDJTRnAyRm1SM3RNc0U1Q1ZUSkZ1QjZFUGRrVlpsVk9xcnFSLzJ4ZHpvNWZyZkx6MTM5ZUxjZUxyMnpGL3Rmc3dUV2ppbE5NNjByZzh3Qzd2UWREZEFGSXhJOUhoZDRrNU92bWM5ZC9WZnNvOWcxc0ljUlRWZk00THk5WTRMYjBkakdRaXd0MnFsRU5JdzhIZ3Q4SU1aTXhCaEVpR0FpYUNLU1BSRkdJb0Q2c1dCakFYMG9GZUdCbUJ5SUFJc1hrV0NST05nWFVTQ2lpUnZJWWhIdEE3M1lTOFI0WDRSamNSQUlCamdiWXJQcWVuMmVDOWJFSlR6TDVYSzRYdUREMnVhWGwyWUZZVFZvcmJyMjhoTE1RVk50WWRUbHBVeGI1RzV2NUN4NWhCWThvTjFIY044QXltVGJYYVd3NzVlRjdxWlhtVEU2aGMzMk44aWJYRXgwRmR3SEVxMVZDRUsySEM1YWwxbTRsMnU3QzV5UFRONG5FSWt4V2NSakNkRWtoeFNIeXd6eFNJWW9aTVJFY0R5bllSaTU3S1dGVkxpUDJsNHJOYmZnL1B3K202ak04alZraTNaVEFTRWd4SWV2ekswTC9qYXhXbDhheUpQa1UvaDYvbUg2Qm1jbGpuNjEvR1orbm85R2dBOUpEWndZTGhDT1g1S1Z6K2NuMTJmc3RlNCtrb096STdXRVBnQnJRVGdFVEU3RjZUcURLVXlmc2hUdDJhWnBYSmIxMG9CaG5aMmJMekFHb2svbm0xNzZZYlVvdXZzOGZydkZoYXUyTHNzK2xmaXZZbkVBZ1dnY1VtVndJTFJWaSsxQUhJcCtrVlhYM2N2cDhVY2M1WlQrZG4yRUpsVzQ3Q1BzdjV0UkZIRE1neWhra0hGalFpbHphVi9SSHMvTHJqaUZYQS9jdHZGeTBlN1pXbW9GQytEQjBkcWs4M3c3MW9iL1YvVFRLbWxJVWs0RHlBWjVnSmhta01NU3lSSFJNbFdScG5ERUVKY3IvUy9wSlBEbXRwNDNQZThLZVBzTThsLzF5MUJNTFJFQUFBPT0iLCJzaHJUb2tlbiI6ImV5SmhiR2NpT2lKU1V6STFOaUlzSW5SNWNDSTZJbkJ2Y0NKOS5leUpoZENJNkltVjVTakJsV0VGcFQybEtTMVl4VVdsTVEwcG9Za2RqYVU5cFNsTlZla2t4VG1sSmMwbHVaekZrUTBrMlNXa3hURk5VVGxKUFZ6VlBWV3BrYVZWdE9XMWxSekZzVjIwNVdXTlhTa2xYYTJSc1pIbEpjMGx0ZEhCYVEwazJTV2t4VEZOVVRsSlBWelZQVldwa2FWVnRPVzFsUnpGc1YyMDVXV05YU2tsWGEyUnNaSGxLT1M1bGVVcG9aRmRSYVU5cFNtbE9SRlpzVFVScmQxbFRNV3RaVjBwdFRGUlJlRTVFVlhSWlZFRXlUME13ZDA5SFJUUk5hbXhwVFhwQ2JFOUhVV2xNUTBwd1l6Tk5hVTlwU205a1NGSjNZM3B2ZGt3elRqQmplVFV6WVZjMWEySXpaSHBNYlRWc1pFTTVhbHBIVFRGWlYxWnNXVk13ZUU1WFRURk1WRkpyV1dwWmRGbHFRVE5QVXpGdFdUSkdhMXBFU1RGTlJGWnJXWHBKZGtscGQybGhWMFl3U1dwdmVFNXFZM2xQVkZVMFRWUnJNRXhEU25WWmJWbHBUMnBGTWs1NlNUVk9WR2Q0VDFSUmMwbHRWalJqUTBrMlRWUlpNMDE2UVRCT1JHYzFUa04zYVZsWGJIWkphbTlwVWxSS1lWb3hiRVZSVkd4S1ltNUtjVkZ1VlRSU1ZWSXpZekZhZFV4NmFFaE9XRXBPVkZWR1FsQlVNR2xNUTBwb1kwaENjRnBEU1RaSmJVVjZXVlJOZWxsNlNtaE1WRWsxVDBkVmRFNUVSbXROVXpBMVRWUk5NMHhYUlRGT1JGbDVUVzFWTWs5RVJtcFplVWx6U1cxR2QyTkhiR3RaVjA1NVNXcHZhVTFwU1hOSmJVNTFXbWxKTm1WNVNuRmtNbk5wVDI1emFXRXpValZKYW05cFZXeE9Ra2xwZDJsaWFVazJTVzVPVUZsc1ZYaGhha1UwVGxaQ2FWUXhRWHBOTTFsNlpXMVNhVlZGTVZCWFJYQktWRE5WTVdKck5XaFpWbHBGVjBWamRHSldTblpqTW1oV1RraENObVJJVWxCaGF6VnlaRVJLZW1WVlVtOWlSRTEzVDFkS2NGUldaRTlPTUVwSFYxWkNVMDlGTURST1ZqbGhZek52ZUdOWGNIUlhia1p4VmxSb2JWZEVhSEZQVm1SYVlsVndabHBxVVRGT00yeE1aVVZhUkZkVlJuVlVWa1p4WW0xak1XVlZWa3RrYkZaRFpESlZNV1F4YkhkWk1rNTFUMFJSZUdGRk5UQlhWa2w1WTI1U2MxbFhWalZoYW1RMFlWZFdkR05GY3pKVU1IUjFUMVZrZDFKcVJUVmtXRkpJVXpOU1lVOVlWalpOVmxwUVducENUbFpyUm05T1J6VXhXak5TTWxFd1pHaGhhbXgyWVdzd2VVOVVXbE5WTTFVd1lWUlJOVTVHU21GWFdGWlBVbGhDUTA1RVFuUk9WMXBaVDFSS1ZsSnFSak5aVjJ4V1l6QjRjR1JWYkdGWk0xcE5ZbXRHVjFreVpFcGpWVFZ3WVZod01WRXlkRXBXUkdnMVdXMVNjbGRyWnpGaVZUVjZVVlpWTVZVeWNFaFVhMHBYWVc1b05FNUVRWGRpYTFwNFZVVXhhazR4VW5OTmJrVXdUbGRvU0ZSVlpGWmxSV3haVVhwa1RWSnRVVEJaTUU1TVRrWlNaazFzVm0xWldGSXpWMnhzYWxOR09WZFRSbVJ6VTI1b1ZVNHlTa1ZrYm5CQ1ZWTkpjMGx0VldsUGFVcENWVlZHUTBscGQybFpWM2h1U1dwdmFWVnNUWGxPVkZscFRFTktjbUZYVVdsUGFVbzJVVmR3VEZJd2F6VlZia28wV20xWk5VMVZPVkpoYkVVMVlsZGFhbFl3VmtWa1ZuQnVUVWhDYTJKSFZrTk5WVGx5V2xjeFdGSkdRbnBKYmpFNVRFTktjRnBJUVdsUGFVcHZaRWhTZDJONmIzWk1NMDR3WTNrMU0yRlhOV3RpTTJSNlRHMDFiR1JET1dwYVIwMHhXVmRXYkZsVE1IaE9WMDB4VEZSU2ExbHFXWFJaYWtFelQxTXhiVmt5Um10YVJFa3hUVVJXYTFsNlNYWkphWGRwWTIxbmFVOXBTWGRNYTBaVFUxVkZNbU5VWkVkbGJVNVdWbTVTY2sxdVpHeGFibXd3VFVkNFExcElaRzVpTUhCWlkyeE9aazF0ZEZkUmJUbElXakJzZUZFeU1UWlNSemgzVlRCR1FsRlROR2xNUTBvd1lWZFJhVTlwU21wYVIwMHhXVmRXYkZsVE1IaE9WMDB4VEZSU2ExbHFXWFJaYWtFelQxTXhiVmt5Um10YVJFa3hUVVJXYTFsNlNXbE1RMG94WkVkcmFVOXBTakZrVkdSdFZESjRNbFJWVm5KUk1teEpUMVpDVVZJeFNUVmpSVVp1U1dsM2FXUnRWbmxKYW05cFRWTTBkMGx1TUM1cmFYbG9ZVko1TmtaaVZGRk9hbHBYV0VWR2FUSTVhMmhPTFhKeFgxQTVTbE5NYVc4MFUydHhNMHBPWlZJNFNubEtiREZQYms1R2IyVmZlVnBDTm5ocVdXUk9ValJOY1RGU1NWRkhUV05XY2tWc1dEWTVRMDF2UVZSQloyVTNaRXd6Y25kTFMybEhUMDE0U3pNMU5GWlRVVzlpYjNSWmVrUnRZemh2Tkd0SmExUldSMHBEVjNrM2VHWjRSMnMzYW5aYVZrbEpiUzFtVkRWYVZWTk5RbFZ6WjFacFR6Rk5Oa2x4YW5oaFVsUlNlVEZLZUVOVFZrOXZUa2syY1ZkRk5WTjRjV2t0VFhWTlRrdEVaamc1ZUZSNWJWbE5lRkJ4UjJWRU1uUnNZelExV1VrM1lrTnBSM0ZEUzI1SUxVbExjVlUxZFZrdFUyUjBlR1JSUmtJNU9EQjVaMGRMT1ROdk5UUklSMGhpUWtWd01rVkhSMlJMYlZWM1FrOWtOR04xUTFnNVQwWkNiRjl5VEhwVFlraFFWSGw0U3poRWRXWTVaVGwwYjNSNGVWUlZSMDVTWjBrME5tbHpka2syWDFSYVpFTXRMVTAyYm1jaUxDSjBjeUk2TVRZM01qazFPRGMwTUN3aVlpSTZJa1ZYWVVReFRIazRWemhpVWpWb1lta3djMXBGZFVWR1h6UkNkVzlRYjJOTFN5MTRkamhhWTBkaGJVa2lMQ0p1YjI1alpTSTZJakppTjJObU5tTmpaakl6T0RSbE9HTTRZMlppTkRGa1lXTXdZamsyWkROaUlpd2lZMjVtSWpwN0ltcDNheUk2ZXlKcmFXUWlPaUkwVDB4bGMzUjBhbWh5UlZWclQzcFVRbmREZVVwc1lUWTFkVFo1VDJKRVlVOWFRMWxET1UweFIyc3dJaXdpWlNJNklrRlJRVUlpTENKcmRIa2lPaUpTVTBFaUxDSnVJam9pYzA5aVZURnFNVGcxVUdKUFVETXpkak42WkdKUVRVOVlTa2xQZFRWdVRtRmhWa1JZUnkxdFVtOXphRlUwY0hwMGRFOXFUbXQwTW5ONVJHaHNNekE1WW1sTlYwNDNRa1paVUZJNFRUZzFYMXB6ZWpGeGFtMWFjV3BWT0daWU9HbzVWMWx0U2w5bU5EVTNlVXQ0UmtOWlFXNU5VV3B1WnpWNVJVcDJWVUozWlRWM1dYQmpZMjQ0TkRGb1RuUlpVakp5ZEd4aFpYbHFOM2hwWlcxd1N6WlBTMjQ1UjNCR01UbDFkRWRMZEZvNWRYb3hWazluTUUxV1FXZzBiblZuZEhaRFIyRnFPVzlxVFRJNU5sSlRkVFJwTkRrMFVscFpkVTVGY0VJME1HMDFabGc1TWxWR01YZGhhVlZ6VEdsMVNWcGpka3h1UVZaalowbHhUbWxwZW5WRGEwbFVPSGxpWkd0YVNEVnRUbk5CVlRWVGFrZE9RbFpxZUhnME1EQnVSbkZRVFdNM1ZHd3ljVFExYUVkTlIxVjRTVmhETjB4R1pEUmpRMHMwVkY4eVZXWmhkSGRhV1dOSVgxWklWMnhLZUZRM1lrUjJla0ZSSW4xOWZRLmUtc3Y3ejVBdklUYnRzOWcwQlRxRWJfODRUR2dQYVRjcUtDYWlSQVlfZlVlcjlPZWl5QlFRM1YtMWRxVnRsME1WUUxtOElFUU5TNWp4WlFqUlg4YlRlaDJjX0tPWmNHWmlrdzE2RlZBd3pLT0RtNVVKWHlFbEgyaUhkbUVDNjhsZDR3UmxLMkpBOFJ6bEFFOE81c0ZCeERUMjliSWVTWG54Z0tNY2pwczVsbDRmNkRhR3ZnS1p3N0NSZ1JXZzRUX2YweW0wZnRlTjZCM0RWQkcxQjlEaU5OMl9TSzlpdTJDcHZMNkg4djE5cHMwaVZLQW4tZUp6Xy14cVkyeWk2SFp5OWEydjloQ3RvT2ZES0dfWDdLVDdGcVpJMWV1dWFUS3ZnNC1XUHpPRlQ0aU9kR3RaRDNhQW1zdFBNZG81NzhHOS1rbnFka29YM2Y5N1hGQTBZcEtNUSJ9.",
-=======
         "Content-Length": "7914",
         "Content-Type": "application/json",
         "traceparent": "00-b7efc3b0feb31d54c57202638d9836b8-6d6e07b770ef22b6-00",
@@ -267,24 +181,12 @@
       },
       "RequestBody": {
         "incomingCallContext": "eyJhbGciOiJub25lIiwidHlwIjoiSldUIn0.eyJjYyI6Ikg0c0lBQUFBQUFBQUNzMVliVy9iT0JMK0s0SVB1QStYMGlJcFNxSUlHQWZIVHRzMGpkZWJsK0pTQkJkUUpHVXJrU1V0SmI5dHQvLzlScktkT0hHdTE3dHJnVlVBV1h5YjU1bmhERG1UTHgwbHMyeFUxR21TS2xtblJkNFJYenFKTFdiTmI2bzdvc09GVkpVZ3NaYVN4aEdLZkJ3aTVqT0s0amhnU0lZeHBRcGp5VFc3dysxREFoU29pS0pJWXg4Wm1YaklaNTdFR29iaUtPNjg2ZWkwS2pPNUhzbVorU255VGE3TElzM3IwNGEraWptT0l1TWh4bVdDbUU0Q0pIMUNVQkpyRW5JU0JoNzJZRTBtODhsY1RreXpKcDluMlp0T0tXMmRxclNVVzBHRUd0K25FcU00NUJneDZzV0lSNzZIZU1nOGxXanRjYVZBMERUVjJvQVZFNWxWNW9uTDFicHNsSzJNWFJqYkwwdVlXZHFpTkxaZUg4dkpCdlBybTA1ZC9BaTdnNkl2N2FKK3BOMy9qZnhuZHQrc3dSaTk4dG85MzJWM2JEVHhORE9JUklvZ0pqVkdQQWxnSzVrZnhSNG5uTWpnME82dkdUZEw4NGVxc2Erc2E2bW1JSHRhMTJVbFhGZVdhVGZKMHNtMGhuV3JkYmQ2Z08zcXFtTFdqTGdMNnFyU1ZRck5LeU1wSXFTcjFONFVwZHdGY1pQQ1BoanRhc05Ka0lCL0VRV2V4clJrS1BhaUNJSHJ4QkZYWVVoODQ5TFFUUW04QTNmRDVPOXB6K2Vndzh6b1ZQYnphbWxzNDdrS21NM2t4bE1tMWxUVm40SHhqc3VPc3pYM1J0Vi9CbVliSmp0ZWMxMWVXWmxYWldFYmR0QUViajd0RXNLNmhNRnZ3SVRIUXU1MnZtNE5QeWp5MnVRdytVdEhiVDYzUVN2TE10dWVqbTZsbTlDTnN5S0dnVVVQMzlyYnZPZ2hoK0tJK3NUQnp1bklPUjB6aDlDd2krR1BOQk9xWGdVV2crVk5RL1YyVTBKZ0ViSXVqYnFNTlNOeGIzQWx5RFkybW82Nmg1MzJZOWFUYzUwV0RnTVE3bHhjamQzK3A3RkRNSE1pZUhzT0ljUWhITkM1RTRYUUE2Mm1rd01OL0cxTTJiTzFLcEd0MHQvTlhqdUp4ZCtjRlpvQmJRaE9CeXpnVkJEZVFsZFR4eHExYUQ0MjAxZW9TaWU1aE5pYWZHdlZrMnpSS0JGdDJxa3lhSjVZT1JFbjJlVS9udnJLcFJiNHN4OE0rSWNQUjJlaklMaDJqMy85d04zdy9sVHZzWnpOVjV1V2tybE90YXlOQU0yZDYrSFlvY1RESVE2WVI1N3J2RFZodlFacU5zbFdqcFZhV3pCWmx4SU8reFVReHpZdXM1bDNLSjN1U2ZlanhzSUgwcVB2bEI2OWxFNkJlNk9XVkRVZ1VQQ0VBSWVIQ01TbjM0VUE4dzRSNkU5R0FMZHJMVVRBZWpUQ0pQU2RYZEJ4M28wQ0IySnVZeUJyNEM3YUNYOUdZRzhEblBPcjY0dlI2UkRnQXg4ejRrVmVBSmQyNVBzWXMwTnMrb1ROb3lDZy93OTI5SWp0TWNLdzUva2g1cGlHRU9sKzhCSWFJcXMxYkNtckN2QVpKd0NQZ3hmNGZraForRjBFZkF3d2h5RDA1NFA0ZTA3WVlQZzg4Z2orMFJqMEoyRmtNamFabU1rMFIrMkp1ZW1kcFZxUTNYRVZMNDNNSm9WTjYrbE14RXZsbEZJOW1McVVxWFdXSm9hRFpVdlhyc3U2Z0pEdm4xemVEYzd2Q09WMzc4LzdnN3ZMOTMxeXg3R1Q1bkRvR1pIY1A5VGpHTTZ3VWNIUzhmdWptK0NHTGVUcVpqU1U0VldTano3enM0dms2SjM2Zy83VEkzK1FIWkd0ZVBxZnhBOC9ya2IyN09MbW5ySHppVG02OHZDbkQ1K3djaVhUMTVPNkdsNkc5dTJNejI5YThidXpzWnpKRW00UzVseWVmanh6U2JDOVR4NkhJdWRkU0tuTFgvWTNkMG03NUhBRWJwakwwNHVUMGI2MFpGWnZSdUswdHJDeHZVTWtPQ0VCS3RvVHVGbkVIWm5uWmhYMzh1TFpmT3lNQitmWGgvaTg2ZThmOXNOMWQzRXlmRTBUY0dPVG1YSmE1QWFaQmR6bUJ4eGdDa1lrZUw3T2N3YWoxOVRuVGY4citsSGNETENuRldXZHp1Q2szU0hCdldoc2FTRXRGdFZVSXVvSERoOEtQQlIrSkk0SHd2Y0Y3b3N3RkNkWURMa0lCb0s5RlQ1NFNWOUVBOUZuNGkwUk5CSThGUDVBRENKQlQwUXdGSDFmaEZ6MFErRVJNZlJGUUpzZXpJR05DTjV1Z00ycWJ2azVUVjRtYnVGWkxwZmRqWU4zQ3p1NXZUVXJ5SkNCYTE1WHQ3ZWdEcHBxQzZ0dWIyVmNvZWJlUm8wbXo2UjVUOUllYzdadkNFcGtWZC9GRVBiTFZOZlR1OFFZSFVPdy9RVktvQ1lidXZNZVU0aktLZ1RaMmdTdTJLWklhRjdOMkM0bi9tZ21iUzBBaFp5RXNrOGlvamxVZElrTUVjZmNoNWNrRVJ6TlVudTBLVVFxcUdyYmZPMFhwZVlXakQ5NUxBeHlzL3dsU1pvRXUrMkE1QTlTd3pPemJ0SytiWmJXdGpvTE1qMDZtWWF5aXRmRjR0ZmZ6dVc3MFV6MWV6MlFEL1VKbkJndzUyUjlHZDZNeHVuOThIZzBZTWNMRWw0WDkwdVlBMkl0RUlkVXFXRXgzaFFqcVdtcmo3UzYyQTcxczZ4WUdsQ3N0blB6RmRaQTN0bllwcVYrbWkvUytyRWszeDlwRWxWYlpGbGJKZnhYYVRjSTJTYmVPSUN4ZkxHZmVrUFRYYjlmMWdsZmZJNGYwdnJrdDZ2WmFkVzNaZ0k1TmVGL05iM0FnMW82RERqendvQUZGTGVKZGxxZHo3TTZIVVBaQm1iYldqbXRqbTBodFFJSGVESzBOdkY4c3A5bHc3OGUybTNsTElUYlBmUlFnR01OMjhvaDBVOU1nRHlvc2pXaFZKcXdMWVArbDhvUWNDZTJtSmN0N2dwdzIyTHdYOEdXM2dYNEVBQUEiLCJzaHJUb2tlbiI6ImV5SmhiR2NpT2lKU1V6STFOaUlzSW5SNWNDSTZJbkJ2Y0NKOS5leUpoZENJNkltVjVTakJsV0VGcFQybEtTMVl4VVdsTVEwcG9Za2RqYVU5cFNsTlZla2t4VG1sSmMwbHVaekZrUTBrMlNXa3hURk5VVGxKUFZ6VlBWV3BrYVZWdE9XMWxSekZzVjIwNVdXTlhTa2xYYTJSc1pIbEpjMGx0ZEhCYVEwazJTV2t4VEZOVVRsSlBWelZQVldwa2FWVnRPVzFsUnpGc1YyMDVXV05YU2tsWGEyUnNaSGxLT1M1bGVVcG9aRmRSYVU5cFNtbE9SRlpzVFVScmQxbFRNV3RaVjBwdFRGUlJlRTVFVlhSWlZFRXlUME13ZDA5SFJUUk5hbXhwVFhwQ2JFOUhVV2xNUTBwd1l6Tk5hVTlwU205a1NGSjNZM3B2ZGt3elRqQmplVFV6WVZjMWEySXpaSHBNYlRWc1pFTTVhbHBIVFRGWlYxWnNXVk13ZUU1WFRURk1WRkpyV1dwWmRGbHFRVE5QVXpGdFdUSkdhMXBFU1RGTlJGWnJXWHBKZGtscGQybGhWMFl3U1dwdmVFNXFZekJOVkZrMVRucFJNMHhEU25WWmJWbHBUMnBGTWs1NlVYaE9hbXN6VGtSamMwbHRWalJqUTBrMlRWUlpNMDVFU1RGT2FsRXdUbmwzYVZsWGJIWkphbTlwVWxSS1lWb3hiRVJhTVU1RVUxUk9URlo2WTNKamJFNWFUbTVuZDA5SGFGVmlNRTB3VWtWR1FsQlVNR2xNUTBwb1kwaENjRnBEU1RaSmJVVjZXVlJOZWxsNlNtaE1WRWsxVDBkVmRFNUVSbXROVXpBMVRWUk5NMHhYUlRGT1JGbDVUVzFWTWs5RVJtcFplVWx6U1cxR2QyTkhiR3RaVjA1NVNXcHZhVTFwU1hOSmJVNTFXbWxKTm1WNVNuRmtNbk5wVDI1emFXRXpValZKYW05cFZXeE9Ra2xwZDJsaWFVazJTVzVLUTFONmJGVlZWbWQ1WVVkS1ExbFZhR3RpVmtwNlUyMW9VRXhXU2tkamJYUk1VakZTZW1ORVJsTmthazU2WkhwT2IxcEhZM2xYVlZGNFdXcFJNbFpWTlhaVVJXZDZVVmMxVUZWRlpHRlRWMUV5VFcxVk5GUXhXWGRpZW1SU1RtcFdNR05GZEdaa1JteFNUMVYwY0U1RlNYZFBSRm8xVVd0U2NsbFhNWFZpTW14VFlXcFdlVmxxWXpCa2JrbDNUVEprYUdOc2NEVlpXRXBFWTBoamVGcHRkRVZSTVVwdFRrUlNiRmxYT1ZCYWJtUjBUVmRvZGxveVpGWlZhbFpoVWxkVmVGWlhXa3BpTVdzelZGZG5OVk13VG5kUk1scHpVekE1U1Zac1ZtbGFWVTVGV1hwS2NWcEZSalZVUjNONlkwaE9lazFxWkZCWmFsWjFXV3hrZDFORmFFdGxSR3h5VTI1d1NscEdiM1JhVjJ4TFQwVjRNMXB0Y0VSWU1rWlBUa1phZDJKVk9XaGFiV3hHVFd0d01HRldaSFpaVmtKWlUwVmtVbEpGU25KVE1HeEdWMjFKZUdOVlRrUmpWemx6VDBkR2NWUlZXa1ZpU0VwSlUycFJOV016VmtwWk0xcFFWVlpXUTJWWWJGbE5WamxZWTNwU1UxVjZRa05YUkdzd1pGZEpkMDlYV2pKT1Z6RXpZVmM1UkUweVpHbGtWMUYwVldwck5XTXlkRWhrUm5BMFpIcG9NMkl3VlRKT1IwWjVWVWhLV2xReVdsUk1XSEJoVjFjNE5XRkdhRVZVUkVwVVpIbEpjMGx0VldsUGFVcENWVlZHUTBscGQybFpWM2h1U1dwdmFWVnNUWGxPVkZscFRFTktjbUZYVVdsUGFVcHZUMFYwVG1KcVpHOVpia1V5VGpGd1IxSnJVbTlaVld3MFdWZHNUMWRGWkU5VlZuQmFVVlZvU0ZkSFVuSmFiVEZVV1RKMFZGcFVWVEJKYmpFNVRFTktjRnBJUVdsUGFVcHZaRWhTZDJONmIzWk1NMDR3WTNrMU0yRlhOV3RpTTJSNlRHMDFiR1JET1dwYVIwMHhXVmRXYkZsVE1IaE9WMDB4VEZSU2ExbHFXWFJaYWtFelQxTXhiVmt5Um10YVJFa3hUVVJXYTFsNlNYWkphWGRwWTIxbmFVOXBTWGRNYTBaVFUxVkZNbU5VWkVkbGJVNVdWbTVTY2sxdVpHeGFibXd3VFVkNFExcElaRzVpTUhCWlkyeE9aazF0ZEZkUmJUbElXakJzZUZFeU1UWlNSemgzVlRCR1FsRlROR2xNUTBvd1lWZFJhVTlwU21wYVIwMHhXVmRXYkZsVE1IaE9WMDB4VEZSU2ExbHFXWFJaYWtFelQxTXhiVmt5Um10YVJFa3hUVVJXYTFsNlNXbE1RMG94WkVkcmFVOXBTbXBoVlRReFlXcEtjR05IY0VaaVZXeHJVakZDZDJReWVEVmlWVVpDU1dsM2FXUnRWbmxKYW05cFRWTTBkMGx1TUM1QlprNDBTWFZpWkdKbWNYUkZRelZUWWxKRWNXRjBjV05KY0VFek55MWZkbXR5Y0ZWbWFEaFpiVkJFZFhCdmJucE1kM05QTTJkS05WcFZTRGxZTFVjNGJsZ3hjVkpXWTBGUFdHWTVlRFJGVDNwbFZVaDJVWG80VlhSaVNGRlRjR2MzYmtsUVNuUkhOVkoyTUhac1NsaDJURFptZDFKR1dIVkNNRzFaV1VOTmQzZHVVV2RUUlY5TFRWTTNlVkZGTlV0dFFWTlNjRkJPV0VwSGRIRm1jRW8wYlZVMVQyNTFkRGM1T0VoNVIyWkZhSGt6WldkSGRFeFNSVXhYVUhwbFFrSm9hRGh6TjJ0S2NXbHZXR2wzU0hGU1JuZGxkMGhGVFRNMWVWcFNWVXBwVFc1S1pqaFljazUxUnpjMmVHSkpVWFl0UVRCdmFtcDFVMjlyTkhWV1YzTnVaM294VnkwNGNFMVZaRWRZVDJwZmRIaGtkSFV3VUdKVGFsTTFPWHBtU25ndFlWaDVaMVptVVRkMmVHVnlURkJrVjNSTk1sSXdYMFJuVFhOQlZVTm9OMHhxVEdwVlgzcGtRMGg2T1ZKWWNWcDNRa2hQVTFFaUxDSjBjeUk2TVRZM05ERTNOalF6TUN3aVlpSTZJbVZZUjNBMlNrZFliVjlFWVU5MWVDMXFUMWhqTVZocVJHczJXRGRPVEdWcGFHRTNZek16WjNZdFRYY2lMQ0p1YjI1alpTSTZJakJsTldJNVpERTFOamxrTlRRd05HSTRZV1l3TVdFek1ERTBZVEZoTkdabUlpd2lZMjVtSWpwN0ltcDNheUk2ZXlKcmFXUWlPaUpHZGtOWVVuaDRVRGM0UzJkS1kwbEhVR0pKZW0xTVpVdHZSR0ZYVTJ3d1dWSnZYMHRKWjFkTU9ETkZJaXdpWlNJNklrRlJRVUlpTENKcmRIa2lPaUpTVTBFaUxDSnVJam9pY2tKTE9WUlJXREpvWWtKaFNHUnRVbk5LYUU4dFVrWnlhMHRIVkhOd01WSjJNM04zTTJoa1p6SlpSREZpTkRaVlRtOU1TRE5CYms5UVIxcEpaRFl5WlRoUFZqQnZOMUUyTlhSd1MxOTBXVkU1UzJrMFFqQTRObmxDUkd0aGJXNXZhVkpxTlhKaU56UjJjakF6WjJGeVdubGhja053ZHpGbWEwUkRVbVkwTkdWaGIwOW1kMjB4YUc5bloxVlNOVnBGWlRGVlprbHZXVGROYURsTFEzQkRabXhMVDBoV1ZXSmxRMFJqTW1wa1FYbE1hek53YzNNeU4wOWlOVzVpVjNCSVNFcDRPV3RLZWtsa1dpMWxhVW80VEhkbWFrTmZZVTQwVm5CdFQyRm1hVVV5U25ScFYyOWhVRmhJUjFGRVFtdExTVVZhWWpGeFEwTnhiMnc0WVdwTlJrUnNja2hLTkRsemRVbGpkazlSVlVKNWVWZ3hYMWR6TkZKVE1FSllPVFIxWWpBNVpuWTFiWGRwYjBNeloySjFaQzFTT1RsemEwZDBXbmgzT0hkdlJUWTBZWEpRY2xsUFpsTXRlbHBaYnpsb1dFUk1NbE4zSW4xOWZRLlE4OE1nMkRPWGwtUVBKRS1SOWpRZXc2TktmVDB0MTFKa3JKN2dPT0QwR2llSENfQ29teFVPOWlveXYwQ2JwSmVFVFBCNmNwNmQ0ZjV0ZVhIdnRHdmZEd2E1NUh4SkVmN0Z1TnRyU25jNm5fSzExdkFjcnZIaDRzd3huRjFiTTNYNUxOWEhicEcwZVdyYldBeXk5cDVFZmc5NVE4bmM5NXJGWm5DcWxuX2UzUnpXN09QakprbWYxMDl0dlJhaVFoQmFQVHB4azFxem04NFlUU0FFNjgyUkpYOGtTVGNqV1AyOHp1R3BlbVJEYVdDVlE1WFRxMG1uUzFIRGVvVV9jelJfNHVGVU9tOHNldU5kVldYbjFkY080TmxSNi1ERlR2M3p4dW9kenpVZ0wzUXlXUDhhRHBiYmJQeEpDck91QktWMkxxMkxZQjFiSWNWcnU1Sk45X1poQSJ9.",
->>>>>>> dd31b45d
         "callbackUri": "https://sanitized.skype.com/api/servicebuscallback/events?q=SanitizedSanitized"
       },
       "StatusCode": 200,
       "ResponseHeaders": {
         "Content-Length": "645",
         "Content-Type": "application/json; charset=utf-8",
-<<<<<<< HEAD
-        "Date": "Thu, 05 Jan 2023 22:45:40 GMT",
-        "X-Azure-Ref": "0FVO3YwAAAABc3FSS8uWeS4yIn1YVKAVPV1NURURHRTAxMDcAOWZjN2I1MTktYThjYy00Zjg5LTkzNWUtYzkxNDhhZTA5ZTgx",
-        "X-Cache": "CONFIG_NOCACHE",
-        "X-Microsoft-Skype-Chain-ID": "a251b823-8183-4d49-91a8-1dabc6d21111",
-        "x-ms-client-request-id": "a09b06c3a6279ed8bd54279ca6b3d1e0"
-      },
-      "ResponseBody": {
-        "callConnectionId": "4e1f0b00-ef01-4cbf-9676-2ebea736a9b5",
-        "serverCallId": "aHR0cHM6Ly9hcGkuZmxpZ2h0cHJveHkuc2t5cGUuY29tL2FwaS92Mi9jcC9jb252LXVzZWEyLTAxLmNvbnYuc2t5cGUuY29tL2NvbnYvaWZuanRHaE1xMDZnMjJYakwtQ241dz9pPTEwJmU9NjM4MDgzNjU0NzYwMDEyMjQw",
-=======
         "Date": "Fri, 20 Jan 2023 01:00:30 GMT",
         "X-Azure-Ref": "0r\u002BfJYwAAAACv8XW7uIx1Rb8Us4YepeT6WVZSMzExMDAwMTE1MDUxADlmYzdiNTE5LWE4Y2MtNGY4OS05MzVlLWM5MTQ4YWUwOWU4MQ==",
         "X-Cache": "CONFIG_NOCACHE",
@@ -294,7 +196,6 @@
       "ResponseBody": {
         "callConnectionId": "6e1f6600-d80a-43dd-b1e2-2ef8d6944755",
         "serverCallId": "aHR0cHM6Ly9hcGkuZmxpZ2h0cHJveHkuc2t5cGUuY29tL2FwaS92Mi9jcC9jb252LXVzZWEyLTA2LmNvbnYuc2t5cGUuY29tL2NvbnYveUh3dGY4dlpia2l0RXFUbUlzQXJlZz9pPTE4JmU9NjM4MDk3Njg0Mzc2NDYyMDU4",
->>>>>>> dd31b45d
         "source": {
           "identifier": {
             "rawId": "Sanitized",
@@ -315,34 +216,19 @@
         ],
         "callConnectionState": "unknown",
         "callbackUri": "https://sanitized.skype.com/api/servicebuscallback/events?q=SanitizedSanitized",
-<<<<<<< HEAD
-        "mediaSubscriptionId": "3abfbfff-9f76-48bf-8bac-285f8dab9452"
-      }
-    },
-    {
-      "RequestUri": "https://sanitized.skype.com/calling/callConnections/4e1f0b00-80c5-40d9-a76a-745ef7e7a46b?api-version=2023-01-15-preview",
-=======
         "mediaSubscriptionId": "c6efb5ab-cab8-420a-bc24-a87abf42db1e"
       }
     },
     {
       "RequestUri": "https://sanitized.skype.com/calling/callConnections/6e1f6600-d987-451d-bf0d-c64b404121e9?api-version=2023-01-15-preview",
->>>>>>> dd31b45d
       "RequestMethod": "GET",
       "RequestHeaders": {
         "Accept": "application/json",
         "Authorization": "Sanitized",
-<<<<<<< HEAD
-        "User-Agent": "azsdk-net-Communication.CallAutomation/1.0.0-alpha.20230105.1 (.NET 6.0.12; Microsoft Windows 10.0.22621)",
-        "x-ms-client-request-id": "1e09f1362376408d6dc11338ac437cda",
-        "x-ms-content-sha256": "Sanitized",
-        "x-ms-date": "Thu, 05 Jan 2023 22:45:49 GMT",
-=======
         "User-Agent": "azsdk-net-Communication.CallAutomation/1.0.0-alpha.20230119.1 (.NET 7.0.2; Microsoft Windows 10.0.22621)",
         "x-ms-client-request-id": "12a298bc16463d73eeaab970c37bd9e9",
         "x-ms-content-sha256": "Sanitized",
         "x-ms-date": "Fri, 20 Jan 2023 01:00:33 GMT",
->>>>>>> dd31b45d
         "x-ms-return-client-request-id": "true"
       },
       "RequestBody": null,
@@ -350,17 +236,6 @@
       "ResponseHeaders": {
         "Content-Length": "647",
         "Content-Type": "application/json; charset=utf-8",
-<<<<<<< HEAD
-        "Date": "Thu, 05 Jan 2023 22:45:49 GMT",
-        "X-Azure-Ref": "0HVO3YwAAAACLJFKr8UbxSZmwsKU9D58TV1NURURHRTAxMDcAOWZjN2I1MTktYThjYy00Zjg5LTkzNWUtYzkxNDhhZTA5ZTgx",
-        "X-Cache": "CONFIG_NOCACHE",
-        "X-Microsoft-Skype-Chain-ID": "a251b823-8183-4d49-91a8-1dabc6d21111",
-        "x-ms-client-request-id": "1e09f1362376408d6dc11338ac437cda"
-      },
-      "ResponseBody": {
-        "callConnectionId": "4e1f0b00-80c5-40d9-a76a-745ef7e7a46b",
-        "serverCallId": "aHR0cHM6Ly9hcGkuZmxpZ2h0cHJveHkuc2t5cGUuY29tL2FwaS92Mi9jcC9jb252LXVzZWEyLTAxLmNvbnYuc2t5cGUuY29tL2NvbnYvaWZuanRHaE1xMDZnMjJYakwtQ241dz9pPTEwJmU9NjM4MDgzNjU0NzYwMDEyMjQw",
-=======
         "Date": "Fri, 20 Jan 2023 01:00:32 GMT",
         "X-Azure-Ref": "0sOfJYwAAAAAMmPPSc9C0Qa/XeR2oVql2WVZSMzExMDAwMTE1MDUxADlmYzdiNTE5LWE4Y2MtNGY4OS05MzVlLWM5MTQ4YWUwOWU4MQ==",
         "X-Cache": "CONFIG_NOCACHE",
@@ -370,7 +245,6 @@
       "ResponseBody": {
         "callConnectionId": "6e1f6600-d987-451d-bf0d-c64b404121e9",
         "serverCallId": "aHR0cHM6Ly9hcGkuZmxpZ2h0cHJveHkuc2t5cGUuY29tL2FwaS92Mi9jcC9jb252LXVzZWEyLTA2LmNvbnYuc2t5cGUuY29tL2NvbnYveUh3dGY4dlpia2l0RXFUbUlzQXJlZz9pPTE4JmU9NjM4MDk3Njg0Mzc2NDYyMDU4",
->>>>>>> dd31b45d
         "source": {
           "identifier": {
             "rawId": "Sanitized",
@@ -391,11 +265,7 @@
         ],
         "callConnectionState": "connected",
         "callbackUri": "https://sanitized.skype.com/api/servicebuscallback/events?q=SanitizedSanitized",
-<<<<<<< HEAD
-        "mediaSubscriptionId": "70dce307-7814-4773-a0c5-0d3913040974"
-=======
         "mediaSubscriptionId": "0f744f7a-3ac5-4546-9556-67881e40b82e"
->>>>>>> dd31b45d
       }
     },
     {
@@ -404,30 +274,17 @@
       "RequestHeaders": {
         "Accept": "application/json",
         "Authorization": "Sanitized",
-<<<<<<< HEAD
-        "Content-Length": "411",
-        "Content-Type": "application/json",
-        "User-Agent": "azsdk-net-Communication.CallAutomation/1.0.0-alpha.20230105.1 (.NET 6.0.12; Microsoft Windows 10.0.22621)",
-        "x-ms-client-request-id": "ded18b43f26f79d72a9d7c6bf38f1350",
-        "x-ms-content-sha256": "Sanitized",
-        "x-ms-date": "Thu, 05 Jan 2023 22:45:49 GMT",
-=======
         "Content-Length": "410",
         "Content-Type": "application/json",
         "User-Agent": "azsdk-net-Communication.CallAutomation/1.0.0-alpha.20230119.1 (.NET 7.0.2; Microsoft Windows 10.0.22621)",
         "x-ms-client-request-id": "147809ea6ed2fa471d05c60b89413c85",
         "x-ms-content-sha256": "Sanitized",
         "x-ms-date": "Fri, 20 Jan 2023 01:00:33 GMT",
->>>>>>> dd31b45d
         "x-ms-return-client-request-id": "true"
       },
       "RequestBody": {
         "callLocator": {
-<<<<<<< HEAD
-          "serverCallId": "aHR0cHM6Ly9hcGkuZmxpZ2h0cHJveHkuc2t5cGUuY29tL2FwaS92Mi9jcC9jb252LXVzZWEyLTAxLmNvbnYuc2t5cGUuY29tL2NvbnYvaWZuanRHaE1xMDZnMjJYakwtQ241dz9pPTEwJmU9NjM4MDgzNjU0NzYwMDEyMjQw",
-=======
           "serverCallId": "aHR0cHM6Ly9hcGkuZmxpZ2h0cHJveHkuc2t5cGUuY29tL2FwaS92Mi9jcC9jb252LXVzZWEyLTA2LmNvbnYuc2t5cGUuY29tL2NvbnYveUh3dGY4dlpia2l0RXFUbUlzQXJlZz9pPTE4JmU9NjM4MDk3Njg0Mzc2NDYyMDU4",
->>>>>>> dd31b45d
           "kind": "serverCallLocator"
         },
         "recordingStateCallbackUri": "https://sanitized.skype.com/api/servicebuscallback/events",
@@ -439,16 +296,6 @@
       "ResponseHeaders": {
         "Content-Length": "208",
         "Content-Type": "application/json; charset=utf-8",
-<<<<<<< HEAD
-        "Date": "Thu, 05 Jan 2023 22:45:56 GMT",
-        "X-Azure-Ref": "0HVO3YwAAAAC0JFEgprYPSI0wnSNVtRC1V1NURURHRTAxMDcAOWZjN2I1MTktYThjYy00Zjg5LTkzNWUtYzkxNDhhZTA5ZTgx",
-        "X-Cache": "CONFIG_NOCACHE",
-        "X-Microsoft-Skype-Chain-ID": "29dfa823-ad9c-42f8-bf67-cf70debce491",
-        "x-ms-client-request-id": "ded18b43f26f79d72a9d7c6bf38f1350"
-      },
-      "ResponseBody": {
-        "recordingId": "eyJQbGF0Zm9ybUVuZHBvaW50SWQiOiI0ZTFmMGIwMC1kNTQxLTRlZTYtODdjZC1mM2I0YzZjZjdmYmIiLCJSZXNvdXJjZVNwZWNpZmljSWQiOiJmNWJhNWQ1Yy02MTUzLTRkNTYtYTM4OC0yNzhlNTZhNTkwMzYifQ",
-=======
         "Date": "Fri, 20 Jan 2023 01:00:36 GMT",
         "X-Azure-Ref": "0sOfJYwAAAACrdzzoUmSxQaIMGRLmK7rcWVZSMzExMDAwMTE1MDUxADlmYzdiNTE5LWE4Y2MtNGY4OS05MzVlLWM5MTQ4YWUwOWU4MQ==",
         "X-Cache": "CONFIG_NOCACHE",
@@ -457,92 +304,53 @@
       },
       "ResponseBody": {
         "recordingId": "eyJQbGF0Zm9ybUVuZHBvaW50SWQiOiI2ZTFmNjYwMC0yNzM3LTRiN2EtYmZjOS1kMDFlN2UwMzBlNDMiLCJSZXNvdXJjZVNwZWNpZmljSWQiOiI2MjYyODMzNS01ZDk2LTQ1Y2UtYWZiNS03M2FlMTgyMTk0N2MifQ",
->>>>>>> dd31b45d
         "recordingState": "inactive"
       }
     },
     {
-<<<<<<< HEAD
-      "RequestUri": "https://sanitized.skype.com/calling/recordings/eyJQbGF0Zm9ybUVuZHBvaW50SWQiOiI0ZTFmMGIwMC1kNTQxLTRlZTYtODdjZC1mM2I0YzZjZjdmYmIiLCJSZXNvdXJjZVNwZWNpZmljSWQiOiJmNWJhNWQ1Yy02MTUzLTRkNTYtYTM4OC0yNzhlNTZhNTkwMzYifQ?api-version=2023-01-15-preview",
-=======
       "RequestUri": "https://sanitized.skype.com/calling/recordings/eyJQbGF0Zm9ybUVuZHBvaW50SWQiOiI2ZTFmNjYwMC0yNzM3LTRiN2EtYmZjOS1kMDFlN2UwMzBlNDMiLCJSZXNvdXJjZVNwZWNpZmljSWQiOiI2MjYyODMzNS01ZDk2LTQ1Y2UtYWZiNS03M2FlMTgyMTk0N2MifQ?api-version=2023-01-15-preview",
->>>>>>> dd31b45d
       "RequestMethod": "DELETE",
       "RequestHeaders": {
         "Accept": "application/json",
         "Authorization": "Sanitized",
-<<<<<<< HEAD
-        "User-Agent": "azsdk-net-Communication.CallAutomation/1.0.0-alpha.20230105.1 (.NET 6.0.12; Microsoft Windows 10.0.22621)",
-        "x-ms-client-request-id": "d35e565c52839fc4785b326593a0f17a",
-        "x-ms-content-sha256": "Sanitized",
-        "x-ms-date": "Thu, 05 Jan 2023 22:45:56 GMT",
-=======
         "User-Agent": "azsdk-net-Communication.CallAutomation/1.0.0-alpha.20230119.1 (.NET 7.0.2; Microsoft Windows 10.0.22621)",
         "x-ms-client-request-id": "8a7d6cce5cc6a12c7983e9d5b5beeb19",
         "x-ms-content-sha256": "Sanitized",
         "x-ms-date": "Fri, 20 Jan 2023 01:00:37 GMT",
->>>>>>> dd31b45d
         "x-ms-return-client-request-id": "true"
       },
       "RequestBody": null,
       "StatusCode": 204,
       "ResponseHeaders": {
-<<<<<<< HEAD
-        "Date": "Thu, 05 Jan 2023 22:45:57 GMT",
-        "X-Azure-Ref": "0JFO3YwAAAAB448vFL/lMS4\u002B3on85WyC1V1NURURHRTAxMDcAOWZjN2I1MTktYThjYy00Zjg5LTkzNWUtYzkxNDhhZTA5ZTgx",
-        "X-Cache": "CONFIG_NOCACHE",
-        "X-Microsoft-Skype-Chain-ID": "a251b823-8183-4d49-91a8-1dabc6d21111",
-        "x-ms-client-request-id": "d35e565c52839fc4785b326593a0f17a"
-=======
         "Date": "Fri, 20 Jan 2023 01:00:36 GMT",
         "X-Azure-Ref": "0tOfJYwAAAADSxW7fzYdjRYS8dnx8w0soWVZSMzExMDAwMTE1MDUxADlmYzdiNTE5LWE4Y2MtNGY4OS05MzVlLWM5MTQ4YWUwOWU4MQ==",
         "X-Cache": "CONFIG_NOCACHE",
         "X-Microsoft-Skype-Chain-ID": "84765073-60bd-4f84-bfe6-3423d122ae7a",
         "x-ms-client-request-id": "8a7d6cce5cc6a12c7983e9d5b5beeb19"
->>>>>>> dd31b45d
       },
       "ResponseBody": null
     },
     {
-<<<<<<< HEAD
-      "RequestUri": "https://sanitized.skype.com/calling/callConnections/4e1f0b00-80c5-40d9-a76a-745ef7e7a46b:terminate?api-version=2023-01-15-preview",
-=======
       "RequestUri": "https://sanitized.skype.com/calling/callConnections/6e1f6600-d987-451d-bf0d-c64b404121e9:terminate?api-version=2023-01-15-preview",
->>>>>>> dd31b45d
       "RequestMethod": "POST",
       "RequestHeaders": {
         "Accept": "application/json",
         "Authorization": "Sanitized",
         "Content-Length": "0",
-<<<<<<< HEAD
-        "User-Agent": "azsdk-net-Communication.CallAutomation/1.0.0-alpha.20230105.1 (.NET 6.0.12; Microsoft Windows 10.0.22621)",
-        "x-ms-client-request-id": "1a594dd7f3e243711a90f3d8a6214cde",
-        "x-ms-content-sha256": "Sanitized",
-        "x-ms-date": "Thu, 05 Jan 2023 22:45:57 GMT",
-=======
         "User-Agent": "azsdk-net-Communication.CallAutomation/1.0.0-alpha.20230119.1 (.NET 7.0.2; Microsoft Windows 10.0.22621)",
         "x-ms-client-request-id": "f75cb65519f24ec151a7f4404f67b4ac",
         "x-ms-content-sha256": "Sanitized",
         "x-ms-date": "Fri, 20 Jan 2023 01:00:37 GMT",
->>>>>>> dd31b45d
         "x-ms-return-client-request-id": "true"
       },
       "RequestBody": null,
       "StatusCode": 204,
       "ResponseHeaders": {
-<<<<<<< HEAD
-        "Date": "Thu, 05 Jan 2023 22:45:57 GMT",
-        "X-Azure-Ref": "0JVO3YwAAAADmjae4M4KmR6AcFgV6GvSpV1NURURHRTAxMDcAOWZjN2I1MTktYThjYy00Zjg5LTkzNWUtYzkxNDhhZTA5ZTgx",
-        "X-Cache": "CONFIG_NOCACHE",
-        "X-Microsoft-Skype-Chain-ID": "a251b823-8183-4d49-91a8-1dabc6d21111",
-        "x-ms-client-request-id": "1a594dd7f3e243711a90f3d8a6214cde"
-=======
         "Date": "Fri, 20 Jan 2023 01:00:36 GMT",
         "X-Azure-Ref": "0tefJYwAAAABz3PkpwmqkTZFN/6oamI6QWVZSMzExMDAwMTE1MDUxADlmYzdiNTE5LWE4Y2MtNGY4OS05MzVlLWM5MTQ4YWUwOWU4MQ==",
         "X-Cache": "CONFIG_NOCACHE",
         "X-Microsoft-Skype-Chain-ID": "84765073-60bd-4f84-bfe6-3423d122ae7a",
         "x-ms-client-request-id": "f75cb65519f24ec151a7f4404f67b4ac"
->>>>>>> dd31b45d
       },
       "ResponseBody": null
     },
@@ -554,20 +362,6 @@
         "Authorization": "Sanitized",
         "Content-Length": "158",
         "Content-Type": "application/json",
-<<<<<<< HEAD
-        "User-Agent": "azsdk-net-Communication.CallAutomation/1.0.0-alpha.20230105.1 (.NET 6.0.12; Microsoft Windows 10.0.22621)",
-        "X-FORWARDED-HOST": "Sanitized",
-        "x-ms-client-request-id": "55dbc2ada8e4f056c7316514c071e58a",
-        "x-ms-content-sha256": "Sanitized",
-        "x-ms-date": "Thu, 05 Jan 2023 22:46:00 GMT",
-        "x-ms-return-client-request-id": "true"
-      },
-      "RequestBody": "[\u00228acs1bdaa2b9-9507-4542-bb64-a7b22c00a8d4_00000016-23fe-1fa1-d52a-343a0d002acf8acs1bdaa2b9-9507-4542-bb64-a7b22c00a8d4_00000016-23fe-2022-d52a-343a0d002ad0\u0022]",
-      "StatusCode": 200,
-      "ResponseHeaders": {
-        "Content-Length": "0",
-        "Date": "Thu, 05 Jan 2023 22:46:00 GMT",
-=======
         "User-Agent": "azsdk-net-Communication.CallAutomation/1.0.0-alpha.20230119.1 (.NET 7.0.2; Microsoft Windows 10.0.22621)",
         "X-FORWARDED-HOST": "Sanitized",
         "x-ms-client-request-id": "56a2336d4efd8e22dcd79a4e8571445f",
@@ -580,7 +374,6 @@
       "ResponseHeaders": {
         "Content-Length": "0",
         "Date": "Fri, 20 Jan 2023 01:00:38 GMT",
->>>>>>> dd31b45d
         "Server": "Kestrel"
       },
       "ResponseBody": null
@@ -590,11 +383,7 @@
     "COMMUNICATION_LIVETEST_STATIC_CONNECTION_STRING": "endpoint=https://acs-callautomationtestsupporter.communication.azure.com/;accesskey=Kg==",
     "DISPATCHER_ENDPOINT": "https://sanitized.skype.com",
     "PMA_Endpoint": null,
-<<<<<<< HEAD
-    "RandomSeed": "2062240886",
-=======
     "RandomSeed": "1921563835",
->>>>>>> dd31b45d
     "SERVICEBUS_STRING": "Endpoint=sb://acs-callautomationtestservicebus.servicebus.windows.net/;SharedAccessKeyName=Sanitized;SharedAccessKey=Kg=="
   }
 }