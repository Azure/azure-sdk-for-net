--- conflicted
+++ resolved
@@ -8,38 +8,19 @@
         "Authorization": "Sanitized",
         "Content-Length": "2",
         "Content-Type": "application/json",
-<<<<<<< HEAD
-        "traceparent": "00-5178cd6b64383389a7fbba8d4bcda6ef-03a5d0d34aa0fb0a-00",
-        "User-Agent": "azsdk-net-Communication.Identity/1.3.0-alpha.20230105.1 (.NET 6.0.12; Microsoft Windows 10.0.22621)",
-        "x-ms-client-request-id": "dd737082a7c9a033825fecf5382e77a6",
-        "x-ms-content-sha256": "Sanitized",
-        "x-ms-date": "Thu, 05 Jan 2023 22:48:27 GMT",
-=======
         "traceparent": "00-3f371041a0518d8cd56f65486532e919-8cfafb8649fd5b07-00",
         "User-Agent": "azsdk-net-Communication.Identity/1.3.0-alpha.20230119.1 (.NET 7.0.2; Microsoft Windows 10.0.22621)",
         "x-ms-client-request-id": "5c48ec72236c3c517fda5ecffdafb31d",
         "x-ms-content-sha256": "Sanitized",
         "x-ms-date": "Fri, 20 Jan 2023 01:01:52 GMT",
->>>>>>> dd31b45d
         "x-ms-return-client-request-id": "true"
       },
       "RequestBody": {},
       "StatusCode": 201,
       "ResponseHeaders": {
         "api-supported-versions": "2020-07-20-preview2, 2021-02-22-preview1, 2021-03-07, 2021-10-31-preview, 2021-11-01, 2022-06-01, 2022-10-01",
-        "Connection": "keep-alive",
         "Content-Length": "31",
         "Content-Type": "application/json; charset=utf-8",
-<<<<<<< HEAD
-        "Date": "Thu, 05 Jan 2023 22:48:27 GMT",
-        "MS-CV": "NMICRx7wLkC2jhiBKbDwAQ.0",
-        "Request-Context": "appId=",
-        "Strict-Transport-Security": "max-age=2592000",
-        "x-azure-ref": "20230105T224827Z-ncgb4u45mx2zp3y02kpengtvr800000002kg00000000uqmb",
-        "X-Cache": "CONFIG_NOCACHE",
-        "x-ms-client-request-id": "dd737082a7c9a033825fecf5382e77a6",
-        "X-Processing-Time": "106ms"
-=======
         "Date": "Fri, 20 Jan 2023 01:01:51 GMT",
         "MS-CV": "S5tJx5u31UOg8k5P2TC5Kg.0",
         "Request-Context": "appId=",
@@ -48,7 +29,6 @@
         "X-Cache": "CONFIG_NOCACHE",
         "x-ms-client-request-id": "5c48ec72236c3c517fda5ecffdafb31d",
         "X-Processing-Time": "81ms"
->>>>>>> dd31b45d
       },
       "ResponseBody": {
         "identity": {
@@ -64,38 +44,19 @@
         "Authorization": "Sanitized",
         "Content-Length": "2",
         "Content-Type": "application/json",
-<<<<<<< HEAD
-        "traceparent": "00-5c4d25e7e634272740aab5667324453c-0e28dbeedf55516c-00",
-        "User-Agent": "azsdk-net-Communication.Identity/1.3.0-alpha.20230105.1 (.NET 6.0.12; Microsoft Windows 10.0.22621)",
-        "x-ms-client-request-id": "688a5e1ba32f9a7bc311add4ebe8655e",
-        "x-ms-content-sha256": "Sanitized",
-        "x-ms-date": "Thu, 05 Jan 2023 22:48:27 GMT",
-=======
         "traceparent": "00-e20be4440ae9a215d2c6f85984ff1c15-04940290d6417876-00",
         "User-Agent": "azsdk-net-Communication.Identity/1.3.0-alpha.20230119.1 (.NET 7.0.2; Microsoft Windows 10.0.22621)",
         "x-ms-client-request-id": "4fe02f61d3efafbc04ca7b4592448d03",
         "x-ms-content-sha256": "Sanitized",
         "x-ms-date": "Fri, 20 Jan 2023 01:01:52 GMT",
->>>>>>> dd31b45d
         "x-ms-return-client-request-id": "true"
       },
       "RequestBody": {},
       "StatusCode": 201,
       "ResponseHeaders": {
         "api-supported-versions": "2020-07-20-preview2, 2021-02-22-preview1, 2021-03-07, 2021-10-31-preview, 2021-11-01, 2022-06-01, 2022-10-01",
-        "Connection": "keep-alive",
         "Content-Length": "31",
         "Content-Type": "application/json; charset=utf-8",
-<<<<<<< HEAD
-        "Date": "Thu, 05 Jan 2023 22:48:28 GMT",
-        "MS-CV": "a\u002BDEgF7iM0u169QJyJHmrw.0",
-        "Request-Context": "appId=",
-        "Strict-Transport-Security": "max-age=2592000",
-        "x-azure-ref": "20230105T224827Z-ncgb4u45mx2zp3y02kpengtvr800000002kg00000000uqna",
-        "X-Cache": "CONFIG_NOCACHE",
-        "x-ms-client-request-id": "688a5e1ba32f9a7bc311add4ebe8655e",
-        "X-Processing-Time": "104ms"
-=======
         "Date": "Fri, 20 Jan 2023 01:01:51 GMT",
         "MS-CV": "sVs9Rxj8l0\u002BApGCVy/DFHw.0",
         "Request-Context": "appId=",
@@ -104,7 +65,6 @@
         "X-Cache": "CONFIG_NOCACHE",
         "x-ms-client-request-id": "4fe02f61d3efafbc04ca7b4592448d03",
         "X-Processing-Time": "84ms"
->>>>>>> dd31b45d
       },
       "ResponseBody": {
         "identity": {
@@ -119,30 +79,18 @@
         "Accept": "application/json",
         "Authorization": "Sanitized",
         "Content-Length": "0",
-<<<<<<< HEAD
-        "User-Agent": "azsdk-net-Communication.CallAutomation/1.0.0-alpha.20230105.1 (.NET 6.0.12; Microsoft Windows 10.0.22621)",
-        "X-FORWARDED-HOST": "Sanitized",
-        "x-ms-client-request-id": "219701ac80dcbceb0ab11fc58565474d",
-        "x-ms-content-sha256": "Sanitized",
-        "x-ms-date": "Thu, 05 Jan 2023 22:48:28 GMT",
-=======
         "User-Agent": "azsdk-net-Communication.CallAutomation/1.0.0-alpha.20230119.1 (.NET 7.0.2; Microsoft Windows 10.0.22621)",
         "X-FORWARDED-HOST": "Sanitized",
         "x-ms-client-request-id": "3972e11c09f24f87a41ac200bacdc8ac",
         "x-ms-content-sha256": "Sanitized",
         "x-ms-date": "Fri, 20 Jan 2023 01:01:52 GMT",
->>>>>>> dd31b45d
         "x-ms-return-client-request-id": "true"
       },
       "RequestBody": null,
       "StatusCode": 200,
       "ResponseHeaders": {
         "Content-Length": "0",
-<<<<<<< HEAD
-        "Date": "Thu, 05 Jan 2023 22:48:29 GMT",
-=======
         "Date": "Fri, 20 Jan 2023 01:01:53 GMT",
->>>>>>> dd31b45d
         "Server": "Kestrel"
       },
       "ResponseBody": null
@@ -155,19 +103,11 @@
         "Authorization": "Sanitized",
         "Content-Length": "254",
         "Content-Type": "application/json",
-<<<<<<< HEAD
-        "traceparent": "00-d1fc49a906ccdb1fc53924401a30101e-2b24d8568979af25-00",
-        "User-Agent": "azsdk-net-Communication.CallAutomation/1.0.0-alpha.20230105.1 (.NET 6.0.12; Microsoft Windows 10.0.22621)",
-        "x-ms-client-request-id": "00acbee9685edfa8f4d81ab7f95fb499",
-        "x-ms-content-sha256": "Sanitized",
-        "x-ms-date": "Thu, 05 Jan 2023 22:48:29 GMT",
-=======
         "traceparent": "00-89e746735351369f95d8a103b27bda2e-e2c9011d64142597-00",
         "User-Agent": "azsdk-net-Communication.CallAutomation/1.0.0-alpha.20230119.1 (.NET 7.0.2; Microsoft Windows 10.0.22621)",
         "x-ms-client-request-id": "4c6994dd24fb9fc0309857a1a70ca93a",
         "x-ms-content-sha256": "Sanitized",
         "x-ms-date": "Fri, 20 Jan 2023 01:01:54 GMT",
->>>>>>> dd31b45d
         "x-ms-return-client-request-id": "true"
       },
       "RequestBody": {
@@ -191,19 +131,8 @@
       },
       "StatusCode": 201,
       "ResponseHeaders": {
-        "Connection": "keep-alive",
         "Content-Length": "462",
         "Content-Type": "application/json; charset=utf-8",
-<<<<<<< HEAD
-        "Date": "Thu, 05 Jan 2023 22:48:29 GMT",
-        "x-azure-ref": "20230105T224829Z-ncgb4u45mx2zp3y02kpengtvr800000002kg00000000uqxy",
-        "X-Cache": "CONFIG_NOCACHE",
-        "X-Microsoft-Skype-Chain-ID": "c7e652bc-3c91-40e7-a7e9-325f430430c8",
-        "x-ms-client-request-id": "00acbee9685edfa8f4d81ab7f95fb499"
-      },
-      "ResponseBody": {
-        "callConnectionId": "4c1f3500-6038-4b9e-9fd5-4217aa55263f",
-=======
         "Date": "Fri, 20 Jan 2023 01:01:53 GMT",
         "X-Azure-Ref": "0AujJYwAAAACMXoCE9rxbS4n7dGoYJ5FNWVZSMzExMDAwMTE1MDUxADlmYzdiNTE5LWE4Y2MtNGY4OS05MzVlLWM5MTQ4YWUwOWU4MQ==",
         "X-Cache": "CONFIG_NOCACHE",
@@ -212,7 +141,6 @@
       },
       "ResponseBody": {
         "callConnectionId": "6e1f6600-a352-4664-96dd-0ad2c629ff07",
->>>>>>> dd31b45d
         "source": {
           "identifier": {
             "rawId": "Sanitized",
@@ -233,11 +161,7 @@
         ],
         "callConnectionState": "connecting",
         "callbackUri": "https://sanitized.skype.com/api/servicebuscallback/events?q=SanitizedSanitized",
-<<<<<<< HEAD
-        "mediaSubscriptionId": "080e9107-d3e2-4b52-b16b-f9ebaa664627"
-=======
         "mediaSubscriptionId": "bcf69831-f484-41da-afa7-9efa9b3b1440"
->>>>>>> dd31b45d
       }
     },
     {
@@ -248,17 +172,6 @@
         "Authorization": "Sanitized",
         "Content-Length": "7930",
         "Content-Type": "application/json",
-<<<<<<< HEAD
-        "traceparent": "00-057cf73468e74ff5bc7cd110392ed092-fa7924007c11683a-00",
-        "User-Agent": "azsdk-net-Communication.CallAutomation/1.0.0-alpha.20230105.1 (.NET 6.0.12; Microsoft Windows 10.0.22621)",
-        "x-ms-client-request-id": "36488efa55969aca72cd5e7d83b5145d",
-        "x-ms-content-sha256": "Sanitized",
-        "x-ms-date": "Thu, 05 Jan 2023 22:48:30 GMT",
-        "x-ms-return-client-request-id": "true"
-      },
-      "RequestBody": {
-        "incomingCallContext": "eyJhbGciOiJub25lIiwidHlwIjoiSldUIn0.eyJjYyI6Ikg0c0lBQUFBQUFBRUFNMVhhM1BidUJYOUt4eDFwaCs2Z1FTQUFBRmlSdE9SSmJ2V0psSWN2N2JkOGRRRGdxQ01tQ0laa25wbDEvKzlsNVJzeTVHYnBtMHlzN1JORTY5eno3MTRuZnRieCtnMG5lYTFTNXpSdGN1emp2cXRrNVQ1dlBudjRvN3FTS1ZOcFVnVWEwMmpFSVVjQzhRNG95aUtBb2EwaUNnMUdHc1pzMXZjUGlSQWxHR01vcEJGOEFvRTRvR3ZjWXd4aThLbzg2WVR1NnBJOVdhcTUvYUg0TnNzTG5LWDFlT0dQcU9jWWlraVpBV25pTVVSUXhIWEJsNGk5b05BKzFIaXc1aFVaN09GbnRsbVRMWkkwemVkUXBlMU02N1FPeUFycmVaeEZDR01nd1F4d1EzU1ZCZ2tMQk1FUjBFZ2JRQkFkeTZPTFVReDBXbGxuN2xjYm9yRzJjcVdTMXNPaWdKNkZtVmUyTExlSE9uWjF1YkRtMDZkZjRlNGE4SU80bUsrWTl6L0hmNkx1T1BkZzE1NVBUN2ZGSGNUWXlFakJvR1dMRVFNK3hibUxnYkNCbk51Z1ZCTXdzTzR2eGJjMUdYM1ZSTmZYZGZhM0FIMlhWMFhsZXIxZE9HNlNlcG1keldNVzIrNjFUMU1WOWZrODZhbHQ2UTlVL1NNUVl2S2FvUUpxdUlFNmZ1cWE4eGVUMk42UzlKTDh2TGV4ajJTQ0VwSVlsRkNnaGd4SmdXRUZZZkl0endJc1I4SzN4YzlLbnFPd0R2b2JRbjkxZlVKUmdIRUNCSFIrRFMzc2RPRHJGclpzZ21FQWFaenZWMDVzOUpXMVIvSWcwZEtCejZVOXFNMTlSK0k2WmJRQWM5RlhGeVdPcXVLdkd6WVFoRzRjdG9sWlB2SFErVXpJWHVkaDkyOERQT3N0bG5kckNlei9kenRjVjBVNmU0dzdWVnhzOU9qTkkrZ1lkbkhOK1ZObHZlUko3a0lmZXBoYnp6MXhtZk1JMVIwTWZ5UXBrUFZyeUNTTUx3cG1QNnVDNE5XQ2p5QURtdHhvdjd3VXBIZFZtb3E2ajcyMm85NVh5OWlsM3NjTmkzenppL1Blb1ByTTQ5ZzVvWHc5ajFDaUVja1dKZGVLS0FHU2sybEJCcjQ2eloxdjZ4TmdjcktmYlo3NVNSU2YvSFdhQTYwWVM5N0VBR3ZndE5BeGRXZFYxcXpiRDYyM2Rlb2NyTk13MWFjZlczVU03WnFuT0Ric2pNV0xaSlN6OVM5UC8vNXVhNVl4VXBPTHQvYms0REkwMkU5L2NmMVI3R2VqTW5wZXJiSGNyNVliMHRHWjdHTGRXMFZlTzVkamM0OFNud3NjTUI4OHRMblhRanJEVkFyazNUdGxUcU9Td2habHhJSjgwVjlyMnhXekxiZklUcmRRK2NoUlBnUW5YOGpPdjhTblFMM3hpMXRhckJBWVNVRWNGSitZWUdGaE5OdnNORDJPN1JBZjdBRmZ4ZC9Rcm1rSVNhQ2UrMmVZMTBpWlpkZzZzR21DMXYwMHNMZHRVTi95V0J2QnJ6SjVkWDVkRHhxTnBRUVlTaDl5Ump4QXgvSXlFUGo5Tm00RElPQS9sL0crYk54SmtRZ2FFaERRQ1VFcmtyL3dITzJtNzFDVnhVd1lCSzZCVGg0eVVCNG5CUEp2NUdDTHcvV0NOdk40SSsxd3ZkV1ltT0V5OUFuK0xzYm9UL0tTS29qbTZxNWRobHFEODV0N2R6RmlqeWVXdEhLNm5TV2w2NittNnRvWmJ4Q20zdGJGOXFWM3NwR2NMN3MrSmFib3M1aDV3K09MMjZIazF0QzVlM3BaREM4dlRnZGtGdUpQWmZCMldlVm5idGpVazZQUnZWMVdVekg2OFV2NzBrZG5sNE9CejlkRFQ4dHJ5OXdqLzBTVis1MytrK2YvRTRlaWV6ZzZYK0N2eUtEdCt0SmtqdThIQ2Vqd2RIOTBLNk91YzZJenhhL212ekRrTHpqZUlPTEZ2N3hpQ3ptdWxETkxYRXhmdmUyUjRMZHRmTFVGSHAvRTVUMjVKZjF6WlhTRGpsc2dZdm1ZbngrUE4xSFMrYjF0aVZ5ZFFrejJ6KzBCQWNsbUFyM0FMZURwS2V6eks2amZwYS82SSs5cytIazZ0QytiT29IaC9WdzY1MGZqMTd6QkJheVRXMXhsMmNXMlNWYzZnY2NvQXRvaHVEbE9OOGJUbDl6WHpiMXIvaEhjZFBBbmtjVXRadkRnZnRvQ2E1SFd4WWxpR2xWM1dsRWVRQ1NRWVZZRFVJMU9sSGhDWWdSeFpnYVlZVkROUlNLRGhVTkZENVJKMXdKb1k2a2tpZEtNalU4VmxLcUlGVHlXSW1SR2hDRnBXSlUrU1BGUnlvY0tnNnRJOFdPdG9idHVtNzVlWTFhVXpmd3JGYXI3bmFCZC9OeWRuTmoxNkNyZ1d0V1Z6YzM0QTY2aTBzWWRYT2pvd28xMXpkcVBIbUI1aitqUFVtNHJ3QWx1cXB2STlqM0t4ZlhkN2VKdFhFRW0rMVBrRGcxb3VqV2YxSVNWV2tRYUxhWmJXVVFJcnRvUGlybmQzYldaaEJFUkpFR0xZaUlnZlNOWVF2WlgwSTBaRzVHYzJsRFpsaVRBdG9LY3VGV3RyMDNabEZDOEdkUDZVUm1WKytUcEpIaGJjVkRxeGZmMmsyai9uWmlyUzExTHNJUEordkowVStUeitlRGk5WEhzSExENWRXcTN3ZDh5R3JneElBK3czeEpWcisrdmY2Y2s0Mzc5TG1ZemFhVURLRFBReU9YWXdlS3FXRnh0azFobkcxekZsZWQ3NW9HYVpxdkxEaFdsd3Y3QUdOQWZqYXhhYW1QczZXcm54TDUvWlpHcjVaNW1yYTV4SDhseGdFRTVQakt2cERqVUxrdnlLSFlxejU5SEdROHp0SXJlM0ppL011L0QrSVA1ZXBKYVZNVWlEL2JmdUJMTFAyQVU3aUsvSkNIakVOc1hEVlpwTFU3Zzl4djh4UjBWeDJWdVk0TnJJZm51TWMyV3N6MnRiZE8wMjJlS0N5QVJnYjVKaVROTEF0SVlpMmtBWlFuek1md2EyVG5mMHd2d2U2c3pCZEZhM2RkN3pMS2Z3RStXOE5QUFJFQUFBPT0iLCJzaHJUb2tlbiI6ImV5SmhiR2NpT2lKU1V6STFOaUlzSW5SNWNDSTZJbkJ2Y0NKOS5leUpoZENJNkltVjVTakJsV0VGcFQybEtTMVl4VVdsTVEwcG9Za2RqYVU5cFNsTlZla2t4VG1sSmMwbHVaekZrUTBrMlNXa3hURk5VVGxKUFZ6VlBWV3BrYVZWdE9XMWxSekZzVjIwNVdXTlhTa2xYYTJSc1pIbEpjMGx0ZEhCYVEwazJTV2t4VEZOVVRsSlBWelZQVldwa2FWVnRPVzFsUnpGc1YyMDVXV05YU2tsWGEyUnNaSGxLT1M1bGVVcG9aRmRSYVU5cFNtbE9SRlpzVFVScmQxbFRNV3RaVjBwdFRGUlJlRTVFVlhSWlZFRXlUME13ZDA5SFJUUk5hbXhwVFhwQ2JFOUhVV2xNUTBwd1l6Tk5hVTlwU205a1NGSjNZM3B2ZGt3elRqQmplVFV6WVZjMWEySXpaSHBNYlRWc1pFTTVhbHBIVFRGWlYxWnNXVk13ZUU1WFRURk1WRkpyV1dwWmRGbHFRVE5QVXpGdFdUSkdhMXBFU1RGTlJGWnJXWHBKZGtscGQybGhWMFl3U1dwdmVFNXFZM2xQVkZGNlRrUmpNVXhEU25WWmJWbHBUMnBGTWs1NlNUVk9SRTB3VG5wVmMwbHRWalJqUTBrMlRWUlpNMDE2UVhwTlJFVXpUbE4zYVZsWGJIWkphbTlwVWxSS1lWb3hiRTFoUnpWS1pHeFdjMDFwYzNsWGFsSkxZbTA0ZWxwWFNsbE9NMEpYWkd0R1FsRlVNR2xNUTBwb1kwaENjRnBEU1RaSmJVVjZXVlJOZWxsNlNtaE1WRWsxVDBkVmRFNUVSbXROVXpBMVRWUk5NMHhYUlRGT1JGbDVUVzFWTWs5RVJtcFplVWx6U1cxR2QyTkhiR3RaVjA1NVNXcHZhVTFwU1hOSmJVNTFXbWxKTm1WNVNuRmtNbk5wVDI1emFXRXpValZKYW05cFZXeE9Ra2xwZDJsaWFVazJTVzVrUzFVelNrWlpWVXBKVkVWR01FNTZTbmRhU0ZwWllVVmFTbFl4WXpKT1JXUk1WVzVPVEZWR1pGaFdiV3hSV1RKR2VsRnRVbnBaVldzMVVsUk9VRkl4UWsxWGJFNVpaVlpuTkUweFRsUldiVXBNWld0NFdGUXhSWHBSYTFZelZsVktUbU5zVWtKVVJGVjNURmQwU1ZkclZrZFNNSFJNVmtoR1ExbHRiM3BWTVZGNFVtdGFjRmxxVWpWaVZYTjRWRlZTZVdScVNuVmFNR3gzVFZjMWJHUXlhRXBsU0VaTFVrZG9jRXhZV2xsVWJYQk5WakZPVGsxVmRHaFdSVXAwWlZSak5HRnJlRTFTYmtKcFQxaE9SMlJWVW5OVFJuQXdXREZCTWxFeVpHeGxiVGxhWWtjMVVXVnJWazVoYmxKSVRWaHdOR0pyTVdaUlYyUTFWakJPVEZGWFJsRlhiSEF3VDBkS1JXTnROWGhpYm1oTFlWVTBOVkZWVW5aalNHZ3daVWRLZVU5VVJrVmFhbHBXVFVaYWEyRkhaM2hoTTJ4MVUwaHNRbEV5Y3pKTmVtUTJUakp3VkZOV1RuWlNhbVEwVlRKd1VGTldjRlpUYlRWbVpEQk9NazR6Um1walZGVjZVekJLTldNd1VubFJhbHBVVG1reE1XSkZSbGRVVXpGMlRVVm9UV0pZVmpKT01qVmhZMGQwY0dKNlVqUk9ibVJvVjJ4U2JsbHFTbXRWVjFwbVZFaEdTMVZGVGtKU2JsSllUbXRvZUZOcldUTmthMXBVWTJ0a1VtSnNWakZPYmtKR1ZWTkpjMGx0VldsUGFVcENWVlZHUTBscGQybFpWM2h1U1dwdmFWVnNUWGxPVkZscFRFTktjbUZYVVdsUGFVcE9UMGhzU2xNd1p6SmxWRkpQVFd0U01tRllSbXRqYTBZMFZETk9jRTVXVW05aVdFSTJXbXhDUzFWRVJreFRWWEJMVG14Sk0yRXhaSHBKYmpFNVRFTktjRnBJUVdsUGFVcHZaRWhTZDJONmIzWk1NMDR3WTNrMU0yRlhOV3RpTTJSNlRHMDFiR1JET1dwYVIwMHhXVmRXYkZsVE1IaE9WMDB4VEZSU2ExbHFXWFJaYWtFelQxTXhiVmt5Um10YVJFa3hUVVJXYTFsNlNYWkphWGRwWTIxbmFVOXBTWGRNYTBaVFUxVkZNbU5VWkVkbGJVNVdWbTVTY2sxdVpHeGFibXd3VFVkNFExcElaRzVpTUhCWlkyeE9aazF0ZEZkUmJUbElXakJzZUZFeU1UWlNSemgzVlRCR1FsRlROR2xNUTBvd1lWZFJhVTlwU21wYVIwMHhXVmRXYkZsVE1IaE9WMDB4VEZSU2ExbHFXWFJaYWtFelQxTXhiVmt5Um10YVJFa3hUVVJXYTFsNlNXbE1RMG94WkVkcmFVOXBTVEZTYmtwSlZGYzVNbUZ0V1hkaFdFWnJWRVJCTUZJeVNrSlZNRVpDU1dsM2FXUnRWbmxKYW05cFRWTTBkMGx1TUM1VlprMURaMjltY2xjMVlUWjRPRk5RY1ZSbU4xQkdjV1ZMVjNwNU1tSjVUalJNU0Zwa05rNXJaVzlHTWxaMVVIUlpWV1ptU214TE1tWTBlSFpzUm1salNXaGlhMnR5ZEdwdU5Yb3hVVFJJU0Rka1RUUnVPVVZFYWs5dk9ERkxVelZuVFhoemR6WXlkekpOUWtORVVXdHlla2swUzJka1JWZE5WREp4Y2pBNFpVOVhlWEZ3VGpGWlFXRnRlRXhGWTNaTllsOVBPVzR6UW1ST2VGZE9XRGxoYmt4elJtTmZTV3BPTW1RNU1rRm9aVWhJYzNCblVXcHlhRGw1VW5SalEyUmxXWEF6YUhaZlozQlFNbU51VVVkeloyOUxXV2h1T0RsbE5qbHdZbFExVWpWMFQzTktNbkp4ZUhFMWJHbEhURGhyWDBJMlREWmtVVkU1UW1kMGNWTlJSVTFVUmpoNFZHcFViazlRTnpGeE0yUlRWMlJSWjBKbWFVcGZYMDFMUm1JelFUbEhlR3cyWlhOR1gwaEJTblppZGtkdk1uVkVkRk14TW1weE4xSmtVa1Y2T1hBemVXZG9WVkJRZVd0RVkyMWhVMFZZWlZFaUxDSjBjeUk2TVRZM01qazFPRGt4TUN3aVlpSTZJbmhIUmtaMVowcHhia3hJUmt0QkxXOTRiMTlZVW1kbU5uaElNbU5wY1MxdGFrZHBTRGxVWW1GaGVrMGlMQ0p1YjI1alpTSTZJbVE0WVdNNFltSXlNbUV3WVRSak9HWTRNMlZtTURSaU4yTXlOemt6WVRnMUlpd2lZMjVtSWpwN0ltcDNheUk2ZXlKcmFXUWlPaUl5UmpjdGMySjJiMVowUkhnemIxQXhlRGd5TVdaelpTMW1NalpJZVVOZlZuazVZWHBYUzNoVUxWSlpJaXdpWlNJNklrRlJRVUlpTENKcmRIa2lPaUpTVTBFaUxDSnVJam9pZDBwVGNrVmhRa2hNUVhRM01uQmtkbGhvUmtsWFZ6WTBSMHRTYzB0UVYxZFdhVkJqWVhOQ1pITmhTVGxGTTA5SFVFeGFVMWg1V0RnelUxTldZa3Q2VEZkUFVUTkNSWGRWUWsxeVZFRk1OVEF0YTBoYVJVWkhTMHRVY1VKaWFqTlRWREZHUm1saU5IbHRTekZOUkhKMk1tNW5TWEF4Ym1WM2FFbDRjVXBFYUdrdGRsaE9ha3hYVTAweFMyRlVRbTE1TnpocVRFeEdjR0k1YzBaMVJHeElXblJmVURaRFoyVjZiMWxzYmxCNlJVMXFkRWN4ZW5odVRWOUJaM2xYUTB0QllWQmFXblE0WWtSeWJuRnVlRXBwVGpsQlJHOXdlSFI0WW5JNU1VUm1ObFV3Vm1Sb2FERnJlVzVJZVVGRGF6WXpOM28zYWxOSlUyOUdOM2hUYWs5SldsVktibDkzUTNZM2NXTnhOVE5MUW5selJISkNObE0yTFhWc1FWWk5MVzh3U0V4dGRYWTNibHB3YTJsdk5IZzJkMkZhVkdkaU1tUlJabDlNY1VwUVEwRkdkRmMyU0hGS1JqZDJSbE55UjFGdVZYVTJjRVZSSW4xOWZRLkFJWEFQbDZ2eFdNNEY2dGZHUlRPalkwTXhjRnVFT1ZLTGg2UTBsVUNHbUVrckVVU1FmTmJITkJtRl80dzczYmpaVjNmYWpDMkl5c2ktX0l2ek1CalF3YXRPbDYzaTRVNkNHdVRWbDN3TG9FcUpwQjdJaFF0aXVvVE5Ud0VyYWotMW5maFRqdnpMWjJZNGJOWk9rQlZnODhEQTR6OE5sdXFGNjN4ek5vUlAtM1NNSW90bVZhRmRzMmhzNUgtZWVCR1RtZDNnZDdMSUVGT196ZmJra0RESU9zZFNSbm41OXRNa01Od3hldjhXTkxKbHhSU1ZTbl9BMlZUNUFzUnJSNEo3R2IxS1hZMm9NS2lUZTgwMERCZk9PX0plaDlDTzBfUWVfZ3BiVjNOSm9tV3dPSVBoWllLRGVKOWJiMWVCazN1Q3NPV1FFSEFFTkc3S3FZRVM5U2w5ZyJ9.",
-=======
         "traceparent": "00-ec4074784c20d8bcdc3e009c78774078-54e73a02de917c63-00",
         "User-Agent": "azsdk-net-Communication.CallAutomation/1.0.0-alpha.20230119.1 (.NET 7.0.2; Microsoft Windows 10.0.22621)",
         "x-ms-client-request-id": "1cb25b4c793c582ba790aad410bbf537",
@@ -268,26 +181,10 @@
       },
       "RequestBody": {
         "incomingCallContext": "eyJhbGciOiJub25lIiwidHlwIjoiSldUIn0.eyJjYyI6Ikg0c0lBQUFBQUFBQUNzMVliVy9iT0JMK0s0SVB1QSszcFVWU0lrVVJNQmFPN1RSRzgxWW5hYmVINEFLS29tdzFzcVNsNU5odXQvLzlocmFUdUVtMjExdTB3RHFCSXI3TU13L0hIUEtaZk81b1ZSU25WWnRudVZadFhwVWQrYm1UMldydS91WnBSM2FFVkxxUkpFbVZva21NWW9ZakZMS1FvaVRoSVZKUlFxbkdXSWswdk1HYkQrR0k2emhBSm93Wk1pb0xFQXNEaFZNWVNsVFdlZFZKODZZdTFQcFV6YzFQd1RkbFdsZDUyWTRkL1Vod3dVVEVrZUdFb0pCbUJDVmFwQ2dLaVFOZ0pEUWgyQlNxbkM3VTFEaWJjbEVVcnpxMXNtMnU4MXJ0Z0pSUWtZb1lRNEtsSElWRXdKc3dBcGtFczB3bklnbFZBa0N6UEUwTlJERlRSV01ldVZ5dWE3Zll4dGc3WS90MURUTnJXOVhHdHVzRE5kMzYvUEtxMDFZL0lPNHNNSWpIV1laaXZZdUxpZFVQalB1ZjRYOFY5NjBOeHVpRngvM251K0lleGxHbUZFOVFrbEVCREExQnNhRU02WWltUmhPZHhpcDlIdmVYZ2x2azVXM2o0cXZhVnVrWllNL2F0bTZrNzZzNjcyWkZQcDIxWUxkYWQ1dGIrTHE2dXBxN0VmK08rcnIydFVhTHhpaUtDT2xxdlRkRmEvK08rRmxsYjAzcU04TWpMb1JHY2FSaGwwU3dPMk1lRUJTb09LWTBZalROVXA5R2ZrN2d5ZjB0azEvekhoT3docmxKYzlVdm02V3hRRTVyWURaM2dRVlNVMnVhNXUvQStKN0xQV2RyUGhyZC9oMlliWm5jODFxazlhVlZaVk5YMXJHREpuQmp0RXRJMkNVaC9PV2hETUpJK0owdnU4QVBxckkxSlV6KzNOSGIxMTNTcXJvdWRxZWozNlF1ZFpPaVNtRGdyb2V2N1hWWjlaQkg0b2hUNm1GdmZPcU56ME9QMEtpTDRZZTRDVTJ2Z1lpQnVXdm8zbTRLeGQwZ2RyODhkUDFKYjNBcHlTNHpYRWZidzk3bVpkNVRpelN2dkREbUZIdVR5M08vLys3Y0l6ajBZbmdHSGlIRUl3SjhDeStPb0FkYXJsTUFDZnd0ajZwblcxMGoyK1NmekY0N1MrUy92QldhQTJWSVRBOVc3eldRMmpKdFpwNDErczY5YktldlVKTlBTd1Y1TmYyVzFTTzJkRXZZaEVUMWNtM1FJck5xS2x1ODdqLzIxY3RVOHF5dVBsMU9qdnZOUnhYODlvdnZYd2FYQzNZKzNtTTVYNnkyTGEzS05FOVZheVNzMjdzYW5udVVCRGpDUEF6SS9vcDM0V3ZYUU14bXhjcXpLazB0aEt0TGlZQnZLcUtlZFp0bE8rODVOdDNEWmpGRTl5azIrVTVzOGhTYkFtKzNKS1Zid0tld0J6aU9udUlUUnI4TEgrWTl4NmMvRlI4MjJ5WTJoREpCWTB3aTV0MG5taERkbUh1UVovRUczQnE0ZjNiZysrNzNBdStkWEY1TlRzZERUM0FXUlNTT0l4WlFDcGpCQzM3cG8xOFJjMDcvdWwveTREZGdRUlJSRmdoR0tXVWhZekYvNmhqU2V4UFFXalVOZUE4RkFlZVlQL0hPQXM3WWQ3aG5oUEpuK3cyUzlXZTdZSHZiem5sZ0lnNEkvckVlNkUveFVLakVGSEt1OGhKdFRzWnQ3enhQNVM2M1ZpaFpHbFZNSzV1M3M3bE1sdHFybGI0MWJhMXk2eTFOQWtmSWpxeGQxMjBGNmQwZlhkd01UbTRJRlRkSEovM0J6Y1ZSbjl3STdPVWxIRzlHYXBzSC9qaTVtbHhjK0dkSEp5USt2OHJET3JpS3RGcXBpM1VXdi8xNGRqUWVtVC9vZndMeUI3a25zb09uL3d2KzdHaWl4L1hCQ2YrTmZDcitmY0xlSEV5SzRYQ2tzOFhoN1BUMWg4SDZ1RHJ6bzZ2M0cvajdVN0NlcXhwdWpOQzdHQisvOFFuZjNSc1BRN0gzT3FMVUYwLzczWjJ4TVhrK0FqZkp4WGd5T3QxSHkrYnRkaVRKV3d0ZmErKzVKemdOd1ZXOEI3ZzFFcDRxUzdOS2VtWDExWHpzblE5T3JwNzdGNjYvLzd3ZnJyWEphUGpTU21BTG04TFVzNm8weU56Qm5mMk1BMHpCaVBDdjdRSnZjUHJTOG9YcmYyRjljQzdCUVBob1ViZjVIRTdXZTA5d0F4cGJXeEMvc3BrcFJCa2NQZ1BKUW5uSXdWaVNTT0tSWkV3T3NCekdjc0FscUE5SzVTQ1V3ME41MkpkWXlIZ2dSN0VVZ1J3RmNoaEl3YVRnOG5BZ0R3TVpSdktBeTJGZkhrYXlQNVFZdHRmT3NWbTFHMzZlVTEveUdqN0w1Yks3M2VEZHlrNnZyODBLZERCd0xkdm0raHFXZzJhcEJhdnJhNVUweU4zUXlLM2tLN1RnRWUxQm1YMERLRk5OZTVOQTBpL3p0SjNkWk1ha0NTVGJQNkRRY1pybkpuZ1FDNDNWQ0RUWkZLNVRWd3E0aHh1N1Y3N0hacm90SFl6QUdXY3AwaG9Ib1B2Q0ZFbzJuQ0FUWjBKZ1RYR1dSYTdjYUtCMjNhaXlNNjBYRm9JL2ZaRC9wVm1lWlptVDBac09rSGdnQU4rWXRSTjNPeTIyYVhVT3lNR2d2eHFzZzVNTUQ5N3pYNHAzRisvOWZxOEgrRkNGd0lrQmMwYnBxUTVlLzM1OCthNDAwNHJweU56MjJWdVlBN0FXaUlNb2Npek90eVZIYmpZMVJ0NU1ka1A5b3FpV0JoYlcyb1g1QWphZ0xsMXNOdFRINVYzZVBoVGUreU5PanRxcUtEYTF3UDhscmdGa0o2OHhoN0h5Ymw5Z1E5Ti8vMjVTdjIwK29JTVJPaWFuTFZSZkgxcTJCT1ZNeEQ5Tmp3Y0NnNW9WWVJEeEVHN2tqWnpPbTVORjBlYm5VSnhCMkhaUnpwc0RXNmxVd3daNERIUnFrc1YwWDB2RFB4aTJoWnpnc2NxNEt3RXBSbUhBTlZTWjNDQ21sVGFZRVBCSVhMSHpWK28vOER1MTFhTGUrRjJCMzAzSjkxOGFIUDU2M2hBQUFBPT0iLCJzaHJUb2tlbiI6ImV5SmhiR2NpT2lKU1V6STFOaUlzSW5SNWNDSTZJbkJ2Y0NKOS5leUpoZENJNkltVjVTakJsV0VGcFQybEtTMVl4VVdsTVEwcG9Za2RqYVU5cFNsTlZla2t4VG1sSmMwbHVaekZrUTBrMlNXa3hURk5VVGxKUFZ6VlBWV3BrYVZWdE9XMWxSekZzVjIwNVdXTlhTa2xYYTJSc1pIbEpjMGx0ZEhCYVEwazJTV2t4VEZOVVRsSlBWelZQVldwa2FWVnRPVzFsUnpGc1YyMDVXV05YU2tsWGEyUnNaSGxLT1M1bGVVcG9aRmRSYVU5cFNtbE9SRlpzVFVScmQxbFRNV3RaVjBwdFRGUlJlRTVFVlhSWlZFRXlUME13ZDA5SFJUUk5hbXhwVFhwQ2JFOUhVV2xNUTBwd1l6Tk5hVTlwU205a1NGSjNZM3B2ZGt3elRqQmplVFV6WVZjMWEySXpaSHBNYlRWc1pFTTVhbHBIVFRGWlYxWnNXVk13ZUU1WFRURk1WRkpyV1dwWmRGbHFRVE5QVXpGdFdUSkdhMXBFU1RGTlJGWnJXWHBKZGtscGQybGhWMFl3U1dwdmVFNXFZekJOVkZrMVRtcFZkMHhEU25WWmJWbHBUMnBGTWs1NlVYaE9hbXN5VGxSQmMwbHRWalJqUTBrMlRWUlpNMDVFU1RGT2FrMHhUVU4zYVZsWGJIWkphbTlwVWxSS1lWb3hiRkZSYmtsNlkyMUtVMVJWYUhsTmJVNXNVbFpPZFVzelZrdFVSV00xWW10R1VsRlVNR2xNUTBwb1kwaENjRnBEU1RaSmJVVjZXVlJOZWxsNlNtaE1WRWsxVDBkVmRFNUVSbXROVXpBMVRWUk5NMHhYUlRGT1JGbDVUVzFWTWs5RVJtcFplVWx6U1cxR2QyTkhiR3RaVjA1NVNXcHZhVTFwU1hOSmJVNTFXbWxKTm1WNVNuRmtNbk5wVDI1emFXRXpValZKYW05cFZXeE9Ra2xwZDJsaWFVazJTVzAxVFZSWVNuUmtRekUxVlVaRmVtSlVVbFZpYTJoMFlXczRNMVpZVGtkYVJrMHlVV3hXYjFSSFpHMVdiRlpDVW14d2IwOURNVmhTTW1kNllUTk9hVTVZUWtkU00wSkxVMFpLUzFWc2FEQmlWbVJDVkZkV00xWkZUbWxoYTFGNlpXcFNlbFpYTURGTmJrSlpWRVpXYmxJeFZraFRNbVJFVVRBNVZVMUVTakpVUlVZeFV6SkdSMVZITVhOVE1scExVa2hXUW1WSVJuZGlSVGx0WWtaR1VFMVhWa2xrYTNoNlQwWnNORTFYYUZsWFJFcE9VWHBXVEZaWE5VSlZSM2htV2pGb1ZtTjZSbFpXTWxKRVpETndNVlJ0YUdGV2F6bHRZMFJaTUZkRlVURk9hMnhxWXpKb2NFMHpiRFJsVlU1RVlsZDRlRmd4YkRaWmExSTJZVVZvTkZWcmJIVmxWVnBPVFVkc1dWUnJSVEpaV0dod1RqSm9abG96V1hwT2JVcFZXa2hvYlZJd1NqRk5SMnhKVm10b1VWcFdaR2xWUmtwU1ZsUkNRMk5YTUhobFZVNXpUVEZPY1ZaRVNsSlVNVXBLVTFSYWFXTXhXbmRoVXpGTVdESlNVbG94Vms5WmJXeFNVMnhrVW1Jd1dqQmxibFpaWWtSUmVtTkhkRk5WUkVaM1pGUkdTR1JJVW05alNGcExUakZWZUdKck1IUldhbXh6VVZSWk5GUlVRbmhhU0VJeFZrVldOR1JzY0hWVGFrbDVaVmQwZVZOSVVtaFVWM2cxVTBSQ01WbFhTazlaVjBwYVZWTkpjMGx0VldsUGFVcENWVlZHUTBscGQybFpWM2h1U1dwdmFWVnNUWGxPVkZscFRFTktjbUZYVVdsUGFVcE5WbXBHZG1WVVpFdFZWbkIwWW14R2VXSnJOVzFWYld4UFlraHdUVTlWUm1wa2JHUk9ZMFZuZVZJd2RFSlRSV2d4WWxWdk5WbFhXbEpKYmpFNVRFTktjRnBJUVdsUGFVcHZaRWhTZDJONmIzWk1NMDR3WTNrMU0yRlhOV3RpTTJSNlRHMDFiR1JET1dwYVIwMHhXVmRXYkZsVE1IaE9WMDB4VEZSU2ExbHFXWFJaYWtFelQxTXhiVmt5Um10YVJFa3hUVVJXYTFsNlNYWkphWGRwWTIxbmFVOXBTWGRNYTBaVFUxVkZNbU5VWkVkbGJVNVdWbTVTY2sxdVpHeGFibXd3VFVkNFExcElaRzVpTUhCWlkyeE9aazF0ZEZkUmJUbElXakJzZUZFeU1UWlNSemgzVlRCR1FsRlROR2xNUTBvd1lWZFJhVTlwU21wYVIwMHhXVmRXYkZsVE1IaE9WMDB4VEZSU2ExbHFXWFJaYWtFelQxTXhiVmt5Um10YVJFa3hUVVJXYTFsNlNXbE1RMG94WkVkcmFVOXBTbnBsVlRoM1UydGFVR1ZGZDNka1YwVjZWak5TVDFGcmF6TlphMFpDU1dsM2FXUnRWbmxKYW05cFRWTTBkMGx1TUM1UkxYVXRiR2g0Tlc1Q2VGUjRXV1pZYTIwM1VWbzVYM1ZuZG5OTU5HaHhWMGRQZURGRGNTMVhkVWh5Ym1wRWRrOXlSMmcxZG01WGMydHNjSGhyWkRsdWJsZGljMDlvUjBkdGRYbGZhMGxZWVRCa2NXczBkVFowYWpOVVJrOTBaMkUyWDBsR01VMU9Ta2hxYUdObVEzVk9jbGwxVldZeVVYaFVMVUpDUjJFMU1VMXFTVzQzYWxkd1RGazVlVk5FWVV0TldTMUNiRXBEVWt4aVpYQnVVM1JLTkVGMWEyZzBiRXAyWlhaRlduUTNWSHBRTXpKMmIxbDZVM1V3UXpSdFQwUlBNM2hyWkVNM2EwWnphVlZtWDBWa2FIRnBOM3BoTFdsaFZUTllOVEZ1VUcxWmRIbDRWMmQzUTNJMVFuVnFaR2w2TTFWaFNVWldRbEJLYURoR09XVXhRMlp6TUcxSVYwaHJOMUJzYWtWUk9UWlVhbWgxY1dKcVRuZGpUbkZTUkZoSVpHVjZURmN0YWtSaWJYQmpNRWRWT1MxUVNrVjJaemxZVm1sSVNHZHpjbnB2UkMxUldWRTFUVVJtWDFGSk1HbFRWRU53TUdjaUxDSjBjeUk2TVRZM05ERTNOalV4TkN3aVlpSTZJalUxVGxreldYTm1kVGxCVUhCNmVYWnNOa0pQWldGcFdIVXpZbUV5ZVV4RlJFUTRaVmxuTTFwT1psVWlMQ0p1YjI1alpTSTZJakUyT1dRd05qUTBNREExWkRSaFkyTTVabVUzTVRJeE5qZzFaVEl5T1RVeElpd2lZMjVtSWpwN0ltcDNheUk2ZXlKcmFXUWlPaUpIVDBGV1VYSm9XR2hpUW14a056UXljSE42VEZoclZuWnhhVEV4VkhSUlJTMHlWMUZCTXpGa2MzVlZJaXdpWlNJNklrRlJRVUlpTENKcmRIa2lPaUpTVTBFaUxDSnVJam9pYmt4TmNtMTBMWGxRVVROdE5GUnVTRzFxVHpkVmMwWmtVelpDVldoTVoyWldWVUZHV21nNExWZEhhRE5yYzJJMWNFWkhjRXBJVWtwU1dIUnRWMEZOWlhkVVEySnFSRE42TkhOVmJUVXljRmhNVldkSFZVZExaME5EVDFRd01uWk1RWFZMWVVaUWJXeExaa3BFZFVGNGNYQnNUMlpzVVU4eFpVaDJUSE00V1hneGFGaFlNazFETlV0VmJrRlFiRjluV0ZWek1WVlhaRU4zZW5WT2FGcFdUMlp3TmpSWVJEVTJTV056YUdremVYaDVRME50YkhGZldYcGlSSHBvU0hoU1NXNTVSazB3YVZoT1FUWmhlR2szYUY5bmRqTTJZbFJrZUdaSFFuVXdhVWhXU0ZCbFYySlFVbEZWTUVKeGJURjVRMnd6VTJwVU1sRlBVa2xKTm1KelZuQnBMVXRmWkZGblZVNWlhVkZLVjFGdlJuUjZkVmhzTkROd2ExSlFNWEIxTVVkMGRHaHdka28zVlRGdVRTMVdPV3hCTmpoTk1IRmtjSFZVUlhoMldtNUtNako1YTNKSWRHRk5iSGxJTUhWaFlrNWhZbGxSSW4xOWZRLlB3a2dybTJFTWJNMkJTS1pFUzhnUTAtd1VsanFHY19HemxfQTZVUFhxSFQ0WTBrcC1PNE4wbmRCRnZ4V0J3MzRKeWRTYnFpb2hsTWpQSXZfZUo3YnFhMWZKaEZIOVNMMXUzQW5LMlc5VEVneUNQS2NDemZLZVlDeTFCSnNQemd6VXo3SmdoQUxBSm4wa0lOQlRxaXYwZUpEZVBLemJpVDRyZkNoWjk1U1FELVFPMjRPcjNBTzRsTzJuYno2T1Rmb0lmRWVFZVV0ZVNqWkh1MkdvbU11cTNHMkh4aHduUmpVblRSWkZqYUpEX2pIanJJeEE5T0VVWEFuVlhiOTNUXzNxbS1jY0REZkhiRG9NbWFaaEhLbUtGcDE4V1VJZVRrWmlhTXRxQjE2eWNNWlBybW5Qd09jTk9hYUFNR0pYcUs5bzBWaHpvLVhpd29GNnQ0NWQtRGpmQSJ9.",
->>>>>>> dd31b45d
         "callbackUri": "https://sanitized.skype.com/api/servicebuscallback/events?q=SanitizedSanitized"
       },
       "StatusCode": 200,
       "ResponseHeaders": {
-<<<<<<< HEAD
-        "Accept-Ranges": "bytes",
-        "Connection": "keep-alive",
-        "Content-Length": "665",
-        "Content-Type": "application/json; charset=utf-8",
-        "Date": "Thu, 05 Jan 2023 22:48:31 GMT",
-        "x-azure-ref": "20230105T224830Z-ncgb4u45mx2zp3y02kpengtvr800000002kg00000000ur61",
-        "X-Cache": "CONFIG_NOCACHE",
-        "X-Microsoft-Skype-Chain-ID": "c7e652bc-3c91-40e7-a7e9-325f430430c8",
-        "x-ms-client-request-id": "36488efa55969aca72cd5e7d83b5145d"
-      },
-      "ResponseBody": {
-        "callConnectionId": "4c1f3500-d22b-4c51-83d8-60052e3a9c19",
-        "serverCallId": "aHR0cHM6Ly9hcGkuZmxpZ2h0cHJveHkuc2t5cGUuY29tL2FwaS92Mi9jcC9jb252LXVzd2UtMDEtc2RmLWFrcy5jb252LnNreXBlLmNvbS9jb252L3NxakFuNWRubFVlRkZjM1RYQWRRcnc/aT0xMC02MC0yLTY3JmU9NjM4MDgzNjUyMTk2Mzk1OTQ1",
-=======
         "Content-Length": "645",
         "Content-Type": "application/json; charset=utf-8",
         "Date": "Fri, 20 Jan 2023 01:01:54 GMT",
@@ -299,7 +196,6 @@
       "ResponseBody": {
         "callConnectionId": "6e1f6600-bebc-48ca-b994-2513a14556eb",
         "serverCallId": "aHR0cHM6Ly9hcGkuZmxpZ2h0cHJveHkuc2t5cGUuY29tL2FwaS92Mi9jcC9jb252LXVzZWEyLTA2LmNvbnYuc2t5cGUuY29tL2NvbnYvV1ZScFFzWS1CRS1MMU50Z2VJWXQ1dz9pPTE4JmU9NjM4MDk3Njg0Mzc2NDYyMDU4",
->>>>>>> dd31b45d
         "source": {
           "identifier": {
             "rawId": "Sanitized",
@@ -320,54 +216,24 @@
         ],
         "callConnectionState": "unknown",
         "callbackUri": "https://sanitized.skype.com/api/servicebuscallback/events?q=SanitizedSanitized",
-<<<<<<< HEAD
-        "mediaSubscriptionId": "134d560f-5c9e-4248-bedb-d1275a0d3409"
-      }
-    },
-    {
-      "RequestUri": "https://sanitized.skype.com/calling/callConnections/4c1f3500-6038-4b9e-9fd5-4217aa55263f?api-version=2023-01-15-preview",
-=======
         "mediaSubscriptionId": "eae764ae-2dba-468d-82da-932637efc113"
       }
     },
     {
       "RequestUri": "https://sanitized.skype.com/calling/callConnections/6e1f6600-a352-4664-96dd-0ad2c629ff07?api-version=2023-01-15-preview",
->>>>>>> dd31b45d
       "RequestMethod": "GET",
       "RequestHeaders": {
         "Accept": "application/json",
         "Authorization": "Sanitized",
-<<<<<<< HEAD
-        "User-Agent": "azsdk-net-Communication.CallAutomation/1.0.0-alpha.20230105.1 (.NET 6.0.12; Microsoft Windows 10.0.22621)",
-        "x-ms-client-request-id": "2cea60ca643c44ff59b82c036633c2aa",
-        "x-ms-content-sha256": "Sanitized",
-        "x-ms-date": "Thu, 05 Jan 2023 22:48:36 GMT",
-=======
         "User-Agent": "azsdk-net-Communication.CallAutomation/1.0.0-alpha.20230119.1 (.NET 7.0.2; Microsoft Windows 10.0.22621)",
         "x-ms-client-request-id": "fe67ce0241dbf80720d3095ab1e6a798",
         "x-ms-content-sha256": "Sanitized",
         "x-ms-date": "Fri, 20 Jan 2023 01:01:56 GMT",
->>>>>>> dd31b45d
         "x-ms-return-client-request-id": "true"
       },
       "RequestBody": null,
       "StatusCode": 200,
       "ResponseHeaders": {
-<<<<<<< HEAD
-        "Accept-Ranges": "bytes",
-        "Connection": "keep-alive",
-        "Content-Length": "667",
-        "Content-Type": "application/json; charset=utf-8",
-        "Date": "Thu, 05 Jan 2023 22:48:36 GMT",
-        "x-azure-ref": "20230105T224836Z-ncgb4u45mx2zp3y02kpengtvr800000002kg00000000us5f",
-        "X-Cache": "CONFIG_NOCACHE",
-        "X-Microsoft-Skype-Chain-ID": "c7e652bc-3c91-40e7-a7e9-325f430430c8",
-        "x-ms-client-request-id": "2cea60ca643c44ff59b82c036633c2aa"
-      },
-      "ResponseBody": {
-        "callConnectionId": "4c1f3500-6038-4b9e-9fd5-4217aa55263f",
-        "serverCallId": "aHR0cHM6Ly9hcGkuZmxpZ2h0cHJveHkuc2t5cGUuY29tL2FwaS92Mi9jcC9jb252LXVzd2UtMDEtc2RmLWFrcy5jb252LnNreXBlLmNvbS9jb252L3NxakFuNWRubFVlRkZjM1RYQWRRcnc/aT0xMC02MC0yLTY3JmU9NjM4MDgzNjUyMTk2Mzk1OTQ1",
-=======
         "Content-Length": "647",
         "Content-Type": "application/json; charset=utf-8",
         "Date": "Fri, 20 Jan 2023 01:01:55 GMT",
@@ -379,7 +245,6 @@
       "ResponseBody": {
         "callConnectionId": "6e1f6600-a352-4664-96dd-0ad2c629ff07",
         "serverCallId": "aHR0cHM6Ly9hcGkuZmxpZ2h0cHJveHkuc2t5cGUuY29tL2FwaS92Mi9jcC9jb252LXVzZWEyLTA2LmNvbnYuc2t5cGUuY29tL2NvbnYvV1ZScFFzWS1CRS1MMU50Z2VJWXQ1dz9pPTE4JmU9NjM4MDk3Njg0Mzc2NDYyMDU4",
->>>>>>> dd31b45d
         "source": {
           "identifier": {
             "rawId": "Sanitized",
@@ -400,11 +265,7 @@
         ],
         "callConnectionState": "connected",
         "callbackUri": "https://sanitized.skype.com/api/servicebuscallback/events?q=SanitizedSanitized",
-<<<<<<< HEAD
-        "mediaSubscriptionId": "080e9107-d3e2-4b52-b16b-f9ebaa664627"
-=======
         "mediaSubscriptionId": "bcf69831-f484-41da-afa7-9efa9b3b1440"
->>>>>>> dd31b45d
       }
     },
     {
@@ -413,30 +274,17 @@
       "RequestHeaders": {
         "Accept": "application/json",
         "Authorization": "Sanitized",
-<<<<<<< HEAD
-        "Content-Length": "589",
-        "Content-Type": "application/json",
-        "User-Agent": "azsdk-net-Communication.CallAutomation/1.0.0-alpha.20230105.1 (.NET 6.0.12; Microsoft Windows 10.0.22621)",
-        "x-ms-client-request-id": "f6cb85fc101c94b6f4118e90092a5b3f",
-        "x-ms-content-sha256": "Sanitized",
-        "x-ms-date": "Thu, 05 Jan 2023 22:48:36 GMT",
-=======
         "Content-Length": "568",
         "Content-Type": "application/json",
         "User-Agent": "azsdk-net-Communication.CallAutomation/1.0.0-alpha.20230119.1 (.NET 7.0.2; Microsoft Windows 10.0.22621)",
         "x-ms-client-request-id": "5eb48771ab1b646f6911a46b79eb8e74",
         "x-ms-content-sha256": "Sanitized",
         "x-ms-date": "Fri, 20 Jan 2023 01:01:57 GMT",
->>>>>>> dd31b45d
         "x-ms-return-client-request-id": "true"
       },
       "RequestBody": {
         "callLocator": {
-<<<<<<< HEAD
-          "serverCallId": "aHR0cHM6Ly9hcGkuZmxpZ2h0cHJveHkuc2t5cGUuY29tL2FwaS92Mi9jcC9jb252LXVzd2UtMDEtc2RmLWFrcy5jb252LnNreXBlLmNvbS9jb252L3NxakFuNWRubFVlRkZjM1RYQWRRcnc/aT0xMC02MC0yLTY3JmU9NjM4MDgzNjUyMTk2Mzk1OTQ1",
-=======
           "serverCallId": "aHR0cHM6Ly9hcGkuZmxpZ2h0cHJveHkuc2t5cGUuY29tL2FwaS92Mi9jcC9jb252LXVzZWEyLTA2LmNvbnYuc2t5cGUuY29tL2NvbnYvV1ZScFFzWS1CRS1MMU50Z2VJWXQ1dz9pPTE4JmU9NjM4MDk3Njg0Mzc2NDYyMDU4",
->>>>>>> dd31b45d
           "kind": "serverCallLocator"
         },
         "recordingStateCallbackUri": "https://sanitized.skype.com/api/servicebuscallback/events",
@@ -460,20 +308,8 @@
       },
       "StatusCode": 200,
       "ResponseHeaders": {
-        "Accept-Ranges": "bytes",
-        "Connection": "keep-alive",
         "Content-Length": "208",
         "Content-Type": "application/json; charset=utf-8",
-<<<<<<< HEAD
-        "Date": "Thu, 05 Jan 2023 22:48:43 GMT",
-        "x-azure-ref": "20230105T224836Z-ncgb4u45mx2zp3y02kpengtvr800000002kg00000000us5z",
-        "X-Cache": "CONFIG_NOCACHE",
-        "X-Microsoft-Skype-Chain-ID": "da8baadf-5ee9-4b61-a27a-b250eecd213d",
-        "x-ms-client-request-id": "f6cb85fc101c94b6f4118e90092a5b3f"
-      },
-      "ResponseBody": {
-        "recordingId": "eyJQbGF0Zm9ybUVuZHBvaW50SWQiOiI0YzFmMzUwMC1mNWVmLTQ2MDgtOWUzNS1mM2RkYzUwOGZhYjMiLCJSZXNvdXJjZVNwZWNpZmljSWQiOiJhNWNmOWFhOC00MTM0LTRkZmUtODAyYi01ZDQ1NzI5ZTg3ZDQifQ",
-=======
         "Date": "Fri, 20 Jan 2023 01:01:58 GMT",
         "X-Azure-Ref": "0BOjJYwAAAADeFB4nMxa/RYgjZZXgYPzuWVZSMzExMDAwMTE1MDUxADlmYzdiNTE5LWE4Y2MtNGY4OS05MzVlLWM5MTQ4YWUwOWU4MQ==",
         "X-Cache": "CONFIG_NOCACHE",
@@ -482,96 +318,53 @@
       },
       "ResponseBody": {
         "recordingId": "eyJQbGF0Zm9ybUVuZHBvaW50SWQiOiI2ZTFmNjYwMC00ZGYxLTQ1ZTEtOTNhNy04MjFmYjhkYTQzY2QiLCJSZXNvdXJjZVNwZWNpZmljSWQiOiI3MTU4ZTg1Yi0zNzBiLTQ3YWItOGNiYy00YmNlMzYyYTNiZjUifQ",
->>>>>>> dd31b45d
         "recordingState": "inactive"
       }
     },
     {
-<<<<<<< HEAD
-      "RequestUri": "https://sanitized.skype.com/calling/recordings/eyJQbGF0Zm9ybUVuZHBvaW50SWQiOiI0YzFmMzUwMC1mNWVmLTQ2MDgtOWUzNS1mM2RkYzUwOGZhYjMiLCJSZXNvdXJjZVNwZWNpZmljSWQiOiJhNWNmOWFhOC00MTM0LTRkZmUtODAyYi01ZDQ1NzI5ZTg3ZDQifQ?api-version=2023-01-15-preview",
-=======
       "RequestUri": "https://sanitized.skype.com/calling/recordings/eyJQbGF0Zm9ybUVuZHBvaW50SWQiOiI2ZTFmNjYwMC00ZGYxLTQ1ZTEtOTNhNy04MjFmYjhkYTQzY2QiLCJSZXNvdXJjZVNwZWNpZmljSWQiOiI3MTU4ZTg1Yi0zNzBiLTQ3YWItOGNiYy00YmNlMzYyYTNiZjUifQ?api-version=2023-01-15-preview",
->>>>>>> dd31b45d
       "RequestMethod": "DELETE",
       "RequestHeaders": {
         "Accept": "application/json",
         "Authorization": "Sanitized",
-<<<<<<< HEAD
-        "User-Agent": "azsdk-net-Communication.CallAutomation/1.0.0-alpha.20230105.1 (.NET 6.0.12; Microsoft Windows 10.0.22621)",
-        "x-ms-client-request-id": "99edbcc48875955d8e04ddde28c7333e",
-        "x-ms-content-sha256": "Sanitized",
-        "x-ms-date": "Thu, 05 Jan 2023 22:48:43 GMT",
-=======
         "User-Agent": "azsdk-net-Communication.CallAutomation/1.0.0-alpha.20230119.1 (.NET 7.0.2; Microsoft Windows 10.0.22621)",
         "x-ms-client-request-id": "d99e20a3aba50b5f54b9fb696fd0a6c1",
         "x-ms-content-sha256": "Sanitized",
         "x-ms-date": "Fri, 20 Jan 2023 01:01:59 GMT",
->>>>>>> dd31b45d
         "x-ms-return-client-request-id": "true"
       },
       "RequestBody": null,
       "StatusCode": 204,
       "ResponseHeaders": {
-<<<<<<< HEAD
-        "Connection": "keep-alive",
-        "Content-Length": "0",
-        "Date": "Thu, 05 Jan 2023 22:48:44 GMT",
-        "x-azure-ref": "20230105T224843Z-ncgb4u45mx2zp3y02kpengtvr800000002kg00000000ut5m",
-        "X-Cache": "CONFIG_NOCACHE",
-        "X-Microsoft-Skype-Chain-ID": "c7e652bc-3c91-40e7-a7e9-325f430430c8",
-        "x-ms-client-request-id": "99edbcc48875955d8e04ddde28c7333e"
-=======
         "Date": "Fri, 20 Jan 2023 01:01:58 GMT",
         "X-Azure-Ref": "0B\u002BjJYwAAAADMqpjUvadvSbUcPsu1UGQdWVZSMzExMDAwMTE1MDUxADlmYzdiNTE5LWE4Y2MtNGY4OS05MzVlLWM5MTQ4YWUwOWU4MQ==",
         "X-Cache": "CONFIG_NOCACHE",
         "X-Microsoft-Skype-Chain-ID": "4869af60-0020-436c-a76e-5cace0116841",
         "x-ms-client-request-id": "d99e20a3aba50b5f54b9fb696fd0a6c1"
->>>>>>> dd31b45d
       },
       "ResponseBody": null
     },
     {
-<<<<<<< HEAD
-      "RequestUri": "https://sanitized.skype.com/calling/callConnections/4c1f3500-6038-4b9e-9fd5-4217aa55263f:terminate?api-version=2023-01-15-preview",
-=======
       "RequestUri": "https://sanitized.skype.com/calling/callConnections/6e1f6600-a352-4664-96dd-0ad2c629ff07:terminate?api-version=2023-01-15-preview",
->>>>>>> dd31b45d
       "RequestMethod": "POST",
       "RequestHeaders": {
         "Accept": "application/json",
         "Authorization": "Sanitized",
         "Content-Length": "0",
-<<<<<<< HEAD
-        "User-Agent": "azsdk-net-Communication.CallAutomation/1.0.0-alpha.20230105.1 (.NET 6.0.12; Microsoft Windows 10.0.22621)",
-        "x-ms-client-request-id": "fe80b40b1ee9b941a955382ad66f3a2e",
-        "x-ms-content-sha256": "Sanitized",
-        "x-ms-date": "Thu, 05 Jan 2023 22:48:44 GMT",
-=======
         "User-Agent": "azsdk-net-Communication.CallAutomation/1.0.0-alpha.20230119.1 (.NET 7.0.2; Microsoft Windows 10.0.22621)",
         "x-ms-client-request-id": "886312e89607571c5f0294c99c9c7f35",
         "x-ms-content-sha256": "Sanitized",
         "x-ms-date": "Fri, 20 Jan 2023 01:02:00 GMT",
->>>>>>> dd31b45d
         "x-ms-return-client-request-id": "true"
       },
       "RequestBody": null,
       "StatusCode": 204,
       "ResponseHeaders": {
-<<<<<<< HEAD
-        "Connection": "keep-alive",
-        "Content-Length": "0",
-        "Date": "Thu, 05 Jan 2023 22:48:44 GMT",
-        "x-azure-ref": "20230105T224844Z-ncgb4u45mx2zp3y02kpengtvr800000002kg00000000utdc",
-        "X-Cache": "CONFIG_NOCACHE",
-        "X-Microsoft-Skype-Chain-ID": "c7e652bc-3c91-40e7-a7e9-325f430430c8",
-        "x-ms-client-request-id": "fe80b40b1ee9b941a955382ad66f3a2e"
-=======
         "Date": "Fri, 20 Jan 2023 01:01:58 GMT",
         "X-Azure-Ref": "0B\u002BjJYwAAAAArBuT\u002BMVgnQqO8/Fp0x6WvWVZSMzExMDAwMTE1MDUxADlmYzdiNTE5LWE4Y2MtNGY4OS05MzVlLWM5MTQ4YWUwOWU4MQ==",
         "X-Cache": "CONFIG_NOCACHE",
         "X-Microsoft-Skype-Chain-ID": "4869af60-0020-436c-a76e-5cace0116841",
         "x-ms-client-request-id": "886312e89607571c5f0294c99c9c7f35"
->>>>>>> dd31b45d
       },
       "ResponseBody": null
     },
@@ -583,20 +376,6 @@
         "Authorization": "Sanitized",
         "Content-Length": "158",
         "Content-Type": "application/json",
-<<<<<<< HEAD
-        "User-Agent": "azsdk-net-Communication.CallAutomation/1.0.0-alpha.20230105.1 (.NET 6.0.12; Microsoft Windows 10.0.22621)",
-        "X-FORWARDED-HOST": "Sanitized",
-        "x-ms-client-request-id": "a93fed5c294574352836681732d86c2c",
-        "x-ms-content-sha256": "Sanitized",
-        "x-ms-date": "Thu, 05 Jan 2023 22:48:46 GMT",
-        "x-ms-return-client-request-id": "true"
-      },
-      "RequestBody": "[\u00228acs1bdaa2b9-9507-4542-bb64-a7b22c00a8d4_00000016-2400-b94b-b967-563a0d004b9b8acs1bdaa2b9-9507-4542-bb64-a7b22c00a8d4_00000016-2400-ba14-b967-563a0d004b9c\u0022]",
-      "StatusCode": 200,
-      "ResponseHeaders": {
-        "Content-Length": "0",
-        "Date": "Thu, 05 Jan 2023 22:48:46 GMT",
-=======
         "User-Agent": "azsdk-net-Communication.CallAutomation/1.0.0-alpha.20230119.1 (.NET 7.0.2; Microsoft Windows 10.0.22621)",
         "X-FORWARDED-HOST": "Sanitized",
         "x-ms-client-request-id": "91b69545ce48c5f227a90a61b006f498",
@@ -609,7 +388,6 @@
       "ResponseHeaders": {
         "Content-Length": "0",
         "Date": "Fri, 20 Jan 2023 01:02:00 GMT",
->>>>>>> dd31b45d
         "Server": "Kestrel"
       },
       "ResponseBody": null
@@ -619,11 +397,7 @@
     "COMMUNICATION_LIVETEST_STATIC_CONNECTION_STRING": "endpoint=https://acs-callautomationtestsupporter.communication.azure.com/;accesskey=Kg==",
     "DISPATCHER_ENDPOINT": "https://sanitized.skype.com",
     "PMA_Endpoint": null,
-<<<<<<< HEAD
-    "RandomSeed": "1856313423",
-=======
     "RandomSeed": "1192905170",
->>>>>>> dd31b45d
     "SERVICEBUS_STRING": "Endpoint=sb://acs-callautomationtestservicebus.servicebus.windows.net/;SharedAccessKeyName=Sanitized;SharedAccessKey=Kg=="
   }
 }