--- conflicted
+++ resolved
@@ -8,19 +8,11 @@
         "Authorization": "Sanitized",
         "Content-Length": "2",
         "Content-Type": "application/json",
-<<<<<<< HEAD
-        "traceparent": "00-060591945700c31d6a686263f06f8bf5-44e33a0760aa726d-00",
-        "User-Agent": "azsdk-net-Communication.Identity/1.3.0-alpha.20230105.1 (.NET 6.0.12; Microsoft Windows 10.0.22621)",
-        "x-ms-client-request-id": "f3dc2ad5615dc51d158abc81d653d693",
-        "x-ms-content-sha256": "Sanitized",
-        "x-ms-date": "Thu, 05 Jan 2023 22:46:24 GMT",
-=======
         "traceparent": "00-390639ca291986e1e0a84706f87618b6-b7fe46089386a87f-00",
         "User-Agent": "azsdk-net-Communication.Identity/1.3.0-alpha.20230119.1 (.NET 7.0.2; Microsoft Windows 10.0.22621)",
         "x-ms-client-request-id": "a096d33b3e7635c43037f22349ebdb9e",
         "x-ms-content-sha256": "Sanitized",
         "x-ms-date": "Fri, 20 Jan 2023 01:00:50 GMT",
->>>>>>> dd31b45d
         "x-ms-return-client-request-id": "true"
       },
       "RequestBody": {},
@@ -29,16 +21,6 @@
         "api-supported-versions": "2020-07-20-preview2, 2021-02-22-preview1, 2021-03-07, 2021-10-31-preview, 2021-11-01, 2022-06-01, 2022-10-01",
         "Content-Length": "31",
         "Content-Type": "application/json; charset=utf-8",
-<<<<<<< HEAD
-        "Date": "Thu, 05 Jan 2023 22:46:24 GMT",
-        "MS-CV": "QwDaRkQw4kOfqMHXYG4IAw.0",
-        "Request-Context": "appId=",
-        "Strict-Transport-Security": "max-age=2592000",
-        "X-Azure-Ref": "0QFO3YwAAAADg7tZ\u002BWhCvSLDjojTcfKICV1NURURHRTAxMDcAOWZjN2I1MTktYThjYy00Zjg5LTkzNWUtYzkxNDhhZTA5ZTgx",
-        "X-Cache": "CONFIG_NOCACHE",
-        "x-ms-client-request-id": "f3dc2ad5615dc51d158abc81d653d693",
-        "X-Processing-Time": "40ms"
-=======
         "Date": "Fri, 20 Jan 2023 01:00:49 GMT",
         "MS-CV": "QYKdOTVEAUqs4A1iQ/\u002BEXg.0",
         "Request-Context": "appId=",
@@ -47,7 +29,6 @@
         "X-Cache": "CONFIG_NOCACHE",
         "x-ms-client-request-id": "a096d33b3e7635c43037f22349ebdb9e",
         "X-Processing-Time": "84ms"
->>>>>>> dd31b45d
       },
       "ResponseBody": {
         "identity": {
@@ -63,19 +44,11 @@
         "Authorization": "Sanitized",
         "Content-Length": "2",
         "Content-Type": "application/json",
-<<<<<<< HEAD
-        "traceparent": "00-827dd4cec9f72ca12549407880302a1f-17f604bd686ef23e-00",
-        "User-Agent": "azsdk-net-Communication.Identity/1.3.0-alpha.20230105.1 (.NET 6.0.12; Microsoft Windows 10.0.22621)",
-        "x-ms-client-request-id": "0c93ee2eda049f4c6c88ee642963a04e",
-        "x-ms-content-sha256": "Sanitized",
-        "x-ms-date": "Thu, 05 Jan 2023 22:46:24 GMT",
-=======
         "traceparent": "00-dbc9c2c61b59c7a2e3c29b7218bb133e-a98279684ae33543-00",
         "User-Agent": "azsdk-net-Communication.Identity/1.3.0-alpha.20230119.1 (.NET 7.0.2; Microsoft Windows 10.0.22621)",
         "x-ms-client-request-id": "e878de49715c809ced1d1fec00a4f217",
         "x-ms-content-sha256": "Sanitized",
         "x-ms-date": "Fri, 20 Jan 2023 01:00:50 GMT",
->>>>>>> dd31b45d
         "x-ms-return-client-request-id": "true"
       },
       "RequestBody": {},
@@ -84,16 +57,6 @@
         "api-supported-versions": "2020-07-20-preview2, 2021-02-22-preview1, 2021-03-07, 2021-10-31-preview, 2021-11-01, 2022-06-01, 2022-10-01",
         "Content-Length": "31",
         "Content-Type": "application/json; charset=utf-8",
-<<<<<<< HEAD
-        "Date": "Thu, 05 Jan 2023 22:46:24 GMT",
-        "MS-CV": "1y2VlQGIrkm6GAajKJt8Ow.0",
-        "Request-Context": "appId=",
-        "Strict-Transport-Security": "max-age=2592000",
-        "X-Azure-Ref": "0QFO3YwAAAACkLe50ufYkQI0emUiXP7yhV1NURURHRTAxMDcAOWZjN2I1MTktYThjYy00Zjg5LTkzNWUtYzkxNDhhZTA5ZTgx",
-        "X-Cache": "CONFIG_NOCACHE",
-        "x-ms-client-request-id": "0c93ee2eda049f4c6c88ee642963a04e",
-        "X-Processing-Time": "46ms"
-=======
         "Date": "Fri, 20 Jan 2023 01:00:49 GMT",
         "MS-CV": "bf43cSvDwk2mHCPSpSeKOg.0",
         "Request-Context": "appId=",
@@ -102,7 +65,6 @@
         "X-Cache": "CONFIG_NOCACHE",
         "x-ms-client-request-id": "e878de49715c809ced1d1fec00a4f217",
         "X-Processing-Time": "83ms"
->>>>>>> dd31b45d
       },
       "ResponseBody": {
         "identity": {
@@ -117,30 +79,18 @@
         "Accept": "application/json",
         "Authorization": "Sanitized",
         "Content-Length": "0",
-<<<<<<< HEAD
-        "User-Agent": "azsdk-net-Communication.CallAutomation/1.0.0-alpha.20230105.1 (.NET 6.0.12; Microsoft Windows 10.0.22621)",
-        "X-FORWARDED-HOST": "Sanitized",
-        "x-ms-client-request-id": "e896d997775ee53027a0726bf967cd34",
-        "x-ms-content-sha256": "Sanitized",
-        "x-ms-date": "Thu, 05 Jan 2023 22:46:24 GMT",
-=======
         "User-Agent": "azsdk-net-Communication.CallAutomation/1.0.0-alpha.20230119.1 (.NET 7.0.2; Microsoft Windows 10.0.22621)",
         "X-FORWARDED-HOST": "Sanitized",
         "x-ms-client-request-id": "03fb89989b5c168b2cc215739e838d81",
         "x-ms-content-sha256": "Sanitized",
         "x-ms-date": "Fri, 20 Jan 2023 01:00:50 GMT",
->>>>>>> dd31b45d
-        "x-ms-return-client-request-id": "true"
-      },
-      "RequestBody": null,
-      "StatusCode": 200,
-      "ResponseHeaders": {
-        "Content-Length": "0",
-<<<<<<< HEAD
-        "Date": "Thu, 05 Jan 2023 22:46:26 GMT",
-=======
+        "x-ms-return-client-request-id": "true"
+      },
+      "RequestBody": null,
+      "StatusCode": 200,
+      "ResponseHeaders": {
+        "Content-Length": "0",
         "Date": "Fri, 20 Jan 2023 01:00:51 GMT",
->>>>>>> dd31b45d
         "Server": "Kestrel"
       },
       "ResponseBody": null
@@ -153,19 +103,11 @@
         "Authorization": "Sanitized",
         "Content-Length": "254",
         "Content-Type": "application/json",
-<<<<<<< HEAD
-        "traceparent": "00-a787d84989a487013754124419db7e75-a70d7b0dcb7aaaa6-00",
-        "User-Agent": "azsdk-net-Communication.CallAutomation/1.0.0-alpha.20230105.1 (.NET 6.0.12; Microsoft Windows 10.0.22621)",
-        "x-ms-client-request-id": "9941e6b9e30efaedde3c87d473b99cb2",
-        "x-ms-content-sha256": "Sanitized",
-        "x-ms-date": "Thu, 05 Jan 2023 22:46:26 GMT",
-=======
         "traceparent": "00-eb311d3331181151761759715eaf1fad-9f231492ae3debc2-00",
         "User-Agent": "azsdk-net-Communication.CallAutomation/1.0.0-alpha.20230119.1 (.NET 7.0.2; Microsoft Windows 10.0.22621)",
         "x-ms-client-request-id": "2dd13c809315cac33615b3591ed7348b",
         "x-ms-content-sha256": "Sanitized",
         "x-ms-date": "Fri, 20 Jan 2023 01:00:52 GMT",
->>>>>>> dd31b45d
         "x-ms-return-client-request-id": "true"
       },
       "RequestBody": {
@@ -191,16 +133,6 @@
       "ResponseHeaders": {
         "Content-Length": "462",
         "Content-Type": "application/json; charset=utf-8",
-<<<<<<< HEAD
-        "Date": "Thu, 05 Jan 2023 22:46:26 GMT",
-        "X-Azure-Ref": "0QlO3YwAAAACv74LagAPARJBxVMSkNGsuV1NURURHRTAxMDcAOWZjN2I1MTktYThjYy00Zjg5LTkzNWUtYzkxNDhhZTA5ZTgx",
-        "X-Cache": "CONFIG_NOCACHE",
-        "X-Microsoft-Skype-Chain-ID": "b4572d57-e86c-431f-9ce8-a102aee5399b",
-        "x-ms-client-request-id": "9941e6b9e30efaedde3c87d473b99cb2"
-      },
-      "ResponseBody": {
-        "callConnectionId": "4e1f0b00-a134-4d80-ba74-17656d1b6321",
-=======
         "Date": "Fri, 20 Jan 2023 01:00:51 GMT",
         "X-Azure-Ref": "0xOfJYwAAAAAJIjIFpxC0Q5lFLoV\u002B2iv\u002BWVZSMzExMDAwMTE1MDUxADlmYzdiNTE5LWE4Y2MtNGY4OS05MzVlLWM5MTQ4YWUwOWU4MQ==",
         "X-Cache": "CONFIG_NOCACHE",
@@ -209,7 +141,6 @@
       },
       "ResponseBody": {
         "callConnectionId": "6e1f6600-6764-45c8-b407-7789db99a275",
->>>>>>> dd31b45d
         "source": {
           "identifier": {
             "rawId": "Sanitized",
@@ -230,11 +161,7 @@
         ],
         "callConnectionState": "connecting",
         "callbackUri": "https://sanitized.skype.com/api/servicebuscallback/events?q=SanitizedSanitized",
-<<<<<<< HEAD
-        "mediaSubscriptionId": "a61a18a4-5c69-429c-b6a4-3ef0dbf45da1"
-=======
         "mediaSubscriptionId": "dc79b3dc-3c17-4cdc-ae96-3c784bccb370"
->>>>>>> dd31b45d
       }
     },
     {
@@ -243,19 +170,6 @@
       "RequestHeaders": {
         "Accept": "application/json",
         "Authorization": "Sanitized",
-<<<<<<< HEAD
-        "Content-Length": "7941",
-        "Content-Type": "application/json",
-        "traceparent": "00-b222633d1d335dc7d92d833af9a3c6ec-044bc04f2e5bf90a-00",
-        "User-Agent": "azsdk-net-Communication.CallAutomation/1.0.0-alpha.20230105.1 (.NET 6.0.12; Microsoft Windows 10.0.22621)",
-        "x-ms-client-request-id": "fcea6deaedbdb634bdade46468e1a605",
-        "x-ms-content-sha256": "Sanitized",
-        "x-ms-date": "Thu, 05 Jan 2023 22:46:28 GMT",
-        "x-ms-return-client-request-id": "true"
-      },
-      "RequestBody": {
-        "incomingCallContext": "eyJhbGciOiJub25lIiwidHlwIjoiSldUIn0.eyJjYyI6Ikg0c0lBQUFBQUFBQUNzMVkrMi9iT0JMK1Z3UWZzRC9jbFJaSlBVZ1JNQTUyWGczU3VHa2VseXdRWEVDUmxLeEdyMHJ5SSszMmY3K2g3Q1JPbmR2dDNiV0hkV0JaSklmemZUTWtoelA1TWxBeXo2ZFZseVdaa2wxV2xRUHhaWkEwVldGL016MFFBeTZrYWdXSnRaUTBqbEFVWUliOHdLY29qa01mU1JaVHFqQ1dYUHQzdVArUUVGRXZNVWl6UkNNZFVJazgzNU5ZWTB5bGpnWnZCanByNjF3K1RHVmhmb3ArVStxNnlzcnUyTkxIY1loOWprUEVpZlNRVDB5QVpCaUhLSWdUN1NsUEtwOUltSlBMTXAzTDFOZzU1VHpQM3d4cTJYU1p5bXE1VVJSeXcvMVlhd1J6TkRDVUJyZ0dITkZJNnBBUnpibTJpbWFaMWdhOG1NaThOYzljTGg5cWEyeHJtb1ZweG5VTmtuVlQxYWJwSGlZeVhXTitmVFBvcWgvZ2R4N2dIYi9JSCtqM2Y2Zi9wZDgzSC9USzQvSHpYWDZud01RUTR5TlBHNG44U0JNa0UxaDVhVUxHcFF3a2lkbXUzMTl6YnA2Vjk2MzFyK3c2cVdhZ2U5WjFkU3RjVjliWk1NbXpkTmJCdk5YRHNMMkg1UnFxcXJBajdvSzZxbmFWUXZOMmFSQW1xTlVKa3ZmdFVLa3RTYVhjQlhHVHFyazMydVdVY0t4aWhrS05GZklURnFEWTl4TGtSVDdZRThzdzBKNUxtWnNSZUlidW10RGZzeEhCS01TSUlzSTQyRlFZbmNseENhZ05rRlVLbUJiVzBVQXliVXpiL29rc2VLUzBZME5qUGhyVi9ZbVlyZ250OEp6cityS1JaVnRYaldVTFRlQWEwQ0VoOXVzUFBWOTRQdVB1NE90bVhmYXFzak1seUg0WnFQWHI1b3pMdXM0M3dkUnR0VDNwY1Y3Rk1MQVk0ZHZtdHF4R3lHR0I1MlBtWU9kNDZoeWYrUTZoYklqaGoxaUJkdFNDSjJHNmJhalJSb1I2UTRLQkM0Y3Y3UlhGbzcxTFFUWm55WFowSSt6MEw4Vkl6blZXT1FIMWNlaWNYNTY1NDMrY09RVDdUZ1JQenlHRU9JUURQSGNpQmozUXNwMGNlT0EvQUpXanBsTTFhdHJzczlscUo3SDRxN05DQlJDSDAreUFENXdXNG9IUTdjeHBqRnJZbDdYNENyVlpXa280ak9udnpYcldMYXdWYk4zT2xFSHpwSkdwb0lGc252dnFwUmJwelUzeDhkZWpORHE1L3NDem0xVktUN3l1ck9nV3kySytXcmVVTEhXbVpXY0VtTzVjN1o4NWxIaVk0ZEQzeURkR2I1ellQUUMzSnNsWFRpTzFic0JwUTloM3NHUU1PNDNkTkd1NVhmVjBTMzBRZ1k5ZlVjKytVejM3VmowRjl0WXdxVHFBb0xBWlFzeDJJUHlJQlBRN0lIcTVYUWo2c3lGZzcvVk9JalRnTk1LRUJXQnRmK29JNXdBVE9uRDBvbDU3WStBRzIyai9oc0xXS2ppbmwxZm4wK045eCtNUkN6bUpHTUh3RmdXTXZRSk9uOEY1RkliMGZ3Tm5UK0NNaHp3SUdZWkF4QUp1ZjNlMkI1ejgzcm0xYkZ0ZzRBUFZNQVRJRnd4OEp3aFl4TCtUQWc0RGZ4ZUcvajlnZ3EzZGFGRUNIbmtFLzNnVSt0TlFjaG1iWEJReUsxRWZRZGU5UmFZRmVZeGU4ZExJUEsyYXJKc1ZJbDRxcDVicTNuUzF6QnBuYVdLSU14dkN6VVBkVlJBQXhnY1hkM3VuZDRUeXU3ZW40NzI3aTdkamNzZXhrNVVRQTQwbzBzdVRpZi9PdjlpdkF6LzhOR2FGVjRSdStTR3FqaGsrZGEvZnZqMmRyTWpCNURmNlQ0LzhSaDZKYk5UVFAxSi81cmZ1SXJyK05PM0lUZmgrZWpNbWRmQ1p6ZkltV2g1OXpqdDljejIvTHNiZVZhLytNVlRXaGF6aFp2R2RpK04zSnk0Sk4vZkwwMURrSERGS1hmNXR2NzFiK2ltN0kzRGpYQnlmSDB5M3RTVkZ0eDZKczY2QnBSM3RJa0c4Qktob1MrRjZFbmRrV1pwVlBDcXJGL0xZT2RzN3ZkckY1N1ovdk5zUDE5LzV3ZjVybHNCV05ybXBaMVZwa0ZuQTliN0RBVVF3SXVITGVaNnpOMzNOZkc3N1g3RVBkaUVNUUlYeU9GQjNXUUZSOXhFSnJrblQxQTJrMWFLZFNVU0QwTmxqSWlSaXp4UGNGM3VCT0NUaUVJdkFGd0VXQndjaTVHSXlGcE5RVUNxNFp3VThKdlk5TVlZRUpoQjBJb0pERWZsMmlqY1dZU2pHbmdpNDhDZmlnSW1BaU1ubUpKaFYxL056Yk40bWJ1R3pYQzZINncwK3JKcjA5dGFzSU1NR3JtWFgzdDZDT1dpbUc1aDFleXZqRnRsckhGbExYbWp6bnJVOUpYTy9veWlSYlhjWHc4RmZacnFiM1NYRzZCZ08yMStnaExMcDBaMzNsRkcwalVLUXZhVnc0ZG9pd3o3czJHTU8vYzZrNjFyQ1NJNnBDbEJpYTBkZlVZWGlrRVZJZXpHVWR3UnF3VEMyaFV3TFZYR2Z3TDFYYXQ2QTg5T253cUkweS9kSlloUHl2Z095UVVnVlQ4eUR6UU0zYVZ2Zkd0QjYraW0vbVBvMys0dVBsOTA5Zmp1NXVEd1pqMGFnSCtvYmlCZ2cwMkIxdUg4K1U5V1ZtZXVidngxT0R0TmZWUW95b0xZQjRwQTVXUlpuNjJJbU0zMzFrclhubTZGeG5sZExBNFoxemR4OGhUbVFpRnJmOU5TUHkwWFdQWlgwMnlNMmMyMnFQTytyaXY4b0xRY2xrSmdiU1NFemg3RnlzWjJUUTlNOU85UmVnWTgrVE8rTGMzbDArQ2tabis3ZEwvdGsreGN6Q2oyT3VRZkJsc0U1SUJRdVMzQkcxcDdPOHk0N2c3SVAzTGJ4Y3RaT21rcHFCUnZnMmRIYXhQTjBPKzJHZjEzMHl4cjdBYU02WU1qd0VDb0FqeVFvVW9ZakNiRmVHaE40VVdTWDliK3FMQUUzYmFwNTNlT3VBTGN2SnY4Rk4xVzZLVGdSQUFBPSIsInNoclRva2VuIjoiZXlKaGJHY2lPaUpTVXpJMU5pSXNJblI1Y0NJNkluQnZjQ0o5LmV5SmhkQ0k2SW1WNVNqQmxXRUZwVDJsS1MxWXhVV2xNUTBwb1lrZGphVTlwU2xOVmVra3hUbWxKYzBsdVp6RmtRMGsyU1dreFRGTlVUbEpQVnpWUFZXcGthVlZ0T1cxbFJ6RnNWMjA1V1dOWFNrbFhhMlJzWkhsSmMwbHRkSEJhUTBrMlNXa3hURk5VVGxKUFZ6VlBWV3BrYVZWdE9XMWxSekZzVjIwNVdXTlhTa2xYYTJSc1pIbEtPUzVsZVVwb1pGZFJhVTlwU21sT1JGWnNUVVJyZDFsVE1XdFpWMHB0VEZSUmVFNUVWWFJaVkVFeVQwTXdkMDlIUlRSTmFteHBUWHBDYkU5SFVXbE1RMHB3WXpOTmFVOXBTbTlrU0ZKM1kzcHZka3d6VGpCamVUVXpZVmMxYTJJelpIcE1iVFZzWkVNNWFscEhUVEZaVjFac1dWTXdlRTVYVFRGTVZGSnJXV3BaZEZscVFUTlBVekZ0V1RKR2ExcEVTVEZOUkZacldYcEpka2xwZDJsaFYwWXdTV3B2ZUU1cVkzbFBWRVV4VGxSbk1FeERTblZaYlZscFQycEZNazU2U1RWTlZGVXhUMFJSYzBsdFZqUmpRMGsyVFZSWk0wMTZRWGROYWtrMFRrTjNhVmxYYkhaSmFtOXBVbFJLWVZveGJFZFNSMG8xWlVkd01GbFlSbkZhUkU1c1ZXbHpOVmRyVGtwaWFUbEdZbXRHUWxCVU1HbE1RMHBvWTBoQ2NGcERTVFpKYlVWNldWUk5lbGw2U21oTVZFazFUMGRWZEU1RVJtdE5VekExVFZSTk0weFhSVEZPUkZsNVRXMVZNazlFUm1wWmVVbHpTVzFHZDJOSGJHdFpWMDU1U1dwdmFVMXBTWE5KYlU1MVdtbEpObVY1U25Ga01uTnBUMjV6YVdFelVqVkphbTlwVld4T1FrbHBkMmxpYVVrMlNXNWtSMWRzWkhSU2JFWkNUMU14VEZneFl6SmFha3BaV0RGU00xUXhielJrUnpseVQwWldXRmRHU1hoU2JVNUxVMjVrTldOVlNrdFVNMUp6Wld4U1NGUlZaRVpXU0VKWlpWUmFVV1J0Wkhka2Jtd3lWREkxUWxFeVNreFNiVmwzVjJ4cmVHVlliRXBrTWpWWFVqQlNSV0ZxV2pKTmFrcEpUbnBHTUZSSFNsZFRiV3hzVjFSWk5GZ3pTalJaYmtsNlZVWldSRkpIWnpOVE1IUk1URmhHZW1JeVJrbGlSVmwzVGpOb2VtSllaR3RQVkU1aFZraE9lRlpFU25WaU1EaDVVMVZHTlUxV1VsQmxWRTQyWkZST05Wa3piRmhpYTBwSFpFVlJNRlV3ZUVoaU1VMTZaREZCTTFGVlRuSmhla0p3V1dwS2RHRXlSa2RVVldneVpVaFdjRlJGYkhoVFYxa3hXREZ2ZUU1SFZUUlZhMFptVG1wb2FtVnJaRkJrU0VwM1ZUTldkRTB6U2paT01qVkZXak5DYWxaR09VVmpiVFZ2VDBNeFFsWlZVakpoZWxwSlpHcENabU15TlhST2JXc3lWRlZzYjA1WWF6RmhXR3hZVkZWYWVXUXhXbmxoUjJoNldtdEdVRkZZWkRaYWFrWTJaR3hHYTA5SFZsbFBSbEp4VW0xR1RGWkhaRzVsUkdodlpWUkNTMUZ1Y0hSa2JURnpXa1pPYlZSc2JHWk5SVTR3VWtkSk0xTkZUbkpXUnpsRFRtdGFjRTB3Ulhoa01qbE5aVlZXUjFSVmJERlBSVnBIVlZOSmMwbHRWV2xQYVVwQ1ZWVkdRMGxwZDJsWlYzaHVTV3B2YVZWc1RYbE9WRmxwVEVOS2NtRlhVV2xQYVVveFRraE9hbGxyTVVKWmFsWldUMGRLTUUweVZtNWtia1o2VG0xa05XSldSbk5qYWxKS1YyczVlRlp0VWxGalYyd3hXbTFhY0ZKSFpFSkpiakU1VEVOS2NGcElRV2xQYVVwdlpFaFNkMk42YjNaTU0wNHdZM2sxTTJGWE5XdGlNMlI2VEcwMWJHUkRPV3BhUjAweFdWZFdiRmxUTUhoT1YwMHhURlJTYTFscVdYUlpha0V6VDFNeGJWa3lSbXRhUkVreFRVUldhMWw2U1haSmFYZHBZMjFuYVU5cFNYZE1hMFpUVTFWRk1tTlVaRWRsYlU1V1ZtNVNjazF1Wkd4YWJtd3dUVWQ0UTFwSVpHNWlNSEJaWTJ4T1prMXRkRmRSYlRsSVdqQnNlRkV5TVRaU1J6aDNWVEJHUWxGVE5HbE1RMG93WVZkUmFVOXBTbXBhUjAweFdWZFdiRmxUTUhoT1YwMHhURlJTYTFscVdYUlpha0V6VDFNeGJWa3lSbXRhUkVreFRVUldhMWw2U1dsTVEwb3haRWRyYVU5cFNqRmtWR1J0VkRKNE1sUlZWbkpSTW14SlQxWkNVV1JVYUdGVlJVWnVTV2wzYVdSdFZubEphbTlwVFZNMGQwbHVNQzVWWm1jeGVrbFZMVFZwVkdsNk1FVnZZVFEzYVZnM1dFTlZUa1ppYzJvNFZYQkljSGcxVldwVFZIcFljWEpZUW01WGNHbGtaamxyYldoaVVGRmZSVGxGT0VsV1NEaDZVRWRZVFdSeFRrSjBjMkpIYkc1TU0wRjZSelEyZEY5eGFrbG9RMTlyU2tnMlJIWjRhM1ZXV0V0TVdXeDJOR1F6TjI1VFFXNDNRWEJDU2tFdFNsOXpiM0J2Wld4c1pDMDJiMWxtTms5VlNGQnRaMjlUY0dwNVdFSkNObmxNWkRVM2NtNUdZbTF5U21jdGQyMXJRV3ByVTIwNGQxcFhSV3h0TlMwMFEwSTFjMGN3VFhoRWJDMTRibmxmWWtkS2FXOUhSMGMyYlROM2FXRkhTR1pJYUZKMGJrTk1VMEpIZWpOYWNHbDRRVXBvTWpKNFptWjZURmRGYkhCRFZURTJTbDlEYnpKdFYyUjRWMXBhTVhkSVJXVlhVblYyVUd3NVNrSnROMVJGVEhKQlQxaFFTMFJIWHpSdk5HOWlRbGg1V1hKV2FHdGlaR2Q0WlU5Zk0wOUpNRWhDU1c1WlUySkhSM0ZtUm1kTWMzcEZZa0VpTENKMGN5STZNVFkzTWprMU9EYzROeXdpWWlJNklsZEdiMkZOTlZNMGJHRjJObDgxTkRZMmFuWnBkemhwVjBzNGQwMVFhMnByUlhSak5FNXBXR055YVVVaUxDSnViMjVqWlNJNklqVXhZV1F5TkRFMFlqY3dORFJrTldaaVlXVm1aRE5oTlRnek56azFObVJsSWl3aVkyNW1JanA3SW1wM2F5STZleUpyYVdRaU9pSnFNMjF3VkROZlh6QkxSVXhyV25Kc1dWTk5RblprWjFoeFZraHBOa3h1WWxVdFIyZG5hRFl4YlVaeklpd2laU0k2SWtGUlFVSWlMQ0pyZEhraU9pSlNVMEVpTENKdUlqb2lkMFphVjIxR1VVRTVMVXRmVnpabU1saGZWSGRQV2poMGIyczRWVmRZVWpGR1kwcEtkM2x4UWtwUGRHeDZWRWROUjBWVWNGaDVObEIyWjNCMmVYWlBia0ZEWWt0R1pqQmFXVEY1ZVVsM2JsWkhSRVJxTm5ZeU1rZzNNWFJNWWxaS2FXVlpOamhmY25oaWNqTlFWVU5FYURkTFMwc3RjWE52WVVoc1JqQTNlSE50ZDJRNU0xcFVjM0ZVTW01dlR6SkpRWGt4VkU5NU0zcDFNM2xqZVZkdVFrWjBSRFJUVEVkdlV6TjNVRGRCUTJ0ck1HbGlNbTFyWVVaTlNIWjRkV2xNU1hGSlpqVmZXakUwWlRoU1FWODJPR042UjA5MGNuQlRkVzB6Y25vM2JrUm5jR05VWDBSeWJtZzRMVUZWUkhack5raDJNRjl6Ym0wMmFUWk5TV2cxZVRWcGVWZE5SbkozVm5Kb2FITm1RVTlCZDNwbU1YcDJVV1E0WlZnNFZHcEdZVXRVWjJkNE9HaDVNRXBDZW0xMmJXeGtVMlpPV1Y4d1EzUkVZamRJUTJ0VWIwSTJSbWt6UVRGM2IweDVSVVpOU1hVNFJrWlJJbjE5ZlEuQUhfU1dSMWhHUEhyQnlXU2RuY3E4R2htaFhRNHJ1ckk4ajVuX01aUGxRTWtuNTJGWkY2RjVCaE5hWDk4Mkc0S0R3N09aOGFMdHF5MnRWT2pGVmVTT3FsekNGSDV2TEJCTURfVVR2ci1VYm1FQjA4SVphY1VER2ZCdVpWaWZmTFF6cVVwbnlVRVNNVnRQeG10b2FtcndONVRNYVFBaS1RVW02VWRyWDVqckpXVFgzRGZ3MmRfckM2dGZMZnpKeGlPRTZXdEpWR3JraE1zZWN6RUROYXF4aUFTa0xLMnFKNGNLbnh2UW1kVDYwNHRpdENQYWxvTWwtQUo0WjVWYWI4X2RTa3RYUXBYajJwMzZkVnVBU3VCRmNjS29VVHJMUktnZ1JvRDNqcnlOQURDazFuMjNJYUZ5dWRvcXp4eHdFMGtUMVBwakxkdHJ6ZW8xbDhWU0hWTjF3In0.",
-=======
         "Content-Length": "7914",
         "Content-Type": "application/json",
         "traceparent": "00-c114d22c3f13c1570f89def3812fbb49-727ce6f15dcd0f8b-00",
@@ -267,24 +181,12 @@
       },
       "RequestBody": {
         "incomingCallContext": "eyJhbGciOiJub25lIiwidHlwIjoiSldUIn0.eyJjYyI6Ikg0c0lBQUFBQUFBQUNzMVkvVy9idkJIK1Z3UVAyQTlyYVpQVUYwWEFHQnpiU2JQRStYTFM3aDJDQlpSSTJXeGtTYVhrci9idC83NmpiQ2RPblhYZDFnS3ZBc2dpZVh6dXVTTjV2TXVYVmlLeTdLS29kYW9UVWVzaWIvRXZyZFFVTS91clpZdTNHQmRKeFVrc2hhQnhoQ0lmaDhqelBZcmlPUENRQ0dOS0U0d0ZrOTREYmg0U29DQ0pLRXFKcEVpSjFFVys1d29zWVNnV1h1dHRTK3Fxek1UNlFzelVMOEZYdVN3TG5kZW5scjZNWFJtbnNVU01ZWVU4ei9XUmtHbUNKR2JDbFNvbUFiRnpNcEZQNW1LaTdKeDhubVZ2VzZVd3RVNTBLYlpBSVNWU1JvRkFxVThpNURHWklxYVNBRkZHVWpjQzRGZ3hBSnBxS1JWNE1SVlpwWjY1M0s1TGEyeWx6RUtaWGxtQ1pHbUtVcGw2ZlNRbUc1MWYzN2JxNGlmNG5Zcmd3Qy8rVC9UN3Y4Ti80ZmZOSEl6Uks2L2Q4ME4rSjdFTHFsV0VwQTh1OS93UWxsSjRsaUh4cUhSREZaRlgvUDZhY3pPZFAxYld2Nkt1UlRJRjdHbGRseFh2ZEVTcDIybW1KOU1hNXEzVzdlb1JscXVkRkRNNzBsblFUbEoya2dUTkt5VW9JcVNkSkhzaVNkSlprRTVhbUVjbE80b0J3U0JnQ0t2UVExN3FTaFNuc0UvVDBIVVRQMlNKVUtSRHc0NjI3NkN6WWZKWDNmV3REVE1sdGVqbDFWSVpJSmNrd0d3bU5qdGxZbFJWL1JFWTc3anNPQnYxVVNYMUg0SFpoc21PMTF5V3QwYmtWVmtZeXc2YXdNMm5iVUs4Tm15Y05nazg3bm9oNjdTK2JoM2ZML0phNVNEOHBaVnNQcmVIVnBSbHRvMk9uVXJhb3h0blJRd0RpeTYrTi9kNTBVVU94UkVOcUlPZDB3dm45TXB6Q0EzYkdQNklGYWk2RlhnTXB0dEcwdDJKaE1BaTlObzBhbFBmanNUZC9pMG4yN05oTytvdWRwcVBXVmZNcFM0Y24zb2tjRzV1cnpxOTkxY093WjRUd2R0MUNDRU9ZYUNkT1ZFSVBkQ3luUXhvNE8vckZGMVRKeVV5bGY2czl0cHB6UC9pck5BTWFNUGhkTUFEVGdYSG04dHE2aGlWTE96SFJueUZLajNKQlp5dHlmZG1QV056YTBTNGFldEVvWGxxeElSL3VrNW56MzNsVXZLQ3pRY2ZwSkJUL052SmI4WFlQNTdKL21qeGp6MGtOSnV2TnExRTVGSkxVU3NPbGp0M2d5dUhFaGVIT1BCYzh0TG1yUXZyTlZBemFiWnlqSkRTZ012YWxEQllMOTkzak4weUc3bERkTHFIN2tQa2VRVTkvRUgwOEZ0MEN0eXRXU0twUVFPRm5SRGc4RnNOWGtSOCtnTWFHcmxERGZRWGE0QnQxM2lJVUovUkNKUFErbVJ6NkJoclI0RURaeTVxd0kyQ3UyZ0gvb0xBM2dJNG85dTdtNHZUZ2QzVERBQWoxd3Q4NHJvc0RERTcxRTJmZGJNb2dQUDRmK2dPbjNXSHhQZHhGSGtzWUJFSkE4SU83WWFqMVhpMkZGVUZCRHhHUUQ4T3ZpSGdVK3lSSDJXQS9VTWw5TmNyOGZkMm9kWGhzOGdsK0dmcm9MOUlSeVppbGZHWjBEbHFRdWFtZDZZbEo3dDRGUytWeUNhRjBmVjB4dU5sNHBRaWVWUjFLYlJ4bGlxR3lMS2xhOVpsWGNDWjd3M0hELzNSQTZIczRkMm8xMzhZdit1UkI0WWRuVVBVVTN3WVg3NDVvM2YwNUZqUHpqK1c1L0h4dkw5Ky8rNXhVTWY0VGVkOFJQUjRmRDJxazkvcFAxM3lPOWtSMmNMVC93U2YzOVRyMjR5YVllL2lka3FYNit0MDhIZU5LODlFZUxYUWI4NytscCtVWlQwNGJ1QjN3YkdjaVJLdUVzOFpuNTZmZFVpd3ZWQ2VoaUxuSktTMHc3N3R0NWRKTStWd0JLNlk4ZW5OOEdJZkxaM1ZtNUZZMXdZV3RudW9DVUlrcUlyMkFEZVRtQ1B5WEszaWJsNjhrTWZPVlg5MGQ2aWYyZjdlWVQvY2R6ZkR3V3VXd041Um1TcW5SYTZRV3NCMWZzQUJSRERhUmZuZFBOZnBYN3htUHJQOXI5aEhzUjN3bm1lVXRaNUJxTjFwZ290Um1kSkFYc3lycVVEVUQ1eWprQS82ZkVpNDMrT0RJKzVqamlOK2RNVGRJVCtDYjhJRG4vY0duUFg1a2NmOWdCTVFwandNZWNSNEZQRmhudzhHM0k5NDMrZUJ5MzFvSHZQaE1WRGhneDQvM3RxalZuWER6N0dKR2IrSFo3bGN0amNidkYyWXlmMjlXa0dLREZ6enVycS9CM1BRVkJxWWRYOHY0Z3JaaXh0WlMxNmd1YzlvVDBuYmQ0QlNVZFVQTVJ6N3BaYjE5Q0ZWU3NadzJQNEVOWkJOaHg3Y3B4eWlNZ21DZEcwQ2Q2eXRFdXpManUyUzRuTTFhWW9Cb1FJR2tjSkZYa0NoQ0pPTUlLR2tSSUV0QTNEc0p5UnFLc0FLeXRvbVlidE1rcmtCNTArZUtvTmNMUy9UMUdiWVRRZGtmNUFibnFtMXpmdTJhVnJUYXJIYm9iNDBFR3B6TmI2ZW1lWDc4N1AraDJXM0MvaFFvRURFQUptNGMzVjNjdTRmVFQrUHg5bjRZLzN1Rm4vNk5BRVpnRFZBSEhJbHkrSnFVNDFvMVpRZnVyclpEdld5ckZncU1LdzJjL1VWNWtEaWFYM1RVRC9ORjdwK3FzbjNSMnltYW9vc2E4cUUveXJ2QnBCdDVvMERHTXNYKzdrM05Edlhpd3BmNDlXSVBxb1A3OW5uN0RJc3JpOG5rRlFUOW1mVkRWeUdvekJnbmhzR3NBSzR5YlIxTlpwbnRiNkN1ZzNjdHZXeXJvNU1JV1FDRytEWjBWQnV6eWY3YVRiODc2RlpWaVpZcUdnaWtROEZKL0tJSjFFVTBoUXBRcFRyRWhYR3JySjEwUDlTR29MZWlTbm1aYU4zQlhxYmF2QmZNUWJDR3ZrUUFBQT0iLCJzaHJUb2tlbiI6ImV5SmhiR2NpT2lKU1V6STFOaUlzSW5SNWNDSTZJbkJ2Y0NKOS5leUpoZENJNkltVjVTakJsV0VGcFQybEtTMVl4VVdsTVEwcG9Za2RqYVU5cFNsTlZla2t4VG1sSmMwbHVaekZrUTBrMlNXa3hURk5VVGxKUFZ6VlBWV3BrYVZWdE9XMWxSekZzVjIwNVdXTlhTa2xYYTJSc1pIbEpjMGx0ZEhCYVEwazJTV2t4VEZOVVRsSlBWelZQVldwa2FWVnRPVzFsUnpGc1YyMDVXV05YU2tsWGEyUnNaSGxLT1M1bGVVcG9aRmRSYVU5cFNtbE9SRlpzVFVScmQxbFRNV3RaVjBwdFRGUlJlRTVFVlhSWlZFRXlUME13ZDA5SFJUUk5hbXhwVFhwQ2JFOUhVV2xNUTBwd1l6Tk5hVTlwU205a1NGSjNZM3B2ZGt3elRqQmplVFV6WVZjMWEySXpaSHBNYlRWc1pFTTVhbHBIVFRGWlYxWnNXVk13ZUU1WFRURk1WRkpyV1dwWmRGbHFRVE5QVXpGdFdUSkdhMXBFU1RGTlJGWnJXWHBKZGtscGQybGhWMFl3U1dwdmVFNXFZekJOVkZrMVRucFJNMHhEU25WWmJWbHBUMnBGTWs1NlVYaE9hbXN6VGtSamMwbHRWalJqUTBrMlRWUlpNMDVFU1RGT2FsRXdUbmwzYVZsWGJIWkphbTlwVWxSS1lWb3hiRVJhTVU1RVUxUk9URlo2WTNKamJFNWFUbTVuZDA5SGFGVmlNRTB3VWtWR1FsQlVNR2xNUTBwb1kwaENjRnBEU1RaSmJVVjZXVlJOZWxsNlNtaE1WRWsxVDBkVmRFNUVSbXROVXpBMVRWUk5NMHhYUlRGT1JGbDVUVzFWTWs5RVJtcFplVWx6U1cxR2QyTkhiR3RaVjA1NVNXcHZhVTFwU1hOSmJVNTFXbWxKTm1WNVNuRmtNbk5wVDI1emFXRXpValZKYW05cFZXeE9Ra2xwZDJsaWFVazJTVzVLUTFONmJGVlZWbWQ1WVVkS1ExbFZhR3RpVmtwNlUyMW9VRXhXU2tkamJYUk1VakZTZW1ORVJsTmthazU2WkhwT2IxcEhZM2xYVlZGNFdXcFJNbFpWTlhaVVJXZDZVVmMxVUZWRlpHRlRWMUV5VFcxVk5GUXhXWGRpZW1SU1RtcFdNR05GZEdaa1JteFNUMVYwY0U1RlNYZFBSRm8xVVd0U2NsbFhNWFZpTW14VFlXcFdlVmxxWXpCa2JrbDNUVEprYUdOc2NEVlpXRXBFWTBoamVGcHRkRVZSTVVwdFRrUlNiRmxYT1ZCYWJtUjBUVmRvZGxveVpGWlZhbFpoVWxkVmVGWlhXa3BpTVdzelZGZG5OVk13VG5kUk1scHpVekE1U1Zac1ZtbGFWVTVGV1hwS2NWcEZSalZVUjNONlkwaE9lazFxWkZCWmFsWjFXV3hrZDFORmFFdGxSR3h5VTI1d1NscEdiM1JhVjJ4TFQwVjRNMXB0Y0VSWU1rWlBUa1phZDJKVk9XaGFiV3hHVFd0d01HRldaSFpaVmtKWlUwVmtVbEpGU25KVE1HeEdWMjFKZUdOVlRrUmpWemx6VDBkR2NWUlZXa1ZpU0VwSlUycFJOV016VmtwWk0xcFFWVlpXUTJWWWJGbE5WamxZWTNwU1UxVjZRa05YUkdzd1pGZEpkMDlYV2pKT1Z6RXpZVmM1UkUweVpHbGtWMUYwVldwck5XTXlkRWhrUm5BMFpIcG9NMkl3VlRKT1IwWjVWVWhLV2xReVdsUk1XSEJoVjFjNE5XRkdhRVZVUkVwVVpIbEpjMGx0VldsUGFVcENWVlZHUTBscGQybFpWM2h1U1dwdmFWVnNUWGxPVkZscFRFTktjbUZYVVdsUGFVcHZUMFYwVG1KcVpHOVpia1V5VGpGd1IxSnJVbTlaVld3MFdWZHNUMWRGWkU5VlZuQmFVVlZvU0ZkSFVuSmFiVEZVV1RKMFZGcFVWVEJKYmpFNVRFTktjRnBJUVdsUGFVcHZaRWhTZDJONmIzWk1NMDR3WTNrMU0yRlhOV3RpTTJSNlRHMDFiR1JET1dwYVIwMHhXVmRXYkZsVE1IaE9WMDB4VEZSU2ExbHFXWFJaYWtFelQxTXhiVmt5Um10YVJFa3hUVVJXYTFsNlNYWkphWGRwWTIxbmFVOXBTWGRNYTBaVFUxVkZNbU5VWkVkbGJVNVdWbTVTY2sxdVpHeGFibXd3VFVkNFExcElaRzVpTUhCWlkyeE9aazF0ZEZkUmJUbElXakJzZUZFeU1UWlNSemgzVlRCR1FsRlROR2xNUTBvd1lWZFJhVTlwU21wYVIwMHhXVmRXYkZsVE1IaE9WMDB4VEZSU2ExbHFXWFJaYWtFelQxTXhiVmt5Um10YVJFa3hUVVJXYTFsNlNXbE1RMG94WkVkcmFVOXBTbXBoVlRReFlXcEtjR05IY0VaaVZXeHJVakZDZDJReWVEVmlWVVpDU1dsM2FXUnRWbmxKYW05cFRWTTBkMGx1TUM1QlprNDBTWFZpWkdKbWNYUkZRelZUWWxKRWNXRjBjV05KY0VFek55MWZkbXR5Y0ZWbWFEaFpiVkJFZFhCdmJucE1kM05QTTJkS05WcFZTRGxZTFVjNGJsZ3hjVkpXWTBGUFdHWTVlRFJGVDNwbFZVaDJVWG80VlhSaVNGRlRjR2MzYmtsUVNuUkhOVkoyTUhac1NsaDJURFptZDFKR1dIVkNNRzFaV1VOTmQzZHVVV2RUUlY5TFRWTTNlVkZGTlV0dFFWTlNjRkJPV0VwSGRIRm1jRW8wYlZVMVQyNTFkRGM1T0VoNVIyWkZhSGt6WldkSGRFeFNSVXhYVUhwbFFrSm9hRGh6TjJ0S2NXbHZXR2wzU0hGU1JuZGxkMGhGVFRNMWVWcFNWVXBwVFc1S1pqaFljazUxUnpjMmVHSkpVWFl0UVRCdmFtcDFVMjlyTkhWV1YzTnVaM294VnkwNGNFMVZaRWRZVDJwZmRIaGtkSFV3VUdKVGFsTTFPWHBtU25ndFlWaDVaMVptVVRkMmVHVnlURkJrVjNSTk1sSXdYMFJuVFhOQlZVTm9OMHhxVEdwVlgzcGtRMGg2T1ZKWWNWcDNRa2hQVTFFaUxDSjBjeUk2TVRZM05ERTNOalExTWl3aVlpSTZJamhwUzBGdVUxbERZV2RhU0hKb2RHVnVRakJaUjIxRVFuRlRTbmxSWWxabmVtaHlaMll4YVZaSmVrMGlMQ0p1YjI1alpTSTZJbVJoWWpNM09UTXdaREJpWlRReU9UUmlNREEwTVRFelpXTTRNbU5tTm1JNUlpd2lZMjVtSWpwN0ltcDNheUk2ZXlKcmFXUWlPaUpHZGtOWVVuaDRVRGM0UzJkS1kwbEhVR0pKZW0xTVpVdHZSR0ZYVTJ3d1dWSnZYMHRKWjFkTU9ETkZJaXdpWlNJNklrRlJRVUlpTENKcmRIa2lPaUpTVTBFaUxDSnVJam9pY2tKTE9WUlJXREpvWWtKaFNHUnRVbk5LYUU4dFVrWnlhMHRIVkhOd01WSjJNM04zTTJoa1p6SlpSREZpTkRaVlRtOU1TRE5CYms5UVIxcEpaRFl5WlRoUFZqQnZOMUUyTlhSd1MxOTBXVkU1UzJrMFFqQTRObmxDUkd0aGJXNXZhVkpxTlhKaU56UjJjakF6WjJGeVdubGhja053ZHpGbWEwUkRVbVkwTkdWaGIwOW1kMjB4YUc5bloxVlNOVnBGWlRGVlprbHZXVGROYURsTFEzQkRabXhMVDBoV1ZXSmxRMFJqTW1wa1FYbE1hek53YzNNeU4wOWlOVzVpVjNCSVNFcDRPV3RLZWtsa1dpMWxhVW80VEhkbWFrTmZZVTQwVm5CdFQyRm1hVVV5U25ScFYyOWhVRmhJUjFGRVFtdExTVVZhWWpGeFEwTnhiMnc0WVdwTlJrUnNja2hLTkRsemRVbGpkazlSVlVKNWVWZ3hYMWR6TkZKVE1FSllPVFIxWWpBNVpuWTFiWGRwYjBNeloySjFaQzFTT1RsemEwZDBXbmgzT0hkdlJUWTBZWEpRY2xsUFpsTXRlbHBaYnpsb1dFUk1NbE4zSW4xOWZRLmpzR1QxMmpUQTg2akFsVnNkYjE5WTl2MkhfWk9SQVBRcmdRdHNYOUZpb3JnYl9STTB2a2pWMWJPNW9rWW9ubmcxYlU1QmtUQUtTYVpKNWoyZ2M0TzZrd01ZbWFqSDdGeEhBY19uNlRzVWh4V3VzVUpEYlozc3YwZ014R1k3OUdHNjJxTHY1Tk9QU0ZQQ1ROUlgyNlJ2QlFuLXh4azF1UjhqLW93M1F5ZnR5cXNZSWh4TGJpLTZfZXRRRlJXQTM1d2RWOTkwWjUzUUNuQzRRMVVhcEIyVnJ5bVdsMEczT3pyN2FFSGs5Y3lqSHpBTkZEYnNGVkxTdkJuNy1ZN1EwTmxSSnZjaWEtTGlOenAteTc5S2p2cXdfOEtsc0t1U05ZUklkVmNSeFlxc3lGdzFLdkpaVmViTlM2bTYxZ1UxanU4NUJNcjBxQmNRd015NUVxNWtNN2NjZyJ9.",
->>>>>>> dd31b45d
         "callbackUri": "https://sanitized.skype.com/api/servicebuscallback/events?q=SanitizedSanitized"
       },
       "StatusCode": 200,
       "ResponseHeaders": {
         "Content-Length": "645",
         "Content-Type": "application/json; charset=utf-8",
-<<<<<<< HEAD
-        "Date": "Thu, 05 Jan 2023 22:46:28 GMT",
-        "X-Azure-Ref": "0RFO3YwAAAAAG3UJt9884Q6/dzjw81j5TV1NURURHRTAxMDcAOWZjN2I1MTktYThjYy00Zjg5LTkzNWUtYzkxNDhhZTA5ZTgx",
-        "X-Cache": "CONFIG_NOCACHE",
-        "X-Microsoft-Skype-Chain-ID": "b4572d57-e86c-431f-9ce8-a102aee5399b",
-        "x-ms-client-request-id": "fcea6deaedbdb634bdade46468e1a605"
-      },
-      "ResponseBody": {
-        "callConnectionId": "4e1f0b00-3a2e-4688-9b66-3716ff5497a3",
-        "serverCallId": "aHR0cHM6Ly9hcGkuZmxpZ2h0cHJveHkuc2t5cGUuY29tL2FwaS92Mi9jcC9jb252LXVzZWEyLTAxLmNvbnYuc2t5cGUuY29tL2NvbnYvUEZkM20wR1FOa21SYUdGcWZBTUNrdz9pPTEwJmU9NjM4MDgzNjU0NzYwMDEyMjQw",
-=======
         "Date": "Fri, 20 Jan 2023 01:00:52 GMT",
         "X-Azure-Ref": "0xefJYwAAAADS3Aa4eOs6T6d87QFnkPdHWVZSMzExMDAwMTE1MDUxADlmYzdiNTE5LWE4Y2MtNGY4OS05MzVlLWM5MTQ4YWUwOWU4MQ==",
         "X-Cache": "CONFIG_NOCACHE",
@@ -294,7 +196,6 @@
       "ResponseBody": {
         "callConnectionId": "6e1f6600-968f-4327-b7b3-c391c0df44f5",
         "serverCallId": "aHR0cHM6Ly9hcGkuZmxpZ2h0cHJveHkuc2t5cGUuY29tL2FwaS92Mi9jcC9jb252LXVzZWEyLTA2LmNvbnYuc2t5cGUuY29tL2NvbnYvUXZzMFEweE0ya2VXVjh6bE83b1FPZz9pPTE4JmU9NjM4MDk3Njg0Mzc2NDYyMDU4",
->>>>>>> dd31b45d
         "source": {
           "identifier": {
             "rawId": "Sanitized",
@@ -315,34 +216,19 @@
         ],
         "callConnectionState": "unknown",
         "callbackUri": "https://sanitized.skype.com/api/servicebuscallback/events?q=SanitizedSanitized",
-<<<<<<< HEAD
-        "mediaSubscriptionId": "4b0f0d10-7dd3-4a29-aa83-921edb093573"
-      }
-    },
-    {
-      "RequestUri": "https://sanitized.skype.com/calling/callConnections/4e1f0b00-a134-4d80-ba74-17656d1b6321?api-version=2023-01-15-preview",
-=======
         "mediaSubscriptionId": "59dd8ee6-6d0c-43f6-8108-959b2e532fc2"
       }
     },
     {
       "RequestUri": "https://sanitized.skype.com/calling/callConnections/6e1f6600-6764-45c8-b407-7789db99a275?api-version=2023-01-15-preview",
->>>>>>> dd31b45d
       "RequestMethod": "GET",
       "RequestHeaders": {
         "Accept": "application/json",
         "Authorization": "Sanitized",
-<<<<<<< HEAD
-        "User-Agent": "azsdk-net-Communication.CallAutomation/1.0.0-alpha.20230105.1 (.NET 6.0.12; Microsoft Windows 10.0.22621)",
-        "x-ms-client-request-id": "42aababb0621b340eb9b0a22f05b726e",
-        "x-ms-content-sha256": "Sanitized",
-        "x-ms-date": "Thu, 05 Jan 2023 22:46:35 GMT",
-=======
         "User-Agent": "azsdk-net-Communication.CallAutomation/1.0.0-alpha.20230119.1 (.NET 7.0.2; Microsoft Windows 10.0.22621)",
         "x-ms-client-request-id": "c36b9e8fc4d30401c631cc46e732f855",
         "x-ms-content-sha256": "Sanitized",
         "x-ms-date": "Fri, 20 Jan 2023 01:00:54 GMT",
->>>>>>> dd31b45d
         "x-ms-return-client-request-id": "true"
       },
       "RequestBody": null,
@@ -350,17 +236,6 @@
       "ResponseHeaders": {
         "Content-Length": "647",
         "Content-Type": "application/json; charset=utf-8",
-<<<<<<< HEAD
-        "Date": "Thu, 05 Jan 2023 22:46:35 GMT",
-        "X-Azure-Ref": "0S1O3YwAAAAAY3DnP5hrtQoYC/K60qL72V1NURURHRTAxMDcAOWZjN2I1MTktYThjYy00Zjg5LTkzNWUtYzkxNDhhZTA5ZTgx",
-        "X-Cache": "CONFIG_NOCACHE",
-        "X-Microsoft-Skype-Chain-ID": "b4572d57-e86c-431f-9ce8-a102aee5399b",
-        "x-ms-client-request-id": "42aababb0621b340eb9b0a22f05b726e"
-      },
-      "ResponseBody": {
-        "callConnectionId": "4e1f0b00-a134-4d80-ba74-17656d1b6321",
-        "serverCallId": "aHR0cHM6Ly9hcGkuZmxpZ2h0cHJveHkuc2t5cGUuY29tL2FwaS92Mi9jcC9jb252LXVzZWEyLTAxLmNvbnYuc2t5cGUuY29tL2NvbnYvUEZkM20wR1FOa21SYUdGcWZBTUNrdz9pPTEwJmU9NjM4MDgzNjU0NzYwMDEyMjQw",
-=======
         "Date": "Fri, 20 Jan 2023 01:00:53 GMT",
         "X-Azure-Ref": "0xufJYwAAAADIRfKDBGyxSrQ/uFBiiTvhWVZSMzExMDAwMTE1MDUxADlmYzdiNTE5LWE4Y2MtNGY4OS05MzVlLWM5MTQ4YWUwOWU4MQ==",
         "X-Cache": "CONFIG_NOCACHE",
@@ -370,7 +245,6 @@
       "ResponseBody": {
         "callConnectionId": "6e1f6600-6764-45c8-b407-7789db99a275",
         "serverCallId": "aHR0cHM6Ly9hcGkuZmxpZ2h0cHJveHkuc2t5cGUuY29tL2FwaS92Mi9jcC9jb252LXVzZWEyLTA2LmNvbnYuc2t5cGUuY29tL2NvbnYvUXZzMFEweE0ya2VXVjh6bE83b1FPZz9pPTE4JmU9NjM4MDk3Njg0Mzc2NDYyMDU4",
->>>>>>> dd31b45d
         "source": {
           "identifier": {
             "rawId": "Sanitized",
@@ -391,11 +265,7 @@
         ],
         "callConnectionState": "connected",
         "callbackUri": "https://sanitized.skype.com/api/servicebuscallback/events?q=SanitizedSanitized",
-<<<<<<< HEAD
-        "mediaSubscriptionId": "a61a18a4-5c69-429c-b6a4-3ef0dbf45da1"
-=======
         "mediaSubscriptionId": "dc79b3dc-3c17-4cdc-ae96-3c784bccb370"
->>>>>>> dd31b45d
       }
     },
     {
@@ -404,30 +274,17 @@
       "RequestHeaders": {
         "Accept": "application/json",
         "Authorization": "Sanitized",
-<<<<<<< HEAD
-        "Content-Length": "402",
-        "Content-Type": "application/json",
-        "User-Agent": "azsdk-net-Communication.CallAutomation/1.0.0-alpha.20230105.1 (.NET 6.0.12; Microsoft Windows 10.0.22621)",
-        "x-ms-client-request-id": "8b80bf03d07ccc77b28bdb60fe8992fd",
-        "x-ms-content-sha256": "Sanitized",
-        "x-ms-date": "Thu, 05 Jan 2023 22:46:35 GMT",
-=======
         "Content-Length": "401",
         "Content-Type": "application/json",
         "User-Agent": "azsdk-net-Communication.CallAutomation/1.0.0-alpha.20230119.1 (.NET 7.0.2; Microsoft Windows 10.0.22621)",
         "x-ms-client-request-id": "c32d8a8dcdf8a891fa23dab4d7296e0d",
         "x-ms-content-sha256": "Sanitized",
         "x-ms-date": "Fri, 20 Jan 2023 01:00:55 GMT",
->>>>>>> dd31b45d
         "x-ms-return-client-request-id": "true"
       },
       "RequestBody": {
         "callLocator": {
-<<<<<<< HEAD
-          "serverCallId": "aHR0cHM6Ly9hcGkuZmxpZ2h0cHJveHkuc2t5cGUuY29tL2FwaS92Mi9jcC9jb252LXVzZWEyLTAxLmNvbnYuc2t5cGUuY29tL2NvbnYvUEZkM20wR1FOa21SYUdGcWZBTUNrdz9pPTEwJmU9NjM4MDgzNjU0NzYwMDEyMjQw",
-=======
           "serverCallId": "aHR0cHM6Ly9hcGkuZmxpZ2h0cHJveHkuc2t5cGUuY29tL2FwaS92Mi9jcC9jb252LXVzZWEyLTA2LmNvbnYuc2t5cGUuY29tL2NvbnYvUXZzMFEweE0ya2VXVjh6bE83b1FPZz9pPTE4JmU9NjM4MDk3Njg0Mzc2NDYyMDU4",
->>>>>>> dd31b45d
           "kind": "serverCallLocator"
         },
         "recordingStateCallbackUri": "https://sanitized.skype.com/api/servicebuscallback/events",
@@ -439,16 +296,6 @@
       "ResponseHeaders": {
         "Content-Length": "208",
         "Content-Type": "application/json; charset=utf-8",
-<<<<<<< HEAD
-        "Date": "Thu, 05 Jan 2023 22:46:43 GMT",
-        "X-Azure-Ref": "0S1O3YwAAAAAJ5FVxEzVqRarz2SrclYNwV1NURURHRTAxMDcAOWZjN2I1MTktYThjYy00Zjg5LTkzNWUtYzkxNDhhZTA5ZTgx",
-        "X-Cache": "CONFIG_NOCACHE",
-        "X-Microsoft-Skype-Chain-ID": "87df92f1-91db-4d32-a931-a33f302c433d",
-        "x-ms-client-request-id": "8b80bf03d07ccc77b28bdb60fe8992fd"
-      },
-      "ResponseBody": {
-        "recordingId": "eyJQbGF0Zm9ybUVuZHBvaW50SWQiOiI0ZTFmMGIwMC1kMTI1LTRjMWMtYmNjZi1jY2IwZTFhYzdmYTciLCJSZXNvdXJjZVNwZWNpZmljSWQiOiJlZGU0ZDhlYi1kOTc0LTQwODItOWY0NC00NGUzODYwMjA1NjMifQ",
-=======
         "Date": "Fri, 20 Jan 2023 01:00:57 GMT",
         "X-Azure-Ref": "0xufJYwAAAABsHyU0lm3tRZ0LOzoPoCkoWVZSMzExMDAwMTE1MDUxADlmYzdiNTE5LWE4Y2MtNGY4OS05MzVlLWM5MTQ4YWUwOWU4MQ==",
         "X-Cache": "CONFIG_NOCACHE",
@@ -457,31 +304,19 @@
       },
       "ResponseBody": {
         "recordingId": "eyJQbGF0Zm9ybUVuZHBvaW50SWQiOiI2ZTFmNjYwMC03N2E0LTQ4YjYtOWE5Yy05MTRkOGVkZmI3NmQiLCJSZXNvdXJjZVNwZWNpZmljSWQiOiI3ODdmZWIwMy00ZWI0LTQ2NGQtODMwYS1lYTllNjg1Nzc4NzgifQ",
->>>>>>> dd31b45d
         "recordingState": "inactive"
       }
     },
     {
-<<<<<<< HEAD
-      "RequestUri": "https://sanitized.skype.com/calling/recordings/eyJQbGF0Zm9ybUVuZHBvaW50SWQiOiI0ZTFmMGIwMC1kMTI1LTRjMWMtYmNjZi1jY2IwZTFhYzdmYTciLCJSZXNvdXJjZVNwZWNpZmljSWQiOiJlZGU0ZDhlYi1kOTc0LTQwODItOWY0NC00NGUzODYwMjA1NjMifQ?api-version=2023-01-15-preview",
-=======
       "RequestUri": "https://sanitized.skype.com/calling/recordings/eyJQbGF0Zm9ybUVuZHBvaW50SWQiOiI2ZTFmNjYwMC03N2E0LTQ4YjYtOWE5Yy05MTRkOGVkZmI3NmQiLCJSZXNvdXJjZVNwZWNpZmljSWQiOiI3ODdmZWIwMy00ZWI0LTQ2NGQtODMwYS1lYTllNjg1Nzc4NzgifQ?api-version=2023-01-15-preview",
->>>>>>> dd31b45d
       "RequestMethod": "GET",
       "RequestHeaders": {
         "Accept": "application/json",
         "Authorization": "Sanitized",
-<<<<<<< HEAD
-        "User-Agent": "azsdk-net-Communication.CallAutomation/1.0.0-alpha.20230105.1 (.NET 6.0.12; Microsoft Windows 10.0.22621)",
-        "x-ms-client-request-id": "b91981965a0ee4912d371021e212c562",
-        "x-ms-content-sha256": "Sanitized",
-        "x-ms-date": "Thu, 05 Jan 2023 22:46:53 GMT",
-=======
         "User-Agent": "azsdk-net-Communication.CallAutomation/1.0.0-alpha.20230119.1 (.NET 7.0.2; Microsoft Windows 10.0.22621)",
         "x-ms-client-request-id": "7fc94a34716b81b7d985fabe0bfbc620",
         "x-ms-content-sha256": "Sanitized",
         "x-ms-date": "Fri, 20 Jan 2023 01:01:08 GMT",
->>>>>>> dd31b45d
         "x-ms-return-client-request-id": "true"
       },
       "RequestBody": null,
@@ -489,16 +324,6 @@
       "ResponseHeaders": {
         "Content-Length": "206",
         "Content-Type": "application/json; charset=utf-8",
-<<<<<<< HEAD
-        "Date": "Thu, 05 Jan 2023 22:46:53 GMT",
-        "X-Azure-Ref": "0XVO3YwAAAACdETN\u002BgOeOS5wbJNTHucttV1NURURHRTAxMDcAOWZjN2I1MTktYThjYy00Zjg5LTkzNWUtYzkxNDhhZTA5ZTgx",
-        "X-Cache": "CONFIG_NOCACHE",
-        "X-Microsoft-Skype-Chain-ID": "b4572d57-e86c-431f-9ce8-a102aee5399b",
-        "x-ms-client-request-id": "b91981965a0ee4912d371021e212c562"
-      },
-      "ResponseBody": {
-        "recordingId": "eyJQbGF0Zm9ybUVuZHBvaW50SWQiOiI0ZTFmMGIwMC1kMTI1LTRjMWMtYmNjZi1jY2IwZTFhYzdmYTciLCJSZXNvdXJjZVNwZWNpZmljSWQiOiJlZGU0ZDhlYi1kOTc0LTQwODItOWY0NC00NGUzODYwMjA1NjMifQ",
-=======
         "Date": "Fri, 20 Jan 2023 01:01:07 GMT",
         "X-Azure-Ref": "01OfJYwAAAABz1naAzXGZRa\u002B3H6/J9KXIWVZSMzExMDAwMTE1MDUxADlmYzdiNTE5LWE4Y2MtNGY4OS05MzVlLWM5MTQ4YWUwOWU4MQ==",
         "X-Cache": "CONFIG_NOCACHE",
@@ -507,75 +332,44 @@
       },
       "ResponseBody": {
         "recordingId": "eyJQbGF0Zm9ybUVuZHBvaW50SWQiOiI2ZTFmNjYwMC03N2E0LTQ4YjYtOWE5Yy05MTRkOGVkZmI3NmQiLCJSZXNvdXJjZVNwZWNpZmljSWQiOiI3ODdmZWIwMy00ZWI0LTQ2NGQtODMwYS1lYTllNjg1Nzc4NzgifQ",
->>>>>>> dd31b45d
         "recordingState": "active"
       }
     },
     {
-<<<<<<< HEAD
-      "RequestUri": "https://sanitized.skype.com/calling/recordings/eyJQbGF0Zm9ybUVuZHBvaW50SWQiOiI0ZTFmMGIwMC1kMTI1LTRjMWMtYmNjZi1jY2IwZTFhYzdmYTciLCJSZXNvdXJjZVNwZWNpZmljSWQiOiJlZGU0ZDhlYi1kOTc0LTQwODItOWY0NC00NGUzODYwMjA1NjMifQ:pause?api-version=2023-01-15-preview",
-=======
       "RequestUri": "https://sanitized.skype.com/calling/recordings/eyJQbGF0Zm9ybUVuZHBvaW50SWQiOiI2ZTFmNjYwMC03N2E0LTQ4YjYtOWE5Yy05MTRkOGVkZmI3NmQiLCJSZXNvdXJjZVNwZWNpZmljSWQiOiI3ODdmZWIwMy00ZWI0LTQ2NGQtODMwYS1lYTllNjg1Nzc4NzgifQ:pause?api-version=2023-01-15-preview",
->>>>>>> dd31b45d
-      "RequestMethod": "POST",
-      "RequestHeaders": {
-        "Accept": "application/json",
-        "Authorization": "Sanitized",
-        "Content-Length": "0",
-<<<<<<< HEAD
-        "User-Agent": "azsdk-net-Communication.CallAutomation/1.0.0-alpha.20230105.1 (.NET 6.0.12; Microsoft Windows 10.0.22621)",
-        "x-ms-client-request-id": "a860763b1a60ea8942de8f962adfb462",
-        "x-ms-content-sha256": "Sanitized",
-        "x-ms-date": "Thu, 05 Jan 2023 22:46:53 GMT",
-=======
+      "RequestMethod": "POST",
+      "RequestHeaders": {
+        "Accept": "application/json",
+        "Authorization": "Sanitized",
+        "Content-Length": "0",
         "User-Agent": "azsdk-net-Communication.CallAutomation/1.0.0-alpha.20230119.1 (.NET 7.0.2; Microsoft Windows 10.0.22621)",
         "x-ms-client-request-id": "d20b67691efbc2700cc3c9b0e94d2d9c",
         "x-ms-content-sha256": "Sanitized",
         "x-ms-date": "Fri, 20 Jan 2023 01:01:08 GMT",
->>>>>>> dd31b45d
         "x-ms-return-client-request-id": "true"
       },
       "RequestBody": null,
       "StatusCode": 202,
       "ResponseHeaders": {
         "Content-Length": "0",
-<<<<<<< HEAD
-        "Date": "Thu, 05 Jan 2023 22:46:53 GMT",
-        "X-Azure-Ref": "0XVO3YwAAAABajHNIQuW\u002BS5zg3gHordg9V1NURURHRTAxMDcAOWZjN2I1MTktYThjYy00Zjg5LTkzNWUtYzkxNDhhZTA5ZTgx",
-        "X-Cache": "CONFIG_NOCACHE",
-        "X-Microsoft-Skype-Chain-ID": "b4572d57-e86c-431f-9ce8-a102aee5399b",
-        "x-ms-client-request-id": "a860763b1a60ea8942de8f962adfb462"
-=======
         "Date": "Fri, 20 Jan 2023 01:01:07 GMT",
         "X-Azure-Ref": "01OfJYwAAAADbOQOpOO\u002B7QplrqHG1UlqiWVZSMzExMDAwMTE1MDUxADlmYzdiNTE5LWE4Y2MtNGY4OS05MzVlLWM5MTQ4YWUwOWU4MQ==",
         "X-Cache": "CONFIG_NOCACHE",
         "X-Microsoft-Skype-Chain-ID": "8a87e2cd-50a8-414d-972f-e11e331e7b3e",
         "x-ms-client-request-id": "d20b67691efbc2700cc3c9b0e94d2d9c"
->>>>>>> dd31b45d
       },
       "ResponseBody": null
     },
     {
-<<<<<<< HEAD
-      "RequestUri": "https://sanitized.skype.com/calling/recordings/eyJQbGF0Zm9ybUVuZHBvaW50SWQiOiI0ZTFmMGIwMC1kMTI1LTRjMWMtYmNjZi1jY2IwZTFhYzdmYTciLCJSZXNvdXJjZVNwZWNpZmljSWQiOiJlZGU0ZDhlYi1kOTc0LTQwODItOWY0NC00NGUzODYwMjA1NjMifQ?api-version=2023-01-15-preview",
-=======
       "RequestUri": "https://sanitized.skype.com/calling/recordings/eyJQbGF0Zm9ybUVuZHBvaW50SWQiOiI2ZTFmNjYwMC03N2E0LTQ4YjYtOWE5Yy05MTRkOGVkZmI3NmQiLCJSZXNvdXJjZVNwZWNpZmljSWQiOiI3ODdmZWIwMy00ZWI0LTQ2NGQtODMwYS1lYTllNjg1Nzc4NzgifQ?api-version=2023-01-15-preview",
->>>>>>> dd31b45d
       "RequestMethod": "GET",
       "RequestHeaders": {
         "Accept": "application/json",
         "Authorization": "Sanitized",
-<<<<<<< HEAD
-        "User-Agent": "azsdk-net-Communication.CallAutomation/1.0.0-alpha.20230105.1 (.NET 6.0.12; Microsoft Windows 10.0.22621)",
-        "x-ms-client-request-id": "6e8b0d09b842a95f2e9c5d45c055e99f",
-        "x-ms-content-sha256": "Sanitized",
-        "x-ms-date": "Thu, 05 Jan 2023 22:47:03 GMT",
-=======
         "User-Agent": "azsdk-net-Communication.CallAutomation/1.0.0-alpha.20230119.1 (.NET 7.0.2; Microsoft Windows 10.0.22621)",
         "x-ms-client-request-id": "9d12bfc378681ce9d2acea73d2d39dff",
         "x-ms-content-sha256": "Sanitized",
         "x-ms-date": "Fri, 20 Jan 2023 01:01:19 GMT",
->>>>>>> dd31b45d
         "x-ms-return-client-request-id": "true"
       },
       "RequestBody": null,
@@ -583,16 +377,6 @@
       "ResponseHeaders": {
         "Content-Length": "208",
         "Content-Type": "application/json; charset=utf-8",
-<<<<<<< HEAD
-        "Date": "Thu, 05 Jan 2023 22:47:03 GMT",
-        "X-Azure-Ref": "0Z1O3YwAAAAD02VaCdXhTQZjtobJpasJ2V1NURURHRTAxMDcAOWZjN2I1MTktYThjYy00Zjg5LTkzNWUtYzkxNDhhZTA5ZTgx",
-        "X-Cache": "CONFIG_NOCACHE",
-        "X-Microsoft-Skype-Chain-ID": "b4572d57-e86c-431f-9ce8-a102aee5399b",
-        "x-ms-client-request-id": "6e8b0d09b842a95f2e9c5d45c055e99f"
-      },
-      "ResponseBody": {
-        "recordingId": "eyJQbGF0Zm9ybUVuZHBvaW50SWQiOiI0ZTFmMGIwMC1kMTI1LTRjMWMtYmNjZi1jY2IwZTFhYzdmYTciLCJSZXNvdXJjZVNwZWNpZmljSWQiOiJlZGU0ZDhlYi1kOTc0LTQwODItOWY0NC00NGUzODYwMjA1NjMifQ",
-=======
         "Date": "Fri, 20 Jan 2023 01:01:17 GMT",
         "X-Azure-Ref": "03ufJYwAAAADdIUKfygYfRZa5lBA89cYwWVZSMzExMDAwMTE1MDUxADlmYzdiNTE5LWE4Y2MtNGY4OS05MzVlLWM5MTQ4YWUwOWU4MQ==",
         "X-Cache": "CONFIG_NOCACHE",
@@ -601,75 +385,44 @@
       },
       "ResponseBody": {
         "recordingId": "eyJQbGF0Zm9ybUVuZHBvaW50SWQiOiI2ZTFmNjYwMC03N2E0LTQ4YjYtOWE5Yy05MTRkOGVkZmI3NmQiLCJSZXNvdXJjZVNwZWNpZmljSWQiOiI3ODdmZWIwMy00ZWI0LTQ2NGQtODMwYS1lYTllNjg1Nzc4NzgifQ",
->>>>>>> dd31b45d
         "recordingState": "inactive"
       }
     },
     {
-<<<<<<< HEAD
-      "RequestUri": "https://sanitized.skype.com/calling/recordings/eyJQbGF0Zm9ybUVuZHBvaW50SWQiOiI0ZTFmMGIwMC1kMTI1LTRjMWMtYmNjZi1jY2IwZTFhYzdmYTciLCJSZXNvdXJjZVNwZWNpZmljSWQiOiJlZGU0ZDhlYi1kOTc0LTQwODItOWY0NC00NGUzODYwMjA1NjMifQ:resume?api-version=2023-01-15-preview",
-=======
       "RequestUri": "https://sanitized.skype.com/calling/recordings/eyJQbGF0Zm9ybUVuZHBvaW50SWQiOiI2ZTFmNjYwMC03N2E0LTQ4YjYtOWE5Yy05MTRkOGVkZmI3NmQiLCJSZXNvdXJjZVNwZWNpZmljSWQiOiI3ODdmZWIwMy00ZWI0LTQ2NGQtODMwYS1lYTllNjg1Nzc4NzgifQ:resume?api-version=2023-01-15-preview",
->>>>>>> dd31b45d
-      "RequestMethod": "POST",
-      "RequestHeaders": {
-        "Accept": "application/json",
-        "Authorization": "Sanitized",
-        "Content-Length": "0",
-<<<<<<< HEAD
-        "User-Agent": "azsdk-net-Communication.CallAutomation/1.0.0-alpha.20230105.1 (.NET 6.0.12; Microsoft Windows 10.0.22621)",
-        "x-ms-client-request-id": "872479c5e9297b9cf82e7630cafab94e",
-        "x-ms-content-sha256": "Sanitized",
-        "x-ms-date": "Thu, 05 Jan 2023 22:47:03 GMT",
-=======
+      "RequestMethod": "POST",
+      "RequestHeaders": {
+        "Accept": "application/json",
+        "Authorization": "Sanitized",
+        "Content-Length": "0",
         "User-Agent": "azsdk-net-Communication.CallAutomation/1.0.0-alpha.20230119.1 (.NET 7.0.2; Microsoft Windows 10.0.22621)",
         "x-ms-client-request-id": "704aba5c9b1e1611da0773a8a806988b",
         "x-ms-content-sha256": "Sanitized",
         "x-ms-date": "Fri, 20 Jan 2023 01:01:19 GMT",
->>>>>>> dd31b45d
         "x-ms-return-client-request-id": "true"
       },
       "RequestBody": null,
       "StatusCode": 202,
       "ResponseHeaders": {
         "Content-Length": "0",
-<<<<<<< HEAD
-        "Date": "Thu, 05 Jan 2023 22:47:03 GMT",
-        "X-Azure-Ref": "0Z1O3YwAAAAB1quj4h6QPR6v/HstR1lElV1NURURHRTAxMDcAOWZjN2I1MTktYThjYy00Zjg5LTkzNWUtYzkxNDhhZTA5ZTgx",
-        "X-Cache": "CONFIG_NOCACHE",
-        "X-Microsoft-Skype-Chain-ID": "b4572d57-e86c-431f-9ce8-a102aee5399b",
-        "x-ms-client-request-id": "872479c5e9297b9cf82e7630cafab94e"
-=======
         "Date": "Fri, 20 Jan 2023 01:01:18 GMT",
         "X-Azure-Ref": "03ufJYwAAAAAqzfZoPOCnSYY4v64x5VM7WVZSMzExMDAwMTE1MDUxADlmYzdiNTE5LWE4Y2MtNGY4OS05MzVlLWM5MTQ4YWUwOWU4MQ==",
         "X-Cache": "CONFIG_NOCACHE",
         "X-Microsoft-Skype-Chain-ID": "8a87e2cd-50a8-414d-972f-e11e331e7b3e",
         "x-ms-client-request-id": "704aba5c9b1e1611da0773a8a806988b"
->>>>>>> dd31b45d
       },
       "ResponseBody": null
     },
     {
-<<<<<<< HEAD
-      "RequestUri": "https://sanitized.skype.com/calling/recordings/eyJQbGF0Zm9ybUVuZHBvaW50SWQiOiI0ZTFmMGIwMC1kMTI1LTRjMWMtYmNjZi1jY2IwZTFhYzdmYTciLCJSZXNvdXJjZVNwZWNpZmljSWQiOiJlZGU0ZDhlYi1kOTc0LTQwODItOWY0NC00NGUzODYwMjA1NjMifQ?api-version=2023-01-15-preview",
-=======
       "RequestUri": "https://sanitized.skype.com/calling/recordings/eyJQbGF0Zm9ybUVuZHBvaW50SWQiOiI2ZTFmNjYwMC03N2E0LTQ4YjYtOWE5Yy05MTRkOGVkZmI3NmQiLCJSZXNvdXJjZVNwZWNpZmljSWQiOiI3ODdmZWIwMy00ZWI0LTQ2NGQtODMwYS1lYTllNjg1Nzc4NzgifQ?api-version=2023-01-15-preview",
->>>>>>> dd31b45d
       "RequestMethod": "GET",
       "RequestHeaders": {
         "Accept": "application/json",
         "Authorization": "Sanitized",
-<<<<<<< HEAD
-        "User-Agent": "azsdk-net-Communication.CallAutomation/1.0.0-alpha.20230105.1 (.NET 6.0.12; Microsoft Windows 10.0.22621)",
-        "x-ms-client-request-id": "d517ae825686821f17b679c4bc442aed",
-        "x-ms-content-sha256": "Sanitized",
-        "x-ms-date": "Thu, 05 Jan 2023 22:47:13 GMT",
-=======
         "User-Agent": "azsdk-net-Communication.CallAutomation/1.0.0-alpha.20230119.1 (.NET 7.0.2; Microsoft Windows 10.0.22621)",
         "x-ms-client-request-id": "4bfa5e5829e8f1b87defff4e33fdef39",
         "x-ms-content-sha256": "Sanitized",
         "x-ms-date": "Fri, 20 Jan 2023 01:01:29 GMT",
->>>>>>> dd31b45d
         "x-ms-return-client-request-id": "true"
       },
       "RequestBody": null,
@@ -677,16 +430,6 @@
       "ResponseHeaders": {
         "Content-Length": "206",
         "Content-Type": "application/json; charset=utf-8",
-<<<<<<< HEAD
-        "Date": "Thu, 05 Jan 2023 22:47:13 GMT",
-        "X-Azure-Ref": "0cVO3YwAAAABY2kBLkUTvTaOdbq\u002B8ooISV1NURURHRTAxMDcAOWZjN2I1MTktYThjYy00Zjg5LTkzNWUtYzkxNDhhZTA5ZTgx",
-        "X-Cache": "CONFIG_NOCACHE",
-        "X-Microsoft-Skype-Chain-ID": "b4572d57-e86c-431f-9ce8-a102aee5399b",
-        "x-ms-client-request-id": "d517ae825686821f17b679c4bc442aed"
-      },
-      "ResponseBody": {
-        "recordingId": "eyJQbGF0Zm9ybUVuZHBvaW50SWQiOiI0ZTFmMGIwMC1kMTI1LTRjMWMtYmNjZi1jY2IwZTFhYzdmYTciLCJSZXNvdXJjZVNwZWNpZmljSWQiOiJlZGU0ZDhlYi1kOTc0LTQwODItOWY0NC00NGUzODYwMjA1NjMifQ",
-=======
         "Date": "Fri, 20 Jan 2023 01:01:28 GMT",
         "X-Azure-Ref": "06OfJYwAAAABUIbXfX4S/Qp\u002Bc2ckC2lMDWVZSMzExMDAwMTE1MDUxADlmYzdiNTE5LWE4Y2MtNGY4OS05MzVlLWM5MTQ4YWUwOWU4MQ==",
         "X-Cache": "CONFIG_NOCACHE",
@@ -695,73 +438,42 @@
       },
       "ResponseBody": {
         "recordingId": "eyJQbGF0Zm9ybUVuZHBvaW50SWQiOiI2ZTFmNjYwMC03N2E0LTQ4YjYtOWE5Yy05MTRkOGVkZmI3NmQiLCJSZXNvdXJjZVNwZWNpZmljSWQiOiI3ODdmZWIwMy00ZWI0LTQ2NGQtODMwYS1lYTllNjg1Nzc4NzgifQ",
->>>>>>> dd31b45d
         "recordingState": "active"
       }
     },
     {
-<<<<<<< HEAD
-      "RequestUri": "https://sanitized.skype.com/calling/recordings/eyJQbGF0Zm9ybUVuZHBvaW50SWQiOiI0ZTFmMGIwMC1kMTI1LTRjMWMtYmNjZi1jY2IwZTFhYzdmYTciLCJSZXNvdXJjZVNwZWNpZmljSWQiOiJlZGU0ZDhlYi1kOTc0LTQwODItOWY0NC00NGUzODYwMjA1NjMifQ?api-version=2023-01-15-preview",
-=======
       "RequestUri": "https://sanitized.skype.com/calling/recordings/eyJQbGF0Zm9ybUVuZHBvaW50SWQiOiI2ZTFmNjYwMC03N2E0LTQ4YjYtOWE5Yy05MTRkOGVkZmI3NmQiLCJSZXNvdXJjZVNwZWNpZmljSWQiOiI3ODdmZWIwMy00ZWI0LTQ2NGQtODMwYS1lYTllNjg1Nzc4NzgifQ?api-version=2023-01-15-preview",
->>>>>>> dd31b45d
       "RequestMethod": "DELETE",
       "RequestHeaders": {
         "Accept": "application/json",
         "Authorization": "Sanitized",
-<<<<<<< HEAD
-        "User-Agent": "azsdk-net-Communication.CallAutomation/1.0.0-alpha.20230105.1 (.NET 6.0.12; Microsoft Windows 10.0.22621)",
-        "x-ms-client-request-id": "b0d1eff52cba1f3870107614422fdf34",
-        "x-ms-content-sha256": "Sanitized",
-        "x-ms-date": "Thu, 05 Jan 2023 22:47:13 GMT",
-=======
         "User-Agent": "azsdk-net-Communication.CallAutomation/1.0.0-alpha.20230119.1 (.NET 7.0.2; Microsoft Windows 10.0.22621)",
         "x-ms-client-request-id": "2f54c926bd03277eadfcc360054174cb",
         "x-ms-content-sha256": "Sanitized",
         "x-ms-date": "Fri, 20 Jan 2023 01:01:29 GMT",
->>>>>>> dd31b45d
         "x-ms-return-client-request-id": "true"
       },
       "RequestBody": null,
       "StatusCode": 204,
       "ResponseHeaders": {
-<<<<<<< HEAD
-        "Date": "Thu, 05 Jan 2023 22:47:15 GMT",
-        "X-Azure-Ref": "0cVO3YwAAAACWawPvm\u002BCDSonjYuNj/YMPV1NURURHRTAxMDcAOWZjN2I1MTktYThjYy00Zjg5LTkzNWUtYzkxNDhhZTA5ZTgx",
-        "X-Cache": "CONFIG_NOCACHE",
-        "X-Microsoft-Skype-Chain-ID": "b4572d57-e86c-431f-9ce8-a102aee5399b",
-        "x-ms-client-request-id": "b0d1eff52cba1f3870107614422fdf34"
-=======
         "Date": "Fri, 20 Jan 2023 01:01:28 GMT",
         "X-Azure-Ref": "06OfJYwAAAABnHD2T3rbmQ4/2blxYd\u002BNeWVZSMzExMDAwMTE1MDUxADlmYzdiNTE5LWE4Y2MtNGY4OS05MzVlLWM5MTQ4YWUwOWU4MQ==",
         "X-Cache": "CONFIG_NOCACHE",
         "X-Microsoft-Skype-Chain-ID": "8a87e2cd-50a8-414d-972f-e11e331e7b3e",
         "x-ms-client-request-id": "2f54c926bd03277eadfcc360054174cb"
->>>>>>> dd31b45d
       },
       "ResponseBody": null
     },
     {
-<<<<<<< HEAD
-      "RequestUri": "https://sanitized.skype.com/calling/recordings/eyJQbGF0Zm9ybUVuZHBvaW50SWQiOiI0ZTFmMGIwMC1kMTI1LTRjMWMtYmNjZi1jY2IwZTFhYzdmYTciLCJSZXNvdXJjZVNwZWNpZmljSWQiOiJlZGU0ZDhlYi1kOTc0LTQwODItOWY0NC00NGUzODYwMjA1NjMifQ?api-version=2023-01-15-preview",
-=======
       "RequestUri": "https://sanitized.skype.com/calling/recordings/eyJQbGF0Zm9ybUVuZHBvaW50SWQiOiI2ZTFmNjYwMC03N2E0LTQ4YjYtOWE5Yy05MTRkOGVkZmI3NmQiLCJSZXNvdXJjZVNwZWNpZmljSWQiOiI3ODdmZWIwMy00ZWI0LTQ2NGQtODMwYS1lYTllNjg1Nzc4NzgifQ?api-version=2023-01-15-preview",
->>>>>>> dd31b45d
       "RequestMethod": "GET",
       "RequestHeaders": {
         "Accept": "application/json",
         "Authorization": "Sanitized",
-<<<<<<< HEAD
-        "User-Agent": "azsdk-net-Communication.CallAutomation/1.0.0-alpha.20230105.1 (.NET 6.0.12; Microsoft Windows 10.0.22621)",
-        "x-ms-client-request-id": "11c20fe2133d6e1959a2707270d8beb4",
-        "x-ms-content-sha256": "Sanitized",
-        "x-ms-date": "Thu, 05 Jan 2023 22:47:25 GMT",
-=======
         "User-Agent": "azsdk-net-Communication.CallAutomation/1.0.0-alpha.20230119.1 (.NET 7.0.2; Microsoft Windows 10.0.22621)",
         "x-ms-client-request-id": "741a5f1451d832160158f22e9cc3e2dc",
         "x-ms-content-sha256": "Sanitized",
         "x-ms-date": "Fri, 20 Jan 2023 01:01:39 GMT",
->>>>>>> dd31b45d
         "x-ms-return-client-request-id": "true"
       },
       "RequestBody": null,
@@ -769,19 +481,11 @@
       "ResponseHeaders": {
         "Content-Length": "58",
         "Content-Type": "application/json; charset=utf-8",
-<<<<<<< HEAD
-        "Date": "Thu, 05 Jan 2023 22:47:25 GMT",
-        "X-Azure-Ref": "0fVO3YwAAAAABdgPeco4rR6QeXPLNtsJ\u002BV1NURURHRTAxMDcAOWZjN2I1MTktYThjYy00Zjg5LTkzNWUtYzkxNDhhZTA5ZTgx",
-        "X-Cache": "CONFIG_NOCACHE",
-        "X-Microsoft-Skype-Chain-ID": "90078a31-929e-4abb-a2f0-2a89d557a5f3",
-        "x-ms-client-request-id": "11c20fe2133d6e1959a2707270d8beb4"
-=======
         "Date": "Fri, 20 Jan 2023 01:01:38 GMT",
         "X-Azure-Ref": "08\u002BfJYwAAAACQ/nIdb5MHSawrI4/edKH2WVZSMzExMDAwMTE1MDUxADlmYzdiNTE5LWE4Y2MtNGY4OS05MzVlLWM5MTQ4YWUwOWU4MQ==",
         "X-Cache": "CONFIG_NOCACHE",
         "X-Microsoft-Skype-Chain-ID": "64595df4-1e60-4ee7-87d9-96ba9c2ae99e",
         "x-ms-client-request-id": "741a5f1451d832160158f22e9cc3e2dc"
->>>>>>> dd31b45d
       },
       "ResponseBody": {
         "error": {
@@ -798,20 +502,6 @@
         "Authorization": "Sanitized",
         "Content-Length": "158",
         "Content-Type": "application/json",
-<<<<<<< HEAD
-        "User-Agent": "azsdk-net-Communication.CallAutomation/1.0.0-alpha.20230105.1 (.NET 6.0.12; Microsoft Windows 10.0.22621)",
-        "X-FORWARDED-HOST": "Sanitized",
-        "x-ms-client-request-id": "ade145d71881e1afd6625718bcc5af98",
-        "x-ms-content-sha256": "Sanitized",
-        "x-ms-date": "Thu, 05 Jan 2023 22:47:25 GMT",
-        "x-ms-return-client-request-id": "true"
-      },
-      "RequestBody": "[\u00228acs1bdaa2b9-9507-4542-bb64-a7b22c00a8d4_00000016-23fe-d7fd-d52a-343a0d002ad98acs1bdaa2b9-9507-4542-bb64-a7b22c00a8d4_00000016-23fe-d850-d52a-343a0d002ada\u0022]",
-      "StatusCode": 200,
-      "ResponseHeaders": {
-        "Content-Length": "0",
-        "Date": "Thu, 05 Jan 2023 22:47:26 GMT",
-=======
         "User-Agent": "azsdk-net-Communication.CallAutomation/1.0.0-alpha.20230119.1 (.NET 7.0.2; Microsoft Windows 10.0.22621)",
         "X-FORWARDED-HOST": "Sanitized",
         "x-ms-client-request-id": "d43a337a7be2d560b3212daacb4f8aea",
@@ -824,7 +514,6 @@
       "ResponseHeaders": {
         "Content-Length": "0",
         "Date": "Fri, 20 Jan 2023 01:01:39 GMT",
->>>>>>> dd31b45d
         "Server": "Kestrel"
       },
       "ResponseBody": null
@@ -834,11 +523,7 @@
     "COMMUNICATION_LIVETEST_STATIC_CONNECTION_STRING": "endpoint=https://acs-callautomationtestsupporter.communication.azure.com/;accesskey=Kg==",
     "DISPATCHER_ENDPOINT": "https://sanitized.skype.com",
     "PMA_Endpoint": null,
-<<<<<<< HEAD
-    "RandomSeed": "1339684863",
-=======
     "RandomSeed": "1495456155",
->>>>>>> dd31b45d
     "SERVICEBUS_STRING": "Endpoint=sb://acs-callautomationtestservicebus.servicebus.windows.net/;SharedAccessKeyName=Sanitized;SharedAccessKey=Kg=="
   }
 }