--- conflicted
+++ resolved
@@ -8,19 +8,11 @@
         "Authorization": "Sanitized",
         "Content-Length": "2",
         "Content-Type": "application/json",
-<<<<<<< HEAD
-        "traceparent": "00-abba388f157945c66660c36a3aeab965-62c58f981241ce2f-00",
-        "User-Agent": "azsdk-net-Communication.Identity/1.3.0-alpha.20230105.1 (.NET 6.0.12; Microsoft Windows 10.0.22621)",
-        "x-ms-client-request-id": "6baad3ae880071c230b7bb18ce20b780",
-        "x-ms-content-sha256": "Sanitized",
-        "x-ms-date": "Thu, 05 Jan 2023 22:59:51 GMT",
-=======
         "traceparent": "00-cced58e749a9e018cdb412dfb9f216d1-b76db421e44877ad-00",
         "User-Agent": "azsdk-net-Communication.Identity/1.3.0-alpha.20230119.1 (.NET 7.0.2; Microsoft Windows 10.0.22621)",
         "x-ms-client-request-id": "a10c6b5c590f9334081c01d8e23db0c8",
         "x-ms-content-sha256": "Sanitized",
         "x-ms-date": "Fri, 20 Jan 2023 01:00:12 GMT",
->>>>>>> dd31b45d
         "x-ms-return-client-request-id": "true"
       },
       "RequestBody": {},
@@ -29,16 +21,6 @@
         "api-supported-versions": "2020-07-20-preview2, 2021-02-22-preview1, 2021-03-07, 2021-10-31-preview, 2021-11-01, 2022-06-01, 2022-10-01",
         "Content-Length": "31",
         "Content-Type": "application/json; charset=utf-8",
-<<<<<<< HEAD
-        "Date": "Thu, 05 Jan 2023 22:59:52 GMT",
-        "MS-CV": "QjcjMPjWR0a2r3By5EBeVQ.0",
-        "Request-Context": "appId=",
-        "Strict-Transport-Security": "max-age=2592000",
-        "X-Azure-Ref": "0aFa3YwAAAACAdyECKQZyQZEXPqEr3\u002ByvV1NURURHRTA4MTYAOWZjN2I1MTktYThjYy00Zjg5LTkzNWUtYzkxNDhhZTA5ZTgx",
-        "X-Cache": "CONFIG_NOCACHE",
-        "x-ms-client-request-id": "6baad3ae880071c230b7bb18ce20b780",
-        "X-Processing-Time": "43ms"
-=======
         "Date": "Fri, 20 Jan 2023 01:00:11 GMT",
         "MS-CV": "41qpw828U0SljhDdqmQSwQ.0",
         "Request-Context": "appId=",
@@ -47,7 +29,6 @@
         "X-Cache": "CONFIG_NOCACHE",
         "x-ms-client-request-id": "a10c6b5c590f9334081c01d8e23db0c8",
         "X-Processing-Time": "81ms"
->>>>>>> dd31b45d
       },
       "ResponseBody": {
         "identity": {
@@ -63,19 +44,11 @@
         "Authorization": "Sanitized",
         "Content-Length": "2",
         "Content-Type": "application/json",
-<<<<<<< HEAD
-        "traceparent": "00-9760dcbc5ba7827cc2cc6c8939a437f3-36c1aa521ab55d2c-00",
-        "User-Agent": "azsdk-net-Communication.Identity/1.3.0-alpha.20230105.1 (.NET 6.0.12; Microsoft Windows 10.0.22621)",
-        "x-ms-client-request-id": "16333cffae01746e6dbcb65450fcfcf5",
-        "x-ms-content-sha256": "Sanitized",
-        "x-ms-date": "Thu, 05 Jan 2023 22:59:52 GMT",
-=======
         "traceparent": "00-d160bc7cca04906e6aa6a31471360e15-864e167100e219df-00",
         "User-Agent": "azsdk-net-Communication.Identity/1.3.0-alpha.20230119.1 (.NET 7.0.2; Microsoft Windows 10.0.22621)",
         "x-ms-client-request-id": "65bb878cd85491c6c30f9b17d919f00b",
         "x-ms-content-sha256": "Sanitized",
         "x-ms-date": "Fri, 20 Jan 2023 01:00:12 GMT",
->>>>>>> dd31b45d
         "x-ms-return-client-request-id": "true"
       },
       "RequestBody": {},
@@ -84,16 +57,6 @@
         "api-supported-versions": "2020-07-20-preview2, 2021-02-22-preview1, 2021-03-07, 2021-10-31-preview, 2021-11-01, 2022-06-01, 2022-10-01",
         "Content-Length": "31",
         "Content-Type": "application/json; charset=utf-8",
-<<<<<<< HEAD
-        "Date": "Thu, 05 Jan 2023 22:59:52 GMT",
-        "MS-CV": "CAqL/JE2AkalnDwCBEAIfQ.0",
-        "Request-Context": "appId=",
-        "Strict-Transport-Security": "max-age=2592000",
-        "X-Azure-Ref": "0aFa3YwAAAABjmPMzozfDQ6IWo7Sp7u7QV1NURURHRTA4MTYAOWZjN2I1MTktYThjYy00Zjg5LTkzNWUtYzkxNDhhZTA5ZTgx",
-        "X-Cache": "CONFIG_NOCACHE",
-        "x-ms-client-request-id": "16333cffae01746e6dbcb65450fcfcf5",
-        "X-Processing-Time": "43ms"
-=======
         "Date": "Fri, 20 Jan 2023 01:00:11 GMT",
         "MS-CV": "L5QooDB\u002BqkebAhFYbhK1Iw.0",
         "Request-Context": "appId=",
@@ -102,7 +65,6 @@
         "X-Cache": "CONFIG_NOCACHE",
         "x-ms-client-request-id": "65bb878cd85491c6c30f9b17d919f00b",
         "X-Processing-Time": "82ms"
->>>>>>> dd31b45d
       },
       "ResponseBody": {
         "identity": {
@@ -117,30 +79,18 @@
         "Accept": "application/json",
         "Authorization": "Sanitized",
         "Content-Length": "0",
-<<<<<<< HEAD
-        "User-Agent": "azsdk-net-Communication.CallAutomation/1.0.0-alpha.20230105.1 (.NET 6.0.12; Microsoft Windows 10.0.22621)",
-        "X-FORWARDED-HOST": "Sanitized",
-        "x-ms-client-request-id": "5822bea4d38d3602530e5c733f74bce0",
-        "x-ms-content-sha256": "Sanitized",
-        "x-ms-date": "Thu, 05 Jan 2023 22:59:52 GMT",
-=======
         "User-Agent": "azsdk-net-Communication.CallAutomation/1.0.0-alpha.20230119.1 (.NET 7.0.2; Microsoft Windows 10.0.22621)",
         "X-FORWARDED-HOST": "Sanitized",
         "x-ms-client-request-id": "475a1f7bd522e71f54c4dcc37aa2ab0d",
         "x-ms-content-sha256": "Sanitized",
         "x-ms-date": "Fri, 20 Jan 2023 01:00:12 GMT",
->>>>>>> dd31b45d
         "x-ms-return-client-request-id": "true"
       },
       "RequestBody": null,
       "StatusCode": 200,
       "ResponseHeaders": {
         "Content-Length": "0",
-<<<<<<< HEAD
-        "Date": "Thu, 05 Jan 2023 22:59:54 GMT",
-=======
         "Date": "Fri, 20 Jan 2023 01:00:13 GMT",
->>>>>>> dd31b45d
         "Server": "Kestrel"
       },
       "ResponseBody": null
@@ -153,19 +103,11 @@
         "Authorization": "Sanitized",
         "Content-Length": "254",
         "Content-Type": "application/json",
-<<<<<<< HEAD
-        "traceparent": "00-3319eb9eda28b1f82d09ec27d1922a87-6e851d137ed031bf-00",
-        "User-Agent": "azsdk-net-Communication.CallAutomation/1.0.0-alpha.20230105.1 (.NET 6.0.12; Microsoft Windows 10.0.22621)",
-        "x-ms-client-request-id": "e404485f099bfff36435fd43d16e2133",
-        "x-ms-content-sha256": "Sanitized",
-        "x-ms-date": "Thu, 05 Jan 2023 22:59:56 GMT",
-=======
         "traceparent": "00-1103b6f3ee8f701c42816d0da771cf46-92a68ca0abe924e5-00",
         "User-Agent": "azsdk-net-Communication.CallAutomation/1.0.0-alpha.20230119.1 (.NET 7.0.2; Microsoft Windows 10.0.22621)",
         "x-ms-client-request-id": "3aaf45a1c93183e0a47bde00be1dbaef",
         "x-ms-content-sha256": "Sanitized",
         "x-ms-date": "Fri, 20 Jan 2023 01:00:14 GMT",
->>>>>>> dd31b45d
         "x-ms-return-client-request-id": "true"
       },
       "RequestBody": {
@@ -189,17 +131,8 @@
       },
       "StatusCode": 201,
       "ResponseHeaders": {
-        "Content-Length": "479",
-        "Content-Type": "application/json; charset=utf-8",
-<<<<<<< HEAD
-        "Date": "Thu, 05 Jan 2023 22:59:56 GMT",
-        "Server": "Microsoft-HTTPAPI/2.0",
-        "X-Microsoft-Skype-Chain-ID": "d67bbf8e-29bb-428b-acc8-471adfc41545",
-        "x-ms-client-request-id": "e404485f099bfff36435fd43d16e2133"
-      },
-      "ResponseBody": {
-        "callConnectionId": "401f8100-69a9-43cd-82c0-84d7a82e994f",
-=======
+        "Content-Length": "462",
+        "Content-Type": "application/json; charset=utf-8",
         "Date": "Fri, 20 Jan 2023 01:00:13 GMT",
         "X-Azure-Ref": "0nefJYwAAAABTiXyTkupZTIHQ8cDfqYA4WVZSMzExMDAwMTE1MDUxADlmYzdiNTE5LWE4Y2MtNGY4OS05MzVlLWM5MTQ4YWUwOWU4MQ==",
         "X-Cache": "CONFIG_NOCACHE",
@@ -208,9 +141,7 @@
       },
       "ResponseBody": {
         "callConnectionId": "6e1f6600-228b-4a62-beff-f8738c4aae63",
->>>>>>> dd31b45d
         "source": {
-          "displayName": "",
           "identifier": {
             "rawId": "Sanitized",
             "kind": "communicationUser",
@@ -230,11 +161,7 @@
         ],
         "callConnectionState": "connecting",
         "callbackUri": "https://sanitized.skype.com/api/servicebuscallback/events?q=SanitizedSanitized",
-<<<<<<< HEAD
-        "mediaSubscriptionId": "ec0ecb5f-7e1e-4bc7-883f-9c7e0a810a0b"
-=======
         "mediaSubscriptionId": "518dd9dd-9c24-49b6-88c2-ef3b0ee070aa"
->>>>>>> dd31b45d
       }
     },
     {
@@ -243,19 +170,6 @@
       "RequestHeaders": {
         "Accept": "application/json",
         "Authorization": "Sanitized",
-<<<<<<< HEAD
-        "Content-Length": "7845",
-        "Content-Type": "application/json",
-        "traceparent": "00-9ac35b42c200ffe52d4109f56d812bdf-f0a4105f5a15a978-00",
-        "User-Agent": "azsdk-net-Communication.CallAutomation/1.0.0-alpha.20230105.1 (.NET 6.0.12; Microsoft Windows 10.0.22621)",
-        "x-ms-client-request-id": "1074c5bb5ffd2cf23afdc3f352fb34f9",
-        "x-ms-content-sha256": "Sanitized",
-        "x-ms-date": "Thu, 05 Jan 2023 22:59:58 GMT",
-        "x-ms-return-client-request-id": "true"
-      },
-      "RequestBody": {
-        "incomingCallContext": "eyJhbGciOiJub25lIiwidHlwIjoiSldUIn0.eyJjYyI6Ikg0c0lBQUFBQUFBRUFNVlhhMi9iTmhmK0s0SUh2QisyMGlJcFNxSUlHSVBqT0d2ZVhKcm10bUVJWnZBbVc0a3NxWkpzSjkzeTMzZG9LNGtiRjIweHJKZ1N5T0loK1p5SGgrVGh3ejk3V3ViNWFkbG1hYVpsbTVWRlQvelpTK3R5N240ejB4TTlMcVJ1QkZGR1Nxb1NsSVE0Uml4a0ZDa1ZNU1JqUmFuR1dITERKbmo5a0FoUmhoV2lLcFVvU1hTRXdpU1EyRUJWYkd6dlRjOWtUWlhMaDFNNXQ0QVBCbHVZcXN5Szl0RDV3NWJHUEZVY1NSVmd4TklrUXRLb0dHbEQ0MFFtWVVLSmdUNjVMS1lMT2JXdVQ3SEk4emU5U3RadHByTktka0NjUmRMSWxLR1kyZ2dvQnduaVlSUWdwaDFwbXhEQ0hKdFpab3lGWWFjeWIrd0xsOHVIeXJGcmJMMjA5YkNxb0dWVmw1V3QyNGM5T2QzNGZIelRhOHQvSVZBR2g2OERaZkhYQTlVOTZET3ZwK2ViQWhXbmtaSnBZaENOSEdVVEU1UlFvRVJZb2d3UElGSUozZzNVNTZLUlo4VmQ0d0lpMjFicUdXRFAyclpxaE8vTEt1dmJDaG03N0RkM0VOcCtZVnRuOUpmVTE1V3Z0YXRDRk9QKzVuT3JsZGIra3ZocFdkOVo0NXVJS1VjS2hUS0FTVTJZaE1qR0VVcFNoUm5UaVU1QzV0UFl6d2k4STMvRDQrZHNRR0FBYzJzeU9TeWFsYTJCbWRaQWF5NDM4enF0YmRQODkzU2ZtSFNFYTN0cmRmdmYwOXJ3NkVndFRIVlp5NktweXRwUmd5SVFvN2hQV2Rnbm1QWUpveUpnTWZkN2oxM0lSMlhSMnFKMTYwSnZQcnZOSmFzcTc5S08zeGkzeFZSZUtxaFlEdkJOZlZPVUErVEZKSXBERDN1SHA5N2hHZk1JamZzWS9vaXJid1lOQkF0NnU0SWVkRTA2TGtFL2RHWTFHRjBLMG0wSFoyZ0gyRnQvekFkeVliTFNDNkdDZWVlWFovN3crc3dqOEozQU8vQUlJUjdoNEpwN1NRd1dLRGtqLzRJek9haGJYYUc2eVQ3YXJYS3F4SS9lUFpvRFdkaUlIZ3piYTJBckM5UE12TnJxcGZ2WU5MOUhUVFl0Sk95ajZaZDZ2V0FMeDc3em5XbUxGbWt0cCtMajNzSHBpNjFhR1RHNnpTL1NvN015dVQ1UDhybi9nVkpUSHI5ZHpMZFl6aGYzbTVLV2hjbU1iSzJBSVh0WCsyY2VKUUdPY2NRQ3NqWGdMbkR0QS9DcTAvemVxNlV4TlFTcVR3bUhLV0plN2RiSXB0a3VNdDFDRGhNSTlDdms4TnVRdzlmSUZEaTc0VWpkQWpxRnFZZXM5Z2s2UzBoSXY0NiticmFMVHI4amV0REZtOUNRMHdRVFdQa2g3Q2pDK29UelBnbTRCenNyV1lQWEZrNkdEbnpMKzFiSXZaUExxL1BUdzMyM3BGa1VBR0RFS1dFUmo0SWsydlZNWHp6ekpJcm9QL2NjUG50TzRnQThjcHhFTkFvSkJjODdqbGszWFpWc0d2RE9PQUhuT0hydEhYQTUveGIzSWR0WkVheWJzKy9vSXR4YWRNNUR5Sk9BNEgvWEEvMHVIbktwYkM3bU1pdlFPaDF1clBQTUNQS1VrdFRLeW54YTFsazdtd3UxMGw0bDlaMXRLNW5WM3NvcVNCNGQyZnFoYWt2WTJzUHh4V1IwTW9FSm43dzlHWTRtRjIrSFpNS3hseFdRMkt3b2ZpSlhlKytPUis5WHgrY2YvZEc0eXE2d1d2RGhuZHE3cUQ3YzNZNCsxdmNIL3RILy82Si9CT1F2OGtTa2c2ZGZneCsvTCs3NDRmNDhucDNQcm9zUDV1ajM4dkxpVnY1V3ZVdjM1UGxjejk0Zm5GN01zdXMxL0ZQK3ErYXlFaTczWHh3ZUgva2s2ZzZMNTZyRSt5V20xT2V2N2U2Z1dIZlpyWUhqNCtMd2ZIeTZqWmJPMjAyTnl0b2Fwbld3NndreUliaEt0Z0EzbmJnbmk4TGVxMEZSZnRJZWUyZWprNnRkLzl6Wmg3dDJPTXZPeC91Zkd3a3NZWnZiYWxZV0Z0a2xITk03SEtBSlJpVDZ0Ri9nalU0L04zenU3RnZqcTlwc0RnbjBDUkNPT0Z0WE5haFowY3drb21Ia0paRkl1R0JETVlyRUhoYmprZGdmQ2g2TDBiNDR3R0tZaUhFbzhMNXJFSTdGS0JZaGRWV2pQYkhQUkJTQVM3RlBCWWYvVVBDUkNFYnVBM3J4b1NCTTRHNnU3WDI3NXVjNVVTVnU0Rm10VnYzTk91Nlg5ZlRteHQ2RHNBV3VSZHZjM01CdzBNelUwT3ZtUnFvR3VTTVl1WkY4Z2hhOG9HMGtseTduWHdCS1pkTk9GT3p0VldiYTJTUzExaWpZVXovQVZjUEptVW53ckFhYVdpTlFXMU83MWpDSWRORjhVclBIZHJxVzhJbUpsSXJobGhUcm1DRkdEVnlmT05Fb1VES1FVZ1poSkdOM2Yyamd1cmZXVysrMFh0UVEvT216bmkvczZsMmFPbW04Tmp5dWxkNlJmWEN5clpOWjYxSnZsSjVjL1A3VDVmSHF0NzJESXNvZ01YeW93L2VEQWVERHRRSVNnMU4yRExmSFowZjVyNEVhSDk0ZUwvbHNHZW9odEhsMHF0WmtvSG9jaTdQTkhTS3o2MHREMXB4M1ZjTThMMWNXQnRiV0Mvc0lmVUEzdXRpc3FSOFd5Nng5dnF0dTF6aWhXWmQ1dnRiMzM2cVpvZitMYXU0SzI3b1pUSDV6elg1UnkvRTR4RWRCUEpHTDY3ZjRhalIxZ3ZoL2RnQkhLK1poQ0VvbWpMR2JJQmZwckRsWjVHMTJCbGV0aCtjUVo4MWVYVXFqWWZaZm9teXNXa3kzSlRKY3lOZHphcUpZcVpSYlJCT2xZRTY1Z3VTdk9XSXhrU2JWakVBTzcvM0QyeHo0bmRibG9scjd2Vys3Qzl6ZnM3MTZnQTRRQUFBPSIsInNoclRva2VuIjoiZXlKaGJHY2lPaUpTVXpJMU5pSXNJblI1Y0NJNkluQnZjQ0o5LmV5SmhkQ0k2SW1WNVNqQmxXRUZwVDJsS1MxWXhVV2xNUTBwb1lrZGphVTlwU2xOVmVra3hUbWxKYzBsdVp6RmtRMGsyU1dreFRGTlVUbEpQVnpWUFZXcGthVlZ0T1cxbFJ6RnNWMjA1V1dOWFNrbFhhMlJzWkhsSmMwbHRkSEJhUTBrMlNXa3hURk5VVGxKUFZ6VlBWV3BrYVZWdE9XMWxSekZzVjIwNVdXTlhTa2xYYTJSc1pIbEtPUzVsZVVwb1pGZFJhVTlwU21sT1JGWnNUVVJyZDFsVE1XdFpWMHB0VEZSUmVFNUVWWFJaVkVFeVQwTXdkMDlIUlRSTmFteHBUWHBDYkU5SFVXbE1RMHB3WXpOTmFVOXBTbTlrU0ZKM1kzcHZka3d6VGpCamVUVXpZVmMxYTJJelpIcE1iVFZzWkVNNWFscEhUVEZaVjFac1dWTXdlRTVYVFRGTVZGSnJXV3BaZEZscVFUTlBVekZ0V1RKR2ExcEVTVEZOUkZacldYcEpka2xwZDJsaFYwWXdTV3B2ZUU1cVkzbFBWRTB3VFZSSmVreERTblZaYlZscFQycEZNazU2U1RWTmVsRjRUV3BOYzBsdFZqUmpRMGsyVFZSWk0wMTZRWGxOUkdkNVRYbDNhVmxYYkhaSmFtOXBVbFJLWVZveGJFZGhTR3MwWkZoYVZGWlhNSGxUYWtKUlZqSm9SRTFyTlcxYWExVXpWV3RHVWxGVU1HbE1RMHBvWTBoQ2NGcERTVFpKYlVWNldWUk5lbGw2U21oTVZFazFUMGRWZEU1RVJtdE5VekExVFZSTk0weFhSVEZPUkZsNVRXMVZNazlFUm1wWmVVbHpTVzFHZDJOSGJHdFpWMDU1U1dwdmFVMXBTWE5KYlU1MVdtbEpObVY1U25Ga01uTnBUMjV6YVdFelVqVkphbTlwVld4T1FrbHBkMmxpYVVrMlNXNUtjV0ZJYkZCVmJYaHpWVmhTY0dKc2J6VmpWbEUxVTFkb2NXVldPVE5OTUZFMVRXeEJlR1ZyT0RCTk1HOTRXVlJzYkdGNlNreE9NSFI1WW0xc1EySXphM2xpYms1M1RVaHNSV05xVG5aTmJVMHhWa2Q0YUZOR1FUQlhSVTVQVjFka1ZFNUZPVEJPTVZwSFZUSk9XVk5WTlZkVE1WcFBUbFJCZDFOck9WSlZSMlJWVWpOb1RWUkZXbFpXYmxKSFRUQXdlRTB4WkhkV01WSkxZbnBCTTJWdVpHOVNia0Y2VlVkc2VWTlhVWHBqUjBWNVVrZFdlRkpIYUUxaVJXTTBUbnBSTW1SR09VcE9NMDVDVWtWdk1GbFdSakJqUjFwdVlWZGFRa3hVU25kbFZteHpVMWhXVVZrd1NqWmhWbFo1VW10emRGbFhVa0pZZW1SbVRUSTRkMVp0Vm5KVE1tdDNVakpuZDJSSVpGbFBTRlpEVFRGd1RsZFZOREpOYXpWb1RURktSMVJ0ZUdwWFZrNTRWREl3ZUZacVNtaFZiRTVOVVRGT1NVOUhTa3RpVmtwdlZsUlJkRkpyWkVwU1ZURm9VekJhUWxsWVNubE5WVkphWkZkc2RsTkliSHBoVld0MFVUSldRMW94V210a2JtZDBUbXBaZUZwRk1UQmpibWhoVlVSQ1JFNXJOV2hqUmxwWVVUSkdlR0ZXVmtWV01EVlpUbGM1VDJKV1FqVk5SVGxHWTJ0Vk5VOVZkRFpXV0VaSVlWUm9VV0pFVG0xa2FteFhVMVZHYVdKRVRUQlZhMDVDVlZOSmMwbHRWV2xQYVVwQ1ZWVkdRMGxwZDJsWlYzaHVTV3B2YVZWc1RYbE9WRmxwVEVOS2NtRlhVV2xQYVVwTFYyNUNNRmRzUWsxVFdGcE1Vak5yTlZGdVNrWmxXRUpDWkVaT2VXVlZNREZOYTFaeVpXNVNlbVZyV1hsWmJGRjNXVmRrU0dSRWJFSkpiakU1VEVOS2NGcElRV2xQYVVwdlpFaFNkMk42YjNaTU0wNHdZM2sxTTJGWE5XdGlNMlI2VEcwMWJHUkRPV3BhUjAweFdWZFdiRmxUTUhoT1YwMHhURlJTYTFscVdYUlpha0V6VDFNeGJWa3lSbXRhUkVreFRVUldhMWw2U1haSmFYZHBZMjFuYVU5cFNYZE1hMFpUVTFWRk1tTlVaRWRsYlU1V1ZtNVNjazF1Wkd4YWJtd3dUVWQ0UTFwSVpHNWlNSEJaWTJ4T1prMXRkRmRSYlRsSVdqQnNlRkV5TVRaU1J6aDNWVEJHUWxGVE5HbE1RMG93WVZkUmFVOXBTbXBhUjAweFdWZFdiRmxUTUhoT1YwMHhURlJTYTFscVdYUlpha0V6VDFNeGJWa3lSbXRhUkVreFRVUldhMWw2U1dsTVEwb3haRWRyYVU5cFNrTk9SVVpoVkVVMVVtUllWbkpUTWtaRlRWZEtNMDFJYkRKVk1FWnVTV2wzYVdSdFZubEphbTlwVFZNMGQwbHVNQzVhV2pSTlduTTRSblJoTW01T1ZWcHJPVlpzYlVsS2IzWjJXRm81Y1ZaZlZ5MXpXR3RvZW1SWFozZExOR053U2s5TGVYZFNlR2xCTjBsQ2NEQTBRMWwzUVhRMGNEZGhjVzlGWVV4WVZFUjNiMjFmVVdsbVYwcDZWVFZKYUhkSVVrdzFaamRZTW1JM1Z6UnBTQzFmTjB0b05EUnVTWGgxTlVGVGMwWk9Za1ZMVm14WFVucEhPV3c0ZDJwU1RHSjRaR3A0YVdGV1oxVXhVR0YxUkhwcGJHTndObFl6TWw5NldrVjJkWEJXVldWMWRHcGhVWEJVZGpSa1pISk5abUV3ZFRObmIwbG5Wblp0TW0xWVdtSlRVSGQwVVRReVYzVXlZMFJSWTJGMWVHVnphMHRxWHpkSFFXcEJiaTFCTkdvMWNqaEZkWEYzY0ZaMlowZERkSEZzU2pKWmFXSlZPRmxKVUV4bWFucFVOVXh1ZEZkSWVqRm1aVWgxY2tGUmJFRktZMDVOVFZKblJGSnVWVWRTVHpkdldYSkRlbWxsWlRaQlJGZGFXR0ZhT0hadVRsYzBPR2hXUVRWUE5XdHdTMXBuVDFOR2FtUlNRbEVpTENKMGN5STZNVFkzTWprMU9UVTVOeXdpWWlJNklrZDFiVjlzYXpaWFltVXlZMlF3UkdoQmFGcHFkbUpwTTFwaVZsVTNVMnBLVGxWc01XdFhOVzV5YlZVaUxDSnViMjVqWlNJNkltTTJOR1UxTTJSbFlqWmlOalJrTW1NNVlXWTJZV0l4WlRnd09EWTVOVFpqSWl3aVkyNW1JanA3SW1wM2F5STZleUpyYVdRaU9pSTBWMHhQWkdZeU9XbzRSSFpqWTFCWWFYTXlkV2xKUzBwQmF6TkVibFYzTTBaQlExaFVjV1F6VVV4Vklpd2laU0k2SWtGUlFVSWlMQ0pyZEhraU9pSlNVMEVpTENKdUlqb2ljbXBvZVU5U2JHeFJkR2x1V2pseFZEbEphR3A1WDNjelJEa3lVREY2VHpRelNqRmhPV1ZyTWtzM1MzSnVhVUp2ZVRKdWMzQXdlVVJ5TTI4eVl6VlViR0ZJVURSWVEwNVpaMU0wVDNRM1ZrWlRZMWhKVGxaTFZrNDFNREJLVDFGUVoxUkhlRXhNUmxWV2RFWXpUVEV6VjNCWFZFcHZNRGQ2ZDJoR2NETlFhWEpKWkROd1lUSkVaWEZFYUV4c1J6ZzNORFowWDBrM2MwRkVTalJoVVhSd1ptZHBaa0V0TW5CNVdXeEpkVkJqUW5wcFZYSkdTeTFoWkVGZk4xOHpiekJXWld0TGFUQkhhREIwZDFnNGRVSXpXazFaVGpZeVRtRXpVa1pPYkdOWlUzRlBiVEZXTW1GU1UweERVMGc0WWtwdFVtaFZOQzFHUjBsRlRXRkxSa0ZoY25JeFJGbDFhVzlJZVhOcFNTMURaVUpuVm1SMmVDMDJOakZrVFhSeWVGcFFNRU0yVG1Gd1ZsZERZWEZwVlVSWFRsZzFiMDV0VUhrd1QwVnlSVGs1UzNwVmNVZHBPRkJzTTJaMk9WWkpRV0pzTXpSU1EwRlJJbjE5ZlEuWm9LRjctY2J2RElvcU5NTWhKOWo1X0YxNkZUZGl3bHBlVjllSmZ5cDh2N0hCTEM0NmFiMXlJd05aeTg2eDNXSHhjV2hleGhvYl9PMlZfR2NvSkNlOXhkbzAxUlR3aUlNMkRfcWtCVFZ4SGdmQllqWTBIalBhU25ZNjNSVjRWanFwalc4dUUweG9vaEhFLXgxX2s1bngydWF1NHhhenlSNERVODN4QUJXQVBTdWx2Q1RHbk0xcmp0Uzc1bTJGdW1YMTk1Wm5fQkpBMENQbDNza0pzanRvXzJLNjFfODVkT0dVNlk5M0w2bUNHYVB3dGdaYVBkUVlhYVNMNzNGY0U4eEtYdlRQQUpfVjdTYll5bjNJVVgwMm9RQjIzaGlKcU13S09ObGZWVHZHUTcxcHVJUHlKaEJQZjBySlFfdkR3SlZHa0lxeEp0SDV1dXMzX1hWencyaGpRIn0.",
-=======
         "Content-Length": "7925",
         "Content-Type": "application/json",
         "traceparent": "00-014f89e387e6e09659bf0d6463f5782f-98079374b46931e4-00",
@@ -267,23 +181,10 @@
       },
       "RequestBody": {
         "incomingCallContext": "eyJhbGciOiJub25lIiwidHlwIjoiSldUIn0.eyJjYyI6Ikg0c0lBQUFBQUFBQUNzMVlhMi9iT0JiOUs0SVhtQS9ieWlJcGtxSUlHQXZiU2FkdUU4ZEprK20yQ0NhZ0tNcFdJMHNhU1g1a092M3ZjeW5iaVJOblo3bzc3V0lVUUJaZjl4d2VQdTY5K2R6UktzdkdSWk1tcVZaTld1UWQrYm1UVk1YYy9xWnhSM2FFVkxxV09JcVZJbEhvaGd3RkxtV1V1RkhFcWF1Q2lCQ05rQkl4dlVIdGc3bkxkVWhjcG9QSU5TcnhYVVo5aFdKb2lzS2c4N0lUcDNXWnFidXhtcHZ2WXQva2NWbWtlVE95OUJNaEJQWXhjaFBFc0VzeDk5M1FFQVU0SkJhYUloSUZGTVprS3A4dTFOVFlNZmtpeTE1MlNsVTFxVTVMdFRWRVlzcDhSbzByRUNjdURSQnpSUWd2VGtLZlJDWXhjYXpBMEN5Tll3TXFKaXFyelFPWHk3dlNUclkyMWRKVS9iS0VubVZWbEtacTdnWnF1c0g4OHJMVEZOOUE5NWp3QTEzRU45VDlQOWwvcFB0bURFTHVNNi9kODFXNlI0cEZRY3lacTNrQUM1Z3c1U29mSzVja3NIUW1SRW1BbnRIOU9YR3pOTCt0cmI2cWFaU2VnZTFaMDVTMTlEeFZwdDBrUzZlekJzYXQ3N3IxTFN4WFZ4ZHoyK0l0aWFkTFQydDNVUnRGWEl5N1d1OTEwZHBiWWk4cHFsc1RlMWhvSEtFUXV6NEh2V2pJaFJzUzBJdUdvYkRDQmpGTlBCSjRLWVkzOXpaTS9wWDJtQlZ3YnVKVTlmTjZaU29ncHpVd205dTVBYWxwWmVyNjc4QjR4MlhIdVRLZmpHNytEc3cyVEhhOEZuRjVXYW04TG92S3NvTWljR09raXpIdFlncS9uRXFmQnNMcmZOa0tQeXp5eHVUUStYTkhiejYzaDFhVlpiYTlIYjA2dGtjM3lvb0lHcFk5ZEYxZDUwWFBkUWdLQ2VVT2NrWmpaelNoRGlaQkY4RWZ0aDNxWGcyS3dYQmIwTDFkbHdCWUJMUkxCQkNpdGlucURTOGwzaDRPVzlIMGtOTit6SHRxRWFlRkExTkgxTG00bkhqOW55WU9odThRM3I2RE1YYXdBSGpoaEFIVVFNbFdDdUNCL2dSVTlhcEdsMjVWcDcrYXZYSVN5WDg2YTNjT3hPRjRPcUNCVThNQmwzRTljeXFqbC9aajAzM3QxdWswVjNDNnBuODA2c0cydExOZ20zS3FqYnRJS2pXVjlVZm1QOVNWcTFqZThjdmwrZVFXejNrUXNTaGNSR1I4dHBxTDR6Mlc4OFY2VTlJcWo5TllOVWJDMUoycm80bERzSThDeEttUG4weDZLMkp6Qjl5cUpGczdsWXJqQ2tUckVpeGd5VWpnVkhiWGJQb2RtaWQ3NWxsb05UNDB6NzdTUEh0cW5nQjdPekdsRzRBZ3NCazRDcDZCd0l4OEZRVDBPNFFnM3hzQzlsNHJFaVpNa0JEaGdEbTdveWRFTitRT25MeXdOVjRaOEVnNzQ0OFo3QzJDYzNwNWRURWVIVG1DWUJ3R2duRHc2SXlSSUF6NUlUWjV3QlloNStRdlliTjdiSi96SUdRQkMvMHdERGluOER6Rmh2UFZTbHVxdWdZQ1ZHREFSL3dKQVlZSmtQb3FCdUNVZy9BUWhmd2ZVTmplVHJRZ1RJUWcramNISWQ4TEpGT1J5ZVJjcGJuYjNwMmIybmthUzd5N3Q2S1ZVZG0wcU5KbU5wZlJTanVsMHJlbUtWVmFPU3NUd1EyejVWdmRsVTBCUjc5Ly9PNW1lSHFEaWJoNWZkb2Yzcng3M2NjM0FqbHBEcmVma2F2OFl2WGk5U0Q2aVV4WHYzNlk4ck9ydCtQMzYwOXZ6bStwZm4rV2UvT1BvK2tNdnpyL2pmenM0OS93anNqV1BQa3o4ODNIK2FlakVkeUQ3SVAzeTJxMlByNDlVMzZGNnZNMzQ5bjRKRnI2TDk2L3pXYjVvRFcvdXlUTHVTckJwMURuM2Vqa3JZZjUxclBjTjRYT2p3RWhubmhhYjcxS08rU3dCWHpOdTlIRjhYamZXakp2TmkxUjJsU3dzcjFESkxncEFTcmNNN2daSkJ5VjUyWWQ5ZkxpVVgva1RJYW5WNGY0d3RiM0QrdkI4VjBjSHowM0U5aklKalBsck1pTmE1YmcyQTg0UUJma1l2NTRuTzhNeDg5Tlg5ajZaK1pIa0cyZ0R5UEtKcDNEZmJ0REFnZHBxcktDQ0ZuV013aGdHZHhGUlBLQlBJYXRFRXJNcENDU0hra2hKQnJJWUNBeGxmeElEZ2FTdjVMMFdBNjRERUxwRHlYeXBRaGx2eTlmTVhtRUpXTXlFSkl3aWFna0Era2ZTNElsSGNxajdmMWsxazNMejdFaG1yeUdaN1ZhZFRjYnZGdFUwK3RyczRaZ0diam1UWDE5RGROeFozRUZvNjZ2VlZTNzFvRzdkaWFQclBrUDF1N0R0ejh3bEtpNnVZbmczSy9TdUpuZEpNYkVFUnkyZjBBMlpBT2pHLzgrbHFncjdVTGdOZ1ZYYS9NRis3SnR1L0Q0eEV6YnRJREZWQVJjSTljRU9yWjVuWEFGUWI3TEF5N0NRSk1BUjc3TlNXcEljTnZRN1V6clJRWGlUKzl6aE55c3pwTEV4dHB0QmNTQkVDVytOWGMyQXR3R2JHMnBjejdVczFHQy9yMWN4K2RuVjk3a3pmTHNaTkx2OWNBK3BDcHdZMENmRjhlTDZ2S3lpRlNkMXE4V2x5Y0RCcnQ2QlgzQWJBWEVJV2F5TENhYnZDUTFiU0tTMWhmYnBuNldGU3NERTJ1cWhma0NZeUFFdGRxMDFFZjVNbTN1cy9QOUZodXpWa1dXdFFuRGZ4V0JnNUZ0REk0NHRPWEwvU2djaWg1bWQ3K2s2L0h5eHl1VkRpWWZjckVjNHNFVXdtc3NmakE5N2dzRVhsQlFQK0NVRTlURzNHbDl1c2lhZEFJWkhNaTJWVG10QjFXaFlnMGI0RUhvMkVTTDZYN0FEZitGYUplVkVnVTVKbVRxbXZ1aFN4R2xFUE1iMzFVc2pHMGlDQmsrc1JuUi81SWtBdTYwS2habGk3c0czRFl2L0IwOHhpaFFBeEVBQUE9PSIsInNoclRva2VuIjoiZXlKaGJHY2lPaUpTVXpJMU5pSXNJblI1Y0NJNkluQnZjQ0o5LmV5SmhkQ0k2SW1WNVNqQmxXRUZwVDJsS1MxWXhVV2xNUTBwb1lrZGphVTlwU2xOVmVra3hUbWxKYzBsdVp6RmtRMGsyU1dreFRGTlVUbEpQVnpWUFZXcGthVlZ0T1cxbFJ6RnNWMjA1V1dOWFNrbFhhMlJzWkhsSmMwbHRkSEJhUTBrMlNXa3hURk5VVGxKUFZ6VlBWV3BrYVZWdE9XMWxSekZzVjIwNVdXTlhTa2xYYTJSc1pIbEtPUzVsZVVwb1pGZFJhVTlwU21sT1JGWnNUVVJyZDFsVE1XdFpWMHB0VEZSUmVFNUVWWFJaVkVFeVQwTXdkMDlIUlRSTmFteHBUWHBDYkU5SFVXbE1RMHB3WXpOTmFVOXBTbTlrU0ZKM1kzcHZka3d6VGpCamVUVXpZVmMxYTJJelpIcE1iVFZzWkVNNWFscEhUVEZaVjFac1dWTXdlRTVYVFRGTVZGSnJXV3BaZEZscVFUTlBVekZ0V1RKR2ExcEVTVEZOUkZacldYcEpka2xwZDJsaFYwWXdTV3B2ZUU1cVl6Qk5WRmsxVG5wUk0weERTblZaYlZscFQycEZNazU2VVhoT2Ftc3pUa1JqYzBsdFZqUmpRMGsyVFZSWk0wNUVTVEZPYWxFd1RubDNhVmxYYkhaSmFtOXBVbFJLWVZveGJFUmFNVTVFVTFST1RGWjZZM0pqYkU1YVRtNW5kMDlIYUZWaU1FMHdVa1ZHUWxCVU1HbE1RMHBvWTBoQ2NGcERTVFpKYlVWNldWUk5lbGw2U21oTVZFazFUMGRWZEU1RVJtdE5VekExVFZSTk0weFhSVEZPUkZsNVRXMVZNazlFUm1wWmVVbHpTVzFHZDJOSGJHdFpWMDU1U1dwdmFVMXBTWE5KYlU1MVdtbEpObVY1U25Ga01uTnBUMjV6YVdFelVqVkphbTlwVld4T1FrbHBkMmxpYVVrMlNXNUtRMU42YkZWVlZtZDVZVWRLUTFsVmFHdGlWa3A2VTIxb1VFeFdTa2RqYlhSTVVqRlNlbU5FUmxOa2FrNTZaSHBPYjFwSFkzbFhWVkY0V1dwUk1sWlZOWFpVUldkNlVWYzFVRlZGWkdGVFYxRXlUVzFWTkZReFdYZGllbVJTVG1wV01HTkZkR1prUm14U1QxVjBjRTVGU1hkUFJGbzFVV3RTY2xsWE1YVmlNbXhUWVdwV2VWbHFZekJrYmtsM1RUSmthR05zY0RWWldFcEVZMGhqZUZwdGRFVlJNVXB0VGtSU2JGbFhPVkJhYm1SMFRWZG9kbG95WkZaVmFsWmhVbGRWZUZaWFdrcGlNV3N6VkZkbk5WTXdUbmRSTWxwelV6QTVTVlpzVm1sYVZVNUZXWHBLY1ZwRlJqVlVSM042WTBoT2VrMXFaRkJaYWxaMVdXeGtkMU5GYUV0bFJHeHlVMjV3U2xwR2IzUmFWMnhMVDBWNE0xcHRjRVJZTWtaUFRrWmFkMkpWT1doYWJXeEdUV3R3TUdGV1pIWlpWa0paVTBWa1VsSkZTbkpUTUd4R1YyMUplR05WVGtSalZ6bHpUMGRHY1ZSVldrVmlTRXBKVTJwUk5XTXpWa3BaTTFwUVZWWldRMlZZYkZsTlZqbFlZM3BTVTFWNlFrTlhSR3N3WkZkSmQwOVhXakpPVnpFellWYzVSRTB5Wkdsa1YxRjBWV3ByTldNeWRFaGtSbkEwWkhwb00ySXdWVEpPUjBaNVZVaEtXbFF5V2xSTVdIQmhWMWM0TldGR2FFVlVSRXBVWkhsSmMwbHRWV2xQYVVwQ1ZWVkdRMGxwZDJsWlYzaHVTV3B2YVZWc1RYbE9WRmxwVEVOS2NtRlhVV2xQYVVwdlQwVjBUbUpxWkc5WmJrVXlUakZ3UjFKclVtOVpWV3cwV1Zkc1QxZEZaRTlWVm5CYVVWVm9TRmRIVW5KYWJURlVXVEowVkZwVVZUQkpiakU1VEVOS2NGcElRV2xQYVVwdlpFaFNkMk42YjNaTU0wNHdZM2sxTTJGWE5XdGlNMlI2VEcwMWJHUkRPV3BhUjAweFdWZFdiRmxUTUhoT1YwMHhURlJTYTFscVdYUlpha0V6VDFNeGJWa3lSbXRhUkVreFRVUldhMWw2U1haSmFYZHBZMjFuYVU5cFNYZE1hMFpUVTFWRk1tTlVaRWRsYlU1V1ZtNVNjazF1Wkd4YWJtd3dUVWQ0UTFwSVpHNWlNSEJaWTJ4T1prMXRkRmRSYlRsSVdqQnNlRkV5TVRaU1J6aDNWVEJHUWxGVE5HbE1RMG93WVZkUmFVOXBTbXBhUjAweFdWZFdiRmxUTUhoT1YwMHhURlJTYTFscVdYUlpha0V6VDFNeGJWa3lSbXRhUkVreFRVUldhMWw2U1dsTVEwb3haRWRyYVU5cFNtcGhWVFF4WVdwS2NHTkhjRVppVld4clVqRkNkMlF5ZURWaVZVWkNTV2wzYVdSdFZubEphbTlwVFZNMGQwbHVNQzVCWms0MFNYVmlaR0ptY1hSRlF6VlRZbEpFY1dGMGNXTkpjRUV6TnkxZmRtdHljRlZtYURoWmJWQkVkWEJ2Ym5wTWQzTlBNMmRLTlZwVlNEbFlMVWM0YmxneGNWSldZMEZQV0dZNWVEUkZUM3BsVlVoMlVYbzRWWFJpU0ZGVGNHYzNia2xRU25SSE5WSjJNSFpzU2xoMlREWm1kMUpHV0hWQ01HMVpXVU5OZDNkdVVXZFRSVjlMVFZNM2VWRkZOVXR0UVZOU2NGQk9XRXBIZEhGbWNFbzBiVlUxVDI1MWREYzVPRWg1UjJaRmFIa3paV2RIZEV4U1JVeFhVSHBsUWtKb2FEaHpOMnRLY1dsdldHbDNTSEZTUm5kbGQwaEZUVE0xZVZwU1ZVcHBUVzVLWmpoWWNrNTFSemMyZUdKSlVYWXRRVEJ2YW1wMVUyOXJOSFZXVjNOdVozb3hWeTA0Y0UxVlpFZFlUMnBmZEhoa2RIVXdVR0pUYWxNMU9YcG1Tbmd0WVZoNVoxWm1VVGQyZUdWeVRGQmtWM1JOTWxJd1gwUm5UWE5CVlVOb04weHFUR3BWWDNwa1EwaDZPVkpZY1ZwM1FraFBVMUVpTENKMGN5STZNVFkzTkRFM05qUXhOQ3dpWWlJNkltMVRiWFpJZUdORGJuZHdVVEZ1VnpadlNXWnpjVkU0YW5kM1EweFZhWFZxWVVWVWMwTm1UMWR0VW5jaUxDSnViMjVqWlNJNklqa3hNemxtTnpGaE0yRTFNRFJqTldNNU1XWXhNalU1WTJFeE5EbGxZVFUxSWl3aVkyNW1JanA3SW1wM2F5STZleUpyYVdRaU9pSkdka05ZVW5oNFVEYzRTMmRLWTBsSFVHSkplbTFNWlV0dlJHRlhVMnd3V1ZKdlgwdEpaMWRNT0RORklpd2laU0k2SWtGUlFVSWlMQ0pyZEhraU9pSlNVMEVpTENKdUlqb2lja0pMT1ZSUldESm9Za0poU0dSdFVuTkthRTh0VWtaeWEwdEhWSE53TVZKMk0zTjNNMmhrWnpKWlJERmlORFpWVG05TVNETkJiazlRUjFwSlpEWXlaVGhQVmpCdk4xRTJOWFJ3UzE5MFdWRTVTMmswUWpBNE5ubENSR3RoYlc1dmFWSnFOWEppTnpSMmNqQXpaMkZ5V25saGNrTndkekZtYTBSRFVtWTBOR1ZoYjA5bWQyMHhhRzluWjFWU05WcEZaVEZWWmtsdldUZE5hRGxMUTNCRFpteExUMGhXVldKbFEwUmpNbXBrUVhsTWF6TndjM015TjA5aU5XNWlWM0JJU0VwNE9XdEtla2xrV2kxbGFVbzRUSGRtYWtOZllVNDBWbkJ0VDJGbWFVVXlTblJwVjI5aFVGaElSMUZFUW10TFNVVmFZakZ4UTBOeGIydzRZV3BOUmtSc2NraEtORGx6ZFVsamRrOVJWVUo1ZVZneFgxZHpORkpUTUVKWU9UUjFZakE1Wm5ZMWJYZHBiME16WjJKMVpDMVNPVGx6YTBkMFduaDNPSGR2UlRZMFlYSlFjbGxQWmxNdGVscFpiemxvV0VSTU1sTjNJbjE5ZlEuYnhUa2ZtOVoybEM2UzNnbVN0UHFkV3hWeXk5XzN1dGhpTjhYZUJhZU1EaDBXUlcwU0lRUUNiOUxDblZ1SlBibEhraWhfWHNQR2NBck9rRzZmbEQyOXA4WkdOQjEwNFB6SmtCcGw4QjZvLUFiY3BYQ1p5NS10bE5Kb3RIT3VSNVVtREtuNXpmdTBFSkNiVzRISmFfMGoxN3RDWGRWWTl5LUdJTWtCeUU5UTdoZHM3N2ZSb0pQQ21aUEhHb0Q4ZzhDQkNOdVFIWHd1MjJhWGFiRVVVUDNqaEYxM3RwQWxXV1Z3VE9EQ3ZRYi1WUHlzWk1TTmxVWldLZmdGd0ZMQ3E1VXVGdXpZdnBQX2w3UXVVSDgyUDgwalpTMDhVV01CN2JqVmN3S3JXbGN0TTEwNFJZWmczZGQxd2poR0FfV01qQWNNSm9nR3FDQ1I2UzdrZWNocFllLWVnIn0.",
->>>>>>> dd31b45d
         "callbackUri": "https://sanitized.skype.com/api/servicebuscallback/events?q=SanitizedSanitized"
       },
       "StatusCode": 200,
       "ResponseHeaders": {
-<<<<<<< HEAD
-        "Content-Length": "658",
-        "Content-Type": "application/json; charset=utf-8",
-        "Date": "Thu, 05 Jan 2023 22:59:58 GMT",
-        "Server": "Microsoft-HTTPAPI/2.0",
-        "X-Microsoft-Skype-Chain-ID": "d67bbf8e-29bb-428b-acc8-471adfc41545",
-        "x-ms-client-request-id": "1074c5bb5ffd2cf23afdc3f352fb34f9"
-      },
-      "ResponseBody": {
-        "callConnectionId": "401f8100-e104-403c-b1e5-f19a6a93e09b",
-        "serverCallId": "aHR0cHM6Ly9hcGkuZXAtZGV2LnNreXBlLm5ldC9hcGkvdjIvY3AvY29udi1kZXYtMjAwLmNvbnYtZGV2LnNreXBlLm5ldC9jb252L3NWNEdidkVFNTBLMzdfYXVWSDBVQ2c/aT0xJmU9NjM4MDg1NTIxMzU3MDEwMDA3",
-=======
         "Content-Length": "645",
         "Content-Type": "application/json; charset=utf-8",
         "Date": "Fri, 20 Jan 2023 01:00:15 GMT",
@@ -295,9 +196,7 @@
       "ResponseBody": {
         "callConnectionId": "6e1f6600-0337-4342-a77e-f8b0eb179cd3",
         "serverCallId": "aHR0cHM6Ly9hcGkuZmxpZ2h0cHJveHkuc2t5cGUuY29tL2FwaS92Mi9jcC9jb252LXVzZWEyLTA2LmNvbnYuc2t5cGUuY29tL2NvbnYvMTV5cWl4TnZHVWFpQlBZbjh2QzFCZz9pPTE4JmU9NjM4MDk3Njg0Mzc2NDYyMDU4",
->>>>>>> dd31b45d
         "source": {
-          "displayName": "",
           "identifier": {
             "rawId": "Sanitized",
             "kind": "communicationUser",
@@ -317,51 +216,24 @@
         ],
         "callConnectionState": "unknown",
         "callbackUri": "https://sanitized.skype.com/api/servicebuscallback/events?q=SanitizedSanitized",
-<<<<<<< HEAD
-        "mediaSubscriptionId": "284fd30d-a386-4122-b62a-aabcef5305a5"
-      }
-    },
-    {
-      "RequestUri": "https://sanitized.skype.com/calling/callConnections/401f8100-69a9-43cd-82c0-84d7a82e994f?api-version=2023-01-15-preview",
-=======
         "mediaSubscriptionId": "0c585128-9d9a-433c-be52-c1e4f4384950"
       }
     },
     {
       "RequestUri": "https://sanitized.skype.com/calling/callConnections/6e1f6600-228b-4a62-beff-f8738c4aae63?api-version=2023-01-15-preview",
->>>>>>> dd31b45d
       "RequestMethod": "GET",
       "RequestHeaders": {
         "Accept": "application/json",
         "Authorization": "Sanitized",
-<<<<<<< HEAD
-        "User-Agent": "azsdk-net-Communication.CallAutomation/1.0.0-alpha.20230105.1 (.NET 6.0.12; Microsoft Windows 10.0.22621)",
-        "x-ms-client-request-id": "07f4d5ff18f89a5aca23f458d5be65e5",
-        "x-ms-content-sha256": "Sanitized",
-        "x-ms-date": "Thu, 05 Jan 2023 23:00:51 GMT",
-=======
         "User-Agent": "azsdk-net-Communication.CallAutomation/1.0.0-alpha.20230119.1 (.NET 7.0.2; Microsoft Windows 10.0.22621)",
         "x-ms-client-request-id": "93768d64b669b1d93ed6a3a7f61f2937",
         "x-ms-content-sha256": "Sanitized",
         "x-ms-date": "Fri, 20 Jan 2023 01:00:18 GMT",
->>>>>>> dd31b45d
         "x-ms-return-client-request-id": "true"
       },
       "RequestBody": null,
       "StatusCode": 200,
       "ResponseHeaders": {
-<<<<<<< HEAD
-        "Content-Length": "660",
-        "Content-Type": "application/json; charset=utf-8",
-        "Date": "Thu, 05 Jan 2023 23:00:51 GMT",
-        "Server": "Microsoft-HTTPAPI/2.0",
-        "X-Microsoft-Skype-Chain-ID": "d67bbf8e-29bb-428b-acc8-471adfc41545",
-        "x-ms-client-request-id": "07f4d5ff18f89a5aca23f458d5be65e5"
-      },
-      "ResponseBody": {
-        "callConnectionId": "401f8100-69a9-43cd-82c0-84d7a82e994f",
-        "serverCallId": "aHR0cHM6Ly9hcGkuZXAtZGV2LnNreXBlLm5ldC9hcGkvdjIvY3AvY29udi1kZXYtMjAwLmNvbnYtZGV2LnNreXBlLm5ldC9jb252L3NWNEdidkVFNTBLMzdfYXVWSDBVQ2c/aT0xJmU9NjM4MDg1NTIxMzU3MDEwMDA3",
-=======
         "Content-Length": "647",
         "Content-Type": "application/json; charset=utf-8",
         "Date": "Fri, 20 Jan 2023 01:00:17 GMT",
@@ -373,9 +245,7 @@
       "ResponseBody": {
         "callConnectionId": "6e1f6600-228b-4a62-beff-f8738c4aae63",
         "serverCallId": "aHR0cHM6Ly9hcGkuZmxpZ2h0cHJveHkuc2t5cGUuY29tL2FwaS92Mi9jcC9jb252LXVzZWEyLTA2LmNvbnYuc2t5cGUuY29tL2NvbnYvMTV5cWl4TnZHVWFpQlBZbjh2QzFCZz9pPTE4JmU9NjM4MDk3Njg0Mzc2NDYyMDU4",
->>>>>>> dd31b45d
         "source": {
-          "displayName": "",
           "identifier": {
             "rawId": "Sanitized",
             "kind": "communicationUser",
@@ -395,36 +265,21 @@
         ],
         "callConnectionState": "connected",
         "callbackUri": "https://sanitized.skype.com/api/servicebuscallback/events?q=SanitizedSanitized",
-<<<<<<< HEAD
-        "mediaSubscriptionId": "ec0ecb5f-7e1e-4bc7-883f-9c7e0a810a0b"
-      }
-    },
-    {
-      "RequestUri": "https://sanitized.skype.com/calling/callConnections/401f8100-69a9-43cd-82c0-84d7a82e994f/participants:remove?api-version=2023-01-15-preview",
-=======
         "mediaSubscriptionId": "518dd9dd-9c24-49b6-88c2-ef3b0ee070aa"
       }
     },
     {
       "RequestUri": "https://sanitized.skype.com/calling/callConnections/6e1f6600-228b-4a62-beff-f8738c4aae63/participants:remove?api-version=2023-01-15-preview",
->>>>>>> dd31b45d
       "RequestMethod": "POST",
       "RequestHeaders": {
         "Accept": "application/json",
         "Authorization": "Sanitized",
         "Content-Length": "131",
         "Content-Type": "application/json",
-<<<<<<< HEAD
-        "User-Agent": "azsdk-net-Communication.CallAutomation/1.0.0-alpha.20230105.1 (.NET 6.0.12; Microsoft Windows 10.0.22621)",
-        "x-ms-client-request-id": "79b828edac0000e355d7a99e4600ad68",
-        "x-ms-content-sha256": "Sanitized",
-        "x-ms-date": "Thu, 05 Jan 2023 23:00:51 GMT",
-=======
         "User-Agent": "azsdk-net-Communication.CallAutomation/1.0.0-alpha.20230119.1 (.NET 7.0.2; Microsoft Windows 10.0.22621)",
         "x-ms-client-request-id": "8497ed0ae84438299ff8d15eb95086a2",
         "x-ms-content-sha256": "Sanitized",
         "x-ms-date": "Fri, 20 Jan 2023 01:00:18 GMT",
->>>>>>> dd31b45d
         "x-ms-return-client-request-id": "true"
       },
       "RequestBody": {
@@ -442,18 +297,11 @@
       "ResponseHeaders": {
         "Content-Length": "45",
         "Content-Type": "application/json; charset=utf-8",
-<<<<<<< HEAD
-        "Date": "Thu, 05 Jan 2023 23:00:51 GMT",
-        "Server": "Microsoft-HTTPAPI/2.0",
-        "X-Microsoft-Skype-Chain-ID": "d67bbf8e-29bb-428b-acc8-471adfc41545",
-        "x-ms-client-request-id": "79b828edac0000e355d7a99e4600ad68"
-=======
         "Date": "Fri, 20 Jan 2023 01:00:17 GMT",
         "X-Azure-Ref": "0oufJYwAAAADjw3dbE0OeTadYozTqIw/7WVZSMzExMDAwMTE1MDUxADlmYzdiNTE5LWE4Y2MtNGY4OS05MzVlLWM5MTQ4YWUwOWU4MQ==",
         "X-Cache": "CONFIG_NOCACHE",
         "X-Microsoft-Skype-Chain-ID": "42ac9251-c639-4044-92e3-a59da5b7b972",
         "x-ms-client-request-id": "8497ed0ae84438299ff8d15eb95086a2"
->>>>>>> dd31b45d
       },
       "ResponseBody": {
         "operationContext": "MyTestOperationcontext"
@@ -467,20 +315,6 @@
         "Authorization": "Sanitized",
         "Content-Length": "158",
         "Content-Type": "application/json",
-<<<<<<< HEAD
-        "User-Agent": "azsdk-net-Communication.CallAutomation/1.0.0-alpha.20230105.1 (.NET 6.0.12; Microsoft Windows 10.0.22621)",
-        "X-FORWARDED-HOST": "Sanitized",
-        "x-ms-client-request-id": "fc430400197aa23b6bd945d96a9a567c",
-        "x-ms-content-sha256": "Sanitized",
-        "x-ms-date": "Thu, 05 Jan 2023 23:01:15 GMT",
-        "x-ms-return-client-request-id": "true"
-      },
-      "RequestBody": "[\u00228acs1bdaa2b9-9507-4542-bb64-a7b22c00a8d4_00000016-240b-2bfa-99c6-593a0d0007de8acs1bdaa2b9-9507-4542-bb64-a7b22c00a8d4_00000016-240b-2d05-99c6-593a0d0007e0\u0022]",
-      "StatusCode": 200,
-      "ResponseHeaders": {
-        "Content-Length": "0",
-        "Date": "Thu, 05 Jan 2023 23:01:16 GMT",
-=======
         "User-Agent": "azsdk-net-Communication.CallAutomation/1.0.0-alpha.20230119.1 (.NET 7.0.2; Microsoft Windows 10.0.22621)",
         "X-FORWARDED-HOST": "Sanitized",
         "x-ms-client-request-id": "309cbd6426a675851dac840cc5fec049",
@@ -493,7 +327,6 @@
       "ResponseHeaders": {
         "Content-Length": "0",
         "Date": "Fri, 20 Jan 2023 01:00:19 GMT",
->>>>>>> dd31b45d
         "Server": "Kestrel"
       },
       "ResponseBody": null
@@ -502,12 +335,8 @@
   "Variables": {
     "COMMUNICATION_LIVETEST_STATIC_CONNECTION_STRING": "endpoint=https://acs-callautomationtestsupporter.communication.azure.com/;accesskey=Kg==",
     "DISPATCHER_ENDPOINT": "https://sanitized.skype.com",
-<<<<<<< HEAD
-    "RandomSeed": "269887957",
-=======
     "PMA_Endpoint": null,
     "RandomSeed": "4315661",
->>>>>>> dd31b45d
     "SERVICEBUS_STRING": "Endpoint=sb://acs-callautomationtestservicebus.servicebus.windows.net/;SharedAccessKeyName=Sanitized;SharedAccessKey=Kg=="
   }
 }