{
  "Entries": [
    {
      "RequestUri": "https://sanitized.skype.com/identities?api-version=2021-03-07",
      "RequestMethod": "POST",
      "RequestHeaders": {
        "Accept": "application/json",
        "Authorization": "Sanitized",
        "Content-Length": "2",
        "Content-Type": "application/json",
<<<<<<< HEAD
        "traceparent": "00-72bdee160645be53e38f79318f0bc876-04f9c21961e7bdaf-00",
        "User-Agent": "azsdk-net-Communication.Identity/1.3.0-alpha.20230105.1 (.NET 6.0.12; Microsoft Windows 10.0.22621)",
        "x-ms-client-request-id": "b3d2ff549c53d090c9b1929baa146ae8",
        "x-ms-content-sha256": "Sanitized",
        "x-ms-date": "Fri, 06 Jan 2023 00:34:10 GMT",
=======
        "traceparent": "00-04d586e32b3d998bb811b8dd8c28e5ae-b54a7da3f2cc9777-00",
        "User-Agent": "azsdk-net-Communication.Identity/1.3.0-alpha.20230119.1 (.NET 7.0.2; Microsoft Windows 10.0.22621)",
        "x-ms-client-request-id": "7cde3e1fd5a8eb90465215a2b350e630",
        "x-ms-content-sha256": "Sanitized",
        "x-ms-date": "Fri, 20 Jan 2023 00:59:51 GMT",
>>>>>>> dd31b45d
        "x-ms-return-client-request-id": "true"
      },
      "RequestBody": {},
      "StatusCode": 201,
      "ResponseHeaders": {
        "api-supported-versions": "2020-07-20-preview2, 2021-02-22-preview1, 2021-03-07, 2021-10-31-preview, 2021-11-01, 2022-06-01, 2022-10-01",
        "Content-Length": "31",
        "Content-Type": "application/json; charset=utf-8",
<<<<<<< HEAD
        "Date": "Fri, 06 Jan 2023 00:34:10 GMT",
        "MS-CV": "Xi6veC7Nek26eA20hIpOoQ.0",
        "Request-Context": "appId=",
        "Strict-Transport-Security": "max-age=2592000",
        "X-Azure-Ref": "0g2y3YwAAAABg8TZsJ3ToQYtn5FnrQtfUUERYMzFFREdFMDIxNwA5ZmM3YjUxOS1hOGNjLTRmODktOTM1ZS1jOTE0OGFlMDllODE=",
        "X-Cache": "CONFIG_NOCACHE",
        "x-ms-client-request-id": "b3d2ff549c53d090c9b1929baa146ae8",
        "X-Processing-Time": "40ms"
=======
        "Date": "Fri, 20 Jan 2023 00:59:51 GMT",
        "MS-CV": "idajyu/kGEWdfe0rXr7BiA.0",
        "Request-Context": "appId=",
        "Strict-Transport-Security": "max-age=2592000",
        "X-Azure-Ref": "0h\u002BfJYwAAAAByLKBQwcdFTo9lPJtHtQeNWVZSMzExMDAwMTE1MDUxADlmYzdiNTE5LWE4Y2MtNGY4OS05MzVlLWM5MTQ4YWUwOWU4MQ==",
        "X-Cache": "CONFIG_NOCACHE",
        "x-ms-client-request-id": "7cde3e1fd5a8eb90465215a2b350e630",
        "X-Processing-Time": "81ms"
>>>>>>> dd31b45d
      },
      "ResponseBody": {
        "identity": {
          "id": "Sanitized"
        }
      }
    },
    {
      "RequestUri": "https://sanitized.skype.com/identities?api-version=2021-03-07",
      "RequestMethod": "POST",
      "RequestHeaders": {
        "Accept": "application/json",
        "Authorization": "Sanitized",
        "Content-Length": "2",
        "Content-Type": "application/json",
<<<<<<< HEAD
        "traceparent": "00-e63671cbef1e620e94b57b43980bfe6d-ecb3ec118fd838eb-00",
        "User-Agent": "azsdk-net-Communication.Identity/1.3.0-alpha.20230105.1 (.NET 6.0.12; Microsoft Windows 10.0.22621)",
        "x-ms-client-request-id": "155e99907aac64cb49f3bb5915e1fab0",
        "x-ms-content-sha256": "Sanitized",
        "x-ms-date": "Fri, 06 Jan 2023 00:34:11 GMT",
=======
        "traceparent": "00-c954aa53d23ec22bfe961d7a6f57cd62-1d6119a4ee271876-00",
        "User-Agent": "azsdk-net-Communication.Identity/1.3.0-alpha.20230119.1 (.NET 7.0.2; Microsoft Windows 10.0.22621)",
        "x-ms-client-request-id": "28a66af01c964145c1e1d43384787b4e",
        "x-ms-content-sha256": "Sanitized",
        "x-ms-date": "Fri, 20 Jan 2023 00:59:52 GMT",
>>>>>>> dd31b45d
        "x-ms-return-client-request-id": "true"
      },
      "RequestBody": {},
      "StatusCode": 201,
      "ResponseHeaders": {
        "api-supported-versions": "2020-07-20-preview2, 2021-02-22-preview1, 2021-03-07, 2021-10-31-preview, 2021-11-01, 2022-06-01, 2022-10-01",
        "Content-Length": "31",
        "Content-Type": "application/json; charset=utf-8",
<<<<<<< HEAD
        "Date": "Fri, 06 Jan 2023 00:34:10 GMT",
        "MS-CV": "P0c34YpNN0G/O4lKqVxWpA.0",
        "Request-Context": "appId=",
        "Strict-Transport-Security": "max-age=2592000",
        "X-Azure-Ref": "0g2y3YwAAAADscrWv86jHRL7KqwCGV9k3UERYMzFFREdFMDIxNwA5ZmM3YjUxOS1hOGNjLTRmODktOTM1ZS1jOTE0OGFlMDllODE=",
        "X-Cache": "CONFIG_NOCACHE",
        "x-ms-client-request-id": "155e99907aac64cb49f3bb5915e1fab0",
        "X-Processing-Time": "40ms"
=======
        "Date": "Fri, 20 Jan 2023 00:59:51 GMT",
        "MS-CV": "dSwmSTRNq0GrjMNkYjwcSA.0",
        "Request-Context": "appId=",
        "Strict-Transport-Security": "max-age=2592000",
        "X-Azure-Ref": "0h\u002BfJYwAAAAB7Mf7cK14eQomC8/kb02ezWVZSMzExMDAwMTE1MDUxADlmYzdiNTE5LWE4Y2MtNGY4OS05MzVlLWM5MTQ4YWUwOWU4MQ==",
        "X-Cache": "CONFIG_NOCACHE",
        "x-ms-client-request-id": "28a66af01c964145c1e1d43384787b4e",
        "X-Processing-Time": "80ms"
>>>>>>> dd31b45d
      },
      "ResponseBody": {
        "identity": {
          "id": "Sanitized"
        }
      }
    },
    {
      "RequestUri": "https://sanitized.skype.com/api/servicebuscallback/subscribe?q=Sanitized",
      "RequestMethod": "POST",
      "RequestHeaders": {
        "Accept": "application/json",
        "Authorization": "Sanitized",
        "Content-Length": "0",
<<<<<<< HEAD
        "User-Agent": "azsdk-net-Communication.CallAutomation/1.0.0-alpha.20230105.1 (.NET 6.0.12; Microsoft Windows 10.0.22621)",
        "X-FORWARDED-HOST": "Sanitized",
        "x-ms-client-request-id": "db3410147024f4658d6a1cecfcc7cf7e",
        "x-ms-content-sha256": "Sanitized",
        "x-ms-date": "Fri, 06 Jan 2023 00:34:11 GMT",
=======
        "User-Agent": "azsdk-net-Communication.CallAutomation/1.0.0-alpha.20230119.1 (.NET 7.0.2; Microsoft Windows 10.0.22621)",
        "X-FORWARDED-HOST": "Sanitized",
        "x-ms-client-request-id": "75e2c6dea16977d662b723409b806565",
        "x-ms-content-sha256": "Sanitized",
        "x-ms-date": "Fri, 20 Jan 2023 00:59:52 GMT",
>>>>>>> dd31b45d
        "x-ms-return-client-request-id": "true"
      },
      "RequestBody": null,
      "StatusCode": 200,
      "ResponseHeaders": {
        "Content-Length": "0",
<<<<<<< HEAD
        "Date": "Fri, 06 Jan 2023 00:34:13 GMT",
=======
        "Date": "Fri, 20 Jan 2023 00:59:52 GMT",
>>>>>>> dd31b45d
        "Server": "Kestrel"
      },
      "ResponseBody": null
    },
    {
      "RequestUri": "https://sanitized.skype.com/calling/callConnections?api-version=2023-01-15-preview",
      "RequestMethod": "POST",
      "RequestHeaders": {
        "Accept": "application/json",
        "Authorization": "Sanitized",
        "Content-Length": "254",
        "Content-Type": "application/json",
<<<<<<< HEAD
        "traceparent": "00-5363e0f34cc97e1935e039278c12684e-7a91d7e770e70920-00",
        "User-Agent": "azsdk-net-Communication.CallAutomation/1.0.0-alpha.20230105.1 (.NET 6.0.12; Microsoft Windows 10.0.22621)",
        "x-ms-client-request-id": "b387ff69a23cda7f336d6a5fe137bbe8",
        "x-ms-content-sha256": "Sanitized",
        "x-ms-date": "Fri, 06 Jan 2023 00:34:14 GMT",
=======
        "traceparent": "00-f3cdeaa85d54e4f7f5b3ae33cb5ae190-d4881fb551e25ce8-00",
        "User-Agent": "azsdk-net-Communication.CallAutomation/1.0.0-alpha.20230119.1 (.NET 7.0.2; Microsoft Windows 10.0.22621)",
        "x-ms-client-request-id": "d2fc9bb79c5503f0f99cbbc7015c66ce",
        "x-ms-content-sha256": "Sanitized",
        "x-ms-date": "Fri, 20 Jan 2023 00:59:53 GMT",
>>>>>>> dd31b45d
        "x-ms-return-client-request-id": "true"
      },
      "RequestBody": {
        "targets": [
          {
            "rawId": "Sanitized",
            "communicationUser": {
              "id": "Sanitized"
            }
          }
        ],
        "source": {
          "identifier": {
            "rawId": "Sanitized",
            "communicationUser": {
              "id": "Sanitized"
            }
          }
        },
        "callbackUri": "https://sanitized.skype.com/api/servicebuscallback/events?q=SanitizedSanitized"
      },
      "StatusCode": 201,
      "ResponseHeaders": {
        "Content-Length": "479",
        "Content-Type": "application/json; charset=utf-8",
<<<<<<< HEAD
        "Date": "Fri, 06 Jan 2023 00:34:16 GMT",
        "Server": "Microsoft-HTTPAPI/2.0",
        "X-Microsoft-Skype-Chain-ID": "00d29a7e-e622-47eb-8339-3fb7b19cc356",
        "x-ms-client-request-id": "b387ff69a23cda7f336d6a5fe137bbe8"
      },
      "ResponseBody": {
        "callConnectionId": "411f8100-d140-4506-993b-9167880cf585",
=======
        "Date": "Fri, 20 Jan 2023 00:59:53 GMT",
        "X-Azure-Ref": "0iefJYwAAAADW4w8LxYoIT50\u002B8UVhfasRWVZSMzExMDAwMTE1MDUxADlmYzdiNTE5LWE4Y2MtNGY4OS05MzVlLWM5MTQ4YWUwOWU4MQ==",
        "X-Cache": "CONFIG_NOCACHE",
        "X-Microsoft-Skype-Chain-ID": "3ab0009e-167c-4fdf-8674-d8d8e3b55805",
        "x-ms-client-request-id": "d2fc9bb79c5503f0f99cbbc7015c66ce"
      },
      "ResponseBody": {
        "callConnectionId": "6e1f6600-6111-47cb-bffd-4e63d3249ed9",
>>>>>>> dd31b45d
        "source": {
          "displayName": "",
          "identifier": {
            "rawId": "Sanitized",
            "kind": "communicationUser",
            "communicationUser": {
              "id": "Sanitized"
            }
          }
        },
        "targets": [
          {
            "rawId": "Sanitized",
            "kind": "communicationUser",
            "communicationUser": {
              "id": "Sanitized"
            }
          }
        ],
        "callConnectionState": "connecting",
        "callbackUri": "https://sanitized.skype.com/api/servicebuscallback/events?q=SanitizedSanitized",
<<<<<<< HEAD
        "mediaSubscriptionId": "5f623a29-ad33-43fd-84da-e7914ab4972c"
=======
        "mediaSubscriptionId": "14016f55-1857-468d-a8dc-e3b70d3f559a"
>>>>>>> dd31b45d
      }
    },
    {
      "RequestUri": "https://sanitized.skype.com/calling/callConnections:answer?api-version=2023-01-15-preview",
      "RequestMethod": "POST",
      "RequestHeaders": {
        "Accept": "application/json",
        "Authorization": "Sanitized",
<<<<<<< HEAD
        "Content-Length": "7866",
        "Content-Type": "application/json",
        "traceparent": "00-126e893b625edfacba4c216792632115-11d97cc044437f8a-00",
        "User-Agent": "azsdk-net-Communication.CallAutomation/1.0.0-alpha.20230105.1 (.NET 6.0.12; Microsoft Windows 10.0.22621)",
        "x-ms-client-request-id": "9986e1b68ee020c3346987415ddf6881",
        "x-ms-content-sha256": "Sanitized",
        "x-ms-date": "Fri, 06 Jan 2023 00:34:19 GMT",
        "x-ms-return-client-request-id": "true"
      },
      "RequestBody": {
        "incomingCallContext": "eyJhbGciOiJub25lIiwidHlwIjoiSldUIn0.eyJjYyI6Ikg0c0lBQUFBQUFBRUFNVlhZVy9iT0JMOUs0SVB1QTkzcFUxU3BFUVNNQTZPNDdSdVlpZE4wdDI5UlhBQlJWS09XbGxTSk5sT2RyZi8vWWEyMHJoMTBSWjNXNndDT09LUWZQTTRGRGx2ZnU4Wm5lZnpzczNTek9nMks0dWUrcjJYMXVYUy84OXNUL1dFMHFaUkpMRmEwMFFpeVhHTUdHY1VKVW5Fa0k0VFNnM0dXbGgyaTdjUGlSQmxFVUdDQ1lkY2FHTEVaYWl4eFRqQmhQZGU5R3pXVkxsK25PdWxBM3d3dU1KV1pWYTBVKytQU1IwYWJnU0tROHNSU3dFdUlZYWlVQk1pWThPWTVnTG01THBZclBUQytUbkZLczlmOUNwZHQ1bkpLdDBCVVNwVEkzQ0NNRTBzWWt5bVNCcE00U2ZtTWhHSm82RURvTHZNV2dmTFRuWGV1R2N1MTQrVlo5ZTRldTNxVVZYQnlLb3VLMWUzajBkNnNmUDU0VVd2TGYrRVFQbVJud2NxK21hZ2NQZWdML3c4UGQ4VktCWkhCb3VZb2RpbEFqRkpORXFpTUVVUkZxR1dzWENhbXNOQWZTa2FlVmE4YjN4QWROdHFjd2ZZZDIxYk5Xb3cwRlhXZHhXeWJ0MXYza05vKzRWcnZYR3dwZ05URFl6eFhZaGkzTis5N28weVpyQW1nN1NzM3pzN2tGUmJTK01JU2V3a1lzNXFKRzFNRUk4NEkxRnNEYU4wUU9OQlJ1QTNHdXg0L0NzYlVsakEwdGxNajRwbTQycGdaZ3pRV3VyZHZpNXExelIvUGQwbkpoM2gycjF6cHYzcmFlMTRkS1JXdHJxdWRkRlVaZTJwUVJPSVVkeW5qUGNKcG4zQ3FBcFpMQWE5RDEzSXgyWFJ1cUwxMzRYWnZYYUhTMWRWM2wwN2c4YjZJNWJrWlFJZDZ5RytxVytLY29pQ0dFdkNBeHhNNThIMGdnV0V4bjBNZjhUM044TUdnZ1d6ZmNNTXV5RWRsN0RQUW05UGh1TnJSYnJ6NEEzdEVBZmJsK1ZRcjJ4V0JwekdSQVNYMXhlRDBVOFhBY0Vza1BBYkJvU1FBRHB3SUFJWmd3VmEzaWkrNWswUDY5WlVxRzZ5Mzl4ZU8wM1VQNElIdEFTNmNCUURXSGpRd0dGV3Rya0xhbWZXL21VMy9BRTEyYUxRY0pJV1g1djFqSzA4ZmJsclo4YWhWVnJyaGJLWDQ5bXpyZHBZOVJyWUduZDJUODlQanMrTm1KM2h0TExIbzEvMldDNVhEN3VXMFlYTnJHNmRnalVIYjQ4dkFrcENIT09JaFdSL3hWM28ya2NnVnFmNVExRERkMVZEcVBxVUNOZ2xIdFQrTTlrTk80U21lOUJjQXREbjBQTDdvT1huMEJSWSt3VnAwd0k4aGQyUGNQd3BQRnh6bkg0YmZqdnNFSjcrU1Bpd2l6bWhYRkNKU2N4aGxYMUNXSjhJMFNlaENPQjg3VUpUTzhnUEhmaSsrNzJ3QjdQcnQ1Zno2WEZBdUl3bEk0ekVqR0xLUW1CeXNDZGh0eWRiMTBKR0VmMC9YTXRuMXlSaUVhZFljSUtqa01hQ1JnZXVXYmRubFc0YThNOEVBZmM0K3R3LzUxeXk3eUVBV2lNNjlFRi91QSsrOSsxNUYxeklrT0EvMlFYOU1TNXluYmhjTFhWV29PM1Z1TE11TTZ2STArMlViSnpPRjJXZHRYZExsV3hNVUduejNyV1Z6dXBnNHhLNFJ6cTI5V1BWbG5ESVI1T3IyL0hzbGxCeCsybzJHdDlldlJxUlc0R0RySUE3RHJZRXkzOWUyZFg1MjNmNTBUbDdkNzA0MCtIbHkybjBhalNmTitkWVB0YTJtbWFqaXovb2YwTHlCM2tpMHNIVGI4Rkg0YXg1dkQ5YWJnVC9tYzFPcnNqSmZIQmF2ZWFueTNwMHVqYjN4K3ZvcEg0enJiYndUMWRodGRTVjhubmdhbnAyT2lCUmx6Zytkc25nWlF3SlVueHU5MGxqTytXd0IxTEoxZlJ5TXQ5SFM1ZnRyaWZKMmhyMmRYam9DWTR2dUpKN2dMdEpJdEJGNFI2U1lWRitNaDRIRitQWjIwUC93dHRIaDNiSWE1ZVQ0eSt0QkQ1aWw3dnFyaXhBeEs4aFp4OXdnQ0VZa2VqVGVXRXdubjlwK2NMYjk5Wlh0ZGtTTHRJblFNaDJycTVxa0xhcXVkT0k4aWlJcVpwTUZHV0tUdFFSVVpGVUdLdjRST0VqSmFVU1hKMk1WTVFVNXdvejN4dE8xSmlwQ1ZGQ3FnbFZJNjdpV0kzSGFqenlZemlJRXFra0dKbUtqeFE1MmpsMkQrMldYK0FWbHJxQlo3UFo5SGZmY2Irc0Z6YzM3Z0ZVTG5BdDJ1Ym1CcGFEN213TnMyNXVkTklnbjQyUlg4a25hT0V6Mms1L21YTDVGYUJVTisxdEFvZDdrOW4yN2paMXppWndwdjRHZFlmWE5yZmhSMkhRMUFhQjlGcTRyWjVCcEl2bWs3UTljNHV0bnVlcHRqUWxEQW1SUWdXVnhESFVZdHdnWTJWS1NjSXQ1OFFYRXczVWZsdnhkVzdNcW9iZ0x6NksrOEp0enRQVTYrU3Q0Y05XOXAyNlI2L2hPczIxYmZXS2kzczIrUGZSK2VoaC9OdGJjcm00VzROMldReUhnQTgxQmx3TU1PYms5YXVpT2ZzMU9odi9ORCtoczVQbG0xZUwxMjlnekFjdmNXMEdBc2l6dU5nVkZKbmJWaEJaYzlsMWpmSzgzRGhZV0Z1djNBZVlBeUxTeDJaTGZWcXNzL1pqNGJyZjQxVm5YZWI1VnV4L3I0Q0crYzhTdW12c2kyZ3dEVFpKOUN0Mng4djdDWnFuMC9YUHMxSHg4cGMzb0k3SjM5MHdDZ1ZrT1M0d2cyeExJUW42RWl4clpxdTh6UzZnN25yOEdPS3NPYXBMYlEzcy9uT1VyVXRXaTMyOUROVjVWK3haS25VTVp6R2lGTEhZSlVpRW9VUmhtc1FKa2NhRTNGZU0vMU5wQjM0WGRibXF0bjRmMnE2YSt5LzNEL1Y4R3hBQUFBPT0iLCJzaHJUb2tlbiI6ImV5SmhiR2NpT2lKU1V6STFOaUlzSW5SNWNDSTZJbkJ2Y0NKOS5leUpoZENJNkltVjVTakJsV0VGcFQybEtTMVl4VVdsTVEwcG9Za2RqYVU5cFNsTlZla2t4VG1sSmMwbHVaekZrUTBrMlNXa3hURk5VVGxKUFZ6VlBWV3BrYVZWdE9XMWxSekZzVjIwNVdXTlhTa2xYYTJSc1pIbEpjMGx0ZEhCYVEwazJTV2t4VEZOVVRsSlBWelZQVldwa2FWVnRPVzFsUnpGc1YyMDVXV05YU2tsWGEyUnNaSGxLT1M1bGVVcG9aRmRSYVU5cFNtbE9SRlpzVFVScmQxbFRNV3RaVjBwdFRGUlJlRTVFVlhSWlZFRXlUME13ZDA5SFJUUk5hbXhwVFhwQ2JFOUhVV2xNUTBwd1l6Tk5hVTlwU205a1NGSjNZM3B2ZGt3elRqQmplVFV6WVZjMWEySXpaSHBNYlRWc1pFTTVhbHBIVFRGWlYxWnNXVk13ZUU1WFRURk1WRkpyV1dwWmRGbHFRVE5QVXpGdFdUSkdhMXBFU1RGTlJGWnJXWHBKZGtscGQybGhWMFl3U1dwdmVFNXFZM2xQVkZWNlRrUnJNa3hEU25WWmJWbHBUMnBGTWs1NlNUVk9WRTB3VDFSWmMwbHRWalJqUTBrMlRWUlpNMDE2UVRCTlJFVTFUbWwzYVZsWGJIWkphbTlwVWxSS1lWb3hiRWRTU0ZwSFRVaGtNVlp0TlhGT2VsbDJZbFJDUmxKV2JHeE5RM1JEVGpCR1FsQlVNR2xNUTBwb1kwaENjRnBEU1RaSmJVVjZXVlJOZWxsNlNtaE1WRWsxVDBkVmRFNUVSbXROVXpBMVRWUk5NMHhYUlRGT1JGbDVUVzFWTWs5RVJtcFplVWx6U1cxR2QyTkhiR3RaVjA1NVNXcHZhVTFwU1hOSmJVNTFXbWxKTm1WNVNuRmtNbk5wVDI1emFXRXpValZKYW05cFZXeE9Ra2xwZDJsaWFVazJTVzVLU0dGV1dtdFZNMW8wVVZoQmQxTkZXblZPUmxGNFYwWkdabE5XUW5GaWFtaERZMU14VUUxWWFFMVNiV016VW0wNGVWbFVRazVOTTBKUFZERmpNVm95WkRSTVdFa3pXbTFrWmxSNmJFZGlWRWw1WTJwYVMwMHpTVFZXTUVwR1ZFUmFjMWxVVW5oUmJHUkxWREJyTWt4WWNGQk5iSEExVDBjd2VHSnJOV3RUTUVreVUwWm9jazlZU1RKTVZrSXhZVzV3UWxNeGFFeGhhMUpxVGxkd1UxVXllRVZWYkdSNFpESnNSMXBGY0ZkaGJGcG9VVmR2TkZWWVdtWk5hMUUxVDFoc01tTkZPWFpQVjNoQ1lWUmFNVlJ1U1RSTmJFSlVZMWRrUldOSE9EQlRNbHBDVkd0R1VXRldRalppYlZKU1dtdDRiMWd3TVdoa2EwWldVV3RqZDFKWVpFTmFNRFExVmpOV1EyVllSbkpsYmxwVFdtdzVSRkZwTVhoVVJFNUhUVzFSZVUxNlpGSmpiRzk1VWxVNVRFNXNXa1JaVlRGd1RteEZkMDVWYTNwT1NFNTRZMFpvTTJGc1pISlpia1p6WWxWc1VsTlZaSGROYlVaNFlVWnJNVmRYWkU1bGFrWlVZbGM1Wm1OcVNuVmxSVlpLVDBoYWRsVjVNVVZpUjJ4T1kxVk9NVmd4T1VSYU0wcFpXa2hPU1dGWFRuVlNia1pzWkZkYVZWbFljRkJUYkhCYVkxVTFOV1ZJY0doYU1XaHZWa2N4VkZwNlRuRmhSbVIwWVVSc1ZsTXpSbTFrTVZwSFpIbEpjMGx0VldsUGFVcENWVlZHUTBscGQybFpWM2h1U1dwdmFWVnNUWGxPVkZscFRFTktjbUZYVVdsUGFVcFpWMjVyTWxRd1NrTlJhMUpRWVVSV1MxcFlSbFZoYXpGRlRsVlNhR0p0TUhwbFJ6RlpUWHBzTTFvd1ZucFNWVkpZVjFoQ1dtRkhkSHBKYmpFNVRFTktjRnBJUVdsUGFVcHZaRWhTZDJONmIzWk1NMDR3WTNrMU0yRlhOV3RpTTJSNlRHMDFiR1JET1dwYVIwMHhXVmRXYkZsVE1IaE9WMDB4VEZSU2ExbHFXWFJaYWtFelQxTXhiVmt5Um10YVJFa3hUVVJXYTFsNlNYWkphWGRwWTIxbmFVOXBTWGRNYTBaVFUxVkZNbU5VWkVkbGJVNVdWbTVTY2sxdVpHeGFibXd3VFVkNFExcElaRzVpTUhCWlkyeE9aazF0ZEZkUmJUbElXakJzZUZFeU1UWlNSemgzVlRCR1FsRlROR2xNUTBvd1lWZFJhVTlwU21wYVIwMHhXVmRXYkZsVE1IaE9WMDB4VEZSU2ExbHFXWFJaYWtFelQxTXhiVmt5Um10YVJFa3hUVVJXYTFsNlNXbE1RMG94WkVkcmFVOXBTak5rZWtaUldWWkdhbUpIZEVaalYxcHdaSHBLV2xaRlJreE5NRVp1U1dsM2FXUnRWbmxKYW05cFRWTTBkMGx1TUM1SGRYcFViSFJyVVhaT1UydHhZakUzWTE4d1oyRm9ORWhYVTNjM1VucEZWVzVUWkdSMmQwdENMVUpuTmpSQmJXbDVMWEE1VmkxUFpETkJiM1o1U25sdlExVkRjVk5XVTFGUlVXNXRXVEJuV210RkxXSldibVEwU0ZCME4xTlZVRzlEYTFsVVduWm5jRGRCZEZScVFVVm5iVGxOUkY5Nk9HbGFNWEpTTWpoak9XNW9iVFpLTm5CalVuVTVUbkZqY1U1S01YRlphMnBRZG1KS0xXbG1ORjlhVEVOelltNWZTRWRLTjNWblNtZEtkMmN3VVRrNGVHcDBkbEpqTkRSa1kxSnRRelZqVURsWmRuVXRUM2hXV1VwMVlsbENOM1E0YUVsdGFTMVRlRlptYUU5elNqVmFjbUZ3TkUxNk9WTnJjakJrZDJkRWExYzNXVVJXVTJwalJYUndZMDFGUTFabWJVVndOelpTWmpFeFNtUTNWMUJoVDJJNFJsVTBNRXhWWTJ4ZlQzQllTSGxFU1hWRlZqbFpaalpwYTNWeU5FcDZaelpVTjNsSVRXeE9iazFOYm1GTGFrWXdhbEpGTjJkTGRXdDVOMGQwVUZFaUxDSjBjeUk2TVRZM01qazJOVEkxTnl3aVlpSTZJbTVNUTJsYWNXTkVjRU5rVURJeFVXbFphMEZSWDBkdFdFZEpOMUozYUc1Qk1FRm9PSFY0TURsd1Fsa2lMQ0p1YjI1alpTSTZJakZpWVdNNVptRmhPV1ZpT0RRM01XRmlNRFkwTnpoaFpESXdPV0kxTlRobUlpd2lZMjVtSWpwN0ltcDNheUk2ZXlKcmFXUWlPaUpaWVZGcFdtWXlkbWhaWVZodGEyTldZMXAwT1RObWVGZFZlRlJFZVhORlYzWk5NMVpxVW1KdWEzRkJJaXdpWlNJNklrRlJRVUlpTENKcmRIa2lPaUpTVTBFaUxDSnVJam9pY2tkcFZtUlRkbmhCY0RCSVJtNDBWREZZVVY5SlVHcHVPRUp4TFU4eGVFeEdaemRHYnpKaE1FMHpjRTVQVnpWblozZ3RjamRtWjE5UE9VWnRNakp5TmtvemNqbFhRa1ZNTm14aE5IRkNWMHBQU1RZdGVrOHlXbms0YlRGdVRtUkxRalpJV0dzNWNqWXRVSFZxZWtGTFdFdHFSR00xYWxKVGJFUlNWM0YzYVVaa1NsWnFWbUZCYWpoUmRsOHlSRGs1ZVhad1QyODViRUZwTm5WT2NqZ3lVRk54WjBSd2J6Ukxaa0ZPUVZCcFVIcHVaRkZtVEdoZlRXRjJRVlZDUnpCRmQwSm5UamxYZFVKNWNXdDZkbEptWDBOQ0xYRk1NMFl5WkRJek4xRnlXakpGVDBzMlZrTmhUV2syVVRBMVNUTTBjM0Z3V0hkcVYydGljV3h0U1ZGSlIzQXlZWEZvV1RWWlowMTZNVk50YjE5eU1tNTRSVWs0ZG05VExVUnNhVTF4UTNWZlgwTm5jbGhrYzBocFkyNUdjV1YxWmxSaGVrOUtXbGx4VG5sNGVtRm5XR2hVYlZObk0ycG9WMjFvT1ZWTGNXWjNWa1ozSW4xOWZRLlhrU1BQSVJsb0FPSnN3azUwSGs2MVRuVVUwNm9xTlBKMmFuVlBZbXdBYk0zZ1ZTdXJvU2hwM2dMbmg3M2xLUElLMmR1NXBsWkFsUG9IUlZmZ29MTnFuWGREUVJKV29jc2J5R3JhZVgxUG9HbWpCeFpubW1Xam9wcmg0WU81b05TSkFhVXBkaVB4ZEo5Q2oyanlabWVFVlpPSUtBNldBeXJfMGtodjBhSkVsLU0xaGtoTWJGa3BNb0ZieFB0SVByUDlHN09fQUtXbU0wOEVsbjIzWUFzY1VPMW1SUHg0dTlRRTQ0Unh0bUhzaFkxV0JMeGRURktzcU9HQm5Qb2JMZF8ySW10RXlCTWVmRjUxVzFsN0Y3N0MzbUluNzhBVHVzR3RTdU5lZ1NiRkdyZi15enNxQ2JkVTZacktiRktQWFluVlZLTTJyNlI3bTF2Ylg4M3EyOUlrUSJ9.",
=======
        "Content-Length": "7930",
        "Content-Type": "application/json",
        "traceparent": "00-0437386c308f8546c3cd6adfad2161a3-42d7c4e743dd3f2e-00",
        "User-Agent": "azsdk-net-Communication.CallAutomation/1.0.0-alpha.20230119.1 (.NET 7.0.2; Microsoft Windows 10.0.22621)",
        "x-ms-client-request-id": "ecc3c7d7706e4fc6942fc6def804a640",
        "x-ms-content-sha256": "Sanitized",
        "x-ms-date": "Fri, 20 Jan 2023 00:59:56 GMT",
        "x-ms-return-client-request-id": "true"
      },
      "RequestBody": {
        "incomingCallContext": "eyJhbGciOiJub25lIiwidHlwIjoiSldUIn0.eyJjYyI6Ikg0c0lBQUFBQUFBQUNzMVlhMi9iT2hMOUs0SVgyQS9iMGlJcFVxSUlHQXZIamx1M2VUV1BidTlGc0FGRlVZNGFXVklrK2RYZS92Y2R5bmJpeE5sdWQ3Y0ZyZ0xJSW9jejUzRElJV2Z5dGFOVmxwMFVUWnFrV2pWcGtYZmsxMDVTRlZQN204WWQyUkZTNlZxU0tGYUtSaUVLT1E0UTQ0eWlLUElaVWtGRXFjWllpWmpkNFBZaFB2SjFTQkhXU1lpTVNqekVtYWR3REtKSUpKM1huVGl0eTB5dFR0VFUvQkw3Sm8vTElzMmJzYVd2cVE1WUVrUW9Db3hCakFVSlVwR2ZvSkF5WXdLT0NmTTE2R1Fxbjh6VXhGaWRmSlpscnp1bHFwcFVwNlhhR09MSytNeUxOREtScnhCTG9nUkZYc0FSTnp4SVFwVVlFUkV3ZEp2R3NRRXZKaXFyelNPWHkxVnBKMXViYW02cWZsbkN5TElxU2xNMXF3TTFXV04rZTkxcGlwL2c5emcwei8wU2twL285MzluLzRuZjF6b1lveGRlMitlSC9FNE5vemppSVdJcTlCRVRHaU5odkJBbHh0UGNCRUZNRXJIdjk1ZWNtNlg1WFczOXE1cEc2VnV3ZmRzMFpTMWRWNVZwTjhuU3lXMERlc3RWdDc2RDVlcnFZbW9sN3B5NnVuUzFSclBhS0lvSTZXcTlNMFJyZDA3Y3BLanVUT3hxQTN4SklCQXp2Z2ZialNpa09JYU5oeVBLd1hHZWo3RkxBemNsOFBiZE5aTy9wejNQT21OcTRsVDE4M3BoS3J0ek5UQ2JxdlZPbVZTbXJ2OE1qTGRjdHB3cjg5bm81cy9BYk0xa3kyc1dsNWVWeXV1eXFDdzdhQUkzVHJ1RXNDNWg4T3N6NmJGQXVKMXZHOGNQaXJ3eE9ReisydEhyejAzUXFyTE1OcWVqVzhjMmRLT3NpRUF3NytIcjZqb3Zlc2loT0tTZWNMQXpQbkhHWjh3aE5PaGkrQ04yUU4ycndXT2diaHU2dHgwU0FJdUFkYW5vQnFHVlJMM0JwU1NiMkxBZFRRODc3Y2UwcDJaeFdqZ3NERGx6emkvUDNQN0hNNGRnNW9UdzloeENpRU1zdW5EQ0FIcWdaVHNGME1EZngxUzlxdEVscXVyMGk5bHBKNUg4bTdORVU2QU53ZW1BQjV3YXdsdkc5YTFUR1QyM0grdmhTMVNuazF4QmJFMitwL1ZvVzlwSjhIVTcxUWJOa2twTjVKWGJmLy9ZVnk1aXVWejlJKzMzdjdoeC9hVzVLcGVSaU5MZlJ2NzRhSWZsZExaY3Q3VEs0elJXalpFd2MrZHFlT1pRNHVFQXc0Rk5uczU1NDhKbUJkU3FKRnM2bFlyakNseldwVVRZOWZLY3ltNlo5Ymg5NjNUSE9nK3RoL2VzOHgrMHpwOWJwOERkVGt2cEJoQW83QVFmQi9zSWhOTWZRb0J4K3dqMEZ5UEF0bXM5UkNnWE5NUWs0TTQyNklUb2hyNERNUmUyeGlzRGQ5SFcrQk1DT3d2Z0hGOWVuWitNaHc3eHNTY0U5dURGL0FBQ1dMQzkxZkUycTlOaWk5RDM2ZitEelIrd2ZVNjhVUGloTHpEMUdDZE1QRWVHd0dyOVdxcTZCbmdtQ0tCai94azg5N2pIZmdpZlkwSDhmUkQ2NjBINHpoNjBHRnlFSHNFL0c0UCtJb3hNUlNhVFU1WG1xRDB3MTczVE5KWmtlMXBGQzZPeVNWR2x6ZTFVUmd2dGxFcmZtYVpVYWVVc1RBVG55b1p1dFNxYkFpSytmM2h4TXppK0lWVGN2RDN1RDI0dTN2YkpqY0JPbXNPWlorVG5xL3ZzM2ZIVmFieElGenc3eC9IbGI3UCttOFBmMzVCUjhhbGZqNmN4cStJQUgveEIvK21SUDhpV3lNWTgvVS9tNzgvcmt6ZnNyamk2bUg4Y25xeW1rM2NYWTVGOHlPOG03MGEvMzcwZDhxa2ZuTTVaMVpyZkhvM2xWSlZ3a1REblluejAzb1hRV1Y4bkQ2TFFlUk5RNm9ybi9mWXFhVlgySlhEQlhJelBEMDkyclNYVFppMkowcWFDaGUzdEk4RUJDVkRoanNHMWtuQlVucHRsMU11TEorT3hjelk0dnRySEY3YS92OThQdDkzNTRmQ2xtY0EyTnBrcGI0c2NrdFU1WE9aN0hHQUlSdHVkczlYem5NSEpTOU1YdHYrRitWRnNCZXhSbzJ6U0tSeTBXeVM0RmsxVlZwQVZ5L3BXSWNwOUorQlNIRWh2SU1PaEhJMGs3c3NSbFVFb0Q0ZUFJOW1oSkVQWlA1UURMZyt4RkNNWkNEa1lTYzlyUlZ4U1Q0NUFuY3IreUE3Z2djVFlqaEdoSEF3bDNweE5adG0wL0J5YmxzbHJlQmFMUlhlOXdidEZOYm0rTmt0SWtJRnIzdFRYMXpBZGRCdFhvSFY5cmFJYTJXc2IyWms4c2VZOVdudEkyYjVqS0ZGMWN4TkIyQy9TdUxtOVNZeUpJd2kydjBBRlpKT2hHKzhoZzZncmpTQlptOEFOYTJzRSs3S3liVXA4WkNadEtXQ2c1Rk9ZYWhRSUFsbWhWZ0dLRWh3aEl4S2RNQmFGcGkwRlRBMUZiWnV1bldvOXE4RDVrNGU2SURlTDB5U3grWFhiQWJrZlpJYnZ6Y3BtZlpza3JXMTFWcGVsaWZuVjNmSTgvdlJxTmJ1L1BQMTRUajcwZW1BZnloTTRNV3hKNkpiazgzRCtMcm84SGJ1dmh1clZjYVVPSmpBR3pGWkFIRElseStKc1hZdWtwaTArMHZwOEkrcG5XYkV3TUxHbW1wbHZvQU5wcC9WTlMzMmN6OVBtb1NMZmxkZzh0U3F5ckMwUy9xdXNHNHhzOG03c2d5eWY3MmJlMEhRdnlyc2piM0RRNEt2N1QyK2orL25ieEh3WTlTR2xKdUt2cHVkN0FvZUJMNWdYK015bm1GdG5wL1h4TEd2U002amF3RzBiTDZmMVFWV29XTU1HZUhSMGJLTFpaRGZKaHY4OHRNdnFxUWdXSElwSzRnY2FLdXM0UWNJUEdJcEZESlZleExuQTNGWkIvMHRoQ0xpVHFwaVZMZTRTY050YThGOTJnZjNDOXhBQUFBPT0iLCJzaHJUb2tlbiI6ImV5SmhiR2NpT2lKU1V6STFOaUlzSW5SNWNDSTZJbkJ2Y0NKOS5leUpoZENJNkltVjVTakJsV0VGcFQybEtTMVl4VVdsTVEwcG9Za2RqYVU5cFNsTlZla2t4VG1sSmMwbHVaekZrUTBrMlNXa3hURk5VVGxKUFZ6VlBWV3BrYVZWdE9XMWxSekZzVjIwNVdXTlhTa2xYYTJSc1pIbEpjMGx0ZEhCYVEwazJTV2t4VEZOVVRsSlBWelZQVldwa2FWVnRPVzFsUnpGc1YyMDVXV05YU2tsWGEyUnNaSGxLT1M1bGVVcG9aRmRSYVU5cFNtbE9SRlpzVFVScmQxbFRNV3RaVjBwdFRGUlJlRTVFVlhSWlZFRXlUME13ZDA5SFJUUk5hbXhwVFhwQ2JFOUhVV2xNUTBwd1l6Tk5hVTlwU205a1NGSjNZM3B2ZGt3elRqQmplVFV6WVZjMWEySXpaSHBNYlRWc1pFTTVhbHBIVFRGWlYxWnNXVk13ZUU1WFRURk1WRkpyV1dwWmRGbHFRVE5QVXpGdFdUSkdhMXBFU1RGTlJGWnJXWHBKZGtscGQybGhWMFl3U1dwdmVFNXFZekJOVkUweVRrUlZNVXhEU25WWmJWbHBUMnBGTWs1NlVYaE5lbGt3VGxSVmMwbHRWalJqUTBrMlRWUlpNMDVFU1hsTmVrVXhUbE4zYVZsWGJIWkphbTlwVWxSS1lWb3hiRTVoUkZKNlkyNUpNV0ZYVWtSV1dFSnRZek52ZUZsV2JGZFVWelEwVGpCS2JsRlVNR2xNUTBwb1kwaENjRnBEU1RaSmJVVjZXVlJOZWxsNlNtaE1WRWsxVDBkVmRFNUVSbXROVXpBMVRWUk5NMHhYUlRGT1JGbDVUVzFWTWs5RVJtcFplVWx6U1cxR2QyTkhiR3RaVjA1NVNXcHZhVTFwU1hOSmJVNTFXbWxKTm1WNVNuRmtNbk5wVDI1emFXRXpValZKYW05cFZXeE9Ra2xwZDJsaWFVazJTVzVHYldWWFNURmtSa0pyVFVSbmVGVkZXa2RUYmxabVZVZFNRMUpIWkVwa2JWWlhZMWRXYzJORlpESlhha3BOVWxSV1JsRXpaRTlWYTBaMlltcGFNRlJYV2pWaVJ6RlRZV3RvVTA1Vk9XcGhSWGh4VldwR1drNVZVakJTVlVWM1RtMDBNVmRxV25CVWVsVjVVakZDYUZOc1VucFdSRUpNWTNwbk5VNVZWVEZhVmpsNFRrZHdkRk5IVlRWWFJrNVZXRE53VDJGcmJHNVdSVlp0VlVkNFZWRXlPVFpQUlRGT1l6Sm9SMVZZUmxOU1JXaHFWbXRTTmxKR1dtdFZSa3B6VjFad2ExRjZWbFpOYms1MFlVWk9WbVJWWkU5VGF6Vk1WR3hvYjFwc1FrNWlWVEUwWVd0NFFsWnJWWGhUU0U1M1draFpkR1ZZVVRWbGEwWjNZVVJPYzJWV1RtaE1WRTVTVjJ4S01HVnFVbXhUUkVJelVWVjRSRlV4WkhCWlZ6VlZZa1ZXY0dSVlNrcGpWVnBIWWpCR01VMTVNWEpYYXpGdFRsZHNUVTlJUm1GTk1scFZWbGhPZFdWVVFucFBWVkl6VWxaYVZGUkZlSHBsVlhoNFZGUmtXRk5VUmtwTk0yYzBUa2Q0YlZkSE1VWllNVkpWWVVaU1dXTkVhM2RTYTFaV1VWWkNXR05GYUhSVFJFNTZXVlYwV1ZGdFdrNVZWMmhOVWxVMWRsVlZkSEpOYkhBeVUwVmFlRlJFWkRKU2JVcGFVbGM0TlZaRVl6SmFNMFpXWTFWck1WTXdVVE5sUmxaT1pIbEpjMGx0VldsUGFVcENWVlZHUTBscGQybFpWM2h1U1dwdmFWVnNUWGxPVkZscFRFTktjbUZYVVdsUGFVcEtXa1k1VEU1VVpFMVhiazVGVFVaT2RXSnNUakZSYW1oeVVsY3hlVlF3ZEd0U1JYUnlZVlZPWm1SSVNucFJiazB4VkRGQmRFOVlTbEpKYmpFNVRFTktjRnBJUVdsUGFVcHZaRWhTZDJONmIzWk1NMDR3WTNrMU0yRlhOV3RpTTJSNlRHMDFiR1JET1dwYVIwMHhXVmRXYkZsVE1IaE9WMDB4VEZSU2ExbHFXWFJaYWtFelQxTXhiVmt5Um10YVJFa3hUVVJXYTFsNlNYWkphWGRwWTIxbmFVOXBTWGRNYTBaVFUxVkZNbU5VWkVkbGJVNVdWbTVTY2sxdVpHeGFibXd3VFVkNFExcElaRzVpTUhCWlkyeE9aazF0ZEZkUmJUbElXakJzZUZFeU1UWlNSemgzVlRCR1FsRlROR2xNUTBvd1lWZFJhVTlwU21wYVIwMHhXVmRXYkZsVE1IaE9WMDB4VEZSU2ExbHFXWFJaYWtFelQxTXhiVmt5Um10YVJFa3hUVVJXYTFsNlNXbE1RMG94WkVkcmFVOXBTa05sV0VwSFRqQTFUVmt4VGtaVk1uUnFUa2hHYUZKc1RtdE5hMFpDU1dsM2FXUnRWbmxKYW05cFRWTTBkMGx1TUM1RmFXVmxiMmM0UjI1VVNIQjJhRkI1WVc5bFFrbGhOamxLWVUxQlgwWlNRMWhIZWtVNGIzcHZiMnB6U1dSSVVGQk5Za3RCUWxObWRYSnRlVTVCVWxCUFJtd3lTVFF6VjB0NFVqbHBkRFpLZVhaVE4wY3dSemc1U2pSU1oyaEZkSGcwTFMxaFFXNUNYMnRHZDFGNGJWaHlYMVJpTmpacE5sbG5hVTFyV0U5Rk5XbGhaVWxJVVZRNVJHZG1lblppWTFoTlNqQlFNV2RPTkRFMFgzUlRhbEV6V1ZodWVuUkVXbTFzU3kxcWJIUnZOVzlLZUd0bFNHeFdRbTlQUkVGTGMySnhVMEppYjA5eFFpMTZjVXRFUm5WVk5UTnhVVFJvTTI4M1dqSkhRM1ZzY0VGU2QyOXhTRXhtT1VzM2VFc3RNMUo0VG05MFVEWmtjSHBXYWxKclpWVnhSMVJsTFhOU1RWQnBTVXBXTVRNMGRqQmxZekZCWVVSblJuTmpOVkZRVjBVd1REUXlRbWhqYjNwQlZsUklZMVJ0YzA1aFRVRjRlazg1T0dkeFRXeHRXRnBaVjA5SGJrUTJYMmszUVVsWWVpMDFOM0k1Y25jaUxDSjBjeUk2TVRZM05ERTNOak01TkN3aVlpSTZJa3hZWWtkU1dqQkdWRjlGZUd0eU4yaFBZWGxHYUZoa2EyOXNVR1Z5TkdWZmVUVnJUV0Y0VVcxUVRVMGlMQ0p1YjI1alpTSTZJbUZpT1Rsak56UmpOV0U0TWpReFpUQmlOV1EzTjJVME1XSm1PRE5rTURZeklpd2lZMjVtSWpwN0ltcDNheUk2ZXlKcmFXUWlPaUo1TWxwU0xUSjRXRzR5T1ZZMVNIcDFNMkpJYW1KZldHcGFXamw2TldKTmJVNUJUemhpZEY5bWExOXZJaXdpWlNJNklrRlJRVUlpTENKcmRIa2lPaUpTVTBFaUxDSnVJam9pY1daNVlqVjBVR1F3T0RGUVJrWktkVjlRWkVKRVowbDJaVlp4Wld4d1IzWmFNa3hGTlVWRGQwNVNRVzl1Tm5STlpubHNiVkpxU0ZJMVQyTm9UR3BTTVZrMVJIUkZRVEEyYmpWYU5tbFBOVEpIVUdGS1ZITlVNRXR6T0RrMVJUVmxYM0UwYW0xSVpUbFlVMVJmZWs1cVNXZFVSV1pRYkZSRGIzbzRUVTF6YUVaUmNWSkVTR05XUkhwRVZtUlFVbXhaV21SRE5WVXljMjFvVTFWMVIwNUtUa3RPV0dobVVFMXRUWGhxVEVGV1JURkljM0JrZGkxNWREbDZRWEJvTTJ4NVUyRXRNMUZhVW5SNk5HVklNSGRCVEVOVFYybGhibFJzUldsMVFrbHhSa1p2UVhVekxXdGFUV1kxYVV3NGNWb3pabFJWYzI1NU1ITTVSSGRGVmxOTVRITjVUSEZOTjFkSk1Va3plRGcwYkdaWWJVVmZWRlJvVkZod09UQkdSVlZCVUZkd1NHMUlNM05oUzFoQ1prMVJhRXhGVG05UlMyc3lXblpJUm5GTU4zWkdZbGxGYnpsVU56Wm5jVlZ4U1RWTFJEZDRWVTEzSW4xOWZRLm81azlZVFYtLXZTUXhvU1d3ZFZKRnk4WlZMS2pOUG55VUxXXzNGbUVId0Q4dnZkcS1kV1lmclRuSEJOSjNKUkdXVXo1eGE0OFU4M2N2LTRuUjYyS0N3cjhRQXYzeEhKQms0Rm03QWFCZXRvbWU5LTVqWHRwN294X3hULXotZHh5a2w1RnpJM1lOa1hEUk5ud0xHYzVoTXdORmJlTU9rVjhyM0tsT3J5ZTExVnRzVXVvMHZxdHRkdFl4blA2Wnk1bEtNS2oyWHFNdThUNUxyM0pxQlVtLWVBU0wwTWVhYU9QeGQ3MkRuajh6MUpsdTJiRTcwbTAtdjVrWkZtb0xiclBQQlFZTzdmUzVEM0JVblNZS3VsX3ZXNERVbDI4aUluQXctXzdBTUtaeEdnOHJpTGhzYlM5ekIya3BEWlRMb3JZbFpzTmlYS2diYVNkYUcycUxvaUtfZyJ9.",
>>>>>>> dd31b45d
        "callbackUri": "https://sanitized.skype.com/api/servicebuscallback/events?q=SanitizedSanitized"
      },
      "StatusCode": 200,
      "ResponseHeaders": {
<<<<<<< HEAD
        "Content-Length": "658",
        "Content-Type": "application/json; charset=utf-8",
        "Date": "Fri, 06 Jan 2023 00:34:20 GMT",
        "Server": "Microsoft-HTTPAPI/2.0",
        "X-Microsoft-Skype-Chain-ID": "00d29a7e-e622-47eb-8339-3fb7b19cc356",
        "x-ms-client-request-id": "9986e1b68ee020c3346987415ddf6881"
      },
      "ResponseBody": {
        "callConnectionId": "411f8100-6893-4f91-a617-641796444401",
        "serverCallId": "aHR0cHM6Ly9hcGkuZXAtZGV2LnNreXBlLm5ldC9hcGkvdjIvY3AvY29udi1kZXYtMjAwLmNvbnYtZGV2LnNreXBlLm5ldC9jb252L3diNlowZURtcUUtTmZJdldNQW5HWFE/aT0xJmU9NjM4MDg1NTgwNDU5NzIyNzEw",
=======
        "Content-Length": "645",
        "Content-Type": "application/json; charset=utf-8",
        "Date": "Fri, 20 Jan 2023 00:59:55 GMT",
        "X-Azure-Ref": "0i\u002BfJYwAAAADNSNVDAGnESIRl3GcRRXlkWVZSMzExMDAwMTE1MDUxADlmYzdiNTE5LWE4Y2MtNGY4OS05MzVlLWM5MTQ4YWUwOWU4MQ==",
        "X-Cache": "CONFIG_NOCACHE",
        "X-Microsoft-Skype-Chain-ID": "3ab0009e-167c-4fdf-8674-d8d8e3b55805",
        "x-ms-client-request-id": "ecc3c7d7706e4fc6942fc6def804a640"
      },
      "ResponseBody": {
        "callConnectionId": "6e1f6600-9863-4814-8bb8-58bf050b88c7",
        "serverCallId": "aHR0cHM6Ly9hcGkuZmxpZ2h0cHJveHkuc2t5cGUuY29tL2FwaS92Mi9jcC9jb252LXVzZWEyLTA2LmNvbnYuc2t5cGUuY29tL2NvbnYvU3BrTDNDQnQwVXFYSGJxdkhmZVFGQT9pPTE4JmU9NjM4MDk3Njg0Mzc2NDYyMDU4",
>>>>>>> dd31b45d
        "source": {
          "displayName": "",
          "identifier": {
            "rawId": "Sanitized",
            "kind": "communicationUser",
            "communicationUser": {
              "id": "Sanitized"
            }
          }
        },
        "targets": [
          {
            "rawId": "Sanitized",
            "kind": "communicationUser",
            "communicationUser": {
              "id": "Sanitized"
            }
          }
        ],
        "callConnectionState": "unknown",
        "callbackUri": "https://sanitized.skype.com/api/servicebuscallback/events?q=SanitizedSanitized",
<<<<<<< HEAD
        "mediaSubscriptionId": "d67f11b1-076a-40cb-a0d2-cd8b97175c36"
      }
    },
    {
      "RequestUri": "https://sanitized.skype.com/calling/callConnections/411f8100-d140-4506-993b-9167880cf585?api-version=2023-01-15-preview",
=======
        "mediaSubscriptionId": "143a5bcd-1d8e-4215-9e76-8fa7eeefeda1"
      }
    },
    {
      "RequestUri": "https://sanitized.skype.com/calling/callConnections/6e1f6600-6111-47cb-bffd-4e63d3249ed9?api-version=2023-01-15-preview",
>>>>>>> dd31b45d
      "RequestMethod": "GET",
      "RequestHeaders": {
        "Accept": "application/json",
        "Authorization": "Sanitized",
<<<<<<< HEAD
        "User-Agent": "azsdk-net-Communication.CallAutomation/1.0.0-alpha.20230105.1 (.NET 6.0.12; Microsoft Windows 10.0.22621)",
        "x-ms-client-request-id": "16ef3d23465971749159a8b705051355",
        "x-ms-content-sha256": "Sanitized",
        "x-ms-date": "Fri, 06 Jan 2023 00:34:25 GMT",
=======
        "User-Agent": "azsdk-net-Communication.CallAutomation/1.0.0-alpha.20230119.1 (.NET 7.0.2; Microsoft Windows 10.0.22621)",
        "x-ms-client-request-id": "e97c6f7ba87b42f9d6de7ccce50e7605",
        "x-ms-content-sha256": "Sanitized",
        "x-ms-date": "Fri, 20 Jan 2023 00:59:58 GMT",
>>>>>>> dd31b45d
        "x-ms-return-client-request-id": "true"
      },
      "RequestBody": null,
      "StatusCode": 200,
      "ResponseHeaders": {
<<<<<<< HEAD
        "Content-Length": "660",
        "Content-Type": "application/json; charset=utf-8",
        "Date": "Fri, 06 Jan 2023 00:34:25 GMT",
        "Server": "Microsoft-HTTPAPI/2.0",
        "X-Microsoft-Skype-Chain-ID": "00d29a7e-e622-47eb-8339-3fb7b19cc356",
        "x-ms-client-request-id": "16ef3d23465971749159a8b705051355"
      },
      "ResponseBody": {
        "callConnectionId": "411f8100-d140-4506-993b-9167880cf585",
        "serverCallId": "aHR0cHM6Ly9hcGkuZXAtZGV2LnNreXBlLm5ldC9hcGkvdjIvY3AvY29udi1kZXYtMjAwLmNvbnYtZGV2LnNreXBlLm5ldC9jb252L3diNlowZURtcUUtTmZJdldNQW5HWFE/aT0xJmU9NjM4MDg1NTgwNDU5NzIyNzEw",
=======
        "Content-Length": "647",
        "Content-Type": "application/json; charset=utf-8",
        "Date": "Fri, 20 Jan 2023 00:59:57 GMT",
        "X-Azure-Ref": "0jefJYwAAAABkcBm2tI1uQIZF9xiBFS3SWVZSMzExMDAwMTE1MDUxADlmYzdiNTE5LWE4Y2MtNGY4OS05MzVlLWM5MTQ4YWUwOWU4MQ==",
        "X-Cache": "CONFIG_NOCACHE",
        "X-Microsoft-Skype-Chain-ID": "3ab0009e-167c-4fdf-8674-d8d8e3b55805",
        "x-ms-client-request-id": "e97c6f7ba87b42f9d6de7ccce50e7605"
      },
      "ResponseBody": {
        "callConnectionId": "6e1f6600-6111-47cb-bffd-4e63d3249ed9",
        "serverCallId": "aHR0cHM6Ly9hcGkuZmxpZ2h0cHJveHkuc2t5cGUuY29tL2FwaS92Mi9jcC9jb252LXVzZWEyLTA2LmNvbnYuc2t5cGUuY29tL2NvbnYvU3BrTDNDQnQwVXFYSGJxdkhmZVFGQT9pPTE4JmU9NjM4MDk3Njg0Mzc2NDYyMDU4",
>>>>>>> dd31b45d
        "source": {
          "displayName": "",
          "identifier": {
            "rawId": "Sanitized",
            "kind": "communicationUser",
            "communicationUser": {
              "id": "Sanitized"
            }
          }
        },
        "targets": [
          {
            "rawId": "Sanitized",
            "kind": "communicationUser",
            "communicationUser": {
              "id": "Sanitized"
            }
          }
        ],
        "callConnectionState": "connected",
        "callbackUri": "https://sanitized.skype.com/api/servicebuscallback/events?q=SanitizedSanitized",
<<<<<<< HEAD
        "mediaSubscriptionId": "5f623a29-ad33-43fd-84da-e7914ab4972c"
      }
    },
    {
      "RequestUri": "https://sanitized.skype.com/calling/callConnections/411f8100-d140-4506-993b-9167880cf585:terminate?api-version=2023-01-15-preview",
=======
        "mediaSubscriptionId": "14016f55-1857-468d-a8dc-e3b70d3f559a"
      }
    },
    {
      "RequestUri": "https://sanitized.skype.com/calling/callConnections/6e1f6600-6111-47cb-bffd-4e63d3249ed9:terminate?api-version=2023-01-15-preview",
>>>>>>> dd31b45d
      "RequestMethod": "POST",
      "RequestHeaders": {
        "Accept": "application/json",
        "Authorization": "Sanitized",
        "Content-Length": "0",
<<<<<<< HEAD
        "User-Agent": "azsdk-net-Communication.CallAutomation/1.0.0-alpha.20230105.1 (.NET 6.0.12; Microsoft Windows 10.0.22621)",
        "x-ms-client-request-id": "1a3534af3640da9d3b677fd21a3d7d54",
        "x-ms-content-sha256": "Sanitized",
        "x-ms-date": "Fri, 06 Jan 2023 00:34:26 GMT",
=======
        "User-Agent": "azsdk-net-Communication.CallAutomation/1.0.0-alpha.20230119.1 (.NET 7.0.2; Microsoft Windows 10.0.22621)",
        "x-ms-client-request-id": "d468555079bd46f6d4ad3d26d5110af5",
        "x-ms-content-sha256": "Sanitized",
        "x-ms-date": "Fri, 20 Jan 2023 00:59:58 GMT",
>>>>>>> dd31b45d
        "x-ms-return-client-request-id": "true"
      },
      "RequestBody": null,
      "StatusCode": 204,
      "ResponseHeaders": {
<<<<<<< HEAD
        "Content-Length": "0",
        "Date": "Fri, 06 Jan 2023 00:34:26 GMT",
        "Server": "Microsoft-HTTPAPI/2.0",
        "X-Microsoft-Skype-Chain-ID": "00d29a7e-e622-47eb-8339-3fb7b19cc356",
        "x-ms-client-request-id": "1a3534af3640da9d3b677fd21a3d7d54"
=======
        "Date": "Fri, 20 Jan 2023 00:59:57 GMT",
        "X-Azure-Ref": "0jefJYwAAAADMIsR3qkRPTLiFZhuUunWbWVZSMzExMDAwMTE1MDUxADlmYzdiNTE5LWE4Y2MtNGY4OS05MzVlLWM5MTQ4YWUwOWU4MQ==",
        "X-Cache": "CONFIG_NOCACHE",
        "X-Microsoft-Skype-Chain-ID": "3ab0009e-167c-4fdf-8674-d8d8e3b55805",
        "x-ms-client-request-id": "d468555079bd46f6d4ad3d26d5110af5"
>>>>>>> dd31b45d
      },
      "ResponseBody": null
    },
    {
      "RequestUri": "https://sanitized.skype.com/api/servicebuscallback/unsubscribe",
      "RequestMethod": "POST",
      "RequestHeaders": {
        "Accept": "application/json",
        "Authorization": "Sanitized",
        "Content-Length": "158",
        "Content-Type": "application/json",
<<<<<<< HEAD
        "User-Agent": "azsdk-net-Communication.CallAutomation/1.0.0-alpha.20230105.1 (.NET 6.0.12; Microsoft Windows 10.0.22621)",
        "X-FORWARDED-HOST": "Sanitized",
        "x-ms-client-request-id": "a43be805a548708e6d150886e60c1a2e",
        "x-ms-content-sha256": "Sanitized",
        "x-ms-date": "Fri, 06 Jan 2023 00:34:28 GMT",
        "x-ms-return-client-request-id": "true"
      },
      "RequestBody": "[\u00228acs1bdaa2b9-9507-4542-bb64-a7b22c00a8d4_00000016-2461-848e-e3c7-593a0d00b0158acs1bdaa2b9-9507-4542-bb64-a7b22c00a8d4_00000016-2461-8507-e3c7-593a0d00b016\u0022]",
      "StatusCode": 200,
      "ResponseHeaders": {
        "Content-Length": "0",
        "Date": "Fri, 06 Jan 2023 00:34:28 GMT",
=======
        "User-Agent": "azsdk-net-Communication.CallAutomation/1.0.0-alpha.20230119.1 (.NET 7.0.2; Microsoft Windows 10.0.22621)",
        "X-FORWARDED-HOST": "Sanitized",
        "x-ms-client-request-id": "924c7bf67de02e52cd81158ff4fa6985",
        "x-ms-content-sha256": "Sanitized",
        "x-ms-date": "Fri, 20 Jan 2023 00:59:59 GMT",
        "x-ms-return-client-request-id": "true"
      },
      "RequestBody": "[\u00228acs1bdaa2b9-9507-4542-bb64-a7b22c00a8d4_00000016-6c92-0cf9-eaf3-543a0d000b8f8acs1bdaa2b9-9507-4542-bb64-a7b22c00a8d4_00000016-6c92-0d9e-eaf3-543a0d000b91\u0022]",
      "StatusCode": 200,
      "ResponseHeaders": {
        "Content-Length": "0",
        "Date": "Fri, 20 Jan 2023 00:59:59 GMT",
>>>>>>> dd31b45d
        "Server": "Kestrel"
      },
      "ResponseBody": null
    }
  ],
  "Variables": {
    "COMMUNICATION_LIVETEST_STATIC_CONNECTION_STRING": "endpoint=https://acs-callautomationtestsupporter.communication.azure.com/;accesskey=Kg==",
    "DISPATCHER_ENDPOINT": "https://sanitized.skype.com",
    "PMA_Endpoint": null,
<<<<<<< HEAD
    "RandomSeed": "1190444977",
=======
    "RandomSeed": "1666010579",
>>>>>>> dd31b45d
    "SERVICEBUS_STRING": "Endpoint=sb://acs-callautomationtestservicebus.servicebus.windows.net/;SharedAccessKeyName=Sanitized;SharedAccessKey=Kg=="
  }
}<|MERGE_RESOLUTION|>--- conflicted
+++ resolved
@@ -8,19 +8,11 @@
         "Authorization": "Sanitized",
         "Content-Length": "2",
         "Content-Type": "application/json",
-<<<<<<< HEAD
-        "traceparent": "00-72bdee160645be53e38f79318f0bc876-04f9c21961e7bdaf-00",
-        "User-Agent": "azsdk-net-Communication.Identity/1.3.0-alpha.20230105.1 (.NET 6.0.12; Microsoft Windows 10.0.22621)",
-        "x-ms-client-request-id": "b3d2ff549c53d090c9b1929baa146ae8",
-        "x-ms-content-sha256": "Sanitized",
-        "x-ms-date": "Fri, 06 Jan 2023 00:34:10 GMT",
-=======
         "traceparent": "00-04d586e32b3d998bb811b8dd8c28e5ae-b54a7da3f2cc9777-00",
         "User-Agent": "azsdk-net-Communication.Identity/1.3.0-alpha.20230119.1 (.NET 7.0.2; Microsoft Windows 10.0.22621)",
         "x-ms-client-request-id": "7cde3e1fd5a8eb90465215a2b350e630",
         "x-ms-content-sha256": "Sanitized",
         "x-ms-date": "Fri, 20 Jan 2023 00:59:51 GMT",
->>>>>>> dd31b45d
         "x-ms-return-client-request-id": "true"
       },
       "RequestBody": {},
@@ -29,16 +21,6 @@
         "api-supported-versions": "2020-07-20-preview2, 2021-02-22-preview1, 2021-03-07, 2021-10-31-preview, 2021-11-01, 2022-06-01, 2022-10-01",
         "Content-Length": "31",
         "Content-Type": "application/json; charset=utf-8",
-<<<<<<< HEAD
-        "Date": "Fri, 06 Jan 2023 00:34:10 GMT",
-        "MS-CV": "Xi6veC7Nek26eA20hIpOoQ.0",
-        "Request-Context": "appId=",
-        "Strict-Transport-Security": "max-age=2592000",
-        "X-Azure-Ref": "0g2y3YwAAAABg8TZsJ3ToQYtn5FnrQtfUUERYMzFFREdFMDIxNwA5ZmM3YjUxOS1hOGNjLTRmODktOTM1ZS1jOTE0OGFlMDllODE=",
-        "X-Cache": "CONFIG_NOCACHE",
-        "x-ms-client-request-id": "b3d2ff549c53d090c9b1929baa146ae8",
-        "X-Processing-Time": "40ms"
-=======
         "Date": "Fri, 20 Jan 2023 00:59:51 GMT",
         "MS-CV": "idajyu/kGEWdfe0rXr7BiA.0",
         "Request-Context": "appId=",
@@ -47,7 +29,6 @@
         "X-Cache": "CONFIG_NOCACHE",
         "x-ms-client-request-id": "7cde3e1fd5a8eb90465215a2b350e630",
         "X-Processing-Time": "81ms"
->>>>>>> dd31b45d
       },
       "ResponseBody": {
         "identity": {
@@ -63,19 +44,11 @@
         "Authorization": "Sanitized",
         "Content-Length": "2",
         "Content-Type": "application/json",
-<<<<<<< HEAD
-        "traceparent": "00-e63671cbef1e620e94b57b43980bfe6d-ecb3ec118fd838eb-00",
-        "User-Agent": "azsdk-net-Communication.Identity/1.3.0-alpha.20230105.1 (.NET 6.0.12; Microsoft Windows 10.0.22621)",
-        "x-ms-client-request-id": "155e99907aac64cb49f3bb5915e1fab0",
-        "x-ms-content-sha256": "Sanitized",
-        "x-ms-date": "Fri, 06 Jan 2023 00:34:11 GMT",
-=======
         "traceparent": "00-c954aa53d23ec22bfe961d7a6f57cd62-1d6119a4ee271876-00",
         "User-Agent": "azsdk-net-Communication.Identity/1.3.0-alpha.20230119.1 (.NET 7.0.2; Microsoft Windows 10.0.22621)",
         "x-ms-client-request-id": "28a66af01c964145c1e1d43384787b4e",
         "x-ms-content-sha256": "Sanitized",
         "x-ms-date": "Fri, 20 Jan 2023 00:59:52 GMT",
->>>>>>> dd31b45d
         "x-ms-return-client-request-id": "true"
       },
       "RequestBody": {},
@@ -84,16 +57,6 @@
         "api-supported-versions": "2020-07-20-preview2, 2021-02-22-preview1, 2021-03-07, 2021-10-31-preview, 2021-11-01, 2022-06-01, 2022-10-01",
         "Content-Length": "31",
         "Content-Type": "application/json; charset=utf-8",
-<<<<<<< HEAD
-        "Date": "Fri, 06 Jan 2023 00:34:10 GMT",
-        "MS-CV": "P0c34YpNN0G/O4lKqVxWpA.0",
-        "Request-Context": "appId=",
-        "Strict-Transport-Security": "max-age=2592000",
-        "X-Azure-Ref": "0g2y3YwAAAADscrWv86jHRL7KqwCGV9k3UERYMzFFREdFMDIxNwA5ZmM3YjUxOS1hOGNjLTRmODktOTM1ZS1jOTE0OGFlMDllODE=",
-        "X-Cache": "CONFIG_NOCACHE",
-        "x-ms-client-request-id": "155e99907aac64cb49f3bb5915e1fab0",
-        "X-Processing-Time": "40ms"
-=======
         "Date": "Fri, 20 Jan 2023 00:59:51 GMT",
         "MS-CV": "dSwmSTRNq0GrjMNkYjwcSA.0",
         "Request-Context": "appId=",
@@ -102,7 +65,6 @@
         "X-Cache": "CONFIG_NOCACHE",
         "x-ms-client-request-id": "28a66af01c964145c1e1d43384787b4e",
         "X-Processing-Time": "80ms"
->>>>>>> dd31b45d
       },
       "ResponseBody": {
         "identity": {
@@ -117,30 +79,18 @@
         "Accept": "application/json",
         "Authorization": "Sanitized",
         "Content-Length": "0",
-<<<<<<< HEAD
-        "User-Agent": "azsdk-net-Communication.CallAutomation/1.0.0-alpha.20230105.1 (.NET 6.0.12; Microsoft Windows 10.0.22621)",
-        "X-FORWARDED-HOST": "Sanitized",
-        "x-ms-client-request-id": "db3410147024f4658d6a1cecfcc7cf7e",
-        "x-ms-content-sha256": "Sanitized",
-        "x-ms-date": "Fri, 06 Jan 2023 00:34:11 GMT",
-=======
         "User-Agent": "azsdk-net-Communication.CallAutomation/1.0.0-alpha.20230119.1 (.NET 7.0.2; Microsoft Windows 10.0.22621)",
         "X-FORWARDED-HOST": "Sanitized",
         "x-ms-client-request-id": "75e2c6dea16977d662b723409b806565",
         "x-ms-content-sha256": "Sanitized",
         "x-ms-date": "Fri, 20 Jan 2023 00:59:52 GMT",
->>>>>>> dd31b45d
         "x-ms-return-client-request-id": "true"
       },
       "RequestBody": null,
       "StatusCode": 200,
       "ResponseHeaders": {
         "Content-Length": "0",
-<<<<<<< HEAD
-        "Date": "Fri, 06 Jan 2023 00:34:13 GMT",
-=======
         "Date": "Fri, 20 Jan 2023 00:59:52 GMT",
->>>>>>> dd31b45d
         "Server": "Kestrel"
       },
       "ResponseBody": null
@@ -153,19 +103,11 @@
         "Authorization": "Sanitized",
         "Content-Length": "254",
         "Content-Type": "application/json",
-<<<<<<< HEAD
-        "traceparent": "00-5363e0f34cc97e1935e039278c12684e-7a91d7e770e70920-00",
-        "User-Agent": "azsdk-net-Communication.CallAutomation/1.0.0-alpha.20230105.1 (.NET 6.0.12; Microsoft Windows 10.0.22621)",
-        "x-ms-client-request-id": "b387ff69a23cda7f336d6a5fe137bbe8",
-        "x-ms-content-sha256": "Sanitized",
-        "x-ms-date": "Fri, 06 Jan 2023 00:34:14 GMT",
-=======
         "traceparent": "00-f3cdeaa85d54e4f7f5b3ae33cb5ae190-d4881fb551e25ce8-00",
         "User-Agent": "azsdk-net-Communication.CallAutomation/1.0.0-alpha.20230119.1 (.NET 7.0.2; Microsoft Windows 10.0.22621)",
         "x-ms-client-request-id": "d2fc9bb79c5503f0f99cbbc7015c66ce",
         "x-ms-content-sha256": "Sanitized",
         "x-ms-date": "Fri, 20 Jan 2023 00:59:53 GMT",
->>>>>>> dd31b45d
         "x-ms-return-client-request-id": "true"
       },
       "RequestBody": {
@@ -189,17 +131,8 @@
       },
       "StatusCode": 201,
       "ResponseHeaders": {
-        "Content-Length": "479",
-        "Content-Type": "application/json; charset=utf-8",
-<<<<<<< HEAD
-        "Date": "Fri, 06 Jan 2023 00:34:16 GMT",
-        "Server": "Microsoft-HTTPAPI/2.0",
-        "X-Microsoft-Skype-Chain-ID": "00d29a7e-e622-47eb-8339-3fb7b19cc356",
-        "x-ms-client-request-id": "b387ff69a23cda7f336d6a5fe137bbe8"
-      },
-      "ResponseBody": {
-        "callConnectionId": "411f8100-d140-4506-993b-9167880cf585",
-=======
+        "Content-Length": "462",
+        "Content-Type": "application/json; charset=utf-8",
         "Date": "Fri, 20 Jan 2023 00:59:53 GMT",
         "X-Azure-Ref": "0iefJYwAAAADW4w8LxYoIT50\u002B8UVhfasRWVZSMzExMDAwMTE1MDUxADlmYzdiNTE5LWE4Y2MtNGY4OS05MzVlLWM5MTQ4YWUwOWU4MQ==",
         "X-Cache": "CONFIG_NOCACHE",
@@ -208,9 +141,7 @@
       },
       "ResponseBody": {
         "callConnectionId": "6e1f6600-6111-47cb-bffd-4e63d3249ed9",
->>>>>>> dd31b45d
         "source": {
-          "displayName": "",
           "identifier": {
             "rawId": "Sanitized",
             "kind": "communicationUser",
@@ -230,11 +161,7 @@
         ],
         "callConnectionState": "connecting",
         "callbackUri": "https://sanitized.skype.com/api/servicebuscallback/events?q=SanitizedSanitized",
-<<<<<<< HEAD
-        "mediaSubscriptionId": "5f623a29-ad33-43fd-84da-e7914ab4972c"
-=======
         "mediaSubscriptionId": "14016f55-1857-468d-a8dc-e3b70d3f559a"
->>>>>>> dd31b45d
       }
     },
     {
@@ -243,19 +170,6 @@
       "RequestHeaders": {
         "Accept": "application/json",
         "Authorization": "Sanitized",
-<<<<<<< HEAD
-        "Content-Length": "7866",
-        "Content-Type": "application/json",
-        "traceparent": "00-126e893b625edfacba4c216792632115-11d97cc044437f8a-00",
-        "User-Agent": "azsdk-net-Communication.CallAutomation/1.0.0-alpha.20230105.1 (.NET 6.0.12; Microsoft Windows 10.0.22621)",
-        "x-ms-client-request-id": "9986e1b68ee020c3346987415ddf6881",
-        "x-ms-content-sha256": "Sanitized",
-        "x-ms-date": "Fri, 06 Jan 2023 00:34:19 GMT",
-        "x-ms-return-client-request-id": "true"
-      },
-      "RequestBody": {
-        "incomingCallContext": "eyJhbGciOiJub25lIiwidHlwIjoiSldUIn0.eyJjYyI6Ikg0c0lBQUFBQUFBRUFNVlhZVy9iT0JMOUs0SVB1QTkzcFUxU3BFUVNNQTZPNDdSdVlpZE4wdDI5UlhBQlJWS09XbGxTSk5sT2RyZi8vWWEyMHJoMTBSWjNXNndDT09LUWZQTTRGRGx2ZnU4Wm5lZnpzczNTek9nMks0dWUrcjJYMXVYUy84OXNUL1dFMHFaUkpMRmEwMFFpeVhHTUdHY1VKVW5Fa0k0VFNnM0dXbGgyaTdjUGlSQmxFVUdDQ1lkY2FHTEVaYWl4eFRqQmhQZGU5R3pXVkxsK25PdWxBM3d3dU1KV1pWYTBVKytQU1IwYWJnU0tROHNSU3dFdUlZYWlVQk1pWThPWTVnTG01THBZclBUQytUbkZLczlmOUNwZHQ1bkpLdDBCVVNwVEkzQ0NNRTBzWWt5bVNCcE00U2ZtTWhHSm82RURvTHZNV2dmTFRuWGV1R2N1MTQrVlo5ZTRldTNxVVZYQnlLb3VLMWUzajBkNnNmUDU0VVd2TGYrRVFQbVJud2NxK21hZ2NQZWdML3c4UGQ4VktCWkhCb3VZb2RpbEFqRkpORXFpTUVVUkZxR1dzWENhbXNOQWZTa2FlVmE4YjN4QWROdHFjd2ZZZDIxYk5Xb3cwRlhXZHhXeWJ0MXYza05vKzRWcnZYR3dwZ05URFl6eFhZaGkzTis5N28weVpyQW1nN1NzM3pzN2tGUmJTK01JU2V3a1lzNXFKRzFNRUk4NEkxRnNEYU4wUU9OQlJ1QTNHdXg0L0NzYlVsakEwdGxNajRwbTQycGdaZ3pRV3VyZHZpNXExelIvUGQwbkpoM2gycjF6cHYzcmFlMTRkS1JXdHJxdWRkRlVaZTJwUVJPSVVkeW5qUGNKcG4zQ3FBcFpMQWE5RDEzSXgyWFJ1cUwxMzRYWnZYYUhTMWRWM2wwN2c4YjZJNWJrWlFJZDZ5RytxVytLY29pQ0dFdkNBeHhNNThIMGdnV0V4bjBNZjhUM044TUdnZ1d6ZmNNTXV5RWRsN0RQUW05UGh1TnJSYnJ6NEEzdEVBZmJsK1ZRcjJ4V0JwekdSQVNYMXhlRDBVOFhBY0Vza1BBYkJvU1FBRHB3SUFJWmd3VmEzaWkrNWswUDY5WlVxRzZ5Mzl4ZU8wM1VQNElIdEFTNmNCUURXSGpRd0dGV3Rya0xhbWZXL21VMy9BRTEyYUxRY0pJV1g1djFqSzA4ZmJsclo4YWhWVnJyaGJLWDQ5bXpyZHBZOVJyWUduZDJUODlQanMrTm1KM2h0TExIbzEvMldDNVhEN3VXMFlYTnJHNmRnalVIYjQ4dkFrcENIT09JaFdSL3hWM28ya2NnVnFmNVExRERkMVZEcVBxVUNOZ2xIdFQrTTlrTk80U21lOUJjQXREbjBQTDdvT1huMEJSWSt3VnAwd0k4aGQyUGNQd3BQRnh6bkg0YmZqdnNFSjcrU1Bpd2l6bWhYRkNKU2N4aGxYMUNXSjhJMFNlaENPQjg3VUpUTzhnUEhmaSsrNzJ3QjdQcnQ1Zno2WEZBdUl3bEk0ekVqR0xLUW1CeXNDZGh0eWRiMTBKR0VmMC9YTXRuMXlSaUVhZFljSUtqa01hQ1JnZXVXYmRubFc0YThNOEVBZmM0K3R3LzUxeXk3eUVBV2lNNjlFRi91QSsrOSsxNUYxeklrT0EvMlFYOU1TNXluYmhjTFhWV29PM1Z1TE11TTZ2STArMlViSnpPRjJXZHRYZExsV3hNVUduejNyV1Z6dXBnNHhLNFJ6cTI5V1BWbG5ESVI1T3IyL0hzbGxCeCsybzJHdDlldlJxUlc0R0RySUE3RHJZRXkzOWUyZFg1MjNmNTBUbDdkNzA0MCtIbHkybjBhalNmTitkWVB0YTJtbWFqaXovb2YwTHlCM2tpMHNIVGI4Rkg0YXg1dkQ5YWJnVC9tYzFPcnNqSmZIQmF2ZWFueTNwMHVqYjN4K3ZvcEg0enJiYndUMWRodGRTVjhubmdhbnAyT2lCUmx6Zytkc25nWlF3SlVueHU5MGxqTytXd0IxTEoxZlJ5TXQ5SFM1ZnRyaWZKMmhyMmRYam9DWTR2dUpKN2dMdEpJdEJGNFI2U1lWRitNaDRIRitQWjIwUC93dHRIaDNiSWE1ZVQ0eSt0QkQ1aWw3dnFyaXhBeEs4aFp4OXdnQ0VZa2VqVGVXRXdubjlwK2NMYjk5Wlh0ZGtTTHRJblFNaDJycTVxa0xhcXVkT0k4aWlJcVpwTUZHV0tUdFFSVVpGVUdLdjRST0VqSmFVU1hKMk1WTVFVNXdvejN4dE8xSmlwQ1ZGQ3FnbFZJNjdpV0kzSGFqenlZemlJRXFra0dKbUtqeFE1MmpsMkQrMldYK0FWbHJxQlo3UFo5SGZmY2Irc0Z6YzM3Z0ZVTG5BdDJ1Ym1CcGFEN213TnMyNXVkTklnbjQyUlg4a25hT0V6Mms1L21YTDVGYUJVTisxdEFvZDdrOW4yN2paMXppWndwdjRHZFlmWE5yZmhSMkhRMUFhQjlGcTRyWjVCcEl2bWs3UTljNHV0bnVlcHRqUWxEQW1SUWdXVnhESFVZdHdnWTJWS1NjSXQ1OFFYRXczVWZsdnhkVzdNcW9iZ0x6NksrOEp0enRQVTYrU3Q0Y05XOXAyNlI2L2hPczIxYmZXS2kzczIrUGZSK2VoaC9OdGJjcm00VzROMldReUhnQTgxQmx3TU1PYms5YXVpT2ZzMU9odi9ORCtoczVQbG0xZUwxMjlnekFjdmNXMEdBc2l6dU5nVkZKbmJWaEJaYzlsMWpmSzgzRGhZV0Z1djNBZVlBeUxTeDJaTGZWcXNzL1pqNGJyZjQxVm5YZWI1VnV4L3I0Q0crYzhTdW12c2kyZ3dEVFpKOUN0Mng4djdDWnFuMC9YUHMxSHg4cGMzb0k3SjM5MHdDZ1ZrT1M0d2cyeExJUW42RWl4clpxdTh6UzZnN25yOEdPS3NPYXBMYlEzcy9uT1VyVXRXaTMyOUROVjVWK3haS25VTVp6R2lGTEhZSlVpRW9VUmhtc1FKa2NhRTNGZU0vMU5wQjM0WGRibXF0bjRmMnE2YSt5LzNEL1Y4R3hBQUFBPT0iLCJzaHJUb2tlbiI6ImV5SmhiR2NpT2lKU1V6STFOaUlzSW5SNWNDSTZJbkJ2Y0NKOS5leUpoZENJNkltVjVTakJsV0VGcFQybEtTMVl4VVdsTVEwcG9Za2RqYVU5cFNsTlZla2t4VG1sSmMwbHVaekZrUTBrMlNXa3hURk5VVGxKUFZ6VlBWV3BrYVZWdE9XMWxSekZzVjIwNVdXTlhTa2xYYTJSc1pIbEpjMGx0ZEhCYVEwazJTV2t4VEZOVVRsSlBWelZQVldwa2FWVnRPVzFsUnpGc1YyMDVXV05YU2tsWGEyUnNaSGxLT1M1bGVVcG9aRmRSYVU5cFNtbE9SRlpzVFVScmQxbFRNV3RaVjBwdFRGUlJlRTVFVlhSWlZFRXlUME13ZDA5SFJUUk5hbXhwVFhwQ2JFOUhVV2xNUTBwd1l6Tk5hVTlwU205a1NGSjNZM3B2ZGt3elRqQmplVFV6WVZjMWEySXpaSHBNYlRWc1pFTTVhbHBIVFRGWlYxWnNXVk13ZUU1WFRURk1WRkpyV1dwWmRGbHFRVE5QVXpGdFdUSkdhMXBFU1RGTlJGWnJXWHBKZGtscGQybGhWMFl3U1dwdmVFNXFZM2xQVkZWNlRrUnJNa3hEU25WWmJWbHBUMnBGTWs1NlNUVk9WRTB3VDFSWmMwbHRWalJqUTBrMlRWUlpNMDE2UVRCTlJFVTFUbWwzYVZsWGJIWkphbTlwVWxSS1lWb3hiRWRTU0ZwSFRVaGtNVlp0TlhGT2VsbDJZbFJDUmxKV2JHeE5RM1JEVGpCR1FsQlVNR2xNUTBwb1kwaENjRnBEU1RaSmJVVjZXVlJOZWxsNlNtaE1WRWsxVDBkVmRFNUVSbXROVXpBMVRWUk5NMHhYUlRGT1JGbDVUVzFWTWs5RVJtcFplVWx6U1cxR2QyTkhiR3RaVjA1NVNXcHZhVTFwU1hOSmJVNTFXbWxKTm1WNVNuRmtNbk5wVDI1emFXRXpValZKYW05cFZXeE9Ra2xwZDJsaWFVazJTVzVLU0dGV1dtdFZNMW8wVVZoQmQxTkZXblZPUmxGNFYwWkdabE5XUW5GaWFtaERZMU14VUUxWWFFMVNiV016VW0wNGVWbFVRazVOTTBKUFZERmpNVm95WkRSTVdFa3pXbTFrWmxSNmJFZGlWRWw1WTJwYVMwMHpTVFZXTUVwR1ZFUmFjMWxVVW5oUmJHUkxWREJyTWt4WWNGQk5iSEExVDBjd2VHSnJOV3RUTUVreVUwWm9jazlZU1RKTVZrSXhZVzV3UWxNeGFFeGhhMUpxVGxkd1UxVXllRVZWYkdSNFpESnNSMXBGY0ZkaGJGcG9VVmR2TkZWWVdtWk5hMUUxVDFoc01tTkZPWFpQVjNoQ1lWUmFNVlJ1U1RSTmJFSlVZMWRrUldOSE9EQlRNbHBDVkd0R1VXRldRalppYlZKU1dtdDRiMWd3TVdoa2EwWldVV3RqZDFKWVpFTmFNRFExVmpOV1EyVllSbkpsYmxwVFdtdzVSRkZwTVhoVVJFNUhUVzFSZVUxNlpGSmpiRzk1VWxVNVRFNXNXa1JaVlRGd1RteEZkMDVWYTNwT1NFNTRZMFpvTTJGc1pISlpia1p6WWxWc1VsTlZaSGROYlVaNFlVWnJNVmRYWkU1bGFrWlVZbGM1Wm1OcVNuVmxSVlpLVDBoYWRsVjVNVVZpUjJ4T1kxVk9NVmd4T1VSYU0wcFpXa2hPU1dGWFRuVlNia1pzWkZkYVZWbFljRkJUYkhCYVkxVTFOV1ZJY0doYU1XaHZWa2N4VkZwNlRuRmhSbVIwWVVSc1ZsTXpSbTFrTVZwSFpIbEpjMGx0VldsUGFVcENWVlZHUTBscGQybFpWM2h1U1dwdmFWVnNUWGxPVkZscFRFTktjbUZYVVdsUGFVcFpWMjVyTWxRd1NrTlJhMUpRWVVSV1MxcFlSbFZoYXpGRlRsVlNhR0p0TUhwbFJ6RlpUWHBzTTFvd1ZucFNWVkpZVjFoQ1dtRkhkSHBKYmpFNVRFTktjRnBJUVdsUGFVcHZaRWhTZDJONmIzWk1NMDR3WTNrMU0yRlhOV3RpTTJSNlRHMDFiR1JET1dwYVIwMHhXVmRXYkZsVE1IaE9WMDB4VEZSU2ExbHFXWFJaYWtFelQxTXhiVmt5Um10YVJFa3hUVVJXYTFsNlNYWkphWGRwWTIxbmFVOXBTWGRNYTBaVFUxVkZNbU5VWkVkbGJVNVdWbTVTY2sxdVpHeGFibXd3VFVkNFExcElaRzVpTUhCWlkyeE9aazF0ZEZkUmJUbElXakJzZUZFeU1UWlNSemgzVlRCR1FsRlROR2xNUTBvd1lWZFJhVTlwU21wYVIwMHhXVmRXYkZsVE1IaE9WMDB4VEZSU2ExbHFXWFJaYWtFelQxTXhiVmt5Um10YVJFa3hUVVJXYTFsNlNXbE1RMG94WkVkcmFVOXBTak5rZWtaUldWWkdhbUpIZEVaalYxcHdaSHBLV2xaRlJreE5NRVp1U1dsM2FXUnRWbmxKYW05cFRWTTBkMGx1TUM1SGRYcFViSFJyVVhaT1UydHhZakUzWTE4d1oyRm9ORWhYVTNjM1VucEZWVzVUWkdSMmQwdENMVUpuTmpSQmJXbDVMWEE1VmkxUFpETkJiM1o1U25sdlExVkRjVk5XVTFGUlVXNXRXVEJuV210RkxXSldibVEwU0ZCME4xTlZVRzlEYTFsVVduWm5jRGRCZEZScVFVVm5iVGxOUkY5Nk9HbGFNWEpTTWpoak9XNW9iVFpLTm5CalVuVTVUbkZqY1U1S01YRlphMnBRZG1KS0xXbG1ORjlhVEVOelltNWZTRWRLTjNWblNtZEtkMmN3VVRrNGVHcDBkbEpqTkRSa1kxSnRRelZqVURsWmRuVXRUM2hXV1VwMVlsbENOM1E0YUVsdGFTMVRlRlptYUU5elNqVmFjbUZ3TkUxNk9WTnJjakJrZDJkRWExYzNXVVJXVTJwalJYUndZMDFGUTFabWJVVndOelpTWmpFeFNtUTNWMUJoVDJJNFJsVTBNRXhWWTJ4ZlQzQllTSGxFU1hWRlZqbFpaalpwYTNWeU5FcDZaelpVTjNsSVRXeE9iazFOYm1GTGFrWXdhbEpGTjJkTGRXdDVOMGQwVUZFaUxDSjBjeUk2TVRZM01qazJOVEkxTnl3aVlpSTZJbTVNUTJsYWNXTkVjRU5rVURJeFVXbFphMEZSWDBkdFdFZEpOMUozYUc1Qk1FRm9PSFY0TURsd1Fsa2lMQ0p1YjI1alpTSTZJakZpWVdNNVptRmhPV1ZpT0RRM01XRmlNRFkwTnpoaFpESXdPV0kxTlRobUlpd2lZMjVtSWpwN0ltcDNheUk2ZXlKcmFXUWlPaUpaWVZGcFdtWXlkbWhaWVZodGEyTldZMXAwT1RObWVGZFZlRlJFZVhORlYzWk5NMVpxVW1KdWEzRkJJaXdpWlNJNklrRlJRVUlpTENKcmRIa2lPaUpTVTBFaUxDSnVJam9pY2tkcFZtUlRkbmhCY0RCSVJtNDBWREZZVVY5SlVHcHVPRUp4TFU4eGVFeEdaemRHYnpKaE1FMHpjRTVQVnpWblozZ3RjamRtWjE5UE9VWnRNakp5TmtvemNqbFhRa1ZNTm14aE5IRkNWMHBQU1RZdGVrOHlXbms0YlRGdVRtUkxRalpJV0dzNWNqWXRVSFZxZWtGTFdFdHFSR00xYWxKVGJFUlNWM0YzYVVaa1NsWnFWbUZCYWpoUmRsOHlSRGs1ZVhad1QyODViRUZwTm5WT2NqZ3lVRk54WjBSd2J6Ukxaa0ZPUVZCcFVIcHVaRkZtVEdoZlRXRjJRVlZDUnpCRmQwSm5UamxYZFVKNWNXdDZkbEptWDBOQ0xYRk1NMFl5WkRJek4xRnlXakpGVDBzMlZrTmhUV2syVVRBMVNUTTBjM0Z3V0hkcVYydGljV3h0U1ZGSlIzQXlZWEZvV1RWWlowMTZNVk50YjE5eU1tNTRSVWs0ZG05VExVUnNhVTF4UTNWZlgwTm5jbGhrYzBocFkyNUdjV1YxWmxSaGVrOUtXbGx4VG5sNGVtRm5XR2hVYlZObk0ycG9WMjFvT1ZWTGNXWjNWa1ozSW4xOWZRLlhrU1BQSVJsb0FPSnN3azUwSGs2MVRuVVUwNm9xTlBKMmFuVlBZbXdBYk0zZ1ZTdXJvU2hwM2dMbmg3M2xLUElLMmR1NXBsWkFsUG9IUlZmZ29MTnFuWGREUVJKV29jc2J5R3JhZVgxUG9HbWpCeFpubW1Xam9wcmg0WU81b05TSkFhVXBkaVB4ZEo5Q2oyanlabWVFVlpPSUtBNldBeXJfMGtodjBhSkVsLU0xaGtoTWJGa3BNb0ZieFB0SVByUDlHN09fQUtXbU0wOEVsbjIzWUFzY1VPMW1SUHg0dTlRRTQ0Unh0bUhzaFkxV0JMeGRURktzcU9HQm5Qb2JMZF8ySW10RXlCTWVmRjUxVzFsN0Y3N0MzbUluNzhBVHVzR3RTdU5lZ1NiRkdyZi15enNxQ2JkVTZacktiRktQWFluVlZLTTJyNlI3bTF2Ylg4M3EyOUlrUSJ9.",
-=======
         "Content-Length": "7930",
         "Content-Type": "application/json",
         "traceparent": "00-0437386c308f8546c3cd6adfad2161a3-42d7c4e743dd3f2e-00",
@@ -267,23 +181,10 @@
       },
       "RequestBody": {
         "incomingCallContext": "eyJhbGciOiJub25lIiwidHlwIjoiSldUIn0.eyJjYyI6Ikg0c0lBQUFBQUFBQUNzMVlhMi9iT2hMOUs0SVgyQS9iMGlJcFVxSUlHQXZIamx1M2VUV1BidTlGc0FGRlVZNGFXVklrK2RYZS92Y2R5bmJpeE5sdWQ3Y0ZyZ0xJSW9jejUzRElJV2Z5dGFOVmxwMFVUWnFrV2pWcGtYZmsxMDVTRlZQN204WWQyUkZTNlZxU0tGYUtSaUVLT1E0UTQ0eWlLUElaVWtGRXFjWllpWmpkNFBZaFB2SjFTQkhXU1lpTVNqekVtYWR3REtKSUpKM1huVGl0eTB5dFR0VFUvQkw3Sm8vTElzMmJzYVd2cVE1WUVrUW9Db3hCakFVSlVwR2ZvSkF5WXdLT0NmTTE2R1Fxbjh6VXhGaWRmSlpscnp1bHFwcFVwNlhhR09MSytNeUxOREtScnhCTG9nUkZYc0FSTnp4SVFwVVlFUkV3ZEp2R3NRRXZKaXFyelNPWHkxVnBKMXViYW02cWZsbkN5TElxU2xNMXF3TTFXV04rZTkxcGlwL2c5emcwei8wU2twL285MzluLzRuZjF6b1lveGRlMitlSC9FNE5vemppSVdJcTlCRVRHaU5odkJBbHh0UGNCRUZNRXJIdjk1ZWNtNlg1WFczOXE1cEc2VnV3ZmRzMFpTMWRWNVZwTjhuU3lXMERlc3RWdDc2RDVlcnFZbW9sN3B5NnVuUzFSclBhS0lvSTZXcTlNMFJyZDA3Y3BLanVUT3hxQTN4SklCQXp2Z2ZialNpa09JYU5oeVBLd1hHZWo3RkxBemNsOFBiZE5aTy9wejNQT21OcTRsVDE4M3BoS3J0ek5UQ2JxdlZPbVZTbXJ2OE1qTGRjdHB3cjg5bm81cy9BYk0xa3kyc1dsNWVWeXV1eXFDdzdhQUkzVHJ1RXNDNWg4T3N6NmJGQXVKMXZHOGNQaXJ3eE9ReisydEhyejAzUXFyTE1OcWVqVzhjMmRLT3NpRUF3NytIcjZqb3Zlc2loT0tTZWNMQXpQbkhHWjh3aE5PaGkrQ04yUU4ycndXT2diaHU2dHgwU0FJdUFkYW5vQnFHVlJMM0JwU1NiMkxBZFRRODc3Y2UwcDJaeFdqZ3NERGx6emkvUDNQN0hNNGRnNW9UdzloeENpRU1zdW5EQ0FIcWdaVHNGME1EZngxUzlxdEVscXVyMGk5bHBKNUg4bTdORVU2QU53ZW1BQjV3YXdsdkc5YTFUR1QyM0grdmhTMVNuazF4QmJFMitwL1ZvVzlwSjhIVTcxUWJOa2twTjVKWGJmLy9ZVnk1aXVWejlJKzMzdjdoeC9hVzVLcGVSaU5MZlJ2NzRhSWZsZExaY3Q3VEs0elJXalpFd2MrZHFlT1pRNHVFQXc0Rk5uczU1NDhKbUJkU3FKRnM2bFlyakNseldwVVRZOWZLY3ltNlo5Ymg5NjNUSE9nK3RoL2VzOHgrMHpwOWJwOERkVGt2cEJoQW83QVFmQi9zSWhOTWZRb0J4K3dqMEZ5UEF0bXM5UkNnWE5NUWs0TTQyNklUb2hyNERNUmUyeGlzRGQ5SFcrQk1DT3d2Z0hGOWVuWitNaHc3eHNTY0U5dURGL0FBQ1dMQzkxZkUycTlOaWk5RDM2ZitEelIrd2ZVNjhVUGloTHpEMUdDZE1QRWVHd0dyOVdxcTZCbmdtQ0tCai94azg5N2pIZmdpZlkwSDhmUkQ2NjBINHpoNjBHRnlFSHNFL0c0UCtJb3hNUlNhVFU1WG1xRDB3MTczVE5KWmtlMXBGQzZPeVNWR2x6ZTFVUmd2dGxFcmZtYVpVYWVVc1RBVG55b1p1dFNxYkFpSytmM2h4TXppK0lWVGN2RDN1RDI0dTN2YkpqY0JPbXNPWlorVG5xL3ZzM2ZIVmFieElGenc3eC9IbGI3UCttOFBmMzVCUjhhbGZqNmN4cStJQUgveEIvK21SUDhpV3lNWTgvVS9tNzgvcmt6ZnNyamk2bUg4Y25xeW1rM2NYWTVGOHlPOG03MGEvMzcwZDhxa2ZuTTVaMVpyZkhvM2xWSlZ3a1REblluejAzb1hRV1Y4bkQ2TFFlUk5RNm9ybi9mWXFhVlgySlhEQlhJelBEMDkyclNYVFppMkowcWFDaGUzdEk4RUJDVkRoanNHMWtuQlVucHRsMU11TEorT3hjelk0dnRySEY3YS92OThQdDkzNTRmQ2xtY0EyTnBrcGI0c2NrdFU1WE9aN0hHQUlSdHVkczlYem5NSEpTOU1YdHYrRitWRnNCZXhSbzJ6U0tSeTBXeVM0RmsxVlZwQVZ5L3BXSWNwOUorQlNIRWh2SU1PaEhJMGs3c3NSbFVFb0Q0ZUFJOW1oSkVQWlA1UURMZyt4RkNNWkNEa1lTYzlyUlZ4U1Q0NUFuY3IreUE3Z2djVFlqaEdoSEF3bDNweE5adG0wL0J5YmxzbHJlQmFMUlhlOXdidEZOYm0rTmt0SWtJRnIzdFRYMXpBZGRCdFhvSFY5cmFJYTJXc2IyWms4c2VZOVdudEkyYjVqS0ZGMWN4TkIyQy9TdUxtOVNZeUpJd2kydjBBRlpKT2hHKzhoZzZncmpTQlptOEFOYTJzRSs3S3liVXA4WkNadEtXQ2c1Rk9ZYWhRSUFsbWhWZ0dLRWh3aEl4S2RNQmFGcGkwRlRBMUZiWnV1bldvOXE4RDVrNGU2SURlTDB5U3grWFhiQWJrZlpJYnZ6Y3BtZlpza3JXMTFWcGVsaWZuVjNmSTgvdlJxTmJ1L1BQMTRUajcwZW1BZnloTTRNV3hKNkpiazgzRCtMcm84SGJ1dmh1clZjYVVPSmpBR3pGWkFIRElseStKc1hZdWtwaTArMHZwOEkrcG5XYkV3TUxHbW1wbHZvQU5wcC9WTlMzMmN6OVBtb1NMZmxkZzh0U3F5ckMwUy9xdXNHNHhzOG03c2d5eWY3MmJlMEhRdnlyc2piM0RRNEt2N1QyK2orL25ieEh3WTlTR2xKdUt2cHVkN0FvZUJMNWdYK015bm1GdG5wL1h4TEd2U002amF3RzBiTDZmMVFWV29XTU1HZUhSMGJLTFpaRGZKaHY4OHRNdnFxUWdXSElwSzRnY2FLdXM0UWNJUEdJcEZESlZleExuQTNGWkIvMHRoQ0xpVHFwaVZMZTRTY050YThGOTJnZjNDOXhBQUFBPT0iLCJzaHJUb2tlbiI6ImV5SmhiR2NpT2lKU1V6STFOaUlzSW5SNWNDSTZJbkJ2Y0NKOS5leUpoZENJNkltVjVTakJsV0VGcFQybEtTMVl4VVdsTVEwcG9Za2RqYVU5cFNsTlZla2t4VG1sSmMwbHVaekZrUTBrMlNXa3hURk5VVGxKUFZ6VlBWV3BrYVZWdE9XMWxSekZzVjIwNVdXTlhTa2xYYTJSc1pIbEpjMGx0ZEhCYVEwazJTV2t4VEZOVVRsSlBWelZQVldwa2FWVnRPVzFsUnpGc1YyMDVXV05YU2tsWGEyUnNaSGxLT1M1bGVVcG9aRmRSYVU5cFNtbE9SRlpzVFVScmQxbFRNV3RaVjBwdFRGUlJlRTVFVlhSWlZFRXlUME13ZDA5SFJUUk5hbXhwVFhwQ2JFOUhVV2xNUTBwd1l6Tk5hVTlwU205a1NGSjNZM3B2ZGt3elRqQmplVFV6WVZjMWEySXpaSHBNYlRWc1pFTTVhbHBIVFRGWlYxWnNXVk13ZUU1WFRURk1WRkpyV1dwWmRGbHFRVE5QVXpGdFdUSkdhMXBFU1RGTlJGWnJXWHBKZGtscGQybGhWMFl3U1dwdmVFNXFZekJOVkUweVRrUlZNVXhEU25WWmJWbHBUMnBGTWs1NlVYaE5lbGt3VGxSVmMwbHRWalJqUTBrMlRWUlpNMDVFU1hsTmVrVXhUbE4zYVZsWGJIWkphbTlwVWxSS1lWb3hiRTVoUkZKNlkyNUpNV0ZYVWtSV1dFSnRZek52ZUZsV2JGZFVWelEwVGpCS2JsRlVNR2xNUTBwb1kwaENjRnBEU1RaSmJVVjZXVlJOZWxsNlNtaE1WRWsxVDBkVmRFNUVSbXROVXpBMVRWUk5NMHhYUlRGT1JGbDVUVzFWTWs5RVJtcFplVWx6U1cxR2QyTkhiR3RaVjA1NVNXcHZhVTFwU1hOSmJVNTFXbWxKTm1WNVNuRmtNbk5wVDI1emFXRXpValZKYW05cFZXeE9Ra2xwZDJsaWFVazJTVzVHYldWWFNURmtSa0pyVFVSbmVGVkZXa2RUYmxabVZVZFNRMUpIWkVwa2JWWlhZMWRXYzJORlpESlhha3BOVWxSV1JsRXpaRTlWYTBaMlltcGFNRlJYV2pWaVJ6RlRZV3RvVTA1Vk9XcGhSWGh4VldwR1drNVZVakJTVlVWM1RtMDBNVmRxV25CVWVsVjVVakZDYUZOc1VucFdSRUpNWTNwbk5VNVZWVEZhVmpsNFRrZHdkRk5IVlRWWFJrNVZXRE53VDJGcmJHNVdSVlp0VlVkNFZWRXlPVFpQUlRGT1l6Sm9SMVZZUmxOU1JXaHFWbXRTTmxKR1dtdFZSa3B6VjFad2ExRjZWbFpOYms1MFlVWk9WbVJWWkU5VGF6Vk1WR3hvYjFwc1FrNWlWVEUwWVd0NFFsWnJWWGhUU0U1M1draFpkR1ZZVVRWbGEwWjNZVVJPYzJWV1RtaE1WRTVTVjJ4S01HVnFVbXhUUkVJelVWVjRSRlV4WkhCWlZ6VlZZa1ZXY0dSVlNrcGpWVnBIWWpCR01VMTVNWEpYYXpGdFRsZHNUVTlJUm1GTk1scFZWbGhPZFdWVVFucFBWVkl6VWxaYVZGUkZlSHBsVlhoNFZGUmtXRk5VUmtwTk0yYzBUa2Q0YlZkSE1VWllNVkpWWVVaU1dXTkVhM2RTYTFaV1VWWkNXR05GYUhSVFJFNTZXVlYwV1ZGdFdrNVZWMmhOVWxVMWRsVlZkSEpOYkhBeVUwVmFlRlJFWkRKU2JVcGFVbGM0TlZaRVl6SmFNMFpXWTFWck1WTXdVVE5sUmxaT1pIbEpjMGx0VldsUGFVcENWVlZHUTBscGQybFpWM2h1U1dwdmFWVnNUWGxPVkZscFRFTktjbUZYVVdsUGFVcEtXa1k1VEU1VVpFMVhiazVGVFVaT2RXSnNUakZSYW1oeVVsY3hlVlF3ZEd0U1JYUnlZVlZPWm1SSVNucFJiazB4VkRGQmRFOVlTbEpKYmpFNVRFTktjRnBJUVdsUGFVcHZaRWhTZDJONmIzWk1NMDR3WTNrMU0yRlhOV3RpTTJSNlRHMDFiR1JET1dwYVIwMHhXVmRXYkZsVE1IaE9WMDB4VEZSU2ExbHFXWFJaYWtFelQxTXhiVmt5Um10YVJFa3hUVVJXYTFsNlNYWkphWGRwWTIxbmFVOXBTWGRNYTBaVFUxVkZNbU5VWkVkbGJVNVdWbTVTY2sxdVpHeGFibXd3VFVkNFExcElaRzVpTUhCWlkyeE9aazF0ZEZkUmJUbElXakJzZUZFeU1UWlNSemgzVlRCR1FsRlROR2xNUTBvd1lWZFJhVTlwU21wYVIwMHhXVmRXYkZsVE1IaE9WMDB4VEZSU2ExbHFXWFJaYWtFelQxTXhiVmt5Um10YVJFa3hUVVJXYTFsNlNXbE1RMG94WkVkcmFVOXBTa05sV0VwSFRqQTFUVmt4VGtaVk1uUnFUa2hHYUZKc1RtdE5hMFpDU1dsM2FXUnRWbmxKYW05cFRWTTBkMGx1TUM1RmFXVmxiMmM0UjI1VVNIQjJhRkI1WVc5bFFrbGhOamxLWVUxQlgwWlNRMWhIZWtVNGIzcHZiMnB6U1dSSVVGQk5Za3RCUWxObWRYSnRlVTVCVWxCUFJtd3lTVFF6VjB0NFVqbHBkRFpLZVhaVE4wY3dSemc1U2pSU1oyaEZkSGcwTFMxaFFXNUNYMnRHZDFGNGJWaHlYMVJpTmpacE5sbG5hVTFyV0U5Rk5XbGhaVWxJVVZRNVJHZG1lblppWTFoTlNqQlFNV2RPTkRFMFgzUlRhbEV6V1ZodWVuUkVXbTFzU3kxcWJIUnZOVzlLZUd0bFNHeFdRbTlQUkVGTGMySnhVMEppYjA5eFFpMTZjVXRFUm5WVk5UTnhVVFJvTTI4M1dqSkhRM1ZzY0VGU2QyOXhTRXhtT1VzM2VFc3RNMUo0VG05MFVEWmtjSHBXYWxKclpWVnhSMVJsTFhOU1RWQnBTVXBXTVRNMGRqQmxZekZCWVVSblJuTmpOVkZRVjBVd1REUXlRbWhqYjNwQlZsUklZMVJ0YzA1aFRVRjRlazg1T0dkeFRXeHRXRnBaVjA5SGJrUTJYMmszUVVsWWVpMDFOM0k1Y25jaUxDSjBjeUk2TVRZM05ERTNOak01TkN3aVlpSTZJa3hZWWtkU1dqQkdWRjlGZUd0eU4yaFBZWGxHYUZoa2EyOXNVR1Z5TkdWZmVUVnJUV0Y0VVcxUVRVMGlMQ0p1YjI1alpTSTZJbUZpT1Rsak56UmpOV0U0TWpReFpUQmlOV1EzTjJVME1XSm1PRE5rTURZeklpd2lZMjVtSWpwN0ltcDNheUk2ZXlKcmFXUWlPaUo1TWxwU0xUSjRXRzR5T1ZZMVNIcDFNMkpJYW1KZldHcGFXamw2TldKTmJVNUJUemhpZEY5bWExOXZJaXdpWlNJNklrRlJRVUlpTENKcmRIa2lPaUpTVTBFaUxDSnVJam9pY1daNVlqVjBVR1F3T0RGUVJrWktkVjlRWkVKRVowbDJaVlp4Wld4d1IzWmFNa3hGTlVWRGQwNVNRVzl1Tm5STlpubHNiVkpxU0ZJMVQyTm9UR3BTTVZrMVJIUkZRVEEyYmpWYU5tbFBOVEpIVUdGS1ZITlVNRXR6T0RrMVJUVmxYM0UwYW0xSVpUbFlVMVJmZWs1cVNXZFVSV1pRYkZSRGIzbzRUVTF6YUVaUmNWSkVTR05XUkhwRVZtUlFVbXhaV21SRE5WVXljMjFvVTFWMVIwNUtUa3RPV0dobVVFMXRUWGhxVEVGV1JURkljM0JrZGkxNWREbDZRWEJvTTJ4NVUyRXRNMUZhVW5SNk5HVklNSGRCVEVOVFYybGhibFJzUldsMVFrbHhSa1p2UVhVekxXdGFUV1kxYVV3NGNWb3pabFJWYzI1NU1ITTVSSGRGVmxOTVRITjVUSEZOTjFkSk1Va3plRGcwYkdaWWJVVmZWRlJvVkZod09UQkdSVlZCVUZkd1NHMUlNM05oUzFoQ1prMVJhRXhGVG05UlMyc3lXblpJUm5GTU4zWkdZbGxGYnpsVU56Wm5jVlZ4U1RWTFJEZDRWVTEzSW4xOWZRLm81azlZVFYtLXZTUXhvU1d3ZFZKRnk4WlZMS2pOUG55VUxXXzNGbUVId0Q4dnZkcS1kV1lmclRuSEJOSjNKUkdXVXo1eGE0OFU4M2N2LTRuUjYyS0N3cjhRQXYzeEhKQms0Rm03QWFCZXRvbWU5LTVqWHRwN294X3hULXotZHh5a2w1RnpJM1lOa1hEUk5ud0xHYzVoTXdORmJlTU9rVjhyM0tsT3J5ZTExVnRzVXVvMHZxdHRkdFl4blA2Wnk1bEtNS2oyWHFNdThUNUxyM0pxQlVtLWVBU0wwTWVhYU9QeGQ3MkRuajh6MUpsdTJiRTcwbTAtdjVrWkZtb0xiclBQQlFZTzdmUzVEM0JVblNZS3VsX3ZXNERVbDI4aUluQXctXzdBTUtaeEdnOHJpTGhzYlM5ekIya3BEWlRMb3JZbFpzTmlYS2diYVNkYUcycUxvaUtfZyJ9.",
->>>>>>> dd31b45d
         "callbackUri": "https://sanitized.skype.com/api/servicebuscallback/events?q=SanitizedSanitized"
       },
       "StatusCode": 200,
       "ResponseHeaders": {
-<<<<<<< HEAD
-        "Content-Length": "658",
-        "Content-Type": "application/json; charset=utf-8",
-        "Date": "Fri, 06 Jan 2023 00:34:20 GMT",
-        "Server": "Microsoft-HTTPAPI/2.0",
-        "X-Microsoft-Skype-Chain-ID": "00d29a7e-e622-47eb-8339-3fb7b19cc356",
-        "x-ms-client-request-id": "9986e1b68ee020c3346987415ddf6881"
-      },
-      "ResponseBody": {
-        "callConnectionId": "411f8100-6893-4f91-a617-641796444401",
-        "serverCallId": "aHR0cHM6Ly9hcGkuZXAtZGV2LnNreXBlLm5ldC9hcGkvdjIvY3AvY29udi1kZXYtMjAwLmNvbnYtZGV2LnNreXBlLm5ldC9jb252L3diNlowZURtcUUtTmZJdldNQW5HWFE/aT0xJmU9NjM4MDg1NTgwNDU5NzIyNzEw",
-=======
         "Content-Length": "645",
         "Content-Type": "application/json; charset=utf-8",
         "Date": "Fri, 20 Jan 2023 00:59:55 GMT",
@@ -295,9 +196,7 @@
       "ResponseBody": {
         "callConnectionId": "6e1f6600-9863-4814-8bb8-58bf050b88c7",
         "serverCallId": "aHR0cHM6Ly9hcGkuZmxpZ2h0cHJveHkuc2t5cGUuY29tL2FwaS92Mi9jcC9jb252LXVzZWEyLTA2LmNvbnYuc2t5cGUuY29tL2NvbnYvU3BrTDNDQnQwVXFYSGJxdkhmZVFGQT9pPTE4JmU9NjM4MDk3Njg0Mzc2NDYyMDU4",
->>>>>>> dd31b45d
         "source": {
-          "displayName": "",
           "identifier": {
             "rawId": "Sanitized",
             "kind": "communicationUser",
@@ -317,51 +216,24 @@
         ],
         "callConnectionState": "unknown",
         "callbackUri": "https://sanitized.skype.com/api/servicebuscallback/events?q=SanitizedSanitized",
-<<<<<<< HEAD
-        "mediaSubscriptionId": "d67f11b1-076a-40cb-a0d2-cd8b97175c36"
-      }
-    },
-    {
-      "RequestUri": "https://sanitized.skype.com/calling/callConnections/411f8100-d140-4506-993b-9167880cf585?api-version=2023-01-15-preview",
-=======
         "mediaSubscriptionId": "143a5bcd-1d8e-4215-9e76-8fa7eeefeda1"
       }
     },
     {
       "RequestUri": "https://sanitized.skype.com/calling/callConnections/6e1f6600-6111-47cb-bffd-4e63d3249ed9?api-version=2023-01-15-preview",
->>>>>>> dd31b45d
       "RequestMethod": "GET",
       "RequestHeaders": {
         "Accept": "application/json",
         "Authorization": "Sanitized",
-<<<<<<< HEAD
-        "User-Agent": "azsdk-net-Communication.CallAutomation/1.0.0-alpha.20230105.1 (.NET 6.0.12; Microsoft Windows 10.0.22621)",
-        "x-ms-client-request-id": "16ef3d23465971749159a8b705051355",
-        "x-ms-content-sha256": "Sanitized",
-        "x-ms-date": "Fri, 06 Jan 2023 00:34:25 GMT",
-=======
         "User-Agent": "azsdk-net-Communication.CallAutomation/1.0.0-alpha.20230119.1 (.NET 7.0.2; Microsoft Windows 10.0.22621)",
         "x-ms-client-request-id": "e97c6f7ba87b42f9d6de7ccce50e7605",
         "x-ms-content-sha256": "Sanitized",
         "x-ms-date": "Fri, 20 Jan 2023 00:59:58 GMT",
->>>>>>> dd31b45d
         "x-ms-return-client-request-id": "true"
       },
       "RequestBody": null,
       "StatusCode": 200,
       "ResponseHeaders": {
-<<<<<<< HEAD
-        "Content-Length": "660",
-        "Content-Type": "application/json; charset=utf-8",
-        "Date": "Fri, 06 Jan 2023 00:34:25 GMT",
-        "Server": "Microsoft-HTTPAPI/2.0",
-        "X-Microsoft-Skype-Chain-ID": "00d29a7e-e622-47eb-8339-3fb7b19cc356",
-        "x-ms-client-request-id": "16ef3d23465971749159a8b705051355"
-      },
-      "ResponseBody": {
-        "callConnectionId": "411f8100-d140-4506-993b-9167880cf585",
-        "serverCallId": "aHR0cHM6Ly9hcGkuZXAtZGV2LnNreXBlLm5ldC9hcGkvdjIvY3AvY29udi1kZXYtMjAwLmNvbnYtZGV2LnNreXBlLm5ldC9jb252L3diNlowZURtcUUtTmZJdldNQW5HWFE/aT0xJmU9NjM4MDg1NTgwNDU5NzIyNzEw",
-=======
         "Content-Length": "647",
         "Content-Type": "application/json; charset=utf-8",
         "Date": "Fri, 20 Jan 2023 00:59:57 GMT",
@@ -373,9 +245,7 @@
       "ResponseBody": {
         "callConnectionId": "6e1f6600-6111-47cb-bffd-4e63d3249ed9",
         "serverCallId": "aHR0cHM6Ly9hcGkuZmxpZ2h0cHJveHkuc2t5cGUuY29tL2FwaS92Mi9jcC9jb252LXVzZWEyLTA2LmNvbnYuc2t5cGUuY29tL2NvbnYvU3BrTDNDQnQwVXFYSGJxdkhmZVFGQT9pPTE4JmU9NjM4MDk3Njg0Mzc2NDYyMDU4",
->>>>>>> dd31b45d
         "source": {
-          "displayName": "",
           "identifier": {
             "rawId": "Sanitized",
             "kind": "communicationUser",
@@ -395,53 +265,30 @@
         ],
         "callConnectionState": "connected",
         "callbackUri": "https://sanitized.skype.com/api/servicebuscallback/events?q=SanitizedSanitized",
-<<<<<<< HEAD
-        "mediaSubscriptionId": "5f623a29-ad33-43fd-84da-e7914ab4972c"
-      }
-    },
-    {
-      "RequestUri": "https://sanitized.skype.com/calling/callConnections/411f8100-d140-4506-993b-9167880cf585:terminate?api-version=2023-01-15-preview",
-=======
         "mediaSubscriptionId": "14016f55-1857-468d-a8dc-e3b70d3f559a"
       }
     },
     {
       "RequestUri": "https://sanitized.skype.com/calling/callConnections/6e1f6600-6111-47cb-bffd-4e63d3249ed9:terminate?api-version=2023-01-15-preview",
->>>>>>> dd31b45d
       "RequestMethod": "POST",
       "RequestHeaders": {
         "Accept": "application/json",
         "Authorization": "Sanitized",
         "Content-Length": "0",
-<<<<<<< HEAD
-        "User-Agent": "azsdk-net-Communication.CallAutomation/1.0.0-alpha.20230105.1 (.NET 6.0.12; Microsoft Windows 10.0.22621)",
-        "x-ms-client-request-id": "1a3534af3640da9d3b677fd21a3d7d54",
-        "x-ms-content-sha256": "Sanitized",
-        "x-ms-date": "Fri, 06 Jan 2023 00:34:26 GMT",
-=======
         "User-Agent": "azsdk-net-Communication.CallAutomation/1.0.0-alpha.20230119.1 (.NET 7.0.2; Microsoft Windows 10.0.22621)",
         "x-ms-client-request-id": "d468555079bd46f6d4ad3d26d5110af5",
         "x-ms-content-sha256": "Sanitized",
         "x-ms-date": "Fri, 20 Jan 2023 00:59:58 GMT",
->>>>>>> dd31b45d
         "x-ms-return-client-request-id": "true"
       },
       "RequestBody": null,
       "StatusCode": 204,
       "ResponseHeaders": {
-<<<<<<< HEAD
-        "Content-Length": "0",
-        "Date": "Fri, 06 Jan 2023 00:34:26 GMT",
-        "Server": "Microsoft-HTTPAPI/2.0",
-        "X-Microsoft-Skype-Chain-ID": "00d29a7e-e622-47eb-8339-3fb7b19cc356",
-        "x-ms-client-request-id": "1a3534af3640da9d3b677fd21a3d7d54"
-=======
         "Date": "Fri, 20 Jan 2023 00:59:57 GMT",
         "X-Azure-Ref": "0jefJYwAAAADMIsR3qkRPTLiFZhuUunWbWVZSMzExMDAwMTE1MDUxADlmYzdiNTE5LWE4Y2MtNGY4OS05MzVlLWM5MTQ4YWUwOWU4MQ==",
         "X-Cache": "CONFIG_NOCACHE",
         "X-Microsoft-Skype-Chain-ID": "3ab0009e-167c-4fdf-8674-d8d8e3b55805",
         "x-ms-client-request-id": "d468555079bd46f6d4ad3d26d5110af5"
->>>>>>> dd31b45d
       },
       "ResponseBody": null
     },
@@ -453,20 +300,6 @@
         "Authorization": "Sanitized",
         "Content-Length": "158",
         "Content-Type": "application/json",
-<<<<<<< HEAD
-        "User-Agent": "azsdk-net-Communication.CallAutomation/1.0.0-alpha.20230105.1 (.NET 6.0.12; Microsoft Windows 10.0.22621)",
-        "X-FORWARDED-HOST": "Sanitized",
-        "x-ms-client-request-id": "a43be805a548708e6d150886e60c1a2e",
-        "x-ms-content-sha256": "Sanitized",
-        "x-ms-date": "Fri, 06 Jan 2023 00:34:28 GMT",
-        "x-ms-return-client-request-id": "true"
-      },
-      "RequestBody": "[\u00228acs1bdaa2b9-9507-4542-bb64-a7b22c00a8d4_00000016-2461-848e-e3c7-593a0d00b0158acs1bdaa2b9-9507-4542-bb64-a7b22c00a8d4_00000016-2461-8507-e3c7-593a0d00b016\u0022]",
-      "StatusCode": 200,
-      "ResponseHeaders": {
-        "Content-Length": "0",
-        "Date": "Fri, 06 Jan 2023 00:34:28 GMT",
-=======
         "User-Agent": "azsdk-net-Communication.CallAutomation/1.0.0-alpha.20230119.1 (.NET 7.0.2; Microsoft Windows 10.0.22621)",
         "X-FORWARDED-HOST": "Sanitized",
         "x-ms-client-request-id": "924c7bf67de02e52cd81158ff4fa6985",
@@ -479,7 +312,6 @@
       "ResponseHeaders": {
         "Content-Length": "0",
         "Date": "Fri, 20 Jan 2023 00:59:59 GMT",
->>>>>>> dd31b45d
         "Server": "Kestrel"
       },
       "ResponseBody": null
@@ -489,11 +321,7 @@
     "COMMUNICATION_LIVETEST_STATIC_CONNECTION_STRING": "endpoint=https://acs-callautomationtestsupporter.communication.azure.com/;accesskey=Kg==",
     "DISPATCHER_ENDPOINT": "https://sanitized.skype.com",
     "PMA_Endpoint": null,
-<<<<<<< HEAD
-    "RandomSeed": "1190444977",
-=======
     "RandomSeed": "1666010579",
->>>>>>> dd31b45d
     "SERVICEBUS_STRING": "Endpoint=sb://acs-callautomationtestservicebus.servicebus.windows.net/;SharedAccessKeyName=Sanitized;SharedAccessKey=Kg=="
   }
 }