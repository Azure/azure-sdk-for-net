﻿// Copyright (c) Microsoft Corporation. All rights reserved.
// Licensed under the MIT License.

using System;
using System.Collections.Generic;
using System.Net;
using System.Threading.Tasks;
using Azure.Communication.CallAutomation.Models;
using Azure.Communication.CallAutomation.Tests.Infrastructure;
using NUnit.Framework;

namespace Azure.Communication.CallAutomation.Tests.CallConnections
{
    public class CallConnectionTests : CallAutomationTestBase
    {
        private const string OperationContextPayload = "{" +
                                        "\"operationContext\": \"someOperationContext\"" +
                                        "}";

        private const string AddParticipantPayload = "{\"participant\":{\"identifier\":{\"rawId\":\"participantId1\",\"kind\":\"communicationUser\",\"communicationUser\":{\"id\":\"participantId1\"}},\"isMuted\":false},\"operationContext\":\"someOperationContext\"}";

        private const string GetParticipantPayload = "{" +
            "\"identifier\":{" +
            "\"rawId\":\"participantId1\",\"kind\":\"communicationUser\",\"communicationUser\":{\"id\":\"participantId1\"}" +
            "}," +
            "\"isMuted\":false" +
            "}";

        private const string GetParticipantsPayload = "{" +
            "\"values\":[" +
               "{\"identifier\":{\"rawId\":\"participantId1\",\"kind\":\"communicationUser\",\"communicationUser\":{\"id\":\"participantId1\"}},\"isMuted\":false}," +
               "{\"identifier\":{\"rawId\":\"participantId2\",\"kind\":\"phoneNumber\",\"phoneNumber\":{\"value\":\"+11234567\"}},\"isMuted\":true}" +
               "]" +
            "}";

        private const string CancelAddParticipantPayload = "{" +
                                    "\"operationContext\": \"someOperationContext\"," +
                                    "\"invitationId\": \"invitationId\"" +
                                    "}";

        private const string OperationContext = "someOperationContext";
        private const string ParticipantUserId = "participantId1";
        private const string PhoneNumber = "+11234567";

        [Test]
        public async Task GetCallConnectionPropertiesAsync_200OK()
        {
            var callConnection = CreateMockCallConnection(200, CreateOrAnswerCallOrGetCallConnectionPayload);

            var response = await callConnection.GetCallConnectionPropertiesAsync().ConfigureAwait(false);

            Assert.NotNull(response);
            Assert.AreEqual((int)HttpStatusCode.OK, response.GetRawResponse().Status);
            verifyCallConnectionProperties(response);
        }

        [Test]
        public void GetCallConnectionProperties_200OK()
        {
            var callConnection = CreateMockCallConnection(200, CreateOrAnswerCallOrGetCallConnectionPayload);

            var response = callConnection.GetCallConnectionProperties();

            Assert.NotNull(response);
            Assert.AreEqual((int)HttpStatusCode.OK, response.GetRawResponse().Status);
            verifyCallConnectionProperties(response);
        }
        [Test]
        public void GetCallConnectionPropertiesAsync_404NotFound()
        {
            var callConnection = CreateMockCallConnection(404);

            RequestFailedException? ex = Assert.ThrowsAsync<RequestFailedException>(async () => await callConnection.GetCallConnectionPropertiesAsync().ConfigureAwait(false));
            Assert.NotNull(ex);
            Assert.AreEqual(ex?.Status, 404);
        }

        [Test]
        public void GetCallConnectionProperties_404NotFound()
        {
            var callConnection = CreateMockCallConnection(404);

            RequestFailedException? ex = Assert.Throws<RequestFailedException>(() => callConnection.GetCallConnectionProperties());
            Assert.NotNull(ex);
            Assert.AreEqual(ex?.Status, 404);
        }

        [Test]
        public async Task HangupCallAsync_204NoContent()
        {
            var callConnection = CreateMockCallConnection(204);

            var response = await callConnection.HangUpAsync(false).ConfigureAwait(false);
            Assert.AreEqual((int)HttpStatusCode.NoContent, response.Status);
        }

        [Test]
        public void HangupCall_204NoContent()
        {
            var callConnection = CreateMockCallConnection(204);

            var response = callConnection.HangUp(false);
            Assert.AreEqual((int)HttpStatusCode.NoContent, response.Status);
        }

        [Test]
        public void HangUpCallAsync_404NotFound()
        {
            var callConnection = CreateMockCallConnection(404);

            RequestFailedException? ex = Assert.ThrowsAsync<RequestFailedException>(async () => await callConnection.HangUpAsync(false).ConfigureAwait(false));
            Assert.NotNull(ex);
            Assert.AreEqual(ex?.Status, 404);
        }

        [Test]
        public void HangUpCall_404NotFound()
        {
            var callConnection = CreateMockCallConnection(404);

            RequestFailedException? ex = Assert.Throws<RequestFailedException>(() => callConnection.HangUp(false));
            Assert.NotNull(ex);
            Assert.AreEqual(ex?.Status, 404);
        }

        [TestCaseSource(nameof(TestData_TransferCallToParticipant))]
        public async Task TransferCallToParticipantAsync_simpleMethod_202Accepted(CallInvite callInvite)
        {
            var callConnection = CreateMockCallConnection(202, OperationContextPayload);

            var response = await callConnection.TransferCallToParticipantAsync(callInvite.Target).ConfigureAwait(false);
            Assert.AreEqual((int)HttpStatusCode.Accepted, response.GetRawResponse().Status);
            verifyOperationContext(response);
        }

        [TestCaseSource(nameof(TestData_TransferCallToParticipant))]
        public async Task TransferCallToParticipantAsync_202Accepted(CallInvite callInvite)
        {
            var callConnection = CreateMockCallConnection(202, OperationContextPayload);

            var response = await callConnection.TransferCallToParticipantAsync(new TransferToParticipantOptions(callInvite.Target as CommunicationUserIdentifier)).ConfigureAwait(false);
            Assert.AreEqual((int)HttpStatusCode.Accepted, response.GetRawResponse().Status);
            verifyOperationContext(response);
        }

        [TestCaseSource(nameof(TestData_TransferCallToParticipant))]
        public async Task TransferCallToParticipantAsyncWithTransferee_202Accepted(CallInvite callInvite)
        {
            var callConnection = CreateMockCallConnection(202, OperationContextPayload);
            var options = new TransferToParticipantOptions(callInvite.Target as CommunicationUserIdentifier);
            options.Transferee = new CommunicationUserIdentifier("transfereeid");

            var response = await callConnection.TransferCallToParticipantAsync(options).ConfigureAwait(false);
            Assert.AreEqual((int)HttpStatusCode.Accepted, response.GetRawResponse().Status);
            verifyOperationContext(response);
        }

        [TestCaseSource(nameof(TestData_TransferCallToParticipant))]
        public void TransferCallToParticipant_simpleMethod_202Accepted(CallInvite callInvite)
        {
            var callConnection = CreateMockCallConnection(202, OperationContextPayload);

            var response = callConnection.TransferCallToParticipant(callInvite.Target);
            Assert.AreEqual((int)HttpStatusCode.Accepted, response.GetRawResponse().Status);
            verifyOperationContext(response);
        }

        [TestCaseSource(nameof(TestData_TransferCallToParticipant))]
        public void TransferCallToParticipant_202Accepted(CallInvite callInvite)
        {
            var callConnection = CreateMockCallConnection(202, OperationContextPayload);

            var response = callConnection.TransferCallToParticipant(new TransferToParticipantOptions(callInvite.Target as CommunicationUserIdentifier));
            Assert.AreEqual((int)HttpStatusCode.Accepted, response.GetRawResponse().Status);
            verifyOperationContext(response);
        }

        [TestCaseSource(nameof(TestData_TransferCallToParticipant))]
        public void TransferCallToParticipantWithTransferee_202Accepted(CallInvite callInvite)
        {
            var callConnection = CreateMockCallConnection(202, OperationContextPayload);
            var options = new TransferToParticipantOptions(callInvite.Target as CommunicationUserIdentifier);
            options.Transferee = new CommunicationUserIdentifier("transfereeid");

            var response = callConnection.TransferCallToParticipant(options);
            Assert.AreEqual((int)HttpStatusCode.Accepted, response.GetRawResponse().Status);
            verifyOperationContext(response);
        }

        [TestCaseSource(nameof(TestData_TransferCallToParticipant))]
        public void TransferCallToParticipantAsync_404NotFound(CallInvite callInvite)
        {
            var callConnection = CreateMockCallConnection(404);

            RequestFailedException? ex = Assert.ThrowsAsync<RequestFailedException>(async () => await callConnection.TransferCallToParticipantAsync(new TransferToParticipantOptions(callInvite.Target as CommunicationUserIdentifier)).ConfigureAwait(false));
            Assert.NotNull(ex);
            Assert.AreEqual(ex?.Status, 404);
        }

        [TestCaseSource(nameof(TestData_TransferCallToParticipant))]
        public void TransferCallToParticipant_404NotFound(CallInvite callInvite)
        {
            var callConnection = CreateMockCallConnection(404);

            RequestFailedException? ex = Assert.Throws<RequestFailedException>(() => callConnection.TransferCallToParticipant(new TransferToParticipantOptions(callInvite.Target as CommunicationUserIdentifier)));
            Assert.NotNull(ex);
            Assert.AreEqual(ex?.Status, 404);
        }

        [TestCaseSource(nameof(TestData_AddOrRemoveParticipant))]
        public async Task AddParticipantsAsync_202Accepted(CommunicationIdentifier participantToAdd)
        {
            var callConnection = CreateMockCallConnection(202, AddParticipantPayload);
            var callInvite = new CallInvite((CommunicationUserIdentifier)participantToAdd);

            var response = await callConnection.AddParticipantAsync(new AddParticipantOptions(callInvite)).ConfigureAwait(false);
            Assert.AreEqual((int)HttpStatusCode.Accepted, response.GetRawResponse().Status);
            verifyAddParticipantsResult(response);
        }

        [TestCaseSource(nameof(TestData_AddOrRemoveParticipant))]
        public void AddParticipants_202Accepted(CommunicationIdentifier participantToAdd)
        {
            var callConnection = CreateMockCallConnection(202, AddParticipantPayload);
            var callInvite = new CallInvite((CommunicationUserIdentifier)participantToAdd);

            var response = callConnection.AddParticipant(new AddParticipantOptions(callInvite));
            Assert.AreEqual((int)HttpStatusCode.Accepted, response.GetRawResponse().Status);
            verifyAddParticipantsResult(response);
        }

        [Test]
        public void AddParticipantsAsync_NullParticipantToAdd()
        {
            var callConnection = CreateMockCallConnection(202, AddParticipantPayload);

            ArgumentNullException? ex = Assert.ThrowsAsync<ArgumentNullException>(async () => await callConnection.AddParticipantAsync(new AddParticipantOptions(null)).ConfigureAwait(false));
            Assert.NotNull(ex);
            Assert.True(ex?.Message.Contains("Value cannot be null."));
        }

        [TestCaseSource(nameof(TestData_AddOrRemoveParticipant))]
        public void AddParticipantsAsync_404NotFound(CommunicationIdentifier participantToAdd)
        {
            var callConnection = CreateMockCallConnection(404);
            var callInvite = new CallInvite((CommunicationUserIdentifier)participantToAdd);

            RequestFailedException? ex = Assert.ThrowsAsync<RequestFailedException>(async () => await callConnection.AddParticipantAsync(new AddParticipantOptions(callInvite)).ConfigureAwait(false));
            Assert.NotNull(ex);
            Assert.AreEqual(ex?.Status, 404);
        }

        [TestCaseSource(nameof(TestData_AddOrRemoveParticipant))]
        public void AddParticipants_404NotFound(CommunicationIdentifier participantToAdd)
        {
            var callConnection = CreateMockCallConnection(404);
            var callInvite = new CallInvite((CommunicationUserIdentifier)participantToAdd);

            RequestFailedException? ex = Assert.Throws<RequestFailedException>(() => callConnection.AddParticipant(new AddParticipantOptions(callInvite)));
            Assert.NotNull(ex);
            Assert.AreEqual(ex?.Status, 404);
        }

        [TestCaseSource(nameof(TestData_GetParticipant))]
        public async Task GetParticipantAsync_200OK(string participantMri)
        {
            var callConnection = CreateMockCallConnection(200, GetParticipantPayload);
            var participantIdentifier = new CommunicationUserIdentifier(participantMri);

            var response = await callConnection.GetParticipantAsync(participantIdentifier).ConfigureAwait(false);
            Assert.AreEqual((int)HttpStatusCode.OK, response.GetRawResponse().Status);
            verifyGetParticipantResult(response);
        }

        [TestCaseSource(nameof(TestData_GetParticipant))]
        public void GetParticipant_200OK(string participantMri)
        {
            var callConnection = CreateMockCallConnection(200, GetParticipantPayload);
            var participantIdentifier = new CommunicationUserIdentifier(participantMri);

            var response = callConnection.GetParticipant(participantIdentifier);
            Assert.AreEqual((int)HttpStatusCode.OK, response.GetRawResponse().Status);
            verifyGetParticipantResult(response);
        }

        [TestCaseSource(nameof(TestData_GetParticipant))]
        public void GetParticipantAsync_404NotFound(string participantMri)
        {
            var callConnection = CreateMockCallConnection(404);
            var participantIdentifier = new CommunicationUserIdentifier(participantMri);

            RequestFailedException? ex = Assert.ThrowsAsync<RequestFailedException>(async () => await callConnection.GetParticipantAsync(participantIdentifier).ConfigureAwait(false));
            Assert.NotNull(ex);
            Assert.AreEqual(ex?.Status, 404);
        }

        [TestCaseSource(nameof(TestData_GetParticipant))]
        public void GetParticipant_404NotFound(string participantMri)
        {
            var callConnection = CreateMockCallConnection(404);
            var participantIdentifier = new CommunicationUserIdentifier(participantMri);

            RequestFailedException? ex = Assert.Throws<RequestFailedException>(() => callConnection.GetParticipant(participantIdentifier));
            Assert.NotNull(ex);
            Assert.AreEqual(ex?.Status, 404);
        }

        [Test]
        public async Task GetParticipantsAsync_200OK()
        {
            var callConnection = CreateMockCallConnection(200, GetParticipantsPayload);

            var response = await callConnection.GetParticipantsAsync().ConfigureAwait(false);
            Assert.AreEqual((int)HttpStatusCode.OK, response.GetRawResponse().Status);
            verifyGetParticipantsResult(response.Value);
        }

        [Test]
        public void GetParticipants_200OK()
        {
            var callConnection = CreateMockCallConnection(200, GetParticipantsPayload);

            var response = callConnection.GetParticipants();
            Assert.AreEqual((int)HttpStatusCode.OK, response.GetRawResponse().Status);
            verifyGetParticipantsResult(response.Value);
        }

        [Test]
        public void GetParticipantsAsync_404NotFound()
        {
            var callConnection = CreateMockCallConnection(404);

            RequestFailedException? ex = Assert.ThrowsAsync<RequestFailedException>(async () => await callConnection.GetParticipantsAsync().ConfigureAwait(false));
            Assert.NotNull(ex);
            Assert.AreEqual(ex?.Status, 404);
        }

        [Test]
        public void GetParticipants_404NotFound()
        {
            var callConnection = CreateMockCallConnection(404);

            RequestFailedException? ex = Assert.Throws<RequestFailedException>(() => callConnection.GetParticipants());
            Assert.NotNull(ex);
            Assert.AreEqual(ex?.Status, 404);
        }

        [TestCaseSource(nameof(TestData_AddOrRemoveParticipant))]
        public async Task RemoveParticipantsAsync_202Accepted(CommunicationIdentifier participantToRemove)
        {
            var callConnection = CreateMockCallConnection(202, OperationContextPayload);

            var response = await callConnection.RemoveParticipantAsync(participantToRemove).ConfigureAwait(false);
            Assert.AreEqual((int)HttpStatusCode.Accepted, response.GetRawResponse().Status);
            Assert.AreEqual(OperationContext, response.Value.OperationContext);
        }

        [TestCaseSource(nameof(TestData_AddOrRemoveParticipant))]
        public void RemoveParticipants_202Accepted(CommunicationIdentifier participantToRemove)
        {
            var callConnection = CreateMockCallConnection(202, OperationContextPayload);

            var response = callConnection.RemoveParticipant(participantToRemove);
            Assert.AreEqual((int)HttpStatusCode.Accepted, response.GetRawResponse().Status);
            Assert.AreEqual(OperationContext, response.Value.OperationContext);
        }

        [TestCaseSource(nameof(TestData_AddOrRemoveParticipant))]
        public void RemoveParticipantsAsync_404NotFound(CommunicationIdentifier participantToRemove)
        {
            var callConnection = CreateMockCallConnection(404);

            RequestFailedException? ex = Assert.ThrowsAsync<RequestFailedException>(async () => await callConnection.RemoveParticipantAsync(participantToRemove).ConfigureAwait(false));
            Assert.NotNull(ex);
            Assert.AreEqual(ex?.Status, 404);
        }

        [TestCaseSource(nameof(TestData_AddOrRemoveParticipant))]
        public void RemoveParticipants_404NotFound(CommunicationIdentifier participantToRemove)
        {
            var callConnection = CreateMockCallConnection(404);

            RequestFailedException? ex = Assert.Throws<RequestFailedException>(() => callConnection.RemoveParticipant(participantToRemove));
            Assert.NotNull(ex);
            Assert.AreEqual(ex?.Status, 404);
        }

        [Test]
        public void GetCallMediaTest()
        {
            var connectionId = "someId";
            var callConnection = CreateMockCallConnection(200, null, connectionId);

            var response = callConnection.GetCallMedia();
            Assert.IsNotNull(response);
            Assert.AreEqual(connectionId, response.CallConnectionId);
        }

        [TestCaseSource(nameof(TestData_MuteParticipant))]
<<<<<<< HEAD
        public void MuteParticipant_200Accepted(CommunicationIdentifier participant)
=======
        public void MuteParticipant_200OK(CommunicationIdentifier participant)
>>>>>>> e738b688
        {
            var callConnection = CreateMockCallConnection(200, OperationContextPayload);

            var response = callConnection.MuteParticipants(participant, OperationContext);
            Assert.AreEqual((int)HttpStatusCode.OK, response.GetRawResponse().Status);
            Assert.AreEqual(OperationContext, response.Value.OperationContext);
        }

        [TestCaseSource(nameof(TestData_MuteParticipant))]
        public void UnmuteParticipant_202Accepted(CommunicationIdentifier participant)
        {
            var callConnection = CreateMockCallConnection(202, OperationContextPayload);

            var response = callConnection.UnmuteParticipants(participant, OperationContext);
            Assert.AreEqual((int)HttpStatusCode.Accepted, response.GetRawResponse().Status);
            Assert.AreEqual(OperationContext, response.Value.OperationContext);
        }

        [TestCaseSource(nameof(TestData_MuteParticipant))]
<<<<<<< HEAD
        public void MuteParticipant_WithOptions_200Accepted(CommunicationIdentifier participant)
=======
        public void MuteParticipant_WithOptions_200OK(CommunicationIdentifier participant)
>>>>>>> e738b688
        {
            var callConnection = CreateMockCallConnection(200, OperationContextPayload);
            var options = new MuteParticipantsOptions(new List<CommunicationIdentifier> { participant })
            {
                OperationContext = OperationContext
            };
            var response = callConnection.MuteParticipants(options);
            Assert.AreEqual((int)HttpStatusCode.OK, response.GetRawResponse().Status);
            Assert.AreEqual(OperationContext, response.Value.OperationContext);
        }

        [TestCaseSource(nameof(TestData_MuteParticipant))]
        public void UnmuteParticipant_WithOptions_202Accepted(CommunicationIdentifier participant)
        {
            var callConnection = CreateMockCallConnection(202, OperationContextPayload);
            var options = new UnmuteParticipantsOptions(new List<CommunicationIdentifier> { participant })
            {
                OperationContext = OperationContext
            };

            var response = callConnection.UnmuteParticipants(options);
            Assert.AreEqual((int)HttpStatusCode.Accepted, response.GetRawResponse().Status);
            Assert.AreEqual(OperationContext, response.Value.OperationContext);
        }

        [TestCaseSource(nameof(TestData_MuteParticipant))]
<<<<<<< HEAD
        public async Task MuteParticipantAsync_200Accepted(CommunicationIdentifier participant)
=======
        public async Task MuteParticipantAsync_200OK(CommunicationIdentifier participant)
>>>>>>> e738b688
        {
            var callConnection = CreateMockCallConnection(200, OperationContextPayload);

            var response = await callConnection.MuteParticipantsAsync(participant, OperationContext);
            Assert.AreEqual((int)HttpStatusCode.OK, response.GetRawResponse().Status);
            Assert.AreEqual(OperationContext, response.Value.OperationContext);
        }

        [Test]
        public void MuteParticipantAsync_NotAcsUser_400BadRequest()
        {
            var callConnection = CreateMockCallConnection(400);
            var participant = new PhoneNumberIdentifier("+15559501234");
            Assert.ThrowsAsync(typeof(RequestFailedException), async () => await callConnection.MuteParticipantsAsync(participant, OperationContext));
        }

        [TestCaseSource(nameof(TestData_MuteParticipant))]
        public async Task UnmuteParticipantAsync_202Accepted(CommunicationIdentifier participant)
        {
            var callConnection = CreateMockCallConnection(202, OperationContextPayload);

            var response = await callConnection.UnmuteParticipantsAsync(participant, OperationContext);
            Assert.AreEqual((int)HttpStatusCode.Accepted, response.GetRawResponse().Status);
            Assert.AreEqual(OperationContext, response.Value.OperationContext);
        }

        [Test]
        public void UnmuteParticipantAsync_NotAcsUser_400BadRequest()
        {
            var callConnection = CreateMockCallConnection(400);
            var participant = new PhoneNumberIdentifier("+15559501234");
            Assert.ThrowsAsync(typeof(RequestFailedException), async () => await callConnection.UnmuteParticipantsAsync(participant, OperationContext));
        }

        [TestCaseSource(nameof(TestData_MuteParticipant))]
<<<<<<< HEAD
        public async Task MuteParticipantAsync_WithOptions_200Accepted(CommunicationIdentifier participant)
=======
        public async Task MuteParticipantAsync_WithOptions_200OK(CommunicationIdentifier participant)
>>>>>>> e738b688
        {
            var callConnection = CreateMockCallConnection(200, OperationContextPayload);
            var options = new MuteParticipantsOptions(new List<CommunicationIdentifier> { participant })
            {
                OperationContext = OperationContext,
            };

            var response = await callConnection.MuteParticipantsAsync(options);
            Assert.AreEqual((int)HttpStatusCode.OK, response.GetRawResponse().Status);
            Assert.AreEqual(OperationContext, response.Value.OperationContext);
        }

        [TestCaseSource(nameof(TestData_MuteParticipant))]
        public void MuteParticipantAsync_WithOptions_MoreThanOneParticipant_400BadRequest(CommunicationIdentifier participant)
        {
            var callConnection = CreateMockCallConnection(400);
            var options = new MuteParticipantsOptions(new List<CommunicationIdentifier> { participant, participant })
            {
                OperationContext = OperationContext,
            };

            Assert.ThrowsAsync(typeof(RequestFailedException), async () => await callConnection.MuteParticipantsAsync(options));
        }

        [TestCaseSource(nameof(TestData_MuteParticipant))]
        public async Task UnmuteParticipantAsync_WithOptions_202Accepted(CommunicationIdentifier participant)
        {
            var callConnection = CreateMockCallConnection(202, OperationContextPayload);
            var options = new UnmuteParticipantsOptions(new List<CommunicationIdentifier> { participant })
            {
                OperationContext = OperationContext,
            };

            var response = await callConnection.UnmuteParticipantsAsync(options);
            Assert.AreEqual((int)HttpStatusCode.Accepted, response.GetRawResponse().Status);
            Assert.AreEqual(OperationContext, response.Value.OperationContext);
        }

        [TestCaseSource(nameof(TestData_MuteParticipant))]
        public void UnmuteParticipantAsync_WithOptions_MoreThanOneParticipant_400BadRequest(CommunicationIdentifier participant)
        {
            var callConnection = CreateMockCallConnection(400);
            var options = new UnmuteParticipantsOptions(new List<CommunicationIdentifier> { participant, participant })
            {
                OperationContext = OperationContext,
            };

            Assert.ThrowsAsync(typeof(RequestFailedException), async () => await callConnection.UnmuteParticipantsAsync(options));
        }

        [Test]
        public async Task CancelAddParticipantAsync_202Accepted()
        {
            var callConnection = CreateMockCallConnection(202, CancelAddParticipantPayload);
            var invitationId = "invitationId";

            var response = await callConnection.CancelAddParticipantAsync(invitationId).ConfigureAwait(false);
            Assert.AreEqual((int)HttpStatusCode.Accepted, response.GetRawResponse().Status);
            Assert.AreEqual(invitationId, response.Value.InvitationId);
        }

        private CallConnection CreateMockCallConnection(int responseCode, string? responseContent = null, string callConnectionId = "9ec7da16-30be-4e74-a941-285cfc4bffc5")
        {
            return CreateMockCallAutomationClient(responseCode, responseContent).GetCallConnection(callConnectionId);
        }

        private static IEnumerable<object?[]> TestData_TransferCallToParticipant()
        {
            var callInvite = new CallInvite(new CommunicationUserIdentifier("userId"));
            callInvite.CustomContext.Add(new VoipHeader("key1", "value1"));
            return new[]
            {
                new object?[]
                {
                    callInvite
                },
            };
        }

        private static IEnumerable<object?[]> TestData_GetParticipant()
        {
            return new[]
            {
                new object?[]
                {
                    "somemri"
                },
            };
        }

        private static IEnumerable<object?[]> TestData_AddOrRemoveParticipant()
        {
            return new[]
            {
                new object?[]
                {
                    new CommunicationUserIdentifier("userId")
                },
            };
        }

        private static IEnumerable<object?[]> TestData_MuteParticipant()
        {
            return new[]
            {
                new object?[]
                {
                    new CommunicationUserIdentifier("userId")
                },
            };
        }

        private void verifyOperationContext(TransferCallToParticipantResult result)
        {
            Assert.AreEqual(OperationContext, result.OperationContext);
        }

        private void verifyAddParticipantsResult(AddParticipantResult result)
        {
            var identifier = (CommunicationUserIdentifier) result.Participant.Identifier;
            Assert.AreEqual(ParticipantUserId, identifier.Id);
            Assert.IsFalse(result.Participant.IsMuted);
            Assert.AreEqual(OperationContext, result.OperationContext);
        }

        private void verifyGetParticipantResult(CallParticipant participant)
        {
            var identifier = (CommunicationUserIdentifier)participant.Identifier;
            Assert.AreEqual(ParticipantUserId, identifier.Id);
            Assert.IsFalse(participant.IsMuted);
        }

        private void verifyGetParticipantsResult(IReadOnlyList<CallParticipant> participants)
        {
            Assert.AreEqual(2, participants.Count);
            var identifier = (CommunicationUserIdentifier)participants[0].Identifier;
            Assert.AreEqual(ParticipantUserId, identifier.Id);
            Assert.IsFalse(participants[0].IsMuted);
            var identifier2 = (PhoneNumberIdentifier)participants[1].Identifier;
            Assert.AreEqual(PhoneNumber, identifier2.PhoneNumber);
            Assert.IsTrue(participants[1].IsMuted);
        }
    }
}<|MERGE_RESOLUTION|>--- conflicted
+++ resolved
@@ -397,11 +397,7 @@
         }
 
         [TestCaseSource(nameof(TestData_MuteParticipant))]
-<<<<<<< HEAD
-        public void MuteParticipant_200Accepted(CommunicationIdentifier participant)
-=======
         public void MuteParticipant_200OK(CommunicationIdentifier participant)
->>>>>>> e738b688
         {
             var callConnection = CreateMockCallConnection(200, OperationContextPayload);
 
@@ -421,11 +417,7 @@
         }
 
         [TestCaseSource(nameof(TestData_MuteParticipant))]
-<<<<<<< HEAD
-        public void MuteParticipant_WithOptions_200Accepted(CommunicationIdentifier participant)
-=======
         public void MuteParticipant_WithOptions_200OK(CommunicationIdentifier participant)
->>>>>>> e738b688
         {
             var callConnection = CreateMockCallConnection(200, OperationContextPayload);
             var options = new MuteParticipantsOptions(new List<CommunicationIdentifier> { participant })
@@ -452,11 +444,7 @@
         }
 
         [TestCaseSource(nameof(TestData_MuteParticipant))]
-<<<<<<< HEAD
-        public async Task MuteParticipantAsync_200Accepted(CommunicationIdentifier participant)
-=======
         public async Task MuteParticipantAsync_200OK(CommunicationIdentifier participant)
->>>>>>> e738b688
         {
             var callConnection = CreateMockCallConnection(200, OperationContextPayload);
 
@@ -492,11 +480,7 @@
         }
 
         [TestCaseSource(nameof(TestData_MuteParticipant))]
-<<<<<<< HEAD
-        public async Task MuteParticipantAsync_WithOptions_200Accepted(CommunicationIdentifier participant)
-=======
         public async Task MuteParticipantAsync_WithOptions_200OK(CommunicationIdentifier participant)
->>>>>>> e738b688
         {
             var callConnection = CreateMockCallConnection(200, OperationContextPayload);
             var options = new MuteParticipantsOptions(new List<CommunicationIdentifier> { participant })
