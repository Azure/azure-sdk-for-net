--- conflicted
+++ resolved
@@ -122,7 +122,60 @@
         }
 
         [Test]
-<<<<<<< HEAD
+        public async Task CreateCallWithMediaStreaming()
+        {
+            if (SkipCallAutomationInteractionLiveTests)
+                Assert.Ignore("Skip CallAutomation interaction live tests flag is on.");
+
+            CallAutomationClient client = CreateInstrumentedCallAutomationClientWithConnectionString();
+            bool wasConnected = false;
+
+            try
+            {
+                var user = await CreateIdentityUserAsync().ConfigureAwait(false);
+                var targetId = TestEnvironment.TargetUserId;
+                var callBackUri = TestEnvironment.AppCallbackUrl;
+                var targets = new CommunicationIdentifier[] { new CommunicationUserIdentifier(targetId) };
+                CreateCallOptions options = new CreateCallOptions(new CallSource(user), targets, new Uri(callBackUri))
+                {
+                    MediaStreamingOptions = new MediaStreamingOptions(
+                        new Uri(TestEnvironment.WebsocketUrl),
+                        MediaStreamingTransport.Websocket,
+                        MediaStreamingContent.Audio,
+                        MediaStreamingAudioChannel.Mixed)
+                };
+                CreateCallResult response = await client.CreateCallAsync(options).ConfigureAwait(false);
+                await WaitForOperationCompletion().ConfigureAwait(false);
+                Assert.IsNotEmpty(response.CallConnectionProperties.CallConnectionId);
+                Assert.AreEqual(CallConnectionState.Connecting, response.CallConnectionProperties.CallConnectionState);
+                Assert.IsNotEmpty(response.CallConnectionProperties.MediaSubscriptionId);
+
+                Response<CallConnectionProperties> properties = await response.CallConnection.GetCallConnectionPropertiesAsync().ConfigureAwait(false);
+                Assert.AreEqual(CallConnectionState.Connected, properties.Value.CallConnectionState);
+                wasConnected = true;
+
+                await response.CallConnection.HangUpAsync(true).ConfigureAwait(false);
+                await WaitForOperationCompletion().ConfigureAwait(false);
+                properties = await response.CallConnection.GetCallConnectionPropertiesAsync().ConfigureAwait(false);
+
+                Assert.Fail("Call Connection should not be found after calling HangUp");
+            }
+            catch (RequestFailedException ex)
+            {
+                if (ex.Status == 404 && wasConnected)
+                {
+                    // call hung up successfully
+                    Assert.Pass();
+                }
+                Assert.Fail($"Unexpected error: {ex}");
+            }
+            catch (Exception ex)
+            {
+                Assert.Fail($"Unexpected error: {ex}");
+            }
+        }
+
+        [Test]
         public async Task CreateCallIdempotencyTest()
         {
             /* Test case: Create call is idempotent
@@ -132,23 +185,14 @@
              * 4. compare call properties for both call results (should be the same).
              * 5. hang up the call.
             */
-=======
-        public async Task CreateCallWithMediaStreaming()
-        {
->>>>>>> 662baab5
-            if (SkipCallAutomationInteractionLiveTests)
-                Assert.Ignore("Skip CallAutomation interaction live tests flag is on.");
-
-            CallAutomationClient client = CreateInstrumentedCallAutomationClientWithConnectionString();
-<<<<<<< HEAD
-=======
-            bool wasConnected = false;
->>>>>>> 662baab5
-
-            try
-            {
-                var user = await CreateIdentityUserAsync().ConfigureAwait(false);
-<<<<<<< HEAD
+            if (SkipCallAutomationInteractionLiveTests)
+                Assert.Ignore("Skip CallAutomation interaction live tests flag is on.");
+
+            CallAutomationClient client = CreateInstrumentedCallAutomationClientWithConnectionString();
+
+            try
+            {
+                var user = await CreateIdentityUserAsync().ConfigureAwait(false);
                 var targets = new CommunicationIdentifier[] { new CommunicationUserIdentifier(TestEnvironment.TargetUserId) };
                 var repeatabilityRequestId = new Guid("61460096-a0cc-4f65-8cec-b61cc24e646c");
                 var repeatabilityFirstSent = "Wed, 21 Sep 2022 04:40:28 GMT";
@@ -161,43 +205,6 @@
                 Assert.AreEqual(response1.CallConnectionProperties.MediaSubscriptionId, response2.CallConnectionProperties.MediaSubscriptionId);
 
                 await response1.CallConnection.HangUpAsync(true).ConfigureAwait(false);
-=======
-                var targetId = TestEnvironment.TargetUserId;
-                var callBackUri = TestEnvironment.AppCallbackUrl;
-                var targets = new CommunicationIdentifier[] { new CommunicationUserIdentifier(targetId) };
-                CreateCallOptions options = new CreateCallOptions(new CallSource(user), targets, new Uri(callBackUri))
-                {
-                    MediaStreamingOptions = new MediaStreamingOptions(
-                        new Uri(TestEnvironment.WebsocketUrl),
-                        MediaStreamingTransport.Websocket,
-                        MediaStreamingContent.Audio,
-                        MediaStreamingAudioChannel.Mixed)
-                };
-                CreateCallResult response = await client.CreateCallAsync(options).ConfigureAwait(false);
-                await WaitForOperationCompletion().ConfigureAwait(false);
-                Assert.IsNotEmpty(response.CallConnectionProperties.CallConnectionId);
-                Assert.AreEqual(CallConnectionState.Connecting, response.CallConnectionProperties.CallConnectionState);
-                Assert.IsNotEmpty(response.CallConnectionProperties.MediaSubscriptionId);
-
-                Response<CallConnectionProperties> properties = await response.CallConnection.GetCallConnectionPropertiesAsync().ConfigureAwait(false);
-                Assert.AreEqual(CallConnectionState.Connected, properties.Value.CallConnectionState);
-                wasConnected = true;
-
-                await response.CallConnection.HangUpAsync(true).ConfigureAwait(false);
-                await WaitForOperationCompletion().ConfigureAwait(false);
-                properties = await response.CallConnection.GetCallConnectionPropertiesAsync().ConfigureAwait(false);
-
-                Assert.Fail("Call Connection should not be found after calling HangUp");
-            }
-            catch (RequestFailedException ex)
-            {
-                if (ex.Status == 404 && wasConnected)
-                {
-                    // call hung up successfully
-                    Assert.Pass();
-                }
-                Assert.Fail($"Unexpected error: {ex}");
->>>>>>> 662baab5
             }
             catch (Exception ex)
             {
