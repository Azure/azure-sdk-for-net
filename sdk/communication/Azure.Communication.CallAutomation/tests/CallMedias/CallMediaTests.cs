--- conflicted
+++ resolved
@@ -417,6 +417,36 @@
             Assert.AreEqual(ex?.Status, 404);
         }
 
+        [TestCaseSource(nameof(TestData_StartTranscriptionOperationsAsync))]
+        public void StartTranscriptionOperationsAsync_Return404NotFound(Func<CallMedia, Task<Response>> operation)
+        {
+            _callMedia = GetCallMedia(404);
+            RequestFailedException? ex = Assert.ThrowsAsync<RequestFailedException>(
+                async () => await operation(_callMedia));
+            Assert.NotNull(ex);
+            Assert.AreEqual(ex?.Status, 404);
+        }
+
+        [TestCaseSource(nameof(TestData_UpdateTranscriptionDataOperationsAsync))]
+        public void UpdateTranscriptionDataOperationsAsync_Return404NotFound(Func<CallMedia, Task<Response>> operation)
+        {
+            _callMedia = GetCallMedia(404);
+            RequestFailedException? ex = Assert.ThrowsAsync<RequestFailedException>(
+                async () => await operation(_callMedia));
+            Assert.NotNull(ex);
+            Assert.AreEqual(ex?.Status, 404);
+        }
+
+        [TestCaseSource(nameof(TestData_StopTranscriptionOperationsAsync))]
+        public void StopTranscriptionOperationsAsync_Return404NotFound(Func<CallMedia, Task<Response>> operation)
+        {
+            _callMedia = GetCallMedia(404);
+            RequestFailedException? ex = Assert.ThrowsAsync<RequestFailedException>(
+                async () => await operation(_callMedia));
+            Assert.NotNull(ex);
+            Assert.AreEqual(ex?.Status, 404);
+        }
+
         [TestCaseSource(nameof(TestData_PlayOperations))]
         public void PlayOperations_Return404NotFound(Func<CallMedia, Response<PlayResult>> operation)
         {
@@ -517,7 +547,6 @@
             Assert.AreEqual(ex?.Status, 404);
         }
 
-<<<<<<< HEAD
         [TestCaseSource(nameof(TestData_HoldOperationsAsync))]
         public async Task HoldMusicAsyncOperations_Return200Ok(Func<CallMedia, Task<Response>> operation)
         {
@@ -536,8 +565,6 @@
             Assert.AreEqual((int)HttpStatusCode.OK, result.Status);
         }
 
-=======
->>>>>>> db9bbf7d
         private static IEnumerable<object?[]> TestData_PlayOperationsAsync()
         {
             return new[]
@@ -749,7 +776,6 @@
             };
         }
 
-<<<<<<< HEAD
         private static IEnumerable<object?[]> TestData_HoldOperationsAsync()
         {
             return new[]
@@ -780,8 +806,6 @@
             };
         }
 
-=======
->>>>>>> db9bbf7d
         private static IEnumerable<object?[]> TestData_StartTranscriptionOperations()
         {
             return new[]
