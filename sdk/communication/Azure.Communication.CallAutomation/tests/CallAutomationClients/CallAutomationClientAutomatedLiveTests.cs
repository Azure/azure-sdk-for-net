--- conflicted
+++ resolved
@@ -42,14 +42,6 @@
 
                     // create call and assert response
                     var createCallOptions = new CreateCallOptions(new CallInvite(target), new Uri(TestEnvironment.DispatcherCallback + $"?q={uniqueId}"));
-<<<<<<< HEAD
-<<<<<<< HEAD
-=======
-                    createCallOptions.RepeatabilityHeaders = null;
->>>>>>> 571d4180fc... integrate call invite to create call
-=======
-                    createCallOptions.RepeatabilityHeaders = null;
->>>>>>> 2887e088
                     CreateCallResult response = await client.CreateCallAsync(createCallOptions).ConfigureAwait(false);
                     callConnectionId = response.CallConnectionProperties.CallConnectionId;
                     Assert.IsNotEmpty(response.CallConnectionProperties.CallConnectionId);
@@ -60,14 +52,6 @@
 
                     // answer the call
                     var answerCallOptions = new AnswerCallOptions(incomingCallContext, new Uri(TestEnvironment.DispatcherCallback));
-<<<<<<< HEAD
-<<<<<<< HEAD
-=======
-                    answerCallOptions.RepeatabilityHeaders = null;
->>>>>>> 571d4180fc... integrate call invite to create call
-=======
-                    answerCallOptions.RepeatabilityHeaders = null;
->>>>>>> 2887e088
                     AnswerCallResult answerResponse = await client.AnswerCallAsync(answerCallOptions);
 
                     // wait for callConnected
@@ -82,14 +66,6 @@
 
                     // try hangup
                     var hangUpOptions = new HangUpOptions(true);
-<<<<<<< HEAD
-<<<<<<< HEAD
-=======
-                    hangUpOptions.RepeatabilityHeaders = null;
->>>>>>> 571d4180fc... integrate call invite to create call
-=======
-                    hangUpOptions.RepeatabilityHeaders = null;
->>>>>>> 2887e088
                     await response.CallConnection.HangUpAsync(hangUpOptions).ConfigureAwait(false);
                     var disconnectedEvent = await WaitForEvent<CallDisconnected>(callConnectionId, TimeSpan.FromSeconds(20));
                     Assert.IsNotNull(disconnectedEvent);
@@ -129,10 +105,6 @@
                 CommunicationUserIdentifier target = await CreateIdentityUserAsync().ConfigureAwait(false);
                 CallAutomationClient client = CreateInstrumentedCallAutomationClientWithConnectionString(user);
                 string? callConnectionId = null;
-<<<<<<< HEAD
-<<<<<<< HEAD
-=======
->>>>>>> 2887e088
 
                 try
                 {
@@ -143,7 +115,6 @@
                     var createCallOptions = new CreateCallOptions(
                         new CallInvite(target),
                         new Uri(TestEnvironment.DispatcherCallback + $"?q={uniqueId}"));
-<<<<<<< HEAD
                     CreateCallResult response = await client.CreateCallAsync(createCallOptions).ConfigureAwait(false);
                     callConnectionId = response.CallConnectionProperties.CallConnectionId;
                     Assert.IsNotEmpty(response.CallConnectionProperties.CallConnectionId);
@@ -154,52 +125,6 @@
 
                     // answer the call
                     var rejectCallOptions = new RejectCallOptions(incomingCallContext);
-                    Response rejectResponse = await client.RejectCallAsync(rejectCallOptions);
-
-                    // check reject response
-                    Assert.IsFalse(rejectResponse.IsError);
-=======
->>>>>>> 571d4180fc... integrate call invite to create call
-
-                    try
-                    {
-                        // test get properties
-                        Response<CallConnectionProperties> properties = await response.CallConnection.GetCallConnectionPropertiesAsync().ConfigureAwait(false);
-                    }
-                    catch (RequestFailedException ex)
-                    {
-                        if (ex.Status == 404)
-                        {
-                            callConnectionId = null;
-                            return;
-                        }
-                    }
-                }
-                catch (Exception)
-                {
-<<<<<<< HEAD
-=======
-                    // setup service bus
-                    var uniqueId = await ServiceBusWithNewCall(user, target);
-
-                    // create call and assert response
-                    var createCallOptions = new CreateCallOptions(
-                        new CallInvite(target),
-                        new Uri(TestEnvironment.DispatcherCallback + $"?q={uniqueId}"));
-=======
->>>>>>> 2887e088
-                    createCallOptions.RepeatabilityHeaders = null;
-                    CreateCallResult response = await client.CreateCallAsync(createCallOptions).ConfigureAwait(false);
-                    callConnectionId = response.CallConnectionProperties.CallConnectionId;
-                    Assert.IsNotEmpty(response.CallConnectionProperties.CallConnectionId);
-
-                    // wait for incomingcall context
-                    string? incomingCallContext = await WaitForIncomingCallContext(uniqueId, TimeSpan.FromSeconds(20));
-                    Assert.IsNotNull(incomingCallContext);
-
-                    // answer the call
-                    var rejectCallOptions = new RejectCallOptions(incomingCallContext);
-                    rejectCallOptions.RepeatabilityHeaders = null;
                     Response rejectResponse = await client.RejectCallAsync(rejectCallOptions);
 
                     // check reject response
@@ -221,10 +146,6 @@
                 }
                 catch (Exception)
                 {
-<<<<<<< HEAD
->>>>>>> 571d4180fc... integrate call invite to create call
-=======
->>>>>>> 2887e088
                     throw;
                 }
                 finally
