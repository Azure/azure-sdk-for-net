﻿// Copyright (c) Microsoft Corporation. All rights reserved.
// Licensed under the MIT License.

using System;
using System.Threading.Tasks;
using Azure.Communication.CallAutomation.Tests.Infrastructure;
using Azure.Core.TestFramework;
using NUnit.Framework;

namespace Azure.Communication.CallAutomation.Tests.CallAutomationClients
{
    internal class CallAutomationClientAutomatedLiveTests : CallAutomationClientAutomatedLiveTestsBase
    {
        public CallAutomationClientAutomatedLiveTests(bool isAsync) : base(isAsync)
        {
        }

        [RecordedTest]
        public async Task CreateCallToACSGetCallAndHangUpCallTest()
        {
            /* Tests: CreateCall, AnswerCall, Hangup(true), GetCallConnectionProperties, CallConnectedEvent, CallDisconnectedEvent
             * Test case: ACS to ACS call
             * 1. create a CallAutomationClient.
             * 2. create a call from source to one ACS target.
             * 3. get updated call properties and check for the connected state.
             * 4. hang up the call.
             * 5. once call is hung up, verify disconnected event
            */

            try
            {
                // create caller and receiver
                CommunicationUserIdentifier target = await CreateIdentityUserAsync().ConfigureAwait(false);
                CommunicationUserIdentifier user = await CreateIdentityUserAsync().ConfigureAwait(false);
                CallAutomationClient client = CreateInstrumentedCallAutomationClientWithConnectionString(user);
                string? callConnectionId = null;

                try
                {
                    // setup service bus
                    var uniqueId = await ServiceBusWithNewCall(user, target);

                    // create call and assert response
                    var createCallOptions = new CreateCallOptions(new CallInvite(target), new Uri(TestEnvironment.DispatcherCallback + $"?q={uniqueId}"));
<<<<<<< HEAD
<<<<<<< HEAD
=======

>>>>>>> daebdfee62... fix merge conflicts
=======
>>>>>>> 3ab516f4
                    CreateCallResult response = await client.CreateCallAsync(createCallOptions).ConfigureAwait(false);
                    callConnectionId = response.CallConnectionProperties.CallConnectionId;
                    Assert.IsNotEmpty(response.CallConnectionProperties.CallConnectionId);

                    // wait for incomingcall context
                    string? incomingCallContext = await WaitForIncomingCallContext(uniqueId, TimeSpan.FromSeconds(20));
                    Assert.IsNotNull(incomingCallContext);

                    // answer the call
                    var answerCallOptions = new AnswerCallOptions(incomingCallContext, new Uri(TestEnvironment.DispatcherCallback));
<<<<<<< HEAD
<<<<<<< HEAD
=======

>>>>>>> daebdfee62... fix merge conflicts
=======
>>>>>>> 3ab516f4
                    AnswerCallResult answerResponse = await client.AnswerCallAsync(answerCallOptions);

                    // wait for callConnected
                    var connectedEvent = await WaitForEvent<CallConnected>(callConnectionId, TimeSpan.FromSeconds(20));
                    Assert.IsNotNull(connectedEvent);
                    Assert.IsTrue(connectedEvent is CallConnected);
                    Assert.AreEqual(callConnectionId, ((CallConnected)connectedEvent!).CallConnectionId);

                    // test get properties
                    Response<CallConnectionProperties> properties = await response.CallConnection.GetCallConnectionPropertiesAsync().ConfigureAwait(false);
                    Assert.AreEqual(CallConnectionState.Connected, properties.Value.CallConnectionState);

                    // try hangup
                    var hangUpOptions = new HangUpOptions(true);
<<<<<<< HEAD
<<<<<<< HEAD
=======

>>>>>>> daebdfee62... fix merge conflicts
=======
>>>>>>> 3ab516f4
                    await response.CallConnection.HangUpAsync(hangUpOptions).ConfigureAwait(false);
                    var disconnectedEvent = await WaitForEvent<CallDisconnected>(callConnectionId, TimeSpan.FromSeconds(20));
                    Assert.IsNotNull(disconnectedEvent);
                    Assert.IsTrue(disconnectedEvent is CallDisconnected);
                    Assert.AreEqual(callConnectionId, ((CallDisconnected)disconnectedEvent!).CallConnectionId);
                    callConnectionId = null;
                }
                catch (Exception)
                {
                    throw;
                }
                finally
                {
                    await CleanUpCall(client, callConnectionId);
                }
            }
            catch (Exception ex)
            {
                Assert.Fail($"Unexpected error: {ex}");
            }
        }

        [RecordedTest]
        public async Task CreateCallAndReject()
        {
            /* Tests: CreateCall, Reject
             * Test case: ACS to ACS call
             * 1. create a CallAutomationClient.
             * 2. Reject
             * 3. See if call is not established
            */

            // create caller and receiver
            try
            {
                CommunicationUserIdentifier user = await CreateIdentityUserAsync().ConfigureAwait(false);
                CommunicationUserIdentifier target = await CreateIdentityUserAsync().ConfigureAwait(false);
                CallAutomationClient client = CreateInstrumentedCallAutomationClientWithConnectionString(user);
                string? callConnectionId = null;

                try
                {
                    // setup service bus
                    var uniqueId = await ServiceBusWithNewCall(user, target);

                    // create call and assert response
                    var createCallOptions = new CreateCallOptions(
                        new CallInvite(target),
                        new Uri(TestEnvironment.DispatcherCallback + $"?q={uniqueId}"));
                    CreateCallResult response = await client.CreateCallAsync(createCallOptions).ConfigureAwait(false);
                    callConnectionId = response.CallConnectionProperties.CallConnectionId;
                    Assert.IsNotEmpty(response.CallConnectionProperties.CallConnectionId);

                    // wait for incomingcall context
                    string? incomingCallContext = await WaitForIncomingCallContext(uniqueId, TimeSpan.FromSeconds(20));
                    Assert.IsNotNull(incomingCallContext);

                    // answer the call
                    var rejectCallOptions = new RejectCallOptions(incomingCallContext);
                    Response rejectResponse = await client.RejectCallAsync(rejectCallOptions);

                    // check reject response
                    Assert.IsFalse(rejectResponse.IsError);

                    try
                    {
                        // test get properties
                        Response<CallConnectionProperties> properties = await response.CallConnection.GetCallConnectionPropertiesAsync().ConfigureAwait(false);
                    }
                    catch (RequestFailedException ex)
                    {
                        if (ex.Status == 404)
                        {
                            callConnectionId = null;
                            return;
                        }
                    }
                }
                catch (Exception)
                {
                    throw;
                }
                finally
                {
                    await CleanUpCall(client, callConnectionId);
                }
            }
            catch (Exception ex)
            {
                Assert.Fail($"Unexpected error: {ex}");
            }
        }
    }
}<|MERGE_RESOLUTION|>--- conflicted
+++ resolved
@@ -42,13 +42,6 @@
 
                     // create call and assert response
                     var createCallOptions = new CreateCallOptions(new CallInvite(target), new Uri(TestEnvironment.DispatcherCallback + $"?q={uniqueId}"));
-<<<<<<< HEAD
-<<<<<<< HEAD
-=======
-
->>>>>>> daebdfee62... fix merge conflicts
-=======
->>>>>>> 3ab516f4
                     CreateCallResult response = await client.CreateCallAsync(createCallOptions).ConfigureAwait(false);
                     callConnectionId = response.CallConnectionProperties.CallConnectionId;
                     Assert.IsNotEmpty(response.CallConnectionProperties.CallConnectionId);
@@ -59,13 +52,6 @@
 
                     // answer the call
                     var answerCallOptions = new AnswerCallOptions(incomingCallContext, new Uri(TestEnvironment.DispatcherCallback));
-<<<<<<< HEAD
-<<<<<<< HEAD
-=======
-
->>>>>>> daebdfee62... fix merge conflicts
-=======
->>>>>>> 3ab516f4
                     AnswerCallResult answerResponse = await client.AnswerCallAsync(answerCallOptions);
 
                     // wait for callConnected
@@ -80,13 +66,6 @@
 
                     // try hangup
                     var hangUpOptions = new HangUpOptions(true);
-<<<<<<< HEAD
-<<<<<<< HEAD
-=======
-
->>>>>>> daebdfee62... fix merge conflicts
-=======
->>>>>>> 3ab516f4
                     await response.CallConnection.HangUpAsync(hangUpOptions).ConfigureAwait(false);
                     var disconnectedEvent = await WaitForEvent<CallDisconnected>(callConnectionId, TimeSpan.FromSeconds(20));
                     Assert.IsNotNull(disconnectedEvent);
