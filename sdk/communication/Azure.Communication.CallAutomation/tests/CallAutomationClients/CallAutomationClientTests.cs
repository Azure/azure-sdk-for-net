--- conflicted
+++ resolved
@@ -289,73 +289,6 @@
             Assert.AreEqual("mediaSubscriptionId", result.CallConnectionProperties.MediaSubscriptionId);
         }
 
-<<<<<<< HEAD
-        [TestCaseSource(nameof(TestData_CreateGroupCall_NoCallerId))]
-        public void CreateCallWithOptions_NoCallerIdValidation(CallSource source, CommunicationIdentifier[] targets, Uri callbackUri)
-        {
-            CallAutomationClient callAutomationClient = CreateMockCallAutomationClient(201, CreateOrAnswerCallOrGetCallConnectionPayload);
-            ;
-            CreateGroupCallOptions options = new(targets: targets, callbackUri: callbackUri)
-            {
-                MediaStreamingOptions = _mediaStreamingConfiguration
-            };
-
-            ArgumentNullException? ex = Assert.ThrowsAsync<ArgumentNullException>(async () => await callAutomationClient.CreateGroupCallAsync(options).ConfigureAwait(false));
-            Assert.NotNull(ex);
-            Assert.True(ex?.Message.Contains("Value cannot be null."));
-        }
-
-        [TestCaseSource(nameof(TestData_CreateCall_NoCallbackUri))]
-        public void CreateCallWithOptions_NullCallbackUri(CallInvite target)
-        {
-            CallAutomationClient callAutomationClient = CreateMockCallAutomationClient(201, CreateOrAnswerCallOrGetCallConnectionPayload);
-            ;
-            CreateCallOptions options = new CreateCallOptions(
-                callInvite: target,
-                callbackUri: null)
-            {
-                MediaStreamingOptions = _mediaStreamingConfiguration
-            };
-
-            ArgumentException? ex = Assert.ThrowsAsync<ArgumentException>(async () => await callAutomationClient.CreateCallAsync(options).ConfigureAwait(false));
-            Assert.NotNull(ex);
-            Assert.True(ex?.Message.Contains(CallAutomationErrorMessages.InvalidHttpsUriMessage));
-        }
-
-        [TestCaseSource(nameof(TestData_CreateCall_NoCallbackUri))]
-        public void CreateCallWithOptions_HttpCallbackUri(CallInvite target)
-        {
-            CallAutomationClient callAutomationClient = CreateMockCallAutomationClient(201, CreateOrAnswerCallOrGetCallConnectionPayload);
-            ;
-            CreateCallOptions options = new CreateCallOptions(
-                callInvite: target,
-                callbackUri: new Uri("http://example.com"))
-            {
-                MediaStreamingOptions = _mediaStreamingConfiguration
-            };
-
-            ArgumentException? ex = Assert.ThrowsAsync<ArgumentException>(async () => await callAutomationClient.CreateCallAsync(options).ConfigureAwait(false));
-            Assert.NotNull(ex);
-            Assert.True(ex?.Message.Contains(CallAutomationErrorMessages.InvalidHttpsUriMessage));
-        }
-
-        [TestCaseSource(nameof(TestData_CreateGroupCall_EmptyTargets))]
-        public void CreateCallWithOptions_EmptyTargets(CommunicationIdentifier[] targets, Uri callbackUri)
-        {
-            CallAutomationClient callAutomationClient = CreateMockCallAutomationClient(201, CreateOrAnswerCallOrGetCallConnectionPayload);
-            ;
-            CreateGroupCallOptions options = new(targets: targets, callbackUri: callbackUri)
-            {
-                MediaStreamingOptions = _mediaStreamingConfiguration
-            };
-
-            ArgumentException? ex = Assert.ThrowsAsync<ArgumentException>(async () => await callAutomationClient.CreateGroupCallAsync(options).ConfigureAwait(false));
-            Assert.NotNull(ex);
-            Assert.True(ex?.Message.Contains("Value cannot be an empty collection."));
-        }
-
-=======
->>>>>>> ec579d65
         [TestCaseSource(nameof(TestData_CreateCall))]
         public void CreateCallAsync_404NotFound(CallInvite target, Uri callbackUri)
         {
