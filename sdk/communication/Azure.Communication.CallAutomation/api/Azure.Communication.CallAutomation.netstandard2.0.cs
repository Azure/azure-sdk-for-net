namespace Azure.Communication.CallAutomation
{
    public partial class AddParticipantEventResult
    {
        internal AddParticipantEventResult() { }
        public Azure.Communication.CallAutomation.AddParticipantFailed FailureResult { get { throw null; } }
        public bool IsSuccess { get { throw null; } }
        public Azure.Communication.CommunicationIdentifier Participant { get { throw null; } }
        public Azure.Communication.CallAutomation.AddParticipantSucceeded SuccessResult { get { throw null; } }
    }
    public partial class AddParticipantFailed : Azure.Communication.CallAutomation.CallAutomationEventBase
    {
        internal AddParticipantFailed() { }
        public Azure.Communication.CommunicationIdentifier Participant { get { throw null; } }
        public static Azure.Communication.CallAutomation.AddParticipantFailed Deserialize(string content) { throw null; }
    }
    public partial class AddParticipantOptions
    {
        public AddParticipantOptions(Azure.Communication.CallAutomation.CallInvite participantToAdd) { }
        public int? InvitationTimeoutInSeconds { get { throw null; } set { } }
        public System.Uri OperationCallbackUri { get { throw null; } set { } }
        public string OperationContext { get { throw null; } set { } }
        public Azure.Communication.CallAutomation.CallInvite ParticipantToAdd { get { throw null; } }
    }
    public partial class AddParticipantResult
    {
        internal AddParticipantResult() { }
        public string InvitationId { get { throw null; } }
        public string OperationContext { get { throw null; } }
        public Azure.Communication.CallAutomation.CallParticipant Participant { get { throw null; } }
        public Azure.Communication.CallAutomation.AddParticipantEventResult WaitForEventProcessor(System.Threading.CancellationToken cancellationToken = default(System.Threading.CancellationToken)) { throw null; }
        public System.Threading.Tasks.Task<Azure.Communication.CallAutomation.AddParticipantEventResult> WaitForEventProcessorAsync(System.Threading.CancellationToken cancellationToken = default(System.Threading.CancellationToken)) { throw null; }
    }
    public partial class AddParticipantSucceeded : Azure.Communication.CallAutomation.CallAutomationEventBase
    {
        internal AddParticipantSucceeded() { }
        public Azure.Communication.CommunicationIdentifier Participant { get { throw null; } }
        public static Azure.Communication.CallAutomation.AddParticipantSucceeded Deserialize(string content) { throw null; }
    }
    public partial class AnswerCallEventResult
    {
        internal AnswerCallEventResult() { }
        public bool IsSuccess { get { throw null; } }
        public Azure.Communication.CallAutomation.CallConnected SuccessResult { get { throw null; } }
    }
    public partial class AnswerCallOptions
    {
        public AnswerCallOptions(string incomingCallContext, System.Uri callbackUri) { }
        public Azure.Communication.CommunicationUserIdentifier AnsweredBy { get { throw null; } set { } }
        public System.Uri CallbackUri { get { throw null; } }
        public System.Uri CognitiveServicesEndpoint { get { throw null; } set { } }
        public string IncomingCallContext { get { throw null; } }
        public Azure.Communication.CallAutomation.MediaStreamingOptions MediaStreamingOptions { get { throw null; } set { } }
        public string OperationContext { get { throw null; } set { } }
        public Azure.Communication.CallAutomation.TranscriptionOptions TranscriptionOptions { get { throw null; } set { } }
    }
    public partial class AnswerCallResult
    {
        internal AnswerCallResult() { }
        public Azure.Communication.CallAutomation.CallConnection CallConnection { get { throw null; } }
        public Azure.Communication.CallAutomation.CallConnectionProperties CallConnectionProperties { get { throw null; } }
        public Azure.Communication.CallAutomation.AnswerCallEventResult WaitForEventProcessor(System.Threading.CancellationToken cancellationToken = default(System.Threading.CancellationToken)) { throw null; }
        public System.Threading.Tasks.Task<Azure.Communication.CallAutomation.AnswerCallEventResult> WaitForEventProcessorAsync(System.Threading.CancellationToken cancellationToken = default(System.Threading.CancellationToken)) { throw null; }
    }
<<<<<<< HEAD
    public partial class AzureOpenAIDialog : Azure.Communication.CallAutomation.BaseDialog
    {
        public AzureOpenAIDialog(System.Collections.Generic.IDictionary<string, object> context) : base (default(System.Collections.Generic.IDictionary<string, object>)) { }
    }
    public abstract partial class BaseDialog
    {
        protected BaseDialog(System.Collections.Generic.IDictionary<string, object> context) { }
        public System.Collections.Generic.IDictionary<string, object> Context { get { throw null; } set { } }
=======
    public partial class AudioData : Azure.Communication.CallAutomation.StreamingData
    {
        internal AudioData() { }
        public string Data { get { throw null; } }
        public bool IsSilent { get { throw null; } }
        public Azure.Communication.CommunicationIdentifier Participant { get { throw null; } }
        public System.DateTime Timestamp { get { throw null; } }
    }
    public partial class AudioMetadata : Azure.Communication.CallAutomation.StreamingData
    {
        public AudioMetadata() { }
        [System.Text.Json.Serialization.JsonPropertyNameAttribute("channels")]
        public int Channels { get { throw null; } set { } }
        [System.Text.Json.Serialization.JsonPropertyNameAttribute("encoding")]
        public string Encoding { get { throw null; } set { } }
        [System.Text.Json.Serialization.JsonPropertyNameAttribute("length")]
        public int Length { get { throw null; } set { } }
        [System.Text.Json.Serialization.JsonPropertyNameAttribute("subscriptionId")]
        public string MediaSubscriptionId { get { throw null; } set { } }
        [System.Text.Json.Serialization.JsonPropertyNameAttribute("sampleRate")]
        public int SampleRate { get { throw null; } set { } }
>>>>>>> f46e9861
    }
    public partial class BlobStorage : Azure.Communication.CallAutomation.ExternalStorage
    {
        public BlobStorage(System.Uri containerUri) { }
        public System.Uri ContainerUri { get { throw null; } }
    }
    public partial class CallAutomationClient
    {
        protected CallAutomationClient() { }
        public CallAutomationClient(string connectionString) { }
        public CallAutomationClient(string connectionString, Azure.Communication.CallAutomation.CallAutomationClientOptions options) { }
        public CallAutomationClient(System.Uri endpoint, Azure.Core.TokenCredential credential, Azure.Communication.CallAutomation.CallAutomationClientOptions options = null) { }
        public CallAutomationClient(System.Uri pmaEndpoint, string connectionString, Azure.Communication.CallAutomation.CallAutomationClientOptions options = null) { }
        public CallAutomationClient(System.Uri pmaEndpoint, System.Uri acsEndpoint, Azure.Core.TokenCredential credential, Azure.Communication.CallAutomation.CallAutomationClientOptions options = null) { }
        public Azure.Communication.CommunicationUserIdentifier Source { get { throw null; } }
        public virtual Azure.Response<Azure.Communication.CallAutomation.AnswerCallResult> AnswerCall(Azure.Communication.CallAutomation.AnswerCallOptions options, System.Threading.CancellationToken cancellationToken = default(System.Threading.CancellationToken)) { throw null; }
        public virtual Azure.Response<Azure.Communication.CallAutomation.AnswerCallResult> AnswerCall(string incomingCallContext, System.Uri callbackUri, System.Threading.CancellationToken cancellationToken = default(System.Threading.CancellationToken)) { throw null; }
        public virtual System.Threading.Tasks.Task<Azure.Response<Azure.Communication.CallAutomation.AnswerCallResult>> AnswerCallAsync(Azure.Communication.CallAutomation.AnswerCallOptions options, System.Threading.CancellationToken cancellationToken = default(System.Threading.CancellationToken)) { throw null; }
        public virtual System.Threading.Tasks.Task<Azure.Response<Azure.Communication.CallAutomation.AnswerCallResult>> AnswerCallAsync(string incomingCallContext, System.Uri callbackUri, System.Threading.CancellationToken cancellationToken = default(System.Threading.CancellationToken)) { throw null; }
        public virtual Azure.Response<Azure.Communication.CallAutomation.CreateCallResult> CreateCall(Azure.Communication.CallAutomation.CallInvite callInvite, System.Uri callbackUri, System.Threading.CancellationToken cancellationToken = default(System.Threading.CancellationToken)) { throw null; }
        public virtual Azure.Response<Azure.Communication.CallAutomation.CreateCallResult> CreateCall(Azure.Communication.CallAutomation.CreateCallOptions options, System.Threading.CancellationToken cancellationToken = default(System.Threading.CancellationToken)) { throw null; }
        public virtual System.Threading.Tasks.Task<Azure.Response<Azure.Communication.CallAutomation.CreateCallResult>> CreateCallAsync(Azure.Communication.CallAutomation.CallInvite callInvite, System.Uri callbackUri, System.Threading.CancellationToken cancellationToken = default(System.Threading.CancellationToken)) { throw null; }
        public virtual System.Threading.Tasks.Task<Azure.Response<Azure.Communication.CallAutomation.CreateCallResult>> CreateCallAsync(Azure.Communication.CallAutomation.CreateCallOptions options, System.Threading.CancellationToken cancellationToken = default(System.Threading.CancellationToken)) { throw null; }
        public virtual Azure.Response<Azure.Communication.CallAutomation.CreateCallResult> CreateGroupCall(Azure.Communication.CallAutomation.CreateGroupCallOptions options, System.Threading.CancellationToken cancellationToken = default(System.Threading.CancellationToken)) { throw null; }
        public virtual System.Threading.Tasks.Task<Azure.Response<Azure.Communication.CallAutomation.CreateCallResult>> CreateGroupCallAsync(Azure.Communication.CallAutomation.CreateGroupCallOptions options, System.Threading.CancellationToken cancellationToken = default(System.Threading.CancellationToken)) { throw null; }
        public virtual Azure.Communication.CallAutomation.CallConnection GetCallConnection(string callConnectionId) { throw null; }
        public virtual Azure.Communication.CallAutomation.CallRecording GetCallRecording() { throw null; }
        public virtual Azure.Communication.CallAutomation.CallAutomationEventProcessor GetEventProcessor() { throw null; }
        public virtual Azure.Response RedirectCall(Azure.Communication.CallAutomation.RedirectCallOptions options, System.Threading.CancellationToken cancellationToken = default(System.Threading.CancellationToken)) { throw null; }
        public virtual Azure.Response RedirectCall(string incomingCallContext, Azure.Communication.CallAutomation.CallInvite callInvite, System.Threading.CancellationToken cancellationToken = default(System.Threading.CancellationToken)) { throw null; }
        public virtual System.Threading.Tasks.Task<Azure.Response> RedirectCallAsync(Azure.Communication.CallAutomation.RedirectCallOptions options, System.Threading.CancellationToken cancellationToken = default(System.Threading.CancellationToken)) { throw null; }
        public virtual System.Threading.Tasks.Task<Azure.Response> RedirectCallAsync(string incomingCallContext, Azure.Communication.CallAutomation.CallInvite callInvite, System.Threading.CancellationToken cancellationToken = default(System.Threading.CancellationToken)) { throw null; }
        public virtual Azure.Response RejectCall(Azure.Communication.CallAutomation.RejectCallOptions options, System.Threading.CancellationToken cancellationToken = default(System.Threading.CancellationToken)) { throw null; }
        public virtual Azure.Response RejectCall(string incomingCallContext, System.Threading.CancellationToken cancellationToken = default(System.Threading.CancellationToken)) { throw null; }
        public virtual System.Threading.Tasks.Task<Azure.Response> RejectCallAsync(Azure.Communication.CallAutomation.RejectCallOptions options, System.Threading.CancellationToken cancellationToken = default(System.Threading.CancellationToken)) { throw null; }
        public virtual System.Threading.Tasks.Task<Azure.Response> RejectCallAsync(string incomingCallContext, System.Threading.CancellationToken cancellationToken = default(System.Threading.CancellationToken)) { throw null; }
    }
    public partial class CallAutomationClientOptions : Azure.Core.ClientOptions
    {
        public CallAutomationClientOptions(Azure.Communication.CallAutomation.CallAutomationClientOptions.ServiceVersion version = Azure.Communication.CallAutomation.CallAutomationClientOptions.ServiceVersion.V2023_10_03_Preview) { }
        public Azure.Communication.CommunicationUserIdentifier Source { get { throw null; } set { } }
        public enum ServiceVersion
        {
            V2023_03_06 = 1,
            V2023_06_15_Preview = 2,
            V2023_10_15 = 3,
            V2023_10_03_Preview = 4,
        }
    }
    public abstract partial class CallAutomationEventBase
    {
        protected CallAutomationEventBase() { }
        public string CallConnectionId { get { throw null; } }
        public string CorrelationId { get { throw null; } }
        public string? OperationContext { get { throw null; } }
        public Azure.Communication.CallAutomation.ResultInformation? ResultInformation { get { throw null; } }
        public string ServerCallId { get { throw null; } }
    }
    public static partial class CallAutomationEventParser
    {
        public static Azure.Communication.CallAutomation.CallAutomationEventBase Parse(Azure.Messaging.CloudEvent cloudEvent) { throw null; }
        public static Azure.Communication.CallAutomation.CallAutomationEventBase Parse(System.BinaryData json) { throw null; }
        public static Azure.Communication.CallAutomation.CallAutomationEventBase Parse(string eventData, string eventType) { throw null; }
        public static Azure.Communication.CallAutomation.CallAutomationEventBase[] ParseMany(Azure.Messaging.CloudEvent[] cloudEvents) { throw null; }
        public static Azure.Communication.CallAutomation.CallAutomationEventBase[] ParseMany(System.BinaryData json) { throw null; }
    }
    public partial class CallAutomationEventProcessor
    {
        internal CallAutomationEventProcessor() { }
        public void AttachOngoingEventProcessor<TEvent>(string callConnectionId, System.Action<TEvent> eventProcessor) where TEvent : Azure.Communication.CallAutomation.CallAutomationEventBase { }
        public void DetachOngoingEventProcessor<TEvent>(string callConnectionId) where TEvent : Azure.Communication.CallAutomation.CallAutomationEventBase { }
        public void ProcessEvents(System.Collections.Generic.IEnumerable<Azure.Communication.CallAutomation.CallAutomationEventBase> events) { }
        public void ProcessEvents(System.Collections.Generic.IEnumerable<Azure.Messaging.CloudEvent> events) { }
        public Azure.Communication.CallAutomation.CallAutomationEventBase WaitForEventProcessor(System.Func<Azure.Communication.CallAutomation.CallAutomationEventBase, bool> predicate, System.Threading.CancellationToken cancellationToken = default(System.Threading.CancellationToken)) { throw null; }
        public System.Threading.Tasks.Task<Azure.Communication.CallAutomation.CallAutomationEventBase> WaitForEventProcessorAsync(System.Func<Azure.Communication.CallAutomation.CallAutomationEventBase, bool> predicate, System.Threading.CancellationToken cancellationToken = default(System.Threading.CancellationToken)) { throw null; }
        public System.Threading.Tasks.Task<TEvent> WaitForEventProcessorAsync<TEvent>(string connectionId = null, string operationContext = null, System.Threading.CancellationToken cancellationToken = default(System.Threading.CancellationToken)) where TEvent : Azure.Communication.CallAutomation.CallAutomationEventBase { throw null; }
        public TEvent WaitForEventProcessor<TEvent>(string connectionId = null, string operationContext = null, System.Threading.CancellationToken cancellationToken = default(System.Threading.CancellationToken)) where TEvent : Azure.Communication.CallAutomation.CallAutomationEventBase { throw null; }
    }
    public partial class CallConnected : Azure.Communication.CallAutomation.CallAutomationEventBase
    {
        internal CallConnected() { }
        public static Azure.Communication.CallAutomation.CallConnected Deserialize(string content) { throw null; }
    }
    public partial class CallConnection
    {
        protected CallConnection() { }
        public virtual string CallConnectionId { get { throw null; } }
        public virtual Azure.Response<Azure.Communication.CallAutomation.AddParticipantResult> AddParticipant(Azure.Communication.CallAutomation.AddParticipantOptions options, System.Threading.CancellationToken cancellationToken = default(System.Threading.CancellationToken)) { throw null; }
        public virtual Azure.Response<Azure.Communication.CallAutomation.AddParticipantResult> AddParticipant(Azure.Communication.CallAutomation.CallInvite participantToAdd, System.Threading.CancellationToken cancellationToken = default(System.Threading.CancellationToken)) { throw null; }
        public virtual System.Threading.Tasks.Task<Azure.Response<Azure.Communication.CallAutomation.AddParticipantResult>> AddParticipantAsync(Azure.Communication.CallAutomation.AddParticipantOptions options, System.Threading.CancellationToken cancellationToken = default(System.Threading.CancellationToken)) { throw null; }
        public virtual System.Threading.Tasks.Task<Azure.Response<Azure.Communication.CallAutomation.AddParticipantResult>> AddParticipantAsync(Azure.Communication.CallAutomation.CallInvite participantToAdd, System.Threading.CancellationToken cancellationToken = default(System.Threading.CancellationToken)) { throw null; }
        public virtual Azure.Response<Azure.Communication.CallAutomation.CancelAddParticipantResult> CancelAddParticipant(Azure.Communication.CallAutomation.CancelAddParticipantOptions options, System.Threading.CancellationToken cancellationToken = default(System.Threading.CancellationToken)) { throw null; }
        public virtual Azure.Response<Azure.Communication.CallAutomation.CancelAddParticipantResult> CancelAddParticipant(string invitationId, System.Threading.CancellationToken cancellationToken = default(System.Threading.CancellationToken)) { throw null; }
        public virtual System.Threading.Tasks.Task<Azure.Response<Azure.Communication.CallAutomation.CancelAddParticipantResult>> CancelAddParticipantAsync(Azure.Communication.CallAutomation.CancelAddParticipantOptions options, System.Threading.CancellationToken cancellationToken = default(System.Threading.CancellationToken)) { throw null; }
        public virtual System.Threading.Tasks.Task<Azure.Response<Azure.Communication.CallAutomation.CancelAddParticipantResult>> CancelAddParticipantAsync(string invitationId, System.Threading.CancellationToken cancellationToken = default(System.Threading.CancellationToken)) { throw null; }
        public virtual Azure.Response<Azure.Communication.CallAutomation.CallConnectionProperties> GetCallConnectionProperties(System.Threading.CancellationToken cancellationToken = default(System.Threading.CancellationToken)) { throw null; }
        public virtual System.Threading.Tasks.Task<Azure.Response<Azure.Communication.CallAutomation.CallConnectionProperties>> GetCallConnectionPropertiesAsync(System.Threading.CancellationToken cancellationToken = default(System.Threading.CancellationToken)) { throw null; }
        public virtual Azure.Communication.CallAutomation.CallDialog GetCallDialog() { throw null; }
        public virtual Azure.Communication.CallAutomation.CallMedia GetCallMedia() { throw null; }
        public virtual Azure.Response<Azure.Communication.CallAutomation.CallParticipant> GetParticipant(Azure.Communication.CommunicationIdentifier participantIdentifier, System.Threading.CancellationToken cancellationToken = default(System.Threading.CancellationToken)) { throw null; }
        public virtual System.Threading.Tasks.Task<Azure.Response<Azure.Communication.CallAutomation.CallParticipant>> GetParticipantAsync(Azure.Communication.CommunicationIdentifier participantIdentifier, System.Threading.CancellationToken cancellationToken = default(System.Threading.CancellationToken)) { throw null; }
        public virtual Azure.Response<System.Collections.Generic.IReadOnlyList<Azure.Communication.CallAutomation.CallParticipant>> GetParticipants(System.Threading.CancellationToken cancellationToken = default(System.Threading.CancellationToken)) { throw null; }
        public virtual System.Threading.Tasks.Task<Azure.Response<System.Collections.Generic.IReadOnlyList<Azure.Communication.CallAutomation.CallParticipant>>> GetParticipantsAsync(System.Threading.CancellationToken cancellationToken = default(System.Threading.CancellationToken)) { throw null; }
        public virtual Azure.Response HangUp(bool forEveryone, System.Threading.CancellationToken cancellationToken = default(System.Threading.CancellationToken)) { throw null; }
        public virtual System.Threading.Tasks.Task<Azure.Response> HangUpAsync(bool forEveryone, System.Threading.CancellationToken cancellationToken = default(System.Threading.CancellationToken)) { throw null; }
        public virtual Azure.Response<Azure.Communication.CallAutomation.MuteParticipantResult> MuteParticipant(Azure.Communication.CallAutomation.MuteParticipantOptions options, System.Threading.CancellationToken cancellationToken = default(System.Threading.CancellationToken)) { throw null; }
        public virtual Azure.Response<Azure.Communication.CallAutomation.MuteParticipantResult> MuteParticipant(Azure.Communication.CommunicationIdentifier targetParticipant, string operationContext = null, System.Threading.CancellationToken cancellationToken = default(System.Threading.CancellationToken)) { throw null; }
        public virtual System.Threading.Tasks.Task<Azure.Response<Azure.Communication.CallAutomation.MuteParticipantResult>> MuteParticipantAsync(Azure.Communication.CallAutomation.MuteParticipantOptions options, System.Threading.CancellationToken cancellationToken = default(System.Threading.CancellationToken)) { throw null; }
        public virtual System.Threading.Tasks.Task<Azure.Response<Azure.Communication.CallAutomation.MuteParticipantResult>> MuteParticipantAsync(Azure.Communication.CommunicationIdentifier targetParticipant, string operationContext = null, System.Threading.CancellationToken cancellationToken = default(System.Threading.CancellationToken)) { throw null; }
        public virtual Azure.Response<Azure.Communication.CallAutomation.RemoveParticipantResult> RemoveParticipant(Azure.Communication.CallAutomation.RemoveParticipantOptions options, System.Threading.CancellationToken cancellationToken = default(System.Threading.CancellationToken)) { throw null; }
        public virtual Azure.Response<Azure.Communication.CallAutomation.RemoveParticipantResult> RemoveParticipant(Azure.Communication.CommunicationIdentifier participantToRemove, string operationContext = null, System.Threading.CancellationToken cancellationToken = default(System.Threading.CancellationToken)) { throw null; }
        public virtual System.Threading.Tasks.Task<Azure.Response<Azure.Communication.CallAutomation.RemoveParticipantResult>> RemoveParticipantAsync(Azure.Communication.CallAutomation.RemoveParticipantOptions options, System.Threading.CancellationToken cancellationToken = default(System.Threading.CancellationToken)) { throw null; }
        public virtual System.Threading.Tasks.Task<Azure.Response<Azure.Communication.CallAutomation.RemoveParticipantResult>> RemoveParticipantAsync(Azure.Communication.CommunicationIdentifier participantToRemove, string operationContext = null, System.Threading.CancellationToken cancellationToken = default(System.Threading.CancellationToken)) { throw null; }
        public virtual Azure.Response<Azure.Communication.CallAutomation.TransferCallToParticipantResult> TransferCallToParticipant(Azure.Communication.CallAutomation.TransferToParticipantOptions options, System.Threading.CancellationToken cancellationToken = default(System.Threading.CancellationToken)) { throw null; }
        public virtual Azure.Response<Azure.Communication.CallAutomation.TransferCallToParticipantResult> TransferCallToParticipant(Azure.Communication.CommunicationIdentifier targetParticipant, System.Threading.CancellationToken cancellationToken = default(System.Threading.CancellationToken)) { throw null; }
        public virtual System.Threading.Tasks.Task<Azure.Response<Azure.Communication.CallAutomation.TransferCallToParticipantResult>> TransferCallToParticipantAsync(Azure.Communication.CallAutomation.TransferToParticipantOptions options, System.Threading.CancellationToken cancellationToken = default(System.Threading.CancellationToken)) { throw null; }
        public virtual System.Threading.Tasks.Task<Azure.Response<Azure.Communication.CallAutomation.TransferCallToParticipantResult>> TransferCallToParticipantAsync(Azure.Communication.CommunicationIdentifier targetParticipant, System.Threading.CancellationToken cancellationToken = default(System.Threading.CancellationToken)) { throw null; }
        public virtual Azure.Response<Azure.Communication.CallAutomation.UnmuteParticipantResult> UnmuteParticipant(Azure.Communication.CallAutomation.UnmuteParticipantOptions options, System.Threading.CancellationToken cancellationToken = default(System.Threading.CancellationToken)) { throw null; }
        public virtual Azure.Response<Azure.Communication.CallAutomation.UnmuteParticipantResult> UnmuteParticipant(Azure.Communication.CommunicationIdentifier targetParticipant, string operationContext = null, System.Threading.CancellationToken cancellationToken = default(System.Threading.CancellationToken)) { throw null; }
        public virtual System.Threading.Tasks.Task<Azure.Response<Azure.Communication.CallAutomation.UnmuteParticipantResult>> UnmuteParticipantAsync(Azure.Communication.CallAutomation.UnmuteParticipantOptions options, System.Threading.CancellationToken cancellationToken = default(System.Threading.CancellationToken)) { throw null; }
        public virtual System.Threading.Tasks.Task<Azure.Response<Azure.Communication.CallAutomation.UnmuteParticipantResult>> UnmuteParticipantAsync(Azure.Communication.CommunicationIdentifier targetParticipant, string operationContext = null, System.Threading.CancellationToken cancellationToken = default(System.Threading.CancellationToken)) { throw null; }
    }
    public partial class CallConnectionProperties
    {
        internal CallConnectionProperties() { }
        public Azure.Communication.CommunicationUserIdentifier AnsweredBy { get { throw null; } }
        public System.Uri CallbackUri { get { throw null; } }
        public string CallConnectionId { get { throw null; } }
        public Azure.Communication.CallAutomation.CallConnectionState CallConnectionState { get { throw null; } }
        public string CorrelationId { get { throw null; } }
        public string DataSubscriptionId { get { throw null; } }
        public string MediaSubscriptionId { get { throw null; } }
        public string ServerCallId { get { throw null; } }
        public Azure.Communication.CommunicationIdentifier Source { get { throw null; } }
        public Azure.Communication.PhoneNumberIdentifier SourceCallerIdNumber { get { throw null; } }
        public string SourceDisplayName { get { throw null; } }
        public System.Collections.Generic.IReadOnlyList<Azure.Communication.CommunicationIdentifier> Targets { get { throw null; } }
    }
    [System.Runtime.InteropServices.StructLayoutAttribute(System.Runtime.InteropServices.LayoutKind.Sequential)]
    public readonly partial struct CallConnectionState : System.IEquatable<Azure.Communication.CallAutomation.CallConnectionState>
    {
        private readonly object _dummy;
        private readonly int _dummyPrimitive;
        public CallConnectionState(string value) { throw null; }
        public static Azure.Communication.CallAutomation.CallConnectionState Connected { get { throw null; } }
        public static Azure.Communication.CallAutomation.CallConnectionState Connecting { get { throw null; } }
        public static Azure.Communication.CallAutomation.CallConnectionState Disconnected { get { throw null; } }
        public static Azure.Communication.CallAutomation.CallConnectionState Disconnecting { get { throw null; } }
        public static Azure.Communication.CallAutomation.CallConnectionState TransferAccepted { get { throw null; } }
        public static Azure.Communication.CallAutomation.CallConnectionState Transferring { get { throw null; } }
        public static Azure.Communication.CallAutomation.CallConnectionState Unknown { get { throw null; } }
        public bool Equals(Azure.Communication.CallAutomation.CallConnectionState other) { throw null; }
        [System.ComponentModel.EditorBrowsableAttribute(System.ComponentModel.EditorBrowsableState.Never)]
        public override bool Equals(object obj) { throw null; }
        [System.ComponentModel.EditorBrowsableAttribute(System.ComponentModel.EditorBrowsableState.Never)]
        public override int GetHashCode() { throw null; }
        public static bool operator ==(Azure.Communication.CallAutomation.CallConnectionState left, Azure.Communication.CallAutomation.CallConnectionState right) { throw null; }
        public static implicit operator Azure.Communication.CallAutomation.CallConnectionState (string value) { throw null; }
        public static bool operator !=(Azure.Communication.CallAutomation.CallConnectionState left, Azure.Communication.CallAutomation.CallConnectionState right) { throw null; }
        public override string ToString() { throw null; }
    }
    public partial class CallDialog
    {
        protected CallDialog() { }
        public virtual string CallConnectionId { get { throw null; } }
        public virtual Azure.Response<Azure.Communication.CallAutomation.DialogResult> StartDialog(Azure.Communication.CallAutomation.StartDialog startDialog, System.Threading.CancellationToken cancellationToken = default(System.Threading.CancellationToken)) { throw null; }
        public virtual System.Threading.Tasks.Task<Azure.Response<Azure.Communication.CallAutomation.DialogResult>> StartDialogAsync(Azure.Communication.CallAutomation.StartDialog startDialogOptions, System.Threading.CancellationToken cancellationToken = default(System.Threading.CancellationToken)) { throw null; }
        public virtual Azure.Response<Azure.Communication.CallAutomation.DialogResult> StopDialog(string dialogId, System.Threading.CancellationToken cancellationToken = default(System.Threading.CancellationToken)) { throw null; }
        public virtual System.Threading.Tasks.Task<Azure.Response<Azure.Communication.CallAutomation.DialogResult>> StopDialogAsync(string dialogId, System.Threading.CancellationToken cancellationToken = default(System.Threading.CancellationToken)) { throw null; }
    }
    public partial class CallDisconnected : Azure.Communication.CallAutomation.CallAutomationEventBase
    {
        internal CallDisconnected() { }
        public static Azure.Communication.CallAutomation.CallDisconnected Deserialize(string content) { throw null; }
    }
    public partial class CallInvite
    {
        public CallInvite(Azure.Communication.CommunicationUserIdentifier targetIdentity) { }
        public CallInvite(Azure.Communication.MicrosoftTeamsUserIdentifier targetIdentity) { }
        public CallInvite(Azure.Communication.PhoneNumberIdentifier targetPhoneNumberIdentity, Azure.Communication.PhoneNumberIdentifier callerIdNumber) { }
        public Azure.Communication.CallAutomation.CustomContext CustomContext { get { throw null; } }
        public Azure.Communication.PhoneNumberIdentifier SourceCallerIdNumber { get { throw null; } set { } }
        public string SourceDisplayName { get { throw null; } set { } }
        public Azure.Communication.CommunicationIdentifier Target { get { throw null; } }
    }
    public abstract partial class CallLocator : System.IEquatable<Azure.Communication.CallAutomation.CallLocator>
    {
        protected CallLocator() { }
        public string Id { get { throw null; } }
        public abstract bool Equals(Azure.Communication.CallAutomation.CallLocator other);
        [System.ComponentModel.EditorBrowsableAttribute(System.ComponentModel.EditorBrowsableState.Never)]
        public override bool Equals(object obj) { throw null; }
    }
    public partial class CallMedia
    {
        protected CallMedia() { }
        public virtual string CallConnectionId { get { throw null; } }
        public virtual Azure.Response<Azure.Communication.CallAutomation.CancelAllMediaOperationsResult> CancelAllMediaOperations(System.Threading.CancellationToken cancellationToken = default(System.Threading.CancellationToken)) { throw null; }
        public virtual System.Threading.Tasks.Task<Azure.Response<Azure.Communication.CallAutomation.CancelAllMediaOperationsResult>> CancelAllMediaOperationsAsync(System.Threading.CancellationToken cancellationToken = default(System.Threading.CancellationToken)) { throw null; }
        public virtual Azure.Response<Azure.Communication.CallAutomation.PlayResult> Play(Azure.Communication.CallAutomation.PlayOptions options, System.Threading.CancellationToken cancellationToken = default(System.Threading.CancellationToken)) { throw null; }
        public virtual Azure.Response<Azure.Communication.CallAutomation.PlayResult> Play(Azure.Communication.CallAutomation.PlaySource playSource, System.Collections.Generic.IEnumerable<Azure.Communication.CommunicationIdentifier> playTo, System.Threading.CancellationToken cancellationToken = default(System.Threading.CancellationToken)) { throw null; }
        public virtual System.Threading.Tasks.Task<Azure.Response<Azure.Communication.CallAutomation.PlayResult>> PlayAsync(Azure.Communication.CallAutomation.PlayOptions options, System.Threading.CancellationToken cancellationToken = default(System.Threading.CancellationToken)) { throw null; }
        public virtual System.Threading.Tasks.Task<Azure.Response<Azure.Communication.CallAutomation.PlayResult>> PlayAsync(Azure.Communication.CallAutomation.PlaySource playSource, System.Collections.Generic.IEnumerable<Azure.Communication.CommunicationIdentifier> playTo, System.Threading.CancellationToken cancellationToken = default(System.Threading.CancellationToken)) { throw null; }
        public virtual Azure.Response<Azure.Communication.CallAutomation.PlayResult> PlayToAll(Azure.Communication.CallAutomation.PlaySource playSource, System.Threading.CancellationToken cancellationToken = default(System.Threading.CancellationToken)) { throw null; }
        public virtual Azure.Response<Azure.Communication.CallAutomation.PlayResult> PlayToAll(Azure.Communication.CallAutomation.PlayToAllOptions options, System.Threading.CancellationToken cancellationToken = default(System.Threading.CancellationToken)) { throw null; }
        public virtual System.Threading.Tasks.Task<Azure.Response<Azure.Communication.CallAutomation.PlayResult>> PlayToAllAsync(Azure.Communication.CallAutomation.PlaySource playSource, System.Threading.CancellationToken cancellationToken = default(System.Threading.CancellationToken)) { throw null; }
        public virtual System.Threading.Tasks.Task<Azure.Response<Azure.Communication.CallAutomation.PlayResult>> PlayToAllAsync(Azure.Communication.CallAutomation.PlayToAllOptions options, System.Threading.CancellationToken cancellationToken = default(System.Threading.CancellationToken)) { throw null; }
        public virtual Azure.Response<Azure.Communication.CallAutomation.SendDtmfTonesResult> SendDtmfTones(Azure.Communication.CallAutomation.SendDtmfTonesOptions sendDtmfTonesOptions, System.Threading.CancellationToken cancellationToken = default(System.Threading.CancellationToken)) { throw null; }
        public virtual Azure.Response<Azure.Communication.CallAutomation.SendDtmfTonesResult> SendDtmfTones(System.Collections.Generic.IEnumerable<Azure.Communication.CallAutomation.DtmfTone> tones, Azure.Communication.CommunicationIdentifier targetParticipant, System.Threading.CancellationToken cancellationToken = default(System.Threading.CancellationToken)) { throw null; }
        public virtual System.Threading.Tasks.Task<Azure.Response<Azure.Communication.CallAutomation.SendDtmfTonesResult>> SendDtmfTonesAsync(Azure.Communication.CallAutomation.SendDtmfTonesOptions sendDtmfTonesOptions, System.Threading.CancellationToken cancellationToken = default(System.Threading.CancellationToken)) { throw null; }
        public virtual System.Threading.Tasks.Task<Azure.Response<Azure.Communication.CallAutomation.SendDtmfTonesResult>> SendDtmfTonesAsync(System.Collections.Generic.IEnumerable<Azure.Communication.CallAutomation.DtmfTone> tones, Azure.Communication.CommunicationIdentifier targetParticipant, System.Threading.CancellationToken cancellationToken = default(System.Threading.CancellationToken)) { throw null; }
        public virtual Azure.Response StartContinuousDtmfRecognition(Azure.Communication.CallAutomation.ContinuousDtmfRecognitionOptions continuousDtmfRecognitionOptions, System.Threading.CancellationToken cancellationToken = default(System.Threading.CancellationToken)) { throw null; }
        public virtual Azure.Response StartContinuousDtmfRecognition(Azure.Communication.CommunicationIdentifier targetParticipant, System.Threading.CancellationToken cancellationToken = default(System.Threading.CancellationToken)) { throw null; }
        public virtual System.Threading.Tasks.Task<Azure.Response> StartContinuousDtmfRecognitionAsync(Azure.Communication.CallAutomation.ContinuousDtmfRecognitionOptions continuousDtmfRecognitionOptions, System.Threading.CancellationToken cancellationToken = default(System.Threading.CancellationToken)) { throw null; }
        public virtual System.Threading.Tasks.Task<Azure.Response> StartContinuousDtmfRecognitionAsync(Azure.Communication.CommunicationIdentifier targetParticipant, System.Threading.CancellationToken cancellationToken = default(System.Threading.CancellationToken)) { throw null; }
        public virtual Azure.Response StartHoldMusic(Azure.Communication.CallAutomation.StartHoldMusicOptions options, System.Threading.CancellationToken cancellationToken = default(System.Threading.CancellationToken)) { throw null; }
        public virtual System.Threading.Tasks.Task<Azure.Response> StartHoldMusicAsync(Azure.Communication.CallAutomation.StartHoldMusicOptions options, System.Threading.CancellationToken cancellationToken = default(System.Threading.CancellationToken)) { throw null; }
        public virtual Azure.Response<Azure.Communication.CallAutomation.StartRecognizingCallMediaResult> StartRecognizing(Azure.Communication.CallAutomation.CallMediaRecognizeOptions options, System.Threading.CancellationToken cancellationToken = default(System.Threading.CancellationToken)) { throw null; }
        public virtual System.Threading.Tasks.Task<Azure.Response<Azure.Communication.CallAutomation.StartRecognizingCallMediaResult>> StartRecognizingAsync(Azure.Communication.CallAutomation.CallMediaRecognizeOptions options, System.Threading.CancellationToken cancellationToken = default(System.Threading.CancellationToken)) { throw null; }
        public virtual Azure.Response StartTranscription(Azure.Communication.CallAutomation.StartTranscriptionOptions options = null, System.Threading.CancellationToken cancellationToken = default(System.Threading.CancellationToken)) { throw null; }
        public virtual System.Threading.Tasks.Task<Azure.Response> StartTranscriptionAsync(Azure.Communication.CallAutomation.StartTranscriptionOptions options = null, System.Threading.CancellationToken cancellationToken = default(System.Threading.CancellationToken)) { throw null; }
        public virtual Azure.Response StopContinuousDtmfRecognition(Azure.Communication.CallAutomation.ContinuousDtmfRecognitionOptions continuousDtmfRecognitionOptions, System.Threading.CancellationToken cancellationToken = default(System.Threading.CancellationToken)) { throw null; }
        public virtual Azure.Response StopContinuousDtmfRecognition(Azure.Communication.CommunicationIdentifier targetParticipant, System.Threading.CancellationToken cancellationToken = default(System.Threading.CancellationToken)) { throw null; }
        public virtual System.Threading.Tasks.Task<Azure.Response> StopContinuousDtmfRecognitionAsync(Azure.Communication.CallAutomation.ContinuousDtmfRecognitionOptions continuousDtmfRecognitionOptions, System.Threading.CancellationToken cancellationToken = default(System.Threading.CancellationToken)) { throw null; }
        public virtual System.Threading.Tasks.Task<Azure.Response> StopContinuousDtmfRecognitionAsync(Azure.Communication.CommunicationIdentifier targetParticipant, System.Threading.CancellationToken cancellationToken = default(System.Threading.CancellationToken)) { throw null; }
        public virtual Azure.Response StopHoldMusic(Azure.Communication.CallAutomation.StopHoldMusicOptions options, System.Threading.CancellationToken cancellationToken = default(System.Threading.CancellationToken)) { throw null; }
        public virtual System.Threading.Tasks.Task<Azure.Response> StopHoldMusicAsync(Azure.Communication.CallAutomation.StopHoldMusicOptions options, System.Threading.CancellationToken cancellationToken = default(System.Threading.CancellationToken)) { throw null; }
        public virtual Azure.Response StopTranscription(Azure.Communication.CallAutomation.StopTranscriptionOptions options = null, System.Threading.CancellationToken cancellationToken = default(System.Threading.CancellationToken)) { throw null; }
        public virtual System.Threading.Tasks.Task<Azure.Response> StopTranscriptionAsync(Azure.Communication.CallAutomation.StopTranscriptionOptions options = null, System.Threading.CancellationToken cancellationToken = default(System.Threading.CancellationToken)) { throw null; }
        public virtual Azure.Response UpdateTranscription(string locale, System.Threading.CancellationToken cancellationToken = default(System.Threading.CancellationToken)) { throw null; }
        public virtual System.Threading.Tasks.Task<Azure.Response> UpdateTranscriptionAsync(string locale, System.Threading.CancellationToken cancellationToken = default(System.Threading.CancellationToken)) { throw null; }
    }
    [System.Runtime.InteropServices.StructLayoutAttribute(System.Runtime.InteropServices.LayoutKind.Sequential)]
    public readonly partial struct CallMediaRecognitionType : System.IEquatable<Azure.Communication.CallAutomation.CallMediaRecognitionType>
    {
        private readonly object _dummy;
        private readonly int _dummyPrimitive;
        public CallMediaRecognitionType(string value) { throw null; }
        public static Azure.Communication.CallAutomation.CallMediaRecognitionType Choices { get { throw null; } }
        public static Azure.Communication.CallAutomation.CallMediaRecognitionType Dtmf { get { throw null; } }
        public static Azure.Communication.CallAutomation.CallMediaRecognitionType Speech { get { throw null; } }
        public bool Equals(Azure.Communication.CallAutomation.CallMediaRecognitionType other) { throw null; }
        [System.ComponentModel.EditorBrowsableAttribute(System.ComponentModel.EditorBrowsableState.Never)]
        public override bool Equals(object obj) { throw null; }
        [System.ComponentModel.EditorBrowsableAttribute(System.ComponentModel.EditorBrowsableState.Never)]
        public override int GetHashCode() { throw null; }
        public static bool operator ==(Azure.Communication.CallAutomation.CallMediaRecognitionType left, Azure.Communication.CallAutomation.CallMediaRecognitionType right) { throw null; }
        public static implicit operator Azure.Communication.CallAutomation.CallMediaRecognitionType (string value) { throw null; }
        public static bool operator !=(Azure.Communication.CallAutomation.CallMediaRecognitionType left, Azure.Communication.CallAutomation.CallMediaRecognitionType right) { throw null; }
        public override string ToString() { throw null; }
    }
    public partial class CallMediaRecognizeChoiceOptions : Azure.Communication.CallAutomation.CallMediaRecognizeOptions
    {
        public CallMediaRecognizeChoiceOptions(Azure.Communication.CommunicationIdentifier targetParticipant, System.Collections.Generic.IEnumerable<Azure.Communication.CallAutomation.RecognitionChoice> choices) : base (default(Azure.Communication.CallAutomation.RecognizeInputType), default(Azure.Communication.CommunicationIdentifier)) { }
        public System.Collections.Generic.IList<Azure.Communication.CallAutomation.RecognitionChoice> Choices { get { throw null; } }
    }
    public partial class CallMediaRecognizeDtmfOptions : Azure.Communication.CallAutomation.CallMediaRecognizeOptions
    {
        public CallMediaRecognizeDtmfOptions(Azure.Communication.CommunicationIdentifier targetParticipant, int maxTonesToCollect) : base (default(Azure.Communication.CallAutomation.RecognizeInputType), default(Azure.Communication.CommunicationIdentifier)) { }
        public System.TimeSpan InterToneTimeout { get { throw null; } set { } }
        public int MaxTonesToCollect { get { throw null; } }
        public System.Collections.Generic.IList<Azure.Communication.CallAutomation.DtmfTone> StopTones { get { throw null; } set { } }
    }
    public abstract partial class CallMediaRecognizeOptions
    {
        protected CallMediaRecognizeOptions(Azure.Communication.CallAutomation.RecognizeInputType inputType, Azure.Communication.CommunicationIdentifier targetParticipant) { }
        public System.TimeSpan InitialSilenceTimeout { get { throw null; } set { } }
        public Azure.Communication.CallAutomation.RecognizeInputType InputType { get { throw null; } }
        public bool InterruptCallMediaOperation { get { throw null; } set { } }
        public bool InterruptPrompt { get { throw null; } set { } }
        public System.Uri OperationCallbackUri { get { throw null; } set { } }
        public string OperationContext { get { throw null; } set { } }
        public Azure.Communication.CallAutomation.PlaySource Prompt { get { throw null; } set { } }
        public string SpeechLanguage { get { throw null; } set { } }
        public string SpeechModelEndpointId { get { throw null; } set { } }
        public Azure.Communication.CommunicationIdentifier TargetParticipant { get { throw null; } }
    }
    public partial class CallMediaRecognizeSpeechOptions : Azure.Communication.CallAutomation.CallMediaRecognizeOptions
    {
        public CallMediaRecognizeSpeechOptions(Azure.Communication.CommunicationIdentifier targetParticipant) : base (default(Azure.Communication.CallAutomation.RecognizeInputType), default(Azure.Communication.CommunicationIdentifier)) { }
        public System.TimeSpan EndSilenceTimeout { get { throw null; } set { } }
    }
    public partial class CallMediaRecognizeSpeechOrDtmfOptions : Azure.Communication.CallAutomation.CallMediaRecognizeOptions
    {
        public CallMediaRecognizeSpeechOrDtmfOptions(Azure.Communication.CommunicationIdentifier targetParticipant, int maxTonesToCollect) : base (default(Azure.Communication.CallAutomation.RecognizeInputType), default(Azure.Communication.CommunicationIdentifier)) { }
        public System.TimeSpan EndSilenceTimeout { get { throw null; } set { } }
        public System.TimeSpan InterToneTimeout { get { throw null; } set { } }
        public int MaxTonesToCollect { get { throw null; } }
        public System.Collections.Generic.IList<Azure.Communication.CallAutomation.DtmfTone> StopTones { get { throw null; } set { } }
    }
    public partial class CallParticipant
    {
        internal CallParticipant() { }
        public Azure.Communication.CommunicationIdentifier Identifier { get { throw null; } }
        public bool IsMuted { get { throw null; } }
    }
    public partial class CallRecording
    {
        protected CallRecording() { }
        public virtual Azure.Response Delete(System.Uri recordingLocation, System.Threading.CancellationToken cancellationToken = default(System.Threading.CancellationToken)) { throw null; }
        public virtual System.Threading.Tasks.Task<Azure.Response> DeleteAsync(System.Uri recordingLocation, System.Threading.CancellationToken cancellationToken = default(System.Threading.CancellationToken)) { throw null; }
        public virtual Azure.Response<System.IO.Stream> DownloadStreaming(System.Uri sourceLocation, Azure.HttpRange range = default(Azure.HttpRange), System.Threading.CancellationToken cancellationToken = default(System.Threading.CancellationToken)) { throw null; }
        public virtual System.Threading.Tasks.Task<Azure.Response<System.IO.Stream>> DownloadStreamingAsync(System.Uri sourceLocation, Azure.HttpRange range = default(Azure.HttpRange), System.Threading.CancellationToken cancellationToken = default(System.Threading.CancellationToken)) { throw null; }
        public virtual Azure.Response DownloadTo(System.Uri sourceLocation, System.IO.Stream destinationStream, Azure.Communication.CallAutomation.ContentTransferOptions transferOptions = default(Azure.Communication.CallAutomation.ContentTransferOptions), System.Threading.CancellationToken cancellationToken = default(System.Threading.CancellationToken)) { throw null; }
        public virtual Azure.Response DownloadTo(System.Uri sourceLocation, string destinationPath, Azure.Communication.CallAutomation.ContentTransferOptions transferOptions = default(Azure.Communication.CallAutomation.ContentTransferOptions), System.Threading.CancellationToken cancellationToken = default(System.Threading.CancellationToken)) { throw null; }
        public virtual System.Threading.Tasks.Task<Azure.Response> DownloadToAsync(System.Uri sourceLocation, System.IO.Stream destinationStream, Azure.Communication.CallAutomation.ContentTransferOptions transferOptions = default(Azure.Communication.CallAutomation.ContentTransferOptions), System.Threading.CancellationToken cancellationToken = default(System.Threading.CancellationToken)) { throw null; }
        public virtual System.Threading.Tasks.Task<Azure.Response> DownloadToAsync(System.Uri sourceLocation, string destinationPath, Azure.Communication.CallAutomation.ContentTransferOptions transferOptions = default(Azure.Communication.CallAutomation.ContentTransferOptions), System.Threading.CancellationToken cancellationToken = default(System.Threading.CancellationToken)) { throw null; }
        public virtual Azure.Response<Azure.Communication.CallAutomation.RecordingStateResult> GetState(string recordingId, System.Threading.CancellationToken cancellationToken = default(System.Threading.CancellationToken)) { throw null; }
        public virtual System.Threading.Tasks.Task<Azure.Response<Azure.Communication.CallAutomation.RecordingStateResult>> GetStateAsync(string recordingId, System.Threading.CancellationToken cancellationToken = default(System.Threading.CancellationToken)) { throw null; }
        public virtual Azure.Response Pause(string recordingId, System.Threading.CancellationToken cancellationToken = default(System.Threading.CancellationToken)) { throw null; }
        public virtual System.Threading.Tasks.Task<Azure.Response> PauseAsync(string recordingId, System.Threading.CancellationToken cancellationToken = default(System.Threading.CancellationToken)) { throw null; }
        public virtual Azure.Response Resume(string recordingId, System.Threading.CancellationToken cancellationToken = default(System.Threading.CancellationToken)) { throw null; }
        public virtual System.Threading.Tasks.Task<Azure.Response> ResumeAsync(string recordingId, System.Threading.CancellationToken cancellationToken = default(System.Threading.CancellationToken)) { throw null; }
        public virtual Azure.Response<Azure.Communication.CallAutomation.RecordingStateResult> Start(Azure.Communication.CallAutomation.StartRecordingOptions options, System.Threading.CancellationToken cancellationToken = default(System.Threading.CancellationToken)) { throw null; }
        public virtual System.Threading.Tasks.Task<Azure.Response<Azure.Communication.CallAutomation.RecordingStateResult>> StartAsync(Azure.Communication.CallAutomation.StartRecordingOptions options, System.Threading.CancellationToken cancellationToken = default(System.Threading.CancellationToken)) { throw null; }
        public virtual Azure.Response Stop(string recordingId, System.Threading.CancellationToken cancellationToken = default(System.Threading.CancellationToken)) { throw null; }
        public virtual System.Threading.Tasks.Task<Azure.Response> StopAsync(string recordingId, System.Threading.CancellationToken cancellationToken = default(System.Threading.CancellationToken)) { throw null; }
    }
    [System.Runtime.InteropServices.StructLayoutAttribute(System.Runtime.InteropServices.LayoutKind.Sequential)]
    public readonly partial struct CallRejectReason : System.IEquatable<Azure.Communication.CallAutomation.CallRejectReason>
    {
        private readonly object _dummy;
        private readonly int _dummyPrimitive;
        public CallRejectReason(string value) { throw null; }
        public static Azure.Communication.CallAutomation.CallRejectReason Busy { get { throw null; } }
        public static Azure.Communication.CallAutomation.CallRejectReason Forbidden { get { throw null; } }
        public static Azure.Communication.CallAutomation.CallRejectReason None { get { throw null; } }
        public bool Equals(Azure.Communication.CallAutomation.CallRejectReason other) { throw null; }
        [System.ComponentModel.EditorBrowsableAttribute(System.ComponentModel.EditorBrowsableState.Never)]
        public override bool Equals(object obj) { throw null; }
        [System.ComponentModel.EditorBrowsableAttribute(System.ComponentModel.EditorBrowsableState.Never)]
        public override int GetHashCode() { throw null; }
        public static bool operator ==(Azure.Communication.CallAutomation.CallRejectReason left, Azure.Communication.CallAutomation.CallRejectReason right) { throw null; }
        public static implicit operator Azure.Communication.CallAutomation.CallRejectReason (string value) { throw null; }
        public static bool operator !=(Azure.Communication.CallAutomation.CallRejectReason left, Azure.Communication.CallAutomation.CallRejectReason right) { throw null; }
        public override string ToString() { throw null; }
    }
    public partial class CallTransferAccepted : Azure.Communication.CallAutomation.CallAutomationEventBase
    {
        internal CallTransferAccepted() { }
        public Azure.Communication.CommunicationIdentifier Transferee { get { throw null; } }
        public Azure.Communication.CommunicationIdentifier TransferTarget { get { throw null; } }
        public static Azure.Communication.CallAutomation.CallTransferAccepted Deserialize(string content) { throw null; }
    }
    public partial class CallTransferFailed : Azure.Communication.CallAutomation.CallAutomationEventBase
    {
        internal CallTransferFailed() { }
        public static Azure.Communication.CallAutomation.CallTransferFailed Deserialize(string content) { throw null; }
    }
    public partial class CancelAddParticipantEventResult
    {
        internal CancelAddParticipantEventResult() { }
        public Azure.Communication.CallAutomation.CancelAddParticipantFailed FailureResult { get { throw null; } }
        public string InvitationId { get { throw null; } }
        public bool IsSuccess { get { throw null; } }
        public Azure.Communication.CommunicationIdentifier Participant { get { throw null; } }
        public Azure.Communication.CallAutomation.CancelAddParticipantSucceeded SuccessResult { get { throw null; } }
    }
    public partial class CancelAddParticipantFailed : Azure.Communication.CallAutomation.CallAutomationEventBase
    {
        internal CancelAddParticipantFailed() { }
        public string InvitationId { get { throw null; } }
        public static Azure.Communication.CallAutomation.CancelAddParticipantFailed Deserialize(string content) { throw null; }
    }
    public partial class CancelAddParticipantOptions
    {
        public CancelAddParticipantOptions(string invitationId) { }
        public string InvitationId { get { throw null; } }
        public System.Uri OperationCallbackUri { get { throw null; } set { } }
        public string OperationContext { get { throw null; } set { } }
    }
    public partial class CancelAddParticipantResult
    {
        internal CancelAddParticipantResult() { }
        public string InvitationId { get { throw null; } }
        public string OperationContext { get { throw null; } }
        public Azure.Communication.CallAutomation.CancelAddParticipantEventResult WaitForEventProcessor(System.Threading.CancellationToken cancellationToken = default(System.Threading.CancellationToken)) { throw null; }
        public System.Threading.Tasks.Task<Azure.Communication.CallAutomation.CancelAddParticipantEventResult> WaitForEventProcessorAsync(System.Threading.CancellationToken cancellationToken = default(System.Threading.CancellationToken)) { throw null; }
    }
    public partial class CancelAddParticipantSucceeded : Azure.Communication.CallAutomation.CallAutomationEventBase
    {
        internal CancelAddParticipantSucceeded() { }
        public string InvitationId { get { throw null; } }
        public static Azure.Communication.CallAutomation.CancelAddParticipantSucceeded Deserialize(string content) { throw null; }
    }
    public partial class CancelAllMediaOperationsEventResult
    {
        internal CancelAllMediaOperationsEventResult() { }
        public bool IsSuccess { get { throw null; } }
        public Azure.Communication.CallAutomation.PlayCanceled PlayCanceledSucessEvent { get { throw null; } }
        public Azure.Communication.CallAutomation.RecognizeCanceled RecognizeCanceledSucessEvent { get { throw null; } }
    }
    public partial class CancelAllMediaOperationsResult
    {
        internal CancelAllMediaOperationsResult() { }
        public Azure.Communication.CallAutomation.CancelAllMediaOperationsEventResult WaitForEventProcessor(System.Threading.CancellationToken cancellationToken = default(System.Threading.CancellationToken)) { throw null; }
        public System.Threading.Tasks.Task<Azure.Communication.CallAutomation.CancelAllMediaOperationsEventResult> WaitForEventProcessorAsync(System.Threading.CancellationToken cancellationToken = default(System.Threading.CancellationToken)) { throw null; }
    }
    public partial class ChannelAffinity
    {
        public ChannelAffinity(Azure.Communication.CommunicationIdentifier participant) { }
        public int? Channel { get { throw null; } set { } }
        public Azure.Communication.CommunicationIdentifier Participant { get { throw null; } }
    }
    public partial class ChoiceResult : Azure.Communication.CallAutomation.RecognizeResult
    {
        internal ChoiceResult() { }
        public string Label { get { throw null; } }
        public string RecognizedPhrase { get { throw null; } }
        public override Azure.Communication.CallAutomation.RecognizeResultType ResultType { get { throw null; } }
    }
    public partial class CollectTonesResult : Azure.Communication.CallAutomation.RecognizeResult
    {
        internal CollectTonesResult() { }
        public override Azure.Communication.CallAutomation.RecognizeResultType ResultType { get { throw null; } }
        public System.Collections.Generic.IReadOnlyList<Azure.Communication.CallAutomation.DtmfTone> Tones { get { throw null; } }
        public string ConvertToString() { throw null; }
    }
    public static partial class CommunicationCallAutomationModelFactory
    {
        public static Azure.Communication.CallAutomation.AddParticipantFailed AddParticipantFailed(string callConnectionId = null, string serverCallId = null, string correlationId = null, string operationContext = null, Azure.Communication.CallAutomation.ResultInformation resultInformation = null, Azure.Communication.CommunicationIdentifier participant = null) { throw null; }
        public static Azure.Communication.CallAutomation.AddParticipantResult AddParticipantsResult(Azure.Communication.CallAutomation.CallParticipant participant = null, string operationContext = null, string invitationId = null) { throw null; }
        public static Azure.Communication.CallAutomation.AddParticipantSucceeded AddParticipantSucceeded(string callConnectionId = null, string serverCallId = null, string correlationId = null, string operationContext = null, Azure.Communication.CallAutomation.ResultInformation resultInformation = null, Azure.Communication.CommunicationIdentifier participant = null) { throw null; }
        public static Azure.Communication.CallAutomation.AnswerCallResult AnswerCallResult(Azure.Communication.CallAutomation.CallConnection callConnection = null, Azure.Communication.CallAutomation.CallConnectionProperties callConnectionProperties = null) { throw null; }
        public static Azure.Communication.CallAutomation.CallConnected CallConnected(string callConnectionId = null, string serverCallId = null, string correlationId = null, string operationContext = null) { throw null; }
        public static Azure.Communication.CallAutomation.CallConnectionProperties CallConnectionProperties(string callConnectionId = null, string serverCallId = null, System.Collections.Generic.IEnumerable<Azure.Communication.CommunicationIdentifier> targets = null, Azure.Communication.CallAutomation.CallConnectionState callConnectionState = default(Azure.Communication.CallAutomation.CallConnectionState), System.Uri callbackUri = null, Azure.Communication.CommunicationIdentifier sourceIdentity = null, Azure.Communication.PhoneNumberIdentifier sourceCallerIdNumber = null, string sourceDisplayName = null, Azure.Communication.CommunicationUserIdentifier answeredBy = null, string mediaSubscriptionId = null, string dataSubscriptionId = null) { throw null; }
        public static Azure.Communication.CallAutomation.CallDisconnected CallDisconnected(string callConnectionId = null, string serverCallId = null, string correlationId = null, string operationContext = null) { throw null; }
        public static Azure.Communication.CallAutomation.CallParticipant CallParticipant(Azure.Communication.CommunicationIdentifier identifier = null, bool isMuted = false) { throw null; }
        public static Azure.Communication.CallAutomation.CallTransferAccepted CallTransferAccepted(string callConnectionId = null, string serverCallId = null, string correlationId = null, string operationContext = null, Azure.Communication.CallAutomation.ResultInformation resultInformation = null, Azure.Communication.CommunicationIdentifier transferee = null, Azure.Communication.CommunicationIdentifier transferTarget = null) { throw null; }
        public static Azure.Communication.CallAutomation.CallTransferFailed CallTransferFailed(string callConnectionId = null, string serverCallId = null, string correlationId = null, string operationContext = null, Azure.Communication.CallAutomation.ResultInformation resultInformation = null) { throw null; }
        public static Azure.Communication.CallAutomation.CancelAddParticipantFailed CancelAddParticipantFailed(string callConnectionId = null, string serverCallId = null, string correlationId = null, string invitationId = null, Azure.Communication.CallAutomation.ResultInformation resultInformation = null, string operationContext = null) { throw null; }
        public static Azure.Communication.CallAutomation.CancelAddParticipantResult CancelAddParticipantResult(string invitationId = null, string operationContext = null) { throw null; }
        public static Azure.Communication.CallAutomation.CancelAddParticipantSucceeded CancelAddParticipantSucceeded(string callConnectionId = null, string serverCallId = null, string correlationId = null, string invitationId = null, Azure.Communication.CommunicationIdentifier participant = null, string operationContext = null, Azure.Communication.CallAutomation.ResultInformation resultInformation = null) { throw null; }
        public static Azure.Communication.CallAutomation.ChoiceResult ChoiceResult(string label = null, string recognizedPhrase = null) { throw null; }
        public static Azure.Communication.CallAutomation.CollectTonesResult CollectTonesResult(System.Collections.Generic.IEnumerable<Azure.Communication.CallAutomation.DtmfTone> tones = null) { throw null; }
        public static Azure.Communication.CallAutomation.ContinuousDtmfRecognitionStopped ContinuousDtmfRecognitionStopped(string callConnectionId = null, string serverCallId = null, string correlationId = null, string operationContext = null, Azure.Communication.CallAutomation.ResultInformation resultInformation = null) { throw null; }
        public static Azure.Communication.CallAutomation.ContinuousDtmfRecognitionToneFailed ContinuousDtmfRecognitionToneFailed(string callConnectionId = null, string serverCallId = null, string correlationId = null, Azure.Communication.CallAutomation.ResultInformation resultInformation = null, string operationContext = null) { throw null; }
        public static Azure.Communication.CallAutomation.ContinuousDtmfRecognitionToneReceived ContinuousDtmfRecognitionToneReceived(Azure.Communication.CallAutomation.ToneInfo toneInfo = null, string callConnectionId = null, string serverCallId = null, string correlationId = null, Azure.Communication.CallAutomation.ResultInformation resultInformation = null, string operationContext = null) { throw null; }
        public static Azure.Communication.CallAutomation.CreateCallResult CreateCallResult(Azure.Communication.CallAutomation.CallConnection callConnection = null, Azure.Communication.CallAutomation.CallConnectionProperties callConnectionProperties = null) { throw null; }
        public static Azure.Communication.CallAutomation.DtmfResult DtmfResult(System.Collections.Generic.IEnumerable<Azure.Communication.CallAutomation.DtmfTone> tones = null) { throw null; }
        public static Azure.Communication.CallAutomation.MuteParticipantResult MuteParticipantResult(string operationContext = null) { throw null; }
        public static Azure.Communication.CallAutomation.ParticipantsUpdated ParticipantsUpdated(string callConnectionId = null, string serverCallId = null, string correlationId = null, System.Collections.Generic.IEnumerable<Azure.Communication.CallAutomation.CallParticipant> participants = null, int sequenceNumber = 0) { throw null; }
        public static Azure.Communication.CallAutomation.PlayCanceled PlayCanceled(string callConnectionId = null, string serverCallId = null, string correlationId = null, string operationContext = null) { throw null; }
        public static Azure.Communication.CallAutomation.PlayCompleted PlayCompleted(string callConnectionId = null, string serverCallId = null, string correlationId = null, string operationContext = null, Azure.Communication.CallAutomation.ResultInformation resultInformation = null) { throw null; }
        public static Azure.Communication.CallAutomation.PlayFailed PlayFailed(string callConnectionId = null, string serverCallId = null, string correlationId = null, string operationContext = null, Azure.Communication.CallAutomation.ResultInformation resultInformation = null) { throw null; }
        public static Azure.Communication.CallAutomation.RecognizeCanceled RecognizeCanceled(string callConnectionId = null, string serverCallId = null, string correlationId = null, string operationContext = null) { throw null; }
        public static Azure.Communication.CallAutomation.RecognizeCompleted RecognizeCompleted(string callConnectionId = null, string serverCallId = null, string correlationId = null, string operationContext = null, Azure.Communication.CallAutomation.ResultInformation resultInformation = null, Azure.Communication.CallAutomation.CallMediaRecognitionType recognitionType = default(Azure.Communication.CallAutomation.CallMediaRecognitionType), Azure.Communication.CallAutomation.RecognizeResult recognizeResult = null) { throw null; }
        public static Azure.Communication.CallAutomation.RecognizeFailed RecognizeFailed(string callConnectionId = null, string serverCallId = null, string correlationId = null, string operationContext = null, Azure.Communication.CallAutomation.ResultInformation resultInformation = null) { throw null; }
        public static Azure.Communication.CallAutomation.RecordingStateChanged RecordingStateChanged(string callConnectionId = null, string serverCallId = null, string correlationId = null, string recordingId = null, Azure.Communication.CallAutomation.RecordingState state = default(Azure.Communication.CallAutomation.RecordingState), System.DateTimeOffset? startDateTime = default(System.DateTimeOffset?), Azure.Communication.CallAutomation.RecordingType? recordingType = default(Azure.Communication.CallAutomation.RecordingType?)) { throw null; }
        public static Azure.Communication.CallAutomation.RecordingStateResult RecordingStateResult(string recordingId = null, Azure.Communication.CallAutomation.RecordingState? recordingState = default(Azure.Communication.CallAutomation.RecordingState?), Azure.Communication.CallAutomation.RecordingType? recordingType = default(Azure.Communication.CallAutomation.RecordingType?)) { throw null; }
        public static Azure.Communication.CallAutomation.RemoveParticipantFailed RemoveParticipantFailed(string callConnectionId = null, string serverCallId = null, string correlationId = null, string operationContext = null, Azure.Communication.CallAutomation.ResultInformation resultInformation = null, Azure.Communication.CommunicationIdentifier participant = null) { throw null; }
        public static Azure.Communication.CallAutomation.RemoveParticipantResult RemoveParticipantResult(string operationContext = null) { throw null; }
        public static Azure.Communication.CallAutomation.RemoveParticipantSucceeded RemoveParticipantSucceeded(string callConnectionId = null, string serverCallId = null, string correlationId = null, string operationContext = null, Azure.Communication.CallAutomation.ResultInformation resultInformation = null, Azure.Communication.CommunicationIdentifier participant = null) { throw null; }
        public static Azure.Communication.CallAutomation.ResultInformation ResultInformation(int? code = default(int?), int? subCode = default(int?), string message = null) { throw null; }
        public static Azure.Communication.CallAutomation.SendDtmfTonesCompleted SendDtmfTonesCompleted(string callConnectionId = null, string serverCallId = null, string correlationId = null, string operationContext = null, Azure.Communication.CallAutomation.ResultInformation resultInformation = null) { throw null; }
        public static Azure.Communication.CallAutomation.SendDtmfTonesFailed SendDtmfTonesFailed(string callConnectionId = null, string serverCallId = null, string correlationId = null, string operationContext = null, Azure.Communication.CallAutomation.ResultInformation resultInformation = null) { throw null; }
        public static Azure.Communication.CallAutomation.SendDtmfTonesResult SendDtmfTonesResult(string operationContext = null) { throw null; }
        public static Azure.Communication.CallAutomation.SpeechResult SpeechResult(string speech = null) { throw null; }
        public static Azure.Communication.CallAutomation.ToneInfo ToneInfo(int sequenceId = 0, Azure.Communication.CallAutomation.DtmfTone tone = default(Azure.Communication.CallAutomation.DtmfTone)) { throw null; }
        public static Azure.Communication.CallAutomation.TranscriptionFailed TranscriptionFailed(string operationContext = null, Azure.Communication.CallAutomation.ResultInformation resultInformation = null, Azure.Communication.CallAutomation.TranscriptionUpdate transcriptionUpdate = null, string callConnectionId = null, string serverCallId = null, string correlationId = null) { throw null; }
        public static Azure.Communication.CallAutomation.TranscriptionResumed TranscriptionResumed(string operationContext = null, Azure.Communication.CallAutomation.ResultInformation resultInformation = null, Azure.Communication.CallAutomation.TranscriptionUpdate transcriptionUpdate = null, string callConnectionId = null, string serverCallId = null, string correlationId = null) { throw null; }
        public static Azure.Communication.CallAutomation.TranscriptionStarted TranscriptionStarted(string operationContext = null, Azure.Communication.CallAutomation.ResultInformation resultInformation = null, Azure.Communication.CallAutomation.TranscriptionUpdate transcriptionUpdate = null, string callConnectionId = null, string serverCallId = null, string correlationId = null) { throw null; }
        public static Azure.Communication.CallAutomation.TranscriptionStopped TranscriptionStopped(string operationContext = null, Azure.Communication.CallAutomation.ResultInformation resultInformation = null, Azure.Communication.CallAutomation.TranscriptionUpdate transcriptionUpdate = null, string callConnectionId = null, string serverCallId = null, string correlationId = null) { throw null; }
        public static Azure.Communication.CallAutomation.TranscriptionUpdate TranscriptionUpdate(Azure.Communication.CallAutomation.TranscriptionStatus? transcriptionStatus = default(Azure.Communication.CallAutomation.TranscriptionStatus?), Azure.Communication.CallAutomation.TranscriptionStatusDetails? transcriptionStatusDetails = default(Azure.Communication.CallAutomation.TranscriptionStatusDetails?)) { throw null; }
        public static Azure.Communication.CallAutomation.TransferCallToParticipantResult TransferCallToParticipantResult(string operationContext = null) { throw null; }
        public static Azure.Communication.CallAutomation.UnmuteParticipantResult UnmuteParticipantResult(string operationContext = null) { throw null; }
        public static Azure.Communication.CallAutomation.UserConsent UserConsent(int? recording = default(int?)) { throw null; }
    }
    [System.Runtime.InteropServices.StructLayoutAttribute(System.Runtime.InteropServices.LayoutKind.Sequential)]
    public partial struct ContentTransferOptions : System.IEquatable<Azure.Communication.CallAutomation.ContentTransferOptions>
    {
        public long InitialTransferSize { get { throw null; } set { } }
        public int MaximumConcurrency { get { throw null; } set { } }
        public long MaximumTransferSize { get { throw null; } set { } }
        [System.ComponentModel.EditorBrowsableAttribute(System.ComponentModel.EditorBrowsableState.Never)]
        public bool Equals(Azure.Communication.CallAutomation.ContentTransferOptions obj) { throw null; }
        [System.ComponentModel.EditorBrowsableAttribute(System.ComponentModel.EditorBrowsableState.Never)]
        public override bool Equals(object obj) { throw null; }
        [System.ComponentModel.EditorBrowsableAttribute(System.ComponentModel.EditorBrowsableState.Never)]
        public override int GetHashCode() { throw null; }
        [System.ComponentModel.EditorBrowsableAttribute(System.ComponentModel.EditorBrowsableState.Never)]
        public static bool operator ==(Azure.Communication.CallAutomation.ContentTransferOptions left, Azure.Communication.CallAutomation.ContentTransferOptions right) { throw null; }
        [System.ComponentModel.EditorBrowsableAttribute(System.ComponentModel.EditorBrowsableState.Never)]
        public static bool operator !=(Azure.Communication.CallAutomation.ContentTransferOptions left, Azure.Communication.CallAutomation.ContentTransferOptions right) { throw null; }
    }
    public partial class ContinuousDtmfRecognitionOptions
    {
        public ContinuousDtmfRecognitionOptions(Azure.Communication.CommunicationIdentifier targetParticipant) { }
        public string OperationCallbackUri { get { throw null; } set { } }
        public string OperationContext { get { throw null; } set { } }
        public Azure.Communication.CommunicationIdentifier TargetParticipant { get { throw null; } }
    }
    public partial class ContinuousDtmfRecognitionStopped : Azure.Communication.CallAutomation.CallAutomationEventBase
    {
        internal ContinuousDtmfRecognitionStopped() { }
        public static Azure.Communication.CallAutomation.ContinuousDtmfRecognitionStopped Deserialize(string content) { throw null; }
    }
    public partial class ContinuousDtmfRecognitionToneFailed : Azure.Communication.CallAutomation.CallAutomationEventBase
    {
        internal ContinuousDtmfRecognitionToneFailed() { }
        public static Azure.Communication.CallAutomation.ContinuousDtmfRecognitionToneFailed Deserialize(string content) { throw null; }
    }
    public partial class ContinuousDtmfRecognitionToneReceived : Azure.Communication.CallAutomation.CallAutomationEventBase
    {
        internal ContinuousDtmfRecognitionToneReceived() { }
        public Azure.Communication.CallAutomation.ToneInfo ToneInfo { get { throw null; } }
        public static Azure.Communication.CallAutomation.ContinuousDtmfRecognitionToneReceived Deserialize(string content) { throw null; }
    }
    public partial class CreateCallEventResult
    {
        internal CreateCallEventResult() { }
        public bool IsSuccess { get { throw null; } }
        public Azure.Communication.CallAutomation.CallConnected SuccessResult { get { throw null; } }
    }
    public partial class CreateCallOptions
    {
        public CreateCallOptions(Azure.Communication.CallAutomation.CallInvite callInvite, System.Uri callbackUri) { }
        public System.Uri CallbackUri { get { throw null; } }
        public Azure.Communication.CallAutomation.CallInvite CallInvite { get { throw null; } }
        public System.Uri CognitiveServicesEndpoint { get { throw null; } set { } }
        public Azure.Communication.CallAutomation.MediaStreamingOptions MediaStreamingOptions { get { throw null; } set { } }
        public string OperationContext { get { throw null; } set { } }
        public Azure.Communication.CallAutomation.TranscriptionOptions TranscriptionOptions { get { throw null; } set { } }
    }
    public partial class CreateCallResult
    {
        internal CreateCallResult() { }
        public Azure.Communication.CallAutomation.CallConnection CallConnection { get { throw null; } }
        public Azure.Communication.CallAutomation.CallConnectionProperties CallConnectionProperties { get { throw null; } }
        public Azure.Communication.CallAutomation.CreateCallEventResult WaitForEventProcessor(System.Threading.CancellationToken cancellationToken = default(System.Threading.CancellationToken)) { throw null; }
        public System.Threading.Tasks.Task<Azure.Communication.CallAutomation.CreateCallEventResult> WaitForEventProcessorAsync(System.Threading.CancellationToken cancellationToken = default(System.Threading.CancellationToken)) { throw null; }
    }
    public partial class CreateGroupCallOptions
    {
        public CreateGroupCallOptions(System.Collections.Generic.IEnumerable<Azure.Communication.CommunicationIdentifier> targets, System.Uri callbackUri) { }
        public System.Uri CallbackUri { get { throw null; } }
        public System.Uri CognitiveServicesEndpoint { get { throw null; } set { } }
        public Azure.Communication.CallAutomation.CustomContext CustomContext { get { throw null; } }
        public Azure.Communication.CallAutomation.MediaStreamingOptions MediaStreamingOptions { get { throw null; } set { } }
        public string OperationContext { get { throw null; } set { } }
        public Azure.Communication.PhoneNumberIdentifier SourceCallerIdNumber { get { throw null; } set { } }
        public string SourceDisplayName { get { throw null; } set { } }
        public System.Collections.Generic.IEnumerable<Azure.Communication.CommunicationIdentifier> Targets { get { throw null; } }
        public Azure.Communication.CallAutomation.TranscriptionOptions TranscriptionOptions { get { throw null; } set { } }
    }
    public partial class CustomContext
    {
        internal CustomContext() { }
        public System.Collections.Generic.IDictionary<string, string> SipHeaders { get { throw null; } }
        public System.Collections.Generic.IDictionary<string, string> VoipHeaders { get { throw null; } }
        public void Add(Azure.Communication.CallAutomation.CustomContextHeader header) { }
    }
    public abstract partial class CustomContextHeader
    {
        protected CustomContextHeader(string key, string value) { }
        public string Key { get { throw null; } }
        public string Value { get { throw null; } }
    }
    public partial class DialogCompleted : Azure.Communication.CallAutomation.CallAutomationEventBase
    {
        internal DialogCompleted() { }
        public string DialogId { get { throw null; } }
        public Azure.Communication.CallAutomation.DialogInputType? DialogInputType { get { throw null; } }
        public static Azure.Communication.CallAutomation.DialogCompleted Deserialize(string content) { throw null; }
    }
    public partial class DialogConsent : Azure.Communication.CallAutomation.CallAutomationEventBase
    {
        internal DialogConsent() { }
        public string DialogId { get { throw null; } }
        public Azure.Communication.CallAutomation.DialogInputType? DialogInputType { get { throw null; } }
        public Azure.Communication.CallAutomation.UserConsent UserConsent { get { throw null; } }
        public static Azure.Communication.CallAutomation.DialogConsent Deserialize(string content) { throw null; }
    }
    public partial class DialogEventResult
    {
        internal DialogEventResult() { }
        public Azure.Communication.CallAutomation.DialogCompleted DialogCompletedSuccessResult { get { throw null; } }
        public Azure.Communication.CallAutomation.DialogConsent DialogConsentSuccessEvent { get { throw null; } }
        public Azure.Communication.CallAutomation.DialogHangup DialogHangupSuccessEvent { get { throw null; } }
        public Azure.Communication.CallAutomation.DialogLanguageChange DialogLanguageChangeEvent { get { throw null; } }
        public Azure.Communication.CallAutomation.DialogSensitivityUpdate DialogSensitivityUpdateEvent { get { throw null; } }
        public Azure.Communication.CallAutomation.DialogStarted DialogStartedSuccessEvent { get { throw null; } }
        public Azure.Communication.CallAutomation.DialogTransfer DialogTransferSuccessEvent { get { throw null; } }
        public Azure.Communication.CallAutomation.DialogFailed FailureResult { get { throw null; } }
        public bool IsSuccess { get { throw null; } }
    }
    public partial class DialogFailed : Azure.Communication.CallAutomation.CallAutomationEventBase
    {
        internal DialogFailed() { }
        public string DialogId { get { throw null; } }
        public Azure.Communication.CallAutomation.DialogInputType? DialogInputType { get { throw null; } }
        public static Azure.Communication.CallAutomation.DialogFailed Deserialize(string content) { throw null; }
    }
    public partial class DialogHangup : Azure.Communication.CallAutomation.CallAutomationEventBase
    {
        internal DialogHangup() { }
        public string DialogId { get { throw null; } }
        public Azure.Communication.CallAutomation.DialogInputType? DialogInputType { get { throw null; } }
        public object IvrContext { get { throw null; } }
        public static Azure.Communication.CallAutomation.DialogHangup Deserialize(string content) { throw null; }
    }
    [System.Runtime.InteropServices.StructLayoutAttribute(System.Runtime.InteropServices.LayoutKind.Sequential)]
    public readonly partial struct DialogInputType : System.IEquatable<Azure.Communication.CallAutomation.DialogInputType>
    {
        private readonly object _dummy;
        private readonly int _dummyPrimitive;
        public DialogInputType(string value) { throw null; }
        public static Azure.Communication.CallAutomation.DialogInputType AzureOpenAI { get { throw null; } }
        public static Azure.Communication.CallAutomation.DialogInputType PowerVirtualAgents { get { throw null; } }
        public bool Equals(Azure.Communication.CallAutomation.DialogInputType other) { throw null; }
        [System.ComponentModel.EditorBrowsableAttribute(System.ComponentModel.EditorBrowsableState.Never)]
        public override bool Equals(object obj) { throw null; }
        [System.ComponentModel.EditorBrowsableAttribute(System.ComponentModel.EditorBrowsableState.Never)]
        public override int GetHashCode() { throw null; }
        public static bool operator ==(Azure.Communication.CallAutomation.DialogInputType left, Azure.Communication.CallAutomation.DialogInputType right) { throw null; }
        public static implicit operator Azure.Communication.CallAutomation.DialogInputType (string value) { throw null; }
        public static bool operator !=(Azure.Communication.CallAutomation.DialogInputType left, Azure.Communication.CallAutomation.DialogInputType right) { throw null; }
        public override string ToString() { throw null; }
    }
    public partial class DialogLanguageChange : Azure.Communication.CallAutomation.CallAutomationEventBase
    {
        internal DialogLanguageChange() { }
        public string DialogId { get { throw null; } }
        public Azure.Communication.CallAutomation.DialogInputType? DialogInputType { get { throw null; } }
        public object IvrContext { get { throw null; } }
        public string SelectedLanguage { get { throw null; } }
        public static Azure.Communication.CallAutomation.DialogLanguageChange Deserialize(string content) { throw null; }
    }
    public partial class DialogResult
    {
        internal DialogResult() { }
        public string DialogId { get { throw null; } }
        public Azure.Communication.CallAutomation.DialogEventResult WaitForEventProcessor(System.Threading.CancellationToken cancellationToken = default(System.Threading.CancellationToken)) { throw null; }
        public System.Threading.Tasks.Task<Azure.Communication.CallAutomation.DialogEventResult> WaitForEventProcessorAsync(System.Threading.CancellationToken cancellationToken = default(System.Threading.CancellationToken)) { throw null; }
    }
    public partial class DialogSensitivityUpdate : Azure.Communication.CallAutomation.CallAutomationEventBase
    {
        internal DialogSensitivityUpdate() { }
        public string DialogId { get { throw null; } }
        public Azure.Communication.CallAutomation.DialogInputType? DialogInputType { get { throw null; } }
        public static Azure.Communication.CallAutomation.DialogSensitivityUpdate Deserialize(string content) { throw null; }
    }
    public partial class DialogStarted : Azure.Communication.CallAutomation.CallAutomationEventBase
    {
        internal DialogStarted() { }
        public string DialogId { get { throw null; } }
        public Azure.Communication.CallAutomation.DialogInputType? DialogInputType { get { throw null; } }
        public static Azure.Communication.CallAutomation.DialogStarted Deserialize(string content) { throw null; }
    }
    public partial class DialogTransfer : Azure.Communication.CallAutomation.CallAutomationEventBase
    {
        internal DialogTransfer() { }
        public string DialogId { get { throw null; } }
        public Azure.Communication.CallAutomation.DialogInputType? DialogInputType { get { throw null; } }
        public object IvrContext { get { throw null; } }
        public string TransferDestination { get { throw null; } }
        public string TransferType { get { throw null; } }
        public static Azure.Communication.CallAutomation.DialogTransfer Deserialize(string content) { throw null; }
    }
    public partial class DtmfResult : Azure.Communication.CallAutomation.RecognizeResult
    {
        internal DtmfResult() { }
        public override Azure.Communication.CallAutomation.RecognizeResultType ResultType { get { throw null; } }
        public System.Collections.Generic.IReadOnlyList<Azure.Communication.CallAutomation.DtmfTone> Tones { get { throw null; } }
        public string ConvertToString() { throw null; }
    }
    [System.Runtime.InteropServices.StructLayoutAttribute(System.Runtime.InteropServices.LayoutKind.Sequential)]
    public readonly partial struct DtmfTone : System.IEquatable<Azure.Communication.CallAutomation.DtmfTone>
    {
        private readonly object _dummy;
        private readonly int _dummyPrimitive;
        public DtmfTone(string value) { throw null; }
        public static Azure.Communication.CallAutomation.DtmfTone A { get { throw null; } }
        public static Azure.Communication.CallAutomation.DtmfTone Asterisk { get { throw null; } }
        public static Azure.Communication.CallAutomation.DtmfTone B { get { throw null; } }
        public static Azure.Communication.CallAutomation.DtmfTone C { get { throw null; } }
        public static Azure.Communication.CallAutomation.DtmfTone D { get { throw null; } }
        public static Azure.Communication.CallAutomation.DtmfTone Eight { get { throw null; } }
        public static Azure.Communication.CallAutomation.DtmfTone Five { get { throw null; } }
        public static Azure.Communication.CallAutomation.DtmfTone Four { get { throw null; } }
        public static Azure.Communication.CallAutomation.DtmfTone Nine { get { throw null; } }
        public static Azure.Communication.CallAutomation.DtmfTone One { get { throw null; } }
        public static Azure.Communication.CallAutomation.DtmfTone Pound { get { throw null; } }
        public static Azure.Communication.CallAutomation.DtmfTone Seven { get { throw null; } }
        public static Azure.Communication.CallAutomation.DtmfTone Six { get { throw null; } }
        public static Azure.Communication.CallAutomation.DtmfTone Three { get { throw null; } }
        public static Azure.Communication.CallAutomation.DtmfTone Two { get { throw null; } }
        public static Azure.Communication.CallAutomation.DtmfTone Zero { get { throw null; } }
        public bool Equals(Azure.Communication.CallAutomation.DtmfTone other) { throw null; }
        [System.ComponentModel.EditorBrowsableAttribute(System.ComponentModel.EditorBrowsableState.Never)]
        public override bool Equals(object obj) { throw null; }
        [System.ComponentModel.EditorBrowsableAttribute(System.ComponentModel.EditorBrowsableState.Never)]
        public override int GetHashCode() { throw null; }
        public static bool operator ==(Azure.Communication.CallAutomation.DtmfTone left, Azure.Communication.CallAutomation.DtmfTone right) { throw null; }
        public static implicit operator Azure.Communication.CallAutomation.DtmfTone (string value) { throw null; }
        public static bool operator !=(Azure.Communication.CallAutomation.DtmfTone left, Azure.Communication.CallAutomation.DtmfTone right) { throw null; }
        public char ToChar() { throw null; }
        public override string ToString() { throw null; }
    }
    public abstract partial class ExternalStorage
    {
        protected ExternalStorage() { }
        public Azure.Communication.CallAutomation.RecordingStorageType StorageType { get { throw null; } protected set { } }
    }
    public partial class FileSource : Azure.Communication.CallAutomation.PlaySource
    {
        public FileSource(System.Uri fileUri) { }
        public System.Uri FileUri { get { throw null; } }
    }
    public partial class GroupCallLocator : Azure.Communication.CallAutomation.CallLocator
    {
        public GroupCallLocator(string id) { }
        public override bool Equals(Azure.Communication.CallAutomation.CallLocator other) { throw null; }
        public override int GetHashCode() { throw null; }
        public override string ToString() { throw null; }
    }
    [System.Runtime.InteropServices.StructLayoutAttribute(System.Runtime.InteropServices.LayoutKind.Sequential)]
    public readonly partial struct MediaEventReasonCode : System.IEquatable<Azure.Communication.CallAutomation.MediaEventReasonCode>
    {
        private readonly object _dummy;
        private readonly int _dummyPrimitive;
        public MediaEventReasonCode(string value) { throw null; }
        public static Azure.Communication.CallAutomation.MediaEventReasonCode CognitiveServicesError { get { throw null; } }
        public static Azure.Communication.CallAutomation.MediaEventReasonCode CompletedSuccessfully { get { throw null; } }
        public static Azure.Communication.CallAutomation.MediaEventReasonCode PlayDownloadFailed { get { throw null; } }
        public static Azure.Communication.CallAutomation.MediaEventReasonCode PlayInvalidFileFormat { get { throw null; } }
        public static Azure.Communication.CallAutomation.MediaEventReasonCode RecognizeDtmfOptionMatched { get { throw null; } }
        public static Azure.Communication.CallAutomation.MediaEventReasonCode RecognizeIncorrectToneDetected { get { throw null; } }
        public static Azure.Communication.CallAutomation.MediaEventReasonCode RecognizeInitialSilenceTimedOut { get { throw null; } }
        public static Azure.Communication.CallAutomation.MediaEventReasonCode RecognizeInterDigitTimedOut { get { throw null; } }
        public static Azure.Communication.CallAutomation.MediaEventReasonCode RecognizeMaxDigitsReceived { get { throw null; } }
        public static Azure.Communication.CallAutomation.MediaEventReasonCode RecognizePlayPromptFailed { get { throw null; } }
        public static Azure.Communication.CallAutomation.MediaEventReasonCode RecognizeSpeechNotRecognized { get { throw null; } }
        public static Azure.Communication.CallAutomation.MediaEventReasonCode RecognizeSpeechOptionMatched { get { throw null; } }
        public static Azure.Communication.CallAutomation.MediaEventReasonCode RecognizeSpeechOptionNotMatched { get { throw null; } }
        public static Azure.Communication.CallAutomation.MediaEventReasonCode RecognizeSpeechServiceConnectionError { get { throw null; } }
        public static Azure.Communication.CallAutomation.MediaEventReasonCode RecognizeStopToneDetected { get { throw null; } }
        public static Azure.Communication.CallAutomation.MediaEventReasonCode UnspecifiedError { get { throw null; } }
        public bool Equals(Azure.Communication.CallAutomation.MediaEventReasonCode other) { throw null; }
        [System.ComponentModel.EditorBrowsableAttribute(System.ComponentModel.EditorBrowsableState.Never)]
        public override bool Equals(object obj) { throw null; }
        [System.ComponentModel.EditorBrowsableAttribute(System.ComponentModel.EditorBrowsableState.Never)]
        public override int GetHashCode() { throw null; }
        public int GetReasonCodeValue() { throw null; }
        public static bool operator ==(Azure.Communication.CallAutomation.MediaEventReasonCode left, Azure.Communication.CallAutomation.MediaEventReasonCode right) { throw null; }
        public static implicit operator Azure.Communication.CallAutomation.MediaEventReasonCode (string value) { throw null; }
        public static bool operator !=(Azure.Communication.CallAutomation.MediaEventReasonCode left, Azure.Communication.CallAutomation.MediaEventReasonCode right) { throw null; }
        public override string ToString() { throw null; }
    }
    [System.Runtime.InteropServices.StructLayoutAttribute(System.Runtime.InteropServices.LayoutKind.Sequential)]
    public readonly partial struct MediaStreamingAudioChannel : System.IEquatable<Azure.Communication.CallAutomation.MediaStreamingAudioChannel>
    {
        private readonly object _dummy;
        private readonly int _dummyPrimitive;
        public MediaStreamingAudioChannel(string value) { throw null; }
        public static Azure.Communication.CallAutomation.MediaStreamingAudioChannel Mixed { get { throw null; } }
        public static Azure.Communication.CallAutomation.MediaStreamingAudioChannel Unmixed { get { throw null; } }
        public bool Equals(Azure.Communication.CallAutomation.MediaStreamingAudioChannel other) { throw null; }
        [System.ComponentModel.EditorBrowsableAttribute(System.ComponentModel.EditorBrowsableState.Never)]
        public override bool Equals(object obj) { throw null; }
        [System.ComponentModel.EditorBrowsableAttribute(System.ComponentModel.EditorBrowsableState.Never)]
        public override int GetHashCode() { throw null; }
        public static bool operator ==(Azure.Communication.CallAutomation.MediaStreamingAudioChannel left, Azure.Communication.CallAutomation.MediaStreamingAudioChannel right) { throw null; }
        public static implicit operator Azure.Communication.CallAutomation.MediaStreamingAudioChannel (string value) { throw null; }
        public static bool operator !=(Azure.Communication.CallAutomation.MediaStreamingAudioChannel left, Azure.Communication.CallAutomation.MediaStreamingAudioChannel right) { throw null; }
        public override string ToString() { throw null; }
    }
    public partial class MediaStreamingConfiguration
    {
        public MediaStreamingConfiguration(System.Uri transportUrl, Azure.Communication.CallAutomation.MediaStreamingTransport transportType, Azure.Communication.CallAutomation.MediaStreamingContent contentType, Azure.Communication.CallAutomation.MediaStreamingAudioChannel audioChannelType) { }
        public Azure.Communication.CallAutomation.MediaStreamingAudioChannel AudioChannelType { get { throw null; } }
        public Azure.Communication.CallAutomation.MediaStreamingContent ContentType { get { throw null; } }
        public Azure.Communication.CallAutomation.MediaStreamingTransport TransportType { get { throw null; } }
        public System.Uri TransportUrl { get { throw null; } }
    }
    [System.Runtime.InteropServices.StructLayoutAttribute(System.Runtime.InteropServices.LayoutKind.Sequential)]
    public readonly partial struct MediaStreamingContent : System.IEquatable<Azure.Communication.CallAutomation.MediaStreamingContent>
    {
        private readonly object _dummy;
        private readonly int _dummyPrimitive;
        public MediaStreamingContent(string value) { throw null; }
        public static Azure.Communication.CallAutomation.MediaStreamingContent Audio { get { throw null; } }
        public bool Equals(Azure.Communication.CallAutomation.MediaStreamingContent other) { throw null; }
        [System.ComponentModel.EditorBrowsableAttribute(System.ComponentModel.EditorBrowsableState.Never)]
        public override bool Equals(object obj) { throw null; }
        [System.ComponentModel.EditorBrowsableAttribute(System.ComponentModel.EditorBrowsableState.Never)]
        public override int GetHashCode() { throw null; }
        public static bool operator ==(Azure.Communication.CallAutomation.MediaStreamingContent left, Azure.Communication.CallAutomation.MediaStreamingContent right) { throw null; }
        public static implicit operator Azure.Communication.CallAutomation.MediaStreamingContent (string value) { throw null; }
        public static bool operator !=(Azure.Communication.CallAutomation.MediaStreamingContent left, Azure.Communication.CallAutomation.MediaStreamingContent right) { throw null; }
        public override string ToString() { throw null; }
    }
    public partial class MediaStreamingOptions
    {
        public MediaStreamingOptions(System.Uri transportUri, Azure.Communication.CallAutomation.MediaStreamingTransport transportType, Azure.Communication.CallAutomation.MediaStreamingContent contentType, Azure.Communication.CallAutomation.MediaStreamingAudioChannel audioChannelType) { }
        public Azure.Communication.CallAutomation.MediaStreamingAudioChannel MediaStreamingAudioChannel { get { throw null; } }
        public Azure.Communication.CallAutomation.MediaStreamingContent MediaStreamingContent { get { throw null; } }
        public Azure.Communication.CallAutomation.MediaStreamingTransport MediaStreamingTransport { get { throw null; } }
        public System.Uri TransportUri { get { throw null; } }
    }
    [System.Runtime.InteropServices.StructLayoutAttribute(System.Runtime.InteropServices.LayoutKind.Sequential)]
    public readonly partial struct MediaStreamingTransport : System.IEquatable<Azure.Communication.CallAutomation.MediaStreamingTransport>
    {
        private readonly object _dummy;
        private readonly int _dummyPrimitive;
        public MediaStreamingTransport(string value) { throw null; }
        public static Azure.Communication.CallAutomation.MediaStreamingTransport Websocket { get { throw null; } }
        public bool Equals(Azure.Communication.CallAutomation.MediaStreamingTransport other) { throw null; }
        [System.ComponentModel.EditorBrowsableAttribute(System.ComponentModel.EditorBrowsableState.Never)]
        public override bool Equals(object obj) { throw null; }
        [System.ComponentModel.EditorBrowsableAttribute(System.ComponentModel.EditorBrowsableState.Never)]
        public override int GetHashCode() { throw null; }
        public static bool operator ==(Azure.Communication.CallAutomation.MediaStreamingTransport left, Azure.Communication.CallAutomation.MediaStreamingTransport right) { throw null; }
        public static implicit operator Azure.Communication.CallAutomation.MediaStreamingTransport (string value) { throw null; }
        public static bool operator !=(Azure.Communication.CallAutomation.MediaStreamingTransport left, Azure.Communication.CallAutomation.MediaStreamingTransport right) { throw null; }
        public override string ToString() { throw null; }
    }
    public partial class MuteParticipantOptions
    {
        public MuteParticipantOptions(System.Collections.Generic.IEnumerable<Azure.Communication.CommunicationIdentifier> targetParticipants) { }
        public string OperationContext { get { throw null; } set { } }
        public System.Collections.Generic.IReadOnlyList<Azure.Communication.CommunicationIdentifier> TargetParticipants { get { throw null; } }
    }
    public partial class MuteParticipantResult
    {
        internal MuteParticipantResult() { }
        public string OperationContext { get { throw null; } }
    }
    public partial class ParticipantsUpdated : Azure.Communication.CallAutomation.CallAutomationEventBase
    {
        internal ParticipantsUpdated() { }
        public System.Collections.Generic.IReadOnlyList<Azure.Communication.CallAutomation.CallParticipant> Participants { get { throw null; } }
        public int? SequenceNumber { get { throw null; } }
        public static Azure.Communication.CallAutomation.ParticipantsUpdated Deserialize(string content) { throw null; }
    }
    public partial class PlayCanceled : Azure.Communication.CallAutomation.CallAutomationEventBase
    {
        internal PlayCanceled() { }
        public static Azure.Communication.CallAutomation.PlayCanceled Deserialize(string content) { throw null; }
    }
    public partial class PlayCompleted : Azure.Communication.CallAutomation.CallAutomationEventBase
    {
        internal PlayCompleted() { }
        public Azure.Communication.CallAutomation.MediaEventReasonCode ReasonCode { get { throw null; } }
        public static Azure.Communication.CallAutomation.PlayCompleted Deserialize(string content) { throw null; }
    }
    public partial class PlayEventResult
    {
        internal PlayEventResult() { }
        public Azure.Communication.CallAutomation.PlayFailed FailureResult { get { throw null; } }
        public bool IsSuccess { get { throw null; } }
        public Azure.Communication.CallAutomation.PlayCompleted SuccessResult { get { throw null; } }
    }
    public partial class PlayFailed : Azure.Communication.CallAutomation.CallAutomationEventBase
    {
        internal PlayFailed() { }
        public Azure.Communication.CallAutomation.MediaEventReasonCode ReasonCode { get { throw null; } }
        public static Azure.Communication.CallAutomation.PlayFailed Deserialize(string content) { throw null; }
    }
    public partial class PlayOptions
    {
        public PlayOptions(Azure.Communication.CallAutomation.PlaySource playSource, System.Collections.Generic.IEnumerable<Azure.Communication.CommunicationIdentifier> playTo) { }
        public PlayOptions(System.Collections.Generic.IEnumerable<Azure.Communication.CallAutomation.PlaySource> playSources, System.Collections.Generic.IEnumerable<Azure.Communication.CommunicationIdentifier> playTo) { }
        public bool Loop { get { throw null; } set { } }
        public System.Uri OperationCallbackUri { get { throw null; } set { } }
        public string OperationContext { get { throw null; } set { } }
        public System.Collections.Generic.IReadOnlyList<Azure.Communication.CallAutomation.PlaySource> PlaySources { get { throw null; } }
        public System.Collections.Generic.IReadOnlyList<Azure.Communication.CommunicationIdentifier> PlayTo { get { throw null; } }
    }
    public partial class PlayResult
    {
        internal PlayResult() { }
        public Azure.Communication.CallAutomation.PlayEventResult WaitForEventProcessor(System.Threading.CancellationToken cancellationToken = default(System.Threading.CancellationToken)) { throw null; }
        public System.Threading.Tasks.Task<Azure.Communication.CallAutomation.PlayEventResult> WaitForEventProcessorAsync(System.Threading.CancellationToken cancellationToken = default(System.Threading.CancellationToken)) { throw null; }
    }
    public abstract partial class PlaySource
    {
        protected PlaySource() { }
        public string PlaySourceCacheId { get { throw null; } set { } }
    }
    public partial class PlayToAllOptions
    {
        public PlayToAllOptions(Azure.Communication.CallAutomation.PlaySource playSource) { }
        public PlayToAllOptions(System.Collections.Generic.IEnumerable<Azure.Communication.CallAutomation.PlaySource> playSources) { }
        public bool Loop { get { throw null; } set { } }
        public System.Uri OperationCallbackUri { get { throw null; } set { } }
        public string OperationContext { get { throw null; } set { } }
        public System.Collections.Generic.IReadOnlyList<Azure.Communication.CallAutomation.PlaySource> PlaySources { get { throw null; } }
    }
    public partial class PowerVirtualAgentsDialog : Azure.Communication.CallAutomation.BaseDialog
    {
        public PowerVirtualAgentsDialog(string botAppId, System.Collections.Generic.IDictionary<string, object> context, string language = null) : base (default(System.Collections.Generic.IDictionary<string, object>)) { }
        public string BotAppId { get { throw null; } set { } }
        public string Language { get { throw null; } set { } }
    }
    public partial class RecognitionChoice
    {
        public RecognitionChoice(string label, System.Collections.Generic.IEnumerable<string> phrases) { }
        public string Label { get { throw null; } set { } }
        public System.Collections.Generic.IList<string> Phrases { get { throw null; } }
        public Azure.Communication.CallAutomation.DtmfTone? Tone { get { throw null; } set { } }
    }
    public partial class RecognizeCanceled : Azure.Communication.CallAutomation.CallAutomationEventBase
    {
        internal RecognizeCanceled() { }
        public static Azure.Communication.CallAutomation.RecognizeCanceled Deserialize(string content) { throw null; }
    }
    public partial class RecognizeCompleted : Azure.Communication.CallAutomation.CallAutomationEventBase
    {
        internal RecognizeCompleted() { }
        public Azure.Communication.CallAutomation.CallMediaRecognitionType RecognitionType { get { throw null; } set { } }
        public Azure.Communication.CallAutomation.RecognizeResult RecognizeResult { get { throw null; } }
        public static Azure.Communication.CallAutomation.RecognizeCompleted Deserialize(string content) { throw null; }
        public string Serialize() { throw null; }
    }
    public partial class RecognizeFailed : Azure.Communication.CallAutomation.CallAutomationEventBase
    {
        internal RecognizeFailed() { }
        public Azure.Communication.CallAutomation.MediaEventReasonCode ReasonCode { get { throw null; } }
        public static Azure.Communication.CallAutomation.RecognizeFailed Deserialize(string content) { throw null; }
    }
    [System.Runtime.InteropServices.StructLayoutAttribute(System.Runtime.InteropServices.LayoutKind.Sequential)]
    public readonly partial struct RecognizeInputType : System.IEquatable<Azure.Communication.CallAutomation.RecognizeInputType>
    {
        private readonly object _dummy;
        private readonly int _dummyPrimitive;
        public RecognizeInputType(string value) { throw null; }
        public static Azure.Communication.CallAutomation.RecognizeInputType Choices { get { throw null; } }
        public static Azure.Communication.CallAutomation.RecognizeInputType Dtmf { get { throw null; } }
        public static Azure.Communication.CallAutomation.RecognizeInputType Speech { get { throw null; } }
        public static Azure.Communication.CallAutomation.RecognizeInputType SpeechOrDtmf { get { throw null; } }
        public bool Equals(Azure.Communication.CallAutomation.RecognizeInputType other) { throw null; }
        [System.ComponentModel.EditorBrowsableAttribute(System.ComponentModel.EditorBrowsableState.Never)]
        public override bool Equals(object obj) { throw null; }
        [System.ComponentModel.EditorBrowsableAttribute(System.ComponentModel.EditorBrowsableState.Never)]
        public override int GetHashCode() { throw null; }
        public static bool operator ==(Azure.Communication.CallAutomation.RecognizeInputType left, Azure.Communication.CallAutomation.RecognizeInputType right) { throw null; }
        public static implicit operator Azure.Communication.CallAutomation.RecognizeInputType (string value) { throw null; }
        public static bool operator !=(Azure.Communication.CallAutomation.RecognizeInputType left, Azure.Communication.CallAutomation.RecognizeInputType right) { throw null; }
        public override string ToString() { throw null; }
    }
    public abstract partial class RecognizeResult
    {
        protected RecognizeResult() { }
        public abstract Azure.Communication.CallAutomation.RecognizeResultType ResultType { get; }
    }
    [System.Runtime.InteropServices.StructLayoutAttribute(System.Runtime.InteropServices.LayoutKind.Sequential)]
    public readonly partial struct RecognizeResultType : System.IEquatable<Azure.Communication.CallAutomation.RecognizeResultType>
    {
        private readonly object _dummy;
        private readonly int _dummyPrimitive;
        public RecognizeResultType(string value) { throw null; }
        public static Azure.Communication.CallAutomation.RecognizeResultType ChoiceResult { get { throw null; } }
        public static Azure.Communication.CallAutomation.RecognizeResultType CollectTonesResult { get { throw null; } }
        public static Azure.Communication.CallAutomation.RecognizeResultType DtmfResult { get { throw null; } }
        public static Azure.Communication.CallAutomation.RecognizeResultType SpeechResult { get { throw null; } }
        public bool Equals(Azure.Communication.CallAutomation.RecognizeResultType other) { throw null; }
        [System.ComponentModel.EditorBrowsableAttribute(System.ComponentModel.EditorBrowsableState.Never)]
        public override bool Equals(object obj) { throw null; }
        [System.ComponentModel.EditorBrowsableAttribute(System.ComponentModel.EditorBrowsableState.Never)]
        public override int GetHashCode() { throw null; }
        public static bool operator ==(Azure.Communication.CallAutomation.RecognizeResultType left, Azure.Communication.CallAutomation.RecognizeResultType right) { throw null; }
        public static implicit operator Azure.Communication.CallAutomation.RecognizeResultType (string value) { throw null; }
        public static bool operator !=(Azure.Communication.CallAutomation.RecognizeResultType left, Azure.Communication.CallAutomation.RecognizeResultType right) { throw null; }
        public override string ToString() { throw null; }
    }
    [System.Runtime.InteropServices.StructLayoutAttribute(System.Runtime.InteropServices.LayoutKind.Sequential)]
    public readonly partial struct RecordingChannel : System.IEquatable<Azure.Communication.CallAutomation.RecordingChannel>
    {
        private readonly object _dummy;
        private readonly int _dummyPrimitive;
        public RecordingChannel(string value) { throw null; }
        public static Azure.Communication.CallAutomation.RecordingChannel Mixed { get { throw null; } }
        public static Azure.Communication.CallAutomation.RecordingChannel Unmixed { get { throw null; } }
        public bool Equals(Azure.Communication.CallAutomation.RecordingChannel other) { throw null; }
        [System.ComponentModel.EditorBrowsableAttribute(System.ComponentModel.EditorBrowsableState.Never)]
        public override bool Equals(object obj) { throw null; }
        [System.ComponentModel.EditorBrowsableAttribute(System.ComponentModel.EditorBrowsableState.Never)]
        public override int GetHashCode() { throw null; }
        public static bool operator ==(Azure.Communication.CallAutomation.RecordingChannel left, Azure.Communication.CallAutomation.RecordingChannel right) { throw null; }
        public static implicit operator Azure.Communication.CallAutomation.RecordingChannel (string value) { throw null; }
        public static bool operator !=(Azure.Communication.CallAutomation.RecordingChannel left, Azure.Communication.CallAutomation.RecordingChannel right) { throw null; }
        public override string ToString() { throw null; }
    }
    [System.Runtime.InteropServices.StructLayoutAttribute(System.Runtime.InteropServices.LayoutKind.Sequential)]
    public readonly partial struct RecordingContent : System.IEquatable<Azure.Communication.CallAutomation.RecordingContent>
    {
        private readonly object _dummy;
        private readonly int _dummyPrimitive;
        public RecordingContent(string value) { throw null; }
        public static Azure.Communication.CallAutomation.RecordingContent Audio { get { throw null; } }
        public static Azure.Communication.CallAutomation.RecordingContent AudioVideo { get { throw null; } }
        public bool Equals(Azure.Communication.CallAutomation.RecordingContent other) { throw null; }
        [System.ComponentModel.EditorBrowsableAttribute(System.ComponentModel.EditorBrowsableState.Never)]
        public override bool Equals(object obj) { throw null; }
        [System.ComponentModel.EditorBrowsableAttribute(System.ComponentModel.EditorBrowsableState.Never)]
        public override int GetHashCode() { throw null; }
        public static bool operator ==(Azure.Communication.CallAutomation.RecordingContent left, Azure.Communication.CallAutomation.RecordingContent right) { throw null; }
        public static implicit operator Azure.Communication.CallAutomation.RecordingContent (string value) { throw null; }
        public static bool operator !=(Azure.Communication.CallAutomation.RecordingContent left, Azure.Communication.CallAutomation.RecordingContent right) { throw null; }
        public override string ToString() { throw null; }
    }
    [System.Runtime.InteropServices.StructLayoutAttribute(System.Runtime.InteropServices.LayoutKind.Sequential)]
    public readonly partial struct RecordingFormat : System.IEquatable<Azure.Communication.CallAutomation.RecordingFormat>
    {
        private readonly object _dummy;
        private readonly int _dummyPrimitive;
        public RecordingFormat(string value) { throw null; }
        public static Azure.Communication.CallAutomation.RecordingFormat Mp3 { get { throw null; } }
        public static Azure.Communication.CallAutomation.RecordingFormat Mp4 { get { throw null; } }
        public static Azure.Communication.CallAutomation.RecordingFormat Wav { get { throw null; } }
        public bool Equals(Azure.Communication.CallAutomation.RecordingFormat other) { throw null; }
        [System.ComponentModel.EditorBrowsableAttribute(System.ComponentModel.EditorBrowsableState.Never)]
        public override bool Equals(object obj) { throw null; }
        [System.ComponentModel.EditorBrowsableAttribute(System.ComponentModel.EditorBrowsableState.Never)]
        public override int GetHashCode() { throw null; }
        public static bool operator ==(Azure.Communication.CallAutomation.RecordingFormat left, Azure.Communication.CallAutomation.RecordingFormat right) { throw null; }
        public static implicit operator Azure.Communication.CallAutomation.RecordingFormat (string value) { throw null; }
        public static bool operator !=(Azure.Communication.CallAutomation.RecordingFormat left, Azure.Communication.CallAutomation.RecordingFormat right) { throw null; }
        public override string ToString() { throw null; }
    }
    [System.Runtime.InteropServices.StructLayoutAttribute(System.Runtime.InteropServices.LayoutKind.Sequential)]
    public readonly partial struct RecordingState : System.IEquatable<Azure.Communication.CallAutomation.RecordingState>
    {
        private readonly object _dummy;
        private readonly int _dummyPrimitive;
        public RecordingState(string value) { throw null; }
        public static Azure.Communication.CallAutomation.RecordingState Active { get { throw null; } }
        public static Azure.Communication.CallAutomation.RecordingState Inactive { get { throw null; } }
        public bool Equals(Azure.Communication.CallAutomation.RecordingState other) { throw null; }
        [System.ComponentModel.EditorBrowsableAttribute(System.ComponentModel.EditorBrowsableState.Never)]
        public override bool Equals(object obj) { throw null; }
        [System.ComponentModel.EditorBrowsableAttribute(System.ComponentModel.EditorBrowsableState.Never)]
        public override int GetHashCode() { throw null; }
        public static bool operator ==(Azure.Communication.CallAutomation.RecordingState left, Azure.Communication.CallAutomation.RecordingState right) { throw null; }
        public static implicit operator Azure.Communication.CallAutomation.RecordingState (string value) { throw null; }
        public static bool operator !=(Azure.Communication.CallAutomation.RecordingState left, Azure.Communication.CallAutomation.RecordingState right) { throw null; }
        public override string ToString() { throw null; }
    }
    public partial class RecordingStateChanged : Azure.Communication.CallAutomation.CallAutomationEventBase
    {
        internal RecordingStateChanged() { }
        public string RecordingId { get { throw null; } }
        public Azure.Communication.CallAutomation.RecordingType? RecordingType { get { throw null; } }
        public System.DateTimeOffset? StartDateTime { get { throw null; } }
        public Azure.Communication.CallAutomation.RecordingState State { get { throw null; } set { } }
        public static Azure.Communication.CallAutomation.RecordingStateChanged Deserialize(string content) { throw null; }
    }
    public partial class RecordingStateResult
    {
        internal RecordingStateResult() { }
        public string RecordingId { get { throw null; } }
        public Azure.Communication.CallAutomation.RecordingState? RecordingState { get { throw null; } }
        public Azure.Communication.CallAutomation.RecordingType? RecordingType { get { throw null; } }
    }
    [System.Runtime.InteropServices.StructLayoutAttribute(System.Runtime.InteropServices.LayoutKind.Sequential)]
    public readonly partial struct RecordingStorageType : System.IEquatable<Azure.Communication.CallAutomation.RecordingStorageType>
    {
        private readonly object _dummy;
        private readonly int _dummyPrimitive;
        public RecordingStorageType(string value) { throw null; }
        public static Azure.Communication.CallAutomation.RecordingStorageType Acs { get { throw null; } }
        public static Azure.Communication.CallAutomation.RecordingStorageType BlobStorage { get { throw null; } }
        public bool Equals(Azure.Communication.CallAutomation.RecordingStorageType other) { throw null; }
        [System.ComponentModel.EditorBrowsableAttribute(System.ComponentModel.EditorBrowsableState.Never)]
        public override bool Equals(object obj) { throw null; }
        [System.ComponentModel.EditorBrowsableAttribute(System.ComponentModel.EditorBrowsableState.Never)]
        public override int GetHashCode() { throw null; }
        public static bool operator ==(Azure.Communication.CallAutomation.RecordingStorageType left, Azure.Communication.CallAutomation.RecordingStorageType right) { throw null; }
        public static implicit operator Azure.Communication.CallAutomation.RecordingStorageType (string value) { throw null; }
        public static bool operator !=(Azure.Communication.CallAutomation.RecordingStorageType left, Azure.Communication.CallAutomation.RecordingStorageType right) { throw null; }
        public override string ToString() { throw null; }
    }
    [System.Runtime.InteropServices.StructLayoutAttribute(System.Runtime.InteropServices.LayoutKind.Sequential)]
    public readonly partial struct RecordingType : System.IEquatable<Azure.Communication.CallAutomation.RecordingType>
    {
        private readonly object _dummy;
        private readonly int _dummyPrimitive;
        public RecordingType(string value) { throw null; }
        public static Azure.Communication.CallAutomation.RecordingType Acs { get { throw null; } }
        public static Azure.Communication.CallAutomation.RecordingType Teams { get { throw null; } }
        public bool Equals(Azure.Communication.CallAutomation.RecordingType other) { throw null; }
        [System.ComponentModel.EditorBrowsableAttribute(System.ComponentModel.EditorBrowsableState.Never)]
        public override bool Equals(object obj) { throw null; }
        [System.ComponentModel.EditorBrowsableAttribute(System.ComponentModel.EditorBrowsableState.Never)]
        public override int GetHashCode() { throw null; }
        public static bool operator ==(Azure.Communication.CallAutomation.RecordingType left, Azure.Communication.CallAutomation.RecordingType right) { throw null; }
        public static implicit operator Azure.Communication.CallAutomation.RecordingType (string value) { throw null; }
        public static bool operator !=(Azure.Communication.CallAutomation.RecordingType left, Azure.Communication.CallAutomation.RecordingType right) { throw null; }
        public override string ToString() { throw null; }
    }
    public partial class RedirectCallOptions
    {
        public RedirectCallOptions(string incomingCallContext, Azure.Communication.CallAutomation.CallInvite callInvite) { }
        public Azure.Communication.CallAutomation.CallInvite CallInvite { get { throw null; } }
        public string IncomingCallContext { get { throw null; } }
    }
    public partial class RejectCallOptions
    {
        public RejectCallOptions(string incomingCallContext) { }
        public Azure.Communication.CallAutomation.CallRejectReason CallRejectReason { get { throw null; } set { } }
        public string IncomingCallContext { get { throw null; } }
    }
    public partial class RemoveParticipantEventResult
    {
        internal RemoveParticipantEventResult() { }
        public Azure.Communication.CallAutomation.RemoveParticipantFailed FailureResult { get { throw null; } }
        public bool IsSuccess { get { throw null; } }
        public Azure.Communication.CommunicationIdentifier Participant { get { throw null; } }
        public Azure.Communication.CallAutomation.RemoveParticipantSucceeded SuccessResult { get { throw null; } }
    }
    public partial class RemoveParticipantFailed : Azure.Communication.CallAutomation.CallAutomationEventBase
    {
        internal RemoveParticipantFailed() { }
        public Azure.Communication.CommunicationIdentifier Participant { get { throw null; } }
        public static Azure.Communication.CallAutomation.RemoveParticipantFailed Deserialize(string content) { throw null; }
    }
    public partial class RemoveParticipantOptions
    {
        public RemoveParticipantOptions(Azure.Communication.CommunicationIdentifier participantToRemove) { }
        public System.Uri OperationCallbackUri { get { throw null; } set { } }
        public string OperationContext { get { throw null; } set { } }
        public Azure.Communication.CommunicationIdentifier ParticipantToRemove { get { throw null; } }
    }
    public partial class RemoveParticipantResult
    {
        internal RemoveParticipantResult() { }
        public string OperationContext { get { throw null; } }
        public Azure.Communication.CallAutomation.RemoveParticipantEventResult WaitForEventProcessor(System.Threading.CancellationToken cancellationToken = default(System.Threading.CancellationToken)) { throw null; }
        public System.Threading.Tasks.Task<Azure.Communication.CallAutomation.RemoveParticipantEventResult> WaitForEventProcessorAsync(System.Threading.CancellationToken cancellationToken = default(System.Threading.CancellationToken)) { throw null; }
    }
    public partial class RemoveParticipantSucceeded : Azure.Communication.CallAutomation.CallAutomationEventBase
    {
        internal RemoveParticipantSucceeded() { }
        public Azure.Communication.CommunicationIdentifier Participant { get { throw null; } }
        public static Azure.Communication.CallAutomation.RemoveParticipantSucceeded Deserialize(string content) { throw null; }
    }
    public partial class ResultInformation
    {
        internal ResultInformation() { }
        public int? Code { get { throw null; } }
        public string Message { get { throw null; } }
        public int? SubCode { get { throw null; } }
    }
    public enum ResultStatus
    {
        Intermediate = 0,
        Final = 1,
    }
<<<<<<< HEAD
    public partial class SendDtmfTonesCompleted : Azure.Communication.CallAutomation.CallAutomationEventBase
=======
    public partial class SendDtmfCompleted : Azure.Communication.CallAutomation.CallAutomationEventBase
>>>>>>> f46e9861
    {
        internal SendDtmfTonesCompleted() { }
        public static Azure.Communication.CallAutomation.SendDtmfTonesCompleted Deserialize(string content) { throw null; }
    }
    public partial class SendDtmfTonesEventResult
    {
        internal SendDtmfTonesEventResult() { }
        public Azure.Communication.CallAutomation.SendDtmfTonesFailed FailureResult { get { throw null; } }
        public bool IsSuccess { get { throw null; } }
        public Azure.Communication.CallAutomation.SendDtmfTonesCompleted SuccessResult { get { throw null; } }
    }
    public partial class SendDtmfTonesFailed : Azure.Communication.CallAutomation.CallAutomationEventBase
    {
        internal SendDtmfTonesFailed() { }
        public static Azure.Communication.CallAutomation.SendDtmfTonesFailed Deserialize(string content) { throw null; }
    }
    public partial class SendDtmfTonesOptions
    {
        public SendDtmfTonesOptions(System.Collections.Generic.IEnumerable<Azure.Communication.CallAutomation.DtmfTone> tones, Azure.Communication.CommunicationIdentifier targetParticipant) { }
        public string OperationCallbackUri { get { throw null; } set { } }
        public string OperationContext { get { throw null; } set { } }
        public Azure.Communication.CommunicationIdentifier TargetParticipant { get { throw null; } }
        public System.Collections.Generic.IList<Azure.Communication.CallAutomation.DtmfTone> Tones { get { throw null; } }
    }
    public partial class SendDtmfTonesResult
    {
        internal SendDtmfTonesResult() { }
        public string OperationContext { get { throw null; } }
        public Azure.Communication.CallAutomation.SendDtmfTonesEventResult WaitForEventProcessor(System.Threading.CancellationToken cancellationToken = default(System.Threading.CancellationToken)) { throw null; }
        public System.Threading.Tasks.Task<Azure.Communication.CallAutomation.SendDtmfTonesEventResult> WaitForEventProcessorAsync(System.Threading.CancellationToken cancellationToken = default(System.Threading.CancellationToken)) { throw null; }
    }
    public partial class ServerCallLocator : Azure.Communication.CallAutomation.CallLocator
    {
        public ServerCallLocator(string id) { }
        public override bool Equals(Azure.Communication.CallAutomation.CallLocator other) { throw null; }
        public override int GetHashCode() { throw null; }
        public override string ToString() { throw null; }
    }
    public partial class SIPCustomHeader : Azure.Communication.CallAutomation.CustomContextHeader
    {
        public SIPCustomHeader(string key, string value) : base (default(string), default(string)) { }
    }
    public partial class SIPUUIHeader : Azure.Communication.CallAutomation.CustomContextHeader
    {
        public SIPUUIHeader(string value) : base (default(string), default(string)) { }
    }
    public partial class SpeechResult : Azure.Communication.CallAutomation.RecognizeResult
    {
        internal SpeechResult() { }
        public override Azure.Communication.CallAutomation.RecognizeResultType ResultType { get { throw null; } }
        public string Speech { get { throw null; } }
    }
    public partial class SsmlSource : Azure.Communication.CallAutomation.PlaySource
    {
        public SsmlSource(string ssmlText) { }
        public string CustomVoiceEndpointId { get { throw null; } set { } }
        public string SsmlText { get { throw null; } }
    }
    public partial class StartDialog
    {
        public StartDialog(Azure.Communication.CallAutomation.BaseDialog dialog) { }
        public StartDialog(string dialogId, Azure.Communication.CallAutomation.BaseDialog dialog) { }
        public Azure.Communication.CallAutomation.BaseDialog Dialog { get { throw null; } }
        public string DialogId { get { throw null; } }
        public string OperationContext { get { throw null; } set { } }
    }
    public partial class StartHoldMusicOptions
    {
        public StartHoldMusicOptions(Azure.Communication.CommunicationIdentifier targetParticipant, Azure.Communication.CallAutomation.PlaySource playSourceInfo) { }
        public bool Loop { get { throw null; } set { } }
        public string OperationContext { get { throw null; } set { } }
        public Azure.Communication.CallAutomation.PlaySource PlaySourceInfo { get { throw null; } set { } }
        public Azure.Communication.CommunicationIdentifier TargetParticipant { get { throw null; } }
    }
    public partial class StartRecognizingCallMediaResult
    {
        internal StartRecognizingCallMediaResult() { }
        public Azure.Communication.CallAutomation.StartRecognizingEventResult WaitForEventProcessor(System.Threading.CancellationToken cancellationToken = default(System.Threading.CancellationToken)) { throw null; }
        public System.Threading.Tasks.Task<Azure.Communication.CallAutomation.StartRecognizingEventResult> WaitForEventProcessorAsync(System.Threading.CancellationToken cancellationToken = default(System.Threading.CancellationToken)) { throw null; }
    }
    public partial class StartRecognizingEventResult
    {
        internal StartRecognizingEventResult() { }
        public Azure.Communication.CallAutomation.RecognizeFailed FailureResult { get { throw null; } }
        public bool IsSuccess { get { throw null; } }
        public Azure.Communication.CallAutomation.RecognizeCompleted SuccessResult { get { throw null; } }
    }
    public partial class StartRecordingOptions
    {
        public StartRecordingOptions(Azure.Communication.CallAutomation.CallLocator callLocator) { }
        public System.Collections.Generic.IList<Azure.Communication.CommunicationIdentifier> AudioChannelParticipantOrdering { get { throw null; } }
        public System.Collections.Generic.IList<Azure.Communication.CallAutomation.ChannelAffinity> ChannelAffinity { get { throw null; } set { } }
        public Azure.Communication.CallAutomation.ExternalStorage ExternalStorage { get { throw null; } set { } }
        public bool PauseOnStart { get { throw null; } set { } }
        public Azure.Communication.CallAutomation.RecordingChannel RecordingChannel { get { throw null; } set { } }
        public Azure.Communication.CallAutomation.RecordingContent RecordingContent { get { throw null; } set { } }
        public Azure.Communication.CallAutomation.RecordingFormat RecordingFormat { get { throw null; } set { } }
        public System.Uri RecordingStateCallbackUri { get { throw null; } set { } }
    }
    public partial class StartTranscriptionOptions
    {
        public StartTranscriptionOptions() { }
        public string Locale { get { throw null; } set { } }
        public string OperationContext { get { throw null; } set { } }
    }
    public partial class StopHoldMusicOptions
    {
        public StopHoldMusicOptions(Azure.Communication.CommunicationIdentifier targetParticipant) { }
        public string OperationContext { get { throw null; } set { } }
        public Azure.Communication.CommunicationIdentifier TargetParticipant { get { throw null; } }
    }
    public partial class StopTranscriptionOptions
    {
        public StopTranscriptionOptions() { }
        public string OperationContext { get { throw null; } set { } }
    }
<<<<<<< HEAD
=======
    public abstract partial class StreamingData
    {
        protected StreamingData() { }
    }
    public static partial class StreamingDataParser
    {
        public static Azure.Communication.CallAutomation.StreamingData Parse(System.BinaryData json) { throw null; }
        public static Azure.Communication.CallAutomation.StreamingData Parse(byte[] receivedBytes) { throw null; }
        public static Azure.Communication.CallAutomation.StreamingData Parse(string stringJson) { throw null; }
    }
>>>>>>> f46e9861
    public enum TextFormat
    {
        Display = 0,
    }
    public partial class TextSource : Azure.Communication.CallAutomation.PlaySource
    {
        public TextSource(string text) { }
        public TextSource(string text, string voiceName) { }
        public TextSource(string text, string sourceLocale, Azure.Communication.CallAutomation.VoiceKind voiceKind) { }
        public string CustomVoiceEndpointId { get { throw null; } set { } }
        public string SourceLocale { get { throw null; } set { } }
        public string Text { get { throw null; } }
        public Azure.Communication.CallAutomation.VoiceKind? VoiceKind { get { throw null; } set { } }
        public string VoiceName { get { throw null; } set { } }
    }
    public partial class ToneInfo
    {
        internal ToneInfo() { }
        public int SequenceId { get { throw null; } }
        public Azure.Communication.CallAutomation.DtmfTone Tone { get { throw null; } }
    }
<<<<<<< HEAD
    public partial class TranscriptionData : Azure.Communication.CallAutomation.TranscriptionPackageBase
=======
    public partial class TranscriptionData : Azure.Communication.CallAutomation.StreamingData
>>>>>>> f46e9861
    {
        internal TranscriptionData() { }
        public double Confidence { get { throw null; } set { } }
        public Azure.Communication.CallAutomation.TextFormat Format { get { throw null; } set { } }
        public ulong Offset { get { throw null; } set { } }
        public Azure.Communication.CommunicationUserIdentifier Participant { get { throw null; } set { } }
        public Azure.Communication.CallAutomation.ResultStatus ResultStatus { get { throw null; } set { } }
        public string Text { get { throw null; } set { } }
        public System.Collections.Generic.IEnumerable<Azure.Communication.CallAutomation.WordData> Words { get { throw null; } set { } }
    }
    public partial class TranscriptionFailed : Azure.Communication.CallAutomation.CallAutomationEventBase
    {
        internal TranscriptionFailed() { }
        public Azure.Communication.CallAutomation.TranscriptionUpdate TranscriptionUpdate { get { throw null; } }
        public static Azure.Communication.CallAutomation.TranscriptionFailed Deserialize(string content) { throw null; }
    }
    public partial class TranscriptionMetadata : Azure.Communication.CallAutomation.StreamingData
    {
        public TranscriptionMetadata() { }
        [System.Text.Json.Serialization.JsonPropertyNameAttribute("callConnectionId")]
        public string CallConnectionId { get { throw null; } set { } }
        [System.Text.Json.Serialization.JsonPropertyNameAttribute("correlationId")]
        public string CorrelationId { get { throw null; } set { } }
        [System.Text.Json.Serialization.JsonPropertyNameAttribute("locale")]
        public string Locale { get { throw null; } set { } }
        [System.Text.Json.Serialization.JsonPropertyNameAttribute("subscriptionId")]
        public string TranscriptionSubscriptionId { get { throw null; } set { } }
    }
    public partial class TranscriptionOptions
    {
        public TranscriptionOptions(System.Uri transportUri, Azure.Communication.CallAutomation.TranscriptionTransport transportType, string locale, bool startTranscription) { }
        public string Locale { get { throw null; } }
        public bool StartTranscription { get { throw null; } }
        public Azure.Communication.CallAutomation.TranscriptionTransport TranscriptionTransport { get { throw null; } }
        public System.Uri TransportUrl { get { throw null; } }
    }
    public partial class TranscriptionResumed : Azure.Communication.CallAutomation.CallAutomationEventBase
    {
        internal TranscriptionResumed() { }
        public Azure.Communication.CallAutomation.TranscriptionUpdate TranscriptionUpdate { get { throw null; } }
        public static Azure.Communication.CallAutomation.TranscriptionResumed Deserialize(string content) { throw null; }
    }
    public partial class TranscriptionStarted : Azure.Communication.CallAutomation.CallAutomationEventBase
    {
        internal TranscriptionStarted() { }
        public Azure.Communication.CallAutomation.TranscriptionUpdate TranscriptionUpdate { get { throw null; } }
        public static Azure.Communication.CallAutomation.TranscriptionStarted Deserialize(string content) { throw null; }
    }
    [System.Runtime.InteropServices.StructLayoutAttribute(System.Runtime.InteropServices.LayoutKind.Sequential)]
    public readonly partial struct TranscriptionStatus : System.IEquatable<Azure.Communication.CallAutomation.TranscriptionStatus>
    {
        private readonly object _dummy;
        private readonly int _dummyPrimitive;
        public TranscriptionStatus(string value) { throw null; }
        public static Azure.Communication.CallAutomation.TranscriptionStatus TranscriptionFailed { get { throw null; } }
        public static Azure.Communication.CallAutomation.TranscriptionStatus TranscriptionLocaleUpdated { get { throw null; } }
        public static Azure.Communication.CallAutomation.TranscriptionStatus TranscriptionResumed { get { throw null; } }
        public static Azure.Communication.CallAutomation.TranscriptionStatus TranscriptionStarted { get { throw null; } }
        public static Azure.Communication.CallAutomation.TranscriptionStatus TranscriptionStopped { get { throw null; } }
        public static Azure.Communication.CallAutomation.TranscriptionStatus UnspecifiedError { get { throw null; } }
        public bool Equals(Azure.Communication.CallAutomation.TranscriptionStatus other) { throw null; }
        [System.ComponentModel.EditorBrowsableAttribute(System.ComponentModel.EditorBrowsableState.Never)]
        public override bool Equals(object obj) { throw null; }
        [System.ComponentModel.EditorBrowsableAttribute(System.ComponentModel.EditorBrowsableState.Never)]
        public override int GetHashCode() { throw null; }
        public static bool operator ==(Azure.Communication.CallAutomation.TranscriptionStatus left, Azure.Communication.CallAutomation.TranscriptionStatus right) { throw null; }
        public static implicit operator Azure.Communication.CallAutomation.TranscriptionStatus (string value) { throw null; }
        public static bool operator !=(Azure.Communication.CallAutomation.TranscriptionStatus left, Azure.Communication.CallAutomation.TranscriptionStatus right) { throw null; }
        public override string ToString() { throw null; }
    }
    [System.Runtime.InteropServices.StructLayoutAttribute(System.Runtime.InteropServices.LayoutKind.Sequential)]
    public readonly partial struct TranscriptionStatusDetails : System.IEquatable<Azure.Communication.CallAutomation.TranscriptionStatusDetails>
    {
        private readonly object _dummy;
        private readonly int _dummyPrimitive;
        public TranscriptionStatusDetails(string value) { throw null; }
        public static Azure.Communication.CallAutomation.TranscriptionStatusDetails ServiceShutdown { get { throw null; } }
        public static Azure.Communication.CallAutomation.TranscriptionStatusDetails SpeechServicesConnectionError { get { throw null; } }
        public static Azure.Communication.CallAutomation.TranscriptionStatusDetails StreamConnectionInterrupted { get { throw null; } }
        public static Azure.Communication.CallAutomation.TranscriptionStatusDetails StreamConnectionReestablished { get { throw null; } }
        public static Azure.Communication.CallAutomation.TranscriptionStatusDetails StreamConnectionUnsuccessful { get { throw null; } }
        public static Azure.Communication.CallAutomation.TranscriptionStatusDetails StreamUrlMissing { get { throw null; } }
        public static Azure.Communication.CallAutomation.TranscriptionStatusDetails SubscriptionStarted { get { throw null; } }
        public static Azure.Communication.CallAutomation.TranscriptionStatusDetails SubscriptionStopped { get { throw null; } }
        public static Azure.Communication.CallAutomation.TranscriptionStatusDetails UnspecifiedError { get { throw null; } }
        public bool Equals(Azure.Communication.CallAutomation.TranscriptionStatusDetails other) { throw null; }
        [System.ComponentModel.EditorBrowsableAttribute(System.ComponentModel.EditorBrowsableState.Never)]
        public override bool Equals(object obj) { throw null; }
        [System.ComponentModel.EditorBrowsableAttribute(System.ComponentModel.EditorBrowsableState.Never)]
        public override int GetHashCode() { throw null; }
        public static bool operator ==(Azure.Communication.CallAutomation.TranscriptionStatusDetails left, Azure.Communication.CallAutomation.TranscriptionStatusDetails right) { throw null; }
        public static implicit operator Azure.Communication.CallAutomation.TranscriptionStatusDetails (string value) { throw null; }
        public static bool operator !=(Azure.Communication.CallAutomation.TranscriptionStatusDetails left, Azure.Communication.CallAutomation.TranscriptionStatusDetails right) { throw null; }
        public override string ToString() { throw null; }
    }
    public partial class TranscriptionStopped : Azure.Communication.CallAutomation.CallAutomationEventBase
    {
        internal TranscriptionStopped() { }
        public Azure.Communication.CallAutomation.TranscriptionUpdate TranscriptionUpdate { get { throw null; } }
        public static Azure.Communication.CallAutomation.TranscriptionStopped Deserialize(string content) { throw null; }
    }
    [System.Runtime.InteropServices.StructLayoutAttribute(System.Runtime.InteropServices.LayoutKind.Sequential)]
    public readonly partial struct TranscriptionTransport : System.IEquatable<Azure.Communication.CallAutomation.TranscriptionTransport>
    {
        private readonly object _dummy;
        private readonly int _dummyPrimitive;
        public TranscriptionTransport(string value) { throw null; }
        public static Azure.Communication.CallAutomation.TranscriptionTransport Websocket { get { throw null; } }
        public bool Equals(Azure.Communication.CallAutomation.TranscriptionTransport other) { throw null; }
        [System.ComponentModel.EditorBrowsableAttribute(System.ComponentModel.EditorBrowsableState.Never)]
        public override bool Equals(object obj) { throw null; }
        [System.ComponentModel.EditorBrowsableAttribute(System.ComponentModel.EditorBrowsableState.Never)]
        public override int GetHashCode() { throw null; }
        public static bool operator ==(Azure.Communication.CallAutomation.TranscriptionTransport left, Azure.Communication.CallAutomation.TranscriptionTransport right) { throw null; }
        public static implicit operator Azure.Communication.CallAutomation.TranscriptionTransport (string value) { throw null; }
        public static bool operator !=(Azure.Communication.CallAutomation.TranscriptionTransport left, Azure.Communication.CallAutomation.TranscriptionTransport right) { throw null; }
        public override string ToString() { throw null; }
    }
    public partial class TranscriptionUpdate
    {
        internal TranscriptionUpdate() { }
        public Azure.Communication.CallAutomation.TranscriptionStatus? TranscriptionStatus { get { throw null; } }
        public Azure.Communication.CallAutomation.TranscriptionStatusDetails? TranscriptionStatusDetails { get { throw null; } }
    }
    public partial class TransferCallToParticipantEventResult
    {
        internal TransferCallToParticipantEventResult() { }
        public Azure.Communication.CallAutomation.CallTransferFailed FailureResult { get { throw null; } }
        public bool IsSuccess { get { throw null; } }
        public Azure.Communication.CallAutomation.CallTransferAccepted SuccessResult { get { throw null; } }
    }
    public partial class TransferCallToParticipantResult
    {
        internal TransferCallToParticipantResult() { }
        public string OperationContext { get { throw null; } }
        public Azure.Communication.CallAutomation.TransferCallToParticipantEventResult WaitForEventProcessor(System.Threading.CancellationToken cancellationToken = default(System.Threading.CancellationToken)) { throw null; }
        public System.Threading.Tasks.Task<Azure.Communication.CallAutomation.TransferCallToParticipantEventResult> WaitForEventProcessorAsync(System.Threading.CancellationToken cancellationToken = default(System.Threading.CancellationToken)) { throw null; }
    }
    public partial class TransferToParticipantOptions
    {
        public TransferToParticipantOptions(Azure.Communication.CommunicationUserIdentifier targetIdentity) { }
        public TransferToParticipantOptions(Azure.Communication.MicrosoftTeamsUserIdentifier targetIdentity) { }
        public TransferToParticipantOptions(Azure.Communication.PhoneNumberIdentifier targetPhoneNumberIdentity) { }
        public Azure.Communication.CallAutomation.CustomContext CustomContext { get { throw null; } }
        public System.Uri OperationCallbackUri { get { throw null; } set { } }
        public string OperationContext { get { throw null; } set { } }
        public Azure.Communication.CommunicationIdentifier Target { get { throw null; } }
        public Azure.Communication.CommunicationIdentifier Transferee { get { throw null; } set { } }
    }
    public partial class UnmuteParticipantOptions
    {
        public UnmuteParticipantOptions(System.Collections.Generic.IEnumerable<Azure.Communication.CommunicationIdentifier> targetParticipant) { }
        public string OperationContext { get { throw null; } set { } }
        public System.Collections.Generic.IReadOnlyList<Azure.Communication.CommunicationIdentifier> TargetParticipants { get { throw null; } }
    }
    public partial class UnmuteParticipantResult
    {
        internal UnmuteParticipantResult() { }
        public string OperationContext { get { throw null; } }
    }
    public partial class UserConsent
    {
        internal UserConsent() { }
        public int? Recording { get { throw null; } }
    }
<<<<<<< HEAD
    [System.Runtime.InteropServices.StructLayoutAttribute(System.Runtime.InteropServices.LayoutKind.Sequential)]
    public readonly partial struct VoiceKind : System.IEquatable<Azure.Communication.CallAutomation.VoiceKind>
    {
        private readonly object _dummy;
        private readonly int _dummyPrimitive;
        public VoiceKind(string value) { throw null; }
        public static Azure.Communication.CallAutomation.VoiceKind Female { get { throw null; } }
        public static Azure.Communication.CallAutomation.VoiceKind Male { get { throw null; } }
        public bool Equals(Azure.Communication.CallAutomation.VoiceKind other) { throw null; }
        [System.ComponentModel.EditorBrowsableAttribute(System.ComponentModel.EditorBrowsableState.Never)]
        public override bool Equals(object obj) { throw null; }
        [System.ComponentModel.EditorBrowsableAttribute(System.ComponentModel.EditorBrowsableState.Never)]
        public override int GetHashCode() { throw null; }
        public static bool operator ==(Azure.Communication.CallAutomation.VoiceKind left, Azure.Communication.CallAutomation.VoiceKind right) { throw null; }
        public static implicit operator Azure.Communication.CallAutomation.VoiceKind (string value) { throw null; }
        public static bool operator !=(Azure.Communication.CallAutomation.VoiceKind left, Azure.Communication.CallAutomation.VoiceKind right) { throw null; }
        public override string ToString() { throw null; }
    }
=======
>>>>>>> f46e9861
    public partial class VoipHeader : Azure.Communication.CallAutomation.CustomContextHeader
    {
        public VoipHeader(string key, string value) : base (default(string), default(string)) { }
    }
    public partial class WordData
    {
        public WordData() { }
        [System.Text.Json.Serialization.JsonPropertyNameAttribute("offset")]
        public ulong Offset { get { throw null; } set { } }
        [System.Text.Json.Serialization.JsonPropertyNameAttribute("text")]
        public string Text { get { throw null; } set { } }
    }
}<|MERGE_RESOLUTION|>--- conflicted
+++ resolved
@@ -62,16 +62,6 @@
         public Azure.Communication.CallAutomation.AnswerCallEventResult WaitForEventProcessor(System.Threading.CancellationToken cancellationToken = default(System.Threading.CancellationToken)) { throw null; }
         public System.Threading.Tasks.Task<Azure.Communication.CallAutomation.AnswerCallEventResult> WaitForEventProcessorAsync(System.Threading.CancellationToken cancellationToken = default(System.Threading.CancellationToken)) { throw null; }
     }
-<<<<<<< HEAD
-    public partial class AzureOpenAIDialog : Azure.Communication.CallAutomation.BaseDialog
-    {
-        public AzureOpenAIDialog(System.Collections.Generic.IDictionary<string, object> context) : base (default(System.Collections.Generic.IDictionary<string, object>)) { }
-    }
-    public abstract partial class BaseDialog
-    {
-        protected BaseDialog(System.Collections.Generic.IDictionary<string, object> context) { }
-        public System.Collections.Generic.IDictionary<string, object> Context { get { throw null; } set { } }
-=======
     public partial class AudioData : Azure.Communication.CallAutomation.StreamingData
     {
         internal AudioData() { }
@@ -93,7 +83,6 @@
         public string MediaSubscriptionId { get { throw null; } set { } }
         [System.Text.Json.Serialization.JsonPropertyNameAttribute("sampleRate")]
         public int SampleRate { get { throw null; } set { } }
->>>>>>> f46e9861
     }
     public partial class BlobStorage : Azure.Communication.CallAutomation.ExternalStorage
     {
@@ -1243,11 +1232,12 @@
         Intermediate = 0,
         Final = 1,
     }
-<<<<<<< HEAD
+    public partial class SendDtmfCompleted : Azure.Communication.CallAutomation.CallAutomationEventBase
+    {
+        Intermediate = 0,
+        Final = 1,
+    }
     public partial class SendDtmfTonesCompleted : Azure.Communication.CallAutomation.CallAutomationEventBase
-=======
-    public partial class SendDtmfCompleted : Azure.Communication.CallAutomation.CallAutomationEventBase
->>>>>>> f46e9861
     {
         internal SendDtmfTonesCompleted() { }
         public static Azure.Communication.CallAutomation.SendDtmfTonesCompleted Deserialize(string content) { throw null; }
@@ -1364,8 +1354,6 @@
         public StopTranscriptionOptions() { }
         public string OperationContext { get { throw null; } set { } }
     }
-<<<<<<< HEAD
-=======
     public abstract partial class StreamingData
     {
         protected StreamingData() { }
@@ -1376,7 +1364,6 @@
         public static Azure.Communication.CallAutomation.StreamingData Parse(byte[] receivedBytes) { throw null; }
         public static Azure.Communication.CallAutomation.StreamingData Parse(string stringJson) { throw null; }
     }
->>>>>>> f46e9861
     public enum TextFormat
     {
         Display = 0,
@@ -1398,11 +1385,7 @@
         public int SequenceId { get { throw null; } }
         public Azure.Communication.CallAutomation.DtmfTone Tone { get { throw null; } }
     }
-<<<<<<< HEAD
-    public partial class TranscriptionData : Azure.Communication.CallAutomation.TranscriptionPackageBase
-=======
     public partial class TranscriptionData : Azure.Communication.CallAutomation.StreamingData
->>>>>>> f46e9861
     {
         internal TranscriptionData() { }
         public double Confidence { get { throw null; } set { } }
@@ -1568,7 +1551,6 @@
         internal UserConsent() { }
         public int? Recording { get { throw null; } }
     }
-<<<<<<< HEAD
     [System.Runtime.InteropServices.StructLayoutAttribute(System.Runtime.InteropServices.LayoutKind.Sequential)]
     public readonly partial struct VoiceKind : System.IEquatable<Azure.Communication.CallAutomation.VoiceKind>
     {
@@ -1587,8 +1569,6 @@
         public static bool operator !=(Azure.Communication.CallAutomation.VoiceKind left, Azure.Communication.CallAutomation.VoiceKind right) { throw null; }
         public override string ToString() { throw null; }
     }
-=======
->>>>>>> f46e9861
     public partial class VoipHeader : Azure.Communication.CallAutomation.CustomContextHeader
     {
         public VoipHeader(string key, string value) : base (default(string), default(string)) { }
