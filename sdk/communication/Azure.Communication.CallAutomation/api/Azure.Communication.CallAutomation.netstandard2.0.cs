--- conflicted
+++ resolved
@@ -145,15 +145,9 @@
         public static Azure.Communication.CallAutomation.AddParticipantResult AddParticipantsResult(Azure.Communication.CallAutomation.CallParticipant participant = null, string operationContext = null) { throw null; }
         public static Azure.Communication.CallAutomation.AddParticipantSucceeded AddParticipantSucceeded(string callConnectionId = null, string serverCallId = null, string correlationId = null, string operationContext = null, Azure.Communication.CallAutomation.ResultInformation resultInformation = null, Azure.Communication.CommunicationIdentifier participant = null) { throw null; }
         public static Azure.Communication.CallAutomation.AnswerCallResult AnswerCallResult(Azure.Communication.CallAutomation.CallConnection callConnection = null, Azure.Communication.CallAutomation.CallConnectionProperties callConnectionProperties = null) { throw null; }
-<<<<<<< HEAD
-        public static Azure.Communication.CallAutomation.CallConnectedEventData CallConnectedEventData(string callConnectionId = null, string serverCallId = null, string correlationId = null, string operationContext = null) { throw null; }
+        public static Azure.Communication.CallAutomation.CallConnected CallConnected(string callConnectionId = null, string serverCallId = null, string correlationId = null, string operationContext = null) { throw null; }
         public static Azure.Communication.CallAutomation.CallConnectionProperties CallConnectionProperties(string callConnectionId = null, string serverCallId = null, System.Collections.Generic.IEnumerable<Azure.Communication.CommunicationIdentifier> targets = null, Azure.Communication.CallAutomation.CallConnectionState callConnectionState = default(Azure.Communication.CallAutomation.CallConnectionState), System.Uri callbackUri = null, Azure.Communication.CommunicationIdentifier sourceIdentity = null, Azure.Communication.PhoneNumberIdentifier sourceCallerIdNumber = null, string sourceDisplayName = null, string mediaSubscriptionId = null) { throw null; }
-        public static Azure.Communication.CallAutomation.CallDisconnectedEventData CallDisconnectedEventData(string callConnectionId = null, string serverCallId = null, string correlationId = null, string operationContext = null) { throw null; }
-=======
-        public static Azure.Communication.CallAutomation.CallConnected CallConnected(string callConnectionId = null, string serverCallId = null, string correlationId = null, string operationContext = null) { throw null; }
-        public static Azure.Communication.CallAutomation.CallConnectionProperties CallConnectionProperties(string callConnectionId = null, string serverCallId = null, System.Collections.Generic.IEnumerable<Azure.Communication.CommunicationIdentifier> targets = null, Azure.Communication.CallAutomation.CallConnectionState callConnectionState = default(Azure.Communication.CallAutomation.CallConnectionState), System.Uri callbackEndpoint = null, Azure.Communication.CommunicationIdentifier sourceIdentity = null, Azure.Communication.PhoneNumberIdentifier sourceCallerIdNumber = null, string sourceDisplayName = null, string mediaSubscriptionId = null) { throw null; }
         public static Azure.Communication.CallAutomation.CallDisconnected CallDisconnected(string callConnectionId = null, string serverCallId = null, string correlationId = null, string operationContext = null) { throw null; }
->>>>>>> 03cc79f5
         public static Azure.Communication.CallAutomation.CallParticipant CallParticipant(Azure.Communication.CommunicationIdentifier identifier = null, bool isMuted = false) { throw null; }
         public static Azure.Communication.CallAutomation.CallTransferAccepted CallTransferAccepted(string callConnectionId = null, string serverCallId = null, string correlationId = null, string operationContext = null, Azure.Communication.CallAutomation.ResultInformation resultInformation = null) { throw null; }
         public static Azure.Communication.CallAutomation.CallTransferFailed CallTransferFailed(string callConnectionId = null, string serverCallId = null, string correlationId = null, string operationContext = null, Azure.Communication.CallAutomation.ResultInformation resultInformation = null) { throw null; }
@@ -293,8 +287,12 @@
         public virtual Azure.Response<Azure.Communication.CallAutomation.CancelAllMediaOperationsResult> CancelAllMediaOperations(System.Threading.CancellationToken cancellationToken = default(System.Threading.CancellationToken)) { throw null; }
         public virtual System.Threading.Tasks.Task<Azure.Response<Azure.Communication.CallAutomation.CancelAllMediaOperationsResult>> CancelAllMediaOperationsAsync(System.Threading.CancellationToken cancellationToken = default(System.Threading.CancellationToken)) { throw null; }
         public virtual Azure.Response<Azure.Communication.CallAutomation.PlayResult> Play(Azure.Communication.CallAutomation.PlayOptions options, System.Threading.CancellationToken cancellationToken = default(System.Threading.CancellationToken)) { throw null; }
+        public virtual Azure.Response<Azure.Communication.CallAutomation.PlayResult> Play(Azure.Communication.CallAutomation.PlaySource playSource, System.Collections.Generic.IEnumerable<Azure.Communication.CommunicationIdentifier> playTo, System.Threading.CancellationToken cancellationToken = default(System.Threading.CancellationToken)) { throw null; }
         public virtual System.Threading.Tasks.Task<Azure.Response<Azure.Communication.CallAutomation.PlayResult>> PlayAsync(Azure.Communication.CallAutomation.PlayOptions options, System.Threading.CancellationToken cancellationToken = default(System.Threading.CancellationToken)) { throw null; }
+        public virtual System.Threading.Tasks.Task<Azure.Response<Azure.Communication.CallAutomation.PlayResult>> PlayAsync(Azure.Communication.CallAutomation.PlaySource playSource, System.Collections.Generic.IEnumerable<Azure.Communication.CommunicationIdentifier> playTo, System.Threading.CancellationToken cancellationToken = default(System.Threading.CancellationToken)) { throw null; }
+        public virtual Azure.Response<Azure.Communication.CallAutomation.PlayResult> PlayToAll(Azure.Communication.CallAutomation.PlaySource playSource, System.Threading.CancellationToken cancellationToken = default(System.Threading.CancellationToken)) { throw null; }
         public virtual Azure.Response<Azure.Communication.CallAutomation.PlayResult> PlayToAll(Azure.Communication.CallAutomation.PlayToAllOptions options, System.Threading.CancellationToken cancellationToken = default(System.Threading.CancellationToken)) { throw null; }
+        public virtual System.Threading.Tasks.Task<Azure.Response<Azure.Communication.CallAutomation.PlayResult>> PlayToAllAsync(Azure.Communication.CallAutomation.PlaySource playSource, System.Threading.CancellationToken cancellationToken = default(System.Threading.CancellationToken)) { throw null; }
         public virtual System.Threading.Tasks.Task<Azure.Response<Azure.Communication.CallAutomation.PlayResult>> PlayToAllAsync(Azure.Communication.CallAutomation.PlayToAllOptions options, System.Threading.CancellationToken cancellationToken = default(System.Threading.CancellationToken)) { throw null; }
         public virtual Azure.Response<Azure.Communication.CallAutomation.SendDtmfResult> SendDtmf(Azure.Communication.CommunicationIdentifier targetParticipant, System.Collections.Generic.IEnumerable<Azure.Communication.CallAutomation.DtmfTone> tones, string operationContext = null, System.Threading.CancellationToken cancellationToken = default(System.Threading.CancellationToken)) { throw null; }
         public virtual System.Threading.Tasks.Task<Azure.Response<Azure.Communication.CallAutomation.SendDtmfResult>> SendDtmfAsync(Azure.Communication.CommunicationIdentifier targetParticipant, System.Collections.Generic.IEnumerable<Azure.Communication.CallAutomation.DtmfTone> tones, string operationContext = null, System.Threading.CancellationToken cancellationToken = default(System.Threading.CancellationToken)) { throw null; }
@@ -755,15 +753,9 @@
     }
     public partial class PlayCompleted : Azure.Communication.CallAutomation.CallAutomationEventBase
     {
-<<<<<<< HEAD
-        internal PlayCompletedEventData() { }
+        internal PlayCompleted() { }
         public Azure.Communication.CallAutomation.MediaEventReasonCode ReasonCode { get { throw null; } }
-        public static Azure.Communication.CallAutomation.PlayCompletedEventData Deserialize(string content) { throw null; }
-=======
-        internal PlayCompleted() { }
-        public Azure.Communication.CallAutomation.ReasonCode ReasonCode { get { throw null; } }
         public static Azure.Communication.CallAutomation.PlayCompleted Deserialize(string content) { throw null; }
->>>>>>> 03cc79f5
     }
     public partial class PlayEventResult
     {
@@ -774,15 +766,9 @@
     }
     public partial class PlayFailed : Azure.Communication.CallAutomation.CallAutomationEventBase
     {
-<<<<<<< HEAD
-        internal PlayFailedEventData() { }
+        internal PlayFailed() { }
         public Azure.Communication.CallAutomation.MediaEventReasonCode ReasonCode { get { throw null; } }
-        public static Azure.Communication.CallAutomation.PlayFailedEventData Deserialize(string content) { throw null; }
-=======
-        internal PlayFailed() { }
-        public Azure.Communication.CallAutomation.ReasonCode ReasonCode { get { throw null; } }
         public static Azure.Communication.CallAutomation.PlayFailed Deserialize(string content) { throw null; }
->>>>>>> 03cc79f5
     }
     public partial class PlayOptions
     {
@@ -790,7 +776,7 @@
         public bool Loop { get { throw null; } set { } }
         public string OperationContext { get { throw null; } set { } }
         public Azure.Communication.CallAutomation.PlaySource PlaySource { get { throw null; } }
-        public System.Collections.Generic.IEnumerable<Azure.Communication.CommunicationIdentifier> PlayTo { get { throw null; } }
+        public System.Collections.Generic.IReadOnlyList<Azure.Communication.CommunicationIdentifier> PlayTo { get { throw null; } }
     }
     public partial class PlayResult
     {
@@ -830,15 +816,9 @@
     }
     public partial class RecognizeFailed : Azure.Communication.CallAutomation.CallAutomationEventBase
     {
-<<<<<<< HEAD
-        internal RecognizeFailedEventData() { }
+        internal RecognizeFailed() { }
         public Azure.Communication.CallAutomation.MediaEventReasonCode ReasonCode { get { throw null; } }
-        public static Azure.Communication.CallAutomation.RecognizeFailedEventData Deserialize(string content) { throw null; }
-=======
-        internal RecognizeFailed() { }
-        public Azure.Communication.CallAutomation.ReasonCode ReasonCode { get { throw null; } }
         public static Azure.Communication.CallAutomation.RecognizeFailed Deserialize(string content) { throw null; }
->>>>>>> 03cc79f5
     }
     [System.Runtime.InteropServices.StructLayoutAttribute(System.Runtime.InteropServices.LayoutKind.Sequential)]
     public readonly partial struct RecognizeInputType : System.IEquatable<Azure.Communication.CallAutomation.RecognizeInputType>
