--- conflicted
+++ resolved
@@ -538,22 +538,8 @@
     {
         private readonly object _dummy;
         private readonly int _dummyPrimitive;
-<<<<<<< HEAD
-        public ReasonCodeName(string value) { throw null; }
-        public static Azure.Communication.CallAutomation.ReasonCodeName CompletedSuccessfully { get { throw null; } }
-        public static Azure.Communication.CallAutomation.ReasonCodeName PlayDownloadFailed { get { throw null; } }
-        public static Azure.Communication.CallAutomation.ReasonCodeName PlayInvalidFileFormat { get { throw null; } }
-        public static Azure.Communication.CallAutomation.ReasonCodeName RecognizeInitialSilenceTimedOut { get { throw null; } }
-        public static Azure.Communication.CallAutomation.ReasonCodeName RecognizeInterDigitTimedOut { get { throw null; } }
-        public static Azure.Communication.CallAutomation.ReasonCodeName RecognizeMaxDigitsReceived { get { throw null; } }
-        public static Azure.Communication.CallAutomation.ReasonCodeName RecognizePlayPromptFailed { get { throw null; } }
-        public static Azure.Communication.CallAutomation.ReasonCodeName RecognizeStopToneDetected { get { throw null; } }
-        public static Azure.Communication.CallAutomation.ReasonCodeName UnspecifiedError { get { throw null; } }
-        public bool Equals(Azure.Communication.CallAutomation.ReasonCodeName other) { throw null; }
-=======
         public ReasonCode(string value) { throw null; }
         public static Azure.Communication.CallAutomation.ReasonCode CompletedSuccessfully { get { throw null; } }
-        public static Azure.Communication.CallAutomation.ReasonCode OperationCancelled { get { throw null; } }
         public static Azure.Communication.CallAutomation.ReasonCode PlayDownloadFailed { get { throw null; } }
         public static Azure.Communication.CallAutomation.ReasonCode PlayInvalidFileFormat { get { throw null; } }
         public static Azure.Communication.CallAutomation.ReasonCode RecognizeInitialSilenceTimedOut { get { throw null; } }
@@ -563,7 +549,6 @@
         public static Azure.Communication.CallAutomation.ReasonCode RecognizeStopToneDetected { get { throw null; } }
         public static Azure.Communication.CallAutomation.ReasonCode UnspecifiedError { get { throw null; } }
         public bool Equals(Azure.Communication.CallAutomation.ReasonCode other) { throw null; }
->>>>>>> 3a413ce8
         [System.ComponentModel.EditorBrowsableAttribute(System.ComponentModel.EditorBrowsableState.Never)]
         public override bool Equals(object obj) { throw null; }
         [System.ComponentModel.EditorBrowsableAttribute(System.ComponentModel.EditorBrowsableState.Never)]
