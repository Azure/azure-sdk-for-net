namespace Azure.Communication.CallAutomation
{
    public partial class AddParticipantEventResult
    {
        internal AddParticipantEventResult() { }
        public Azure.Communication.CallAutomation.AddParticipantFailed FailureResult { get { throw null; } }
        public bool IsSuccess { get { throw null; } }
        public Azure.Communication.CommunicationIdentifier Participant { get { throw null; } }
        public Azure.Communication.CallAutomation.AddParticipantSucceeded SuccessResult { get { throw null; } }
    }
    public partial class AddParticipantFailed : Azure.Communication.CallAutomation.CallAutomationEventBase
    {
        internal AddParticipantFailed() { }
        public Azure.Communication.CommunicationIdentifier Participant { get { throw null; } }
        public static Azure.Communication.CallAutomation.AddParticipantFailed Deserialize(string content) { throw null; }
    }
    public partial class AddParticipantOptions
    {
        public AddParticipantOptions(Azure.Communication.CallAutomation.CallInvite participantToAdd) { }
        public int? InvitationTimeoutInSeconds { get { throw null; } set { } }
        public string OperationContext { get { throw null; } set { } }
        public Azure.Communication.CallAutomation.CallInvite ParticipantToAdd { get { throw null; } }
    }
    public partial class AddParticipantResult
    {
        internal AddParticipantResult() { }
        public string OperationContext { get { throw null; } }
        public Azure.Communication.CallAutomation.CallParticipant Participant { get { throw null; } }
        public Azure.Communication.CallAutomation.AddParticipantEventResult WaitForEventProcessor(System.Threading.CancellationToken cancellationToken = default(System.Threading.CancellationToken)) { throw null; }
        public System.Threading.Tasks.Task<Azure.Communication.CallAutomation.AddParticipantEventResult> WaitForEventProcessorAsync(System.Threading.CancellationToken cancellationToken = default(System.Threading.CancellationToken)) { throw null; }
    }
    public partial class AddParticipantSucceeded : Azure.Communication.CallAutomation.CallAutomationEventBase
    {
        internal AddParticipantSucceeded() { }
        public Azure.Communication.CommunicationIdentifier Participant { get { throw null; } }
        public static Azure.Communication.CallAutomation.AddParticipantSucceeded Deserialize(string content) { throw null; }
    }
    public partial class AnswerCallEventResult
    {
        internal AnswerCallEventResult() { }
        public bool IsSuccess { get { throw null; } }
        public Azure.Communication.CallAutomation.CallConnected SuccessResult { get { throw null; } }
    }
    public partial class AnswerCallOptions
    {
        public AnswerCallOptions(string incomingCallContext, System.Uri callbackUri) { }
        public Azure.Communication.CommunicationUserIdentifier AnsweredByIdentifier { get { throw null; } set { } }
        public System.Uri AzureCognitiveServicesEndpointUrl { get { throw null; } set { } }
        public System.Uri CallbackUri { get { throw null; } }
        public string IncomingCallContext { get { throw null; } }
        public Azure.Communication.CallAutomation.MediaStreamingOptions MediaStreamingOptions { get { throw null; } set { } }
        public string OperationContext { get { throw null; } set { } }
    }
    public partial class AnswerCallResult
    {
        internal AnswerCallResult() { }
        public Azure.Communication.CallAutomation.CallConnection CallConnection { get { throw null; } }
        public Azure.Communication.CallAutomation.CallConnectionProperties CallConnectionProperties { get { throw null; } }
        public Azure.Communication.CallAutomation.AnswerCallEventResult WaitForEventProcessor(System.Threading.CancellationToken cancellationToken = default(System.Threading.CancellationToken)) { throw null; }
        public System.Threading.Tasks.Task<Azure.Communication.CallAutomation.AnswerCallEventResult> WaitForEventProcessorAsync(System.Threading.CancellationToken cancellationToken = default(System.Threading.CancellationToken)) { throw null; }
    }
    public partial class BlobStorage : Azure.Communication.CallAutomation.ExternalStorage
    {
        public BlobStorage(System.Uri containerUri) { }
        public System.Uri ContainerUri { get { throw null; } }
    }
    public partial class CallAutomationClient
    {
        protected CallAutomationClient() { }
        public CallAutomationClient(string connectionString) { }
        public CallAutomationClient(string connectionString, Azure.Communication.CallAutomation.CallAutomationClientOptions options) { }
        public CallAutomationClient(System.Uri endpoint, Azure.Core.TokenCredential credential, Azure.Communication.CallAutomation.CallAutomationClientOptions options = null) { }
        public CallAutomationClient(System.Uri pmaEndpoint, string connectionString, Azure.Communication.CallAutomation.CallAutomationClientOptions options = null) { }
        public CallAutomationClient(System.Uri pmaEndpoint, System.Uri acsEndpoint, Azure.Core.TokenCredential credential, Azure.Communication.CallAutomation.CallAutomationClientOptions options = null) { }
        public virtual Azure.Response<Azure.Communication.CallAutomation.AnswerCallResult> AnswerCall(Azure.Communication.CallAutomation.AnswerCallOptions options, System.Threading.CancellationToken cancellationToken = default(System.Threading.CancellationToken)) { throw null; }
        public virtual Azure.Response<Azure.Communication.CallAutomation.AnswerCallResult> AnswerCall(string incomingCallContext, System.Uri callbackUri, System.Threading.CancellationToken cancellationToken = default(System.Threading.CancellationToken)) { throw null; }
        public virtual System.Threading.Tasks.Task<Azure.Response<Azure.Communication.CallAutomation.AnswerCallResult>> AnswerCallAsync(Azure.Communication.CallAutomation.AnswerCallOptions options, System.Threading.CancellationToken cancellationToken = default(System.Threading.CancellationToken)) { throw null; }
        public virtual System.Threading.Tasks.Task<Azure.Response<Azure.Communication.CallAutomation.AnswerCallResult>> AnswerCallAsync(string incomingCallContext, System.Uri callbackUri, System.Threading.CancellationToken cancellationToken = default(System.Threading.CancellationToken)) { throw null; }
        public virtual Azure.Response<Azure.Communication.CallAutomation.CreateCallResult> CreateCall(Azure.Communication.CallAutomation.CallInvite callInvite, System.Uri callbackUri, System.Threading.CancellationToken cancellationToken = default(System.Threading.CancellationToken)) { throw null; }
        public virtual Azure.Response<Azure.Communication.CallAutomation.CreateCallResult> CreateCall(Azure.Communication.CallAutomation.CreateCallOptions options, System.Threading.CancellationToken cancellationToken = default(System.Threading.CancellationToken)) { throw null; }
        public virtual System.Threading.Tasks.Task<Azure.Response<Azure.Communication.CallAutomation.CreateCallResult>> CreateCallAsync(Azure.Communication.CallAutomation.CallInvite callInvite, System.Uri callbackUri, System.Threading.CancellationToken cancellationToken = default(System.Threading.CancellationToken)) { throw null; }
        public virtual System.Threading.Tasks.Task<Azure.Response<Azure.Communication.CallAutomation.CreateCallResult>> CreateCallAsync(Azure.Communication.CallAutomation.CreateCallOptions options, System.Threading.CancellationToken cancellationToken = default(System.Threading.CancellationToken)) { throw null; }
        public virtual Azure.Response<Azure.Communication.CallAutomation.CreateCallResult> CreateGroupCall(Azure.Communication.CallAutomation.CreateGroupCallOptions options, System.Threading.CancellationToken cancellationToken = default(System.Threading.CancellationToken)) { throw null; }
        public virtual System.Threading.Tasks.Task<Azure.Response<Azure.Communication.CallAutomation.CreateCallResult>> CreateGroupCallAsync(Azure.Communication.CallAutomation.CreateGroupCallOptions options, System.Threading.CancellationToken cancellationToken = default(System.Threading.CancellationToken)) { throw null; }
        public virtual Azure.Communication.CallAutomation.CallConnection GetCallConnection(string callConnectionId) { throw null; }
        public virtual Azure.Communication.CallAutomation.CallRecording GetCallRecording() { throw null; }
        public virtual Azure.Communication.CallAutomation.CallAutomationEventProcessor GetEventProcessor() { throw null; }
        public virtual Azure.Communication.CommunicationUserIdentifier GetSourceIdentity() { throw null; }
        public virtual Azure.Response RedirectCall(Azure.Communication.CallAutomation.RedirectCallOptions options, System.Threading.CancellationToken cancellationToken = default(System.Threading.CancellationToken)) { throw null; }
        public virtual Azure.Response RedirectCall(string incomingCallContext, Azure.Communication.CallAutomation.CallInvite callInvite, System.Threading.CancellationToken cancellationToken = default(System.Threading.CancellationToken)) { throw null; }
        public virtual System.Threading.Tasks.Task<Azure.Response> RedirectCallAsync(Azure.Communication.CallAutomation.RedirectCallOptions options, System.Threading.CancellationToken cancellationToken = default(System.Threading.CancellationToken)) { throw null; }
        public virtual System.Threading.Tasks.Task<Azure.Response> RedirectCallAsync(string incomingCallContext, Azure.Communication.CallAutomation.CallInvite callInvite, System.Threading.CancellationToken cancellationToken = default(System.Threading.CancellationToken)) { throw null; }
        public virtual Azure.Response RejectCall(Azure.Communication.CallAutomation.RejectCallOptions options, System.Threading.CancellationToken cancellationToken = default(System.Threading.CancellationToken)) { throw null; }
        public virtual Azure.Response RejectCall(string incomingCallContext, System.Threading.CancellationToken cancellationToken = default(System.Threading.CancellationToken)) { throw null; }
        public virtual System.Threading.Tasks.Task<Azure.Response> RejectCallAsync(Azure.Communication.CallAutomation.RejectCallOptions options, System.Threading.CancellationToken cancellationToken = default(System.Threading.CancellationToken)) { throw null; }
        public virtual System.Threading.Tasks.Task<Azure.Response> RejectCallAsync(string incomingCallContext, System.Threading.CancellationToken cancellationToken = default(System.Threading.CancellationToken)) { throw null; }
    }
    public partial class CallAutomationClientOptions : Azure.Core.ClientOptions
    {
        public CallAutomationClientOptions(Azure.Communication.CallAutomation.CallAutomationClientOptions.ServiceVersion version = Azure.Communication.CallAutomation.CallAutomationClientOptions.ServiceVersion.V2023_01_15_Preview) { }
        public Azure.Communication.CommunicationUserIdentifier Source { get { throw null; } set { } }
        public enum ServiceVersion
        {
            V2023_01_15_Preview = 1,
        }
    }
    public static partial class CallAutomationErrorMessages
    {
        public const string InvalidCognitiveServiceHttpsUriMessage = "Cognitive Service Uri has to be in well-formed, valid https format.";
        public const string InvalidHttpsUriMessage = "Callback Uri has to be in well-formed, valid https format.";
        public const string InvalidInvitationTimeoutInSeconds = "InvitationTimeoutInSeconds has to be between 1 and 180 seconds.";
        public const string InvalidRepeatabilityHeadersMessage = "Invalid RepeatabilityHeaders. RepeatabilityHeaders is only valid when RepeatabilityRequestId and RepeatabilityFirstSent are set to non-default value.";
        public const string OperationContextExceedsMaxLength = "OperationContext exceeds maximum string length of 5000.";
        public const string UserToUserInformationExceedsMaxLength = "UserToUserInformation exceeds maximum string length of 5000.";
    }
    public abstract partial class CallAutomationEventBase
    {
        protected CallAutomationEventBase() { }
        public string CallConnectionId { get { throw null; } }
        public string CorrelationId { get { throw null; } }
        public string? OperationContext { get { throw null; } }
        public Azure.Communication.CallAutomation.ResultInformation? ResultInformation { get { throw null; } }
        public string ServerCallId { get { throw null; } }
    }
    public static partial class CallAutomationEventParser
    {
        public static Azure.Communication.CallAutomation.CallAutomationEventBase Parse(Azure.Messaging.CloudEvent cloudEvent) { throw null; }
        public static Azure.Communication.CallAutomation.CallAutomationEventBase Parse(System.BinaryData json) { throw null; }
        public static Azure.Communication.CallAutomation.CallAutomationEventBase Parse(string eventData, string eventType) { throw null; }
        public static Azure.Communication.CallAutomation.CallAutomationEventBase[] ParseMany(Azure.Messaging.CloudEvent[] cloudEvents) { throw null; }
        public static Azure.Communication.CallAutomation.CallAutomationEventBase[] ParseMany(System.BinaryData json) { throw null; }
    }
    public partial class CallAutomationEventProcessor
    {
        internal CallAutomationEventProcessor() { }
        public void AttachOngoingEventProcessor<TEvent>(string callConnectionId, System.Action<TEvent> eventProcessor) where TEvent : Azure.Communication.CallAutomation.CallAutomationEventBase { }
        public void DetachOngoingEventProcessor<TEvent>(string callConnectionId) where TEvent : Azure.Communication.CallAutomation.CallAutomationEventBase { }
        public void ProcessEvents(System.Collections.Generic.IEnumerable<Azure.Communication.CallAutomation.CallAutomationEventBase> events) { }
        public void ProcessEvents(System.Collections.Generic.IEnumerable<Azure.Messaging.CloudEvent> events) { }
        public Azure.Communication.CallAutomation.CallAutomationEventBase WaitForEventProcessor(System.Func<Azure.Communication.CallAutomation.CallAutomationEventBase, bool> predicate, System.Threading.CancellationToken cancellationToken = default(System.Threading.CancellationToken)) { throw null; }
        public System.Threading.Tasks.Task<Azure.Communication.CallAutomation.CallAutomationEventBase> WaitForEventProcessorAsync(System.Func<Azure.Communication.CallAutomation.CallAutomationEventBase, bool> predicate, System.Threading.CancellationToken cancellationToken = default(System.Threading.CancellationToken)) { throw null; }
        public System.Threading.Tasks.Task<TEvent> WaitForEventProcessorAsync<TEvent>(string connectionId = null, string operationContext = null, System.Threading.CancellationToken cancellationToken = default(System.Threading.CancellationToken)) where TEvent : Azure.Communication.CallAutomation.CallAutomationEventBase { throw null; }
        public TEvent WaitForEventProcessor<TEvent>(string connectionId = null, string operationContext = null, System.Threading.CancellationToken cancellationToken = default(System.Threading.CancellationToken)) where TEvent : Azure.Communication.CallAutomation.CallAutomationEventBase { throw null; }
    }
    public static partial class CallAutomationModelFactory
    {
        public static Azure.Communication.CallAutomation.AddParticipantFailed AddParticipantFailed(string callConnectionId = null, string serverCallId = null, string correlationId = null, string operationContext = null, Azure.Communication.CallAutomation.ResultInformation resultInformation = null, Azure.Communication.CommunicationIdentifier participant = null) { throw null; }
        public static Azure.Communication.CallAutomation.AddParticipantResult AddParticipantsResult(Azure.Communication.CallAutomation.CallParticipant participant = null, string operationContext = null) { throw null; }
        public static Azure.Communication.CallAutomation.AddParticipantSucceeded AddParticipantSucceeded(string callConnectionId = null, string serverCallId = null, string correlationId = null, string operationContext = null, Azure.Communication.CallAutomation.ResultInformation resultInformation = null, Azure.Communication.CommunicationIdentifier participant = null) { throw null; }
        public static Azure.Communication.CallAutomation.AnswerCallResult AnswerCallResult(Azure.Communication.CallAutomation.CallConnection callConnection = null, Azure.Communication.CallAutomation.CallConnectionProperties callConnectionProperties = null) { throw null; }
        public static Azure.Communication.CallAutomation.CallConnected CallConnected(string callConnectionId = null, string serverCallId = null, string correlationId = null, string operationContext = null) { throw null; }
        public static Azure.Communication.CallAutomation.CallConnectionProperties CallConnectionProperties(string callConnectionId = null, string serverCallId = null, System.Collections.Generic.IEnumerable<Azure.Communication.CommunicationIdentifier> targets = null, Azure.Communication.CallAutomation.CallConnectionState callConnectionState = default(Azure.Communication.CallAutomation.CallConnectionState), System.Uri callbackUri = null, Azure.Communication.CommunicationIdentifier sourceIdentity = null, Azure.Communication.PhoneNumberIdentifier sourceCallerIdNumber = null, string sourceDisplayName = null, string mediaSubscriptionId = null) { throw null; }
        public static Azure.Communication.CallAutomation.CallDisconnected CallDisconnected(string callConnectionId = null, string serverCallId = null, string correlationId = null, string operationContext = null) { throw null; }
        public static Azure.Communication.CallAutomation.CallParticipant CallParticipant(Azure.Communication.CommunicationIdentifier identifier = null, bool isMuted = false) { throw null; }
        public static Azure.Communication.CallAutomation.CallTransferAccepted CallTransferAccepted(string callConnectionId = null, string serverCallId = null, string correlationId = null, string operationContext = null, Azure.Communication.CallAutomation.ResultInformation resultInformation = null) { throw null; }
        public static Azure.Communication.CallAutomation.CallTransferFailed CallTransferFailed(string callConnectionId = null, string serverCallId = null, string correlationId = null, string operationContext = null, Azure.Communication.CallAutomation.ResultInformation resultInformation = null) { throw null; }
        public static Azure.Communication.CallAutomation.ChoiceResult ChoiceResult(string label = null, string recognizedPhrase = null) { throw null; }
        public static Azure.Communication.CallAutomation.CollectTonesResult CollectTonesResult(System.Collections.Generic.IEnumerable<Azure.Communication.CallAutomation.DtmfTone> tones = null) { throw null; }
        public static Azure.Communication.CallAutomation.ContinuousDtmfRecognitionStopped ContinuousDtmfRecognitionStopped(string callConnectionId = null, string serverCallId = null, string correlationId = null, string operationContext = null, Azure.Communication.CallAutomation.ResultInformation resultInformation = null) { throw null; }
        public static Azure.Communication.CallAutomation.ContinuousDtmfRecognitionToneFailed ContinuousDtmfRecognitionToneFailed(string callConnectionId = null, string serverCallId = null, string correlationId = null, Azure.Communication.CallAutomation.ResultInformation resultInformation = null, string operationContext = null) { throw null; }
        public static Azure.Communication.CallAutomation.ContinuousDtmfRecognitionToneReceived ContinuousDtmfRecognitionToneReceived(Azure.Communication.CallAutomation.ToneInfo toneInfo = null, string callConnectionId = null, string serverCallId = null, string correlationId = null, Azure.Communication.CallAutomation.ResultInformation resultInformation = null, string operationContext = null) { throw null; }
        public static Azure.Communication.CallAutomation.CreateCallResult CreateCallResult(Azure.Communication.CallAutomation.CallConnection callConnection = null, Azure.Communication.CallAutomation.CallConnectionProperties callConnectionProperties = null) { throw null; }
        public static Azure.Communication.CallAutomation.DialogStateResponse DialogStateResponse(string dialogId = null, Azure.Communication.CallAutomation.DialogOptions dialogOptions = null, Azure.Communication.CallAutomation.DialogInputType? dialogInputType = default(Azure.Communication.CallAutomation.DialogInputType?), string operationContext = null) { throw null; }
        public static Azure.Communication.CallAutomation.DtmfResult DtmfResult(System.Collections.Generic.IEnumerable<Azure.Communication.CallAutomation.DtmfTone> tones = null) { throw null; }
        public static Azure.Communication.CallAutomation.MuteParticipantsResponse MuteParticipantsResponse(string operationContext = null) { throw null; }
        public static Azure.Communication.CallAutomation.ParticipantsUpdated ParticipantsUpdated(string callConnectionId = null, string serverCallId = null, string correlationId = null, System.Collections.Generic.IEnumerable<Azure.Communication.CallAutomation.CallParticipant> participants = null, int sequenceNumber = 0) { throw null; }
        public static Azure.Communication.CallAutomation.PlayCanceled PlayCanceled(string callConnectionId = null, string serverCallId = null, string correlationId = null, string operationContext = null) { throw null; }
        public static Azure.Communication.CallAutomation.PlayCompleted PlayCompleted(string callConnectionId = null, string serverCallId = null, string correlationId = null, string operationContext = null, Azure.Communication.CallAutomation.ResultInformation resultInformation = null) { throw null; }
        public static Azure.Communication.CallAutomation.PlayFailed PlayFailed(string callConnectionId = null, string serverCallId = null, string correlationId = null, string operationContext = null, Azure.Communication.CallAutomation.ResultInformation resultInformation = null) { throw null; }
        public static Azure.Communication.CallAutomation.RecognizeCanceled RecognizeCanceled(string callConnectionId = null, string serverCallId = null, string correlationId = null, string operationContext = null) { throw null; }
        public static Azure.Communication.CallAutomation.RecognizeCompleted RecognizeCompleted(string callConnectionId = null, string serverCallId = null, string correlationId = null, string operationContext = null, Azure.Communication.CallAutomation.ResultInformation resultInformation = null, Azure.Communication.CallAutomation.CallMediaRecognitionType recognitionType = default(Azure.Communication.CallAutomation.CallMediaRecognitionType), Azure.Communication.CallAutomation.RecognizeResult recognizeResult = null) { throw null; }
        public static Azure.Communication.CallAutomation.RecognizeFailed RecognizeFailed(string callConnectionId = null, string serverCallId = null, string correlationId = null, string operationContext = null, Azure.Communication.CallAutomation.ResultInformation resultInformation = null) { throw null; }
        public static Azure.Communication.CallAutomation.RecordingStateChanged RecordingStateChanged(string callConnectionId = null, string serverCallId = null, string correlationId = null, string recordingId = null, Azure.Communication.CallAutomation.RecordingState state = default(Azure.Communication.CallAutomation.RecordingState), System.DateTimeOffset? startDateTime = default(System.DateTimeOffset?)) { throw null; }
        public static Azure.Communication.CallAutomation.RecordingStateResult RecordingStateResult(string recordingId = null, Azure.Communication.CallAutomation.RecordingState? recordingState = default(Azure.Communication.CallAutomation.RecordingState?)) { throw null; }
        public static Azure.Communication.CallAutomation.RemoveParticipantFailed RemoveParticipantFailed(string callConnectionId = null, string serverCallId = null, string correlationId = null, string operationContext = null, Azure.Communication.CallAutomation.ResultInformation resultInformation = null, Azure.Communication.CommunicationIdentifier participant = null) { throw null; }
        public static Azure.Communication.CallAutomation.RemoveParticipantResult RemoveParticipantResult(string operationContext = null) { throw null; }
        public static Azure.Communication.CallAutomation.RemoveParticipantSucceeded RemoveParticipantSucceeded(string callConnectionId = null, string serverCallId = null, string correlationId = null, string operationContext = null, Azure.Communication.CallAutomation.ResultInformation resultInformation = null, Azure.Communication.CommunicationIdentifier participant = null) { throw null; }
        public static Azure.Communication.CallAutomation.ResultInformation ResultInformation(int? code = default(int?), int? subCode = default(int?), string message = null) { throw null; }
        public static Azure.Communication.CallAutomation.SendDtmfCompleted SendDtmfCompleted(string callConnectionId = null, string serverCallId = null, string correlationId = null, string operationContext = null, Azure.Communication.CallAutomation.ResultInformation resultInformation = null) { throw null; }
        public static Azure.Communication.CallAutomation.SendDtmfFailed SendDtmfFailed(string callConnectionId = null, string serverCallId = null, string correlationId = null, string operationContext = null, Azure.Communication.CallAutomation.ResultInformation resultInformation = null) { throw null; }
        public static Azure.Communication.CallAutomation.SensitiveFlag SensitiveFlag(int? recording = default(int?)) { throw null; }
        public static Azure.Communication.CallAutomation.SpeechResult SpeechResult(string speech = null) { throw null; }
        public static Azure.Communication.CallAutomation.ToneInfo ToneInfo(int sequenceId = 0, Azure.Communication.CallAutomation.DtmfTone tone = default(Azure.Communication.CallAutomation.DtmfTone)) { throw null; }
        public static Azure.Communication.CallAutomation.TransferCallToParticipantResult TransferCallToParticipantResult(string operationContext = null) { throw null; }
        public static Azure.Communication.CallAutomation.UnmuteParticipantsResponse UnmuteParticipantsResponse(string operationContext = null) { throw null; }
        public static Azure.Communication.CallAutomation.UserConsent UserConsent(int? recording = default(int?)) { throw null; }
    }
    public partial class CallConnected : Azure.Communication.CallAutomation.CallAutomationEventBase
    {
        internal CallConnected() { }
        public static Azure.Communication.CallAutomation.CallConnected Deserialize(string content) { throw null; }
    }
    public partial class CallConnection
    {
        protected CallConnection() { }
        public virtual string CallConnectionId { get { throw null; } }
        public virtual Azure.Response<Azure.Communication.CallAutomation.AddParticipantResult> AddParticipant(Azure.Communication.CallAutomation.AddParticipantOptions options, System.Threading.CancellationToken cancellationToken = default(System.Threading.CancellationToken)) { throw null; }
        public virtual Azure.Response<Azure.Communication.CallAutomation.AddParticipantResult> AddParticipant(Azure.Communication.CallAutomation.CallInvite participantToAdd, System.Threading.CancellationToken cancellationToken = default(System.Threading.CancellationToken)) { throw null; }
        public virtual System.Threading.Tasks.Task<Azure.Response<Azure.Communication.CallAutomation.AddParticipantResult>> AddParticipantAsync(Azure.Communication.CallAutomation.AddParticipantOptions options, System.Threading.CancellationToken cancellationToken = default(System.Threading.CancellationToken)) { throw null; }
        public virtual System.Threading.Tasks.Task<Azure.Response<Azure.Communication.CallAutomation.AddParticipantResult>> AddParticipantAsync(Azure.Communication.CallAutomation.CallInvite participantToAdd, System.Threading.CancellationToken cancellationToken = default(System.Threading.CancellationToken)) { throw null; }
        public virtual Azure.Response<Azure.Communication.CallAutomation.CallConnectionProperties> GetCallConnectionProperties(System.Threading.CancellationToken cancellationToken = default(System.Threading.CancellationToken)) { throw null; }
        public virtual System.Threading.Tasks.Task<Azure.Response<Azure.Communication.CallAutomation.CallConnectionProperties>> GetCallConnectionPropertiesAsync(System.Threading.CancellationToken cancellationToken = default(System.Threading.CancellationToken)) { throw null; }
        public virtual Azure.Communication.CallAutomation.CallDialog GetCallDialog() { throw null; }
        public virtual Azure.Communication.CallAutomation.CallMedia GetCallMedia() { throw null; }
        public virtual Azure.Response<Azure.Communication.CallAutomation.CallParticipant> GetParticipant(Azure.Communication.CommunicationIdentifier participantIdentifier, System.Threading.CancellationToken cancellationToken = default(System.Threading.CancellationToken)) { throw null; }
        public virtual System.Threading.Tasks.Task<Azure.Response<Azure.Communication.CallAutomation.CallParticipant>> GetParticipantAsync(Azure.Communication.CommunicationIdentifier participantIdentifier, System.Threading.CancellationToken cancellationToken = default(System.Threading.CancellationToken)) { throw null; }
        public virtual Azure.Response<System.Collections.Generic.IReadOnlyList<Azure.Communication.CallAutomation.CallParticipant>> GetParticipants(System.Threading.CancellationToken cancellationToken = default(System.Threading.CancellationToken)) { throw null; }
        public virtual System.Threading.Tasks.Task<Azure.Response<System.Collections.Generic.IReadOnlyList<Azure.Communication.CallAutomation.CallParticipant>>> GetParticipantsAsync(System.Threading.CancellationToken cancellationToken = default(System.Threading.CancellationToken)) { throw null; }
        public virtual Azure.Response HangUp(bool forEveryone, System.Threading.CancellationToken cancellationToken = default(System.Threading.CancellationToken)) { throw null; }
        public virtual System.Threading.Tasks.Task<Azure.Response> HangUpAsync(bool forEveryone, System.Threading.CancellationToken cancellationToken = default(System.Threading.CancellationToken)) { throw null; }
        public virtual Azure.Response<Azure.Communication.CallAutomation.MuteParticipantsResponse> MuteParticipants(Azure.Communication.CallAutomation.MuteParticipantsOptions options, System.Threading.CancellationToken cancellationToken = default(System.Threading.CancellationToken)) { throw null; }
        public virtual Azure.Response<Azure.Communication.CallAutomation.MuteParticipantsResponse> MuteParticipants(Azure.Communication.CommunicationIdentifier targetParticipant, string operationContext = null, System.Threading.CancellationToken cancellationToken = default(System.Threading.CancellationToken)) { throw null; }
        public virtual System.Threading.Tasks.Task<Azure.Response<Azure.Communication.CallAutomation.MuteParticipantsResponse>> MuteParticipantsAsync(Azure.Communication.CallAutomation.MuteParticipantsOptions options, System.Threading.CancellationToken cancellationToken = default(System.Threading.CancellationToken)) { throw null; }
        public virtual System.Threading.Tasks.Task<Azure.Response<Azure.Communication.CallAutomation.MuteParticipantsResponse>> MuteParticipantsAsync(Azure.Communication.CommunicationIdentifier targetParticipant, string operationContext = null, System.Threading.CancellationToken cancellationToken = default(System.Threading.CancellationToken)) { throw null; }
        public virtual Azure.Response<Azure.Communication.CallAutomation.RemoveParticipantResult> RemoveParticipant(Azure.Communication.CallAutomation.RemoveParticipantOptions options, System.Threading.CancellationToken cancellationToken = default(System.Threading.CancellationToken)) { throw null; }
        public virtual Azure.Response<Azure.Communication.CallAutomation.RemoveParticipantResult> RemoveParticipant(Azure.Communication.CommunicationIdentifier participantToRemove, string operationContext = null, System.Threading.CancellationToken cancellationToken = default(System.Threading.CancellationToken)) { throw null; }
        public virtual System.Threading.Tasks.Task<Azure.Response<Azure.Communication.CallAutomation.RemoveParticipantResult>> RemoveParticipantAsync(Azure.Communication.CallAutomation.RemoveParticipantOptions options, System.Threading.CancellationToken cancellationToken = default(System.Threading.CancellationToken)) { throw null; }
        public virtual System.Threading.Tasks.Task<Azure.Response<Azure.Communication.CallAutomation.RemoveParticipantResult>> RemoveParticipantAsync(Azure.Communication.CommunicationIdentifier participantToRemove, string operationContext = null, System.Threading.CancellationToken cancellationToken = default(System.Threading.CancellationToken)) { throw null; }
        public virtual Azure.Response<Azure.Communication.CallAutomation.TransferCallToParticipantResult> TransferCallToParticipant(Azure.Communication.CallAutomation.TransferToParticipantOptions options, System.Threading.CancellationToken cancellationToken = default(System.Threading.CancellationToken)) { throw null; }
        public virtual Azure.Response<Azure.Communication.CallAutomation.TransferCallToParticipantResult> TransferCallToParticipant(Azure.Communication.CommunicationIdentifier targetParticipant, System.Threading.CancellationToken cancellationToken = default(System.Threading.CancellationToken)) { throw null; }
        public virtual System.Threading.Tasks.Task<Azure.Response<Azure.Communication.CallAutomation.TransferCallToParticipantResult>> TransferCallToParticipantAsync(Azure.Communication.CallAutomation.TransferToParticipantOptions options, System.Threading.CancellationToken cancellationToken = default(System.Threading.CancellationToken)) { throw null; }
        public virtual System.Threading.Tasks.Task<Azure.Response<Azure.Communication.CallAutomation.TransferCallToParticipantResult>> TransferCallToParticipantAsync(Azure.Communication.CommunicationIdentifier targetParticipant, System.Threading.CancellationToken cancellationToken = default(System.Threading.CancellationToken)) { throw null; }
        public virtual Azure.Response<Azure.Communication.CallAutomation.UnmuteParticipantsResponse> UnmuteParticipants(Azure.Communication.CallAutomation.UnmuteParticipantsOptions options, System.Threading.CancellationToken cancellationToken = default(System.Threading.CancellationToken)) { throw null; }
        public virtual Azure.Response<Azure.Communication.CallAutomation.UnmuteParticipantsResponse> UnmuteParticipants(Azure.Communication.CommunicationIdentifier targetParticipant, string operationContext = null, System.Threading.CancellationToken cancellationToken = default(System.Threading.CancellationToken)) { throw null; }
        public virtual System.Threading.Tasks.Task<Azure.Response<Azure.Communication.CallAutomation.UnmuteParticipantsResponse>> UnmuteParticipantsAsync(Azure.Communication.CallAutomation.UnmuteParticipantsOptions options, System.Threading.CancellationToken cancellationToken = default(System.Threading.CancellationToken)) { throw null; }
        public virtual System.Threading.Tasks.Task<Azure.Response<Azure.Communication.CallAutomation.UnmuteParticipantsResponse>> UnmuteParticipantsAsync(Azure.Communication.CommunicationIdentifier targetParticipant, string operationContext = null, System.Threading.CancellationToken cancellationToken = default(System.Threading.CancellationToken)) { throw null; }
    }
    public partial class CallConnectionProperties
    {
        internal CallConnectionProperties() { }
        public Azure.Communication.CommunicationUserIdentifier AnsweredByIdentifier { get { throw null; } }
        public System.Uri CallbackUri { get { throw null; } }
        public string CallConnectionId { get { throw null; } }
        public Azure.Communication.CallAutomation.CallConnectionState CallConnectionState { get { throw null; } }
        public string CorrelationId { get { throw null; } }
        public string MediaSubscriptionId { get { throw null; } }
        public string ServerCallId { get { throw null; } }
        public Azure.Communication.PhoneNumberIdentifier SourceCallerIdNumber { get { throw null; } }
        public string SourceDisplayName { get { throw null; } }
        public Azure.Communication.CommunicationIdentifier SourceIdentity { get { throw null; } }
        public System.Collections.Generic.IReadOnlyList<Azure.Communication.CommunicationIdentifier> Targets { get { throw null; } }
    }
    [System.Runtime.InteropServices.StructLayoutAttribute(System.Runtime.InteropServices.LayoutKind.Sequential)]
    public readonly partial struct CallConnectionState : System.IEquatable<Azure.Communication.CallAutomation.CallConnectionState>
    {
        private readonly object _dummy;
        private readonly int _dummyPrimitive;
        public CallConnectionState(string value) { throw null; }
        public static Azure.Communication.CallAutomation.CallConnectionState Connected { get { throw null; } }
        public static Azure.Communication.CallAutomation.CallConnectionState Connecting { get { throw null; } }
        public static Azure.Communication.CallAutomation.CallConnectionState Disconnected { get { throw null; } }
        public static Azure.Communication.CallAutomation.CallConnectionState Disconnecting { get { throw null; } }
        public static Azure.Communication.CallAutomation.CallConnectionState TransferAccepted { get { throw null; } }
        public static Azure.Communication.CallAutomation.CallConnectionState Transferring { get { throw null; } }
        public static Azure.Communication.CallAutomation.CallConnectionState Unknown { get { throw null; } }
        public bool Equals(Azure.Communication.CallAutomation.CallConnectionState other) { throw null; }
        [System.ComponentModel.EditorBrowsableAttribute(System.ComponentModel.EditorBrowsableState.Never)]
        public override bool Equals(object obj) { throw null; }
        [System.ComponentModel.EditorBrowsableAttribute(System.ComponentModel.EditorBrowsableState.Never)]
        public override int GetHashCode() { throw null; }
        public static bool operator ==(Azure.Communication.CallAutomation.CallConnectionState left, Azure.Communication.CallAutomation.CallConnectionState right) { throw null; }
        public static implicit operator Azure.Communication.CallAutomation.CallConnectionState (string value) { throw null; }
        public static bool operator !=(Azure.Communication.CallAutomation.CallConnectionState left, Azure.Communication.CallAutomation.CallConnectionState right) { throw null; }
        public override string ToString() { throw null; }
    }
    public partial class CallDialog
    {
        protected CallDialog() { }
        public virtual string CallConnectionId { get { throw null; } }
        public virtual Azure.Response<Azure.Communication.CallAutomation.DialogResult> StartDialog(Azure.Communication.CallAutomation.StartDialogOptions startDialogOptions, System.Threading.CancellationToken cancellationToken = default(System.Threading.CancellationToken)) { throw null; }
        public virtual System.Threading.Tasks.Task<Azure.Response<Azure.Communication.CallAutomation.DialogResult>> StartDialogAsync(Azure.Communication.CallAutomation.StartDialogOptions startDialogOptions, System.Threading.CancellationToken cancellationToken = default(System.Threading.CancellationToken)) { throw null; }
        public virtual Azure.Response<Azure.Communication.CallAutomation.DialogResult> StopDialog(string dialogId, System.Threading.CancellationToken cancellationToken = default(System.Threading.CancellationToken)) { throw null; }
        public virtual System.Threading.Tasks.Task<Azure.Response<Azure.Communication.CallAutomation.DialogResult>> StopDialogAsync(string dialogId, System.Threading.CancellationToken cancellationToken = default(System.Threading.CancellationToken)) { throw null; }
    }
    public partial class CallDisconnected : Azure.Communication.CallAutomation.CallAutomationEventBase
    {
        internal CallDisconnected() { }
        public static Azure.Communication.CallAutomation.CallDisconnected Deserialize(string content) { throw null; }
    }
    public partial class CallInvite
    {
        public CallInvite(Azure.Communication.CommunicationUserIdentifier targetIdentity, System.Collections.Generic.IDictionary<string, string> voipHeaders = null) { }
        public CallInvite(Azure.Communication.MicrosoftTeamsUserIdentifier targetIdentity, System.Collections.Generic.IDictionary<string, string> voipHeaders = null) { }
        public CallInvite(Azure.Communication.PhoneNumberIdentifier targetPhoneNumberIdentity, Azure.Communication.PhoneNumberIdentifier callerIdNumber, System.Collections.Generic.IDictionary<string, string> sipHeaders = null) { }
        public System.Collections.Generic.IDictionary<string, string> SipHeaders { get { throw null; } }
        public Azure.Communication.PhoneNumberIdentifier SourceCallerIdNumber { get { throw null; } }
        public string SourceDisplayName { get { throw null; } set { } }
        public Azure.Communication.CommunicationIdentifier Target { get { throw null; } }
        public System.Collections.Generic.IDictionary<string, string> VoipHeaders { get { throw null; } }
    }
    public abstract partial class CallLocator : System.IEquatable<Azure.Communication.CallAutomation.CallLocator>
    {
        protected CallLocator() { }
        public string Id { get { throw null; } }
        public abstract bool Equals(Azure.Communication.CallAutomation.CallLocator other);
        [System.ComponentModel.EditorBrowsableAttribute(System.ComponentModel.EditorBrowsableState.Never)]
        public override bool Equals(object obj) { throw null; }
    }
    public partial class CallMedia
    {
        protected CallMedia() { }
        public virtual string CallConnectionId { get { throw null; } }
        public virtual Azure.Response<Azure.Communication.CallAutomation.CancelAllMediaOperationsResult> CancelAllMediaOperations(System.Threading.CancellationToken cancellationToken = default(System.Threading.CancellationToken)) { throw null; }
        public virtual System.Threading.Tasks.Task<Azure.Response<Azure.Communication.CallAutomation.CancelAllMediaOperationsResult>> CancelAllMediaOperationsAsync(System.Threading.CancellationToken cancellationToken = default(System.Threading.CancellationToken)) { throw null; }
        public virtual Azure.Response<Azure.Communication.CallAutomation.PlayResult> Play(Azure.Communication.CallAutomation.PlayOptions options, System.Threading.CancellationToken cancellationToken = default(System.Threading.CancellationToken)) { throw null; }
        public virtual Azure.Response<Azure.Communication.CallAutomation.PlayResult> Play(Azure.Communication.CallAutomation.PlaySource playSource, System.Collections.Generic.IEnumerable<Azure.Communication.CommunicationIdentifier> playTo, System.Threading.CancellationToken cancellationToken = default(System.Threading.CancellationToken)) { throw null; }
        public virtual System.Threading.Tasks.Task<Azure.Response<Azure.Communication.CallAutomation.PlayResult>> PlayAsync(Azure.Communication.CallAutomation.PlayOptions options, System.Threading.CancellationToken cancellationToken = default(System.Threading.CancellationToken)) { throw null; }
        public virtual System.Threading.Tasks.Task<Azure.Response<Azure.Communication.CallAutomation.PlayResult>> PlayAsync(Azure.Communication.CallAutomation.PlaySource playSource, System.Collections.Generic.IEnumerable<Azure.Communication.CommunicationIdentifier> playTo, System.Threading.CancellationToken cancellationToken = default(System.Threading.CancellationToken)) { throw null; }
        public virtual Azure.Response<Azure.Communication.CallAutomation.PlayResult> PlayToAll(Azure.Communication.CallAutomation.PlaySource playSource, System.Threading.CancellationToken cancellationToken = default(System.Threading.CancellationToken)) { throw null; }
        public virtual Azure.Response<Azure.Communication.CallAutomation.PlayResult> PlayToAll(Azure.Communication.CallAutomation.PlayToAllOptions options, System.Threading.CancellationToken cancellationToken = default(System.Threading.CancellationToken)) { throw null; }
        public virtual System.Threading.Tasks.Task<Azure.Response<Azure.Communication.CallAutomation.PlayResult>> PlayToAllAsync(Azure.Communication.CallAutomation.PlaySource playSource, System.Threading.CancellationToken cancellationToken = default(System.Threading.CancellationToken)) { throw null; }
        public virtual System.Threading.Tasks.Task<Azure.Response<Azure.Communication.CallAutomation.PlayResult>> PlayToAllAsync(Azure.Communication.CallAutomation.PlayToAllOptions options, System.Threading.CancellationToken cancellationToken = default(System.Threading.CancellationToken)) { throw null; }
        public virtual Azure.Response<Azure.Communication.CallAutomation.SendDtmfResult> SendDtmf(System.Collections.Generic.IEnumerable<Azure.Communication.CallAutomation.DtmfTone> tones, Azure.Communication.CommunicationIdentifier targetParticipant, string operationContext = null, System.Threading.CancellationToken cancellationToken = default(System.Threading.CancellationToken)) { throw null; }
        public virtual System.Threading.Tasks.Task<Azure.Response<Azure.Communication.CallAutomation.SendDtmfResult>> SendDtmfAsync(System.Collections.Generic.IEnumerable<Azure.Communication.CallAutomation.DtmfTone> tones, Azure.Communication.CommunicationIdentifier targetParticipant, string operationContext = null, System.Threading.CancellationToken cancellationToken = default(System.Threading.CancellationToken)) { throw null; }
        public virtual Azure.Response StartContinuousDtmfRecognition(Azure.Communication.CommunicationIdentifier targetParticipant, string operationContext = null, System.Threading.CancellationToken cancellationToken = default(System.Threading.CancellationToken)) { throw null; }
        public virtual System.Threading.Tasks.Task<Azure.Response> StartContinuousDtmfRecognitionAsync(Azure.Communication.CommunicationIdentifier targetParticipant, string operationContext = null, System.Threading.CancellationToken cancellationToken = default(System.Threading.CancellationToken)) { throw null; }
        public virtual Azure.Response<Azure.Communication.CallAutomation.StartRecognizingCallMediaResult> StartRecognizing(Azure.Communication.CallAutomation.CallMediaRecognizeOptions options, System.Threading.CancellationToken cancellationToken = default(System.Threading.CancellationToken)) { throw null; }
        public virtual System.Threading.Tasks.Task<Azure.Response<Azure.Communication.CallAutomation.StartRecognizingCallMediaResult>> StartRecognizingAsync(Azure.Communication.CallAutomation.CallMediaRecognizeOptions options, System.Threading.CancellationToken cancellationToken = default(System.Threading.CancellationToken)) { throw null; }
        public virtual Azure.Response StopContinuousDtmfRecognition(Azure.Communication.CommunicationIdentifier targetParticipant, string operationContext = null, System.Threading.CancellationToken cancellationToken = default(System.Threading.CancellationToken)) { throw null; }
        public virtual System.Threading.Tasks.Task<Azure.Response> StopContinuousDtmfRecognitionAsync(Azure.Communication.CommunicationIdentifier targetParticipant, string operationContext = null, System.Threading.CancellationToken cancellationToken = default(System.Threading.CancellationToken)) { throw null; }
    }
    [System.Runtime.InteropServices.StructLayoutAttribute(System.Runtime.InteropServices.LayoutKind.Sequential)]
    public readonly partial struct CallMediaRecognitionType : System.IEquatable<Azure.Communication.CallAutomation.CallMediaRecognitionType>
    {
        private readonly object _dummy;
        private readonly int _dummyPrimitive;
        public CallMediaRecognitionType(string value) { throw null; }
        public static Azure.Communication.CallAutomation.CallMediaRecognitionType Choices { get { throw null; } }
        public static Azure.Communication.CallAutomation.CallMediaRecognitionType Dtmf { get { throw null; } }
        public static Azure.Communication.CallAutomation.CallMediaRecognitionType Speech { get { throw null; } }
        public bool Equals(Azure.Communication.CallAutomation.CallMediaRecognitionType other) { throw null; }
        [System.ComponentModel.EditorBrowsableAttribute(System.ComponentModel.EditorBrowsableState.Never)]
        public override bool Equals(object obj) { throw null; }
        [System.ComponentModel.EditorBrowsableAttribute(System.ComponentModel.EditorBrowsableState.Never)]
        public override int GetHashCode() { throw null; }
        public static bool operator ==(Azure.Communication.CallAutomation.CallMediaRecognitionType left, Azure.Communication.CallAutomation.CallMediaRecognitionType right) { throw null; }
        public static implicit operator Azure.Communication.CallAutomation.CallMediaRecognitionType (string value) { throw null; }
        public static bool operator !=(Azure.Communication.CallAutomation.CallMediaRecognitionType left, Azure.Communication.CallAutomation.CallMediaRecognitionType right) { throw null; }
        public override string ToString() { throw null; }
    }
    public partial class CallMediaRecognizeChoiceOptions : Azure.Communication.CallAutomation.CallMediaRecognizeOptions
    {
        public CallMediaRecognizeChoiceOptions(Azure.Communication.CommunicationIdentifier targetParticipant, System.Collections.Generic.List<Azure.Communication.CallAutomation.RecognizeChoice> recognizeChoices) : base (default(Azure.Communication.CallAutomation.RecognizeInputType), default(Azure.Communication.CommunicationIdentifier)) { }
        public System.Collections.Generic.IList<Azure.Communication.CallAutomation.RecognizeChoice> RecognizeChoices { get { throw null; } }
    }
    public partial class CallMediaRecognizeDtmfOptions : Azure.Communication.CallAutomation.CallMediaRecognizeOptions
    {
        public CallMediaRecognizeDtmfOptions(Azure.Communication.CommunicationIdentifier targetParticipant, int maxTonesToCollect) : base (default(Azure.Communication.CallAutomation.RecognizeInputType), default(Azure.Communication.CommunicationIdentifier)) { }
        public System.TimeSpan InterToneTimeout { get { throw null; } set { } }
        public int MaxTonesToCollect { get { throw null; } }
        public System.Collections.Generic.IList<Azure.Communication.CallAutomation.DtmfTone> StopTones { get { throw null; } set { } }
    }
    public abstract partial class CallMediaRecognizeOptions
    {
        protected CallMediaRecognizeOptions(Azure.Communication.CallAutomation.RecognizeInputType inputType, Azure.Communication.CommunicationIdentifier targetParticipant) { }
        public System.TimeSpan InitialSilenceTimeout { get { throw null; } set { } }
        public Azure.Communication.CallAutomation.RecognizeInputType InputType { get { throw null; } }
        public bool InterruptCallMediaOperation { get { throw null; } set { } }
        public bool InterruptPrompt { get { throw null; } set { } }
        public string OperationContext { get { throw null; } set { } }
        public Azure.Communication.CallAutomation.PlaySource Prompt { get { throw null; } set { } }
        public string SpeechLanguage { get { throw null; } set { } }
        public Azure.Communication.CommunicationIdentifier TargetParticipant { get { throw null; } }
    }
    public partial class CallMediaRecognizeSpeechOptions : Azure.Communication.CallAutomation.CallMediaRecognizeOptions
    {
        public CallMediaRecognizeSpeechOptions(Azure.Communication.CommunicationIdentifier targetParticipant) : base (default(Azure.Communication.CallAutomation.RecognizeInputType), default(Azure.Communication.CommunicationIdentifier)) { }
        public System.TimeSpan EndSilenceTimeoutInMs { get { throw null; } set { } }
    }
    public partial class CallMediaRecognizeSpeechOrDtmfOptions : Azure.Communication.CallAutomation.CallMediaRecognizeOptions
    {
        public CallMediaRecognizeSpeechOrDtmfOptions(Azure.Communication.CommunicationIdentifier targetParticipant, int maxTonesToCollect) : base (default(Azure.Communication.CallAutomation.RecognizeInputType), default(Azure.Communication.CommunicationIdentifier)) { }
        public System.TimeSpan EndSilenceTimeoutInMs { get { throw null; } set { } }
        public System.TimeSpan InterToneTimeout { get { throw null; } set { } }
        public int MaxTonesToCollect { get { throw null; } }
        public System.Collections.Generic.IReadOnlyList<Azure.Communication.CallAutomation.DtmfTone> StopTones { get { throw null; } set { } }
    }
    public partial class CallParticipant
    {
        internal CallParticipant() { }
        public Azure.Communication.CommunicationIdentifier Identifier { get { throw null; } }
        public bool IsMuted { get { throw null; } }
    }
    public partial class CallRecording
    {
        protected CallRecording() { }
        public virtual Azure.Response Delete(System.Uri recordingLocation, System.Threading.CancellationToken cancellationToken = default(System.Threading.CancellationToken)) { throw null; }
        public virtual System.Threading.Tasks.Task<Azure.Response> DeleteAsync(System.Uri recordingLocation, System.Threading.CancellationToken cancellationToken = default(System.Threading.CancellationToken)) { throw null; }
        public virtual Azure.Response<System.IO.Stream> DownloadStreaming(System.Uri sourceLocation, Azure.HttpRange range = default(Azure.HttpRange), System.Threading.CancellationToken cancellationToken = default(System.Threading.CancellationToken)) { throw null; }
        public virtual System.Threading.Tasks.Task<Azure.Response<System.IO.Stream>> DownloadStreamingAsync(System.Uri sourceLocation, Azure.HttpRange range = default(Azure.HttpRange), System.Threading.CancellationToken cancellationToken = default(System.Threading.CancellationToken)) { throw null; }
        public virtual Azure.Response DownloadTo(System.Uri sourceLocation, System.IO.Stream destinationStream, Azure.Communication.CallAutomation.ContentTransferOptions transferOptions = default(Azure.Communication.CallAutomation.ContentTransferOptions), System.Threading.CancellationToken cancellationToken = default(System.Threading.CancellationToken)) { throw null; }
        public virtual Azure.Response DownloadTo(System.Uri sourceLocation, string destinationPath, Azure.Communication.CallAutomation.ContentTransferOptions transferOptions = default(Azure.Communication.CallAutomation.ContentTransferOptions), System.Threading.CancellationToken cancellationToken = default(System.Threading.CancellationToken)) { throw null; }
        public virtual System.Threading.Tasks.Task<Azure.Response> DownloadToAsync(System.Uri sourceLocation, System.IO.Stream destinationStream, Azure.Communication.CallAutomation.ContentTransferOptions transferOptions = default(Azure.Communication.CallAutomation.ContentTransferOptions), System.Threading.CancellationToken cancellationToken = default(System.Threading.CancellationToken)) { throw null; }
        public virtual System.Threading.Tasks.Task<Azure.Response> DownloadToAsync(System.Uri sourceLocation, string destinationPath, Azure.Communication.CallAutomation.ContentTransferOptions transferOptions = default(Azure.Communication.CallAutomation.ContentTransferOptions), System.Threading.CancellationToken cancellationToken = default(System.Threading.CancellationToken)) { throw null; }
        public virtual Azure.Response<Azure.Communication.CallAutomation.RecordingStateResult> GetState(string recordingId, System.Threading.CancellationToken cancellationToken = default(System.Threading.CancellationToken)) { throw null; }
        public virtual System.Threading.Tasks.Task<Azure.Response<Azure.Communication.CallAutomation.RecordingStateResult>> GetStateAsync(string recordingId, System.Threading.CancellationToken cancellationToken = default(System.Threading.CancellationToken)) { throw null; }
        public virtual Azure.Response Pause(string recordingId, System.Threading.CancellationToken cancellationToken = default(System.Threading.CancellationToken)) { throw null; }
        public virtual System.Threading.Tasks.Task<Azure.Response> PauseAsync(string recordingId, System.Threading.CancellationToken cancellationToken = default(System.Threading.CancellationToken)) { throw null; }
        public virtual Azure.Response Resume(string recordingId, System.Threading.CancellationToken cancellationToken = default(System.Threading.CancellationToken)) { throw null; }
        public virtual System.Threading.Tasks.Task<Azure.Response> ResumeAsync(string recordingId, System.Threading.CancellationToken cancellationToken = default(System.Threading.CancellationToken)) { throw null; }
        public virtual Azure.Response<Azure.Communication.CallAutomation.RecordingStateResult> Start(Azure.Communication.CallAutomation.StartRecordingOptions options, System.Threading.CancellationToken cancellationToken = default(System.Threading.CancellationToken)) { throw null; }
        public virtual System.Threading.Tasks.Task<Azure.Response<Azure.Communication.CallAutomation.RecordingStateResult>> StartAsync(Azure.Communication.CallAutomation.StartRecordingOptions options, System.Threading.CancellationToken cancellationToken = default(System.Threading.CancellationToken)) { throw null; }
        public virtual Azure.Response Stop(string recordingId, System.Threading.CancellationToken cancellationToken = default(System.Threading.CancellationToken)) { throw null; }
        public virtual System.Threading.Tasks.Task<Azure.Response> StopAsync(string recordingId, System.Threading.CancellationToken cancellationToken = default(System.Threading.CancellationToken)) { throw null; }
    }
    [System.Runtime.InteropServices.StructLayoutAttribute(System.Runtime.InteropServices.LayoutKind.Sequential)]
    public readonly partial struct CallRejectReason : System.IEquatable<Azure.Communication.CallAutomation.CallRejectReason>
    {
        private readonly object _dummy;
        private readonly int _dummyPrimitive;
        public CallRejectReason(string value) { throw null; }
        public static Azure.Communication.CallAutomation.CallRejectReason Busy { get { throw null; } }
        public static Azure.Communication.CallAutomation.CallRejectReason Forbidden { get { throw null; } }
        public static Azure.Communication.CallAutomation.CallRejectReason None { get { throw null; } }
        public bool Equals(Azure.Communication.CallAutomation.CallRejectReason other) { throw null; }
        [System.ComponentModel.EditorBrowsableAttribute(System.ComponentModel.EditorBrowsableState.Never)]
        public override bool Equals(object obj) { throw null; }
        [System.ComponentModel.EditorBrowsableAttribute(System.ComponentModel.EditorBrowsableState.Never)]
        public override int GetHashCode() { throw null; }
        public static bool operator ==(Azure.Communication.CallAutomation.CallRejectReason left, Azure.Communication.CallAutomation.CallRejectReason right) { throw null; }
        public static implicit operator Azure.Communication.CallAutomation.CallRejectReason (string value) { throw null; }
        public static bool operator !=(Azure.Communication.CallAutomation.CallRejectReason left, Azure.Communication.CallAutomation.CallRejectReason right) { throw null; }
        public override string ToString() { throw null; }
    }
    public partial class CallTransferAccepted : Azure.Communication.CallAutomation.CallAutomationEventBase
    {
        internal CallTransferAccepted() { }
        public static Azure.Communication.CallAutomation.CallTransferAccepted Deserialize(string content) { throw null; }
    }
    public partial class CallTransferFailed : Azure.Communication.CallAutomation.CallAutomationEventBase
    {
        internal CallTransferFailed() { }
        public static Azure.Communication.CallAutomation.CallTransferFailed Deserialize(string content) { throw null; }
    }
    public partial class CancelAllMediaOperationsEventResult
    {
        internal CancelAllMediaOperationsEventResult() { }
        public bool IsSuccess { get { throw null; } }
        public Azure.Communication.CallAutomation.PlayCanceled PlayCanceledSucessEvent { get { throw null; } }
        public Azure.Communication.CallAutomation.RecognizeCanceled RecognizeCanceledSucessEvent { get { throw null; } }
    }
    public partial class CancelAllMediaOperationsResult
    {
        internal CancelAllMediaOperationsResult() { }
        public Azure.Communication.CallAutomation.CancelAllMediaOperationsEventResult WaitForEventProcessor(System.Threading.CancellationToken cancellationToken = default(System.Threading.CancellationToken)) { throw null; }
        public System.Threading.Tasks.Task<Azure.Communication.CallAutomation.CancelAllMediaOperationsEventResult> WaitForEventProcessorAsync(System.Threading.CancellationToken cancellationToken = default(System.Threading.CancellationToken)) { throw null; }
    }
    public partial class ChannelAffinity
    {
        public ChannelAffinity(Azure.Communication.CommunicationIdentifier participant) { }
        public int? Channel { get { throw null; } set { } }
        public Azure.Communication.CommunicationIdentifier Participant { get { throw null; } set { } }
    }
    public partial class ChoiceResult : Azure.Communication.CallAutomation.RecognizeResult
    {
        internal ChoiceResult() { }
        public string Label { get { throw null; } }
        public string RecognizedPhrase { get { throw null; } }
        public override Azure.Communication.CallAutomation.RecognizeResultType ResultType { get { throw null; } }
    }
    public partial class CollectTonesResult : Azure.Communication.CallAutomation.RecognizeResult
    {
        internal CollectTonesResult() { }
        public override Azure.Communication.CallAutomation.RecognizeResultType ResultType { get { throw null; } }
        public System.Collections.Generic.IReadOnlyList<Azure.Communication.CallAutomation.DtmfTone> Tones { get { throw null; } }
        public string ConvertToString() { throw null; }
    }
    [System.Runtime.InteropServices.StructLayoutAttribute(System.Runtime.InteropServices.LayoutKind.Sequential)]
    public partial struct ContentTransferOptions : System.IEquatable<Azure.Communication.CallAutomation.ContentTransferOptions>
    {
        public long InitialTransferSize { get { throw null; } set { } }
        public int MaximumConcurrency { get { throw null; } set { } }
        public long MaximumTransferSize { get { throw null; } set { } }
        [System.ComponentModel.EditorBrowsableAttribute(System.ComponentModel.EditorBrowsableState.Never)]
        public bool Equals(Azure.Communication.CallAutomation.ContentTransferOptions obj) { throw null; }
        [System.ComponentModel.EditorBrowsableAttribute(System.ComponentModel.EditorBrowsableState.Never)]
        public override bool Equals(object obj) { throw null; }
        [System.ComponentModel.EditorBrowsableAttribute(System.ComponentModel.EditorBrowsableState.Never)]
        public override int GetHashCode() { throw null; }
        [System.ComponentModel.EditorBrowsableAttribute(System.ComponentModel.EditorBrowsableState.Never)]
        public static bool operator ==(Azure.Communication.CallAutomation.ContentTransferOptions left, Azure.Communication.CallAutomation.ContentTransferOptions right) { throw null; }
        [System.ComponentModel.EditorBrowsableAttribute(System.ComponentModel.EditorBrowsableState.Never)]
        public static bool operator !=(Azure.Communication.CallAutomation.ContentTransferOptions left, Azure.Communication.CallAutomation.ContentTransferOptions right) { throw null; }
    }
    public partial class ContinuousDtmfRecognitionStopped : Azure.Communication.CallAutomation.CallAutomationEventBase
    {
        internal ContinuousDtmfRecognitionStopped() { }
        public static Azure.Communication.CallAutomation.ContinuousDtmfRecognitionStopped Deserialize(string content) { throw null; }
    }
    public partial class ContinuousDtmfRecognitionToneFailed : Azure.Communication.CallAutomation.CallAutomationEventBase
    {
        internal ContinuousDtmfRecognitionToneFailed() { }
        public static Azure.Communication.CallAutomation.ContinuousDtmfRecognitionToneFailed Deserialize(string content) { throw null; }
    }
    public partial class ContinuousDtmfRecognitionToneReceived : Azure.Communication.CallAutomation.CallAutomationEventBase
    {
        internal ContinuousDtmfRecognitionToneReceived() { }
        public Azure.Communication.CallAutomation.ToneInfo ToneInfo { get { throw null; } }
        public static Azure.Communication.CallAutomation.ContinuousDtmfRecognitionToneReceived Deserialize(string content) { throw null; }
    }
    public partial class CreateCallEventResult
    {
        internal CreateCallEventResult() { }
        public bool IsSuccess { get { throw null; } }
        public Azure.Communication.CallAutomation.CallConnected SuccessResult { get { throw null; } }
    }
    public partial class CreateCallOptions
    {
        public CreateCallOptions(Azure.Communication.CallAutomation.CallInvite callInvite, System.Uri callbackUri) { }
        public System.Uri AzureCognitiveServicesEndpointUrl { get { throw null; } set { } }
        public System.Uri CallbackUri { get { throw null; } }
        public Azure.Communication.CallAutomation.CallInvite CallInvite { get { throw null; } }
        public Azure.Communication.CallAutomation.MediaStreamingOptions MediaStreamingOptions { get { throw null; } set { } }
        public string OperationContext { get { throw null; } set { } }
    }
    public partial class CreateCallResult
    {
        internal CreateCallResult() { }
        public Azure.Communication.CallAutomation.CallConnection CallConnection { get { throw null; } }
        public Azure.Communication.CallAutomation.CallConnectionProperties CallConnectionProperties { get { throw null; } }
        public Azure.Communication.CallAutomation.CreateCallEventResult WaitForEventProcessor(System.Threading.CancellationToken cancellationToken = default(System.Threading.CancellationToken)) { throw null; }
        public System.Threading.Tasks.Task<Azure.Communication.CallAutomation.CreateCallEventResult> WaitForEventProcessorAsync(System.Threading.CancellationToken cancellationToken = default(System.Threading.CancellationToken)) { throw null; }
    }
    public partial class CreateGroupCallOptions
    {
        public CreateGroupCallOptions(System.Collections.Generic.IEnumerable<Azure.Communication.CommunicationIdentifier> targets, System.Uri callbackUri) { }
        public System.Uri AzureCognitiveServicesEndpointUrl { get { throw null; } set { } }
        public System.Uri CallbackUri { get { throw null; } }
        public Azure.Communication.CallAutomation.MediaStreamingOptions MediaStreamingOptions { get { throw null; } set { } }
        public string OperationContext { get { throw null; } set { } }
        public System.Collections.Generic.IDictionary<string, string> SipHeaders { get { throw null; } set { } }
        public Azure.Communication.PhoneNumberIdentifier SourceCallerIdNumber { get { throw null; } set { } }
        public string SourceDisplayName { get { throw null; } set { } }
        public System.Collections.Generic.IEnumerable<Azure.Communication.CommunicationIdentifier> Targets { get { throw null; } }
        public System.Collections.Generic.IDictionary<string, string> VoipHeaders { get { throw null; } set { } }
    }
<<<<<<< HEAD
=======
    public partial class DialogCompleted : Azure.Communication.CallAutomation.CallAutomationEventBase
    {
        internal DialogCompleted() { }
        public string DialogId { get { throw null; } }
        public Azure.Communication.CallAutomation.DialogInputType? DialogInputType { get { throw null; } }
        public static Azure.Communication.CallAutomation.DialogCompleted Deserialize(string content) { throw null; }
    }
    public partial class DialogConsent : Azure.Communication.CallAutomation.CallAutomationEventBase
    {
        internal DialogConsent() { }
        public string DialogId { get { throw null; } }
        public Azure.Communication.CallAutomation.DialogInputType? DialogInputType { get { throw null; } }
        public Azure.Communication.CallAutomation.UserConsent UserConsent { get { throw null; } }
        public static Azure.Communication.CallAutomation.DialogConsent Deserialize(string content) { throw null; }
    }
    public partial class DialogEventResult
    {
        internal DialogEventResult() { }
        public Azure.Communication.CallAutomation.DialogCompleted DialogCompletedSuccessResult { get { throw null; } }
        public Azure.Communication.CallAutomation.DialogConsent DialogConsentSuccessEvent { get { throw null; } }
        public Azure.Communication.CallAutomation.DialogHangup DialogHangupSuccessEvent { get { throw null; } }
        public Azure.Communication.CallAutomation.DialogLanguageChange DialogLanguageChangeEvent { get { throw null; } }
        public Azure.Communication.CallAutomation.DialogSensitivityUpdate DialogSensitivityUpdateEvent { get { throw null; } }
        public Azure.Communication.CallAutomation.DialogStarted DialogStartedSuccessEvent { get { throw null; } }
        public Azure.Communication.CallAutomation.DialogTransfer DialogTransferSuccessEvent { get { throw null; } }
        public Azure.Communication.CallAutomation.DialogFailed FailureResult { get { throw null; } }
        public bool IsSuccess { get { throw null; } }
    }
    public partial class DialogFailed : Azure.Communication.CallAutomation.CallAutomationEventBase
    {
        internal DialogFailed() { }
        public string DialogId { get { throw null; } }
        public Azure.Communication.CallAutomation.DialogInputType? DialogInputType { get { throw null; } }
        public static Azure.Communication.CallAutomation.DialogFailed Deserialize(string content) { throw null; }
    }
    public partial class DialogHangup : Azure.Communication.CallAutomation.CallAutomationEventBase
    {
        internal DialogHangup() { }
        public string DialogId { get { throw null; } }
        public Azure.Communication.CallAutomation.DialogInputType? DialogInputType { get { throw null; } }
        public object IvrContext { get { throw null; } }
        public static Azure.Communication.CallAutomation.DialogHangup Deserialize(string content) { throw null; }
    }
>>>>>>> af9777b2
    [System.Runtime.InteropServices.StructLayoutAttribute(System.Runtime.InteropServices.LayoutKind.Sequential)]
    public readonly partial struct DialogInputType : System.IEquatable<Azure.Communication.CallAutomation.DialogInputType>
    {
        private readonly object _dummy;
        private readonly int _dummyPrimitive;
        public DialogInputType(string value) { throw null; }
        public static Azure.Communication.CallAutomation.DialogInputType PowerVirtualAgents { get { throw null; } }
        public bool Equals(Azure.Communication.CallAutomation.DialogInputType other) { throw null; }
        [System.ComponentModel.EditorBrowsableAttribute(System.ComponentModel.EditorBrowsableState.Never)]
        public override bool Equals(object obj) { throw null; }
        [System.ComponentModel.EditorBrowsableAttribute(System.ComponentModel.EditorBrowsableState.Never)]
        public override int GetHashCode() { throw null; }
        public static bool operator ==(Azure.Communication.CallAutomation.DialogInputType left, Azure.Communication.CallAutomation.DialogInputType right) { throw null; }
        public static implicit operator Azure.Communication.CallAutomation.DialogInputType (string value) { throw null; }
        public static bool operator !=(Azure.Communication.CallAutomation.DialogInputType left, Azure.Communication.CallAutomation.DialogInputType right) { throw null; }
        public override string ToString() { throw null; }
    }
<<<<<<< HEAD
    public partial class DialogOptions
    {
        public DialogOptions(string botAppId, System.Collections.Generic.IDictionary<string, object> dialogContext) { }
        public string BotAppId { get { throw null; } set { } }
        public System.Collections.Generic.IDictionary<string, object> DialogContext { get { throw null; } }
    }
    public partial class DialogStateResponse
    {
        internal DialogStateResponse() { }
        public string DialogId { get { throw null; } }
        public Azure.Communication.CallAutomation.DialogInputType? DialogInputType { get { throw null; } }
        public Azure.Communication.CallAutomation.DialogOptions DialogOptions { get { throw null; } }
        public string OperationContext { get { throw null; } }
=======
    public partial class DialogLanguageChange : Azure.Communication.CallAutomation.CallAutomationEventBase
    {
        internal DialogLanguageChange() { }
        public string DialogId { get { throw null; } }
        public Azure.Communication.CallAutomation.DialogInputType? DialogInputType { get { throw null; } }
        public object IvrContext { get { throw null; } }
        public string SelectedLanguage { get { throw null; } }
        public static Azure.Communication.CallAutomation.DialogLanguageChange Deserialize(string content) { throw null; }
    }
    public partial class DialogResult
    {
        internal DialogResult() { }
        public string DialogId { get { throw null; } }
        public Azure.Communication.CallAutomation.DialogEventResult WaitForEventProcessor(System.Threading.CancellationToken cancellationToken = default(System.Threading.CancellationToken)) { throw null; }
        public System.Threading.Tasks.Task<Azure.Communication.CallAutomation.DialogEventResult> WaitForEventProcessorAsync(System.Threading.CancellationToken cancellationToken = default(System.Threading.CancellationToken)) { throw null; }
    }
    public partial class DialogSensitivityUpdate : Azure.Communication.CallAutomation.CallAutomationEventBase
    {
        internal DialogSensitivityUpdate() { }
        public string DialogId { get { throw null; } }
        public Azure.Communication.CallAutomation.DialogInputType? DialogInputType { get { throw null; } }
        public Azure.Communication.CallAutomation.SensitiveFlag SensitiveFlag { get { throw null; } }
        public static Azure.Communication.CallAutomation.DialogSensitivityUpdate Deserialize(string content) { throw null; }
    }
    public partial class DialogStarted : Azure.Communication.CallAutomation.CallAutomationEventBase
    {
        internal DialogStarted() { }
        public string DialogId { get { throw null; } }
        public Azure.Communication.CallAutomation.DialogInputType? DialogInputType { get { throw null; } }
        public static Azure.Communication.CallAutomation.DialogStarted Deserialize(string content) { throw null; }
    }
    public partial class DialogTransfer : Azure.Communication.CallAutomation.CallAutomationEventBase
    {
        internal DialogTransfer() { }
        public string DialogId { get { throw null; } }
        public Azure.Communication.CallAutomation.DialogInputType? DialogInputType { get { throw null; } }
        public object IvrContext { get { throw null; } }
        public string TransferDestination { get { throw null; } }
        public string TransferType { get { throw null; } }
        public static Azure.Communication.CallAutomation.DialogTransfer Deserialize(string content) { throw null; }
>>>>>>> af9777b2
    }
    public partial class DtmfResult : Azure.Communication.CallAutomation.RecognizeResult
    {
        internal DtmfResult() { }
        public override Azure.Communication.CallAutomation.RecognizeResultType ResultType { get { throw null; } }
        public System.Collections.Generic.IReadOnlyList<Azure.Communication.CallAutomation.DtmfTone> Tones { get { throw null; } }
        public string ConvertToString() { throw null; }
    }
    [System.Runtime.InteropServices.StructLayoutAttribute(System.Runtime.InteropServices.LayoutKind.Sequential)]
    public readonly partial struct DtmfTone : System.IEquatable<Azure.Communication.CallAutomation.DtmfTone>
    {
        private readonly object _dummy;
        private readonly int _dummyPrimitive;
        public DtmfTone(string value) { throw null; }
        public static Azure.Communication.CallAutomation.DtmfTone A { get { throw null; } }
        public static Azure.Communication.CallAutomation.DtmfTone Asterisk { get { throw null; } }
        public static Azure.Communication.CallAutomation.DtmfTone B { get { throw null; } }
        public static Azure.Communication.CallAutomation.DtmfTone C { get { throw null; } }
        public static Azure.Communication.CallAutomation.DtmfTone D { get { throw null; } }
        public static Azure.Communication.CallAutomation.DtmfTone Eight { get { throw null; } }
        public static Azure.Communication.CallAutomation.DtmfTone Five { get { throw null; } }
        public static Azure.Communication.CallAutomation.DtmfTone Four { get { throw null; } }
        public static Azure.Communication.CallAutomation.DtmfTone Nine { get { throw null; } }
        public static Azure.Communication.CallAutomation.DtmfTone One { get { throw null; } }
        public static Azure.Communication.CallAutomation.DtmfTone Pound { get { throw null; } }
        public static Azure.Communication.CallAutomation.DtmfTone Seven { get { throw null; } }
        public static Azure.Communication.CallAutomation.DtmfTone Six { get { throw null; } }
        public static Azure.Communication.CallAutomation.DtmfTone Three { get { throw null; } }
        public static Azure.Communication.CallAutomation.DtmfTone Two { get { throw null; } }
        public static Azure.Communication.CallAutomation.DtmfTone Zero { get { throw null; } }
        public bool Equals(Azure.Communication.CallAutomation.DtmfTone other) { throw null; }
        [System.ComponentModel.EditorBrowsableAttribute(System.ComponentModel.EditorBrowsableState.Never)]
        public override bool Equals(object obj) { throw null; }
        [System.ComponentModel.EditorBrowsableAttribute(System.ComponentModel.EditorBrowsableState.Never)]
        public override int GetHashCode() { throw null; }
        public static bool operator ==(Azure.Communication.CallAutomation.DtmfTone left, Azure.Communication.CallAutomation.DtmfTone right) { throw null; }
        public static implicit operator Azure.Communication.CallAutomation.DtmfTone (string value) { throw null; }
        public static bool operator !=(Azure.Communication.CallAutomation.DtmfTone left, Azure.Communication.CallAutomation.DtmfTone right) { throw null; }
        public char ToChar() { throw null; }
        public override string ToString() { throw null; }
    }
    public abstract partial class ExternalStorage
    {
        protected ExternalStorage() { }
        public Azure.Communication.CallAutomation.RecordingStorageType StorageType { get { throw null; } protected set { } }
    }
    public partial class FileSource : Azure.Communication.CallAutomation.PlaySource
    {
        public FileSource(System.Uri fileUri) { }
        public System.Uri FileUri { get { throw null; } }
    }
    [System.Runtime.InteropServices.StructLayoutAttribute(System.Runtime.InteropServices.LayoutKind.Sequential)]
    public readonly partial struct GenderType : System.IEquatable<Azure.Communication.CallAutomation.GenderType>
    {
        private readonly object _dummy;
        private readonly int _dummyPrimitive;
        public GenderType(string value) { throw null; }
        public static Azure.Communication.CallAutomation.GenderType Female { get { throw null; } }
        public static Azure.Communication.CallAutomation.GenderType Male { get { throw null; } }
        public bool Equals(Azure.Communication.CallAutomation.GenderType other) { throw null; }
        [System.ComponentModel.EditorBrowsableAttribute(System.ComponentModel.EditorBrowsableState.Never)]
        public override bool Equals(object obj) { throw null; }
        [System.ComponentModel.EditorBrowsableAttribute(System.ComponentModel.EditorBrowsableState.Never)]
        public override int GetHashCode() { throw null; }
        public static bool operator ==(Azure.Communication.CallAutomation.GenderType left, Azure.Communication.CallAutomation.GenderType right) { throw null; }
        public static implicit operator Azure.Communication.CallAutomation.GenderType (string value) { throw null; }
        public static bool operator !=(Azure.Communication.CallAutomation.GenderType left, Azure.Communication.CallAutomation.GenderType right) { throw null; }
        public override string ToString() { throw null; }
    }
    public partial class GroupCallLocator : Azure.Communication.CallAutomation.CallLocator
    {
        public GroupCallLocator(string id) { }
        public override bool Equals(Azure.Communication.CallAutomation.CallLocator other) { throw null; }
        public override int GetHashCode() { throw null; }
        public override string ToString() { throw null; }
    }
    [System.Runtime.InteropServices.StructLayoutAttribute(System.Runtime.InteropServices.LayoutKind.Sequential)]
    public readonly partial struct MediaEventReasonCode : System.IEquatable<Azure.Communication.CallAutomation.MediaEventReasonCode>
    {
        private readonly object _dummy;
        private readonly int _dummyPrimitive;
        public MediaEventReasonCode(string value) { throw null; }
        public static Azure.Communication.CallAutomation.MediaEventReasonCode CompletedSuccessfully { get { throw null; } }
        public static Azure.Communication.CallAutomation.MediaEventReasonCode PlayCognitiveServicesPlayError { get { throw null; } }
        public static Azure.Communication.CallAutomation.MediaEventReasonCode PlayDownloadFailed { get { throw null; } }
        public static Azure.Communication.CallAutomation.MediaEventReasonCode PlayInvalidFileFormat { get { throw null; } }
        public static Azure.Communication.CallAutomation.MediaEventReasonCode RecognizeDtmfOptionMatched { get { throw null; } }
        public static Azure.Communication.CallAutomation.MediaEventReasonCode RecognizeIncorrectToneDetected { get { throw null; } }
        public static Azure.Communication.CallAutomation.MediaEventReasonCode RecognizeInitialSilenceTimedOut { get { throw null; } }
        public static Azure.Communication.CallAutomation.MediaEventReasonCode RecognizeInterDigitTimedOut { get { throw null; } }
        public static Azure.Communication.CallAutomation.MediaEventReasonCode RecognizeMaxDigitsReceived { get { throw null; } }
        public static Azure.Communication.CallAutomation.MediaEventReasonCode RecognizePlayPromptFailed { get { throw null; } }
        public static Azure.Communication.CallAutomation.MediaEventReasonCode RecognizeSpeechNotRecognized { get { throw null; } }
        public static Azure.Communication.CallAutomation.MediaEventReasonCode RecognizeSpeechOptionMatched { get { throw null; } }
        public static Azure.Communication.CallAutomation.MediaEventReasonCode RecognizeSpeechOptionNotMatched { get { throw null; } }
        public static Azure.Communication.CallAutomation.MediaEventReasonCode RecognizeSpeechServiceConnectionError { get { throw null; } }
        public static Azure.Communication.CallAutomation.MediaEventReasonCode RecognizeStopToneDetected { get { throw null; } }
        public static Azure.Communication.CallAutomation.MediaEventReasonCode UnspecifiedError { get { throw null; } }
        public bool Equals(Azure.Communication.CallAutomation.MediaEventReasonCode other) { throw null; }
        [System.ComponentModel.EditorBrowsableAttribute(System.ComponentModel.EditorBrowsableState.Never)]
        public override bool Equals(object obj) { throw null; }
        [System.ComponentModel.EditorBrowsableAttribute(System.ComponentModel.EditorBrowsableState.Never)]
        public override int GetHashCode() { throw null; }
        public int GetReasonCodeValue() { throw null; }
        public static bool operator ==(Azure.Communication.CallAutomation.MediaEventReasonCode left, Azure.Communication.CallAutomation.MediaEventReasonCode right) { throw null; }
        public static implicit operator Azure.Communication.CallAutomation.MediaEventReasonCode (string value) { throw null; }
        public static bool operator !=(Azure.Communication.CallAutomation.MediaEventReasonCode left, Azure.Communication.CallAutomation.MediaEventReasonCode right) { throw null; }
        public override string ToString() { throw null; }
    }
    [System.Runtime.InteropServices.StructLayoutAttribute(System.Runtime.InteropServices.LayoutKind.Sequential)]
    public readonly partial struct MediaStreamingAudioChannel : System.IEquatable<Azure.Communication.CallAutomation.MediaStreamingAudioChannel>
    {
        private readonly object _dummy;
        private readonly int _dummyPrimitive;
        public MediaStreamingAudioChannel(string value) { throw null; }
        public static Azure.Communication.CallAutomation.MediaStreamingAudioChannel Mixed { get { throw null; } }
        public static Azure.Communication.CallAutomation.MediaStreamingAudioChannel Unmixed { get { throw null; } }
        public bool Equals(Azure.Communication.CallAutomation.MediaStreamingAudioChannel other) { throw null; }
        [System.ComponentModel.EditorBrowsableAttribute(System.ComponentModel.EditorBrowsableState.Never)]
        public override bool Equals(object obj) { throw null; }
        [System.ComponentModel.EditorBrowsableAttribute(System.ComponentModel.EditorBrowsableState.Never)]
        public override int GetHashCode() { throw null; }
        public static bool operator ==(Azure.Communication.CallAutomation.MediaStreamingAudioChannel left, Azure.Communication.CallAutomation.MediaStreamingAudioChannel right) { throw null; }
        public static implicit operator Azure.Communication.CallAutomation.MediaStreamingAudioChannel (string value) { throw null; }
        public static bool operator !=(Azure.Communication.CallAutomation.MediaStreamingAudioChannel left, Azure.Communication.CallAutomation.MediaStreamingAudioChannel right) { throw null; }
        public override string ToString() { throw null; }
    }
    public partial class MediaStreamingAudioData : Azure.Communication.CallAutomation.MediaStreamingPackageBase
    {
        internal MediaStreamingAudioData() { }
        public string Data { get { throw null; } }
        public bool IsSilent { get { throw null; } }
        public Azure.Communication.CommunicationIdentifier Participant { get { throw null; } }
        public System.DateTime Timestamp { get { throw null; } }
    }
    public partial class MediaStreamingConfiguration
    {
        public MediaStreamingConfiguration(System.Uri transportUrl, Azure.Communication.CallAutomation.MediaStreamingTransport transportType, Azure.Communication.CallAutomation.MediaStreamingContent contentType, Azure.Communication.CallAutomation.MediaStreamingAudioChannel audioChannelType) { }
        public Azure.Communication.CallAutomation.MediaStreamingAudioChannel AudioChannelType { get { throw null; } }
        public Azure.Communication.CallAutomation.MediaStreamingContent ContentType { get { throw null; } }
        public Azure.Communication.CallAutomation.MediaStreamingTransport TransportType { get { throw null; } }
        public System.Uri TransportUrl { get { throw null; } }
    }
    [System.Runtime.InteropServices.StructLayoutAttribute(System.Runtime.InteropServices.LayoutKind.Sequential)]
    public readonly partial struct MediaStreamingContent : System.IEquatable<Azure.Communication.CallAutomation.MediaStreamingContent>
    {
        private readonly object _dummy;
        private readonly int _dummyPrimitive;
        public MediaStreamingContent(string value) { throw null; }
        public static Azure.Communication.CallAutomation.MediaStreamingContent Audio { get { throw null; } }
        public bool Equals(Azure.Communication.CallAutomation.MediaStreamingContent other) { throw null; }
        [System.ComponentModel.EditorBrowsableAttribute(System.ComponentModel.EditorBrowsableState.Never)]
        public override bool Equals(object obj) { throw null; }
        [System.ComponentModel.EditorBrowsableAttribute(System.ComponentModel.EditorBrowsableState.Never)]
        public override int GetHashCode() { throw null; }
        public static bool operator ==(Azure.Communication.CallAutomation.MediaStreamingContent left, Azure.Communication.CallAutomation.MediaStreamingContent right) { throw null; }
        public static implicit operator Azure.Communication.CallAutomation.MediaStreamingContent (string value) { throw null; }
        public static bool operator !=(Azure.Communication.CallAutomation.MediaStreamingContent left, Azure.Communication.CallAutomation.MediaStreamingContent right) { throw null; }
        public override string ToString() { throw null; }
    }
    public partial class MediaStreamingMetadata : Azure.Communication.CallAutomation.MediaStreamingPackageBase
    {
        public MediaStreamingMetadata() { }
        [System.Text.Json.Serialization.JsonPropertyNameAttribute("channels")]
        public int Channels { get { throw null; } set { } }
        [System.Text.Json.Serialization.JsonPropertyNameAttribute("encoding")]
        public string Encoding { get { throw null; } set { } }
        [System.Text.Json.Serialization.JsonPropertyNameAttribute("length")]
        public int Length { get { throw null; } set { } }
        [System.Text.Json.Serialization.JsonPropertyNameAttribute("subscriptionId")]
        public string MediaSubscriptionId { get { throw null; } set { } }
        [System.Text.Json.Serialization.JsonPropertyNameAttribute("sampleRate")]
        public int SampleRate { get { throw null; } set { } }
    }
    public partial class MediaStreamingOptions
    {
        public MediaStreamingOptions(System.Uri transportUri, Azure.Communication.CallAutomation.MediaStreamingTransport transportType, Azure.Communication.CallAutomation.MediaStreamingContent contentType, Azure.Communication.CallAutomation.MediaStreamingAudioChannel audioChannelType) { }
        public Azure.Communication.CallAutomation.MediaStreamingAudioChannel MediaStreamingAudioChannel { get { throw null; } }
        public Azure.Communication.CallAutomation.MediaStreamingContent MediaStreamingContent { get { throw null; } }
        public Azure.Communication.CallAutomation.MediaStreamingTransport MediaStreamingTransport { get { throw null; } }
        public System.Uri TransportUri { get { throw null; } }
    }
    public abstract partial class MediaStreamingPackageBase
    {
        protected MediaStreamingPackageBase() { }
    }
    public static partial class MediaStreamingPackageParser
    {
        public static Azure.Communication.CallAutomation.MediaStreamingPackageBase Parse(System.BinaryData json) { throw null; }
        public static Azure.Communication.CallAutomation.MediaStreamingPackageBase Parse(byte[] receivedBytes) { throw null; }
        public static Azure.Communication.CallAutomation.MediaStreamingPackageBase Parse(string stringJson) { throw null; }
    }
    [System.Runtime.InteropServices.StructLayoutAttribute(System.Runtime.InteropServices.LayoutKind.Sequential)]
    public readonly partial struct MediaStreamingTransport : System.IEquatable<Azure.Communication.CallAutomation.MediaStreamingTransport>
    {
        private readonly object _dummy;
        private readonly int _dummyPrimitive;
        public MediaStreamingTransport(string value) { throw null; }
        public static Azure.Communication.CallAutomation.MediaStreamingTransport Websocket { get { throw null; } }
        public bool Equals(Azure.Communication.CallAutomation.MediaStreamingTransport other) { throw null; }
        [System.ComponentModel.EditorBrowsableAttribute(System.ComponentModel.EditorBrowsableState.Never)]
        public override bool Equals(object obj) { throw null; }
        [System.ComponentModel.EditorBrowsableAttribute(System.ComponentModel.EditorBrowsableState.Never)]
        public override int GetHashCode() { throw null; }
        public static bool operator ==(Azure.Communication.CallAutomation.MediaStreamingTransport left, Azure.Communication.CallAutomation.MediaStreamingTransport right) { throw null; }
        public static implicit operator Azure.Communication.CallAutomation.MediaStreamingTransport (string value) { throw null; }
        public static bool operator !=(Azure.Communication.CallAutomation.MediaStreamingTransport left, Azure.Communication.CallAutomation.MediaStreamingTransport right) { throw null; }
        public override string ToString() { throw null; }
    }
    public partial class MuteParticipantsOptions
    {
        public MuteParticipantsOptions(System.Collections.Generic.IEnumerable<Azure.Communication.CommunicationIdentifier> targetParticipants) { }
        public string OperationContext { get { throw null; } set { } }
        public System.Collections.Generic.IReadOnlyList<Azure.Communication.CommunicationIdentifier> TargetParticipants { get { throw null; } }
    }
    public partial class MuteParticipantsResponse
    {
        internal MuteParticipantsResponse() { }
        public string OperationContext { get { throw null; } }
    }
    public partial class ParticipantsUpdated : Azure.Communication.CallAutomation.CallAutomationEventBase
    {
        internal ParticipantsUpdated() { }
        public System.Collections.Generic.IReadOnlyList<Azure.Communication.CallAutomation.CallParticipant> Participants { get { throw null; } }
        public int? SequenceNumber { get { throw null; } }
        public static Azure.Communication.CallAutomation.ParticipantsUpdated Deserialize(string content) { throw null; }
    }
    public partial class PlayCanceled : Azure.Communication.CallAutomation.CallAutomationEventBase
    {
        internal PlayCanceled() { }
        public static Azure.Communication.CallAutomation.PlayCanceled Deserialize(string content) { throw null; }
    }
    public partial class PlayCompleted : Azure.Communication.CallAutomation.CallAutomationEventBase
    {
        internal PlayCompleted() { }
        public Azure.Communication.CallAutomation.MediaEventReasonCode ReasonCode { get { throw null; } }
        public static Azure.Communication.CallAutomation.PlayCompleted Deserialize(string content) { throw null; }
    }
    public partial class PlayEventResult
    {
        internal PlayEventResult() { }
        public Azure.Communication.CallAutomation.PlayFailed FailureResult { get { throw null; } }
        public bool IsSuccess { get { throw null; } }
        public Azure.Communication.CallAutomation.PlayCompleted SuccessResult { get { throw null; } }
    }
    public partial class PlayFailed : Azure.Communication.CallAutomation.CallAutomationEventBase
    {
        internal PlayFailed() { }
        public Azure.Communication.CallAutomation.MediaEventReasonCode ReasonCode { get { throw null; } }
        public static Azure.Communication.CallAutomation.PlayFailed Deserialize(string content) { throw null; }
    }
    public partial class PlayOptions
    {
        public PlayOptions(Azure.Communication.CallAutomation.PlaySource playSource, System.Collections.Generic.IEnumerable<Azure.Communication.CommunicationIdentifier> playTo) { }
        public bool Loop { get { throw null; } set { } }
        public string OperationContext { get { throw null; } set { } }
        public Azure.Communication.CallAutomation.PlaySource PlaySource { get { throw null; } }
        public System.Collections.Generic.IReadOnlyList<Azure.Communication.CommunicationIdentifier> PlayTo { get { throw null; } }
    }
    public partial class PlayResult
    {
        internal PlayResult() { }
        public Azure.Communication.CallAutomation.PlayEventResult WaitForEventProcessor(System.Threading.CancellationToken cancellationToken = default(System.Threading.CancellationToken)) { throw null; }
        public System.Threading.Tasks.Task<Azure.Communication.CallAutomation.PlayEventResult> WaitForEventProcessorAsync(System.Threading.CancellationToken cancellationToken = default(System.Threading.CancellationToken)) { throw null; }
    }
    public abstract partial class PlaySource
    {
        protected PlaySource() { }
        public string PlaySourceId { get { throw null; } set { } }
    }
    public partial class PlayToAllOptions
    {
        public PlayToAllOptions(Azure.Communication.CallAutomation.PlaySource playSource) { }
        public bool Loop { get { throw null; } set { } }
        public string OperationContext { get { throw null; } set { } }
        public Azure.Communication.CallAutomation.PlaySource PlaySource { get { throw null; } }
    }
    public partial class RecognizeCanceled : Azure.Communication.CallAutomation.CallAutomationEventBase
    {
        internal RecognizeCanceled() { }
        public static Azure.Communication.CallAutomation.RecognizeCanceled Deserialize(string content) { throw null; }
    }
    public partial class RecognizeChoice
    {
        public RecognizeChoice(string label, System.Collections.Generic.IEnumerable<string> phrases) { }
        public string Label { get { throw null; } set { } }
        public System.Collections.Generic.IList<string> Phrases { get { throw null; } }
        public Azure.Communication.CallAutomation.DtmfTone? Tone { get { throw null; } set { } }
    }
    public partial class RecognizeCompleted : Azure.Communication.CallAutomation.CallAutomationEventBase
    {
        internal RecognizeCompleted() { }
        public Azure.Communication.CallAutomation.CallMediaRecognitionType RecognitionType { get { throw null; } set { } }
        public Azure.Communication.CallAutomation.RecognizeResult RecognizeResult { get { throw null; } }
        public static Azure.Communication.CallAutomation.RecognizeCompleted Deserialize(string content) { throw null; }
        public string Serialize() { throw null; }
    }
    public partial class RecognizeFailed : Azure.Communication.CallAutomation.CallAutomationEventBase
    {
        internal RecognizeFailed() { }
        public Azure.Communication.CallAutomation.MediaEventReasonCode ReasonCode { get { throw null; } }
        public static Azure.Communication.CallAutomation.RecognizeFailed Deserialize(string content) { throw null; }
    }
    [System.Runtime.InteropServices.StructLayoutAttribute(System.Runtime.InteropServices.LayoutKind.Sequential)]
    public readonly partial struct RecognizeInputType : System.IEquatable<Azure.Communication.CallAutomation.RecognizeInputType>
    {
        private readonly object _dummy;
        private readonly int _dummyPrimitive;
        public RecognizeInputType(string value) { throw null; }
        public static Azure.Communication.CallAutomation.RecognizeInputType Choices { get { throw null; } }
        public static Azure.Communication.CallAutomation.RecognizeInputType Dtmf { get { throw null; } }
        public static Azure.Communication.CallAutomation.RecognizeInputType Speech { get { throw null; } }
        public static Azure.Communication.CallAutomation.RecognizeInputType SpeechOrDtmf { get { throw null; } }
        public bool Equals(Azure.Communication.CallAutomation.RecognizeInputType other) { throw null; }
        [System.ComponentModel.EditorBrowsableAttribute(System.ComponentModel.EditorBrowsableState.Never)]
        public override bool Equals(object obj) { throw null; }
        [System.ComponentModel.EditorBrowsableAttribute(System.ComponentModel.EditorBrowsableState.Never)]
        public override int GetHashCode() { throw null; }
        public static bool operator ==(Azure.Communication.CallAutomation.RecognizeInputType left, Azure.Communication.CallAutomation.RecognizeInputType right) { throw null; }
        public static implicit operator Azure.Communication.CallAutomation.RecognizeInputType (string value) { throw null; }
        public static bool operator !=(Azure.Communication.CallAutomation.RecognizeInputType left, Azure.Communication.CallAutomation.RecognizeInputType right) { throw null; }
        public override string ToString() { throw null; }
    }
    public abstract partial class RecognizeResult
    {
        protected RecognizeResult() { }
        public abstract Azure.Communication.CallAutomation.RecognizeResultType ResultType { get; }
    }
    [System.Runtime.InteropServices.StructLayoutAttribute(System.Runtime.InteropServices.LayoutKind.Sequential)]
    public readonly partial struct RecognizeResultType : System.IEquatable<Azure.Communication.CallAutomation.RecognizeResultType>
    {
        private readonly object _dummy;
        private readonly int _dummyPrimitive;
        public RecognizeResultType(string value) { throw null; }
        public static Azure.Communication.CallAutomation.RecognizeResultType ChoiceResult { get { throw null; } }
        public static Azure.Communication.CallAutomation.RecognizeResultType CollectTonesResult { get { throw null; } }
        public static Azure.Communication.CallAutomation.RecognizeResultType DtmfResult { get { throw null; } }
        public static Azure.Communication.CallAutomation.RecognizeResultType SpeechResult { get { throw null; } }
        public bool Equals(Azure.Communication.CallAutomation.RecognizeResultType other) { throw null; }
        [System.ComponentModel.EditorBrowsableAttribute(System.ComponentModel.EditorBrowsableState.Never)]
        public override bool Equals(object obj) { throw null; }
        [System.ComponentModel.EditorBrowsableAttribute(System.ComponentModel.EditorBrowsableState.Never)]
        public override int GetHashCode() { throw null; }
        public static bool operator ==(Azure.Communication.CallAutomation.RecognizeResultType left, Azure.Communication.CallAutomation.RecognizeResultType right) { throw null; }
        public static implicit operator Azure.Communication.CallAutomation.RecognizeResultType (string value) { throw null; }
        public static bool operator !=(Azure.Communication.CallAutomation.RecognizeResultType left, Azure.Communication.CallAutomation.RecognizeResultType right) { throw null; }
        public override string ToString() { throw null; }
    }
    [System.Runtime.InteropServices.StructLayoutAttribute(System.Runtime.InteropServices.LayoutKind.Sequential)]
    public readonly partial struct RecordingChannel : System.IEquatable<Azure.Communication.CallAutomation.RecordingChannel>
    {
        private readonly object _dummy;
        private readonly int _dummyPrimitive;
        public RecordingChannel(string value) { throw null; }
        public static Azure.Communication.CallAutomation.RecordingChannel Mixed { get { throw null; } }
        public static Azure.Communication.CallAutomation.RecordingChannel Unmixed { get { throw null; } }
        public bool Equals(Azure.Communication.CallAutomation.RecordingChannel other) { throw null; }
        [System.ComponentModel.EditorBrowsableAttribute(System.ComponentModel.EditorBrowsableState.Never)]
        public override bool Equals(object obj) { throw null; }
        [System.ComponentModel.EditorBrowsableAttribute(System.ComponentModel.EditorBrowsableState.Never)]
        public override int GetHashCode() { throw null; }
        public static bool operator ==(Azure.Communication.CallAutomation.RecordingChannel left, Azure.Communication.CallAutomation.RecordingChannel right) { throw null; }
        public static implicit operator Azure.Communication.CallAutomation.RecordingChannel (string value) { throw null; }
        public static bool operator !=(Azure.Communication.CallAutomation.RecordingChannel left, Azure.Communication.CallAutomation.RecordingChannel right) { throw null; }
        public override string ToString() { throw null; }
    }
    [System.Runtime.InteropServices.StructLayoutAttribute(System.Runtime.InteropServices.LayoutKind.Sequential)]
    public readonly partial struct RecordingContent : System.IEquatable<Azure.Communication.CallAutomation.RecordingContent>
    {
        private readonly object _dummy;
        private readonly int _dummyPrimitive;
        public RecordingContent(string value) { throw null; }
        public static Azure.Communication.CallAutomation.RecordingContent Audio { get { throw null; } }
        public static Azure.Communication.CallAutomation.RecordingContent AudioVideo { get { throw null; } }
        public bool Equals(Azure.Communication.CallAutomation.RecordingContent other) { throw null; }
        [System.ComponentModel.EditorBrowsableAttribute(System.ComponentModel.EditorBrowsableState.Never)]
        public override bool Equals(object obj) { throw null; }
        [System.ComponentModel.EditorBrowsableAttribute(System.ComponentModel.EditorBrowsableState.Never)]
        public override int GetHashCode() { throw null; }
        public static bool operator ==(Azure.Communication.CallAutomation.RecordingContent left, Azure.Communication.CallAutomation.RecordingContent right) { throw null; }
        public static implicit operator Azure.Communication.CallAutomation.RecordingContent (string value) { throw null; }
        public static bool operator !=(Azure.Communication.CallAutomation.RecordingContent left, Azure.Communication.CallAutomation.RecordingContent right) { throw null; }
        public override string ToString() { throw null; }
    }
    [System.Runtime.InteropServices.StructLayoutAttribute(System.Runtime.InteropServices.LayoutKind.Sequential)]
    public readonly partial struct RecordingFormat : System.IEquatable<Azure.Communication.CallAutomation.RecordingFormat>
    {
        private readonly object _dummy;
        private readonly int _dummyPrimitive;
        public RecordingFormat(string value) { throw null; }
        public static Azure.Communication.CallAutomation.RecordingFormat Mp3 { get { throw null; } }
        public static Azure.Communication.CallAutomation.RecordingFormat Mp4 { get { throw null; } }
        public static Azure.Communication.CallAutomation.RecordingFormat Wav { get { throw null; } }
        public bool Equals(Azure.Communication.CallAutomation.RecordingFormat other) { throw null; }
        [System.ComponentModel.EditorBrowsableAttribute(System.ComponentModel.EditorBrowsableState.Never)]
        public override bool Equals(object obj) { throw null; }
        [System.ComponentModel.EditorBrowsableAttribute(System.ComponentModel.EditorBrowsableState.Never)]
        public override int GetHashCode() { throw null; }
        public static bool operator ==(Azure.Communication.CallAutomation.RecordingFormat left, Azure.Communication.CallAutomation.RecordingFormat right) { throw null; }
        public static implicit operator Azure.Communication.CallAutomation.RecordingFormat (string value) { throw null; }
        public static bool operator !=(Azure.Communication.CallAutomation.RecordingFormat left, Azure.Communication.CallAutomation.RecordingFormat right) { throw null; }
        public override string ToString() { throw null; }
    }
    [System.Runtime.InteropServices.StructLayoutAttribute(System.Runtime.InteropServices.LayoutKind.Sequential)]
    public readonly partial struct RecordingState : System.IEquatable<Azure.Communication.CallAutomation.RecordingState>
    {
        private readonly object _dummy;
        private readonly int _dummyPrimitive;
        public RecordingState(string value) { throw null; }
        public static Azure.Communication.CallAutomation.RecordingState Active { get { throw null; } }
        public static Azure.Communication.CallAutomation.RecordingState Inactive { get { throw null; } }
        public bool Equals(Azure.Communication.CallAutomation.RecordingState other) { throw null; }
        [System.ComponentModel.EditorBrowsableAttribute(System.ComponentModel.EditorBrowsableState.Never)]
        public override bool Equals(object obj) { throw null; }
        [System.ComponentModel.EditorBrowsableAttribute(System.ComponentModel.EditorBrowsableState.Never)]
        public override int GetHashCode() { throw null; }
        public static bool operator ==(Azure.Communication.CallAutomation.RecordingState left, Azure.Communication.CallAutomation.RecordingState right) { throw null; }
        public static implicit operator Azure.Communication.CallAutomation.RecordingState (string value) { throw null; }
        public static bool operator !=(Azure.Communication.CallAutomation.RecordingState left, Azure.Communication.CallAutomation.RecordingState right) { throw null; }
        public override string ToString() { throw null; }
    }
    public partial class RecordingStateChanged : Azure.Communication.CallAutomation.CallAutomationEventBase
    {
        internal RecordingStateChanged() { }
        public string RecordingId { get { throw null; } }
        public System.DateTimeOffset? StartDateTime { get { throw null; } }
        public Azure.Communication.CallAutomation.RecordingState State { get { throw null; } set { } }
        public static Azure.Communication.CallAutomation.RecordingStateChanged Deserialize(string content) { throw null; }
    }
    public partial class RecordingStateResult
    {
        internal RecordingStateResult() { }
        public string RecordingId { get { throw null; } }
        public Azure.Communication.CallAutomation.RecordingState? RecordingState { get { throw null; } }
    }
    [System.Runtime.InteropServices.StructLayoutAttribute(System.Runtime.InteropServices.LayoutKind.Sequential)]
    public readonly partial struct RecordingStorageType : System.IEquatable<Azure.Communication.CallAutomation.RecordingStorageType>
    {
        private readonly object _dummy;
        private readonly int _dummyPrimitive;
        public RecordingStorageType(string value) { throw null; }
        public static Azure.Communication.CallAutomation.RecordingStorageType Acs { get { throw null; } }
        public static Azure.Communication.CallAutomation.RecordingStorageType BlobStorage { get { throw null; } }
        public bool Equals(Azure.Communication.CallAutomation.RecordingStorageType other) { throw null; }
        [System.ComponentModel.EditorBrowsableAttribute(System.ComponentModel.EditorBrowsableState.Never)]
        public override bool Equals(object obj) { throw null; }
        [System.ComponentModel.EditorBrowsableAttribute(System.ComponentModel.EditorBrowsableState.Never)]
        public override int GetHashCode() { throw null; }
        public static bool operator ==(Azure.Communication.CallAutomation.RecordingStorageType left, Azure.Communication.CallAutomation.RecordingStorageType right) { throw null; }
        public static implicit operator Azure.Communication.CallAutomation.RecordingStorageType (string value) { throw null; }
        public static bool operator !=(Azure.Communication.CallAutomation.RecordingStorageType left, Azure.Communication.CallAutomation.RecordingStorageType right) { throw null; }
        public override string ToString() { throw null; }
    }
    public partial class RedirectCallOptions
    {
        public RedirectCallOptions(string incomingCallContext, Azure.Communication.CallAutomation.CallInvite callInvite) { }
        public Azure.Communication.CallAutomation.CallInvite CallInvite { get { throw null; } }
        public string IncomingCallContext { get { throw null; } }
    }
    public partial class RejectCallOptions
    {
        public RejectCallOptions(string incomingCallContext) { }
        public Azure.Communication.CallAutomation.CallRejectReason CallRejectReason { get { throw null; } set { } }
        public string IncomingCallContext { get { throw null; } }
    }
    public partial class RemoveParticipantEventResult
    {
        internal RemoveParticipantEventResult() { }
        public Azure.Communication.CallAutomation.RemoveParticipantFailed FailureResult { get { throw null; } }
        public bool IsSuccess { get { throw null; } }
        public Azure.Communication.CommunicationIdentifier Participant { get { throw null; } }
        public Azure.Communication.CallAutomation.RemoveParticipantSucceeded SuccessResult { get { throw null; } }
    }
    public partial class RemoveParticipantFailed : Azure.Communication.CallAutomation.CallAutomationEventBase
    {
        internal RemoveParticipantFailed() { }
        public Azure.Communication.CommunicationIdentifier Participant { get { throw null; } }
        public static Azure.Communication.CallAutomation.RemoveParticipantFailed Deserialize(string content) { throw null; }
    }
    public partial class RemoveParticipantOptions
    {
        public RemoveParticipantOptions(Azure.Communication.CommunicationIdentifier participantToRemove) { }
        public string OperationContext { get { throw null; } set { } }
        public Azure.Communication.CommunicationIdentifier ParticipantToRemove { get { throw null; } }
    }
    public partial class RemoveParticipantResult
    {
        internal RemoveParticipantResult() { }
        public string OperationContext { get { throw null; } }
        public Azure.Communication.CallAutomation.RemoveParticipantEventResult WaitForEventProcessor(System.Threading.CancellationToken cancellationToken = default(System.Threading.CancellationToken)) { throw null; }
        public System.Threading.Tasks.Task<Azure.Communication.CallAutomation.RemoveParticipantEventResult> WaitForEventProcessorAsync(System.Threading.CancellationToken cancellationToken = default(System.Threading.CancellationToken)) { throw null; }
    }
    public partial class RemoveParticipantSucceeded : Azure.Communication.CallAutomation.CallAutomationEventBase
    {
        internal RemoveParticipantSucceeded() { }
        public Azure.Communication.CommunicationIdentifier Participant { get { throw null; } }
        public static Azure.Communication.CallAutomation.RemoveParticipantSucceeded Deserialize(string content) { throw null; }
    }
    public partial class ResultInformation
    {
        internal ResultInformation() { }
        public int? Code { get { throw null; } }
        public string Message { get { throw null; } }
        public int? SubCode { get { throw null; } }
    }
    public partial class SendDtmfCompleted : Azure.Communication.CallAutomation.CallAutomationEventBase
    {
        internal SendDtmfCompleted() { }
        public static Azure.Communication.CallAutomation.SendDtmfCompleted Deserialize(string content) { throw null; }
    }
    public partial class SendDtmfEventResult
    {
        internal SendDtmfEventResult() { }
        public Azure.Communication.CallAutomation.SendDtmfFailed FailureResult { get { throw null; } }
        public bool IsSuccess { get { throw null; } }
        public Azure.Communication.CallAutomation.SendDtmfCompleted SuccessResult { get { throw null; } }
    }
    public partial class SendDtmfFailed : Azure.Communication.CallAutomation.CallAutomationEventBase
    {
        internal SendDtmfFailed() { }
        public static Azure.Communication.CallAutomation.SendDtmfFailed Deserialize(string content) { throw null; }
    }
    public partial class SendDtmfResult
    {
        internal SendDtmfResult() { }
        public Azure.Communication.CallAutomation.SendDtmfEventResult WaitForEventProcessor(System.Threading.CancellationToken cancellationToken = default(System.Threading.CancellationToken)) { throw null; }
        public System.Threading.Tasks.Task<Azure.Communication.CallAutomation.SendDtmfEventResult> WaitForEventProcessorAsync(System.Threading.CancellationToken cancellationToken = default(System.Threading.CancellationToken)) { throw null; }
    }
    public partial class SensitiveFlag
    {
        internal SensitiveFlag() { }
        public int? Recording { get { throw null; } }
    }
    public partial class ServerCallLocator : Azure.Communication.CallAutomation.CallLocator
    {
        public ServerCallLocator(string id) { }
        public override bool Equals(Azure.Communication.CallAutomation.CallLocator other) { throw null; }
        public override int GetHashCode() { throw null; }
        public override string ToString() { throw null; }
    }
    public partial class SpeechResult : Azure.Communication.CallAutomation.RecognizeResult
    {
        internal SpeechResult() { }
        public override Azure.Communication.CallAutomation.RecognizeResultType ResultType { get { throw null; } }
        public string Speech { get { throw null; } }
    }
    public partial class SsmlSource : Azure.Communication.CallAutomation.PlaySource
    {
        public SsmlSource(string ssmlText) { }
        public string SsmlText { get { throw null; } }
    }
<<<<<<< HEAD
    public partial class StartDialogRequest
    {
        public StartDialogRequest(Azure.Communication.CallAutomation.DialogOptions dialogOptions, Azure.Communication.CallAutomation.DialogInputType dialogInputType) { }
        public Azure.Communication.CallAutomation.DialogInputType DialogInputType { get { throw null; } }
        public Azure.Communication.CallAutomation.DialogOptions DialogOptions { get { throw null; } }
=======
    public partial class StartDialogOptions
    {
        public StartDialogOptions(Azure.Communication.CallAutomation.DialogInputType dialogInputType, string botAppId, System.Collections.Generic.IDictionary<string, object> dialogContext) { }
        public StartDialogOptions(string dialogId, Azure.Communication.CallAutomation.DialogInputType dialogInputType, string botAppId, System.Collections.Generic.IDictionary<string, object> dialogContext) { }
        public string BotAppId { get { throw null; } }
        public System.Collections.Generic.IDictionary<string, object> DialogContext { get { throw null; } }
        public string DialogId { get { throw null; } }
        public Azure.Communication.CallAutomation.DialogInputType DialogInputType { get { throw null; } }
>>>>>>> af9777b2
        public string OperationContext { get { throw null; } set { } }
    }
    public partial class StartRecognizingCallMediaResult
    {
        internal StartRecognizingCallMediaResult() { }
        public Azure.Communication.CallAutomation.StartRecognizingEventResult WaitForEventProcessor(System.Threading.CancellationToken cancellationToken = default(System.Threading.CancellationToken)) { throw null; }
        public System.Threading.Tasks.Task<Azure.Communication.CallAutomation.StartRecognizingEventResult> WaitForEventProcessorAsync(System.Threading.CancellationToken cancellationToken = default(System.Threading.CancellationToken)) { throw null; }
    }
    public partial class StartRecognizingEventResult
    {
        internal StartRecognizingEventResult() { }
        public Azure.Communication.CallAutomation.RecognizeFailed FailureResult { get { throw null; } }
        public bool IsSuccess { get { throw null; } }
        public Azure.Communication.CallAutomation.RecognizeCompleted SuccessResult { get { throw null; } }
    }
    public partial class StartRecordingOptions
    {
        public StartRecordingOptions(Azure.Communication.CallAutomation.CallLocator callLocator) { }
        public System.Collections.Generic.IList<Azure.Communication.CommunicationIdentifier> AudioChannelParticipantOrdering { get { throw null; } }
        public System.Collections.Generic.IList<Azure.Communication.CallAutomation.ChannelAffinity> ChannelAffinity { get { throw null; } set { } }
        public Azure.Communication.CallAutomation.ExternalStorage ExternalStorage { get { throw null; } set { } }
        public Azure.Communication.CallAutomation.RecordingChannel RecordingChannel { get { throw null; } set { } }
        public Azure.Communication.CallAutomation.RecordingContent RecordingContent { get { throw null; } set { } }
        public Azure.Communication.CallAutomation.RecordingFormat RecordingFormat { get { throw null; } set { } }
        public System.Uri RecordingStateCallbackUri { get { throw null; } set { } }
    }
    public partial class TextSource : Azure.Communication.CallAutomation.PlaySource
    {
        public TextSource(string text) { }
        public TextSource(string text, string voiceName) { }
        public TextSource(string text, string sourceLocale, Azure.Communication.CallAutomation.GenderType gender) { }
        public string SourceLocale { get { throw null; } set { } }
        public string Text { get { throw null; } }
        public Azure.Communication.CallAutomation.GenderType? VoiceGender { get { throw null; } set { } }
        public string VoiceName { get { throw null; } set { } }
    }
    public partial class ToneInfo
    {
        internal ToneInfo() { }
        public int SequenceId { get { throw null; } }
        public Azure.Communication.CallAutomation.DtmfTone Tone { get { throw null; } }
    }
    public partial class TransferCallToParticipantEventResult
    {
        internal TransferCallToParticipantEventResult() { }
        public Azure.Communication.CallAutomation.CallTransferFailed FailureResult { get { throw null; } }
        public bool IsSuccess { get { throw null; } }
        public Azure.Communication.CallAutomation.CallTransferAccepted SuccessResult { get { throw null; } }
    }
    public partial class TransferCallToParticipantResult
    {
        internal TransferCallToParticipantResult() { }
        public string OperationContext { get { throw null; } }
        public Azure.Communication.CallAutomation.TransferCallToParticipantEventResult WaitForEventProcessor(System.Threading.CancellationToken cancellationToken = default(System.Threading.CancellationToken)) { throw null; }
        public System.Threading.Tasks.Task<Azure.Communication.CallAutomation.TransferCallToParticipantEventResult> WaitForEventProcessorAsync(System.Threading.CancellationToken cancellationToken = default(System.Threading.CancellationToken)) { throw null; }
    }
    public partial class TransferToParticipantOptions
    {
        public TransferToParticipantOptions(Azure.Communication.CommunicationUserIdentifier targetIdentity, System.Collections.Generic.IDictionary<string, string> voipHeaders = null) { }
        public TransferToParticipantOptions(Azure.Communication.MicrosoftTeamsUserIdentifier targetIdentity, System.Collections.Generic.IDictionary<string, string> voipHeaders = null) { }
        public TransferToParticipantOptions(Azure.Communication.PhoneNumberIdentifier targetPhoneNumberIdentity, System.Collections.Generic.IDictionary<string, string> sipHeaders = null) { }
        public string OperationContext { get { throw null; } set { } }
        public System.Collections.Generic.IDictionary<string, string> SipHeaders { get { throw null; } }
        public Azure.Communication.CommunicationIdentifier Target { get { throw null; } }
        public System.Collections.Generic.IDictionary<string, string> VoipHeaders { get { throw null; } }
    }
    public partial class UnmuteParticipantsOptions
    {
        public UnmuteParticipantsOptions(System.Collections.Generic.IEnumerable<Azure.Communication.CommunicationIdentifier> targetParticipant) { }
        public string OperationContext { get { throw null; } set { } }
        public System.Collections.Generic.IReadOnlyList<Azure.Communication.CommunicationIdentifier> TargetParticipants { get { throw null; } }
    }
    public partial class UnmuteParticipantsResponse
    {
        internal UnmuteParticipantsResponse() { }
        public string OperationContext { get { throw null; } }
    }
    public partial class UserConsent
    {
        internal UserConsent() { }
        public int? Recording { get { throw null; } }
    }
}<|MERGE_RESOLUTION|>--- conflicted
+++ resolved
@@ -534,52 +534,6 @@
         public System.Collections.Generic.IEnumerable<Azure.Communication.CommunicationIdentifier> Targets { get { throw null; } }
         public System.Collections.Generic.IDictionary<string, string> VoipHeaders { get { throw null; } set { } }
     }
-<<<<<<< HEAD
-=======
-    public partial class DialogCompleted : Azure.Communication.CallAutomation.CallAutomationEventBase
-    {
-        internal DialogCompleted() { }
-        public string DialogId { get { throw null; } }
-        public Azure.Communication.CallAutomation.DialogInputType? DialogInputType { get { throw null; } }
-        public static Azure.Communication.CallAutomation.DialogCompleted Deserialize(string content) { throw null; }
-    }
-    public partial class DialogConsent : Azure.Communication.CallAutomation.CallAutomationEventBase
-    {
-        internal DialogConsent() { }
-        public string DialogId { get { throw null; } }
-        public Azure.Communication.CallAutomation.DialogInputType? DialogInputType { get { throw null; } }
-        public Azure.Communication.CallAutomation.UserConsent UserConsent { get { throw null; } }
-        public static Azure.Communication.CallAutomation.DialogConsent Deserialize(string content) { throw null; }
-    }
-    public partial class DialogEventResult
-    {
-        internal DialogEventResult() { }
-        public Azure.Communication.CallAutomation.DialogCompleted DialogCompletedSuccessResult { get { throw null; } }
-        public Azure.Communication.CallAutomation.DialogConsent DialogConsentSuccessEvent { get { throw null; } }
-        public Azure.Communication.CallAutomation.DialogHangup DialogHangupSuccessEvent { get { throw null; } }
-        public Azure.Communication.CallAutomation.DialogLanguageChange DialogLanguageChangeEvent { get { throw null; } }
-        public Azure.Communication.CallAutomation.DialogSensitivityUpdate DialogSensitivityUpdateEvent { get { throw null; } }
-        public Azure.Communication.CallAutomation.DialogStarted DialogStartedSuccessEvent { get { throw null; } }
-        public Azure.Communication.CallAutomation.DialogTransfer DialogTransferSuccessEvent { get { throw null; } }
-        public Azure.Communication.CallAutomation.DialogFailed FailureResult { get { throw null; } }
-        public bool IsSuccess { get { throw null; } }
-    }
-    public partial class DialogFailed : Azure.Communication.CallAutomation.CallAutomationEventBase
-    {
-        internal DialogFailed() { }
-        public string DialogId { get { throw null; } }
-        public Azure.Communication.CallAutomation.DialogInputType? DialogInputType { get { throw null; } }
-        public static Azure.Communication.CallAutomation.DialogFailed Deserialize(string content) { throw null; }
-    }
-    public partial class DialogHangup : Azure.Communication.CallAutomation.CallAutomationEventBase
-    {
-        internal DialogHangup() { }
-        public string DialogId { get { throw null; } }
-        public Azure.Communication.CallAutomation.DialogInputType? DialogInputType { get { throw null; } }
-        public object IvrContext { get { throw null; } }
-        public static Azure.Communication.CallAutomation.DialogHangup Deserialize(string content) { throw null; }
-    }
->>>>>>> af9777b2
     [System.Runtime.InteropServices.StructLayoutAttribute(System.Runtime.InteropServices.LayoutKind.Sequential)]
     public readonly partial struct DialogInputType : System.IEquatable<Azure.Communication.CallAutomation.DialogInputType>
     {
@@ -597,7 +551,6 @@
         public static bool operator !=(Azure.Communication.CallAutomation.DialogInputType left, Azure.Communication.CallAutomation.DialogInputType right) { throw null; }
         public override string ToString() { throw null; }
     }
-<<<<<<< HEAD
     public partial class DialogOptions
     {
         public DialogOptions(string botAppId, System.Collections.Generic.IDictionary<string, object> dialogContext) { }
@@ -611,48 +564,6 @@
         public Azure.Communication.CallAutomation.DialogInputType? DialogInputType { get { throw null; } }
         public Azure.Communication.CallAutomation.DialogOptions DialogOptions { get { throw null; } }
         public string OperationContext { get { throw null; } }
-=======
-    public partial class DialogLanguageChange : Azure.Communication.CallAutomation.CallAutomationEventBase
-    {
-        internal DialogLanguageChange() { }
-        public string DialogId { get { throw null; } }
-        public Azure.Communication.CallAutomation.DialogInputType? DialogInputType { get { throw null; } }
-        public object IvrContext { get { throw null; } }
-        public string SelectedLanguage { get { throw null; } }
-        public static Azure.Communication.CallAutomation.DialogLanguageChange Deserialize(string content) { throw null; }
-    }
-    public partial class DialogResult
-    {
-        internal DialogResult() { }
-        public string DialogId { get { throw null; } }
-        public Azure.Communication.CallAutomation.DialogEventResult WaitForEventProcessor(System.Threading.CancellationToken cancellationToken = default(System.Threading.CancellationToken)) { throw null; }
-        public System.Threading.Tasks.Task<Azure.Communication.CallAutomation.DialogEventResult> WaitForEventProcessorAsync(System.Threading.CancellationToken cancellationToken = default(System.Threading.CancellationToken)) { throw null; }
-    }
-    public partial class DialogSensitivityUpdate : Azure.Communication.CallAutomation.CallAutomationEventBase
-    {
-        internal DialogSensitivityUpdate() { }
-        public string DialogId { get { throw null; } }
-        public Azure.Communication.CallAutomation.DialogInputType? DialogInputType { get { throw null; } }
-        public Azure.Communication.CallAutomation.SensitiveFlag SensitiveFlag { get { throw null; } }
-        public static Azure.Communication.CallAutomation.DialogSensitivityUpdate Deserialize(string content) { throw null; }
-    }
-    public partial class DialogStarted : Azure.Communication.CallAutomation.CallAutomationEventBase
-    {
-        internal DialogStarted() { }
-        public string DialogId { get { throw null; } }
-        public Azure.Communication.CallAutomation.DialogInputType? DialogInputType { get { throw null; } }
-        public static Azure.Communication.CallAutomation.DialogStarted Deserialize(string content) { throw null; }
-    }
-    public partial class DialogTransfer : Azure.Communication.CallAutomation.CallAutomationEventBase
-    {
-        internal DialogTransfer() { }
-        public string DialogId { get { throw null; } }
-        public Azure.Communication.CallAutomation.DialogInputType? DialogInputType { get { throw null; } }
-        public object IvrContext { get { throw null; } }
-        public string TransferDestination { get { throw null; } }
-        public string TransferType { get { throw null; } }
-        public static Azure.Communication.CallAutomation.DialogTransfer Deserialize(string content) { throw null; }
->>>>>>> af9777b2
     }
     public partial class DtmfResult : Azure.Communication.CallAutomation.RecognizeResult
     {
@@ -1204,22 +1115,11 @@
         public SsmlSource(string ssmlText) { }
         public string SsmlText { get { throw null; } }
     }
-<<<<<<< HEAD
     public partial class StartDialogRequest
     {
         public StartDialogRequest(Azure.Communication.CallAutomation.DialogOptions dialogOptions, Azure.Communication.CallAutomation.DialogInputType dialogInputType) { }
         public Azure.Communication.CallAutomation.DialogInputType DialogInputType { get { throw null; } }
         public Azure.Communication.CallAutomation.DialogOptions DialogOptions { get { throw null; } }
-=======
-    public partial class StartDialogOptions
-    {
-        public StartDialogOptions(Azure.Communication.CallAutomation.DialogInputType dialogInputType, string botAppId, System.Collections.Generic.IDictionary<string, object> dialogContext) { }
-        public StartDialogOptions(string dialogId, Azure.Communication.CallAutomation.DialogInputType dialogInputType, string botAppId, System.Collections.Generic.IDictionary<string, object> dialogContext) { }
-        public string BotAppId { get { throw null; } }
-        public System.Collections.Generic.IDictionary<string, object> DialogContext { get { throw null; } }
-        public string DialogId { get { throw null; } }
-        public Azure.Communication.CallAutomation.DialogInputType DialogInputType { get { throw null; } }
->>>>>>> af9777b2
         public string OperationContext { get { throw null; } set { } }
     }
     public partial class StartRecognizingCallMediaResult
