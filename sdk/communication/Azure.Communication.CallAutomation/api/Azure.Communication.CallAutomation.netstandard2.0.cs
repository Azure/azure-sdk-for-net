namespace Azure.Communication.CallAutomation
{
    public partial class AddParticipantEventResult
    {
        internal AddParticipantEventResult() { }
        public Azure.Communication.CallAutomation.AddParticipantFailed FailureResult { get { throw null; } }
        public bool IsSuccess { get { throw null; } }
        public Azure.Communication.CommunicationIdentifier Participant { get { throw null; } }
        public Azure.Communication.CallAutomation.AddParticipantSucceeded SuccessResult { get { throw null; } }
    }
    public partial class AddParticipantFailed : Azure.Communication.CallAutomation.CallAutomationEventBase
    {
        internal AddParticipantFailed() { }
        public Azure.Communication.CommunicationIdentifier Participant { get { throw null; } }
        public static Azure.Communication.CallAutomation.AddParticipantFailed Deserialize(string content) { throw null; }
    }
    public partial class AddParticipantOptions
    {
        public AddParticipantOptions(Azure.Communication.CallAutomation.CallInvite participantToAdd) { }
        public int? InvitationTimeoutInSeconds { get { throw null; } set { } }
        public System.Uri OperationCallbackUri { get { throw null; } set { } }
        public string OperationContext { get { throw null; } set { } }
        public Azure.Communication.CallAutomation.CallInvite ParticipantToAdd { get { throw null; } }
    }
    public partial class AddParticipantResult
    {
        internal AddParticipantResult() { }
        public string InvitationId { get { throw null; } }
        public string OperationContext { get { throw null; } }
        public Azure.Communication.CallAutomation.CallParticipant Participant { get { throw null; } }
        public Azure.Communication.CallAutomation.AddParticipantEventResult WaitForEventProcessor(System.Threading.CancellationToken cancellationToken = default(System.Threading.CancellationToken)) { throw null; }
        public System.Threading.Tasks.Task<Azure.Communication.CallAutomation.AddParticipantEventResult> WaitForEventProcessorAsync(System.Threading.CancellationToken cancellationToken = default(System.Threading.CancellationToken)) { throw null; }
    }
    public partial class AddParticipantSucceeded : Azure.Communication.CallAutomation.CallAutomationEventBase
    {
        internal AddParticipantSucceeded() { }
        public Azure.Communication.CommunicationIdentifier Participant { get { throw null; } }
        public static Azure.Communication.CallAutomation.AddParticipantSucceeded Deserialize(string content) { throw null; }
    }
    public partial class AnswerCallEventResult
    {
        internal AnswerCallEventResult() { }
        public Azure.Communication.CallAutomation.AnswerFailed FailureResult { get { throw null; } }
        public bool IsSuccess { get { throw null; } }
        public Azure.Communication.CallAutomation.CallConnected SuccessResult { get { throw null; } }
    }
    public partial class AnswerCallOptions
    {
        public AnswerCallOptions(string incomingCallContext, System.Uri callbackUri) { }
        public Azure.Communication.CommunicationUserIdentifier AnsweredBy { get { throw null; } set { } }
        public System.Uri CallbackUri { get { throw null; } }
        public Azure.Communication.CallAutomation.CallIntelligenceOptions CallIntelligenceOptions { get { throw null; } set { } }
        public Azure.Communication.CallAutomation.CustomCallingContext CustomCallingContext { get { throw null; } }
        public string IncomingCallContext { get { throw null; } }
        public Azure.Communication.CallAutomation.MediaStreamingOptions MediaStreamingOptions { get { throw null; } set { } }
        public string OperationContext { get { throw null; } set { } }
        public Azure.Communication.CallAutomation.TranscriptionOptions TranscriptionOptions { get { throw null; } set { } }
    }
    public partial class AnswerCallResult
    {
        internal AnswerCallResult() { }
        public Azure.Communication.CallAutomation.CallConnection CallConnection { get { throw null; } }
        public Azure.Communication.CallAutomation.CallConnectionProperties CallConnectionProperties { get { throw null; } }
        public Azure.Communication.CallAutomation.AnswerCallEventResult WaitForEventProcessor(System.Threading.CancellationToken cancellationToken = default(System.Threading.CancellationToken)) { throw null; }
        public System.Threading.Tasks.Task<Azure.Communication.CallAutomation.AnswerCallEventResult> WaitForEventProcessorAsync(System.Threading.CancellationToken cancellationToken = default(System.Threading.CancellationToken)) { throw null; }
    }
    public partial class AnswerFailed : Azure.Communication.CallAutomation.CallAutomationEventBase
    {
        internal AnswerFailed() { }
        public static Azure.Communication.CallAutomation.AnswerFailed Deserialize(string content) { throw null; }
    }
    [System.Text.Json.Serialization.JsonConverterAttribute(typeof(System.Text.Json.Serialization.JsonStringEnumConverter))]
    public enum AudioChannel
    {
        Unknown = 0,
        Mono = 1,
    }
    public partial class AudioData : Azure.Communication.CallAutomation.StreamingData
    {
        public AudioData(byte[] data) { }
        public byte[] Data { get { throw null; } }
        public bool IsSilent { get { throw null; } }
        public Azure.Communication.CommunicationIdentifier Participant { get { throw null; } }
        public System.DateTimeOffset Timestamp { get { throw null; } }
    }
    [System.Runtime.InteropServices.StructLayoutAttribute(System.Runtime.InteropServices.LayoutKind.Sequential)]
    public readonly partial struct AudioFormat : System.IEquatable<Azure.Communication.CallAutomation.AudioFormat>
    {
        private readonly object _dummy;
        private readonly int _dummyPrimitive;
        public AudioFormat(string value) { throw null; }
        public static Azure.Communication.CallAutomation.AudioFormat Pcm16KMono { get { throw null; } }
        public static Azure.Communication.CallAutomation.AudioFormat Pcm24KMono { get { throw null; } }
        public bool Equals(Azure.Communication.CallAutomation.AudioFormat other) { throw null; }
        [System.ComponentModel.EditorBrowsableAttribute(System.ComponentModel.EditorBrowsableState.Never)]
        public override bool Equals(object obj) { throw null; }
        [System.ComponentModel.EditorBrowsableAttribute(System.ComponentModel.EditorBrowsableState.Never)]
        public override int GetHashCode() { throw null; }
        public static bool operator ==(Azure.Communication.CallAutomation.AudioFormat left, Azure.Communication.CallAutomation.AudioFormat right) { throw null; }
        public static implicit operator Azure.Communication.CallAutomation.AudioFormat (string value) { throw null; }
        public static bool operator !=(Azure.Communication.CallAutomation.AudioFormat left, Azure.Communication.CallAutomation.AudioFormat right) { throw null; }
        public override string ToString() { throw null; }
    }
    public partial class AudioMetadata : Azure.Communication.CallAutomation.StreamingData
    {
        internal AudioMetadata() { }
        public Azure.Communication.CallAutomation.AudioChannel Channels { get { throw null; } set { } }
        public string Encoding { get { throw null; } set { } }
        public int Length { get { throw null; } set { } }
        public string MediaSubscriptionId { get { throw null; } set { } }
        public int SampleRate { get { throw null; } set { } }
    }
    public partial class AzureOpenAIDialog : Azure.Communication.CallAutomation.BaseDialog
    {
        public AzureOpenAIDialog(System.Collections.Generic.IDictionary<string, object> context) : base (default(System.Collections.Generic.IDictionary<string, object>)) { }
    }
    public partial class AzureOpenAIDialogUpdate : Azure.Communication.CallAutomation.DialogUpdateBase
    {
        public AzureOpenAIDialogUpdate(System.Collections.Generic.IDictionary<string, object> context) { }
    }
    public abstract partial class BaseDialog
    {
        protected BaseDialog(System.Collections.Generic.IDictionary<string, object> context) { }
        public System.Collections.Generic.IDictionary<string, object> Context { get { throw null; } set { } }
    }
    public partial class CallAutomationClient
    {
        protected CallAutomationClient() { }
        public CallAutomationClient(string connectionString) { }
        public CallAutomationClient(string connectionString, Azure.Communication.CallAutomation.CallAutomationClientOptions options) { }
        public CallAutomationClient(System.Uri endpoint, Azure.Core.TokenCredential credential, Azure.Communication.CallAutomation.CallAutomationClientOptions options = null) { }
        public CallAutomationClient(System.Uri pmaEndpoint, string connectionString, Azure.Communication.CallAutomation.CallAutomationClientOptions options = null) { }
        public CallAutomationClient(System.Uri pmaEndpoint, System.Uri acsEndpoint, Azure.Core.TokenCredential credential, Azure.Communication.CallAutomation.CallAutomationClientOptions options = null) { }
        public Azure.Communication.CommunicationUserIdentifier Source { get { throw null; } }
        public virtual Azure.Response<Azure.Communication.CallAutomation.AnswerCallResult> AnswerCall(Azure.Communication.CallAutomation.AnswerCallOptions options, System.Threading.CancellationToken cancellationToken = default(System.Threading.CancellationToken)) { throw null; }
        public virtual Azure.Response<Azure.Communication.CallAutomation.AnswerCallResult> AnswerCall(string incomingCallContext, System.Uri callbackUri, System.Threading.CancellationToken cancellationToken = default(System.Threading.CancellationToken)) { throw null; }
        public virtual System.Threading.Tasks.Task<Azure.Response<Azure.Communication.CallAutomation.AnswerCallResult>> AnswerCallAsync(Azure.Communication.CallAutomation.AnswerCallOptions options, System.Threading.CancellationToken cancellationToken = default(System.Threading.CancellationToken)) { throw null; }
        public virtual System.Threading.Tasks.Task<Azure.Response<Azure.Communication.CallAutomation.AnswerCallResult>> AnswerCallAsync(string incomingCallContext, System.Uri callbackUri, System.Threading.CancellationToken cancellationToken = default(System.Threading.CancellationToken)) { throw null; }
        public virtual Azure.Response<Azure.Communication.CallAutomation.ConnectCallResult> ConnectCall(Azure.Communication.CallAutomation.CallLocator callLocator, System.Uri callbackUri, System.Threading.CancellationToken cancellationToken = default(System.Threading.CancellationToken)) { throw null; }
        public virtual Azure.Response<Azure.Communication.CallAutomation.ConnectCallResult> ConnectCall(Azure.Communication.CallAutomation.ConnectCallOptions connectCallOptions, System.Threading.CancellationToken cancellationToken = default(System.Threading.CancellationToken)) { throw null; }
        public virtual System.Threading.Tasks.Task<Azure.Response<Azure.Communication.CallAutomation.ConnectCallResult>> ConnectCallAsync(Azure.Communication.CallAutomation.CallLocator callLocator, System.Uri callbackUri, System.Threading.CancellationToken cancellationToken = default(System.Threading.CancellationToken)) { throw null; }
        public virtual System.Threading.Tasks.Task<Azure.Response<Azure.Communication.CallAutomation.ConnectCallResult>> ConnectCallAsync(Azure.Communication.CallAutomation.ConnectCallOptions connectCallOptions, System.Threading.CancellationToken cancellationToken = default(System.Threading.CancellationToken)) { throw null; }
        public virtual Azure.Response<Azure.Communication.CallAutomation.CreateCallResult> CreateCall(Azure.Communication.CallAutomation.CallInvite callInvite, System.Uri callbackUri, System.Threading.CancellationToken cancellationToken = default(System.Threading.CancellationToken)) { throw null; }
        public virtual Azure.Response<Azure.Communication.CallAutomation.CreateCallResult> CreateCall(Azure.Communication.CallAutomation.CreateCallOptions options, System.Threading.CancellationToken cancellationToken = default(System.Threading.CancellationToken)) { throw null; }
        public virtual System.Threading.Tasks.Task<Azure.Response<Azure.Communication.CallAutomation.CreateCallResult>> CreateCallAsync(Azure.Communication.CallAutomation.CallInvite callInvite, System.Uri callbackUri, System.Threading.CancellationToken cancellationToken = default(System.Threading.CancellationToken)) { throw null; }
        public virtual System.Threading.Tasks.Task<Azure.Response<Azure.Communication.CallAutomation.CreateCallResult>> CreateCallAsync(Azure.Communication.CallAutomation.CreateCallOptions options, System.Threading.CancellationToken cancellationToken = default(System.Threading.CancellationToken)) { throw null; }
        public virtual Azure.Response<Azure.Communication.CallAutomation.CreateCallResult> CreateGroupCall(Azure.Communication.CallAutomation.CreateGroupCallOptions options, System.Threading.CancellationToken cancellationToken = default(System.Threading.CancellationToken)) { throw null; }
        public virtual System.Threading.Tasks.Task<Azure.Response<Azure.Communication.CallAutomation.CreateCallResult>> CreateGroupCallAsync(Azure.Communication.CallAutomation.CreateGroupCallOptions options, System.Threading.CancellationToken cancellationToken = default(System.Threading.CancellationToken)) { throw null; }
        public virtual Azure.Communication.CallAutomation.CallConnection GetCallConnection(string callConnectionId) { throw null; }
        public virtual Azure.Communication.CallAutomation.CallRecording GetCallRecording() { throw null; }
        public virtual Azure.Communication.CallAutomation.CallAutomationEventProcessor GetEventProcessor() { throw null; }
        public virtual Azure.Response RedirectCall(Azure.Communication.CallAutomation.RedirectCallOptions options, System.Threading.CancellationToken cancellationToken = default(System.Threading.CancellationToken)) { throw null; }
        public virtual Azure.Response RedirectCall(string incomingCallContext, Azure.Communication.CallAutomation.CallInvite callInvite, System.Threading.CancellationToken cancellationToken = default(System.Threading.CancellationToken)) { throw null; }
        public virtual System.Threading.Tasks.Task<Azure.Response> RedirectCallAsync(Azure.Communication.CallAutomation.RedirectCallOptions options, System.Threading.CancellationToken cancellationToken = default(System.Threading.CancellationToken)) { throw null; }
        public virtual System.Threading.Tasks.Task<Azure.Response> RedirectCallAsync(string incomingCallContext, Azure.Communication.CallAutomation.CallInvite callInvite, System.Threading.CancellationToken cancellationToken = default(System.Threading.CancellationToken)) { throw null; }
        public virtual Azure.Response RejectCall(Azure.Communication.CallAutomation.RejectCallOptions options, System.Threading.CancellationToken cancellationToken = default(System.Threading.CancellationToken)) { throw null; }
        public virtual Azure.Response RejectCall(string incomingCallContext, System.Threading.CancellationToken cancellationToken = default(System.Threading.CancellationToken)) { throw null; }
        public virtual System.Threading.Tasks.Task<Azure.Response> RejectCallAsync(Azure.Communication.CallAutomation.RejectCallOptions options, System.Threading.CancellationToken cancellationToken = default(System.Threading.CancellationToken)) { throw null; }
        public virtual System.Threading.Tasks.Task<Azure.Response> RejectCallAsync(string incomingCallContext, System.Threading.CancellationToken cancellationToken = default(System.Threading.CancellationToken)) { throw null; }
    }
    public partial class CallAutomationClientOptions : Azure.Core.ClientOptions
    {
        public CallAutomationClientOptions(Azure.Communication.CallAutomation.CallAutomationClientOptions.ServiceVersion version = Azure.Communication.CallAutomation.CallAutomationClientOptions.ServiceVersion.V2024_09_01_Preview) { }
        public Azure.Communication.CommunicationUserIdentifier Source { get { throw null; } set { } }
        public enum ServiceVersion
        {
            V2023_03_06 = 1,
            V2023_06_15_Preview = 2,
            V2023_10_15 = 3,
            V2023_10_03_Preview = 4,
            V2024_09_01_Preview = 5,
        }
    }
    public abstract partial class CallAutomationEventBase
    {
        protected CallAutomationEventBase() { }
        public string CallConnectionId { get { throw null; } }
        public string CorrelationId { get { throw null; } }
        public string? OperationContext { get { throw null; } }
        public Azure.Communication.CallAutomation.ResultInformation? ResultInformation { get { throw null; } }
        public string ServerCallId { get { throw null; } }
    }
    public static partial class CallAutomationEventParser
    {
        public static Azure.Communication.CallAutomation.CallAutomationEventBase Parse(Azure.Messaging.CloudEvent cloudEvent) { throw null; }
        public static Azure.Communication.CallAutomation.CallAutomationEventBase Parse(System.BinaryData json) { throw null; }
        public static Azure.Communication.CallAutomation.CallAutomationEventBase Parse(string eventData, string eventType) { throw null; }
        public static Azure.Communication.CallAutomation.CallAutomationEventBase[] ParseMany(Azure.Messaging.CloudEvent[] cloudEvents) { throw null; }
        public static Azure.Communication.CallAutomation.CallAutomationEventBase[] ParseMany(System.BinaryData json) { throw null; }
    }
    public partial class CallAutomationEventProcessor
    {
        internal CallAutomationEventProcessor() { }
        public void AttachOngoingEventProcessor<TEvent>(string callConnectionId, System.Action<TEvent> eventProcessor) where TEvent : Azure.Communication.CallAutomation.CallAutomationEventBase { }
        public void DetachOngoingEventProcessor<TEvent>(string callConnectionId) where TEvent : Azure.Communication.CallAutomation.CallAutomationEventBase { }
        public void ProcessEvents(System.Collections.Generic.IEnumerable<Azure.Communication.CallAutomation.CallAutomationEventBase> events) { }
        public void ProcessEvents(System.Collections.Generic.IEnumerable<Azure.Messaging.CloudEvent> events) { }
        public Azure.Communication.CallAutomation.CallAutomationEventBase WaitForEventProcessor(System.Func<Azure.Communication.CallAutomation.CallAutomationEventBase, bool> predicate, System.Threading.CancellationToken cancellationToken = default(System.Threading.CancellationToken)) { throw null; }
        public System.Threading.Tasks.Task<Azure.Communication.CallAutomation.CallAutomationEventBase> WaitForEventProcessorAsync(System.Func<Azure.Communication.CallAutomation.CallAutomationEventBase, bool> predicate, System.Threading.CancellationToken cancellationToken = default(System.Threading.CancellationToken)) { throw null; }
        public System.Threading.Tasks.Task<TEvent> WaitForEventProcessorAsync<TEvent>(string connectionId = null, string operationContext = null, System.Threading.CancellationToken cancellationToken = default(System.Threading.CancellationToken)) where TEvent : Azure.Communication.CallAutomation.CallAutomationEventBase { throw null; }
        public TEvent WaitForEventProcessor<TEvent>(string connectionId = null, string operationContext = null, System.Threading.CancellationToken cancellationToken = default(System.Threading.CancellationToken)) where TEvent : Azure.Communication.CallAutomation.CallAutomationEventBase { throw null; }
    }
    public static partial class CallAutomationModelFactory
    {
        public static Azure.Communication.CallAutomation.AddParticipantFailed AddParticipantFailed(string callConnectionId = null, string serverCallId = null, string correlationId = null, string operationContext = null, Azure.Communication.CallAutomation.ResultInformation resultInformation = null, Azure.Communication.CommunicationIdentifier participant = null) { throw null; }
        public static Azure.Communication.CallAutomation.AddParticipantResult AddParticipantsResult(Azure.Communication.CallAutomation.CallParticipant participant = null, string operationContext = null, string invitationId = null) { throw null; }
        public static Azure.Communication.CallAutomation.AddParticipantSucceeded AddParticipantSucceeded(string callConnectionId = null, string serverCallId = null, string correlationId = null, string operationContext = null, Azure.Communication.CallAutomation.ResultInformation resultInformation = null, Azure.Communication.CommunicationIdentifier participant = null) { throw null; }
        public static Azure.Communication.CallAutomation.AnswerCallResult AnswerCallResult(Azure.Communication.CallAutomation.CallConnection callConnection = null, Azure.Communication.CallAutomation.CallConnectionProperties callConnectionProperties = null) { throw null; }
        public static Azure.Communication.CallAutomation.AnswerFailed AnswerFailed(string callConnectionId = null, string serverCallId = null, string correlationId = null, Azure.Communication.CallAutomation.ResultInformation resultInformation = null, string operationContext = null) { throw null; }
        public static Azure.Communication.CallAutomation.AudioData AudioData(string data, System.DateTime timestamp, string participantId, bool silent) { throw null; }
        public static Azure.Communication.CallAutomation.AudioMetadata AudioMetadata(string mediaSubscriptionId, string encoding, int sampleRate, int channels, int length) { throw null; }
        public static Azure.Communication.CallAutomation.CallConnected CallConnected(string callConnectionId = null, string serverCallId = null, string correlationId = null, string operationContext = null, Azure.Communication.CallAutomation.ResultInformation resultInformation = null) { throw null; }
        public static Azure.Communication.CallAutomation.CallConnectionProperties CallConnectionProperties(string callConnectionId = null, string serverCallId = null, System.Collections.Generic.IEnumerable<Azure.Communication.CommunicationIdentifier> targets = null, Azure.Communication.CallAutomation.CallConnectionState callConnectionState = default(Azure.Communication.CallAutomation.CallConnectionState), System.Uri callbackUri = null, Azure.Communication.CommunicationIdentifier sourceIdentity = null, Azure.Communication.PhoneNumberIdentifier sourceCallerIdNumber = null, string sourceDisplayName = null, Azure.Communication.CommunicationUserIdentifier answeredBy = null, Azure.Communication.CallAutomation.MediaStreamingSubscription mediaStreamingSubscription = null, Azure.Communication.CallAutomation.TranscriptionSubscription transcriptionSubscription = null, Azure.Communication.PhoneNumberIdentifier answeredFor = null) { throw null; }
        public static Azure.Communication.CallAutomation.CallDisconnected CallDisconnected(string callConnectionId = null, string serverCallId = null, string correlationId = null, string operationContext = null, Azure.Communication.CallAutomation.ResultInformation resultInformation = null) { throw null; }
        public static Azure.Communication.CallAutomation.CallParticipant CallParticipant(Azure.Communication.CommunicationIdentifier identifier = null, bool isMuted = false, bool isOnHold = false) { throw null; }
        public static Azure.Communication.CallAutomation.CallTransferAccepted CallTransferAccepted(string callConnectionId = null, string serverCallId = null, string correlationId = null, string operationContext = null, Azure.Communication.CallAutomation.ResultInformation resultInformation = null, Azure.Communication.CommunicationIdentifier transferee = null, Azure.Communication.CommunicationIdentifier transferTarget = null) { throw null; }
        public static Azure.Communication.CallAutomation.CallTransferFailed CallTransferFailed(string callConnectionId = null, string serverCallId = null, string correlationId = null, string operationContext = null, Azure.Communication.CallAutomation.ResultInformation resultInformation = null) { throw null; }
        public static Azure.Communication.CallAutomation.CancelAddParticipantFailed CancelAddParticipantFailed(string callConnectionId = null, string serverCallId = null, string correlationId = null, string invitationId = null, Azure.Communication.CallAutomation.ResultInformation resultInformation = null, string operationContext = null) { throw null; }
        public static Azure.Communication.CallAutomation.CancelAddParticipantOperationResult CancelAddParticipantResult(string invitationId = null, string operationContext = null) { throw null; }
        public static Azure.Communication.CallAutomation.CancelAddParticipantSucceeded CancelAddParticipantSucceeded(string callConnectionId = null, string serverCallId = null, string correlationId = null, string invitationId = null, string operationContext = null, Azure.Communication.CallAutomation.ResultInformation resultInformation = null) { throw null; }
        public static Azure.Communication.CallAutomation.ChoiceResult ChoiceResult(string label = null, string recognizedPhrase = null) { throw null; }
        public static Azure.Communication.CallAutomation.ContinuousDtmfRecognitionStopped ContinuousDtmfRecognitionStopped(string callConnectionId = null, string serverCallId = null, string correlationId = null, string operationContext = null, Azure.Communication.CallAutomation.ResultInformation resultInformation = null) { throw null; }
        public static Azure.Communication.CallAutomation.ContinuousDtmfRecognitionToneFailed ContinuousDtmfRecognitionToneFailed(string callConnectionId = null, string serverCallId = null, string correlationId = null, Azure.Communication.CallAutomation.ResultInformation resultInformation = null, string operationContext = null) { throw null; }
        public static Azure.Communication.CallAutomation.ContinuousDtmfRecognitionToneReceived ContinuousDtmfRecognitionToneReceived(int? sequenceId = default(int?), Azure.Communication.CallAutomation.DtmfTone? tone = default(Azure.Communication.CallAutomation.DtmfTone?), string callConnectionId = null, string serverCallId = null, string correlationId = null, Azure.Communication.CallAutomation.ResultInformation resultInformation = null, string operationContext = null) { throw null; }
        public static Azure.Communication.CallAutomation.CreateCallFailed CreateCallFailed(string callConnectionId = null, string serverCallId = null, string correlationId = null, Azure.Communication.CallAutomation.ResultInformation resultInformation = null, string operationContext = null) { throw null; }
        public static Azure.Communication.CallAutomation.CreateCallResult CreateCallResult(Azure.Communication.CallAutomation.CallConnection callConnection = null, Azure.Communication.CallAutomation.CallConnectionProperties callConnectionProperties = null) { throw null; }
        public static Azure.Communication.CallAutomation.DtmfResult DtmfResult(System.Collections.Generic.IEnumerable<Azure.Communication.CallAutomation.DtmfTone> tones = null) { throw null; }
        public static Azure.Communication.CallAutomation.ErrorDetailInfo ErrorDetailInfo(string code = null, string message = null, Azure.Communication.CallAutomation.ErrorDetailInfo innerError = null) { throw null; }
        public static Azure.Communication.CallAutomation.HoldAudioCompleted HoldAudioCompleted(string callConnectionId = null, string serverCallId = null, string correlationId = null, string operationContext = null, Azure.Communication.CallAutomation.ResultInformation resultInformation = null) { throw null; }
        public static Azure.Communication.CallAutomation.HoldAudioPaused HoldAudioPaused(string callConnectionId = null, string serverCallId = null, string correlationId = null, string operationContext = null, Azure.Communication.CallAutomation.ResultInformation resultInformation = null) { throw null; }
        public static Azure.Communication.CallAutomation.HoldAudioResumed HoldAudioResumed(string callConnectionId = null, string serverCallId = null, string correlationId = null, string operationContext = null, Azure.Communication.CallAutomation.ResultInformation resultInformation = null) { throw null; }
        public static Azure.Communication.CallAutomation.HoldAudioStarted HoldAudioStarted(string callConnectionId = null, string serverCallId = null, string correlationId = null, string operationContext = null, Azure.Communication.CallAutomation.ResultInformation resultInformation = null) { throw null; }
        public static Azure.Communication.CallAutomation.HoldFailed HoldFailed(string callConnectionId = null, string serverCallId = null, string correlationId = null, string operationContext = null, Azure.Communication.CallAutomation.ResultInformation resultInformation = null) { throw null; }
        public static Azure.Communication.CallAutomation.IncomingCall IncomingCall(Azure.Communication.CommunicationIdentifier to = null, Azure.Communication.CommunicationIdentifier from = null, string callerDisplayName = null, string serverCallId = null, Azure.Communication.CallAutomation.CustomCallingContext customContext = null, string incomingCallContext = null, Azure.Communication.CommunicationIdentifier onBehalfOfCallee = null, string correlationId = null) { throw null; }
        public static Azure.Communication.CallAutomation.MediaStreamingFailed MediaStreamingFailed(Azure.Communication.CallAutomation.MediaStreamingUpdate mediaStreamingUpdate = null, string callConnectionId = null, string serverCallId = null, string correlationId = null, string operationContext = null, Azure.Communication.CallAutomation.ResultInformation resultInformation = null) { throw null; }
        public static Azure.Communication.CallAutomation.MediaStreamingStarted MediaStreamingStarted(Azure.Communication.CallAutomation.MediaStreamingUpdate mediaStreamingUpdate = null, string callConnectionId = null, string serverCallId = null, string correlationId = null, string operationContext = null, Azure.Communication.CallAutomation.ResultInformation resultInformation = null) { throw null; }
        public static Azure.Communication.CallAutomation.MediaStreamingStopped MediaStreamingStopped(Azure.Communication.CallAutomation.MediaStreamingUpdate mediaStreamingUpdate = null, string callConnectionId = null, string serverCallId = null, string correlationId = null, string operationContext = null, Azure.Communication.CallAutomation.ResultInformation resultInformation = null) { throw null; }
        public static Azure.Communication.CallAutomation.MediaStreamingUpdate MediaStreamingUpdate(string contentType = null, Azure.Communication.CallAutomation.MediaStreamingStatus? mediaStreamingStatus = default(Azure.Communication.CallAutomation.MediaStreamingStatus?), Azure.Communication.CallAutomation.MediaStreamingStatusDetails? mediaStreamingStatusDetails = default(Azure.Communication.CallAutomation.MediaStreamingStatusDetails?)) { throw null; }
        public static Azure.Communication.CallAutomation.MuteParticipantResult MuteParticipantResult(string operationContext = null) { throw null; }
        public static Azure.Communication.CallAutomation.OutStreamingData OutStreamingData(Azure.Communication.CallAutomation.MediaKind kind) { throw null; }
        public static Azure.Communication.CallAutomation.ParticipantsUpdated ParticipantsUpdated(string callConnectionId = null, string serverCallId = null, string correlationId = null, System.Collections.Generic.IEnumerable<Azure.Communication.CallAutomation.CallParticipant> participants = null, int sequenceNumber = 0, Azure.Communication.CallAutomation.ResultInformation resultInformation = null) { throw null; }
        public static Azure.Communication.CallAutomation.PlayCanceled PlayCanceled(string callConnectionId = null, string serverCallId = null, string correlationId = null, string operationContext = null, Azure.Communication.CallAutomation.ResultInformation resultInformation = null) { throw null; }
        public static Azure.Communication.CallAutomation.PlayCompleted PlayCompleted(string callConnectionId = null, string serverCallId = null, string correlationId = null, string operationContext = null, Azure.Communication.CallAutomation.ResultInformation resultInformation = null) { throw null; }
        public static Azure.Communication.CallAutomation.PlayFailed PlayFailed(string callConnectionId = null, string serverCallId = null, string correlationId = null, string operationContext = null, Azure.Communication.CallAutomation.ResultInformation resultInformation = null, int? failedPlaySourceIndex = default(int?)) { throw null; }
        public static Azure.Communication.CallAutomation.PlayPaused PlayPaused(string callConnectionId = null, string serverCallId = null, string correlationId = null, string operationContext = null, Azure.Communication.CallAutomation.ResultInformation resultInformation = null) { throw null; }
        public static Azure.Communication.CallAutomation.PlayResumed PlayResumed(string callConnectionId = null, string serverCallId = null, string correlationId = null, string operationContext = null, Azure.Communication.CallAutomation.ResultInformation resultInformation = null) { throw null; }
        public static Azure.Communication.CallAutomation.PlayStarted PlayStarted(string callConnectionId = null, string serverCallId = null, string correlationId = null, string operationContext = null, Azure.Communication.CallAutomation.ResultInformation resultInformation = null) { throw null; }
        public static Azure.Communication.CallAutomation.RecognizeCanceled RecognizeCanceled(string callConnectionId = null, string serverCallId = null, string correlationId = null, string operationContext = null, Azure.Communication.CallAutomation.ResultInformation resultInformation = null) { throw null; }
        public static Azure.Communication.CallAutomation.RecognizeCompleted RecognizeCompleted(string callConnectionId = null, string serverCallId = null, string correlationId = null, string operationContext = null, Azure.Communication.CallAutomation.ResultInformation resultInformation = null, Azure.Communication.CallAutomation.CallMediaRecognitionType recognitionType = default(Azure.Communication.CallAutomation.CallMediaRecognitionType), Azure.Communication.CallAutomation.RecognizeResult recognizeResult = null) { throw null; }
        public static Azure.Communication.CallAutomation.RecognizeFailed RecognizeFailed(string callConnectionId = null, string serverCallId = null, string correlationId = null, string operationContext = null, Azure.Communication.CallAutomation.ResultInformation resultInformation = null, int? failedPlaySourceIndex = default(int?)) { throw null; }
        public static Azure.Communication.CallAutomation.RecordingChunkStorageInfo RecordingChunkStorageInfo(string documentId = null, int? index = default(int?), Azure.Communication.CallAutomation.ChunkEndReason? endReason = default(Azure.Communication.CallAutomation.ChunkEndReason?), string contentLocation = null, string metadataLocation = null, string deleteLocation = null) { throw null; }
        public static Azure.Communication.CallAutomation.RecordingResult RecordingResult(string recordingId = null, Azure.Communication.CallAutomation.RecordingStorageInfo recordingStorageInfo = null, System.Collections.Generic.IEnumerable<Azure.Communication.CallAutomation.ErrorDetailInfo> errors = null, System.DateTimeOffset? recordingStartTime = default(System.DateTimeOffset?), long? recordingDurationMs = default(long?), Azure.Communication.CallAutomation.CallSessionEndReason? sessionEndReason = default(Azure.Communication.CallAutomation.CallSessionEndReason?), System.DateTimeOffset? recordingExpirationTime = default(System.DateTimeOffset?)) { throw null; }
        public static Azure.Communication.CallAutomation.RecordingStateChanged RecordingStateChanged(string callConnectionId = null, string serverCallId = null, string correlationId = null, string recordingId = null, Azure.Communication.CallAutomation.RecordingState state = default(Azure.Communication.CallAutomation.RecordingState), System.DateTimeOffset? startDateTime = default(System.DateTimeOffset?), Azure.Communication.CallAutomation.RecordingKind? recordingKind = default(Azure.Communication.CallAutomation.RecordingKind?), Azure.Communication.CallAutomation.ResultInformation resultInformation = null) { throw null; }
        public static Azure.Communication.CallAutomation.RecordingStateResult RecordingStateResult(string recordingId = null, Azure.Communication.CallAutomation.RecordingState? recordingState = default(Azure.Communication.CallAutomation.RecordingState?), Azure.Communication.CallAutomation.RecordingKind? recordingKind = default(Azure.Communication.CallAutomation.RecordingKind?)) { throw null; }
        public static Azure.Communication.CallAutomation.RecordingStorageInfo RecordingStorageInfo(System.Collections.Generic.IEnumerable<Azure.Communication.CallAutomation.RecordingChunkStorageInfo> recordingChunks = null) { throw null; }
        public static Azure.Communication.CallAutomation.RemoveParticipantFailed RemoveParticipantFailed(string callConnectionId = null, string serverCallId = null, string correlationId = null, string operationContext = null, Azure.Communication.CallAutomation.ResultInformation resultInformation = null, Azure.Communication.CommunicationIdentifier participant = null) { throw null; }
        public static Azure.Communication.CallAutomation.RemoveParticipantResult RemoveParticipantResult(string operationContext = null) { throw null; }
        public static Azure.Communication.CallAutomation.RemoveParticipantSucceeded RemoveParticipantSucceeded(string callConnectionId = null, string serverCallId = null, string correlationId = null, string operationContext = null, Azure.Communication.CallAutomation.ResultInformation resultInformation = null, Azure.Communication.CommunicationIdentifier participant = null) { throw null; }
        public static Azure.Communication.CallAutomation.ResultInformation ResultInformation(int? code = default(int?), int? subCode = default(int?), string message = null) { throw null; }
        public static Azure.Communication.CallAutomation.SendDtmfTonesCompleted SendDtmfTonesCompleted(string callConnectionId = null, string serverCallId = null, string correlationId = null, string operationContext = null, Azure.Communication.CallAutomation.ResultInformation resultInformation = null) { throw null; }
        public static Azure.Communication.CallAutomation.SendDtmfTonesFailed SendDtmfTonesFailed(string callConnectionId = null, string serverCallId = null, string correlationId = null, string operationContext = null, Azure.Communication.CallAutomation.ResultInformation resultInformation = null) { throw null; }
        public static Azure.Communication.CallAutomation.SendDtmfTonesResult SendDtmfTonesResult(string operationContext = null) { throw null; }
        public static Azure.Communication.CallAutomation.SpeechResult SpeechResult(string speech = null, double? confidence = default(double?)) { throw null; }
<<<<<<< HEAD
        public static Azure.Communication.CallAutomation.StartRecordingFailed StartRecordingFailed(string callConnectionId = null, string correlationId = null, string recordingId = null) { throw null; }
=======
        public static Azure.Communication.CallAutomation.StartRecordingFailed StartRecordingFailed(string recordingId = null, string callConnectionId = null, string serverCallId = null, string correlationId = null, string operationContext = null, Azure.Communication.CallAutomation.ResultInformation resultInformation = null) { throw null; }
        public static Azure.Communication.CallAutomation.TranscriptionData TranscriptionData(string text, string format, double confidence, long offset, long duration, System.Collections.Generic.IEnumerable<Azure.Communication.CallAutomation.WordData> words, string participantRawID, Azure.Communication.CallAutomation.TranscriptionResultState resultState) { throw null; }
>>>>>>> 4a587b99
        public static Azure.Communication.CallAutomation.TranscriptionFailed TranscriptionFailed(Azure.Communication.CallAutomation.TranscriptionUpdate transcriptionUpdate = null, string callConnectionId = null, string serverCallId = null, string correlationId = null, string operationContext = null, Azure.Communication.CallAutomation.ResultInformation resultInformation = null) { throw null; }
        public static Azure.Communication.CallAutomation.TranscriptionStarted TranscriptionStarted(Azure.Communication.CallAutomation.TranscriptionUpdate transcriptionUpdate = null, string callConnectionId = null, string serverCallId = null, string correlationId = null, string operationContext = null, Azure.Communication.CallAutomation.ResultInformation resultInformation = null) { throw null; }
        public static Azure.Communication.CallAutomation.TranscriptionStopped TranscriptionStopped(Azure.Communication.CallAutomation.TranscriptionUpdate transcriptionUpdate = null, string callConnectionId = null, string serverCallId = null, string correlationId = null, string operationContext = null, Azure.Communication.CallAutomation.ResultInformation resultInformation = null) { throw null; }
        public static Azure.Communication.CallAutomation.TranscriptionUpdate TranscriptionUpdate(Azure.Communication.CallAutomation.TranscriptionStatus? transcriptionStatus = default(Azure.Communication.CallAutomation.TranscriptionStatus?), Azure.Communication.CallAutomation.TranscriptionStatusDetails? transcriptionStatusDetails = default(Azure.Communication.CallAutomation.TranscriptionStatusDetails?)) { throw null; }
        public static Azure.Communication.CallAutomation.TranscriptionUpdated TranscriptionUpdated(Azure.Communication.CallAutomation.TranscriptionUpdate transcriptionUpdate = null, string callConnectionId = null, string serverCallId = null, string correlationId = null, string operationContext = null, Azure.Communication.CallAutomation.ResultInformation resultInformation = null) { throw null; }
        public static Azure.Communication.CallAutomation.TransferCallToParticipantResult TransferCallToParticipantResult(string operationContext = null) { throw null; }
<<<<<<< HEAD
        public static Azure.Communication.CallAutomation.UnmuteParticipantResult UnmuteParticipantResult(string operationContext = null) { throw null; }
        public static Azure.Communication.CallAutomation.UserConsent UserConsent(int? recording = default(int?)) { throw null; }
=======
        public static Azure.Communication.CallAutomation.WordData WordData(string text, long offset, long duration) { throw null; }
>>>>>>> 4a587b99
    }
    public partial class CallConnected : Azure.Communication.CallAutomation.CallAutomationEventBase
    {
        internal CallConnected() { }
        public static Azure.Communication.CallAutomation.CallConnected Deserialize(string content) { throw null; }
    }
    public partial class CallConnection
    {
        protected CallConnection() { }
        public virtual string CallConnectionId { get { throw null; } }
        public virtual Azure.Response<Azure.Communication.CallAutomation.AddParticipantResult> AddParticipant(Azure.Communication.CallAutomation.AddParticipantOptions options, System.Threading.CancellationToken cancellationToken = default(System.Threading.CancellationToken)) { throw null; }
        public virtual Azure.Response<Azure.Communication.CallAutomation.AddParticipantResult> AddParticipant(Azure.Communication.CallAutomation.CallInvite participantToAdd, System.Threading.CancellationToken cancellationToken = default(System.Threading.CancellationToken)) { throw null; }
        public virtual System.Threading.Tasks.Task<Azure.Response<Azure.Communication.CallAutomation.AddParticipantResult>> AddParticipantAsync(Azure.Communication.CallAutomation.AddParticipantOptions options, System.Threading.CancellationToken cancellationToken = default(System.Threading.CancellationToken)) { throw null; }
        public virtual System.Threading.Tasks.Task<Azure.Response<Azure.Communication.CallAutomation.AddParticipantResult>> AddParticipantAsync(Azure.Communication.CallAutomation.CallInvite participantToAdd, System.Threading.CancellationToken cancellationToken = default(System.Threading.CancellationToken)) { throw null; }
        public virtual Azure.Response<Azure.Communication.CallAutomation.CancelAddParticipantOperationResult> CancelAddParticipantOperation(Azure.Communication.CallAutomation.CancelAddParticipantOperationOptions options, System.Threading.CancellationToken cancellationToken = default(System.Threading.CancellationToken)) { throw null; }
        public virtual Azure.Response<Azure.Communication.CallAutomation.CancelAddParticipantOperationResult> CancelAddParticipantOperation(string invitationId, System.Threading.CancellationToken cancellationToken = default(System.Threading.CancellationToken)) { throw null; }
        public virtual System.Threading.Tasks.Task<Azure.Response<Azure.Communication.CallAutomation.CancelAddParticipantOperationResult>> CancelAddParticipantOperationAsync(Azure.Communication.CallAutomation.CancelAddParticipantOperationOptions options, System.Threading.CancellationToken cancellationToken = default(System.Threading.CancellationToken)) { throw null; }
        public virtual System.Threading.Tasks.Task<Azure.Response<Azure.Communication.CallAutomation.CancelAddParticipantOperationResult>> CancelAddParticipantOperationAsync(string invitationId, System.Threading.CancellationToken cancellationToken = default(System.Threading.CancellationToken)) { throw null; }
        public virtual Azure.Response<Azure.Communication.CallAutomation.CallConnectionProperties> GetCallConnectionProperties(System.Threading.CancellationToken cancellationToken = default(System.Threading.CancellationToken)) { throw null; }
        public virtual System.Threading.Tasks.Task<Azure.Response<Azure.Communication.CallAutomation.CallConnectionProperties>> GetCallConnectionPropertiesAsync(System.Threading.CancellationToken cancellationToken = default(System.Threading.CancellationToken)) { throw null; }
        public virtual Azure.Communication.CallAutomation.CallDialog GetCallDialog() { throw null; }
        public virtual Azure.Communication.CallAutomation.CallMedia GetCallMedia() { throw null; }
        public virtual Azure.Response<Azure.Communication.CallAutomation.CallParticipant> GetParticipant(Azure.Communication.CommunicationIdentifier participantIdentifier, System.Threading.CancellationToken cancellationToken = default(System.Threading.CancellationToken)) { throw null; }
        public virtual System.Threading.Tasks.Task<Azure.Response<Azure.Communication.CallAutomation.CallParticipant>> GetParticipantAsync(Azure.Communication.CommunicationIdentifier participantIdentifier, System.Threading.CancellationToken cancellationToken = default(System.Threading.CancellationToken)) { throw null; }
        public virtual Azure.Response<System.Collections.Generic.IReadOnlyList<Azure.Communication.CallAutomation.CallParticipant>> GetParticipants(System.Threading.CancellationToken cancellationToken = default(System.Threading.CancellationToken)) { throw null; }
        public virtual System.Threading.Tasks.Task<Azure.Response<System.Collections.Generic.IReadOnlyList<Azure.Communication.CallAutomation.CallParticipant>>> GetParticipantsAsync(System.Threading.CancellationToken cancellationToken = default(System.Threading.CancellationToken)) { throw null; }
        public virtual Azure.Response HangUp(bool forEveryone, System.Threading.CancellationToken cancellationToken = default(System.Threading.CancellationToken)) { throw null; }
        public virtual System.Threading.Tasks.Task<Azure.Response> HangUpAsync(bool forEveryone, System.Threading.CancellationToken cancellationToken = default(System.Threading.CancellationToken)) { throw null; }
        public virtual Azure.Response<Azure.Communication.CallAutomation.MoveParticipantsResult> MoveParticipants(Azure.Communication.CallAutomation.MoveParticipantsOptions options, System.Threading.CancellationToken cancellationToken = default(System.Threading.CancellationToken)) { throw null; }
        public virtual Azure.Response<Azure.Communication.CallAutomation.MoveParticipantsResult> MoveParticipants(string fromCall, System.Collections.Generic.IEnumerable<Azure.Communication.CommunicationIdentifier> targetParticipants, System.Threading.CancellationToken cancellationToken = default(System.Threading.CancellationToken)) { throw null; }
        public virtual System.Threading.Tasks.Task<Azure.Response<Azure.Communication.CallAutomation.MoveParticipantsResult>> MoveParticipantsAsync(Azure.Communication.CallAutomation.MoveParticipantsOptions options, System.Threading.CancellationToken cancellationToken = default(System.Threading.CancellationToken)) { throw null; }
        public virtual System.Threading.Tasks.Task<Azure.Response<Azure.Communication.CallAutomation.MoveParticipantsResult>> MoveParticipantsAsync(string fromCall, System.Collections.Generic.IEnumerable<Azure.Communication.CommunicationIdentifier> targetParticipants, System.Threading.CancellationToken cancellationToken = default(System.Threading.CancellationToken)) { throw null; }
        public virtual Azure.Response<Azure.Communication.CallAutomation.MuteParticipantResult> MuteParticipant(Azure.Communication.CallAutomation.MuteParticipantOptions options, System.Threading.CancellationToken cancellationToken = default(System.Threading.CancellationToken)) { throw null; }
        public virtual Azure.Response<Azure.Communication.CallAutomation.MuteParticipantResult> MuteParticipant(Azure.Communication.CommunicationIdentifier targetParticipant, System.Threading.CancellationToken cancellationToken = default(System.Threading.CancellationToken)) { throw null; }
        public virtual System.Threading.Tasks.Task<Azure.Response<Azure.Communication.CallAutomation.MuteParticipantResult>> MuteParticipantAsync(Azure.Communication.CallAutomation.MuteParticipantOptions options, System.Threading.CancellationToken cancellationToken = default(System.Threading.CancellationToken)) { throw null; }
        public virtual System.Threading.Tasks.Task<Azure.Response<Azure.Communication.CallAutomation.MuteParticipantResult>> MuteParticipantAsync(Azure.Communication.CommunicationIdentifier targetParticipant, System.Threading.CancellationToken cancellationToken = default(System.Threading.CancellationToken)) { throw null; }
        public virtual Azure.Response<Azure.Communication.CallAutomation.RemoveParticipantResult> RemoveParticipant(Azure.Communication.CallAutomation.RemoveParticipantOptions options, System.Threading.CancellationToken cancellationToken = default(System.Threading.CancellationToken)) { throw null; }
        public virtual Azure.Response<Azure.Communication.CallAutomation.RemoveParticipantResult> RemoveParticipant(Azure.Communication.CommunicationIdentifier participantToRemove, string operationContext = null, System.Threading.CancellationToken cancellationToken = default(System.Threading.CancellationToken)) { throw null; }
        public virtual System.Threading.Tasks.Task<Azure.Response<Azure.Communication.CallAutomation.RemoveParticipantResult>> RemoveParticipantAsync(Azure.Communication.CallAutomation.RemoveParticipantOptions options, System.Threading.CancellationToken cancellationToken = default(System.Threading.CancellationToken)) { throw null; }
        public virtual System.Threading.Tasks.Task<Azure.Response<Azure.Communication.CallAutomation.RemoveParticipantResult>> RemoveParticipantAsync(Azure.Communication.CommunicationIdentifier participantToRemove, string operationContext = null, System.Threading.CancellationToken cancellationToken = default(System.Threading.CancellationToken)) { throw null; }
        public virtual Azure.Response<Azure.Communication.CallAutomation.TransferCallToParticipantResult> TransferCallToParticipant(Azure.Communication.CallAutomation.TransferToParticipantOptions options, System.Threading.CancellationToken cancellationToken = default(System.Threading.CancellationToken)) { throw null; }
        public virtual Azure.Response<Azure.Communication.CallAutomation.TransferCallToParticipantResult> TransferCallToParticipant(Azure.Communication.CommunicationIdentifier targetParticipant, System.Threading.CancellationToken cancellationToken = default(System.Threading.CancellationToken)) { throw null; }
        public virtual System.Threading.Tasks.Task<Azure.Response<Azure.Communication.CallAutomation.TransferCallToParticipantResult>> TransferCallToParticipantAsync(Azure.Communication.CallAutomation.TransferToParticipantOptions options, System.Threading.CancellationToken cancellationToken = default(System.Threading.CancellationToken)) { throw null; }
        public virtual System.Threading.Tasks.Task<Azure.Response<Azure.Communication.CallAutomation.TransferCallToParticipantResult>> TransferCallToParticipantAsync(Azure.Communication.CommunicationIdentifier targetParticipant, System.Threading.CancellationToken cancellationToken = default(System.Threading.CancellationToken)) { throw null; }
        public virtual Azure.Response<Azure.Communication.CallAutomation.UnmuteParticipantResult> UnmuteParticipant(Azure.Communication.CallAutomation.UnmuteParticipantOptions options, System.Threading.CancellationToken cancellationToken = default(System.Threading.CancellationToken)) { throw null; }
        public virtual Azure.Response<Azure.Communication.CallAutomation.UnmuteParticipantResult> UnmuteParticipant(Azure.Communication.CommunicationIdentifier targetParticipant, System.Threading.CancellationToken cancellationToken = default(System.Threading.CancellationToken)) { throw null; }
        public virtual System.Threading.Tasks.Task<Azure.Response<Azure.Communication.CallAutomation.UnmuteParticipantResult>> UnmuteParticipantAsync(Azure.Communication.CallAutomation.UnmuteParticipantOptions options, System.Threading.CancellationToken cancellationToken = default(System.Threading.CancellationToken)) { throw null; }
        public virtual System.Threading.Tasks.Task<Azure.Response<Azure.Communication.CallAutomation.UnmuteParticipantResult>> UnmuteParticipantAsync(Azure.Communication.CommunicationIdentifier targetParticipant, System.Threading.CancellationToken cancellationToken = default(System.Threading.CancellationToken)) { throw null; }
    }
    public partial class CallConnectionProperties
    {
        internal CallConnectionProperties() { }
        public Azure.Communication.CommunicationUserIdentifier AnsweredBy { get { throw null; } }
        public Azure.Communication.PhoneNumberIdentifier AnsweredFor { get { throw null; } }
        public System.Uri CallbackUri { get { throw null; } }
        public string CallConnectionId { get { throw null; } }
        public Azure.Communication.CallAutomation.CallConnectionState CallConnectionState { get { throw null; } }
        public string CorrelationId { get { throw null; } }
        public Azure.Communication.CallAutomation.MediaStreamingSubscription MediaStreamingSubscription { get { throw null; } }
        public string ServerCallId { get { throw null; } }
        public Azure.Communication.CommunicationIdentifier Source { get { throw null; } }
        public Azure.Communication.PhoneNumberIdentifier SourceCallerIdNumber { get { throw null; } }
        public string SourceDisplayName { get { throw null; } }
        public System.Collections.Generic.IReadOnlyList<Azure.Communication.CommunicationIdentifier> Targets { get { throw null; } }
        public Azure.Communication.CallAutomation.TranscriptionSubscription TranscriptionSubscription { get { throw null; } }
    }
    [System.Runtime.InteropServices.StructLayoutAttribute(System.Runtime.InteropServices.LayoutKind.Sequential)]
    public readonly partial struct CallConnectionState : System.IEquatable<Azure.Communication.CallAutomation.CallConnectionState>
    {
        private readonly object _dummy;
        private readonly int _dummyPrimitive;
        public CallConnectionState(string value) { throw null; }
        public static Azure.Communication.CallAutomation.CallConnectionState Connected { get { throw null; } }
        public static Azure.Communication.CallAutomation.CallConnectionState Connecting { get { throw null; } }
        public static Azure.Communication.CallAutomation.CallConnectionState Disconnected { get { throw null; } }
        public static Azure.Communication.CallAutomation.CallConnectionState Disconnecting { get { throw null; } }
        public static Azure.Communication.CallAutomation.CallConnectionState TransferAccepted { get { throw null; } }
        public static Azure.Communication.CallAutomation.CallConnectionState Transferring { get { throw null; } }
        public static Azure.Communication.CallAutomation.CallConnectionState Unknown { get { throw null; } }
        public bool Equals(Azure.Communication.CallAutomation.CallConnectionState other) { throw null; }
        [System.ComponentModel.EditorBrowsableAttribute(System.ComponentModel.EditorBrowsableState.Never)]
        public override bool Equals(object obj) { throw null; }
        [System.ComponentModel.EditorBrowsableAttribute(System.ComponentModel.EditorBrowsableState.Never)]
        public override int GetHashCode() { throw null; }
        public static bool operator ==(Azure.Communication.CallAutomation.CallConnectionState left, Azure.Communication.CallAutomation.CallConnectionState right) { throw null; }
        public static implicit operator Azure.Communication.CallAutomation.CallConnectionState (string value) { throw null; }
        public static bool operator !=(Azure.Communication.CallAutomation.CallConnectionState left, Azure.Communication.CallAutomation.CallConnectionState right) { throw null; }
        public override string ToString() { throw null; }
    }
    public partial class CallDialog
    {
        protected CallDialog() { }
        public virtual string CallConnectionId { get { throw null; } }
        public virtual Azure.Response<Azure.Communication.CallAutomation.DialogResult> StartDialog(Azure.Communication.CallAutomation.StartDialogOptions startDialog, System.Threading.CancellationToken cancellationToken = default(System.Threading.CancellationToken)) { throw null; }
        public virtual System.Threading.Tasks.Task<Azure.Response<Azure.Communication.CallAutomation.DialogResult>> StartDialogAsync(Azure.Communication.CallAutomation.StartDialogOptions startDialogOptions, System.Threading.CancellationToken cancellationToken = default(System.Threading.CancellationToken)) { throw null; }
        public virtual Azure.Response<Azure.Communication.CallAutomation.DialogResult> StopDialog(string dialogId, System.Uri operationCallbackUri = null, System.Threading.CancellationToken cancellationToken = default(System.Threading.CancellationToken)) { throw null; }
        public virtual System.Threading.Tasks.Task<Azure.Response<Azure.Communication.CallAutomation.DialogResult>> StopDialogAsync(string dialogId, System.Uri operationCallbackUri = null, System.Threading.CancellationToken cancellationToken = default(System.Threading.CancellationToken)) { throw null; }
        public virtual Azure.Response UpdateDialog(Azure.Communication.CallAutomation.UpdateDialogOptions updateDialogOptions, System.Threading.CancellationToken cancellationToken = default(System.Threading.CancellationToken)) { throw null; }
        public virtual System.Threading.Tasks.Task<Azure.Response> UpdateDialogAsync(Azure.Communication.CallAutomation.UpdateDialogOptions updateDialogOptions, System.Threading.CancellationToken cancellationToken = default(System.Threading.CancellationToken)) { throw null; }
    }
    public partial class CallDisconnected : Azure.Communication.CallAutomation.CallAutomationEventBase
    {
        internal CallDisconnected() { }
        public static Azure.Communication.CallAutomation.CallDisconnected Deserialize(string content) { throw null; }
    }
    public partial class CallIntelligenceOptions
    {
        public CallIntelligenceOptions() { }
        public System.Uri BackupCognitiveServicesEndpoint { get { throw null; } set { } }
        public System.Uri CognitiveServicesEndpoint { get { throw null; } set { } }
    }
    public partial class CallInvite
    {
        public CallInvite(Azure.Communication.CommunicationUserIdentifier targetIdentity) { }
        public CallInvite(Azure.Communication.MicrosoftTeamsAppIdentifier targetIdentity) { }
        public CallInvite(Azure.Communication.MicrosoftTeamsUserIdentifier targetIdentity) { }
        public CallInvite(Azure.Communication.PhoneNumberIdentifier targetPhoneNumberIdentity, Azure.Communication.PhoneNumberIdentifier callerIdNumber) { }
        public Azure.Communication.CallAutomation.CustomCallingContext CustomCallingContext { get { throw null; } }
        public Azure.Communication.PhoneNumberIdentifier SourceCallerIdNumber { get { throw null; } set { } }
        public string SourceDisplayName { get { throw null; } set { } }
        public Azure.Communication.CommunicationIdentifier Target { get { throw null; } }
    }
    public abstract partial class CallLocator : System.IEquatable<Azure.Communication.CallAutomation.CallLocator>
    {
        protected CallLocator() { }
        public string Id { get { throw null; } }
        public abstract bool Equals(Azure.Communication.CallAutomation.CallLocator other);
        [System.ComponentModel.EditorBrowsableAttribute(System.ComponentModel.EditorBrowsableState.Never)]
        public override bool Equals(object obj) { throw null; }
    }
    public partial class CallMedia
    {
        protected CallMedia() { }
        public virtual string CallConnectionId { get { throw null; } }
        public virtual Azure.Response<Azure.Communication.CallAutomation.CancelAllMediaOperationsResult> CancelAllMediaOperations(System.Threading.CancellationToken cancellationToken = default(System.Threading.CancellationToken)) { throw null; }
        public virtual System.Threading.Tasks.Task<Azure.Response<Azure.Communication.CallAutomation.CancelAllMediaOperationsResult>> CancelAllMediaOperationsAsync(System.Threading.CancellationToken cancellationToken = default(System.Threading.CancellationToken)) { throw null; }
        public virtual Azure.Response Hold(Azure.Communication.CallAutomation.HoldOptions options, System.Threading.CancellationToken cancellationToken = default(System.Threading.CancellationToken)) { throw null; }
        public virtual Azure.Response Hold(Azure.Communication.CommunicationIdentifier targetParticipant, Azure.Communication.CallAutomation.PlaySource playSource, System.Threading.CancellationToken cancellationToken = default(System.Threading.CancellationToken)) { throw null; }
        public virtual Azure.Response Hold(Azure.Communication.CommunicationIdentifier targetParticipant, System.Threading.CancellationToken cancellationToken = default(System.Threading.CancellationToken)) { throw null; }
        public virtual System.Threading.Tasks.Task<Azure.Response> HoldAsync(Azure.Communication.CallAutomation.HoldOptions options, System.Threading.CancellationToken cancellationToken = default(System.Threading.CancellationToken)) { throw null; }
        public virtual System.Threading.Tasks.Task<Azure.Response> HoldAsync(Azure.Communication.CommunicationIdentifier targetParticipant, Azure.Communication.CallAutomation.PlaySource playSource, System.Threading.CancellationToken cancellationToken = default(System.Threading.CancellationToken)) { throw null; }
        public virtual System.Threading.Tasks.Task<Azure.Response> HoldAsync(Azure.Communication.CommunicationIdentifier targetParticipant, System.Threading.CancellationToken cancellationToken = default(System.Threading.CancellationToken)) { throw null; }
        public virtual Azure.Response<Azure.Communication.CallAutomation.InterruptAudioAndAnnounceResult> InterruptAudioAndAnnounce(Azure.Communication.CallAutomation.InterruptAudioAndAnnounceOptions announcementOptions, System.Threading.CancellationToken cancellationToken = default(System.Threading.CancellationToken)) { throw null; }
        public virtual System.Threading.Tasks.Task<Azure.Response<Azure.Communication.CallAutomation.InterruptAudioAndAnnounceResult>> InterruptAudioAndAnnounceAsync(Azure.Communication.CallAutomation.InterruptAudioAndAnnounceOptions announcementOptions, System.Threading.CancellationToken cancellationToken = default(System.Threading.CancellationToken)) { throw null; }
        public virtual Azure.Response<Azure.Communication.CallAutomation.PlayResult> Play(Azure.Communication.CallAutomation.PlayOptions options, System.Threading.CancellationToken cancellationToken = default(System.Threading.CancellationToken)) { throw null; }
        public virtual Azure.Response<Azure.Communication.CallAutomation.PlayResult> Play(Azure.Communication.CallAutomation.PlaySource playSource, System.Collections.Generic.IEnumerable<Azure.Communication.CommunicationIdentifier> playTo, System.Threading.CancellationToken cancellationToken = default(System.Threading.CancellationToken)) { throw null; }
        public virtual Azure.Response<Azure.Communication.CallAutomation.PlayResult> Play(System.Collections.Generic.IEnumerable<Azure.Communication.CallAutomation.PlaySource> playSources, System.Collections.Generic.IEnumerable<Azure.Communication.CommunicationIdentifier> playTo, System.Threading.CancellationToken cancellationToken = default(System.Threading.CancellationToken)) { throw null; }
        public virtual System.Threading.Tasks.Task<Azure.Response<Azure.Communication.CallAutomation.PlayResult>> PlayAsync(Azure.Communication.CallAutomation.PlayOptions options, System.Threading.CancellationToken cancellationToken = default(System.Threading.CancellationToken)) { throw null; }
        public virtual System.Threading.Tasks.Task<Azure.Response<Azure.Communication.CallAutomation.PlayResult>> PlayAsync(Azure.Communication.CallAutomation.PlaySource playSource, System.Collections.Generic.IEnumerable<Azure.Communication.CommunicationIdentifier> playTo, System.Threading.CancellationToken cancellationToken = default(System.Threading.CancellationToken)) { throw null; }
        public virtual System.Threading.Tasks.Task<Azure.Response<Azure.Communication.CallAutomation.PlayResult>> PlayAsync(System.Collections.Generic.IEnumerable<Azure.Communication.CallAutomation.PlaySource> playSources, System.Collections.Generic.IEnumerable<Azure.Communication.CommunicationIdentifier> playTo, System.Threading.CancellationToken cancellationToken = default(System.Threading.CancellationToken)) { throw null; }
        public virtual Azure.Response<Azure.Communication.CallAutomation.PlayResult> PlayToAll(Azure.Communication.CallAutomation.PlaySource playSource, System.Threading.CancellationToken cancellationToken = default(System.Threading.CancellationToken)) { throw null; }
        public virtual Azure.Response<Azure.Communication.CallAutomation.PlayResult> PlayToAll(Azure.Communication.CallAutomation.PlayToAllOptions options, System.Threading.CancellationToken cancellationToken = default(System.Threading.CancellationToken)) { throw null; }
        public virtual Azure.Response<Azure.Communication.CallAutomation.PlayResult> PlayToAll(System.Collections.Generic.IEnumerable<Azure.Communication.CallAutomation.PlaySource> playSources, System.Threading.CancellationToken cancellationToken = default(System.Threading.CancellationToken)) { throw null; }
        public virtual System.Threading.Tasks.Task<Azure.Response<Azure.Communication.CallAutomation.PlayResult>> PlayToAllAsync(Azure.Communication.CallAutomation.PlaySource playSource, System.Threading.CancellationToken cancellationToken = default(System.Threading.CancellationToken)) { throw null; }
        public virtual System.Threading.Tasks.Task<Azure.Response<Azure.Communication.CallAutomation.PlayResult>> PlayToAllAsync(Azure.Communication.CallAutomation.PlayToAllOptions options, System.Threading.CancellationToken cancellationToken = default(System.Threading.CancellationToken)) { throw null; }
        public virtual System.Threading.Tasks.Task<Azure.Response<Azure.Communication.CallAutomation.PlayResult>> PlayToAllAsync(System.Collections.Generic.IEnumerable<Azure.Communication.CallAutomation.PlaySource> playSources, System.Threading.CancellationToken cancellationToken = default(System.Threading.CancellationToken)) { throw null; }
        public virtual Azure.Response<Azure.Communication.CallAutomation.SendDtmfTonesResult> SendDtmfTones(Azure.Communication.CallAutomation.SendDtmfTonesOptions options, System.Threading.CancellationToken cancellationToken = default(System.Threading.CancellationToken)) { throw null; }
        public virtual Azure.Response<Azure.Communication.CallAutomation.SendDtmfTonesResult> SendDtmfTones(System.Collections.Generic.IEnumerable<Azure.Communication.CallAutomation.DtmfTone> tones, Azure.Communication.CommunicationIdentifier targetParticipant, System.Threading.CancellationToken cancellationToken = default(System.Threading.CancellationToken)) { throw null; }
        public virtual System.Threading.Tasks.Task<Azure.Response<Azure.Communication.CallAutomation.SendDtmfTonesResult>> SendDtmfTonesAsync(Azure.Communication.CallAutomation.SendDtmfTonesOptions options, System.Threading.CancellationToken cancellationToken = default(System.Threading.CancellationToken)) { throw null; }
        public virtual System.Threading.Tasks.Task<Azure.Response<Azure.Communication.CallAutomation.SendDtmfTonesResult>> SendDtmfTonesAsync(System.Collections.Generic.IEnumerable<Azure.Communication.CallAutomation.DtmfTone> tones, Azure.Communication.CommunicationIdentifier targetParticipant, System.Threading.CancellationToken cancellationToken = default(System.Threading.CancellationToken)) { throw null; }
        public virtual Azure.Response StartContinuousDtmfRecognition(Azure.Communication.CallAutomation.ContinuousDtmfRecognitionOptions options, System.Threading.CancellationToken cancellationToken = default(System.Threading.CancellationToken)) { throw null; }
        public virtual Azure.Response StartContinuousDtmfRecognition(Azure.Communication.CommunicationIdentifier targetParticipant, System.Threading.CancellationToken cancellationToken = default(System.Threading.CancellationToken)) { throw null; }
        public virtual System.Threading.Tasks.Task<Azure.Response> StartContinuousDtmfRecognitionAsync(Azure.Communication.CallAutomation.ContinuousDtmfRecognitionOptions options, System.Threading.CancellationToken cancellationToken = default(System.Threading.CancellationToken)) { throw null; }
        public virtual System.Threading.Tasks.Task<Azure.Response> StartContinuousDtmfRecognitionAsync(Azure.Communication.CommunicationIdentifier targetParticipant, System.Threading.CancellationToken cancellationToken = default(System.Threading.CancellationToken)) { throw null; }
        public virtual Azure.Response StartMediaStreaming(Azure.Communication.CallAutomation.StartMediaStreamingOptions options = null, System.Threading.CancellationToken cancellationToken = default(System.Threading.CancellationToken)) { throw null; }
        public virtual System.Threading.Tasks.Task<Azure.Response> StartMediaStreamingAsync(Azure.Communication.CallAutomation.StartMediaStreamingOptions options = null, System.Threading.CancellationToken cancellationToken = default(System.Threading.CancellationToken)) { throw null; }
        public virtual Azure.Response<Azure.Communication.CallAutomation.StartRecognizingCallMediaResult> StartRecognizing(Azure.Communication.CallAutomation.CallMediaRecognizeOptions options, System.Threading.CancellationToken cancellationToken = default(System.Threading.CancellationToken)) { throw null; }
        public virtual System.Threading.Tasks.Task<Azure.Response<Azure.Communication.CallAutomation.StartRecognizingCallMediaResult>> StartRecognizingAsync(Azure.Communication.CallAutomation.CallMediaRecognizeOptions options, System.Threading.CancellationToken cancellationToken = default(System.Threading.CancellationToken)) { throw null; }
        public virtual Azure.Response StartTranscription(Azure.Communication.CallAutomation.StartTranscriptionOptions options = null, System.Threading.CancellationToken cancellationToken = default(System.Threading.CancellationToken)) { throw null; }
        public virtual System.Threading.Tasks.Task<Azure.Response> StartTranscriptionAsync(Azure.Communication.CallAutomation.StartTranscriptionOptions options = null, System.Threading.CancellationToken cancellationToken = default(System.Threading.CancellationToken)) { throw null; }
        public virtual Azure.Response StopContinuousDtmfRecognition(Azure.Communication.CallAutomation.ContinuousDtmfRecognitionOptions options, System.Threading.CancellationToken cancellationToken = default(System.Threading.CancellationToken)) { throw null; }
        public virtual Azure.Response StopContinuousDtmfRecognition(Azure.Communication.CommunicationIdentifier targetParticipant, System.Threading.CancellationToken cancellationToken = default(System.Threading.CancellationToken)) { throw null; }
        public virtual System.Threading.Tasks.Task<Azure.Response> StopContinuousDtmfRecognitionAsync(Azure.Communication.CallAutomation.ContinuousDtmfRecognitionOptions options, System.Threading.CancellationToken cancellationToken = default(System.Threading.CancellationToken)) { throw null; }
        public virtual System.Threading.Tasks.Task<Azure.Response> StopContinuousDtmfRecognitionAsync(Azure.Communication.CommunicationIdentifier targetParticipant, System.Threading.CancellationToken cancellationToken = default(System.Threading.CancellationToken)) { throw null; }
        public virtual Azure.Response StopMediaStreaming(Azure.Communication.CallAutomation.StopMediaStreamingOptions options = null, System.Threading.CancellationToken cancellationToken = default(System.Threading.CancellationToken)) { throw null; }
        public virtual System.Threading.Tasks.Task<Azure.Response> StopMediaStreamingAsync(Azure.Communication.CallAutomation.StopMediaStreamingOptions options = null, System.Threading.CancellationToken cancellationToken = default(System.Threading.CancellationToken)) { throw null; }
        public virtual Azure.Response StopTranscription(Azure.Communication.CallAutomation.StopTranscriptionOptions options = null, System.Threading.CancellationToken cancellationToken = default(System.Threading.CancellationToken)) { throw null; }
        public virtual System.Threading.Tasks.Task<Azure.Response> StopTranscriptionAsync(Azure.Communication.CallAutomation.StopTranscriptionOptions options = null, System.Threading.CancellationToken cancellationToken = default(System.Threading.CancellationToken)) { throw null; }
        public virtual Azure.Response Unhold(Azure.Communication.CallAutomation.UnholdOptions options, System.Threading.CancellationToken cancellationToken = default(System.Threading.CancellationToken)) { throw null; }
        public virtual Azure.Response Unhold(Azure.Communication.CommunicationIdentifier targetParticipant, System.Threading.CancellationToken cancellationToken = default(System.Threading.CancellationToken)) { throw null; }
        public virtual System.Threading.Tasks.Task<Azure.Response> UnholdAsync(Azure.Communication.CallAutomation.UnholdOptions options, System.Threading.CancellationToken cancellationToken = default(System.Threading.CancellationToken)) { throw null; }
        public virtual System.Threading.Tasks.Task<Azure.Response> UnholdAsync(Azure.Communication.CommunicationIdentifier targetParticipant, System.Threading.CancellationToken cancellationToken = default(System.Threading.CancellationToken)) { throw null; }
        public virtual Azure.Response UpdateTranscription(Azure.Communication.CallAutomation.UpdateTranscriptionOptions options = null, System.Threading.CancellationToken cancellationToken = default(System.Threading.CancellationToken)) { throw null; }
        public virtual System.Threading.Tasks.Task<Azure.Response> UpdateTranscription(string locale, System.Threading.CancellationToken cancellationToken = default(System.Threading.CancellationToken)) { throw null; }
        public virtual System.Threading.Tasks.Task<Azure.Response> UpdateTranscriptionAsync(Azure.Communication.CallAutomation.UpdateTranscriptionOptions options = null, System.Threading.CancellationToken cancellationToken = default(System.Threading.CancellationToken)) { throw null; }
        public virtual System.Threading.Tasks.Task<Azure.Response> UpdateTranscriptionAsync(string locale, System.Threading.CancellationToken cancellationToken = default(System.Threading.CancellationToken)) { throw null; }
    }
    [System.Runtime.InteropServices.StructLayoutAttribute(System.Runtime.InteropServices.LayoutKind.Sequential)]
    public readonly partial struct CallMediaRecognitionType : System.IEquatable<Azure.Communication.CallAutomation.CallMediaRecognitionType>
    {
        private readonly object _dummy;
        private readonly int _dummyPrimitive;
        public CallMediaRecognitionType(string value) { throw null; }
        public static Azure.Communication.CallAutomation.CallMediaRecognitionType Choices { get { throw null; } }
        public static Azure.Communication.CallAutomation.CallMediaRecognitionType Dtmf { get { throw null; } }
        public static Azure.Communication.CallAutomation.CallMediaRecognitionType Speech { get { throw null; } }
        public bool Equals(Azure.Communication.CallAutomation.CallMediaRecognitionType other) { throw null; }
        [System.ComponentModel.EditorBrowsableAttribute(System.ComponentModel.EditorBrowsableState.Never)]
        public override bool Equals(object obj) { throw null; }
        [System.ComponentModel.EditorBrowsableAttribute(System.ComponentModel.EditorBrowsableState.Never)]
        public override int GetHashCode() { throw null; }
        public static bool operator ==(Azure.Communication.CallAutomation.CallMediaRecognitionType left, Azure.Communication.CallAutomation.CallMediaRecognitionType right) { throw null; }
        public static implicit operator Azure.Communication.CallAutomation.CallMediaRecognitionType (string value) { throw null; }
        public static bool operator !=(Azure.Communication.CallAutomation.CallMediaRecognitionType left, Azure.Communication.CallAutomation.CallMediaRecognitionType right) { throw null; }
        public override string ToString() { throw null; }
    }
    public partial class CallMediaRecognizeChoiceOptions : Azure.Communication.CallAutomation.CallMediaRecognizeOptions
    {
        public CallMediaRecognizeChoiceOptions(Azure.Communication.CommunicationIdentifier targetParticipant, System.Collections.Generic.IEnumerable<Azure.Communication.CallAutomation.RecognitionChoice> choices) : base (default(Azure.Communication.CallAutomation.RecognizeInputType), default(Azure.Communication.CommunicationIdentifier)) { }
        public System.Collections.Generic.IList<Azure.Communication.CallAutomation.RecognitionChoice> Choices { get { throw null; } }
    }
    public partial class CallMediaRecognizeDtmfOptions : Azure.Communication.CallAutomation.CallMediaRecognizeOptions
    {
        public CallMediaRecognizeDtmfOptions(Azure.Communication.CommunicationIdentifier targetParticipant, int maxTonesToCollect) : base (default(Azure.Communication.CallAutomation.RecognizeInputType), default(Azure.Communication.CommunicationIdentifier)) { }
        public System.TimeSpan InterToneTimeout { get { throw null; } set { } }
        public int MaxTonesToCollect { get { throw null; } }
        public System.Collections.Generic.IList<Azure.Communication.CallAutomation.DtmfTone> StopTones { get { throw null; } set { } }
    }
    public abstract partial class CallMediaRecognizeOptions
    {
        protected CallMediaRecognizeOptions(Azure.Communication.CallAutomation.RecognizeInputType inputType, Azure.Communication.CommunicationIdentifier targetParticipant) { }
        public System.TimeSpan InitialSilenceTimeout { get { throw null; } set { } }
        public Azure.Communication.CallAutomation.RecognizeInputType InputType { get { throw null; } }
        public bool InterruptCallMediaOperation { get { throw null; } set { } }
        public bool InterruptPrompt { get { throw null; } set { } }
        public System.Uri OperationCallbackUri { get { throw null; } set { } }
        public string OperationContext { get { throw null; } set { } }
        public System.Collections.Generic.IList<Azure.Communication.CallAutomation.PlaySource> PlayPrompts { get { throw null; } set { } }
        public Azure.Communication.CallAutomation.PlaySource Prompt { get { throw null; } set { } }
        public string SpeechLanguage { get { throw null; } set { } }
        public string SpeechModelEndpointId { get { throw null; } set { } }
        public Azure.Communication.CommunicationIdentifier TargetParticipant { get { throw null; } }
    }
    public partial class CallMediaRecognizeSpeechOptions : Azure.Communication.CallAutomation.CallMediaRecognizeOptions
    {
        public CallMediaRecognizeSpeechOptions(Azure.Communication.CommunicationIdentifier targetParticipant) : base (default(Azure.Communication.CallAutomation.RecognizeInputType), default(Azure.Communication.CommunicationIdentifier)) { }
        public System.TimeSpan EndSilenceTimeout { get { throw null; } set { } }
    }
    public partial class CallMediaRecognizeSpeechOrDtmfOptions : Azure.Communication.CallAutomation.CallMediaRecognizeOptions
    {
        public CallMediaRecognizeSpeechOrDtmfOptions(Azure.Communication.CommunicationIdentifier targetParticipant, int maxTonesToCollect) : base (default(Azure.Communication.CallAutomation.RecognizeInputType), default(Azure.Communication.CommunicationIdentifier)) { }
        public System.TimeSpan EndSilenceTimeout { get { throw null; } set { } }
        public System.TimeSpan InterToneTimeout { get { throw null; } set { } }
        public int MaxTonesToCollect { get { throw null; } }
        public System.Collections.Generic.IList<Azure.Communication.CallAutomation.DtmfTone> StopTones { get { throw null; } set { } }
    }
    public partial class CallParticipant
    {
        internal CallParticipant() { }
        public Azure.Communication.CommunicationIdentifier Identifier { get { throw null; } }
        public bool IsMuted { get { throw null; } }
        public bool IsOnHold { get { throw null; } }
    }
    public partial class CallRecording
    {
        protected CallRecording() { }
        public virtual Azure.Response Delete(System.Uri recordingLocation, System.Threading.CancellationToken cancellationToken = default(System.Threading.CancellationToken)) { throw null; }
        public virtual System.Threading.Tasks.Task<Azure.Response> DeleteAsync(System.Uri recordingLocation, System.Threading.CancellationToken cancellationToken = default(System.Threading.CancellationToken)) { throw null; }
        public virtual Azure.Response<System.IO.Stream> DownloadStreaming(System.Uri sourceLocation, Azure.HttpRange range = default(Azure.HttpRange), System.Threading.CancellationToken cancellationToken = default(System.Threading.CancellationToken)) { throw null; }
        public virtual System.Threading.Tasks.Task<Azure.Response<System.IO.Stream>> DownloadStreamingAsync(System.Uri sourceLocation, Azure.HttpRange range = default(Azure.HttpRange), System.Threading.CancellationToken cancellationToken = default(System.Threading.CancellationToken)) { throw null; }
        public virtual Azure.Response DownloadTo(System.Uri sourceLocation, System.IO.Stream destinationStream, Azure.Communication.CallAutomation.ContentTransferOptions transferOptions = default(Azure.Communication.CallAutomation.ContentTransferOptions), System.Threading.CancellationToken cancellationToken = default(System.Threading.CancellationToken)) { throw null; }
        public virtual Azure.Response DownloadTo(System.Uri sourceLocation, string destinationPath, Azure.Communication.CallAutomation.ContentTransferOptions transferOptions = default(Azure.Communication.CallAutomation.ContentTransferOptions), System.Threading.CancellationToken cancellationToken = default(System.Threading.CancellationToken)) { throw null; }
        public virtual System.Threading.Tasks.Task<Azure.Response> DownloadToAsync(System.Uri sourceLocation, System.IO.Stream destinationStream, Azure.Communication.CallAutomation.ContentTransferOptions transferOptions = default(Azure.Communication.CallAutomation.ContentTransferOptions), System.Threading.CancellationToken cancellationToken = default(System.Threading.CancellationToken)) { throw null; }
        public virtual System.Threading.Tasks.Task<Azure.Response> DownloadToAsync(System.Uri sourceLocation, string destinationPath, Azure.Communication.CallAutomation.ContentTransferOptions transferOptions = default(Azure.Communication.CallAutomation.ContentTransferOptions), System.Threading.CancellationToken cancellationToken = default(System.Threading.CancellationToken)) { throw null; }
        public virtual Azure.Response<Azure.Communication.CallAutomation.RecordingResult> GetRecording(string recordingId, System.Threading.CancellationToken cancellationToken = default(System.Threading.CancellationToken)) { throw null; }
        public virtual System.Threading.Tasks.Task<Azure.Response<Azure.Communication.CallAutomation.RecordingResult>> GetRecordingAsync(string recordingId, System.Threading.CancellationToken cancellationToken = default(System.Threading.CancellationToken)) { throw null; }
        public virtual Azure.Response<Azure.Communication.CallAutomation.RecordingStateResult> GetState(string recordingId, System.Threading.CancellationToken cancellationToken = default(System.Threading.CancellationToken)) { throw null; }
        public virtual System.Threading.Tasks.Task<Azure.Response<Azure.Communication.CallAutomation.RecordingStateResult>> GetStateAsync(string recordingId, System.Threading.CancellationToken cancellationToken = default(System.Threading.CancellationToken)) { throw null; }
        public virtual Azure.Response Pause(string recordingId, System.Threading.CancellationToken cancellationToken = default(System.Threading.CancellationToken)) { throw null; }
        public virtual System.Threading.Tasks.Task<Azure.Response> PauseAsync(string recordingId, System.Threading.CancellationToken cancellationToken = default(System.Threading.CancellationToken)) { throw null; }
        public virtual Azure.Response Resume(string recordingId, System.Threading.CancellationToken cancellationToken = default(System.Threading.CancellationToken)) { throw null; }
        public virtual System.Threading.Tasks.Task<Azure.Response> ResumeAsync(string recordingId, System.Threading.CancellationToken cancellationToken = default(System.Threading.CancellationToken)) { throw null; }
        public virtual Azure.Response<Azure.Communication.CallAutomation.RecordingStateResult> Start(Azure.Communication.CallAutomation.StartRecordingOptions options, System.Threading.CancellationToken cancellationToken = default(System.Threading.CancellationToken)) { throw null; }
        public virtual System.Threading.Tasks.Task<Azure.Response<Azure.Communication.CallAutomation.RecordingStateResult>> StartAsync(Azure.Communication.CallAutomation.StartRecordingOptions options, System.Threading.CancellationToken cancellationToken = default(System.Threading.CancellationToken)) { throw null; }
        public virtual Azure.Response Stop(string recordingId, System.Threading.CancellationToken cancellationToken = default(System.Threading.CancellationToken)) { throw null; }
        public virtual System.Threading.Tasks.Task<Azure.Response> StopAsync(string recordingId, System.Threading.CancellationToken cancellationToken = default(System.Threading.CancellationToken)) { throw null; }
    }
    [System.Runtime.InteropServices.StructLayoutAttribute(System.Runtime.InteropServices.LayoutKind.Sequential)]
    public readonly partial struct CallRejectReason : System.IEquatable<Azure.Communication.CallAutomation.CallRejectReason>
    {
        private readonly object _dummy;
        private readonly int _dummyPrimitive;
        public CallRejectReason(string value) { throw null; }
        public static Azure.Communication.CallAutomation.CallRejectReason Busy { get { throw null; } }
        public static Azure.Communication.CallAutomation.CallRejectReason Forbidden { get { throw null; } }
        public static Azure.Communication.CallAutomation.CallRejectReason None { get { throw null; } }
        public bool Equals(Azure.Communication.CallAutomation.CallRejectReason other) { throw null; }
        [System.ComponentModel.EditorBrowsableAttribute(System.ComponentModel.EditorBrowsableState.Never)]
        public override bool Equals(object obj) { throw null; }
        [System.ComponentModel.EditorBrowsableAttribute(System.ComponentModel.EditorBrowsableState.Never)]
        public override int GetHashCode() { throw null; }
        public static bool operator ==(Azure.Communication.CallAutomation.CallRejectReason left, Azure.Communication.CallAutomation.CallRejectReason right) { throw null; }
        public static implicit operator Azure.Communication.CallAutomation.CallRejectReason (string value) { throw null; }
        public static bool operator !=(Azure.Communication.CallAutomation.CallRejectReason left, Azure.Communication.CallAutomation.CallRejectReason right) { throw null; }
        public override string ToString() { throw null; }
    }
    [System.Runtime.InteropServices.StructLayoutAttribute(System.Runtime.InteropServices.LayoutKind.Sequential)]
    public readonly partial struct CallSessionEndReason : System.IEquatable<Azure.Communication.CallAutomation.CallSessionEndReason>
    {
        private readonly object _dummy;
        private readonly int _dummyPrimitive;
        public CallSessionEndReason(string value) { throw null; }
        public static Azure.Communication.CallAutomation.CallSessionEndReason AllInstancesBusy { get { throw null; } }
        public static Azure.Communication.CallAutomation.CallSessionEndReason AppHostedMediaFailureOutcomeGracefully { get { throw null; } }
        public static Azure.Communication.CallAutomation.CallSessionEndReason AppHostedMediaFailureOutcomeWithError { get { throw null; } }
        public static Azure.Communication.CallAutomation.CallSessionEndReason AudioStreamFailure { get { throw null; } }
        public static Azure.Communication.CallAutomation.CallSessionEndReason CallEnded { get { throw null; } }
        public static Azure.Communication.CallAutomation.CallSessionEndReason CallStartTimeout { get { throw null; } }
        public static Azure.Communication.CallAutomation.CallSessionEndReason ChunkCreationFailed { get { throw null; } }
        public static Azure.Communication.CallAutomation.CallSessionEndReason CouldNotRejoinCall { get { throw null; } }
        public static Azure.Communication.CallAutomation.CallSessionEndReason CouldNotStart { get { throw null; } }
        public static Azure.Communication.CallAutomation.CallSessionEndReason HandedOverDueToAudioStreamFailure { get { throw null; } }
        public static Azure.Communication.CallAutomation.CallSessionEndReason HandedOverDueToChunkCreationFailure { get { throw null; } }
        public static Azure.Communication.CallAutomation.CallSessionEndReason HandedOverDueToMediaTimeout { get { throw null; } }
        public static Azure.Communication.CallAutomation.CallSessionEndReason HandedOverDueToProcessingTimeout { get { throw null; } }
        public static Azure.Communication.CallAutomation.CallSessionEndReason HandedOverOrTransfered { get { throw null; } }
        public static Azure.Communication.CallAutomation.CallSessionEndReason InitiatorLeft { get { throw null; } }
        public static Azure.Communication.CallAutomation.CallSessionEndReason InvalidBotData { get { throw null; } }
        public static Azure.Communication.CallAutomation.CallSessionEndReason MaximumSessionTimeReached { get { throw null; } }
        public static Azure.Communication.CallAutomation.CallSessionEndReason MediaTimeout { get { throw null; } }
        public static Azure.Communication.CallAutomation.CallSessionEndReason ProcessingTimeout { get { throw null; } }
        public static Azure.Communication.CallAutomation.CallSessionEndReason ReportCallStateFailed { get { throw null; } }
        public static Azure.Communication.CallAutomation.CallSessionEndReason ReportCallStateFailedAndSessionMustBeDiscarded { get { throw null; } }
        public static Azure.Communication.CallAutomation.CallSessionEndReason SessionStillOngoing { get { throw null; } }
        public static Azure.Communication.CallAutomation.CallSessionEndReason SpeechRecognitionSessionNonRetriableError { get { throw null; } }
        public static Azure.Communication.CallAutomation.CallSessionEndReason SpeechRecognitionSessionRetriableErrorMaxRetryCountReached { get { throw null; } }
        public static Azure.Communication.CallAutomation.CallSessionEndReason TeamsTokenConversionFailed { get { throw null; } }
        public static Azure.Communication.CallAutomation.CallSessionEndReason TranscriptObjectCreationFailed { get { throw null; } }
        public bool Equals(Azure.Communication.CallAutomation.CallSessionEndReason other) { throw null; }
        [System.ComponentModel.EditorBrowsableAttribute(System.ComponentModel.EditorBrowsableState.Never)]
        public override bool Equals(object obj) { throw null; }
        [System.ComponentModel.EditorBrowsableAttribute(System.ComponentModel.EditorBrowsableState.Never)]
        public override int GetHashCode() { throw null; }
        public static bool operator ==(Azure.Communication.CallAutomation.CallSessionEndReason left, Azure.Communication.CallAutomation.CallSessionEndReason right) { throw null; }
        public static implicit operator Azure.Communication.CallAutomation.CallSessionEndReason (string value) { throw null; }
        public static bool operator !=(Azure.Communication.CallAutomation.CallSessionEndReason left, Azure.Communication.CallAutomation.CallSessionEndReason right) { throw null; }
        public override string ToString() { throw null; }
    }
    public partial class CallTransferAccepted : Azure.Communication.CallAutomation.CallAutomationEventBase
    {
        internal CallTransferAccepted() { }
        public Azure.Communication.CommunicationIdentifier Transferee { get { throw null; } }
        public Azure.Communication.CommunicationIdentifier TransferTarget { get { throw null; } }
        public static Azure.Communication.CallAutomation.CallTransferAccepted Deserialize(string content) { throw null; }
    }
    public partial class CallTransferFailed : Azure.Communication.CallAutomation.CallAutomationEventBase
    {
        internal CallTransferFailed() { }
        public static Azure.Communication.CallAutomation.CallTransferFailed Deserialize(string content) { throw null; }
    }
    public partial class CancelAddParticipantEventResult
    {
        internal CancelAddParticipantEventResult() { }
        public Azure.Communication.CallAutomation.CancelAddParticipantFailed FailureResult { get { throw null; } }
        public string InvitationId { get { throw null; } }
        public bool IsSuccess { get { throw null; } }
        public Azure.Communication.CommunicationIdentifier Participant { get { throw null; } }
        public Azure.Communication.CallAutomation.CancelAddParticipantSucceeded SuccessResult { get { throw null; } }
    }
    public partial class CancelAddParticipantFailed : Azure.Communication.CallAutomation.CallAutomationEventBase
    {
        internal CancelAddParticipantFailed() { }
        public string InvitationId { get { throw null; } }
        public static Azure.Communication.CallAutomation.CancelAddParticipantFailed Deserialize(string content) { throw null; }
    }
    public partial class CancelAddParticipantOperationOptions
    {
        public CancelAddParticipantOperationOptions(string invitationId) { }
        public string InvitationId { get { throw null; } }
        public System.Uri OperationCallbackUri { get { throw null; } set { } }
        public string OperationContext { get { throw null; } set { } }
    }
    public partial class CancelAddParticipantOperationResult
    {
        internal CancelAddParticipantOperationResult() { }
        public string InvitationId { get { throw null; } }
        public string OperationContext { get { throw null; } }
        public Azure.Communication.CallAutomation.CancelAddParticipantEventResult WaitForEventProcessor(System.Threading.CancellationToken cancellationToken = default(System.Threading.CancellationToken)) { throw null; }
        public System.Threading.Tasks.Task<Azure.Communication.CallAutomation.CancelAddParticipantEventResult> WaitForEventProcessorAsync(System.Threading.CancellationToken cancellationToken = default(System.Threading.CancellationToken)) { throw null; }
    }
    public partial class CancelAddParticipantSucceeded : Azure.Communication.CallAutomation.CallAutomationEventBase
    {
        internal CancelAddParticipantSucceeded() { }
        public string InvitationId { get { throw null; } }
        public static Azure.Communication.CallAutomation.CancelAddParticipantSucceeded Deserialize(string content) { throw null; }
    }
    public partial class CancelAllMediaOperationsEventResult
    {
        internal CancelAllMediaOperationsEventResult() { }
        public bool IsSuccess { get { throw null; } }
        public Azure.Communication.CallAutomation.PlayCanceled PlayCanceledSucessEvent { get { throw null; } }
        public Azure.Communication.CallAutomation.RecognizeCanceled RecognizeCanceledSucessEvent { get { throw null; } }
    }
    public partial class CancelAllMediaOperationsResult
    {
        internal CancelAllMediaOperationsResult() { }
        public Azure.Communication.CallAutomation.CancelAllMediaOperationsEventResult WaitForEventProcessor(System.Threading.CancellationToken cancellationToken = default(System.Threading.CancellationToken)) { throw null; }
        public System.Threading.Tasks.Task<Azure.Communication.CallAutomation.CancelAllMediaOperationsEventResult> WaitForEventProcessorAsync(System.Threading.CancellationToken cancellationToken = default(System.Threading.CancellationToken)) { throw null; }
    }
    public partial class ChannelAffinity
    {
        public ChannelAffinity(Azure.Communication.CommunicationIdentifier participant) { }
        public int? Channel { get { throw null; } set { } }
        public Azure.Communication.CommunicationIdentifier Participant { get { throw null; } }
    }
    public partial class ChoiceResult : Azure.Communication.CallAutomation.RecognizeResult
    {
        internal ChoiceResult() { }
        public string Label { get { throw null; } }
        public string RecognizedPhrase { get { throw null; } }
        public override Azure.Communication.CallAutomation.RecognizeResultType ResultType { get { throw null; } }
    }
    [System.Runtime.InteropServices.StructLayoutAttribute(System.Runtime.InteropServices.LayoutKind.Sequential)]
    public readonly partial struct ChunkEndReason : System.IEquatable<Azure.Communication.CallAutomation.ChunkEndReason>
    {
        private readonly object _dummy;
        private readonly int _dummyPrimitive;
        public ChunkEndReason(string value) { throw null; }
        public static Azure.Communication.CallAutomation.ChunkEndReason ChunkIsBeingRecorded { get { throw null; } }
        public static Azure.Communication.CallAutomation.ChunkEndReason ChunkMaximumSizeExceeded { get { throw null; } }
        public static Azure.Communication.CallAutomation.ChunkEndReason ChunkMaximumTimeExceeded { get { throw null; } }
        public static Azure.Communication.CallAutomation.ChunkEndReason ChunkUploadFailure { get { throw null; } }
        public static Azure.Communication.CallAutomation.ChunkEndReason SessionEnded { get { throw null; } }
        public bool Equals(Azure.Communication.CallAutomation.ChunkEndReason other) { throw null; }
        [System.ComponentModel.EditorBrowsableAttribute(System.ComponentModel.EditorBrowsableState.Never)]
        public override bool Equals(object obj) { throw null; }
        [System.ComponentModel.EditorBrowsableAttribute(System.ComponentModel.EditorBrowsableState.Never)]
        public override int GetHashCode() { throw null; }
        public static bool operator ==(Azure.Communication.CallAutomation.ChunkEndReason left, Azure.Communication.CallAutomation.ChunkEndReason right) { throw null; }
        public static implicit operator Azure.Communication.CallAutomation.ChunkEndReason (string value) { throw null; }
        public static bool operator !=(Azure.Communication.CallAutomation.ChunkEndReason left, Azure.Communication.CallAutomation.ChunkEndReason right) { throw null; }
        public override string ToString() { throw null; }
    }
    public partial class ConnectCallEventResult
    {
        internal ConnectCallEventResult() { }
        public Azure.Communication.CallAutomation.ConnectFailed FailureResult { get { throw null; } }
        public bool IsSuccess { get { throw null; } }
        public Azure.Communication.CallAutomation.CallConnected SuccessResult { get { throw null; } }
    }
    public partial class ConnectCallOptions
    {
        public ConnectCallOptions(Azure.Communication.CallAutomation.CallLocator callLocator, System.Uri callbackUri) { }
        public System.Uri CallbackUri { get { throw null; } }
        public Azure.Communication.CallAutomation.CallIntelligenceOptions CallIntelligenceOptions { get { throw null; } set { } }
        public Azure.Communication.CallAutomation.CallLocator CallLocator { get { throw null; } }
        public Azure.Communication.CallAutomation.MediaStreamingOptions MediaStreamingOptions { get { throw null; } set { } }
        public string OperationContext { get { throw null; } set { } }
        public Azure.Communication.CallAutomation.TranscriptionOptions TranscriptionOptions { get { throw null; } set { } }
    }
    public partial class ConnectCallResult
    {
        internal ConnectCallResult() { }
        public Azure.Communication.CallAutomation.CallConnection CallConnection { get { throw null; } }
        public Azure.Communication.CallAutomation.CallConnectionProperties CallConnectionProperties { get { throw null; } }
        public Azure.Communication.CallAutomation.ConnectCallEventResult WaitForEventProcessor(System.Threading.CancellationToken cancellationToken = default(System.Threading.CancellationToken)) { throw null; }
        public System.Threading.Tasks.Task<Azure.Communication.CallAutomation.ConnectCallEventResult> WaitForEventProcessorAsync(System.Threading.CancellationToken cancellationToken = default(System.Threading.CancellationToken)) { throw null; }
    }
    public partial class ConnectFailed : Azure.Communication.CallAutomation.CallAutomationEventBase
    {
        internal ConnectFailed() { }
        public static Azure.Communication.CallAutomation.ConnectFailed Deserialize(string content) { throw null; }
    }
    [System.Runtime.InteropServices.StructLayoutAttribute(System.Runtime.InteropServices.LayoutKind.Sequential)]
    public partial struct ContentTransferOptions : System.IEquatable<Azure.Communication.CallAutomation.ContentTransferOptions>
    {
        public long InitialTransferSize { get { throw null; } set { } }
        public int MaximumConcurrency { get { throw null; } set { } }
        public long MaximumTransferSize { get { throw null; } set { } }
        [System.ComponentModel.EditorBrowsableAttribute(System.ComponentModel.EditorBrowsableState.Never)]
        public bool Equals(Azure.Communication.CallAutomation.ContentTransferOptions obj) { throw null; }
        [System.ComponentModel.EditorBrowsableAttribute(System.ComponentModel.EditorBrowsableState.Never)]
        public override bool Equals(object obj) { throw null; }
        [System.ComponentModel.EditorBrowsableAttribute(System.ComponentModel.EditorBrowsableState.Never)]
        public override int GetHashCode() { throw null; }
        [System.ComponentModel.EditorBrowsableAttribute(System.ComponentModel.EditorBrowsableState.Never)]
        public static bool operator ==(Azure.Communication.CallAutomation.ContentTransferOptions left, Azure.Communication.CallAutomation.ContentTransferOptions right) { throw null; }
        [System.ComponentModel.EditorBrowsableAttribute(System.ComponentModel.EditorBrowsableState.Never)]
        public static bool operator !=(Azure.Communication.CallAutomation.ContentTransferOptions left, Azure.Communication.CallAutomation.ContentTransferOptions right) { throw null; }
    }
    public partial class ContinuousDtmfRecognitionOptions
    {
        public ContinuousDtmfRecognitionOptions(Azure.Communication.CommunicationIdentifier targetParticipant) { }
        public System.Uri OperationCallbackUri { get { throw null; } set { } }
        public string OperationContext { get { throw null; } set { } }
        public Azure.Communication.CommunicationIdentifier TargetParticipant { get { throw null; } }
    }
    public partial class ContinuousDtmfRecognitionStopped : Azure.Communication.CallAutomation.CallAutomationEventBase
    {
        internal ContinuousDtmfRecognitionStopped() { }
        public static Azure.Communication.CallAutomation.ContinuousDtmfRecognitionStopped Deserialize(string content) { throw null; }
    }
    public partial class ContinuousDtmfRecognitionToneFailed : Azure.Communication.CallAutomation.CallAutomationEventBase
    {
        internal ContinuousDtmfRecognitionToneFailed() { }
        public static Azure.Communication.CallAutomation.ContinuousDtmfRecognitionToneFailed Deserialize(string content) { throw null; }
    }
    public partial class ContinuousDtmfRecognitionToneReceived : Azure.Communication.CallAutomation.CallAutomationEventBase
    {
        internal ContinuousDtmfRecognitionToneReceived() { }
        public int? SequenceId { get { throw null; } }
        public Azure.Communication.CallAutomation.DtmfTone? Tone { get { throw null; } }
        public static Azure.Communication.CallAutomation.ContinuousDtmfRecognitionToneReceived Deserialize(string content) { throw null; }
    }
    public partial class CreateCallEventResult
    {
        internal CreateCallEventResult() { }
        public Azure.Communication.CallAutomation.CreateCallFailed FailureResult { get { throw null; } }
        public bool IsSuccess { get { throw null; } }
        public Azure.Communication.CallAutomation.CallConnected SuccessResult { get { throw null; } }
    }
    public partial class CreateCallFailed : Azure.Communication.CallAutomation.CallAutomationEventBase
    {
        internal CreateCallFailed() { }
        public static Azure.Communication.CallAutomation.CreateCallFailed Deserialize(string content) { throw null; }
    }
    public partial class CreateCallOptions
    {
        public CreateCallOptions(Azure.Communication.CallAutomation.CallInvite callInvite, System.Uri callbackUri) { }
        public System.Uri CallbackUri { get { throw null; } }
        public Azure.Communication.CallAutomation.CallIntelligenceOptions CallIntelligenceOptions { get { throw null; } set { } }
        public Azure.Communication.CallAutomation.CallInvite CallInvite { get { throw null; } }
        public Azure.Communication.CallAutomation.MediaStreamingOptions MediaStreamingOptions { get { throw null; } set { } }
        public string OperationContext { get { throw null; } set { } }
        public Azure.Communication.MicrosoftTeamsAppIdentifier TeamsAppSource { get { throw null; } set { } }
        public Azure.Communication.CallAutomation.TranscriptionOptions TranscriptionOptions { get { throw null; } set { } }
    }
    public partial class CreateCallResult
    {
        internal CreateCallResult() { }
        public Azure.Communication.CallAutomation.CallConnection CallConnection { get { throw null; } }
        public Azure.Communication.CallAutomation.CallConnectionProperties CallConnectionProperties { get { throw null; } }
        public Azure.Communication.CallAutomation.CreateCallEventResult WaitForEventProcessor(System.Threading.CancellationToken cancellationToken = default(System.Threading.CancellationToken)) { throw null; }
        public System.Threading.Tasks.Task<Azure.Communication.CallAutomation.CreateCallEventResult> WaitForEventProcessorAsync(System.Threading.CancellationToken cancellationToken = default(System.Threading.CancellationToken)) { throw null; }
    }
    public partial class CreateGroupCallOptions
    {
        public CreateGroupCallOptions(System.Collections.Generic.IEnumerable<Azure.Communication.CommunicationIdentifier> targets, System.Uri callbackUri) { }
        public System.Uri CallbackUri { get { throw null; } }
        public Azure.Communication.CallAutomation.CallIntelligenceOptions CallIntelligenceOptions { get { throw null; } set { } }
        public Azure.Communication.CallAutomation.CustomCallingContext CustomCallingContext { get { throw null; } }
        public Azure.Communication.CallAutomation.MediaStreamingOptions MediaStreamingOptions { get { throw null; } set { } }
        public string OperationContext { get { throw null; } set { } }
        public Azure.Communication.PhoneNumberIdentifier SourceCallerIdNumber { get { throw null; } set { } }
        public string SourceDisplayName { get { throw null; } set { } }
        public System.Collections.Generic.IEnumerable<Azure.Communication.CommunicationIdentifier> Targets { get { throw null; } }
        public Azure.Communication.MicrosoftTeamsAppIdentifier TeamsAppSource { get { throw null; } set { } }
        public Azure.Communication.CallAutomation.TranscriptionOptions TranscriptionOptions { get { throw null; } set { } }
    }
    public partial class CustomCallingContext
    {
        internal CustomCallingContext() { }
        public System.Collections.Generic.IDictionary<string, string> SipHeaders { get { throw null; } }
        public Azure.Communication.CallAutomation.TeamsPhoneCallDetails TeamsPhoneCallDetails { get { throw null; } }
        public System.Collections.Generic.IDictionary<string, string> VoipHeaders { get { throw null; } }
        public void AddSipUui(string value) { }
        public void AddSipX(string key, string value, Azure.Communication.CallAutomation.CustomCallingContext.SipHeaderPrefix prefix = Azure.Communication.CallAutomation.CustomCallingContext.SipHeaderPrefix.XMSCustom) { }
        public void AddVoip(string key, string value) { }
        public void SetTeamsPhoneCallDetails(Azure.Communication.CallAutomation.TeamsPhoneCallDetails teamsPhoneCallDetails) { }
        public enum SipHeaderPrefix
        {
            XMSCustom = 0,
            X = 1,
        }
    }
    public partial class DialogCompleted : Azure.Communication.CallAutomation.CallAutomationEventBase
    {
        internal DialogCompleted() { }
        public string DialogId { get { throw null; } }
        public Azure.Communication.CallAutomation.DialogInputType? DialogInputType { get { throw null; } }
        public static Azure.Communication.CallAutomation.DialogCompleted Deserialize(string content) { throw null; }
    }
    public partial class DialogConsent : Azure.Communication.CallAutomation.CallAutomationEventBase
    {
        internal DialogConsent() { }
        public string DialogId { get { throw null; } }
        public Azure.Communication.CallAutomation.DialogInputType? DialogInputType { get { throw null; } }
        public Azure.Communication.CallAutomation.UserConsent UserConsent { get { throw null; } }
        public static Azure.Communication.CallAutomation.DialogConsent Deserialize(string content) { throw null; }
    }
    public partial class DialogEventResult
    {
        internal DialogEventResult() { }
        public Azure.Communication.CallAutomation.DialogCompleted DialogCompletedSuccessResult { get { throw null; } }
        public Azure.Communication.CallAutomation.DialogConsent DialogConsentSuccessEvent { get { throw null; } }
        public Azure.Communication.CallAutomation.DialogHangup DialogHangupSuccessEvent { get { throw null; } }
        public Azure.Communication.CallAutomation.DialogLanguageChange DialogLanguageChangeEvent { get { throw null; } }
        public Azure.Communication.CallAutomation.DialogSensitivityUpdate DialogSensitivityUpdateEvent { get { throw null; } }
        public Azure.Communication.CallAutomation.DialogStarted DialogStartedSuccessEvent { get { throw null; } }
        public Azure.Communication.CallAutomation.DialogTransfer DialogTransferSuccessEvent { get { throw null; } }
        public Azure.Communication.CallAutomation.DialogUpdated DialogUpdatedEvent { get { throw null; } }
        public Azure.Communication.CallAutomation.DialogFailed FailureResult { get { throw null; } }
        public bool IsSuccess { get { throw null; } }
    }
    public partial class DialogFailed : Azure.Communication.CallAutomation.CallAutomationEventBase
    {
        internal DialogFailed() { }
        public string DialogId { get { throw null; } }
        public Azure.Communication.CallAutomation.DialogInputType? DialogInputType { get { throw null; } }
        public static Azure.Communication.CallAutomation.DialogFailed Deserialize(string content) { throw null; }
    }
    public partial class DialogHangup : Azure.Communication.CallAutomation.CallAutomationEventBase
    {
        internal DialogHangup() { }
        public string DialogId { get { throw null; } }
        public Azure.Communication.CallAutomation.DialogInputType? DialogInputType { get { throw null; } }
        public object IvrContext { get { throw null; } }
        public static Azure.Communication.CallAutomation.DialogHangup Deserialize(string content) { throw null; }
    }
    [System.Runtime.InteropServices.StructLayoutAttribute(System.Runtime.InteropServices.LayoutKind.Sequential)]
    public readonly partial struct DialogInputType : System.IEquatable<Azure.Communication.CallAutomation.DialogInputType>
    {
        private readonly object _dummy;
        private readonly int _dummyPrimitive;
        public DialogInputType(string value) { throw null; }
        public static Azure.Communication.CallAutomation.DialogInputType AzureOpenAI { get { throw null; } }
        public static Azure.Communication.CallAutomation.DialogInputType PowerVirtualAgents { get { throw null; } }
        public bool Equals(Azure.Communication.CallAutomation.DialogInputType other) { throw null; }
        [System.ComponentModel.EditorBrowsableAttribute(System.ComponentModel.EditorBrowsableState.Never)]
        public override bool Equals(object obj) { throw null; }
        [System.ComponentModel.EditorBrowsableAttribute(System.ComponentModel.EditorBrowsableState.Never)]
        public override int GetHashCode() { throw null; }
        public static bool operator ==(Azure.Communication.CallAutomation.DialogInputType left, Azure.Communication.CallAutomation.DialogInputType right) { throw null; }
        public static implicit operator Azure.Communication.CallAutomation.DialogInputType (string value) { throw null; }
        public static bool operator !=(Azure.Communication.CallAutomation.DialogInputType left, Azure.Communication.CallAutomation.DialogInputType right) { throw null; }
        public override string ToString() { throw null; }
    }
    public partial class DialogLanguageChange : Azure.Communication.CallAutomation.CallAutomationEventBase
    {
        internal DialogLanguageChange() { }
        public string DialogId { get { throw null; } }
        public Azure.Communication.CallAutomation.DialogInputType? DialogInputType { get { throw null; } }
        public object IvrContext { get { throw null; } }
        public string SelectedLanguage { get { throw null; } }
        public static Azure.Communication.CallAutomation.DialogLanguageChange Deserialize(string content) { throw null; }
    }
    public partial class DialogResult
    {
        internal DialogResult() { }
        public string DialogId { get { throw null; } }
        public Azure.Communication.CallAutomation.DialogEventResult WaitForEventProcessor(System.Threading.CancellationToken cancellationToken = default(System.Threading.CancellationToken)) { throw null; }
        public System.Threading.Tasks.Task<Azure.Communication.CallAutomation.DialogEventResult> WaitForEventProcessorAsync(System.Threading.CancellationToken cancellationToken = default(System.Threading.CancellationToken)) { throw null; }
    }
    public partial class DialogSensitivityUpdate : Azure.Communication.CallAutomation.CallAutomationEventBase
    {
        internal DialogSensitivityUpdate() { }
        public string DialogId { get { throw null; } }
        public Azure.Communication.CallAutomation.DialogInputType? DialogInputType { get { throw null; } }
        public bool? SensitiveMask { get { throw null; } }
        public static Azure.Communication.CallAutomation.DialogSensitivityUpdate Deserialize(string content) { throw null; }
    }
    public partial class DialogStarted : Azure.Communication.CallAutomation.CallAutomationEventBase
    {
        internal DialogStarted() { }
        public string DialogId { get { throw null; } }
        public Azure.Communication.CallAutomation.DialogInputType? DialogInputType { get { throw null; } }
        public static Azure.Communication.CallAutomation.DialogStarted Deserialize(string content) { throw null; }
    }
    public partial class DialogTransfer : Azure.Communication.CallAutomation.CallAutomationEventBase
    {
        internal DialogTransfer() { }
        public string DialogId { get { throw null; } }
        public Azure.Communication.CallAutomation.DialogInputType? DialogInputType { get { throw null; } }
        public object IvrContext { get { throw null; } }
        public string TransferDestination { get { throw null; } }
        public string TransferType { get { throw null; } }
        public static Azure.Communication.CallAutomation.DialogTransfer Deserialize(string content) { throw null; }
    }
    public abstract partial class DialogUpdateBase
    {
        protected DialogUpdateBase() { }
        public System.Collections.Generic.IDictionary<string, object> Context { get { throw null; } set { } }
    }
    public partial class DialogUpdated : Azure.Communication.CallAutomation.CallAutomationEventBase
    {
        internal DialogUpdated() { }
        public string DialogId { get { throw null; } }
        public Azure.Communication.CallAutomation.DialogInputType? DialogInputType { get { throw null; } }
        public object IvrContext { get { throw null; } }
        public string UpdatedDestination { get { throw null; } }
        public string UpdatedType { get { throw null; } }
        public static Azure.Communication.CallAutomation.DialogUpdated Deserialize(string content) { throw null; }
    }
    public partial class DtmfResult : Azure.Communication.CallAutomation.RecognizeResult
    {
        internal DtmfResult() { }
        public override Azure.Communication.CallAutomation.RecognizeResultType ResultType { get { throw null; } }
        public System.Collections.Generic.IReadOnlyList<Azure.Communication.CallAutomation.DtmfTone> Tones { get { throw null; } }
        public string ConvertToString() { throw null; }
    }
    [System.Runtime.InteropServices.StructLayoutAttribute(System.Runtime.InteropServices.LayoutKind.Sequential)]
    public readonly partial struct DtmfTone : System.IEquatable<Azure.Communication.CallAutomation.DtmfTone>
    {
        private readonly object _dummy;
        private readonly int _dummyPrimitive;
        public DtmfTone(string value) { throw null; }
        public static Azure.Communication.CallAutomation.DtmfTone A { get { throw null; } }
        public static Azure.Communication.CallAutomation.DtmfTone Asterisk { get { throw null; } }
        public static Azure.Communication.CallAutomation.DtmfTone B { get { throw null; } }
        public static Azure.Communication.CallAutomation.DtmfTone C { get { throw null; } }
        public static Azure.Communication.CallAutomation.DtmfTone D { get { throw null; } }
        public static Azure.Communication.CallAutomation.DtmfTone Eight { get { throw null; } }
        public static Azure.Communication.CallAutomation.DtmfTone Five { get { throw null; } }
        public static Azure.Communication.CallAutomation.DtmfTone Four { get { throw null; } }
        public static Azure.Communication.CallAutomation.DtmfTone Nine { get { throw null; } }
        public static Azure.Communication.CallAutomation.DtmfTone One { get { throw null; } }
        public static Azure.Communication.CallAutomation.DtmfTone Pound { get { throw null; } }
        public static Azure.Communication.CallAutomation.DtmfTone Seven { get { throw null; } }
        public static Azure.Communication.CallAutomation.DtmfTone Six { get { throw null; } }
        public static Azure.Communication.CallAutomation.DtmfTone Three { get { throw null; } }
        public static Azure.Communication.CallAutomation.DtmfTone Two { get { throw null; } }
        public static Azure.Communication.CallAutomation.DtmfTone Zero { get { throw null; } }
        public bool Equals(Azure.Communication.CallAutomation.DtmfTone other) { throw null; }
        [System.ComponentModel.EditorBrowsableAttribute(System.ComponentModel.EditorBrowsableState.Never)]
        public override bool Equals(object obj) { throw null; }
        [System.ComponentModel.EditorBrowsableAttribute(System.ComponentModel.EditorBrowsableState.Never)]
        public override int GetHashCode() { throw null; }
        public static bool operator ==(Azure.Communication.CallAutomation.DtmfTone left, Azure.Communication.CallAutomation.DtmfTone right) { throw null; }
        public static implicit operator Azure.Communication.CallAutomation.DtmfTone (string value) { throw null; }
        public static bool operator !=(Azure.Communication.CallAutomation.DtmfTone left, Azure.Communication.CallAutomation.DtmfTone right) { throw null; }
        public char ToChar() { throw null; }
        public override string ToString() { throw null; }
    }
    public partial class ErrorDetailInfo
    {
        internal ErrorDetailInfo() { }
        public string Code { get { throw null; } }
        public Azure.Communication.CallAutomation.ErrorDetailInfo InnerError { get { throw null; } }
        public string Message { get { throw null; } }
    }
    public partial class FileSource : Azure.Communication.CallAutomation.PlaySource
    {
        public FileSource(System.Uri fileUri) { }
        public System.Uri FileUri { get { throw null; } }
    }
    public partial class GroupCallLocator : Azure.Communication.CallAutomation.CallLocator
    {
        public GroupCallLocator(string id) { }
        public override bool Equals(Azure.Communication.CallAutomation.CallLocator other) { throw null; }
        public override int GetHashCode() { throw null; }
        public override string ToString() { throw null; }
    }
    public partial class HoldAudioCompleted : Azure.Communication.CallAutomation.CallAutomationEventBase
    {
        internal HoldAudioCompleted() { }
        public Azure.Communication.CallAutomation.MediaEventReasonCode ReasonCode { get { throw null; } }
        public static Azure.Communication.CallAutomation.HoldAudioCompleted Deserialize(string content) { throw null; }
    }
    public partial class HoldAudioPaused : Azure.Communication.CallAutomation.CallAutomationEventBase
    {
        internal HoldAudioPaused() { }
        public Azure.Communication.CallAutomation.MediaEventReasonCode ReasonCode { get { throw null; } }
        public static Azure.Communication.CallAutomation.HoldAudioPaused Deserialize(string content) { throw null; }
    }
    public partial class HoldAudioResumed : Azure.Communication.CallAutomation.CallAutomationEventBase
    {
        internal HoldAudioResumed() { }
        public Azure.Communication.CallAutomation.MediaEventReasonCode ReasonCode { get { throw null; } }
        public static Azure.Communication.CallAutomation.HoldAudioResumed Deserialize(string content) { throw null; }
    }
    public partial class HoldAudioStarted : Azure.Communication.CallAutomation.CallAutomationEventBase
    {
        internal HoldAudioStarted() { }
        public Azure.Communication.CallAutomation.MediaEventReasonCode ReasonCode { get { throw null; } }
        public static Azure.Communication.CallAutomation.HoldAudioStarted Deserialize(string content) { throw null; }
    }
    public partial class HoldEventResult
    {
        internal HoldEventResult() { }
        public Azure.Communication.CallAutomation.HoldFailed FailureResult { get { throw null; } }
        public bool IsSuccess { get { throw null; } }
        public Azure.Communication.CallAutomation.HoldAudioPaused PauseResult { get { throw null; } }
        public Azure.Communication.CallAutomation.HoldAudioResumed ResumeResult { get { throw null; } }
        public Azure.Communication.CallAutomation.HoldAudioStarted StartResult { get { throw null; } }
        public Azure.Communication.CallAutomation.HoldAudioCompleted SuccessResult { get { throw null; } }
    }
    public partial class HoldFailed : Azure.Communication.CallAutomation.CallAutomationEventBase
    {
        internal HoldFailed() { }
        public Azure.Communication.CallAutomation.MediaEventReasonCode ReasonCode { get { throw null; } }
        public static Azure.Communication.CallAutomation.HoldFailed Deserialize(string content) { throw null; }
    }
    public partial class HoldOptions
    {
        public HoldOptions(Azure.Communication.CommunicationIdentifier targetParticipant) { }
        public System.Uri OperationCallbackUri { get { throw null; } set { } }
        public string OperationContext { get { throw null; } set { } }
        public Azure.Communication.CallAutomation.PlaySource PlaySource { get { throw null; } set { } }
        public Azure.Communication.CommunicationIdentifier TargetParticipant { get { throw null; } }
    }
    public partial class HoldResult
    {
        internal HoldResult() { }
        public Azure.Communication.CallAutomation.HoldEventResult WaitForEventProcessor(System.Threading.CancellationToken cancellationToken = default(System.Threading.CancellationToken)) { throw null; }
        public System.Threading.Tasks.Task<Azure.Communication.CallAutomation.HoldEventResult> WaitForEventProcessorAsync(System.Threading.CancellationToken cancellationToken = default(System.Threading.CancellationToken)) { throw null; }
    }
    public partial class IncomingCall : Azure.Communication.CallAutomation.CallAutomationEventBase
    {
        internal IncomingCall() { }
        public string CallerDisplayName { get { throw null; } }
        public Azure.Communication.CallAutomation.CustomCallingContext CustomContext { get { throw null; } }
        public Azure.Communication.CommunicationIdentifier From { get { throw null; } }
        public string IncomingCallContext { get { throw null; } }
        public Azure.Communication.CommunicationIdentifier OnBehalfOfCallee { get { throw null; } }
        public Azure.Communication.CommunicationIdentifier To { get { throw null; } }
        public static Azure.Communication.CallAutomation.IncomingCall Deserialize(string content) { throw null; }
    }
    public partial class InterruptAudioAndAnnounceEventResult
    {
        internal InterruptAudioAndAnnounceEventResult() { }
        public Azure.Communication.CallAutomation.PlayFailed FailureResult { get { throw null; } }
        public bool IsSuccess { get { throw null; } }
        public Azure.Communication.CallAutomation.PlayPaused PauseResult { get { throw null; } }
        public Azure.Communication.CallAutomation.PlayResumed ResumeResult { get { throw null; } }
        public Azure.Communication.CallAutomation.PlayStarted StartResult { get { throw null; } }
        public Azure.Communication.CallAutomation.PlayCompleted SuccessResult { get { throw null; } }
    }
    public partial class InterruptAudioAndAnnounceOptions
    {
        public InterruptAudioAndAnnounceOptions(Azure.Communication.CallAutomation.PlaySource announcement, Azure.Communication.CommunicationIdentifier playTo) { }
        public InterruptAudioAndAnnounceOptions(System.Collections.Generic.IEnumerable<Azure.Communication.CallAutomation.PlaySource> announcement, Azure.Communication.CommunicationIdentifier playTo) { }
        public System.Collections.Generic.IReadOnlyList<Azure.Communication.CallAutomation.PlaySource> Announcement { get { throw null; } }
        public string OperationContext { get { throw null; } set { } }
        public Azure.Communication.CommunicationIdentifier PlayTo { get { throw null; } }
    }
    public partial class InterruptAudioAndAnnounceResult
    {
        internal InterruptAudioAndAnnounceResult() { }
        public Azure.Communication.CallAutomation.PlayEventResult WaitForEventProcessor(System.Threading.CancellationToken cancellationToken = default(System.Threading.CancellationToken)) { throw null; }
        public System.Threading.Tasks.Task<Azure.Communication.CallAutomation.PlayEventResult> WaitForEventProcessorAsync(System.Threading.CancellationToken cancellationToken = default(System.Threading.CancellationToken)) { throw null; }
    }
    [System.Runtime.InteropServices.StructLayoutAttribute(System.Runtime.InteropServices.LayoutKind.Sequential)]
    public readonly partial struct MediaEventReasonCode : System.IEquatable<Azure.Communication.CallAutomation.MediaEventReasonCode>
    {
        private readonly object _dummy;
        private readonly int _dummyPrimitive;
        public MediaEventReasonCode(string value) { throw null; }
        public static Azure.Communication.CallAutomation.MediaEventReasonCode CognitiveServicesError { get { throw null; } }
        public static Azure.Communication.CallAutomation.MediaEventReasonCode CompletedSuccessfully { get { throw null; } }
        public static Azure.Communication.CallAutomation.MediaEventReasonCode PlayDownloadFailed { get { throw null; } }
        public static Azure.Communication.CallAutomation.MediaEventReasonCode PlayInvalidFileFormat { get { throw null; } }
        public static Azure.Communication.CallAutomation.MediaEventReasonCode PlaySourceTextOrSsmlEmpty { get { throw null; } }
        public static Azure.Communication.CallAutomation.MediaEventReasonCode RecognizeDtmfOptionMatched { get { throw null; } }
        public static Azure.Communication.CallAutomation.MediaEventReasonCode RecognizeIncorrectToneDetected { get { throw null; } }
        public static Azure.Communication.CallAutomation.MediaEventReasonCode RecognizeInitialSilenceTimedOut { get { throw null; } }
        public static Azure.Communication.CallAutomation.MediaEventReasonCode RecognizeInterDigitTimedOut { get { throw null; } }
        public static Azure.Communication.CallAutomation.MediaEventReasonCode RecognizeMaxDigitsReceived { get { throw null; } }
        public static Azure.Communication.CallAutomation.MediaEventReasonCode RecognizePlayPromptFailed { get { throw null; } }
        public static Azure.Communication.CallAutomation.MediaEventReasonCode RecognizeSpeechNotRecognized { get { throw null; } }
        public static Azure.Communication.CallAutomation.MediaEventReasonCode RecognizeSpeechOptionMatched { get { throw null; } }
        public static Azure.Communication.CallAutomation.MediaEventReasonCode RecognizeSpeechOptionNotMatched { get { throw null; } }
        public static Azure.Communication.CallAutomation.MediaEventReasonCode RecognizeSpeechServiceConnectionError { get { throw null; } }
        public static Azure.Communication.CallAutomation.MediaEventReasonCode RecognizeStopToneDetected { get { throw null; } }
        public static Azure.Communication.CallAutomation.MediaEventReasonCode UnspecifiedError { get { throw null; } }
        public bool Equals(Azure.Communication.CallAutomation.MediaEventReasonCode other) { throw null; }
        [System.ComponentModel.EditorBrowsableAttribute(System.ComponentModel.EditorBrowsableState.Never)]
        public override bool Equals(object obj) { throw null; }
        [System.ComponentModel.EditorBrowsableAttribute(System.ComponentModel.EditorBrowsableState.Never)]
        public override int GetHashCode() { throw null; }
        public int GetReasonCodeValue() { throw null; }
        public static bool operator ==(Azure.Communication.CallAutomation.MediaEventReasonCode left, Azure.Communication.CallAutomation.MediaEventReasonCode right) { throw null; }
        public static implicit operator Azure.Communication.CallAutomation.MediaEventReasonCode (string value) { throw null; }
        public static bool operator !=(Azure.Communication.CallAutomation.MediaEventReasonCode left, Azure.Communication.CallAutomation.MediaEventReasonCode right) { throw null; }
        public override string ToString() { throw null; }
    }
    [System.Text.Json.Serialization.JsonConverterAttribute(typeof(System.Text.Json.Serialization.JsonStringEnumConverter))]
    public enum MediaKind
    {
        AudioData = 0,
        StopAudio = 1,
    }
    [System.Runtime.InteropServices.StructLayoutAttribute(System.Runtime.InteropServices.LayoutKind.Sequential)]
    public readonly partial struct MediaStreamingAudioChannel : System.IEquatable<Azure.Communication.CallAutomation.MediaStreamingAudioChannel>
    {
        private readonly object _dummy;
        private readonly int _dummyPrimitive;
        public MediaStreamingAudioChannel(string value) { throw null; }
        public static Azure.Communication.CallAutomation.MediaStreamingAudioChannel Mixed { get { throw null; } }
        public static Azure.Communication.CallAutomation.MediaStreamingAudioChannel Unmixed { get { throw null; } }
        public bool Equals(Azure.Communication.CallAutomation.MediaStreamingAudioChannel other) { throw null; }
        [System.ComponentModel.EditorBrowsableAttribute(System.ComponentModel.EditorBrowsableState.Never)]
        public override bool Equals(object obj) { throw null; }
        [System.ComponentModel.EditorBrowsableAttribute(System.ComponentModel.EditorBrowsableState.Never)]
        public override int GetHashCode() { throw null; }
        public static bool operator ==(Azure.Communication.CallAutomation.MediaStreamingAudioChannel left, Azure.Communication.CallAutomation.MediaStreamingAudioChannel right) { throw null; }
        public static implicit operator Azure.Communication.CallAutomation.MediaStreamingAudioChannel (string value) { throw null; }
        public static bool operator !=(Azure.Communication.CallAutomation.MediaStreamingAudioChannel left, Azure.Communication.CallAutomation.MediaStreamingAudioChannel right) { throw null; }
        public override string ToString() { throw null; }
    }
    [System.Runtime.InteropServices.StructLayoutAttribute(System.Runtime.InteropServices.LayoutKind.Sequential)]
    public readonly partial struct MediaStreamingContent : System.IEquatable<Azure.Communication.CallAutomation.MediaStreamingContent>
    {
        private readonly object _dummy;
        private readonly int _dummyPrimitive;
        public MediaStreamingContent(string value) { throw null; }
        public static Azure.Communication.CallAutomation.MediaStreamingContent Audio { get { throw null; } }
        public bool Equals(Azure.Communication.CallAutomation.MediaStreamingContent other) { throw null; }
        [System.ComponentModel.EditorBrowsableAttribute(System.ComponentModel.EditorBrowsableState.Never)]
        public override bool Equals(object obj) { throw null; }
        [System.ComponentModel.EditorBrowsableAttribute(System.ComponentModel.EditorBrowsableState.Never)]
        public override int GetHashCode() { throw null; }
        public static bool operator ==(Azure.Communication.CallAutomation.MediaStreamingContent left, Azure.Communication.CallAutomation.MediaStreamingContent right) { throw null; }
        public static implicit operator Azure.Communication.CallAutomation.MediaStreamingContent (string value) { throw null; }
        public static bool operator !=(Azure.Communication.CallAutomation.MediaStreamingContent left, Azure.Communication.CallAutomation.MediaStreamingContent right) { throw null; }
        public override string ToString() { throw null; }
    }
    public partial class MediaStreamingFailed : Azure.Communication.CallAutomation.CallAutomationEventBase
    {
        internal MediaStreamingFailed() { }
        public Azure.Communication.CallAutomation.MediaStreamingUpdate MediaStreamingUpdate { get { throw null; } }
        public static Azure.Communication.CallAutomation.MediaStreamingFailed Deserialize(string content) { throw null; }
    }
    public partial class MediaStreamingOptions
    {
        public MediaStreamingOptions(System.Uri transportUri, Azure.Communication.CallAutomation.MediaStreamingContent contentType, Azure.Communication.CallAutomation.MediaStreamingAudioChannel audioChannelType, Azure.Communication.CallAutomation.MediaStreamingTransport transportType = default(Azure.Communication.CallAutomation.MediaStreamingTransport), bool? startMediaStreaming = default(bool?)) { }
        public Azure.Communication.CallAutomation.AudioFormat? AudioFormat { get { throw null; } set { } }
        public bool? EnableBidirectional { get { throw null; } set { } }
        public Azure.Communication.CallAutomation.MediaStreamingAudioChannel MediaStreamingAudioChannel { get { throw null; } }
        public Azure.Communication.CallAutomation.MediaStreamingContent MediaStreamingContent { get { throw null; } }
        public Azure.Communication.CallAutomation.MediaStreamingTransport MediaStreamingTransport { get { throw null; } }
        public bool? StartMediaStreaming { get { throw null; } set { } }
        public System.Uri TransportUri { get { throw null; } }
    }
    public partial class MediaStreamingStarted : Azure.Communication.CallAutomation.CallAutomationEventBase
    {
        internal MediaStreamingStarted() { }
        public Azure.Communication.CallAutomation.MediaStreamingUpdate MediaStreamingUpdate { get { throw null; } }
        public static Azure.Communication.CallAutomation.MediaStreamingStarted Deserialize(string content) { throw null; }
    }
    [System.Runtime.InteropServices.StructLayoutAttribute(System.Runtime.InteropServices.LayoutKind.Sequential)]
    public readonly partial struct MediaStreamingStatus : System.IEquatable<Azure.Communication.CallAutomation.MediaStreamingStatus>
    {
        private readonly object _dummy;
        private readonly int _dummyPrimitive;
        public MediaStreamingStatus(string value) { throw null; }
        public static Azure.Communication.CallAutomation.MediaStreamingStatus MediaStreamingFailed { get { throw null; } }
        public static Azure.Communication.CallAutomation.MediaStreamingStatus MediaStreamingStarted { get { throw null; } }
        public static Azure.Communication.CallAutomation.MediaStreamingStatus MediaStreamingStopped { get { throw null; } }
        public static Azure.Communication.CallAutomation.MediaStreamingStatus UnspecifiedError { get { throw null; } }
        public bool Equals(Azure.Communication.CallAutomation.MediaStreamingStatus other) { throw null; }
        [System.ComponentModel.EditorBrowsableAttribute(System.ComponentModel.EditorBrowsableState.Never)]
        public override bool Equals(object obj) { throw null; }
        [System.ComponentModel.EditorBrowsableAttribute(System.ComponentModel.EditorBrowsableState.Never)]
        public override int GetHashCode() { throw null; }
        public static bool operator ==(Azure.Communication.CallAutomation.MediaStreamingStatus left, Azure.Communication.CallAutomation.MediaStreamingStatus right) { throw null; }
        public static implicit operator Azure.Communication.CallAutomation.MediaStreamingStatus (string value) { throw null; }
        public static bool operator !=(Azure.Communication.CallAutomation.MediaStreamingStatus left, Azure.Communication.CallAutomation.MediaStreamingStatus right) { throw null; }
        public override string ToString() { throw null; }
    }
    [System.Runtime.InteropServices.StructLayoutAttribute(System.Runtime.InteropServices.LayoutKind.Sequential)]
    public readonly partial struct MediaStreamingStatusDetails : System.IEquatable<Azure.Communication.CallAutomation.MediaStreamingStatusDetails>
    {
        private readonly object _dummy;
        private readonly int _dummyPrimitive;
        public MediaStreamingStatusDetails(string value) { throw null; }
        public static Azure.Communication.CallAutomation.MediaStreamingStatusDetails AuthenticationFailure { get { throw null; } }
        public static Azure.Communication.CallAutomation.MediaStreamingStatusDetails BadRequest { get { throw null; } }
        public static Azure.Communication.CallAutomation.MediaStreamingStatusDetails Forbidden { get { throw null; } }
        public static Azure.Communication.CallAutomation.MediaStreamingStatusDetails InitialWebSocketConnectionFailed { get { throw null; } }
        public static Azure.Communication.CallAutomation.MediaStreamingStatusDetails ServiceShutdown { get { throw null; } }
        public static Azure.Communication.CallAutomation.MediaStreamingStatusDetails ServiceTimeout { get { throw null; } }
        public static Azure.Communication.CallAutomation.MediaStreamingStatusDetails SpeechServicesConnectionError { get { throw null; } }
        public static Azure.Communication.CallAutomation.MediaStreamingStatusDetails StreamConnectionInterrupted { get { throw null; } }
        public static Azure.Communication.CallAutomation.MediaStreamingStatusDetails StreamConnectionReestablished { get { throw null; } }
        public static Azure.Communication.CallAutomation.MediaStreamingStatusDetails StreamConnectionUnsuccessful { get { throw null; } }
        public static Azure.Communication.CallAutomation.MediaStreamingStatusDetails StreamUrlMissing { get { throw null; } }
        public static Azure.Communication.CallAutomation.MediaStreamingStatusDetails SubscriptionStarted { get { throw null; } }
        public static Azure.Communication.CallAutomation.MediaStreamingStatusDetails SubscriptionStopped { get { throw null; } }
        public static Azure.Communication.CallAutomation.MediaStreamingStatusDetails TooManyRequests { get { throw null; } }
        public static Azure.Communication.CallAutomation.MediaStreamingStatusDetails UnspecifiedError { get { throw null; } }
        public bool Equals(Azure.Communication.CallAutomation.MediaStreamingStatusDetails other) { throw null; }
        [System.ComponentModel.EditorBrowsableAttribute(System.ComponentModel.EditorBrowsableState.Never)]
        public override bool Equals(object obj) { throw null; }
        [System.ComponentModel.EditorBrowsableAttribute(System.ComponentModel.EditorBrowsableState.Never)]
        public override int GetHashCode() { throw null; }
        public static bool operator ==(Azure.Communication.CallAutomation.MediaStreamingStatusDetails left, Azure.Communication.CallAutomation.MediaStreamingStatusDetails right) { throw null; }
        public static implicit operator Azure.Communication.CallAutomation.MediaStreamingStatusDetails (string value) { throw null; }
        public static bool operator !=(Azure.Communication.CallAutomation.MediaStreamingStatusDetails left, Azure.Communication.CallAutomation.MediaStreamingStatusDetails right) { throw null; }
        public override string ToString() { throw null; }
    }
    public partial class MediaStreamingStopped : Azure.Communication.CallAutomation.CallAutomationEventBase
    {
        internal MediaStreamingStopped() { }
        public Azure.Communication.CallAutomation.MediaStreamingUpdate MediaStreamingUpdate { get { throw null; } }
        public static Azure.Communication.CallAutomation.MediaStreamingStopped Deserialize(string content) { throw null; }
    }
    public partial class MediaStreamingSubscription
    {
        public MediaStreamingSubscription(string id, Azure.Communication.CallAutomation.MediaStreamingSubscriptionState? state, System.Collections.Generic.IReadOnlyList<Azure.Communication.CallAutomation.MediaStreamingContent> subscribedContentTypes) { }
        public string Id { get { throw null; } }
        public Azure.Communication.CallAutomation.MediaStreamingSubscriptionState? State { get { throw null; } }
        public System.Collections.Generic.IReadOnlyList<Azure.Communication.CallAutomation.MediaStreamingContent> SubscribedContentTypes { get { throw null; } }
    }
    [System.Runtime.InteropServices.StructLayoutAttribute(System.Runtime.InteropServices.LayoutKind.Sequential)]
    public readonly partial struct MediaStreamingSubscriptionState : System.IEquatable<Azure.Communication.CallAutomation.MediaStreamingSubscriptionState>
    {
        private readonly object _dummy;
        private readonly int _dummyPrimitive;
        public MediaStreamingSubscriptionState(string value) { throw null; }
        public static Azure.Communication.CallAutomation.MediaStreamingSubscriptionState Active { get { throw null; } }
        public static Azure.Communication.CallAutomation.MediaStreamingSubscriptionState Disabled { get { throw null; } }
        public static Azure.Communication.CallAutomation.MediaStreamingSubscriptionState Inactive { get { throw null; } }
        public bool Equals(Azure.Communication.CallAutomation.MediaStreamingSubscriptionState other) { throw null; }
        [System.ComponentModel.EditorBrowsableAttribute(System.ComponentModel.EditorBrowsableState.Never)]
        public override bool Equals(object obj) { throw null; }
        [System.ComponentModel.EditorBrowsableAttribute(System.ComponentModel.EditorBrowsableState.Never)]
        public override int GetHashCode() { throw null; }
        public static bool operator ==(Azure.Communication.CallAutomation.MediaStreamingSubscriptionState left, Azure.Communication.CallAutomation.MediaStreamingSubscriptionState right) { throw null; }
        public static implicit operator Azure.Communication.CallAutomation.MediaStreamingSubscriptionState (string value) { throw null; }
        public static bool operator !=(Azure.Communication.CallAutomation.MediaStreamingSubscriptionState left, Azure.Communication.CallAutomation.MediaStreamingSubscriptionState right) { throw null; }
        public override string ToString() { throw null; }
    }
    [System.Runtime.InteropServices.StructLayoutAttribute(System.Runtime.InteropServices.LayoutKind.Sequential)]
    public readonly partial struct MediaStreamingTransport : System.IEquatable<Azure.Communication.CallAutomation.MediaStreamingTransport>
    {
        private readonly object _dummy;
        private readonly int _dummyPrimitive;
        public MediaStreamingTransport(string value) { throw null; }
        public static Azure.Communication.CallAutomation.MediaStreamingTransport Websocket { get { throw null; } }
        public bool Equals(Azure.Communication.CallAutomation.MediaStreamingTransport other) { throw null; }
        [System.ComponentModel.EditorBrowsableAttribute(System.ComponentModel.EditorBrowsableState.Never)]
        public override bool Equals(object obj) { throw null; }
        [System.ComponentModel.EditorBrowsableAttribute(System.ComponentModel.EditorBrowsableState.Never)]
        public override int GetHashCode() { throw null; }
        public static bool operator ==(Azure.Communication.CallAutomation.MediaStreamingTransport left, Azure.Communication.CallAutomation.MediaStreamingTransport right) { throw null; }
        public static implicit operator Azure.Communication.CallAutomation.MediaStreamingTransport (string value) { throw null; }
        public static bool operator !=(Azure.Communication.CallAutomation.MediaStreamingTransport left, Azure.Communication.CallAutomation.MediaStreamingTransport right) { throw null; }
        public override string ToString() { throw null; }
    }
    public partial class MediaStreamingUpdate
    {
        internal MediaStreamingUpdate() { }
        public string ContentType { get { throw null; } }
        public Azure.Communication.CallAutomation.MediaStreamingStatus? MediaStreamingStatus { get { throw null; } }
        public Azure.Communication.CallAutomation.MediaStreamingStatusDetails? MediaStreamingStatusDetails { get { throw null; } }
    }
    public partial class MoveParticipantEventResult
    {
        internal MoveParticipantEventResult() { }
        public Azure.Communication.CallAutomation.MoveParticipantFailed FailureResult { get { throw null; } }
        public string FromCall { get { throw null; } }
        public bool IsSuccess { get { throw null; } }
        public Azure.Communication.CallAutomation.MoveParticipantSucceeded SuccessResult { get { throw null; } }
        public Azure.Communication.CommunicationIdentifier TargetParticipant { get { throw null; } }
    }
    public partial class MoveParticipantFailed : Azure.Communication.CallAutomation.CallAutomationEventBase
    {
        internal MoveParticipantFailed() { }
        public string FromCall { get { throw null; } }
        public Azure.Communication.CommunicationIdentifier Participant { get { throw null; } }
        public static Azure.Communication.CallAutomation.MoveParticipantFailed Deserialize(string content) { throw null; }
    }
    public partial class MoveParticipantsOptions
    {
        public MoveParticipantsOptions(System.Collections.Generic.IEnumerable<Azure.Communication.CommunicationIdentifier> targetParticipants, string fromCall) { }
        public string FromCall { get { throw null; } }
        public System.Uri OperationCallbackUri { get { throw null; } set { } }
        public string OperationContext { get { throw null; } set { } }
        public System.Collections.Generic.IEnumerable<Azure.Communication.CommunicationIdentifier> TargetParticipants { get { throw null; } }
    }
    public partial class MoveParticipantsResult
    {
        internal MoveParticipantsResult() { }
        public string FromCall { get { throw null; } }
        public string OperationContext { get { throw null; } }
        public System.Collections.Generic.IReadOnlyList<Azure.Communication.CallAutomation.CallParticipant> TargetParticipants { get { throw null; } }
        public Azure.Communication.CallAutomation.MoveParticipantEventResult WaitForEventProcessor(System.Threading.CancellationToken cancellationToken = default(System.Threading.CancellationToken)) { throw null; }
        public System.Threading.Tasks.Task<Azure.Communication.CallAutomation.MoveParticipantEventResult> WaitForEventProcessorAsync(System.Threading.CancellationToken cancellationToken = default(System.Threading.CancellationToken)) { throw null; }
    }
    public partial class MoveParticipantSucceeded : Azure.Communication.CallAutomation.CallAutomationEventBase
    {
        internal MoveParticipantSucceeded() { }
        public string FromCall { get { throw null; } }
        public Azure.Communication.CommunicationIdentifier Participant { get { throw null; } }
        public static Azure.Communication.CallAutomation.MoveParticipantSucceeded Deserialize(string content) { throw null; }
    }
    public partial class MuteParticipantOptions
    {
        public MuteParticipantOptions(Azure.Communication.CommunicationIdentifier targetParticipant) { }
        public string OperationContext { get { throw null; } set { } }
        public Azure.Communication.CommunicationIdentifier TargetParticipant { get { throw null; } }
    }
    public partial class MuteParticipantResult
    {
        internal MuteParticipantResult() { }
        public string OperationContext { get { throw null; } }
    }
    public partial class OutStreamingData
    {
        internal OutStreamingData() { }
        public Azure.Communication.CallAutomation.AudioData AudioData { get { throw null; } }
        public Azure.Communication.CallAutomation.MediaKind Kind { get { throw null; } }
        public Azure.Communication.CallAutomation.StopAudio StopAudio { get { throw null; } }
        public static string GetAudioDataForOutbound(byte[] audioData) { throw null; }
        public static string GetStopAudioForOutbound() { throw null; }
    }
    public partial class ParticipantsUpdated : Azure.Communication.CallAutomation.CallAutomationEventBase
    {
        internal ParticipantsUpdated() { }
        public System.Collections.Generic.IReadOnlyList<Azure.Communication.CallAutomation.CallParticipant> Participants { get { throw null; } }
        public int? SequenceNumber { get { throw null; } }
        public static Azure.Communication.CallAutomation.ParticipantsUpdated Deserialize(string content) { throw null; }
    }
    public partial class PlayCanceled : Azure.Communication.CallAutomation.CallAutomationEventBase
    {
        internal PlayCanceled() { }
        public static Azure.Communication.CallAutomation.PlayCanceled Deserialize(string content) { throw null; }
    }
    public partial class PlayCompleted : Azure.Communication.CallAutomation.CallAutomationEventBase
    {
        internal PlayCompleted() { }
        public Azure.Communication.CallAutomation.MediaEventReasonCode ReasonCode { get { throw null; } }
        public static Azure.Communication.CallAutomation.PlayCompleted Deserialize(string content) { throw null; }
    }
    public partial class PlayEventResult
    {
        internal PlayEventResult() { }
        public Azure.Communication.CallAutomation.PlayFailed FailureResult { get { throw null; } }
        public bool IsSuccess { get { throw null; } }
        public Azure.Communication.CallAutomation.PlayPaused PauseResult { get { throw null; } }
        public Azure.Communication.CallAutomation.PlayResumed ResumeResult { get { throw null; } }
        public Azure.Communication.CallAutomation.PlayStarted StartResult { get { throw null; } }
        public Azure.Communication.CallAutomation.PlayCompleted SuccessResult { get { throw null; } }
    }
    public partial class PlayFailed : Azure.Communication.CallAutomation.CallAutomationEventBase
    {
        internal PlayFailed() { }
        public int? FailedPlaySourceIndex { get { throw null; } }
        public Azure.Communication.CallAutomation.MediaEventReasonCode ReasonCode { get { throw null; } }
        public static Azure.Communication.CallAutomation.PlayFailed Deserialize(string content) { throw null; }
    }
    public partial class PlayOptions
    {
        public PlayOptions(Azure.Communication.CallAutomation.PlaySource playSource, System.Collections.Generic.IEnumerable<Azure.Communication.CommunicationIdentifier> playTo) { }
        public PlayOptions(System.Collections.Generic.IEnumerable<Azure.Communication.CallAutomation.PlaySource> playSources, System.Collections.Generic.IEnumerable<Azure.Communication.CommunicationIdentifier> playTo) { }
        public bool InterruptHoldAudio { get { throw null; } set { } }
        public bool Loop { get { throw null; } set { } }
        public System.Uri OperationCallbackUri { get { throw null; } set { } }
        public string OperationContext { get { throw null; } set { } }
        public System.Collections.Generic.IReadOnlyList<Azure.Communication.CallAutomation.PlaySource> PlaySources { get { throw null; } }
        public System.Collections.Generic.IReadOnlyList<Azure.Communication.CommunicationIdentifier> PlayTo { get { throw null; } }
    }
    public partial class PlayPaused : Azure.Communication.CallAutomation.CallAutomationEventBase
    {
        internal PlayPaused() { }
        public Azure.Communication.CallAutomation.MediaEventReasonCode ReasonCode { get { throw null; } }
        public static Azure.Communication.CallAutomation.PlayPaused Deserialize(string content) { throw null; }
    }
    public partial class PlayResult
    {
        internal PlayResult() { }
        public Azure.Communication.CallAutomation.PlayEventResult WaitForEventProcessor(System.Threading.CancellationToken cancellationToken = default(System.Threading.CancellationToken)) { throw null; }
        public System.Threading.Tasks.Task<Azure.Communication.CallAutomation.PlayEventResult> WaitForEventProcessorAsync(System.Threading.CancellationToken cancellationToken = default(System.Threading.CancellationToken)) { throw null; }
    }
    public partial class PlayResumed : Azure.Communication.CallAutomation.CallAutomationEventBase
    {
        internal PlayResumed() { }
        public Azure.Communication.CallAutomation.MediaEventReasonCode ReasonCode { get { throw null; } }
        public static Azure.Communication.CallAutomation.PlayResumed Deserialize(string content) { throw null; }
    }
    public abstract partial class PlaySource
    {
        protected PlaySource() { }
        public string PlaySourceCacheId { get { throw null; } set { } }
    }
    public partial class PlayStarted : Azure.Communication.CallAutomation.CallAutomationEventBase
    {
        internal PlayStarted() { }
        public static Azure.Communication.CallAutomation.PlayStarted Deserialize(string content) { throw null; }
    }
    public partial class PlayToAllOptions
    {
        public PlayToAllOptions(Azure.Communication.CallAutomation.PlaySource playSource) { }
        public PlayToAllOptions(System.Collections.Generic.IEnumerable<Azure.Communication.CallAutomation.PlaySource> playSources) { }
        public bool InterruptCallMediaOperation { get { throw null; } set { } }
        public bool Loop { get { throw null; } set { } }
        public System.Uri OperationCallbackUri { get { throw null; } set { } }
        public string OperationContext { get { throw null; } set { } }
        public System.Collections.Generic.IReadOnlyList<Azure.Communication.CallAutomation.PlaySource> PlaySources { get { throw null; } }
    }
    public partial class PostProcessingOptions
    {
        public PostProcessingOptions(Azure.Communication.CallAutomation.TranscriptionSettings transcription) { }
        public string CognitiveServicesEndpoint { get { throw null; } set { } }
        public Azure.Communication.CallAutomation.SummarizationSettings Summarization { get { throw null; } set { } }
        public Azure.Communication.CallAutomation.TranscriptionSettings Transcription { get { throw null; } }
    }
    public partial class PowerVirtualAgentsDialog : Azure.Communication.CallAutomation.BaseDialog
    {
        public PowerVirtualAgentsDialog(string botAppId, System.Collections.Generic.IDictionary<string, object> context, string language = null) : base (default(System.Collections.Generic.IDictionary<string, object>)) { }
        public string BotAppId { get { throw null; } set { } }
        public string Language { get { throw null; } set { } }
    }
    public partial class RecognitionChoice
    {
        public RecognitionChoice(string label, System.Collections.Generic.IEnumerable<string> phrases) { }
        public string Label { get { throw null; } set { } }
        public System.Collections.Generic.IList<string> Phrases { get { throw null; } }
        public Azure.Communication.CallAutomation.DtmfTone? Tone { get { throw null; } set { } }
    }
    public partial class RecognizeCanceled : Azure.Communication.CallAutomation.CallAutomationEventBase
    {
        internal RecognizeCanceled() { }
        public static Azure.Communication.CallAutomation.RecognizeCanceled Deserialize(string content) { throw null; }
    }
    public partial class RecognizeCompleted : Azure.Communication.CallAutomation.CallAutomationEventBase
    {
        internal RecognizeCompleted() { }
        public Azure.Communication.CallAutomation.CallMediaRecognitionType RecognitionType { get { throw null; } set { } }
        public Azure.Communication.CallAutomation.RecognizeResult RecognizeResult { get { throw null; } }
        public static Azure.Communication.CallAutomation.RecognizeCompleted Deserialize(string content) { throw null; }
        public string Serialize() { throw null; }
    }
    public partial class RecognizeFailed : Azure.Communication.CallAutomation.CallAutomationEventBase
    {
        internal RecognizeFailed() { }
        public int? FailedPlaySourceIndex { get { throw null; } }
        public Azure.Communication.CallAutomation.MediaEventReasonCode ReasonCode { get { throw null; } }
        public static Azure.Communication.CallAutomation.RecognizeFailed Deserialize(string content) { throw null; }
    }
    [System.Runtime.InteropServices.StructLayoutAttribute(System.Runtime.InteropServices.LayoutKind.Sequential)]
    public readonly partial struct RecognizeInputType : System.IEquatable<Azure.Communication.CallAutomation.RecognizeInputType>
    {
        private readonly object _dummy;
        private readonly int _dummyPrimitive;
        public RecognizeInputType(string value) { throw null; }
        public static Azure.Communication.CallAutomation.RecognizeInputType Choices { get { throw null; } }
        public static Azure.Communication.CallAutomation.RecognizeInputType Dtmf { get { throw null; } }
        public static Azure.Communication.CallAutomation.RecognizeInputType Speech { get { throw null; } }
        public static Azure.Communication.CallAutomation.RecognizeInputType SpeechOrDtmf { get { throw null; } }
        public bool Equals(Azure.Communication.CallAutomation.RecognizeInputType other) { throw null; }
        [System.ComponentModel.EditorBrowsableAttribute(System.ComponentModel.EditorBrowsableState.Never)]
        public override bool Equals(object obj) { throw null; }
        [System.ComponentModel.EditorBrowsableAttribute(System.ComponentModel.EditorBrowsableState.Never)]
        public override int GetHashCode() { throw null; }
        public static bool operator ==(Azure.Communication.CallAutomation.RecognizeInputType left, Azure.Communication.CallAutomation.RecognizeInputType right) { throw null; }
        public static implicit operator Azure.Communication.CallAutomation.RecognizeInputType (string value) { throw null; }
        public static bool operator !=(Azure.Communication.CallAutomation.RecognizeInputType left, Azure.Communication.CallAutomation.RecognizeInputType right) { throw null; }
        public override string ToString() { throw null; }
    }
    public abstract partial class RecognizeResult
    {
        protected RecognizeResult() { }
        public abstract Azure.Communication.CallAutomation.RecognizeResultType ResultType { get; }
    }
    [System.Runtime.InteropServices.StructLayoutAttribute(System.Runtime.InteropServices.LayoutKind.Sequential)]
    public readonly partial struct RecognizeResultType : System.IEquatable<Azure.Communication.CallAutomation.RecognizeResultType>
    {
        private readonly object _dummy;
        private readonly int _dummyPrimitive;
        public RecognizeResultType(string value) { throw null; }
        public static Azure.Communication.CallAutomation.RecognizeResultType ChoiceResult { get { throw null; } }
        public static Azure.Communication.CallAutomation.RecognizeResultType CollectTonesResult { get { throw null; } }
        public static Azure.Communication.CallAutomation.RecognizeResultType DtmfResult { get { throw null; } }
        public static Azure.Communication.CallAutomation.RecognizeResultType SpeechResult { get { throw null; } }
        public bool Equals(Azure.Communication.CallAutomation.RecognizeResultType other) { throw null; }
        [System.ComponentModel.EditorBrowsableAttribute(System.ComponentModel.EditorBrowsableState.Never)]
        public override bool Equals(object obj) { throw null; }
        [System.ComponentModel.EditorBrowsableAttribute(System.ComponentModel.EditorBrowsableState.Never)]
        public override int GetHashCode() { throw null; }
        public static bool operator ==(Azure.Communication.CallAutomation.RecognizeResultType left, Azure.Communication.CallAutomation.RecognizeResultType right) { throw null; }
        public static implicit operator Azure.Communication.CallAutomation.RecognizeResultType (string value) { throw null; }
        public static bool operator !=(Azure.Communication.CallAutomation.RecognizeResultType left, Azure.Communication.CallAutomation.RecognizeResultType right) { throw null; }
        public override string ToString() { throw null; }
    }
    [System.Runtime.InteropServices.StructLayoutAttribute(System.Runtime.InteropServices.LayoutKind.Sequential)]
    public readonly partial struct RecordingChannel : System.IEquatable<Azure.Communication.CallAutomation.RecordingChannel>
    {
        private readonly object _dummy;
        private readonly int _dummyPrimitive;
        public RecordingChannel(string value) { throw null; }
        public static Azure.Communication.CallAutomation.RecordingChannel Mixed { get { throw null; } }
        public static Azure.Communication.CallAutomation.RecordingChannel Unmixed { get { throw null; } }
        public bool Equals(Azure.Communication.CallAutomation.RecordingChannel other) { throw null; }
        [System.ComponentModel.EditorBrowsableAttribute(System.ComponentModel.EditorBrowsableState.Never)]
        public override bool Equals(object obj) { throw null; }
        [System.ComponentModel.EditorBrowsableAttribute(System.ComponentModel.EditorBrowsableState.Never)]
        public override int GetHashCode() { throw null; }
        public static bool operator ==(Azure.Communication.CallAutomation.RecordingChannel left, Azure.Communication.CallAutomation.RecordingChannel right) { throw null; }
        public static implicit operator Azure.Communication.CallAutomation.RecordingChannel (string value) { throw null; }
        public static bool operator !=(Azure.Communication.CallAutomation.RecordingChannel left, Azure.Communication.CallAutomation.RecordingChannel right) { throw null; }
        public override string ToString() { throw null; }
    }
    public partial class RecordingChunkStorageInfo
    {
        internal RecordingChunkStorageInfo() { }
        public string ContentLocation { get { throw null; } }
        public string DeleteLocation { get { throw null; } }
        public string DocumentId { get { throw null; } }
        public Azure.Communication.CallAutomation.ChunkEndReason? EndReason { get { throw null; } }
        public int? Index { get { throw null; } }
        public string MetadataLocation { get { throw null; } }
    }
    [System.Runtime.InteropServices.StructLayoutAttribute(System.Runtime.InteropServices.LayoutKind.Sequential)]
    public readonly partial struct RecordingContent : System.IEquatable<Azure.Communication.CallAutomation.RecordingContent>
    {
        private readonly object _dummy;
        private readonly int _dummyPrimitive;
        public RecordingContent(string value) { throw null; }
        public static Azure.Communication.CallAutomation.RecordingContent Audio { get { throw null; } }
        public static Azure.Communication.CallAutomation.RecordingContent AudioVideo { get { throw null; } }
        public bool Equals(Azure.Communication.CallAutomation.RecordingContent other) { throw null; }
        [System.ComponentModel.EditorBrowsableAttribute(System.ComponentModel.EditorBrowsableState.Never)]
        public override bool Equals(object obj) { throw null; }
        [System.ComponentModel.EditorBrowsableAttribute(System.ComponentModel.EditorBrowsableState.Never)]
        public override int GetHashCode() { throw null; }
        public static bool operator ==(Azure.Communication.CallAutomation.RecordingContent left, Azure.Communication.CallAutomation.RecordingContent right) { throw null; }
        public static implicit operator Azure.Communication.CallAutomation.RecordingContent (string value) { throw null; }
        public static bool operator !=(Azure.Communication.CallAutomation.RecordingContent left, Azure.Communication.CallAutomation.RecordingContent right) { throw null; }
        public override string ToString() { throw null; }
    }
    [System.Runtime.InteropServices.StructLayoutAttribute(System.Runtime.InteropServices.LayoutKind.Sequential)]
    public readonly partial struct RecordingFormat : System.IEquatable<Azure.Communication.CallAutomation.RecordingFormat>
    {
        private readonly object _dummy;
        private readonly int _dummyPrimitive;
        public RecordingFormat(string value) { throw null; }
        public static Azure.Communication.CallAutomation.RecordingFormat Mp3 { get { throw null; } }
        public static Azure.Communication.CallAutomation.RecordingFormat Mp4 { get { throw null; } }
        public static Azure.Communication.CallAutomation.RecordingFormat Wav { get { throw null; } }
        public bool Equals(Azure.Communication.CallAutomation.RecordingFormat other) { throw null; }
        [System.ComponentModel.EditorBrowsableAttribute(System.ComponentModel.EditorBrowsableState.Never)]
        public override bool Equals(object obj) { throw null; }
        [System.ComponentModel.EditorBrowsableAttribute(System.ComponentModel.EditorBrowsableState.Never)]
        public override int GetHashCode() { throw null; }
        public static bool operator ==(Azure.Communication.CallAutomation.RecordingFormat left, Azure.Communication.CallAutomation.RecordingFormat right) { throw null; }
        public static implicit operator Azure.Communication.CallAutomation.RecordingFormat (string value) { throw null; }
        public static bool operator !=(Azure.Communication.CallAutomation.RecordingFormat left, Azure.Communication.CallAutomation.RecordingFormat right) { throw null; }
        public override string ToString() { throw null; }
    }
    [System.Runtime.InteropServices.StructLayoutAttribute(System.Runtime.InteropServices.LayoutKind.Sequential)]
    public readonly partial struct RecordingKind : System.IEquatable<Azure.Communication.CallAutomation.RecordingKind>
    {
        private readonly object _dummy;
        private readonly int _dummyPrimitive;
        public RecordingKind(string value) { throw null; }
        public static Azure.Communication.CallAutomation.RecordingKind AzureCommunicationServices { get { throw null; } }
        public static Azure.Communication.CallAutomation.RecordingKind Teams { get { throw null; } }
        public static Azure.Communication.CallAutomation.RecordingKind TeamsCompliance { get { throw null; } }
        public bool Equals(Azure.Communication.CallAutomation.RecordingKind other) { throw null; }
        [System.ComponentModel.EditorBrowsableAttribute(System.ComponentModel.EditorBrowsableState.Never)]
        public override bool Equals(object obj) { throw null; }
        [System.ComponentModel.EditorBrowsableAttribute(System.ComponentModel.EditorBrowsableState.Never)]
        public override int GetHashCode() { throw null; }
        public static bool operator ==(Azure.Communication.CallAutomation.RecordingKind left, Azure.Communication.CallAutomation.RecordingKind right) { throw null; }
        public static implicit operator Azure.Communication.CallAutomation.RecordingKind (string value) { throw null; }
        public static bool operator !=(Azure.Communication.CallAutomation.RecordingKind left, Azure.Communication.CallAutomation.RecordingKind right) { throw null; }
        public override string ToString() { throw null; }
    }
    public partial class RecordingResult
    {
        internal RecordingResult() { }
        public System.Collections.Generic.IReadOnlyList<Azure.Communication.CallAutomation.ErrorDetailInfo> Errors { get { throw null; } }
        public long? RecordingDurationMs { get { throw null; } }
        public System.DateTimeOffset? RecordingExpirationTime { get { throw null; } }
        public string RecordingId { get { throw null; } }
        public System.DateTimeOffset? RecordingStartTime { get { throw null; } }
        public Azure.Communication.CallAutomation.RecordingStorageInfo RecordingStorageInfo { get { throw null; } }
        public Azure.Communication.CallAutomation.CallSessionEndReason? SessionEndReason { get { throw null; } }
    }
    [System.Runtime.InteropServices.StructLayoutAttribute(System.Runtime.InteropServices.LayoutKind.Sequential)]
    public readonly partial struct RecordingState : System.IEquatable<Azure.Communication.CallAutomation.RecordingState>
    {
        private readonly object _dummy;
        private readonly int _dummyPrimitive;
        public RecordingState(string value) { throw null; }
        public static Azure.Communication.CallAutomation.RecordingState Active { get { throw null; } }
        public static Azure.Communication.CallAutomation.RecordingState Inactive { get { throw null; } }
        public bool Equals(Azure.Communication.CallAutomation.RecordingState other) { throw null; }
        [System.ComponentModel.EditorBrowsableAttribute(System.ComponentModel.EditorBrowsableState.Never)]
        public override bool Equals(object obj) { throw null; }
        [System.ComponentModel.EditorBrowsableAttribute(System.ComponentModel.EditorBrowsableState.Never)]
        public override int GetHashCode() { throw null; }
        public static bool operator ==(Azure.Communication.CallAutomation.RecordingState left, Azure.Communication.CallAutomation.RecordingState right) { throw null; }
        public static implicit operator Azure.Communication.CallAutomation.RecordingState (string value) { throw null; }
        public static bool operator !=(Azure.Communication.CallAutomation.RecordingState left, Azure.Communication.CallAutomation.RecordingState right) { throw null; }
        public override string ToString() { throw null; }
    }
    public partial class RecordingStateChanged : Azure.Communication.CallAutomation.CallAutomationEventBase
    {
        internal RecordingStateChanged() { }
        public string RecordingId { get { throw null; } }
        public Azure.Communication.CallAutomation.RecordingKind? RecordingKind { get { throw null; } }
        public System.DateTimeOffset? StartDateTime { get { throw null; } }
        public Azure.Communication.CallAutomation.RecordingState State { get { throw null; } set { } }
        public static Azure.Communication.CallAutomation.RecordingStateChanged Deserialize(string content) { throw null; }
    }
    public partial class RecordingStateResult
    {
        internal RecordingStateResult() { }
        public string RecordingId { get { throw null; } }
        public Azure.Communication.CallAutomation.RecordingKind? RecordingKind { get { throw null; } }
        public Azure.Communication.CallAutomation.RecordingState? RecordingState { get { throw null; } }
    }
    public abstract partial class RecordingStorage
    {
        public RecordingStorage(Azure.Communication.CallAutomation.RecordingStorageKind recordingStorageKind) { }
        public Azure.Communication.CallAutomation.RecordingStorageKind RecordingStorageKind { get { throw null; } }
        public static Azure.Communication.CallAutomation.RecordingStorage CreateAzureBlobContainerRecordingStorage(System.Uri recordingDestinationContainerUri) { throw null; }
        public static Azure.Communication.CallAutomation.RecordingStorage CreateAzureCommunicationsRecordingStorage() { throw null; }
    }
    public partial class RecordingStorageInfo
    {
        internal RecordingStorageInfo() { }
        public System.Collections.Generic.IReadOnlyList<Azure.Communication.CallAutomation.RecordingChunkStorageInfo> RecordingChunks { get { throw null; } }
    }
    [System.Runtime.InteropServices.StructLayoutAttribute(System.Runtime.InteropServices.LayoutKind.Sequential)]
    public readonly partial struct RecordingStorageKind : System.IEquatable<Azure.Communication.CallAutomation.RecordingStorageKind>
    {
        private readonly object _dummy;
        private readonly int _dummyPrimitive;
        public RecordingStorageKind(string value) { throw null; }
        public static Azure.Communication.CallAutomation.RecordingStorageKind AzureBlobStorage { get { throw null; } }
        public static Azure.Communication.CallAutomation.RecordingStorageKind AzureCommunicationServices { get { throw null; } }
        public bool Equals(Azure.Communication.CallAutomation.RecordingStorageKind other) { throw null; }
        [System.ComponentModel.EditorBrowsableAttribute(System.ComponentModel.EditorBrowsableState.Never)]
        public override bool Equals(object obj) { throw null; }
        [System.ComponentModel.EditorBrowsableAttribute(System.ComponentModel.EditorBrowsableState.Never)]
        public override int GetHashCode() { throw null; }
        public static bool operator ==(Azure.Communication.CallAutomation.RecordingStorageKind left, Azure.Communication.CallAutomation.RecordingStorageKind right) { throw null; }
        public static implicit operator Azure.Communication.CallAutomation.RecordingStorageKind (string value) { throw null; }
        public static bool operator !=(Azure.Communication.CallAutomation.RecordingStorageKind left, Azure.Communication.CallAutomation.RecordingStorageKind right) { throw null; }
        public override string ToString() { throw null; }
    }
    public partial class RedirectCallOptions
    {
        public RedirectCallOptions(string incomingCallContext, Azure.Communication.CallAutomation.CallInvite callInvite) { }
        public Azure.Communication.CallAutomation.CallInvite CallInvite { get { throw null; } }
        public string IncomingCallContext { get { throw null; } }
    }
    public partial class RejectCallOptions
    {
        public RejectCallOptions(string incomingCallContext) { }
        public Azure.Communication.CallAutomation.CallRejectReason CallRejectReason { get { throw null; } set { } }
        public string IncomingCallContext { get { throw null; } }
    }
    public partial class RemoveParticipantEventResult
    {
        internal RemoveParticipantEventResult() { }
        public Azure.Communication.CallAutomation.RemoveParticipantFailed FailureResult { get { throw null; } }
        public bool IsSuccess { get { throw null; } }
        public Azure.Communication.CommunicationIdentifier Participant { get { throw null; } }
        public Azure.Communication.CallAutomation.RemoveParticipantSucceeded SuccessResult { get { throw null; } }
    }
    public partial class RemoveParticipantFailed : Azure.Communication.CallAutomation.CallAutomationEventBase
    {
        internal RemoveParticipantFailed() { }
        public Azure.Communication.CommunicationIdentifier Participant { get { throw null; } }
        public static Azure.Communication.CallAutomation.RemoveParticipantFailed Deserialize(string content) { throw null; }
    }
    public partial class RemoveParticipantOptions
    {
        public RemoveParticipantOptions(Azure.Communication.CommunicationIdentifier participantToRemove) { }
        public System.Uri OperationCallbackUri { get { throw null; } set { } }
        public string OperationContext { get { throw null; } set { } }
        public Azure.Communication.CommunicationIdentifier ParticipantToRemove { get { throw null; } }
    }
    public partial class RemoveParticipantResult
    {
        internal RemoveParticipantResult() { }
        public string OperationContext { get { throw null; } }
        public Azure.Communication.CallAutomation.RemoveParticipantEventResult WaitForEventProcessor(System.Threading.CancellationToken cancellationToken = default(System.Threading.CancellationToken)) { throw null; }
        public System.Threading.Tasks.Task<Azure.Communication.CallAutomation.RemoveParticipantEventResult> WaitForEventProcessorAsync(System.Threading.CancellationToken cancellationToken = default(System.Threading.CancellationToken)) { throw null; }
    }
    public partial class RemoveParticipantSucceeded : Azure.Communication.CallAutomation.CallAutomationEventBase
    {
        internal RemoveParticipantSucceeded() { }
        public Azure.Communication.CommunicationIdentifier Participant { get { throw null; } }
        public static Azure.Communication.CallAutomation.RemoveParticipantSucceeded Deserialize(string content) { throw null; }
    }
    public partial class ResultInformation
    {
        internal ResultInformation() { }
        public int? Code { get { throw null; } }
        public string Message { get { throw null; } }
        public int? SubCode { get { throw null; } }
    }
    public partial class RoomCallLocator : Azure.Communication.CallAutomation.CallLocator
    {
        public RoomCallLocator(string id) { }
        public override bool Equals(Azure.Communication.CallAutomation.CallLocator other) { throw null; }
        public override int GetHashCode() { throw null; }
        public override string ToString() { throw null; }
    }
    public partial class SendDtmfTonesCompleted : Azure.Communication.CallAutomation.CallAutomationEventBase
    {
        internal SendDtmfTonesCompleted() { }
        public static Azure.Communication.CallAutomation.SendDtmfTonesCompleted Deserialize(string content) { throw null; }
    }
    public partial class SendDtmfTonesEventResult
    {
        internal SendDtmfTonesEventResult() { }
        public Azure.Communication.CallAutomation.SendDtmfTonesFailed FailureResult { get { throw null; } }
        public bool IsSuccess { get { throw null; } }
        public Azure.Communication.CallAutomation.SendDtmfTonesCompleted SuccessResult { get { throw null; } }
    }
    public partial class SendDtmfTonesFailed : Azure.Communication.CallAutomation.CallAutomationEventBase
    {
        internal SendDtmfTonesFailed() { }
        public static Azure.Communication.CallAutomation.SendDtmfTonesFailed Deserialize(string content) { throw null; }
    }
    public partial class SendDtmfTonesOptions
    {
        public SendDtmfTonesOptions(System.Collections.Generic.IEnumerable<Azure.Communication.CallAutomation.DtmfTone> tones, Azure.Communication.CommunicationIdentifier targetParticipant) { }
        public System.Uri OperationCallbackUri { get { throw null; } set { } }
        public string OperationContext { get { throw null; } set { } }
        public Azure.Communication.CommunicationIdentifier TargetParticipant { get { throw null; } }
        public System.Collections.Generic.IList<Azure.Communication.CallAutomation.DtmfTone> Tones { get { throw null; } }
    }
    public partial class SendDtmfTonesResult
    {
        internal SendDtmfTonesResult() { }
        public string OperationContext { get { throw null; } }
        public Azure.Communication.CallAutomation.SendDtmfTonesEventResult WaitForEventProcessor(System.Threading.CancellationToken cancellationToken = default(System.Threading.CancellationToken)) { throw null; }
        public System.Threading.Tasks.Task<Azure.Communication.CallAutomation.SendDtmfTonesEventResult> WaitForEventProcessorAsync(System.Threading.CancellationToken cancellationToken = default(System.Threading.CancellationToken)) { throw null; }
    }
    public partial class ServerCallLocator : Azure.Communication.CallAutomation.CallLocator
    {
        public ServerCallLocator(string id) { }
        public override bool Equals(Azure.Communication.CallAutomation.CallLocator other) { throw null; }
        public override int GetHashCode() { throw null; }
        public override string ToString() { throw null; }
    }
    public partial class SpeechResult : Azure.Communication.CallAutomation.RecognizeResult
    {
        internal SpeechResult() { }
        public double? Confidence { get { throw null; } }
        public override Azure.Communication.CallAutomation.RecognizeResultType ResultType { get { throw null; } }
        public string Speech { get { throw null; } }
    }
    public partial class SsmlSource : Azure.Communication.CallAutomation.PlaySource
    {
        public SsmlSource(string ssmlText) { }
        public string CustomVoiceEndpointId { get { throw null; } set { } }
        public string SsmlText { get { throw null; } }
    }
    public partial class StartDialogOptions
    {
        public StartDialogOptions(Azure.Communication.CallAutomation.BaseDialog dialog) { }
        public StartDialogOptions(string dialogId, Azure.Communication.CallAutomation.BaseDialog dialog) { }
        public Azure.Communication.CallAutomation.BaseDialog Dialog { get { throw null; } }
        public string DialogId { get { throw null; } }
        public string OperationContext { get { throw null; } set { } }
    }
    public partial class StartHoldMusicOptions
    {
        public StartHoldMusicOptions(Azure.Communication.CommunicationIdentifier targetParticipant, Azure.Communication.CallAutomation.PlaySource playSourceInfo) { }
        public bool Loop { get { throw null; } set { } }
        public string OperationContext { get { throw null; } set { } }
        public Azure.Communication.CallAutomation.PlaySource PlaySourceInfo { get { throw null; } set { } }
        public Azure.Communication.CommunicationIdentifier TargetParticipant { get { throw null; } }
    }
    public partial class StartMediaStreamingOptions
    {
        public StartMediaStreamingOptions() { }
        public System.Uri OperationCallbackUri { get { throw null; } set { } }
        public string OperationContext { get { throw null; } set { } }
    }
    public partial class StartRecognizingCallMediaResult
    {
        internal StartRecognizingCallMediaResult() { }
        public Azure.Communication.CallAutomation.StartRecognizingEventResult WaitForEventProcessor(System.Threading.CancellationToken cancellationToken = default(System.Threading.CancellationToken)) { throw null; }
        public System.Threading.Tasks.Task<Azure.Communication.CallAutomation.StartRecognizingEventResult> WaitForEventProcessorAsync(System.Threading.CancellationToken cancellationToken = default(System.Threading.CancellationToken)) { throw null; }
    }
    public partial class StartRecognizingEventResult
    {
        internal StartRecognizingEventResult() { }
        public Azure.Communication.CallAutomation.RecognizeFailed FailureResult { get { throw null; } }
        public bool IsSuccess { get { throw null; } }
        public Azure.Communication.CallAutomation.RecognizeCompleted SuccessResult { get { throw null; } }
    }
    public partial class StartRecordingFailed : Azure.Communication.CallAutomation.CallAutomationEventBase
    {
        internal StartRecordingFailed() { }
        public Azure.Communication.CallAutomation.MediaEventReasonCode ReasonCode { get { throw null; } }
        public string RecordingId { get { throw null; } }
        public static Azure.Communication.CallAutomation.StartRecordingFailed Deserialize(string content) { throw null; }
    }
    public partial class StartRecordingOptions
    {
        public StartRecordingOptions(Azure.Communication.CallAutomation.CallLocator callLocator) { }
        public StartRecordingOptions(string callConnectionId) { }
        public System.Collections.Generic.IList<Azure.Communication.CommunicationIdentifier> AudioChannelParticipantOrdering { get { throw null; } }
        public System.Collections.Generic.IList<Azure.Communication.CallAutomation.ChannelAffinity> ChannelAffinity { get { throw null; } set { } }
        public bool PauseOnStart { get { throw null; } set { } }
        public Azure.Communication.CallAutomation.PostProcessingOptions PostProcessingOptions { get { throw null; } set { } }
        public Azure.Communication.CallAutomation.RecordingChannel RecordingChannel { get { throw null; } set { } }
        public Azure.Communication.CallAutomation.RecordingContent RecordingContent { get { throw null; } set { } }
        public Azure.Communication.CallAutomation.RecordingFormat RecordingFormat { get { throw null; } set { } }
        public System.Uri RecordingStateCallbackUri { get { throw null; } set { } }
        public Azure.Communication.CallAutomation.RecordingStorage RecordingStorage { get { throw null; } set { } }
    }
    public partial class StartTranscriptionOptions
    {
        public StartTranscriptionOptions() { }
        public string Locale { get { throw null; } set { } }
        public string OperationCallbackUri { get { throw null; } set { } }
        public string OperationContext { get { throw null; } set { } }
        public string SpeechRecognitionModelEndpointId { get { throw null; } set { } }
    }
    public partial class StopAudio
    {
        public StopAudio() { }
    }
    public partial class StopHoldMusicOptions
    {
        public StopHoldMusicOptions(Azure.Communication.CommunicationIdentifier targetParticipant) { }
        public string OperationContext { get { throw null; } set { } }
        public Azure.Communication.CommunicationIdentifier TargetParticipant { get { throw null; } }
    }
    public partial class StopMediaStreamingOptions
    {
        public StopMediaStreamingOptions() { }
        public System.Uri OperationCallbackUri { get { throw null; } set { } }
        public string OperationContext { get { throw null; } set { } }
    }
    public partial class StopTranscriptionOptions
    {
        public StopTranscriptionOptions() { }
        public string OperationCallbackUri { get { throw null; } set { } }
        public string OperationContext { get { throw null; } set { } }
        public string SpeechRecognitionModelEndpointId { get { throw null; } set { } }
    }
    public abstract partial class StreamingData
    {
        protected StreamingData() { }
        public static Azure.Communication.CallAutomation.StreamingDataKind Kind { get { throw null; } }
        public static Azure.Communication.CallAutomation.StreamingData Parse(string data) { throw null; }
        public static T Parse<T>(string data) where T : Azure.Communication.CallAutomation.StreamingData { throw null; }
    }
    [System.Text.Json.Serialization.JsonConverterAttribute(typeof(System.Text.Json.Serialization.JsonStringEnumConverter))]
    public enum StreamingDataKind
    {
        AudioData = 0,
        AudioMetadata = 1,
        TranscriptionData = 2,
        TranscriptionMetadata = 3,
    }
    public partial class SummarizationSettings
    {
        public SummarizationSettings(bool enableSummarization) { }
        public bool EnableSummarization { get { throw null; } }
    }
    public partial class TeamsPhoneCallDetails
    {
        public TeamsPhoneCallDetails() { }
        public string CallContext { get { throw null; } set { } }
        public string CallSentiment { get { throw null; } set { } }
        public string CallTopic { get { throw null; } set { } }
        public string Intent { get { throw null; } set { } }
        public string SessionId { get { throw null; } set { } }
        public string SuggestedActions { get { throw null; } set { } }
        public Azure.Communication.CallAutomation.TeamsPhoneCallerDetails TeamsPhoneCallerDetails { get { throw null; } set { } }
        public Azure.Communication.CallAutomation.TeamsPhoneSourceDetails TeamsPhoneSourceDetails { get { throw null; } set { } }
        public string TranscriptUrl { get { throw null; } set { } }
    }
    public partial class TeamsPhoneCallerDetails
    {
        public TeamsPhoneCallerDetails(Azure.Communication.CommunicationIdentifier caller, string name, string phoneNumber) { }
        public System.Collections.Generic.IDictionary<string, string> AdditionalCallerInformation { get { throw null; } }
        public bool? IsAuthenticated { get { throw null; } set { } }
        public string Name { get { throw null; } set { } }
        public string PhoneNumber { get { throw null; } set { } }
        public string RecordId { get { throw null; } set { } }
        public string ScreenPopUrl { get { throw null; } set { } }
        public bool AddAdditionalCallerInformation(string key, string value) { throw null; }
    }
    public partial class TeamsPhoneSourceDetails
    {
        public TeamsPhoneSourceDetails(Azure.Communication.CommunicationIdentifier source, string language, string status) { }
        public System.Collections.Generic.IDictionary<string, Azure.Communication.CommunicationIdentifier> IntendedTargets { get { throw null; } }
        public string Language { get { throw null; } set { } }
        public Azure.Communication.CommunicationIdentifier Source { get { throw null; } set { } }
        public string Status { get { throw null; } set { } }
        public bool AddIntendedTargets(string key, Azure.Communication.CommunicationIdentifier target) { throw null; }
    }
    public enum TextFormat
    {
        Display = 0,
    }
    public partial class TextSource : Azure.Communication.CallAutomation.PlaySource
    {
        public TextSource(string text) { }
        public TextSource(string text, string voiceName) { }
        public TextSource(string text, string sourceLocale, Azure.Communication.CallAutomation.VoiceKind voiceKind) { }
        public string CustomVoiceEndpointId { get { throw null; } set { } }
        public string SourceLocale { get { throw null; } set { } }
        public string Text { get { throw null; } }
        public Azure.Communication.CallAutomation.VoiceKind? VoiceKind { get { throw null; } set { } }
        public string VoiceName { get { throw null; } set { } }
    }
    public partial class TranscriptionData : Azure.Communication.CallAutomation.StreamingData
    {
        internal TranscriptionData() { }
        public double Confidence { get { throw null; } set { } }
        public System.TimeSpan Duration { get { throw null; } set { } }
        public Azure.Communication.CallAutomation.TextFormat Format { get { throw null; } set { } }
        public System.TimeSpan Offset { get { throw null; } set { } }
        public Azure.Communication.CommunicationIdentifier Participant { get { throw null; } set { } }
        public Azure.Communication.CallAutomation.TranscriptionResultState ResultState { get { throw null; } set { } }
        public string Text { get { throw null; } set { } }
        public System.Collections.Generic.IEnumerable<Azure.Communication.CallAutomation.WordData> Words { get { throw null; } set { } }
    }
    public partial class TranscriptionFailed : Azure.Communication.CallAutomation.CallAutomationEventBase
    {
        internal TranscriptionFailed() { }
        public Azure.Communication.CallAutomation.MediaEventReasonCode ReasonCode { get { throw null; } }
        public Azure.Communication.CallAutomation.TranscriptionUpdate TranscriptionUpdate { get { throw null; } }
        public static Azure.Communication.CallAutomation.TranscriptionFailed Deserialize(string content) { throw null; }
    }
    public partial class TranscriptionMetadata : Azure.Communication.CallAutomation.StreamingData
    {
        public TranscriptionMetadata() { }
        [System.Text.Json.Serialization.JsonPropertyNameAttribute("callConnectionId")]
        public string CallConnectionId { get { throw null; } set { } }
        [System.Text.Json.Serialization.JsonPropertyNameAttribute("correlationId")]
        public string CorrelationId { get { throw null; } set { } }
        [System.Text.Json.Serialization.JsonPropertyNameAttribute("locale")]
        public string Locale { get { throw null; } set { } }
        [System.Text.Json.Serialization.JsonPropertyNameAttribute("subscriptionId")]
        public string TranscriptionSubscriptionId { get { throw null; } set { } }
    }
    public partial class TranscriptionOptions
    {
        public TranscriptionOptions(System.Uri transportUri, string locale, bool? startTranscription = default(bool?), Azure.Communication.CallAutomation.TranscriptionTransport transcriptionTransport = default(Azure.Communication.CallAutomation.TranscriptionTransport)) { }
        public bool? EnableIntermediateResults { get { throw null; } set { } }
        public string Locale { get { throw null; } }
        public string SpeechRecognitionModelEndpointId { get { throw null; } set { } }
        public bool? StartTranscription { get { throw null; } }
        public Azure.Communication.CallAutomation.TranscriptionTransport TranscriptionTransport { get { throw null; } }
        public System.Uri TransportUrl { get { throw null; } }
    }
    [System.Runtime.InteropServices.StructLayoutAttribute(System.Runtime.InteropServices.LayoutKind.Sequential)]
    public readonly partial struct TranscriptionResultState : System.IEquatable<Azure.Communication.CallAutomation.TranscriptionResultState>
    {
        private readonly object _dummy;
        private readonly int _dummyPrimitive;
        public TranscriptionResultState(string value) { throw null; }
        public static Azure.Communication.CallAutomation.TranscriptionResultState Final { get { throw null; } }
        public static Azure.Communication.CallAutomation.TranscriptionResultState Intermediate { get { throw null; } }
        public bool Equals(Azure.Communication.CallAutomation.TranscriptionResultState other) { throw null; }
        [System.ComponentModel.EditorBrowsableAttribute(System.ComponentModel.EditorBrowsableState.Never)]
        public override bool Equals(object obj) { throw null; }
        [System.ComponentModel.EditorBrowsableAttribute(System.ComponentModel.EditorBrowsableState.Never)]
        public override int GetHashCode() { throw null; }
        public static bool operator ==(Azure.Communication.CallAutomation.TranscriptionResultState left, Azure.Communication.CallAutomation.TranscriptionResultState right) { throw null; }
        public static implicit operator Azure.Communication.CallAutomation.TranscriptionResultState (string value) { throw null; }
        public static bool operator !=(Azure.Communication.CallAutomation.TranscriptionResultState left, Azure.Communication.CallAutomation.TranscriptionResultState right) { throw null; }
        public override string ToString() { throw null; }
    }
    public partial class TranscriptionSettings
    {
        public TranscriptionSettings(bool enableTranscription) { }
        public bool EnableTranscription { get { throw null; } }
    }
    public partial class TranscriptionStarted : Azure.Communication.CallAutomation.CallAutomationEventBase
    {
        internal TranscriptionStarted() { }
        public Azure.Communication.CallAutomation.TranscriptionUpdate TranscriptionUpdate { get { throw null; } }
        public static Azure.Communication.CallAutomation.TranscriptionStarted Deserialize(string content) { throw null; }
    }
    [System.Runtime.InteropServices.StructLayoutAttribute(System.Runtime.InteropServices.LayoutKind.Sequential)]
    public readonly partial struct TranscriptionStatus : System.IEquatable<Azure.Communication.CallAutomation.TranscriptionStatus>
    {
        private readonly object _dummy;
        private readonly int _dummyPrimitive;
        public TranscriptionStatus(string value) { throw null; }
        public static Azure.Communication.CallAutomation.TranscriptionStatus TranscriptionFailed { get { throw null; } }
        public static Azure.Communication.CallAutomation.TranscriptionStatus TranscriptionResumed { get { throw null; } }
        public static Azure.Communication.CallAutomation.TranscriptionStatus TranscriptionStarted { get { throw null; } }
        public static Azure.Communication.CallAutomation.TranscriptionStatus TranscriptionStopped { get { throw null; } }
        public static Azure.Communication.CallAutomation.TranscriptionStatus TranscriptionUpdated { get { throw null; } }
        public static Azure.Communication.CallAutomation.TranscriptionStatus UnspecifiedError { get { throw null; } }
        public bool Equals(Azure.Communication.CallAutomation.TranscriptionStatus other) { throw null; }
        [System.ComponentModel.EditorBrowsableAttribute(System.ComponentModel.EditorBrowsableState.Never)]
        public override bool Equals(object obj) { throw null; }
        [System.ComponentModel.EditorBrowsableAttribute(System.ComponentModel.EditorBrowsableState.Never)]
        public override int GetHashCode() { throw null; }
        public static bool operator ==(Azure.Communication.CallAutomation.TranscriptionStatus left, Azure.Communication.CallAutomation.TranscriptionStatus right) { throw null; }
        public static implicit operator Azure.Communication.CallAutomation.TranscriptionStatus (string value) { throw null; }
        public static bool operator !=(Azure.Communication.CallAutomation.TranscriptionStatus left, Azure.Communication.CallAutomation.TranscriptionStatus right) { throw null; }
        public override string ToString() { throw null; }
    }
    [System.Runtime.InteropServices.StructLayoutAttribute(System.Runtime.InteropServices.LayoutKind.Sequential)]
    public readonly partial struct TranscriptionStatusDetails : System.IEquatable<Azure.Communication.CallAutomation.TranscriptionStatusDetails>
    {
        private readonly object _dummy;
        private readonly int _dummyPrimitive;
        public TranscriptionStatusDetails(string value) { throw null; }
        public static Azure.Communication.CallAutomation.TranscriptionStatusDetails AuthenticationFailure { get { throw null; } }
        public static Azure.Communication.CallAutomation.TranscriptionStatusDetails BadRequest { get { throw null; } }
        public static Azure.Communication.CallAutomation.TranscriptionStatusDetails Forbidden { get { throw null; } }
        public static Azure.Communication.CallAutomation.TranscriptionStatusDetails ServiceShutdown { get { throw null; } }
        public static Azure.Communication.CallAutomation.TranscriptionStatusDetails ServiceTimeout { get { throw null; } }
        public static Azure.Communication.CallAutomation.TranscriptionStatusDetails SpeechServicesConnectionError { get { throw null; } }
        public static Azure.Communication.CallAutomation.TranscriptionStatusDetails StreamConnectionInterrupted { get { throw null; } }
        public static Azure.Communication.CallAutomation.TranscriptionStatusDetails StreamConnectionReestablished { get { throw null; } }
        public static Azure.Communication.CallAutomation.TranscriptionStatusDetails StreamConnectionUnsuccessful { get { throw null; } }
        public static Azure.Communication.CallAutomation.TranscriptionStatusDetails StreamUrlMissing { get { throw null; } }
        public static Azure.Communication.CallAutomation.TranscriptionStatusDetails SubscriptionStarted { get { throw null; } }
        public static Azure.Communication.CallAutomation.TranscriptionStatusDetails SubscriptionStopped { get { throw null; } }
        public static Azure.Communication.CallAutomation.TranscriptionStatusDetails TooManyRequests { get { throw null; } }
        public static Azure.Communication.CallAutomation.TranscriptionStatusDetails TranscriptionLocaleUpdated { get { throw null; } }
        public static Azure.Communication.CallAutomation.TranscriptionStatusDetails UnspecifiedError { get { throw null; } }
        public bool Equals(Azure.Communication.CallAutomation.TranscriptionStatusDetails other) { throw null; }
        [System.ComponentModel.EditorBrowsableAttribute(System.ComponentModel.EditorBrowsableState.Never)]
        public override bool Equals(object obj) { throw null; }
        [System.ComponentModel.EditorBrowsableAttribute(System.ComponentModel.EditorBrowsableState.Never)]
        public override int GetHashCode() { throw null; }
        public static bool operator ==(Azure.Communication.CallAutomation.TranscriptionStatusDetails left, Azure.Communication.CallAutomation.TranscriptionStatusDetails right) { throw null; }
        public static implicit operator Azure.Communication.CallAutomation.TranscriptionStatusDetails (string value) { throw null; }
        public static bool operator !=(Azure.Communication.CallAutomation.TranscriptionStatusDetails left, Azure.Communication.CallAutomation.TranscriptionStatusDetails right) { throw null; }
        public override string ToString() { throw null; }
    }
    public partial class TranscriptionStopped : Azure.Communication.CallAutomation.CallAutomationEventBase
    {
        internal TranscriptionStopped() { }
        public Azure.Communication.CallAutomation.TranscriptionUpdate TranscriptionUpdate { get { throw null; } }
        public static Azure.Communication.CallAutomation.TranscriptionStopped Deserialize(string content) { throw null; }
    }
    public partial class TranscriptionSubscription
    {
        internal TranscriptionSubscription() { }
        public string Id { get { throw null; } }
        public Azure.Communication.CallAutomation.TranscriptionSubscriptionState? State { get { throw null; } }
        public System.Collections.Generic.IReadOnlyList<Azure.Communication.CallAutomation.TranscriptionResultState> SubscribedResultStates { get { throw null; } }
    }
    [System.Runtime.InteropServices.StructLayoutAttribute(System.Runtime.InteropServices.LayoutKind.Sequential)]
    public readonly partial struct TranscriptionSubscriptionState : System.IEquatable<Azure.Communication.CallAutomation.TranscriptionSubscriptionState>
    {
        private readonly object _dummy;
        private readonly int _dummyPrimitive;
        public TranscriptionSubscriptionState(string value) { throw null; }
        public static Azure.Communication.CallAutomation.TranscriptionSubscriptionState Active { get { throw null; } }
        public static Azure.Communication.CallAutomation.TranscriptionSubscriptionState Disabled { get { throw null; } }
        public static Azure.Communication.CallAutomation.TranscriptionSubscriptionState Inactive { get { throw null; } }
        public bool Equals(Azure.Communication.CallAutomation.TranscriptionSubscriptionState other) { throw null; }
        [System.ComponentModel.EditorBrowsableAttribute(System.ComponentModel.EditorBrowsableState.Never)]
        public override bool Equals(object obj) { throw null; }
        [System.ComponentModel.EditorBrowsableAttribute(System.ComponentModel.EditorBrowsableState.Never)]
        public override int GetHashCode() { throw null; }
        public static bool operator ==(Azure.Communication.CallAutomation.TranscriptionSubscriptionState left, Azure.Communication.CallAutomation.TranscriptionSubscriptionState right) { throw null; }
        public static implicit operator Azure.Communication.CallAutomation.TranscriptionSubscriptionState (string value) { throw null; }
        public static bool operator !=(Azure.Communication.CallAutomation.TranscriptionSubscriptionState left, Azure.Communication.CallAutomation.TranscriptionSubscriptionState right) { throw null; }
        public override string ToString() { throw null; }
    }
    [System.Runtime.InteropServices.StructLayoutAttribute(System.Runtime.InteropServices.LayoutKind.Sequential)]
    public readonly partial struct TranscriptionTransport : System.IEquatable<Azure.Communication.CallAutomation.TranscriptionTransport>
    {
        private readonly object _dummy;
        private readonly int _dummyPrimitive;
        public TranscriptionTransport(string value) { throw null; }
        public static Azure.Communication.CallAutomation.TranscriptionTransport Websocket { get { throw null; } }
        public bool Equals(Azure.Communication.CallAutomation.TranscriptionTransport other) { throw null; }
        [System.ComponentModel.EditorBrowsableAttribute(System.ComponentModel.EditorBrowsableState.Never)]
        public override bool Equals(object obj) { throw null; }
        [System.ComponentModel.EditorBrowsableAttribute(System.ComponentModel.EditorBrowsableState.Never)]
        public override int GetHashCode() { throw null; }
        public static bool operator ==(Azure.Communication.CallAutomation.TranscriptionTransport left, Azure.Communication.CallAutomation.TranscriptionTransport right) { throw null; }
        public static implicit operator Azure.Communication.CallAutomation.TranscriptionTransport (string value) { throw null; }
        public static bool operator !=(Azure.Communication.CallAutomation.TranscriptionTransport left, Azure.Communication.CallAutomation.TranscriptionTransport right) { throw null; }
        public override string ToString() { throw null; }
    }
    public partial class TranscriptionUpdate
    {
        internal TranscriptionUpdate() { }
        public Azure.Communication.CallAutomation.TranscriptionStatus? TranscriptionStatus { get { throw null; } }
        public Azure.Communication.CallAutomation.TranscriptionStatusDetails? TranscriptionStatusDetails { get { throw null; } }
    }
    public partial class TranscriptionUpdated : Azure.Communication.CallAutomation.CallAutomationEventBase
    {
        internal TranscriptionUpdated() { }
        public Azure.Communication.CallAutomation.TranscriptionUpdate TranscriptionUpdate { get { throw null; } }
        public static Azure.Communication.CallAutomation.TranscriptionUpdated Deserialize(string content) { throw null; }
    }
    public partial class TransferCallToParticipantEventResult
    {
        internal TransferCallToParticipantEventResult() { }
        public Azure.Communication.CallAutomation.CallTransferFailed FailureResult { get { throw null; } }
        public bool IsSuccess { get { throw null; } }
        public Azure.Communication.CallAutomation.CallTransferAccepted SuccessResult { get { throw null; } }
    }
    public partial class TransferCallToParticipantResult
    {
        internal TransferCallToParticipantResult() { }
        public string OperationContext { get { throw null; } }
        public Azure.Communication.CallAutomation.TransferCallToParticipantEventResult WaitForEventProcessor(System.Threading.CancellationToken cancellationToken = default(System.Threading.CancellationToken)) { throw null; }
        public System.Threading.Tasks.Task<Azure.Communication.CallAutomation.TransferCallToParticipantEventResult> WaitForEventProcessorAsync(System.Threading.CancellationToken cancellationToken = default(System.Threading.CancellationToken)) { throw null; }
    }
    public partial class TransferToParticipantOptions
    {
        public TransferToParticipantOptions(Azure.Communication.CommunicationUserIdentifier targetIdentity) { }
        public TransferToParticipantOptions(Azure.Communication.MicrosoftTeamsAppIdentifier targetIdentity) { }
        public TransferToParticipantOptions(Azure.Communication.MicrosoftTeamsUserIdentifier targetIdentity) { }
        public TransferToParticipantOptions(Azure.Communication.PhoneNumberIdentifier targetPhoneNumberIdentity) { }
        public Azure.Communication.CallAutomation.CustomCallingContext CustomCallingContext { get { throw null; } }
        public System.Uri OperationCallbackUri { get { throw null; } set { } }
        public string OperationContext { get { throw null; } set { } }
        public Azure.Communication.PhoneNumberIdentifier SourceCallerIdNumber { get { throw null; } set { } }
        public Azure.Communication.CommunicationIdentifier Target { get { throw null; } }
        public Azure.Communication.CommunicationIdentifier Transferee { get { throw null; } set { } }
    }
    public partial class UnholdOptions
    {
        public UnholdOptions(Azure.Communication.CommunicationIdentifier targetParticipant) { }
        public string OperationContext { get { throw null; } set { } }
        public Azure.Communication.CommunicationIdentifier TargetParticipant { get { throw null; } }
    }
    public partial class UnmuteParticipantOptions
    {
        public UnmuteParticipantOptions(Azure.Communication.CommunicationIdentifier targetParticipant) { }
        public string OperationContext { get { throw null; } set { } }
        public Azure.Communication.CommunicationIdentifier TargetParticipant { get { throw null; } }
    }
    public partial class UnmuteParticipantResult
    {
        internal UnmuteParticipantResult() { }
        public string OperationContext { get { throw null; } }
    }
    public partial class UpdateDialogOptions
    {
        public UpdateDialogOptions(string dialogId, Azure.Communication.CallAutomation.DialogUpdateBase dialog) { }
        public Azure.Communication.CallAutomation.DialogUpdateBase Dialog { get { throw null; } }
        public string DialogId { get { throw null; } }
        public string OperationContext { get { throw null; } set { } }
    }
    public partial class UpdateTranscriptionOptions
    {
        public UpdateTranscriptionOptions(string locale) { }
        public string OperationCallbackUri { get { throw null; } set { } }
        public string OperationContext { get { throw null; } set { } }
        public string SpeechRecognitionModelEndpointId { get { throw null; } set { } }
    }
    public partial class UserConsent
    {
        internal UserConsent() { }
        public int? Recording { get { throw null; } }
    }
    [System.Runtime.InteropServices.StructLayoutAttribute(System.Runtime.InteropServices.LayoutKind.Sequential)]
    public readonly partial struct VoiceKind : System.IEquatable<Azure.Communication.CallAutomation.VoiceKind>
    {
        private readonly object _dummy;
        private readonly int _dummyPrimitive;
        public VoiceKind(string value) { throw null; }
        public static Azure.Communication.CallAutomation.VoiceKind Female { get { throw null; } }
        public static Azure.Communication.CallAutomation.VoiceKind Male { get { throw null; } }
        public bool Equals(Azure.Communication.CallAutomation.VoiceKind other) { throw null; }
        [System.ComponentModel.EditorBrowsableAttribute(System.ComponentModel.EditorBrowsableState.Never)]
        public override bool Equals(object obj) { throw null; }
        [System.ComponentModel.EditorBrowsableAttribute(System.ComponentModel.EditorBrowsableState.Never)]
        public override int GetHashCode() { throw null; }
        public static bool operator ==(Azure.Communication.CallAutomation.VoiceKind left, Azure.Communication.CallAutomation.VoiceKind right) { throw null; }
        public static implicit operator Azure.Communication.CallAutomation.VoiceKind (string value) { throw null; }
        public static bool operator !=(Azure.Communication.CallAutomation.VoiceKind left, Azure.Communication.CallAutomation.VoiceKind right) { throw null; }
        public override string ToString() { throw null; }
    }
    public partial class WordData
    {
        internal WordData() { }
        [System.Text.Json.Serialization.JsonPropertyNameAttribute("duration")]
        public System.TimeSpan Duration { get { throw null; } set { } }
        [System.Text.Json.Serialization.JsonPropertyNameAttribute("offset")]
        public System.TimeSpan Offset { get { throw null; } set { } }
        [System.Text.Json.Serialization.JsonPropertyNameAttribute("text")]
        public string Text { get { throw null; } set { } }
    }
}<|MERGE_RESOLUTION|>--- conflicted
+++ resolved
@@ -261,24 +261,17 @@
         public static Azure.Communication.CallAutomation.SendDtmfTonesFailed SendDtmfTonesFailed(string callConnectionId = null, string serverCallId = null, string correlationId = null, string operationContext = null, Azure.Communication.CallAutomation.ResultInformation resultInformation = null) { throw null; }
         public static Azure.Communication.CallAutomation.SendDtmfTonesResult SendDtmfTonesResult(string operationContext = null) { throw null; }
         public static Azure.Communication.CallAutomation.SpeechResult SpeechResult(string speech = null, double? confidence = default(double?)) { throw null; }
-<<<<<<< HEAD
-        public static Azure.Communication.CallAutomation.StartRecordingFailed StartRecordingFailed(string callConnectionId = null, string correlationId = null, string recordingId = null) { throw null; }
-=======
         public static Azure.Communication.CallAutomation.StartRecordingFailed StartRecordingFailed(string recordingId = null, string callConnectionId = null, string serverCallId = null, string correlationId = null, string operationContext = null, Azure.Communication.CallAutomation.ResultInformation resultInformation = null) { throw null; }
         public static Azure.Communication.CallAutomation.TranscriptionData TranscriptionData(string text, string format, double confidence, long offset, long duration, System.Collections.Generic.IEnumerable<Azure.Communication.CallAutomation.WordData> words, string participantRawID, Azure.Communication.CallAutomation.TranscriptionResultState resultState) { throw null; }
->>>>>>> 4a587b99
         public static Azure.Communication.CallAutomation.TranscriptionFailed TranscriptionFailed(Azure.Communication.CallAutomation.TranscriptionUpdate transcriptionUpdate = null, string callConnectionId = null, string serverCallId = null, string correlationId = null, string operationContext = null, Azure.Communication.CallAutomation.ResultInformation resultInformation = null) { throw null; }
         public static Azure.Communication.CallAutomation.TranscriptionStarted TranscriptionStarted(Azure.Communication.CallAutomation.TranscriptionUpdate transcriptionUpdate = null, string callConnectionId = null, string serverCallId = null, string correlationId = null, string operationContext = null, Azure.Communication.CallAutomation.ResultInformation resultInformation = null) { throw null; }
         public static Azure.Communication.CallAutomation.TranscriptionStopped TranscriptionStopped(Azure.Communication.CallAutomation.TranscriptionUpdate transcriptionUpdate = null, string callConnectionId = null, string serverCallId = null, string correlationId = null, string operationContext = null, Azure.Communication.CallAutomation.ResultInformation resultInformation = null) { throw null; }
         public static Azure.Communication.CallAutomation.TranscriptionUpdate TranscriptionUpdate(Azure.Communication.CallAutomation.TranscriptionStatus? transcriptionStatus = default(Azure.Communication.CallAutomation.TranscriptionStatus?), Azure.Communication.CallAutomation.TranscriptionStatusDetails? transcriptionStatusDetails = default(Azure.Communication.CallAutomation.TranscriptionStatusDetails?)) { throw null; }
         public static Azure.Communication.CallAutomation.TranscriptionUpdated TranscriptionUpdated(Azure.Communication.CallAutomation.TranscriptionUpdate transcriptionUpdate = null, string callConnectionId = null, string serverCallId = null, string correlationId = null, string operationContext = null, Azure.Communication.CallAutomation.ResultInformation resultInformation = null) { throw null; }
         public static Azure.Communication.CallAutomation.TransferCallToParticipantResult TransferCallToParticipantResult(string operationContext = null) { throw null; }
-<<<<<<< HEAD
+        public static Azure.Communication.CallAutomation.WordData WordData(string text, long offset, long duration) { throw null; }
         public static Azure.Communication.CallAutomation.UnmuteParticipantResult UnmuteParticipantResult(string operationContext = null) { throw null; }
         public static Azure.Communication.CallAutomation.UserConsent UserConsent(int? recording = default(int?)) { throw null; }
-=======
-        public static Azure.Communication.CallAutomation.WordData WordData(string text, long offset, long duration) { throw null; }
->>>>>>> 4a587b99
     }
     public partial class CallConnected : Azure.Communication.CallAutomation.CallAutomationEventBase
     {
