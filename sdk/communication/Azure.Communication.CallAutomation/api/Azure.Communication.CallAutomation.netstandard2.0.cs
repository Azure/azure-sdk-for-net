--- conflicted
+++ resolved
@@ -56,11 +56,6 @@
         public Azure.Communication.CallAutomation.CallConnectionProperties CallConnectionProperties { get { throw null; } }
         public Azure.Communication.CallAutomation.AnswerCallEventResult WaitForEventProcessor(System.Threading.CancellationToken cancellationToken = default(System.Threading.CancellationToken)) { throw null; }
         public System.Threading.Tasks.Task<Azure.Communication.CallAutomation.AnswerCallEventResult> WaitForEventProcessorAsync(System.Threading.CancellationToken cancellationToken = default(System.Threading.CancellationToken)) { throw null; }
-    }
-    public partial class BlobStorage : Azure.Communication.CallAutomation.ExternalStorage
-    {
-        public BlobStorage(System.Uri containerUri) { }
-        public System.Uri ContainerUri { get { throw null; } }
     }
     public partial class CallAutomationClient
     {
@@ -488,8 +483,6 @@
         public static bool operator !=(Azure.Communication.CallAutomation.DtmfTone left, Azure.Communication.CallAutomation.DtmfTone right) { throw null; }
         public override string ToString() { throw null; }
     }
-<<<<<<< HEAD
-=======
     public partial class EventProcessor
     {
         internal EventProcessor() { }
@@ -515,7 +508,6 @@
         protected ExternalStorage() { }
         public Azure.Communication.CallAutomation.RecordingStorageType StorageType { get { throw null; } protected set { } }
     }
->>>>>>> 276e381f
     public partial class FileSource : Azure.Communication.CallAutomation.PlaySource
     {
         public FileSource(System.Uri fileUri) { }
@@ -929,16 +921,13 @@
         public override int GetHashCode() { throw null; }
         public override string ToString() { throw null; }
     }
-<<<<<<< HEAD
-    public partial class StartRecognizingEventResult
-=======
     public partial class SsmlSource
     {
         public SsmlSource(string ssmlText) { }
         public string SsmlText { get { throw null; } }
     }
     public partial class StartRecognizingEventResult : Azure.Communication.CallAutomation.EventResultBase
->>>>>>> 276e381f
+    public partial class StartRecognizingEventResult
     {
         internal StartRecognizingEventResult() { }
         public Azure.Communication.CallAutomation.RecognizeFailed FailureEvent { get { throw null; } }
