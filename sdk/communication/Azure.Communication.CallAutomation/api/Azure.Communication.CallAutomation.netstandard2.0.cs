--- conflicted
+++ resolved
@@ -50,7 +50,9 @@
         public System.Uri CallbackUri { get { throw null; } }
         public Azure.Communication.CallAutomation.CallIntelligenceOptions CallIntelligenceOptions { get { throw null; } set { } }
         public string IncomingCallContext { get { throw null; } }
-        public string OperationContext { get { throw null; } set { } }
+        public Azure.Communication.CallAutomation.MediaStreamingOptions MediaStreamingOptions { get { throw null; } set { } }
+        public string OperationContext { get { throw null; } set { } }
+        public Azure.Communication.CallAutomation.TranscriptionOptions TranscriptionOptions { get { throw null; } set { } }
     }
     public partial class AnswerCallResult
     {
@@ -60,7 +62,6 @@
         public Azure.Communication.CallAutomation.AnswerCallEventResult WaitForEventProcessor(System.Threading.CancellationToken cancellationToken = default(System.Threading.CancellationToken)) { throw null; }
         public System.Threading.Tasks.Task<Azure.Communication.CallAutomation.AnswerCallEventResult> WaitForEventProcessorAsync(System.Threading.CancellationToken cancellationToken = default(System.Threading.CancellationToken)) { throw null; }
     }
-<<<<<<< HEAD
     public partial class AudioData : Azure.Communication.CallAutomation.StreamingData
     {
         internal AudioData() { }
@@ -83,8 +84,6 @@
         [System.Text.Json.Serialization.JsonPropertyNameAttribute("sampleRate")]
         public int SampleRate { get { throw null; } set { } }
     }
-=======
->>>>>>> e8f22969
     public partial class CallAutomationClient
     {
         protected CallAutomationClient() { }
@@ -166,9 +165,9 @@
         public static Azure.Communication.CallAutomation.AddParticipantSucceeded AddParticipantSucceeded(string callConnectionId = null, string serverCallId = null, string correlationId = null, string operationContext = null, Azure.Communication.CallAutomation.ResultInformation resultInformation = null, Azure.Communication.CommunicationIdentifier participant = null) { throw null; }
         public static Azure.Communication.CallAutomation.AnswerCallResult AnswerCallResult(Azure.Communication.CallAutomation.CallConnection callConnection = null, Azure.Communication.CallAutomation.CallConnectionProperties callConnectionProperties = null) { throw null; }
         public static Azure.Communication.CallAutomation.CallConnected CallConnected(string callConnectionId = null, string serverCallId = null, string correlationId = null, string operationContext = null) { throw null; }
-        public static Azure.Communication.CallAutomation.CallConnectionProperties CallConnectionProperties(string callConnectionId = null, string serverCallId = null, System.Collections.Generic.IEnumerable<Azure.Communication.CommunicationIdentifier> targets = null, Azure.Communication.CallAutomation.CallConnectionState callConnectionState = default(Azure.Communication.CallAutomation.CallConnectionState), System.Uri callbackUri = null, Azure.Communication.CommunicationIdentifier sourceIdentity = null, Azure.Communication.PhoneNumberIdentifier sourceCallerIdNumber = null, string sourceDisplayName = null, Azure.Communication.CommunicationIdentifier answeredBy = null) { throw null; }
+        public static Azure.Communication.CallAutomation.CallConnectionProperties CallConnectionProperties(string callConnectionId = null, string serverCallId = null, System.Collections.Generic.IEnumerable<Azure.Communication.CommunicationIdentifier> targets = null, Azure.Communication.CallAutomation.CallConnectionState callConnectionState = default(Azure.Communication.CallAutomation.CallConnectionState), System.Uri callbackUri = null, Azure.Communication.CommunicationIdentifier sourceIdentity = null, Azure.Communication.PhoneNumberIdentifier sourceCallerIdNumber = null, string sourceDisplayName = null, Azure.Communication.CommunicationUserIdentifier answeredBy = null, Azure.Communication.CallAutomation.MediaStreamingSubscription mediaStreamingSubscription = null, Azure.Communication.CallAutomation.TranscriptionSubscription transcriptionSubscription = null, Azure.Communication.PhoneNumberIdentifier answeredFor = null) { throw null; }
         public static Azure.Communication.CallAutomation.CallDisconnected CallDisconnected(string callConnectionId = null, string serverCallId = null, string correlationId = null, string operationContext = null) { throw null; }
-        public static Azure.Communication.CallAutomation.CallParticipant CallParticipant(Azure.Communication.CommunicationIdentifier identifier = null, bool isMuted = false) { throw null; }
+        public static Azure.Communication.CallAutomation.CallParticipant CallParticipant(Azure.Communication.CommunicationIdentifier identifier = null, bool isMuted = false, bool isOnHold = false) { throw null; }
         public static Azure.Communication.CallAutomation.CallTransferAccepted CallTransferAccepted(string callConnectionId = null, string serverCallId = null, string correlationId = null, string operationContext = null, Azure.Communication.CallAutomation.ResultInformation resultInformation = null, Azure.Communication.CommunicationIdentifier transferee = null, Azure.Communication.CommunicationIdentifier transferTarget = null) { throw null; }
         public static Azure.Communication.CallAutomation.CallTransferFailed CallTransferFailed(string callConnectionId = null, string serverCallId = null, string correlationId = null, string operationContext = null, Azure.Communication.CallAutomation.ResultInformation resultInformation = null) { throw null; }
         public static Azure.Communication.CallAutomation.CancelAddParticipantFailed CancelAddParticipantFailed(string callConnectionId = null, string serverCallId = null, string correlationId = null, string invitationId = null, Azure.Communication.CallAutomation.ResultInformation resultInformation = null, string operationContext = null) { throw null; }
@@ -180,22 +179,19 @@
         public static Azure.Communication.CallAutomation.ContinuousDtmfRecognitionToneReceived ContinuousDtmfRecognitionToneReceived(int? sequenceId = default(int?), Azure.Communication.CallAutomation.DtmfTone? tone = default(Azure.Communication.CallAutomation.DtmfTone?), string callConnectionId = null, string serverCallId = null, string correlationId = null, Azure.Communication.CallAutomation.ResultInformation resultInformation = null, string operationContext = null) { throw null; }
         public static Azure.Communication.CallAutomation.CreateCallResult CreateCallResult(Azure.Communication.CallAutomation.CallConnection callConnection = null, Azure.Communication.CallAutomation.CallConnectionProperties callConnectionProperties = null) { throw null; }
         public static Azure.Communication.CallAutomation.DtmfResult DtmfResult(System.Collections.Generic.IEnumerable<Azure.Communication.CallAutomation.DtmfTone> tones = null) { throw null; }
-<<<<<<< HEAD
         public static Azure.Communication.CallAutomation.HoldFailed HoldFailed(string callConnectionId = null, string serverCallId = null, string correlationId = null, string operationContext = null, Azure.Communication.CallAutomation.ResultInformation resultInformation = null) { throw null; }
         public static Azure.Communication.CallAutomation.MediaStreamingFailed MediaStreamingFailed(string callConnectionId = null, string serverCallId = null, string correlationId = null, string operationContext = null, Azure.Communication.CallAutomation.ResultInformation resultInformation = null, Azure.Communication.CallAutomation.MediaStreamingUpdate mediaStreamingUpdate = null) { throw null; }
         public static Azure.Communication.CallAutomation.MediaStreamingStarted MediaStreamingStarted(string callConnectionId = null, string serverCallId = null, string correlationId = null, string operationContext = null, Azure.Communication.CallAutomation.ResultInformation resultInformation = null, Azure.Communication.CallAutomation.MediaStreamingUpdate mediaStreamingUpdate = null) { throw null; }
         public static Azure.Communication.CallAutomation.MediaStreamingStopped MediaStreamingStopped(string callConnectionId = null, string serverCallId = null, string correlationId = null, string operationContext = null, Azure.Communication.CallAutomation.ResultInformation resultInformation = null, Azure.Communication.CallAutomation.MediaStreamingUpdate mediaStreamingUpdate = null) { throw null; }
         public static Azure.Communication.CallAutomation.MediaStreamingUpdate MediaStreamingUpdate(string contentType = null, Azure.Communication.CallAutomation.MediaStreamingStatus mediaStreamingStatus = default(Azure.Communication.CallAutomation.MediaStreamingStatus), Azure.Communication.CallAutomation.MediaStreamingStatusDetails mediaStreamingStatusDetails = default(Azure.Communication.CallAutomation.MediaStreamingStatusDetails)) { throw null; }
-=======
->>>>>>> e8f22969
         public static Azure.Communication.CallAutomation.MuteParticipantResult MuteParticipantResult(string operationContext = null) { throw null; }
         public static Azure.Communication.CallAutomation.ParticipantsUpdated ParticipantsUpdated(string callConnectionId = null, string serverCallId = null, string correlationId = null, System.Collections.Generic.IEnumerable<Azure.Communication.CallAutomation.CallParticipant> participants = null, int sequenceNumber = 0) { throw null; }
         public static Azure.Communication.CallAutomation.PlayCanceled PlayCanceled(string callConnectionId = null, string serverCallId = null, string correlationId = null, string operationContext = null) { throw null; }
         public static Azure.Communication.CallAutomation.PlayCompleted PlayCompleted(string callConnectionId = null, string serverCallId = null, string correlationId = null, string operationContext = null, Azure.Communication.CallAutomation.ResultInformation resultInformation = null) { throw null; }
-        public static Azure.Communication.CallAutomation.PlayFailed PlayFailed(string callConnectionId = null, string serverCallId = null, string correlationId = null, string operationContext = null, Azure.Communication.CallAutomation.ResultInformation resultInformation = null) { throw null; }
+        public static Azure.Communication.CallAutomation.PlayFailed PlayFailed(string callConnectionId = null, string serverCallId = null, string correlationId = null, string operationContext = null, Azure.Communication.CallAutomation.ResultInformation resultInformation = null, int? failedPlaySourceIndex = default(int?)) { throw null; }
         public static Azure.Communication.CallAutomation.RecognizeCanceled RecognizeCanceled(string callConnectionId = null, string serverCallId = null, string correlationId = null, string operationContext = null) { throw null; }
         public static Azure.Communication.CallAutomation.RecognizeCompleted RecognizeCompleted(string callConnectionId = null, string serverCallId = null, string correlationId = null, string operationContext = null, Azure.Communication.CallAutomation.ResultInformation resultInformation = null, Azure.Communication.CallAutomation.CallMediaRecognitionType recognitionType = default(Azure.Communication.CallAutomation.CallMediaRecognitionType), Azure.Communication.CallAutomation.RecognizeResult recognizeResult = null) { throw null; }
-        public static Azure.Communication.CallAutomation.RecognizeFailed RecognizeFailed(string callConnectionId = null, string serverCallId = null, string correlationId = null, string operationContext = null, Azure.Communication.CallAutomation.ResultInformation resultInformation = null) { throw null; }
+        public static Azure.Communication.CallAutomation.RecognizeFailed RecognizeFailed(string callConnectionId = null, string serverCallId = null, string correlationId = null, string operationContext = null, Azure.Communication.CallAutomation.ResultInformation resultInformation = null, int? failedPlaySourceIndex = default(int?)) { throw null; }
         public static Azure.Communication.CallAutomation.RecordingStateChanged RecordingStateChanged(string callConnectionId = null, string serverCallId = null, string correlationId = null, string recordingId = null, Azure.Communication.CallAutomation.RecordingState state = default(Azure.Communication.CallAutomation.RecordingState), System.DateTimeOffset? startDateTime = default(System.DateTimeOffset?), Azure.Communication.CallAutomation.RecordingKind? recordingKind = default(Azure.Communication.CallAutomation.RecordingKind?)) { throw null; }
         public static Azure.Communication.CallAutomation.RecordingStateResult RecordingStateResult(string recordingId = null, Azure.Communication.CallAutomation.RecordingState? recordingState = default(Azure.Communication.CallAutomation.RecordingState?), Azure.Communication.CallAutomation.RecordingKind? recordingKind = default(Azure.Communication.CallAutomation.RecordingKind?)) { throw null; }
         public static Azure.Communication.CallAutomation.RemoveParticipantFailed RemoveParticipantFailed(string callConnectionId = null, string serverCallId = null, string correlationId = null, string operationContext = null, Azure.Communication.CallAutomation.ResultInformation resultInformation = null, Azure.Communication.CommunicationIdentifier participant = null) { throw null; }
@@ -206,14 +202,11 @@
         public static Azure.Communication.CallAutomation.SendDtmfTonesFailed SendDtmfTonesFailed(string callConnectionId = null, string serverCallId = null, string correlationId = null, string operationContext = null, Azure.Communication.CallAutomation.ResultInformation resultInformation = null) { throw null; }
         public static Azure.Communication.CallAutomation.SendDtmfTonesResult SendDtmfTonesResult(string operationContext = null) { throw null; }
         public static Azure.Communication.CallAutomation.SpeechResult SpeechResult(string speech = null) { throw null; }
-<<<<<<< HEAD
         public static Azure.Communication.CallAutomation.TranscriptionFailed TranscriptionFailed(string operationContext = null, Azure.Communication.CallAutomation.ResultInformation resultInformation = null, Azure.Communication.CallAutomation.TranscriptionUpdate transcriptionUpdate = null, string callConnectionId = null, string serverCallId = null, string correlationId = null) { throw null; }
         public static Azure.Communication.CallAutomation.TranscriptionStarted TranscriptionStarted(string operationContext = null, Azure.Communication.CallAutomation.ResultInformation resultInformation = null, Azure.Communication.CallAutomation.TranscriptionUpdate transcriptionUpdate = null, string callConnectionId = null, string serverCallId = null, string correlationId = null) { throw null; }
         public static Azure.Communication.CallAutomation.TranscriptionStopped TranscriptionStopped(string operationContext = null, Azure.Communication.CallAutomation.ResultInformation resultInformation = null, Azure.Communication.CallAutomation.TranscriptionUpdate transcriptionUpdate = null, string callConnectionId = null, string serverCallId = null, string correlationId = null) { throw null; }
         public static Azure.Communication.CallAutomation.TranscriptionUpdate TranscriptionUpdate(Azure.Communication.CallAutomation.TranscriptionStatus transcriptionStatus = default(Azure.Communication.CallAutomation.TranscriptionStatus), Azure.Communication.CallAutomation.TranscriptionStatusDetails transcriptionStatusDetails = default(Azure.Communication.CallAutomation.TranscriptionStatusDetails)) { throw null; }
         public static Azure.Communication.CallAutomation.TranscriptionUpdated TranscriptionUpdated(string operationContext = null, Azure.Communication.CallAutomation.ResultInformation resultInformation = null, Azure.Communication.CallAutomation.TranscriptionUpdate transcriptionUpdate = null, string callConnectionId = null, string serverCallId = null, string correlationId = null) { throw null; }
-=======
->>>>>>> e8f22969
         public static Azure.Communication.CallAutomation.TransferCallToParticipantResult TransferCallToParticipantResult(string operationContext = null) { throw null; }
     }
     public partial class CallConnected : Azure.Communication.CallAutomation.CallAutomationEventBase
@@ -259,15 +252,18 @@
     {
         internal CallConnectionProperties() { }
         public Azure.Communication.CommunicationUserIdentifier AnsweredBy { get { throw null; } }
+        public Azure.Communication.PhoneNumberIdentifier AnsweredFor { get { throw null; } }
         public System.Uri CallbackUri { get { throw null; } }
         public string CallConnectionId { get { throw null; } }
         public Azure.Communication.CallAutomation.CallConnectionState CallConnectionState { get { throw null; } }
         public string CorrelationId { get { throw null; } }
+        public Azure.Communication.CallAutomation.MediaStreamingSubscription MediaStreamingSubscription { get { throw null; } }
         public string ServerCallId { get { throw null; } }
         public Azure.Communication.CommunicationIdentifier Source { get { throw null; } }
         public Azure.Communication.PhoneNumberIdentifier SourceCallerIdNumber { get { throw null; } }
         public string SourceDisplayName { get { throw null; } }
         public System.Collections.Generic.IReadOnlyList<Azure.Communication.CommunicationIdentifier> Targets { get { throw null; } }
+        public Azure.Communication.CallAutomation.TranscriptionSubscription TranscriptionSubscription { get { throw null; } }
     }
     [System.Runtime.InteropServices.StructLayoutAttribute(System.Runtime.InteropServices.LayoutKind.Sequential)]
     public readonly partial struct CallConnectionState : System.IEquatable<Azure.Communication.CallAutomation.CallConnectionState>
@@ -326,14 +322,24 @@
         public virtual string CallConnectionId { get { throw null; } }
         public virtual Azure.Response<Azure.Communication.CallAutomation.CancelAllMediaOperationsResult> CancelAllMediaOperations(System.Threading.CancellationToken cancellationToken = default(System.Threading.CancellationToken)) { throw null; }
         public virtual System.Threading.Tasks.Task<Azure.Response<Azure.Communication.CallAutomation.CancelAllMediaOperationsResult>> CancelAllMediaOperationsAsync(System.Threading.CancellationToken cancellationToken = default(System.Threading.CancellationToken)) { throw null; }
+        public virtual Azure.Response Hold(Azure.Communication.CallAutomation.HoldOptions options, System.Threading.CancellationToken cancellationToken = default(System.Threading.CancellationToken)) { throw null; }
+        public virtual Azure.Response Hold(Azure.Communication.CommunicationIdentifier targetParticipant, Azure.Communication.CallAutomation.PlaySource playSource, System.Threading.CancellationToken cancellationToken = default(System.Threading.CancellationToken)) { throw null; }
+        public virtual Azure.Response Hold(Azure.Communication.CommunicationIdentifier targetParticipant, System.Threading.CancellationToken cancellationToken = default(System.Threading.CancellationToken)) { throw null; }
+        public virtual System.Threading.Tasks.Task<Azure.Response> HoldAsync(Azure.Communication.CallAutomation.HoldOptions options, System.Threading.CancellationToken cancellationToken = default(System.Threading.CancellationToken)) { throw null; }
+        public virtual System.Threading.Tasks.Task<Azure.Response> HoldAsync(Azure.Communication.CommunicationIdentifier targetParticipant, Azure.Communication.CallAutomation.PlaySource playSource, System.Threading.CancellationToken cancellationToken = default(System.Threading.CancellationToken)) { throw null; }
+        public virtual System.Threading.Tasks.Task<Azure.Response> HoldAsync(Azure.Communication.CommunicationIdentifier targetParticipant, System.Threading.CancellationToken cancellationToken = default(System.Threading.CancellationToken)) { throw null; }
         public virtual Azure.Response<Azure.Communication.CallAutomation.PlayResult> Play(Azure.Communication.CallAutomation.PlayOptions options, System.Threading.CancellationToken cancellationToken = default(System.Threading.CancellationToken)) { throw null; }
         public virtual Azure.Response<Azure.Communication.CallAutomation.PlayResult> Play(Azure.Communication.CallAutomation.PlaySource playSource, System.Collections.Generic.IEnumerable<Azure.Communication.CommunicationIdentifier> playTo, System.Threading.CancellationToken cancellationToken = default(System.Threading.CancellationToken)) { throw null; }
+        public virtual Azure.Response<Azure.Communication.CallAutomation.PlayResult> Play(System.Collections.Generic.IEnumerable<Azure.Communication.CallAutomation.PlaySource> playSources, System.Collections.Generic.IEnumerable<Azure.Communication.CommunicationIdentifier> playTo, System.Threading.CancellationToken cancellationToken = default(System.Threading.CancellationToken)) { throw null; }
         public virtual System.Threading.Tasks.Task<Azure.Response<Azure.Communication.CallAutomation.PlayResult>> PlayAsync(Azure.Communication.CallAutomation.PlayOptions options, System.Threading.CancellationToken cancellationToken = default(System.Threading.CancellationToken)) { throw null; }
         public virtual System.Threading.Tasks.Task<Azure.Response<Azure.Communication.CallAutomation.PlayResult>> PlayAsync(Azure.Communication.CallAutomation.PlaySource playSource, System.Collections.Generic.IEnumerable<Azure.Communication.CommunicationIdentifier> playTo, System.Threading.CancellationToken cancellationToken = default(System.Threading.CancellationToken)) { throw null; }
+        public virtual System.Threading.Tasks.Task<Azure.Response<Azure.Communication.CallAutomation.PlayResult>> PlayAsync(System.Collections.Generic.IEnumerable<Azure.Communication.CallAutomation.PlaySource> playSources, System.Collections.Generic.IEnumerable<Azure.Communication.CommunicationIdentifier> playTo, System.Threading.CancellationToken cancellationToken = default(System.Threading.CancellationToken)) { throw null; }
         public virtual Azure.Response<Azure.Communication.CallAutomation.PlayResult> PlayToAll(Azure.Communication.CallAutomation.PlaySource playSource, System.Threading.CancellationToken cancellationToken = default(System.Threading.CancellationToken)) { throw null; }
         public virtual Azure.Response<Azure.Communication.CallAutomation.PlayResult> PlayToAll(Azure.Communication.CallAutomation.PlayToAllOptions options, System.Threading.CancellationToken cancellationToken = default(System.Threading.CancellationToken)) { throw null; }
+        public virtual Azure.Response<Azure.Communication.CallAutomation.PlayResult> PlayToAll(System.Collections.Generic.IEnumerable<Azure.Communication.CallAutomation.PlaySource> playSources, System.Threading.CancellationToken cancellationToken = default(System.Threading.CancellationToken)) { throw null; }
         public virtual System.Threading.Tasks.Task<Azure.Response<Azure.Communication.CallAutomation.PlayResult>> PlayToAllAsync(Azure.Communication.CallAutomation.PlaySource playSource, System.Threading.CancellationToken cancellationToken = default(System.Threading.CancellationToken)) { throw null; }
         public virtual System.Threading.Tasks.Task<Azure.Response<Azure.Communication.CallAutomation.PlayResult>> PlayToAllAsync(Azure.Communication.CallAutomation.PlayToAllOptions options, System.Threading.CancellationToken cancellationToken = default(System.Threading.CancellationToken)) { throw null; }
+        public virtual System.Threading.Tasks.Task<Azure.Response<Azure.Communication.CallAutomation.PlayResult>> PlayToAllAsync(System.Collections.Generic.IEnumerable<Azure.Communication.CallAutomation.PlaySource> playSources, System.Threading.CancellationToken cancellationToken = default(System.Threading.CancellationToken)) { throw null; }
         public virtual Azure.Response<Azure.Communication.CallAutomation.SendDtmfTonesResult> SendDtmfTones(Azure.Communication.CallAutomation.SendDtmfTonesOptions options, System.Threading.CancellationToken cancellationToken = default(System.Threading.CancellationToken)) { throw null; }
         public virtual Azure.Response<Azure.Communication.CallAutomation.SendDtmfTonesResult> SendDtmfTones(System.Collections.Generic.IEnumerable<Azure.Communication.CallAutomation.DtmfTone> tones, Azure.Communication.CommunicationIdentifier targetParticipant, System.Threading.CancellationToken cancellationToken = default(System.Threading.CancellationToken)) { throw null; }
         public virtual System.Threading.Tasks.Task<Azure.Response<Azure.Communication.CallAutomation.SendDtmfTonesResult>> SendDtmfTonesAsync(Azure.Communication.CallAutomation.SendDtmfTonesOptions options, System.Threading.CancellationToken cancellationToken = default(System.Threading.CancellationToken)) { throw null; }
@@ -342,13 +348,16 @@
         public virtual Azure.Response StartContinuousDtmfRecognition(Azure.Communication.CommunicationIdentifier targetParticipant, System.Threading.CancellationToken cancellationToken = default(System.Threading.CancellationToken)) { throw null; }
         public virtual System.Threading.Tasks.Task<Azure.Response> StartContinuousDtmfRecognitionAsync(Azure.Communication.CallAutomation.ContinuousDtmfRecognitionOptions options, System.Threading.CancellationToken cancellationToken = default(System.Threading.CancellationToken)) { throw null; }
         public virtual System.Threading.Tasks.Task<Azure.Response> StartContinuousDtmfRecognitionAsync(Azure.Communication.CommunicationIdentifier targetParticipant, System.Threading.CancellationToken cancellationToken = default(System.Threading.CancellationToken)) { throw null; }
+        public virtual Azure.Response StartMediaStreaming(Azure.Communication.CallAutomation.StartMediaStreamingOptions options = null, System.Threading.CancellationToken cancellationToken = default(System.Threading.CancellationToken)) { throw null; }
+        public virtual System.Threading.Tasks.Task<Azure.Response> StartMediaStreamingAsync(Azure.Communication.CallAutomation.StartMediaStreamingOptions options = null, System.Threading.CancellationToken cancellationToken = default(System.Threading.CancellationToken)) { throw null; }
         public virtual Azure.Response<Azure.Communication.CallAutomation.StartRecognizingCallMediaResult> StartRecognizing(Azure.Communication.CallAutomation.CallMediaRecognizeOptions options, System.Threading.CancellationToken cancellationToken = default(System.Threading.CancellationToken)) { throw null; }
         public virtual System.Threading.Tasks.Task<Azure.Response<Azure.Communication.CallAutomation.StartRecognizingCallMediaResult>> StartRecognizingAsync(Azure.Communication.CallAutomation.CallMediaRecognizeOptions options, System.Threading.CancellationToken cancellationToken = default(System.Threading.CancellationToken)) { throw null; }
+        public virtual Azure.Response StartTranscription(Azure.Communication.CallAutomation.StartTranscriptionOptions options = null, System.Threading.CancellationToken cancellationToken = default(System.Threading.CancellationToken)) { throw null; }
+        public virtual System.Threading.Tasks.Task<Azure.Response> StartTranscriptionAsync(Azure.Communication.CallAutomation.StartTranscriptionOptions options = null, System.Threading.CancellationToken cancellationToken = default(System.Threading.CancellationToken)) { throw null; }
         public virtual Azure.Response StopContinuousDtmfRecognition(Azure.Communication.CallAutomation.ContinuousDtmfRecognitionOptions options, System.Threading.CancellationToken cancellationToken = default(System.Threading.CancellationToken)) { throw null; }
         public virtual Azure.Response StopContinuousDtmfRecognition(Azure.Communication.CommunicationIdentifier targetParticipant, System.Threading.CancellationToken cancellationToken = default(System.Threading.CancellationToken)) { throw null; }
         public virtual System.Threading.Tasks.Task<Azure.Response> StopContinuousDtmfRecognitionAsync(Azure.Communication.CallAutomation.ContinuousDtmfRecognitionOptions options, System.Threading.CancellationToken cancellationToken = default(System.Threading.CancellationToken)) { throw null; }
         public virtual System.Threading.Tasks.Task<Azure.Response> StopContinuousDtmfRecognitionAsync(Azure.Communication.CommunicationIdentifier targetParticipant, System.Threading.CancellationToken cancellationToken = default(System.Threading.CancellationToken)) { throw null; }
-<<<<<<< HEAD
         public virtual Azure.Response StopMediaStreaming(Azure.Communication.CallAutomation.StopMediaStreamingOptions options = null, System.Threading.CancellationToken cancellationToken = default(System.Threading.CancellationToken)) { throw null; }
         public virtual System.Threading.Tasks.Task<Azure.Response> StopMediaStreamingAsync(Azure.Communication.CallAutomation.StopMediaStreamingOptions options = null, System.Threading.CancellationToken cancellationToken = default(System.Threading.CancellationToken)) { throw null; }
         public virtual Azure.Response StopTranscription(Azure.Communication.CallAutomation.StopTranscriptionOptions options = null, System.Threading.CancellationToken cancellationToken = default(System.Threading.CancellationToken)) { throw null; }
@@ -361,8 +370,6 @@
         public virtual Azure.Response UpdateTranscription(string locale, System.Threading.CancellationToken cancellationToken = default(System.Threading.CancellationToken)) { throw null; }
         public virtual System.Threading.Tasks.Task<Azure.Response> UpdateTranscriptionAsync(string locale, string speechRecognitionModelEndpointId, System.Threading.CancellationToken cancellationToken = default(System.Threading.CancellationToken)) { throw null; }
         public virtual System.Threading.Tasks.Task<Azure.Response> UpdateTranscriptionAsync(string locale, System.Threading.CancellationToken cancellationToken = default(System.Threading.CancellationToken)) { throw null; }
-=======
->>>>>>> e8f22969
     }
     [System.Runtime.InteropServices.StructLayoutAttribute(System.Runtime.InteropServices.LayoutKind.Sequential)]
     public readonly partial struct CallMediaRecognitionType : System.IEquatable<Azure.Communication.CallAutomation.CallMediaRecognitionType>
@@ -404,10 +411,7 @@
         public bool InterruptPrompt { get { throw null; } set { } }
         public System.Uri OperationCallbackUri { get { throw null; } set { } }
         public string OperationContext { get { throw null; } set { } }
-<<<<<<< HEAD
         public System.Collections.Generic.IList<Azure.Communication.CallAutomation.PlaySource> PlayPrompts { get { throw null; } set { } }
-=======
->>>>>>> e8f22969
         public Azure.Communication.CallAutomation.PlaySource Prompt { get { throw null; } set { } }
         public string SpeechLanguage { get { throw null; } set { } }
         public string SpeechModelEndpointId { get { throw null; } set { } }
@@ -431,6 +435,7 @@
         internal CallParticipant() { }
         public Azure.Communication.CommunicationIdentifier Identifier { get { throw null; } }
         public bool IsMuted { get { throw null; } }
+        public bool IsOnHold { get { throw null; } }
     }
     public partial class CallRecording
     {
@@ -625,7 +630,9 @@
         public System.Uri CallbackUri { get { throw null; } }
         public Azure.Communication.CallAutomation.CallIntelligenceOptions CallIntelligenceOptions { get { throw null; } set { } }
         public Azure.Communication.CallAutomation.CallInvite CallInvite { get { throw null; } }
-        public string OperationContext { get { throw null; } set { } }
+        public Azure.Communication.CallAutomation.MediaStreamingOptions MediaStreamingOptions { get { throw null; } set { } }
+        public string OperationContext { get { throw null; } set { } }
+        public Azure.Communication.CallAutomation.TranscriptionOptions TranscriptionOptions { get { throw null; } set { } }
     }
     public partial class CreateCallResult
     {
@@ -640,10 +647,12 @@
         public CreateGroupCallOptions(System.Collections.Generic.IEnumerable<Azure.Communication.CommunicationIdentifier> targets, System.Uri callbackUri) { }
         public System.Uri CallbackUri { get { throw null; } }
         public Azure.Communication.CallAutomation.CallIntelligenceOptions CallIntelligenceOptions { get { throw null; } set { } }
+        public Azure.Communication.CallAutomation.MediaStreamingOptions MediaStreamingOptions { get { throw null; } set { } }
         public string OperationContext { get { throw null; } set { } }
         public Azure.Communication.PhoneNumberIdentifier SourceCallerIdNumber { get { throw null; } set { } }
         public string SourceDisplayName { get { throw null; } set { } }
         public System.Collections.Generic.IEnumerable<Azure.Communication.CommunicationIdentifier> Targets { get { throw null; } }
+        public Azure.Communication.CallAutomation.TranscriptionOptions TranscriptionOptions { get { throw null; } set { } }
     }
     public partial class CustomCallingContext
     {
@@ -705,6 +714,20 @@
         public override bool Equals(Azure.Communication.CallAutomation.CallLocator other) { throw null; }
         public override int GetHashCode() { throw null; }
         public override string ToString() { throw null; }
+    }
+    public partial class HoldFailed : Azure.Communication.CallAutomation.CallAutomationEventBase
+    {
+        internal HoldFailed() { }
+        public Azure.Communication.CallAutomation.MediaEventReasonCode ReasonCode { get { throw null; } }
+        public static Azure.Communication.CallAutomation.HoldFailed Deserialize(string content) { throw null; }
+    }
+    public partial class HoldOptions
+    {
+        public HoldOptions(Azure.Communication.CommunicationIdentifier targetParticipant) { }
+        public System.Uri OperationCallbackUri { get { throw null; } set { } }
+        public string OperationContext { get { throw null; } set { } }
+        public Azure.Communication.CallAutomation.PlaySource PlaySource { get { throw null; } set { } }
+        public Azure.Communication.CommunicationIdentifier TargetParticipant { get { throw null; } }
     }
     [System.Runtime.InteropServices.StructLayoutAttribute(System.Runtime.InteropServices.LayoutKind.Sequential)]
     public readonly partial struct MediaEventReasonCode : System.IEquatable<Azure.Communication.CallAutomation.MediaEventReasonCode>
@@ -740,7 +763,6 @@
         public static bool operator !=(Azure.Communication.CallAutomation.MediaEventReasonCode left, Azure.Communication.CallAutomation.MediaEventReasonCode right) { throw null; }
         public override string ToString() { throw null; }
     }
-<<<<<<< HEAD
     [System.Runtime.InteropServices.StructLayoutAttribute(System.Runtime.InteropServices.LayoutKind.Sequential)]
     public readonly partial struct MediaStreamingAudioChannel : System.IEquatable<Azure.Communication.CallAutomation.MediaStreamingAudioChannel>
     {
@@ -905,8 +927,6 @@
         public Azure.Communication.CallAutomation.MediaStreamingStatus MediaStreamingStatus { get { throw null; } }
         public Azure.Communication.CallAutomation.MediaStreamingStatusDetails MediaStreamingStatusDetails { get { throw null; } }
     }
-=======
->>>>>>> e8f22969
     public partial class MuteParticipantOptions
     {
         public MuteParticipantOptions(Azure.Communication.CommunicationIdentifier targetParticipant) { }
@@ -970,10 +990,16 @@
         protected PlaySource() { }
         public string PlaySourceCacheId { get { throw null; } set { } }
     }
+    public partial class PlayStarted : Azure.Communication.CallAutomation.CallAutomationEventBase
+    {
+        internal PlayStarted() { }
+        public static Azure.Communication.CallAutomation.PlayStarted Deserialize(string content) { throw null; }
+    }
     public partial class PlayToAllOptions
     {
         public PlayToAllOptions(Azure.Communication.CallAutomation.PlaySource playSource) { }
         public PlayToAllOptions(System.Collections.Generic.IEnumerable<Azure.Communication.CallAutomation.PlaySource> playSources) { }
+        public bool InterruptCallMediaOperation { get { throw null; } set { } }
         public bool Loop { get { throw null; } set { } }
         public System.Uri OperationCallbackUri { get { throw null; } set { } }
         public string OperationContext { get { throw null; } set { } }
@@ -1235,8 +1261,6 @@
         public string Message { get { throw null; } }
         public int? SubCode { get { throw null; } }
     }
-<<<<<<< HEAD
-=======
     public partial class RoomCallLocator : Azure.Communication.CallAutomation.CallLocator
     {
         public RoomCallLocator(string id) { }
@@ -1244,7 +1268,6 @@
         public override int GetHashCode() { throw null; }
         public override string ToString() { throw null; }
     }
->>>>>>> e8f22969
     public partial class SendDtmfTonesCompleted : Azure.Communication.CallAutomation.CallAutomationEventBase
     {
         internal SendDtmfTonesCompleted() { }
@@ -1296,15 +1319,12 @@
         public string CustomVoiceEndpointId { get { throw null; } set { } }
         public string SsmlText { get { throw null; } }
     }
-<<<<<<< HEAD
     public partial class StartMediaStreamingOptions
     {
         public StartMediaStreamingOptions() { }
         public System.Uri OperationCallbackUri { get { throw null; } set { } }
         public string OperationContext { get { throw null; } set { } }
     }
-=======
->>>>>>> e8f22969
     public partial class StartRecognizingCallMediaResult
     {
         internal StartRecognizingCallMediaResult() { }
@@ -1330,7 +1350,6 @@
         public System.Uri RecordingStateCallbackUri { get { throw null; } set { } }
         public Azure.Communication.CallAutomation.RecordingStorage RecordingStorage { get { throw null; } set { } }
     }
-<<<<<<< HEAD
     public partial class StartTranscriptionOptions
     {
         public StartTranscriptionOptions() { }
@@ -1360,8 +1379,6 @@
     {
         Display = 0,
     }
-=======
->>>>>>> e8f22969
     public partial class TextSource : Azure.Communication.CallAutomation.PlaySource
     {
         public TextSource(string text) { }
@@ -1373,7 +1390,6 @@
         public Azure.Communication.CallAutomation.VoiceKind? VoiceKind { get { throw null; } set { } }
         public string VoiceName { get { throw null; } set { } }
     }
-<<<<<<< HEAD
     public partial class TranscriptionData : Azure.Communication.CallAutomation.StreamingData
     {
         internal TranscriptionData() { }
@@ -1553,8 +1569,6 @@
         public Azure.Communication.CallAutomation.TranscriptionUpdate TranscriptionUpdate { get { throw null; } }
         public static Azure.Communication.CallAutomation.TranscriptionUpdated Deserialize(string content) { throw null; }
     }
-=======
->>>>>>> e8f22969
     public partial class TransferCallToParticipantEventResult
     {
         internal TransferCallToParticipantEventResult() { }
@@ -1577,8 +1591,15 @@
         public Azure.Communication.CallAutomation.CustomCallingContext CustomCallingContext { get { throw null; } }
         public System.Uri OperationCallbackUri { get { throw null; } set { } }
         public string OperationContext { get { throw null; } set { } }
+        public Azure.Communication.PhoneNumberIdentifier SourceCallerIdNumber { get { throw null; } set { } }
         public Azure.Communication.CommunicationIdentifier Target { get { throw null; } }
         public Azure.Communication.CommunicationIdentifier Transferee { get { throw null; } set { } }
+    }
+    public partial class UnholdOptions
+    {
+        public UnholdOptions(Azure.Communication.CommunicationIdentifier targetParticipant) { }
+        public string OperationContext { get { throw null; } set { } }
+        public Azure.Communication.CommunicationIdentifier TargetParticipant { get { throw null; } }
     }
     [System.Runtime.InteropServices.StructLayoutAttribute(System.Runtime.InteropServices.LayoutKind.Sequential)]
     public readonly partial struct VoiceKind : System.IEquatable<Azure.Communication.CallAutomation.VoiceKind>
@@ -1598,7 +1619,6 @@
         public static bool operator !=(Azure.Communication.CallAutomation.VoiceKind left, Azure.Communication.CallAutomation.VoiceKind right) { throw null; }
         public override string ToString() { throw null; }
     }
-<<<<<<< HEAD
     public partial class WordData
     {
         internal WordData() { }
@@ -1609,6 +1629,4 @@
         [System.Text.Json.Serialization.JsonPropertyNameAttribute("text")]
         public string Text { get { throw null; } set { } }
     }
-=======
->>>>>>> e8f22969
 }