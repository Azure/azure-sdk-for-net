namespace Azure.Communication.CallAutomation
{
    public partial class AddParticipantEventResult
    {
        internal AddParticipantEventResult() { }
        public Azure.Communication.CallAutomation.AddParticipantFailed FailureResult { get { throw null; } }
        public bool IsSuccess { get { throw null; } }
        public Azure.Communication.CommunicationIdentifier Participant { get { throw null; } }
        public Azure.Communication.CallAutomation.AddParticipantSucceeded SuccessResult { get { throw null; } }
    }
    public partial class AddParticipantFailed : Azure.Communication.CallAutomation.CallAutomationEventBase
    {
        internal AddParticipantFailed() { }
        public Azure.Communication.CommunicationIdentifier Participant { get { throw null; } }
        public static Azure.Communication.CallAutomation.AddParticipantFailed Deserialize(string content) { throw null; }
    }
    public partial class AddParticipantOptions
    {
        public AddParticipantOptions(Azure.Communication.CallAutomation.CallInvite participantToAdd) { }
        public int? InvitationTimeoutInSeconds { get { throw null; } set { } }
        public System.Uri OperationCallbackUri { get { throw null; } set { } }
        public string OperationContext { get { throw null; } set { } }
        public Azure.Communication.CallAutomation.CallInvite ParticipantToAdd { get { throw null; } }
    }
    public partial class AddParticipantResult
    {
        internal AddParticipantResult() { }
        public string InvitationId { get { throw null; } }
        public string OperationContext { get { throw null; } }
        public Azure.Communication.CallAutomation.CallParticipant Participant { get { throw null; } }
        public Azure.Communication.CallAutomation.AddParticipantEventResult WaitForEventProcessor(System.Threading.CancellationToken cancellationToken = default(System.Threading.CancellationToken)) { throw null; }
        public System.Threading.Tasks.Task<Azure.Communication.CallAutomation.AddParticipantEventResult> WaitForEventProcessorAsync(System.Threading.CancellationToken cancellationToken = default(System.Threading.CancellationToken)) { throw null; }
    }
    public partial class AddParticipantSucceeded : Azure.Communication.CallAutomation.CallAutomationEventBase
    {
        internal AddParticipantSucceeded() { }
        public Azure.Communication.CommunicationIdentifier Participant { get { throw null; } }
        public static Azure.Communication.CallAutomation.AddParticipantSucceeded Deserialize(string content) { throw null; }
    }
    public partial class AnswerCallEventResult
    {
        internal AnswerCallEventResult() { }
        public Azure.Communication.CallAutomation.AnswerFailed FailureResult { get { throw null; } }
        public bool IsSuccess { get { throw null; } }
        public Azure.Communication.CallAutomation.CallConnected SuccessResult { get { throw null; } }
    }
    public partial class AnswerCallOptions
    {
        public AnswerCallOptions(string incomingCallContext, System.Uri callbackUri) { }
        public Azure.Communication.CommunicationUserIdentifier AnsweredBy { get { throw null; } set { } }
        public System.Uri CallbackUri { get { throw null; } }
        public Azure.Communication.CallAutomation.CallIntelligenceOptions CallIntelligenceOptions { get { throw null; } set { } }
        public string IncomingCallContext { get { throw null; } }
        public Azure.Communication.CallAutomation.MediaStreamingOptions MediaStreamingOptions { get { throw null; } set { } }
        public string OperationContext { get { throw null; } set { } }
        public Azure.Communication.CallAutomation.TranscriptionOptions TranscriptionOptions { get { throw null; } set { } }
    }
    public partial class AnswerCallResult
    {
        internal AnswerCallResult() { }
        public Azure.Communication.CallAutomation.CallConnection CallConnection { get { throw null; } }
        public Azure.Communication.CallAutomation.CallConnectionProperties CallConnectionProperties { get { throw null; } }
        public Azure.Communication.CallAutomation.AnswerCallEventResult WaitForEventProcessor(System.Threading.CancellationToken cancellationToken = default(System.Threading.CancellationToken)) { throw null; }
        public System.Threading.Tasks.Task<Azure.Communication.CallAutomation.AnswerCallEventResult> WaitForEventProcessorAsync(System.Threading.CancellationToken cancellationToken = default(System.Threading.CancellationToken)) { throw null; }
    }
    public partial class AnswerFailed : Azure.Communication.CallAutomation.CallAutomationEventBase
    {
        internal AnswerFailed() { }
        public static Azure.Communication.CallAutomation.AnswerFailed Deserialize(string content) { throw null; }
    }
    [System.Text.Json.Serialization.JsonConverterAttribute(typeof(System.Text.Json.Serialization.JsonStringEnumConverter))]
    public enum AudioChannel
    {
        Unknown = 0,
        Mono = 1,
    }
    public partial class AudioData : Azure.Communication.CallAutomation.StreamingData
    {
        public AudioData(byte[] data) { }
        public byte[] Data { get { throw null; } }
        public bool IsSilent { get { throw null; } }
        public Azure.Communication.CommunicationIdentifier Participant { get { throw null; } }
        public System.DateTimeOffset Timestamp { get { throw null; } }
    }
    [System.Runtime.InteropServices.StructLayoutAttribute(System.Runtime.InteropServices.LayoutKind.Sequential)]
    public readonly partial struct AudioFormat : System.IEquatable<Azure.Communication.CallAutomation.AudioFormat>
    {
        private readonly object _dummy;
        private readonly int _dummyPrimitive;
        public AudioFormat(string value) { throw null; }
        public static Azure.Communication.CallAutomation.AudioFormat Pcm16KMono { get { throw null; } }
        public static Azure.Communication.CallAutomation.AudioFormat Pcm24KMono { get { throw null; } }
        public bool Equals(Azure.Communication.CallAutomation.AudioFormat other) { throw null; }
        [System.ComponentModel.EditorBrowsableAttribute(System.ComponentModel.EditorBrowsableState.Never)]
        public override bool Equals(object obj) { throw null; }
        [System.ComponentModel.EditorBrowsableAttribute(System.ComponentModel.EditorBrowsableState.Never)]
        public override int GetHashCode() { throw null; }
        public static bool operator ==(Azure.Communication.CallAutomation.AudioFormat left, Azure.Communication.CallAutomation.AudioFormat right) { throw null; }
        public static implicit operator Azure.Communication.CallAutomation.AudioFormat (string value) { throw null; }
        public static bool operator !=(Azure.Communication.CallAutomation.AudioFormat left, Azure.Communication.CallAutomation.AudioFormat right) { throw null; }
        public override string ToString() { throw null; }
    }
    public partial class AudioMetadata : Azure.Communication.CallAutomation.StreamingData
    {
        internal AudioMetadata() { }
        public Azure.Communication.CallAutomation.AudioChannel Channels { get { throw null; } set { } }
        public string Encoding { get { throw null; } set { } }
        public int Length { get { throw null; } set { } }
        public string MediaSubscriptionId { get { throw null; } set { } }
        public int SampleRate { get { throw null; } set { } }
    }
    public partial class CallAutomationClient
    {
        protected CallAutomationClient() { }
        public CallAutomationClient(string connectionString) { }
        public CallAutomationClient(string connectionString, Azure.Communication.CallAutomation.CallAutomationClientOptions options) { }
        public CallAutomationClient(System.Uri endpoint, Azure.Core.TokenCredential credential, Azure.Communication.CallAutomation.CallAutomationClientOptions options = null) { }
        public CallAutomationClient(System.Uri pmaEndpoint, string connectionString, Azure.Communication.CallAutomation.CallAutomationClientOptions options = null) { }
        public CallAutomationClient(System.Uri pmaEndpoint, System.Uri acsEndpoint, Azure.Core.TokenCredential credential, Azure.Communication.CallAutomation.CallAutomationClientOptions options = null) { }
        public Azure.Communication.CommunicationUserIdentifier Source { get { throw null; } }
        public virtual Azure.Response<Azure.Communication.CallAutomation.AnswerCallResult> AnswerCall(Azure.Communication.CallAutomation.AnswerCallOptions options, System.Threading.CancellationToken cancellationToken = default(System.Threading.CancellationToken)) { throw null; }
        public virtual Azure.Response<Azure.Communication.CallAutomation.AnswerCallResult> AnswerCall(string incomingCallContext, System.Uri callbackUri, System.Threading.CancellationToken cancellationToken = default(System.Threading.CancellationToken)) { throw null; }
        public virtual System.Threading.Tasks.Task<Azure.Response<Azure.Communication.CallAutomation.AnswerCallResult>> AnswerCallAsync(Azure.Communication.CallAutomation.AnswerCallOptions options, System.Threading.CancellationToken cancellationToken = default(System.Threading.CancellationToken)) { throw null; }
        public virtual System.Threading.Tasks.Task<Azure.Response<Azure.Communication.CallAutomation.AnswerCallResult>> AnswerCallAsync(string incomingCallContext, System.Uri callbackUri, System.Threading.CancellationToken cancellationToken = default(System.Threading.CancellationToken)) { throw null; }
        public virtual Azure.Response<Azure.Communication.CallAutomation.ConnectCallResult> ConnectCall(Azure.Communication.CallAutomation.CallLocator callLocator, System.Uri callbackUri, System.Threading.CancellationToken cancellationToken = default(System.Threading.CancellationToken)) { throw null; }
        public virtual Azure.Response<Azure.Communication.CallAutomation.ConnectCallResult> ConnectCall(Azure.Communication.CallAutomation.ConnectCallOptions connectCallOptions, System.Threading.CancellationToken cancellationToken = default(System.Threading.CancellationToken)) { throw null; }
        public virtual System.Threading.Tasks.Task<Azure.Response<Azure.Communication.CallAutomation.ConnectCallResult>> ConnectCallAsync(Azure.Communication.CallAutomation.CallLocator callLocator, System.Uri callbackUri, System.Threading.CancellationToken cancellationToken = default(System.Threading.CancellationToken)) { throw null; }
        public virtual System.Threading.Tasks.Task<Azure.Response<Azure.Communication.CallAutomation.ConnectCallResult>> ConnectCallAsync(Azure.Communication.CallAutomation.ConnectCallOptions connectCallOptions, System.Threading.CancellationToken cancellationToken = default(System.Threading.CancellationToken)) { throw null; }
        public virtual Azure.Response<Azure.Communication.CallAutomation.CreateCallResult> CreateCall(Azure.Communication.CallAutomation.CallInvite callInvite, System.Uri callbackUri, System.Threading.CancellationToken cancellationToken = default(System.Threading.CancellationToken)) { throw null; }
        public virtual Azure.Response<Azure.Communication.CallAutomation.CreateCallResult> CreateCall(Azure.Communication.CallAutomation.CreateCallOptions options, System.Threading.CancellationToken cancellationToken = default(System.Threading.CancellationToken)) { throw null; }
        public virtual System.Threading.Tasks.Task<Azure.Response<Azure.Communication.CallAutomation.CreateCallResult>> CreateCallAsync(Azure.Communication.CallAutomation.CallInvite callInvite, System.Uri callbackUri, System.Threading.CancellationToken cancellationToken = default(System.Threading.CancellationToken)) { throw null; }
        public virtual System.Threading.Tasks.Task<Azure.Response<Azure.Communication.CallAutomation.CreateCallResult>> CreateCallAsync(Azure.Communication.CallAutomation.CreateCallOptions options, System.Threading.CancellationToken cancellationToken = default(System.Threading.CancellationToken)) { throw null; }
        public virtual Azure.Response<Azure.Communication.CallAutomation.CreateCallResult> CreateGroupCall(Azure.Communication.CallAutomation.CreateGroupCallOptions options, System.Threading.CancellationToken cancellationToken = default(System.Threading.CancellationToken)) { throw null; }
        public virtual System.Threading.Tasks.Task<Azure.Response<Azure.Communication.CallAutomation.CreateCallResult>> CreateGroupCallAsync(Azure.Communication.CallAutomation.CreateGroupCallOptions options, System.Threading.CancellationToken cancellationToken = default(System.Threading.CancellationToken)) { throw null; }
        public virtual Azure.Communication.CallAutomation.CallConnection GetCallConnection(string callConnectionId) { throw null; }
        public virtual Azure.Communication.CallAutomation.CallRecording GetCallRecording() { throw null; }
        public virtual Azure.Communication.CallAutomation.CallAutomationEventProcessor GetEventProcessor() { throw null; }
        public virtual Azure.Response RedirectCall(Azure.Communication.CallAutomation.RedirectCallOptions options, System.Threading.CancellationToken cancellationToken = default(System.Threading.CancellationToken)) { throw null; }
        public virtual Azure.Response RedirectCall(string incomingCallContext, Azure.Communication.CallAutomation.CallInvite callInvite, System.Threading.CancellationToken cancellationToken = default(System.Threading.CancellationToken)) { throw null; }
        public virtual System.Threading.Tasks.Task<Azure.Response> RedirectCallAsync(Azure.Communication.CallAutomation.RedirectCallOptions options, System.Threading.CancellationToken cancellationToken = default(System.Threading.CancellationToken)) { throw null; }
        public virtual System.Threading.Tasks.Task<Azure.Response> RedirectCallAsync(string incomingCallContext, Azure.Communication.CallAutomation.CallInvite callInvite, System.Threading.CancellationToken cancellationToken = default(System.Threading.CancellationToken)) { throw null; }
        public virtual Azure.Response RejectCall(Azure.Communication.CallAutomation.RejectCallOptions options, System.Threading.CancellationToken cancellationToken = default(System.Threading.CancellationToken)) { throw null; }
        public virtual Azure.Response RejectCall(string incomingCallContext, System.Threading.CancellationToken cancellationToken = default(System.Threading.CancellationToken)) { throw null; }
        public virtual System.Threading.Tasks.Task<Azure.Response> RejectCallAsync(Azure.Communication.CallAutomation.RejectCallOptions options, System.Threading.CancellationToken cancellationToken = default(System.Threading.CancellationToken)) { throw null; }
        public virtual System.Threading.Tasks.Task<Azure.Response> RejectCallAsync(string incomingCallContext, System.Threading.CancellationToken cancellationToken = default(System.Threading.CancellationToken)) { throw null; }
    }
    public partial class CallAutomationClientOptions : Azure.Core.ClientOptions
    {
        public CallAutomationClientOptions(Azure.Communication.CallAutomation.CallAutomationClientOptions.ServiceVersion version = Azure.Communication.CallAutomation.CallAutomationClientOptions.ServiceVersion.V2025_03_30_Preview) { }
        public Azure.Communication.CommunicationUserIdentifier Source { get { throw null; } set { } }
        public enum ServiceVersion
        {
            V2023_03_06 = 1,
            V2023_10_15 = 2,
            V2024_04_15 = 3,
            V2024_09_15 = 4,
            V2025_03_30_Preview = 5,
        }
    }
    public abstract partial class CallAutomationEventBase
    {
        protected CallAutomationEventBase() { }
        public string CallConnectionId { get { throw null; } }
        public string CorrelationId { get { throw null; } }
        public string? OperationContext { get { throw null; } }
        public Azure.Communication.CallAutomation.ResultInformation? ResultInformation { get { throw null; } }
        public string ServerCallId { get { throw null; } }
    }
    public static partial class CallAutomationEventParser
    {
        public static Azure.Communication.CallAutomation.CallAutomationEventBase Parse(Azure.Messaging.CloudEvent cloudEvent) { throw null; }
        public static Azure.Communication.CallAutomation.CallAutomationEventBase Parse(System.BinaryData json) { throw null; }
        public static Azure.Communication.CallAutomation.CallAutomationEventBase Parse(string eventData, string eventType) { throw null; }
        public static Azure.Communication.CallAutomation.CallAutomationEventBase[] ParseMany(Azure.Messaging.CloudEvent[] cloudEvents) { throw null; }
        public static Azure.Communication.CallAutomation.CallAutomationEventBase[] ParseMany(System.BinaryData json) { throw null; }
    }
    public partial class CallAutomationEventProcessor
    {
        internal CallAutomationEventProcessor() { }
        public void AttachOngoingEventProcessor<TEvent>(string callConnectionId, System.Action<TEvent> eventProcessor) where TEvent : Azure.Communication.CallAutomation.CallAutomationEventBase { }
        public void DetachOngoingEventProcessor<TEvent>(string callConnectionId) where TEvent : Azure.Communication.CallAutomation.CallAutomationEventBase { }
        public void ProcessEvents(System.Collections.Generic.IEnumerable<Azure.Communication.CallAutomation.CallAutomationEventBase> events) { }
        public void ProcessEvents(System.Collections.Generic.IEnumerable<Azure.Messaging.CloudEvent> events) { }
        public Azure.Communication.CallAutomation.CallAutomationEventBase WaitForEventProcessor(System.Func<Azure.Communication.CallAutomation.CallAutomationEventBase, bool> predicate, System.Threading.CancellationToken cancellationToken = default(System.Threading.CancellationToken)) { throw null; }
        public System.Threading.Tasks.Task<Azure.Communication.CallAutomation.CallAutomationEventBase> WaitForEventProcessorAsync(System.Func<Azure.Communication.CallAutomation.CallAutomationEventBase, bool> predicate, System.Threading.CancellationToken cancellationToken = default(System.Threading.CancellationToken)) { throw null; }
        public System.Threading.Tasks.Task<TEvent> WaitForEventProcessorAsync<TEvent>(string connectionId = null, string operationContext = null, System.Threading.CancellationToken cancellationToken = default(System.Threading.CancellationToken)) where TEvent : Azure.Communication.CallAutomation.CallAutomationEventBase { throw null; }
        public TEvent WaitForEventProcessor<TEvent>(string connectionId = null, string operationContext = null, System.Threading.CancellationToken cancellationToken = default(System.Threading.CancellationToken)) where TEvent : Azure.Communication.CallAutomation.CallAutomationEventBase { throw null; }
    }
    public static partial class CallAutomationModelFactory
    {
        public static Azure.Communication.CallAutomation.AddParticipantFailed AddParticipantFailed(string callConnectionId = null, string serverCallId = null, string correlationId = null, string operationContext = null, Azure.Communication.CallAutomation.ResultInformation resultInformation = null, Azure.Communication.CommunicationIdentifier participant = null) { throw null; }
        public static Azure.Communication.CallAutomation.AddParticipantResult AddParticipantsResult(Azure.Communication.CallAutomation.CallParticipant participant = null, string operationContext = null, string invitationId = null) { throw null; }
        public static Azure.Communication.CallAutomation.AddParticipantSucceeded AddParticipantSucceeded(string callConnectionId = null, string serverCallId = null, string correlationId = null, string operationContext = null, Azure.Communication.CallAutomation.ResultInformation resultInformation = null, Azure.Communication.CommunicationIdentifier participant = null) { throw null; }
        public static Azure.Communication.CallAutomation.AnswerCallResult AnswerCallResult(Azure.Communication.CallAutomation.CallConnection callConnection = null, Azure.Communication.CallAutomation.CallConnectionProperties callConnectionProperties = null) { throw null; }
        public static Azure.Communication.CallAutomation.AnswerFailed AnswerFailed(string callConnectionId = null, string serverCallId = null, string correlationId = null, Azure.Communication.CallAutomation.ResultInformation resultInformation = null, string operationContext = null) { throw null; }
        public static Azure.Communication.CallAutomation.CallConnected CallConnected(string callConnectionId = null, string serverCallId = null, string correlationId = null, string operationContext = null, Azure.Communication.CallAutomation.ResultInformation resultInformation = null) { throw null; }
        public static Azure.Communication.CallAutomation.CallConnectionProperties CallConnectionProperties(string callConnectionId = null, string serverCallId = null, System.Collections.Generic.IEnumerable<Azure.Communication.CommunicationIdentifier> targets = null, Azure.Communication.CallAutomation.CallConnectionState callConnectionState = default(Azure.Communication.CallAutomation.CallConnectionState), System.Uri callbackUri = null, Azure.Communication.CommunicationIdentifier sourceIdentity = null, Azure.Communication.PhoneNumberIdentifier sourceCallerIdNumber = null, string sourceDisplayName = null, Azure.Communication.CommunicationUserIdentifier answeredBy = null, Azure.Communication.CallAutomation.MediaStreamingSubscription mediaStreamingSubscription = null, Azure.Communication.CallAutomation.TranscriptionSubscription transcriptionSubscription = null, Azure.Communication.PhoneNumberIdentifier answeredFor = null) { throw null; }
        public static Azure.Communication.CallAutomation.CallDisconnected CallDisconnected(string callConnectionId = null, string serverCallId = null, string correlationId = null, string operationContext = null, Azure.Communication.CallAutomation.ResultInformation resultInformation = null) { throw null; }
        public static Azure.Communication.CallAutomation.CallParticipant CallParticipant(Azure.Communication.CommunicationIdentifier identifier = null, bool isMuted = false, bool isOnHold = false) { throw null; }
        public static Azure.Communication.CallAutomation.CallTransferAccepted CallTransferAccepted(string callConnectionId = null, string serverCallId = null, string correlationId = null, string operationContext = null, Azure.Communication.CallAutomation.ResultInformation resultInformation = null, Azure.Communication.CommunicationIdentifier transferee = null, Azure.Communication.CommunicationIdentifier transferTarget = null) { throw null; }
        public static Azure.Communication.CallAutomation.CallTransferFailed CallTransferFailed(string callConnectionId = null, string serverCallId = null, string correlationId = null, string operationContext = null, Azure.Communication.CallAutomation.ResultInformation resultInformation = null) { throw null; }
        public static Azure.Communication.CallAutomation.CancelAddParticipantFailed CancelAddParticipantFailed(string callConnectionId = null, string serverCallId = null, string correlationId = null, string invitationId = null, Azure.Communication.CallAutomation.ResultInformation resultInformation = null, string operationContext = null) { throw null; }
        public static Azure.Communication.CallAutomation.CancelAddParticipantOperationResult CancelAddParticipantResult(string invitationId = null, string operationContext = null) { throw null; }
        public static Azure.Communication.CallAutomation.CancelAddParticipantSucceeded CancelAddParticipantSucceeded(string callConnectionId = null, string serverCallId = null, string correlationId = null, string invitationId = null, string operationContext = null, Azure.Communication.CallAutomation.ResultInformation resultInformation = null) { throw null; }
        public static Azure.Communication.CallAutomation.ChoiceResult ChoiceResult(string label = null, string recognizedPhrase = null) { throw null; }
        public static Azure.Communication.CallAutomation.ContinuousDtmfRecognitionStopped ContinuousDtmfRecognitionStopped(string callConnectionId = null, string serverCallId = null, string correlationId = null, string operationContext = null, Azure.Communication.CallAutomation.ResultInformation resultInformation = null) { throw null; }
        public static Azure.Communication.CallAutomation.ContinuousDtmfRecognitionToneFailed ContinuousDtmfRecognitionToneFailed(string callConnectionId = null, string serverCallId = null, string correlationId = null, Azure.Communication.CallAutomation.ResultInformation resultInformation = null, string operationContext = null) { throw null; }
        public static Azure.Communication.CallAutomation.ContinuousDtmfRecognitionToneReceived ContinuousDtmfRecognitionToneReceived(int? sequenceId = default(int?), Azure.Communication.CallAutomation.DtmfTone? tone = default(Azure.Communication.CallAutomation.DtmfTone?), string callConnectionId = null, string serverCallId = null, string correlationId = null, Azure.Communication.CallAutomation.ResultInformation resultInformation = null, string operationContext = null) { throw null; }
        public static Azure.Communication.CallAutomation.CreateCallFailed CreateCallFailed(string callConnectionId = null, string serverCallId = null, string correlationId = null, Azure.Communication.CallAutomation.ResultInformation resultInformation = null, string operationContext = null) { throw null; }
        public static Azure.Communication.CallAutomation.CreateCallResult CreateCallResult(Azure.Communication.CallAutomation.CallConnection callConnection = null, Azure.Communication.CallAutomation.CallConnectionProperties callConnectionProperties = null) { throw null; }
        public static Azure.Communication.CallAutomation.DtmfResult DtmfResult(System.Collections.Generic.IEnumerable<Azure.Communication.CallAutomation.DtmfTone> tones = null) { throw null; }
        public static Azure.Communication.CallAutomation.HoldFailed HoldFailed(string callConnectionId = null, string serverCallId = null, string correlationId = null, string operationContext = null, Azure.Communication.CallAutomation.ResultInformation resultInformation = null) { throw null; }
        public static Azure.Communication.CallAutomation.IncomingCall IncomingCall(Azure.Communication.CommunicationIdentifier to = null, Azure.Communication.CommunicationIdentifier from = null, string callerDisplayName = null, string serverCallId = null, Azure.Communication.CallAutomation.CustomCallingContext customContext = null, string incomingCallContext = null, Azure.Communication.CommunicationIdentifier onBehalfOfCallee = null, string correlationId = null) { throw null; }
        public static Azure.Communication.CallAutomation.MediaStreamingFailed MediaStreamingFailed(string callConnectionId = null, string serverCallId = null, string correlationId = null, string operationContext = null, Azure.Communication.CallAutomation.ResultInformation resultInformation = null, Azure.Communication.CallAutomation.MediaStreamingUpdate mediaStreamingUpdate = null) { throw null; }
        public static Azure.Communication.CallAutomation.MediaStreamingStarted MediaStreamingStarted(Azure.Communication.CallAutomation.MediaStreamingUpdate mediaStreamingUpdate = null, string callConnectionId = null, string serverCallId = null, string correlationId = null, string operationContext = null, Azure.Communication.CallAutomation.ResultInformation resultInformation = null) { throw null; }
        public static Azure.Communication.CallAutomation.MediaStreamingStopped MediaStreamingStopped(Azure.Communication.CallAutomation.MediaStreamingUpdate mediaStreamingUpdate = null, string callConnectionId = null, string serverCallId = null, string correlationId = null, string operationContext = null, Azure.Communication.CallAutomation.ResultInformation resultInformation = null) { throw null; }
        public static Azure.Communication.CallAutomation.MediaStreamingUpdate MediaStreamingUpdate(string contentType = null, Azure.Communication.CallAutomation.MediaStreamingStatus? mediaStreamingStatus = default(Azure.Communication.CallAutomation.MediaStreamingStatus?), Azure.Communication.CallAutomation.MediaStreamingStatusDetails? mediaStreamingStatusDetails = default(Azure.Communication.CallAutomation.MediaStreamingStatusDetails?)) { throw null; }
        public static Azure.Communication.CallAutomation.MuteParticipantResult MuteParticipantResult(string operationContext = null) { throw null; }
        public static Azure.Communication.CallAutomation.ParticipantsUpdated ParticipantsUpdated(string callConnectionId = null, string serverCallId = null, string correlationId = null, System.Collections.Generic.IEnumerable<Azure.Communication.CallAutomation.CallParticipant> participants = null, int sequenceNumber = 0, Azure.Communication.CallAutomation.ResultInformation resultInformation = null) { throw null; }
        public static Azure.Communication.CallAutomation.PlayCanceled PlayCanceled(string callConnectionId = null, string serverCallId = null, string correlationId = null, string operationContext = null, Azure.Communication.CallAutomation.ResultInformation resultInformation = null) { throw null; }
        public static Azure.Communication.CallAutomation.PlayCompleted PlayCompleted(string callConnectionId = null, string serverCallId = null, string correlationId = null, string operationContext = null, Azure.Communication.CallAutomation.ResultInformation resultInformation = null) { throw null; }
        public static Azure.Communication.CallAutomation.PlayFailed PlayFailed(string callConnectionId = null, string serverCallId = null, string correlationId = null, string operationContext = null, Azure.Communication.CallAutomation.ResultInformation resultInformation = null, int? failedPlaySourceIndex = default(int?)) { throw null; }
        public static Azure.Communication.CallAutomation.PlayStarted PlayStarted(string callConnectionId = null, string serverCallId = null, string correlationId = null, string operationContext = null, Azure.Communication.CallAutomation.ResultInformation resultInformation = null) { throw null; }
        public static Azure.Communication.CallAutomation.RecognizeCanceled RecognizeCanceled(string callConnectionId = null, string serverCallId = null, string correlationId = null, string operationContext = null, Azure.Communication.CallAutomation.ResultInformation resultInformation = null) { throw null; }
        public static Azure.Communication.CallAutomation.RecognizeCompleted RecognizeCompleted(string callConnectionId = null, string serverCallId = null, string correlationId = null, string operationContext = null, Azure.Communication.CallAutomation.ResultInformation resultInformation = null, Azure.Communication.CallAutomation.CallMediaRecognitionType recognitionType = default(Azure.Communication.CallAutomation.CallMediaRecognitionType), Azure.Communication.CallAutomation.RecognizeResult recognizeResult = null) { throw null; }
        public static Azure.Communication.CallAutomation.RecognizeFailed RecognizeFailed(string callConnectionId = null, string serverCallId = null, string correlationId = null, string operationContext = null, Azure.Communication.CallAutomation.ResultInformation resultInformation = null, int? failedPlaySourceIndex = default(int?)) { throw null; }
        public static Azure.Communication.CallAutomation.RecordingStateChanged RecordingStateChanged(string callConnectionId = null, string serverCallId = null, string correlationId = null, string recordingId = null, Azure.Communication.CallAutomation.RecordingState state = default(Azure.Communication.CallAutomation.RecordingState), System.DateTimeOffset? startDateTime = default(System.DateTimeOffset?), Azure.Communication.CallAutomation.RecordingKind? recordingKind = default(Azure.Communication.CallAutomation.RecordingKind?), Azure.Communication.CallAutomation.ResultInformation resultInformation = null) { throw null; }
        public static Azure.Communication.CallAutomation.RecordingStateResult RecordingStateResult(string recordingId = null, Azure.Communication.CallAutomation.RecordingState? recordingState = default(Azure.Communication.CallAutomation.RecordingState?), Azure.Communication.CallAutomation.RecordingKind? recordingKind = default(Azure.Communication.CallAutomation.RecordingKind?)) { throw null; }
        public static Azure.Communication.CallAutomation.RemoveParticipantFailed RemoveParticipantFailed(string callConnectionId = null, string serverCallId = null, string correlationId = null, string operationContext = null, Azure.Communication.CallAutomation.ResultInformation resultInformation = null, Azure.Communication.CommunicationIdentifier participant = null) { throw null; }
        public static Azure.Communication.CallAutomation.RemoveParticipantResult RemoveParticipantResult(string operationContext = null) { throw null; }
        public static Azure.Communication.CallAutomation.RemoveParticipantSucceeded RemoveParticipantSucceeded(string callConnectionId = null, string serverCallId = null, string correlationId = null, string operationContext = null, Azure.Communication.CallAutomation.ResultInformation resultInformation = null, Azure.Communication.CommunicationIdentifier participant = null) { throw null; }
        public static Azure.Communication.CallAutomation.ResultInformation ResultInformation(int? code = default(int?), int? subCode = default(int?), string message = null) { throw null; }
        public static Azure.Communication.CallAutomation.SendDtmfTonesCompleted SendDtmfTonesCompleted(string callConnectionId = null, string serverCallId = null, string correlationId = null, string operationContext = null, Azure.Communication.CallAutomation.ResultInformation resultInformation = null) { throw null; }
        public static Azure.Communication.CallAutomation.SendDtmfTonesFailed SendDtmfTonesFailed(string callConnectionId = null, string serverCallId = null, string correlationId = null, string operationContext = null, Azure.Communication.CallAutomation.ResultInformation resultInformation = null) { throw null; }
        public static Azure.Communication.CallAutomation.SendDtmfTonesResult SendDtmfTonesResult(string operationContext = null) { throw null; }
        public static Azure.Communication.CallAutomation.SpeechResult SpeechResult(string speech = null) { throw null; }
<<<<<<< HEAD
        public static Azure.Communication.CallAutomation.Models.Events.StartRecordingFailedInternal StartRecordingFailedInternal(string callConnectionId = null, string correlationId = null, string recordingId = null) { throw null; }
=======
>>>>>>> cb2a8b15
        public static Azure.Communication.CallAutomation.TranscriptionFailed TranscriptionFailed(Azure.Communication.CallAutomation.TranscriptionUpdate transcriptionUpdate = null, string callConnectionId = null, string serverCallId = null, string correlationId = null, string operationContext = null, Azure.Communication.CallAutomation.ResultInformation resultInformation = null) { throw null; }
        public static Azure.Communication.CallAutomation.TranscriptionStarted TranscriptionStarted(Azure.Communication.CallAutomation.TranscriptionUpdate transcriptionUpdate = null, string callConnectionId = null, string serverCallId = null, string correlationId = null, string operationContext = null, Azure.Communication.CallAutomation.ResultInformation resultInformation = null) { throw null; }
        public static Azure.Communication.CallAutomation.TranscriptionStopped TranscriptionStopped(Azure.Communication.CallAutomation.TranscriptionUpdate transcriptionUpdate = null, string callConnectionId = null, string serverCallId = null, string correlationId = null, string operationContext = null, Azure.Communication.CallAutomation.ResultInformation resultInformation = null) { throw null; }
        public static Azure.Communication.CallAutomation.TranscriptionUpdate TranscriptionUpdate(Azure.Communication.CallAutomation.TranscriptionStatus? transcriptionStatus = default(Azure.Communication.CallAutomation.TranscriptionStatus?), Azure.Communication.CallAutomation.TranscriptionStatusDetails? transcriptionStatusDetails = default(Azure.Communication.CallAutomation.TranscriptionStatusDetails?)) { throw null; }
        public static Azure.Communication.CallAutomation.TranscriptionUpdated TranscriptionUpdated(Azure.Communication.CallAutomation.TranscriptionUpdate transcriptionUpdate = null, string callConnectionId = null, string serverCallId = null, string correlationId = null, string operationContext = null, Azure.Communication.CallAutomation.ResultInformation resultInformation = null) { throw null; }
        public static Azure.Communication.CallAutomation.TransferCallToParticipantResult TransferCallToParticipantResult(string operationContext = null) { throw null; }
    }
    public partial class CallConnected : Azure.Communication.CallAutomation.CallAutomationEventBase
    {
        internal CallConnected() { }
        public static Azure.Communication.CallAutomation.CallConnected Deserialize(string content) { throw null; }
    }
    public partial class CallConnection
    {
        protected CallConnection() { }
        public virtual string CallConnectionId { get { throw null; } }
        public virtual Azure.Response<Azure.Communication.CallAutomation.AddParticipantResult> AddParticipant(Azure.Communication.CallAutomation.AddParticipantOptions options, System.Threading.CancellationToken cancellationToken = default(System.Threading.CancellationToken)) { throw null; }
        public virtual Azure.Response<Azure.Communication.CallAutomation.AddParticipantResult> AddParticipant(Azure.Communication.CallAutomation.CallInvite participantToAdd, System.Threading.CancellationToken cancellationToken = default(System.Threading.CancellationToken)) { throw null; }
        public virtual System.Threading.Tasks.Task<Azure.Response<Azure.Communication.CallAutomation.AddParticipantResult>> AddParticipantAsync(Azure.Communication.CallAutomation.AddParticipantOptions options, System.Threading.CancellationToken cancellationToken = default(System.Threading.CancellationToken)) { throw null; }
        public virtual System.Threading.Tasks.Task<Azure.Response<Azure.Communication.CallAutomation.AddParticipantResult>> AddParticipantAsync(Azure.Communication.CallAutomation.CallInvite participantToAdd, System.Threading.CancellationToken cancellationToken = default(System.Threading.CancellationToken)) { throw null; }
        public virtual Azure.Response<Azure.Communication.CallAutomation.CancelAddParticipantOperationResult> CancelAddParticipantOperation(Azure.Communication.CallAutomation.CancelAddParticipantOperationOptions options, System.Threading.CancellationToken cancellationToken = default(System.Threading.CancellationToken)) { throw null; }
        public virtual Azure.Response<Azure.Communication.CallAutomation.CancelAddParticipantOperationResult> CancelAddParticipantOperation(string invitationId, System.Threading.CancellationToken cancellationToken = default(System.Threading.CancellationToken)) { throw null; }
        public virtual System.Threading.Tasks.Task<Azure.Response<Azure.Communication.CallAutomation.CancelAddParticipantOperationResult>> CancelAddParticipantOperationAsync(Azure.Communication.CallAutomation.CancelAddParticipantOperationOptions options, System.Threading.CancellationToken cancellationToken = default(System.Threading.CancellationToken)) { throw null; }
        public virtual System.Threading.Tasks.Task<Azure.Response<Azure.Communication.CallAutomation.CancelAddParticipantOperationResult>> CancelAddParticipantOperationAsync(string invitationId, System.Threading.CancellationToken cancellationToken = default(System.Threading.CancellationToken)) { throw null; }
        public virtual Azure.Response<Azure.Communication.CallAutomation.CallConnectionProperties> GetCallConnectionProperties(System.Threading.CancellationToken cancellationToken = default(System.Threading.CancellationToken)) { throw null; }
        public virtual System.Threading.Tasks.Task<Azure.Response<Azure.Communication.CallAutomation.CallConnectionProperties>> GetCallConnectionPropertiesAsync(System.Threading.CancellationToken cancellationToken = default(System.Threading.CancellationToken)) { throw null; }
        public virtual Azure.Communication.CallAutomation.CallMedia GetCallMedia() { throw null; }
        public virtual Azure.Response<Azure.Communication.CallAutomation.CallParticipant> GetParticipant(Azure.Communication.CommunicationIdentifier participantIdentifier, System.Threading.CancellationToken cancellationToken = default(System.Threading.CancellationToken)) { throw null; }
        public virtual System.Threading.Tasks.Task<Azure.Response<Azure.Communication.CallAutomation.CallParticipant>> GetParticipantAsync(Azure.Communication.CommunicationIdentifier participantIdentifier, System.Threading.CancellationToken cancellationToken = default(System.Threading.CancellationToken)) { throw null; }
        public virtual Azure.Response<System.Collections.Generic.IReadOnlyList<Azure.Communication.CallAutomation.CallParticipant>> GetParticipants(System.Threading.CancellationToken cancellationToken = default(System.Threading.CancellationToken)) { throw null; }
        public virtual System.Threading.Tasks.Task<Azure.Response<System.Collections.Generic.IReadOnlyList<Azure.Communication.CallAutomation.CallParticipant>>> GetParticipantsAsync(System.Threading.CancellationToken cancellationToken = default(System.Threading.CancellationToken)) { throw null; }
        public virtual Azure.Response HangUp(bool forEveryone, System.Threading.CancellationToken cancellationToken = default(System.Threading.CancellationToken)) { throw null; }
        public virtual System.Threading.Tasks.Task<Azure.Response> HangUpAsync(bool forEveryone, System.Threading.CancellationToken cancellationToken = default(System.Threading.CancellationToken)) { throw null; }
        public virtual Azure.Response<Azure.Communication.CallAutomation.MuteParticipantResult> MuteParticipant(Azure.Communication.CallAutomation.MuteParticipantOptions options, System.Threading.CancellationToken cancellationToken = default(System.Threading.CancellationToken)) { throw null; }
        public virtual Azure.Response<Azure.Communication.CallAutomation.MuteParticipantResult> MuteParticipant(Azure.Communication.CommunicationIdentifier targetParticipant, System.Threading.CancellationToken cancellationToken = default(System.Threading.CancellationToken)) { throw null; }
        public virtual System.Threading.Tasks.Task<Azure.Response<Azure.Communication.CallAutomation.MuteParticipantResult>> MuteParticipantAsync(Azure.Communication.CallAutomation.MuteParticipantOptions options, System.Threading.CancellationToken cancellationToken = default(System.Threading.CancellationToken)) { throw null; }
        public virtual System.Threading.Tasks.Task<Azure.Response<Azure.Communication.CallAutomation.MuteParticipantResult>> MuteParticipantAsync(Azure.Communication.CommunicationIdentifier targetParticipant, System.Threading.CancellationToken cancellationToken = default(System.Threading.CancellationToken)) { throw null; }
        public virtual Azure.Response<Azure.Communication.CallAutomation.RemoveParticipantResult> RemoveParticipant(Azure.Communication.CallAutomation.RemoveParticipantOptions options, System.Threading.CancellationToken cancellationToken = default(System.Threading.CancellationToken)) { throw null; }
        public virtual Azure.Response<Azure.Communication.CallAutomation.RemoveParticipantResult> RemoveParticipant(Azure.Communication.CommunicationIdentifier participantToRemove, string operationContext = null, System.Threading.CancellationToken cancellationToken = default(System.Threading.CancellationToken)) { throw null; }
        public virtual System.Threading.Tasks.Task<Azure.Response<Azure.Communication.CallAutomation.RemoveParticipantResult>> RemoveParticipantAsync(Azure.Communication.CallAutomation.RemoveParticipantOptions options, System.Threading.CancellationToken cancellationToken = default(System.Threading.CancellationToken)) { throw null; }
        public virtual System.Threading.Tasks.Task<Azure.Response<Azure.Communication.CallAutomation.RemoveParticipantResult>> RemoveParticipantAsync(Azure.Communication.CommunicationIdentifier participantToRemove, string operationContext = null, System.Threading.CancellationToken cancellationToken = default(System.Threading.CancellationToken)) { throw null; }
        public virtual Azure.Response<Azure.Communication.CallAutomation.TransferCallToParticipantResult> TransferCallToParticipant(Azure.Communication.CallAutomation.TransferToParticipantOptions options, System.Threading.CancellationToken cancellationToken = default(System.Threading.CancellationToken)) { throw null; }
        public virtual Azure.Response<Azure.Communication.CallAutomation.TransferCallToParticipantResult> TransferCallToParticipant(Azure.Communication.CommunicationIdentifier targetParticipant, System.Threading.CancellationToken cancellationToken = default(System.Threading.CancellationToken)) { throw null; }
        public virtual System.Threading.Tasks.Task<Azure.Response<Azure.Communication.CallAutomation.TransferCallToParticipantResult>> TransferCallToParticipantAsync(Azure.Communication.CallAutomation.TransferToParticipantOptions options, System.Threading.CancellationToken cancellationToken = default(System.Threading.CancellationToken)) { throw null; }
        public virtual System.Threading.Tasks.Task<Azure.Response<Azure.Communication.CallAutomation.TransferCallToParticipantResult>> TransferCallToParticipantAsync(Azure.Communication.CommunicationIdentifier targetParticipant, System.Threading.CancellationToken cancellationToken = default(System.Threading.CancellationToken)) { throw null; }
    }
    public partial class CallConnectionProperties
    {
        internal CallConnectionProperties() { }
        public Azure.Communication.CommunicationUserIdentifier AnsweredBy { get { throw null; } }
        public Azure.Communication.PhoneNumberIdentifier AnsweredFor { get { throw null; } }
        public System.Uri CallbackUri { get { throw null; } }
        public string CallConnectionId { get { throw null; } }
        public Azure.Communication.CallAutomation.CallConnectionState CallConnectionState { get { throw null; } }
        public string CorrelationId { get { throw null; } }
        public Azure.Communication.CallAutomation.MediaStreamingSubscription MediaStreamingSubscription { get { throw null; } }
        public string ServerCallId { get { throw null; } }
        public Azure.Communication.CommunicationIdentifier Source { get { throw null; } }
        public Azure.Communication.PhoneNumberIdentifier SourceCallerIdNumber { get { throw null; } }
        public string SourceDisplayName { get { throw null; } }
        public System.Collections.Generic.IReadOnlyList<Azure.Communication.CommunicationIdentifier> Targets { get { throw null; } }
        public Azure.Communication.CallAutomation.TranscriptionSubscription TranscriptionSubscription { get { throw null; } }
    }
    [System.Runtime.InteropServices.StructLayoutAttribute(System.Runtime.InteropServices.LayoutKind.Sequential)]
    public readonly partial struct CallConnectionState : System.IEquatable<Azure.Communication.CallAutomation.CallConnectionState>
    {
        private readonly object _dummy;
        private readonly int _dummyPrimitive;
        public CallConnectionState(string value) { throw null; }
        public static Azure.Communication.CallAutomation.CallConnectionState Connected { get { throw null; } }
        public static Azure.Communication.CallAutomation.CallConnectionState Connecting { get { throw null; } }
        public static Azure.Communication.CallAutomation.CallConnectionState Disconnected { get { throw null; } }
        public static Azure.Communication.CallAutomation.CallConnectionState Disconnecting { get { throw null; } }
        public static Azure.Communication.CallAutomation.CallConnectionState TransferAccepted { get { throw null; } }
        public static Azure.Communication.CallAutomation.CallConnectionState Transferring { get { throw null; } }
        public static Azure.Communication.CallAutomation.CallConnectionState Unknown { get { throw null; } }
        public bool Equals(Azure.Communication.CallAutomation.CallConnectionState other) { throw null; }
        [System.ComponentModel.EditorBrowsableAttribute(System.ComponentModel.EditorBrowsableState.Never)]
        public override bool Equals(object obj) { throw null; }
        [System.ComponentModel.EditorBrowsableAttribute(System.ComponentModel.EditorBrowsableState.Never)]
        public override int GetHashCode() { throw null; }
        public static bool operator ==(Azure.Communication.CallAutomation.CallConnectionState left, Azure.Communication.CallAutomation.CallConnectionState right) { throw null; }
        public static implicit operator Azure.Communication.CallAutomation.CallConnectionState (string value) { throw null; }
        public static bool operator !=(Azure.Communication.CallAutomation.CallConnectionState left, Azure.Communication.CallAutomation.CallConnectionState right) { throw null; }
        public override string ToString() { throw null; }
    }
    public partial class CallDisconnected : Azure.Communication.CallAutomation.CallAutomationEventBase
    {
        internal CallDisconnected() { }
        public static Azure.Communication.CallAutomation.CallDisconnected Deserialize(string content) { throw null; }
    }
    public partial class CallIntelligenceOptions
    {
        public CallIntelligenceOptions() { }
        public System.Uri CognitiveServicesEndpoint { get { throw null; } set { } }
    }
    public partial class CallInvite
    {
        public CallInvite(Azure.Communication.CommunicationUserIdentifier targetIdentity) { }
        public CallInvite(Azure.Communication.MicrosoftTeamsAppIdentifier targetIdentity) { }
        public CallInvite(Azure.Communication.MicrosoftTeamsUserIdentifier targetIdentity) { }
        public CallInvite(Azure.Communication.PhoneNumberIdentifier targetPhoneNumberIdentity, Azure.Communication.PhoneNumberIdentifier callerIdNumber) { }
        public Azure.Communication.CallAutomation.CustomCallingContext CustomCallingContext { get { throw null; } }
        public Azure.Communication.PhoneNumberIdentifier SourceCallerIdNumber { get { throw null; } set { } }
        public string SourceDisplayName { get { throw null; } set { } }
        public Azure.Communication.CommunicationIdentifier Target { get { throw null; } }
    }
    public abstract partial class CallLocator : System.IEquatable<Azure.Communication.CallAutomation.CallLocator>
    {
        protected CallLocator() { }
        public string Id { get { throw null; } }
        public abstract bool Equals(Azure.Communication.CallAutomation.CallLocator other);
        [System.ComponentModel.EditorBrowsableAttribute(System.ComponentModel.EditorBrowsableState.Never)]
        public override bool Equals(object obj) { throw null; }
    }
    public partial class CallMedia
    {
        protected CallMedia() { }
        public virtual string CallConnectionId { get { throw null; } }
        public virtual Azure.Response<Azure.Communication.CallAutomation.CancelAllMediaOperationsResult> CancelAllMediaOperations(System.Threading.CancellationToken cancellationToken = default(System.Threading.CancellationToken)) { throw null; }
        public virtual System.Threading.Tasks.Task<Azure.Response<Azure.Communication.CallAutomation.CancelAllMediaOperationsResult>> CancelAllMediaOperationsAsync(System.Threading.CancellationToken cancellationToken = default(System.Threading.CancellationToken)) { throw null; }
        public virtual Azure.Response Hold(Azure.Communication.CallAutomation.HoldOptions options, System.Threading.CancellationToken cancellationToken = default(System.Threading.CancellationToken)) { throw null; }
        public virtual Azure.Response Hold(Azure.Communication.CommunicationIdentifier targetParticipant, Azure.Communication.CallAutomation.PlaySource playSource, System.Threading.CancellationToken cancellationToken = default(System.Threading.CancellationToken)) { throw null; }
        public virtual Azure.Response Hold(Azure.Communication.CommunicationIdentifier targetParticipant, System.Threading.CancellationToken cancellationToken = default(System.Threading.CancellationToken)) { throw null; }
        public virtual System.Threading.Tasks.Task<Azure.Response> HoldAsync(Azure.Communication.CallAutomation.HoldOptions options, System.Threading.CancellationToken cancellationToken = default(System.Threading.CancellationToken)) { throw null; }
        public virtual System.Threading.Tasks.Task<Azure.Response> HoldAsync(Azure.Communication.CommunicationIdentifier targetParticipant, Azure.Communication.CallAutomation.PlaySource playSource, System.Threading.CancellationToken cancellationToken = default(System.Threading.CancellationToken)) { throw null; }
        public virtual System.Threading.Tasks.Task<Azure.Response> HoldAsync(Azure.Communication.CommunicationIdentifier targetParticipant, System.Threading.CancellationToken cancellationToken = default(System.Threading.CancellationToken)) { throw null; }
        public virtual Azure.Response<Azure.Communication.CallAutomation.PlayResult> Play(Azure.Communication.CallAutomation.PlayOptions options, System.Threading.CancellationToken cancellationToken = default(System.Threading.CancellationToken)) { throw null; }
        public virtual Azure.Response<Azure.Communication.CallAutomation.PlayResult> Play(Azure.Communication.CallAutomation.PlaySource playSource, System.Collections.Generic.IEnumerable<Azure.Communication.CommunicationIdentifier> playTo, System.Threading.CancellationToken cancellationToken = default(System.Threading.CancellationToken)) { throw null; }
        public virtual Azure.Response<Azure.Communication.CallAutomation.PlayResult> Play(System.Collections.Generic.IEnumerable<Azure.Communication.CallAutomation.PlaySource> playSources, System.Collections.Generic.IEnumerable<Azure.Communication.CommunicationIdentifier> playTo, System.Threading.CancellationToken cancellationToken = default(System.Threading.CancellationToken)) { throw null; }
        public virtual System.Threading.Tasks.Task<Azure.Response<Azure.Communication.CallAutomation.PlayResult>> PlayAsync(Azure.Communication.CallAutomation.PlayOptions options, System.Threading.CancellationToken cancellationToken = default(System.Threading.CancellationToken)) { throw null; }
        public virtual System.Threading.Tasks.Task<Azure.Response<Azure.Communication.CallAutomation.PlayResult>> PlayAsync(Azure.Communication.CallAutomation.PlaySource playSource, System.Collections.Generic.IEnumerable<Azure.Communication.CommunicationIdentifier> playTo, System.Threading.CancellationToken cancellationToken = default(System.Threading.CancellationToken)) { throw null; }
        public virtual System.Threading.Tasks.Task<Azure.Response<Azure.Communication.CallAutomation.PlayResult>> PlayAsync(System.Collections.Generic.IEnumerable<Azure.Communication.CallAutomation.PlaySource> playSources, System.Collections.Generic.IEnumerable<Azure.Communication.CommunicationIdentifier> playTo, System.Threading.CancellationToken cancellationToken = default(System.Threading.CancellationToken)) { throw null; }
        public virtual Azure.Response<Azure.Communication.CallAutomation.PlayResult> PlayToAll(Azure.Communication.CallAutomation.PlaySource playSource, System.Threading.CancellationToken cancellationToken = default(System.Threading.CancellationToken)) { throw null; }
        public virtual Azure.Response<Azure.Communication.CallAutomation.PlayResult> PlayToAll(Azure.Communication.CallAutomation.PlayToAllOptions options, System.Threading.CancellationToken cancellationToken = default(System.Threading.CancellationToken)) { throw null; }
        public virtual Azure.Response<Azure.Communication.CallAutomation.PlayResult> PlayToAll(System.Collections.Generic.IEnumerable<Azure.Communication.CallAutomation.PlaySource> playSources, System.Threading.CancellationToken cancellationToken = default(System.Threading.CancellationToken)) { throw null; }
        public virtual System.Threading.Tasks.Task<Azure.Response<Azure.Communication.CallAutomation.PlayResult>> PlayToAllAsync(Azure.Communication.CallAutomation.PlaySource playSource, System.Threading.CancellationToken cancellationToken = default(System.Threading.CancellationToken)) { throw null; }
        public virtual System.Threading.Tasks.Task<Azure.Response<Azure.Communication.CallAutomation.PlayResult>> PlayToAllAsync(Azure.Communication.CallAutomation.PlayToAllOptions options, System.Threading.CancellationToken cancellationToken = default(System.Threading.CancellationToken)) { throw null; }
        public virtual System.Threading.Tasks.Task<Azure.Response<Azure.Communication.CallAutomation.PlayResult>> PlayToAllAsync(System.Collections.Generic.IEnumerable<Azure.Communication.CallAutomation.PlaySource> playSources, System.Threading.CancellationToken cancellationToken = default(System.Threading.CancellationToken)) { throw null; }
        public virtual Azure.Response<Azure.Communication.CallAutomation.SendDtmfTonesResult> SendDtmfTones(Azure.Communication.CallAutomation.SendDtmfTonesOptions options, System.Threading.CancellationToken cancellationToken = default(System.Threading.CancellationToken)) { throw null; }
        public virtual Azure.Response<Azure.Communication.CallAutomation.SendDtmfTonesResult> SendDtmfTones(System.Collections.Generic.IEnumerable<Azure.Communication.CallAutomation.DtmfTone> tones, Azure.Communication.CommunicationIdentifier targetParticipant, System.Threading.CancellationToken cancellationToken = default(System.Threading.CancellationToken)) { throw null; }
        public virtual System.Threading.Tasks.Task<Azure.Response<Azure.Communication.CallAutomation.SendDtmfTonesResult>> SendDtmfTonesAsync(Azure.Communication.CallAutomation.SendDtmfTonesOptions options, System.Threading.CancellationToken cancellationToken = default(System.Threading.CancellationToken)) { throw null; }
        public virtual System.Threading.Tasks.Task<Azure.Response<Azure.Communication.CallAutomation.SendDtmfTonesResult>> SendDtmfTonesAsync(System.Collections.Generic.IEnumerable<Azure.Communication.CallAutomation.DtmfTone> tones, Azure.Communication.CommunicationIdentifier targetParticipant, System.Threading.CancellationToken cancellationToken = default(System.Threading.CancellationToken)) { throw null; }
        public virtual Azure.Response StartContinuousDtmfRecognition(Azure.Communication.CallAutomation.ContinuousDtmfRecognitionOptions options, System.Threading.CancellationToken cancellationToken = default(System.Threading.CancellationToken)) { throw null; }
        public virtual Azure.Response StartContinuousDtmfRecognition(Azure.Communication.CommunicationIdentifier targetParticipant, System.Threading.CancellationToken cancellationToken = default(System.Threading.CancellationToken)) { throw null; }
        public virtual System.Threading.Tasks.Task<Azure.Response> StartContinuousDtmfRecognitionAsync(Azure.Communication.CallAutomation.ContinuousDtmfRecognitionOptions options, System.Threading.CancellationToken cancellationToken = default(System.Threading.CancellationToken)) { throw null; }
        public virtual System.Threading.Tasks.Task<Azure.Response> StartContinuousDtmfRecognitionAsync(Azure.Communication.CommunicationIdentifier targetParticipant, System.Threading.CancellationToken cancellationToken = default(System.Threading.CancellationToken)) { throw null; }
        public virtual Azure.Response StartMediaStreaming(Azure.Communication.CallAutomation.StartMediaStreamingOptions options = null, System.Threading.CancellationToken cancellationToken = default(System.Threading.CancellationToken)) { throw null; }
        public virtual System.Threading.Tasks.Task<Azure.Response> StartMediaStreamingAsync(Azure.Communication.CallAutomation.StartMediaStreamingOptions options = null, System.Threading.CancellationToken cancellationToken = default(System.Threading.CancellationToken)) { throw null; }
        public virtual Azure.Response<Azure.Communication.CallAutomation.StartRecognizingCallMediaResult> StartRecognizing(Azure.Communication.CallAutomation.CallMediaRecognizeOptions options, System.Threading.CancellationToken cancellationToken = default(System.Threading.CancellationToken)) { throw null; }
        public virtual System.Threading.Tasks.Task<Azure.Response<Azure.Communication.CallAutomation.StartRecognizingCallMediaResult>> StartRecognizingAsync(Azure.Communication.CallAutomation.CallMediaRecognizeOptions options, System.Threading.CancellationToken cancellationToken = default(System.Threading.CancellationToken)) { throw null; }
        public virtual Azure.Response StartTranscription(Azure.Communication.CallAutomation.StartTranscriptionOptions options = null, System.Threading.CancellationToken cancellationToken = default(System.Threading.CancellationToken)) { throw null; }
        public virtual System.Threading.Tasks.Task<Azure.Response> StartTranscriptionAsync(Azure.Communication.CallAutomation.StartTranscriptionOptions options = null, System.Threading.CancellationToken cancellationToken = default(System.Threading.CancellationToken)) { throw null; }
        public virtual Azure.Response StopContinuousDtmfRecognition(Azure.Communication.CallAutomation.ContinuousDtmfRecognitionOptions options, System.Threading.CancellationToken cancellationToken = default(System.Threading.CancellationToken)) { throw null; }
        public virtual Azure.Response StopContinuousDtmfRecognition(Azure.Communication.CommunicationIdentifier targetParticipant, System.Threading.CancellationToken cancellationToken = default(System.Threading.CancellationToken)) { throw null; }
        public virtual System.Threading.Tasks.Task<Azure.Response> StopContinuousDtmfRecognitionAsync(Azure.Communication.CallAutomation.ContinuousDtmfRecognitionOptions options, System.Threading.CancellationToken cancellationToken = default(System.Threading.CancellationToken)) { throw null; }
        public virtual System.Threading.Tasks.Task<Azure.Response> StopContinuousDtmfRecognitionAsync(Azure.Communication.CommunicationIdentifier targetParticipant, System.Threading.CancellationToken cancellationToken = default(System.Threading.CancellationToken)) { throw null; }
        public virtual Azure.Response StopMediaStreaming(Azure.Communication.CallAutomation.StopMediaStreamingOptions options = null, System.Threading.CancellationToken cancellationToken = default(System.Threading.CancellationToken)) { throw null; }
        public virtual System.Threading.Tasks.Task<Azure.Response> StopMediaStreamingAsync(Azure.Communication.CallAutomation.StopMediaStreamingOptions options = null, System.Threading.CancellationToken cancellationToken = default(System.Threading.CancellationToken)) { throw null; }
        public virtual Azure.Response StopTranscription(Azure.Communication.CallAutomation.StopTranscriptionOptions options = null, System.Threading.CancellationToken cancellationToken = default(System.Threading.CancellationToken)) { throw null; }
        public virtual System.Threading.Tasks.Task<Azure.Response> StopTranscriptionAsync(Azure.Communication.CallAutomation.StopTranscriptionOptions options = null, System.Threading.CancellationToken cancellationToken = default(System.Threading.CancellationToken)) { throw null; }
        public virtual Azure.Response Unhold(Azure.Communication.CallAutomation.UnholdOptions options, System.Threading.CancellationToken cancellationToken = default(System.Threading.CancellationToken)) { throw null; }
        public virtual Azure.Response Unhold(Azure.Communication.CommunicationIdentifier targetParticipant, System.Threading.CancellationToken cancellationToken = default(System.Threading.CancellationToken)) { throw null; }
        public virtual System.Threading.Tasks.Task<Azure.Response> UnholdAsync(Azure.Communication.CallAutomation.UnholdOptions options, System.Threading.CancellationToken cancellationToken = default(System.Threading.CancellationToken)) { throw null; }
        public virtual System.Threading.Tasks.Task<Azure.Response> UnholdAsync(Azure.Communication.CommunicationIdentifier targetParticipant, System.Threading.CancellationToken cancellationToken = default(System.Threading.CancellationToken)) { throw null; }
        public virtual Azure.Response UpdateTranscription(Azure.Communication.CallAutomation.UpdateTranscriptionOptions options = null, System.Threading.CancellationToken cancellationToken = default(System.Threading.CancellationToken)) { throw null; }
        public virtual Azure.Response UpdateTranscription(string locale, System.Threading.CancellationToken cancellationToken = default(System.Threading.CancellationToken)) { throw null; }
        public virtual System.Threading.Tasks.Task<Azure.Response> UpdateTranscriptionAsync(Azure.Communication.CallAutomation.UpdateTranscriptionOptions options = null, System.Threading.CancellationToken cancellationToken = default(System.Threading.CancellationToken)) { throw null; }
        public virtual System.Threading.Tasks.Task<Azure.Response> UpdateTranscriptionAsync(string locale, System.Threading.CancellationToken cancellationToken = default(System.Threading.CancellationToken)) { throw null; }
    }
    [System.Runtime.InteropServices.StructLayoutAttribute(System.Runtime.InteropServices.LayoutKind.Sequential)]
    public readonly partial struct CallMediaRecognitionType : System.IEquatable<Azure.Communication.CallAutomation.CallMediaRecognitionType>
    {
        private readonly object _dummy;
        private readonly int _dummyPrimitive;
        public CallMediaRecognitionType(string value) { throw null; }
        public static Azure.Communication.CallAutomation.CallMediaRecognitionType Choices { get { throw null; } }
        public static Azure.Communication.CallAutomation.CallMediaRecognitionType Dtmf { get { throw null; } }
        public static Azure.Communication.CallAutomation.CallMediaRecognitionType Speech { get { throw null; } }
        public bool Equals(Azure.Communication.CallAutomation.CallMediaRecognitionType other) { throw null; }
        [System.ComponentModel.EditorBrowsableAttribute(System.ComponentModel.EditorBrowsableState.Never)]
        public override bool Equals(object obj) { throw null; }
        [System.ComponentModel.EditorBrowsableAttribute(System.ComponentModel.EditorBrowsableState.Never)]
        public override int GetHashCode() { throw null; }
        public static bool operator ==(Azure.Communication.CallAutomation.CallMediaRecognitionType left, Azure.Communication.CallAutomation.CallMediaRecognitionType right) { throw null; }
        public static implicit operator Azure.Communication.CallAutomation.CallMediaRecognitionType (string value) { throw null; }
        public static bool operator !=(Azure.Communication.CallAutomation.CallMediaRecognitionType left, Azure.Communication.CallAutomation.CallMediaRecognitionType right) { throw null; }
        public override string ToString() { throw null; }
    }
    public partial class CallMediaRecognizeChoiceOptions : Azure.Communication.CallAutomation.CallMediaRecognizeOptions
    {
        public CallMediaRecognizeChoiceOptions(Azure.Communication.CommunicationIdentifier targetParticipant, System.Collections.Generic.IEnumerable<Azure.Communication.CallAutomation.RecognitionChoice> choices) : base (default(Azure.Communication.CallAutomation.RecognizeInputType), default(Azure.Communication.CommunicationIdentifier)) { }
        public System.Collections.Generic.IList<Azure.Communication.CallAutomation.RecognitionChoice> Choices { get { throw null; } }
    }
    public partial class CallMediaRecognizeDtmfOptions : Azure.Communication.CallAutomation.CallMediaRecognizeOptions
    {
        public CallMediaRecognizeDtmfOptions(Azure.Communication.CommunicationIdentifier targetParticipant, int maxTonesToCollect) : base (default(Azure.Communication.CallAutomation.RecognizeInputType), default(Azure.Communication.CommunicationIdentifier)) { }
        public System.TimeSpan InterToneTimeout { get { throw null; } set { } }
        public int MaxTonesToCollect { get { throw null; } }
        public System.Collections.Generic.IList<Azure.Communication.CallAutomation.DtmfTone> StopTones { get { throw null; } set { } }
    }
    public abstract partial class CallMediaRecognizeOptions
    {
        protected CallMediaRecognizeOptions(Azure.Communication.CallAutomation.RecognizeInputType inputType, Azure.Communication.CommunicationIdentifier targetParticipant) { }
        public System.TimeSpan InitialSilenceTimeout { get { throw null; } set { } }
        public Azure.Communication.CallAutomation.RecognizeInputType InputType { get { throw null; } }
        public bool InterruptCallMediaOperation { get { throw null; } set { } }
        public bool InterruptPrompt { get { throw null; } set { } }
        public System.Uri OperationCallbackUri { get { throw null; } set { } }
        public string OperationContext { get { throw null; } set { } }
        public System.Collections.Generic.IList<Azure.Communication.CallAutomation.PlaySource> PlayPrompts { get { throw null; } set { } }
        public Azure.Communication.CallAutomation.PlaySource Prompt { get { throw null; } set { } }
        public string SpeechLanguage { get { throw null; } set { } }
        public string SpeechModelEndpointId { get { throw null; } set { } }
        public Azure.Communication.CommunicationIdentifier TargetParticipant { get { throw null; } }
    }
    public partial class CallMediaRecognizeSpeechOptions : Azure.Communication.CallAutomation.CallMediaRecognizeOptions
    {
        public CallMediaRecognizeSpeechOptions(Azure.Communication.CommunicationIdentifier targetParticipant) : base (default(Azure.Communication.CallAutomation.RecognizeInputType), default(Azure.Communication.CommunicationIdentifier)) { }
        public System.TimeSpan EndSilenceTimeout { get { throw null; } set { } }
    }
    public partial class CallMediaRecognizeSpeechOrDtmfOptions : Azure.Communication.CallAutomation.CallMediaRecognizeOptions
    {
        public CallMediaRecognizeSpeechOrDtmfOptions(Azure.Communication.CommunicationIdentifier targetParticipant, int maxTonesToCollect) : base (default(Azure.Communication.CallAutomation.RecognizeInputType), default(Azure.Communication.CommunicationIdentifier)) { }
        public System.TimeSpan EndSilenceTimeout { get { throw null; } set { } }
        public System.TimeSpan InterToneTimeout { get { throw null; } set { } }
        public int MaxTonesToCollect { get { throw null; } }
        public System.Collections.Generic.IList<Azure.Communication.CallAutomation.DtmfTone> StopTones { get { throw null; } set { } }
    }
    public partial class CallParticipant
    {
        internal CallParticipant() { }
        public Azure.Communication.CommunicationIdentifier Identifier { get { throw null; } }
        public bool IsMuted { get { throw null; } }
        public bool IsOnHold { get { throw null; } }
    }
    public partial class CallRecording
    {
        protected CallRecording() { }
        public virtual Azure.Response Delete(System.Uri recordingLocation, System.Threading.CancellationToken cancellationToken = default(System.Threading.CancellationToken)) { throw null; }
        public virtual System.Threading.Tasks.Task<Azure.Response> DeleteAsync(System.Uri recordingLocation, System.Threading.CancellationToken cancellationToken = default(System.Threading.CancellationToken)) { throw null; }
        public virtual Azure.Response<System.IO.Stream> DownloadStreaming(System.Uri sourceLocation, Azure.HttpRange range = default(Azure.HttpRange), System.Threading.CancellationToken cancellationToken = default(System.Threading.CancellationToken)) { throw null; }
        public virtual System.Threading.Tasks.Task<Azure.Response<System.IO.Stream>> DownloadStreamingAsync(System.Uri sourceLocation, Azure.HttpRange range = default(Azure.HttpRange), System.Threading.CancellationToken cancellationToken = default(System.Threading.CancellationToken)) { throw null; }
        public virtual Azure.Response DownloadTo(System.Uri sourceLocation, System.IO.Stream destinationStream, Azure.Communication.CallAutomation.ContentTransferOptions transferOptions = default(Azure.Communication.CallAutomation.ContentTransferOptions), System.Threading.CancellationToken cancellationToken = default(System.Threading.CancellationToken)) { throw null; }
        public virtual Azure.Response DownloadTo(System.Uri sourceLocation, string destinationPath, Azure.Communication.CallAutomation.ContentTransferOptions transferOptions = default(Azure.Communication.CallAutomation.ContentTransferOptions), System.Threading.CancellationToken cancellationToken = default(System.Threading.CancellationToken)) { throw null; }
        public virtual System.Threading.Tasks.Task<Azure.Response> DownloadToAsync(System.Uri sourceLocation, System.IO.Stream destinationStream, Azure.Communication.CallAutomation.ContentTransferOptions transferOptions = default(Azure.Communication.CallAutomation.ContentTransferOptions), System.Threading.CancellationToken cancellationToken = default(System.Threading.CancellationToken)) { throw null; }
        public virtual System.Threading.Tasks.Task<Azure.Response> DownloadToAsync(System.Uri sourceLocation, string destinationPath, Azure.Communication.CallAutomation.ContentTransferOptions transferOptions = default(Azure.Communication.CallAutomation.ContentTransferOptions), System.Threading.CancellationToken cancellationToken = default(System.Threading.CancellationToken)) { throw null; }
        public virtual Azure.Response<Azure.Communication.CallAutomation.RecordingStateResult> GetState(string recordingId, System.Threading.CancellationToken cancellationToken = default(System.Threading.CancellationToken)) { throw null; }
        public virtual System.Threading.Tasks.Task<Azure.Response<Azure.Communication.CallAutomation.RecordingStateResult>> GetStateAsync(string recordingId, System.Threading.CancellationToken cancellationToken = default(System.Threading.CancellationToken)) { throw null; }
        public virtual Azure.Response Pause(string recordingId, System.Threading.CancellationToken cancellationToken = default(System.Threading.CancellationToken)) { throw null; }
        public virtual System.Threading.Tasks.Task<Azure.Response> PauseAsync(string recordingId, System.Threading.CancellationToken cancellationToken = default(System.Threading.CancellationToken)) { throw null; }
        public virtual Azure.Response Resume(string recordingId, System.Threading.CancellationToken cancellationToken = default(System.Threading.CancellationToken)) { throw null; }
        public virtual System.Threading.Tasks.Task<Azure.Response> ResumeAsync(string recordingId, System.Threading.CancellationToken cancellationToken = default(System.Threading.CancellationToken)) { throw null; }
        public virtual Azure.Response<Azure.Communication.CallAutomation.RecordingStateResult> Start(Azure.Communication.CallAutomation.StartRecordingOptions options, System.Threading.CancellationToken cancellationToken = default(System.Threading.CancellationToken)) { throw null; }
        public virtual System.Threading.Tasks.Task<Azure.Response<Azure.Communication.CallAutomation.RecordingStateResult>> StartAsync(Azure.Communication.CallAutomation.StartRecordingOptions options, System.Threading.CancellationToken cancellationToken = default(System.Threading.CancellationToken)) { throw null; }
        public virtual Azure.Response Stop(string recordingId, System.Threading.CancellationToken cancellationToken = default(System.Threading.CancellationToken)) { throw null; }
        public virtual System.Threading.Tasks.Task<Azure.Response> StopAsync(string recordingId, System.Threading.CancellationToken cancellationToken = default(System.Threading.CancellationToken)) { throw null; }
    }
    [System.Runtime.InteropServices.StructLayoutAttribute(System.Runtime.InteropServices.LayoutKind.Sequential)]
    public readonly partial struct CallRejectReason : System.IEquatable<Azure.Communication.CallAutomation.CallRejectReason>
    {
        private readonly object _dummy;
        private readonly int _dummyPrimitive;
        public CallRejectReason(string value) { throw null; }
        public static Azure.Communication.CallAutomation.CallRejectReason Busy { get { throw null; } }
        public static Azure.Communication.CallAutomation.CallRejectReason Forbidden { get { throw null; } }
        public static Azure.Communication.CallAutomation.CallRejectReason None { get { throw null; } }
        public bool Equals(Azure.Communication.CallAutomation.CallRejectReason other) { throw null; }
        [System.ComponentModel.EditorBrowsableAttribute(System.ComponentModel.EditorBrowsableState.Never)]
        public override bool Equals(object obj) { throw null; }
        [System.ComponentModel.EditorBrowsableAttribute(System.ComponentModel.EditorBrowsableState.Never)]
        public override int GetHashCode() { throw null; }
        public static bool operator ==(Azure.Communication.CallAutomation.CallRejectReason left, Azure.Communication.CallAutomation.CallRejectReason right) { throw null; }
        public static implicit operator Azure.Communication.CallAutomation.CallRejectReason (string value) { throw null; }
        public static bool operator !=(Azure.Communication.CallAutomation.CallRejectReason left, Azure.Communication.CallAutomation.CallRejectReason right) { throw null; }
        public override string ToString() { throw null; }
    }
    public partial class CallTransferAccepted : Azure.Communication.CallAutomation.CallAutomationEventBase
    {
        internal CallTransferAccepted() { }
        public Azure.Communication.CommunicationIdentifier Transferee { get { throw null; } }
        public Azure.Communication.CommunicationIdentifier TransferTarget { get { throw null; } }
        public static Azure.Communication.CallAutomation.CallTransferAccepted Deserialize(string content) { throw null; }
    }
    public partial class CallTransferFailed : Azure.Communication.CallAutomation.CallAutomationEventBase
    {
        internal CallTransferFailed() { }
        public static Azure.Communication.CallAutomation.CallTransferFailed Deserialize(string content) { throw null; }
    }
    public partial class CancelAddParticipantEventResult
    {
        internal CancelAddParticipantEventResult() { }
        public Azure.Communication.CallAutomation.CancelAddParticipantFailed FailureResult { get { throw null; } }
        public bool IsSuccess { get { throw null; } }
        public Azure.Communication.CallAutomation.CancelAddParticipantSucceeded SuccessResult { get { throw null; } }
    }
    public partial class CancelAddParticipantFailed : Azure.Communication.CallAutomation.CallAutomationEventBase
    {
        internal CancelAddParticipantFailed() { }
        public string InvitationId { get { throw null; } }
        public static Azure.Communication.CallAutomation.CancelAddParticipantFailed Deserialize(string content) { throw null; }
    }
    public partial class CancelAddParticipantOperationOptions
    {
        public CancelAddParticipantOperationOptions(string invitationId) { }
        public string InvitationId { get { throw null; } }
        public System.Uri OperationCallbackUri { get { throw null; } set { } }
        public string OperationContext { get { throw null; } set { } }
    }
    public partial class CancelAddParticipantOperationResult
    {
        internal CancelAddParticipantOperationResult() { }
        public string InvitationId { get { throw null; } }
        public string OperationContext { get { throw null; } }
        public Azure.Communication.CallAutomation.CancelAddParticipantEventResult WaitForEventProcessor(System.Threading.CancellationToken cancellationToken = default(System.Threading.CancellationToken)) { throw null; }
        public System.Threading.Tasks.Task<Azure.Communication.CallAutomation.CancelAddParticipantEventResult> WaitForEventProcessorAsync(System.Threading.CancellationToken cancellationToken = default(System.Threading.CancellationToken)) { throw null; }
    }
    public partial class CancelAddParticipantSucceeded : Azure.Communication.CallAutomation.CallAutomationEventBase
    {
        internal CancelAddParticipantSucceeded() { }
        public string InvitationId { get { throw null; } }
        public static Azure.Communication.CallAutomation.CancelAddParticipantSucceeded Deserialize(string content) { throw null; }
    }
    public partial class CancelAllMediaOperationsEventResult
    {
        internal CancelAllMediaOperationsEventResult() { }
        public bool IsSuccess { get { throw null; } }
        public Azure.Communication.CallAutomation.PlayCanceled PlayCanceledSucessEvent { get { throw null; } }
        public Azure.Communication.CallAutomation.RecognizeCanceled RecognizeCanceledSucessEvent { get { throw null; } }
    }
    public partial class CancelAllMediaOperationsResult
    {
        internal CancelAllMediaOperationsResult() { }
        public Azure.Communication.CallAutomation.CancelAllMediaOperationsEventResult WaitForEventProcessor(System.Threading.CancellationToken cancellationToken = default(System.Threading.CancellationToken)) { throw null; }
        public System.Threading.Tasks.Task<Azure.Communication.CallAutomation.CancelAllMediaOperationsEventResult> WaitForEventProcessorAsync(System.Threading.CancellationToken cancellationToken = default(System.Threading.CancellationToken)) { throw null; }
    }
    public partial class ChannelAffinity
    {
        public ChannelAffinity(Azure.Communication.CommunicationIdentifier participant) { }
        public int? Channel { get { throw null; } set { } }
        public Azure.Communication.CommunicationIdentifier Participant { get { throw null; } }
    }
    public partial class ChoiceResult : Azure.Communication.CallAutomation.RecognizeResult
    {
        internal ChoiceResult() { }
        public string Label { get { throw null; } }
        public string RecognizedPhrase { get { throw null; } }
        public override Azure.Communication.CallAutomation.RecognizeResultType ResultType { get { throw null; } }
    }
    public partial class ConnectCallEventResult
    {
        internal ConnectCallEventResult() { }
        public Azure.Communication.CallAutomation.ConnectFailed FailureResult { get { throw null; } }
        public bool IsSuccess { get { throw null; } }
        public Azure.Communication.CallAutomation.CallConnected SuccessResult { get { throw null; } }
    }
    public partial class ConnectCallOptions
    {
        public ConnectCallOptions(Azure.Communication.CallAutomation.CallLocator callLocator, System.Uri callbackUri) { }
        public System.Uri CallbackUri { get { throw null; } }
        public Azure.Communication.CallAutomation.CallIntelligenceOptions CallIntelligenceOptions { get { throw null; } set { } }
        public Azure.Communication.CallAutomation.CallLocator CallLocator { get { throw null; } }
        public Azure.Communication.CallAutomation.MediaStreamingOptions MediaStreamingOptions { get { throw null; } set { } }
        public string OperationContext { get { throw null; } set { } }
        public Azure.Communication.CallAutomation.TranscriptionOptions TranscriptionOptions { get { throw null; } set { } }
    }
    public partial class ConnectCallResult
    {
        internal ConnectCallResult() { }
        public Azure.Communication.CallAutomation.CallConnection CallConnection { get { throw null; } }
        public Azure.Communication.CallAutomation.CallConnectionProperties CallConnectionProperties { get { throw null; } }
        public Azure.Communication.CallAutomation.ConnectCallEventResult WaitForEventProcessor(System.Threading.CancellationToken cancellationToken = default(System.Threading.CancellationToken)) { throw null; }
        public System.Threading.Tasks.Task<Azure.Communication.CallAutomation.ConnectCallEventResult> WaitForEventProcessorAsync(System.Threading.CancellationToken cancellationToken = default(System.Threading.CancellationToken)) { throw null; }
    }
    public partial class ConnectFailed : Azure.Communication.CallAutomation.CallAutomationEventBase
    {
        internal ConnectFailed() { }
        public static Azure.Communication.CallAutomation.ConnectFailed Deserialize(string content) { throw null; }
    }
    [System.Runtime.InteropServices.StructLayoutAttribute(System.Runtime.InteropServices.LayoutKind.Sequential)]
    public partial struct ContentTransferOptions : System.IEquatable<Azure.Communication.CallAutomation.ContentTransferOptions>
    {
        public long InitialTransferSize { get { throw null; } set { } }
        public int MaximumConcurrency { get { throw null; } set { } }
        public long MaximumTransferSize { get { throw null; } set { } }
        [System.ComponentModel.EditorBrowsableAttribute(System.ComponentModel.EditorBrowsableState.Never)]
        public bool Equals(Azure.Communication.CallAutomation.ContentTransferOptions obj) { throw null; }
        [System.ComponentModel.EditorBrowsableAttribute(System.ComponentModel.EditorBrowsableState.Never)]
        public override bool Equals(object obj) { throw null; }
        [System.ComponentModel.EditorBrowsableAttribute(System.ComponentModel.EditorBrowsableState.Never)]
        public override int GetHashCode() { throw null; }
        [System.ComponentModel.EditorBrowsableAttribute(System.ComponentModel.EditorBrowsableState.Never)]
        public static bool operator ==(Azure.Communication.CallAutomation.ContentTransferOptions left, Azure.Communication.CallAutomation.ContentTransferOptions right) { throw null; }
        [System.ComponentModel.EditorBrowsableAttribute(System.ComponentModel.EditorBrowsableState.Never)]
        public static bool operator !=(Azure.Communication.CallAutomation.ContentTransferOptions left, Azure.Communication.CallAutomation.ContentTransferOptions right) { throw null; }
    }
    public partial class ContinuousDtmfRecognitionOptions
    {
        public ContinuousDtmfRecognitionOptions(Azure.Communication.CommunicationIdentifier targetParticipant) { }
        public System.Uri OperationCallbackUri { get { throw null; } set { } }
        public string OperationContext { get { throw null; } set { } }
        public Azure.Communication.CommunicationIdentifier TargetParticipant { get { throw null; } }
    }
    public partial class ContinuousDtmfRecognitionStopped : Azure.Communication.CallAutomation.CallAutomationEventBase
    {
        internal ContinuousDtmfRecognitionStopped() { }
        public static Azure.Communication.CallAutomation.ContinuousDtmfRecognitionStopped Deserialize(string content) { throw null; }
    }
    public partial class ContinuousDtmfRecognitionToneFailed : Azure.Communication.CallAutomation.CallAutomationEventBase
    {
        internal ContinuousDtmfRecognitionToneFailed() { }
        public static Azure.Communication.CallAutomation.ContinuousDtmfRecognitionToneFailed Deserialize(string content) { throw null; }
    }
    public partial class ContinuousDtmfRecognitionToneReceived : Azure.Communication.CallAutomation.CallAutomationEventBase
    {
        internal ContinuousDtmfRecognitionToneReceived() { }
        public int? SequenceId { get { throw null; } }
        public Azure.Communication.CallAutomation.DtmfTone? Tone { get { throw null; } }
        public static Azure.Communication.CallAutomation.ContinuousDtmfRecognitionToneReceived Deserialize(string content) { throw null; }
    }
    public partial class CreateCallEventResult
    {
        internal CreateCallEventResult() { }
        public Azure.Communication.CallAutomation.CreateCallFailed FailureResult { get { throw null; } }
        public bool IsSuccess { get { throw null; } }
        public Azure.Communication.CallAutomation.CallConnected SuccessResult { get { throw null; } }
    }
    public partial class CreateCallFailed : Azure.Communication.CallAutomation.CallAutomationEventBase
    {
        internal CreateCallFailed() { }
        public static Azure.Communication.CallAutomation.CreateCallFailed Deserialize(string content) { throw null; }
    }
    public partial class CreateCallOptions
    {
        public CreateCallOptions(Azure.Communication.CallAutomation.CallInvite callInvite, System.Uri callbackUri) { }
        public System.Uri CallbackUri { get { throw null; } }
        public Azure.Communication.CallAutomation.CallIntelligenceOptions CallIntelligenceOptions { get { throw null; } set { } }
        public Azure.Communication.CallAutomation.CallInvite CallInvite { get { throw null; } }
        public Azure.Communication.CallAutomation.MediaStreamingOptions MediaStreamingOptions { get { throw null; } set { } }
        public string OperationContext { get { throw null; } set { } }
        public Azure.Communication.MicrosoftTeamsAppIdentifier TeamsAppSource { get { throw null; } set { } }
        public Azure.Communication.CallAutomation.TranscriptionOptions TranscriptionOptions { get { throw null; } set { } }
    }
    public partial class CreateCallResult
    {
        internal CreateCallResult() { }
        public Azure.Communication.CallAutomation.CallConnection CallConnection { get { throw null; } }
        public Azure.Communication.CallAutomation.CallConnectionProperties CallConnectionProperties { get { throw null; } }
        public Azure.Communication.CallAutomation.CreateCallEventResult WaitForEventProcessor(System.Threading.CancellationToken cancellationToken = default(System.Threading.CancellationToken)) { throw null; }
        public System.Threading.Tasks.Task<Azure.Communication.CallAutomation.CreateCallEventResult> WaitForEventProcessorAsync(System.Threading.CancellationToken cancellationToken = default(System.Threading.CancellationToken)) { throw null; }
    }
    public partial class CreateGroupCallOptions
    {
        public CreateGroupCallOptions(System.Collections.Generic.IEnumerable<Azure.Communication.CommunicationIdentifier> targets, System.Uri callbackUri) { }
        public System.Uri CallbackUri { get { throw null; } }
        public Azure.Communication.CallAutomation.CallIntelligenceOptions CallIntelligenceOptions { get { throw null; } set { } }
        public Azure.Communication.CallAutomation.CustomCallingContext CustomCallingContext { get { throw null; } }
        public Azure.Communication.CallAutomation.MediaStreamingOptions MediaStreamingOptions { get { throw null; } set { } }
        public string OperationContext { get { throw null; } set { } }
        public Azure.Communication.PhoneNumberIdentifier SourceCallerIdNumber { get { throw null; } set { } }
        public string SourceDisplayName { get { throw null; } set { } }
        public System.Collections.Generic.IEnumerable<Azure.Communication.CommunicationIdentifier> Targets { get { throw null; } }
        public Azure.Communication.MicrosoftTeamsAppIdentifier TeamsAppSource { get { throw null; } set { } }
        public Azure.Communication.CallAutomation.TranscriptionOptions TranscriptionOptions { get { throw null; } set { } }
    }
    public partial class CustomCallingContext
    {
        internal CustomCallingContext() { }
        public System.Collections.Generic.IDictionary<string, string> SipHeaders { get { throw null; } }
        public System.Collections.Generic.IDictionary<string, string> VoipHeaders { get { throw null; } }
        public void AddSipUui(string value) { }
        public void AddSipX(string key, string value, Azure.Communication.CallAutomation.CustomCallingContext.SipHeaderPrefix prefix = Azure.Communication.CallAutomation.CustomCallingContext.SipHeaderPrefix.XMSCustom) { }
        public void AddVoip(string key, string value) { }
        public enum SipHeaderPrefix
        {
            XMSCustom = 0,
            X = 1,
        }
    }
    public partial class DtmfResult : Azure.Communication.CallAutomation.RecognizeResult
    {
        internal DtmfResult() { }
        public override Azure.Communication.CallAutomation.RecognizeResultType ResultType { get { throw null; } }
        public System.Collections.Generic.IReadOnlyList<Azure.Communication.CallAutomation.DtmfTone> Tones { get { throw null; } }
        public string ConvertToString() { throw null; }
    }
    [System.Runtime.InteropServices.StructLayoutAttribute(System.Runtime.InteropServices.LayoutKind.Sequential)]
    public readonly partial struct DtmfTone : System.IEquatable<Azure.Communication.CallAutomation.DtmfTone>
    {
        private readonly object _dummy;
        private readonly int _dummyPrimitive;
        public DtmfTone(string value) { throw null; }
        public static Azure.Communication.CallAutomation.DtmfTone A { get { throw null; } }
        public static Azure.Communication.CallAutomation.DtmfTone Asterisk { get { throw null; } }
        public static Azure.Communication.CallAutomation.DtmfTone B { get { throw null; } }
        public static Azure.Communication.CallAutomation.DtmfTone C { get { throw null; } }
        public static Azure.Communication.CallAutomation.DtmfTone D { get { throw null; } }
        public static Azure.Communication.CallAutomation.DtmfTone Eight { get { throw null; } }
        public static Azure.Communication.CallAutomation.DtmfTone Five { get { throw null; } }
        public static Azure.Communication.CallAutomation.DtmfTone Four { get { throw null; } }
        public static Azure.Communication.CallAutomation.DtmfTone Nine { get { throw null; } }
        public static Azure.Communication.CallAutomation.DtmfTone One { get { throw null; } }
        public static Azure.Communication.CallAutomation.DtmfTone Pound { get { throw null; } }
        public static Azure.Communication.CallAutomation.DtmfTone Seven { get { throw null; } }
        public static Azure.Communication.CallAutomation.DtmfTone Six { get { throw null; } }
        public static Azure.Communication.CallAutomation.DtmfTone Three { get { throw null; } }
        public static Azure.Communication.CallAutomation.DtmfTone Two { get { throw null; } }
        public static Azure.Communication.CallAutomation.DtmfTone Zero { get { throw null; } }
        public bool Equals(Azure.Communication.CallAutomation.DtmfTone other) { throw null; }
        [System.ComponentModel.EditorBrowsableAttribute(System.ComponentModel.EditorBrowsableState.Never)]
        public override bool Equals(object obj) { throw null; }
        [System.ComponentModel.EditorBrowsableAttribute(System.ComponentModel.EditorBrowsableState.Never)]
        public override int GetHashCode() { throw null; }
        public static bool operator ==(Azure.Communication.CallAutomation.DtmfTone left, Azure.Communication.CallAutomation.DtmfTone right) { throw null; }
        public static implicit operator Azure.Communication.CallAutomation.DtmfTone (string value) { throw null; }
        public static bool operator !=(Azure.Communication.CallAutomation.DtmfTone left, Azure.Communication.CallAutomation.DtmfTone right) { throw null; }
        public char ToChar() { throw null; }
        public override string ToString() { throw null; }
    }
    public partial class FileSource : Azure.Communication.CallAutomation.PlaySource
    {
        public FileSource(System.Uri fileUri) { }
        public System.Uri FileUri { get { throw null; } }
    }
    public partial class GroupCallLocator : Azure.Communication.CallAutomation.CallLocator
    {
        public GroupCallLocator(string id) { }
        public override bool Equals(Azure.Communication.CallAutomation.CallLocator other) { throw null; }
        public override int GetHashCode() { throw null; }
        public override string ToString() { throw null; }
    }
    public partial class HoldEventResult
    {
        internal HoldEventResult() { }
        public Azure.Communication.CallAutomation.HoldFailed FailureResult { get { throw null; } }
        public bool IsSuccess { get { throw null; } }
    }
    public partial class HoldFailed : Azure.Communication.CallAutomation.CallAutomationEventBase
    {
        internal HoldFailed() { }
        public Azure.Communication.CallAutomation.MediaEventReasonCode ReasonCode { get { throw null; } }
        public static Azure.Communication.CallAutomation.HoldFailed Deserialize(string content) { throw null; }
    }
    public partial class HoldOptions
    {
        public HoldOptions(Azure.Communication.CommunicationIdentifier targetParticipant) { }
        public System.Uri OperationCallbackUri { get { throw null; } set { } }
        public string OperationContext { get { throw null; } set { } }
        public Azure.Communication.CallAutomation.PlaySource PlaySource { get { throw null; } set { } }
        public Azure.Communication.CommunicationIdentifier TargetParticipant { get { throw null; } }
    }
    public partial class HoldResult
    {
        internal HoldResult() { }
        public Azure.Communication.CallAutomation.HoldEventResult WaitForEventProcessor(System.Threading.CancellationToken cancellationToken = default(System.Threading.CancellationToken)) { throw null; }
        public System.Threading.Tasks.Task<Azure.Communication.CallAutomation.HoldEventResult> WaitForEventProcessorAsync(System.Threading.CancellationToken cancellationToken = default(System.Threading.CancellationToken)) { throw null; }
    }
    public partial class IncomingCall : Azure.Communication.CallAutomation.CallAutomationEventBase
    {
        internal IncomingCall() { }
        public string CallerDisplayName { get { throw null; } }
        public Azure.Communication.CallAutomation.CustomCallingContext CustomContext { get { throw null; } }
        public Azure.Communication.CommunicationIdentifier From { get { throw null; } }
        public string IncomingCallContext { get { throw null; } }
        public Azure.Communication.CommunicationIdentifier OnBehalfOfCallee { get { throw null; } }
        public Azure.Communication.CommunicationIdentifier To { get { throw null; } }
        public static Azure.Communication.CallAutomation.IncomingCall Deserialize(string content) { throw null; }
    }
    [System.Runtime.InteropServices.StructLayoutAttribute(System.Runtime.InteropServices.LayoutKind.Sequential)]
    public readonly partial struct MediaEventReasonCode : System.IEquatable<Azure.Communication.CallAutomation.MediaEventReasonCode>
    {
        private readonly object _dummy;
        private readonly int _dummyPrimitive;
        public MediaEventReasonCode(string value) { throw null; }
        public static Azure.Communication.CallAutomation.MediaEventReasonCode CognitiveServicesError { get { throw null; } }
        public static Azure.Communication.CallAutomation.MediaEventReasonCode CompletedSuccessfully { get { throw null; } }
        public static Azure.Communication.CallAutomation.MediaEventReasonCode PlayDownloadFailed { get { throw null; } }
        public static Azure.Communication.CallAutomation.MediaEventReasonCode PlayInvalidFileFormat { get { throw null; } }
        public static Azure.Communication.CallAutomation.MediaEventReasonCode PlaySourceTextOrSsmlEmpty { get { throw null; } }
        public static Azure.Communication.CallAutomation.MediaEventReasonCode RecognizeDtmfOptionMatched { get { throw null; } }
        public static Azure.Communication.CallAutomation.MediaEventReasonCode RecognizeIncorrectToneDetected { get { throw null; } }
        public static Azure.Communication.CallAutomation.MediaEventReasonCode RecognizeInitialSilenceTimedOut { get { throw null; } }
        public static Azure.Communication.CallAutomation.MediaEventReasonCode RecognizeInterDigitTimedOut { get { throw null; } }
        public static Azure.Communication.CallAutomation.MediaEventReasonCode RecognizeMaxDigitsReceived { get { throw null; } }
        public static Azure.Communication.CallAutomation.MediaEventReasonCode RecognizePlayPromptFailed { get { throw null; } }
        public static Azure.Communication.CallAutomation.MediaEventReasonCode RecognizeSpeechNotRecognized { get { throw null; } }
        public static Azure.Communication.CallAutomation.MediaEventReasonCode RecognizeSpeechOptionMatched { get { throw null; } }
        public static Azure.Communication.CallAutomation.MediaEventReasonCode RecognizeSpeechOptionNotMatched { get { throw null; } }
        public static Azure.Communication.CallAutomation.MediaEventReasonCode RecognizeSpeechServiceConnectionError { get { throw null; } }
        public static Azure.Communication.CallAutomation.MediaEventReasonCode RecognizeStopToneDetected { get { throw null; } }
        public static Azure.Communication.CallAutomation.MediaEventReasonCode UnspecifiedError { get { throw null; } }
        public bool Equals(Azure.Communication.CallAutomation.MediaEventReasonCode other) { throw null; }
        [System.ComponentModel.EditorBrowsableAttribute(System.ComponentModel.EditorBrowsableState.Never)]
        public override bool Equals(object obj) { throw null; }
        [System.ComponentModel.EditorBrowsableAttribute(System.ComponentModel.EditorBrowsableState.Never)]
        public override int GetHashCode() { throw null; }
        public int GetReasonCodeValue() { throw null; }
        public static bool operator ==(Azure.Communication.CallAutomation.MediaEventReasonCode left, Azure.Communication.CallAutomation.MediaEventReasonCode right) { throw null; }
        public static implicit operator Azure.Communication.CallAutomation.MediaEventReasonCode (string value) { throw null; }
        public static bool operator !=(Azure.Communication.CallAutomation.MediaEventReasonCode left, Azure.Communication.CallAutomation.MediaEventReasonCode right) { throw null; }
        public override string ToString() { throw null; }
    }
    [System.Text.Json.Serialization.JsonConverterAttribute(typeof(System.Text.Json.Serialization.JsonStringEnumConverter))]
    public enum MediaKind
    {
        AudioData = 0,
        StopAudio = 1,
    }
    [System.Runtime.InteropServices.StructLayoutAttribute(System.Runtime.InteropServices.LayoutKind.Sequential)]
    public readonly partial struct MediaStreamingAudioChannel : System.IEquatable<Azure.Communication.CallAutomation.MediaStreamingAudioChannel>
    {
        private readonly object _dummy;
        private readonly int _dummyPrimitive;
        public MediaStreamingAudioChannel(string value) { throw null; }
        public static Azure.Communication.CallAutomation.MediaStreamingAudioChannel Mixed { get { throw null; } }
        public static Azure.Communication.CallAutomation.MediaStreamingAudioChannel Unmixed { get { throw null; } }
        public bool Equals(Azure.Communication.CallAutomation.MediaStreamingAudioChannel other) { throw null; }
        [System.ComponentModel.EditorBrowsableAttribute(System.ComponentModel.EditorBrowsableState.Never)]
        public override bool Equals(object obj) { throw null; }
        [System.ComponentModel.EditorBrowsableAttribute(System.ComponentModel.EditorBrowsableState.Never)]
        public override int GetHashCode() { throw null; }
        public static bool operator ==(Azure.Communication.CallAutomation.MediaStreamingAudioChannel left, Azure.Communication.CallAutomation.MediaStreamingAudioChannel right) { throw null; }
        public static implicit operator Azure.Communication.CallAutomation.MediaStreamingAudioChannel (string value) { throw null; }
        public static bool operator !=(Azure.Communication.CallAutomation.MediaStreamingAudioChannel left, Azure.Communication.CallAutomation.MediaStreamingAudioChannel right) { throw null; }
        public override string ToString() { throw null; }
    }
    [System.Runtime.InteropServices.StructLayoutAttribute(System.Runtime.InteropServices.LayoutKind.Sequential)]
    public readonly partial struct MediaStreamingContent : System.IEquatable<Azure.Communication.CallAutomation.MediaStreamingContent>
    {
        private readonly object _dummy;
        private readonly int _dummyPrimitive;
        public MediaStreamingContent(string value) { throw null; }
        public static Azure.Communication.CallAutomation.MediaStreamingContent Audio { get { throw null; } }
        public bool Equals(Azure.Communication.CallAutomation.MediaStreamingContent other) { throw null; }
        [System.ComponentModel.EditorBrowsableAttribute(System.ComponentModel.EditorBrowsableState.Never)]
        public override bool Equals(object obj) { throw null; }
        [System.ComponentModel.EditorBrowsableAttribute(System.ComponentModel.EditorBrowsableState.Never)]
        public override int GetHashCode() { throw null; }
        public static bool operator ==(Azure.Communication.CallAutomation.MediaStreamingContent left, Azure.Communication.CallAutomation.MediaStreamingContent right) { throw null; }
        public static implicit operator Azure.Communication.CallAutomation.MediaStreamingContent (string value) { throw null; }
        public static bool operator !=(Azure.Communication.CallAutomation.MediaStreamingContent left, Azure.Communication.CallAutomation.MediaStreamingContent right) { throw null; }
        public override string ToString() { throw null; }
    }
    public partial class MediaStreamingFailed : Azure.Communication.CallAutomation.CallAutomationEventBase
    {
        internal MediaStreamingFailed() { }
        public Azure.Communication.CallAutomation.MediaStreamingUpdate MediaStreamingUpdate { get { throw null; } }
        public Azure.Communication.CallAutomation.MediaEventReasonCode ReasonCode { get { throw null; } }
        public static Azure.Communication.CallAutomation.MediaStreamingFailed Deserialize(string content) { throw null; }
    }
    public partial class MediaStreamingOptions
    {
        public MediaStreamingOptions(System.Uri transportUri, Azure.Communication.CallAutomation.MediaStreamingContent contentType, Azure.Communication.CallAutomation.MediaStreamingAudioChannel audioChannelType, Azure.Communication.CallAutomation.MediaStreamingTransport transportType = default(Azure.Communication.CallAutomation.MediaStreamingTransport), bool? startMediaStreaming = default(bool?)) { }
        public Azure.Communication.CallAutomation.AudioFormat? AudioFormat { get { throw null; } set { } }
        public bool? EnableBidirectional { get { throw null; } set { } }
        public Azure.Communication.CallAutomation.MediaStreamingAudioChannel MediaStreamingAudioChannel { get { throw null; } }
        public Azure.Communication.CallAutomation.MediaStreamingContent MediaStreamingContent { get { throw null; } }
        public Azure.Communication.CallAutomation.MediaStreamingTransport MediaStreamingTransport { get { throw null; } }
        public bool? StartMediaStreaming { get { throw null; } set { } }
        public System.Uri TransportUri { get { throw null; } }
    }
    public partial class MediaStreamingStarted : Azure.Communication.CallAutomation.CallAutomationEventBase
    {
        internal MediaStreamingStarted() { }
        public Azure.Communication.CallAutomation.MediaStreamingUpdate MediaStreamingUpdate { get { throw null; } }
        public static Azure.Communication.CallAutomation.MediaStreamingStarted Deserialize(string content) { throw null; }
    }
    [System.Runtime.InteropServices.StructLayoutAttribute(System.Runtime.InteropServices.LayoutKind.Sequential)]
    public readonly partial struct MediaStreamingStatus : System.IEquatable<Azure.Communication.CallAutomation.MediaStreamingStatus>
    {
        private readonly object _dummy;
        private readonly int _dummyPrimitive;
        public MediaStreamingStatus(string value) { throw null; }
        public static Azure.Communication.CallAutomation.MediaStreamingStatus MediaStreamingFailed { get { throw null; } }
        public static Azure.Communication.CallAutomation.MediaStreamingStatus MediaStreamingStarted { get { throw null; } }
        public static Azure.Communication.CallAutomation.MediaStreamingStatus MediaStreamingStopped { get { throw null; } }
        public static Azure.Communication.CallAutomation.MediaStreamingStatus UnspecifiedError { get { throw null; } }
        public bool Equals(Azure.Communication.CallAutomation.MediaStreamingStatus other) { throw null; }
        [System.ComponentModel.EditorBrowsableAttribute(System.ComponentModel.EditorBrowsableState.Never)]
        public override bool Equals(object obj) { throw null; }
        [System.ComponentModel.EditorBrowsableAttribute(System.ComponentModel.EditorBrowsableState.Never)]
        public override int GetHashCode() { throw null; }
        public static bool operator ==(Azure.Communication.CallAutomation.MediaStreamingStatus left, Azure.Communication.CallAutomation.MediaStreamingStatus right) { throw null; }
        public static implicit operator Azure.Communication.CallAutomation.MediaStreamingStatus (string value) { throw null; }
        public static bool operator !=(Azure.Communication.CallAutomation.MediaStreamingStatus left, Azure.Communication.CallAutomation.MediaStreamingStatus right) { throw null; }
        public override string ToString() { throw null; }
    }
    [System.Runtime.InteropServices.StructLayoutAttribute(System.Runtime.InteropServices.LayoutKind.Sequential)]
    public readonly partial struct MediaStreamingStatusDetails : System.IEquatable<Azure.Communication.CallAutomation.MediaStreamingStatusDetails>
    {
        private readonly object _dummy;
        private readonly int _dummyPrimitive;
        public MediaStreamingStatusDetails(string value) { throw null; }
        public static Azure.Communication.CallAutomation.MediaStreamingStatusDetails AuthenticationFailure { get { throw null; } }
        public static Azure.Communication.CallAutomation.MediaStreamingStatusDetails BadRequest { get { throw null; } }
        public static Azure.Communication.CallAutomation.MediaStreamingStatusDetails Forbidden { get { throw null; } }
        public static Azure.Communication.CallAutomation.MediaStreamingStatusDetails InitialWebSocketConnectionFailed { get { throw null; } }
        public static Azure.Communication.CallAutomation.MediaStreamingStatusDetails ServiceShutdown { get { throw null; } }
        public static Azure.Communication.CallAutomation.MediaStreamingStatusDetails ServiceTimeout { get { throw null; } }
        public static Azure.Communication.CallAutomation.MediaStreamingStatusDetails SpeechServicesConnectionError { get { throw null; } }
        public static Azure.Communication.CallAutomation.MediaStreamingStatusDetails StreamConnectionInterrupted { get { throw null; } }
        public static Azure.Communication.CallAutomation.MediaStreamingStatusDetails StreamConnectionReestablished { get { throw null; } }
        public static Azure.Communication.CallAutomation.MediaStreamingStatusDetails StreamConnectionUnsuccessful { get { throw null; } }
        public static Azure.Communication.CallAutomation.MediaStreamingStatusDetails StreamUrlMissing { get { throw null; } }
        public static Azure.Communication.CallAutomation.MediaStreamingStatusDetails SubscriptionStarted { get { throw null; } }
        public static Azure.Communication.CallAutomation.MediaStreamingStatusDetails SubscriptionStopped { get { throw null; } }
        public static Azure.Communication.CallAutomation.MediaStreamingStatusDetails TooManyRequests { get { throw null; } }
        public static Azure.Communication.CallAutomation.MediaStreamingStatusDetails UnspecifiedError { get { throw null; } }
        public bool Equals(Azure.Communication.CallAutomation.MediaStreamingStatusDetails other) { throw null; }
        [System.ComponentModel.EditorBrowsableAttribute(System.ComponentModel.EditorBrowsableState.Never)]
        public override bool Equals(object obj) { throw null; }
        [System.ComponentModel.EditorBrowsableAttribute(System.ComponentModel.EditorBrowsableState.Never)]
        public override int GetHashCode() { throw null; }
        public static bool operator ==(Azure.Communication.CallAutomation.MediaStreamingStatusDetails left, Azure.Communication.CallAutomation.MediaStreamingStatusDetails right) { throw null; }
        public static implicit operator Azure.Communication.CallAutomation.MediaStreamingStatusDetails (string value) { throw null; }
        public static bool operator !=(Azure.Communication.CallAutomation.MediaStreamingStatusDetails left, Azure.Communication.CallAutomation.MediaStreamingStatusDetails right) { throw null; }
        public override string ToString() { throw null; }
    }
    public partial class MediaStreamingStopped : Azure.Communication.CallAutomation.CallAutomationEventBase
    {
        internal MediaStreamingStopped() { }
        public Azure.Communication.CallAutomation.MediaStreamingUpdate MediaStreamingUpdate { get { throw null; } }
        public static Azure.Communication.CallAutomation.MediaStreamingStopped Deserialize(string content) { throw null; }
    }
    public partial class MediaStreamingSubscription
    {
        public MediaStreamingSubscription(string id, Azure.Communication.CallAutomation.MediaStreamingSubscriptionState? state, System.Collections.Generic.IReadOnlyList<Azure.Communication.CallAutomation.MediaStreamingContent> subscribedContentTypes) { }
        public string Id { get { throw null; } }
        public Azure.Communication.CallAutomation.MediaStreamingSubscriptionState? State { get { throw null; } }
        public System.Collections.Generic.IReadOnlyList<Azure.Communication.CallAutomation.MediaStreamingContent> SubscribedContentTypes { get { throw null; } }
    }
    [System.Runtime.InteropServices.StructLayoutAttribute(System.Runtime.InteropServices.LayoutKind.Sequential)]
    public readonly partial struct MediaStreamingSubscriptionState : System.IEquatable<Azure.Communication.CallAutomation.MediaStreamingSubscriptionState>
    {
        private readonly object _dummy;
        private readonly int _dummyPrimitive;
        public MediaStreamingSubscriptionState(string value) { throw null; }
        public static Azure.Communication.CallAutomation.MediaStreamingSubscriptionState Active { get { throw null; } }
        public static Azure.Communication.CallAutomation.MediaStreamingSubscriptionState Disabled { get { throw null; } }
        public static Azure.Communication.CallAutomation.MediaStreamingSubscriptionState Inactive { get { throw null; } }
        public bool Equals(Azure.Communication.CallAutomation.MediaStreamingSubscriptionState other) { throw null; }
        [System.ComponentModel.EditorBrowsableAttribute(System.ComponentModel.EditorBrowsableState.Never)]
        public override bool Equals(object obj) { throw null; }
        [System.ComponentModel.EditorBrowsableAttribute(System.ComponentModel.EditorBrowsableState.Never)]
        public override int GetHashCode() { throw null; }
        public static bool operator ==(Azure.Communication.CallAutomation.MediaStreamingSubscriptionState left, Azure.Communication.CallAutomation.MediaStreamingSubscriptionState right) { throw null; }
        public static implicit operator Azure.Communication.CallAutomation.MediaStreamingSubscriptionState (string value) { throw null; }
        public static bool operator !=(Azure.Communication.CallAutomation.MediaStreamingSubscriptionState left, Azure.Communication.CallAutomation.MediaStreamingSubscriptionState right) { throw null; }
        public override string ToString() { throw null; }
    }
    [System.Runtime.InteropServices.StructLayoutAttribute(System.Runtime.InteropServices.LayoutKind.Sequential)]
    public readonly partial struct MediaStreamingTransport : System.IEquatable<Azure.Communication.CallAutomation.MediaStreamingTransport>
    {
        private readonly object _dummy;
        private readonly int _dummyPrimitive;
        public MediaStreamingTransport(string value) { throw null; }
        public static Azure.Communication.CallAutomation.MediaStreamingTransport Websocket { get { throw null; } }
        public bool Equals(Azure.Communication.CallAutomation.MediaStreamingTransport other) { throw null; }
        [System.ComponentModel.EditorBrowsableAttribute(System.ComponentModel.EditorBrowsableState.Never)]
        public override bool Equals(object obj) { throw null; }
        [System.ComponentModel.EditorBrowsableAttribute(System.ComponentModel.EditorBrowsableState.Never)]
        public override int GetHashCode() { throw null; }
        public static bool operator ==(Azure.Communication.CallAutomation.MediaStreamingTransport left, Azure.Communication.CallAutomation.MediaStreamingTransport right) { throw null; }
        public static implicit operator Azure.Communication.CallAutomation.MediaStreamingTransport (string value) { throw null; }
        public static bool operator !=(Azure.Communication.CallAutomation.MediaStreamingTransport left, Azure.Communication.CallAutomation.MediaStreamingTransport right) { throw null; }
        public override string ToString() { throw null; }
    }
    public partial class MediaStreamingUpdate
    {
        internal MediaStreamingUpdate() { }
        public string ContentType { get { throw null; } }
        public Azure.Communication.CallAutomation.MediaStreamingStatus? MediaStreamingStatus { get { throw null; } }
        public Azure.Communication.CallAutomation.MediaStreamingStatusDetails? MediaStreamingStatusDetails { get { throw null; } }
    }
    public partial class MuteParticipantOptions
    {
        public MuteParticipantOptions(Azure.Communication.CommunicationIdentifier targetParticipant) { }
        public string OperationContext { get { throw null; } set { } }
        public Azure.Communication.CommunicationIdentifier TargetParticipant { get { throw null; } }
    }
    public partial class MuteParticipantResult
    {
        internal MuteParticipantResult() { }
        public string OperationContext { get { throw null; } }
    }
    public partial class OutStreamingData
    {
        internal OutStreamingData() { }
        public Azure.Communication.CallAutomation.AudioData AudioData { get { throw null; } }
        public Azure.Communication.CallAutomation.MediaKind Kind { get { throw null; } }
        public Azure.Communication.CallAutomation.StopAudio StopAudio { get { throw null; } }
        public static string GetAudioDataForOutbound(byte[] audioData) { throw null; }
        public static string GetStopAudioForOutbound() { throw null; }
    }
    public partial class ParticipantsUpdated : Azure.Communication.CallAutomation.CallAutomationEventBase
    {
        internal ParticipantsUpdated() { }
        public System.Collections.Generic.IReadOnlyList<Azure.Communication.CallAutomation.CallParticipant> Participants { get { throw null; } }
        public int? SequenceNumber { get { throw null; } }
        public static Azure.Communication.CallAutomation.ParticipantsUpdated Deserialize(string content) { throw null; }
    }
    public partial class PlayCanceled : Azure.Communication.CallAutomation.CallAutomationEventBase
    {
        internal PlayCanceled() { }
        public static Azure.Communication.CallAutomation.PlayCanceled Deserialize(string content) { throw null; }
    }
    public partial class PlayCompleted : Azure.Communication.CallAutomation.CallAutomationEventBase
    {
        internal PlayCompleted() { }
        public Azure.Communication.CallAutomation.MediaEventReasonCode ReasonCode { get { throw null; } }
        public static Azure.Communication.CallAutomation.PlayCompleted Deserialize(string content) { throw null; }
    }
    public partial class PlayEventResult
    {
        internal PlayEventResult() { }
        public Azure.Communication.CallAutomation.PlayFailed FailureResult { get { throw null; } }
        public bool IsSuccess { get { throw null; } }
        public Azure.Communication.CallAutomation.PlayStarted StartResult { get { throw null; } }
        public Azure.Communication.CallAutomation.PlayCompleted SuccessResult { get { throw null; } }
    }
    public partial class PlayFailed : Azure.Communication.CallAutomation.CallAutomationEventBase
    {
        internal PlayFailed() { }
        public int? FailedPlaySourceIndex { get { throw null; } }
        public Azure.Communication.CallAutomation.MediaEventReasonCode ReasonCode { get { throw null; } }
        public static Azure.Communication.CallAutomation.PlayFailed Deserialize(string content) { throw null; }
    }
    public partial class PlayOptions
    {
        public PlayOptions(Azure.Communication.CallAutomation.PlaySource playSource, System.Collections.Generic.IEnumerable<Azure.Communication.CommunicationIdentifier> playTo) { }
        public PlayOptions(System.Collections.Generic.IEnumerable<Azure.Communication.CallAutomation.PlaySource> playSources, System.Collections.Generic.IEnumerable<Azure.Communication.CommunicationIdentifier> playTo) { }
        public bool Loop { get { throw null; } set { } }
        public System.Uri OperationCallbackUri { get { throw null; } set { } }
        public string OperationContext { get { throw null; } set { } }
        public System.Collections.Generic.IReadOnlyList<Azure.Communication.CallAutomation.PlaySource> PlaySources { get { throw null; } }
        public System.Collections.Generic.IReadOnlyList<Azure.Communication.CommunicationIdentifier> PlayTo { get { throw null; } }
    }
    public partial class PlayResult
    {
        internal PlayResult() { }
        public Azure.Communication.CallAutomation.PlayEventResult WaitForEventProcessor(System.Threading.CancellationToken cancellationToken = default(System.Threading.CancellationToken)) { throw null; }
        public System.Threading.Tasks.Task<Azure.Communication.CallAutomation.PlayEventResult> WaitForEventProcessorAsync(System.Threading.CancellationToken cancellationToken = default(System.Threading.CancellationToken)) { throw null; }
    }
    public abstract partial class PlaySource
    {
        protected PlaySource() { }
        public string PlaySourceCacheId { get { throw null; } set { } }
    }
    public partial class PlayStarted : Azure.Communication.CallAutomation.CallAutomationEventBase
    {
        internal PlayStarted() { }
        public static Azure.Communication.CallAutomation.PlayStarted Deserialize(string content) { throw null; }
    }
    public partial class PlayToAllOptions
    {
        public PlayToAllOptions(Azure.Communication.CallAutomation.PlaySource playSource) { }
        public PlayToAllOptions(System.Collections.Generic.IEnumerable<Azure.Communication.CallAutomation.PlaySource> playSources) { }
        public bool InterruptCallMediaOperation { get { throw null; } set { } }
        public bool Loop { get { throw null; } set { } }
        public System.Uri OperationCallbackUri { get { throw null; } set { } }
        public string OperationContext { get { throw null; } set { } }
        public System.Collections.Generic.IReadOnlyList<Azure.Communication.CallAutomation.PlaySource> PlaySources { get { throw null; } }
    }
    public partial class RecognitionChoice
    {
        public RecognitionChoice(string label, System.Collections.Generic.IEnumerable<string> phrases) { }
        public string Label { get { throw null; } set { } }
        public System.Collections.Generic.IList<string> Phrases { get { throw null; } }
        public Azure.Communication.CallAutomation.DtmfTone? Tone { get { throw null; } set { } }
    }
    public partial class RecognizeCanceled : Azure.Communication.CallAutomation.CallAutomationEventBase
    {
        internal RecognizeCanceled() { }
        public static Azure.Communication.CallAutomation.RecognizeCanceled Deserialize(string content) { throw null; }
    }
    public partial class RecognizeCompleted : Azure.Communication.CallAutomation.CallAutomationEventBase
    {
        internal RecognizeCompleted() { }
        public Azure.Communication.CallAutomation.CallMediaRecognitionType RecognitionType { get { throw null; } set { } }
        public Azure.Communication.CallAutomation.RecognizeResult RecognizeResult { get { throw null; } }
        public static Azure.Communication.CallAutomation.RecognizeCompleted Deserialize(string content) { throw null; }
        public string Serialize() { throw null; }
    }
    public partial class RecognizeFailed : Azure.Communication.CallAutomation.CallAutomationEventBase
    {
        internal RecognizeFailed() { }
        public int? FailedPlaySourceIndex { get { throw null; } }
        public Azure.Communication.CallAutomation.MediaEventReasonCode ReasonCode { get { throw null; } }
        public static Azure.Communication.CallAutomation.RecognizeFailed Deserialize(string content) { throw null; }
    }
    [System.Runtime.InteropServices.StructLayoutAttribute(System.Runtime.InteropServices.LayoutKind.Sequential)]
    public readonly partial struct RecognizeInputType : System.IEquatable<Azure.Communication.CallAutomation.RecognizeInputType>
    {
        private readonly object _dummy;
        private readonly int _dummyPrimitive;
        public RecognizeInputType(string value) { throw null; }
        public static Azure.Communication.CallAutomation.RecognizeInputType Choices { get { throw null; } }
        public static Azure.Communication.CallAutomation.RecognizeInputType Dtmf { get { throw null; } }
        public static Azure.Communication.CallAutomation.RecognizeInputType Speech { get { throw null; } }
        public static Azure.Communication.CallAutomation.RecognizeInputType SpeechOrDtmf { get { throw null; } }
        public bool Equals(Azure.Communication.CallAutomation.RecognizeInputType other) { throw null; }
        [System.ComponentModel.EditorBrowsableAttribute(System.ComponentModel.EditorBrowsableState.Never)]
        public override bool Equals(object obj) { throw null; }
        [System.ComponentModel.EditorBrowsableAttribute(System.ComponentModel.EditorBrowsableState.Never)]
        public override int GetHashCode() { throw null; }
        public static bool operator ==(Azure.Communication.CallAutomation.RecognizeInputType left, Azure.Communication.CallAutomation.RecognizeInputType right) { throw null; }
        public static implicit operator Azure.Communication.CallAutomation.RecognizeInputType (string value) { throw null; }
        public static bool operator !=(Azure.Communication.CallAutomation.RecognizeInputType left, Azure.Communication.CallAutomation.RecognizeInputType right) { throw null; }
        public override string ToString() { throw null; }
    }
    public abstract partial class RecognizeResult
    {
        protected RecognizeResult() { }
        public abstract Azure.Communication.CallAutomation.RecognizeResultType ResultType { get; }
    }
    [System.Runtime.InteropServices.StructLayoutAttribute(System.Runtime.InteropServices.LayoutKind.Sequential)]
    public readonly partial struct RecognizeResultType : System.IEquatable<Azure.Communication.CallAutomation.RecognizeResultType>
    {
        private readonly object _dummy;
        private readonly int _dummyPrimitive;
        public RecognizeResultType(string value) { throw null; }
        public static Azure.Communication.CallAutomation.RecognizeResultType ChoiceResult { get { throw null; } }
        public static Azure.Communication.CallAutomation.RecognizeResultType DtmfResult { get { throw null; } }
        public static Azure.Communication.CallAutomation.RecognizeResultType SpeechResult { get { throw null; } }
        public bool Equals(Azure.Communication.CallAutomation.RecognizeResultType other) { throw null; }
        [System.ComponentModel.EditorBrowsableAttribute(System.ComponentModel.EditorBrowsableState.Never)]
        public override bool Equals(object obj) { throw null; }
        [System.ComponentModel.EditorBrowsableAttribute(System.ComponentModel.EditorBrowsableState.Never)]
        public override int GetHashCode() { throw null; }
        public static bool operator ==(Azure.Communication.CallAutomation.RecognizeResultType left, Azure.Communication.CallAutomation.RecognizeResultType right) { throw null; }
        public static implicit operator Azure.Communication.CallAutomation.RecognizeResultType (string value) { throw null; }
        public static bool operator !=(Azure.Communication.CallAutomation.RecognizeResultType left, Azure.Communication.CallAutomation.RecognizeResultType right) { throw null; }
        public override string ToString() { throw null; }
    }
    [System.Runtime.InteropServices.StructLayoutAttribute(System.Runtime.InteropServices.LayoutKind.Sequential)]
    public readonly partial struct RecordingChannel : System.IEquatable<Azure.Communication.CallAutomation.RecordingChannel>
    {
        private readonly object _dummy;
        private readonly int _dummyPrimitive;
        public RecordingChannel(string value) { throw null; }
        public static Azure.Communication.CallAutomation.RecordingChannel Mixed { get { throw null; } }
        public static Azure.Communication.CallAutomation.RecordingChannel Unmixed { get { throw null; } }
        public bool Equals(Azure.Communication.CallAutomation.RecordingChannel other) { throw null; }
        [System.ComponentModel.EditorBrowsableAttribute(System.ComponentModel.EditorBrowsableState.Never)]
        public override bool Equals(object obj) { throw null; }
        [System.ComponentModel.EditorBrowsableAttribute(System.ComponentModel.EditorBrowsableState.Never)]
        public override int GetHashCode() { throw null; }
        public static bool operator ==(Azure.Communication.CallAutomation.RecordingChannel left, Azure.Communication.CallAutomation.RecordingChannel right) { throw null; }
        public static implicit operator Azure.Communication.CallAutomation.RecordingChannel (string value) { throw null; }
        public static bool operator !=(Azure.Communication.CallAutomation.RecordingChannel left, Azure.Communication.CallAutomation.RecordingChannel right) { throw null; }
        public override string ToString() { throw null; }
    }
    [System.Runtime.InteropServices.StructLayoutAttribute(System.Runtime.InteropServices.LayoutKind.Sequential)]
    public readonly partial struct RecordingContent : System.IEquatable<Azure.Communication.CallAutomation.RecordingContent>
    {
        private readonly object _dummy;
        private readonly int _dummyPrimitive;
        public RecordingContent(string value) { throw null; }
        public static Azure.Communication.CallAutomation.RecordingContent Audio { get { throw null; } }
        public static Azure.Communication.CallAutomation.RecordingContent AudioVideo { get { throw null; } }
        public bool Equals(Azure.Communication.CallAutomation.RecordingContent other) { throw null; }
        [System.ComponentModel.EditorBrowsableAttribute(System.ComponentModel.EditorBrowsableState.Never)]
        public override bool Equals(object obj) { throw null; }
        [System.ComponentModel.EditorBrowsableAttribute(System.ComponentModel.EditorBrowsableState.Never)]
        public override int GetHashCode() { throw null; }
        public static bool operator ==(Azure.Communication.CallAutomation.RecordingContent left, Azure.Communication.CallAutomation.RecordingContent right) { throw null; }
        public static implicit operator Azure.Communication.CallAutomation.RecordingContent (string value) { throw null; }
        public static bool operator !=(Azure.Communication.CallAutomation.RecordingContent left, Azure.Communication.CallAutomation.RecordingContent right) { throw null; }
        public override string ToString() { throw null; }
    }
    [System.Runtime.InteropServices.StructLayoutAttribute(System.Runtime.InteropServices.LayoutKind.Sequential)]
    public readonly partial struct RecordingFormat : System.IEquatable<Azure.Communication.CallAutomation.RecordingFormat>
    {
        private readonly object _dummy;
        private readonly int _dummyPrimitive;
        public RecordingFormat(string value) { throw null; }
        public static Azure.Communication.CallAutomation.RecordingFormat Mp3 { get { throw null; } }
        public static Azure.Communication.CallAutomation.RecordingFormat Mp4 { get { throw null; } }
        public static Azure.Communication.CallAutomation.RecordingFormat Wav { get { throw null; } }
        public bool Equals(Azure.Communication.CallAutomation.RecordingFormat other) { throw null; }
        [System.ComponentModel.EditorBrowsableAttribute(System.ComponentModel.EditorBrowsableState.Never)]
        public override bool Equals(object obj) { throw null; }
        [System.ComponentModel.EditorBrowsableAttribute(System.ComponentModel.EditorBrowsableState.Never)]
        public override int GetHashCode() { throw null; }
        public static bool operator ==(Azure.Communication.CallAutomation.RecordingFormat left, Azure.Communication.CallAutomation.RecordingFormat right) { throw null; }
        public static implicit operator Azure.Communication.CallAutomation.RecordingFormat (string value) { throw null; }
        public static bool operator !=(Azure.Communication.CallAutomation.RecordingFormat left, Azure.Communication.CallAutomation.RecordingFormat right) { throw null; }
        public override string ToString() { throw null; }
    }
    [System.Runtime.InteropServices.StructLayoutAttribute(System.Runtime.InteropServices.LayoutKind.Sequential)]
    public readonly partial struct RecordingKind : System.IEquatable<Azure.Communication.CallAutomation.RecordingKind>
    {
        private readonly object _dummy;
        private readonly int _dummyPrimitive;
        public RecordingKind(string value) { throw null; }
        public static Azure.Communication.CallAutomation.RecordingKind AzureCommunicationServices { get { throw null; } }
        public static Azure.Communication.CallAutomation.RecordingKind Teams { get { throw null; } }
        public static Azure.Communication.CallAutomation.RecordingKind TeamsCompliance { get { throw null; } }
        public bool Equals(Azure.Communication.CallAutomation.RecordingKind other) { throw null; }
        [System.ComponentModel.EditorBrowsableAttribute(System.ComponentModel.EditorBrowsableState.Never)]
        public override bool Equals(object obj) { throw null; }
        [System.ComponentModel.EditorBrowsableAttribute(System.ComponentModel.EditorBrowsableState.Never)]
        public override int GetHashCode() { throw null; }
        public static bool operator ==(Azure.Communication.CallAutomation.RecordingKind left, Azure.Communication.CallAutomation.RecordingKind right) { throw null; }
        public static implicit operator Azure.Communication.CallAutomation.RecordingKind (string value) { throw null; }
        public static bool operator !=(Azure.Communication.CallAutomation.RecordingKind left, Azure.Communication.CallAutomation.RecordingKind right) { throw null; }
        public override string ToString() { throw null; }
    }
    [System.Runtime.InteropServices.StructLayoutAttribute(System.Runtime.InteropServices.LayoutKind.Sequential)]
    public readonly partial struct RecordingState : System.IEquatable<Azure.Communication.CallAutomation.RecordingState>
    {
        private readonly object _dummy;
        private readonly int _dummyPrimitive;
        public RecordingState(string value) { throw null; }
        public static Azure.Communication.CallAutomation.RecordingState Active { get { throw null; } }
        public static Azure.Communication.CallAutomation.RecordingState Inactive { get { throw null; } }
        public bool Equals(Azure.Communication.CallAutomation.RecordingState other) { throw null; }
        [System.ComponentModel.EditorBrowsableAttribute(System.ComponentModel.EditorBrowsableState.Never)]
        public override bool Equals(object obj) { throw null; }
        [System.ComponentModel.EditorBrowsableAttribute(System.ComponentModel.EditorBrowsableState.Never)]
        public override int GetHashCode() { throw null; }
        public static bool operator ==(Azure.Communication.CallAutomation.RecordingState left, Azure.Communication.CallAutomation.RecordingState right) { throw null; }
        public static implicit operator Azure.Communication.CallAutomation.RecordingState (string value) { throw null; }
        public static bool operator !=(Azure.Communication.CallAutomation.RecordingState left, Azure.Communication.CallAutomation.RecordingState right) { throw null; }
        public override string ToString() { throw null; }
    }
    public partial class RecordingStateChanged : Azure.Communication.CallAutomation.CallAutomationEventBase
    {
        internal RecordingStateChanged() { }
        public string RecordingId { get { throw null; } }
        public Azure.Communication.CallAutomation.RecordingKind? RecordingKind { get { throw null; } }
        public System.DateTimeOffset? StartDateTime { get { throw null; } }
        public Azure.Communication.CallAutomation.RecordingState State { get { throw null; } set { } }
        public static Azure.Communication.CallAutomation.RecordingStateChanged Deserialize(string content) { throw null; }
    }
    public partial class RecordingStateResult
    {
        internal RecordingStateResult() { }
        public string RecordingId { get { throw null; } }
        public Azure.Communication.CallAutomation.RecordingKind? RecordingKind { get { throw null; } }
        public Azure.Communication.CallAutomation.RecordingState? RecordingState { get { throw null; } }
    }
    public abstract partial class RecordingStorage
    {
        public RecordingStorage(Azure.Communication.CallAutomation.RecordingStorageKind recordingStorageKind) { }
        public Azure.Communication.CallAutomation.RecordingStorageKind RecordingStorageKind { get { throw null; } }
        public static Azure.Communication.CallAutomation.RecordingStorage CreateAzureBlobContainerRecordingStorage(System.Uri recordingDestinationContainerUri) { throw null; }
        public static Azure.Communication.CallAutomation.RecordingStorage CreateAzureCommunicationsRecordingStorage() { throw null; }
    }
    [System.Runtime.InteropServices.StructLayoutAttribute(System.Runtime.InteropServices.LayoutKind.Sequential)]
    public readonly partial struct RecordingStorageKind : System.IEquatable<Azure.Communication.CallAutomation.RecordingStorageKind>
    {
        private readonly object _dummy;
        private readonly int _dummyPrimitive;
        public RecordingStorageKind(string value) { throw null; }
        public static Azure.Communication.CallAutomation.RecordingStorageKind AzureBlobStorage { get { throw null; } }
        public static Azure.Communication.CallAutomation.RecordingStorageKind AzureCommunicationServices { get { throw null; } }
        public bool Equals(Azure.Communication.CallAutomation.RecordingStorageKind other) { throw null; }
        [System.ComponentModel.EditorBrowsableAttribute(System.ComponentModel.EditorBrowsableState.Never)]
        public override bool Equals(object obj) { throw null; }
        [System.ComponentModel.EditorBrowsableAttribute(System.ComponentModel.EditorBrowsableState.Never)]
        public override int GetHashCode() { throw null; }
        public static bool operator ==(Azure.Communication.CallAutomation.RecordingStorageKind left, Azure.Communication.CallAutomation.RecordingStorageKind right) { throw null; }
        public static implicit operator Azure.Communication.CallAutomation.RecordingStorageKind (string value) { throw null; }
        public static bool operator !=(Azure.Communication.CallAutomation.RecordingStorageKind left, Azure.Communication.CallAutomation.RecordingStorageKind right) { throw null; }
        public override string ToString() { throw null; }
    }
    public partial class RedirectCallOptions
    {
        public RedirectCallOptions(string incomingCallContext, Azure.Communication.CallAutomation.CallInvite callInvite) { }
        public Azure.Communication.CallAutomation.CallInvite CallInvite { get { throw null; } }
        public string IncomingCallContext { get { throw null; } }
    }
    public partial class RejectCallOptions
    {
        public RejectCallOptions(string incomingCallContext) { }
        public Azure.Communication.CallAutomation.CallRejectReason CallRejectReason { get { throw null; } set { } }
        public string IncomingCallContext { get { throw null; } }
    }
    public partial class RemoveParticipantEventResult
    {
        internal RemoveParticipantEventResult() { }
        public Azure.Communication.CallAutomation.RemoveParticipantFailed FailureResult { get { throw null; } }
        public bool IsSuccess { get { throw null; } }
        public Azure.Communication.CommunicationIdentifier Participant { get { throw null; } }
        public Azure.Communication.CallAutomation.RemoveParticipantSucceeded SuccessResult { get { throw null; } }
    }
    public partial class RemoveParticipantFailed : Azure.Communication.CallAutomation.CallAutomationEventBase
    {
        internal RemoveParticipantFailed() { }
        public Azure.Communication.CommunicationIdentifier Participant { get { throw null; } }
        public static Azure.Communication.CallAutomation.RemoveParticipantFailed Deserialize(string content) { throw null; }
    }
    public partial class RemoveParticipantOptions
    {
        public RemoveParticipantOptions(Azure.Communication.CommunicationIdentifier participantToRemove) { }
        public System.Uri OperationCallbackUri { get { throw null; } set { } }
        public string OperationContext { get { throw null; } set { } }
        public Azure.Communication.CommunicationIdentifier ParticipantToRemove { get { throw null; } }
    }
    public partial class RemoveParticipantResult
    {
        internal RemoveParticipantResult() { }
        public string OperationContext { get { throw null; } }
        public Azure.Communication.CallAutomation.RemoveParticipantEventResult WaitForEventProcessor(System.Threading.CancellationToken cancellationToken = default(System.Threading.CancellationToken)) { throw null; }
        public System.Threading.Tasks.Task<Azure.Communication.CallAutomation.RemoveParticipantEventResult> WaitForEventProcessorAsync(System.Threading.CancellationToken cancellationToken = default(System.Threading.CancellationToken)) { throw null; }
    }
    public partial class RemoveParticipantSucceeded : Azure.Communication.CallAutomation.CallAutomationEventBase
    {
        internal RemoveParticipantSucceeded() { }
        public Azure.Communication.CommunicationIdentifier Participant { get { throw null; } }
        public static Azure.Communication.CallAutomation.RemoveParticipantSucceeded Deserialize(string content) { throw null; }
    }
    public partial class ResultInformation
    {
        internal ResultInformation() { }
        public int? Code { get { throw null; } }
        public string Message { get { throw null; } }
        public int? SubCode { get { throw null; } }
    }
    public partial class RoomCallLocator : Azure.Communication.CallAutomation.CallLocator
    {
        public RoomCallLocator(string id) { }
        public override bool Equals(Azure.Communication.CallAutomation.CallLocator other) { throw null; }
        public override int GetHashCode() { throw null; }
        public override string ToString() { throw null; }
    }
    public partial class SendDtmfTonesCompleted : Azure.Communication.CallAutomation.CallAutomationEventBase
    {
        internal SendDtmfTonesCompleted() { }
        public static Azure.Communication.CallAutomation.SendDtmfTonesCompleted Deserialize(string content) { throw null; }
    }
    public partial class SendDtmfTonesEventResult
    {
        internal SendDtmfTonesEventResult() { }
        public Azure.Communication.CallAutomation.SendDtmfTonesFailed FailureResult { get { throw null; } }
        public bool IsSuccess { get { throw null; } }
        public Azure.Communication.CallAutomation.SendDtmfTonesCompleted SuccessResult { get { throw null; } }
    }
    public partial class SendDtmfTonesFailed : Azure.Communication.CallAutomation.CallAutomationEventBase
    {
        internal SendDtmfTonesFailed() { }
        public static Azure.Communication.CallAutomation.SendDtmfTonesFailed Deserialize(string content) { throw null; }
    }
    public partial class SendDtmfTonesOptions
    {
        public SendDtmfTonesOptions(System.Collections.Generic.IEnumerable<Azure.Communication.CallAutomation.DtmfTone> tones, Azure.Communication.CommunicationIdentifier targetParticipant) { }
        public System.Uri OperationCallbackUri { get { throw null; } set { } }
        public string OperationContext { get { throw null; } set { } }
        public Azure.Communication.CommunicationIdentifier TargetParticipant { get { throw null; } }
        public System.Collections.Generic.IList<Azure.Communication.CallAutomation.DtmfTone> Tones { get { throw null; } }
    }
    public partial class SendDtmfTonesResult
    {
        internal SendDtmfTonesResult() { }
        public string OperationContext { get { throw null; } }
        public Azure.Communication.CallAutomation.SendDtmfTonesEventResult WaitForEventProcessor(System.Threading.CancellationToken cancellationToken = default(System.Threading.CancellationToken)) { throw null; }
        public System.Threading.Tasks.Task<Azure.Communication.CallAutomation.SendDtmfTonesEventResult> WaitForEventProcessorAsync(System.Threading.CancellationToken cancellationToken = default(System.Threading.CancellationToken)) { throw null; }
    }
    public partial class ServerCallLocator : Azure.Communication.CallAutomation.CallLocator
    {
        public ServerCallLocator(string id) { }
        public override bool Equals(Azure.Communication.CallAutomation.CallLocator other) { throw null; }
        public override int GetHashCode() { throw null; }
        public override string ToString() { throw null; }
    }
    public partial class SpeechResult : Azure.Communication.CallAutomation.RecognizeResult
    {
        internal SpeechResult() { }
        public override Azure.Communication.CallAutomation.RecognizeResultType ResultType { get { throw null; } }
        public string Speech { get { throw null; } }
    }
    public partial class SsmlSource : Azure.Communication.CallAutomation.PlaySource
    {
        public SsmlSource(string ssmlText) { }
        public string CustomVoiceEndpointId { get { throw null; } set { } }
        public string SsmlText { get { throw null; } }
    }
    public partial class StartMediaStreamingOptions
    {
        public StartMediaStreamingOptions() { }
        public System.Uri OperationCallbackUri { get { throw null; } set { } }
        public string OperationContext { get { throw null; } set { } }
    }
    public partial class StartRecognizingCallMediaResult
    {
        internal StartRecognizingCallMediaResult() { }
        public Azure.Communication.CallAutomation.StartRecognizingEventResult WaitForEventProcessor(System.Threading.CancellationToken cancellationToken = default(System.Threading.CancellationToken)) { throw null; }
        public System.Threading.Tasks.Task<Azure.Communication.CallAutomation.StartRecognizingEventResult> WaitForEventProcessorAsync(System.Threading.CancellationToken cancellationToken = default(System.Threading.CancellationToken)) { throw null; }
    }
    public partial class StartRecognizingEventResult
    {
        internal StartRecognizingEventResult() { }
        public Azure.Communication.CallAutomation.RecognizeFailed FailureResult { get { throw null; } }
        public bool IsSuccess { get { throw null; } }
        public Azure.Communication.CallAutomation.RecognizeCompleted SuccessResult { get { throw null; } }
    }
    public partial class StartRecordingOptions
    {
        public StartRecordingOptions(Azure.Communication.CallAutomation.CallLocator callLocator) { }
        public StartRecordingOptions(string callConnectionId) { }
        public System.Collections.Generic.IList<Azure.Communication.CommunicationIdentifier> AudioChannelParticipantOrdering { get { throw null; } }
        public System.Collections.Generic.IList<Azure.Communication.CallAutomation.ChannelAffinity> ChannelAffinity { get { throw null; } set { } }
        public bool PauseOnStart { get { throw null; } set { } }
        public Azure.Communication.CallAutomation.RecordingChannel RecordingChannel { get { throw null; } set { } }
        public Azure.Communication.CallAutomation.RecordingContent RecordingContent { get { throw null; } set { } }
        public Azure.Communication.CallAutomation.RecordingFormat RecordingFormat { get { throw null; } set { } }
        public System.Uri RecordingStateCallbackUri { get { throw null; } set { } }
        public Azure.Communication.CallAutomation.RecordingStorage RecordingStorage { get { throw null; } set { } }
    }
    public partial class StartTranscriptionOptions
    {
        public StartTranscriptionOptions() { }
        public string Locale { get { throw null; } set { } }
        public string OperationContext { get { throw null; } set { } }
        public string SpeechRecognitionModelEndpointId { get { throw null; } set { } }
    }
    public partial class StopAudio
    {
        public StopAudio() { }
    }
    public partial class StopMediaStreamingOptions
    {
        public StopMediaStreamingOptions() { }
        public System.Uri OperationCallbackUri { get { throw null; } set { } }
        public string OperationContext { get { throw null; } set { } }
    }
    public partial class StopTranscriptionOptions
    {
        public StopTranscriptionOptions() { }
        public string OperationContext { get { throw null; } set { } }
        public string SpeechRecognitionModelEndpointId { get { throw null; } set { } }
    }
    public abstract partial class StreamingData
    {
        protected StreamingData() { }
        public static Azure.Communication.CallAutomation.StreamingDataKind Kind { get { throw null; } }
        public static Azure.Communication.CallAutomation.StreamingData Parse(string data) { throw null; }
        public static T Parse<T>(string data) where T : Azure.Communication.CallAutomation.StreamingData { throw null; }
    }
    [System.Text.Json.Serialization.JsonConverterAttribute(typeof(System.Text.Json.Serialization.JsonStringEnumConverter))]
    public enum StreamingDataKind
    {
        AudioData = 0,
        AudioMetadata = 1,
        TranscriptionData = 2,
        TranscriptionMetadata = 3,
    }
    public enum TextFormat
    {
        Display = 0,
    }
    public partial class TextSource : Azure.Communication.CallAutomation.PlaySource
    {
        public TextSource(string text) { }
        public TextSource(string text, string voiceName) { }
        public TextSource(string text, string sourceLocale, Azure.Communication.CallAutomation.VoiceKind voiceKind) { }
        public string CustomVoiceEndpointId { get { throw null; } set { } }
        public string SourceLocale { get { throw null; } set { } }
        public string Text { get { throw null; } }
        public Azure.Communication.CallAutomation.VoiceKind? VoiceKind { get { throw null; } set { } }
        public string VoiceName { get { throw null; } set { } }
    }
    public partial class TranscriptionData : Azure.Communication.CallAutomation.StreamingData
    {
        internal TranscriptionData() { }
        public double Confidence { get { throw null; } set { } }
        public System.TimeSpan Duration { get { throw null; } set { } }
        public Azure.Communication.CallAutomation.TextFormat Format { get { throw null; } set { } }
        public System.TimeSpan Offset { get { throw null; } set { } }
        public Azure.Communication.CommunicationIdentifier Participant { get { throw null; } set { } }
        public Azure.Communication.CallAutomation.TranscriptionResultState ResultState { get { throw null; } set { } }
        public string Text { get { throw null; } set { } }
        public System.Collections.Generic.IEnumerable<Azure.Communication.CallAutomation.WordData> Words { get { throw null; } set { } }
    }
    public partial class TranscriptionFailed : Azure.Communication.CallAutomation.CallAutomationEventBase
    {
        internal TranscriptionFailed() { }
        public Azure.Communication.CallAutomation.MediaEventReasonCode ReasonCode { get { throw null; } }
        public Azure.Communication.CallAutomation.TranscriptionUpdate TranscriptionUpdate { get { throw null; } }
        public static Azure.Communication.CallAutomation.TranscriptionFailed Deserialize(string content) { throw null; }
    }
    public partial class TranscriptionMetadata : Azure.Communication.CallAutomation.StreamingData
    {
        public TranscriptionMetadata() { }
        [System.Text.Json.Serialization.JsonPropertyNameAttribute("callConnectionId")]
        public string CallConnectionId { get { throw null; } set { } }
        [System.Text.Json.Serialization.JsonPropertyNameAttribute("correlationId")]
        public string CorrelationId { get { throw null; } set { } }
        [System.Text.Json.Serialization.JsonPropertyNameAttribute("locale")]
        public string Locale { get { throw null; } set { } }
        [System.Text.Json.Serialization.JsonPropertyNameAttribute("subscriptionId")]
        public string TranscriptionSubscriptionId { get { throw null; } set { } }
    }
    public partial class TranscriptionOptions
    {
        public TranscriptionOptions(System.Uri transportUri, string locale, bool? startTranscription = default(bool?), Azure.Communication.CallAutomation.TranscriptionTransport transcriptionTransport = default(Azure.Communication.CallAutomation.TranscriptionTransport)) { }
        public bool? EnableIntermediateResults { get { throw null; } set { } }
        public string Locale { get { throw null; } }
        public string SpeechRecognitionModelEndpointId { get { throw null; } set { } }
        public bool? StartTranscription { get { throw null; } }
        public Azure.Communication.CallAutomation.TranscriptionTransport TranscriptionTransport { get { throw null; } }
        public System.Uri TransportUrl { get { throw null; } }
    }
    [System.Runtime.InteropServices.StructLayoutAttribute(System.Runtime.InteropServices.LayoutKind.Sequential)]
    public readonly partial struct TranscriptionResultState : System.IEquatable<Azure.Communication.CallAutomation.TranscriptionResultState>
    {
        private readonly object _dummy;
        private readonly int _dummyPrimitive;
        public TranscriptionResultState(string value) { throw null; }
        public static Azure.Communication.CallAutomation.TranscriptionResultState Final { get { throw null; } }
        public static Azure.Communication.CallAutomation.TranscriptionResultState Intermediate { get { throw null; } }
        public bool Equals(Azure.Communication.CallAutomation.TranscriptionResultState other) { throw null; }
        [System.ComponentModel.EditorBrowsableAttribute(System.ComponentModel.EditorBrowsableState.Never)]
        public override bool Equals(object obj) { throw null; }
        [System.ComponentModel.EditorBrowsableAttribute(System.ComponentModel.EditorBrowsableState.Never)]
        public override int GetHashCode() { throw null; }
        public static bool operator ==(Azure.Communication.CallAutomation.TranscriptionResultState left, Azure.Communication.CallAutomation.TranscriptionResultState right) { throw null; }
        public static implicit operator Azure.Communication.CallAutomation.TranscriptionResultState (string value) { throw null; }
        public static bool operator !=(Azure.Communication.CallAutomation.TranscriptionResultState left, Azure.Communication.CallAutomation.TranscriptionResultState right) { throw null; }
        public override string ToString() { throw null; }
    }
    public partial class TranscriptionStarted : Azure.Communication.CallAutomation.CallAutomationEventBase
    {
        internal TranscriptionStarted() { }
        public Azure.Communication.CallAutomation.TranscriptionUpdate TranscriptionUpdate { get { throw null; } }
        public static Azure.Communication.CallAutomation.TranscriptionStarted Deserialize(string content) { throw null; }
    }
    [System.Runtime.InteropServices.StructLayoutAttribute(System.Runtime.InteropServices.LayoutKind.Sequential)]
    public readonly partial struct TranscriptionStatus : System.IEquatable<Azure.Communication.CallAutomation.TranscriptionStatus>
    {
        private readonly object _dummy;
        private readonly int _dummyPrimitive;
        public TranscriptionStatus(string value) { throw null; }
        public static Azure.Communication.CallAutomation.TranscriptionStatus TranscriptionFailed { get { throw null; } }
        public static Azure.Communication.CallAutomation.TranscriptionStatus TranscriptionResumed { get { throw null; } }
        public static Azure.Communication.CallAutomation.TranscriptionStatus TranscriptionStarted { get { throw null; } }
        public static Azure.Communication.CallAutomation.TranscriptionStatus TranscriptionStopped { get { throw null; } }
        public static Azure.Communication.CallAutomation.TranscriptionStatus TranscriptionUpdated { get { throw null; } }
        public static Azure.Communication.CallAutomation.TranscriptionStatus UnspecifiedError { get { throw null; } }
        public bool Equals(Azure.Communication.CallAutomation.TranscriptionStatus other) { throw null; }
        [System.ComponentModel.EditorBrowsableAttribute(System.ComponentModel.EditorBrowsableState.Never)]
        public override bool Equals(object obj) { throw null; }
        [System.ComponentModel.EditorBrowsableAttribute(System.ComponentModel.EditorBrowsableState.Never)]
        public override int GetHashCode() { throw null; }
        public static bool operator ==(Azure.Communication.CallAutomation.TranscriptionStatus left, Azure.Communication.CallAutomation.TranscriptionStatus right) { throw null; }
        public static implicit operator Azure.Communication.CallAutomation.TranscriptionStatus (string value) { throw null; }
        public static bool operator !=(Azure.Communication.CallAutomation.TranscriptionStatus left, Azure.Communication.CallAutomation.TranscriptionStatus right) { throw null; }
        public override string ToString() { throw null; }
    }
    [System.Runtime.InteropServices.StructLayoutAttribute(System.Runtime.InteropServices.LayoutKind.Sequential)]
    public readonly partial struct TranscriptionStatusDetails : System.IEquatable<Azure.Communication.CallAutomation.TranscriptionStatusDetails>
    {
        private readonly object _dummy;
        private readonly int _dummyPrimitive;
        public TranscriptionStatusDetails(string value) { throw null; }
        public static Azure.Communication.CallAutomation.TranscriptionStatusDetails AuthenticationFailure { get { throw null; } }
        public static Azure.Communication.CallAutomation.TranscriptionStatusDetails BadRequest { get { throw null; } }
        public static Azure.Communication.CallAutomation.TranscriptionStatusDetails Forbidden { get { throw null; } }
        public static Azure.Communication.CallAutomation.TranscriptionStatusDetails ServiceShutdown { get { throw null; } }
        public static Azure.Communication.CallAutomation.TranscriptionStatusDetails ServiceTimeout { get { throw null; } }
        public static Azure.Communication.CallAutomation.TranscriptionStatusDetails SpeechServicesConnectionError { get { throw null; } }
        public static Azure.Communication.CallAutomation.TranscriptionStatusDetails StreamConnectionInterrupted { get { throw null; } }
        public static Azure.Communication.CallAutomation.TranscriptionStatusDetails StreamConnectionReestablished { get { throw null; } }
        public static Azure.Communication.CallAutomation.TranscriptionStatusDetails StreamConnectionUnsuccessful { get { throw null; } }
        public static Azure.Communication.CallAutomation.TranscriptionStatusDetails StreamUrlMissing { get { throw null; } }
        public static Azure.Communication.CallAutomation.TranscriptionStatusDetails SubscriptionStarted { get { throw null; } }
        public static Azure.Communication.CallAutomation.TranscriptionStatusDetails SubscriptionStopped { get { throw null; } }
        public static Azure.Communication.CallAutomation.TranscriptionStatusDetails TooManyRequests { get { throw null; } }
        public static Azure.Communication.CallAutomation.TranscriptionStatusDetails TranscriptionLocaleUpdated { get { throw null; } }
        public static Azure.Communication.CallAutomation.TranscriptionStatusDetails UnspecifiedError { get { throw null; } }
        public bool Equals(Azure.Communication.CallAutomation.TranscriptionStatusDetails other) { throw null; }
        [System.ComponentModel.EditorBrowsableAttribute(System.ComponentModel.EditorBrowsableState.Never)]
        public override bool Equals(object obj) { throw null; }
        [System.ComponentModel.EditorBrowsableAttribute(System.ComponentModel.EditorBrowsableState.Never)]
        public override int GetHashCode() { throw null; }
        public static bool operator ==(Azure.Communication.CallAutomation.TranscriptionStatusDetails left, Azure.Communication.CallAutomation.TranscriptionStatusDetails right) { throw null; }
        public static implicit operator Azure.Communication.CallAutomation.TranscriptionStatusDetails (string value) { throw null; }
        public static bool operator !=(Azure.Communication.CallAutomation.TranscriptionStatusDetails left, Azure.Communication.CallAutomation.TranscriptionStatusDetails right) { throw null; }
        public override string ToString() { throw null; }
    }
    public partial class TranscriptionStopped : Azure.Communication.CallAutomation.CallAutomationEventBase
    {
        internal TranscriptionStopped() { }
        public Azure.Communication.CallAutomation.TranscriptionUpdate TranscriptionUpdate { get { throw null; } }
        public static Azure.Communication.CallAutomation.TranscriptionStopped Deserialize(string content) { throw null; }
    }
    public partial class TranscriptionSubscription
    {
        internal TranscriptionSubscription() { }
        public string Id { get { throw null; } }
        public Azure.Communication.CallAutomation.TranscriptionSubscriptionState? State { get { throw null; } }
        public System.Collections.Generic.IReadOnlyList<Azure.Communication.CallAutomation.TranscriptionResultState> SubscribedResultStates { get { throw null; } }
    }
    [System.Runtime.InteropServices.StructLayoutAttribute(System.Runtime.InteropServices.LayoutKind.Sequential)]
    public readonly partial struct TranscriptionSubscriptionState : System.IEquatable<Azure.Communication.CallAutomation.TranscriptionSubscriptionState>
    {
        private readonly object _dummy;
        private readonly int _dummyPrimitive;
        public TranscriptionSubscriptionState(string value) { throw null; }
        public static Azure.Communication.CallAutomation.TranscriptionSubscriptionState Active { get { throw null; } }
        public static Azure.Communication.CallAutomation.TranscriptionSubscriptionState Disabled { get { throw null; } }
        public static Azure.Communication.CallAutomation.TranscriptionSubscriptionState Inactive { get { throw null; } }
        public bool Equals(Azure.Communication.CallAutomation.TranscriptionSubscriptionState other) { throw null; }
        [System.ComponentModel.EditorBrowsableAttribute(System.ComponentModel.EditorBrowsableState.Never)]
        public override bool Equals(object obj) { throw null; }
        [System.ComponentModel.EditorBrowsableAttribute(System.ComponentModel.EditorBrowsableState.Never)]
        public override int GetHashCode() { throw null; }
        public static bool operator ==(Azure.Communication.CallAutomation.TranscriptionSubscriptionState left, Azure.Communication.CallAutomation.TranscriptionSubscriptionState right) { throw null; }
        public static implicit operator Azure.Communication.CallAutomation.TranscriptionSubscriptionState (string value) { throw null; }
        public static bool operator !=(Azure.Communication.CallAutomation.TranscriptionSubscriptionState left, Azure.Communication.CallAutomation.TranscriptionSubscriptionState right) { throw null; }
        public override string ToString() { throw null; }
    }
    [System.Runtime.InteropServices.StructLayoutAttribute(System.Runtime.InteropServices.LayoutKind.Sequential)]
    public readonly partial struct TranscriptionTransport : System.IEquatable<Azure.Communication.CallAutomation.TranscriptionTransport>
    {
        private readonly object _dummy;
        private readonly int _dummyPrimitive;
        public TranscriptionTransport(string value) { throw null; }
        public static Azure.Communication.CallAutomation.TranscriptionTransport Websocket { get { throw null; } }
        public bool Equals(Azure.Communication.CallAutomation.TranscriptionTransport other) { throw null; }
        [System.ComponentModel.EditorBrowsableAttribute(System.ComponentModel.EditorBrowsableState.Never)]
        public override bool Equals(object obj) { throw null; }
        [System.ComponentModel.EditorBrowsableAttribute(System.ComponentModel.EditorBrowsableState.Never)]
        public override int GetHashCode() { throw null; }
        public static bool operator ==(Azure.Communication.CallAutomation.TranscriptionTransport left, Azure.Communication.CallAutomation.TranscriptionTransport right) { throw null; }
        public static implicit operator Azure.Communication.CallAutomation.TranscriptionTransport (string value) { throw null; }
        public static bool operator !=(Azure.Communication.CallAutomation.TranscriptionTransport left, Azure.Communication.CallAutomation.TranscriptionTransport right) { throw null; }
        public override string ToString() { throw null; }
    }
    public partial class TranscriptionUpdate
    {
        internal TranscriptionUpdate() { }
        public Azure.Communication.CallAutomation.TranscriptionStatus? TranscriptionStatus { get { throw null; } }
        public Azure.Communication.CallAutomation.TranscriptionStatusDetails? TranscriptionStatusDetails { get { throw null; } }
    }
    public partial class TranscriptionUpdated : Azure.Communication.CallAutomation.CallAutomationEventBase
    {
        internal TranscriptionUpdated() { }
        public Azure.Communication.CallAutomation.TranscriptionUpdate TranscriptionUpdate { get { throw null; } }
        public static Azure.Communication.CallAutomation.TranscriptionUpdated Deserialize(string content) { throw null; }
    }
    public partial class TransferCallToParticipantEventResult
    {
        internal TransferCallToParticipantEventResult() { }
        public Azure.Communication.CallAutomation.CallTransferFailed FailureResult { get { throw null; } }
        public bool IsSuccess { get { throw null; } }
        public Azure.Communication.CallAutomation.CallTransferAccepted SuccessResult { get { throw null; } }
    }
    public partial class TransferCallToParticipantResult
    {
        internal TransferCallToParticipantResult() { }
        public string OperationContext { get { throw null; } }
        public Azure.Communication.CallAutomation.TransferCallToParticipantEventResult WaitForEventProcessor(System.Threading.CancellationToken cancellationToken = default(System.Threading.CancellationToken)) { throw null; }
        public System.Threading.Tasks.Task<Azure.Communication.CallAutomation.TransferCallToParticipantEventResult> WaitForEventProcessorAsync(System.Threading.CancellationToken cancellationToken = default(System.Threading.CancellationToken)) { throw null; }
    }
    public partial class TransferToParticipantOptions
    {
        public TransferToParticipantOptions(Azure.Communication.CommunicationUserIdentifier targetIdentity) { }
        public TransferToParticipantOptions(Azure.Communication.MicrosoftTeamsAppIdentifier targetIdentity) { }
        public TransferToParticipantOptions(Azure.Communication.MicrosoftTeamsUserIdentifier targetIdentity) { }
        public TransferToParticipantOptions(Azure.Communication.PhoneNumberIdentifier targetPhoneNumberIdentity) { }
        public Azure.Communication.CallAutomation.CustomCallingContext CustomCallingContext { get { throw null; } }
        public System.Uri OperationCallbackUri { get { throw null; } set { } }
        public string OperationContext { get { throw null; } set { } }
        public Azure.Communication.PhoneNumberIdentifier SourceCallerIdNumber { get { throw null; } set { } }
        public Azure.Communication.CommunicationIdentifier Target { get { throw null; } }
        public Azure.Communication.CommunicationIdentifier Transferee { get { throw null; } set { } }
    }
    public partial class UnholdOptions
    {
        public UnholdOptions(Azure.Communication.CommunicationIdentifier targetParticipant) { }
        public string OperationContext { get { throw null; } set { } }
        public Azure.Communication.CommunicationIdentifier TargetParticipant { get { throw null; } }
    }
    public partial class UpdateTranscriptionOptions
    {
        public UpdateTranscriptionOptions(string locale) { }
        public string OperationContext { get { throw null; } set { } }
        public string SpeechRecognitionModelEndpointId { get { throw null; } set { } }
    }
    [System.Runtime.InteropServices.StructLayoutAttribute(System.Runtime.InteropServices.LayoutKind.Sequential)]
    public readonly partial struct VoiceKind : System.IEquatable<Azure.Communication.CallAutomation.VoiceKind>
    {
        private readonly object _dummy;
        private readonly int _dummyPrimitive;
        public VoiceKind(string value) { throw null; }
        public static Azure.Communication.CallAutomation.VoiceKind Female { get { throw null; } }
        public static Azure.Communication.CallAutomation.VoiceKind Male { get { throw null; } }
        public bool Equals(Azure.Communication.CallAutomation.VoiceKind other) { throw null; }
        [System.ComponentModel.EditorBrowsableAttribute(System.ComponentModel.EditorBrowsableState.Never)]
        public override bool Equals(object obj) { throw null; }
        [System.ComponentModel.EditorBrowsableAttribute(System.ComponentModel.EditorBrowsableState.Never)]
        public override int GetHashCode() { throw null; }
        public static bool operator ==(Azure.Communication.CallAutomation.VoiceKind left, Azure.Communication.CallAutomation.VoiceKind right) { throw null; }
        public static implicit operator Azure.Communication.CallAutomation.VoiceKind (string value) { throw null; }
        public static bool operator !=(Azure.Communication.CallAutomation.VoiceKind left, Azure.Communication.CallAutomation.VoiceKind right) { throw null; }
        public override string ToString() { throw null; }
    }
    public partial class WordData
    {
        internal WordData() { }
        [System.Text.Json.Serialization.JsonPropertyNameAttribute("duration")]
        public System.TimeSpan Duration { get { throw null; } set { } }
        [System.Text.Json.Serialization.JsonPropertyNameAttribute("offset")]
        public System.TimeSpan Offset { get { throw null; } set { } }
        [System.Text.Json.Serialization.JsonPropertyNameAttribute("text")]
        public string Text { get { throw null; } set { } }
    }
}
namespace Azure.Communication.CallAutomation.Models.Events
{
    public partial class StartRecordingFailed : Azure.Communication.CallAutomation.CallAutomationEventBase
    {
        internal StartRecordingFailed() { }
        public string RecordingId { get { throw null; } }
        public static Azure.Communication.CallAutomation.Models.Events.StartRecordingFailed Deserialize(string content) { throw null; }
    }
    public partial class StartRecordingFailedInternal
    {
        internal StartRecordingFailedInternal() { }
        public string CallConnectionId { get { throw null; } }
        public string CorrelationId { get { throw null; } }
        public string RecordingId { get { throw null; } }
    }
}<|MERGE_RESOLUTION|>--- conflicted
+++ resolved
@@ -50,6 +50,7 @@
         public Azure.Communication.CommunicationUserIdentifier AnsweredBy { get { throw null; } set { } }
         public System.Uri CallbackUri { get { throw null; } }
         public Azure.Communication.CallAutomation.CallIntelligenceOptions CallIntelligenceOptions { get { throw null; } set { } }
+        public Azure.Communication.CallAutomation.CustomCallingContext CustomCallingContext { get { throw null; } }
         public string IncomingCallContext { get { throw null; } }
         public Azure.Communication.CallAutomation.MediaStreamingOptions MediaStreamingOptions { get { throw null; } set { } }
         public string OperationContext { get { throw null; } set { } }
@@ -234,10 +235,6 @@
         public static Azure.Communication.CallAutomation.SendDtmfTonesFailed SendDtmfTonesFailed(string callConnectionId = null, string serverCallId = null, string correlationId = null, string operationContext = null, Azure.Communication.CallAutomation.ResultInformation resultInformation = null) { throw null; }
         public static Azure.Communication.CallAutomation.SendDtmfTonesResult SendDtmfTonesResult(string operationContext = null) { throw null; }
         public static Azure.Communication.CallAutomation.SpeechResult SpeechResult(string speech = null) { throw null; }
-<<<<<<< HEAD
-        public static Azure.Communication.CallAutomation.Models.Events.StartRecordingFailedInternal StartRecordingFailedInternal(string callConnectionId = null, string correlationId = null, string recordingId = null) { throw null; }
-=======
->>>>>>> cb2a8b15
         public static Azure.Communication.CallAutomation.TranscriptionFailed TranscriptionFailed(Azure.Communication.CallAutomation.TranscriptionUpdate transcriptionUpdate = null, string callConnectionId = null, string serverCallId = null, string correlationId = null, string operationContext = null, Azure.Communication.CallAutomation.ResultInformation resultInformation = null) { throw null; }
         public static Azure.Communication.CallAutomation.TranscriptionStarted TranscriptionStarted(Azure.Communication.CallAutomation.TranscriptionUpdate transcriptionUpdate = null, string callConnectionId = null, string serverCallId = null, string correlationId = null, string operationContext = null, Azure.Communication.CallAutomation.ResultInformation resultInformation = null) { throw null; }
         public static Azure.Communication.CallAutomation.TranscriptionStopped TranscriptionStopped(Azure.Communication.CallAutomation.TranscriptionUpdate transcriptionUpdate = null, string callConnectionId = null, string serverCallId = null, string correlationId = null, string operationContext = null, Azure.Communication.CallAutomation.ResultInformation resultInformation = null) { throw null; }
@@ -1747,20 +1744,4 @@
         [System.Text.Json.Serialization.JsonPropertyNameAttribute("text")]
         public string Text { get { throw null; } set { } }
     }
-}
-namespace Azure.Communication.CallAutomation.Models.Events
-{
-    public partial class StartRecordingFailed : Azure.Communication.CallAutomation.CallAutomationEventBase
-    {
-        internal StartRecordingFailed() { }
-        public string RecordingId { get { throw null; } }
-        public static Azure.Communication.CallAutomation.Models.Events.StartRecordingFailed Deserialize(string content) { throw null; }
-    }
-    public partial class StartRecordingFailedInternal
-    {
-        internal StartRecordingFailedInternal() { }
-        public string CallConnectionId { get { throw null; } }
-        public string CorrelationId { get { throw null; } }
-        public string RecordingId { get { throw null; } }
-    }
 }