--- conflicted
+++ resolved
@@ -144,15 +144,9 @@
         public static Azure.Communication.CallAutomation.AddParticipantResult AddParticipantsResult(Azure.Communication.CallAutomation.CallParticipant participant = null, string operationContext = null) { throw null; }
         public static Azure.Communication.CallAutomation.AddParticipantSucceededEventData AddParticipantSucceeded(string callConnectionId = null, string serverCallId = null, string correlationId = null, string operationContext = null, Azure.Communication.CallAutomation.ResultInformation resultInformation = null, Azure.Communication.CommunicationIdentifier participant = null) { throw null; }
         public static Azure.Communication.CallAutomation.AnswerCallResult AnswerCallResult(Azure.Communication.CallAutomation.CallConnection callConnection = null, Azure.Communication.CallAutomation.CallConnectionProperties callConnectionProperties = null) { throw null; }
-<<<<<<< HEAD
-        public static Azure.Communication.CallAutomation.CallConnected CallConnected(string callConnectionId = null, string serverCallId = null, string correlationId = null, string operationContext = null) { throw null; }
-        public static Azure.Communication.CallAutomation.CallConnectionProperties CallConnectionProperties(string callConnectionId = null, string serverCallId = null, System.Collections.Generic.IEnumerable<Azure.Communication.CommunicationIdentifier> targets = null, Azure.Communication.CallAutomation.CallConnectionState callConnectionState = default(Azure.Communication.CallAutomation.CallConnectionState), System.Uri callbackUri = null, Azure.Communication.CommunicationIdentifier sourceIdentity = null, Azure.Communication.PhoneNumberIdentifier sourceCallerIdNumber = null, string sourceDisplayName = null, string mediaSubscriptionId = null) { throw null; }
-        public static Azure.Communication.CallAutomation.CallDisconnected CallDisconnected(string callConnectionId = null, string serverCallId = null, string correlationId = null, string operationContext = null) { throw null; }
-=======
         public static Azure.Communication.CallAutomation.CallConnectedEventData CallConnectedEventData(string callConnectionId = null, string serverCallId = null, string correlationId = null, string operationContext = null) { throw null; }
         public static Azure.Communication.CallAutomation.CallConnectionProperties CallConnectionProperties(string callConnectionId = null, string serverCallId = null, System.Collections.Generic.IEnumerable<Azure.Communication.CommunicationIdentifier> targets = null, Azure.Communication.CallAutomation.CallConnectionState callConnectionState = default(Azure.Communication.CallAutomation.CallConnectionState), System.Uri callbackEndpoint = null, Azure.Communication.CommunicationIdentifier sourceIdentity = null, Azure.Communication.PhoneNumberIdentifier sourceCallerIdNumber = null, string sourceDisplayName = null, string mediaSubscriptionId = null) { throw null; }
         public static Azure.Communication.CallAutomation.CallDisconnectedEventData CallDisconnectedEventData(string callConnectionId = null, string serverCallId = null, string correlationId = null, string operationContext = null) { throw null; }
->>>>>>> 9164bfd9
         public static Azure.Communication.CallAutomation.CallParticipant CallParticipant(Azure.Communication.CommunicationIdentifier identifier = null, bool isMuted = false) { throw null; }
         public static Azure.Communication.CallAutomation.CallTransferAcceptedEventData CallTransferAcceptedEventData(string callConnectionId = null, string serverCallId = null, string correlationId = null, string operationContext = null, Azure.Communication.CallAutomation.ResultInformation resultInformation = null) { throw null; }
         public static Azure.Communication.CallAutomation.CallTransferFailedEventData CallTransferFailedEventData(string callConnectionId = null, string serverCallId = null, string correlationId = null, string operationContext = null, Azure.Communication.CallAutomation.ResultInformation resultInformation = null) { throw null; }
@@ -748,15 +742,9 @@
     }
     public partial class PlayCompletedEventData : Azure.Communication.CallAutomation.CallAutomationEventData
     {
-<<<<<<< HEAD
-        internal PlayCompleted() { }
-        public Azure.Communication.CallAutomation.MediaEventReasonCode ReasonCode { get { throw null; } }
-        public static Azure.Communication.CallAutomation.PlayCompleted Deserialize(string content) { throw null; }
-=======
         internal PlayCompletedEventData() { }
         public Azure.Communication.CallAutomation.ReasonCode ReasonCode { get { throw null; } }
         public static Azure.Communication.CallAutomation.PlayCompletedEventData Deserialize(string content) { throw null; }
->>>>>>> 9164bfd9
     }
     public partial class PlayEventResult
     {
@@ -767,15 +755,9 @@
     }
     public partial class PlayFailedEventData : Azure.Communication.CallAutomation.CallAutomationEventData
     {
-<<<<<<< HEAD
-        internal PlayFailed() { }
-        public Azure.Communication.CallAutomation.MediaEventReasonCode ReasonCode { get { throw null; } }
-        public static Azure.Communication.CallAutomation.PlayFailed Deserialize(string content) { throw null; }
-=======
         internal PlayFailedEventData() { }
         public Azure.Communication.CallAutomation.ReasonCode ReasonCode { get { throw null; } }
         public static Azure.Communication.CallAutomation.PlayFailedEventData Deserialize(string content) { throw null; }
->>>>>>> 9164bfd9
     }
     public partial class PlayOptions
     {
@@ -794,9 +776,6 @@
         protected PlaySource() { }
         public string PlaySourceId { get { throw null; } set { } }
     }
-<<<<<<< HEAD
-    public partial class RecognizeCanceled : Azure.Communication.CallAutomation.CallAutomationEventBase
-=======
     [System.Runtime.InteropServices.StructLayoutAttribute(System.Runtime.InteropServices.LayoutKind.Sequential)]
     public readonly partial struct ReasonCode : System.IEquatable<Azure.Communication.CallAutomation.ReasonCode>
     {
@@ -831,7 +810,6 @@
         public override string ToString() { throw null; }
     }
     public partial class RecognizeCanceledEventData : Azure.Communication.CallAutomation.CallAutomationEventData
->>>>>>> 9164bfd9
     {
         internal RecognizeCanceledEventData() { }
         public static Azure.Communication.CallAutomation.RecognizeCanceledEventData Deserialize(string content) { throw null; }
@@ -851,15 +829,9 @@
     }
     public partial class RecognizeFailedEventData : Azure.Communication.CallAutomation.CallAutomationEventData
     {
-<<<<<<< HEAD
-        internal RecognizeFailed() { }
-        public Azure.Communication.CallAutomation.MediaEventReasonCode ReasonCode { get { throw null; } }
-        public static Azure.Communication.CallAutomation.RecognizeFailed Deserialize(string content) { throw null; }
-=======
         internal RecognizeFailedEventData() { }
         public Azure.Communication.CallAutomation.ReasonCode ReasonCode { get { throw null; } }
         public static Azure.Communication.CallAutomation.RecognizeFailedEventData Deserialize(string content) { throw null; }
->>>>>>> 9164bfd9
     }
     [System.Runtime.InteropServices.StructLayoutAttribute(System.Runtime.InteropServices.LayoutKind.Sequential)]
     public readonly partial struct RecognizeInputType : System.IEquatable<Azure.Communication.CallAutomation.RecognizeInputType>
