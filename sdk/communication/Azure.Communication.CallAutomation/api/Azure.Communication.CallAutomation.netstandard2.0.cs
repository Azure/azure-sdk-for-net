namespace Azure.Communication.CallAutomation
{
    public partial class AddParticipantsEventResult : Azure.Communication.CallAutomation.EventResultBase
    {
        internal AddParticipantsEventResult() { }
        public Azure.Communication.CallAutomation.AddParticipantsFailed FailureEvent { get { throw null; } }
        public Azure.Communication.CallAutomation.AddParticipantsSucceeded SuccessEvent { get { throw null; } }
    }
    public partial class AddParticipantsFailed : Azure.Communication.CallAutomation.CallAutomationEventBase
    {
        internal AddParticipantsFailed() { }
        public System.Collections.Generic.IReadOnlyList<Azure.Communication.CommunicationIdentifier> Participants { get { throw null; } }
        public static Azure.Communication.CallAutomation.AddParticipantsFailed Deserialize(string content) { throw null; }
    }
    public partial class AddParticipantsOptions
    {
        public AddParticipantsOptions(System.Collections.Generic.IEnumerable<Azure.Communication.CommunicationIdentifier> participantsToAdd) { }
        public int? InvitationTimeoutInSeconds { get { throw null; } set { } }
        public string OperationContext { get { throw null; } set { } }
        public System.Collections.Generic.IEnumerable<Azure.Communication.CommunicationIdentifier> ParticipantsToAdd { get { throw null; } }
        public Azure.Communication.CallAutomation.RepeatabilityHeaders RepeatabilityHeaders { get { throw null; } set { } }
        public Azure.Communication.PhoneNumberIdentifier SourceCallerId { get { throw null; } set { } }
        public string SourceDisplayName { get { throw null; } set { } }
        public Azure.Communication.CommunicationIdentifier SourceIdentifier { get { throw null; } set { } }
    }
    public partial class AddParticipantsResult : Azure.Communication.CallAutomation.ResultWithWaitForEventBase
    {
        internal AddParticipantsResult() { }
        public string OperationContext { get { throw null; } }
        public System.Collections.Generic.IReadOnlyList<Azure.Communication.CallAutomation.CallParticipant> Participants { get { throw null; } }
        public System.Threading.Tasks.Task<Azure.Communication.CallAutomation.AddParticipantsEventResult> WaitForEvent(System.TimeSpan eventTimeout = default(System.TimeSpan)) { throw null; }
    }
    public partial class AddParticipantsSucceeded : Azure.Communication.CallAutomation.CallAutomationEventBase
    {
        internal AddParticipantsSucceeded() { }
        public System.Collections.Generic.IReadOnlyList<Azure.Communication.CommunicationIdentifier> Participants { get { throw null; } }
        public static Azure.Communication.CallAutomation.AddParticipantsSucceeded Deserialize(string content) { throw null; }
    }
    public partial class AnswerCallEventResult : Azure.Communication.CallAutomation.EventResultBase
    {
        internal AnswerCallEventResult() { }
        public Azure.Communication.CallAutomation.CallConnected SuccessEvent { get { throw null; } }
    }
    public partial class AnswerCallOptions
    {
        public AnswerCallOptions(string incomingCallContext, System.Uri callbackUri) { }
        public System.Uri AzureCognitiveServicesEndpointUrl { get { throw null; } set { } }
        public System.Uri CallbackUri { get { throw null; } }
        public string IncomingCallContext { get { throw null; } }
        public Azure.Communication.CallAutomation.MediaStreamingOptions MediaStreamingOptions { get { throw null; } set { } }
        public Azure.Communication.CallAutomation.RepeatabilityHeaders RepeatabilityHeaders { get { throw null; } set { } }
    }
    public partial class AnswerCallResult : Azure.Communication.CallAutomation.ResultWithWaitForEventBase
    {
        internal AnswerCallResult() { }
        public Azure.Communication.CallAutomation.CallConnection CallConnection { get { throw null; } }
        public Azure.Communication.CallAutomation.CallConnectionProperties CallConnectionProperties { get { throw null; } }
        public System.Threading.Tasks.Task<Azure.Communication.CallAutomation.AnswerCallEventResult> WaitForEvent(System.TimeSpan eventTimeout = default(System.TimeSpan)) { throw null; }
    }
    public partial class CallAutomationClient
    {
        protected CallAutomationClient() { }
        public CallAutomationClient(string connectionString) { }
        public CallAutomationClient(string connectionString, Azure.Communication.CallAutomation.CallAutomationClientOptions options) { }
        public CallAutomationClient(System.Uri endpoint, Azure.Core.TokenCredential credential, Azure.Communication.CallAutomation.CallAutomationClientOptions options = null) { }
        public CallAutomationClient(System.Uri pmaEndpoint, string connectionString, Azure.Communication.CallAutomation.CallAutomationClientOptions options = null) { }
        public virtual Azure.Response<Azure.Communication.CallAutomation.AnswerCallResult> AnswerCall(Azure.Communication.CallAutomation.AnswerCallOptions options, System.Threading.CancellationToken cancellationToken = default(System.Threading.CancellationToken)) { throw null; }
        public virtual Azure.Response<Azure.Communication.CallAutomation.AnswerCallResult> AnswerCall(string incomingCallContext, System.Uri callbackUri, System.Threading.CancellationToken cancellationToken = default(System.Threading.CancellationToken)) { throw null; }
        public virtual System.Threading.Tasks.Task<Azure.Response<Azure.Communication.CallAutomation.AnswerCallResult>> AnswerCallAsync(Azure.Communication.CallAutomation.AnswerCallOptions options, System.Threading.CancellationToken cancellationToken = default(System.Threading.CancellationToken)) { throw null; }
        public virtual System.Threading.Tasks.Task<Azure.Response<Azure.Communication.CallAutomation.AnswerCallResult>> AnswerCallAsync(string incomingCallContext, System.Uri callbackUri, System.Threading.CancellationToken cancellationToken = default(System.Threading.CancellationToken)) { throw null; }
        public virtual Azure.Response<Azure.Communication.CallAutomation.CreateCallResult> CreateCall(Azure.Communication.CallAutomation.CreateCallOptions options, System.Threading.CancellationToken cancellationToken = default(System.Threading.CancellationToken)) { throw null; }
        public virtual System.Threading.Tasks.Task<Azure.Response<Azure.Communication.CallAutomation.CreateCallResult>> CreateCallAsync(Azure.Communication.CallAutomation.CreateCallOptions options, System.Threading.CancellationToken cancellationToken = default(System.Threading.CancellationToken)) { throw null; }
        public virtual Azure.Communication.CallAutomation.CallConnection GetCallConnection(string callConnectionId) { throw null; }
        public virtual Azure.Communication.CallAutomation.CallRecording GetCallRecording() { throw null; }
        public virtual Azure.Communication.CallAutomation.EventProcessor GetEventProcessor() { throw null; }
        public virtual Azure.Response RedirectCall(Azure.Communication.CallAutomation.RedirectCallOptions options, System.Threading.CancellationToken cancellationToken = default(System.Threading.CancellationToken)) { throw null; }
        public virtual Azure.Response RedirectCall(string incomingCallContext, Azure.Communication.CommunicationIdentifier target, System.Threading.CancellationToken cancellationToken = default(System.Threading.CancellationToken)) { throw null; }
        public virtual System.Threading.Tasks.Task<Azure.Response> RedirectCallAsync(Azure.Communication.CallAutomation.RedirectCallOptions options, System.Threading.CancellationToken cancellationToken = default(System.Threading.CancellationToken)) { throw null; }
        public virtual System.Threading.Tasks.Task<Azure.Response> RedirectCallAsync(string incomingCallContext, Azure.Communication.CommunicationIdentifier target, System.Threading.CancellationToken cancellationToken = default(System.Threading.CancellationToken)) { throw null; }
        public virtual Azure.Response RejectCall(Azure.Communication.CallAutomation.RejectCallOptions options, System.Threading.CancellationToken cancellationToken = default(System.Threading.CancellationToken)) { throw null; }
        public virtual Azure.Response RejectCall(string incomingCallContext, System.Threading.CancellationToken cancellationToken = default(System.Threading.CancellationToken)) { throw null; }
        public virtual System.Threading.Tasks.Task<Azure.Response> RejectCallAsync(Azure.Communication.CallAutomation.RejectCallOptions options, System.Threading.CancellationToken cancellationToken = default(System.Threading.CancellationToken)) { throw null; }
        public virtual System.Threading.Tasks.Task<Azure.Response> RejectCallAsync(string incomingCallContext, System.Threading.CancellationToken cancellationToken = default(System.Threading.CancellationToken)) { throw null; }
    }
    public partial class CallAutomationClientOptions : Azure.Core.ClientOptions
    {
        public CallAutomationClientOptions(Azure.Communication.CallAutomation.CallAutomationClientOptions.ServiceVersion version = Azure.Communication.CallAutomation.CallAutomationClientOptions.ServiceVersion.V2023_01_15_Preview) { }
        public Azure.Communication.CallAutomation.EventProcessorOptions EventProcessorOptions { get { throw null; } }
        public enum ServiceVersion
        {
            V2023_01_15_Preview = 1,
        }
    }
    public static partial class CallAutomationErrorMessages
    {
        public const string InvalidCognitiveServiceHttpsUriMessage = "Cognitive Service Uri has to be in well-formed, valid https format.";
        public const string InvalidHttpsUriMessage = "Callback Uri has to be in well-formed, valid https format.";
        public const string InvalidInvitationTimeoutInSeconds = "InvitationTimeoutInSeconds has to be between 1 and 180 seconds.";
        public const string InvalidRepeatabilityHeadersMessage = "Invalid RepeatabilityHeaders. RepeatabilityHeaders is only valid when RepeatabilityRequestId and RepeatabilityFirstSent are set to non-default value.";
        public const string OperationContextExceedsMaxLength = "OperationContext exceeds maximum string length of 5000.";
        public const string UserToUserInformationExceedsMaxLength = "UserToUserInformation exceeds maximum string length of 5000.";
    }
    public abstract partial class CallAutomationEventBase
    {
        protected CallAutomationEventBase() { }
        public string CallConnectionId { get { throw null; } }
        public string CorrelationId { get { throw null; } }
        public string? OperationContext { get { throw null; } }
        public Azure.Communication.CallAutomation.ResultInformation? ResultInformation { get { throw null; } }
        public string ServerCallId { get { throw null; } }
    }
    public static partial class CallAutomationEventParser
    {
        public static Azure.Communication.CallAutomation.CallAutomationEventBase Parse(Azure.Messaging.CloudEvent cloudEvent) { throw null; }
        public static Azure.Communication.CallAutomation.CallAutomationEventBase Parse(System.BinaryData json) { throw null; }
        public static Azure.Communication.CallAutomation.CallAutomationEventBase Parse(string eventData, string eventType) { throw null; }
        public static Azure.Communication.CallAutomation.CallAutomationEventBase[] ParseMany(Azure.Messaging.CloudEvent[] cloudEvents) { throw null; }
        public static Azure.Communication.CallAutomation.CallAutomationEventBase[] ParseMany(System.BinaryData json) { throw null; }
    }
    public abstract partial class CallAutomationEventWithReasonCodeName : Azure.Communication.CallAutomation.CallAutomationEventBase
    {
        protected CallAutomationEventWithReasonCodeName() { }
        public Azure.Communication.CallAutomation.ReasonCode ReasonCode { get { throw null; } }
    }
    public static partial class CallAutomationModelFactory
    {
        public static Azure.Communication.CallAutomation.AddParticipantsFailed AddParticipantsFailed(string callConnectionId = null, string serverCallId = null, string correlationId = null, string operationContext = null, Azure.Communication.CallAutomation.ResultInformation resultInformation = null, System.Collections.Generic.IEnumerable<Azure.Communication.CommunicationIdentifier> participants = null) { throw null; }
        public static Azure.Communication.CallAutomation.AddParticipantsResult AddParticipantsResult(System.Collections.Generic.IEnumerable<Azure.Communication.CallAutomation.CallParticipant> participants = null, string operationContext = null) { throw null; }
        public static Azure.Communication.CallAutomation.AddParticipantsSucceeded AddParticipantsSucceeded(string callConnectionId = null, string serverCallId = null, string correlationId = null, string operationContext = null, Azure.Communication.CallAutomation.ResultInformation resultInformation = null, System.Collections.Generic.IEnumerable<Azure.Communication.CommunicationIdentifier> participants = null) { throw null; }
        public static Azure.Communication.CallAutomation.AnswerCallResult AnswerCallResult(Azure.Communication.CallAutomation.CallConnection callConnection = null, Azure.Communication.CallAutomation.CallConnectionProperties callConnectionProperties = null) { throw null; }
        public static Azure.Communication.CallAutomation.CallConnected CallConnected(string callConnectionId = null, string serverCallId = null, string correlationId = null, string operationContext = null) { throw null; }
        public static Azure.Communication.CallAutomation.CallConnectionProperties CallConnectionProperties(string callConnectionId = null, string serverCallId = null, Azure.Communication.CallAutomation.CallSource callSource = null, System.Collections.Generic.IEnumerable<Azure.Communication.CommunicationIdentifier> targets = null, Azure.Communication.CallAutomation.CallConnectionState callConnectionState = default(Azure.Communication.CallAutomation.CallConnectionState), System.Uri callbackEndpoint = null, string mediaSubscriptionId = null) { throw null; }
        public static Azure.Communication.CallAutomation.CallDisconnected CallDisconnected(string callConnectionId = null, string serverCallId = null, string correlationId = null, string operationContext = null) { throw null; }
        public static Azure.Communication.CallAutomation.CallParticipant CallParticipant(Azure.Communication.CommunicationIdentifier identifier = null, bool isMuted = false) { throw null; }
        public static Azure.Communication.CallAutomation.CallTransferAccepted CallTransferAccepted(string callConnectionId = null, string serverCallId = null, string correlationId = null, string operationContext = null, Azure.Communication.CallAutomation.ResultInformation resultInformation = null) { throw null; }
        public static Azure.Communication.CallAutomation.CallTransferFailed CallTransferFailed(string callConnectionId = null, string serverCallId = null, string correlationId = null, string operationContext = null, Azure.Communication.CallAutomation.ResultInformation resultInformation = null) { throw null; }
        public static Azure.Communication.CallAutomation.ChoiceResult ChoiceResult(string label = null, string recognizedPhrase = null) { throw null; }
        public static Azure.Communication.CallAutomation.CollectTonesResult CollectTonesResult(System.Collections.Generic.IEnumerable<Azure.Communication.CallAutomation.DtmfTone> tones = null) { throw null; }
        public static Azure.Communication.CallAutomation.CreateCallResult CreateCallResult(Azure.Communication.CallAutomation.CallConnection callConnection = null, Azure.Communication.CallAutomation.CallConnectionProperties callConnectionProperties = null) { throw null; }
        public static Azure.Communication.CallAutomation.ParticipantsUpdated ParticipantsUpdated(string callConnectionId = null, string serverCallId = null, string correlationId = null, System.Collections.Generic.IEnumerable<Azure.Communication.CommunicationIdentifier> participants = null) { throw null; }
        public static Azure.Communication.CallAutomation.PlayCanceled PlayCanceled(string callConnectionId = null, string serverCallId = null, string correlationId = null, string operationContext = null) { throw null; }
        public static Azure.Communication.CallAutomation.PlayCompleted PlayCompleted(string callConnectionId = null, string serverCallId = null, string correlationId = null, string operationContext = null, Azure.Communication.CallAutomation.ResultInformation resultInformation = null) { throw null; }
        public static Azure.Communication.CallAutomation.PlayFailed PlayFailed(string callConnectionId = null, string serverCallId = null, string correlationId = null, string operationContext = null, Azure.Communication.CallAutomation.ResultInformation resultInformation = null) { throw null; }
        public static Azure.Communication.CallAutomation.RecognizeCanceled RecognizeCanceled(string callConnectionId = null, string serverCallId = null, string correlationId = null, string operationContext = null) { throw null; }
        public static Azure.Communication.CallAutomation.RecognizeCompleted RecognizeCompleted(string callConnectionId = null, string serverCallId = null, string correlationId = null, string operationContext = null, Azure.Communication.CallAutomation.ResultInformation resultInformation = null, Azure.Communication.CallAutomation.CallMediaRecognitionType recognitionType = default(Azure.Communication.CallAutomation.CallMediaRecognitionType), Azure.Communication.CallAutomation.CollectTonesResult collectTonesResult = null, Azure.Communication.CallAutomation.ChoiceResult choiceResult = null) { throw null; }
        public static Azure.Communication.CallAutomation.RecognizeFailed RecognizeFailed(string callConnectionId = null, string serverCallId = null, string correlationId = null, string operationContext = null, Azure.Communication.CallAutomation.ResultInformation resultInformation = null) { throw null; }
        public static Azure.Communication.CallAutomation.RecordingStateChanged RecordingStateChanged(string callConnectionId = null, string serverCallId = null, string correlationId = null, string recordingId = null, Azure.Communication.CallAutomation.RecordingState state = default(Azure.Communication.CallAutomation.RecordingState), System.DateTimeOffset? startDateTime = default(System.DateTimeOffset?)) { throw null; }
        public static Azure.Communication.CallAutomation.RecordingStateResult RecordingStateResult(string recordingId = null, Azure.Communication.CallAutomation.RecordingState? recordingState = default(Azure.Communication.CallAutomation.RecordingState?)) { throw null; }
        public static Azure.Communication.CallAutomation.RemoveParticipantsResult RemoveParticipantsResult(string operationContext = null) { throw null; }
        public static Azure.Communication.CallAutomation.ResultInformation ResultInformation(int? code = default(int?), int? subCode = default(int?), string message = null) { throw null; }
        public static Azure.Communication.CallAutomation.TransferCallToParticipantResult TransferCallToParticipantResult(string operationContext = null) { throw null; }
    }
    public partial class CallConnected : Azure.Communication.CallAutomation.CallAutomationEventBase
    {
        internal CallConnected() { }
        public static Azure.Communication.CallAutomation.CallConnected Deserialize(string content) { throw null; }
    }
    public partial class CallConnection
    {
        protected CallConnection() { }
        public virtual string CallConnectionId { get { throw null; } }
        public virtual Azure.Response<Azure.Communication.CallAutomation.AddParticipantsResult> AddParticipants(Azure.Communication.CallAutomation.AddParticipantsOptions options, System.Threading.CancellationToken cancellationToken = default(System.Threading.CancellationToken)) { throw null; }
        public virtual System.Threading.Tasks.Task<Azure.Response<Azure.Communication.CallAutomation.AddParticipantsResult>> AddParticipantsAsync(Azure.Communication.CallAutomation.AddParticipantsOptions options, System.Threading.CancellationToken cancellationToken = default(System.Threading.CancellationToken)) { throw null; }
        public virtual Azure.Response<Azure.Communication.CallAutomation.CallConnectionProperties> GetCallConnectionProperties(System.Threading.CancellationToken cancellationToken = default(System.Threading.CancellationToken)) { throw null; }
        public virtual System.Threading.Tasks.Task<Azure.Response<Azure.Communication.CallAutomation.CallConnectionProperties>> GetCallConnectionPropertiesAsync(System.Threading.CancellationToken cancellationToken = default(System.Threading.CancellationToken)) { throw null; }
        public virtual Azure.Communication.CallAutomation.CallMedia GetCallMedia() { throw null; }
        public virtual Azure.Response<Azure.Communication.CallAutomation.CallParticipant> GetParticipant(string participantMri, System.Threading.CancellationToken cancellationToken = default(System.Threading.CancellationToken)) { throw null; }
        public virtual System.Threading.Tasks.Task<Azure.Response<Azure.Communication.CallAutomation.CallParticipant>> GetParticipantAsync(string participantMri, System.Threading.CancellationToken cancellationToken = default(System.Threading.CancellationToken)) { throw null; }
        public virtual Azure.Response<System.Collections.Generic.IReadOnlyList<Azure.Communication.CallAutomation.CallParticipant>> GetParticipants(System.Threading.CancellationToken cancellationToken = default(System.Threading.CancellationToken)) { throw null; }
        public virtual System.Threading.Tasks.Task<Azure.Response<System.Collections.Generic.IReadOnlyList<Azure.Communication.CallAutomation.CallParticipant>>> GetParticipantsAsync(System.Threading.CancellationToken cancellationToken = default(System.Threading.CancellationToken)) { throw null; }
        public virtual Azure.Response HangUp(Azure.Communication.CallAutomation.HangUpOptions options, System.Threading.CancellationToken cancellationToken = default(System.Threading.CancellationToken)) { throw null; }
        public virtual Azure.Response HangUp(bool forEveryone, System.Threading.CancellationToken cancellationToken = default(System.Threading.CancellationToken)) { throw null; }
        public virtual System.Threading.Tasks.Task<Azure.Response> HangUpAsync(Azure.Communication.CallAutomation.HangUpOptions options, System.Threading.CancellationToken cancellationToken = default(System.Threading.CancellationToken)) { throw null; }
        public virtual System.Threading.Tasks.Task<Azure.Response> HangUpAsync(bool forEveryone, System.Threading.CancellationToken cancellationToken = default(System.Threading.CancellationToken)) { throw null; }
        public virtual Azure.Response<Azure.Communication.CallAutomation.RemoveParticipantsResult> RemoveParticipants(Azure.Communication.CallAutomation.RemoveParticipantsOptions options, System.Threading.CancellationToken cancellationToken = default(System.Threading.CancellationToken)) { throw null; }
        public virtual Azure.Response<Azure.Communication.CallAutomation.RemoveParticipantsResult> RemoveParticipants(System.Collections.Generic.IEnumerable<Azure.Communication.CommunicationIdentifier> participantsToRemove, string operationContext = null, System.Threading.CancellationToken cancellationToken = default(System.Threading.CancellationToken)) { throw null; }
        public virtual System.Threading.Tasks.Task<Azure.Response<Azure.Communication.CallAutomation.RemoveParticipantsResult>> RemoveParticipantsAsync(Azure.Communication.CallAutomation.RemoveParticipantsOptions options, System.Threading.CancellationToken cancellationToken = default(System.Threading.CancellationToken)) { throw null; }
        public virtual System.Threading.Tasks.Task<Azure.Response<Azure.Communication.CallAutomation.RemoveParticipantsResult>> RemoveParticipantsAsync(System.Collections.Generic.IEnumerable<Azure.Communication.CommunicationIdentifier> participantsToRemove, string operationContext = null, System.Threading.CancellationToken cancellationToken = default(System.Threading.CancellationToken)) { throw null; }
        public virtual Azure.Response<Azure.Communication.CallAutomation.TransferCallToParticipantResult> TransferCallToParticipant(Azure.Communication.CallAutomation.TransferToParticipantOptions options, System.Threading.CancellationToken cancellationToken = default(System.Threading.CancellationToken)) { throw null; }
        public virtual System.Threading.Tasks.Task<Azure.Response<Azure.Communication.CallAutomation.TransferCallToParticipantResult>> TransferCallToParticipantAsync(Azure.Communication.CallAutomation.TransferToParticipantOptions options, System.Threading.CancellationToken cancellationToken = default(System.Threading.CancellationToken)) { throw null; }
    }
    public partial class CallConnectionProperties
    {
        internal CallConnectionProperties() { }
        public System.Uri CallbackEndpoint { get { throw null; } }
        public string CallConnectionId { get { throw null; } }
        public Azure.Communication.CallAutomation.CallConnectionState CallConnectionState { get { throw null; } }
        public Azure.Communication.CallAutomation.CallSource CallSource { get { throw null; } }
        public string MediaSubscriptionId { get { throw null; } }
        public string ServerCallId { get { throw null; } }
        public System.Collections.Generic.IReadOnlyList<Azure.Communication.CommunicationIdentifier> Targets { get { throw null; } }
    }
    [System.Runtime.InteropServices.StructLayoutAttribute(System.Runtime.InteropServices.LayoutKind.Sequential)]
    public readonly partial struct CallConnectionState : System.IEquatable<Azure.Communication.CallAutomation.CallConnectionState>
    {
        private readonly object _dummy;
        private readonly int _dummyPrimitive;
        public CallConnectionState(string value) { throw null; }
        public static Azure.Communication.CallAutomation.CallConnectionState Connected { get { throw null; } }
        public static Azure.Communication.CallAutomation.CallConnectionState Connecting { get { throw null; } }
        public static Azure.Communication.CallAutomation.CallConnectionState Disconnected { get { throw null; } }
        public static Azure.Communication.CallAutomation.CallConnectionState Disconnecting { get { throw null; } }
        public static Azure.Communication.CallAutomation.CallConnectionState TransferAccepted { get { throw null; } }
        public static Azure.Communication.CallAutomation.CallConnectionState Transferring { get { throw null; } }
        public static Azure.Communication.CallAutomation.CallConnectionState Unknown { get { throw null; } }
        public bool Equals(Azure.Communication.CallAutomation.CallConnectionState other) { throw null; }
        [System.ComponentModel.EditorBrowsableAttribute(System.ComponentModel.EditorBrowsableState.Never)]
        public override bool Equals(object obj) { throw null; }
        [System.ComponentModel.EditorBrowsableAttribute(System.ComponentModel.EditorBrowsableState.Never)]
        public override int GetHashCode() { throw null; }
        public static bool operator ==(Azure.Communication.CallAutomation.CallConnectionState left, Azure.Communication.CallAutomation.CallConnectionState right) { throw null; }
        public static implicit operator Azure.Communication.CallAutomation.CallConnectionState (string value) { throw null; }
        public static bool operator !=(Azure.Communication.CallAutomation.CallConnectionState left, Azure.Communication.CallAutomation.CallConnectionState right) { throw null; }
        public override string ToString() { throw null; }
    }
    public partial class CallDisconnected : Azure.Communication.CallAutomation.CallAutomationEventBase
    {
        internal CallDisconnected() { }
        public static Azure.Communication.CallAutomation.CallDisconnected Deserialize(string content) { throw null; }
    }
    public abstract partial class CallLocator : System.IEquatable<Azure.Communication.CallAutomation.CallLocator>
    {
        protected CallLocator() { }
        public string Id { get { throw null; } }
        public abstract bool Equals(Azure.Communication.CallAutomation.CallLocator other);
        [System.ComponentModel.EditorBrowsableAttribute(System.ComponentModel.EditorBrowsableState.Never)]
        public override bool Equals(object obj) { throw null; }
    }
    public partial class CallMedia
    {
        protected CallMedia() { }
        public virtual string CallConnectionId { get { throw null; } }
        public virtual Azure.Response<Azure.Communication.CallAutomation.CancelAllMediaOperationsResult> CancelAllMediaOperations(System.Threading.CancellationToken cancellationToken = default(System.Threading.CancellationToken)) { throw null; }
        public virtual System.Threading.Tasks.Task<Azure.Response<Azure.Communication.CallAutomation.CancelAllMediaOperationsResult>> CancelAllMediaOperationsAsync(System.Threading.CancellationToken cancellationToken = default(System.Threading.CancellationToken)) { throw null; }
        public virtual Azure.Response<Azure.Communication.CallAutomation.PlayResult> Play(Azure.Communication.CallAutomation.PlaySource playSource, System.Collections.Generic.IEnumerable<Azure.Communication.CommunicationIdentifier> playTo, Azure.Communication.CallAutomation.PlayOptions playOptions = null, System.Threading.CancellationToken cancellationToken = default(System.Threading.CancellationToken)) { throw null; }
        public virtual System.Threading.Tasks.Task<Azure.Response<Azure.Communication.CallAutomation.PlayResult>> PlayAsync(Azure.Communication.CallAutomation.PlaySource playSource, System.Collections.Generic.IEnumerable<Azure.Communication.CommunicationIdentifier> playTo, Azure.Communication.CallAutomation.PlayOptions playOptions = null, System.Threading.CancellationToken cancellationToken = default(System.Threading.CancellationToken)) { throw null; }
        public virtual Azure.Response<Azure.Communication.CallAutomation.PlayResult> PlayToAll(Azure.Communication.CallAutomation.PlaySource playSource, Azure.Communication.CallAutomation.PlayOptions playOptions = null, System.Threading.CancellationToken cancellationToken = default(System.Threading.CancellationToken)) { throw null; }
        public virtual System.Threading.Tasks.Task<Azure.Response<Azure.Communication.CallAutomation.PlayResult>> PlayToAllAsync(Azure.Communication.CallAutomation.PlaySource playSource, Azure.Communication.CallAutomation.PlayOptions playOptions = null, System.Threading.CancellationToken cancellationToken = default(System.Threading.CancellationToken)) { throw null; }
        public virtual Azure.Response<Azure.Communication.CallAutomation.StartRecognizingResult> StartRecognizing(Azure.Communication.CallAutomation.CallMediaRecognizeOptions recognizeOptions, System.Threading.CancellationToken cancellationToken = default(System.Threading.CancellationToken)) { throw null; }
        public virtual System.Threading.Tasks.Task<Azure.Response<Azure.Communication.CallAutomation.StartRecognizingResult>> StartRecognizingAsync(Azure.Communication.CallAutomation.CallMediaRecognizeOptions recognizeOptions, System.Threading.CancellationToken cancellationToken = default(System.Threading.CancellationToken)) { throw null; }
    }
    [System.Runtime.InteropServices.StructLayoutAttribute(System.Runtime.InteropServices.LayoutKind.Sequential)]
    public readonly partial struct CallMediaRecognitionType : System.IEquatable<Azure.Communication.CallAutomation.CallMediaRecognitionType>
    {
        private readonly object _dummy;
        private readonly int _dummyPrimitive;
        public CallMediaRecognitionType(string value) { throw null; }
        public static Azure.Communication.CallAutomation.CallMediaRecognitionType Choices { get { throw null; } }
        public static Azure.Communication.CallAutomation.CallMediaRecognitionType Dtmf { get { throw null; } }
        public bool Equals(Azure.Communication.CallAutomation.CallMediaRecognitionType other) { throw null; }
        [System.ComponentModel.EditorBrowsableAttribute(System.ComponentModel.EditorBrowsableState.Never)]
        public override bool Equals(object obj) { throw null; }
        [System.ComponentModel.EditorBrowsableAttribute(System.ComponentModel.EditorBrowsableState.Never)]
        public override int GetHashCode() { throw null; }
        public static bool operator ==(Azure.Communication.CallAutomation.CallMediaRecognitionType left, Azure.Communication.CallAutomation.CallMediaRecognitionType right) { throw null; }
        public static implicit operator Azure.Communication.CallAutomation.CallMediaRecognitionType (string value) { throw null; }
        public static bool operator !=(Azure.Communication.CallAutomation.CallMediaRecognitionType left, Azure.Communication.CallAutomation.CallMediaRecognitionType right) { throw null; }
        public override string ToString() { throw null; }
    }
    public partial class CallMediaRecognizeDtmfOptions : Azure.Communication.CallAutomation.CallMediaRecognizeOptions
    {
        public CallMediaRecognizeDtmfOptions(Azure.Communication.CommunicationIdentifier targetParticipant, int maxTonesToCollect) : base (default(Azure.Communication.CallAutomation.RecognizeInputType), default(Azure.Communication.CommunicationIdentifier)) { }
        public System.TimeSpan InterToneTimeout { get { throw null; } set { } }
        public int MaxTonesToCollect { get { throw null; } }
        public System.Collections.Generic.IReadOnlyList<Azure.Communication.CallAutomation.DtmfTone> StopTones { get { throw null; } set { } }
    }
    public abstract partial class CallMediaRecognizeOptions
    {
        protected CallMediaRecognizeOptions(Azure.Communication.CallAutomation.RecognizeInputType inputType, Azure.Communication.CommunicationIdentifier targetParticipant) { }
        public System.TimeSpan InitialSilenceTimeout { get { throw null; } set { } }
        public Azure.Communication.CallAutomation.RecognizeInputType InputType { get { throw null; } }
        public bool InterruptCallMediaOperation { get { throw null; } set { } }
        public bool InterruptPrompt { get { throw null; } set { } }
        public string OperationContext { get { throw null; } set { } }
        public Azure.Communication.CallAutomation.PlaySource Prompt { get { throw null; } set { } }
        public Azure.Communication.CommunicationIdentifier TargetParticipant { get { throw null; } }
    }
    public partial class CallParticipant
    {
        internal CallParticipant() { }
        public Azure.Communication.CommunicationIdentifier Identifier { get { throw null; } }
        public bool IsMuted { get { throw null; } }
    }
    public partial class CallRecording
    {
        protected CallRecording() { }
        public virtual Azure.Response DeleteRecording(System.Uri recordingLocation, System.Threading.CancellationToken cancellationToken = default(System.Threading.CancellationToken)) { throw null; }
        public virtual System.Threading.Tasks.Task<Azure.Response> DeleteRecordingAsync(System.Uri recordingLocation, System.Threading.CancellationToken cancellationToken = default(System.Threading.CancellationToken)) { throw null; }
        public virtual Azure.Response<System.IO.Stream> DownloadStreaming(System.Uri sourceLocation, Azure.HttpRange range = default(Azure.HttpRange), System.Threading.CancellationToken cancellationToken = default(System.Threading.CancellationToken)) { throw null; }
        public virtual System.Threading.Tasks.Task<Azure.Response<System.IO.Stream>> DownloadStreamingAsync(System.Uri sourceLocation, Azure.HttpRange range = default(Azure.HttpRange), System.Threading.CancellationToken cancellationToken = default(System.Threading.CancellationToken)) { throw null; }
        public virtual Azure.Response DownloadTo(System.Uri sourceLocation, System.IO.Stream destinationStream, Azure.Communication.CallAutomation.ContentTransferOptions transferOptions = default(Azure.Communication.CallAutomation.ContentTransferOptions), System.Threading.CancellationToken cancellationToken = default(System.Threading.CancellationToken)) { throw null; }
        public virtual Azure.Response DownloadTo(System.Uri sourceLocation, string destinationPath, Azure.Communication.CallAutomation.ContentTransferOptions transferOptions = default(Azure.Communication.CallAutomation.ContentTransferOptions), System.Threading.CancellationToken cancellationToken = default(System.Threading.CancellationToken)) { throw null; }
        public virtual System.Threading.Tasks.Task<Azure.Response> DownloadToAsync(System.Uri sourceLocation, System.IO.Stream destinationStream, Azure.Communication.CallAutomation.ContentTransferOptions transferOptions = default(Azure.Communication.CallAutomation.ContentTransferOptions), System.Threading.CancellationToken cancellationToken = default(System.Threading.CancellationToken)) { throw null; }
        public virtual System.Threading.Tasks.Task<Azure.Response> DownloadToAsync(System.Uri sourceLocation, string destinationPath, Azure.Communication.CallAutomation.ContentTransferOptions transferOptions = default(Azure.Communication.CallAutomation.ContentTransferOptions), System.Threading.CancellationToken cancellationToken = default(System.Threading.CancellationToken)) { throw null; }
        public virtual Azure.Response<Azure.Communication.CallAutomation.RecordingStateResult> GetRecordingState(string recordingId, System.Threading.CancellationToken cancellationToken = default(System.Threading.CancellationToken)) { throw null; }
        public virtual System.Threading.Tasks.Task<Azure.Response<Azure.Communication.CallAutomation.RecordingStateResult>> GetRecordingStateAsync(string recordingId, System.Threading.CancellationToken cancellationToken = default(System.Threading.CancellationToken)) { throw null; }
        public virtual Azure.Response PauseRecording(string recordingId, System.Threading.CancellationToken cancellationToken = default(System.Threading.CancellationToken)) { throw null; }
        public virtual System.Threading.Tasks.Task<Azure.Response> PauseRecordingAsync(string recordingId, System.Threading.CancellationToken cancellationToken = default(System.Threading.CancellationToken)) { throw null; }
        public virtual Azure.Response ResumeRecording(string recordingId, System.Threading.CancellationToken cancellationToken = default(System.Threading.CancellationToken)) { throw null; }
        public virtual System.Threading.Tasks.Task<Azure.Response> ResumeRecordingAsync(string recordingId, System.Threading.CancellationToken cancellationToken = default(System.Threading.CancellationToken)) { throw null; }
        public virtual Azure.Response<Azure.Communication.CallAutomation.RecordingStateResult> StartRecording(Azure.Communication.CallAutomation.StartRecordingOptions options, System.Threading.CancellationToken cancellationToken = default(System.Threading.CancellationToken)) { throw null; }
        public virtual System.Threading.Tasks.Task<Azure.Response<Azure.Communication.CallAutomation.RecordingStateResult>> StartRecordingAsync(Azure.Communication.CallAutomation.StartRecordingOptions options, System.Threading.CancellationToken cancellationToken = default(System.Threading.CancellationToken)) { throw null; }
        public virtual Azure.Response StopRecording(string recordingId, System.Threading.CancellationToken cancellationToken = default(System.Threading.CancellationToken)) { throw null; }
        public virtual System.Threading.Tasks.Task<Azure.Response> StopRecordingAsync(string recordingId, System.Threading.CancellationToken cancellationToken = default(System.Threading.CancellationToken)) { throw null; }
    }
    [System.Runtime.InteropServices.StructLayoutAttribute(System.Runtime.InteropServices.LayoutKind.Sequential)]
    public readonly partial struct CallRejectReason : System.IEquatable<Azure.Communication.CallAutomation.CallRejectReason>
    {
        private readonly object _dummy;
        private readonly int _dummyPrimitive;
        public CallRejectReason(string value) { throw null; }
        public static Azure.Communication.CallAutomation.CallRejectReason Busy { get { throw null; } }
        public static Azure.Communication.CallAutomation.CallRejectReason Forbidden { get { throw null; } }
        public static Azure.Communication.CallAutomation.CallRejectReason None { get { throw null; } }
        public bool Equals(Azure.Communication.CallAutomation.CallRejectReason other) { throw null; }
        [System.ComponentModel.EditorBrowsableAttribute(System.ComponentModel.EditorBrowsableState.Never)]
        public override bool Equals(object obj) { throw null; }
        [System.ComponentModel.EditorBrowsableAttribute(System.ComponentModel.EditorBrowsableState.Never)]
        public override int GetHashCode() { throw null; }
        public static bool operator ==(Azure.Communication.CallAutomation.CallRejectReason left, Azure.Communication.CallAutomation.CallRejectReason right) { throw null; }
        public static implicit operator Azure.Communication.CallAutomation.CallRejectReason (string value) { throw null; }
        public static bool operator !=(Azure.Communication.CallAutomation.CallRejectReason left, Azure.Communication.CallAutomation.CallRejectReason right) { throw null; }
        public override string ToString() { throw null; }
    }
    public partial class CallSource
    {
        public CallSource(Azure.Communication.CommunicationIdentifier identifier) { }
        public Azure.Communication.PhoneNumberIdentifier CallerId { get { throw null; } set { } }
        public string DisplayName { get { throw null; } set { } }
        public Azure.Communication.CommunicationIdentifier Identifier { get { throw null; } }
    }
    public partial class CallTransferAccepted : Azure.Communication.CallAutomation.CallAutomationEventBase
    {
        internal CallTransferAccepted() { }
        public static Azure.Communication.CallAutomation.CallTransferAccepted Deserialize(string content) { throw null; }
    }
    public partial class CallTransferFailed : Azure.Communication.CallAutomation.CallAutomationEventBase
    {
        internal CallTransferFailed() { }
        public static Azure.Communication.CallAutomation.CallTransferFailed Deserialize(string content) { throw null; }
    }
<<<<<<< HEAD
    public partial class CancelAllMediaOperationsEventResult : Azure.Communication.CallAutomation.EventResultBase
    {
        internal CancelAllMediaOperationsEventResult() { }
        public Azure.Communication.CallAutomation.PlayCanceled PlayCanceledSucessEvent { get { throw null; } }
        public Azure.Communication.CallAutomation.RecognizeCanceled RecognizeCanceledSucessEvent { get { throw null; } }
    }
    public partial class CancelAllMediaOperationsResult : Azure.Communication.CallAutomation.ResultWithWaitForEventBase
    {
        internal CancelAllMediaOperationsResult() { }
        public System.Threading.Tasks.Task<Azure.Communication.CallAutomation.CancelAllMediaOperationsEventResult> WaitForEvent(System.TimeSpan eventTimeout = default(System.TimeSpan)) { throw null; }
    }
    public partial class ChoiceResult
=======
    public partial class ChoiceResult : Azure.Communication.CallAutomation.RecognizeResult
>>>>>>> 11538125
    {
        internal ChoiceResult() { }
        public string Label { get { throw null; } }
        public string RecognizedPhrase { get { throw null; } }
    }
    public partial class CollectTonesResult : Azure.Communication.CallAutomation.RecognizeResult
    {
        internal CollectTonesResult() { }
        public System.Collections.Generic.IReadOnlyList<Azure.Communication.CallAutomation.DtmfTone> Tones { get { throw null; } }
    }
    [System.Runtime.InteropServices.StructLayoutAttribute(System.Runtime.InteropServices.LayoutKind.Sequential)]
    public partial struct ContentTransferOptions : System.IEquatable<Azure.Communication.CallAutomation.ContentTransferOptions>
    {
        public long InitialTransferSize { get { throw null; } set { } }
        public int MaximumConcurrency { get { throw null; } set { } }
        public long MaximumTransferSize { get { throw null; } set { } }
        [System.ComponentModel.EditorBrowsableAttribute(System.ComponentModel.EditorBrowsableState.Never)]
        public bool Equals(Azure.Communication.CallAutomation.ContentTransferOptions obj) { throw null; }
        [System.ComponentModel.EditorBrowsableAttribute(System.ComponentModel.EditorBrowsableState.Never)]
        public override bool Equals(object obj) { throw null; }
        [System.ComponentModel.EditorBrowsableAttribute(System.ComponentModel.EditorBrowsableState.Never)]
        public override int GetHashCode() { throw null; }
        [System.ComponentModel.EditorBrowsableAttribute(System.ComponentModel.EditorBrowsableState.Never)]
        public static bool operator ==(Azure.Communication.CallAutomation.ContentTransferOptions left, Azure.Communication.CallAutomation.ContentTransferOptions right) { throw null; }
        [System.ComponentModel.EditorBrowsableAttribute(System.ComponentModel.EditorBrowsableState.Never)]
        public static bool operator !=(Azure.Communication.CallAutomation.ContentTransferOptions left, Azure.Communication.CallAutomation.ContentTransferOptions right) { throw null; }
    }
    public partial class CreateCallEventResult : Azure.Communication.CallAutomation.EventResultBase
    {
        internal CreateCallEventResult() { }
        public Azure.Communication.CallAutomation.CallConnected SuccessEvent { get { throw null; } }
    }
    public partial class CreateCallOptions
    {
        public CreateCallOptions(Azure.Communication.CallAutomation.CallSource callSource, System.Collections.Generic.IEnumerable<Azure.Communication.CommunicationIdentifier> targets, System.Uri callbackUri) { }
        public System.Uri AzureCognitiveServicesEndpointUrl { get { throw null; } set { } }
        public System.Uri CallbackUri { get { throw null; } }
        public Azure.Communication.CallAutomation.CallSource CallSource { get { throw null; } }
        public Azure.Communication.CallAutomation.MediaStreamingOptions MediaStreamingOptions { get { throw null; } set { } }
        public string OperationContext { get { throw null; } set { } }
        public Azure.Communication.CallAutomation.RepeatabilityHeaders RepeatabilityHeaders { get { throw null; } set { } }
        public System.Collections.Generic.IReadOnlyList<Azure.Communication.CommunicationIdentifier> Targets { get { throw null; } }
    }
    public partial class CreateCallResult : Azure.Communication.CallAutomation.ResultWithWaitForEventBase
    {
        internal CreateCallResult() { }
        public Azure.Communication.CallAutomation.CallConnection CallConnection { get { throw null; } }
        public Azure.Communication.CallAutomation.CallConnectionProperties CallConnectionProperties { get { throw null; } }
        public System.Threading.Tasks.Task<Azure.Communication.CallAutomation.CreateCallEventResult> WaitForEvent(System.TimeSpan eventTimeout = default(System.TimeSpan)) { throw null; }
    }
    [System.Runtime.InteropServices.StructLayoutAttribute(System.Runtime.InteropServices.LayoutKind.Sequential)]
    public readonly partial struct DtmfTone : System.IEquatable<Azure.Communication.CallAutomation.DtmfTone>
    {
        private readonly object _dummy;
        private readonly int _dummyPrimitive;
        public DtmfTone(string value) { throw null; }
        public static Azure.Communication.CallAutomation.DtmfTone A { get { throw null; } }
        public static Azure.Communication.CallAutomation.DtmfTone Asterisk { get { throw null; } }
        public static Azure.Communication.CallAutomation.DtmfTone B { get { throw null; } }
        public static Azure.Communication.CallAutomation.DtmfTone C { get { throw null; } }
        public static Azure.Communication.CallAutomation.DtmfTone D { get { throw null; } }
        public static Azure.Communication.CallAutomation.DtmfTone Eight { get { throw null; } }
        public static Azure.Communication.CallAutomation.DtmfTone Five { get { throw null; } }
        public static Azure.Communication.CallAutomation.DtmfTone Four { get { throw null; } }
        public static Azure.Communication.CallAutomation.DtmfTone Nine { get { throw null; } }
        public static Azure.Communication.CallAutomation.DtmfTone One { get { throw null; } }
        public static Azure.Communication.CallAutomation.DtmfTone Pound { get { throw null; } }
        public static Azure.Communication.CallAutomation.DtmfTone Seven { get { throw null; } }
        public static Azure.Communication.CallAutomation.DtmfTone Six { get { throw null; } }
        public static Azure.Communication.CallAutomation.DtmfTone Three { get { throw null; } }
        public static Azure.Communication.CallAutomation.DtmfTone Two { get { throw null; } }
        public static Azure.Communication.CallAutomation.DtmfTone Zero { get { throw null; } }
        public bool Equals(Azure.Communication.CallAutomation.DtmfTone other) { throw null; }
        [System.ComponentModel.EditorBrowsableAttribute(System.ComponentModel.EditorBrowsableState.Never)]
        public override bool Equals(object obj) { throw null; }
        [System.ComponentModel.EditorBrowsableAttribute(System.ComponentModel.EditorBrowsableState.Never)]
        public override int GetHashCode() { throw null; }
        public static bool operator ==(Azure.Communication.CallAutomation.DtmfTone left, Azure.Communication.CallAutomation.DtmfTone right) { throw null; }
        public static implicit operator Azure.Communication.CallAutomation.DtmfTone (string value) { throw null; }
        public static bool operator !=(Azure.Communication.CallAutomation.DtmfTone left, Azure.Communication.CallAutomation.DtmfTone right) { throw null; }
        public override string ToString() { throw null; }
    }
    public partial class EventProcessor
    {
        internal EventProcessor() { }
        public void AttachOngoingEventProcessor<TEvent>(string callConnectionId, System.Action<TEvent> eventProcessor) where TEvent : Azure.Communication.CallAutomation.CallAutomationEventBase { }
        public void DetachOngoingEventProcessor<TEvent>(string callConnectionId) where TEvent : Azure.Communication.CallAutomation.CallAutomationEventBase { }
        public void ProcessEvents(System.Collections.Generic.IEnumerable<Azure.Communication.CallAutomation.CallAutomationEventBase> events) { }
        public void ProcessEvents(System.Collections.Generic.IEnumerable<Azure.Messaging.CloudEvent> events) { }
        public System.Threading.Tasks.Task<Azure.Communication.CallAutomation.CallAutomationEventBase> WaitForSingleEvent(System.Func<Azure.Communication.CallAutomation.CallAutomationEventBase, bool> predicate, System.TimeSpan eventTimeout = default(System.TimeSpan)) { throw null; }
        public System.Threading.Tasks.Task<TEvent> WaitForSingleEvent<TEvent>(string connectionId = null, string operationContext = null, System.TimeSpan eventTimeout = default(System.TimeSpan)) where TEvent : Azure.Communication.CallAutomation.CallAutomationEventBase { throw null; }
    }
    public partial class EventProcessorOptions
    {
        public EventProcessorOptions() { }
        public System.TimeSpan EventTimeout { get { throw null; } set { } }
    }
    public abstract partial class EventResultBase
    {
        protected EventResultBase() { }
        public bool IsSuccessEvent { get { throw null; } }
    }
    public partial class FileSource : Azure.Communication.CallAutomation.PlaySource
    {
        public FileSource(System.Uri fileUri) { }
        public System.Uri FileUri { get { throw null; } }
    }
    [System.Runtime.InteropServices.StructLayoutAttribute(System.Runtime.InteropServices.LayoutKind.Sequential)]
    public readonly partial struct GenderType : System.IEquatable<Azure.Communication.CallAutomation.GenderType>
    {
        private readonly object _dummy;
        private readonly int _dummyPrimitive;
        public GenderType(string value) { throw null; }
        public static Azure.Communication.CallAutomation.GenderType Female { get { throw null; } }
        public static Azure.Communication.CallAutomation.GenderType Male { get { throw null; } }
        public bool Equals(Azure.Communication.CallAutomation.GenderType other) { throw null; }
        [System.ComponentModel.EditorBrowsableAttribute(System.ComponentModel.EditorBrowsableState.Never)]
        public override bool Equals(object obj) { throw null; }
        [System.ComponentModel.EditorBrowsableAttribute(System.ComponentModel.EditorBrowsableState.Never)]
        public override int GetHashCode() { throw null; }
        public static bool operator ==(Azure.Communication.CallAutomation.GenderType left, Azure.Communication.CallAutomation.GenderType right) { throw null; }
        public static implicit operator Azure.Communication.CallAutomation.GenderType (string value) { throw null; }
        public static bool operator !=(Azure.Communication.CallAutomation.GenderType left, Azure.Communication.CallAutomation.GenderType right) { throw null; }
        public override string ToString() { throw null; }
    }
    public partial class GroupCallLocator : Azure.Communication.CallAutomation.CallLocator
    {
        public GroupCallLocator(string id) { }
        public override bool Equals(Azure.Communication.CallAutomation.CallLocator other) { throw null; }
        public override int GetHashCode() { throw null; }
        public override string ToString() { throw null; }
    }
    public partial class HangUpOptions
    {
        public HangUpOptions(bool forEveryone) { }
        public bool ForEveryone { get { throw null; } }
        public Azure.Communication.CallAutomation.RepeatabilityHeaders RepeatabilityHeaders { get { throw null; } set { } }
    }
    [System.Runtime.InteropServices.StructLayoutAttribute(System.Runtime.InteropServices.LayoutKind.Sequential)]
    public readonly partial struct MediaStreamingAudioChannel : System.IEquatable<Azure.Communication.CallAutomation.MediaStreamingAudioChannel>
    {
        private readonly object _dummy;
        private readonly int _dummyPrimitive;
        public MediaStreamingAudioChannel(string value) { throw null; }
        public static Azure.Communication.CallAutomation.MediaStreamingAudioChannel Mixed { get { throw null; } }
        public static Azure.Communication.CallAutomation.MediaStreamingAudioChannel Unmixed { get { throw null; } }
        public bool Equals(Azure.Communication.CallAutomation.MediaStreamingAudioChannel other) { throw null; }
        [System.ComponentModel.EditorBrowsableAttribute(System.ComponentModel.EditorBrowsableState.Never)]
        public override bool Equals(object obj) { throw null; }
        [System.ComponentModel.EditorBrowsableAttribute(System.ComponentModel.EditorBrowsableState.Never)]
        public override int GetHashCode() { throw null; }
        public static bool operator ==(Azure.Communication.CallAutomation.MediaStreamingAudioChannel left, Azure.Communication.CallAutomation.MediaStreamingAudioChannel right) { throw null; }
        public static implicit operator Azure.Communication.CallAutomation.MediaStreamingAudioChannel (string value) { throw null; }
        public static bool operator !=(Azure.Communication.CallAutomation.MediaStreamingAudioChannel left, Azure.Communication.CallAutomation.MediaStreamingAudioChannel right) { throw null; }
        public override string ToString() { throw null; }
    }
    public partial class MediaStreamingAudioData : Azure.Communication.CallAutomation.MediaStreamingPackageBase
    {
        internal MediaStreamingAudioData() { }
        public string Data { get { throw null; } }
        public bool IsSilent { get { throw null; } }
        public Azure.Communication.CommunicationIdentifier Participant { get { throw null; } }
        public System.DateTime Timestamp { get { throw null; } }
    }
    public partial class MediaStreamingConfiguration
    {
        public MediaStreamingConfiguration(System.Uri transportUrl, Azure.Communication.CallAutomation.MediaStreamingTransport transportType, Azure.Communication.CallAutomation.MediaStreamingContent contentType, Azure.Communication.CallAutomation.MediaStreamingAudioChannel audioChannelType) { }
        public Azure.Communication.CallAutomation.MediaStreamingAudioChannel AudioChannelType { get { throw null; } }
        public Azure.Communication.CallAutomation.MediaStreamingContent ContentType { get { throw null; } }
        public Azure.Communication.CallAutomation.MediaStreamingTransport TransportType { get { throw null; } }
        public System.Uri TransportUrl { get { throw null; } }
    }
    [System.Runtime.InteropServices.StructLayoutAttribute(System.Runtime.InteropServices.LayoutKind.Sequential)]
    public readonly partial struct MediaStreamingContent : System.IEquatable<Azure.Communication.CallAutomation.MediaStreamingContent>
    {
        private readonly object _dummy;
        private readonly int _dummyPrimitive;
        public MediaStreamingContent(string value) { throw null; }
        public static Azure.Communication.CallAutomation.MediaStreamingContent Audio { get { throw null; } }
        public bool Equals(Azure.Communication.CallAutomation.MediaStreamingContent other) { throw null; }
        [System.ComponentModel.EditorBrowsableAttribute(System.ComponentModel.EditorBrowsableState.Never)]
        public override bool Equals(object obj) { throw null; }
        [System.ComponentModel.EditorBrowsableAttribute(System.ComponentModel.EditorBrowsableState.Never)]
        public override int GetHashCode() { throw null; }
        public static bool operator ==(Azure.Communication.CallAutomation.MediaStreamingContent left, Azure.Communication.CallAutomation.MediaStreamingContent right) { throw null; }
        public static implicit operator Azure.Communication.CallAutomation.MediaStreamingContent (string value) { throw null; }
        public static bool operator !=(Azure.Communication.CallAutomation.MediaStreamingContent left, Azure.Communication.CallAutomation.MediaStreamingContent right) { throw null; }
        public override string ToString() { throw null; }
    }
    public partial class MediaStreamingMetadata : Azure.Communication.CallAutomation.MediaStreamingPackageBase
    {
        public MediaStreamingMetadata() { }
        [System.Text.Json.Serialization.JsonPropertyNameAttribute("channels")]
        public int Channels { get { throw null; } set { } }
        [System.Text.Json.Serialization.JsonPropertyNameAttribute("encoding")]
        public string Encoding { get { throw null; } set { } }
        [System.Text.Json.Serialization.JsonPropertyNameAttribute("length")]
        public int Length { get { throw null; } set { } }
        [System.Text.Json.Serialization.JsonPropertyNameAttribute("subscriptionId")]
        public string MediaSubscriptionId { get { throw null; } set { } }
        [System.Text.Json.Serialization.JsonPropertyNameAttribute("sampleRate")]
        public int SampleRate { get { throw null; } set { } }
    }
    public partial class MediaStreamingOptions
    {
        public MediaStreamingOptions(System.Uri transportUri, Azure.Communication.CallAutomation.MediaStreamingTransport transportType, Azure.Communication.CallAutomation.MediaStreamingContent contentType, Azure.Communication.CallAutomation.MediaStreamingAudioChannel audioChannelType) { }
        public Azure.Communication.CallAutomation.MediaStreamingAudioChannel MediaStreamingAudioChannel { get { throw null; } }
        public Azure.Communication.CallAutomation.MediaStreamingContent MediaStreamingContent { get { throw null; } }
        public Azure.Communication.CallAutomation.MediaStreamingTransport MediaStreamingTransport { get { throw null; } }
        public System.Uri TransportUri { get { throw null; } }
    }
    public abstract partial class MediaStreamingPackageBase
    {
        protected MediaStreamingPackageBase() { }
    }
    public static partial class MediaStreamingPackageParser
    {
        public static Azure.Communication.CallAutomation.MediaStreamingPackageBase Parse(System.BinaryData json) { throw null; }
        public static Azure.Communication.CallAutomation.MediaStreamingPackageBase Parse(byte[] receivedBytes) { throw null; }
        public static Azure.Communication.CallAutomation.MediaStreamingPackageBase Parse(string stringJson) { throw null; }
    }
    [System.Runtime.InteropServices.StructLayoutAttribute(System.Runtime.InteropServices.LayoutKind.Sequential)]
    public readonly partial struct MediaStreamingTransport : System.IEquatable<Azure.Communication.CallAutomation.MediaStreamingTransport>
    {
        private readonly object _dummy;
        private readonly int _dummyPrimitive;
        public MediaStreamingTransport(string value) { throw null; }
        public static Azure.Communication.CallAutomation.MediaStreamingTransport Websocket { get { throw null; } }
        public bool Equals(Azure.Communication.CallAutomation.MediaStreamingTransport other) { throw null; }
        [System.ComponentModel.EditorBrowsableAttribute(System.ComponentModel.EditorBrowsableState.Never)]
        public override bool Equals(object obj) { throw null; }
        [System.ComponentModel.EditorBrowsableAttribute(System.ComponentModel.EditorBrowsableState.Never)]
        public override int GetHashCode() { throw null; }
        public static bool operator ==(Azure.Communication.CallAutomation.MediaStreamingTransport left, Azure.Communication.CallAutomation.MediaStreamingTransport right) { throw null; }
        public static implicit operator Azure.Communication.CallAutomation.MediaStreamingTransport (string value) { throw null; }
        public static bool operator !=(Azure.Communication.CallAutomation.MediaStreamingTransport left, Azure.Communication.CallAutomation.MediaStreamingTransport right) { throw null; }
        public override string ToString() { throw null; }
    }
    public partial class ParticipantsUpdated : Azure.Communication.CallAutomation.CallAutomationEventBase
    {
        internal ParticipantsUpdated() { }
        public System.Collections.Generic.IReadOnlyList<Azure.Communication.CommunicationIdentifier> Participants { get { throw null; } }
        public static Azure.Communication.CallAutomation.ParticipantsUpdated Deserialize(string content) { throw null; }
    }
    public partial class PlayCanceled : Azure.Communication.CallAutomation.CallAutomationEventBase
    {
        internal PlayCanceled() { }
        public static Azure.Communication.CallAutomation.PlayCanceled Deserialize(string content) { throw null; }
    }
    public partial class PlayCompleted : Azure.Communication.CallAutomation.CallAutomationEventWithReasonCodeName
    {
        internal PlayCompleted() { }
        public static Azure.Communication.CallAutomation.PlayCompleted Deserialize(string content) { throw null; }
    }
    public partial class PlayEventResult : Azure.Communication.CallAutomation.EventResultBase
    {
        internal PlayEventResult() { }
        public Azure.Communication.CallAutomation.PlayFailed FailureEvent { get { throw null; } }
        public Azure.Communication.CallAutomation.PlayCompleted SuccessEvent { get { throw null; } }
    }
    public partial class PlayFailed : Azure.Communication.CallAutomation.CallAutomationEventWithReasonCodeName
    {
        internal PlayFailed() { }
        public static Azure.Communication.CallAutomation.PlayFailed Deserialize(string content) { throw null; }
    }
    public partial class PlayOptions
    {
        public PlayOptions() { }
        public bool Loop { get { throw null; } set { } }
        public string OperationContext { get { throw null; } set { } }
    }
    public partial class PlayResult : Azure.Communication.CallAutomation.ResultWithWaitForEventBase
    {
        internal PlayResult() { }
        public System.Threading.Tasks.Task<Azure.Communication.CallAutomation.PlayEventResult> WaitForEvent(System.TimeSpan eventTimeout = default(System.TimeSpan)) { throw null; }
    }
    public abstract partial class PlaySource
    {
        protected PlaySource() { }
        public string PlaySourceId { get { throw null; } set { } }
    }
    [System.Runtime.InteropServices.StructLayoutAttribute(System.Runtime.InteropServices.LayoutKind.Sequential)]
    public readonly partial struct ReasonCode : System.IEquatable<Azure.Communication.CallAutomation.ReasonCode>
    {
        private readonly object _dummy;
        private readonly int _dummyPrimitive;
        public ReasonCode(string value) { throw null; }
        public static Azure.Communication.CallAutomation.ReasonCode CompletedSuccessfully { get { throw null; } }
        public static Azure.Communication.CallAutomation.ReasonCode PlayDownloadFailed { get { throw null; } }
        public static Azure.Communication.CallAutomation.ReasonCode PlayInvalidFileFormat { get { throw null; } }
        public static Azure.Communication.CallAutomation.ReasonCode RecognizeDtmfOptionMatched { get { throw null; } }
        public static Azure.Communication.CallAutomation.ReasonCode RecognizeInitialSilenceTimedOut { get { throw null; } }
        public static Azure.Communication.CallAutomation.ReasonCode RecognizeInterDigitTimedOut { get { throw null; } }
        public static Azure.Communication.CallAutomation.ReasonCode RecognizeMaxDigitsReceived { get { throw null; } }
        public static Azure.Communication.CallAutomation.ReasonCode RecognizePlayPromptFailed { get { throw null; } }
        public static Azure.Communication.CallAutomation.ReasonCode RecognizeSpeechOptionMatched { get { throw null; } }
        public static Azure.Communication.CallAutomation.ReasonCode RecognizeSpeechOptionNotMatched { get { throw null; } }
        public static Azure.Communication.CallAutomation.ReasonCode RecognizeStopToneDetected { get { throw null; } }
        public static Azure.Communication.CallAutomation.ReasonCode UnspecifiedError { get { throw null; } }
        public bool Equals(Azure.Communication.CallAutomation.ReasonCode other) { throw null; }
        [System.ComponentModel.EditorBrowsableAttribute(System.ComponentModel.EditorBrowsableState.Never)]
        public override bool Equals(object obj) { throw null; }
        [System.ComponentModel.EditorBrowsableAttribute(System.ComponentModel.EditorBrowsableState.Never)]
        public override int GetHashCode() { throw null; }
        public static bool operator ==(Azure.Communication.CallAutomation.ReasonCode left, Azure.Communication.CallAutomation.ReasonCode right) { throw null; }
        public static implicit operator Azure.Communication.CallAutomation.ReasonCode (string value) { throw null; }
        public static bool operator !=(Azure.Communication.CallAutomation.ReasonCode left, Azure.Communication.CallAutomation.ReasonCode right) { throw null; }
        public override string ToString() { throw null; }
    }
    public partial class RecognizeCanceled : Azure.Communication.CallAutomation.CallAutomationEventBase
    {
        internal RecognizeCanceled() { }
        public static Azure.Communication.CallAutomation.RecognizeCanceled Deserialize(string content) { throw null; }
    }
    public partial class RecognizeChoice
    {
        public RecognizeChoice(string label, System.Collections.Generic.IEnumerable<string> phrases) { }
        public string Label { get { throw null; } set { } }
        public System.Collections.Generic.IList<string> Phrases { get { throw null; } }
        public Azure.Communication.CallAutomation.DtmfTone? Tone { get { throw null; } set { } }
    }
    public partial class RecognizeCompleted : Azure.Communication.CallAutomation.CallAutomationEventWithReasonCodeName
    {
        public RecognizeCompleted(string callConnectionId, string serverCallId, string correlationId, string operationContext, Azure.Communication.CallAutomation.ResultInformation resultInformation, Azure.Communication.CallAutomation.CallMediaRecognitionType recognitionType, Azure.Communication.CallAutomation.RecognizeResult recognizeResult) { }
        public Azure.Communication.CallAutomation.ChoiceResult ChoiceResult { get { throw null; } }
        public Azure.Communication.CallAutomation.CollectTonesResult CollectTonesResult { get { throw null; } }
        public Azure.Communication.CallAutomation.CallMediaRecognitionType RecognitionType { get { throw null; } set { } }
        public static Azure.Communication.CallAutomation.RecognizeCompleted Deserialize(string content) { throw null; }
    }
    public partial class RecognizeFailed : Azure.Communication.CallAutomation.CallAutomationEventWithReasonCodeName
    {
        internal RecognizeFailed() { }
        public static Azure.Communication.CallAutomation.RecognizeFailed Deserialize(string content) { throw null; }
    }
    [System.Runtime.InteropServices.StructLayoutAttribute(System.Runtime.InteropServices.LayoutKind.Sequential)]
    public readonly partial struct RecognizeInputType : System.IEquatable<Azure.Communication.CallAutomation.RecognizeInputType>
    {
        private readonly object _dummy;
        private readonly int _dummyPrimitive;
        public RecognizeInputType(string value) { throw null; }
        public static Azure.Communication.CallAutomation.RecognizeInputType Choices { get { throw null; } }
        public static Azure.Communication.CallAutomation.RecognizeInputType Dtmf { get { throw null; } }
        public bool Equals(Azure.Communication.CallAutomation.RecognizeInputType other) { throw null; }
        [System.ComponentModel.EditorBrowsableAttribute(System.ComponentModel.EditorBrowsableState.Never)]
        public override bool Equals(object obj) { throw null; }
        [System.ComponentModel.EditorBrowsableAttribute(System.ComponentModel.EditorBrowsableState.Never)]
        public override int GetHashCode() { throw null; }
        public static bool operator ==(Azure.Communication.CallAutomation.RecognizeInputType left, Azure.Communication.CallAutomation.RecognizeInputType right) { throw null; }
        public static implicit operator Azure.Communication.CallAutomation.RecognizeInputType (string value) { throw null; }
        public static bool operator !=(Azure.Communication.CallAutomation.RecognizeInputType left, Azure.Communication.CallAutomation.RecognizeInputType right) { throw null; }
        public override string ToString() { throw null; }
    }
    public abstract partial class RecognizeResult
    {
        protected RecognizeResult() { }
    }
    [System.Runtime.InteropServices.StructLayoutAttribute(System.Runtime.InteropServices.LayoutKind.Sequential)]
    public readonly partial struct RecordingChannel : System.IEquatable<Azure.Communication.CallAutomation.RecordingChannel>
    {
        private readonly object _dummy;
        private readonly int _dummyPrimitive;
        public RecordingChannel(string value) { throw null; }
        public static Azure.Communication.CallAutomation.RecordingChannel Mixed { get { throw null; } }
        public static Azure.Communication.CallAutomation.RecordingChannel Unmixed { get { throw null; } }
        public bool Equals(Azure.Communication.CallAutomation.RecordingChannel other) { throw null; }
        [System.ComponentModel.EditorBrowsableAttribute(System.ComponentModel.EditorBrowsableState.Never)]
        public override bool Equals(object obj) { throw null; }
        [System.ComponentModel.EditorBrowsableAttribute(System.ComponentModel.EditorBrowsableState.Never)]
        public override int GetHashCode() { throw null; }
        public static bool operator ==(Azure.Communication.CallAutomation.RecordingChannel left, Azure.Communication.CallAutomation.RecordingChannel right) { throw null; }
        public static implicit operator Azure.Communication.CallAutomation.RecordingChannel (string value) { throw null; }
        public static bool operator !=(Azure.Communication.CallAutomation.RecordingChannel left, Azure.Communication.CallAutomation.RecordingChannel right) { throw null; }
        public override string ToString() { throw null; }
    }
    [System.Runtime.InteropServices.StructLayoutAttribute(System.Runtime.InteropServices.LayoutKind.Sequential)]
    public readonly partial struct RecordingContent : System.IEquatable<Azure.Communication.CallAutomation.RecordingContent>
    {
        private readonly object _dummy;
        private readonly int _dummyPrimitive;
        public RecordingContent(string value) { throw null; }
        public static Azure.Communication.CallAutomation.RecordingContent Audio { get { throw null; } }
        public static Azure.Communication.CallAutomation.RecordingContent AudioVideo { get { throw null; } }
        public bool Equals(Azure.Communication.CallAutomation.RecordingContent other) { throw null; }
        [System.ComponentModel.EditorBrowsableAttribute(System.ComponentModel.EditorBrowsableState.Never)]
        public override bool Equals(object obj) { throw null; }
        [System.ComponentModel.EditorBrowsableAttribute(System.ComponentModel.EditorBrowsableState.Never)]
        public override int GetHashCode() { throw null; }
        public static bool operator ==(Azure.Communication.CallAutomation.RecordingContent left, Azure.Communication.CallAutomation.RecordingContent right) { throw null; }
        public static implicit operator Azure.Communication.CallAutomation.RecordingContent (string value) { throw null; }
        public static bool operator !=(Azure.Communication.CallAutomation.RecordingContent left, Azure.Communication.CallAutomation.RecordingContent right) { throw null; }
        public override string ToString() { throw null; }
    }
    [System.Runtime.InteropServices.StructLayoutAttribute(System.Runtime.InteropServices.LayoutKind.Sequential)]
    public readonly partial struct RecordingFormat : System.IEquatable<Azure.Communication.CallAutomation.RecordingFormat>
    {
        private readonly object _dummy;
        private readonly int _dummyPrimitive;
        public RecordingFormat(string value) { throw null; }
        public static Azure.Communication.CallAutomation.RecordingFormat Mp3 { get { throw null; } }
        public static Azure.Communication.CallAutomation.RecordingFormat Mp4 { get { throw null; } }
        public static Azure.Communication.CallAutomation.RecordingFormat Wav { get { throw null; } }
        public bool Equals(Azure.Communication.CallAutomation.RecordingFormat other) { throw null; }
        [System.ComponentModel.EditorBrowsableAttribute(System.ComponentModel.EditorBrowsableState.Never)]
        public override bool Equals(object obj) { throw null; }
        [System.ComponentModel.EditorBrowsableAttribute(System.ComponentModel.EditorBrowsableState.Never)]
        public override int GetHashCode() { throw null; }
        public static bool operator ==(Azure.Communication.CallAutomation.RecordingFormat left, Azure.Communication.CallAutomation.RecordingFormat right) { throw null; }
        public static implicit operator Azure.Communication.CallAutomation.RecordingFormat (string value) { throw null; }
        public static bool operator !=(Azure.Communication.CallAutomation.RecordingFormat left, Azure.Communication.CallAutomation.RecordingFormat right) { throw null; }
        public override string ToString() { throw null; }
    }
    [System.Runtime.InteropServices.StructLayoutAttribute(System.Runtime.InteropServices.LayoutKind.Sequential)]
    public readonly partial struct RecordingState : System.IEquatable<Azure.Communication.CallAutomation.RecordingState>
    {
        private readonly object _dummy;
        private readonly int _dummyPrimitive;
        public RecordingState(string value) { throw null; }
        public static Azure.Communication.CallAutomation.RecordingState Active { get { throw null; } }
        public static Azure.Communication.CallAutomation.RecordingState Inactive { get { throw null; } }
        public bool Equals(Azure.Communication.CallAutomation.RecordingState other) { throw null; }
        [System.ComponentModel.EditorBrowsableAttribute(System.ComponentModel.EditorBrowsableState.Never)]
        public override bool Equals(object obj) { throw null; }
        [System.ComponentModel.EditorBrowsableAttribute(System.ComponentModel.EditorBrowsableState.Never)]
        public override int GetHashCode() { throw null; }
        public static bool operator ==(Azure.Communication.CallAutomation.RecordingState left, Azure.Communication.CallAutomation.RecordingState right) { throw null; }
        public static implicit operator Azure.Communication.CallAutomation.RecordingState (string value) { throw null; }
        public static bool operator !=(Azure.Communication.CallAutomation.RecordingState left, Azure.Communication.CallAutomation.RecordingState right) { throw null; }
        public override string ToString() { throw null; }
    }
    public partial class RecordingStateChanged : Azure.Communication.CallAutomation.CallAutomationEventBase
    {
        internal RecordingStateChanged() { }
        public string RecordingId { get { throw null; } }
        public System.DateTimeOffset? StartDateTime { get { throw null; } }
        public Azure.Communication.CallAutomation.RecordingState State { get { throw null; } set { } }
        public static Azure.Communication.CallAutomation.RecordingStateChanged Deserialize(string content) { throw null; }
    }
    public partial class RecordingStateResult
    {
        internal RecordingStateResult() { }
        public string RecordingId { get { throw null; } }
        public Azure.Communication.CallAutomation.RecordingState? RecordingState { get { throw null; } }
    }
    [System.Runtime.InteropServices.StructLayoutAttribute(System.Runtime.InteropServices.LayoutKind.Sequential)]
    public readonly partial struct RecordingStorageType : System.IEquatable<Azure.Communication.CallAutomation.RecordingStorageType>
    {
        private readonly object _dummy;
        private readonly int _dummyPrimitive;
        public RecordingStorageType(string value) { throw null; }
        public static Azure.Communication.CallAutomation.RecordingStorageType Acs { get { throw null; } }
        public static Azure.Communication.CallAutomation.RecordingStorageType AzureBlob { get { throw null; } }
        public bool Equals(Azure.Communication.CallAutomation.RecordingStorageType other) { throw null; }
        [System.ComponentModel.EditorBrowsableAttribute(System.ComponentModel.EditorBrowsableState.Never)]
        public override bool Equals(object obj) { throw null; }
        [System.ComponentModel.EditorBrowsableAttribute(System.ComponentModel.EditorBrowsableState.Never)]
        public override int GetHashCode() { throw null; }
        public static bool operator ==(Azure.Communication.CallAutomation.RecordingStorageType left, Azure.Communication.CallAutomation.RecordingStorageType right) { throw null; }
        public static implicit operator Azure.Communication.CallAutomation.RecordingStorageType (string value) { throw null; }
        public static bool operator !=(Azure.Communication.CallAutomation.RecordingStorageType left, Azure.Communication.CallAutomation.RecordingStorageType right) { throw null; }
        public override string ToString() { throw null; }
    }
    public partial class RedirectCallOptions
    {
        public RedirectCallOptions(string incomingCallContext, Azure.Communication.CommunicationIdentifier target) { }
        public string IncomingCallContext { get { throw null; } }
        public Azure.Communication.CallAutomation.RepeatabilityHeaders RepeatabilityHeaders { get { throw null; } set { } }
        public Azure.Communication.CommunicationIdentifier Target { get { throw null; } }
    }
    public partial class RejectCallOptions
    {
        public RejectCallOptions(string incomingCallContext) { }
        public Azure.Communication.CallAutomation.CallRejectReason CallRejectReason { get { throw null; } set { } }
        public string IncomingCallContext { get { throw null; } }
        public Azure.Communication.CallAutomation.RepeatabilityHeaders RepeatabilityHeaders { get { throw null; } set { } }
    }
    public partial class RemoveParticipantsOptions
    {
        public RemoveParticipantsOptions(System.Collections.Generic.IEnumerable<Azure.Communication.CommunicationIdentifier> participantsToRemove) { }
        public string OperationContext { get { throw null; } set { } }
        public System.Collections.Generic.IReadOnlyList<Azure.Communication.CommunicationIdentifier> ParticipantsToRemove { get { throw null; } }
        public Azure.Communication.CallAutomation.RepeatabilityHeaders RepeatabilityHeaders { get { throw null; } set { } }
    }
    public partial class RemoveParticipantsResult
    {
        internal RemoveParticipantsResult() { }
        public string OperationContext { get { throw null; } }
    }
    public partial class RepeatabilityHeaders
    {
        public RepeatabilityHeaders() { }
        public RepeatabilityHeaders(System.Guid repeatabilityRequestId, System.DateTimeOffset repeatabilityFirstSent) { }
        public System.DateTimeOffset RepeatabilityFirstSent { get { throw null; } }
        public System.Guid RepeatabilityRequestId { get { throw null; } }
    }
    public partial class ResultInformation
    {
        internal ResultInformation() { }
        public int? Code { get { throw null; } }
        public string Message { get { throw null; } }
        public int? SubCode { get { throw null; } }
    }
    public abstract partial class ResultWithWaitForEventBase
    {
        protected ResultWithWaitForEventBase() { }
    }
    public partial class ServerCallLocator : Azure.Communication.CallAutomation.CallLocator
    {
        public ServerCallLocator(string id) { }
        public override bool Equals(Azure.Communication.CallAutomation.CallLocator other) { throw null; }
        public override int GetHashCode() { throw null; }
        public override string ToString() { throw null; }
    }
    public partial class StartRecognizingEventResult : Azure.Communication.CallAutomation.EventResultBase
    {
        internal StartRecognizingEventResult() { }
        public Azure.Communication.CallAutomation.RecognizeFailed FailureEvent { get { throw null; } }
        public Azure.Communication.CallAutomation.RecognizeCompleted SuccessEvent { get { throw null; } }
    }
    public partial class StartRecognizingResult : Azure.Communication.CallAutomation.ResultWithWaitForEventBase
    {
        internal StartRecognizingResult() { }
        public System.Threading.Tasks.Task<Azure.Communication.CallAutomation.StartRecognizingEventResult> WaitForEvent(System.TimeSpan eventTimeout = default(System.TimeSpan)) { throw null; }
    }
    public partial class StartRecordingOptions
    {
        public StartRecordingOptions(Azure.Communication.CallAutomation.CallLocator callLocator) { }
        public System.Collections.Generic.IList<Azure.Communication.CommunicationIdentifier> AudioChannelParticipantOrdering { get { throw null; } }
        public Azure.Communication.CallAutomation.RecordingChannel RecordingChannel { get { throw null; } set { } }
        public Azure.Communication.CallAutomation.RecordingContent RecordingContent { get { throw null; } set { } }
        public Azure.Communication.CallAutomation.RecordingFormat RecordingFormat { get { throw null; } set { } }
        public System.Uri RecordingStateCallbackEndpoint { get { throw null; } set { } }
        public Azure.Communication.CallAutomation.RecordingStorageType? RecordingStorageType { get { throw null; } set { } }
        public Azure.Communication.CallAutomation.RepeatabilityHeaders RepeatabilityHeaders { get { throw null; } set { } }
    }
    public partial class TextSource : Azure.Communication.CallAutomation.PlaySource
    {
        public TextSource(string text) { }
        public TextSource(string text, System.Globalization.CultureInfo sourceLocale, Azure.Communication.CallAutomation.GenderType gender) { }
        public TextSource(string text, string voiceName) { }
        public string SourceLocale { get { throw null; } set { } }
        public string Text { get { throw null; } }
        public Azure.Communication.CallAutomation.GenderType? VoiceGender { get { throw null; } set { } }
        public string VoiceName { get { throw null; } set { } }
    }
    public partial class TransferCallToParticipantEventResult : Azure.Communication.CallAutomation.EventResultBase
    {
        internal TransferCallToParticipantEventResult() { }
        public Azure.Communication.CallAutomation.CallTransferFailed FailureEvent { get { throw null; } }
        public Azure.Communication.CallAutomation.CallTransferAccepted SuccessEvent { get { throw null; } }
    }
    public partial class TransferCallToParticipantResult : Azure.Communication.CallAutomation.ResultWithWaitForEventBase
    {
        internal TransferCallToParticipantResult() { }
        public string OperationContext { get { throw null; } }
        public System.Threading.Tasks.Task<Azure.Communication.CallAutomation.TransferCallToParticipantEventResult> WaitForEvent(System.TimeSpan eventTimeout = default(System.TimeSpan)) { throw null; }
    }
    public partial class TransferToParticipantOptions
    {
        public TransferToParticipantOptions(Azure.Communication.CommunicationIdentifier targetParticipant) { }
        public string OperationContext { get { throw null; } set { } }
        public Azure.Communication.CallAutomation.RepeatabilityHeaders RepeatabilityHeaders { get { throw null; } set { } }
        public Azure.Communication.PhoneNumberIdentifier SourceCallerId { get { throw null; } set { } }
        public Azure.Communication.CommunicationIdentifier TargetParticipant { get { throw null; } }
        public string UserToUserInformation { get { throw null; } set { } }
    }
}
namespace Azure.Communication.CallAutomation.Models
{
    public partial class CallMediaRecognizeChoiceOptions : Azure.Communication.CallAutomation.CallMediaRecognizeOptions
    {
        public CallMediaRecognizeChoiceOptions(Azure.Communication.CommunicationIdentifier targetParticipant, System.Collections.Generic.List<Azure.Communication.CallAutomation.RecognizeChoice> recognizeChoices) : base (default(Azure.Communication.CallAutomation.RecognizeInputType), default(Azure.Communication.CommunicationIdentifier)) { }
        public System.Collections.Generic.IList<Azure.Communication.CallAutomation.RecognizeChoice> RecognizeChoices { get { throw null; } }
    }
}<|MERGE_RESOLUTION|>--- conflicted
+++ resolved
@@ -339,7 +339,6 @@
         internal CallTransferFailed() { }
         public static Azure.Communication.CallAutomation.CallTransferFailed Deserialize(string content) { throw null; }
     }
-<<<<<<< HEAD
     public partial class CancelAllMediaOperationsEventResult : Azure.Communication.CallAutomation.EventResultBase
     {
         internal CancelAllMediaOperationsEventResult() { }
@@ -351,10 +350,7 @@
         internal CancelAllMediaOperationsResult() { }
         public System.Threading.Tasks.Task<Azure.Communication.CallAutomation.CancelAllMediaOperationsEventResult> WaitForEvent(System.TimeSpan eventTimeout = default(System.TimeSpan)) { throw null; }
     }
-    public partial class ChoiceResult
-=======
     public partial class ChoiceResult : Azure.Communication.CallAutomation.RecognizeResult
->>>>>>> 11538125
     {
         internal ChoiceResult() { }
         public string Label { get { throw null; } }
