namespace Azure.Communication.CallAutomation
{
    public partial class AddParticipantCancelled : Azure.Communication.CallAutomation.CallAutomationEventBase
    {
        internal AddParticipantCancelled() { }
        public string InvitationId { get { throw null; } }
        public Azure.Communication.CommunicationIdentifier Participant { get { throw null; } }
        public static Azure.Communication.CallAutomation.AddParticipantCancelled Deserialize(string content) { throw null; }
    }
    public partial class AddParticipantEventResult
    {
        internal AddParticipantEventResult() { }
        public Azure.Communication.CallAutomation.AddParticipantFailed FailureResult { get { throw null; } }
        public bool IsSuccess { get { throw null; } }
        public Azure.Communication.CommunicationIdentifier Participant { get { throw null; } }
        public Azure.Communication.CallAutomation.AddParticipantSucceeded SuccessResult { get { throw null; } }
    }
    public partial class AddParticipantFailed : Azure.Communication.CallAutomation.CallAutomationEventBase
    {
        internal AddParticipantFailed() { }
        public Azure.Communication.CommunicationIdentifier Participant { get { throw null; } }
        public static Azure.Communication.CallAutomation.AddParticipantFailed Deserialize(string content) { throw null; }
    }
    public partial class AddParticipantOptions
    {
        public AddParticipantOptions(Azure.Communication.CallAutomation.CallInvite participantToAdd) { }
        public System.Uri CallbackUri { get { throw null; } set { } }
        public int? InvitationTimeoutInSeconds { get { throw null; } set { } }
        public string OperationContext { get { throw null; } set { } }
        public Azure.Communication.CallAutomation.CallInvite ParticipantToAdd { get { throw null; } }
    }
    public partial class AddParticipantResult
    {
        internal AddParticipantResult() { }
        public string InvitationId { get { throw null; } }
        public string OperationContext { get { throw null; } }
        public Azure.Communication.CallAutomation.CallParticipant Participant { get { throw null; } }
        public Azure.Communication.CallAutomation.AddParticipantEventResult WaitForEventProcessor(System.Threading.CancellationToken cancellationToken = default(System.Threading.CancellationToken)) { throw null; }
        public System.Threading.Tasks.Task<Azure.Communication.CallAutomation.AddParticipantEventResult> WaitForEventProcessorAsync(System.Threading.CancellationToken cancellationToken = default(System.Threading.CancellationToken)) { throw null; }
    }
    public partial class AddParticipantSucceeded : Azure.Communication.CallAutomation.CallAutomationEventBase
    {
        internal AddParticipantSucceeded() { }
        public Azure.Communication.CommunicationIdentifier Participant { get { throw null; } }
        public static Azure.Communication.CallAutomation.AddParticipantSucceeded Deserialize(string content) { throw null; }
    }
    public partial class AnswerCallEventResult
    {
        internal AnswerCallEventResult() { }
        public bool IsSuccess { get { throw null; } }
        public Azure.Communication.CallAutomation.CallConnected SuccessResult { get { throw null; } }
    }
    public partial class AnswerCallOptions
    {
        public AnswerCallOptions(string incomingCallContext, System.Uri callbackUri) { }
        public Azure.Communication.CommunicationUserIdentifier AnsweredBy { get { throw null; } set { } }
        public System.Uri AzureCognitiveServicesEndpointUri { get { throw null; } set { } }
        public System.Uri CallbackUri { get { throw null; } }
        public string IncomingCallContext { get { throw null; } }
        public Azure.Communication.CallAutomation.MediaStreamingOptions MediaStreamingOptions { get { throw null; } set { } }
        public string OperationContext { get { throw null; } set { } }
        public Azure.Communication.CallAutomation.TranscriptionOptions TranscriptionOptions { get { throw null; } set { } }
    }
    public partial class AnswerCallResult
    {
        internal AnswerCallResult() { }
        public Azure.Communication.CallAutomation.CallConnection CallConnection { get { throw null; } }
        public Azure.Communication.CallAutomation.CallConnectionProperties CallConnectionProperties { get { throw null; } }
        public Azure.Communication.CallAutomation.AnswerCallEventResult WaitForEventProcessor(System.Threading.CancellationToken cancellationToken = default(System.Threading.CancellationToken)) { throw null; }
        public System.Threading.Tasks.Task<Azure.Communication.CallAutomation.AnswerCallEventResult> WaitForEventProcessorAsync(System.Threading.CancellationToken cancellationToken = default(System.Threading.CancellationToken)) { throw null; }
    }
    public partial class AudioData : Azure.Communication.CallAutomation.StreamingData
    {
        internal AudioData() { }
        public string Data { get { throw null; } }
        public bool IsSilent { get { throw null; } }
        public Azure.Communication.CommunicationIdentifier Participant { get { throw null; } }
        public System.DateTime Timestamp { get { throw null; } }
    }
    public partial class AudioMetadata : Azure.Communication.CallAutomation.StreamingData
    {
        public AudioMetadata() { }
        [System.Text.Json.Serialization.JsonPropertyNameAttribute("channels")]
        public int Channels { get { throw null; } set { } }
        [System.Text.Json.Serialization.JsonPropertyNameAttribute("encoding")]
        public string Encoding { get { throw null; } set { } }
        [System.Text.Json.Serialization.JsonPropertyNameAttribute("length")]
        public int Length { get { throw null; } set { } }
        [System.Text.Json.Serialization.JsonPropertyNameAttribute("subscriptionId")]
        public string MediaSubscriptionId { get { throw null; } set { } }
        [System.Text.Json.Serialization.JsonPropertyNameAttribute("sampleRate")]
        public int SampleRate { get { throw null; } set { } }
    }
    public partial class BlobStorage : Azure.Communication.CallAutomation.ExternalStorage
    {
        public BlobStorage(System.Uri containerUri) { }
        public System.Uri ContainerUri { get { throw null; } }
    }
    public partial class CallAutomationClient
    {
        protected CallAutomationClient() { }
        public CallAutomationClient(string connectionString) { }
        public CallAutomationClient(string connectionString, Azure.Communication.CallAutomation.CallAutomationClientOptions options) { }
        public CallAutomationClient(System.Uri endpoint, Azure.Core.TokenCredential credential, Azure.Communication.CallAutomation.CallAutomationClientOptions options = null) { }
        public CallAutomationClient(System.Uri pmaEndpoint, string connectionString, Azure.Communication.CallAutomation.CallAutomationClientOptions options = null) { }
        public CallAutomationClient(System.Uri pmaEndpoint, System.Uri acsEndpoint, Azure.Core.TokenCredential credential, Azure.Communication.CallAutomation.CallAutomationClientOptions options = null) { }
        public Azure.Communication.CommunicationUserIdentifier Source { get { throw null; } }
        public virtual Azure.Response<Azure.Communication.CallAutomation.AnswerCallResult> AnswerCall(Azure.Communication.CallAutomation.AnswerCallOptions options, System.Threading.CancellationToken cancellationToken = default(System.Threading.CancellationToken)) { throw null; }
        public virtual Azure.Response<Azure.Communication.CallAutomation.AnswerCallResult> AnswerCall(string incomingCallContext, System.Uri callbackUri, System.Threading.CancellationToken cancellationToken = default(System.Threading.CancellationToken)) { throw null; }
        public virtual System.Threading.Tasks.Task<Azure.Response<Azure.Communication.CallAutomation.AnswerCallResult>> AnswerCallAsync(Azure.Communication.CallAutomation.AnswerCallOptions options, System.Threading.CancellationToken cancellationToken = default(System.Threading.CancellationToken)) { throw null; }
        public virtual System.Threading.Tasks.Task<Azure.Response<Azure.Communication.CallAutomation.AnswerCallResult>> AnswerCallAsync(string incomingCallContext, System.Uri callbackUri, System.Threading.CancellationToken cancellationToken = default(System.Threading.CancellationToken)) { throw null; }
        public virtual Azure.Response<Azure.Communication.CallAutomation.CreateCallResult> CreateCall(Azure.Communication.CallAutomation.CallInvite callInvite, System.Uri callbackUri, System.Threading.CancellationToken cancellationToken = default(System.Threading.CancellationToken)) { throw null; }
        public virtual Azure.Response<Azure.Communication.CallAutomation.CreateCallResult> CreateCall(Azure.Communication.CallAutomation.CreateCallOptions options, System.Threading.CancellationToken cancellationToken = default(System.Threading.CancellationToken)) { throw null; }
        public virtual System.Threading.Tasks.Task<Azure.Response<Azure.Communication.CallAutomation.CreateCallResult>> CreateCallAsync(Azure.Communication.CallAutomation.CallInvite callInvite, System.Uri callbackUri, System.Threading.CancellationToken cancellationToken = default(System.Threading.CancellationToken)) { throw null; }
        public virtual System.Threading.Tasks.Task<Azure.Response<Azure.Communication.CallAutomation.CreateCallResult>> CreateCallAsync(Azure.Communication.CallAutomation.CreateCallOptions options, System.Threading.CancellationToken cancellationToken = default(System.Threading.CancellationToken)) { throw null; }
        public virtual Azure.Response<Azure.Communication.CallAutomation.CreateCallResult> CreateGroupCall(Azure.Communication.CallAutomation.CreateGroupCallOptions options, System.Threading.CancellationToken cancellationToken = default(System.Threading.CancellationToken)) { throw null; }
        public virtual System.Threading.Tasks.Task<Azure.Response<Azure.Communication.CallAutomation.CreateCallResult>> CreateGroupCallAsync(Azure.Communication.CallAutomation.CreateGroupCallOptions options, System.Threading.CancellationToken cancellationToken = default(System.Threading.CancellationToken)) { throw null; }
        public virtual Azure.Communication.CallAutomation.CallConnection GetCallConnection(string callConnectionId) { throw null; }
        public virtual Azure.Communication.CallAutomation.CallRecording GetCallRecording() { throw null; }
        public virtual Azure.Communication.CallAutomation.CallAutomationEventProcessor GetEventProcessor() { throw null; }
        public virtual Azure.Response RedirectCall(Azure.Communication.CallAutomation.RedirectCallOptions options, System.Threading.CancellationToken cancellationToken = default(System.Threading.CancellationToken)) { throw null; }
        public virtual Azure.Response RedirectCall(string incomingCallContext, Azure.Communication.CallAutomation.CallInvite callInvite, System.Threading.CancellationToken cancellationToken = default(System.Threading.CancellationToken)) { throw null; }
        public virtual System.Threading.Tasks.Task<Azure.Response> RedirectCallAsync(Azure.Communication.CallAutomation.RedirectCallOptions options, System.Threading.CancellationToken cancellationToken = default(System.Threading.CancellationToken)) { throw null; }
        public virtual System.Threading.Tasks.Task<Azure.Response> RedirectCallAsync(string incomingCallContext, Azure.Communication.CallAutomation.CallInvite callInvite, System.Threading.CancellationToken cancellationToken = default(System.Threading.CancellationToken)) { throw null; }
        public virtual Azure.Response RejectCall(Azure.Communication.CallAutomation.RejectCallOptions options, System.Threading.CancellationToken cancellationToken = default(System.Threading.CancellationToken)) { throw null; }
        public virtual Azure.Response RejectCall(string incomingCallContext, System.Threading.CancellationToken cancellationToken = default(System.Threading.CancellationToken)) { throw null; }
        public virtual System.Threading.Tasks.Task<Azure.Response> RejectCallAsync(Azure.Communication.CallAutomation.RejectCallOptions options, System.Threading.CancellationToken cancellationToken = default(System.Threading.CancellationToken)) { throw null; }
        public virtual System.Threading.Tasks.Task<Azure.Response> RejectCallAsync(string incomingCallContext, System.Threading.CancellationToken cancellationToken = default(System.Threading.CancellationToken)) { throw null; }
    }
    public partial class CallAutomationClientOptions : Azure.Core.ClientOptions
    {
        public CallAutomationClientOptions(Azure.Communication.CallAutomation.CallAutomationClientOptions.ServiceVersion version = Azure.Communication.CallAutomation.CallAutomationClientOptions.ServiceVersion.V2023_01_15_Preview) { }
        public Azure.Communication.CommunicationUserIdentifier Source { get { throw null; } set { } }
        public enum ServiceVersion
        {
            V2023_01_15_Preview = 1,
        }
    }
    public abstract partial class CallAutomationEventBase
    {
        protected CallAutomationEventBase() { }
        public string CallConnectionId { get { throw null; } }
        public string CorrelationId { get { throw null; } }
        public string? OperationContext { get { throw null; } }
        public Azure.Communication.CallAutomation.ResultInformation? ResultInformation { get { throw null; } }
        public string ServerCallId { get { throw null; } }
    }
    public static partial class CallAutomationEventParser
    {
        public static Azure.Communication.CallAutomation.CallAutomationEventBase Parse(Azure.Messaging.CloudEvent cloudEvent) { throw null; }
        public static Azure.Communication.CallAutomation.CallAutomationEventBase Parse(System.BinaryData json) { throw null; }
        public static Azure.Communication.CallAutomation.CallAutomationEventBase Parse(string eventData, string eventType) { throw null; }
        public static Azure.Communication.CallAutomation.CallAutomationEventBase[] ParseMany(Azure.Messaging.CloudEvent[] cloudEvents) { throw null; }
        public static Azure.Communication.CallAutomation.CallAutomationEventBase[] ParseMany(System.BinaryData json) { throw null; }
    }
    public partial class CallAutomationEventProcessor
    {
        internal CallAutomationEventProcessor() { }
        public void AttachOngoingEventProcessor<TEvent>(string callConnectionId, System.Action<TEvent> eventProcessor) where TEvent : Azure.Communication.CallAutomation.CallAutomationEventBase { }
        public void DetachOngoingEventProcessor<TEvent>(string callConnectionId) where TEvent : Azure.Communication.CallAutomation.CallAutomationEventBase { }
        public void ProcessEvents(System.Collections.Generic.IEnumerable<Azure.Communication.CallAutomation.CallAutomationEventBase> events) { }
        public void ProcessEvents(System.Collections.Generic.IEnumerable<Azure.Messaging.CloudEvent> events) { }
        public Azure.Communication.CallAutomation.CallAutomationEventBase WaitForEventProcessor(System.Func<Azure.Communication.CallAutomation.CallAutomationEventBase, bool> predicate, System.Threading.CancellationToken cancellationToken = default(System.Threading.CancellationToken)) { throw null; }
        public System.Threading.Tasks.Task<Azure.Communication.CallAutomation.CallAutomationEventBase> WaitForEventProcessorAsync(System.Func<Azure.Communication.CallAutomation.CallAutomationEventBase, bool> predicate, System.Threading.CancellationToken cancellationToken = default(System.Threading.CancellationToken)) { throw null; }
        public System.Threading.Tasks.Task<TEvent> WaitForEventProcessorAsync<TEvent>(string connectionId = null, string operationContext = null, System.Threading.CancellationToken cancellationToken = default(System.Threading.CancellationToken)) where TEvent : Azure.Communication.CallAutomation.CallAutomationEventBase { throw null; }
        public TEvent WaitForEventProcessor<TEvent>(string connectionId = null, string operationContext = null, System.Threading.CancellationToken cancellationToken = default(System.Threading.CancellationToken)) where TEvent : Azure.Communication.CallAutomation.CallAutomationEventBase { throw null; }
    }
    public partial class CallConnected : Azure.Communication.CallAutomation.CallAutomationEventBase
    {
        internal CallConnected() { }
        public static Azure.Communication.CallAutomation.CallConnected Deserialize(string content) { throw null; }
    }
    public partial class CallConnection
    {
        protected CallConnection() { }
        public virtual string CallConnectionId { get { throw null; } }
        public virtual Azure.Response<Azure.Communication.CallAutomation.AddParticipantResult> AddParticipant(Azure.Communication.CallAutomation.AddParticipantOptions options, System.Threading.CancellationToken cancellationToken = default(System.Threading.CancellationToken)) { throw null; }
        public virtual Azure.Response<Azure.Communication.CallAutomation.AddParticipantResult> AddParticipant(Azure.Communication.CallAutomation.CallInvite participantToAdd, System.Threading.CancellationToken cancellationToken = default(System.Threading.CancellationToken)) { throw null; }
        public virtual System.Threading.Tasks.Task<Azure.Response<Azure.Communication.CallAutomation.AddParticipantResult>> AddParticipantAsync(Azure.Communication.CallAutomation.AddParticipantOptions options, System.Threading.CancellationToken cancellationToken = default(System.Threading.CancellationToken)) { throw null; }
        public virtual System.Threading.Tasks.Task<Azure.Response<Azure.Communication.CallAutomation.AddParticipantResult>> AddParticipantAsync(Azure.Communication.CallAutomation.CallInvite participantToAdd, System.Threading.CancellationToken cancellationToken = default(System.Threading.CancellationToken)) { throw null; }
        public virtual Azure.Response<Azure.Communication.CallAutomation.CancelAddParticipantResult> CancelAddParticipant(Azure.Communication.CallAutomation.CancelAddParticipantOptions options, System.Threading.CancellationToken cancellationToken = default(System.Threading.CancellationToken)) { throw null; }
        public virtual Azure.Response<Azure.Communication.CallAutomation.CancelAddParticipantResult> CancelAddParticipant(string invitationId, System.Threading.CancellationToken cancellationToken = default(System.Threading.CancellationToken)) { throw null; }
        public virtual System.Threading.Tasks.Task<Azure.Response<Azure.Communication.CallAutomation.CancelAddParticipantResult>> CancelAddParticipantAsync(Azure.Communication.CallAutomation.CancelAddParticipantOptions options, System.Threading.CancellationToken cancellationToken = default(System.Threading.CancellationToken)) { throw null; }
        public virtual System.Threading.Tasks.Task<Azure.Response<Azure.Communication.CallAutomation.CancelAddParticipantResult>> CancelAddParticipantAsync(string invitationId, System.Threading.CancellationToken cancellationToken = default(System.Threading.CancellationToken)) { throw null; }
        public virtual Azure.Response<Azure.Communication.CallAutomation.CallConnectionProperties> GetCallConnectionProperties(System.Threading.CancellationToken cancellationToken = default(System.Threading.CancellationToken)) { throw null; }
        public virtual System.Threading.Tasks.Task<Azure.Response<Azure.Communication.CallAutomation.CallConnectionProperties>> GetCallConnectionPropertiesAsync(System.Threading.CancellationToken cancellationToken = default(System.Threading.CancellationToken)) { throw null; }
        public virtual Azure.Communication.CallAutomation.CallDialog GetCallDialog() { throw null; }
        public virtual Azure.Communication.CallAutomation.CallMedia GetCallMedia() { throw null; }
        public virtual Azure.Response<Azure.Communication.CallAutomation.CallParticipant> GetParticipant(Azure.Communication.CommunicationIdentifier participantIdentifier, System.Threading.CancellationToken cancellationToken = default(System.Threading.CancellationToken)) { throw null; }
        public virtual System.Threading.Tasks.Task<Azure.Response<Azure.Communication.CallAutomation.CallParticipant>> GetParticipantAsync(Azure.Communication.CommunicationIdentifier participantIdentifier, System.Threading.CancellationToken cancellationToken = default(System.Threading.CancellationToken)) { throw null; }
        public virtual Azure.Response<System.Collections.Generic.IReadOnlyList<Azure.Communication.CallAutomation.CallParticipant>> GetParticipants(System.Threading.CancellationToken cancellationToken = default(System.Threading.CancellationToken)) { throw null; }
        public virtual System.Threading.Tasks.Task<Azure.Response<System.Collections.Generic.IReadOnlyList<Azure.Communication.CallAutomation.CallParticipant>>> GetParticipantsAsync(System.Threading.CancellationToken cancellationToken = default(System.Threading.CancellationToken)) { throw null; }
        public virtual Azure.Response HangUp(bool forEveryone, System.Threading.CancellationToken cancellationToken = default(System.Threading.CancellationToken)) { throw null; }
        public virtual System.Threading.Tasks.Task<Azure.Response> HangUpAsync(bool forEveryone, System.Threading.CancellationToken cancellationToken = default(System.Threading.CancellationToken)) { throw null; }
        public virtual Azure.Response<Azure.Communication.CallAutomation.MuteParticipantsResult> MuteParticipants(Azure.Communication.CallAutomation.MuteParticipantsOptions options, System.Threading.CancellationToken cancellationToken = default(System.Threading.CancellationToken)) { throw null; }
        public virtual Azure.Response<Azure.Communication.CallAutomation.MuteParticipantsResult> MuteParticipants(Azure.Communication.CommunicationIdentifier targetParticipant, string operationContext = null, System.Threading.CancellationToken cancellationToken = default(System.Threading.CancellationToken)) { throw null; }
        public virtual System.Threading.Tasks.Task<Azure.Response<Azure.Communication.CallAutomation.MuteParticipantsResult>> MuteParticipantsAsync(Azure.Communication.CallAutomation.MuteParticipantsOptions options, System.Threading.CancellationToken cancellationToken = default(System.Threading.CancellationToken)) { throw null; }
        public virtual System.Threading.Tasks.Task<Azure.Response<Azure.Communication.CallAutomation.MuteParticipantsResult>> MuteParticipantsAsync(Azure.Communication.CommunicationIdentifier targetParticipant, string operationContext = null, System.Threading.CancellationToken cancellationToken = default(System.Threading.CancellationToken)) { throw null; }
        public virtual Azure.Response<Azure.Communication.CallAutomation.RemoveParticipantResult> RemoveParticipant(Azure.Communication.CallAutomation.RemoveParticipantOptions options, System.Threading.CancellationToken cancellationToken = default(System.Threading.CancellationToken)) { throw null; }
        public virtual Azure.Response<Azure.Communication.CallAutomation.RemoveParticipantResult> RemoveParticipant(Azure.Communication.CommunicationIdentifier participantToRemove, string operationContext = null, System.Threading.CancellationToken cancellationToken = default(System.Threading.CancellationToken)) { throw null; }
        public virtual System.Threading.Tasks.Task<Azure.Response<Azure.Communication.CallAutomation.RemoveParticipantResult>> RemoveParticipantAsync(Azure.Communication.CallAutomation.RemoveParticipantOptions options, System.Threading.CancellationToken cancellationToken = default(System.Threading.CancellationToken)) { throw null; }
        public virtual System.Threading.Tasks.Task<Azure.Response<Azure.Communication.CallAutomation.RemoveParticipantResult>> RemoveParticipantAsync(Azure.Communication.CommunicationIdentifier participantToRemove, string operationContext = null, System.Threading.CancellationToken cancellationToken = default(System.Threading.CancellationToken)) { throw null; }
        public virtual Azure.Response<Azure.Communication.CallAutomation.TransferCallToParticipantResult> TransferCallToParticipant(Azure.Communication.CallAutomation.TransferToParticipantOptions options, System.Threading.CancellationToken cancellationToken = default(System.Threading.CancellationToken)) { throw null; }
        public virtual Azure.Response<Azure.Communication.CallAutomation.TransferCallToParticipantResult> TransferCallToParticipant(Azure.Communication.CommunicationIdentifier targetParticipant, System.Threading.CancellationToken cancellationToken = default(System.Threading.CancellationToken)) { throw null; }
        public virtual System.Threading.Tasks.Task<Azure.Response<Azure.Communication.CallAutomation.TransferCallToParticipantResult>> TransferCallToParticipantAsync(Azure.Communication.CallAutomation.TransferToParticipantOptions options, System.Threading.CancellationToken cancellationToken = default(System.Threading.CancellationToken)) { throw null; }
        public virtual System.Threading.Tasks.Task<Azure.Response<Azure.Communication.CallAutomation.TransferCallToParticipantResult>> TransferCallToParticipantAsync(Azure.Communication.CommunicationIdentifier targetParticipant, System.Threading.CancellationToken cancellationToken = default(System.Threading.CancellationToken)) { throw null; }
        public virtual Azure.Response<Azure.Communication.CallAutomation.UnmuteParticipantsResult> UnmuteParticipants(Azure.Communication.CallAutomation.UnmuteParticipantsOptions options, System.Threading.CancellationToken cancellationToken = default(System.Threading.CancellationToken)) { throw null; }
        public virtual Azure.Response<Azure.Communication.CallAutomation.UnmuteParticipantsResult> UnmuteParticipants(Azure.Communication.CommunicationIdentifier targetParticipant, string operationContext = null, System.Threading.CancellationToken cancellationToken = default(System.Threading.CancellationToken)) { throw null; }
        public virtual System.Threading.Tasks.Task<Azure.Response<Azure.Communication.CallAutomation.UnmuteParticipantsResult>> UnmuteParticipantsAsync(Azure.Communication.CallAutomation.UnmuteParticipantsOptions options, System.Threading.CancellationToken cancellationToken = default(System.Threading.CancellationToken)) { throw null; }
        public virtual System.Threading.Tasks.Task<Azure.Response<Azure.Communication.CallAutomation.UnmuteParticipantsResult>> UnmuteParticipantsAsync(Azure.Communication.CommunicationIdentifier targetParticipant, string operationContext = null, System.Threading.CancellationToken cancellationToken = default(System.Threading.CancellationToken)) { throw null; }
    }
    public partial class CallConnectionProperties
    {
        internal CallConnectionProperties() { }
        public Azure.Communication.CommunicationUserIdentifier AnsweredBy { get { throw null; } }
        public System.Uri CallbackUri { get { throw null; } }
        public string CallConnectionId { get { throw null; } }
        public Azure.Communication.CallAutomation.CallConnectionState CallConnectionState { get { throw null; } }
        public string CorrelationId { get { throw null; } }
        public string DataSubscriptionId { get { throw null; } }
        public string MediaSubscriptionId { get { throw null; } }
        public string ServerCallId { get { throw null; } }
        public Azure.Communication.CommunicationIdentifier Source { get { throw null; } }
        public Azure.Communication.PhoneNumberIdentifier SourceCallerIdNumber { get { throw null; } }
        public string SourceDisplayName { get { throw null; } }
        public System.Collections.Generic.IReadOnlyList<Azure.Communication.CommunicationIdentifier> Targets { get { throw null; } }
    }
    [System.Runtime.InteropServices.StructLayoutAttribute(System.Runtime.InteropServices.LayoutKind.Sequential)]
    public readonly partial struct CallConnectionState : System.IEquatable<Azure.Communication.CallAutomation.CallConnectionState>
    {
        private readonly object _dummy;
        private readonly int _dummyPrimitive;
        public CallConnectionState(string value) { throw null; }
        public static Azure.Communication.CallAutomation.CallConnectionState Connected { get { throw null; } }
        public static Azure.Communication.CallAutomation.CallConnectionState Connecting { get { throw null; } }
        public static Azure.Communication.CallAutomation.CallConnectionState Disconnected { get { throw null; } }
        public static Azure.Communication.CallAutomation.CallConnectionState Disconnecting { get { throw null; } }
        public static Azure.Communication.CallAutomation.CallConnectionState TransferAccepted { get { throw null; } }
        public static Azure.Communication.CallAutomation.CallConnectionState Transferring { get { throw null; } }
        public static Azure.Communication.CallAutomation.CallConnectionState Unknown { get { throw null; } }
        public bool Equals(Azure.Communication.CallAutomation.CallConnectionState other) { throw null; }
        [System.ComponentModel.EditorBrowsableAttribute(System.ComponentModel.EditorBrowsableState.Never)]
        public override bool Equals(object obj) { throw null; }
        [System.ComponentModel.EditorBrowsableAttribute(System.ComponentModel.EditorBrowsableState.Never)]
        public override int GetHashCode() { throw null; }
        public static bool operator ==(Azure.Communication.CallAutomation.CallConnectionState left, Azure.Communication.CallAutomation.CallConnectionState right) { throw null; }
        public static implicit operator Azure.Communication.CallAutomation.CallConnectionState (string value) { throw null; }
        public static bool operator !=(Azure.Communication.CallAutomation.CallConnectionState left, Azure.Communication.CallAutomation.CallConnectionState right) { throw null; }
        public override string ToString() { throw null; }
    }
    public partial class CallDialog
    {
        protected CallDialog() { }
        public virtual string CallConnectionId { get { throw null; } }
        public virtual Azure.Response<Azure.Communication.CallAutomation.DialogResult> StartDialog(Azure.Communication.CallAutomation.StartDialogOptions startDialogOptions, System.Threading.CancellationToken cancellationToken = default(System.Threading.CancellationToken)) { throw null; }
        public virtual System.Threading.Tasks.Task<Azure.Response<Azure.Communication.CallAutomation.DialogResult>> StartDialogAsync(Azure.Communication.CallAutomation.StartDialogOptions startDialogOptions, System.Threading.CancellationToken cancellationToken = default(System.Threading.CancellationToken)) { throw null; }
        public virtual Azure.Response<Azure.Communication.CallAutomation.DialogResult> StopDialog(string dialogId, System.Threading.CancellationToken cancellationToken = default(System.Threading.CancellationToken)) { throw null; }
        public virtual System.Threading.Tasks.Task<Azure.Response<Azure.Communication.CallAutomation.DialogResult>> StopDialogAsync(string dialogId, System.Threading.CancellationToken cancellationToken = default(System.Threading.CancellationToken)) { throw null; }
    }
    public partial class CallDisconnected : Azure.Communication.CallAutomation.CallAutomationEventBase
    {
        internal CallDisconnected() { }
        public static Azure.Communication.CallAutomation.CallDisconnected Deserialize(string content) { throw null; }
    }
    public partial class CallInvite
    {
        public CallInvite(Azure.Communication.CommunicationUserIdentifier targetIdentity) { }
        public CallInvite(Azure.Communication.MicrosoftTeamsUserIdentifier targetIdentity) { }
        public CallInvite(Azure.Communication.PhoneNumberIdentifier targetPhoneNumberIdentity, Azure.Communication.PhoneNumberIdentifier callerIdNumber) { }
        public Azure.Communication.CallAutomation.CustomContext CustomContext { get { throw null; } }
        public Azure.Communication.PhoneNumberIdentifier SourceCallerIdNumber { get { throw null; } }
        public string SourceDisplayName { get { throw null; } set { } }
        public Azure.Communication.CommunicationIdentifier Target { get { throw null; } }
    }
    public abstract partial class CallLocator : System.IEquatable<Azure.Communication.CallAutomation.CallLocator>
    {
        protected CallLocator() { }
        public string Id { get { throw null; } }
        public abstract bool Equals(Azure.Communication.CallAutomation.CallLocator other);
        [System.ComponentModel.EditorBrowsableAttribute(System.ComponentModel.EditorBrowsableState.Never)]
        public override bool Equals(object obj) { throw null; }
    }
    public partial class CallMedia
    {
        protected CallMedia() { }
        public virtual string CallConnectionId { get { throw null; } }
        public virtual Azure.Response<Azure.Communication.CallAutomation.CancelAllMediaOperationsResult> CancelAllMediaOperations(System.Threading.CancellationToken cancellationToken = default(System.Threading.CancellationToken)) { throw null; }
        public virtual System.Threading.Tasks.Task<Azure.Response<Azure.Communication.CallAutomation.CancelAllMediaOperationsResult>> CancelAllMediaOperationsAsync(System.Threading.CancellationToken cancellationToken = default(System.Threading.CancellationToken)) { throw null; }
        public virtual Azure.Response<Azure.Communication.CallAutomation.PlayResult> Play(Azure.Communication.CallAutomation.PlayOptions options, System.Threading.CancellationToken cancellationToken = default(System.Threading.CancellationToken)) { throw null; }
        public virtual Azure.Response<Azure.Communication.CallAutomation.PlayResult> Play(Azure.Communication.CallAutomation.PlaySource playSource, System.Collections.Generic.IEnumerable<Azure.Communication.CommunicationIdentifier> playTo, System.Threading.CancellationToken cancellationToken = default(System.Threading.CancellationToken)) { throw null; }
        public virtual System.Threading.Tasks.Task<Azure.Response<Azure.Communication.CallAutomation.PlayResult>> PlayAsync(Azure.Communication.CallAutomation.PlayOptions options, System.Threading.CancellationToken cancellationToken = default(System.Threading.CancellationToken)) { throw null; }
        public virtual System.Threading.Tasks.Task<Azure.Response<Azure.Communication.CallAutomation.PlayResult>> PlayAsync(Azure.Communication.CallAutomation.PlaySource playSource, System.Collections.Generic.IEnumerable<Azure.Communication.CommunicationIdentifier> playTo, System.Threading.CancellationToken cancellationToken = default(System.Threading.CancellationToken)) { throw null; }
        public virtual Azure.Response<Azure.Communication.CallAutomation.PlayResult> PlayToAll(Azure.Communication.CallAutomation.PlaySource playSource, System.Threading.CancellationToken cancellationToken = default(System.Threading.CancellationToken)) { throw null; }
        public virtual Azure.Response<Azure.Communication.CallAutomation.PlayResult> PlayToAll(Azure.Communication.CallAutomation.PlayToAllOptions options, System.Threading.CancellationToken cancellationToken = default(System.Threading.CancellationToken)) { throw null; }
        public virtual System.Threading.Tasks.Task<Azure.Response<Azure.Communication.CallAutomation.PlayResult>> PlayToAllAsync(Azure.Communication.CallAutomation.PlaySource playSource, System.Threading.CancellationToken cancellationToken = default(System.Threading.CancellationToken)) { throw null; }
        public virtual System.Threading.Tasks.Task<Azure.Response<Azure.Communication.CallAutomation.PlayResult>> PlayToAllAsync(Azure.Communication.CallAutomation.PlayToAllOptions options, System.Threading.CancellationToken cancellationToken = default(System.Threading.CancellationToken)) { throw null; }
        public virtual Azure.Response<Azure.Communication.CallAutomation.SendDtmfResult> SendDtmf(System.Collections.Generic.IEnumerable<Azure.Communication.CallAutomation.DtmfTone> tones, Azure.Communication.CommunicationIdentifier targetParticipant, string operationContext = null, System.Uri callbackUri = null, System.Threading.CancellationToken cancellationToken = default(System.Threading.CancellationToken)) { throw null; }
        public virtual System.Threading.Tasks.Task<Azure.Response<Azure.Communication.CallAutomation.SendDtmfResult>> SendDtmfAsync(System.Collections.Generic.IEnumerable<Azure.Communication.CallAutomation.DtmfTone> tones, Azure.Communication.CommunicationIdentifier targetParticipant, string operationContext = null, System.Uri callbackUri = null, System.Threading.CancellationToken cancellationToken = default(System.Threading.CancellationToken)) { throw null; }
        public virtual Azure.Response StartContinuousDtmfRecognition(Azure.Communication.CommunicationIdentifier targetParticipant, string operationContext = null, System.Threading.CancellationToken cancellationToken = default(System.Threading.CancellationToken)) { throw null; }
        public virtual System.Threading.Tasks.Task<Azure.Response> StartContinuousDtmfRecognitionAsync(Azure.Communication.CommunicationIdentifier targetParticipant, string operationContext = null, System.Threading.CancellationToken cancellationToken = default(System.Threading.CancellationToken)) { throw null; }
        public virtual Azure.Response StartHoldMusic(Azure.Communication.CallAutomation.StartHoldMusicOptions options, System.Threading.CancellationToken cancellationToken = default(System.Threading.CancellationToken)) { throw null; }
        public virtual System.Threading.Tasks.Task<Azure.Response> StartHoldMusicAsync(Azure.Communication.CallAutomation.StartHoldMusicOptions options, System.Threading.CancellationToken cancellationToken = default(System.Threading.CancellationToken)) { throw null; }
        public virtual Azure.Response<Azure.Communication.CallAutomation.StartRecognizingCallMediaResult> StartRecognizing(Azure.Communication.CallAutomation.CallMediaRecognizeOptions options, System.Threading.CancellationToken cancellationToken = default(System.Threading.CancellationToken)) { throw null; }
        public virtual System.Threading.Tasks.Task<Azure.Response<Azure.Communication.CallAutomation.StartRecognizingCallMediaResult>> StartRecognizingAsync(Azure.Communication.CallAutomation.CallMediaRecognizeOptions options, System.Threading.CancellationToken cancellationToken = default(System.Threading.CancellationToken)) { throw null; }
        public virtual Azure.Response StartTranscription(Azure.Communication.CallAutomation.StartTranscriptionOptions options = null, System.Threading.CancellationToken cancellationToken = default(System.Threading.CancellationToken)) { throw null; }
        public virtual System.Threading.Tasks.Task<Azure.Response> StartTranscriptionAsync(Azure.Communication.CallAutomation.StartTranscriptionOptions options = null, System.Threading.CancellationToken cancellationToken = default(System.Threading.CancellationToken)) { throw null; }
        public virtual Azure.Response StopContinuousDtmfRecognition(Azure.Communication.CommunicationIdentifier targetParticipant, string operationContext = null, System.Uri callbackUri = null, System.Threading.CancellationToken cancellationToken = default(System.Threading.CancellationToken)) { throw null; }
        public virtual System.Threading.Tasks.Task<Azure.Response> StopContinuousDtmfRecognitionAsync(Azure.Communication.CommunicationIdentifier targetParticipant, string operationContext = null, System.Uri callbackUri = null, System.Threading.CancellationToken cancellationToken = default(System.Threading.CancellationToken)) { throw null; }
        public virtual Azure.Response StopHoldMusic(Azure.Communication.CallAutomation.StopHoldMusicOptions options, System.Threading.CancellationToken cancellationToken = default(System.Threading.CancellationToken)) { throw null; }
        public virtual System.Threading.Tasks.Task<Azure.Response> StopHoldMusicAsync(Azure.Communication.CallAutomation.StopHoldMusicOptions options, System.Threading.CancellationToken cancellationToken = default(System.Threading.CancellationToken)) { throw null; }
        public virtual Azure.Response StopTranscription(Azure.Communication.CallAutomation.StopTranscriptionOptions options = null, System.Threading.CancellationToken cancellationToken = default(System.Threading.CancellationToken)) { throw null; }
        public virtual System.Threading.Tasks.Task<Azure.Response> StopTranscriptionAsync(Azure.Communication.CallAutomation.StopTranscriptionOptions options = null, System.Threading.CancellationToken cancellationToken = default(System.Threading.CancellationToken)) { throw null; }
        public virtual Azure.Response UpdateTranscriptionData(string locale, System.Threading.CancellationToken cancellationToken = default(System.Threading.CancellationToken)) { throw null; }
        public virtual System.Threading.Tasks.Task<Azure.Response> UpdateTranscriptionDataAsync(string locale, System.Threading.CancellationToken cancellationToken = default(System.Threading.CancellationToken)) { throw null; }
    }
    [System.Runtime.InteropServices.StructLayoutAttribute(System.Runtime.InteropServices.LayoutKind.Sequential)]
    public readonly partial struct CallMediaRecognitionType : System.IEquatable<Azure.Communication.CallAutomation.CallMediaRecognitionType>
    {
        private readonly object _dummy;
        private readonly int _dummyPrimitive;
        public CallMediaRecognitionType(string value) { throw null; }
        public static Azure.Communication.CallAutomation.CallMediaRecognitionType Choices { get { throw null; } }
        public static Azure.Communication.CallAutomation.CallMediaRecognitionType Dtmf { get { throw null; } }
        public static Azure.Communication.CallAutomation.CallMediaRecognitionType Speech { get { throw null; } }
        public bool Equals(Azure.Communication.CallAutomation.CallMediaRecognitionType other) { throw null; }
        [System.ComponentModel.EditorBrowsableAttribute(System.ComponentModel.EditorBrowsableState.Never)]
        public override bool Equals(object obj) { throw null; }
        [System.ComponentModel.EditorBrowsableAttribute(System.ComponentModel.EditorBrowsableState.Never)]
        public override int GetHashCode() { throw null; }
        public static bool operator ==(Azure.Communication.CallAutomation.CallMediaRecognitionType left, Azure.Communication.CallAutomation.CallMediaRecognitionType right) { throw null; }
        public static implicit operator Azure.Communication.CallAutomation.CallMediaRecognitionType (string value) { throw null; }
        public static bool operator !=(Azure.Communication.CallAutomation.CallMediaRecognitionType left, Azure.Communication.CallAutomation.CallMediaRecognitionType right) { throw null; }
        public override string ToString() { throw null; }
    }
    public partial class CallMediaRecognizeChoiceOptions : Azure.Communication.CallAutomation.CallMediaRecognizeOptions
    {
        public CallMediaRecognizeChoiceOptions(Azure.Communication.CommunicationIdentifier targetParticipant, System.Collections.Generic.IEnumerable<Azure.Communication.CallAutomation.RecognizeChoice> recognizeChoices) : base (default(Azure.Communication.CallAutomation.RecognizeInputType), default(Azure.Communication.CommunicationIdentifier)) { }
        public System.Collections.Generic.IReadOnlyList<Azure.Communication.CallAutomation.RecognizeChoice> RecognizeChoices { get { throw null; } }
    }
    public partial class CallMediaRecognizeDtmfOptions : Azure.Communication.CallAutomation.CallMediaRecognizeOptions
    {
        public CallMediaRecognizeDtmfOptions(Azure.Communication.CommunicationIdentifier targetParticipant, int maxTonesToCollect) : base (default(Azure.Communication.CallAutomation.RecognizeInputType), default(Azure.Communication.CommunicationIdentifier)) { }
        public System.TimeSpan InterToneTimeout { get { throw null; } set { } }
        public int MaxTonesToCollect { get { throw null; } }
        public System.Collections.Generic.IList<Azure.Communication.CallAutomation.DtmfTone> StopTones { get { throw null; } set { } }
    }
    public abstract partial class CallMediaRecognizeOptions
    {
        protected CallMediaRecognizeOptions(Azure.Communication.CallAutomation.RecognizeInputType inputType, Azure.Communication.CommunicationIdentifier targetParticipant) { }
        public System.Uri CallbackUri { get { throw null; } set { } }
        public System.TimeSpan InitialSilenceTimeout { get { throw null; } set { } }
        public Azure.Communication.CallAutomation.RecognizeInputType InputType { get { throw null; } }
        public bool InterruptCallMediaOperation { get { throw null; } set { } }
        public bool InterruptPrompt { get { throw null; } set { } }
        public string OperationContext { get { throw null; } set { } }
        public Azure.Communication.CallAutomation.PlaySource Prompt { get { throw null; } set { } }
        public string SpeechLanguage { get { throw null; } set { } }
        public string SpeechModelEndpointId { get { throw null; } set { } }
        public Azure.Communication.CommunicationIdentifier TargetParticipant { get { throw null; } }
    }
    public partial class CallMediaRecognizeSpeechOptions : Azure.Communication.CallAutomation.CallMediaRecognizeOptions
    {
        public CallMediaRecognizeSpeechOptions(Azure.Communication.CommunicationIdentifier targetParticipant) : base (default(Azure.Communication.CallAutomation.RecognizeInputType), default(Azure.Communication.CommunicationIdentifier)) { }
        public System.TimeSpan EndSilenceTimeout { get { throw null; } set { } }
    }
    public partial class CallMediaRecognizeSpeechOrDtmfOptions : Azure.Communication.CallAutomation.CallMediaRecognizeOptions
    {
        public CallMediaRecognizeSpeechOrDtmfOptions(Azure.Communication.CommunicationIdentifier targetParticipant, int maxTonesToCollect) : base (default(Azure.Communication.CallAutomation.RecognizeInputType), default(Azure.Communication.CommunicationIdentifier)) { }
        public System.TimeSpan EndSilenceTimeout { get { throw null; } set { } }
        public System.TimeSpan InterToneTimeout { get { throw null; } set { } }
        public int MaxTonesToCollect { get { throw null; } }
        public System.Collections.Generic.IList<Azure.Communication.CallAutomation.DtmfTone> StopTones { get { throw null; } set { } }
    }
    public partial class CallParticipant
    {
        internal CallParticipant() { }
        public Azure.Communication.CommunicationIdentifier Identifier { get { throw null; } }
        public bool IsMuted { get { throw null; } }
    }
    public partial class CallRecording
    {
        protected CallRecording() { }
        public virtual Azure.Response Delete(System.Uri recordingLocation, System.Threading.CancellationToken cancellationToken = default(System.Threading.CancellationToken)) { throw null; }
        public virtual System.Threading.Tasks.Task<Azure.Response> DeleteAsync(System.Uri recordingLocation, System.Threading.CancellationToken cancellationToken = default(System.Threading.CancellationToken)) { throw null; }
        public virtual Azure.Response<System.IO.Stream> DownloadStreaming(System.Uri sourceLocation, Azure.HttpRange range = default(Azure.HttpRange), System.Threading.CancellationToken cancellationToken = default(System.Threading.CancellationToken)) { throw null; }
        public virtual System.Threading.Tasks.Task<Azure.Response<System.IO.Stream>> DownloadStreamingAsync(System.Uri sourceLocation, Azure.HttpRange range = default(Azure.HttpRange), System.Threading.CancellationToken cancellationToken = default(System.Threading.CancellationToken)) { throw null; }
        public virtual Azure.Response DownloadTo(System.Uri sourceLocation, System.IO.Stream destinationStream, Azure.Communication.CallAutomation.ContentTransferOptions transferOptions = default(Azure.Communication.CallAutomation.ContentTransferOptions), System.Threading.CancellationToken cancellationToken = default(System.Threading.CancellationToken)) { throw null; }
        public virtual Azure.Response DownloadTo(System.Uri sourceLocation, string destinationPath, Azure.Communication.CallAutomation.ContentTransferOptions transferOptions = default(Azure.Communication.CallAutomation.ContentTransferOptions), System.Threading.CancellationToken cancellationToken = default(System.Threading.CancellationToken)) { throw null; }
        public virtual System.Threading.Tasks.Task<Azure.Response> DownloadToAsync(System.Uri sourceLocation, System.IO.Stream destinationStream, Azure.Communication.CallAutomation.ContentTransferOptions transferOptions = default(Azure.Communication.CallAutomation.ContentTransferOptions), System.Threading.CancellationToken cancellationToken = default(System.Threading.CancellationToken)) { throw null; }
        public virtual System.Threading.Tasks.Task<Azure.Response> DownloadToAsync(System.Uri sourceLocation, string destinationPath, Azure.Communication.CallAutomation.ContentTransferOptions transferOptions = default(Azure.Communication.CallAutomation.ContentTransferOptions), System.Threading.CancellationToken cancellationToken = default(System.Threading.CancellationToken)) { throw null; }
        public virtual Azure.Response<Azure.Communication.CallAutomation.RecordingStateResult> GetState(string recordingId, System.Threading.CancellationToken cancellationToken = default(System.Threading.CancellationToken)) { throw null; }
        public virtual System.Threading.Tasks.Task<Azure.Response<Azure.Communication.CallAutomation.RecordingStateResult>> GetStateAsync(string recordingId, System.Threading.CancellationToken cancellationToken = default(System.Threading.CancellationToken)) { throw null; }
        public virtual Azure.Response Pause(string recordingId, System.Threading.CancellationToken cancellationToken = default(System.Threading.CancellationToken)) { throw null; }
        public virtual System.Threading.Tasks.Task<Azure.Response> PauseAsync(string recordingId, System.Threading.CancellationToken cancellationToken = default(System.Threading.CancellationToken)) { throw null; }
        public virtual Azure.Response Resume(string recordingId, System.Threading.CancellationToken cancellationToken = default(System.Threading.CancellationToken)) { throw null; }
        public virtual System.Threading.Tasks.Task<Azure.Response> ResumeAsync(string recordingId, System.Threading.CancellationToken cancellationToken = default(System.Threading.CancellationToken)) { throw null; }
        public virtual Azure.Response<Azure.Communication.CallAutomation.RecordingStateResult> Start(Azure.Communication.CallAutomation.StartRecordingOptions options, System.Threading.CancellationToken cancellationToken = default(System.Threading.CancellationToken)) { throw null; }
        public virtual System.Threading.Tasks.Task<Azure.Response<Azure.Communication.CallAutomation.RecordingStateResult>> StartAsync(Azure.Communication.CallAutomation.StartRecordingOptions options, System.Threading.CancellationToken cancellationToken = default(System.Threading.CancellationToken)) { throw null; }
        public virtual Azure.Response Stop(string recordingId, System.Threading.CancellationToken cancellationToken = default(System.Threading.CancellationToken)) { throw null; }
        public virtual System.Threading.Tasks.Task<Azure.Response> StopAsync(string recordingId, System.Threading.CancellationToken cancellationToken = default(System.Threading.CancellationToken)) { throw null; }
    }
    [System.Runtime.InteropServices.StructLayoutAttribute(System.Runtime.InteropServices.LayoutKind.Sequential)]
    public readonly partial struct CallRejectReason : System.IEquatable<Azure.Communication.CallAutomation.CallRejectReason>
    {
        private readonly object _dummy;
        private readonly int _dummyPrimitive;
        public CallRejectReason(string value) { throw null; }
        public static Azure.Communication.CallAutomation.CallRejectReason Busy { get { throw null; } }
        public static Azure.Communication.CallAutomation.CallRejectReason Forbidden { get { throw null; } }
        public static Azure.Communication.CallAutomation.CallRejectReason None { get { throw null; } }
        public bool Equals(Azure.Communication.CallAutomation.CallRejectReason other) { throw null; }
        [System.ComponentModel.EditorBrowsableAttribute(System.ComponentModel.EditorBrowsableState.Never)]
        public override bool Equals(object obj) { throw null; }
        [System.ComponentModel.EditorBrowsableAttribute(System.ComponentModel.EditorBrowsableState.Never)]
        public override int GetHashCode() { throw null; }
        public static bool operator ==(Azure.Communication.CallAutomation.CallRejectReason left, Azure.Communication.CallAutomation.CallRejectReason right) { throw null; }
        public static implicit operator Azure.Communication.CallAutomation.CallRejectReason (string value) { throw null; }
        public static bool operator !=(Azure.Communication.CallAutomation.CallRejectReason left, Azure.Communication.CallAutomation.CallRejectReason right) { throw null; }
        public override string ToString() { throw null; }
    }
    public partial class CallTransferAccepted : Azure.Communication.CallAutomation.CallAutomationEventBase
    {
        internal CallTransferAccepted() { }
        public Azure.Communication.CommunicationIdentifier Transferee { get { throw null; } }
        public Azure.Communication.CommunicationIdentifier TransferTarget { get { throw null; } }
        public static Azure.Communication.CallAutomation.CallTransferAccepted Deserialize(string content) { throw null; }
    }
    public partial class CallTransferFailed : Azure.Communication.CallAutomation.CallAutomationEventBase
    {
        internal CallTransferFailed() { }
        public static Azure.Communication.CallAutomation.CallTransferFailed Deserialize(string content) { throw null; }
    }
    public partial class CancelAddParticipantEventResult
    {
        internal CancelAddParticipantEventResult() { }
        public Azure.Communication.CallAutomation.CancelAddParticipantFailed FailureResult { get { throw null; } }
        public string InvitationId { get { throw null; } }
        public bool IsSuccess { get { throw null; } }
        public Azure.Communication.CommunicationIdentifier Participant { get { throw null; } }
        public Azure.Communication.CallAutomation.AddParticipantCancelled SuccessResult { get { throw null; } }
    }
    public partial class CancelAddParticipantFailed : Azure.Communication.CallAutomation.CallAutomationEventBase
    {
        internal CancelAddParticipantFailed() { }
        public string InvitationId { get { throw null; } }
        public static Azure.Communication.CallAutomation.CancelAddParticipantFailed Deserialize(string content) { throw null; }
    }
    public partial class CancelAddParticipantOptions
    {
        public CancelAddParticipantOptions(string invitationId) { }
        public System.Uri CallbackUri { get { throw null; } set { } }
        public string InvitationId { get { throw null; } }
        public string OperationContext { get { throw null; } set { } }
    }
    public partial class CancelAddParticipantResult
    {
        internal CancelAddParticipantResult() { }
        public string InvitationId { get { throw null; } }
        public string OperationContext { get { throw null; } }
        public Azure.Communication.CallAutomation.CancelAddParticipantEventResult WaitForEventProcessor(System.Threading.CancellationToken cancellationToken = default(System.Threading.CancellationToken)) { throw null; }
        public System.Threading.Tasks.Task<Azure.Communication.CallAutomation.CancelAddParticipantEventResult> WaitForEventProcessorAsync(System.Threading.CancellationToken cancellationToken = default(System.Threading.CancellationToken)) { throw null; }
    }
    public partial class CancelAllMediaOperationsEventResult
    {
        internal CancelAllMediaOperationsEventResult() { }
        public bool IsSuccess { get { throw null; } }
        public Azure.Communication.CallAutomation.PlayCanceled PlayCanceledSucessEvent { get { throw null; } }
        public Azure.Communication.CallAutomation.RecognizeCanceled RecognizeCanceledSucessEvent { get { throw null; } }
    }
    public partial class CancelAllMediaOperationsResult
    {
        internal CancelAllMediaOperationsResult() { }
        public Azure.Communication.CallAutomation.CancelAllMediaOperationsEventResult WaitForEventProcessor(System.Threading.CancellationToken cancellationToken = default(System.Threading.CancellationToken)) { throw null; }
        public System.Threading.Tasks.Task<Azure.Communication.CallAutomation.CancelAllMediaOperationsEventResult> WaitForEventProcessorAsync(System.Threading.CancellationToken cancellationToken = default(System.Threading.CancellationToken)) { throw null; }
    }
    public partial class ChannelAffinity
    {
        public ChannelAffinity(Azure.Communication.CommunicationIdentifier participant) { }
        public int? Channel { get { throw null; } set { } }
        public Azure.Communication.CommunicationIdentifier Participant { get { throw null; } }
    }
    public partial class ChoiceResult : Azure.Communication.CallAutomation.RecognizeResult
    {
        internal ChoiceResult() { }
        public string Label { get { throw null; } }
        public string RecognizedPhrase { get { throw null; } }
        public override Azure.Communication.CallAutomation.RecognizeResultType ResultType { get { throw null; } }
    }
    public partial class CollectTonesResult : Azure.Communication.CallAutomation.RecognizeResult
    {
        internal CollectTonesResult() { }
        public override Azure.Communication.CallAutomation.RecognizeResultType ResultType { get { throw null; } }
        public System.Collections.Generic.IReadOnlyList<Azure.Communication.CallAutomation.DtmfTone> Tones { get { throw null; } }
        public string ConvertToString() { throw null; }
    }
    public static partial class CommunicationCallAutomationModelFactory
    {
        public static Azure.Communication.CallAutomation.AddParticipantCancelled AddParticipantCancelled(string callConnectionId = null, string serverCallId = null, string correlationId = null, string invitationId = null, Azure.Communication.CommunicationIdentifier participant = null, string operationContext = null) { throw null; }
        public static Azure.Communication.CallAutomation.AddParticipantFailed AddParticipantFailed(string callConnectionId = null, string serverCallId = null, string correlationId = null, string operationContext = null, Azure.Communication.CallAutomation.ResultInformation resultInformation = null, Azure.Communication.CommunicationIdentifier participant = null) { throw null; }
        public static Azure.Communication.CallAutomation.AddParticipantResult AddParticipantsResult(Azure.Communication.CallAutomation.CallParticipant participant = null, string operationContext = null) { throw null; }
        public static Azure.Communication.CallAutomation.AddParticipantSucceeded AddParticipantSucceeded(string callConnectionId = null, string serverCallId = null, string correlationId = null, string operationContext = null, Azure.Communication.CallAutomation.ResultInformation resultInformation = null, Azure.Communication.CommunicationIdentifier participant = null) { throw null; }
        public static Azure.Communication.CallAutomation.AnswerCallResult AnswerCallResult(Azure.Communication.CallAutomation.CallConnection callConnection = null, Azure.Communication.CallAutomation.CallConnectionProperties callConnectionProperties = null) { throw null; }
        public static Azure.Communication.CallAutomation.CallConnected CallConnected(string callConnectionId = null, string serverCallId = null, string correlationId = null, string operationContext = null) { throw null; }
        public static Azure.Communication.CallAutomation.CallConnectionProperties CallConnectionProperties(string callConnectionId = null, string serverCallId = null, System.Collections.Generic.IEnumerable<Azure.Communication.CommunicationIdentifier> targets = null, Azure.Communication.CallAutomation.CallConnectionState callConnectionState = default(Azure.Communication.CallAutomation.CallConnectionState), System.Uri callbackUri = null, Azure.Communication.CommunicationIdentifier sourceIdentity = null, Azure.Communication.PhoneNumberIdentifier sourceCallerIdNumber = null, string sourceDisplayName = null, string mediaSubscriptionId = null, string dataSubscriptionId = null) { throw null; }
        public static Azure.Communication.CallAutomation.CallDisconnected CallDisconnected(string callConnectionId = null, string serverCallId = null, string correlationId = null, string operationContext = null) { throw null; }
        public static Azure.Communication.CallAutomation.CallParticipant CallParticipant(Azure.Communication.CommunicationIdentifier identifier = null, bool isMuted = false) { throw null; }
        public static Azure.Communication.CallAutomation.CallTransferAccepted CallTransferAccepted(string callConnectionId = null, string serverCallId = null, string correlationId = null, string operationContext = null, Azure.Communication.CallAutomation.ResultInformation resultInformation = null, Azure.Communication.CommunicationIdentifier transferee = null, Azure.Communication.CommunicationIdentifier transferTarget = null) { throw null; }
        public static Azure.Communication.CallAutomation.CallTransferFailed CallTransferFailed(string callConnectionId = null, string serverCallId = null, string correlationId = null, string operationContext = null, Azure.Communication.CallAutomation.ResultInformation resultInformation = null) { throw null; }
        public static Azure.Communication.CallAutomation.CancelAddParticipantFailed CancelAddParticipantFailed(string callConnectionId = null, string serverCallId = null, string correlationId = null, string invitationId = null, Azure.Communication.CallAutomation.ResultInformation resultInformation = null, string operationContext = null) { throw null; }
        public static Azure.Communication.CallAutomation.CancelAddParticipantResult CancelAddParticipantResult(string invitationId = null, string operationContext = null) { throw null; }
        public static Azure.Communication.CallAutomation.ChoiceResult ChoiceResult(string label = null, string recognizedPhrase = null) { throw null; }
        public static Azure.Communication.CallAutomation.CollectTonesResult CollectTonesResult(System.Collections.Generic.IEnumerable<Azure.Communication.CallAutomation.DtmfTone> tones = null) { throw null; }
        public static Azure.Communication.CallAutomation.ContinuousDtmfRecognitionStopped ContinuousDtmfRecognitionStopped(string callConnectionId = null, string serverCallId = null, string correlationId = null, string operationContext = null, Azure.Communication.CallAutomation.ResultInformation resultInformation = null) { throw null; }
        public static Azure.Communication.CallAutomation.ContinuousDtmfRecognitionToneFailed ContinuousDtmfRecognitionToneFailed(string callConnectionId = null, string serverCallId = null, string correlationId = null, Azure.Communication.CallAutomation.ResultInformation resultInformation = null, string operationContext = null) { throw null; }
        public static Azure.Communication.CallAutomation.ContinuousDtmfRecognitionToneReceived ContinuousDtmfRecognitionToneReceived(Azure.Communication.CallAutomation.ToneInfo toneInfo = null, string callConnectionId = null, string serverCallId = null, string correlationId = null, Azure.Communication.CallAutomation.ResultInformation resultInformation = null, string operationContext = null) { throw null; }
        public static Azure.Communication.CallAutomation.CreateCallResult CreateCallResult(Azure.Communication.CallAutomation.CallConnection callConnection = null, Azure.Communication.CallAutomation.CallConnectionProperties callConnectionProperties = null) { throw null; }
        public static Azure.Communication.CallAutomation.DtmfResult DtmfResult(System.Collections.Generic.IEnumerable<Azure.Communication.CallAutomation.DtmfTone> tones = null) { throw null; }
        public static Azure.Communication.CallAutomation.MuteParticipantsResult MuteParticipantsResult(string operationContext = null) { throw null; }
        public static Azure.Communication.CallAutomation.ParticipantsUpdated ParticipantsUpdated(string callConnectionId = null, string serverCallId = null, string correlationId = null, System.Collections.Generic.IEnumerable<Azure.Communication.CallAutomation.CallParticipant> participants = null, int sequenceNumber = 0) { throw null; }
        public static Azure.Communication.CallAutomation.PlayCanceled PlayCanceled(string callConnectionId = null, string serverCallId = null, string correlationId = null, string operationContext = null) { throw null; }
        public static Azure.Communication.CallAutomation.PlayCompleted PlayCompleted(string callConnectionId = null, string serverCallId = null, string correlationId = null, string operationContext = null, Azure.Communication.CallAutomation.ResultInformation resultInformation = null) { throw null; }
        public static Azure.Communication.CallAutomation.PlayFailed PlayFailed(string callConnectionId = null, string serverCallId = null, string correlationId = null, string operationContext = null, Azure.Communication.CallAutomation.ResultInformation resultInformation = null) { throw null; }
        public static Azure.Communication.CallAutomation.RecognizeCanceled RecognizeCanceled(string callConnectionId = null, string serverCallId = null, string correlationId = null, string operationContext = null) { throw null; }
        public static Azure.Communication.CallAutomation.RecognizeCompleted RecognizeCompleted(string callConnectionId = null, string serverCallId = null, string correlationId = null, string operationContext = null, Azure.Communication.CallAutomation.ResultInformation resultInformation = null, Azure.Communication.CallAutomation.CallMediaRecognitionType recognitionType = default(Azure.Communication.CallAutomation.CallMediaRecognitionType), Azure.Communication.CallAutomation.RecognizeResult recognizeResult = null) { throw null; }
        public static Azure.Communication.CallAutomation.RecognizeFailed RecognizeFailed(string callConnectionId = null, string serverCallId = null, string correlationId = null, string operationContext = null, Azure.Communication.CallAutomation.ResultInformation resultInformation = null) { throw null; }
        public static Azure.Communication.CallAutomation.RecordingStateChanged RecordingStateChanged(string callConnectionId = null, string serverCallId = null, string correlationId = null, string recordingId = null, Azure.Communication.CallAutomation.RecordingState state = default(Azure.Communication.CallAutomation.RecordingState), System.DateTimeOffset? startDateTime = default(System.DateTimeOffset?)) { throw null; }
        public static Azure.Communication.CallAutomation.RecordingStateResult RecordingStateResult(string recordingId = null, Azure.Communication.CallAutomation.RecordingState? recordingState = default(Azure.Communication.CallAutomation.RecordingState?), Azure.Communication.CallAutomation.RecordingType? recordingType = default(Azure.Communication.CallAutomation.RecordingType?)) { throw null; }
        public static Azure.Communication.CallAutomation.RemoveParticipantFailed RemoveParticipantFailed(string callConnectionId = null, string serverCallId = null, string correlationId = null, string operationContext = null, Azure.Communication.CallAutomation.ResultInformation resultInformation = null, Azure.Communication.CommunicationIdentifier participant = null) { throw null; }
        public static Azure.Communication.CallAutomation.RemoveParticipantResult RemoveParticipantResult(string operationContext = null) { throw null; }
        public static Azure.Communication.CallAutomation.RemoveParticipantSucceeded RemoveParticipantSucceeded(string callConnectionId = null, string serverCallId = null, string correlationId = null, string operationContext = null, Azure.Communication.CallAutomation.ResultInformation resultInformation = null, Azure.Communication.CommunicationIdentifier participant = null) { throw null; }
        public static Azure.Communication.CallAutomation.ResultInformation ResultInformation(int? code = default(int?), int? subCode = default(int?), string message = null) { throw null; }
        public static Azure.Communication.CallAutomation.SendDtmfCompleted SendDtmfCompleted(string callConnectionId = null, string serverCallId = null, string correlationId = null, string operationContext = null, Azure.Communication.CallAutomation.ResultInformation resultInformation = null) { throw null; }
        public static Azure.Communication.CallAutomation.SendDtmfFailed SendDtmfFailed(string callConnectionId = null, string serverCallId = null, string correlationId = null, string operationContext = null, Azure.Communication.CallAutomation.ResultInformation resultInformation = null) { throw null; }
        public static Azure.Communication.CallAutomation.SpeechResult SpeechResult(string speech = null) { throw null; }
        public static Azure.Communication.CallAutomation.ToneInfo ToneInfo(int sequenceId = 0, Azure.Communication.CallAutomation.DtmfTone tone = default(Azure.Communication.CallAutomation.DtmfTone)) { throw null; }
        public static Azure.Communication.CallAutomation.TranscriptionFailed TranscriptionFailed(string callConnectionId = null, string serverCallId = null, string correlationId = null, string operationContext = null, Azure.Communication.CallAutomation.ResultInformation resultInformation = null, Azure.Communication.CallAutomation.TranscriptionUpdate transcriptionUpdateResult = null) { throw null; }
        public static Azure.Communication.CallAutomation.TranscriptionResumed TranscriptionResumed(string callConnectionId = null, string serverCallId = null, string correlationId = null, string operationContext = null, Azure.Communication.CallAutomation.ResultInformation resultInformation = null, Azure.Communication.CallAutomation.TranscriptionUpdate transcriptionUpdateResult = null) { throw null; }
        public static Azure.Communication.CallAutomation.TranscriptionStarted TranscriptionStarted(string callConnectionId = null, string serverCallId = null, string correlationId = null, string operationContext = null, Azure.Communication.CallAutomation.ResultInformation resultInformation = null, Azure.Communication.CallAutomation.TranscriptionUpdate transcriptionUpdateResult = null) { throw null; }
        public static Azure.Communication.CallAutomation.TranscriptionStopped TranscriptionStopped(string callConnectionId = null, string serverCallId = null, string correlationId = null, string operationContext = null, Azure.Communication.CallAutomation.ResultInformation resultInformation = null, Azure.Communication.CallAutomation.TranscriptionUpdate transcriptionUpdateResult = null) { throw null; }
        public static Azure.Communication.CallAutomation.TranscriptionUpdate TranscriptionUpdate(Azure.Communication.CallAutomation.TranscriptionStatus? transcriptionStatus = default(Azure.Communication.CallAutomation.TranscriptionStatus?), Azure.Communication.CallAutomation.TranscriptionStatusDetails? transcriptionStatusDetails = default(Azure.Communication.CallAutomation.TranscriptionStatusDetails?)) { throw null; }
        public static Azure.Communication.CallAutomation.TransferCallToParticipantResult TransferCallToParticipantResult(string operationContext = null) { throw null; }
        public static Azure.Communication.CallAutomation.UnmuteParticipantsResult UnmuteParticipantsResult(string operationContext = null) { throw null; }
        public static Azure.Communication.CallAutomation.UserConsent UserConsent(int? recording = default(int?)) { throw null; }
    }
    [System.Runtime.InteropServices.StructLayoutAttribute(System.Runtime.InteropServices.LayoutKind.Sequential)]
    public partial struct ContentTransferOptions : System.IEquatable<Azure.Communication.CallAutomation.ContentTransferOptions>
    {
        public long InitialTransferSize { get { throw null; } set { } }
        public int MaximumConcurrency { get { throw null; } set { } }
        public long MaximumTransferSize { get { throw null; } set { } }
        [System.ComponentModel.EditorBrowsableAttribute(System.ComponentModel.EditorBrowsableState.Never)]
        public bool Equals(Azure.Communication.CallAutomation.ContentTransferOptions obj) { throw null; }
        [System.ComponentModel.EditorBrowsableAttribute(System.ComponentModel.EditorBrowsableState.Never)]
        public override bool Equals(object obj) { throw null; }
        [System.ComponentModel.EditorBrowsableAttribute(System.ComponentModel.EditorBrowsableState.Never)]
        public override int GetHashCode() { throw null; }
        [System.ComponentModel.EditorBrowsableAttribute(System.ComponentModel.EditorBrowsableState.Never)]
        public static bool operator ==(Azure.Communication.CallAutomation.ContentTransferOptions left, Azure.Communication.CallAutomation.ContentTransferOptions right) { throw null; }
        [System.ComponentModel.EditorBrowsableAttribute(System.ComponentModel.EditorBrowsableState.Never)]
        public static bool operator !=(Azure.Communication.CallAutomation.ContentTransferOptions left, Azure.Communication.CallAutomation.ContentTransferOptions right) { throw null; }
    }
    public partial class ContinuousDtmfRecognitionStopped : Azure.Communication.CallAutomation.CallAutomationEventBase
    {
        internal ContinuousDtmfRecognitionStopped() { }
        public static Azure.Communication.CallAutomation.ContinuousDtmfRecognitionStopped Deserialize(string content) { throw null; }
    }
    public partial class ContinuousDtmfRecognitionToneFailed : Azure.Communication.CallAutomation.CallAutomationEventBase
    {
        internal ContinuousDtmfRecognitionToneFailed() { }
        public static Azure.Communication.CallAutomation.ContinuousDtmfRecognitionToneFailed Deserialize(string content) { throw null; }
    }
    public partial class ContinuousDtmfRecognitionToneReceived : Azure.Communication.CallAutomation.CallAutomationEventBase
    {
        internal ContinuousDtmfRecognitionToneReceived() { }
        public Azure.Communication.CallAutomation.ToneInfo ToneInfo { get { throw null; } }
        public static Azure.Communication.CallAutomation.ContinuousDtmfRecognitionToneReceived Deserialize(string content) { throw null; }
    }
    public partial class CreateCallEventResult
    {
        internal CreateCallEventResult() { }
        public bool IsSuccess { get { throw null; } }
        public Azure.Communication.CallAutomation.CallConnected SuccessResult { get { throw null; } }
    }
    public partial class CreateCallOptions
    {
        public CreateCallOptions(Azure.Communication.CallAutomation.CallInvite callInvite, System.Uri callbackUri) { }
        public System.Uri AzureCognitiveServicesEndpointUri { get { throw null; } set { } }
        public System.Uri CallbackUri { get { throw null; } }
        public Azure.Communication.CallAutomation.CallInvite CallInvite { get { throw null; } }
        public Azure.Communication.CallAutomation.MediaStreamingOptions MediaStreamingOptions { get { throw null; } set { } }
        public string OperationContext { get { throw null; } set { } }
        public Azure.Communication.CallAutomation.TranscriptionOptions TranscriptionOptions { get { throw null; } set { } }
    }
    public partial class CreateCallResult
    {
        internal CreateCallResult() { }
        public Azure.Communication.CallAutomation.CallConnection CallConnection { get { throw null; } }
        public Azure.Communication.CallAutomation.CallConnectionProperties CallConnectionProperties { get { throw null; } }
        public Azure.Communication.CallAutomation.CreateCallEventResult WaitForEventProcessor(System.Threading.CancellationToken cancellationToken = default(System.Threading.CancellationToken)) { throw null; }
        public System.Threading.Tasks.Task<Azure.Communication.CallAutomation.CreateCallEventResult> WaitForEventProcessorAsync(System.Threading.CancellationToken cancellationToken = default(System.Threading.CancellationToken)) { throw null; }
    }
    public partial class CreateGroupCallOptions
    {
        public CreateGroupCallOptions(System.Collections.Generic.IEnumerable<Azure.Communication.CommunicationIdentifier> targets, System.Uri callbackUri) { }
        public System.Uri AzureCognitiveServicesEndpointUri { get { throw null; } set { } }
        public System.Uri CallbackUri { get { throw null; } }
        public Azure.Communication.CallAutomation.CustomContext CustomContext { get { throw null; } }
        public Azure.Communication.CallAutomation.MediaStreamingOptions MediaStreamingOptions { get { throw null; } set { } }
        public string OperationContext { get { throw null; } set { } }
        public Azure.Communication.PhoneNumberIdentifier SourceCallerIdNumber { get { throw null; } set { } }
        public string SourceDisplayName { get { throw null; } set { } }
        public System.Collections.Generic.IEnumerable<Azure.Communication.CommunicationIdentifier> Targets { get { throw null; } }
        public Azure.Communication.CallAutomation.TranscriptionOptions TranscriptionOptions { get { throw null; } set { } }
    }
    public partial class CustomContext
    {
        internal CustomContext() { }
        public System.Collections.Generic.IDictionary<string, string> SipHeaders { get { throw null; } }
        public System.Collections.Generic.IDictionary<string, string> VoipHeaders { get { throw null; } }
        public void Add(Azure.Communication.CallAutomation.CustomContextHeader header) { }
    }
    public abstract partial class CustomContextHeader
    {
        protected CustomContextHeader(string key, string value) { }
        public string Key { get { throw null; } }
        public string Value { get { throw null; } }
    }
    public partial class DialogCompleted : Azure.Communication.CallAutomation.CallAutomationEventBase
    {
        internal DialogCompleted() { }
        public string DialogId { get { throw null; } }
        public Azure.Communication.CallAutomation.DialogInputType? DialogInputType { get { throw null; } }
        public static Azure.Communication.CallAutomation.DialogCompleted Deserialize(string content) { throw null; }
    }
    public partial class DialogConsent : Azure.Communication.CallAutomation.CallAutomationEventBase
    {
        internal DialogConsent() { }
        public string DialogId { get { throw null; } }
        public Azure.Communication.CallAutomation.DialogInputType? DialogInputType { get { throw null; } }
        public Azure.Communication.CallAutomation.UserConsent UserConsent { get { throw null; } }
        public static Azure.Communication.CallAutomation.DialogConsent Deserialize(string content) { throw null; }
    }
    public partial class DialogEventResult
    {
        internal DialogEventResult() { }
        public Azure.Communication.CallAutomation.DialogCompleted DialogCompletedSuccessResult { get { throw null; } }
        public Azure.Communication.CallAutomation.DialogConsent DialogConsentSuccessEvent { get { throw null; } }
        public Azure.Communication.CallAutomation.DialogHangup DialogHangupSuccessEvent { get { throw null; } }
        public Azure.Communication.CallAutomation.DialogLanguageChange DialogLanguageChangeEvent { get { throw null; } }
        public Azure.Communication.CallAutomation.DialogSensitivityUpdate DialogSensitivityUpdateEvent { get { throw null; } }
        public Azure.Communication.CallAutomation.DialogStarted DialogStartedSuccessEvent { get { throw null; } }
        public Azure.Communication.CallAutomation.DialogTransfer DialogTransferSuccessEvent { get { throw null; } }
        public Azure.Communication.CallAutomation.DialogFailed FailureResult { get { throw null; } }
        public bool IsSuccess { get { throw null; } }
    }
    public partial class DialogFailed : Azure.Communication.CallAutomation.CallAutomationEventBase
    {
        internal DialogFailed() { }
        public string DialogId { get { throw null; } }
        public Azure.Communication.CallAutomation.DialogInputType? DialogInputType { get { throw null; } }
        public static Azure.Communication.CallAutomation.DialogFailed Deserialize(string content) { throw null; }
    }
    public partial class DialogHangup : Azure.Communication.CallAutomation.CallAutomationEventBase
    {
        internal DialogHangup() { }
        public string DialogId { get { throw null; } }
        public Azure.Communication.CallAutomation.DialogInputType? DialogInputType { get { throw null; } }
        public object IvrContext { get { throw null; } }
        public static Azure.Communication.CallAutomation.DialogHangup Deserialize(string content) { throw null; }
    }
    [System.Runtime.InteropServices.StructLayoutAttribute(System.Runtime.InteropServices.LayoutKind.Sequential)]
    public readonly partial struct DialogInputType : System.IEquatable<Azure.Communication.CallAutomation.DialogInputType>
    {
        private readonly object _dummy;
        private readonly int _dummyPrimitive;
        public DialogInputType(string value) { throw null; }
        public static Azure.Communication.CallAutomation.DialogInputType AzureOpenAI { get { throw null; } }
        public static Azure.Communication.CallAutomation.DialogInputType PowerVirtualAgents { get { throw null; } }
        public bool Equals(Azure.Communication.CallAutomation.DialogInputType other) { throw null; }
        [System.ComponentModel.EditorBrowsableAttribute(System.ComponentModel.EditorBrowsableState.Never)]
        public override bool Equals(object obj) { throw null; }
        [System.ComponentModel.EditorBrowsableAttribute(System.ComponentModel.EditorBrowsableState.Never)]
        public override int GetHashCode() { throw null; }
        public static bool operator ==(Azure.Communication.CallAutomation.DialogInputType left, Azure.Communication.CallAutomation.DialogInputType right) { throw null; }
        public static implicit operator Azure.Communication.CallAutomation.DialogInputType (string value) { throw null; }
        public static bool operator !=(Azure.Communication.CallAutomation.DialogInputType left, Azure.Communication.CallAutomation.DialogInputType right) { throw null; }
        public override string ToString() { throw null; }
    }
    public partial class DialogLanguageChange : Azure.Communication.CallAutomation.CallAutomationEventBase
    {
        internal DialogLanguageChange() { }
        public string DialogId { get { throw null; } }
        public Azure.Communication.CallAutomation.DialogInputType? DialogInputType { get { throw null; } }
        public object IvrContext { get { throw null; } }
        public string SelectedLanguage { get { throw null; } }
        public static Azure.Communication.CallAutomation.DialogLanguageChange Deserialize(string content) { throw null; }
    }
    public partial class DialogResult
    {
        internal DialogResult() { }
        public string DialogId { get { throw null; } }
        public Azure.Communication.CallAutomation.DialogEventResult WaitForEventProcessor(System.Threading.CancellationToken cancellationToken = default(System.Threading.CancellationToken)) { throw null; }
        public System.Threading.Tasks.Task<Azure.Communication.CallAutomation.DialogEventResult> WaitForEventProcessorAsync(System.Threading.CancellationToken cancellationToken = default(System.Threading.CancellationToken)) { throw null; }
    }
    public partial class DialogSensitivityUpdate : Azure.Communication.CallAutomation.CallAutomationEventBase
    {
        internal DialogSensitivityUpdate() { }
        public string DialogId { get { throw null; } }
        public Azure.Communication.CallAutomation.DialogInputType? DialogInputType { get { throw null; } }
        public static Azure.Communication.CallAutomation.DialogSensitivityUpdate Deserialize(string content) { throw null; }
    }
    public partial class DialogStarted : Azure.Communication.CallAutomation.CallAutomationEventBase
    {
        internal DialogStarted() { }
        public string DialogId { get { throw null; } }
        public Azure.Communication.CallAutomation.DialogInputType? DialogInputType { get { throw null; } }
        public static Azure.Communication.CallAutomation.DialogStarted Deserialize(string content) { throw null; }
    }
    public partial class DialogTransfer : Azure.Communication.CallAutomation.CallAutomationEventBase
    {
        internal DialogTransfer() { }
        public string DialogId { get { throw null; } }
        public Azure.Communication.CallAutomation.DialogInputType? DialogInputType { get { throw null; } }
        public object IvrContext { get { throw null; } }
        public string TransferDestination { get { throw null; } }
        public string TransferType { get { throw null; } }
        public static Azure.Communication.CallAutomation.DialogTransfer Deserialize(string content) { throw null; }
    }
    public partial class DtmfResult : Azure.Communication.CallAutomation.RecognizeResult
    {
        internal DtmfResult() { }
        public override Azure.Communication.CallAutomation.RecognizeResultType ResultType { get { throw null; } }
        public System.Collections.Generic.IReadOnlyList<Azure.Communication.CallAutomation.DtmfTone> Tones { get { throw null; } }
        public string ConvertToString() { throw null; }
    }
    [System.Runtime.InteropServices.StructLayoutAttribute(System.Runtime.InteropServices.LayoutKind.Sequential)]
    public readonly partial struct DtmfTone : System.IEquatable<Azure.Communication.CallAutomation.DtmfTone>
    {
        private readonly object _dummy;
        private readonly int _dummyPrimitive;
        public DtmfTone(string value) { throw null; }
        public static Azure.Communication.CallAutomation.DtmfTone A { get { throw null; } }
        public static Azure.Communication.CallAutomation.DtmfTone Asterisk { get { throw null; } }
        public static Azure.Communication.CallAutomation.DtmfTone B { get { throw null; } }
        public static Azure.Communication.CallAutomation.DtmfTone C { get { throw null; } }
        public static Azure.Communication.CallAutomation.DtmfTone D { get { throw null; } }
        public static Azure.Communication.CallAutomation.DtmfTone Eight { get { throw null; } }
        public static Azure.Communication.CallAutomation.DtmfTone Five { get { throw null; } }
        public static Azure.Communication.CallAutomation.DtmfTone Four { get { throw null; } }
        public static Azure.Communication.CallAutomation.DtmfTone Nine { get { throw null; } }
        public static Azure.Communication.CallAutomation.DtmfTone One { get { throw null; } }
        public static Azure.Communication.CallAutomation.DtmfTone Pound { get { throw null; } }
        public static Azure.Communication.CallAutomation.DtmfTone Seven { get { throw null; } }
        public static Azure.Communication.CallAutomation.DtmfTone Six { get { throw null; } }
        public static Azure.Communication.CallAutomation.DtmfTone Three { get { throw null; } }
        public static Azure.Communication.CallAutomation.DtmfTone Two { get { throw null; } }
        public static Azure.Communication.CallAutomation.DtmfTone Zero { get { throw null; } }
        public bool Equals(Azure.Communication.CallAutomation.DtmfTone other) { throw null; }
        [System.ComponentModel.EditorBrowsableAttribute(System.ComponentModel.EditorBrowsableState.Never)]
        public override bool Equals(object obj) { throw null; }
        [System.ComponentModel.EditorBrowsableAttribute(System.ComponentModel.EditorBrowsableState.Never)]
        public override int GetHashCode() { throw null; }
        public static bool operator ==(Azure.Communication.CallAutomation.DtmfTone left, Azure.Communication.CallAutomation.DtmfTone right) { throw null; }
        public static implicit operator Azure.Communication.CallAutomation.DtmfTone (string value) { throw null; }
        public static bool operator !=(Azure.Communication.CallAutomation.DtmfTone left, Azure.Communication.CallAutomation.DtmfTone right) { throw null; }
        public char ToChar() { throw null; }
        public override string ToString() { throw null; }
    }
    public abstract partial class ExternalStorage
    {
        protected ExternalStorage() { }
        public Azure.Communication.CallAutomation.RecordingStorageType StorageType { get { throw null; } protected set { } }
    }
    public partial class FileSource : Azure.Communication.CallAutomation.PlaySource
    {
        public FileSource(System.Uri fileUri) { }
        public System.Uri FileUri { get { throw null; } }
    }
    [System.Runtime.InteropServices.StructLayoutAttribute(System.Runtime.InteropServices.LayoutKind.Sequential)]
    public readonly partial struct GenderType : System.IEquatable<Azure.Communication.CallAutomation.GenderType>
    {
        private readonly object _dummy;
        private readonly int _dummyPrimitive;
        public GenderType(string value) { throw null; }
        public static Azure.Communication.CallAutomation.GenderType Female { get { throw null; } }
        public static Azure.Communication.CallAutomation.GenderType Male { get { throw null; } }
        public bool Equals(Azure.Communication.CallAutomation.GenderType other) { throw null; }
        [System.ComponentModel.EditorBrowsableAttribute(System.ComponentModel.EditorBrowsableState.Never)]
        public override bool Equals(object obj) { throw null; }
        [System.ComponentModel.EditorBrowsableAttribute(System.ComponentModel.EditorBrowsableState.Never)]
        public override int GetHashCode() { throw null; }
        public static bool operator ==(Azure.Communication.CallAutomation.GenderType left, Azure.Communication.CallAutomation.GenderType right) { throw null; }
        public static implicit operator Azure.Communication.CallAutomation.GenderType (string value) { throw null; }
        public static bool operator !=(Azure.Communication.CallAutomation.GenderType left, Azure.Communication.CallAutomation.GenderType right) { throw null; }
        public override string ToString() { throw null; }
    }
    public partial class GroupCallLocator : Azure.Communication.CallAutomation.CallLocator
    {
        public GroupCallLocator(string id) { }
        public override bool Equals(Azure.Communication.CallAutomation.CallLocator other) { throw null; }
        public override int GetHashCode() { throw null; }
        public override string ToString() { throw null; }
    }
    [System.Runtime.InteropServices.StructLayoutAttribute(System.Runtime.InteropServices.LayoutKind.Sequential)]
    public readonly partial struct MediaEventReasonCode : System.IEquatable<Azure.Communication.CallAutomation.MediaEventReasonCode>
    {
        private readonly object _dummy;
        private readonly int _dummyPrimitive;
        public MediaEventReasonCode(string value) { throw null; }
        public static Azure.Communication.CallAutomation.MediaEventReasonCode CompletedSuccessfully { get { throw null; } }
        public static Azure.Communication.CallAutomation.MediaEventReasonCode PlayCognitiveServicesPlayError { get { throw null; } }
        public static Azure.Communication.CallAutomation.MediaEventReasonCode PlayDownloadFailed { get { throw null; } }
        public static Azure.Communication.CallAutomation.MediaEventReasonCode PlayInvalidFileFormat { get { throw null; } }
        public static Azure.Communication.CallAutomation.MediaEventReasonCode RecognizeDtmfOptionMatched { get { throw null; } }
        public static Azure.Communication.CallAutomation.MediaEventReasonCode RecognizeIncorrectToneDetected { get { throw null; } }
        public static Azure.Communication.CallAutomation.MediaEventReasonCode RecognizeInitialSilenceTimedOut { get { throw null; } }
        public static Azure.Communication.CallAutomation.MediaEventReasonCode RecognizeInterDigitTimedOut { get { throw null; } }
        public static Azure.Communication.CallAutomation.MediaEventReasonCode RecognizeMaxDigitsReceived { get { throw null; } }
        public static Azure.Communication.CallAutomation.MediaEventReasonCode RecognizePlayPromptFailed { get { throw null; } }
        public static Azure.Communication.CallAutomation.MediaEventReasonCode RecognizeSpeechNotRecognized { get { throw null; } }
        public static Azure.Communication.CallAutomation.MediaEventReasonCode RecognizeSpeechOptionMatched { get { throw null; } }
        public static Azure.Communication.CallAutomation.MediaEventReasonCode RecognizeSpeechOptionNotMatched { get { throw null; } }
        public static Azure.Communication.CallAutomation.MediaEventReasonCode RecognizeSpeechServiceConnectionError { get { throw null; } }
        public static Azure.Communication.CallAutomation.MediaEventReasonCode RecognizeStopToneDetected { get { throw null; } }
        public static Azure.Communication.CallAutomation.MediaEventReasonCode UnspecifiedError { get { throw null; } }
        public bool Equals(Azure.Communication.CallAutomation.MediaEventReasonCode other) { throw null; }
        [System.ComponentModel.EditorBrowsableAttribute(System.ComponentModel.EditorBrowsableState.Never)]
        public override bool Equals(object obj) { throw null; }
        [System.ComponentModel.EditorBrowsableAttribute(System.ComponentModel.EditorBrowsableState.Never)]
        public override int GetHashCode() { throw null; }
        public int GetReasonCodeValue() { throw null; }
        public static bool operator ==(Azure.Communication.CallAutomation.MediaEventReasonCode left, Azure.Communication.CallAutomation.MediaEventReasonCode right) { throw null; }
        public static implicit operator Azure.Communication.CallAutomation.MediaEventReasonCode (string value) { throw null; }
        public static bool operator !=(Azure.Communication.CallAutomation.MediaEventReasonCode left, Azure.Communication.CallAutomation.MediaEventReasonCode right) { throw null; }
        public override string ToString() { throw null; }
    }
    [System.Runtime.InteropServices.StructLayoutAttribute(System.Runtime.InteropServices.LayoutKind.Sequential)]
    public readonly partial struct MediaStreamingAudioChannel : System.IEquatable<Azure.Communication.CallAutomation.MediaStreamingAudioChannel>
    {
        private readonly object _dummy;
        private readonly int _dummyPrimitive;
        public MediaStreamingAudioChannel(string value) { throw null; }
        public static Azure.Communication.CallAutomation.MediaStreamingAudioChannel Mixed { get { throw null; } }
        public static Azure.Communication.CallAutomation.MediaStreamingAudioChannel Unmixed { get { throw null; } }
        public bool Equals(Azure.Communication.CallAutomation.MediaStreamingAudioChannel other) { throw null; }
        [System.ComponentModel.EditorBrowsableAttribute(System.ComponentModel.EditorBrowsableState.Never)]
        public override bool Equals(object obj) { throw null; }
        [System.ComponentModel.EditorBrowsableAttribute(System.ComponentModel.EditorBrowsableState.Never)]
        public override int GetHashCode() { throw null; }
        public static bool operator ==(Azure.Communication.CallAutomation.MediaStreamingAudioChannel left, Azure.Communication.CallAutomation.MediaStreamingAudioChannel right) { throw null; }
        public static implicit operator Azure.Communication.CallAutomation.MediaStreamingAudioChannel (string value) { throw null; }
        public static bool operator !=(Azure.Communication.CallAutomation.MediaStreamingAudioChannel left, Azure.Communication.CallAutomation.MediaStreamingAudioChannel right) { throw null; }
        public override string ToString() { throw null; }
    }
    public partial class MediaStreamingConfiguration
    {
        public MediaStreamingConfiguration(System.Uri transportUrl, Azure.Communication.CallAutomation.MediaStreamingTransport transportType, Azure.Communication.CallAutomation.MediaStreamingContent contentType, Azure.Communication.CallAutomation.MediaStreamingAudioChannel audioChannelType) { }
        public Azure.Communication.CallAutomation.MediaStreamingAudioChannel AudioChannelType { get { throw null; } }
        public Azure.Communication.CallAutomation.MediaStreamingContent ContentType { get { throw null; } }
        public Azure.Communication.CallAutomation.MediaStreamingTransport TransportType { get { throw null; } }
        public System.Uri TransportUrl { get { throw null; } }
    }
    [System.Runtime.InteropServices.StructLayoutAttribute(System.Runtime.InteropServices.LayoutKind.Sequential)]
    public readonly partial struct MediaStreamingContent : System.IEquatable<Azure.Communication.CallAutomation.MediaStreamingContent>
    {
        private readonly object _dummy;
        private readonly int _dummyPrimitive;
        public MediaStreamingContent(string value) { throw null; }
        public static Azure.Communication.CallAutomation.MediaStreamingContent Audio { get { throw null; } }
        public bool Equals(Azure.Communication.CallAutomation.MediaStreamingContent other) { throw null; }
        [System.ComponentModel.EditorBrowsableAttribute(System.ComponentModel.EditorBrowsableState.Never)]
        public override bool Equals(object obj) { throw null; }
        [System.ComponentModel.EditorBrowsableAttribute(System.ComponentModel.EditorBrowsableState.Never)]
        public override int GetHashCode() { throw null; }
        public static bool operator ==(Azure.Communication.CallAutomation.MediaStreamingContent left, Azure.Communication.CallAutomation.MediaStreamingContent right) { throw null; }
        public static implicit operator Azure.Communication.CallAutomation.MediaStreamingContent (string value) { throw null; }
        public static bool operator !=(Azure.Communication.CallAutomation.MediaStreamingContent left, Azure.Communication.CallAutomation.MediaStreamingContent right) { throw null; }
        public override string ToString() { throw null; }
    }
    public partial class MediaStreamingOptions
    {
        public MediaStreamingOptions(System.Uri transportUri, Azure.Communication.CallAutomation.MediaStreamingTransport transportType, Azure.Communication.CallAutomation.MediaStreamingContent contentType, Azure.Communication.CallAutomation.MediaStreamingAudioChannel audioChannelType) { }
        public Azure.Communication.CallAutomation.MediaStreamingAudioChannel MediaStreamingAudioChannel { get { throw null; } }
        public Azure.Communication.CallAutomation.MediaStreamingContent MediaStreamingContent { get { throw null; } }
        public Azure.Communication.CallAutomation.MediaStreamingTransport MediaStreamingTransport { get { throw null; } }
        public System.Uri TransportUri { get { throw null; } }
    }
    [System.Runtime.InteropServices.StructLayoutAttribute(System.Runtime.InteropServices.LayoutKind.Sequential)]
    public readonly partial struct MediaStreamingTransport : System.IEquatable<Azure.Communication.CallAutomation.MediaStreamingTransport>
    {
        private readonly object _dummy;
        private readonly int _dummyPrimitive;
        public MediaStreamingTransport(string value) { throw null; }
        public static Azure.Communication.CallAutomation.MediaStreamingTransport Websocket { get { throw null; } }
        public bool Equals(Azure.Communication.CallAutomation.MediaStreamingTransport other) { throw null; }
        [System.ComponentModel.EditorBrowsableAttribute(System.ComponentModel.EditorBrowsableState.Never)]
        public override bool Equals(object obj) { throw null; }
        [System.ComponentModel.EditorBrowsableAttribute(System.ComponentModel.EditorBrowsableState.Never)]
        public override int GetHashCode() { throw null; }
        public static bool operator ==(Azure.Communication.CallAutomation.MediaStreamingTransport left, Azure.Communication.CallAutomation.MediaStreamingTransport right) { throw null; }
        public static implicit operator Azure.Communication.CallAutomation.MediaStreamingTransport (string value) { throw null; }
        public static bool operator !=(Azure.Communication.CallAutomation.MediaStreamingTransport left, Azure.Communication.CallAutomation.MediaStreamingTransport right) { throw null; }
        public override string ToString() { throw null; }
    }
    public partial class MuteParticipantsOptions
    {
        public MuteParticipantsOptions(System.Collections.Generic.IEnumerable<Azure.Communication.CommunicationIdentifier> targetParticipants) { }
        public string OperationContext { get { throw null; } set { } }
        public System.Collections.Generic.IReadOnlyList<Azure.Communication.CommunicationIdentifier> TargetParticipants { get { throw null; } }
    }
    public partial class MuteParticipantsResult
    {
        internal MuteParticipantsResult() { }
        public string OperationContext { get { throw null; } }
    }
    public partial class ParticipantsUpdated : Azure.Communication.CallAutomation.CallAutomationEventBase
    {
        internal ParticipantsUpdated() { }
        public System.Collections.Generic.IReadOnlyList<Azure.Communication.CallAutomation.CallParticipant> Participants { get { throw null; } }
        public int? SequenceNumber { get { throw null; } }
        public static Azure.Communication.CallAutomation.ParticipantsUpdated Deserialize(string content) { throw null; }
    }
    public partial class PlayCanceled : Azure.Communication.CallAutomation.CallAutomationEventBase
    {
        internal PlayCanceled() { }
        public static Azure.Communication.CallAutomation.PlayCanceled Deserialize(string content) { throw null; }
    }
    public partial class PlayCompleted : Azure.Communication.CallAutomation.CallAutomationEventBase
    {
        internal PlayCompleted() { }
        public Azure.Communication.CallAutomation.MediaEventReasonCode ReasonCode { get { throw null; } }
        public static Azure.Communication.CallAutomation.PlayCompleted Deserialize(string content) { throw null; }
    }
    public partial class PlayEventResult
    {
        internal PlayEventResult() { }
        public Azure.Communication.CallAutomation.PlayFailed FailureResult { get { throw null; } }
        public bool IsSuccess { get { throw null; } }
        public Azure.Communication.CallAutomation.PlayCompleted SuccessResult { get { throw null; } }
    }
    public partial class PlayFailed : Azure.Communication.CallAutomation.CallAutomationEventBase
    {
        internal PlayFailed() { }
        public Azure.Communication.CallAutomation.MediaEventReasonCode ReasonCode { get { throw null; } }
        public static Azure.Communication.CallAutomation.PlayFailed Deserialize(string content) { throw null; }
    }
    public partial class PlayOptions
    {
        public PlayOptions(Azure.Communication.CallAutomation.PlaySource playSource, System.Collections.Generic.IEnumerable<Azure.Communication.CommunicationIdentifier> playTo) { }
        public System.Uri CallbackUri { get { throw null; } set { } }
        public bool Loop { get { throw null; } set { } }
        public string OperationContext { get { throw null; } set { } }
        public Azure.Communication.CallAutomation.PlaySource PlaySource { get { throw null; } }
        public System.Collections.Generic.IReadOnlyList<Azure.Communication.CommunicationIdentifier> PlayTo { get { throw null; } }
    }
    public partial class PlayResult
    {
        internal PlayResult() { }
        public Azure.Communication.CallAutomation.PlayEventResult WaitForEventProcessor(System.Threading.CancellationToken cancellationToken = default(System.Threading.CancellationToken)) { throw null; }
        public System.Threading.Tasks.Task<Azure.Communication.CallAutomation.PlayEventResult> WaitForEventProcessorAsync(System.Threading.CancellationToken cancellationToken = default(System.Threading.CancellationToken)) { throw null; }
    }
    public abstract partial class PlaySource
    {
        protected PlaySource() { }
        public string PlaySourceCacheId { get { throw null; } set { } }
    }
    public partial class PlayToAllOptions
    {
        public PlayToAllOptions(Azure.Communication.CallAutomation.PlaySource playSource) { }
        public System.Uri CallbackUri { get { throw null; } set { } }
        public bool Loop { get { throw null; } set { } }
        public string OperationContext { get { throw null; } set { } }
        public Azure.Communication.CallAutomation.PlaySource PlaySource { get { throw null; } }
    }
    public partial class RecognizeCanceled : Azure.Communication.CallAutomation.CallAutomationEventBase
    {
        internal RecognizeCanceled() { }
        public static Azure.Communication.CallAutomation.RecognizeCanceled Deserialize(string content) { throw null; }
    }
    public partial class RecognizeChoice
    {
        public RecognizeChoice(string label, System.Collections.Generic.IEnumerable<string> phrases) { }
        public string Label { get { throw null; } set { } }
        public System.Collections.Generic.IList<string> Phrases { get { throw null; } }
        public Azure.Communication.CallAutomation.DtmfTone? Tone { get { throw null; } set { } }
    }
    public partial class RecognizeCompleted : Azure.Communication.CallAutomation.CallAutomationEventBase
    {
        internal RecognizeCompleted() { }
        public Azure.Communication.CallAutomation.CallMediaRecognitionType RecognitionType { get { throw null; } set { } }
        public Azure.Communication.CallAutomation.RecognizeResult RecognizeResult { get { throw null; } }
        public static Azure.Communication.CallAutomation.RecognizeCompleted Deserialize(string content) { throw null; }
        public string Serialize() { throw null; }
    }
    public partial class RecognizeFailed : Azure.Communication.CallAutomation.CallAutomationEventBase
    {
        internal RecognizeFailed() { }
        public Azure.Communication.CallAutomation.MediaEventReasonCode ReasonCode { get { throw null; } }
        public static Azure.Communication.CallAutomation.RecognizeFailed Deserialize(string content) { throw null; }
    }
    [System.Runtime.InteropServices.StructLayoutAttribute(System.Runtime.InteropServices.LayoutKind.Sequential)]
    public readonly partial struct RecognizeInputType : System.IEquatable<Azure.Communication.CallAutomation.RecognizeInputType>
    {
        private readonly object _dummy;
        private readonly int _dummyPrimitive;
        public RecognizeInputType(string value) { throw null; }
        public static Azure.Communication.CallAutomation.RecognizeInputType Choices { get { throw null; } }
        public static Azure.Communication.CallAutomation.RecognizeInputType Dtmf { get { throw null; } }
        public static Azure.Communication.CallAutomation.RecognizeInputType Speech { get { throw null; } }
        public static Azure.Communication.CallAutomation.RecognizeInputType SpeechOrDtmf { get { throw null; } }
        public bool Equals(Azure.Communication.CallAutomation.RecognizeInputType other) { throw null; }
        [System.ComponentModel.EditorBrowsableAttribute(System.ComponentModel.EditorBrowsableState.Never)]
        public override bool Equals(object obj) { throw null; }
        [System.ComponentModel.EditorBrowsableAttribute(System.ComponentModel.EditorBrowsableState.Never)]
        public override int GetHashCode() { throw null; }
        public static bool operator ==(Azure.Communication.CallAutomation.RecognizeInputType left, Azure.Communication.CallAutomation.RecognizeInputType right) { throw null; }
        public static implicit operator Azure.Communication.CallAutomation.RecognizeInputType (string value) { throw null; }
        public static bool operator !=(Azure.Communication.CallAutomation.RecognizeInputType left, Azure.Communication.CallAutomation.RecognizeInputType right) { throw null; }
        public override string ToString() { throw null; }
    }
    public abstract partial class RecognizeResult
    {
        protected RecognizeResult() { }
        public abstract Azure.Communication.CallAutomation.RecognizeResultType ResultType { get; }
    }
    [System.Runtime.InteropServices.StructLayoutAttribute(System.Runtime.InteropServices.LayoutKind.Sequential)]
    public readonly partial struct RecognizeResultType : System.IEquatable<Azure.Communication.CallAutomation.RecognizeResultType>
    {
        private readonly object _dummy;
        private readonly int _dummyPrimitive;
        public RecognizeResultType(string value) { throw null; }
        public static Azure.Communication.CallAutomation.RecognizeResultType ChoiceResult { get { throw null; } }
        public static Azure.Communication.CallAutomation.RecognizeResultType CollectTonesResult { get { throw null; } }
        public static Azure.Communication.CallAutomation.RecognizeResultType DtmfResult { get { throw null; } }
        public static Azure.Communication.CallAutomation.RecognizeResultType SpeechResult { get { throw null; } }
        public bool Equals(Azure.Communication.CallAutomation.RecognizeResultType other) { throw null; }
        [System.ComponentModel.EditorBrowsableAttribute(System.ComponentModel.EditorBrowsableState.Never)]
        public override bool Equals(object obj) { throw null; }
        [System.ComponentModel.EditorBrowsableAttribute(System.ComponentModel.EditorBrowsableState.Never)]
        public override int GetHashCode() { throw null; }
        public static bool operator ==(Azure.Communication.CallAutomation.RecognizeResultType left, Azure.Communication.CallAutomation.RecognizeResultType right) { throw null; }
        public static implicit operator Azure.Communication.CallAutomation.RecognizeResultType (string value) { throw null; }
        public static bool operator !=(Azure.Communication.CallAutomation.RecognizeResultType left, Azure.Communication.CallAutomation.RecognizeResultType right) { throw null; }
        public override string ToString() { throw null; }
    }
    [System.Runtime.InteropServices.StructLayoutAttribute(System.Runtime.InteropServices.LayoutKind.Sequential)]
    public readonly partial struct RecordingChannel : System.IEquatable<Azure.Communication.CallAutomation.RecordingChannel>
    {
        private readonly object _dummy;
        private readonly int _dummyPrimitive;
        public RecordingChannel(string value) { throw null; }
        public static Azure.Communication.CallAutomation.RecordingChannel Mixed { get { throw null; } }
        public static Azure.Communication.CallAutomation.RecordingChannel Unmixed { get { throw null; } }
        public bool Equals(Azure.Communication.CallAutomation.RecordingChannel other) { throw null; }
        [System.ComponentModel.EditorBrowsableAttribute(System.ComponentModel.EditorBrowsableState.Never)]
        public override bool Equals(object obj) { throw null; }
        [System.ComponentModel.EditorBrowsableAttribute(System.ComponentModel.EditorBrowsableState.Never)]
        public override int GetHashCode() { throw null; }
        public static bool operator ==(Azure.Communication.CallAutomation.RecordingChannel left, Azure.Communication.CallAutomation.RecordingChannel right) { throw null; }
        public static implicit operator Azure.Communication.CallAutomation.RecordingChannel (string value) { throw null; }
        public static bool operator !=(Azure.Communication.CallAutomation.RecordingChannel left, Azure.Communication.CallAutomation.RecordingChannel right) { throw null; }
        public override string ToString() { throw null; }
    }
    [System.Runtime.InteropServices.StructLayoutAttribute(System.Runtime.InteropServices.LayoutKind.Sequential)]
    public readonly partial struct RecordingContent : System.IEquatable<Azure.Communication.CallAutomation.RecordingContent>
    {
        private readonly object _dummy;
        private readonly int _dummyPrimitive;
        public RecordingContent(string value) { throw null; }
        public static Azure.Communication.CallAutomation.RecordingContent Audio { get { throw null; } }
        public static Azure.Communication.CallAutomation.RecordingContent AudioVideo { get { throw null; } }
        public bool Equals(Azure.Communication.CallAutomation.RecordingContent other) { throw null; }
        [System.ComponentModel.EditorBrowsableAttribute(System.ComponentModel.EditorBrowsableState.Never)]
        public override bool Equals(object obj) { throw null; }
        [System.ComponentModel.EditorBrowsableAttribute(System.ComponentModel.EditorBrowsableState.Never)]
        public override int GetHashCode() { throw null; }
        public static bool operator ==(Azure.Communication.CallAutomation.RecordingContent left, Azure.Communication.CallAutomation.RecordingContent right) { throw null; }
        public static implicit operator Azure.Communication.CallAutomation.RecordingContent (string value) { throw null; }
        public static bool operator !=(Azure.Communication.CallAutomation.RecordingContent left, Azure.Communication.CallAutomation.RecordingContent right) { throw null; }
        public override string ToString() { throw null; }
    }
    [System.Runtime.InteropServices.StructLayoutAttribute(System.Runtime.InteropServices.LayoutKind.Sequential)]
    public readonly partial struct RecordingFormat : System.IEquatable<Azure.Communication.CallAutomation.RecordingFormat>
    {
        private readonly object _dummy;
        private readonly int _dummyPrimitive;
        public RecordingFormat(string value) { throw null; }
        public static Azure.Communication.CallAutomation.RecordingFormat Mp3 { get { throw null; } }
        public static Azure.Communication.CallAutomation.RecordingFormat Mp4 { get { throw null; } }
        public static Azure.Communication.CallAutomation.RecordingFormat Wav { get { throw null; } }
        public bool Equals(Azure.Communication.CallAutomation.RecordingFormat other) { throw null; }
        [System.ComponentModel.EditorBrowsableAttribute(System.ComponentModel.EditorBrowsableState.Never)]
        public override bool Equals(object obj) { throw null; }
        [System.ComponentModel.EditorBrowsableAttribute(System.ComponentModel.EditorBrowsableState.Never)]
        public override int GetHashCode() { throw null; }
        public static bool operator ==(Azure.Communication.CallAutomation.RecordingFormat left, Azure.Communication.CallAutomation.RecordingFormat right) { throw null; }
        public static implicit operator Azure.Communication.CallAutomation.RecordingFormat (string value) { throw null; }
        public static bool operator !=(Azure.Communication.CallAutomation.RecordingFormat left, Azure.Communication.CallAutomation.RecordingFormat right) { throw null; }
        public override string ToString() { throw null; }
    }
    [System.Runtime.InteropServices.StructLayoutAttribute(System.Runtime.InteropServices.LayoutKind.Sequential)]
    public readonly partial struct RecordingState : System.IEquatable<Azure.Communication.CallAutomation.RecordingState>
    {
        private readonly object _dummy;
        private readonly int _dummyPrimitive;
        public RecordingState(string value) { throw null; }
        public static Azure.Communication.CallAutomation.RecordingState Active { get { throw null; } }
        public static Azure.Communication.CallAutomation.RecordingState Inactive { get { throw null; } }
        public bool Equals(Azure.Communication.CallAutomation.RecordingState other) { throw null; }
        [System.ComponentModel.EditorBrowsableAttribute(System.ComponentModel.EditorBrowsableState.Never)]
        public override bool Equals(object obj) { throw null; }
        [System.ComponentModel.EditorBrowsableAttribute(System.ComponentModel.EditorBrowsableState.Never)]
        public override int GetHashCode() { throw null; }
        public static bool operator ==(Azure.Communication.CallAutomation.RecordingState left, Azure.Communication.CallAutomation.RecordingState right) { throw null; }
        public static implicit operator Azure.Communication.CallAutomation.RecordingState (string value) { throw null; }
        public static bool operator !=(Azure.Communication.CallAutomation.RecordingState left, Azure.Communication.CallAutomation.RecordingState right) { throw null; }
        public override string ToString() { throw null; }
    }
    public partial class RecordingStateChanged : Azure.Communication.CallAutomation.CallAutomationEventBase
    {
        internal RecordingStateChanged() { }
        public string RecordingId { get { throw null; } }
        public System.DateTimeOffset? StartDateTime { get { throw null; } }
        public Azure.Communication.CallAutomation.RecordingState State { get { throw null; } set { } }
        public static Azure.Communication.CallAutomation.RecordingStateChanged Deserialize(string content) { throw null; }
    }
    public partial class RecordingStateResult
    {
        internal RecordingStateResult() { }
        public string RecordingId { get { throw null; } }
        public Azure.Communication.CallAutomation.RecordingState? RecordingState { get { throw null; } }
        public Azure.Communication.CallAutomation.RecordingType? RecordingType { get { throw null; } }
    }
    [System.Runtime.InteropServices.StructLayoutAttribute(System.Runtime.InteropServices.LayoutKind.Sequential)]
    public readonly partial struct RecordingStorageType : System.IEquatable<Azure.Communication.CallAutomation.RecordingStorageType>
    {
        private readonly object _dummy;
        private readonly int _dummyPrimitive;
        public RecordingStorageType(string value) { throw null; }
        public static Azure.Communication.CallAutomation.RecordingStorageType Acs { get { throw null; } }
        public static Azure.Communication.CallAutomation.RecordingStorageType BlobStorage { get { throw null; } }
        public bool Equals(Azure.Communication.CallAutomation.RecordingStorageType other) { throw null; }
        [System.ComponentModel.EditorBrowsableAttribute(System.ComponentModel.EditorBrowsableState.Never)]
        public override bool Equals(object obj) { throw null; }
        [System.ComponentModel.EditorBrowsableAttribute(System.ComponentModel.EditorBrowsableState.Never)]
        public override int GetHashCode() { throw null; }
        public static bool operator ==(Azure.Communication.CallAutomation.RecordingStorageType left, Azure.Communication.CallAutomation.RecordingStorageType right) { throw null; }
        public static implicit operator Azure.Communication.CallAutomation.RecordingStorageType (string value) { throw null; }
        public static bool operator !=(Azure.Communication.CallAutomation.RecordingStorageType left, Azure.Communication.CallAutomation.RecordingStorageType right) { throw null; }
        public override string ToString() { throw null; }
    }
    [System.Runtime.InteropServices.StructLayoutAttribute(System.Runtime.InteropServices.LayoutKind.Sequential)]
    public readonly partial struct RecordingType : System.IEquatable<Azure.Communication.CallAutomation.RecordingType>
    {
        private readonly object _dummy;
        private readonly int _dummyPrimitive;
        public RecordingType(string value) { throw null; }
        public static Azure.Communication.CallAutomation.RecordingType Acs { get { throw null; } }
        public static Azure.Communication.CallAutomation.RecordingType Teams { get { throw null; } }
        public bool Equals(Azure.Communication.CallAutomation.RecordingType other) { throw null; }
        [System.ComponentModel.EditorBrowsableAttribute(System.ComponentModel.EditorBrowsableState.Never)]
        public override bool Equals(object obj) { throw null; }
        [System.ComponentModel.EditorBrowsableAttribute(System.ComponentModel.EditorBrowsableState.Never)]
        public override int GetHashCode() { throw null; }
        public static bool operator ==(Azure.Communication.CallAutomation.RecordingType left, Azure.Communication.CallAutomation.RecordingType right) { throw null; }
        public static implicit operator Azure.Communication.CallAutomation.RecordingType (string value) { throw null; }
        public static bool operator !=(Azure.Communication.CallAutomation.RecordingType left, Azure.Communication.CallAutomation.RecordingType right) { throw null; }
        public override string ToString() { throw null; }
    }
    public partial class RedirectCallOptions
    {
        public RedirectCallOptions(string incomingCallContext, Azure.Communication.CallAutomation.CallInvite callInvite) { }
        public Azure.Communication.CallAutomation.CallInvite CallInvite { get { throw null; } }
        public string IncomingCallContext { get { throw null; } }
    }
    public partial class RejectCallOptions
    {
        public RejectCallOptions(string incomingCallContext) { }
        public Azure.Communication.CallAutomation.CallRejectReason CallRejectReason { get { throw null; } set { } }
        public string IncomingCallContext { get { throw null; } }
    }
    public partial class RemoveParticipantEventResult
    {
        internal RemoveParticipantEventResult() { }
        public Azure.Communication.CallAutomation.RemoveParticipantFailed FailureResult { get { throw null; } }
        public bool IsSuccess { get { throw null; } }
        public Azure.Communication.CommunicationIdentifier Participant { get { throw null; } }
        public Azure.Communication.CallAutomation.RemoveParticipantSucceeded SuccessResult { get { throw null; } }
    }
    public partial class RemoveParticipantFailed : Azure.Communication.CallAutomation.CallAutomationEventBase
    {
        internal RemoveParticipantFailed() { }
        public Azure.Communication.CommunicationIdentifier Participant { get { throw null; } }
        public static Azure.Communication.CallAutomation.RemoveParticipantFailed Deserialize(string content) { throw null; }
    }
    public partial class RemoveParticipantOptions
    {
        public RemoveParticipantOptions(Azure.Communication.CommunicationIdentifier participantToRemove) { }
        public System.Uri CallbackUri { get { throw null; } set { } }
        public string OperationContext { get { throw null; } set { } }
        public Azure.Communication.CommunicationIdentifier ParticipantToRemove { get { throw null; } }
    }
    public partial class RemoveParticipantResult
    {
        internal RemoveParticipantResult() { }
        public string OperationContext { get { throw null; } }
        public Azure.Communication.CallAutomation.RemoveParticipantEventResult WaitForEventProcessor(System.Threading.CancellationToken cancellationToken = default(System.Threading.CancellationToken)) { throw null; }
        public System.Threading.Tasks.Task<Azure.Communication.CallAutomation.RemoveParticipantEventResult> WaitForEventProcessorAsync(System.Threading.CancellationToken cancellationToken = default(System.Threading.CancellationToken)) { throw null; }
    }
    public partial class RemoveParticipantSucceeded : Azure.Communication.CallAutomation.CallAutomationEventBase
    {
        internal RemoveParticipantSucceeded() { }
        public Azure.Communication.CommunicationIdentifier Participant { get { throw null; } }
        public static Azure.Communication.CallAutomation.RemoveParticipantSucceeded Deserialize(string content) { throw null; }
    }
    public partial class ResultInformation
    {
        internal ResultInformation() { }
        public int? Code { get { throw null; } }
        public string Message { get { throw null; } }
        public int? SubCode { get { throw null; } }
    }
    public enum ResultStatus
    {
        Intermediate = 0,
        Final = 1,
    }
    public partial class SendDtmfCompleted : Azure.Communication.CallAutomation.CallAutomationEventBase
    {
        internal SendDtmfCompleted() { }
        public static Azure.Communication.CallAutomation.SendDtmfCompleted Deserialize(string content) { throw null; }
    }
    public partial class SendDtmfEventResult
    {
        internal SendDtmfEventResult() { }
        public Azure.Communication.CallAutomation.SendDtmfFailed FailureResult { get { throw null; } }
        public bool IsSuccess { get { throw null; } }
        public Azure.Communication.CallAutomation.SendDtmfCompleted SuccessResult { get { throw null; } }
    }
    public partial class SendDtmfFailed : Azure.Communication.CallAutomation.CallAutomationEventBase
    {
        internal SendDtmfFailed() { }
        public static Azure.Communication.CallAutomation.SendDtmfFailed Deserialize(string content) { throw null; }
    }
    public partial class SendDtmfResult
    {
        internal SendDtmfResult() { }
        public Azure.Communication.CallAutomation.SendDtmfEventResult WaitForEventProcessor(System.Threading.CancellationToken cancellationToken = default(System.Threading.CancellationToken)) { throw null; }
        public System.Threading.Tasks.Task<Azure.Communication.CallAutomation.SendDtmfEventResult> WaitForEventProcessorAsync(System.Threading.CancellationToken cancellationToken = default(System.Threading.CancellationToken)) { throw null; }
    }
    public partial class ServerCallLocator : Azure.Communication.CallAutomation.CallLocator
    {
        public ServerCallLocator(string id) { }
        public override bool Equals(Azure.Communication.CallAutomation.CallLocator other) { throw null; }
        public override int GetHashCode() { throw null; }
        public override string ToString() { throw null; }
    }
    public partial class SIPCustomHeader : Azure.Communication.CallAutomation.CustomContextHeader
    {
        public SIPCustomHeader(string key, string value) : base (default(string), default(string)) { }
    }
    public partial class SIPUUIHeader : Azure.Communication.CallAutomation.CustomContextHeader
    {
        public SIPUUIHeader(string value) : base (default(string), default(string)) { }
    }
    public partial class SpeechResult : Azure.Communication.CallAutomation.RecognizeResult
    {
        internal SpeechResult() { }
        public override Azure.Communication.CallAutomation.RecognizeResultType ResultType { get { throw null; } }
        public string Speech { get { throw null; } }
    }
    public partial class SsmlSource : Azure.Communication.CallAutomation.PlaySource
    {
        public SsmlSource(string ssmlText) { }
        public string CustomVoiceEndpointId { get { throw null; } set { } }
        public string SsmlText { get { throw null; } }
    }
    public partial class StartDialogOptions
    {
        public StartDialogOptions(Azure.Communication.CallAutomation.DialogInputType dialogInputType, string botAppId, System.Collections.Generic.IDictionary<string, object> dialogContext) { }
        public StartDialogOptions(string dialogId, Azure.Communication.CallAutomation.DialogInputType dialogInputType, string botAppId, System.Collections.Generic.IDictionary<string, object> dialogContext) { }
        public string BotAppId { get { throw null; } }
        public System.Collections.Generic.IDictionary<string, object> DialogContext { get { throw null; } }
        public string DialogId { get { throw null; } }
        public Azure.Communication.CallAutomation.DialogInputType DialogInputType { get { throw null; } }
        public string OperationContext { get { throw null; } set { } }
    }
    public partial class StartHoldMusicOptions
    {
        public StartHoldMusicOptions(Azure.Communication.CommunicationIdentifier targetParticipant, Azure.Communication.CallAutomation.PlaySource playSourceInfo) { }
        public bool Loop { get { throw null; } set { } }
        public string OperationContext { get { throw null; } set { } }
        public Azure.Communication.CallAutomation.PlaySource PlaySourceInfo { get { throw null; } set { } }
        public Azure.Communication.CommunicationIdentifier TargetParticipant { get { throw null; } }
    }
    public partial class StartRecognizingCallMediaResult
    {
        internal StartRecognizingCallMediaResult() { }
        public Azure.Communication.CallAutomation.StartRecognizingEventResult WaitForEventProcessor(System.Threading.CancellationToken cancellationToken = default(System.Threading.CancellationToken)) { throw null; }
        public System.Threading.Tasks.Task<Azure.Communication.CallAutomation.StartRecognizingEventResult> WaitForEventProcessorAsync(System.Threading.CancellationToken cancellationToken = default(System.Threading.CancellationToken)) { throw null; }
    }
    public partial class StartRecognizingEventResult
    {
        internal StartRecognizingEventResult() { }
        public Azure.Communication.CallAutomation.RecognizeFailed FailureResult { get { throw null; } }
        public bool IsSuccess { get { throw null; } }
        public Azure.Communication.CallAutomation.RecognizeCompleted SuccessResult { get { throw null; } }
    }
    public partial class StartRecordingOptions
    {
        public StartRecordingOptions(Azure.Communication.CallAutomation.CallLocator callLocator) { }
        public System.Collections.Generic.IList<Azure.Communication.CommunicationIdentifier> AudioChannelParticipantOrdering { get { throw null; } }
        public System.Collections.Generic.IList<Azure.Communication.CallAutomation.ChannelAffinity> ChannelAffinity { get { throw null; } set { } }
        public Azure.Communication.CallAutomation.ExternalStorage ExternalStorage { get { throw null; } set { } }
        public Azure.Communication.CallAutomation.RecordingChannel RecordingChannel { get { throw null; } set { } }
        public Azure.Communication.CallAutomation.RecordingContent RecordingContent { get { throw null; } set { } }
        public Azure.Communication.CallAutomation.RecordingFormat RecordingFormat { get { throw null; } set { } }
        public System.Uri RecordingStateCallbackUri { get { throw null; } set { } }
    }
    public partial class StartTranscriptionOptions
    {
        public StartTranscriptionOptions() { }
        public string Locale { get { throw null; } set { } }
        public string OperationContext { get { throw null; } set { } }
    }
    public partial class StopHoldMusicOptions
    {
        public StopHoldMusicOptions(Azure.Communication.CommunicationIdentifier targetParticipant) { }
        public string OperationContext { get { throw null; } set { } }
        public Azure.Communication.CommunicationIdentifier TargetParticipant { get { throw null; } }
    }
    public partial class StopTranscriptionOptions
    {
        public StopTranscriptionOptions() { }
        public string OperationContext { get { throw null; } set { } }
    }
    public abstract partial class StreamingData
    {
        protected StreamingData() { }
    }
    public static partial class StreamingDataParser
    {
        public static Azure.Communication.CallAutomation.StreamingData Parse(System.BinaryData json) { throw null; }
        public static Azure.Communication.CallAutomation.StreamingData Parse(byte[] receivedBytes) { throw null; }
        public static Azure.Communication.CallAutomation.StreamingData Parse(string stringJson) { throw null; }
    }
    public enum TextFormat
    {
        Display = 0,
    }
    public partial class TextSource : Azure.Communication.CallAutomation.PlaySource
    {
        public TextSource(string text) { }
        public TextSource(string text, string voiceName) { }
        public TextSource(string text, string sourceLocale, Azure.Communication.CallAutomation.GenderType gender) { }
        public string CustomVoiceEndpointId { get { throw null; } set { } }
        public string SourceLocale { get { throw null; } set { } }
        public string Text { get { throw null; } }
        public Azure.Communication.CallAutomation.GenderType? VoiceGender { get { throw null; } set { } }
        public string VoiceName { get { throw null; } set { } }
    }
    public partial class ToneInfo
    {
        internal ToneInfo() { }
        public int SequenceId { get { throw null; } }
        public Azure.Communication.CallAutomation.DtmfTone Tone { get { throw null; } }
    }
    public partial class TranscriptionData : Azure.Communication.CallAutomation.StreamingData
    {
        internal TranscriptionData() { }
        public double Confidence { get { throw null; } set { } }
        public Azure.Communication.CallAutomation.TextFormat Format { get { throw null; } set { } }
        public ulong Offset { get { throw null; } set { } }
        public Azure.Communication.CommunicationUserIdentifier Participant { get { throw null; } set { } }
        public Azure.Communication.CallAutomation.ResultStatus ResultStatus { get { throw null; } set { } }
        public string Text { get { throw null; } set { } }
        public System.Collections.Generic.IEnumerable<Azure.Communication.CallAutomation.WordData> Words { get { throw null; } set { } }
    }
    public partial class TranscriptionFailed : Azure.Communication.CallAutomation.CallAutomationEventBase
    {
        internal TranscriptionFailed() { }
        public Azure.Communication.CallAutomation.TranscriptionUpdate TranscriptionUpdateResult { get { throw null; } }
        public static Azure.Communication.CallAutomation.TranscriptionFailed Deserialize(string content) { throw null; }
    }
    public partial class TranscriptionMetadata : Azure.Communication.CallAutomation.StreamingData
    {
        public TranscriptionMetadata() { }
        [System.Text.Json.Serialization.JsonPropertyNameAttribute("callConnectionId")]
        public string CallConnectionId { get { throw null; } set { } }
        [System.Text.Json.Serialization.JsonPropertyNameAttribute("locale")]
        public string Locale { get { throw null; } set { } }
        [System.Text.Json.Serialization.JsonPropertyNameAttribute("subscriptionId")]
        public string TranscriptionSubscriptionId { get { throw null; } set { } }
    }
    public partial class TranscriptionOptions
    {
        public TranscriptionOptions(System.Uri transportUri, Azure.Communication.CallAutomation.TranscriptionTransport transportType, string locale, bool startTranscription) { }
        public string Locale { get { throw null; } }
        public bool StartTranscription { get { throw null; } }
        public Azure.Communication.CallAutomation.TranscriptionTransport TranscriptionTransport { get { throw null; } }
        public System.Uri TransportUri { get { throw null; } }
    }
    public partial class TranscriptionResumed : Azure.Communication.CallAutomation.CallAutomationEventBase
    {
        internal TranscriptionResumed() { }
        public Azure.Communication.CallAutomation.TranscriptionUpdate TranscriptionUpdateResult { get { throw null; } }
        public static Azure.Communication.CallAutomation.TranscriptionResumed Deserialize(string content) { throw null; }
    }
    public partial class TranscriptionStarted : Azure.Communication.CallAutomation.CallAutomationEventBase
    {
        internal TranscriptionStarted() { }
        public Azure.Communication.CallAutomation.TranscriptionUpdate TranscriptionUpdateResult { get { throw null; } }
        public static Azure.Communication.CallAutomation.TranscriptionStarted Deserialize(string content) { throw null; }
    }
    [System.Runtime.InteropServices.StructLayoutAttribute(System.Runtime.InteropServices.LayoutKind.Sequential)]
    public readonly partial struct TranscriptionStatus : System.IEquatable<Azure.Communication.CallAutomation.TranscriptionStatus>
    {
        private readonly object _dummy;
        private readonly int _dummyPrimitive;
        public TranscriptionStatus(string value) { throw null; }
        public static Azure.Communication.CallAutomation.TranscriptionStatus TranscriptionFailed { get { throw null; } }
        public static Azure.Communication.CallAutomation.TranscriptionStatus TranscriptionLocaleUpdated { get { throw null; } }
        public static Azure.Communication.CallAutomation.TranscriptionStatus TranscriptionResumed { get { throw null; } }
        public static Azure.Communication.CallAutomation.TranscriptionStatus TranscriptionStarted { get { throw null; } }
        public static Azure.Communication.CallAutomation.TranscriptionStatus TranscriptionStopped { get { throw null; } }
        public static Azure.Communication.CallAutomation.TranscriptionStatus UnspecifiedError { get { throw null; } }
        public bool Equals(Azure.Communication.CallAutomation.TranscriptionStatus other) { throw null; }
        [System.ComponentModel.EditorBrowsableAttribute(System.ComponentModel.EditorBrowsableState.Never)]
        public override bool Equals(object obj) { throw null; }
        [System.ComponentModel.EditorBrowsableAttribute(System.ComponentModel.EditorBrowsableState.Never)]
        public override int GetHashCode() { throw null; }
        public static bool operator ==(Azure.Communication.CallAutomation.TranscriptionStatus left, Azure.Communication.CallAutomation.TranscriptionStatus right) { throw null; }
        public static implicit operator Azure.Communication.CallAutomation.TranscriptionStatus (string value) { throw null; }
        public static bool operator !=(Azure.Communication.CallAutomation.TranscriptionStatus left, Azure.Communication.CallAutomation.TranscriptionStatus right) { throw null; }
        public override string ToString() { throw null; }
    }
    [System.Runtime.InteropServices.StructLayoutAttribute(System.Runtime.InteropServices.LayoutKind.Sequential)]
    public readonly partial struct TranscriptionStatusDetails : System.IEquatable<Azure.Communication.CallAutomation.TranscriptionStatusDetails>
    {
        private readonly object _dummy;
        private readonly int _dummyPrimitive;
        public TranscriptionStatusDetails(string value) { throw null; }
        public static Azure.Communication.CallAutomation.TranscriptionStatusDetails ServiceShutdown { get { throw null; } }
        public static Azure.Communication.CallAutomation.TranscriptionStatusDetails SpeechServicesConnectionError { get { throw null; } }
        public static Azure.Communication.CallAutomation.TranscriptionStatusDetails StreamConnectionInterrupted { get { throw null; } }
        public static Azure.Communication.CallAutomation.TranscriptionStatusDetails StreamConnectionReestablished { get { throw null; } }
        public static Azure.Communication.CallAutomation.TranscriptionStatusDetails StreamConnectionUnsuccessful { get { throw null; } }
        public static Azure.Communication.CallAutomation.TranscriptionStatusDetails StreamUrlMissing { get { throw null; } }
        public static Azure.Communication.CallAutomation.TranscriptionStatusDetails SubscriptionStarted { get { throw null; } }
        public static Azure.Communication.CallAutomation.TranscriptionStatusDetails SubscriptionStopped { get { throw null; } }
        public static Azure.Communication.CallAutomation.TranscriptionStatusDetails UnspecifiedError { get { throw null; } }
        public bool Equals(Azure.Communication.CallAutomation.TranscriptionStatusDetails other) { throw null; }
        [System.ComponentModel.EditorBrowsableAttribute(System.ComponentModel.EditorBrowsableState.Never)]
        public override bool Equals(object obj) { throw null; }
        [System.ComponentModel.EditorBrowsableAttribute(System.ComponentModel.EditorBrowsableState.Never)]
        public override int GetHashCode() { throw null; }
        public static bool operator ==(Azure.Communication.CallAutomation.TranscriptionStatusDetails left, Azure.Communication.CallAutomation.TranscriptionStatusDetails right) { throw null; }
        public static implicit operator Azure.Communication.CallAutomation.TranscriptionStatusDetails (string value) { throw null; }
        public static bool operator !=(Azure.Communication.CallAutomation.TranscriptionStatusDetails left, Azure.Communication.CallAutomation.TranscriptionStatusDetails right) { throw null; }
        public override string ToString() { throw null; }
    }
    public partial class TranscriptionStopped : Azure.Communication.CallAutomation.CallAutomationEventBase
    {
        internal TranscriptionStopped() { }
        public Azure.Communication.CallAutomation.TranscriptionUpdate TranscriptionUpdateResult { get { throw null; } }
        public static Azure.Communication.CallAutomation.TranscriptionStopped Deserialize(string content) { throw null; }
    }
    [System.Runtime.InteropServices.StructLayoutAttribute(System.Runtime.InteropServices.LayoutKind.Sequential)]
    public readonly partial struct TranscriptionTransport : System.IEquatable<Azure.Communication.CallAutomation.TranscriptionTransport>
    {
        private readonly object _dummy;
        private readonly int _dummyPrimitive;
        public TranscriptionTransport(string value) { throw null; }
        public static Azure.Communication.CallAutomation.TranscriptionTransport Websocket { get { throw null; } }
        public bool Equals(Azure.Communication.CallAutomation.TranscriptionTransport other) { throw null; }
        [System.ComponentModel.EditorBrowsableAttribute(System.ComponentModel.EditorBrowsableState.Never)]
        public override bool Equals(object obj) { throw null; }
        [System.ComponentModel.EditorBrowsableAttribute(System.ComponentModel.EditorBrowsableState.Never)]
        public override int GetHashCode() { throw null; }
        public static bool operator ==(Azure.Communication.CallAutomation.TranscriptionTransport left, Azure.Communication.CallAutomation.TranscriptionTransport right) { throw null; }
        public static implicit operator Azure.Communication.CallAutomation.TranscriptionTransport (string value) { throw null; }
        public static bool operator !=(Azure.Communication.CallAutomation.TranscriptionTransport left, Azure.Communication.CallAutomation.TranscriptionTransport right) { throw null; }
        public override string ToString() { throw null; }
    }
    public partial class TranscriptionUpdate
    {
        internal TranscriptionUpdate() { }
        public Azure.Communication.CallAutomation.TranscriptionStatus? TranscriptionStatus { get { throw null; } }
        public Azure.Communication.CallAutomation.TranscriptionStatusDetails? TranscriptionStatusDetails { get { throw null; } }
    }
    public partial class TransferCallToParticipantEventResult
    {
        internal TransferCallToParticipantEventResult() { }
        public Azure.Communication.CallAutomation.CallTransferFailed FailureResult { get { throw null; } }
        public bool IsSuccess { get { throw null; } }
        public Azure.Communication.CallAutomation.CallTransferAccepted SuccessResult { get { throw null; } }
    }
    public partial class TransferCallToParticipantResult
    {
        internal TransferCallToParticipantResult() { }
        public string OperationContext { get { throw null; } }
        public Azure.Communication.CallAutomation.TransferCallToParticipantEventResult WaitForEventProcessor(System.Threading.CancellationToken cancellationToken = default(System.Threading.CancellationToken)) { throw null; }
        public System.Threading.Tasks.Task<Azure.Communication.CallAutomation.TransferCallToParticipantEventResult> WaitForEventProcessorAsync(System.Threading.CancellationToken cancellationToken = default(System.Threading.CancellationToken)) { throw null; }
    }
    public partial class TransferToParticipantOptions
    {
        public TransferToParticipantOptions(Azure.Communication.CommunicationUserIdentifier targetIdentity) { }
        public TransferToParticipantOptions(Azure.Communication.MicrosoftTeamsUserIdentifier targetIdentity) { }
        public TransferToParticipantOptions(Azure.Communication.PhoneNumberIdentifier targetPhoneNumberIdentity) { }
        public System.Uri CallbackUri { get { throw null; } set { } }
        public Azure.Communication.CallAutomation.CustomContext CustomContext { get { throw null; } }
        public string OperationContext { get { throw null; } set { } }
        public Azure.Communication.CommunicationIdentifier Target { get { throw null; } }
        public Azure.Communication.CommunicationIdentifier Transferee { get { throw null; } set { } }
    }
    public partial class UnmuteParticipantsOptions
    {
        public UnmuteParticipantsOptions(System.Collections.Generic.IEnumerable<Azure.Communication.CommunicationIdentifier> targetParticipant) { }
        public string OperationContext { get { throw null; } set { } }
        public System.Collections.Generic.IReadOnlyList<Azure.Communication.CommunicationIdentifier> TargetParticipants { get { throw null; } }
    }
    public partial class UnmuteParticipantsResult
    {
        internal UnmuteParticipantsResult() { }
        public string OperationContext { get { throw null; } }
    }
    public partial class UserConsent
    {
        internal UserConsent() { }
        public int? Recording { get { throw null; } }
    }
    public partial class VoipHeader : Azure.Communication.CallAutomation.CustomContextHeader
    {
        public VoipHeader(string key, string value) : base (default(string), default(string)) { }
    }
<<<<<<< HEAD
    public partial class WordData
    {
        public WordData() { }
        [System.Text.Json.Serialization.JsonPropertyNameAttribute("offset")]
        public ulong Offset { get { throw null; } set { } }
        [System.Text.Json.Serialization.JsonPropertyNameAttribute("text")]
        public string Text { get { throw null; } set { } }
    }
    public partial class TranscriptionData : Azure.Communication.CallAutomation.TranscriptionPackageBase
    {
        internal TranscriptionData() { }
        public double Confidence { get { throw null; } set { } }
        public Azure.Communication.CallAutomation.Models.Transcription.TextFormat Format { get { throw null; } set { } }
        public ulong Offset { get { throw null; } set { } }
        public Azure.Communication.CommunicationUserIdentifier Participant { get { throw null; } set { } }
        public Azure.Communication.CallAutomation.Models.Transcription.ResultStatus ResultStatus { get { throw null; } set { } }
        public string Text { get { throw null; } set { } }
        public System.Collections.Generic.IEnumerable<Azure.Communication.CallAutomation.Models.Transcription.WordData> Words { get { throw null; } set { } }
    }
=======
>>>>>>> 2f14cb4e
    public partial class WordData
    {
        public WordData() { }
        [System.Text.Json.Serialization.JsonPropertyNameAttribute("offset")]
        public ulong Offset { get { throw null; } set { } }
        [System.Text.Json.Serialization.JsonPropertyNameAttribute("text")]
        public string Text { get { throw null; } set { } }
    }
}<|MERGE_RESOLUTION|>--- conflicted
+++ resolved
@@ -1400,6 +1400,16 @@
         public Azure.Communication.CallAutomation.TranscriptionTransport TranscriptionTransport { get { throw null; } }
         public System.Uri TransportUri { get { throw null; } }
     }
+    public abstract partial class TranscriptionPackageBase
+    {
+        protected TranscriptionPackageBase() { }
+    }
+    public static partial class TranscriptionPackageParser
+    {
+        public static Azure.Communication.CallAutomation.TranscriptionPackageBase Parse(System.BinaryData json) { throw null; }
+        public static Azure.Communication.CallAutomation.TranscriptionPackageBase Parse(byte[] receivedBytes) { throw null; }
+        public static Azure.Communication.CallAutomation.TranscriptionPackageBase Parse(string stringJson) { throw null; }
+    }
     public partial class TranscriptionResumed : Azure.Communication.CallAutomation.CallAutomationEventBase
     {
         internal TranscriptionResumed() { }
@@ -1523,26 +1533,6 @@
     {
         internal UnmuteParticipantsResult() { }
         public string OperationContext { get { throw null; } }
-    }
-    public partial class UserConsent
-    {
-        internal UserConsent() { }
-        public int? Recording { get { throw null; } }
-    }
-    public partial class VoipHeader : Azure.Communication.CallAutomation.CustomContextHeader
-    {
-        public VoipHeader(string key, string value) : base (default(string), default(string)) { }
-    }
-<<<<<<< HEAD
-    public partial class WordData
-    {
-        public WordData() { }
-        [System.Text.Json.Serialization.JsonPropertyNameAttribute("offset")]
-        public ulong Offset { get { throw null; } set { } }
-        [System.Text.Json.Serialization.JsonPropertyNameAttribute("text")]
-        public string Text { get { throw null; } set { } }
-    }
-    public partial class TranscriptionData : Azure.Communication.CallAutomation.TranscriptionPackageBase
     {
         internal TranscriptionData() { }
         public double Confidence { get { throw null; } set { } }
@@ -1553,8 +1543,6 @@
         public string Text { get { throw null; } set { } }
         public System.Collections.Generic.IEnumerable<Azure.Communication.CallAutomation.Models.Transcription.WordData> Words { get { throw null; } set { } }
     }
-=======
->>>>>>> 2f14cb4e
     public partial class WordData
     {
         public WordData() { }
