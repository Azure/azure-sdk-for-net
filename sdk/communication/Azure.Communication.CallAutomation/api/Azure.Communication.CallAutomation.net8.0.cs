namespace Azure.Communication.CallAutomation
{
    public partial class AddParticipantEventResult
    {
        internal AddParticipantEventResult() { }
        public Azure.Communication.CallAutomation.AddParticipantFailed FailureResult { get { throw null; } }
        public bool IsSuccess { get { throw null; } }
        public Azure.Communication.CommunicationIdentifier Participant { get { throw null; } }
        public Azure.Communication.CallAutomation.AddParticipantSucceeded SuccessResult { get { throw null; } }
    }
    public partial class AddParticipantFailed : Azure.Communication.CallAutomation.CallAutomationEventBase
    {
        internal AddParticipantFailed() { }
        public Azure.Communication.CommunicationIdentifier Participant { get { throw null; } }
        public static Azure.Communication.CallAutomation.AddParticipantFailed Deserialize(string content) { throw null; }
    }
    public partial class AddParticipantOptions
    {
        public AddParticipantOptions(Azure.Communication.CallAutomation.CallInvite participantToAdd) { }
        public int? InvitationTimeoutInSeconds { get { throw null; } set { } }
        public System.Uri OperationCallbackUri { get { throw null; } set { } }
        public string OperationContext { get { throw null; } set { } }
        public Azure.Communication.CallAutomation.CallInvite ParticipantToAdd { get { throw null; } }
    }
    public partial class AddParticipantResult
    {
        internal AddParticipantResult() { }
        public string InvitationId { get { throw null; } }
        public string OperationContext { get { throw null; } }
        public Azure.Communication.CallAutomation.CallParticipant Participant { get { throw null; } }
        public Azure.Communication.CallAutomation.AddParticipantEventResult WaitForEventProcessor(System.Threading.CancellationToken cancellationToken = default(System.Threading.CancellationToken)) { throw null; }
        public System.Threading.Tasks.Task<Azure.Communication.CallAutomation.AddParticipantEventResult> WaitForEventProcessorAsync(System.Threading.CancellationToken cancellationToken = default(System.Threading.CancellationToken)) { throw null; }
    }
    public partial class AddParticipantSucceeded : Azure.Communication.CallAutomation.CallAutomationEventBase
    {
        internal AddParticipantSucceeded() { }
        public Azure.Communication.CommunicationIdentifier Participant { get { throw null; } }
        public static Azure.Communication.CallAutomation.AddParticipantSucceeded Deserialize(string content) { throw null; }
    }
    public partial class AnswerCallEventResult
    {
        internal AnswerCallEventResult() { }
        public Azure.Communication.CallAutomation.AnswerFailed FailureResult { get { throw null; } }
        public bool IsSuccess { get { throw null; } }
        public Azure.Communication.CallAutomation.CallConnected SuccessResult { get { throw null; } }
    }
    public partial class AnswerCallOptions
    {
        public AnswerCallOptions(string incomingCallContext, System.Uri callbackUri) { }
        public Azure.Communication.CommunicationUserIdentifier AnsweredBy { get { throw null; } set { } }
        public System.Uri CallbackUri { get { throw null; } }
        public Azure.Communication.CallAutomation.CallIntelligenceOptions CallIntelligenceOptions { get { throw null; } set { } }
        public Azure.Communication.CallAutomation.CustomCallingContext CustomCallingContext { get { throw null; } }
        public string IncomingCallContext { get { throw null; } }
        public Azure.Communication.CallAutomation.MediaStreamingOptions MediaStreamingOptions { get { throw null; } set { } }
        public string OperationContext { get { throw null; } set { } }
        public Azure.Communication.CallAutomation.TranscriptionOptions TranscriptionOptions { get { throw null; } set { } }
    }
    public partial class AnswerCallResult
    {
        internal AnswerCallResult() { }
        public Azure.Communication.CallAutomation.CallConnection CallConnection { get { throw null; } }
        public Azure.Communication.CallAutomation.CallConnectionProperties CallConnectionProperties { get { throw null; } }
        public Azure.Communication.CallAutomation.AnswerCallEventResult WaitForEventProcessor(System.Threading.CancellationToken cancellationToken = default(System.Threading.CancellationToken)) { throw null; }
        public System.Threading.Tasks.Task<Azure.Communication.CallAutomation.AnswerCallEventResult> WaitForEventProcessorAsync(System.Threading.CancellationToken cancellationToken = default(System.Threading.CancellationToken)) { throw null; }
    }
    public partial class AnswerFailed : Azure.Communication.CallAutomation.CallAutomationEventBase
    {
        internal AnswerFailed() { }
        public static Azure.Communication.CallAutomation.AnswerFailed Deserialize(string content) { throw null; }
    }
    [System.Text.Json.Serialization.JsonConverterAttribute(typeof(System.Text.Json.Serialization.JsonStringEnumConverter))]
    public enum AudioChannel
    {
        Unknown = 0,
        Mono = 1,
    }
    public partial class AudioData : Azure.Communication.CallAutomation.StreamingData
    {
        public AudioData(byte[] data) { }
        public byte[] Data { get { throw null; } }
        public bool IsSilent { get { throw null; } }
        public Azure.Communication.CommunicationIdentifier Participant { get { throw null; } }
        public System.DateTimeOffset Timestamp { get { throw null; } }
    }
    [System.Runtime.InteropServices.StructLayoutAttribute(System.Runtime.InteropServices.LayoutKind.Sequential)]
    public readonly partial struct AudioFormat : System.IEquatable<Azure.Communication.CallAutomation.AudioFormat>
    {
        private readonly object _dummy;
        private readonly int _dummyPrimitive;
        public AudioFormat(string value) { throw null; }
        public static Azure.Communication.CallAutomation.AudioFormat Pcm16KMono { get { throw null; } }
        public static Azure.Communication.CallAutomation.AudioFormat Pcm24KMono { get { throw null; } }
        public bool Equals(Azure.Communication.CallAutomation.AudioFormat other) { throw null; }
        [System.ComponentModel.EditorBrowsableAttribute(System.ComponentModel.EditorBrowsableState.Never)]
        public override bool Equals(object obj) { throw null; }
        [System.ComponentModel.EditorBrowsableAttribute(System.ComponentModel.EditorBrowsableState.Never)]
        public override int GetHashCode() { throw null; }
        public static bool operator ==(Azure.Communication.CallAutomation.AudioFormat left, Azure.Communication.CallAutomation.AudioFormat right) { throw null; }
        public static implicit operator Azure.Communication.CallAutomation.AudioFormat (string value) { throw null; }
        public static bool operator !=(Azure.Communication.CallAutomation.AudioFormat left, Azure.Communication.CallAutomation.AudioFormat right) { throw null; }
        public override string ToString() { throw null; }
    }
    public partial class AudioMetadata : Azure.Communication.CallAutomation.StreamingData
    {
        internal AudioMetadata() { }
        public Azure.Communication.CallAutomation.AudioChannel Channels { get { throw null; } set { } }
        public string Encoding { get { throw null; } set { } }
        public int Length { get { throw null; } set { } }
        public string MediaSubscriptionId { get { throw null; } set { } }
        public int SampleRate { get { throw null; } set { } }
    }
    public partial class AzureOpenAIDialog : Azure.Communication.CallAutomation.BaseDialog
    {
        public AzureOpenAIDialog(System.Collections.Generic.IDictionary<string, object> context) : base (default(System.Collections.Generic.IDictionary<string, object>)) { }
    }
    public partial class AzureOpenAIDialogUpdate : Azure.Communication.CallAutomation.DialogUpdateBase
    {
        public AzureOpenAIDialogUpdate(System.Collections.Generic.IDictionary<string, object> context) { }
    }
    public abstract partial class BaseDialog
    {
        protected BaseDialog(System.Collections.Generic.IDictionary<string, object> context) { }
        public System.Collections.Generic.IDictionary<string, object> Context { get { throw null; } set { } }
    }
    public partial class CallAutomationClient
    {
        protected CallAutomationClient() { }
        public CallAutomationClient(string connectionString) { }
        public CallAutomationClient(string connectionString, Azure.Communication.CallAutomation.CallAutomationClientOptions options) { }
        public CallAutomationClient(System.Uri endpoint, Azure.Core.TokenCredential credential, Azure.Communication.CallAutomation.CallAutomationClientOptions options = null) { }
        public CallAutomationClient(System.Uri pmaEndpoint, string connectionString, Azure.Communication.CallAutomation.CallAutomationClientOptions options = null) { }
        public CallAutomationClient(System.Uri pmaEndpoint, System.Uri acsEndpoint, Azure.Core.TokenCredential credential, Azure.Communication.CallAutomation.CallAutomationClientOptions options = null) { }
        public Azure.Communication.CommunicationUserIdentifier Source { get { throw null; } }
        public virtual Azure.Response<Azure.Communication.CallAutomation.AnswerCallResult> AnswerCall(Azure.Communication.CallAutomation.AnswerCallOptions options, System.Threading.CancellationToken cancellationToken = default(System.Threading.CancellationToken)) { throw null; }
        public virtual Azure.Response<Azure.Communication.CallAutomation.AnswerCallResult> AnswerCall(string incomingCallContext, System.Uri callbackUri, System.Threading.CancellationToken cancellationToken = default(System.Threading.CancellationToken)) { throw null; }
        public virtual System.Threading.Tasks.Task<Azure.Response<Azure.Communication.CallAutomation.AnswerCallResult>> AnswerCallAsync(Azure.Communication.CallAutomation.AnswerCallOptions options, System.Threading.CancellationToken cancellationToken = default(System.Threading.CancellationToken)) { throw null; }
        public virtual System.Threading.Tasks.Task<Azure.Response<Azure.Communication.CallAutomation.AnswerCallResult>> AnswerCallAsync(string incomingCallContext, System.Uri callbackUri, System.Threading.CancellationToken cancellationToken = default(System.Threading.CancellationToken)) { throw null; }
        public virtual Azure.Response<Azure.Communication.CallAutomation.ConnectCallResult> ConnectCall(Azure.Communication.CallAutomation.CallLocator callLocator, System.Uri callbackUri, System.Threading.CancellationToken cancellationToken = default(System.Threading.CancellationToken)) { throw null; }
        public virtual Azure.Response<Azure.Communication.CallAutomation.ConnectCallResult> ConnectCall(Azure.Communication.CallAutomation.ConnectCallOptions connectCallOptions, System.Threading.CancellationToken cancellationToken = default(System.Threading.CancellationToken)) { throw null; }
        public virtual System.Threading.Tasks.Task<Azure.Response<Azure.Communication.CallAutomation.ConnectCallResult>> ConnectCallAsync(Azure.Communication.CallAutomation.CallLocator callLocator, System.Uri callbackUri, System.Threading.CancellationToken cancellationToken = default(System.Threading.CancellationToken)) { throw null; }
        public virtual System.Threading.Tasks.Task<Azure.Response<Azure.Communication.CallAutomation.ConnectCallResult>> ConnectCallAsync(Azure.Communication.CallAutomation.ConnectCallOptions connectCallOptions, System.Threading.CancellationToken cancellationToken = default(System.Threading.CancellationToken)) { throw null; }
        public virtual Azure.Response<Azure.Communication.CallAutomation.CreateCallResult> CreateCall(Azure.Communication.CallAutomation.CallInvite callInvite, System.Uri callbackUri, System.Threading.CancellationToken cancellationToken = default(System.Threading.CancellationToken)) { throw null; }
        public virtual Azure.Response<Azure.Communication.CallAutomation.CreateCallResult> CreateCall(Azure.Communication.CallAutomation.CreateCallOptions options, System.Threading.CancellationToken cancellationToken = default(System.Threading.CancellationToken)) { throw null; }
        public virtual System.Threading.Tasks.Task<Azure.Response<Azure.Communication.CallAutomation.CreateCallResult>> CreateCallAsync(Azure.Communication.CallAutomation.CallInvite callInvite, System.Uri callbackUri, System.Threading.CancellationToken cancellationToken = default(System.Threading.CancellationToken)) { throw null; }
        public virtual System.Threading.Tasks.Task<Azure.Response<Azure.Communication.CallAutomation.CreateCallResult>> CreateCallAsync(Azure.Communication.CallAutomation.CreateCallOptions options, System.Threading.CancellationToken cancellationToken = default(System.Threading.CancellationToken)) { throw null; }
        public virtual Azure.Response<Azure.Communication.CallAutomation.CreateCallResult> CreateGroupCall(Azure.Communication.CallAutomation.CreateGroupCallOptions options, System.Threading.CancellationToken cancellationToken = default(System.Threading.CancellationToken)) { throw null; }
        public virtual System.Threading.Tasks.Task<Azure.Response<Azure.Communication.CallAutomation.CreateCallResult>> CreateGroupCallAsync(Azure.Communication.CallAutomation.CreateGroupCallOptions options, System.Threading.CancellationToken cancellationToken = default(System.Threading.CancellationToken)) { throw null; }
        public virtual Azure.Communication.CallAutomation.CallConnection GetCallConnection(string callConnectionId) { throw null; }
        public virtual Azure.Communication.CallAutomation.CallRecording GetCallRecording() { throw null; }
        public virtual Azure.Communication.CallAutomation.CallAutomationEventProcessor GetEventProcessor() { throw null; }
        public virtual Azure.Response RedirectCall(Azure.Communication.CallAutomation.RedirectCallOptions options, System.Threading.CancellationToken cancellationToken = default(System.Threading.CancellationToken)) { throw null; }
        public virtual Azure.Response RedirectCall(string incomingCallContext, Azure.Communication.CallAutomation.CallInvite callInvite, System.Threading.CancellationToken cancellationToken = default(System.Threading.CancellationToken)) { throw null; }
        public virtual System.Threading.Tasks.Task<Azure.Response> RedirectCallAsync(Azure.Communication.CallAutomation.RedirectCallOptions options, System.Threading.CancellationToken cancellationToken = default(System.Threading.CancellationToken)) { throw null; }
        public virtual System.Threading.Tasks.Task<Azure.Response> RedirectCallAsync(string incomingCallContext, Azure.Communication.CallAutomation.CallInvite callInvite, System.Threading.CancellationToken cancellationToken = default(System.Threading.CancellationToken)) { throw null; }
        public virtual Azure.Response RejectCall(Azure.Communication.CallAutomation.RejectCallOptions options, System.Threading.CancellationToken cancellationToken = default(System.Threading.CancellationToken)) { throw null; }
        public virtual Azure.Response RejectCall(string incomingCallContext, System.Threading.CancellationToken cancellationToken = default(System.Threading.CancellationToken)) { throw null; }
        public virtual System.Threading.Tasks.Task<Azure.Response> RejectCallAsync(Azure.Communication.CallAutomation.RejectCallOptions options, System.Threading.CancellationToken cancellationToken = default(System.Threading.CancellationToken)) { throw null; }
        public virtual System.Threading.Tasks.Task<Azure.Response> RejectCallAsync(string incomingCallContext, System.Threading.CancellationToken cancellationToken = default(System.Threading.CancellationToken)) { throw null; }
    }
    public partial class CallAutomationClientOptions : Azure.Core.ClientOptions
    {
        public CallAutomationClientOptions(Azure.Communication.CallAutomation.CallAutomationClientOptions.ServiceVersion version = Azure.Communication.CallAutomation.CallAutomationClientOptions.ServiceVersion.V2024_09_01_Preview) { }
        public Azure.Communication.CommunicationUserIdentifier Source { get { throw null; } set { } }
        public enum ServiceVersion
        {
            V2023_03_06 = 1,
            V2023_06_15_Preview = 2,
            V2023_10_15 = 3,
            V2023_10_03_Preview = 4,
            V2024_09_01_Preview = 5,
        }
    }
    public abstract partial class CallAutomationEventBase
    {
        protected CallAutomationEventBase() { }
        public string CallConnectionId { get { throw null; } }
        public string CorrelationId { get { throw null; } }
        public string? OperationContext { get { throw null; } }
        public Azure.Communication.CallAutomation.ResultInformation? ResultInformation { get { throw null; } }
        public string ServerCallId { get { throw null; } }
    }
    public static partial class CallAutomationEventParser
    {
        public static Azure.Communication.CallAutomation.CallAutomationEventBase Parse(Azure.Messaging.CloudEvent cloudEvent) { throw null; }
        public static Azure.Communication.CallAutomation.CallAutomationEventBase Parse(System.BinaryData json) { throw null; }
        public static Azure.Communication.CallAutomation.CallAutomationEventBase Parse(string eventData, string eventType) { throw null; }
        public static Azure.Communication.CallAutomation.CallAutomationEventBase[] ParseMany(Azure.Messaging.CloudEvent[] cloudEvents) { throw null; }
        public static Azure.Communication.CallAutomation.CallAutomationEventBase[] ParseMany(System.BinaryData json) { throw null; }
    }
    public partial class CallAutomationEventProcessor
    {
        internal CallAutomationEventProcessor() { }
        public void AttachOngoingEventProcessor<TEvent>(string callConnectionId, System.Action<TEvent> eventProcessor) where TEvent : Azure.Communication.CallAutomation.CallAutomationEventBase { }
        public void DetachOngoingEventProcessor<TEvent>(string callConnectionId) where TEvent : Azure.Communication.CallAutomation.CallAutomationEventBase { }
        public void ProcessEvents(System.Collections.Generic.IEnumerable<Azure.Communication.CallAutomation.CallAutomationEventBase> events) { }
        public void ProcessEvents(System.Collections.Generic.IEnumerable<Azure.Messaging.CloudEvent> events) { }
        public Azure.Communication.CallAutomation.CallAutomationEventBase WaitForEventProcessor(System.Func<Azure.Communication.CallAutomation.CallAutomationEventBase, bool> predicate, System.Threading.CancellationToken cancellationToken = default(System.Threading.CancellationToken)) { throw null; }
        public System.Threading.Tasks.Task<Azure.Communication.CallAutomation.CallAutomationEventBase> WaitForEventProcessorAsync(System.Func<Azure.Communication.CallAutomation.CallAutomationEventBase, bool> predicate, System.Threading.CancellationToken cancellationToken = default(System.Threading.CancellationToken)) { throw null; }
        public System.Threading.Tasks.Task<TEvent> WaitForEventProcessorAsync<TEvent>(string connectionId = null, string operationContext = null, System.Threading.CancellationToken cancellationToken = default(System.Threading.CancellationToken)) where TEvent : Azure.Communication.CallAutomation.CallAutomationEventBase { throw null; }
        public TEvent WaitForEventProcessor<TEvent>(string connectionId = null, string operationContext = null, System.Threading.CancellationToken cancellationToken = default(System.Threading.CancellationToken)) where TEvent : Azure.Communication.CallAutomation.CallAutomationEventBase { throw null; }
    }
    public static partial class CallAutomationModelFactory
    {
        public static Azure.Communication.CallAutomation.AddParticipantFailed AddParticipantFailed(string callConnectionId = null, string serverCallId = null, string correlationId = null, string operationContext = null, Azure.Communication.CallAutomation.ResultInformation resultInformation = null, Azure.Communication.CommunicationIdentifier participant = null) { throw null; }
        public static Azure.Communication.CallAutomation.AddParticipantResult AddParticipantsResult(Azure.Communication.CallAutomation.CallParticipant participant = null, string operationContext = null, string invitationId = null) { throw null; }
        public static Azure.Communication.CallAutomation.AddParticipantSucceeded AddParticipantSucceeded(string callConnectionId = null, string serverCallId = null, string correlationId = null, string operationContext = null, Azure.Communication.CallAutomation.ResultInformation resultInformation = null, Azure.Communication.CommunicationIdentifier participant = null) { throw null; }
        public static Azure.Communication.CallAutomation.AnswerCallResult AnswerCallResult(Azure.Communication.CallAutomation.CallConnection callConnection = null, Azure.Communication.CallAutomation.CallConnectionProperties callConnectionProperties = null) { throw null; }
        public static Azure.Communication.CallAutomation.AnswerFailed AnswerFailed(string callConnectionId = null, string serverCallId = null, string correlationId = null, Azure.Communication.CallAutomation.ResultInformation resultInformation = null, string operationContext = null) { throw null; }
        public static Azure.Communication.CallAutomation.CallConnected CallConnected(string callConnectionId = null, string serverCallId = null, string correlationId = null, string operationContext = null, Azure.Communication.CallAutomation.ResultInformation resultInformation = null) { throw null; }
        public static Azure.Communication.CallAutomation.CallConnectionProperties CallConnectionProperties(string callConnectionId = null, string serverCallId = null, System.Collections.Generic.IEnumerable<Azure.Communication.CommunicationIdentifier> targets = null, Azure.Communication.CallAutomation.CallConnectionState callConnectionState = default(Azure.Communication.CallAutomation.CallConnectionState), System.Uri callbackUri = null, Azure.Communication.CommunicationIdentifier sourceIdentity = null, Azure.Communication.PhoneNumberIdentifier sourceCallerIdNumber = null, string sourceDisplayName = null, Azure.Communication.CommunicationUserIdentifier answeredBy = null, Azure.Communication.CallAutomation.MediaStreamingSubscription mediaStreamingSubscription = null, Azure.Communication.CallAutomation.TranscriptionSubscription transcriptionSubscription = null, Azure.Communication.PhoneNumberIdentifier answeredFor = null) { throw null; }
        public static Azure.Communication.CallAutomation.CallDisconnected CallDisconnected(string callConnectionId = null, string serverCallId = null, string correlationId = null, string operationContext = null, Azure.Communication.CallAutomation.ResultInformation resultInformation = null) { throw null; }
        public static Azure.Communication.CallAutomation.CallParticipant CallParticipant(Azure.Communication.CommunicationIdentifier identifier = null, bool isMuted = false, bool isOnHold = false) { throw null; }
        public static Azure.Communication.CallAutomation.CallTransferAccepted CallTransferAccepted(string callConnectionId = null, string serverCallId = null, string correlationId = null, string operationContext = null, Azure.Communication.CallAutomation.ResultInformation resultInformation = null, Azure.Communication.CommunicationIdentifier transferee = null, Azure.Communication.CommunicationIdentifier transferTarget = null) { throw null; }
        public static Azure.Communication.CallAutomation.CallTransferFailed CallTransferFailed(string callConnectionId = null, string serverCallId = null, string correlationId = null, string operationContext = null, Azure.Communication.CallAutomation.ResultInformation resultInformation = null) { throw null; }
        public static Azure.Communication.CallAutomation.CancelAddParticipantFailed CancelAddParticipantFailed(string callConnectionId = null, string serverCallId = null, string correlationId = null, string invitationId = null, Azure.Communication.CallAutomation.ResultInformation resultInformation = null, string operationContext = null) { throw null; }
        public static Azure.Communication.CallAutomation.CancelAddParticipantOperationResult CancelAddParticipantResult(string invitationId = null, string operationContext = null) { throw null; }
        public static Azure.Communication.CallAutomation.CancelAddParticipantSucceeded CancelAddParticipantSucceeded(string callConnectionId = null, string serverCallId = null, string correlationId = null, string invitationId = null, string operationContext = null, Azure.Communication.CallAutomation.ResultInformation resultInformation = null) { throw null; }
        public static Azure.Communication.CallAutomation.ChoiceResult ChoiceResult(string label = null, string recognizedPhrase = null) { throw null; }
        public static Azure.Communication.CallAutomation.ContinuousDtmfRecognitionStopped ContinuousDtmfRecognitionStopped(string callConnectionId = null, string serverCallId = null, string correlationId = null, string operationContext = null, Azure.Communication.CallAutomation.ResultInformation resultInformation = null) { throw null; }
        public static Azure.Communication.CallAutomation.ContinuousDtmfRecognitionToneFailed ContinuousDtmfRecognitionToneFailed(string callConnectionId = null, string serverCallId = null, string correlationId = null, Azure.Communication.CallAutomation.ResultInformation resultInformation = null, string operationContext = null) { throw null; }
        public static Azure.Communication.CallAutomation.ContinuousDtmfRecognitionToneReceived ContinuousDtmfRecognitionToneReceived(int? sequenceId = default(int?), Azure.Communication.CallAutomation.DtmfTone? tone = default(Azure.Communication.CallAutomation.DtmfTone?), string callConnectionId = null, string serverCallId = null, string correlationId = null, Azure.Communication.CallAutomation.ResultInformation resultInformation = null, string operationContext = null) { throw null; }
        public static Azure.Communication.CallAutomation.CreateCallFailed CreateCallFailed(string callConnectionId = null, string serverCallId = null, string correlationId = null, Azure.Communication.CallAutomation.ResultInformation resultInformation = null, string operationContext = null) { throw null; }
        public static Azure.Communication.CallAutomation.CreateCallResult CreateCallResult(Azure.Communication.CallAutomation.CallConnection callConnection = null, Azure.Communication.CallAutomation.CallConnectionProperties callConnectionProperties = null) { throw null; }
        public static Azure.Communication.CallAutomation.DtmfResult DtmfResult(System.Collections.Generic.IEnumerable<Azure.Communication.CallAutomation.DtmfTone> tones = null) { throw null; }
<<<<<<< HEAD
        public static Azure.Communication.CallAutomation.Models.ErrorDetails ErrorDetails(string code = null, string message = null, Azure.Communication.CallAutomation.Models.ErrorDetails innerError = null) { throw null; }
=======
        public static Azure.Communication.CallAutomation.ErrorDetails ErrorDetails(string code = null, string message = null, Azure.Communication.CallAutomation.ErrorDetails innerError = null) { throw null; }
>>>>>>> ec100a3c
        public static Azure.Communication.CallAutomation.HoldAudioCompleted HoldAudioCompleted(string callConnectionId = null, string serverCallId = null, string correlationId = null, string operationContext = null, Azure.Communication.CallAutomation.ResultInformation resultInformation = null) { throw null; }
        public static Azure.Communication.CallAutomation.HoldAudioPaused HoldAudioPaused(string callConnectionId = null, string serverCallId = null, string correlationId = null, string operationContext = null, Azure.Communication.CallAutomation.ResultInformation resultInformation = null) { throw null; }
        public static Azure.Communication.CallAutomation.HoldAudioResumed HoldAudioResumed(string callConnectionId = null, string serverCallId = null, string correlationId = null, string operationContext = null, Azure.Communication.CallAutomation.ResultInformation resultInformation = null) { throw null; }
        public static Azure.Communication.CallAutomation.HoldAudioStarted HoldAudioStarted(string callConnectionId = null, string serverCallId = null, string correlationId = null, string operationContext = null, Azure.Communication.CallAutomation.ResultInformation resultInformation = null) { throw null; }
        public static Azure.Communication.CallAutomation.HoldFailed HoldFailed(string callConnectionId = null, string serverCallId = null, string correlationId = null, string operationContext = null, Azure.Communication.CallAutomation.ResultInformation resultInformation = null) { throw null; }
        public static Azure.Communication.CallAutomation.MediaStreamingFailed MediaStreamingFailed(Azure.Communication.CallAutomation.MediaStreamingUpdate mediaStreamingUpdate = null, string callConnectionId = null, string serverCallId = null, string correlationId = null, string operationContext = null, Azure.Communication.CallAutomation.ResultInformation resultInformation = null) { throw null; }
        public static Azure.Communication.CallAutomation.MediaStreamingStarted MediaStreamingStarted(Azure.Communication.CallAutomation.MediaStreamingUpdate mediaStreamingUpdate = null, string callConnectionId = null, string serverCallId = null, string correlationId = null, string operationContext = null, Azure.Communication.CallAutomation.ResultInformation resultInformation = null) { throw null; }
        public static Azure.Communication.CallAutomation.MediaStreamingStopped MediaStreamingStopped(Azure.Communication.CallAutomation.MediaStreamingUpdate mediaStreamingUpdate = null, string callConnectionId = null, string serverCallId = null, string correlationId = null, string operationContext = null, Azure.Communication.CallAutomation.ResultInformation resultInformation = null) { throw null; }
        public static Azure.Communication.CallAutomation.MediaStreamingUpdate MediaStreamingUpdate(string contentType = null, Azure.Communication.CallAutomation.MediaStreamingStatus? mediaStreamingStatus = default(Azure.Communication.CallAutomation.MediaStreamingStatus?), Azure.Communication.CallAutomation.MediaStreamingStatusDetails? mediaStreamingStatusDetails = default(Azure.Communication.CallAutomation.MediaStreamingStatusDetails?)) { throw null; }
        public static Azure.Communication.CallAutomation.MuteParticipantResult MuteParticipantResult(string operationContext = null) { throw null; }
        public static Azure.Communication.CallAutomation.ParticipantsUpdated ParticipantsUpdated(string callConnectionId = null, string serverCallId = null, string correlationId = null, System.Collections.Generic.IEnumerable<Azure.Communication.CallAutomation.CallParticipant> participants = null, int sequenceNumber = 0, Azure.Communication.CallAutomation.ResultInformation resultInformation = null) { throw null; }
        public static Azure.Communication.CallAutomation.PlayCanceled PlayCanceled(string callConnectionId = null, string serverCallId = null, string correlationId = null, string operationContext = null, Azure.Communication.CallAutomation.ResultInformation resultInformation = null) { throw null; }
        public static Azure.Communication.CallAutomation.PlayCompleted PlayCompleted(string callConnectionId = null, string serverCallId = null, string correlationId = null, string operationContext = null, Azure.Communication.CallAutomation.ResultInformation resultInformation = null) { throw null; }
        public static Azure.Communication.CallAutomation.PlayFailed PlayFailed(string callConnectionId = null, string serverCallId = null, string correlationId = null, string operationContext = null, Azure.Communication.CallAutomation.ResultInformation resultInformation = null, int? failedPlaySourceIndex = default(int?)) { throw null; }
        public static Azure.Communication.CallAutomation.PlayPaused PlayPaused(string callConnectionId = null, string serverCallId = null, string correlationId = null, string operationContext = null, Azure.Communication.CallAutomation.ResultInformation resultInformation = null) { throw null; }
        public static Azure.Communication.CallAutomation.PlayResumed PlayResumed(string callConnectionId = null, string serverCallId = null, string correlationId = null, string operationContext = null, Azure.Communication.CallAutomation.ResultInformation resultInformation = null) { throw null; }
        public static Azure.Communication.CallAutomation.PlayStarted PlayStarted(string callConnectionId = null, string serverCallId = null, string correlationId = null, string operationContext = null, Azure.Communication.CallAutomation.ResultInformation resultInformation = null) { throw null; }
        public static Azure.Communication.CallAutomation.RecognizeCanceled RecognizeCanceled(string callConnectionId = null, string serverCallId = null, string correlationId = null, string operationContext = null, Azure.Communication.CallAutomation.ResultInformation resultInformation = null) { throw null; }
        public static Azure.Communication.CallAutomation.RecognizeCompleted RecognizeCompleted(string callConnectionId = null, string serverCallId = null, string correlationId = null, string operationContext = null, Azure.Communication.CallAutomation.ResultInformation resultInformation = null, Azure.Communication.CallAutomation.CallMediaRecognitionType recognitionType = default(Azure.Communication.CallAutomation.CallMediaRecognitionType), Azure.Communication.CallAutomation.RecognizeResult recognizeResult = null) { throw null; }
        public static Azure.Communication.CallAutomation.RecognizeFailed RecognizeFailed(string callConnectionId = null, string serverCallId = null, string correlationId = null, string operationContext = null, Azure.Communication.CallAutomation.ResultInformation resultInformation = null, int? failedPlaySourceIndex = default(int?)) { throw null; }
        public static Azure.Communication.CallAutomation.RecordingChunkStorageInfo RecordingChunkStorageInfo(string documentId = null, int? index = default(int?), Azure.Communication.CallAutomation.ChunkEndReason? endReason = default(Azure.Communication.CallAutomation.ChunkEndReason?), string contentLocation = null, string metadataLocation = null, string deleteLocation = null) { throw null; }
<<<<<<< HEAD
        public static Azure.Communication.CallAutomation.Models.RecordingResult RecordingResult(string recordingId = null, Azure.Communication.CallAutomation.RecordingStorageInfo recordingStorageInfo = null, System.Collections.Generic.IEnumerable<Azure.Communication.CallAutomation.Models.ErrorDetails> errors = null, System.DateTimeOffset? recordingStartTime = default(System.DateTimeOffset?), long? recordingDurationMs = default(long?), Azure.Communication.CallAutomation.CallSessionEndReason? sessionEndReason = default(Azure.Communication.CallAutomation.CallSessionEndReason?), System.DateTimeOffset? recordingExpirationTime = default(System.DateTimeOffset?)) { throw null; }
=======
        public static Azure.Communication.CallAutomation.RecordingResult RecordingResult(string recordingId = null, Azure.Communication.CallAutomation.RecordingStorageInfo recordingStorageInfo = null, System.Collections.Generic.IEnumerable<Azure.Communication.CallAutomation.ErrorDetails> errors = null, System.DateTimeOffset? recordingStartTime = default(System.DateTimeOffset?), long? recordingDurationMs = default(long?), Azure.Communication.CallAutomation.CallSessionEndReason? sessionEndReason = default(Azure.Communication.CallAutomation.CallSessionEndReason?), System.DateTimeOffset? recordingExpirationTime = default(System.DateTimeOffset?)) { throw null; }
>>>>>>> ec100a3c
        public static Azure.Communication.CallAutomation.RecordingStateChanged RecordingStateChanged(string callConnectionId = null, string serverCallId = null, string correlationId = null, string recordingId = null, Azure.Communication.CallAutomation.RecordingState state = default(Azure.Communication.CallAutomation.RecordingState), System.DateTimeOffset? startDateTime = default(System.DateTimeOffset?), Azure.Communication.CallAutomation.RecordingKind? recordingKind = default(Azure.Communication.CallAutomation.RecordingKind?), Azure.Communication.CallAutomation.ResultInformation resultInformation = null) { throw null; }
        public static Azure.Communication.CallAutomation.RecordingStateResult RecordingStateResult(string recordingId = null, Azure.Communication.CallAutomation.RecordingState? recordingState = default(Azure.Communication.CallAutomation.RecordingState?), Azure.Communication.CallAutomation.RecordingKind? recordingKind = default(Azure.Communication.CallAutomation.RecordingKind?)) { throw null; }
        public static Azure.Communication.CallAutomation.RecordingStorageInfo RecordingStorageInfo(System.Collections.Generic.IEnumerable<Azure.Communication.CallAutomation.RecordingChunkStorageInfo> recordingChunks = null) { throw null; }
        public static Azure.Communication.CallAutomation.RemoveParticipantFailed RemoveParticipantFailed(string callConnectionId = null, string serverCallId = null, string correlationId = null, string operationContext = null, Azure.Communication.CallAutomation.ResultInformation resultInformation = null, Azure.Communication.CommunicationIdentifier participant = null) { throw null; }
        public static Azure.Communication.CallAutomation.RemoveParticipantResult RemoveParticipantResult(string operationContext = null) { throw null; }
        public static Azure.Communication.CallAutomation.RemoveParticipantSucceeded RemoveParticipantSucceeded(string callConnectionId = null, string serverCallId = null, string correlationId = null, string operationContext = null, Azure.Communication.CallAutomation.ResultInformation resultInformation = null, Azure.Communication.CommunicationIdentifier participant = null) { throw null; }
        public static Azure.Communication.CallAutomation.ResultInformation ResultInformation(int? code = default(int?), int? subCode = default(int?), string message = null) { throw null; }
        public static Azure.Communication.CallAutomation.SendDtmfTonesCompleted SendDtmfTonesCompleted(string callConnectionId = null, string serverCallId = null, string correlationId = null, string operationContext = null, Azure.Communication.CallAutomation.ResultInformation resultInformation = null) { throw null; }
        public static Azure.Communication.CallAutomation.SendDtmfTonesFailed SendDtmfTonesFailed(string callConnectionId = null, string serverCallId = null, string correlationId = null, string operationContext = null, Azure.Communication.CallAutomation.ResultInformation resultInformation = null) { throw null; }
        public static Azure.Communication.CallAutomation.SendDtmfTonesResult SendDtmfTonesResult(string operationContext = null) { throw null; }
        public static Azure.Communication.CallAutomation.SpeechResult SpeechResult(string speech = null) { throw null; }
        public static Azure.Communication.CallAutomation.StartRecordingFailed StartRecordingFailed(string callConnectionId = null, string correlationId = null, string recordingId = null) { throw null; }
        public static Azure.Communication.CallAutomation.TranscriptionFailed TranscriptionFailed(Azure.Communication.CallAutomation.TranscriptionUpdate transcriptionUpdate = null, string callConnectionId = null, string serverCallId = null, string correlationId = null, string operationContext = null, Azure.Communication.CallAutomation.ResultInformation resultInformation = null) { throw null; }
        public static Azure.Communication.CallAutomation.TranscriptionStarted TranscriptionStarted(Azure.Communication.CallAutomation.TranscriptionUpdate transcriptionUpdate = null, string callConnectionId = null, string serverCallId = null, string correlationId = null, string operationContext = null, Azure.Communication.CallAutomation.ResultInformation resultInformation = null) { throw null; }
        public static Azure.Communication.CallAutomation.TranscriptionStopped TranscriptionStopped(Azure.Communication.CallAutomation.TranscriptionUpdate transcriptionUpdate = null, string callConnectionId = null, string serverCallId = null, string correlationId = null, string operationContext = null, Azure.Communication.CallAutomation.ResultInformation resultInformation = null) { throw null; }
        public static Azure.Communication.CallAutomation.TranscriptionUpdate TranscriptionUpdate(Azure.Communication.CallAutomation.TranscriptionStatus? transcriptionStatus = default(Azure.Communication.CallAutomation.TranscriptionStatus?), Azure.Communication.CallAutomation.TranscriptionStatusDetails? transcriptionStatusDetails = default(Azure.Communication.CallAutomation.TranscriptionStatusDetails?)) { throw null; }
        public static Azure.Communication.CallAutomation.TranscriptionUpdated TranscriptionUpdated(Azure.Communication.CallAutomation.TranscriptionUpdate transcriptionUpdate = null, string callConnectionId = null, string serverCallId = null, string correlationId = null, string operationContext = null, Azure.Communication.CallAutomation.ResultInformation resultInformation = null) { throw null; }
        public static Azure.Communication.CallAutomation.TransferCallToParticipantResult TransferCallToParticipantResult(string operationContext = null) { throw null; }
        public static Azure.Communication.CallAutomation.UnmuteParticipantResult UnmuteParticipantResult(string operationContext = null) { throw null; }
        public static Azure.Communication.CallAutomation.UserConsent UserConsent(int? recording = default(int?)) { throw null; }
    }
    public partial class CallConnected : Azure.Communication.CallAutomation.CallAutomationEventBase
    {
        internal CallConnected() { }
        public static Azure.Communication.CallAutomation.CallConnected Deserialize(string content) { throw null; }
    }
    public partial class CallConnection
    {
        protected CallConnection() { }
        public virtual string CallConnectionId { get { throw null; } }
        public virtual Azure.Response<Azure.Communication.CallAutomation.AddParticipantResult> AddParticipant(Azure.Communication.CallAutomation.AddParticipantOptions options, System.Threading.CancellationToken cancellationToken = default(System.Threading.CancellationToken)) { throw null; }
        public virtual Azure.Response<Azure.Communication.CallAutomation.AddParticipantResult> AddParticipant(Azure.Communication.CallAutomation.CallInvite participantToAdd, System.Threading.CancellationToken cancellationToken = default(System.Threading.CancellationToken)) { throw null; }
        public virtual System.Threading.Tasks.Task<Azure.Response<Azure.Communication.CallAutomation.AddParticipantResult>> AddParticipantAsync(Azure.Communication.CallAutomation.AddParticipantOptions options, System.Threading.CancellationToken cancellationToken = default(System.Threading.CancellationToken)) { throw null; }
        public virtual System.Threading.Tasks.Task<Azure.Response<Azure.Communication.CallAutomation.AddParticipantResult>> AddParticipantAsync(Azure.Communication.CallAutomation.CallInvite participantToAdd, System.Threading.CancellationToken cancellationToken = default(System.Threading.CancellationToken)) { throw null; }
        public virtual Azure.Response<Azure.Communication.CallAutomation.CancelAddParticipantOperationResult> CancelAddParticipantOperation(Azure.Communication.CallAutomation.CancelAddParticipantOperationOptions options, System.Threading.CancellationToken cancellationToken = default(System.Threading.CancellationToken)) { throw null; }
        public virtual Azure.Response<Azure.Communication.CallAutomation.CancelAddParticipantOperationResult> CancelAddParticipantOperation(string invitationId, System.Threading.CancellationToken cancellationToken = default(System.Threading.CancellationToken)) { throw null; }
        public virtual System.Threading.Tasks.Task<Azure.Response<Azure.Communication.CallAutomation.CancelAddParticipantOperationResult>> CancelAddParticipantOperationAsync(Azure.Communication.CallAutomation.CancelAddParticipantOperationOptions options, System.Threading.CancellationToken cancellationToken = default(System.Threading.CancellationToken)) { throw null; }
        public virtual System.Threading.Tasks.Task<Azure.Response<Azure.Communication.CallAutomation.CancelAddParticipantOperationResult>> CancelAddParticipantOperationAsync(string invitationId, System.Threading.CancellationToken cancellationToken = default(System.Threading.CancellationToken)) { throw null; }
        public virtual Azure.Response<Azure.Communication.CallAutomation.CallConnectionProperties> GetCallConnectionProperties(System.Threading.CancellationToken cancellationToken = default(System.Threading.CancellationToken)) { throw null; }
        public virtual System.Threading.Tasks.Task<Azure.Response<Azure.Communication.CallAutomation.CallConnectionProperties>> GetCallConnectionPropertiesAsync(System.Threading.CancellationToken cancellationToken = default(System.Threading.CancellationToken)) { throw null; }
        public virtual Azure.Communication.CallAutomation.CallDialog GetCallDialog() { throw null; }
        public virtual Azure.Communication.CallAutomation.CallMedia GetCallMedia() { throw null; }
        public virtual Azure.Response<Azure.Communication.CallAutomation.CallParticipant> GetParticipant(Azure.Communication.CommunicationIdentifier participantIdentifier, System.Threading.CancellationToken cancellationToken = default(System.Threading.CancellationToken)) { throw null; }
        public virtual System.Threading.Tasks.Task<Azure.Response<Azure.Communication.CallAutomation.CallParticipant>> GetParticipantAsync(Azure.Communication.CommunicationIdentifier participantIdentifier, System.Threading.CancellationToken cancellationToken = default(System.Threading.CancellationToken)) { throw null; }
        public virtual Azure.Response<System.Collections.Generic.IReadOnlyList<Azure.Communication.CallAutomation.CallParticipant>> GetParticipants(System.Threading.CancellationToken cancellationToken = default(System.Threading.CancellationToken)) { throw null; }
        public virtual System.Threading.Tasks.Task<Azure.Response<System.Collections.Generic.IReadOnlyList<Azure.Communication.CallAutomation.CallParticipant>>> GetParticipantsAsync(System.Threading.CancellationToken cancellationToken = default(System.Threading.CancellationToken)) { throw null; }
        public virtual Azure.Response HangUp(bool forEveryone, System.Threading.CancellationToken cancellationToken = default(System.Threading.CancellationToken)) { throw null; }
        public virtual System.Threading.Tasks.Task<Azure.Response> HangUpAsync(bool forEveryone, System.Threading.CancellationToken cancellationToken = default(System.Threading.CancellationToken)) { throw null; }
        public virtual Azure.Response<Azure.Communication.CallAutomation.MuteParticipantResult> MuteParticipant(Azure.Communication.CallAutomation.MuteParticipantOptions options, System.Threading.CancellationToken cancellationToken = default(System.Threading.CancellationToken)) { throw null; }
        public virtual Azure.Response<Azure.Communication.CallAutomation.MuteParticipantResult> MuteParticipant(Azure.Communication.CommunicationIdentifier targetParticipant, System.Threading.CancellationToken cancellationToken = default(System.Threading.CancellationToken)) { throw null; }
        public virtual System.Threading.Tasks.Task<Azure.Response<Azure.Communication.CallAutomation.MuteParticipantResult>> MuteParticipantAsync(Azure.Communication.CallAutomation.MuteParticipantOptions options, System.Threading.CancellationToken cancellationToken = default(System.Threading.CancellationToken)) { throw null; }
        public virtual System.Threading.Tasks.Task<Azure.Response<Azure.Communication.CallAutomation.MuteParticipantResult>> MuteParticipantAsync(Azure.Communication.CommunicationIdentifier targetParticipant, System.Threading.CancellationToken cancellationToken = default(System.Threading.CancellationToken)) { throw null; }
        public virtual Azure.Response<Azure.Communication.CallAutomation.RemoveParticipantResult> RemoveParticipant(Azure.Communication.CallAutomation.RemoveParticipantOptions options, System.Threading.CancellationToken cancellationToken = default(System.Threading.CancellationToken)) { throw null; }
        public virtual Azure.Response<Azure.Communication.CallAutomation.RemoveParticipantResult> RemoveParticipant(Azure.Communication.CommunicationIdentifier participantToRemove, string operationContext = null, System.Threading.CancellationToken cancellationToken = default(System.Threading.CancellationToken)) { throw null; }
        public virtual System.Threading.Tasks.Task<Azure.Response<Azure.Communication.CallAutomation.RemoveParticipantResult>> RemoveParticipantAsync(Azure.Communication.CallAutomation.RemoveParticipantOptions options, System.Threading.CancellationToken cancellationToken = default(System.Threading.CancellationToken)) { throw null; }
        public virtual System.Threading.Tasks.Task<Azure.Response<Azure.Communication.CallAutomation.RemoveParticipantResult>> RemoveParticipantAsync(Azure.Communication.CommunicationIdentifier participantToRemove, string operationContext = null, System.Threading.CancellationToken cancellationToken = default(System.Threading.CancellationToken)) { throw null; }
        public virtual Azure.Response<Azure.Communication.CallAutomation.TransferCallToParticipantResult> TransferCallToParticipant(Azure.Communication.CallAutomation.TransferToParticipantOptions options, System.Threading.CancellationToken cancellationToken = default(System.Threading.CancellationToken)) { throw null; }
        public virtual Azure.Response<Azure.Communication.CallAutomation.TransferCallToParticipantResult> TransferCallToParticipant(Azure.Communication.CommunicationIdentifier targetParticipant, System.Threading.CancellationToken cancellationToken = default(System.Threading.CancellationToken)) { throw null; }
        public virtual System.Threading.Tasks.Task<Azure.Response<Azure.Communication.CallAutomation.TransferCallToParticipantResult>> TransferCallToParticipantAsync(Azure.Communication.CallAutomation.TransferToParticipantOptions options, System.Threading.CancellationToken cancellationToken = default(System.Threading.CancellationToken)) { throw null; }
        public virtual System.Threading.Tasks.Task<Azure.Response<Azure.Communication.CallAutomation.TransferCallToParticipantResult>> TransferCallToParticipantAsync(Azure.Communication.CommunicationIdentifier targetParticipant, System.Threading.CancellationToken cancellationToken = default(System.Threading.CancellationToken)) { throw null; }
        public virtual Azure.Response<Azure.Communication.CallAutomation.UnmuteParticipantResult> UnmuteParticipant(Azure.Communication.CallAutomation.UnmuteParticipantOptions options, System.Threading.CancellationToken cancellationToken = default(System.Threading.CancellationToken)) { throw null; }
        public virtual Azure.Response<Azure.Communication.CallAutomation.UnmuteParticipantResult> UnmuteParticipant(Azure.Communication.CommunicationIdentifier targetParticipant, System.Threading.CancellationToken cancellationToken = default(System.Threading.CancellationToken)) { throw null; }
        public virtual System.Threading.Tasks.Task<Azure.Response<Azure.Communication.CallAutomation.UnmuteParticipantResult>> UnmuteParticipantAsync(Azure.Communication.CallAutomation.UnmuteParticipantOptions options, System.Threading.CancellationToken cancellationToken = default(System.Threading.CancellationToken)) { throw null; }
        public virtual System.Threading.Tasks.Task<Azure.Response<Azure.Communication.CallAutomation.UnmuteParticipantResult>> UnmuteParticipantAsync(Azure.Communication.CommunicationIdentifier targetParticipant, System.Threading.CancellationToken cancellationToken = default(System.Threading.CancellationToken)) { throw null; }
    }
    public partial class CallConnectionProperties
    {
        internal CallConnectionProperties() { }
        public Azure.Communication.CommunicationUserIdentifier AnsweredBy { get { throw null; } }
        public Azure.Communication.PhoneNumberIdentifier AnsweredFor { get { throw null; } }
        public System.Uri CallbackUri { get { throw null; } }
        public string CallConnectionId { get { throw null; } }
        public Azure.Communication.CallAutomation.CallConnectionState CallConnectionState { get { throw null; } }
        public string CorrelationId { get { throw null; } }
        public Azure.Communication.CallAutomation.MediaStreamingSubscription MediaStreamingSubscription { get { throw null; } }
        public string ServerCallId { get { throw null; } }
        public Azure.Communication.CommunicationIdentifier Source { get { throw null; } }
        public Azure.Communication.PhoneNumberIdentifier SourceCallerIdNumber { get { throw null; } }
        public string SourceDisplayName { get { throw null; } }
        public System.Collections.Generic.IReadOnlyList<Azure.Communication.CommunicationIdentifier> Targets { get { throw null; } }
        public Azure.Communication.CallAutomation.TranscriptionSubscription TranscriptionSubscription { get { throw null; } }
    }
    [System.Runtime.InteropServices.StructLayoutAttribute(System.Runtime.InteropServices.LayoutKind.Sequential)]
    public readonly partial struct CallConnectionState : System.IEquatable<Azure.Communication.CallAutomation.CallConnectionState>
    {
        private readonly object _dummy;
        private readonly int _dummyPrimitive;
        public CallConnectionState(string value) { throw null; }
        public static Azure.Communication.CallAutomation.CallConnectionState Connected { get { throw null; } }
        public static Azure.Communication.CallAutomation.CallConnectionState Connecting { get { throw null; } }
        public static Azure.Communication.CallAutomation.CallConnectionState Disconnected { get { throw null; } }
        public static Azure.Communication.CallAutomation.CallConnectionState Disconnecting { get { throw null; } }
        public static Azure.Communication.CallAutomation.CallConnectionState TransferAccepted { get { throw null; } }
        public static Azure.Communication.CallAutomation.CallConnectionState Transferring { get { throw null; } }
        public static Azure.Communication.CallAutomation.CallConnectionState Unknown { get { throw null; } }
        public bool Equals(Azure.Communication.CallAutomation.CallConnectionState other) { throw null; }
        [System.ComponentModel.EditorBrowsableAttribute(System.ComponentModel.EditorBrowsableState.Never)]
        public override bool Equals(object obj) { throw null; }
        [System.ComponentModel.EditorBrowsableAttribute(System.ComponentModel.EditorBrowsableState.Never)]
        public override int GetHashCode() { throw null; }
        public static bool operator ==(Azure.Communication.CallAutomation.CallConnectionState left, Azure.Communication.CallAutomation.CallConnectionState right) { throw null; }
        public static implicit operator Azure.Communication.CallAutomation.CallConnectionState (string value) { throw null; }
        public static bool operator !=(Azure.Communication.CallAutomation.CallConnectionState left, Azure.Communication.CallAutomation.CallConnectionState right) { throw null; }
        public override string ToString() { throw null; }
    }
    public partial class CallDialog
    {
        protected CallDialog() { }
        public virtual string CallConnectionId { get { throw null; } }
        public virtual Azure.Response<Azure.Communication.CallAutomation.DialogResult> StartDialog(Azure.Communication.CallAutomation.StartDialogOptions startDialog, System.Threading.CancellationToken cancellationToken = default(System.Threading.CancellationToken)) { throw null; }
        public virtual System.Threading.Tasks.Task<Azure.Response<Azure.Communication.CallAutomation.DialogResult>> StartDialogAsync(Azure.Communication.CallAutomation.StartDialogOptions startDialogOptions, System.Threading.CancellationToken cancellationToken = default(System.Threading.CancellationToken)) { throw null; }
        public virtual Azure.Response<Azure.Communication.CallAutomation.DialogResult> StopDialog(string dialogId, System.Uri operationCallbackUri = null, System.Threading.CancellationToken cancellationToken = default(System.Threading.CancellationToken)) { throw null; }
        public virtual System.Threading.Tasks.Task<Azure.Response<Azure.Communication.CallAutomation.DialogResult>> StopDialogAsync(string dialogId, System.Uri operationCallbackUri = null, System.Threading.CancellationToken cancellationToken = default(System.Threading.CancellationToken)) { throw null; }
        public virtual Azure.Response UpdateDialog(Azure.Communication.CallAutomation.UpdateDialogOptions updateDialogOptions, System.Threading.CancellationToken cancellationToken = default(System.Threading.CancellationToken)) { throw null; }
        public virtual System.Threading.Tasks.Task<Azure.Response> UpdateDialogAsync(Azure.Communication.CallAutomation.UpdateDialogOptions updateDialogOptions, System.Threading.CancellationToken cancellationToken = default(System.Threading.CancellationToken)) { throw null; }
    }
    public partial class CallDisconnected : Azure.Communication.CallAutomation.CallAutomationEventBase
    {
        internal CallDisconnected() { }
        public static Azure.Communication.CallAutomation.CallDisconnected Deserialize(string content) { throw null; }
    }
    public partial class CallIntelligenceOptions
    {
        public CallIntelligenceOptions() { }
        public System.Uri BackupCognitiveServicesEndpoint { get { throw null; } set { } }
        public System.Uri CognitiveServicesEndpoint { get { throw null; } set { } }
    }
    public partial class CallInvite
    {
        public CallInvite(Azure.Communication.CommunicationUserIdentifier targetIdentity) { }
        public CallInvite(Azure.Communication.MicrosoftTeamsAppIdentifier targetIdentity) { }
        public CallInvite(Azure.Communication.MicrosoftTeamsUserIdentifier targetIdentity) { }
        public CallInvite(Azure.Communication.PhoneNumberIdentifier targetPhoneNumberIdentity, Azure.Communication.PhoneNumberIdentifier callerIdNumber) { }
        public Azure.Communication.CallAutomation.CustomCallingContext CustomCallingContext { get { throw null; } }
        public Azure.Communication.PhoneNumberIdentifier SourceCallerIdNumber { get { throw null; } set { } }
        public string SourceDisplayName { get { throw null; } set { } }
        public Azure.Communication.CommunicationIdentifier Target { get { throw null; } }
    }
    public abstract partial class CallLocator : System.IEquatable<Azure.Communication.CallAutomation.CallLocator>
    {
        protected CallLocator() { }
        public string Id { get { throw null; } }
        public abstract bool Equals(Azure.Communication.CallAutomation.CallLocator other);
        [System.ComponentModel.EditorBrowsableAttribute(System.ComponentModel.EditorBrowsableState.Never)]
        public override bool Equals(object obj) { throw null; }
    }
    public partial class CallMedia
    {
        protected CallMedia() { }
        public virtual string CallConnectionId { get { throw null; } }
        public virtual Azure.Response<Azure.Communication.CallAutomation.CancelAllMediaOperationsResult> CancelAllMediaOperations(System.Threading.CancellationToken cancellationToken = default(System.Threading.CancellationToken)) { throw null; }
        public virtual System.Threading.Tasks.Task<Azure.Response<Azure.Communication.CallAutomation.CancelAllMediaOperationsResult>> CancelAllMediaOperationsAsync(System.Threading.CancellationToken cancellationToken = default(System.Threading.CancellationToken)) { throw null; }
        public virtual Azure.Response Hold(Azure.Communication.CallAutomation.HoldOptions options, System.Threading.CancellationToken cancellationToken = default(System.Threading.CancellationToken)) { throw null; }
        public virtual Azure.Response Hold(Azure.Communication.CommunicationIdentifier targetParticipant, Azure.Communication.CallAutomation.PlaySource playSource, System.Threading.CancellationToken cancellationToken = default(System.Threading.CancellationToken)) { throw null; }
        public virtual Azure.Response Hold(Azure.Communication.CommunicationIdentifier targetParticipant, System.Threading.CancellationToken cancellationToken = default(System.Threading.CancellationToken)) { throw null; }
        public virtual System.Threading.Tasks.Task<Azure.Response> HoldAsync(Azure.Communication.CallAutomation.HoldOptions options, System.Threading.CancellationToken cancellationToken = default(System.Threading.CancellationToken)) { throw null; }
        public virtual System.Threading.Tasks.Task<Azure.Response> HoldAsync(Azure.Communication.CommunicationIdentifier targetParticipant, Azure.Communication.CallAutomation.PlaySource playSource, System.Threading.CancellationToken cancellationToken = default(System.Threading.CancellationToken)) { throw null; }
        public virtual System.Threading.Tasks.Task<Azure.Response> HoldAsync(Azure.Communication.CommunicationIdentifier targetParticipant, System.Threading.CancellationToken cancellationToken = default(System.Threading.CancellationToken)) { throw null; }
        public virtual Azure.Response<Azure.Communication.CallAutomation.InterruptAudioAndAnnounceResult> InterruptAudioAndAnnounce(Azure.Communication.CallAutomation.InterruptAudioAndAnnounceOptions announcementOptions, System.Threading.CancellationToken cancellationToken = default(System.Threading.CancellationToken)) { throw null; }
        public virtual System.Threading.Tasks.Task<Azure.Response<Azure.Communication.CallAutomation.InterruptAudioAndAnnounceResult>> InterruptAudioAndAnnounceAsync(Azure.Communication.CallAutomation.InterruptAudioAndAnnounceOptions announcementOptions, System.Threading.CancellationToken cancellationToken = default(System.Threading.CancellationToken)) { throw null; }
        public virtual Azure.Response<Azure.Communication.CallAutomation.PlayResult> Play(Azure.Communication.CallAutomation.PlayOptions options, System.Threading.CancellationToken cancellationToken = default(System.Threading.CancellationToken)) { throw null; }
        public virtual Azure.Response<Azure.Communication.CallAutomation.PlayResult> Play(Azure.Communication.CallAutomation.PlaySource playSource, System.Collections.Generic.IEnumerable<Azure.Communication.CommunicationIdentifier> playTo, System.Threading.CancellationToken cancellationToken = default(System.Threading.CancellationToken)) { throw null; }
        public virtual Azure.Response<Azure.Communication.CallAutomation.PlayResult> Play(System.Collections.Generic.IEnumerable<Azure.Communication.CallAutomation.PlaySource> playSources, System.Collections.Generic.IEnumerable<Azure.Communication.CommunicationIdentifier> playTo, System.Threading.CancellationToken cancellationToken = default(System.Threading.CancellationToken)) { throw null; }
        public virtual System.Threading.Tasks.Task<Azure.Response<Azure.Communication.CallAutomation.PlayResult>> PlayAsync(Azure.Communication.CallAutomation.PlayOptions options, System.Threading.CancellationToken cancellationToken = default(System.Threading.CancellationToken)) { throw null; }
        public virtual System.Threading.Tasks.Task<Azure.Response<Azure.Communication.CallAutomation.PlayResult>> PlayAsync(Azure.Communication.CallAutomation.PlaySource playSource, System.Collections.Generic.IEnumerable<Azure.Communication.CommunicationIdentifier> playTo, System.Threading.CancellationToken cancellationToken = default(System.Threading.CancellationToken)) { throw null; }
        public virtual System.Threading.Tasks.Task<Azure.Response<Azure.Communication.CallAutomation.PlayResult>> PlayAsync(System.Collections.Generic.IEnumerable<Azure.Communication.CallAutomation.PlaySource> playSources, System.Collections.Generic.IEnumerable<Azure.Communication.CommunicationIdentifier> playTo, System.Threading.CancellationToken cancellationToken = default(System.Threading.CancellationToken)) { throw null; }
        public virtual Azure.Response<Azure.Communication.CallAutomation.PlayResult> PlayToAll(Azure.Communication.CallAutomation.PlaySource playSource, System.Threading.CancellationToken cancellationToken = default(System.Threading.CancellationToken)) { throw null; }
        public virtual Azure.Response<Azure.Communication.CallAutomation.PlayResult> PlayToAll(Azure.Communication.CallAutomation.PlayToAllOptions options, System.Threading.CancellationToken cancellationToken = default(System.Threading.CancellationToken)) { throw null; }
        public virtual Azure.Response<Azure.Communication.CallAutomation.PlayResult> PlayToAll(System.Collections.Generic.IEnumerable<Azure.Communication.CallAutomation.PlaySource> playSources, System.Threading.CancellationToken cancellationToken = default(System.Threading.CancellationToken)) { throw null; }
        public virtual System.Threading.Tasks.Task<Azure.Response<Azure.Communication.CallAutomation.PlayResult>> PlayToAllAsync(Azure.Communication.CallAutomation.PlaySource playSource, System.Threading.CancellationToken cancellationToken = default(System.Threading.CancellationToken)) { throw null; }
        public virtual System.Threading.Tasks.Task<Azure.Response<Azure.Communication.CallAutomation.PlayResult>> PlayToAllAsync(Azure.Communication.CallAutomation.PlayToAllOptions options, System.Threading.CancellationToken cancellationToken = default(System.Threading.CancellationToken)) { throw null; }
        public virtual System.Threading.Tasks.Task<Azure.Response<Azure.Communication.CallAutomation.PlayResult>> PlayToAllAsync(System.Collections.Generic.IEnumerable<Azure.Communication.CallAutomation.PlaySource> playSources, System.Threading.CancellationToken cancellationToken = default(System.Threading.CancellationToken)) { throw null; }
        public virtual Azure.Response<Azure.Communication.CallAutomation.SendDtmfTonesResult> SendDtmfTones(Azure.Communication.CallAutomation.SendDtmfTonesOptions options, System.Threading.CancellationToken cancellationToken = default(System.Threading.CancellationToken)) { throw null; }
        public virtual Azure.Response<Azure.Communication.CallAutomation.SendDtmfTonesResult> SendDtmfTones(System.Collections.Generic.IEnumerable<Azure.Communication.CallAutomation.DtmfTone> tones, Azure.Communication.CommunicationIdentifier targetParticipant, System.Threading.CancellationToken cancellationToken = default(System.Threading.CancellationToken)) { throw null; }
        public virtual System.Threading.Tasks.Task<Azure.Response<Azure.Communication.CallAutomation.SendDtmfTonesResult>> SendDtmfTonesAsync(Azure.Communication.CallAutomation.SendDtmfTonesOptions options, System.Threading.CancellationToken cancellationToken = default(System.Threading.CancellationToken)) { throw null; }
        public virtual System.Threading.Tasks.Task<Azure.Response<Azure.Communication.CallAutomation.SendDtmfTonesResult>> SendDtmfTonesAsync(System.Collections.Generic.IEnumerable<Azure.Communication.CallAutomation.DtmfTone> tones, Azure.Communication.CommunicationIdentifier targetParticipant, System.Threading.CancellationToken cancellationToken = default(System.Threading.CancellationToken)) { throw null; }
        public virtual Azure.Response StartContinuousDtmfRecognition(Azure.Communication.CallAutomation.ContinuousDtmfRecognitionOptions options, System.Threading.CancellationToken cancellationToken = default(System.Threading.CancellationToken)) { throw null; }
        public virtual Azure.Response StartContinuousDtmfRecognition(Azure.Communication.CommunicationIdentifier targetParticipant, System.Threading.CancellationToken cancellationToken = default(System.Threading.CancellationToken)) { throw null; }
        public virtual System.Threading.Tasks.Task<Azure.Response> StartContinuousDtmfRecognitionAsync(Azure.Communication.CallAutomation.ContinuousDtmfRecognitionOptions options, System.Threading.CancellationToken cancellationToken = default(System.Threading.CancellationToken)) { throw null; }
        public virtual System.Threading.Tasks.Task<Azure.Response> StartContinuousDtmfRecognitionAsync(Azure.Communication.CommunicationIdentifier targetParticipant, System.Threading.CancellationToken cancellationToken = default(System.Threading.CancellationToken)) { throw null; }
        public virtual Azure.Response StartMediaStreaming(Azure.Communication.CallAutomation.StartMediaStreamingOptions options = null, System.Threading.CancellationToken cancellationToken = default(System.Threading.CancellationToken)) { throw null; }
        public virtual System.Threading.Tasks.Task<Azure.Response> StartMediaStreamingAsync(Azure.Communication.CallAutomation.StartMediaStreamingOptions options = null, System.Threading.CancellationToken cancellationToken = default(System.Threading.CancellationToken)) { throw null; }
        public virtual Azure.Response<Azure.Communication.CallAutomation.StartRecognizingCallMediaResult> StartRecognizing(Azure.Communication.CallAutomation.CallMediaRecognizeOptions options, System.Threading.CancellationToken cancellationToken = default(System.Threading.CancellationToken)) { throw null; }
        public virtual System.Threading.Tasks.Task<Azure.Response<Azure.Communication.CallAutomation.StartRecognizingCallMediaResult>> StartRecognizingAsync(Azure.Communication.CallAutomation.CallMediaRecognizeOptions options, System.Threading.CancellationToken cancellationToken = default(System.Threading.CancellationToken)) { throw null; }
        public virtual Azure.Response StartTranscription(Azure.Communication.CallAutomation.StartTranscriptionOptions options = null, System.Threading.CancellationToken cancellationToken = default(System.Threading.CancellationToken)) { throw null; }
        public virtual System.Threading.Tasks.Task<Azure.Response> StartTranscriptionAsync(Azure.Communication.CallAutomation.StartTranscriptionOptions options = null, System.Threading.CancellationToken cancellationToken = default(System.Threading.CancellationToken)) { throw null; }
        public virtual Azure.Response StopContinuousDtmfRecognition(Azure.Communication.CallAutomation.ContinuousDtmfRecognitionOptions options, System.Threading.CancellationToken cancellationToken = default(System.Threading.CancellationToken)) { throw null; }
        public virtual Azure.Response StopContinuousDtmfRecognition(Azure.Communication.CommunicationIdentifier targetParticipant, System.Threading.CancellationToken cancellationToken = default(System.Threading.CancellationToken)) { throw null; }
        public virtual System.Threading.Tasks.Task<Azure.Response> StopContinuousDtmfRecognitionAsync(Azure.Communication.CallAutomation.ContinuousDtmfRecognitionOptions options, System.Threading.CancellationToken cancellationToken = default(System.Threading.CancellationToken)) { throw null; }
        public virtual System.Threading.Tasks.Task<Azure.Response> StopContinuousDtmfRecognitionAsync(Azure.Communication.CommunicationIdentifier targetParticipant, System.Threading.CancellationToken cancellationToken = default(System.Threading.CancellationToken)) { throw null; }
        public virtual Azure.Response StopMediaStreaming(Azure.Communication.CallAutomation.StopMediaStreamingOptions options = null, System.Threading.CancellationToken cancellationToken = default(System.Threading.CancellationToken)) { throw null; }
        public virtual System.Threading.Tasks.Task<Azure.Response> StopMediaStreamingAsync(Azure.Communication.CallAutomation.StopMediaStreamingOptions options = null, System.Threading.CancellationToken cancellationToken = default(System.Threading.CancellationToken)) { throw null; }
        public virtual Azure.Response StopTranscription(Azure.Communication.CallAutomation.StopTranscriptionOptions options = null, System.Threading.CancellationToken cancellationToken = default(System.Threading.CancellationToken)) { throw null; }
        public virtual System.Threading.Tasks.Task<Azure.Response> StopTranscriptionAsync(Azure.Communication.CallAutomation.StopTranscriptionOptions options = null, System.Threading.CancellationToken cancellationToken = default(System.Threading.CancellationToken)) { throw null; }
        public virtual Azure.Response Unhold(Azure.Communication.CallAutomation.UnholdOptions options, System.Threading.CancellationToken cancellationToken = default(System.Threading.CancellationToken)) { throw null; }
        public virtual Azure.Response Unhold(Azure.Communication.CommunicationIdentifier targetParticipant, System.Threading.CancellationToken cancellationToken = default(System.Threading.CancellationToken)) { throw null; }
        public virtual System.Threading.Tasks.Task<Azure.Response> UnholdAsync(Azure.Communication.CallAutomation.UnholdOptions options, System.Threading.CancellationToken cancellationToken = default(System.Threading.CancellationToken)) { throw null; }
        public virtual System.Threading.Tasks.Task<Azure.Response> UnholdAsync(Azure.Communication.CommunicationIdentifier targetParticipant, System.Threading.CancellationToken cancellationToken = default(System.Threading.CancellationToken)) { throw null; }
        public virtual Azure.Response UpdateTranscription(Azure.Communication.CallAutomation.UpdateTranscriptionOptions options = null, System.Threading.CancellationToken cancellationToken = default(System.Threading.CancellationToken)) { throw null; }
        public virtual Azure.Response UpdateTranscription(string locale, System.Threading.CancellationToken cancellationToken = default(System.Threading.CancellationToken)) { throw null; }
        public virtual System.Threading.Tasks.Task<Azure.Response> UpdateTranscriptionAsync(Azure.Communication.CallAutomation.UpdateTranscriptionOptions options = null, System.Threading.CancellationToken cancellationToken = default(System.Threading.CancellationToken)) { throw null; }
        public virtual System.Threading.Tasks.Task<Azure.Response> UpdateTranscriptionAsync(string locale, System.Threading.CancellationToken cancellationToken = default(System.Threading.CancellationToken)) { throw null; }
    }
    [System.Runtime.InteropServices.StructLayoutAttribute(System.Runtime.InteropServices.LayoutKind.Sequential)]
    public readonly partial struct CallMediaRecognitionType : System.IEquatable<Azure.Communication.CallAutomation.CallMediaRecognitionType>
    {
        private readonly object _dummy;
        private readonly int _dummyPrimitive;
        public CallMediaRecognitionType(string value) { throw null; }
        public static Azure.Communication.CallAutomation.CallMediaRecognitionType Choices { get { throw null; } }
        public static Azure.Communication.CallAutomation.CallMediaRecognitionType Dtmf { get { throw null; } }
        public static Azure.Communication.CallAutomation.CallMediaRecognitionType Speech { get { throw null; } }
        public bool Equals(Azure.Communication.CallAutomation.CallMediaRecognitionType other) { throw null; }
        [System.ComponentModel.EditorBrowsableAttribute(System.ComponentModel.EditorBrowsableState.Never)]
        public override bool Equals(object obj) { throw null; }
        [System.ComponentModel.EditorBrowsableAttribute(System.ComponentModel.EditorBrowsableState.Never)]
        public override int GetHashCode() { throw null; }
        public static bool operator ==(Azure.Communication.CallAutomation.CallMediaRecognitionType left, Azure.Communication.CallAutomation.CallMediaRecognitionType right) { throw null; }
        public static implicit operator Azure.Communication.CallAutomation.CallMediaRecognitionType (string value) { throw null; }
        public static bool operator !=(Azure.Communication.CallAutomation.CallMediaRecognitionType left, Azure.Communication.CallAutomation.CallMediaRecognitionType right) { throw null; }
        public override string ToString() { throw null; }
    }
    public partial class CallMediaRecognizeChoiceOptions : Azure.Communication.CallAutomation.CallMediaRecognizeOptions
    {
        public CallMediaRecognizeChoiceOptions(Azure.Communication.CommunicationIdentifier targetParticipant, System.Collections.Generic.IEnumerable<Azure.Communication.CallAutomation.RecognitionChoice> choices) : base (default(Azure.Communication.CallAutomation.RecognizeInputType), default(Azure.Communication.CommunicationIdentifier)) { }
        public System.Collections.Generic.IList<Azure.Communication.CallAutomation.RecognitionChoice> Choices { get { throw null; } }
    }
    public partial class CallMediaRecognizeDtmfOptions : Azure.Communication.CallAutomation.CallMediaRecognizeOptions
    {
        public CallMediaRecognizeDtmfOptions(Azure.Communication.CommunicationIdentifier targetParticipant, int maxTonesToCollect) : base (default(Azure.Communication.CallAutomation.RecognizeInputType), default(Azure.Communication.CommunicationIdentifier)) { }
        public System.TimeSpan InterToneTimeout { get { throw null; } set { } }
        public int MaxTonesToCollect { get { throw null; } }
        public System.Collections.Generic.IList<Azure.Communication.CallAutomation.DtmfTone> StopTones { get { throw null; } set { } }
    }
    public abstract partial class CallMediaRecognizeOptions
    {
        protected CallMediaRecognizeOptions(Azure.Communication.CallAutomation.RecognizeInputType inputType, Azure.Communication.CommunicationIdentifier targetParticipant) { }
        public System.TimeSpan InitialSilenceTimeout { get { throw null; } set { } }
        public Azure.Communication.CallAutomation.RecognizeInputType InputType { get { throw null; } }
        public bool InterruptCallMediaOperation { get { throw null; } set { } }
        public bool InterruptPrompt { get { throw null; } set { } }
        public System.Uri OperationCallbackUri { get { throw null; } set { } }
        public string OperationContext { get { throw null; } set { } }
        public System.Collections.Generic.IList<Azure.Communication.CallAutomation.PlaySource> PlayPrompts { get { throw null; } set { } }
        public Azure.Communication.CallAutomation.PlaySource Prompt { get { throw null; } set { } }
        public string SpeechLanguage { get { throw null; } set { } }
        public string SpeechModelEndpointId { get { throw null; } set { } }
        public Azure.Communication.CommunicationIdentifier TargetParticipant { get { throw null; } }
    }
    public partial class CallMediaRecognizeSpeechOptions : Azure.Communication.CallAutomation.CallMediaRecognizeOptions
    {
        public CallMediaRecognizeSpeechOptions(Azure.Communication.CommunicationIdentifier targetParticipant) : base (default(Azure.Communication.CallAutomation.RecognizeInputType), default(Azure.Communication.CommunicationIdentifier)) { }
        public System.TimeSpan EndSilenceTimeout { get { throw null; } set { } }
    }
    public partial class CallMediaRecognizeSpeechOrDtmfOptions : Azure.Communication.CallAutomation.CallMediaRecognizeOptions
    {
        public CallMediaRecognizeSpeechOrDtmfOptions(Azure.Communication.CommunicationIdentifier targetParticipant, int maxTonesToCollect) : base (default(Azure.Communication.CallAutomation.RecognizeInputType), default(Azure.Communication.CommunicationIdentifier)) { }
        public System.TimeSpan EndSilenceTimeout { get { throw null; } set { } }
        public System.TimeSpan InterToneTimeout { get { throw null; } set { } }
        public int MaxTonesToCollect { get { throw null; } }
        public System.Collections.Generic.IList<Azure.Communication.CallAutomation.DtmfTone> StopTones { get { throw null; } set { } }
    }
    public partial class CallParticipant
    {
        internal CallParticipant() { }
        public Azure.Communication.CommunicationIdentifier Identifier { get { throw null; } }
        public bool IsMuted { get { throw null; } }
        public bool IsOnHold { get { throw null; } }
    }
    public partial class CallRecording
    {
        protected CallRecording() { }
        public virtual Azure.Response Delete(System.Uri recordingLocation, System.Threading.CancellationToken cancellationToken = default(System.Threading.CancellationToken)) { throw null; }
        public virtual System.Threading.Tasks.Task<Azure.Response> DeleteAsync(System.Uri recordingLocation, System.Threading.CancellationToken cancellationToken = default(System.Threading.CancellationToken)) { throw null; }
        public virtual Azure.Response<System.IO.Stream> DownloadStreaming(System.Uri sourceLocation, Azure.HttpRange range = default(Azure.HttpRange), System.Threading.CancellationToken cancellationToken = default(System.Threading.CancellationToken)) { throw null; }
        public virtual System.Threading.Tasks.Task<Azure.Response<System.IO.Stream>> DownloadStreamingAsync(System.Uri sourceLocation, Azure.HttpRange range = default(Azure.HttpRange), System.Threading.CancellationToken cancellationToken = default(System.Threading.CancellationToken)) { throw null; }
        public virtual Azure.Response DownloadTo(System.Uri sourceLocation, System.IO.Stream destinationStream, Azure.Communication.CallAutomation.ContentTransferOptions transferOptions = default(Azure.Communication.CallAutomation.ContentTransferOptions), System.Threading.CancellationToken cancellationToken = default(System.Threading.CancellationToken)) { throw null; }
        public virtual Azure.Response DownloadTo(System.Uri sourceLocation, string destinationPath, Azure.Communication.CallAutomation.ContentTransferOptions transferOptions = default(Azure.Communication.CallAutomation.ContentTransferOptions), System.Threading.CancellationToken cancellationToken = default(System.Threading.CancellationToken)) { throw null; }
        public virtual System.Threading.Tasks.Task<Azure.Response> DownloadToAsync(System.Uri sourceLocation, System.IO.Stream destinationStream, Azure.Communication.CallAutomation.ContentTransferOptions transferOptions = default(Azure.Communication.CallAutomation.ContentTransferOptions), System.Threading.CancellationToken cancellationToken = default(System.Threading.CancellationToken)) { throw null; }
        public virtual System.Threading.Tasks.Task<Azure.Response> DownloadToAsync(System.Uri sourceLocation, string destinationPath, Azure.Communication.CallAutomation.ContentTransferOptions transferOptions = default(Azure.Communication.CallAutomation.ContentTransferOptions), System.Threading.CancellationToken cancellationToken = default(System.Threading.CancellationToken)) { throw null; }
        public virtual Azure.Response<Azure.Communication.CallAutomation.RecordingStateResult> GetState(string recordingId, System.Threading.CancellationToken cancellationToken = default(System.Threading.CancellationToken)) { throw null; }
        public virtual System.Threading.Tasks.Task<Azure.Response<Azure.Communication.CallAutomation.RecordingStateResult>> GetStateAsync(string recordingId, System.Threading.CancellationToken cancellationToken = default(System.Threading.CancellationToken)) { throw null; }
        public virtual Azure.Response Pause(string recordingId, System.Threading.CancellationToken cancellationToken = default(System.Threading.CancellationToken)) { throw null; }
        public virtual System.Threading.Tasks.Task<Azure.Response> PauseAsync(string recordingId, System.Threading.CancellationToken cancellationToken = default(System.Threading.CancellationToken)) { throw null; }
        public virtual Azure.Response Resume(string recordingId, System.Threading.CancellationToken cancellationToken = default(System.Threading.CancellationToken)) { throw null; }
        public virtual System.Threading.Tasks.Task<Azure.Response> ResumeAsync(string recordingId, System.Threading.CancellationToken cancellationToken = default(System.Threading.CancellationToken)) { throw null; }
        public virtual Azure.Response<Azure.Communication.CallAutomation.RecordingStateResult> Start(Azure.Communication.CallAutomation.StartRecordingOptions options, System.Threading.CancellationToken cancellationToken = default(System.Threading.CancellationToken)) { throw null; }
        public virtual System.Threading.Tasks.Task<Azure.Response<Azure.Communication.CallAutomation.RecordingStateResult>> StartAsync(Azure.Communication.CallAutomation.StartRecordingOptions options, System.Threading.CancellationToken cancellationToken = default(System.Threading.CancellationToken)) { throw null; }
        public virtual Azure.Response Stop(string recordingId, System.Threading.CancellationToken cancellationToken = default(System.Threading.CancellationToken)) { throw null; }
        public virtual System.Threading.Tasks.Task<Azure.Response> StopAsync(string recordingId, System.Threading.CancellationToken cancellationToken = default(System.Threading.CancellationToken)) { throw null; }
    }
    [System.Runtime.InteropServices.StructLayoutAttribute(System.Runtime.InteropServices.LayoutKind.Sequential)]
    public readonly partial struct CallRejectReason : System.IEquatable<Azure.Communication.CallAutomation.CallRejectReason>
    {
        private readonly object _dummy;
        private readonly int _dummyPrimitive;
        public CallRejectReason(string value) { throw null; }
        public static Azure.Communication.CallAutomation.CallRejectReason Busy { get { throw null; } }
        public static Azure.Communication.CallAutomation.CallRejectReason Forbidden { get { throw null; } }
        public static Azure.Communication.CallAutomation.CallRejectReason None { get { throw null; } }
        public bool Equals(Azure.Communication.CallAutomation.CallRejectReason other) { throw null; }
        [System.ComponentModel.EditorBrowsableAttribute(System.ComponentModel.EditorBrowsableState.Never)]
        public override bool Equals(object obj) { throw null; }
        [System.ComponentModel.EditorBrowsableAttribute(System.ComponentModel.EditorBrowsableState.Never)]
        public override int GetHashCode() { throw null; }
        public static bool operator ==(Azure.Communication.CallAutomation.CallRejectReason left, Azure.Communication.CallAutomation.CallRejectReason right) { throw null; }
        public static implicit operator Azure.Communication.CallAutomation.CallRejectReason (string value) { throw null; }
        public static bool operator !=(Azure.Communication.CallAutomation.CallRejectReason left, Azure.Communication.CallAutomation.CallRejectReason right) { throw null; }
        public override string ToString() { throw null; }
    }
    [System.Runtime.InteropServices.StructLayoutAttribute(System.Runtime.InteropServices.LayoutKind.Sequential)]
    public readonly partial struct CallSessionEndReason : System.IEquatable<Azure.Communication.CallAutomation.CallSessionEndReason>
    {
        private readonly object _dummy;
        private readonly int _dummyPrimitive;
        public CallSessionEndReason(string value) { throw null; }
        public static Azure.Communication.CallAutomation.CallSessionEndReason AllInstancesBusy { get { throw null; } }
        public static Azure.Communication.CallAutomation.CallSessionEndReason AppHostedMediaFailureOutcomeGracefully { get { throw null; } }
        public static Azure.Communication.CallAutomation.CallSessionEndReason AppHostedMediaFailureOutcomeWithError { get { throw null; } }
        public static Azure.Communication.CallAutomation.CallSessionEndReason AudioStreamFailure { get { throw null; } }
        public static Azure.Communication.CallAutomation.CallSessionEndReason CallEnded { get { throw null; } }
        public static Azure.Communication.CallAutomation.CallSessionEndReason CallStartTimeout { get { throw null; } }
        public static Azure.Communication.CallAutomation.CallSessionEndReason ChunkCreationFailed { get { throw null; } }
        public static Azure.Communication.CallAutomation.CallSessionEndReason CouldNotRejoinCall { get { throw null; } }
        public static Azure.Communication.CallAutomation.CallSessionEndReason CouldNotStart { get { throw null; } }
        public static Azure.Communication.CallAutomation.CallSessionEndReason HandedOverDueToAudioStreamFailure { get { throw null; } }
        public static Azure.Communication.CallAutomation.CallSessionEndReason HandedOverDueToChunkCreationFailure { get { throw null; } }
        public static Azure.Communication.CallAutomation.CallSessionEndReason HandedOverDueToMediaTimeout { get { throw null; } }
        public static Azure.Communication.CallAutomation.CallSessionEndReason HandedOverDueToProcessingTimeout { get { throw null; } }
        public static Azure.Communication.CallAutomation.CallSessionEndReason HandedOverOrTransfered { get { throw null; } }
        public static Azure.Communication.CallAutomation.CallSessionEndReason InitiatorLeft { get { throw null; } }
        public static Azure.Communication.CallAutomation.CallSessionEndReason InvalidBotData { get { throw null; } }
        public static Azure.Communication.CallAutomation.CallSessionEndReason MaximumSessionTimeReached { get { throw null; } }
        public static Azure.Communication.CallAutomation.CallSessionEndReason MediaTimeout { get { throw null; } }
        public static Azure.Communication.CallAutomation.CallSessionEndReason ProcessingTimeout { get { throw null; } }
        public static Azure.Communication.CallAutomation.CallSessionEndReason ReportCallStateFailed { get { throw null; } }
        public static Azure.Communication.CallAutomation.CallSessionEndReason ReportCallStateFailedAndSessionMustBeDiscarded { get { throw null; } }
        public static Azure.Communication.CallAutomation.CallSessionEndReason SessionStillOngoing { get { throw null; } }
        public static Azure.Communication.CallAutomation.CallSessionEndReason SpeechRecognitionSessionNonRetriableError { get { throw null; } }
        public static Azure.Communication.CallAutomation.CallSessionEndReason SpeechRecognitionSessionRetriableErrorMaxRetryCountReached { get { throw null; } }
        public static Azure.Communication.CallAutomation.CallSessionEndReason TeamsTokenConversionFailed { get { throw null; } }
        public static Azure.Communication.CallAutomation.CallSessionEndReason TranscriptObjectCreationFailed { get { throw null; } }
        public bool Equals(Azure.Communication.CallAutomation.CallSessionEndReason other) { throw null; }
        [System.ComponentModel.EditorBrowsableAttribute(System.ComponentModel.EditorBrowsableState.Never)]
        public override bool Equals(object obj) { throw null; }
        [System.ComponentModel.EditorBrowsableAttribute(System.ComponentModel.EditorBrowsableState.Never)]
        public override int GetHashCode() { throw null; }
        public static bool operator ==(Azure.Communication.CallAutomation.CallSessionEndReason left, Azure.Communication.CallAutomation.CallSessionEndReason right) { throw null; }
        public static implicit operator Azure.Communication.CallAutomation.CallSessionEndReason (string value) { throw null; }
        public static bool operator !=(Azure.Communication.CallAutomation.CallSessionEndReason left, Azure.Communication.CallAutomation.CallSessionEndReason right) { throw null; }
        public override string ToString() { throw null; }
    }
    public partial class CallTransferAccepted : Azure.Communication.CallAutomation.CallAutomationEventBase
    {
        internal CallTransferAccepted() { }
        public Azure.Communication.CommunicationIdentifier Transferee { get { throw null; } }
        public Azure.Communication.CommunicationIdentifier TransferTarget { get { throw null; } }
        public static Azure.Communication.CallAutomation.CallTransferAccepted Deserialize(string content) { throw null; }
    }
    public partial class CallTransferFailed : Azure.Communication.CallAutomation.CallAutomationEventBase
    {
        internal CallTransferFailed() { }
        public static Azure.Communication.CallAutomation.CallTransferFailed Deserialize(string content) { throw null; }
    }
    public partial class CancelAddParticipantEventResult
    {
        internal CancelAddParticipantEventResult() { }
        public Azure.Communication.CallAutomation.CancelAddParticipantFailed FailureResult { get { throw null; } }
        public string InvitationId { get { throw null; } }
        public bool IsSuccess { get { throw null; } }
        public Azure.Communication.CommunicationIdentifier Participant { get { throw null; } }
        public Azure.Communication.CallAutomation.CancelAddParticipantSucceeded SuccessResult { get { throw null; } }
    }
    public partial class CancelAddParticipantFailed : Azure.Communication.CallAutomation.CallAutomationEventBase
    {
        internal CancelAddParticipantFailed() { }
        public string InvitationId { get { throw null; } }
        public static Azure.Communication.CallAutomation.CancelAddParticipantFailed Deserialize(string content) { throw null; }
    }
    public partial class CancelAddParticipantOperationOptions
    {
        public CancelAddParticipantOperationOptions(string invitationId) { }
        public string InvitationId { get { throw null; } }
        public System.Uri OperationCallbackUri { get { throw null; } set { } }
        public string OperationContext { get { throw null; } set { } }
    }
    public partial class CancelAddParticipantOperationResult
    {
        internal CancelAddParticipantOperationResult() { }
        public string InvitationId { get { throw null; } }
        public string OperationContext { get { throw null; } }
        public Azure.Communication.CallAutomation.CancelAddParticipantEventResult WaitForEventProcessor(System.Threading.CancellationToken cancellationToken = default(System.Threading.CancellationToken)) { throw null; }
        public System.Threading.Tasks.Task<Azure.Communication.CallAutomation.CancelAddParticipantEventResult> WaitForEventProcessorAsync(System.Threading.CancellationToken cancellationToken = default(System.Threading.CancellationToken)) { throw null; }
    }
    public partial class CancelAddParticipantSucceeded : Azure.Communication.CallAutomation.CallAutomationEventBase
    {
        internal CancelAddParticipantSucceeded() { }
        public string InvitationId { get { throw null; } }
        public static Azure.Communication.CallAutomation.CancelAddParticipantSucceeded Deserialize(string content) { throw null; }
    }
    public partial class CancelAllMediaOperationsEventResult
    {
        internal CancelAllMediaOperationsEventResult() { }
        public bool IsSuccess { get { throw null; } }
        public Azure.Communication.CallAutomation.PlayCanceled PlayCanceledSucessEvent { get { throw null; } }
        public Azure.Communication.CallAutomation.RecognizeCanceled RecognizeCanceledSucessEvent { get { throw null; } }
    }
    public partial class CancelAllMediaOperationsResult
    {
        internal CancelAllMediaOperationsResult() { }
        public Azure.Communication.CallAutomation.CancelAllMediaOperationsEventResult WaitForEventProcessor(System.Threading.CancellationToken cancellationToken = default(System.Threading.CancellationToken)) { throw null; }
        public System.Threading.Tasks.Task<Azure.Communication.CallAutomation.CancelAllMediaOperationsEventResult> WaitForEventProcessorAsync(System.Threading.CancellationToken cancellationToken = default(System.Threading.CancellationToken)) { throw null; }
    }
    public partial class ChannelAffinity
    {
        public ChannelAffinity(Azure.Communication.CommunicationIdentifier participant) { }
        public int? Channel { get { throw null; } set { } }
        public Azure.Communication.CommunicationIdentifier Participant { get { throw null; } }
    }
    public partial class ChoiceResult : Azure.Communication.CallAutomation.RecognizeResult
    {
        internal ChoiceResult() { }
        public string Label { get { throw null; } }
        public string RecognizedPhrase { get { throw null; } }
        public override Azure.Communication.CallAutomation.RecognizeResultType ResultType { get { throw null; } }
    }
    [System.Runtime.InteropServices.StructLayoutAttribute(System.Runtime.InteropServices.LayoutKind.Sequential)]
    public readonly partial struct ChunkEndReason : System.IEquatable<Azure.Communication.CallAutomation.ChunkEndReason>
    {
        private readonly object _dummy;
        private readonly int _dummyPrimitive;
        public ChunkEndReason(string value) { throw null; }
        public static Azure.Communication.CallAutomation.ChunkEndReason ChunkIsBeingRecorded { get { throw null; } }
        public static Azure.Communication.CallAutomation.ChunkEndReason ChunkMaximumSizeExceeded { get { throw null; } }
        public static Azure.Communication.CallAutomation.ChunkEndReason ChunkMaximumTimeExceeded { get { throw null; } }
        public static Azure.Communication.CallAutomation.ChunkEndReason ChunkUploadFailure { get { throw null; } }
        public static Azure.Communication.CallAutomation.ChunkEndReason SessionEnded { get { throw null; } }
        public bool Equals(Azure.Communication.CallAutomation.ChunkEndReason other) { throw null; }
        [System.ComponentModel.EditorBrowsableAttribute(System.ComponentModel.EditorBrowsableState.Never)]
        public override bool Equals(object obj) { throw null; }
        [System.ComponentModel.EditorBrowsableAttribute(System.ComponentModel.EditorBrowsableState.Never)]
        public override int GetHashCode() { throw null; }
        public static bool operator ==(Azure.Communication.CallAutomation.ChunkEndReason left, Azure.Communication.CallAutomation.ChunkEndReason right) { throw null; }
        public static implicit operator Azure.Communication.CallAutomation.ChunkEndReason (string value) { throw null; }
        public static bool operator !=(Azure.Communication.CallAutomation.ChunkEndReason left, Azure.Communication.CallAutomation.ChunkEndReason right) { throw null; }
        public override string ToString() { throw null; }
    }
    public partial class ConnectCallEventResult
    {
        internal ConnectCallEventResult() { }
        public Azure.Communication.CallAutomation.ConnectFailed FailureResult { get { throw null; } }
        public bool IsSuccess { get { throw null; } }
        public Azure.Communication.CallAutomation.CallConnected SuccessResult { get { throw null; } }
    }
    public partial class ConnectCallOptions
    {
        public ConnectCallOptions(Azure.Communication.CallAutomation.CallLocator callLocator, System.Uri callbackUri) { }
        public System.Uri CallbackUri { get { throw null; } }
        public Azure.Communication.CallAutomation.CallIntelligenceOptions CallIntelligenceOptions { get { throw null; } set { } }
        public Azure.Communication.CallAutomation.CallLocator CallLocator { get { throw null; } }
        public Azure.Communication.CallAutomation.MediaStreamingOptions MediaStreamingOptions { get { throw null; } set { } }
        public string OperationContext { get { throw null; } set { } }
        public Azure.Communication.CallAutomation.TranscriptionOptions TranscriptionOptions { get { throw null; } set { } }
    }
    public partial class ConnectCallResult
    {
        internal ConnectCallResult() { }
        public Azure.Communication.CallAutomation.CallConnection CallConnection { get { throw null; } }
        public Azure.Communication.CallAutomation.CallConnectionProperties CallConnectionProperties { get { throw null; } }
        public Azure.Communication.CallAutomation.ConnectCallEventResult WaitForEventProcessor(System.Threading.CancellationToken cancellationToken = default(System.Threading.CancellationToken)) { throw null; }
        public System.Threading.Tasks.Task<Azure.Communication.CallAutomation.ConnectCallEventResult> WaitForEventProcessorAsync(System.Threading.CancellationToken cancellationToken = default(System.Threading.CancellationToken)) { throw null; }
    }
    public partial class ConnectFailed : Azure.Communication.CallAutomation.CallAutomationEventBase
    {
        internal ConnectFailed() { }
        public static Azure.Communication.CallAutomation.ConnectFailed Deserialize(string content) { throw null; }
    }
    [System.Runtime.InteropServices.StructLayoutAttribute(System.Runtime.InteropServices.LayoutKind.Sequential)]
    public partial struct ContentTransferOptions : System.IEquatable<Azure.Communication.CallAutomation.ContentTransferOptions>
    {
        private int _dummyPrimitive;
        public long InitialTransferSize { get { throw null; } set { } }
        public int MaximumConcurrency { get { throw null; } set { } }
        public long MaximumTransferSize { get { throw null; } set { } }
        [System.ComponentModel.EditorBrowsableAttribute(System.ComponentModel.EditorBrowsableState.Never)]
        public bool Equals(Azure.Communication.CallAutomation.ContentTransferOptions obj) { throw null; }
        [System.ComponentModel.EditorBrowsableAttribute(System.ComponentModel.EditorBrowsableState.Never)]
        public override bool Equals(object obj) { throw null; }
        [System.ComponentModel.EditorBrowsableAttribute(System.ComponentModel.EditorBrowsableState.Never)]
        public override int GetHashCode() { throw null; }
        [System.ComponentModel.EditorBrowsableAttribute(System.ComponentModel.EditorBrowsableState.Never)]
        public static bool operator ==(Azure.Communication.CallAutomation.ContentTransferOptions left, Azure.Communication.CallAutomation.ContentTransferOptions right) { throw null; }
        [System.ComponentModel.EditorBrowsableAttribute(System.ComponentModel.EditorBrowsableState.Never)]
        public static bool operator !=(Azure.Communication.CallAutomation.ContentTransferOptions left, Azure.Communication.CallAutomation.ContentTransferOptions right) { throw null; }
    }
    public partial class ContinuousDtmfRecognitionOptions
    {
        public ContinuousDtmfRecognitionOptions(Azure.Communication.CommunicationIdentifier targetParticipant) { }
        public System.Uri OperationCallbackUri { get { throw null; } set { } }
        public string OperationContext { get { throw null; } set { } }
        public Azure.Communication.CommunicationIdentifier TargetParticipant { get { throw null; } }
    }
    public partial class ContinuousDtmfRecognitionStopped : Azure.Communication.CallAutomation.CallAutomationEventBase
    {
        internal ContinuousDtmfRecognitionStopped() { }
        public static Azure.Communication.CallAutomation.ContinuousDtmfRecognitionStopped Deserialize(string content) { throw null; }
    }
    public partial class ContinuousDtmfRecognitionToneFailed : Azure.Communication.CallAutomation.CallAutomationEventBase
    {
        internal ContinuousDtmfRecognitionToneFailed() { }
        public static Azure.Communication.CallAutomation.ContinuousDtmfRecognitionToneFailed Deserialize(string content) { throw null; }
    }
    public partial class ContinuousDtmfRecognitionToneReceived : Azure.Communication.CallAutomation.CallAutomationEventBase
    {
        internal ContinuousDtmfRecognitionToneReceived() { }
        public int? SequenceId { get { throw null; } }
        public Azure.Communication.CallAutomation.DtmfTone? Tone { get { throw null; } }
        public static Azure.Communication.CallAutomation.ContinuousDtmfRecognitionToneReceived Deserialize(string content) { throw null; }
    }
    public partial class CreateCallEventResult
    {
        internal CreateCallEventResult() { }
        public Azure.Communication.CallAutomation.CreateCallFailed FailureResult { get { throw null; } }
        public bool IsSuccess { get { throw null; } }
        public Azure.Communication.CallAutomation.CallConnected SuccessResult { get { throw null; } }
    }
    public partial class CreateCallFailed : Azure.Communication.CallAutomation.CallAutomationEventBase
    {
        internal CreateCallFailed() { }
        public static Azure.Communication.CallAutomation.CreateCallFailed Deserialize(string content) { throw null; }
    }
    public partial class CreateCallOptions
    {
        public CreateCallOptions(Azure.Communication.CallAutomation.CallInvite callInvite, System.Uri callbackUri) { }
        public System.Uri CallbackUri { get { throw null; } }
        public Azure.Communication.CallAutomation.CallIntelligenceOptions CallIntelligenceOptions { get { throw null; } set { } }
        public Azure.Communication.CallAutomation.CallInvite CallInvite { get { throw null; } }
        public Azure.Communication.CallAutomation.MediaStreamingOptions MediaStreamingOptions { get { throw null; } set { } }
        public string OperationContext { get { throw null; } set { } }
        public Azure.Communication.MicrosoftTeamsAppIdentifier TeamsAppSource { get { throw null; } set { } }
        public Azure.Communication.CallAutomation.TranscriptionOptions TranscriptionOptions { get { throw null; } set { } }
    }
    public partial class CreateCallResult
    {
        internal CreateCallResult() { }
        public Azure.Communication.CallAutomation.CallConnection CallConnection { get { throw null; } }
        public Azure.Communication.CallAutomation.CallConnectionProperties CallConnectionProperties { get { throw null; } }
        public Azure.Communication.CallAutomation.CreateCallEventResult WaitForEventProcessor(System.Threading.CancellationToken cancellationToken = default(System.Threading.CancellationToken)) { throw null; }
        public System.Threading.Tasks.Task<Azure.Communication.CallAutomation.CreateCallEventResult> WaitForEventProcessorAsync(System.Threading.CancellationToken cancellationToken = default(System.Threading.CancellationToken)) { throw null; }
    }
    public partial class CreateGroupCallOptions
    {
        public CreateGroupCallOptions(System.Collections.Generic.IEnumerable<Azure.Communication.CommunicationIdentifier> targets, System.Uri callbackUri) { }
        public System.Uri CallbackUri { get { throw null; } }
        public Azure.Communication.CallAutomation.CallIntelligenceOptions CallIntelligenceOptions { get { throw null; } set { } }
        public Azure.Communication.CallAutomation.CustomCallingContext CustomCallingContext { get { throw null; } }
        public Azure.Communication.CallAutomation.MediaStreamingOptions MediaStreamingOptions { get { throw null; } set { } }
        public string OperationContext { get { throw null; } set { } }
        public Azure.Communication.PhoneNumberIdentifier SourceCallerIdNumber { get { throw null; } set { } }
        public string SourceDisplayName { get { throw null; } set { } }
        public System.Collections.Generic.IEnumerable<Azure.Communication.CommunicationIdentifier> Targets { get { throw null; } }
        public Azure.Communication.MicrosoftTeamsAppIdentifier TeamsAppSource { get { throw null; } set { } }
        public Azure.Communication.CallAutomation.TranscriptionOptions TranscriptionOptions { get { throw null; } set { } }
    }
    public partial class CustomCallingContext
    {
        internal CustomCallingContext() { }
        public System.Collections.Generic.IDictionary<string, string> SipHeaders { get { throw null; } }
        public System.Collections.Generic.IDictionary<string, string> VoipHeaders { get { throw null; } }
        public void AddSipUui(string value) { }
        public void AddSipX(string key, string value) { }
        public void AddVoip(string key, string value) { }
    }
    public partial class DialogCompleted : Azure.Communication.CallAutomation.CallAutomationEventBase
    {
        internal DialogCompleted() { }
        public string DialogId { get { throw null; } }
        public Azure.Communication.CallAutomation.DialogInputType? DialogInputType { get { throw null; } }
        public static Azure.Communication.CallAutomation.DialogCompleted Deserialize(string content) { throw null; }
    }
    public partial class DialogConsent : Azure.Communication.CallAutomation.CallAutomationEventBase
    {
        internal DialogConsent() { }
        public string DialogId { get { throw null; } }
        public Azure.Communication.CallAutomation.DialogInputType? DialogInputType { get { throw null; } }
        public Azure.Communication.CallAutomation.UserConsent UserConsent { get { throw null; } }
        public static Azure.Communication.CallAutomation.DialogConsent Deserialize(string content) { throw null; }
    }
    public partial class DialogEventResult
    {
        internal DialogEventResult() { }
        public Azure.Communication.CallAutomation.DialogCompleted DialogCompletedSuccessResult { get { throw null; } }
        public Azure.Communication.CallAutomation.DialogConsent DialogConsentSuccessEvent { get { throw null; } }
        public Azure.Communication.CallAutomation.DialogHangup DialogHangupSuccessEvent { get { throw null; } }
        public Azure.Communication.CallAutomation.DialogLanguageChange DialogLanguageChangeEvent { get { throw null; } }
        public Azure.Communication.CallAutomation.DialogSensitivityUpdate DialogSensitivityUpdateEvent { get { throw null; } }
        public Azure.Communication.CallAutomation.DialogStarted DialogStartedSuccessEvent { get { throw null; } }
        public Azure.Communication.CallAutomation.DialogTransfer DialogTransferSuccessEvent { get { throw null; } }
        public Azure.Communication.CallAutomation.DialogUpdated DialogUpdatedEvent { get { throw null; } }
        public Azure.Communication.CallAutomation.DialogFailed FailureResult { get { throw null; } }
        public bool IsSuccess { get { throw null; } }
    }
    public partial class DialogFailed : Azure.Communication.CallAutomation.CallAutomationEventBase
    {
        internal DialogFailed() { }
        public string DialogId { get { throw null; } }
        public Azure.Communication.CallAutomation.DialogInputType? DialogInputType { get { throw null; } }
        public static Azure.Communication.CallAutomation.DialogFailed Deserialize(string content) { throw null; }
    }
    public partial class DialogHangup : Azure.Communication.CallAutomation.CallAutomationEventBase
    {
        internal DialogHangup() { }
        public string DialogId { get { throw null; } }
        public Azure.Communication.CallAutomation.DialogInputType? DialogInputType { get { throw null; } }
        public object IvrContext { get { throw null; } }
        public static Azure.Communication.CallAutomation.DialogHangup Deserialize(string content) { throw null; }
    }
    [System.Runtime.InteropServices.StructLayoutAttribute(System.Runtime.InteropServices.LayoutKind.Sequential)]
    public readonly partial struct DialogInputType : System.IEquatable<Azure.Communication.CallAutomation.DialogInputType>
    {
        private readonly object _dummy;
        private readonly int _dummyPrimitive;
        public DialogInputType(string value) { throw null; }
        public static Azure.Communication.CallAutomation.DialogInputType AzureOpenAI { get { throw null; } }
        public static Azure.Communication.CallAutomation.DialogInputType PowerVirtualAgents { get { throw null; } }
        public bool Equals(Azure.Communication.CallAutomation.DialogInputType other) { throw null; }
        [System.ComponentModel.EditorBrowsableAttribute(System.ComponentModel.EditorBrowsableState.Never)]
        public override bool Equals(object obj) { throw null; }
        [System.ComponentModel.EditorBrowsableAttribute(System.ComponentModel.EditorBrowsableState.Never)]
        public override int GetHashCode() { throw null; }
        public static bool operator ==(Azure.Communication.CallAutomation.DialogInputType left, Azure.Communication.CallAutomation.DialogInputType right) { throw null; }
        public static implicit operator Azure.Communication.CallAutomation.DialogInputType (string value) { throw null; }
        public static bool operator !=(Azure.Communication.CallAutomation.DialogInputType left, Azure.Communication.CallAutomation.DialogInputType right) { throw null; }
        public override string ToString() { throw null; }
    }
    public partial class DialogLanguageChange : Azure.Communication.CallAutomation.CallAutomationEventBase
    {
        internal DialogLanguageChange() { }
        public string DialogId { get { throw null; } }
        public Azure.Communication.CallAutomation.DialogInputType? DialogInputType { get { throw null; } }
        public object IvrContext { get { throw null; } }
        public string SelectedLanguage { get { throw null; } }
        public static Azure.Communication.CallAutomation.DialogLanguageChange Deserialize(string content) { throw null; }
    }
    public partial class DialogResult
    {
        internal DialogResult() { }
        public string DialogId { get { throw null; } }
        public Azure.Communication.CallAutomation.DialogEventResult WaitForEventProcessor(System.Threading.CancellationToken cancellationToken = default(System.Threading.CancellationToken)) { throw null; }
        public System.Threading.Tasks.Task<Azure.Communication.CallAutomation.DialogEventResult> WaitForEventProcessorAsync(System.Threading.CancellationToken cancellationToken = default(System.Threading.CancellationToken)) { throw null; }
    }
    public partial class DialogSensitivityUpdate : Azure.Communication.CallAutomation.CallAutomationEventBase
    {
        internal DialogSensitivityUpdate() { }
        public string DialogId { get { throw null; } }
        public Azure.Communication.CallAutomation.DialogInputType? DialogInputType { get { throw null; } }
        public bool? SensitiveMask { get { throw null; } }
        public static Azure.Communication.CallAutomation.DialogSensitivityUpdate Deserialize(string content) { throw null; }
    }
    public partial class DialogStarted : Azure.Communication.CallAutomation.CallAutomationEventBase
    {
        internal DialogStarted() { }
        public string DialogId { get { throw null; } }
        public Azure.Communication.CallAutomation.DialogInputType? DialogInputType { get { throw null; } }
        public static Azure.Communication.CallAutomation.DialogStarted Deserialize(string content) { throw null; }
    }
    public partial class DialogTransfer : Azure.Communication.CallAutomation.CallAutomationEventBase
    {
        internal DialogTransfer() { }
        public string DialogId { get { throw null; } }
        public Azure.Communication.CallAutomation.DialogInputType? DialogInputType { get { throw null; } }
        public object IvrContext { get { throw null; } }
        public string TransferDestination { get { throw null; } }
        public string TransferType { get { throw null; } }
        public static Azure.Communication.CallAutomation.DialogTransfer Deserialize(string content) { throw null; }
    }
    public abstract partial class DialogUpdateBase
    {
        protected DialogUpdateBase() { }
        public System.Collections.Generic.IDictionary<string, object> Context { get { throw null; } set { } }
    }
    public partial class DialogUpdated : Azure.Communication.CallAutomation.CallAutomationEventBase
    {
        internal DialogUpdated() { }
        public string DialogId { get { throw null; } }
        public Azure.Communication.CallAutomation.DialogInputType? DialogInputType { get { throw null; } }
        public object IvrContext { get { throw null; } }
        public string UpdatedDestination { get { throw null; } }
        public string UpdatedType { get { throw null; } }
        public static Azure.Communication.CallAutomation.DialogUpdated Deserialize(string content) { throw null; }
    }
    public partial class DtmfResult : Azure.Communication.CallAutomation.RecognizeResult
    {
        internal DtmfResult() { }
        public override Azure.Communication.CallAutomation.RecognizeResultType ResultType { get { throw null; } }
        public System.Collections.Generic.IReadOnlyList<Azure.Communication.CallAutomation.DtmfTone> Tones { get { throw null; } }
        public string ConvertToString() { throw null; }
    }
    [System.Runtime.InteropServices.StructLayoutAttribute(System.Runtime.InteropServices.LayoutKind.Sequential)]
    public readonly partial struct DtmfTone : System.IEquatable<Azure.Communication.CallAutomation.DtmfTone>
    {
        private readonly object _dummy;
        private readonly int _dummyPrimitive;
        public DtmfTone(string value) { throw null; }
        public static Azure.Communication.CallAutomation.DtmfTone A { get { throw null; } }
        public static Azure.Communication.CallAutomation.DtmfTone Asterisk { get { throw null; } }
        public static Azure.Communication.CallAutomation.DtmfTone B { get { throw null; } }
        public static Azure.Communication.CallAutomation.DtmfTone C { get { throw null; } }
        public static Azure.Communication.CallAutomation.DtmfTone D { get { throw null; } }
        public static Azure.Communication.CallAutomation.DtmfTone Eight { get { throw null; } }
        public static Azure.Communication.CallAutomation.DtmfTone Five { get { throw null; } }
        public static Azure.Communication.CallAutomation.DtmfTone Four { get { throw null; } }
        public static Azure.Communication.CallAutomation.DtmfTone Nine { get { throw null; } }
        public static Azure.Communication.CallAutomation.DtmfTone One { get { throw null; } }
        public static Azure.Communication.CallAutomation.DtmfTone Pound { get { throw null; } }
        public static Azure.Communication.CallAutomation.DtmfTone Seven { get { throw null; } }
        public static Azure.Communication.CallAutomation.DtmfTone Six { get { throw null; } }
        public static Azure.Communication.CallAutomation.DtmfTone Three { get { throw null; } }
        public static Azure.Communication.CallAutomation.DtmfTone Two { get { throw null; } }
        public static Azure.Communication.CallAutomation.DtmfTone Zero { get { throw null; } }
        public bool Equals(Azure.Communication.CallAutomation.DtmfTone other) { throw null; }
        [System.ComponentModel.EditorBrowsableAttribute(System.ComponentModel.EditorBrowsableState.Never)]
        public override bool Equals(object obj) { throw null; }
        [System.ComponentModel.EditorBrowsableAttribute(System.ComponentModel.EditorBrowsableState.Never)]
        public override int GetHashCode() { throw null; }
        public static bool operator ==(Azure.Communication.CallAutomation.DtmfTone left, Azure.Communication.CallAutomation.DtmfTone right) { throw null; }
        public static implicit operator Azure.Communication.CallAutomation.DtmfTone (string value) { throw null; }
        public static bool operator !=(Azure.Communication.CallAutomation.DtmfTone left, Azure.Communication.CallAutomation.DtmfTone right) { throw null; }
        public char ToChar() { throw null; }
        public override string ToString() { throw null; }
    }
    public partial class ErrorDetails
    {
        internal ErrorDetails() { }
        public string Code { get { throw null; } }
        public Azure.Communication.CallAutomation.ErrorDetails InnerError { get { throw null; } }
        public string Message { get { throw null; } }
    }
    public partial class FileSource : Azure.Communication.CallAutomation.PlaySource
    {
        public FileSource(System.Uri fileUri) { }
        public System.Uri FileUri { get { throw null; } }
    }
    public partial class GroupCallLocator : Azure.Communication.CallAutomation.CallLocator
    {
        public GroupCallLocator(string id) { }
        public override bool Equals(Azure.Communication.CallAutomation.CallLocator other) { throw null; }
        public override int GetHashCode() { throw null; }
        public override string ToString() { throw null; }
    }
    public partial class HoldAudioCompleted : Azure.Communication.CallAutomation.CallAutomationEventBase
    {
        internal HoldAudioCompleted() { }
        public Azure.Communication.CallAutomation.MediaEventReasonCode ReasonCode { get { throw null; } }
        public static Azure.Communication.CallAutomation.HoldAudioCompleted Deserialize(string content) { throw null; }
    }
    public partial class HoldAudioPaused : Azure.Communication.CallAutomation.CallAutomationEventBase
    {
        internal HoldAudioPaused() { }
        public Azure.Communication.CallAutomation.MediaEventReasonCode ReasonCode { get { throw null; } }
        public static Azure.Communication.CallAutomation.HoldAudioPaused Deserialize(string content) { throw null; }
    }
    public partial class HoldAudioResumed : Azure.Communication.CallAutomation.CallAutomationEventBase
    {
        internal HoldAudioResumed() { }
        public Azure.Communication.CallAutomation.MediaEventReasonCode ReasonCode { get { throw null; } }
        public static Azure.Communication.CallAutomation.HoldAudioResumed Deserialize(string content) { throw null; }
    }
    public partial class HoldAudioStarted : Azure.Communication.CallAutomation.CallAutomationEventBase
    {
        internal HoldAudioStarted() { }
        public Azure.Communication.CallAutomation.MediaEventReasonCode ReasonCode { get { throw null; } }
        public static Azure.Communication.CallAutomation.HoldAudioStarted Deserialize(string content) { throw null; }
    }
    public partial class HoldEventResult
    {
        internal HoldEventResult() { }
        public Azure.Communication.CallAutomation.HoldFailed FailureResult { get { throw null; } }
        public bool IsSuccess { get { throw null; } }
        public Azure.Communication.CallAutomation.HoldAudioPaused PauseResult { get { throw null; } }
        public Azure.Communication.CallAutomation.HoldAudioResumed ResumeResult { get { throw null; } }
        public Azure.Communication.CallAutomation.HoldAudioStarted StartResult { get { throw null; } }
        public Azure.Communication.CallAutomation.HoldAudioCompleted SuccessResult { get { throw null; } }
    }
    public partial class HoldFailed : Azure.Communication.CallAutomation.CallAutomationEventBase
    {
        internal HoldFailed() { }
        public Azure.Communication.CallAutomation.MediaEventReasonCode ReasonCode { get { throw null; } }
        public static Azure.Communication.CallAutomation.HoldFailed Deserialize(string content) { throw null; }
    }
    public partial class HoldOptions
    {
        public HoldOptions(Azure.Communication.CommunicationIdentifier targetParticipant) { }
        public System.Uri OperationCallbackUri { get { throw null; } set { } }
        public string OperationContext { get { throw null; } set { } }
        public Azure.Communication.CallAutomation.PlaySource PlaySource { get { throw null; } set { } }
        public Azure.Communication.CommunicationIdentifier TargetParticipant { get { throw null; } }
    }
    public partial class HoldResult
    {
        internal HoldResult() { }
        public Azure.Communication.CallAutomation.HoldEventResult WaitForEventProcessor(System.Threading.CancellationToken cancellationToken = default(System.Threading.CancellationToken)) { throw null; }
        public System.Threading.Tasks.Task<Azure.Communication.CallAutomation.HoldEventResult> WaitForEventProcessorAsync(System.Threading.CancellationToken cancellationToken = default(System.Threading.CancellationToken)) { throw null; }
    }
    public partial class IncomingCall : Azure.Communication.CallAutomation.CallAutomationEventBase
    {
        internal IncomingCall() { }
        public string CallerDisplayName { get { throw null; } }
        public Azure.Communication.CallAutomation.CustomCallingContext CustomContext { get { throw null; } }
        public Azure.Communication.CommunicationIdentifier From { get { throw null; } }
        public string IncomingCallContext { get { throw null; } }
        public Azure.Communication.CommunicationIdentifier OnBehalfOfCallee { get { throw null; } }
        public Azure.Communication.CommunicationIdentifier To { get { throw null; } }
        public static Azure.Communication.CallAutomation.IncomingCall Deserialize(string content) { throw null; }
    }
    public partial class InterruptAudioAndAnnounceEventResult
    {
        internal InterruptAudioAndAnnounceEventResult() { }
        public Azure.Communication.CallAutomation.PlayFailed FailureResult { get { throw null; } }
        public bool IsSuccess { get { throw null; } }
        public Azure.Communication.CallAutomation.PlayPaused PauseResult { get { throw null; } }
        public Azure.Communication.CallAutomation.PlayResumed ResumeResult { get { throw null; } }
        public Azure.Communication.CallAutomation.PlayStarted StartResult { get { throw null; } }
        public Azure.Communication.CallAutomation.PlayCompleted SuccessResult { get { throw null; } }
    }
    public partial class InterruptAudioAndAnnounceOptions
    {
        public InterruptAudioAndAnnounceOptions(Azure.Communication.CallAutomation.PlaySource announcement, Azure.Communication.CommunicationIdentifier playTo) { }
        public InterruptAudioAndAnnounceOptions(System.Collections.Generic.IEnumerable<Azure.Communication.CallAutomation.PlaySource> announcement, Azure.Communication.CommunicationIdentifier playTo) { }
        public System.Collections.Generic.IReadOnlyList<Azure.Communication.CallAutomation.PlaySource> Announcement { get { throw null; } }
        public string OperationContext { get { throw null; } set { } }
        public Azure.Communication.CommunicationIdentifier PlayTo { get { throw null; } }
    }
    public partial class InterruptAudioAndAnnounceResult
    {
        internal InterruptAudioAndAnnounceResult() { }
        public Azure.Communication.CallAutomation.PlayEventResult WaitForEventProcessor(System.Threading.CancellationToken cancellationToken = default(System.Threading.CancellationToken)) { throw null; }
        public System.Threading.Tasks.Task<Azure.Communication.CallAutomation.PlayEventResult> WaitForEventProcessorAsync(System.Threading.CancellationToken cancellationToken = default(System.Threading.CancellationToken)) { throw null; }
    }
    [System.Runtime.InteropServices.StructLayoutAttribute(System.Runtime.InteropServices.LayoutKind.Sequential)]
    public readonly partial struct MediaEventReasonCode : System.IEquatable<Azure.Communication.CallAutomation.MediaEventReasonCode>
    {
        private readonly object _dummy;
        private readonly int _dummyPrimitive;
        public MediaEventReasonCode(string value) { throw null; }
        public static Azure.Communication.CallAutomation.MediaEventReasonCode CognitiveServicesError { get { throw null; } }
        public static Azure.Communication.CallAutomation.MediaEventReasonCode CompletedSuccessfully { get { throw null; } }
        public static Azure.Communication.CallAutomation.MediaEventReasonCode PlayDownloadFailed { get { throw null; } }
        public static Azure.Communication.CallAutomation.MediaEventReasonCode PlayInvalidFileFormat { get { throw null; } }
        public static Azure.Communication.CallAutomation.MediaEventReasonCode PlaySourceTextOrSsmlEmpty { get { throw null; } }
        public static Azure.Communication.CallAutomation.MediaEventReasonCode RecognizeDtmfOptionMatched { get { throw null; } }
        public static Azure.Communication.CallAutomation.MediaEventReasonCode RecognizeIncorrectToneDetected { get { throw null; } }
        public static Azure.Communication.CallAutomation.MediaEventReasonCode RecognizeInitialSilenceTimedOut { get { throw null; } }
        public static Azure.Communication.CallAutomation.MediaEventReasonCode RecognizeInterDigitTimedOut { get { throw null; } }
        public static Azure.Communication.CallAutomation.MediaEventReasonCode RecognizeMaxDigitsReceived { get { throw null; } }
        public static Azure.Communication.CallAutomation.MediaEventReasonCode RecognizePlayPromptFailed { get { throw null; } }
        public static Azure.Communication.CallAutomation.MediaEventReasonCode RecognizeSpeechNotRecognized { get { throw null; } }
        public static Azure.Communication.CallAutomation.MediaEventReasonCode RecognizeSpeechOptionMatched { get { throw null; } }
        public static Azure.Communication.CallAutomation.MediaEventReasonCode RecognizeSpeechOptionNotMatched { get { throw null; } }
        public static Azure.Communication.CallAutomation.MediaEventReasonCode RecognizeSpeechServiceConnectionError { get { throw null; } }
        public static Azure.Communication.CallAutomation.MediaEventReasonCode RecognizeStopToneDetected { get { throw null; } }
        public static Azure.Communication.CallAutomation.MediaEventReasonCode UnspecifiedError { get { throw null; } }
        public bool Equals(Azure.Communication.CallAutomation.MediaEventReasonCode other) { throw null; }
        [System.ComponentModel.EditorBrowsableAttribute(System.ComponentModel.EditorBrowsableState.Never)]
        public override bool Equals(object obj) { throw null; }
        [System.ComponentModel.EditorBrowsableAttribute(System.ComponentModel.EditorBrowsableState.Never)]
        public override int GetHashCode() { throw null; }
        public int GetReasonCodeValue() { throw null; }
        public static bool operator ==(Azure.Communication.CallAutomation.MediaEventReasonCode left, Azure.Communication.CallAutomation.MediaEventReasonCode right) { throw null; }
        public static implicit operator Azure.Communication.CallAutomation.MediaEventReasonCode (string value) { throw null; }
        public static bool operator !=(Azure.Communication.CallAutomation.MediaEventReasonCode left, Azure.Communication.CallAutomation.MediaEventReasonCode right) { throw null; }
        public override string ToString() { throw null; }
    }
    [System.Text.Json.Serialization.JsonConverterAttribute(typeof(System.Text.Json.Serialization.JsonStringEnumConverter))]
    public enum MediaKind
    {
        AudioData = 0,
        StopAudio = 1,
    }
    [System.Runtime.InteropServices.StructLayoutAttribute(System.Runtime.InteropServices.LayoutKind.Sequential)]
    public readonly partial struct MediaStreamingAudioChannel : System.IEquatable<Azure.Communication.CallAutomation.MediaStreamingAudioChannel>
    {
        private readonly object _dummy;
        private readonly int _dummyPrimitive;
        public MediaStreamingAudioChannel(string value) { throw null; }
        public static Azure.Communication.CallAutomation.MediaStreamingAudioChannel Mixed { get { throw null; } }
        public static Azure.Communication.CallAutomation.MediaStreamingAudioChannel Unmixed { get { throw null; } }
        public bool Equals(Azure.Communication.CallAutomation.MediaStreamingAudioChannel other) { throw null; }
        [System.ComponentModel.EditorBrowsableAttribute(System.ComponentModel.EditorBrowsableState.Never)]
        public override bool Equals(object obj) { throw null; }
        [System.ComponentModel.EditorBrowsableAttribute(System.ComponentModel.EditorBrowsableState.Never)]
        public override int GetHashCode() { throw null; }
        public static bool operator ==(Azure.Communication.CallAutomation.MediaStreamingAudioChannel left, Azure.Communication.CallAutomation.MediaStreamingAudioChannel right) { throw null; }
        public static implicit operator Azure.Communication.CallAutomation.MediaStreamingAudioChannel (string value) { throw null; }
        public static bool operator !=(Azure.Communication.CallAutomation.MediaStreamingAudioChannel left, Azure.Communication.CallAutomation.MediaStreamingAudioChannel right) { throw null; }
        public override string ToString() { throw null; }
    }
    [System.Runtime.InteropServices.StructLayoutAttribute(System.Runtime.InteropServices.LayoutKind.Sequential)]
    public readonly partial struct MediaStreamingContent : System.IEquatable<Azure.Communication.CallAutomation.MediaStreamingContent>
    {
        private readonly object _dummy;
        private readonly int _dummyPrimitive;
        public MediaStreamingContent(string value) { throw null; }
        public static Azure.Communication.CallAutomation.MediaStreamingContent Audio { get { throw null; } }
        public bool Equals(Azure.Communication.CallAutomation.MediaStreamingContent other) { throw null; }
        [System.ComponentModel.EditorBrowsableAttribute(System.ComponentModel.EditorBrowsableState.Never)]
        public override bool Equals(object obj) { throw null; }
        [System.ComponentModel.EditorBrowsableAttribute(System.ComponentModel.EditorBrowsableState.Never)]
        public override int GetHashCode() { throw null; }
        public static bool operator ==(Azure.Communication.CallAutomation.MediaStreamingContent left, Azure.Communication.CallAutomation.MediaStreamingContent right) { throw null; }
        public static implicit operator Azure.Communication.CallAutomation.MediaStreamingContent (string value) { throw null; }
        public static bool operator !=(Azure.Communication.CallAutomation.MediaStreamingContent left, Azure.Communication.CallAutomation.MediaStreamingContent right) { throw null; }
        public override string ToString() { throw null; }
    }
    public partial class MediaStreamingFailed : Azure.Communication.CallAutomation.CallAutomationEventBase
    {
        internal MediaStreamingFailed() { }
        public Azure.Communication.CallAutomation.MediaStreamingUpdate MediaStreamingUpdate { get { throw null; } }
        public static Azure.Communication.CallAutomation.MediaStreamingFailed Deserialize(string content) { throw null; }
    }
    public partial class MediaStreamingOptions
    {
        public MediaStreamingOptions(System.Uri transportUri, Azure.Communication.CallAutomation.MediaStreamingContent contentType, Azure.Communication.CallAutomation.MediaStreamingAudioChannel audioChannelType, Azure.Communication.CallAutomation.MediaStreamingTransport transportType = default(Azure.Communication.CallAutomation.MediaStreamingTransport), bool? startMediaStreaming = default(bool?)) { }
        public Azure.Communication.CallAutomation.AudioFormat? AudioFormat { get { throw null; } set { } }
        public bool? EnableBidirectional { get { throw null; } set { } }
        public Azure.Communication.CallAutomation.MediaStreamingAudioChannel MediaStreamingAudioChannel { get { throw null; } }
        public Azure.Communication.CallAutomation.MediaStreamingContent MediaStreamingContent { get { throw null; } }
        public Azure.Communication.CallAutomation.MediaStreamingTransport MediaStreamingTransport { get { throw null; } }
        public bool? StartMediaStreaming { get { throw null; } set { } }
        public System.Uri TransportUri { get { throw null; } }
    }
    public partial class MediaStreamingStarted : Azure.Communication.CallAutomation.CallAutomationEventBase
    {
        internal MediaStreamingStarted() { }
        public Azure.Communication.CallAutomation.MediaStreamingUpdate MediaStreamingUpdate { get { throw null; } }
        public static Azure.Communication.CallAutomation.MediaStreamingStarted Deserialize(string content) { throw null; }
    }
    [System.Runtime.InteropServices.StructLayoutAttribute(System.Runtime.InteropServices.LayoutKind.Sequential)]
    public readonly partial struct MediaStreamingStatus : System.IEquatable<Azure.Communication.CallAutomation.MediaStreamingStatus>
    {
        private readonly object _dummy;
        private readonly int _dummyPrimitive;
        public MediaStreamingStatus(string value) { throw null; }
        public static Azure.Communication.CallAutomation.MediaStreamingStatus MediaStreamingFailed { get { throw null; } }
        public static Azure.Communication.CallAutomation.MediaStreamingStatus MediaStreamingStarted { get { throw null; } }
        public static Azure.Communication.CallAutomation.MediaStreamingStatus MediaStreamingStopped { get { throw null; } }
        public static Azure.Communication.CallAutomation.MediaStreamingStatus UnspecifiedError { get { throw null; } }
        public bool Equals(Azure.Communication.CallAutomation.MediaStreamingStatus other) { throw null; }
        [System.ComponentModel.EditorBrowsableAttribute(System.ComponentModel.EditorBrowsableState.Never)]
        public override bool Equals(object obj) { throw null; }
        [System.ComponentModel.EditorBrowsableAttribute(System.ComponentModel.EditorBrowsableState.Never)]
        public override int GetHashCode() { throw null; }
        public static bool operator ==(Azure.Communication.CallAutomation.MediaStreamingStatus left, Azure.Communication.CallAutomation.MediaStreamingStatus right) { throw null; }
        public static implicit operator Azure.Communication.CallAutomation.MediaStreamingStatus (string value) { throw null; }
        public static bool operator !=(Azure.Communication.CallAutomation.MediaStreamingStatus left, Azure.Communication.CallAutomation.MediaStreamingStatus right) { throw null; }
        public override string ToString() { throw null; }
    }
    [System.Runtime.InteropServices.StructLayoutAttribute(System.Runtime.InteropServices.LayoutKind.Sequential)]
    public readonly partial struct MediaStreamingStatusDetails : System.IEquatable<Azure.Communication.CallAutomation.MediaStreamingStatusDetails>
    {
        private readonly object _dummy;
        private readonly int _dummyPrimitive;
        public MediaStreamingStatusDetails(string value) { throw null; }
        public static Azure.Communication.CallAutomation.MediaStreamingStatusDetails AuthenticationFailure { get { throw null; } }
        public static Azure.Communication.CallAutomation.MediaStreamingStatusDetails BadRequest { get { throw null; } }
        public static Azure.Communication.CallAutomation.MediaStreamingStatusDetails Forbidden { get { throw null; } }
        public static Azure.Communication.CallAutomation.MediaStreamingStatusDetails InitialWebSocketConnectionFailed { get { throw null; } }
        public static Azure.Communication.CallAutomation.MediaStreamingStatusDetails ServiceShutdown { get { throw null; } }
        public static Azure.Communication.CallAutomation.MediaStreamingStatusDetails ServiceTimeout { get { throw null; } }
        public static Azure.Communication.CallAutomation.MediaStreamingStatusDetails SpeechServicesConnectionError { get { throw null; } }
        public static Azure.Communication.CallAutomation.MediaStreamingStatusDetails StreamConnectionInterrupted { get { throw null; } }
        public static Azure.Communication.CallAutomation.MediaStreamingStatusDetails StreamConnectionReestablished { get { throw null; } }
        public static Azure.Communication.CallAutomation.MediaStreamingStatusDetails StreamConnectionUnsuccessful { get { throw null; } }
        public static Azure.Communication.CallAutomation.MediaStreamingStatusDetails StreamUrlMissing { get { throw null; } }
        public static Azure.Communication.CallAutomation.MediaStreamingStatusDetails SubscriptionStarted { get { throw null; } }
        public static Azure.Communication.CallAutomation.MediaStreamingStatusDetails SubscriptionStopped { get { throw null; } }
        public static Azure.Communication.CallAutomation.MediaStreamingStatusDetails TooManyRequests { get { throw null; } }
        public static Azure.Communication.CallAutomation.MediaStreamingStatusDetails UnspecifiedError { get { throw null; } }
        public bool Equals(Azure.Communication.CallAutomation.MediaStreamingStatusDetails other) { throw null; }
        [System.ComponentModel.EditorBrowsableAttribute(System.ComponentModel.EditorBrowsableState.Never)]
        public override bool Equals(object obj) { throw null; }
        [System.ComponentModel.EditorBrowsableAttribute(System.ComponentModel.EditorBrowsableState.Never)]
        public override int GetHashCode() { throw null; }
        public static bool operator ==(Azure.Communication.CallAutomation.MediaStreamingStatusDetails left, Azure.Communication.CallAutomation.MediaStreamingStatusDetails right) { throw null; }
        public static implicit operator Azure.Communication.CallAutomation.MediaStreamingStatusDetails (string value) { throw null; }
        public static bool operator !=(Azure.Communication.CallAutomation.MediaStreamingStatusDetails left, Azure.Communication.CallAutomation.MediaStreamingStatusDetails right) { throw null; }
        public override string ToString() { throw null; }
    }
    public partial class MediaStreamingStopped : Azure.Communication.CallAutomation.CallAutomationEventBase
    {
        internal MediaStreamingStopped() { }
        public Azure.Communication.CallAutomation.MediaStreamingUpdate MediaStreamingUpdate { get { throw null; } }
        public static Azure.Communication.CallAutomation.MediaStreamingStopped Deserialize(string content) { throw null; }
    }
    public partial class MediaStreamingSubscription
    {
        public MediaStreamingSubscription(string id, Azure.Communication.CallAutomation.MediaStreamingSubscriptionState? state, System.Collections.Generic.IReadOnlyList<Azure.Communication.CallAutomation.MediaStreamingContent> subscribedContentTypes) { }
        public string Id { get { throw null; } }
        public Azure.Communication.CallAutomation.MediaStreamingSubscriptionState? State { get { throw null; } }
        public System.Collections.Generic.IReadOnlyList<Azure.Communication.CallAutomation.MediaStreamingContent> SubscribedContentTypes { get { throw null; } }
    }
    [System.Runtime.InteropServices.StructLayoutAttribute(System.Runtime.InteropServices.LayoutKind.Sequential)]
    public readonly partial struct MediaStreamingSubscriptionState : System.IEquatable<Azure.Communication.CallAutomation.MediaStreamingSubscriptionState>
    {
        private readonly object _dummy;
        private readonly int _dummyPrimitive;
        public MediaStreamingSubscriptionState(string value) { throw null; }
        public static Azure.Communication.CallAutomation.MediaStreamingSubscriptionState Active { get { throw null; } }
        public static Azure.Communication.CallAutomation.MediaStreamingSubscriptionState Disabled { get { throw null; } }
        public static Azure.Communication.CallAutomation.MediaStreamingSubscriptionState Inactive { get { throw null; } }
        public bool Equals(Azure.Communication.CallAutomation.MediaStreamingSubscriptionState other) { throw null; }
        [System.ComponentModel.EditorBrowsableAttribute(System.ComponentModel.EditorBrowsableState.Never)]
        public override bool Equals(object obj) { throw null; }
        [System.ComponentModel.EditorBrowsableAttribute(System.ComponentModel.EditorBrowsableState.Never)]
        public override int GetHashCode() { throw null; }
        public static bool operator ==(Azure.Communication.CallAutomation.MediaStreamingSubscriptionState left, Azure.Communication.CallAutomation.MediaStreamingSubscriptionState right) { throw null; }
        public static implicit operator Azure.Communication.CallAutomation.MediaStreamingSubscriptionState (string value) { throw null; }
        public static bool operator !=(Azure.Communication.CallAutomation.MediaStreamingSubscriptionState left, Azure.Communication.CallAutomation.MediaStreamingSubscriptionState right) { throw null; }
        public override string ToString() { throw null; }
    }
    [System.Runtime.InteropServices.StructLayoutAttribute(System.Runtime.InteropServices.LayoutKind.Sequential)]
    public readonly partial struct MediaStreamingTransport : System.IEquatable<Azure.Communication.CallAutomation.MediaStreamingTransport>
    {
        private readonly object _dummy;
        private readonly int _dummyPrimitive;
        public MediaStreamingTransport(string value) { throw null; }
        public static Azure.Communication.CallAutomation.MediaStreamingTransport Websocket { get { throw null; } }
        public bool Equals(Azure.Communication.CallAutomation.MediaStreamingTransport other) { throw null; }
        [System.ComponentModel.EditorBrowsableAttribute(System.ComponentModel.EditorBrowsableState.Never)]
        public override bool Equals(object obj) { throw null; }
        [System.ComponentModel.EditorBrowsableAttribute(System.ComponentModel.EditorBrowsableState.Never)]
        public override int GetHashCode() { throw null; }
        public static bool operator ==(Azure.Communication.CallAutomation.MediaStreamingTransport left, Azure.Communication.CallAutomation.MediaStreamingTransport right) { throw null; }
        public static implicit operator Azure.Communication.CallAutomation.MediaStreamingTransport (string value) { throw null; }
        public static bool operator !=(Azure.Communication.CallAutomation.MediaStreamingTransport left, Azure.Communication.CallAutomation.MediaStreamingTransport right) { throw null; }
        public override string ToString() { throw null; }
    }
    public partial class MediaStreamingUpdate
    {
        internal MediaStreamingUpdate() { }
        public string ContentType { get { throw null; } }
        public Azure.Communication.CallAutomation.MediaStreamingStatus? MediaStreamingStatus { get { throw null; } }
        public Azure.Communication.CallAutomation.MediaStreamingStatusDetails? MediaStreamingStatusDetails { get { throw null; } }
    }
    public partial class MuteParticipantOptions
    {
        public MuteParticipantOptions(Azure.Communication.CommunicationIdentifier targetParticipant) { }
        public string OperationContext { get { throw null; } set { } }
        public Azure.Communication.CommunicationIdentifier TargetParticipant { get { throw null; } }
    }
    public partial class MuteParticipantResult
    {
        internal MuteParticipantResult() { }
        public string OperationContext { get { throw null; } }
    }
    public partial class OutStreamingData
    {
        internal OutStreamingData() { }
        public Azure.Communication.CallAutomation.AudioData AudioData { get { throw null; } }
        public Azure.Communication.CallAutomation.MediaKind Kind { get { throw null; } }
        public Azure.Communication.CallAutomation.StopAudio StopAudio { get { throw null; } }
        public static string GetAudioDataForOutbound(byte[] audioData) { throw null; }
        public static string GetStopAudioForOutbound() { throw null; }
    }
    public partial class ParticipantsUpdated : Azure.Communication.CallAutomation.CallAutomationEventBase
    {
        internal ParticipantsUpdated() { }
        public System.Collections.Generic.IReadOnlyList<Azure.Communication.CallAutomation.CallParticipant> Participants { get { throw null; } }
        public int? SequenceNumber { get { throw null; } }
        public static Azure.Communication.CallAutomation.ParticipantsUpdated Deserialize(string content) { throw null; }
    }
    public partial class PlayCanceled : Azure.Communication.CallAutomation.CallAutomationEventBase
    {
        internal PlayCanceled() { }
        public static Azure.Communication.CallAutomation.PlayCanceled Deserialize(string content) { throw null; }
    }
    public partial class PlayCompleted : Azure.Communication.CallAutomation.CallAutomationEventBase
    {
        internal PlayCompleted() { }
        public Azure.Communication.CallAutomation.MediaEventReasonCode ReasonCode { get { throw null; } }
        public static Azure.Communication.CallAutomation.PlayCompleted Deserialize(string content) { throw null; }
    }
    public partial class PlayEventResult
    {
        internal PlayEventResult() { }
        public Azure.Communication.CallAutomation.PlayFailed FailureResult { get { throw null; } }
        public bool IsSuccess { get { throw null; } }
        public Azure.Communication.CallAutomation.PlayPaused PauseResult { get { throw null; } }
        public Azure.Communication.CallAutomation.PlayResumed ResumeResult { get { throw null; } }
        public Azure.Communication.CallAutomation.PlayStarted StartResult { get { throw null; } }
        public Azure.Communication.CallAutomation.PlayCompleted SuccessResult { get { throw null; } }
    }
    public partial class PlayFailed : Azure.Communication.CallAutomation.CallAutomationEventBase
    {
        internal PlayFailed() { }
        public int? FailedPlaySourceIndex { get { throw null; } }
        public Azure.Communication.CallAutomation.MediaEventReasonCode ReasonCode { get { throw null; } }
        public static Azure.Communication.CallAutomation.PlayFailed Deserialize(string content) { throw null; }
    }
    public partial class PlayOptions
    {
        public PlayOptions(Azure.Communication.CallAutomation.PlaySource playSource, System.Collections.Generic.IEnumerable<Azure.Communication.CommunicationIdentifier> playTo) { }
        public PlayOptions(System.Collections.Generic.IEnumerable<Azure.Communication.CallAutomation.PlaySource> playSources, System.Collections.Generic.IEnumerable<Azure.Communication.CommunicationIdentifier> playTo) { }
        public bool InterruptHoldAudio { get { throw null; } set { } }
        public bool Loop { get { throw null; } set { } }
        public System.Uri OperationCallbackUri { get { throw null; } set { } }
        public string OperationContext { get { throw null; } set { } }
        public System.Collections.Generic.IReadOnlyList<Azure.Communication.CallAutomation.PlaySource> PlaySources { get { throw null; } }
        public System.Collections.Generic.IReadOnlyList<Azure.Communication.CommunicationIdentifier> PlayTo { get { throw null; } }
    }
    public partial class PlayPaused : Azure.Communication.CallAutomation.CallAutomationEventBase
    {
        internal PlayPaused() { }
        public Azure.Communication.CallAutomation.MediaEventReasonCode ReasonCode { get { throw null; } }
        public static Azure.Communication.CallAutomation.PlayPaused Deserialize(string content) { throw null; }
    }
    public partial class PlayResult
    {
        internal PlayResult() { }
        public Azure.Communication.CallAutomation.PlayEventResult WaitForEventProcessor(System.Threading.CancellationToken cancellationToken = default(System.Threading.CancellationToken)) { throw null; }
        public System.Threading.Tasks.Task<Azure.Communication.CallAutomation.PlayEventResult> WaitForEventProcessorAsync(System.Threading.CancellationToken cancellationToken = default(System.Threading.CancellationToken)) { throw null; }
    }
    public partial class PlayResumed : Azure.Communication.CallAutomation.CallAutomationEventBase
    {
        internal PlayResumed() { }
        public Azure.Communication.CallAutomation.MediaEventReasonCode ReasonCode { get { throw null; } }
        public static Azure.Communication.CallAutomation.PlayResumed Deserialize(string content) { throw null; }
    }
    public abstract partial class PlaySource
    {
        protected PlaySource() { }
        public string PlaySourceCacheId { get { throw null; } set { } }
    }
    public partial class PlayStarted : Azure.Communication.CallAutomation.CallAutomationEventBase
    {
        internal PlayStarted() { }
        public static Azure.Communication.CallAutomation.PlayStarted Deserialize(string content) { throw null; }
    }
    public partial class PlayToAllOptions
    {
        public PlayToAllOptions(Azure.Communication.CallAutomation.PlaySource playSource) { }
        public PlayToAllOptions(System.Collections.Generic.IEnumerable<Azure.Communication.CallAutomation.PlaySource> playSources) { }
        public bool InterruptCallMediaOperation { get { throw null; } set { } }
        public bool Loop { get { throw null; } set { } }
        public System.Uri OperationCallbackUri { get { throw null; } set { } }
        public string OperationContext { get { throw null; } set { } }
        public System.Collections.Generic.IReadOnlyList<Azure.Communication.CallAutomation.PlaySource> PlaySources { get { throw null; } }
    }
    public partial class PowerVirtualAgentsDialog : Azure.Communication.CallAutomation.BaseDialog
    {
        public PowerVirtualAgentsDialog(string botAppId, System.Collections.Generic.IDictionary<string, object> context, string language = null) : base (default(System.Collections.Generic.IDictionary<string, object>)) { }
        public string BotAppId { get { throw null; } set { } }
        public string Language { get { throw null; } set { } }
    }
    public partial class RecognitionChoice
    {
        public RecognitionChoice(string label, System.Collections.Generic.IEnumerable<string> phrases) { }
        public string Label { get { throw null; } set { } }
        public System.Collections.Generic.IList<string> Phrases { get { throw null; } }
        public Azure.Communication.CallAutomation.DtmfTone? Tone { get { throw null; } set { } }
    }
    public partial class RecognizeCanceled : Azure.Communication.CallAutomation.CallAutomationEventBase
    {
        internal RecognizeCanceled() { }
        public static Azure.Communication.CallAutomation.RecognizeCanceled Deserialize(string content) { throw null; }
    }
    public partial class RecognizeCompleted : Azure.Communication.CallAutomation.CallAutomationEventBase
    {
        internal RecognizeCompleted() { }
        public Azure.Communication.CallAutomation.CallMediaRecognitionType RecognitionType { get { throw null; } set { } }
        public Azure.Communication.CallAutomation.RecognizeResult RecognizeResult { get { throw null; } }
        public static Azure.Communication.CallAutomation.RecognizeCompleted Deserialize(string content) { throw null; }
        public string Serialize() { throw null; }
    }
    public partial class RecognizeFailed : Azure.Communication.CallAutomation.CallAutomationEventBase
    {
        internal RecognizeFailed() { }
        public int? FailedPlaySourceIndex { get { throw null; } }
        public Azure.Communication.CallAutomation.MediaEventReasonCode ReasonCode { get { throw null; } }
        public static Azure.Communication.CallAutomation.RecognizeFailed Deserialize(string content) { throw null; }
    }
    [System.Runtime.InteropServices.StructLayoutAttribute(System.Runtime.InteropServices.LayoutKind.Sequential)]
    public readonly partial struct RecognizeInputType : System.IEquatable<Azure.Communication.CallAutomation.RecognizeInputType>
    {
        private readonly object _dummy;
        private readonly int _dummyPrimitive;
        public RecognizeInputType(string value) { throw null; }
        public static Azure.Communication.CallAutomation.RecognizeInputType Choices { get { throw null; } }
        public static Azure.Communication.CallAutomation.RecognizeInputType Dtmf { get { throw null; } }
        public static Azure.Communication.CallAutomation.RecognizeInputType Speech { get { throw null; } }
        public static Azure.Communication.CallAutomation.RecognizeInputType SpeechOrDtmf { get { throw null; } }
        public bool Equals(Azure.Communication.CallAutomation.RecognizeInputType other) { throw null; }
        [System.ComponentModel.EditorBrowsableAttribute(System.ComponentModel.EditorBrowsableState.Never)]
        public override bool Equals(object obj) { throw null; }
        [System.ComponentModel.EditorBrowsableAttribute(System.ComponentModel.EditorBrowsableState.Never)]
        public override int GetHashCode() { throw null; }
        public static bool operator ==(Azure.Communication.CallAutomation.RecognizeInputType left, Azure.Communication.CallAutomation.RecognizeInputType right) { throw null; }
        public static implicit operator Azure.Communication.CallAutomation.RecognizeInputType (string value) { throw null; }
        public static bool operator !=(Azure.Communication.CallAutomation.RecognizeInputType left, Azure.Communication.CallAutomation.RecognizeInputType right) { throw null; }
        public override string ToString() { throw null; }
    }
    public abstract partial class RecognizeResult
    {
        protected RecognizeResult() { }
        public abstract Azure.Communication.CallAutomation.RecognizeResultType ResultType { get; }
    }
    [System.Runtime.InteropServices.StructLayoutAttribute(System.Runtime.InteropServices.LayoutKind.Sequential)]
    public readonly partial struct RecognizeResultType : System.IEquatable<Azure.Communication.CallAutomation.RecognizeResultType>
    {
        private readonly object _dummy;
        private readonly int _dummyPrimitive;
        public RecognizeResultType(string value) { throw null; }
        public static Azure.Communication.CallAutomation.RecognizeResultType ChoiceResult { get { throw null; } }
        public static Azure.Communication.CallAutomation.RecognizeResultType CollectTonesResult { get { throw null; } }
        public static Azure.Communication.CallAutomation.RecognizeResultType DtmfResult { get { throw null; } }
        public static Azure.Communication.CallAutomation.RecognizeResultType SpeechResult { get { throw null; } }
        public bool Equals(Azure.Communication.CallAutomation.RecognizeResultType other) { throw null; }
        [System.ComponentModel.EditorBrowsableAttribute(System.ComponentModel.EditorBrowsableState.Never)]
        public override bool Equals(object obj) { throw null; }
        [System.ComponentModel.EditorBrowsableAttribute(System.ComponentModel.EditorBrowsableState.Never)]
        public override int GetHashCode() { throw null; }
        public static bool operator ==(Azure.Communication.CallAutomation.RecognizeResultType left, Azure.Communication.CallAutomation.RecognizeResultType right) { throw null; }
        public static implicit operator Azure.Communication.CallAutomation.RecognizeResultType (string value) { throw null; }
        public static bool operator !=(Azure.Communication.CallAutomation.RecognizeResultType left, Azure.Communication.CallAutomation.RecognizeResultType right) { throw null; }
        public override string ToString() { throw null; }
    }
    [System.Runtime.InteropServices.StructLayoutAttribute(System.Runtime.InteropServices.LayoutKind.Sequential)]
    public readonly partial struct RecordingChannel : System.IEquatable<Azure.Communication.CallAutomation.RecordingChannel>
    {
        private readonly object _dummy;
        private readonly int _dummyPrimitive;
        public RecordingChannel(string value) { throw null; }
        public static Azure.Communication.CallAutomation.RecordingChannel Mixed { get { throw null; } }
        public static Azure.Communication.CallAutomation.RecordingChannel Unmixed { get { throw null; } }
        public bool Equals(Azure.Communication.CallAutomation.RecordingChannel other) { throw null; }
        [System.ComponentModel.EditorBrowsableAttribute(System.ComponentModel.EditorBrowsableState.Never)]
        public override bool Equals(object obj) { throw null; }
        [System.ComponentModel.EditorBrowsableAttribute(System.ComponentModel.EditorBrowsableState.Never)]
        public override int GetHashCode() { throw null; }
        public static bool operator ==(Azure.Communication.CallAutomation.RecordingChannel left, Azure.Communication.CallAutomation.RecordingChannel right) { throw null; }
        public static implicit operator Azure.Communication.CallAutomation.RecordingChannel (string value) { throw null; }
        public static bool operator !=(Azure.Communication.CallAutomation.RecordingChannel left, Azure.Communication.CallAutomation.RecordingChannel right) { throw null; }
        public override string ToString() { throw null; }
    }
    public partial class RecordingChunkStorageInfo
    {
        internal RecordingChunkStorageInfo() { }
        public string ContentLocation { get { throw null; } }
        public string DeleteLocation { get { throw null; } }
        public string DocumentId { get { throw null; } }
        public Azure.Communication.CallAutomation.ChunkEndReason? EndReason { get { throw null; } }
        public int? Index { get { throw null; } }
        public string MetadataLocation { get { throw null; } }
    }
    [System.Runtime.InteropServices.StructLayoutAttribute(System.Runtime.InteropServices.LayoutKind.Sequential)]
    public readonly partial struct RecordingContent : System.IEquatable<Azure.Communication.CallAutomation.RecordingContent>
    {
        private readonly object _dummy;
        private readonly int _dummyPrimitive;
        public RecordingContent(string value) { throw null; }
        public static Azure.Communication.CallAutomation.RecordingContent Audio { get { throw null; } }
        public static Azure.Communication.CallAutomation.RecordingContent AudioVideo { get { throw null; } }
        public bool Equals(Azure.Communication.CallAutomation.RecordingContent other) { throw null; }
        [System.ComponentModel.EditorBrowsableAttribute(System.ComponentModel.EditorBrowsableState.Never)]
        public override bool Equals(object obj) { throw null; }
        [System.ComponentModel.EditorBrowsableAttribute(System.ComponentModel.EditorBrowsableState.Never)]
        public override int GetHashCode() { throw null; }
        public static bool operator ==(Azure.Communication.CallAutomation.RecordingContent left, Azure.Communication.CallAutomation.RecordingContent right) { throw null; }
        public static implicit operator Azure.Communication.CallAutomation.RecordingContent (string value) { throw null; }
        public static bool operator !=(Azure.Communication.CallAutomation.RecordingContent left, Azure.Communication.CallAutomation.RecordingContent right) { throw null; }
        public override string ToString() { throw null; }
    }
    [System.Runtime.InteropServices.StructLayoutAttribute(System.Runtime.InteropServices.LayoutKind.Sequential)]
    public readonly partial struct RecordingFormat : System.IEquatable<Azure.Communication.CallAutomation.RecordingFormat>
    {
        private readonly object _dummy;
        private readonly int _dummyPrimitive;
        public RecordingFormat(string value) { throw null; }
        public static Azure.Communication.CallAutomation.RecordingFormat Mp3 { get { throw null; } }
        public static Azure.Communication.CallAutomation.RecordingFormat Mp4 { get { throw null; } }
        public static Azure.Communication.CallAutomation.RecordingFormat Wav { get { throw null; } }
        public bool Equals(Azure.Communication.CallAutomation.RecordingFormat other) { throw null; }
        [System.ComponentModel.EditorBrowsableAttribute(System.ComponentModel.EditorBrowsableState.Never)]
        public override bool Equals(object obj) { throw null; }
        [System.ComponentModel.EditorBrowsableAttribute(System.ComponentModel.EditorBrowsableState.Never)]
        public override int GetHashCode() { throw null; }
        public static bool operator ==(Azure.Communication.CallAutomation.RecordingFormat left, Azure.Communication.CallAutomation.RecordingFormat right) { throw null; }
        public static implicit operator Azure.Communication.CallAutomation.RecordingFormat (string value) { throw null; }
        public static bool operator !=(Azure.Communication.CallAutomation.RecordingFormat left, Azure.Communication.CallAutomation.RecordingFormat right) { throw null; }
        public override string ToString() { throw null; }
    }
    [System.Runtime.InteropServices.StructLayoutAttribute(System.Runtime.InteropServices.LayoutKind.Sequential)]
    public readonly partial struct RecordingKind : System.IEquatable<Azure.Communication.CallAutomation.RecordingKind>
    {
        private readonly object _dummy;
        private readonly int _dummyPrimitive;
        public RecordingKind(string value) { throw null; }
        public static Azure.Communication.CallAutomation.RecordingKind AzureCommunicationServices { get { throw null; } }
        public static Azure.Communication.CallAutomation.RecordingKind Teams { get { throw null; } }
        public static Azure.Communication.CallAutomation.RecordingKind TeamsCompliance { get { throw null; } }
        public bool Equals(Azure.Communication.CallAutomation.RecordingKind other) { throw null; }
        [System.ComponentModel.EditorBrowsableAttribute(System.ComponentModel.EditorBrowsableState.Never)]
        public override bool Equals(object obj) { throw null; }
        [System.ComponentModel.EditorBrowsableAttribute(System.ComponentModel.EditorBrowsableState.Never)]
        public override int GetHashCode() { throw null; }
        public static bool operator ==(Azure.Communication.CallAutomation.RecordingKind left, Azure.Communication.CallAutomation.RecordingKind right) { throw null; }
        public static implicit operator Azure.Communication.CallAutomation.RecordingKind (string value) { throw null; }
        public static bool operator !=(Azure.Communication.CallAutomation.RecordingKind left, Azure.Communication.CallAutomation.RecordingKind right) { throw null; }
        public override string ToString() { throw null; }
    }
    public partial class RecordingResult
    {
        internal RecordingResult() { }
        public System.Collections.Generic.IReadOnlyList<Azure.Communication.CallAutomation.ErrorDetails> Errors { get { throw null; } }
        public long? RecordingDurationMs { get { throw null; } }
        public System.DateTimeOffset? RecordingExpirationTime { get { throw null; } }
        public string RecordingId { get { throw null; } }
        public System.DateTimeOffset? RecordingStartTime { get { throw null; } }
        public Azure.Communication.CallAutomation.RecordingStorageInfo RecordingStorageInfo { get { throw null; } }
        public Azure.Communication.CallAutomation.CallSessionEndReason? SessionEndReason { get { throw null; } }
    }
    [System.Runtime.InteropServices.StructLayoutAttribute(System.Runtime.InteropServices.LayoutKind.Sequential)]
    public readonly partial struct RecordingState : System.IEquatable<Azure.Communication.CallAutomation.RecordingState>
    {
        private readonly object _dummy;
        private readonly int _dummyPrimitive;
        public RecordingState(string value) { throw null; }
        public static Azure.Communication.CallAutomation.RecordingState Active { get { throw null; } }
        public static Azure.Communication.CallAutomation.RecordingState Inactive { get { throw null; } }
        public bool Equals(Azure.Communication.CallAutomation.RecordingState other) { throw null; }
        [System.ComponentModel.EditorBrowsableAttribute(System.ComponentModel.EditorBrowsableState.Never)]
        public override bool Equals(object obj) { throw null; }
        [System.ComponentModel.EditorBrowsableAttribute(System.ComponentModel.EditorBrowsableState.Never)]
        public override int GetHashCode() { throw null; }
        public static bool operator ==(Azure.Communication.CallAutomation.RecordingState left, Azure.Communication.CallAutomation.RecordingState right) { throw null; }
        public static implicit operator Azure.Communication.CallAutomation.RecordingState (string value) { throw null; }
        public static bool operator !=(Azure.Communication.CallAutomation.RecordingState left, Azure.Communication.CallAutomation.RecordingState right) { throw null; }
        public override string ToString() { throw null; }
    }
    public partial class RecordingStateChanged : Azure.Communication.CallAutomation.CallAutomationEventBase
    {
        internal RecordingStateChanged() { }
        public string RecordingId { get { throw null; } }
        public Azure.Communication.CallAutomation.RecordingKind? RecordingKind { get { throw null; } }
        public System.DateTimeOffset? StartDateTime { get { throw null; } }
        public Azure.Communication.CallAutomation.RecordingState State { get { throw null; } set { } }
        public static Azure.Communication.CallAutomation.RecordingStateChanged Deserialize(string content) { throw null; }
    }
    public partial class RecordingStateResult
    {
        internal RecordingStateResult() { }
        public string RecordingId { get { throw null; } }
        public Azure.Communication.CallAutomation.RecordingKind? RecordingKind { get { throw null; } }
        public Azure.Communication.CallAutomation.RecordingState? RecordingState { get { throw null; } }
    }
    public abstract partial class RecordingStorage
    {
        public RecordingStorage(Azure.Communication.CallAutomation.RecordingStorageKind recordingStorageKind) { }
        public Azure.Communication.CallAutomation.RecordingStorageKind RecordingStorageKind { get { throw null; } }
        public static Azure.Communication.CallAutomation.RecordingStorage CreateAzureBlobContainerRecordingStorage(System.Uri recordingDestinationContainerUri) { throw null; }
        public static Azure.Communication.CallAutomation.RecordingStorage CreateAzureCommunicationsRecordingStorage() { throw null; }
    }
    public partial class RecordingStorageInfo
    {
        internal RecordingStorageInfo() { }
        public System.Collections.Generic.IReadOnlyList<Azure.Communication.CallAutomation.RecordingChunkStorageInfo> RecordingChunks { get { throw null; } }
    }
    [System.Runtime.InteropServices.StructLayoutAttribute(System.Runtime.InteropServices.LayoutKind.Sequential)]
    public readonly partial struct RecordingStorageKind : System.IEquatable<Azure.Communication.CallAutomation.RecordingStorageKind>
    {
        private readonly object _dummy;
        private readonly int _dummyPrimitive;
        public RecordingStorageKind(string value) { throw null; }
        public static Azure.Communication.CallAutomation.RecordingStorageKind AzureBlobStorage { get { throw null; } }
        public static Azure.Communication.CallAutomation.RecordingStorageKind AzureCommunicationServices { get { throw null; } }
        public bool Equals(Azure.Communication.CallAutomation.RecordingStorageKind other) { throw null; }
        [System.ComponentModel.EditorBrowsableAttribute(System.ComponentModel.EditorBrowsableState.Never)]
        public override bool Equals(object obj) { throw null; }
        [System.ComponentModel.EditorBrowsableAttribute(System.ComponentModel.EditorBrowsableState.Never)]
        public override int GetHashCode() { throw null; }
        public static bool operator ==(Azure.Communication.CallAutomation.RecordingStorageKind left, Azure.Communication.CallAutomation.RecordingStorageKind right) { throw null; }
        public static implicit operator Azure.Communication.CallAutomation.RecordingStorageKind (string value) { throw null; }
        public static bool operator !=(Azure.Communication.CallAutomation.RecordingStorageKind left, Azure.Communication.CallAutomation.RecordingStorageKind right) { throw null; }
        public override string ToString() { throw null; }
    }
    public partial class RedirectCallOptions
    {
        public RedirectCallOptions(string incomingCallContext, Azure.Communication.CallAutomation.CallInvite callInvite) { }
        public Azure.Communication.CallAutomation.CallInvite CallInvite { get { throw null; } }
        public string IncomingCallContext { get { throw null; } }
    }
    public partial class RejectCallOptions
    {
        public RejectCallOptions(string incomingCallContext) { }
        public Azure.Communication.CallAutomation.CallRejectReason CallRejectReason { get { throw null; } set { } }
        public string IncomingCallContext { get { throw null; } }
    }
    public partial class RemoveParticipantEventResult
    {
        internal RemoveParticipantEventResult() { }
        public Azure.Communication.CallAutomation.RemoveParticipantFailed FailureResult { get { throw null; } }
        public bool IsSuccess { get { throw null; } }
        public Azure.Communication.CommunicationIdentifier Participant { get { throw null; } }
        public Azure.Communication.CallAutomation.RemoveParticipantSucceeded SuccessResult { get { throw null; } }
    }
    public partial class RemoveParticipantFailed : Azure.Communication.CallAutomation.CallAutomationEventBase
    {
        internal RemoveParticipantFailed() { }
        public Azure.Communication.CommunicationIdentifier Participant { get { throw null; } }
        public static Azure.Communication.CallAutomation.RemoveParticipantFailed Deserialize(string content) { throw null; }
    }
    public partial class RemoveParticipantOptions
    {
        public RemoveParticipantOptions(Azure.Communication.CommunicationIdentifier participantToRemove) { }
        public System.Uri OperationCallbackUri { get { throw null; } set { } }
        public string OperationContext { get { throw null; } set { } }
        public Azure.Communication.CommunicationIdentifier ParticipantToRemove { get { throw null; } }
    }
    public partial class RemoveParticipantResult
    {
        internal RemoveParticipantResult() { }
        public string OperationContext { get { throw null; } }
        public Azure.Communication.CallAutomation.RemoveParticipantEventResult WaitForEventProcessor(System.Threading.CancellationToken cancellationToken = default(System.Threading.CancellationToken)) { throw null; }
        public System.Threading.Tasks.Task<Azure.Communication.CallAutomation.RemoveParticipantEventResult> WaitForEventProcessorAsync(System.Threading.CancellationToken cancellationToken = default(System.Threading.CancellationToken)) { throw null; }
    }
    public partial class RemoveParticipantSucceeded : Azure.Communication.CallAutomation.CallAutomationEventBase
    {
        internal RemoveParticipantSucceeded() { }
        public Azure.Communication.CommunicationIdentifier Participant { get { throw null; } }
        public static Azure.Communication.CallAutomation.RemoveParticipantSucceeded Deserialize(string content) { throw null; }
    }
    public partial class ResultInformation
    {
        internal ResultInformation() { }
        public int? Code { get { throw null; } }
        public string Message { get { throw null; } }
        public int? SubCode { get { throw null; } }
    }
    public partial class RoomCallLocator : Azure.Communication.CallAutomation.CallLocator
    {
        public RoomCallLocator(string id) { }
        public override bool Equals(Azure.Communication.CallAutomation.CallLocator other) { throw null; }
        public override int GetHashCode() { throw null; }
        public override string ToString() { throw null; }
    }
    public partial class SendDtmfTonesCompleted : Azure.Communication.CallAutomation.CallAutomationEventBase
    {
        internal SendDtmfTonesCompleted() { }
        public static Azure.Communication.CallAutomation.SendDtmfTonesCompleted Deserialize(string content) { throw null; }
    }
    public partial class SendDtmfTonesEventResult
    {
        internal SendDtmfTonesEventResult() { }
        public Azure.Communication.CallAutomation.SendDtmfTonesFailed FailureResult { get { throw null; } }
        public bool IsSuccess { get { throw null; } }
        public Azure.Communication.CallAutomation.SendDtmfTonesCompleted SuccessResult { get { throw null; } }
    }
    public partial class SendDtmfTonesFailed : Azure.Communication.CallAutomation.CallAutomationEventBase
    {
        internal SendDtmfTonesFailed() { }
        public static Azure.Communication.CallAutomation.SendDtmfTonesFailed Deserialize(string content) { throw null; }
    }
    public partial class SendDtmfTonesOptions
    {
        public SendDtmfTonesOptions(System.Collections.Generic.IEnumerable<Azure.Communication.CallAutomation.DtmfTone> tones, Azure.Communication.CommunicationIdentifier targetParticipant) { }
        public System.Uri OperationCallbackUri { get { throw null; } set { } }
        public string OperationContext { get { throw null; } set { } }
        public Azure.Communication.CommunicationIdentifier TargetParticipant { get { throw null; } }
        public System.Collections.Generic.IList<Azure.Communication.CallAutomation.DtmfTone> Tones { get { throw null; } }
    }
    public partial class SendDtmfTonesResult
    {
        internal SendDtmfTonesResult() { }
        public string OperationContext { get { throw null; } }
        public Azure.Communication.CallAutomation.SendDtmfTonesEventResult WaitForEventProcessor(System.Threading.CancellationToken cancellationToken = default(System.Threading.CancellationToken)) { throw null; }
        public System.Threading.Tasks.Task<Azure.Communication.CallAutomation.SendDtmfTonesEventResult> WaitForEventProcessorAsync(System.Threading.CancellationToken cancellationToken = default(System.Threading.CancellationToken)) { throw null; }
    }
    public partial class ServerCallLocator : Azure.Communication.CallAutomation.CallLocator
    {
        public ServerCallLocator(string id) { }
        public override bool Equals(Azure.Communication.CallAutomation.CallLocator other) { throw null; }
        public override int GetHashCode() { throw null; }
        public override string ToString() { throw null; }
    }
    public partial class SpeechResult : Azure.Communication.CallAutomation.RecognizeResult
    {
        internal SpeechResult() { }
        public override Azure.Communication.CallAutomation.RecognizeResultType ResultType { get { throw null; } }
        public string Speech { get { throw null; } }
    }
    public partial class SsmlSource : Azure.Communication.CallAutomation.PlaySource
    {
        public SsmlSource(string ssmlText) { }
        public string CustomVoiceEndpointId { get { throw null; } set { } }
        public string SsmlText { get { throw null; } }
    }
    public partial class StartDialogOptions
    {
        public StartDialogOptions(Azure.Communication.CallAutomation.BaseDialog dialog) { }
        public StartDialogOptions(string dialogId, Azure.Communication.CallAutomation.BaseDialog dialog) { }
        public Azure.Communication.CallAutomation.BaseDialog Dialog { get { throw null; } }
        public string DialogId { get { throw null; } }
        public string OperationContext { get { throw null; } set { } }
    }
    public partial class StartHoldMusicOptions
    {
        public StartHoldMusicOptions(Azure.Communication.CommunicationIdentifier targetParticipant, Azure.Communication.CallAutomation.PlaySource playSourceInfo) { }
        public bool Loop { get { throw null; } set { } }
        public string OperationContext { get { throw null; } set { } }
        public Azure.Communication.CallAutomation.PlaySource PlaySourceInfo { get { throw null; } set { } }
        public Azure.Communication.CommunicationIdentifier TargetParticipant { get { throw null; } }
    }
    public partial class StartMediaStreamingOptions
    {
        public StartMediaStreamingOptions() { }
        public System.Uri OperationCallbackUri { get { throw null; } set { } }
        public string OperationContext { get { throw null; } set { } }
    }
    public partial class StartRecognizingCallMediaResult
    {
        internal StartRecognizingCallMediaResult() { }
        public Azure.Communication.CallAutomation.StartRecognizingEventResult WaitForEventProcessor(System.Threading.CancellationToken cancellationToken = default(System.Threading.CancellationToken)) { throw null; }
        public System.Threading.Tasks.Task<Azure.Communication.CallAutomation.StartRecognizingEventResult> WaitForEventProcessorAsync(System.Threading.CancellationToken cancellationToken = default(System.Threading.CancellationToken)) { throw null; }
    }
    public partial class StartRecognizingEventResult
    {
        internal StartRecognizingEventResult() { }
        public Azure.Communication.CallAutomation.RecognizeFailed FailureResult { get { throw null; } }
        public bool IsSuccess { get { throw null; } }
        public Azure.Communication.CallAutomation.RecognizeCompleted SuccessResult { get { throw null; } }
    }
    public partial class StartRecordingFailed : Azure.Communication.CallAutomation.CallAutomationEventBase
    {
        internal StartRecordingFailed() { }
        public Azure.Communication.CallAutomation.MediaEventReasonCode ReasonCode { get { throw null; } }
        public string RecordingId { get { throw null; } }
        public static Azure.Communication.CallAutomation.StartRecordingFailed Deserialize(string content) { throw null; }
    }
    public partial class StartRecordingOptions
    {
        public StartRecordingOptions(Azure.Communication.CallAutomation.CallLocator callLocator) { }
        public StartRecordingOptions(string callConnectionId) { }
        public System.Collections.Generic.IList<Azure.Communication.CommunicationIdentifier> AudioChannelParticipantOrdering { get { throw null; } }
        public System.Collections.Generic.IList<Azure.Communication.CallAutomation.ChannelAffinity> ChannelAffinity { get { throw null; } set { } }
        public bool PauseOnStart { get { throw null; } set { } }
        public Azure.Communication.CallAutomation.RecordingChannel RecordingChannel { get { throw null; } set { } }
        public Azure.Communication.CallAutomation.RecordingContent RecordingContent { get { throw null; } set { } }
        public Azure.Communication.CallAutomation.RecordingFormat RecordingFormat { get { throw null; } set { } }
        public System.Uri RecordingStateCallbackUri { get { throw null; } set { } }
        public Azure.Communication.CallAutomation.RecordingStorage RecordingStorage { get { throw null; } set { } }
    }
    public partial class StartTranscriptionOptions
    {
        public StartTranscriptionOptions() { }
        public string Locale { get { throw null; } set { } }
        public string OperationCallbackUri { get { throw null; } set { } }
        public string OperationContext { get { throw null; } set { } }
        public string SpeechRecognitionModelEndpointId { get { throw null; } set { } }
    }
    public partial class StopAudio
    {
        public StopAudio() { }
    }
    public partial class StopHoldMusicOptions
    {
        public StopHoldMusicOptions(Azure.Communication.CommunicationIdentifier targetParticipant) { }
        public string OperationContext { get { throw null; } set { } }
        public Azure.Communication.CommunicationIdentifier TargetParticipant { get { throw null; } }
    }
    public partial class StopMediaStreamingOptions
    {
        public StopMediaStreamingOptions() { }
        public System.Uri OperationCallbackUri { get { throw null; } set { } }
        public string OperationContext { get { throw null; } set { } }
    }
    public partial class StopTranscriptionOptions
    {
        public StopTranscriptionOptions() { }
        public string OperationCallbackUri { get { throw null; } set { } }
        public string OperationContext { get { throw null; } set { } }
        public string SpeechRecognitionModelEndpointId { get { throw null; } set { } }
    }
    public abstract partial class StreamingData
    {
        protected StreamingData() { }
        public static Azure.Communication.CallAutomation.StreamingDataKind Kind { get { throw null; } }
        public static Azure.Communication.CallAutomation.StreamingData Parse(string data) { throw null; }
        public static T Parse<T>(string data) where T : Azure.Communication.CallAutomation.StreamingData { throw null; }
    }
    [System.Text.Json.Serialization.JsonConverterAttribute(typeof(System.Text.Json.Serialization.JsonStringEnumConverter))]
    public enum StreamingDataKind
    {
        AudioData = 0,
        AudioMetadata = 1,
        TranscriptionData = 2,
        TranscriptionMetadata = 3,
    }
    public enum TextFormat
    {
        Display = 0,
    }
    public partial class TextSource : Azure.Communication.CallAutomation.PlaySource
    {
        public TextSource(string text) { }
        public TextSource(string text, string voiceName) { }
        public TextSource(string text, string sourceLocale, Azure.Communication.CallAutomation.VoiceKind voiceKind) { }
        public string CustomVoiceEndpointId { get { throw null; } set { } }
        public string SourceLocale { get { throw null; } set { } }
        public string Text { get { throw null; } }
        public Azure.Communication.CallAutomation.VoiceKind? VoiceKind { get { throw null; } set { } }
        public string VoiceName { get { throw null; } set { } }
    }
    public partial class TranscriptionData : Azure.Communication.CallAutomation.StreamingData
    {
        internal TranscriptionData() { }
        public double Confidence { get { throw null; } set { } }
        public System.TimeSpan Duration { get { throw null; } set { } }
        public Azure.Communication.CallAutomation.TextFormat Format { get { throw null; } set { } }
        public System.TimeSpan Offset { get { throw null; } set { } }
        public Azure.Communication.CommunicationIdentifier Participant { get { throw null; } set { } }
        public Azure.Communication.CallAutomation.TranscriptionResultState ResultState { get { throw null; } set { } }
        public string Text { get { throw null; } set { } }
        public System.Collections.Generic.IEnumerable<Azure.Communication.CallAutomation.WordData> Words { get { throw null; } set { } }
    }
    public partial class TranscriptionFailed : Azure.Communication.CallAutomation.CallAutomationEventBase
    {
        internal TranscriptionFailed() { }
        public Azure.Communication.CallAutomation.MediaEventReasonCode ReasonCode { get { throw null; } }
        public Azure.Communication.CallAutomation.TranscriptionUpdate TranscriptionUpdate { get { throw null; } }
        public static Azure.Communication.CallAutomation.TranscriptionFailed Deserialize(string content) { throw null; }
    }
    public partial class TranscriptionMetadata : Azure.Communication.CallAutomation.StreamingData
    {
        public TranscriptionMetadata() { }
        [System.Text.Json.Serialization.JsonPropertyNameAttribute("callConnectionId")]
        public string CallConnectionId { get { throw null; } set { } }
        [System.Text.Json.Serialization.JsonPropertyNameAttribute("correlationId")]
        public string CorrelationId { get { throw null; } set { } }
        [System.Text.Json.Serialization.JsonPropertyNameAttribute("locale")]
        public string Locale { get { throw null; } set { } }
        [System.Text.Json.Serialization.JsonPropertyNameAttribute("subscriptionId")]
        public string TranscriptionSubscriptionId { get { throw null; } set { } }
    }
    public partial class TranscriptionOptions
    {
        public TranscriptionOptions(System.Uri transportUri, string locale, bool? startTranscription = default(bool?), Azure.Communication.CallAutomation.TranscriptionTransport transcriptionTransport = default(Azure.Communication.CallAutomation.TranscriptionTransport)) { }
        public bool? EnableIntermediateResults { get { throw null; } set { } }
        public string Locale { get { throw null; } }
        public string SpeechRecognitionModelEndpointId { get { throw null; } set { } }
        public bool? StartTranscription { get { throw null; } }
        public Azure.Communication.CallAutomation.TranscriptionTransport TranscriptionTransport { get { throw null; } }
        public System.Uri TransportUrl { get { throw null; } }
    }
    [System.Runtime.InteropServices.StructLayoutAttribute(System.Runtime.InteropServices.LayoutKind.Sequential)]
    public readonly partial struct TranscriptionResultState : System.IEquatable<Azure.Communication.CallAutomation.TranscriptionResultState>
    {
        private readonly object _dummy;
        private readonly int _dummyPrimitive;
        public TranscriptionResultState(string value) { throw null; }
        public static Azure.Communication.CallAutomation.TranscriptionResultState Final { get { throw null; } }
        public static Azure.Communication.CallAutomation.TranscriptionResultState Intermediate { get { throw null; } }
        public bool Equals(Azure.Communication.CallAutomation.TranscriptionResultState other) { throw null; }
        [System.ComponentModel.EditorBrowsableAttribute(System.ComponentModel.EditorBrowsableState.Never)]
        public override bool Equals(object obj) { throw null; }
        [System.ComponentModel.EditorBrowsableAttribute(System.ComponentModel.EditorBrowsableState.Never)]
        public override int GetHashCode() { throw null; }
        public static bool operator ==(Azure.Communication.CallAutomation.TranscriptionResultState left, Azure.Communication.CallAutomation.TranscriptionResultState right) { throw null; }
        public static implicit operator Azure.Communication.CallAutomation.TranscriptionResultState (string value) { throw null; }
        public static bool operator !=(Azure.Communication.CallAutomation.TranscriptionResultState left, Azure.Communication.CallAutomation.TranscriptionResultState right) { throw null; }
        public override string ToString() { throw null; }
    }
    public partial class TranscriptionStarted : Azure.Communication.CallAutomation.CallAutomationEventBase
    {
        internal TranscriptionStarted() { }
        public Azure.Communication.CallAutomation.TranscriptionUpdate TranscriptionUpdate { get { throw null; } }
        public static Azure.Communication.CallAutomation.TranscriptionStarted Deserialize(string content) { throw null; }
    }
    [System.Runtime.InteropServices.StructLayoutAttribute(System.Runtime.InteropServices.LayoutKind.Sequential)]
    public readonly partial struct TranscriptionStatus : System.IEquatable<Azure.Communication.CallAutomation.TranscriptionStatus>
    {
        private readonly object _dummy;
        private readonly int _dummyPrimitive;
        public TranscriptionStatus(string value) { throw null; }
        public static Azure.Communication.CallAutomation.TranscriptionStatus TranscriptionFailed { get { throw null; } }
        public static Azure.Communication.CallAutomation.TranscriptionStatus TranscriptionResumed { get { throw null; } }
        public static Azure.Communication.CallAutomation.TranscriptionStatus TranscriptionStarted { get { throw null; } }
        public static Azure.Communication.CallAutomation.TranscriptionStatus TranscriptionStopped { get { throw null; } }
        public static Azure.Communication.CallAutomation.TranscriptionStatus TranscriptionUpdated { get { throw null; } }
        public static Azure.Communication.CallAutomation.TranscriptionStatus UnspecifiedError { get { throw null; } }
        public bool Equals(Azure.Communication.CallAutomation.TranscriptionStatus other) { throw null; }
        [System.ComponentModel.EditorBrowsableAttribute(System.ComponentModel.EditorBrowsableState.Never)]
        public override bool Equals(object obj) { throw null; }
        [System.ComponentModel.EditorBrowsableAttribute(System.ComponentModel.EditorBrowsableState.Never)]
        public override int GetHashCode() { throw null; }
        public static bool operator ==(Azure.Communication.CallAutomation.TranscriptionStatus left, Azure.Communication.CallAutomation.TranscriptionStatus right) { throw null; }
        public static implicit operator Azure.Communication.CallAutomation.TranscriptionStatus (string value) { throw null; }
        public static bool operator !=(Azure.Communication.CallAutomation.TranscriptionStatus left, Azure.Communication.CallAutomation.TranscriptionStatus right) { throw null; }
        public override string ToString() { throw null; }
    }
    [System.Runtime.InteropServices.StructLayoutAttribute(System.Runtime.InteropServices.LayoutKind.Sequential)]
    public readonly partial struct TranscriptionStatusDetails : System.IEquatable<Azure.Communication.CallAutomation.TranscriptionStatusDetails>
    {
        private readonly object _dummy;
        private readonly int _dummyPrimitive;
        public TranscriptionStatusDetails(string value) { throw null; }
        public static Azure.Communication.CallAutomation.TranscriptionStatusDetails AuthenticationFailure { get { throw null; } }
        public static Azure.Communication.CallAutomation.TranscriptionStatusDetails BadRequest { get { throw null; } }
        public static Azure.Communication.CallAutomation.TranscriptionStatusDetails Forbidden { get { throw null; } }
        public static Azure.Communication.CallAutomation.TranscriptionStatusDetails ServiceShutdown { get { throw null; } }
        public static Azure.Communication.CallAutomation.TranscriptionStatusDetails ServiceTimeout { get { throw null; } }
        public static Azure.Communication.CallAutomation.TranscriptionStatusDetails SpeechServicesConnectionError { get { throw null; } }
        public static Azure.Communication.CallAutomation.TranscriptionStatusDetails StreamConnectionInterrupted { get { throw null; } }
        public static Azure.Communication.CallAutomation.TranscriptionStatusDetails StreamConnectionReestablished { get { throw null; } }
        public static Azure.Communication.CallAutomation.TranscriptionStatusDetails StreamConnectionUnsuccessful { get { throw null; } }
        public static Azure.Communication.CallAutomation.TranscriptionStatusDetails StreamUrlMissing { get { throw null; } }
        public static Azure.Communication.CallAutomation.TranscriptionStatusDetails SubscriptionStarted { get { throw null; } }
        public static Azure.Communication.CallAutomation.TranscriptionStatusDetails SubscriptionStopped { get { throw null; } }
        public static Azure.Communication.CallAutomation.TranscriptionStatusDetails TooManyRequests { get { throw null; } }
        public static Azure.Communication.CallAutomation.TranscriptionStatusDetails TranscriptionLocaleUpdated { get { throw null; } }
        public static Azure.Communication.CallAutomation.TranscriptionStatusDetails UnspecifiedError { get { throw null; } }
        public bool Equals(Azure.Communication.CallAutomation.TranscriptionStatusDetails other) { throw null; }
        [System.ComponentModel.EditorBrowsableAttribute(System.ComponentModel.EditorBrowsableState.Never)]
        public override bool Equals(object obj) { throw null; }
        [System.ComponentModel.EditorBrowsableAttribute(System.ComponentModel.EditorBrowsableState.Never)]
        public override int GetHashCode() { throw null; }
        public static bool operator ==(Azure.Communication.CallAutomation.TranscriptionStatusDetails left, Azure.Communication.CallAutomation.TranscriptionStatusDetails right) { throw null; }
        public static implicit operator Azure.Communication.CallAutomation.TranscriptionStatusDetails (string value) { throw null; }
        public static bool operator !=(Azure.Communication.CallAutomation.TranscriptionStatusDetails left, Azure.Communication.CallAutomation.TranscriptionStatusDetails right) { throw null; }
        public override string ToString() { throw null; }
    }
    public partial class TranscriptionStopped : Azure.Communication.CallAutomation.CallAutomationEventBase
    {
        internal TranscriptionStopped() { }
        public Azure.Communication.CallAutomation.TranscriptionUpdate TranscriptionUpdate { get { throw null; } }
        public static Azure.Communication.CallAutomation.TranscriptionStopped Deserialize(string content) { throw null; }
    }
    public partial class TranscriptionSubscription
    {
        internal TranscriptionSubscription() { }
        public string Id { get { throw null; } }
        public Azure.Communication.CallAutomation.TranscriptionSubscriptionState? State { get { throw null; } }
        public System.Collections.Generic.IReadOnlyList<Azure.Communication.CallAutomation.TranscriptionResultState> SubscribedResultStates { get { throw null; } }
    }
    [System.Runtime.InteropServices.StructLayoutAttribute(System.Runtime.InteropServices.LayoutKind.Sequential)]
    public readonly partial struct TranscriptionSubscriptionState : System.IEquatable<Azure.Communication.CallAutomation.TranscriptionSubscriptionState>
    {
        private readonly object _dummy;
        private readonly int _dummyPrimitive;
        public TranscriptionSubscriptionState(string value) { throw null; }
        public static Azure.Communication.CallAutomation.TranscriptionSubscriptionState Active { get { throw null; } }
        public static Azure.Communication.CallAutomation.TranscriptionSubscriptionState Disabled { get { throw null; } }
        public static Azure.Communication.CallAutomation.TranscriptionSubscriptionState Inactive { get { throw null; } }
        public bool Equals(Azure.Communication.CallAutomation.TranscriptionSubscriptionState other) { throw null; }
        [System.ComponentModel.EditorBrowsableAttribute(System.ComponentModel.EditorBrowsableState.Never)]
        public override bool Equals(object obj) { throw null; }
        [System.ComponentModel.EditorBrowsableAttribute(System.ComponentModel.EditorBrowsableState.Never)]
        public override int GetHashCode() { throw null; }
        public static bool operator ==(Azure.Communication.CallAutomation.TranscriptionSubscriptionState left, Azure.Communication.CallAutomation.TranscriptionSubscriptionState right) { throw null; }
        public static implicit operator Azure.Communication.CallAutomation.TranscriptionSubscriptionState (string value) { throw null; }
        public static bool operator !=(Azure.Communication.CallAutomation.TranscriptionSubscriptionState left, Azure.Communication.CallAutomation.TranscriptionSubscriptionState right) { throw null; }
        public override string ToString() { throw null; }
    }
    [System.Runtime.InteropServices.StructLayoutAttribute(System.Runtime.InteropServices.LayoutKind.Sequential)]
    public readonly partial struct TranscriptionTransport : System.IEquatable<Azure.Communication.CallAutomation.TranscriptionTransport>
    {
        private readonly object _dummy;
        private readonly int _dummyPrimitive;
        public TranscriptionTransport(string value) { throw null; }
        public static Azure.Communication.CallAutomation.TranscriptionTransport Websocket { get { throw null; } }
        public bool Equals(Azure.Communication.CallAutomation.TranscriptionTransport other) { throw null; }
        [System.ComponentModel.EditorBrowsableAttribute(System.ComponentModel.EditorBrowsableState.Never)]
        public override bool Equals(object obj) { throw null; }
        [System.ComponentModel.EditorBrowsableAttribute(System.ComponentModel.EditorBrowsableState.Never)]
        public override int GetHashCode() { throw null; }
        public static bool operator ==(Azure.Communication.CallAutomation.TranscriptionTransport left, Azure.Communication.CallAutomation.TranscriptionTransport right) { throw null; }
        public static implicit operator Azure.Communication.CallAutomation.TranscriptionTransport (string value) { throw null; }
        public static bool operator !=(Azure.Communication.CallAutomation.TranscriptionTransport left, Azure.Communication.CallAutomation.TranscriptionTransport right) { throw null; }
        public override string ToString() { throw null; }
    }
    public partial class TranscriptionUpdate
    {
        internal TranscriptionUpdate() { }
        public Azure.Communication.CallAutomation.TranscriptionStatus? TranscriptionStatus { get { throw null; } }
        public Azure.Communication.CallAutomation.TranscriptionStatusDetails? TranscriptionStatusDetails { get { throw null; } }
    }
    public partial class TranscriptionUpdated : Azure.Communication.CallAutomation.CallAutomationEventBase
    {
        internal TranscriptionUpdated() { }
        public Azure.Communication.CallAutomation.TranscriptionUpdate TranscriptionUpdate { get { throw null; } }
        public static Azure.Communication.CallAutomation.TranscriptionUpdated Deserialize(string content) { throw null; }
    }
    public partial class TransferCallToParticipantEventResult
    {
        internal TransferCallToParticipantEventResult() { }
        public Azure.Communication.CallAutomation.CallTransferFailed FailureResult { get { throw null; } }
        public bool IsSuccess { get { throw null; } }
        public Azure.Communication.CallAutomation.CallTransferAccepted SuccessResult { get { throw null; } }
    }
    public partial class TransferCallToParticipantResult
    {
        internal TransferCallToParticipantResult() { }
        public string OperationContext { get { throw null; } }
        public Azure.Communication.CallAutomation.TransferCallToParticipantEventResult WaitForEventProcessor(System.Threading.CancellationToken cancellationToken = default(System.Threading.CancellationToken)) { throw null; }
        public System.Threading.Tasks.Task<Azure.Communication.CallAutomation.TransferCallToParticipantEventResult> WaitForEventProcessorAsync(System.Threading.CancellationToken cancellationToken = default(System.Threading.CancellationToken)) { throw null; }
    }
    public partial class TransferToParticipantOptions
    {
        public TransferToParticipantOptions(Azure.Communication.CommunicationUserIdentifier targetIdentity) { }
        public TransferToParticipantOptions(Azure.Communication.MicrosoftTeamsAppIdentifier targetIdentity) { }
        public TransferToParticipantOptions(Azure.Communication.MicrosoftTeamsUserIdentifier targetIdentity) { }
        public TransferToParticipantOptions(Azure.Communication.PhoneNumberIdentifier targetPhoneNumberIdentity) { }
        public Azure.Communication.CallAutomation.CustomCallingContext CustomCallingContext { get { throw null; } }
        public System.Uri OperationCallbackUri { get { throw null; } set { } }
        public string OperationContext { get { throw null; } set { } }
        public Azure.Communication.PhoneNumberIdentifier SourceCallerIdNumber { get { throw null; } set { } }
        public Azure.Communication.CommunicationIdentifier Target { get { throw null; } }
        public Azure.Communication.CommunicationIdentifier Transferee { get { throw null; } set { } }
    }
    public partial class UnholdOptions
    {
        public UnholdOptions(Azure.Communication.CommunicationIdentifier targetParticipant) { }
        public string OperationContext { get { throw null; } set { } }
        public Azure.Communication.CommunicationIdentifier TargetParticipant { get { throw null; } }
    }
    public partial class UnmuteParticipantOptions
    {
        public UnmuteParticipantOptions(Azure.Communication.CommunicationIdentifier targetParticipant) { }
        public string OperationContext { get { throw null; } set { } }
        public Azure.Communication.CommunicationIdentifier TargetParticipant { get { throw null; } }
    }
    public partial class UnmuteParticipantResult
    {
        internal UnmuteParticipantResult() { }
        public string OperationContext { get { throw null; } }
    }
    public partial class UpdateDialogOptions
    {
        public UpdateDialogOptions(string dialogId, Azure.Communication.CallAutomation.DialogUpdateBase dialog) { }
        public Azure.Communication.CallAutomation.DialogUpdateBase Dialog { get { throw null; } }
        public string DialogId { get { throw null; } }
        public string OperationContext { get { throw null; } set { } }
    }
    public partial class UpdateTranscriptionOptions
    {
        public UpdateTranscriptionOptions(string locale) { }
        public string OperationCallbackUri { get { throw null; } set { } }
        public string OperationContext { get { throw null; } set { } }
        public string SpeechRecognitionModelEndpointId { get { throw null; } set { } }
    }
    public partial class UserConsent
    {
        internal UserConsent() { }
        public int? Recording { get { throw null; } }
    }
    [System.Runtime.InteropServices.StructLayoutAttribute(System.Runtime.InteropServices.LayoutKind.Sequential)]
    public readonly partial struct VoiceKind : System.IEquatable<Azure.Communication.CallAutomation.VoiceKind>
    {
        private readonly object _dummy;
        private readonly int _dummyPrimitive;
        public VoiceKind(string value) { throw null; }
        public static Azure.Communication.CallAutomation.VoiceKind Female { get { throw null; } }
        public static Azure.Communication.CallAutomation.VoiceKind Male { get { throw null; } }
        public bool Equals(Azure.Communication.CallAutomation.VoiceKind other) { throw null; }
        [System.ComponentModel.EditorBrowsableAttribute(System.ComponentModel.EditorBrowsableState.Never)]
        public override bool Equals(object obj) { throw null; }
        [System.ComponentModel.EditorBrowsableAttribute(System.ComponentModel.EditorBrowsableState.Never)]
        public override int GetHashCode() { throw null; }
        public static bool operator ==(Azure.Communication.CallAutomation.VoiceKind left, Azure.Communication.CallAutomation.VoiceKind right) { throw null; }
        public static implicit operator Azure.Communication.CallAutomation.VoiceKind (string value) { throw null; }
        public static bool operator !=(Azure.Communication.CallAutomation.VoiceKind left, Azure.Communication.CallAutomation.VoiceKind right) { throw null; }
        public override string ToString() { throw null; }
    }
    public partial class WordData
    {
        internal WordData() { }
        [System.Text.Json.Serialization.JsonPropertyNameAttribute("duration")]
        public System.TimeSpan Duration { get { throw null; } set { } }
        [System.Text.Json.Serialization.JsonPropertyNameAttribute("offset")]
        public System.TimeSpan Offset { get { throw null; } set { } }
        [System.Text.Json.Serialization.JsonPropertyNameAttribute("text")]
        public string Text { get { throw null; } set { } }
    }
}
namespace Azure.Communication.CallAutomation.Models
{
    public partial class ErrorDetails
    {
        internal ErrorDetails() { }
        public string Code { get { throw null; } }
        public Azure.Communication.CallAutomation.Models.ErrorDetails InnerError { get { throw null; } }
        public string Message { get { throw null; } }
    }
    public partial class RecordingResult
    {
        internal RecordingResult() { }
        public System.Collections.Generic.IReadOnlyList<Azure.Communication.CallAutomation.Models.ErrorDetails> Errors { get { throw null; } }
        public long? RecordingDurationMs { get { throw null; } }
        public System.DateTimeOffset? RecordingExpirationTime { get { throw null; } }
        public string RecordingId { get { throw null; } }
        public System.DateTimeOffset? RecordingStartTime { get { throw null; } }
        public Azure.Communication.CallAutomation.RecordingStorageInfo RecordingStorageInfo { get { throw null; } }
        public Azure.Communication.CallAutomation.CallSessionEndReason? SessionEndReason { get { throw null; } }
    }
}<|MERGE_RESOLUTION|>--- conflicted
+++ resolved
@@ -223,11 +223,7 @@
         public static Azure.Communication.CallAutomation.CreateCallFailed CreateCallFailed(string callConnectionId = null, string serverCallId = null, string correlationId = null, Azure.Communication.CallAutomation.ResultInformation resultInformation = null, string operationContext = null) { throw null; }
         public static Azure.Communication.CallAutomation.CreateCallResult CreateCallResult(Azure.Communication.CallAutomation.CallConnection callConnection = null, Azure.Communication.CallAutomation.CallConnectionProperties callConnectionProperties = null) { throw null; }
         public static Azure.Communication.CallAutomation.DtmfResult DtmfResult(System.Collections.Generic.IEnumerable<Azure.Communication.CallAutomation.DtmfTone> tones = null) { throw null; }
-<<<<<<< HEAD
-        public static Azure.Communication.CallAutomation.Models.ErrorDetails ErrorDetails(string code = null, string message = null, Azure.Communication.CallAutomation.Models.ErrorDetails innerError = null) { throw null; }
-=======
         public static Azure.Communication.CallAutomation.ErrorDetails ErrorDetails(string code = null, string message = null, Azure.Communication.CallAutomation.ErrorDetails innerError = null) { throw null; }
->>>>>>> ec100a3c
         public static Azure.Communication.CallAutomation.HoldAudioCompleted HoldAudioCompleted(string callConnectionId = null, string serverCallId = null, string correlationId = null, string operationContext = null, Azure.Communication.CallAutomation.ResultInformation resultInformation = null) { throw null; }
         public static Azure.Communication.CallAutomation.HoldAudioPaused HoldAudioPaused(string callConnectionId = null, string serverCallId = null, string correlationId = null, string operationContext = null, Azure.Communication.CallAutomation.ResultInformation resultInformation = null) { throw null; }
         public static Azure.Communication.CallAutomation.HoldAudioResumed HoldAudioResumed(string callConnectionId = null, string serverCallId = null, string correlationId = null, string operationContext = null, Azure.Communication.CallAutomation.ResultInformation resultInformation = null) { throw null; }
@@ -249,11 +245,7 @@
         public static Azure.Communication.CallAutomation.RecognizeCompleted RecognizeCompleted(string callConnectionId = null, string serverCallId = null, string correlationId = null, string operationContext = null, Azure.Communication.CallAutomation.ResultInformation resultInformation = null, Azure.Communication.CallAutomation.CallMediaRecognitionType recognitionType = default(Azure.Communication.CallAutomation.CallMediaRecognitionType), Azure.Communication.CallAutomation.RecognizeResult recognizeResult = null) { throw null; }
         public static Azure.Communication.CallAutomation.RecognizeFailed RecognizeFailed(string callConnectionId = null, string serverCallId = null, string correlationId = null, string operationContext = null, Azure.Communication.CallAutomation.ResultInformation resultInformation = null, int? failedPlaySourceIndex = default(int?)) { throw null; }
         public static Azure.Communication.CallAutomation.RecordingChunkStorageInfo RecordingChunkStorageInfo(string documentId = null, int? index = default(int?), Azure.Communication.CallAutomation.ChunkEndReason? endReason = default(Azure.Communication.CallAutomation.ChunkEndReason?), string contentLocation = null, string metadataLocation = null, string deleteLocation = null) { throw null; }
-<<<<<<< HEAD
-        public static Azure.Communication.CallAutomation.Models.RecordingResult RecordingResult(string recordingId = null, Azure.Communication.CallAutomation.RecordingStorageInfo recordingStorageInfo = null, System.Collections.Generic.IEnumerable<Azure.Communication.CallAutomation.Models.ErrorDetails> errors = null, System.DateTimeOffset? recordingStartTime = default(System.DateTimeOffset?), long? recordingDurationMs = default(long?), Azure.Communication.CallAutomation.CallSessionEndReason? sessionEndReason = default(Azure.Communication.CallAutomation.CallSessionEndReason?), System.DateTimeOffset? recordingExpirationTime = default(System.DateTimeOffset?)) { throw null; }
-=======
         public static Azure.Communication.CallAutomation.RecordingResult RecordingResult(string recordingId = null, Azure.Communication.CallAutomation.RecordingStorageInfo recordingStorageInfo = null, System.Collections.Generic.IEnumerable<Azure.Communication.CallAutomation.ErrorDetails> errors = null, System.DateTimeOffset? recordingStartTime = default(System.DateTimeOffset?), long? recordingDurationMs = default(long?), Azure.Communication.CallAutomation.CallSessionEndReason? sessionEndReason = default(Azure.Communication.CallAutomation.CallSessionEndReason?), System.DateTimeOffset? recordingExpirationTime = default(System.DateTimeOffset?)) { throw null; }
->>>>>>> ec100a3c
         public static Azure.Communication.CallAutomation.RecordingStateChanged RecordingStateChanged(string callConnectionId = null, string serverCallId = null, string correlationId = null, string recordingId = null, Azure.Communication.CallAutomation.RecordingState state = default(Azure.Communication.CallAutomation.RecordingState), System.DateTimeOffset? startDateTime = default(System.DateTimeOffset?), Azure.Communication.CallAutomation.RecordingKind? recordingKind = default(Azure.Communication.CallAutomation.RecordingKind?), Azure.Communication.CallAutomation.ResultInformation resultInformation = null) { throw null; }
         public static Azure.Communication.CallAutomation.RecordingStateResult RecordingStateResult(string recordingId = null, Azure.Communication.CallAutomation.RecordingState? recordingState = default(Azure.Communication.CallAutomation.RecordingState?), Azure.Communication.CallAutomation.RecordingKind? recordingKind = default(Azure.Communication.CallAutomation.RecordingKind?)) { throw null; }
         public static Azure.Communication.CallAutomation.RecordingStorageInfo RecordingStorageInfo(System.Collections.Generic.IEnumerable<Azure.Communication.CallAutomation.RecordingChunkStorageInfo> recordingChunks = null) { throw null; }
@@ -378,7 +370,6 @@
     public partial class CallIntelligenceOptions
     {
         public CallIntelligenceOptions() { }
-        public System.Uri BackupCognitiveServicesEndpoint { get { throw null; } set { } }
         public System.Uri CognitiveServicesEndpoint { get { throw null; } set { } }
     }
     public partial class CallInvite
@@ -2136,25 +2127,4 @@
         [System.Text.Json.Serialization.JsonPropertyNameAttribute("text")]
         public string Text { get { throw null; } set { } }
     }
-}
-namespace Azure.Communication.CallAutomation.Models
-{
-    public partial class ErrorDetails
-    {
-        internal ErrorDetails() { }
-        public string Code { get { throw null; } }
-        public Azure.Communication.CallAutomation.Models.ErrorDetails InnerError { get { throw null; } }
-        public string Message { get { throw null; } }
-    }
-    public partial class RecordingResult
-    {
-        internal RecordingResult() { }
-        public System.Collections.Generic.IReadOnlyList<Azure.Communication.CallAutomation.Models.ErrorDetails> Errors { get { throw null; } }
-        public long? RecordingDurationMs { get { throw null; } }
-        public System.DateTimeOffset? RecordingExpirationTime { get { throw null; } }
-        public string RecordingId { get { throw null; } }
-        public System.DateTimeOffset? RecordingStartTime { get { throw null; } }
-        public Azure.Communication.CallAutomation.RecordingStorageInfo RecordingStorageInfo { get { throw null; } }
-        public Azure.Communication.CallAutomation.CallSessionEndReason? SessionEndReason { get { throw null; } }
-    }
 }