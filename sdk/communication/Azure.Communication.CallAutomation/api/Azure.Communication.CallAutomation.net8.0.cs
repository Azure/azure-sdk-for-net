namespace Azure.Communication.CallAutomation
{
    public partial class AddParticipantEventResult
    {
        internal AddParticipantEventResult() { }
        public Azure.Communication.CallAutomation.AddParticipantFailed FailureResult { get { throw null; } }
        public bool IsSuccess { get { throw null; } }
        public Azure.Communication.CommunicationIdentifier Participant { get { throw null; } }
        public Azure.Communication.CallAutomation.AddParticipantSucceeded SuccessResult { get { throw null; } }
    }
    public partial class AddParticipantFailed : Azure.Communication.CallAutomation.CallAutomationEventBase
    {
        internal AddParticipantFailed() { }
        public Azure.Communication.CommunicationIdentifier Participant { get { throw null; } }
        public static Azure.Communication.CallAutomation.AddParticipantFailed Deserialize(string content) { throw null; }
    }
    public partial class AddParticipantOptions
    {
        public AddParticipantOptions(Azure.Communication.CallAutomation.CallInvite participantToAdd) { }
        public int? InvitationTimeoutInSeconds { get { throw null; } set { } }
        public System.Uri OperationCallbackUri { get { throw null; } set { } }
        public string OperationContext { get { throw null; } set { } }
        public Azure.Communication.CallAutomation.CallInvite ParticipantToAdd { get { throw null; } }
    }
    public partial class AddParticipantResult
    {
        internal AddParticipantResult() { }
        public string InvitationId { get { throw null; } }
        public string OperationContext { get { throw null; } }
        public Azure.Communication.CallAutomation.CallParticipant Participant { get { throw null; } }
        public Azure.Communication.CallAutomation.AddParticipantEventResult WaitForEventProcessor(System.Threading.CancellationToken cancellationToken = default(System.Threading.CancellationToken)) { throw null; }
        public System.Threading.Tasks.Task<Azure.Communication.CallAutomation.AddParticipantEventResult> WaitForEventProcessorAsync(System.Threading.CancellationToken cancellationToken = default(System.Threading.CancellationToken)) { throw null; }
    }
    public partial class AddParticipantSucceeded : Azure.Communication.CallAutomation.CallAutomationEventBase
    {
        internal AddParticipantSucceeded() { }
        public Azure.Communication.CommunicationIdentifier Participant { get { throw null; } }
        public static Azure.Communication.CallAutomation.AddParticipantSucceeded Deserialize(string content) { throw null; }
    }
    public partial class AnswerCallEventResult
    {
        internal AnswerCallEventResult() { }
        public Azure.Communication.CallAutomation.AnswerFailed FailureResult { get { throw null; } }
        public bool IsSuccess { get { throw null; } }
        public Azure.Communication.CallAutomation.CallConnected SuccessResult { get { throw null; } }
    }
    public partial class AnswerCallOptions
    {
        public AnswerCallOptions(string incomingCallContext, System.Uri callbackUri) { }
        public Azure.Communication.CommunicationUserIdentifier AnsweredBy { get { throw null; } set { } }
        public System.Uri CallbackUri { get { throw null; } }
        public Azure.Communication.CallAutomation.CallIntelligenceOptions CallIntelligenceOptions { get { throw null; } set { } }
        public Azure.Communication.CallAutomation.CustomCallingContext CustomCallingContext { get { throw null; } }
        public string IncomingCallContext { get { throw null; } }
        public Azure.Communication.CallAutomation.MediaStreamingOptions MediaStreamingOptions { get { throw null; } set { } }
        public string OperationContext { get { throw null; } set { } }
        public Azure.Communication.CallAutomation.TranscriptionOptions TranscriptionOptions { get { throw null; } set { } }
    }
    public partial class AnswerCallResult
    {
        internal AnswerCallResult() { }
        public Azure.Communication.CallAutomation.CallConnection CallConnection { get { throw null; } }
        public Azure.Communication.CallAutomation.CallConnectionProperties CallConnectionProperties { get { throw null; } }
        public Azure.Communication.CallAutomation.AnswerCallEventResult WaitForEventProcessor(System.Threading.CancellationToken cancellationToken = default(System.Threading.CancellationToken)) { throw null; }
        public System.Threading.Tasks.Task<Azure.Communication.CallAutomation.AnswerCallEventResult> WaitForEventProcessorAsync(System.Threading.CancellationToken cancellationToken = default(System.Threading.CancellationToken)) { throw null; }
    }
    public partial class AnswerFailed : Azure.Communication.CallAutomation.CallAutomationEventBase
    {
        internal AnswerFailed() { }
        public static Azure.Communication.CallAutomation.AnswerFailed Deserialize(string content) { throw null; }
    }
    [System.Text.Json.Serialization.JsonConverterAttribute(typeof(System.Text.Json.Serialization.JsonStringEnumConverter))]
    public enum AudioChannel
    {
        Unknown = 0,
        Mono = 1,
    }
    public partial class AudioData : Azure.Communication.CallAutomation.StreamingData
    {
        public AudioData(byte[] data) { }
        public byte[] Data { get { throw null; } }
        public bool IsSilent { get { throw null; } }
        public Azure.Communication.CommunicationIdentifier Participant { get { throw null; } }
        public System.DateTimeOffset Timestamp { get { throw null; } }
    }
    [System.Runtime.InteropServices.StructLayoutAttribute(System.Runtime.InteropServices.LayoutKind.Sequential)]
    public readonly partial struct AudioFormat : System.IEquatable<Azure.Communication.CallAutomation.AudioFormat>
    {
        private readonly object _dummy;
        private readonly int _dummyPrimitive;
        public AudioFormat(string value) { throw null; }
        public static Azure.Communication.CallAutomation.AudioFormat Pcm16KMono { get { throw null; } }
        public static Azure.Communication.CallAutomation.AudioFormat Pcm24KMono { get { throw null; } }
        public bool Equals(Azure.Communication.CallAutomation.AudioFormat other) { throw null; }
        [System.ComponentModel.EditorBrowsableAttribute(System.ComponentModel.EditorBrowsableState.Never)]
        public override bool Equals(object obj) { throw null; }
        [System.ComponentModel.EditorBrowsableAttribute(System.ComponentModel.EditorBrowsableState.Never)]
        public override int GetHashCode() { throw null; }
        public static bool operator ==(Azure.Communication.CallAutomation.AudioFormat left, Azure.Communication.CallAutomation.AudioFormat right) { throw null; }
        public static implicit operator Azure.Communication.CallAutomation.AudioFormat (string value) { throw null; }
        public static bool operator !=(Azure.Communication.CallAutomation.AudioFormat left, Azure.Communication.CallAutomation.AudioFormat right) { throw null; }
        public override string ToString() { throw null; }
    }
    public partial class AudioMetadata : Azure.Communication.CallAutomation.StreamingData
    {
        internal AudioMetadata() { }
        public Azure.Communication.CallAutomation.AudioChannel Channels { get { throw null; } set { } }
        public string Encoding { get { throw null; } set { } }
        public int Length { get { throw null; } set { } }
        public string MediaSubscriptionId { get { throw null; } set { } }
        public int SampleRate { get { throw null; } set { } }
    }
    public partial class AzureOpenAIDialog : Azure.Communication.CallAutomation.BaseDialog
    {
        public AzureOpenAIDialog(System.Collections.Generic.IDictionary<string, object> context) : base (default(System.Collections.Generic.IDictionary<string, object>)) { }
    }
    public partial class AzureOpenAIDialogUpdate : Azure.Communication.CallAutomation.DialogUpdateBase
    {
        public AzureOpenAIDialogUpdate(System.Collections.Generic.IDictionary<string, object> context) { }
    }
    public abstract partial class BaseDialog
    {
        protected BaseDialog(System.Collections.Generic.IDictionary<string, object> context) { }
        public System.Collections.Generic.IDictionary<string, object> Context { get { throw null; } set { } }
    }
    public partial class CallAutomationClient
    {
        protected CallAutomationClient() { }
        public CallAutomationClient(string connectionString) { }
        public CallAutomationClient(string connectionString, Azure.Communication.CallAutomation.CallAutomationClientOptions options) { }
        public CallAutomationClient(System.Uri endpoint, Azure.Core.TokenCredential credential, Azure.Communication.CallAutomation.CallAutomationClientOptions options = null) { }
        public CallAutomationClient(System.Uri pmaEndpoint, string connectionString, Azure.Communication.CallAutomation.CallAutomationClientOptions options = null) { }
        public CallAutomationClient(System.Uri pmaEndpoint, System.Uri acsEndpoint, Azure.Core.TokenCredential credential, Azure.Communication.CallAutomation.CallAutomationClientOptions options = null) { }
        public Azure.Communication.CommunicationUserIdentifier Source { get { throw null; } }
        public virtual Azure.Response<Azure.Communication.CallAutomation.AnswerCallResult> AnswerCall(Azure.Communication.CallAutomation.AnswerCallOptions options, System.Threading.CancellationToken cancellationToken = default(System.Threading.CancellationToken)) { throw null; }
        public virtual Azure.Response<Azure.Communication.CallAutomation.AnswerCallResult> AnswerCall(string incomingCallContext, System.Uri callbackUri, System.Threading.CancellationToken cancellationToken = default(System.Threading.CancellationToken)) { throw null; }
        public virtual System.Threading.Tasks.Task<Azure.Response<Azure.Communication.CallAutomation.AnswerCallResult>> AnswerCallAsync(Azure.Communication.CallAutomation.AnswerCallOptions options, System.Threading.CancellationToken cancellationToken = default(System.Threading.CancellationToken)) { throw null; }
        public virtual System.Threading.Tasks.Task<Azure.Response<Azure.Communication.CallAutomation.AnswerCallResult>> AnswerCallAsync(string incomingCallContext, System.Uri callbackUri, System.Threading.CancellationToken cancellationToken = default(System.Threading.CancellationToken)) { throw null; }
        public virtual Azure.Response<Azure.Communication.CallAutomation.ConnectCallResult> ConnectCall(Azure.Communication.CallAutomation.CallLocator callLocator, System.Uri callbackUri, System.Threading.CancellationToken cancellationToken = default(System.Threading.CancellationToken)) { throw null; }
        public virtual Azure.Response<Azure.Communication.CallAutomation.ConnectCallResult> ConnectCall(Azure.Communication.CallAutomation.ConnectCallOptions connectCallOptions, System.Threading.CancellationToken cancellationToken = default(System.Threading.CancellationToken)) { throw null; }
        public virtual System.Threading.Tasks.Task<Azure.Response<Azure.Communication.CallAutomation.ConnectCallResult>> ConnectCallAsync(Azure.Communication.CallAutomation.CallLocator callLocator, System.Uri callbackUri, System.Threading.CancellationToken cancellationToken = default(System.Threading.CancellationToken)) { throw null; }
        public virtual System.Threading.Tasks.Task<Azure.Response<Azure.Communication.CallAutomation.ConnectCallResult>> ConnectCallAsync(Azure.Communication.CallAutomation.ConnectCallOptions connectCallOptions, System.Threading.CancellationToken cancellationToken = default(System.Threading.CancellationToken)) { throw null; }
        public virtual Azure.Response<Azure.Communication.CallAutomation.CreateCallResult> CreateCall(Azure.Communication.CallAutomation.CallInvite callInvite, System.Uri callbackUri, System.Threading.CancellationToken cancellationToken = default(System.Threading.CancellationToken)) { throw null; }
        public virtual Azure.Response<Azure.Communication.CallAutomation.CreateCallResult> CreateCall(Azure.Communication.CallAutomation.CreateCallOptions options, System.Threading.CancellationToken cancellationToken = default(System.Threading.CancellationToken)) { throw null; }
        public virtual System.Threading.Tasks.Task<Azure.Response<Azure.Communication.CallAutomation.CreateCallResult>> CreateCallAsync(Azure.Communication.CallAutomation.CallInvite callInvite, System.Uri callbackUri, System.Threading.CancellationToken cancellationToken = default(System.Threading.CancellationToken)) { throw null; }
        public virtual System.Threading.Tasks.Task<Azure.Response<Azure.Communication.CallAutomation.CreateCallResult>> CreateCallAsync(Azure.Communication.CallAutomation.CreateCallOptions options, System.Threading.CancellationToken cancellationToken = default(System.Threading.CancellationToken)) { throw null; }
        public virtual Azure.Response<Azure.Communication.CallAutomation.CreateCallResult> CreateGroupCall(Azure.Communication.CallAutomation.CreateGroupCallOptions options, System.Threading.CancellationToken cancellationToken = default(System.Threading.CancellationToken)) { throw null; }
        public virtual System.Threading.Tasks.Task<Azure.Response<Azure.Communication.CallAutomation.CreateCallResult>> CreateGroupCallAsync(Azure.Communication.CallAutomation.CreateGroupCallOptions options, System.Threading.CancellationToken cancellationToken = default(System.Threading.CancellationToken)) { throw null; }
        public virtual Azure.Communication.CallAutomation.CallConnection GetCallConnection(string callConnectionId) { throw null; }
        public virtual Azure.Communication.CallAutomation.CallRecording GetCallRecording() { throw null; }
        public virtual Azure.Communication.CallAutomation.CallAutomationEventProcessor GetEventProcessor() { throw null; }
        public virtual Azure.Response RedirectCall(Azure.Communication.CallAutomation.RedirectCallOptions options, System.Threading.CancellationToken cancellationToken = default(System.Threading.CancellationToken)) { throw null; }
        public virtual Azure.Response RedirectCall(string incomingCallContext, Azure.Communication.CallAutomation.CallInvite callInvite, System.Threading.CancellationToken cancellationToken = default(System.Threading.CancellationToken)) { throw null; }
        public virtual System.Threading.Tasks.Task<Azure.Response> RedirectCallAsync(Azure.Communication.CallAutomation.RedirectCallOptions options, System.Threading.CancellationToken cancellationToken = default(System.Threading.CancellationToken)) { throw null; }
        public virtual System.Threading.Tasks.Task<Azure.Response> RedirectCallAsync(string incomingCallContext, Azure.Communication.CallAutomation.CallInvite callInvite, System.Threading.CancellationToken cancellationToken = default(System.Threading.CancellationToken)) { throw null; }
        public virtual Azure.Response RejectCall(Azure.Communication.CallAutomation.RejectCallOptions options, System.Threading.CancellationToken cancellationToken = default(System.Threading.CancellationToken)) { throw null; }
        public virtual Azure.Response RejectCall(string incomingCallContext, System.Threading.CancellationToken cancellationToken = default(System.Threading.CancellationToken)) { throw null; }
        public virtual System.Threading.Tasks.Task<Azure.Response> RejectCallAsync(Azure.Communication.CallAutomation.RejectCallOptions options, System.Threading.CancellationToken cancellationToken = default(System.Threading.CancellationToken)) { throw null; }
        public virtual System.Threading.Tasks.Task<Azure.Response> RejectCallAsync(string incomingCallContext, System.Threading.CancellationToken cancellationToken = default(System.Threading.CancellationToken)) { throw null; }
    }
    public partial class CallAutomationClientOptions : Azure.Core.ClientOptions
    {
        public CallAutomationClientOptions(Azure.Communication.CallAutomation.CallAutomationClientOptions.ServiceVersion version = Azure.Communication.CallAutomation.CallAutomationClientOptions.ServiceVersion.V2024_09_01_Preview) { }
        public Azure.Communication.CommunicationUserIdentifier Source { get { throw null; } set { } }
        public enum ServiceVersion
        {
            V2023_03_06 = 1,
            V2023_06_15_Preview = 2,
            V2023_10_15 = 3,
            V2023_10_03_Preview = 4,
            V2024_09_01_Preview = 5,
        }
    }
    public abstract partial class CallAutomationEventBase
    {
        protected CallAutomationEventBase() { }
        public string CallConnectionId { get { throw null; } }
        public string CorrelationId { get { throw null; } }
        public string? OperationContext { get { throw null; } }
        public Azure.Communication.CallAutomation.ResultInformation? ResultInformation { get { throw null; } }
        public string ServerCallId { get { throw null; } }
    }
    public static partial class CallAutomationEventParser
    {
        public static Azure.Communication.CallAutomation.CallAutomationEventBase Parse(Azure.Messaging.CloudEvent cloudEvent) { throw null; }
        public static Azure.Communication.CallAutomation.CallAutomationEventBase Parse(System.BinaryData json) { throw null; }
        public static Azure.Communication.CallAutomation.CallAutomationEventBase Parse(string eventData, string eventType) { throw null; }
        public static Azure.Communication.CallAutomation.CallAutomationEventBase[] ParseMany(Azure.Messaging.CloudEvent[] cloudEvents) { throw null; }
        public static Azure.Communication.CallAutomation.CallAutomationEventBase[] ParseMany(System.BinaryData json) { throw null; }
    }
    public partial class CallAutomationEventProcessor
    {
        internal CallAutomationEventProcessor() { }
        public void AttachOngoingEventProcessor<TEvent>(string callConnectionId, System.Action<TEvent> eventProcessor) where TEvent : Azure.Communication.CallAutomation.CallAutomationEventBase { }
        public void DetachOngoingEventProcessor<TEvent>(string callConnectionId) where TEvent : Azure.Communication.CallAutomation.CallAutomationEventBase { }
        public void ProcessEvents(System.Collections.Generic.IEnumerable<Azure.Communication.CallAutomation.CallAutomationEventBase> events) { }
        public void ProcessEvents(System.Collections.Generic.IEnumerable<Azure.Messaging.CloudEvent> events) { }
        public Azure.Communication.CallAutomation.CallAutomationEventBase WaitForEventProcessor(System.Func<Azure.Communication.CallAutomation.CallAutomationEventBase, bool> predicate, System.Threading.CancellationToken cancellationToken = default(System.Threading.CancellationToken)) { throw null; }
        public System.Threading.Tasks.Task<Azure.Communication.CallAutomation.CallAutomationEventBase> WaitForEventProcessorAsync(System.Func<Azure.Communication.CallAutomation.CallAutomationEventBase, bool> predicate, System.Threading.CancellationToken cancellationToken = default(System.Threading.CancellationToken)) { throw null; }
        public System.Threading.Tasks.Task<TEvent> WaitForEventProcessorAsync<TEvent>(string connectionId = null, string operationContext = null, System.Threading.CancellationToken cancellationToken = default(System.Threading.CancellationToken)) where TEvent : Azure.Communication.CallAutomation.CallAutomationEventBase { throw null; }
        public TEvent WaitForEventProcessor<TEvent>(string connectionId = null, string operationContext = null, System.Threading.CancellationToken cancellationToken = default(System.Threading.CancellationToken)) where TEvent : Azure.Communication.CallAutomation.CallAutomationEventBase { throw null; }
    }
    public static partial class CallAutomationModelFactory
    {
        public static Azure.Communication.CallAutomation.AddParticipantFailed AddParticipantFailed(string callConnectionId = null, string serverCallId = null, string correlationId = null, string operationContext = null, Azure.Communication.CallAutomation.ResultInformation resultInformation = null, Azure.Communication.CommunicationIdentifier participant = null) { throw null; }
        public static Azure.Communication.CallAutomation.AddParticipantResult AddParticipantsResult(Azure.Communication.CallAutomation.CallParticipant participant = null, string operationContext = null, string invitationId = null) { throw null; }
        public static Azure.Communication.CallAutomation.AddParticipantSucceeded AddParticipantSucceeded(string callConnectionId = null, string serverCallId = null, string correlationId = null, string operationContext = null, Azure.Communication.CallAutomation.ResultInformation resultInformation = null, Azure.Communication.CommunicationIdentifier participant = null) { throw null; }
        public static Azure.Communication.CallAutomation.AnswerCallResult AnswerCallResult(Azure.Communication.CallAutomation.CallConnection callConnection = null, Azure.Communication.CallAutomation.CallConnectionProperties callConnectionProperties = null) { throw null; }
        public static Azure.Communication.CallAutomation.AnswerFailed AnswerFailed(string callConnectionId = null, string serverCallId = null, string correlationId = null, Azure.Communication.CallAutomation.ResultInformation resultInformation = null, string operationContext = null) { throw null; }
        public static Azure.Communication.CallAutomation.CallConnected CallConnected(string callConnectionId = null, string serverCallId = null, string correlationId = null, string operationContext = null, Azure.Communication.CallAutomation.ResultInformation resultInformation = null) { throw null; }
        public static Azure.Communication.CallAutomation.CallConnectionProperties CallConnectionProperties(string callConnectionId = null, string serverCallId = null, System.Collections.Generic.IEnumerable<Azure.Communication.CommunicationIdentifier> targets = null, Azure.Communication.CallAutomation.CallConnectionState callConnectionState = default(Azure.Communication.CallAutomation.CallConnectionState), System.Uri callbackUri = null, Azure.Communication.CommunicationIdentifier sourceIdentity = null, Azure.Communication.PhoneNumberIdentifier sourceCallerIdNumber = null, string sourceDisplayName = null, Azure.Communication.CommunicationUserIdentifier answeredBy = null, Azure.Communication.CallAutomation.MediaStreamingSubscription mediaStreamingSubscription = null, Azure.Communication.CallAutomation.TranscriptionSubscription transcriptionSubscription = null, Azure.Communication.PhoneNumberIdentifier answeredFor = null) { throw null; }
        public static Azure.Communication.CallAutomation.CallDisconnected CallDisconnected(string callConnectionId = null, string serverCallId = null, string correlationId = null, string operationContext = null, Azure.Communication.CallAutomation.ResultInformation resultInformation = null) { throw null; }
        public static Azure.Communication.CallAutomation.CallParticipant CallParticipant(Azure.Communication.CommunicationIdentifier identifier = null, bool isMuted = false, bool isOnHold = false) { throw null; }
        public static Azure.Communication.CallAutomation.CallTransferAccepted CallTransferAccepted(string callConnectionId = null, string serverCallId = null, string correlationId = null, string operationContext = null, Azure.Communication.CallAutomation.ResultInformation resultInformation = null, Azure.Communication.CommunicationIdentifier transferee = null, Azure.Communication.CommunicationIdentifier transferTarget = null) { throw null; }
        public static Azure.Communication.CallAutomation.CallTransferFailed CallTransferFailed(string callConnectionId = null, string serverCallId = null, string correlationId = null, string operationContext = null, Azure.Communication.CallAutomation.ResultInformation resultInformation = null) { throw null; }
        public static Azure.Communication.CallAutomation.CancelAddParticipantFailed CancelAddParticipantFailed(string callConnectionId = null, string serverCallId = null, string correlationId = null, string invitationId = null, Azure.Communication.CallAutomation.ResultInformation resultInformation = null, string operationContext = null) { throw null; }
        public static Azure.Communication.CallAutomation.CancelAddParticipantOperationResult CancelAddParticipantResult(string invitationId = null, string operationContext = null) { throw null; }
        public static Azure.Communication.CallAutomation.CancelAddParticipantSucceeded CancelAddParticipantSucceeded(string callConnectionId = null, string serverCallId = null, string correlationId = null, string invitationId = null, string operationContext = null, Azure.Communication.CallAutomation.ResultInformation resultInformation = null) { throw null; }
        public static Azure.Communication.CallAutomation.ChoiceResult ChoiceResult(string label = null, string recognizedPhrase = null) { throw null; }
        public static Azure.Communication.CallAutomation.ContinuousDtmfRecognitionStopped ContinuousDtmfRecognitionStopped(string callConnectionId = null, string serverCallId = null, string correlationId = null, string operationContext = null, Azure.Communication.CallAutomation.ResultInformation resultInformation = null) { throw null; }
        public static Azure.Communication.CallAutomation.ContinuousDtmfRecognitionToneFailed ContinuousDtmfRecognitionToneFailed(string callConnectionId = null, string serverCallId = null, string correlationId = null, Azure.Communication.CallAutomation.ResultInformation resultInformation = null, string operationContext = null) { throw null; }
        public static Azure.Communication.CallAutomation.ContinuousDtmfRecognitionToneReceived ContinuousDtmfRecognitionToneReceived(int? sequenceId = default(int?), Azure.Communication.CallAutomation.DtmfTone? tone = default(Azure.Communication.CallAutomation.DtmfTone?), string callConnectionId = null, string serverCallId = null, string correlationId = null, Azure.Communication.CallAutomation.ResultInformation resultInformation = null, string operationContext = null) { throw null; }
        public static Azure.Communication.CallAutomation.CreateCallFailed CreateCallFailed(string callConnectionId = null, string serverCallId = null, string correlationId = null, Azure.Communication.CallAutomation.ResultInformation resultInformation = null, string operationContext = null) { throw null; }
        public static Azure.Communication.CallAutomation.CreateCallResult CreateCallResult(Azure.Communication.CallAutomation.CallConnection callConnection = null, Azure.Communication.CallAutomation.CallConnectionProperties callConnectionProperties = null) { throw null; }
        public static Azure.Communication.CallAutomation.DtmfResult DtmfResult(System.Collections.Generic.IEnumerable<Azure.Communication.CallAutomation.DtmfTone> tones = null) { throw null; }
        public static Azure.Communication.CallAutomation.ErrorDetails ErrorDetails(string code = null, string message = null, Azure.Communication.CallAutomation.ErrorDetails innerError = null) { throw null; }
        public static Azure.Communication.CallAutomation.HoldAudioCompleted HoldAudioCompleted(string callConnectionId = null, string serverCallId = null, string correlationId = null, string operationContext = null, Azure.Communication.CallAutomation.ResultInformation resultInformation = null) { throw null; }
        public static Azure.Communication.CallAutomation.HoldAudioPaused HoldAudioPaused(string callConnectionId = null, string serverCallId = null, string correlationId = null, string operationContext = null, Azure.Communication.CallAutomation.ResultInformation resultInformation = null) { throw null; }
        public static Azure.Communication.CallAutomation.HoldAudioResumed HoldAudioResumed(string callConnectionId = null, string serverCallId = null, string correlationId = null, string operationContext = null, Azure.Communication.CallAutomation.ResultInformation resultInformation = null) { throw null; }
        public static Azure.Communication.CallAutomation.HoldAudioStarted HoldAudioStarted(string callConnectionId = null, string serverCallId = null, string correlationId = null, string operationContext = null, Azure.Communication.CallAutomation.ResultInformation resultInformation = null) { throw null; }
        public static Azure.Communication.CallAutomation.HoldFailed HoldFailed(string callConnectionId = null, string serverCallId = null, string correlationId = null, string operationContext = null, Azure.Communication.CallAutomation.ResultInformation resultInformation = null) { throw null; }
        public static Azure.Communication.CallAutomation.MediaStreamingFailed MediaStreamingFailed(Azure.Communication.CallAutomation.MediaStreamingUpdate mediaStreamingUpdate = null, string callConnectionId = null, string serverCallId = null, string correlationId = null, string operationContext = null, Azure.Communication.CallAutomation.ResultInformation resultInformation = null) { throw null; }
        public static Azure.Communication.CallAutomation.MediaStreamingStarted MediaStreamingStarted(Azure.Communication.CallAutomation.MediaStreamingUpdate mediaStreamingUpdate = null, string callConnectionId = null, string serverCallId = null, string correlationId = null, string operationContext = null, Azure.Communication.CallAutomation.ResultInformation resultInformation = null) { throw null; }
        public static Azure.Communication.CallAutomation.MediaStreamingStopped MediaStreamingStopped(Azure.Communication.CallAutomation.MediaStreamingUpdate mediaStreamingUpdate = null, string callConnectionId = null, string serverCallId = null, string correlationId = null, string operationContext = null, Azure.Communication.CallAutomation.ResultInformation resultInformation = null) { throw null; }
        public static Azure.Communication.CallAutomation.MediaStreamingUpdate MediaStreamingUpdate(string contentType = null, Azure.Communication.CallAutomation.MediaStreamingStatus? mediaStreamingStatus = default(Azure.Communication.CallAutomation.MediaStreamingStatus?), Azure.Communication.CallAutomation.MediaStreamingStatusDetails? mediaStreamingStatusDetails = default(Azure.Communication.CallAutomation.MediaStreamingStatusDetails?)) { throw null; }
        public static Azure.Communication.CallAutomation.MuteParticipantResult MuteParticipantResult(string operationContext = null) { throw null; }
        public static Azure.Communication.CallAutomation.ParticipantsUpdated ParticipantsUpdated(string callConnectionId = null, string serverCallId = null, string correlationId = null, System.Collections.Generic.IEnumerable<Azure.Communication.CallAutomation.CallParticipant> participants = null, int sequenceNumber = 0, Azure.Communication.CallAutomation.ResultInformation resultInformation = null) { throw null; }
        public static Azure.Communication.CallAutomation.PlayCanceled PlayCanceled(string callConnectionId = null, string serverCallId = null, string correlationId = null, string operationContext = null, Azure.Communication.CallAutomation.ResultInformation resultInformation = null) { throw null; }
        public static Azure.Communication.CallAutomation.PlayCompleted PlayCompleted(string callConnectionId = null, string serverCallId = null, string correlationId = null, string operationContext = null, Azure.Communication.CallAutomation.ResultInformation resultInformation = null) { throw null; }
        public static Azure.Communication.CallAutomation.PlayFailed PlayFailed(string callConnectionId = null, string serverCallId = null, string correlationId = null, string operationContext = null, Azure.Communication.CallAutomation.ResultInformation resultInformation = null, int? failedPlaySourceIndex = default(int?)) { throw null; }
        public static Azure.Communication.CallAutomation.PlayPaused PlayPaused(string callConnectionId = null, string serverCallId = null, string correlationId = null, string operationContext = null, Azure.Communication.CallAutomation.ResultInformation resultInformation = null) { throw null; }
        public static Azure.Communication.CallAutomation.PlayResumed PlayResumed(string callConnectionId = null, string serverCallId = null, string correlationId = null, string operationContext = null, Azure.Communication.CallAutomation.ResultInformation resultInformation = null) { throw null; }
        public static Azure.Communication.CallAutomation.PlayStarted PlayStarted(string callConnectionId = null, string serverCallId = null, string correlationId = null, string operationContext = null, Azure.Communication.CallAutomation.ResultInformation resultInformation = null) { throw null; }
        public static Azure.Communication.CallAutomation.RecognizeCanceled RecognizeCanceled(string callConnectionId = null, string serverCallId = null, string correlationId = null, string operationContext = null, Azure.Communication.CallAutomation.ResultInformation resultInformation = null) { throw null; }
        public static Azure.Communication.CallAutomation.RecognizeCompleted RecognizeCompleted(string callConnectionId = null, string serverCallId = null, string correlationId = null, string operationContext = null, Azure.Communication.CallAutomation.ResultInformation resultInformation = null, Azure.Communication.CallAutomation.CallMediaRecognitionType recognitionType = default(Azure.Communication.CallAutomation.CallMediaRecognitionType), Azure.Communication.CallAutomation.RecognizeResult recognizeResult = null) { throw null; }
        public static Azure.Communication.CallAutomation.RecognizeFailed RecognizeFailed(string callConnectionId = null, string serverCallId = null, string correlationId = null, string operationContext = null, Azure.Communication.CallAutomation.ResultInformation resultInformation = null, int? failedPlaySourceIndex = default(int?)) { throw null; }
        public static Azure.Communication.CallAutomation.RecordingChunkStorageInfo RecordingChunkStorageInfo(string documentId = null, int? index = default(int?), Azure.Communication.CallAutomation.ChunkEndReason? endReason = default(Azure.Communication.CallAutomation.ChunkEndReason?), string contentLocation = null, string metadataLocation = null, string deleteLocation = null) { throw null; }
        public static Azure.Communication.CallAutomation.RecordingResult RecordingResult(string recordingId = null, Azure.Communication.CallAutomation.RecordingStorageInfo recordingStorageInfo = null, System.Collections.Generic.IEnumerable<Azure.Communication.CallAutomation.ErrorDetails> errors = null, System.DateTimeOffset? recordingStartTime = default(System.DateTimeOffset?), long? recordingDurationMs = default(long?), Azure.Communication.CallAutomation.CallSessionEndReason? sessionEndReason = default(Azure.Communication.CallAutomation.CallSessionEndReason?), System.DateTimeOffset? recordingExpirationTime = default(System.DateTimeOffset?)) { throw null; }
        public static Azure.Communication.CallAutomation.RecordingStateChanged RecordingStateChanged(string callConnectionId = null, string serverCallId = null, string correlationId = null, string recordingId = null, Azure.Communication.CallAutomation.RecordingState state = default(Azure.Communication.CallAutomation.RecordingState), System.DateTimeOffset? startDateTime = default(System.DateTimeOffset?), Azure.Communication.CallAutomation.RecordingKind? recordingKind = default(Azure.Communication.CallAutomation.RecordingKind?), Azure.Communication.CallAutomation.ResultInformation resultInformation = null) { throw null; }
        public static Azure.Communication.CallAutomation.RecordingStateResult RecordingStateResult(string recordingId = null, Azure.Communication.CallAutomation.RecordingState? recordingState = default(Azure.Communication.CallAutomation.RecordingState?), Azure.Communication.CallAutomation.RecordingKind? recordingKind = default(Azure.Communication.CallAutomation.RecordingKind?)) { throw null; }
        public static Azure.Communication.CallAutomation.RecordingStorageInfo RecordingStorageInfo(System.Collections.Generic.IEnumerable<Azure.Communication.CallAutomation.RecordingChunkStorageInfo> recordingChunks = null) { throw null; }
        public static Azure.Communication.CallAutomation.RemoveParticipantFailed RemoveParticipantFailed(string callConnectionId = null, string serverCallId = null, string correlationId = null, string operationContext = null, Azure.Communication.CallAutomation.ResultInformation resultInformation = null, Azure.Communication.CommunicationIdentifier participant = null) { throw null; }
        public static Azure.Communication.CallAutomation.RemoveParticipantResult RemoveParticipantResult(string operationContext = null) { throw null; }
        public static Azure.Communication.CallAutomation.RemoveParticipantSucceeded RemoveParticipantSucceeded(string callConnectionId = null, string serverCallId = null, string correlationId = null, string operationContext = null, Azure.Communication.CallAutomation.ResultInformation resultInformation = null, Azure.Communication.CommunicationIdentifier participant = null) { throw null; }
        public static Azure.Communication.CallAutomation.ResultInformation ResultInformation(int? code = default(int?), int? subCode = default(int?), string message = null) { throw null; }
        public static Azure.Communication.CallAutomation.SendDtmfTonesCompleted SendDtmfTonesCompleted(string callConnectionId = null, string serverCallId = null, string correlationId = null, string operationContext = null, Azure.Communication.CallAutomation.ResultInformation resultInformation = null) { throw null; }
        public static Azure.Communication.CallAutomation.SendDtmfTonesFailed SendDtmfTonesFailed(string callConnectionId = null, string serverCallId = null, string correlationId = null, string operationContext = null, Azure.Communication.CallAutomation.ResultInformation resultInformation = null) { throw null; }
        public static Azure.Communication.CallAutomation.SendDtmfTonesResult SendDtmfTonesResult(string operationContext = null) { throw null; }
        public static Azure.Communication.CallAutomation.SpeechResult SpeechResult(string speech = null) { throw null; }
        public static Azure.Communication.CallAutomation.StartRecordingFailed StartRecordingFailed(string callConnectionId = null, string correlationId = null, string recordingId = null) { throw null; }
        public static Azure.Communication.CallAutomation.TranscriptionFailed TranscriptionFailed(Azure.Communication.CallAutomation.TranscriptionUpdate transcriptionUpdate = null, string callConnectionId = null, string serverCallId = null, string correlationId = null, string operationContext = null, Azure.Communication.CallAutomation.ResultInformation resultInformation = null) { throw null; }
        public static Azure.Communication.CallAutomation.TranscriptionStarted TranscriptionStarted(Azure.Communication.CallAutomation.TranscriptionUpdate transcriptionUpdate = null, string callConnectionId = null, string serverCallId = null, string correlationId = null, string operationContext = null, Azure.Communication.CallAutomation.ResultInformation resultInformation = null) { throw null; }
        public static Azure.Communication.CallAutomation.TranscriptionStopped TranscriptionStopped(Azure.Communication.CallAutomation.TranscriptionUpdate transcriptionUpdate = null, string callConnectionId = null, string serverCallId = null, string correlationId = null, string operationContext = null, Azure.Communication.CallAutomation.ResultInformation resultInformation = null) { throw null; }
        public static Azure.Communication.CallAutomation.TranscriptionUpdate TranscriptionUpdate(Azure.Communication.CallAutomation.TranscriptionStatus? transcriptionStatus = default(Azure.Communication.CallAutomation.TranscriptionStatus?), Azure.Communication.CallAutomation.TranscriptionStatusDetails? transcriptionStatusDetails = default(Azure.Communication.CallAutomation.TranscriptionStatusDetails?)) { throw null; }
        public static Azure.Communication.CallAutomation.TranscriptionUpdated TranscriptionUpdated(Azure.Communication.CallAutomation.TranscriptionUpdate transcriptionUpdate = null, string callConnectionId = null, string serverCallId = null, string correlationId = null, string operationContext = null, Azure.Communication.CallAutomation.ResultInformation resultInformation = null) { throw null; }
        public static Azure.Communication.CallAutomation.TransferCallToParticipantResult TransferCallToParticipantResult(string operationContext = null) { throw null; }
        public static Azure.Communication.CallAutomation.UnmuteParticipantResult UnmuteParticipantResult(string operationContext = null) { throw null; }
        public static Azure.Communication.CallAutomation.UserConsent UserConsent(int? recording = default(int?)) { throw null; }
    }
    public partial class CallConnected : Azure.Communication.CallAutomation.CallAutomationEventBase
    {
        internal CallConnected() { }
        public static Azure.Communication.CallAutomation.CallConnected Deserialize(string content) { throw null; }
    }
    public partial class CallConnection
    {
        protected CallConnection() { }
        public virtual string CallConnectionId { get { throw null; } }
        public virtual Azure.Response<Azure.Communication.CallAutomation.AddParticipantResult> AddParticipant(Azure.Communication.CallAutomation.AddParticipantOptions options, System.Threading.CancellationToken cancellationToken = default(System.Threading.CancellationToken)) { throw null; }
        public virtual Azure.Response<Azure.Communication.CallAutomation.AddParticipantResult> AddParticipant(Azure.Communication.CallAutomation.CallInvite participantToAdd, System.Threading.CancellationToken cancellationToken = default(System.Threading.CancellationToken)) { throw null; }
        public virtual System.Threading.Tasks.Task<Azure.Response<Azure.Communication.CallAutomation.AddParticipantResult>> AddParticipantAsync(Azure.Communication.CallAutomation.AddParticipantOptions options, System.Threading.CancellationToken cancellationToken = default(System.Threading.CancellationToken)) { throw null; }
        public virtual System.Threading.Tasks.Task<Azure.Response<Azure.Communication.CallAutomation.AddParticipantResult>> AddParticipantAsync(Azure.Communication.CallAutomation.CallInvite participantToAdd, System.Threading.CancellationToken cancellationToken = default(System.Threading.CancellationToken)) { throw null; }
        public virtual Azure.Response<Azure.Communication.CallAutomation.CancelAddParticipantOperationResult> CancelAddParticipantOperation(Azure.Communication.CallAutomation.CancelAddParticipantOperationOptions options, System.Threading.CancellationToken cancellationToken = default(System.Threading.CancellationToken)) { throw null; }
        public virtual Azure.Response<Azure.Communication.CallAutomation.CancelAddParticipantOperationResult> CancelAddParticipantOperation(string invitationId, System.Threading.CancellationToken cancellationToken = default(System.Threading.CancellationToken)) { throw null; }
        public virtual System.Threading.Tasks.Task<Azure.Response<Azure.Communication.CallAutomation.CancelAddParticipantOperationResult>> CancelAddParticipantOperationAsync(Azure.Communication.CallAutomation.CancelAddParticipantOperationOptions options, System.Threading.CancellationToken cancellationToken = default(System.Threading.CancellationToken)) { throw null; }
        public virtual System.Threading.Tasks.Task<Azure.Response<Azure.Communication.CallAutomation.CancelAddParticipantOperationResult>> CancelAddParticipantOperationAsync(string invitationId, System.Threading.CancellationToken cancellationToken = default(System.Threading.CancellationToken)) { throw null; }
        public virtual Azure.Response<Azure.Communication.CallAutomation.CallConnectionProperties> GetCallConnectionProperties(System.Threading.CancellationToken cancellationToken = default(System.Threading.CancellationToken)) { throw null; }
        public virtual System.Threading.Tasks.Task<Azure.Response<Azure.Communication.CallAutomation.CallConnectionProperties>> GetCallConnectionPropertiesAsync(System.Threading.CancellationToken cancellationToken = default(System.Threading.CancellationToken)) { throw null; }
        public virtual Azure.Communication.CallAutomation.CallDialog GetCallDialog() { throw null; }
        public virtual Azure.Communication.CallAutomation.CallMedia GetCallMedia() { throw null; }
        public virtual Azure.Response<Azure.Communication.CallAutomation.CallParticipant> GetParticipant(Azure.Communication.CommunicationIdentifier participantIdentifier, System.Threading.CancellationToken cancellationToken = default(System.Threading.CancellationToken)) { throw null; }
        public virtual System.Threading.Tasks.Task<Azure.Response<Azure.Communication.CallAutomation.CallParticipant>> GetParticipantAsync(Azure.Communication.CommunicationIdentifier participantIdentifier, System.Threading.CancellationToken cancellationToken = default(System.Threading.CancellationToken)) { throw null; }
        public virtual Azure.Response<System.Collections.Generic.IReadOnlyList<Azure.Communication.CallAutomation.CallParticipant>> GetParticipants(System.Threading.CancellationToken cancellationToken = default(System.Threading.CancellationToken)) { throw null; }
        public virtual System.Threading.Tasks.Task<Azure.Response<System.Collections.Generic.IReadOnlyList<Azure.Communication.CallAutomation.CallParticipant>>> GetParticipantsAsync(System.Threading.CancellationToken cancellationToken = default(System.Threading.CancellationToken)) { throw null; }
        public virtual Azure.Response HangUp(bool forEveryone, System.Threading.CancellationToken cancellationToken = default(System.Threading.CancellationToken)) { throw null; }
        public virtual System.Threading.Tasks.Task<Azure.Response> HangUpAsync(bool forEveryone, System.Threading.CancellationToken cancellationToken = default(System.Threading.CancellationToken)) { throw null; }
        public virtual Azure.Response<Azure.Communication.CallAutomation.MuteParticipantResult> MuteParticipant(Azure.Communication.CallAutomation.MuteParticipantOptions options, System.Threading.CancellationToken cancellationToken = default(System.Threading.CancellationToken)) { throw null; }
        public virtual Azure.Response<Azure.Communication.CallAutomation.MuteParticipantResult> MuteParticipant(Azure.Communication.CommunicationIdentifier targetParticipant, System.Threading.CancellationToken cancellationToken = default(System.Threading.CancellationToken)) { throw null; }
        public virtual System.Threading.Tasks.Task<Azure.Response<Azure.Communication.CallAutomation.MuteParticipantResult>> MuteParticipantAsync(Azure.Communication.CallAutomation.MuteParticipantOptions options, System.Threading.CancellationToken cancellationToken = default(System.Threading.CancellationToken)) { throw null; }
        public virtual System.Threading.Tasks.Task<Azure.Response<Azure.Communication.CallAutomation.MuteParticipantResult>> MuteParticipantAsync(Azure.Communication.CommunicationIdentifier targetParticipant, System.Threading.CancellationToken cancellationToken = default(System.Threading.CancellationToken)) { throw null; }
        public virtual Azure.Response<Azure.Communication.CallAutomation.RemoveParticipantResult> RemoveParticipant(Azure.Communication.CallAutomation.RemoveParticipantOptions options, System.Threading.CancellationToken cancellationToken = default(System.Threading.CancellationToken)) { throw null; }
        public virtual Azure.Response<Azure.Communication.CallAutomation.RemoveParticipantResult> RemoveParticipant(Azure.Communication.CommunicationIdentifier participantToRemove, string operationContext = null, System.Threading.CancellationToken cancellationToken = default(System.Threading.CancellationToken)) { throw null; }
        public virtual System.Threading.Tasks.Task<Azure.Response<Azure.Communication.CallAutomation.RemoveParticipantResult>> RemoveParticipantAsync(Azure.Communication.CallAutomation.RemoveParticipantOptions options, System.Threading.CancellationToken cancellationToken = default(System.Threading.CancellationToken)) { throw null; }
        public virtual System.Threading.Tasks.Task<Azure.Response<Azure.Communication.CallAutomation.RemoveParticipantResult>> RemoveParticipantAsync(Azure.Communication.CommunicationIdentifier participantToRemove, string operationContext = null, System.Threading.CancellationToken cancellationToken = default(System.Threading.CancellationToken)) { throw null; }
        public virtual Azure.Response<Azure.Communication.CallAutomation.TransferCallToParticipantResult> TransferCallToParticipant(Azure.Communication.CallAutomation.TransferToParticipantOptions options, System.Threading.CancellationToken cancellationToken = default(System.Threading.CancellationToken)) { throw null; }
        public virtual Azure.Response<Azure.Communication.CallAutomation.TransferCallToParticipantResult> TransferCallToParticipant(Azure.Communication.CommunicationIdentifier targetParticipant, System.Threading.CancellationToken cancellationToken = default(System.Threading.CancellationToken)) { throw null; }
        public virtual System.Threading.Tasks.Task<Azure.Response<Azure.Communication.CallAutomation.TransferCallToParticipantResult>> TransferCallToParticipantAsync(Azure.Communication.CallAutomation.TransferToParticipantOptions options, System.Threading.CancellationToken cancellationToken = default(System.Threading.CancellationToken)) { throw null; }
        public virtual System.Threading.Tasks.Task<Azure.Response<Azure.Communication.CallAutomation.TransferCallToParticipantResult>> TransferCallToParticipantAsync(Azure.Communication.CommunicationIdentifier targetParticipant, System.Threading.CancellationToken cancellationToken = default(System.Threading.CancellationToken)) { throw null; }
        public virtual Azure.Response<Azure.Communication.CallAutomation.UnmuteParticipantResult> UnmuteParticipant(Azure.Communication.CallAutomation.UnmuteParticipantOptions options, System.Threading.CancellationToken cancellationToken = default(System.Threading.CancellationToken)) { throw null; }
        public virtual Azure.Response<Azure.Communication.CallAutomation.UnmuteParticipantResult> UnmuteParticipant(Azure.Communication.CommunicationIdentifier targetParticipant, System.Threading.CancellationToken cancellationToken = default(System.Threading.CancellationToken)) { throw null; }
        public virtual System.Threading.Tasks.Task<Azure.Response<Azure.Communication.CallAutomation.UnmuteParticipantResult>> UnmuteParticipantAsync(Azure.Communication.CallAutomation.UnmuteParticipantOptions options, System.Threading.CancellationToken cancellationToken = default(System.Threading.CancellationToken)) { throw null; }
        public virtual System.Threading.Tasks.Task<Azure.Response<Azure.Communication.CallAutomation.UnmuteParticipantResult>> UnmuteParticipantAsync(Azure.Communication.CommunicationIdentifier targetParticipant, System.Threading.CancellationToken cancellationToken = default(System.Threading.CancellationToken)) { throw null; }
    }
    public partial class CallConnectionProperties
    {
        internal CallConnectionProperties() { }
        public Azure.Communication.CommunicationUserIdentifier AnsweredBy { get { throw null; } }
        public Azure.Communication.PhoneNumberIdentifier AnsweredFor { get { throw null; } }
        public System.Uri CallbackUri { get { throw null; } }
        public string CallConnectionId { get { throw null; } }
        public Azure.Communication.CallAutomation.CallConnectionState CallConnectionState { get { throw null; } }
        public string CorrelationId { get { throw null; } }
        public Azure.Communication.CallAutomation.MediaStreamingSubscription MediaStreamingSubscription { get { throw null; } }
        public string ServerCallId { get { throw null; } }
        public Azure.Communication.CommunicationIdentifier Source { get { throw null; } }
        public Azure.Communication.PhoneNumberIdentifier SourceCallerIdNumber { get { throw null; } }
        public string SourceDisplayName { get { throw null; } }
        public System.Collections.Generic.IReadOnlyList<Azure.Communication.CommunicationIdentifier> Targets { get { throw null; } }
        public Azure.Communication.CallAutomation.TranscriptionSubscription TranscriptionSubscription { get { throw null; } }
    }
    [System.Runtime.InteropServices.StructLayoutAttribute(System.Runtime.InteropServices.LayoutKind.Sequential)]
    public readonly partial struct CallConnectionState : System.IEquatable<Azure.Communication.CallAutomation.CallConnectionState>
    {
        private readonly object _dummy;
        private readonly int _dummyPrimitive;
        public CallConnectionState(string value) { throw null; }
        public static Azure.Communication.CallAutomation.CallConnectionState Connected { get { throw null; } }
        public static Azure.Communication.CallAutomation.CallConnectionState Connecting { get { throw null; } }
        public static Azure.Communication.CallAutomation.CallConnectionState Disconnected { get { throw null; } }
        public static Azure.Communication.CallAutomation.CallConnectionState Disconnecting { get { throw null; } }
        public static Azure.Communication.CallAutomation.CallConnectionState TransferAccepted { get { throw null; } }
        public static Azure.Communication.CallAutomation.CallConnectionState Transferring { get { throw null; } }
        public static Azure.Communication.CallAutomation.CallConnectionState Unknown { get { throw null; } }
        public bool Equals(Azure.Communication.CallAutomation.CallConnectionState other) { throw null; }
        [System.ComponentModel.EditorBrowsableAttribute(System.ComponentModel.EditorBrowsableState.Never)]
        public override bool Equals(object obj) { throw null; }
        [System.ComponentModel.EditorBrowsableAttribute(System.ComponentModel.EditorBrowsableState.Never)]
        public override int GetHashCode() { throw null; }
        public static bool operator ==(Azure.Communication.CallAutomation.CallConnectionState left, Azure.Communication.CallAutomation.CallConnectionState right) { throw null; }
        public static implicit operator Azure.Communication.CallAutomation.CallConnectionState (string value) { throw null; }
        public static bool operator !=(Azure.Communication.CallAutomation.CallConnectionState left, Azure.Communication.CallAutomation.CallConnectionState right) { throw null; }
        public override string ToString() { throw null; }
    }
    public partial class CallDialog
    {
        protected CallDialog() { }
        public virtual string CallConnectionId { get { throw null; } }
        public virtual Azure.Response<Azure.Communication.CallAutomation.DialogResult> StartDialog(Azure.Communication.CallAutomation.StartDialogOptions startDialog, System.Threading.CancellationToken cancellationToken = default(System.Threading.CancellationToken)) { throw null; }
        public virtual System.Threading.Tasks.Task<Azure.Response<Azure.Communication.CallAutomation.DialogResult>> StartDialogAsync(Azure.Communication.CallAutomation.StartDialogOptions startDialogOptions, System.Threading.CancellationToken cancellationToken = default(System.Threading.CancellationToken)) { throw null; }
        public virtual Azure.Response<Azure.Communication.CallAutomation.DialogResult> StopDialog(string dialogId, System.Uri operationCallbackUri = null, System.Threading.CancellationToken cancellationToken = default(System.Threading.CancellationToken)) { throw null; }
        public virtual System.Threading.Tasks.Task<Azure.Response<Azure.Communication.CallAutomation.DialogResult>> StopDialogAsync(string dialogId, System.Uri operationCallbackUri = null, System.Threading.CancellationToken cancellationToken = default(System.Threading.CancellationToken)) { throw null; }
        public virtual Azure.Response UpdateDialog(Azure.Communication.CallAutomation.UpdateDialogOptions updateDialogOptions, System.Threading.CancellationToken cancellationToken = default(System.Threading.CancellationToken)) { throw null; }
        public virtual System.Threading.Tasks.Task<Azure.Response> UpdateDialogAsync(Azure.Communication.CallAutomation.UpdateDialogOptions updateDialogOptions, System.Threading.CancellationToken cancellationToken = default(System.Threading.CancellationToken)) { throw null; }
    }
    public partial class CallDisconnected : Azure.Communication.CallAutomation.CallAutomationEventBase
    {
        internal CallDisconnected() { }
        public static Azure.Communication.CallAutomation.CallDisconnected Deserialize(string content) { throw null; }
    }
    public partial class CallIntelligenceOptions
    {
        public CallIntelligenceOptions() { }
        public System.Uri BackupCognitiveServicesEndpoint { get { throw null; } set { } }
        public System.Uri CognitiveServicesEndpoint { get { throw null; } set { } }
    }
    public partial class CallInvite
    {
        public CallInvite(Azure.Communication.CommunicationUserIdentifier targetIdentity) { }
        public CallInvite(Azure.Communication.MicrosoftTeamsAppIdentifier targetIdentity) { }
        public CallInvite(Azure.Communication.MicrosoftTeamsUserIdentifier targetIdentity) { }
        public CallInvite(Azure.Communication.PhoneNumberIdentifier targetPhoneNumberIdentity, Azure.Communication.PhoneNumberIdentifier callerIdNumber) { }
        public Azure.Communication.CallAutomation.CustomCallingContext CustomCallingContext { get { throw null; } }
        public Azure.Communication.PhoneNumberIdentifier SourceCallerIdNumber { get { throw null; } set { } }
        public string SourceDisplayName { get { throw null; } set { } }
        public Azure.Communication.CommunicationIdentifier Target { get { throw null; } }
    }
    public abstract partial class CallLocator : System.IEquatable<Azure.Communication.CallAutomation.CallLocator>
    {
        protected CallLocator() { }
        public string Id { get { throw null; } }
        public abstract bool Equals(Azure.Communication.CallAutomation.CallLocator other);
        [System.ComponentModel.EditorBrowsableAttribute(System.ComponentModel.EditorBrowsableState.Never)]
        public override bool Equals(object obj) { throw null; }
    }
    public partial class CallMedia
    {
        protected CallMedia() { }
        public virtual string CallConnectionId { get { throw null; } }
        public virtual Azure.Response<Azure.Communication.CallAutomation.CancelAllMediaOperationsResult> CancelAllMediaOperations(System.Threading.CancellationToken cancellationToken = default(System.Threading.CancellationToken)) { throw null; }
        public virtual System.Threading.Tasks.Task<Azure.Response<Azure.Communication.CallAutomation.CancelAllMediaOperationsResult>> CancelAllMediaOperationsAsync(System.Threading.CancellationToken cancellationToken = default(System.Threading.CancellationToken)) { throw null; }
        public virtual Azure.Response Hold(Azure.Communication.CallAutomation.HoldOptions options, System.Threading.CancellationToken cancellationToken = default(System.Threading.CancellationToken)) { throw null; }
        public virtual Azure.Response Hold(Azure.Communication.CommunicationIdentifier targetParticipant, Azure.Communication.CallAutomation.PlaySource playSource, System.Threading.CancellationToken cancellationToken = default(System.Threading.CancellationToken)) { throw null; }
        public virtual Azure.Response Hold(Azure.Communication.CommunicationIdentifier targetParticipant, System.Threading.CancellationToken cancellationToken = default(System.Threading.CancellationToken)) { throw null; }
        public virtual System.Threading.Tasks.Task<Azure.Response> HoldAsync(Azure.Communication.CallAutomation.HoldOptions options, System.Threading.CancellationToken cancellationToken = default(System.Threading.CancellationToken)) { throw null; }
        public virtual System.Threading.Tasks.Task<Azure.Response> HoldAsync(Azure.Communication.CommunicationIdentifier targetParticipant, Azure.Communication.CallAutomation.PlaySource playSource, System.Threading.CancellationToken cancellationToken = default(System.Threading.CancellationToken)) { throw null; }
        public virtual System.Threading.Tasks.Task<Azure.Response> HoldAsync(Azure.Communication.CommunicationIdentifier targetParticipant, System.Threading.CancellationToken cancellationToken = default(System.Threading.CancellationToken)) { throw null; }
        public virtual Azure.Response<Azure.Communication.CallAutomation.InterruptAudioAndAnnounceResult> InterruptAudioAndAnnounce(Azure.Communication.CallAutomation.InterruptAudioAndAnnounceOptions announcementOptions, System.Threading.CancellationToken cancellationToken = default(System.Threading.CancellationToken)) { throw null; }
        public virtual System.Threading.Tasks.Task<Azure.Response<Azure.Communication.CallAutomation.InterruptAudioAndAnnounceResult>> InterruptAudioAndAnnounceAsync(Azure.Communication.CallAutomation.InterruptAudioAndAnnounceOptions announcementOptions, System.Threading.CancellationToken cancellationToken = default(System.Threading.CancellationToken)) { throw null; }
        public virtual Azure.Response<Azure.Communication.CallAutomation.PlayResult> Play(Azure.Communication.CallAutomation.PlayOptions options, System.Threading.CancellationToken cancellationToken = default(System.Threading.CancellationToken)) { throw null; }
        public virtual Azure.Response<Azure.Communication.CallAutomation.PlayResult> Play(Azure.Communication.CallAutomation.PlaySource playSource, System.Collections.Generic.IEnumerable<Azure.Communication.CommunicationIdentifier> playTo, System.Threading.CancellationToken cancellationToken = default(System.Threading.CancellationToken)) { throw null; }
        public virtual Azure.Response<Azure.Communication.CallAutomation.PlayResult> Play(System.Collections.Generic.IEnumerable<Azure.Communication.CallAutomation.PlaySource> playSources, System.Collections.Generic.IEnumerable<Azure.Communication.CommunicationIdentifier> playTo, System.Threading.CancellationToken cancellationToken = default(System.Threading.CancellationToken)) { throw null; }
        public virtual System.Threading.Tasks.Task<Azure.Response<Azure.Communication.CallAutomation.PlayResult>> PlayAsync(Azure.Communication.CallAutomation.PlayOptions options, System.Threading.CancellationToken cancellationToken = default(System.Threading.CancellationToken)) { throw null; }
        public virtual System.Threading.Tasks.Task<Azure.Response<Azure.Communication.CallAutomation.PlayResult>> PlayAsync(Azure.Communication.CallAutomation.PlaySource playSource, System.Collections.Generic.IEnumerable<Azure.Communication.CommunicationIdentifier> playTo, System.Threading.CancellationToken cancellationToken = default(System.Threading.CancellationToken)) { throw null; }
        public virtual System.Threading.Tasks.Task<Azure.Response<Azure.Communication.CallAutomation.PlayResult>> PlayAsync(System.Collections.Generic.IEnumerable<Azure.Communication.CallAutomation.PlaySource> playSources, System.Collections.Generic.IEnumerable<Azure.Communication.CommunicationIdentifier> playTo, System.Threading.CancellationToken cancellationToken = default(System.Threading.CancellationToken)) { throw null; }
        public virtual Azure.Response<Azure.Communication.CallAutomation.PlayResult> PlayToAll(Azure.Communication.CallAutomation.PlaySource playSource, System.Threading.CancellationToken cancellationToken = default(System.Threading.CancellationToken)) { throw null; }
        public virtual Azure.Response<Azure.Communication.CallAutomation.PlayResult> PlayToAll(Azure.Communication.CallAutomation.PlayToAllOptions options, System.Threading.CancellationToken cancellationToken = default(System.Threading.CancellationToken)) { throw null; }
        public virtual Azure.Response<Azure.Communication.CallAutomation.PlayResult> PlayToAll(System.Collections.Generic.IEnumerable<Azure.Communication.CallAutomation.PlaySource> playSources, System.Threading.CancellationToken cancellationToken = default(System.Threading.CancellationToken)) { throw null; }
        public virtual System.Threading.Tasks.Task<Azure.Response<Azure.Communication.CallAutomation.PlayResult>> PlayToAllAsync(Azure.Communication.CallAutomation.PlaySource playSource, System.Threading.CancellationToken cancellationToken = default(System.Threading.CancellationToken)) { throw null; }
        public virtual System.Threading.Tasks.Task<Azure.Response<Azure.Communication.CallAutomation.PlayResult>> PlayToAllAsync(Azure.Communication.CallAutomation.PlayToAllOptions options, System.Threading.CancellationToken cancellationToken = default(System.Threading.CancellationToken)) { throw null; }
        public virtual System.Threading.Tasks.Task<Azure.Response<Azure.Communication.CallAutomation.PlayResult>> PlayToAllAsync(System.Collections.Generic.IEnumerable<Azure.Communication.CallAutomation.PlaySource> playSources, System.Threading.CancellationToken cancellationToken = default(System.Threading.CancellationToken)) { throw null; }
        public virtual Azure.Response<Azure.Communication.CallAutomation.SendDtmfTonesResult> SendDtmfTones(Azure.Communication.CallAutomation.SendDtmfTonesOptions options, System.Threading.CancellationToken cancellationToken = default(System.Threading.CancellationToken)) { throw null; }
        public virtual Azure.Response<Azure.Communication.CallAutomation.SendDtmfTonesResult> SendDtmfTones(System.Collections.Generic.IEnumerable<Azure.Communication.CallAutomation.DtmfTone> tones, Azure.Communication.CommunicationIdentifier targetParticipant, System.Threading.CancellationToken cancellationToken = default(System.Threading.CancellationToken)) { throw null; }
        public virtual System.Threading.Tasks.Task<Azure.Response<Azure.Communication.CallAutomation.SendDtmfTonesResult>> SendDtmfTonesAsync(Azure.Communication.CallAutomation.SendDtmfTonesOptions options, System.Threading.CancellationToken cancellationToken = default(System.Threading.CancellationToken)) { throw null; }
        public virtual System.Threading.Tasks.Task<Azure.Response<Azure.Communication.CallAutomation.SendDtmfTonesResult>> SendDtmfTonesAsync(System.Collections.Generic.IEnumerable<Azure.Communication.CallAutomation.DtmfTone> tones, Azure.Communication.CommunicationIdentifier targetParticipant, System.Threading.CancellationToken cancellationToken = default(System.Threading.CancellationToken)) { throw null; }
        public virtual Azure.Response StartContinuousDtmfRecognition(Azure.Communication.CallAutomation.ContinuousDtmfRecognitionOptions options, System.Threading.CancellationToken cancellationToken = default(System.Threading.CancellationToken)) { throw null; }
        public virtual Azure.Response StartContinuousDtmfRecognition(Azure.Communication.CommunicationIdentifier targetParticipant, System.Threading.CancellationToken cancellationToken = default(System.Threading.CancellationToken)) { throw null; }
        public virtual System.Threading.Tasks.Task<Azure.Response> StartContinuousDtmfRecognitionAsync(Azure.Communication.CallAutomation.ContinuousDtmfRecognitionOptions options, System.Threading.CancellationToken cancellationToken = default(System.Threading.CancellationToken)) { throw null; }
        public virtual System.Threading.Tasks.Task<Azure.Response> StartContinuousDtmfRecognitionAsync(Azure.Communication.CommunicationIdentifier targetParticipant, System.Threading.CancellationToken cancellationToken = default(System.Threading.CancellationToken)) { throw null; }
        public virtual Azure.Response StartMediaStreaming(Azure.Communication.CallAutomation.StartMediaStreamingOptions options = null, System.Threading.CancellationToken cancellationToken = default(System.Threading.CancellationToken)) { throw null; }
        public virtual System.Threading.Tasks.Task<Azure.Response> StartMediaStreamingAsync(Azure.Communication.CallAutomation.StartMediaStreamingOptions options = null, System.Threading.CancellationToken cancellationToken = default(System.Threading.CancellationToken)) { throw null; }
        public virtual Azure.Response<Azure.Communication.CallAutomation.StartRecognizingCallMediaResult> StartRecognizing(Azure.Communication.CallAutomation.CallMediaRecognizeOptions options, System.Threading.CancellationToken cancellationToken = default(System.Threading.CancellationToken)) { throw null; }
        public virtual System.Threading.Tasks.Task<Azure.Response<Azure.Communication.CallAutomation.StartRecognizingCallMediaResult>> StartRecognizingAsync(Azure.Communication.CallAutomation.CallMediaRecognizeOptions options, System.Threading.CancellationToken cancellationToken = default(System.Threading.CancellationToken)) { throw null; }
        public virtual Azure.Response StartTranscription(Azure.Communication.CallAutomation.StartTranscriptionOptions options = null, System.Threading.CancellationToken cancellationToken = default(System.Threading.CancellationToken)) { throw null; }
        public virtual System.Threading.Tasks.Task<Azure.Response> StartTranscriptionAsync(Azure.Communication.CallAutomation.StartTranscriptionOptions options = null, System.Threading.CancellationToken cancellationToken = default(System.Threading.CancellationToken)) { throw null; }
        public virtual Azure.Response StopContinuousDtmfRecognition(Azure.Communication.CallAutomation.ContinuousDtmfRecognitionOptions options, System.Threading.CancellationToken cancellationToken = default(System.Threading.CancellationToken)) { throw null; }
        public virtual Azure.Response StopContinuousDtmfRecognition(Azure.Communication.CommunicationIdentifier targetParticipant, System.Threading.CancellationToken cancellationToken = default(System.Threading.CancellationToken)) { throw null; }
        public virtual System.Threading.Tasks.Task<Azure.Response> StopContinuousDtmfRecognitionAsync(Azure.Communication.CallAutomation.ContinuousDtmfRecognitionOptions options, System.Threading.CancellationToken cancellationToken = default(System.Threading.CancellationToken)) { throw null; }
        public virtual System.Threading.Tasks.Task<Azure.Response> StopContinuousDtmfRecognitionAsync(Azure.Communication.CommunicationIdentifier targetParticipant, System.Threading.CancellationToken cancellationToken = default(System.Threading.CancellationToken)) { throw null; }
        public virtual Azure.Response StopMediaStreaming(Azure.Communication.CallAutomation.StopMediaStreamingOptions options = null, System.Threading.CancellationToken cancellationToken = default(System.Threading.CancellationToken)) { throw null; }
        public virtual System.Threading.Tasks.Task<Azure.Response> StopMediaStreamingAsync(Azure.Communication.CallAutomation.StopMediaStreamingOptions options = null, System.Threading.CancellationToken cancellationToken = default(System.Threading.CancellationToken)) { throw null; }
        public virtual Azure.Response StopTranscription(Azure.Communication.CallAutomation.StopTranscriptionOptions options = null, System.Threading.CancellationToken cancellationToken = default(System.Threading.CancellationToken)) { throw null; }
        public virtual System.Threading.Tasks.Task<Azure.Response> StopTranscriptionAsync(Azure.Communication.CallAutomation.StopTranscriptionOptions options = null, System.Threading.CancellationToken cancellationToken = default(System.Threading.CancellationToken)) { throw null; }
        public virtual Azure.Response Unhold(Azure.Communication.CallAutomation.UnholdOptions options, System.Threading.CancellationToken cancellationToken = default(System.Threading.CancellationToken)) { throw null; }
        public virtual Azure.Response Unhold(Azure.Communication.CommunicationIdentifier targetParticipant, System.Threading.CancellationToken cancellationToken = default(System.Threading.CancellationToken)) { throw null; }
        public virtual System.Threading.Tasks.Task<Azure.Response> UnholdAsync(Azure.Communication.CallAutomation.UnholdOptions options, System.Threading.CancellationToken cancellationToken = default(System.Threading.CancellationToken)) { throw null; }
        public virtual System.Threading.Tasks.Task<Azure.Response> UnholdAsync(Azure.Communication.CommunicationIdentifier targetParticipant, System.Threading.CancellationToken cancellationToken = default(System.Threading.CancellationToken)) { throw null; }
        public virtual Azure.Response UpdateTranscription(Azure.Communication.CallAutomation.UpdateTranscriptionOptions options = null, System.Threading.CancellationToken cancellationToken = default(System.Threading.CancellationToken)) { throw null; }
        public virtual Azure.Response UpdateTranscription(string locale, System.Threading.CancellationToken cancellationToken = default(System.Threading.CancellationToken)) { throw null; }
        public virtual System.Threading.Tasks.Task<Azure.Response> UpdateTranscriptionAsync(Azure.Communication.CallAutomation.UpdateTranscriptionOptions options = null, System.Threading.CancellationToken cancellationToken = default(System.Threading.CancellationToken)) { throw null; }
        public virtual System.Threading.Tasks.Task<Azure.Response> UpdateTranscriptionAsync(string locale, System.Threading.CancellationToken cancellationToken = default(System.Threading.CancellationToken)) { throw null; }
    }
    [System.Runtime.InteropServices.StructLayoutAttribute(System.Runtime.InteropServices.LayoutKind.Sequential)]
    public readonly partial struct CallMediaRecognitionType : System.IEquatable<Azure.Communication.CallAutomation.CallMediaRecognitionType>
    {
        private readonly object _dummy;
        private readonly int _dummyPrimitive;
        public CallMediaRecognitionType(string value) { throw null; }
        public static Azure.Communication.CallAutomation.CallMediaRecognitionType Choices { get { throw null; } }
        public static Azure.Communication.CallAutomation.CallMediaRecognitionType Dtmf { get { throw null; } }
        public static Azure.Communication.CallAutomation.CallMediaRecognitionType Speech { get { throw null; } }
        public bool Equals(Azure.Communication.CallAutomation.CallMediaRecognitionType other) { throw null; }
        [System.ComponentModel.EditorBrowsableAttribute(System.ComponentModel.EditorBrowsableState.Never)]
        public override bool Equals(object obj) { throw null; }
        [System.ComponentModel.EditorBrowsableAttribute(System.ComponentModel.EditorBrowsableState.Never)]
        public override int GetHashCode() { throw null; }
        public static bool operator ==(Azure.Communication.CallAutomation.CallMediaRecognitionType left, Azure.Communication.CallAutomation.CallMediaRecognitionType right) { throw null; }
        public static implicit operator Azure.Communication.CallAutomation.CallMediaRecognitionType (string value) { throw null; }
        public static bool operator !=(Azure.Communication.CallAutomation.CallMediaRecognitionType left, Azure.Communication.CallAutomation.CallMediaRecognitionType right) { throw null; }
        public override string ToString() { throw null; }
    }
    public partial class CallMediaRecognizeChoiceOptions : Azure.Communication.CallAutomation.CallMediaRecognizeOptions
    {
        public CallMediaRecognizeChoiceOptions(Azure.Communication.CommunicationIdentifier targetParticipant, System.Collections.Generic.IEnumerable<Azure.Communication.CallAutomation.RecognitionChoice> choices) : base (default(Azure.Communication.CallAutomation.RecognizeInputType), default(Azure.Communication.CommunicationIdentifier)) { }
        public System.Collections.Generic.IList<Azure.Communication.CallAutomation.RecognitionChoice> Choices { get { throw null; } }
    }
    public partial class CallMediaRecognizeDtmfOptions : Azure.Communication.CallAutomation.CallMediaRecognizeOptions
    {
        public CallMediaRecognizeDtmfOptions(Azure.Communication.CommunicationIdentifier targetParticipant, int maxTonesToCollect) : base (default(Azure.Communication.CallAutomation.RecognizeInputType), default(Azure.Communication.CommunicationIdentifier)) { }
        public System.TimeSpan InterToneTimeout { get { throw null; } set { } }
        public int MaxTonesToCollect { get { throw null; } }
        public System.Collections.Generic.IList<Azure.Communication.CallAutomation.DtmfTone> StopTones { get { throw null; } set { } }
    }
    public abstract partial class CallMediaRecognizeOptions
    {
        protected CallMediaRecognizeOptions(Azure.Communication.CallAutomation.RecognizeInputType inputType, Azure.Communication.CommunicationIdentifier targetParticipant) { }
        public System.TimeSpan InitialSilenceTimeout { get { throw null; } set { } }
        public Azure.Communication.CallAutomation.RecognizeInputType InputType { get { throw null; } }
        public bool InterruptCallMediaOperation { get { throw null; } set { } }
        public bool InterruptPrompt { get { throw null; } set { } }
        public System.Uri OperationCallbackUri { get { throw null; } set { } }
        public string OperationContext { get { throw null; } set { } }
        public System.Collections.Generic.IList<Azure.Communication.CallAutomation.PlaySource> PlayPrompts { get { throw null; } set { } }
        public Azure.Communication.CallAutomation.PlaySource Prompt { get { throw null; } set { } }
        public string SpeechLanguage { get { throw null; } set { } }
        public string SpeechModelEndpointId { get { throw null; } set { } }
        public Azure.Communication.CommunicationIdentifier TargetParticipant { get { throw null; } }
    }
    public partial class CallMediaRecognizeSpeechOptions : Azure.Communication.CallAutomation.CallMediaRecognizeOptions
    {
        public CallMediaRecognizeSpeechOptions(Azure.Communication.CommunicationIdentifier targetParticipant) : base (default(Azure.Communication.CallAutomation.RecognizeInputType), default(Azure.Communication.CommunicationIdentifier)) { }
        public System.TimeSpan EndSilenceTimeout { get { throw null; } set { } }
    }
    public partial class CallMediaRecognizeSpeechOrDtmfOptions : Azure.Communication.CallAutomation.CallMediaRecognizeOptions
    {
        public CallMediaRecognizeSpeechOrDtmfOptions(Azure.Communication.CommunicationIdentifier targetParticipant, int maxTonesToCollect) : base (default(Azure.Communication.CallAutomation.RecognizeInputType), default(Azure.Communication.CommunicationIdentifier)) { }
        public System.TimeSpan EndSilenceTimeout { get { throw null; } set { } }
        public System.TimeSpan InterToneTimeout { get { throw null; } set { } }
        public int MaxTonesToCollect { get { throw null; } }
        public System.Collections.Generic.IList<Azure.Communication.CallAutomation.DtmfTone> StopTones { get { throw null; } set { } }
    }
    public partial class CallParticipant
    {
        internal CallParticipant() { }
        public Azure.Communication.CommunicationIdentifier Identifier { get { throw null; } }
        public bool IsMuted { get { throw null; } }
        public bool IsOnHold { get { throw null; } }
    }
    public partial class CallRecording
    {
        protected CallRecording() { }
        public virtual Azure.Response Delete(System.Uri recordingLocation, System.Threading.CancellationToken cancellationToken = default(System.Threading.CancellationToken)) { throw null; }
        public virtual System.Threading.Tasks.Task<Azure.Response> DeleteAsync(System.Uri recordingLocation, System.Threading.CancellationToken cancellationToken = default(System.Threading.CancellationToken)) { throw null; }
        public virtual Azure.Response<System.IO.Stream> DownloadStreaming(System.Uri sourceLocation, Azure.HttpRange range = default(Azure.HttpRange), System.Threading.CancellationToken cancellationToken = default(System.Threading.CancellationToken)) { throw null; }
        public virtual System.Threading.Tasks.Task<Azure.Response<System.IO.Stream>> DownloadStreamingAsync(System.Uri sourceLocation, Azure.HttpRange range = default(Azure.HttpRange), System.Threading.CancellationToken cancellationToken = default(System.Threading.CancellationToken)) { throw null; }
        public virtual Azure.Response DownloadTo(System.Uri sourceLocation, System.IO.Stream destinationStream, Azure.Communication.CallAutomation.ContentTransferOptions transferOptions = default(Azure.Communication.CallAutomation.ContentTransferOptions), System.Threading.CancellationToken cancellationToken = default(System.Threading.CancellationToken)) { throw null; }
        public virtual Azure.Response DownloadTo(System.Uri sourceLocation, string destinationPath, Azure.Communication.CallAutomation.ContentTransferOptions transferOptions = default(Azure.Communication.CallAutomation.ContentTransferOptions), System.Threading.CancellationToken cancellationToken = default(System.Threading.CancellationToken)) { throw null; }
        public virtual System.Threading.Tasks.Task<Azure.Response> DownloadToAsync(System.Uri sourceLocation, System.IO.Stream destinationStream, Azure.Communication.CallAutomation.ContentTransferOptions transferOptions = default(Azure.Communication.CallAutomation.ContentTransferOptions), System.Threading.CancellationToken cancellationToken = default(System.Threading.CancellationToken)) { throw null; }
        public virtual System.Threading.Tasks.Task<Azure.Response> DownloadToAsync(System.Uri sourceLocation, string destinationPath, Azure.Communication.CallAutomation.ContentTransferOptions transferOptions = default(Azure.Communication.CallAutomation.ContentTransferOptions), System.Threading.CancellationToken cancellationToken = default(System.Threading.CancellationToken)) { throw null; }
        public virtual Azure.Response<Azure.Communication.CallAutomation.RecordingResult> GetRecording(string recordingId, System.Threading.CancellationToken cancellationToken = default(System.Threading.CancellationToken)) { throw null; }
        public virtual System.Threading.Tasks.Task<Azure.Response<Azure.Communication.CallAutomation.RecordingResult>> GetRecordingAsync(string recordingId, System.Threading.CancellationToken cancellationToken = default(System.Threading.CancellationToken)) { throw null; }
        public virtual Azure.Response<Azure.Communication.CallAutomation.RecordingStateResult> GetState(string recordingId, System.Threading.CancellationToken cancellationToken = default(System.Threading.CancellationToken)) { throw null; }
        public virtual System.Threading.Tasks.Task<Azure.Response<Azure.Communication.CallAutomation.RecordingStateResult>> GetStateAsync(string recordingId, System.Threading.CancellationToken cancellationToken = default(System.Threading.CancellationToken)) { throw null; }
        public virtual Azure.Response Pause(string recordingId, System.Threading.CancellationToken cancellationToken = default(System.Threading.CancellationToken)) { throw null; }
        public virtual System.Threading.Tasks.Task<Azure.Response> PauseAsync(string recordingId, System.Threading.CancellationToken cancellationToken = default(System.Threading.CancellationToken)) { throw null; }
        public virtual Azure.Response Resume(string recordingId, System.Threading.CancellationToken cancellationToken = default(System.Threading.CancellationToken)) { throw null; }
        public virtual System.Threading.Tasks.Task<Azure.Response> ResumeAsync(string recordingId, System.Threading.CancellationToken cancellationToken = default(System.Threading.CancellationToken)) { throw null; }
        public virtual Azure.Response<Azure.Communication.CallAutomation.RecordingStateResult> Start(Azure.Communication.CallAutomation.StartRecordingOptions options, System.Threading.CancellationToken cancellationToken = default(System.Threading.CancellationToken)) { throw null; }
        public virtual System.Threading.Tasks.Task<Azure.Response<Azure.Communication.CallAutomation.RecordingStateResult>> StartAsync(Azure.Communication.CallAutomation.StartRecordingOptions options, System.Threading.CancellationToken cancellationToken = default(System.Threading.CancellationToken)) { throw null; }
        public virtual Azure.Response Stop(string recordingId, System.Threading.CancellationToken cancellationToken = default(System.Threading.CancellationToken)) { throw null; }
        public virtual System.Threading.Tasks.Task<Azure.Response> StopAsync(string recordingId, System.Threading.CancellationToken cancellationToken = default(System.Threading.CancellationToken)) { throw null; }
    }
    [System.Runtime.InteropServices.StructLayoutAttribute(System.Runtime.InteropServices.LayoutKind.Sequential)]
    public readonly partial struct CallRejectReason : System.IEquatable<Azure.Communication.CallAutomation.CallRejectReason>
    {
        private readonly object _dummy;
        private readonly int _dummyPrimitive;
        public CallRejectReason(string value) { throw null; }
        public static Azure.Communication.CallAutomation.CallRejectReason Busy { get { throw null; } }
        public static Azure.Communication.CallAutomation.CallRejectReason Forbidden { get { throw null; } }
        public static Azure.Communication.CallAutomation.CallRejectReason None { get { throw null; } }
        public bool Equals(Azure.Communication.CallAutomation.CallRejectReason other) { throw null; }
        [System.ComponentModel.EditorBrowsableAttribute(System.ComponentModel.EditorBrowsableState.Never)]
        public override bool Equals(object obj) { throw null; }
        [System.ComponentModel.EditorBrowsableAttribute(System.ComponentModel.EditorBrowsableState.Never)]
        public override int GetHashCode() { throw null; }
        public static bool operator ==(Azure.Communication.CallAutomation.CallRejectReason left, Azure.Communication.CallAutomation.CallRejectReason right) { throw null; }
        public static implicit operator Azure.Communication.CallAutomation.CallRejectReason (string value) { throw null; }
        public static bool operator !=(Azure.Communication.CallAutomation.CallRejectReason left, Azure.Communication.CallAutomation.CallRejectReason right) { throw null; }
        public override string ToString() { throw null; }
    }
    [System.Runtime.InteropServices.StructLayoutAttribute(System.Runtime.InteropServices.LayoutKind.Sequential)]
    public readonly partial struct CallSessionEndReason : System.IEquatable<Azure.Communication.CallAutomation.CallSessionEndReason>
    {
        private readonly object _dummy;
        private readonly int _dummyPrimitive;
        public CallSessionEndReason(string value) { throw null; }
        public static Azure.Communication.CallAutomation.CallSessionEndReason AllInstancesBusy { get { throw null; } }
        public static Azure.Communication.CallAutomation.CallSessionEndReason AppHostedMediaFailureOutcomeGracefully { get { throw null; } }
        public static Azure.Communication.CallAutomation.CallSessionEndReason AppHostedMediaFailureOutcomeWithError { get { throw null; } }
        public static Azure.Communication.CallAutomation.CallSessionEndReason AudioStreamFailure { get { throw null; } }
        public static Azure.Communication.CallAutomation.CallSessionEndReason CallEnded { get { throw null; } }
        public static Azure.Communication.CallAutomation.CallSessionEndReason CallStartTimeout { get { throw null; } }
        public static Azure.Communication.CallAutomation.CallSessionEndReason ChunkCreationFailed { get { throw null; } }
        public static Azure.Communication.CallAutomation.CallSessionEndReason CouldNotRejoinCall { get { throw null; } }
        public static Azure.Communication.CallAutomation.CallSessionEndReason CouldNotStart { get { throw null; } }
        public static Azure.Communication.CallAutomation.CallSessionEndReason HandedOverDueToAudioStreamFailure { get { throw null; } }
        public static Azure.Communication.CallAutomation.CallSessionEndReason HandedOverDueToChunkCreationFailure { get { throw null; } }
        public static Azure.Communication.CallAutomation.CallSessionEndReason HandedOverDueToMediaTimeout { get { throw null; } }
        public static Azure.Communication.CallAutomation.CallSessionEndReason HandedOverDueToProcessingTimeout { get { throw null; } }
        public static Azure.Communication.CallAutomation.CallSessionEndReason HandedOverOrTransfered { get { throw null; } }
        public static Azure.Communication.CallAutomation.CallSessionEndReason InitiatorLeft { get { throw null; } }
        public static Azure.Communication.CallAutomation.CallSessionEndReason InvalidBotData { get { throw null; } }
        public static Azure.Communication.CallAutomation.CallSessionEndReason MaximumSessionTimeReached { get { throw null; } }
        public static Azure.Communication.CallAutomation.CallSessionEndReason MediaTimeout { get { throw null; } }
        public static Azure.Communication.CallAutomation.CallSessionEndReason ProcessingTimeout { get { throw null; } }
        public static Azure.Communication.CallAutomation.CallSessionEndReason ReportCallStateFailed { get { throw null; } }
        public static Azure.Communication.CallAutomation.CallSessionEndReason ReportCallStateFailedAndSessionMustBeDiscarded { get { throw null; } }
        public static Azure.Communication.CallAutomation.CallSessionEndReason SessionStillOngoing { get { throw null; } }
        public static Azure.Communication.CallAutomation.CallSessionEndReason SpeechRecognitionSessionNonRetriableError { get { throw null; } }
        public static Azure.Communication.CallAutomation.CallSessionEndReason SpeechRecognitionSessionRetriableErrorMaxRetryCountReached { get { throw null; } }
        public static Azure.Communication.CallAutomation.CallSessionEndReason TeamsTokenConversionFailed { get { throw null; } }
        public static Azure.Communication.CallAutomation.CallSessionEndReason TranscriptObjectCreationFailed { get { throw null; } }
        public bool Equals(Azure.Communication.CallAutomation.CallSessionEndReason other) { throw null; }
        [System.ComponentModel.EditorBrowsableAttribute(System.ComponentModel.EditorBrowsableState.Never)]
        public override bool Equals(object obj) { throw null; }
        [System.ComponentModel.EditorBrowsableAttribute(System.ComponentModel.EditorBrowsableState.Never)]
        public override int GetHashCode() { throw null; }
        public static bool operator ==(Azure.Communication.CallAutomation.CallSessionEndReason left, Azure.Communication.CallAutomation.CallSessionEndReason right) { throw null; }
        public static implicit operator Azure.Communication.CallAutomation.CallSessionEndReason (string value) { throw null; }
        public static bool operator !=(Azure.Communication.CallAutomation.CallSessionEndReason left, Azure.Communication.CallAutomation.CallSessionEndReason right) { throw null; }
        public override string ToString() { throw null; }
    }
    public partial class CallTransferAccepted : Azure.Communication.CallAutomation.CallAutomationEventBase
    {
        internal CallTransferAccepted() { }
        public Azure.Communication.CommunicationIdentifier Transferee { get { throw null; } }
        public Azure.Communication.CommunicationIdentifier TransferTarget { get { throw null; } }
        public static Azure.Communication.CallAutomation.CallTransferAccepted Deserialize(string content) { throw null; }
    }
    public partial class CallTransferFailed : Azure.Communication.CallAutomation.CallAutomationEventBase
    {
        internal CallTransferFailed() { }
        public static Azure.Communication.CallAutomation.CallTransferFailed Deserialize(string content) { throw null; }
    }
    public partial class CancelAddParticipantEventResult
    {
        internal CancelAddParticipantEventResult() { }
        public Azure.Communication.CallAutomation.CancelAddParticipantFailed FailureResult { get { throw null; } }
        public string InvitationId { get { throw null; } }
        public bool IsSuccess { get { throw null; } }
        public Azure.Communication.CommunicationIdentifier Participant { get { throw null; } }
        public Azure.Communication.CallAutomation.CancelAddParticipantSucceeded SuccessResult { get { throw null; } }
    }
    public partial class CancelAddParticipantFailed : Azure.Communication.CallAutomation.CallAutomationEventBase
    {
        internal CancelAddParticipantFailed() { }
        public string InvitationId { get { throw null; } }
        public static Azure.Communication.CallAutomation.CancelAddParticipantFailed Deserialize(string content) { throw null; }
    }
    public partial class CancelAddParticipantOperationOptions
    {
        public CancelAddParticipantOperationOptions(string invitationId) { }
        public string InvitationId { get { throw null; } }
        public System.Uri OperationCallbackUri { get { throw null; } set { } }
        public string OperationContext { get { throw null; } set { } }
    }
    public partial class CancelAddParticipantOperationResult
    {
        internal CancelAddParticipantOperationResult() { }
        public string InvitationId { get { throw null; } }
        public string OperationContext { get { throw null; } }
        public Azure.Communication.CallAutomation.CancelAddParticipantEventResult WaitForEventProcessor(System.Threading.CancellationToken cancellationToken = default(System.Threading.CancellationToken)) { throw null; }
        public System.Threading.Tasks.Task<Azure.Communication.CallAutomation.CancelAddParticipantEventResult> WaitForEventProcessorAsync(System.Threading.CancellationToken cancellationToken = default(System.Threading.CancellationToken)) { throw null; }
    }
    public partial class CancelAddParticipantSucceeded : Azure.Communication.CallAutomation.CallAutomationEventBase
    {
        internal CancelAddParticipantSucceeded() { }
        public string InvitationId { get { throw null; } }
        public static Azure.Communication.CallAutomation.CancelAddParticipantSucceeded Deserialize(string content) { throw null; }
    }
    public partial class CancelAllMediaOperationsEventResult
    {
        internal CancelAllMediaOperationsEventResult() { }
        public bool IsSuccess { get { throw null; } }
        public Azure.Communication.CallAutomation.PlayCanceled PlayCanceledSucessEvent { get { throw null; } }
        public Azure.Communication.CallAutomation.RecognizeCanceled RecognizeCanceledSucessEvent { get { throw null; } }
    }
    public partial class CancelAllMediaOperationsResult
    {
        internal CancelAllMediaOperationsResult() { }
        public Azure.Communication.CallAutomation.CancelAllMediaOperationsEventResult WaitForEventProcessor(System.Threading.CancellationToken cancellationToken = default(System.Threading.CancellationToken)) { throw null; }
        public System.Threading.Tasks.Task<Azure.Communication.CallAutomation.CancelAllMediaOperationsEventResult> WaitForEventProcessorAsync(System.Threading.CancellationToken cancellationToken = default(System.Threading.CancellationToken)) { throw null; }
    }
    public partial class ChannelAffinity
    {
        public ChannelAffinity(Azure.Communication.CommunicationIdentifier participant) { }
        public int? Channel { get { throw null; } set { } }
        public Azure.Communication.CommunicationIdentifier Participant { get { throw null; } }
    }
    public partial class ChoiceResult : Azure.Communication.CallAutomation.RecognizeResult
    {
        internal ChoiceResult() { }
        public string Label { get { throw null; } }
        public string RecognizedPhrase { get { throw null; } }
        public override Azure.Communication.CallAutomation.RecognizeResultType ResultType { get { throw null; } }
    }
    [System.Runtime.InteropServices.StructLayoutAttribute(System.Runtime.InteropServices.LayoutKind.Sequential)]
    public readonly partial struct ChunkEndReason : System.IEquatable<Azure.Communication.CallAutomation.ChunkEndReason>
    {
        private readonly object _dummy;
        private readonly int _dummyPrimitive;
        public ChunkEndReason(string value) { throw null; }
        public static Azure.Communication.CallAutomation.ChunkEndReason ChunkIsBeingRecorded { get { throw null; } }
        public static Azure.Communication.CallAutomation.ChunkEndReason ChunkMaximumSizeExceeded { get { throw null; } }
        public static Azure.Communication.CallAutomation.ChunkEndReason ChunkMaximumTimeExceeded { get { throw null; } }
        public static Azure.Communication.CallAutomation.ChunkEndReason ChunkUploadFailure { get { throw null; } }
        public static Azure.Communication.CallAutomation.ChunkEndReason SessionEnded { get { throw null; } }
        public bool Equals(Azure.Communication.CallAutomation.ChunkEndReason other) { throw null; }
        [System.ComponentModel.EditorBrowsableAttribute(System.ComponentModel.EditorBrowsableState.Never)]
        public override bool Equals(object obj) { throw null; }
        [System.ComponentModel.EditorBrowsableAttribute(System.ComponentModel.EditorBrowsableState.Never)]
        public override int GetHashCode() { throw null; }
        public static bool operator ==(Azure.Communication.CallAutomation.ChunkEndReason left, Azure.Communication.CallAutomation.ChunkEndReason right) { throw null; }
        public static implicit operator Azure.Communication.CallAutomation.ChunkEndReason (string value) { throw null; }
        public static bool operator !=(Azure.Communication.CallAutomation.ChunkEndReason left, Azure.Communication.CallAutomation.ChunkEndReason right) { throw null; }
        public override string ToString() { throw null; }
    }
    public partial class ConnectCallEventResult
    {
        internal ConnectCallEventResult() { }
        public Azure.Communication.CallAutomation.ConnectFailed FailureResult { get { throw null; } }
        public bool IsSuccess { get { throw null; } }
        public Azure.Communication.CallAutomation.CallConnected SuccessResult { get { throw null; } }
    }
    public partial class ConnectCallOptions
    {
        public ConnectCallOptions(Azure.Communication.CallAutomation.CallLocator callLocator, System.Uri callbackUri) { }
        public System.Uri CallbackUri { get { throw null; } }
        public Azure.Communication.CallAutomation.CallIntelligenceOptions CallIntelligenceOptions { get { throw null; } set { } }
        public Azure.Communication.CallAutomation.CallLocator CallLocator { get { throw null; } }
        public Azure.Communication.CallAutomation.MediaStreamingOptions MediaStreamingOptions { get { throw null; } set { } }
        public string OperationContext { get { throw null; } set { } }
        public Azure.Communication.CallAutomation.TranscriptionOptions TranscriptionOptions { get { throw null; } set { } }
    }
    public partial class ConnectCallResult
    {
        internal ConnectCallResult() { }
        public Azure.Communication.CallAutomation.CallConnection CallConnection { get { throw null; } }
        public Azure.Communication.CallAutomation.CallConnectionProperties CallConnectionProperties { get { throw null; } }
        public Azure.Communication.CallAutomation.ConnectCallEventResult WaitForEventProcessor(System.Threading.CancellationToken cancellationToken = default(System.Threading.CancellationToken)) { throw null; }
        public System.Threading.Tasks.Task<Azure.Communication.CallAutomation.ConnectCallEventResult> WaitForEventProcessorAsync(System.Threading.CancellationToken cancellationToken = default(System.Threading.CancellationToken)) { throw null; }
    }
    public partial class ConnectFailed : Azure.Communication.CallAutomation.CallAutomationEventBase
    {
        internal ConnectFailed() { }
        public static Azure.Communication.CallAutomation.ConnectFailed Deserialize(string content) { throw null; }
    }
    [System.Runtime.InteropServices.StructLayoutAttribute(System.Runtime.InteropServices.LayoutKind.Sequential)]
    public partial struct ContentTransferOptions : System.IEquatable<Azure.Communication.CallAutomation.ContentTransferOptions>
    {
        private int _dummyPrimitive;
        public long InitialTransferSize { get { throw null; } set { } }
        public int MaximumConcurrency { get { throw null; } set { } }
        public long MaximumTransferSize { get { throw null; } set { } }
        [System.ComponentModel.EditorBrowsableAttribute(System.ComponentModel.EditorBrowsableState.Never)]
        public bool Equals(Azure.Communication.CallAutomation.ContentTransferOptions obj) { throw null; }
        [System.ComponentModel.EditorBrowsableAttribute(System.ComponentModel.EditorBrowsableState.Never)]
        public override bool Equals(object obj) { throw null; }
        [System.ComponentModel.EditorBrowsableAttribute(System.ComponentModel.EditorBrowsableState.Never)]
        public override int GetHashCode() { throw null; }
        [System.ComponentModel.EditorBrowsableAttribute(System.ComponentModel.EditorBrowsableState.Never)]
        public static bool operator ==(Azure.Communication.CallAutomation.ContentTransferOptions left, Azure.Communication.CallAutomation.ContentTransferOptions right) { throw null; }
        [System.ComponentModel.EditorBrowsableAttribute(System.ComponentModel.EditorBrowsableState.Never)]
        public static bool operator !=(Azure.Communication.CallAutomation.ContentTransferOptions left, Azure.Communication.CallAutomation.ContentTransferOptions right) { throw null; }
    }
    public partial class ContinuousDtmfRecognitionOptions
    {
        public ContinuousDtmfRecognitionOptions(Azure.Communication.CommunicationIdentifier targetParticipant) { }
        public System.Uri OperationCallbackUri { get { throw null; } set { } }
        public string OperationContext { get { throw null; } set { } }
        public Azure.Communication.CommunicationIdentifier TargetParticipant { get { throw null; } }
    }
    public partial class ContinuousDtmfRecognitionStopped : Azure.Communication.CallAutomation.CallAutomationEventBase
    {
        internal ContinuousDtmfRecognitionStopped() { }
        public static Azure.Communication.CallAutomation.ContinuousDtmfRecognitionStopped Deserialize(string content) { throw null; }
    }
    public partial class ContinuousDtmfRecognitionToneFailed : Azure.Communication.CallAutomation.CallAutomationEventBase
    {
        internal ContinuousDtmfRecognitionToneFailed() { }
        public static Azure.Communication.CallAutomation.ContinuousDtmfRecognitionToneFailed Deserialize(string content) { throw null; }
    }
    public partial class ContinuousDtmfRecognitionToneReceived : Azure.Communication.CallAutomation.CallAutomationEventBase
    {
        internal ContinuousDtmfRecognitionToneReceived() { }
        public int? SequenceId { get { throw null; } }
        public Azure.Communication.CallAutomation.DtmfTone? Tone { get { throw null; } }
        public static Azure.Communication.CallAutomation.ContinuousDtmfRecognitionToneReceived Deserialize(string content) { throw null; }
    }
    public partial class CreateCallEventResult
    {
        internal CreateCallEventResult() { }
        public Azure.Communication.CallAutomation.CreateCallFailed FailureResult { get { throw null; } }
        public bool IsSuccess { get { throw null; } }
        public Azure.Communication.CallAutomation.CallConnected SuccessResult { get { throw null; } }
    }
    public partial class CreateCallFailed : Azure.Communication.CallAutomation.CallAutomationEventBase
    {
        internal CreateCallFailed() { }
        public static Azure.Communication.CallAutomation.CreateCallFailed Deserialize(string content) { throw null; }
    }
    public partial class CreateCallOptions
    {
        public CreateCallOptions(Azure.Communication.CallAutomation.CallInvite callInvite, System.Uri callbackUri) { }
        public System.Uri CallbackUri { get { throw null; } }
        public Azure.Communication.CallAutomation.CallIntelligenceOptions CallIntelligenceOptions { get { throw null; } set { } }
        public Azure.Communication.CallAutomation.CallInvite CallInvite { get { throw null; } }
        public Azure.Communication.CallAutomation.MediaStreamingOptions MediaStreamingOptions { get { throw null; } set { } }
        public string OperationContext { get { throw null; } set { } }
        public Azure.Communication.MicrosoftTeamsAppIdentifier TeamsAppSource { get { throw null; } set { } }
        public Azure.Communication.CallAutomation.TranscriptionOptions TranscriptionOptions { get { throw null; } set { } }
    }
    public partial class CreateCallResult
    {
        internal CreateCallResult() { }
        public Azure.Communication.CallAutomation.CallConnection CallConnection { get { throw null; } }
        public Azure.Communication.CallAutomation.CallConnectionProperties CallConnectionProperties { get { throw null; } }
        public Azure.Communication.CallAutomation.CreateCallEventResult WaitForEventProcessor(System.Threading.CancellationToken cancellationToken = default(System.Threading.CancellationToken)) { throw null; }
        public System.Threading.Tasks.Task<Azure.Communication.CallAutomation.CreateCallEventResult> WaitForEventProcessorAsync(System.Threading.CancellationToken cancellationToken = default(System.Threading.CancellationToken)) { throw null; }
    }
    public partial class CreateGroupCallOptions
    {
        public CreateGroupCallOptions(System.Collections.Generic.IEnumerable<Azure.Communication.CommunicationIdentifier> targets, System.Uri callbackUri) { }
        public System.Uri CallbackUri { get { throw null; } }
        public Azure.Communication.CallAutomation.CallIntelligenceOptions CallIntelligenceOptions { get { throw null; } set { } }
        public Azure.Communication.CallAutomation.CustomCallingContext CustomCallingContext { get { throw null; } }
        public Azure.Communication.CallAutomation.MediaStreamingOptions MediaStreamingOptions { get { throw null; } set { } }
        public string OperationContext { get { throw null; } set { } }
        public Azure.Communication.PhoneNumberIdentifier SourceCallerIdNumber { get { throw null; } set { } }
        public string SourceDisplayName { get { throw null; } set { } }
        public System.Collections.Generic.IEnumerable<Azure.Communication.CommunicationIdentifier> Targets { get { throw null; } }
        public Azure.Communication.MicrosoftTeamsAppIdentifier TeamsAppSource { get { throw null; } set { } }
        public Azure.Communication.CallAutomation.TranscriptionOptions TranscriptionOptions { get { throw null; } set { } }
    }
    public partial class CustomCallingContext
    {
        internal CustomCallingContext() { }
        public System.Collections.Generic.IDictionary<string, string> SipHeaders { get { throw null; } }
        public System.Collections.Generic.IDictionary<string, string> VoipHeaders { get { throw null; } }
        public void AddSipUui(string value) { }
        public void AddSipX(string key, string value) { }
        public void AddVoip(string key, string value) { }
    }
    public partial class DialogCompleted : Azure.Communication.CallAutomation.CallAutomationEventBase
    {
        internal DialogCompleted() { }
        public string DialogId { get { throw null; } }
        public Azure.Communication.CallAutomation.DialogInputType? DialogInputType { get { throw null; } }
        public static Azure.Communication.CallAutomation.DialogCompleted Deserialize(string content) { throw null; }
    }
    public partial class DialogConsent : Azure.Communication.CallAutomation.CallAutomationEventBase
    {
        internal DialogConsent() { }
        public string DialogId { get { throw null; } }
        public Azure.Communication.CallAutomation.DialogInputType? DialogInputType { get { throw null; } }
        public Azure.Communication.CallAutomation.UserConsent UserConsent { get { throw null; } }
        public static Azure.Communication.CallAutomation.DialogConsent Deserialize(string content) { throw null; }
    }
    public partial class DialogEventResult
    {
        internal DialogEventResult() { }
        public Azure.Communication.CallAutomation.DialogCompleted DialogCompletedSuccessResult { get { throw null; } }
        public Azure.Communication.CallAutomation.DialogConsent DialogConsentSuccessEvent { get { throw null; } }
        public Azure.Communication.CallAutomation.DialogHangup DialogHangupSuccessEvent { get { throw null; } }
        public Azure.Communication.CallAutomation.DialogLanguageChange DialogLanguageChangeEvent { get { throw null; } }
        public Azure.Communication.CallAutomation.DialogSensitivityUpdate DialogSensitivityUpdateEvent { get { throw null; } }
        public Azure.Communication.CallAutomation.DialogStarted DialogStartedSuccessEvent { get { throw null; } }
        public Azure.Communication.CallAutomation.DialogTransfer DialogTransferSuccessEvent { get { throw null; } }
        public Azure.Communication.CallAutomation.DialogUpdated DialogUpdatedEvent { get { throw null; } }
        public Azure.Communication.CallAutomation.DialogFailed FailureResult { get { throw null; } }
        public bool IsSuccess { get { throw null; } }
    }
    public partial class DialogFailed : Azure.Communication.CallAutomation.CallAutomationEventBase
    {
        internal DialogFailed() { }
        public string DialogId { get { throw null; } }
        public Azure.Communication.CallAutomation.DialogInputType? DialogInputType { get { throw null; } }
        public static Azure.Communication.CallAutomation.DialogFailed Deserialize(string content) { throw null; }
    }
    public partial class DialogHangup : Azure.Communication.CallAutomation.CallAutomationEventBase
    {
        internal DialogHangup() { }
        public string DialogId { get { throw null; } }
        public Azure.Communication.CallAutomation.DialogInputType? DialogInputType { get { throw null; } }
        public object IvrContext { get { throw null; } }
        public static Azure.Communication.CallAutomation.DialogHangup Deserialize(string content) { throw null; }
    }
    [System.Runtime.InteropServices.StructLayoutAttribute(System.Runtime.InteropServices.LayoutKind.Sequential)]
    public readonly partial struct DialogInputType : System.IEquatable<Azure.Communication.CallAutomation.DialogInputType>
    {
        private readonly object _dummy;
        private readonly int _dummyPrimitive;
        public DialogInputType(string value) { throw null; }
        public static Azure.Communication.CallAutomation.DialogInputType AzureOpenAI { get { throw null; } }
        public static Azure.Communication.CallAutomation.DialogInputType PowerVirtualAgents { get { throw null; } }
        public bool Equals(Azure.Communication.CallAutomation.DialogInputType other) { throw null; }
        [System.ComponentModel.EditorBrowsableAttribute(System.ComponentModel.EditorBrowsableState.Never)]
        public override bool Equals(object obj) { throw null; }
        [System.ComponentModel.EditorBrowsableAttribute(System.ComponentModel.EditorBrowsableState.Never)]
        public override int GetHashCode() { throw null; }
        public static bool operator ==(Azure.Communication.CallAutomation.DialogInputType left, Azure.Communication.CallAutomation.DialogInputType right) { throw null; }
        public static implicit operator Azure.Communication.CallAutomation.DialogInputType (string value) { throw null; }
        public static bool operator !=(Azure.Communication.CallAutomation.DialogInputType left, Azure.Communication.CallAutomation.DialogInputType right) { throw null; }
        public override string ToString() { throw null; }
    }
    public partial class DialogLanguageChange : Azure.Communication.CallAutomation.CallAutomationEventBase
    {
        internal DialogLanguageChange() { }
        public string DialogId { get { throw null; } }
        public Azure.Communication.CallAutomation.DialogInputType? DialogInputType { get { throw null; } }
        public object IvrContext { get { throw null; } }
        public string SelectedLanguage { get { throw null; } }
        public static Azure.Communication.CallAutomation.DialogLanguageChange Deserialize(string content) { throw null; }
    }
    public partial class DialogResult
    {
        internal DialogResult() { }
        public string DialogId { get { throw null; } }
        public Azure.Communication.CallAutomation.DialogEventResult WaitForEventProcessor(System.Threading.CancellationToken cancellationToken = default(System.Threading.CancellationToken)) { throw null; }
        public System.Threading.Tasks.Task<Azure.Communication.CallAutomation.DialogEventResult> WaitForEventProcessorAsync(System.Threading.CancellationToken cancellationToken = default(System.Threading.CancellationToken)) { throw null; }
    }
    public partial class DialogSensitivityUpdate : Azure.Communication.CallAutomation.CallAutomationEventBase
    {
        internal DialogSensitivityUpdate() { }
        public string DialogId { get { throw null; } }
        public Azure.Communication.CallAutomation.DialogInputType? DialogInputType { get { throw null; } }
        public bool? SensitiveMask { get { throw null; } }
        public static Azure.Communication.CallAutomation.DialogSensitivityUpdate Deserialize(string content) { throw null; }
    }
    public partial class DialogStarted : Azure.Communication.CallAutomation.CallAutomationEventBase
    {
        internal DialogStarted() { }
        public string DialogId { get { throw null; } }
        public Azure.Communication.CallAutomation.DialogInputType? DialogInputType { get { throw null; } }
        public static Azure.Communication.CallAutomation.DialogStarted Deserialize(string content) { throw null; }
    }
    public partial class DialogTransfer : Azure.Communication.CallAutomation.CallAutomationEventBase
    {
        internal DialogTransfer() { }
        public string DialogId { get { throw null; } }
        public Azure.Communication.CallAutomation.DialogInputType? DialogInputType { get { throw null; } }
        public object IvrContext { get { throw null; } }
        public string TransferDestination { get { throw null; } }
        public string TransferType { get { throw null; } }
        public static Azure.Communication.CallAutomation.DialogTransfer Deserialize(string content) { throw null; }
    }
    public abstract partial class DialogUpdateBase
    {
        protected DialogUpdateBase() { }
        public System.Collections.Generic.IDictionary<string, object> Context { get { throw null; } set { } }
    }
    public partial class DialogUpdated : Azure.Communication.CallAutomation.CallAutomationEventBase
    {
        internal DialogUpdated() { }
        public string DialogId { get { throw null; } }
        public Azure.Communication.CallAutomation.DialogInputType? DialogInputType { get { throw null; } }
        public object IvrContext { get { throw null; } }
        public string UpdatedDestination { get { throw null; } }
        public string UpdatedType { get { throw null; } }
        public static Azure.Communication.CallAutomation.DialogUpdated Deserialize(string content) { throw null; }
    }
    public partial class DtmfResult : Azure.Communication.CallAutomation.RecognizeResult
    {
        internal DtmfResult() { }
        public override Azure.Communication.CallAutomation.RecognizeResultType ResultType { get { throw null; } }
        public System.Collections.Generic.IReadOnlyList<Azure.Communication.CallAutomation.DtmfTone> Tones { get { throw null; } }
        public string ConvertToString() { throw null; }
    }
    [System.Runtime.InteropServices.StructLayoutAttribute(System.Runtime.InteropServices.LayoutKind.Sequential)]
    public readonly partial struct DtmfTone : System.IEquatable<Azure.Communication.CallAutomation.DtmfTone>
    {
        private readonly object _dummy;
        private readonly int _dummyPrimitive;
        public DtmfTone(string value) { throw null; }
        public static Azure.Communication.CallAutomation.DtmfTone A { get { throw null; } }
        public static Azure.Communication.CallAutomation.DtmfTone Asterisk { get { throw null; } }
        public static Azure.Communication.CallAutomation.DtmfTone B { get { throw null; } }
        public static Azure.Communication.CallAutomation.DtmfTone C { get { throw null; } }
        public static Azure.Communication.CallAutomation.DtmfTone D { get { throw null; } }
        public static Azure.Communication.CallAutomation.DtmfTone Eight { get { throw null; } }
        public static Azure.Communication.CallAutomation.DtmfTone Five { get { throw null; } }
        public static Azure.Communication.CallAutomation.DtmfTone Four { get { throw null; } }
        public static Azure.Communication.CallAutomation.DtmfTone Nine { get { throw null; } }
        public static Azure.Communication.CallAutomation.DtmfTone One { get { throw null; } }
        public static Azure.Communication.CallAutomation.DtmfTone Pound { get { throw null; } }
        public static Azure.Communication.CallAutomation.DtmfTone Seven { get { throw null; } }
        public static Azure.Communication.CallAutomation.DtmfTone Six { get { throw null; } }
        public static Azure.Communication.CallAutomation.DtmfTone Three { get { throw null; } }
        public static Azure.Communication.CallAutomation.DtmfTone Two { get { throw null; } }
        public static Azure.Communication.CallAutomation.DtmfTone Zero { get { throw null; } }
        public bool Equals(Azure.Communication.CallAutomation.DtmfTone other) { throw null; }
        [System.ComponentModel.EditorBrowsableAttribute(System.ComponentModel.EditorBrowsableState.Never)]
        public override bool Equals(object obj) { throw null; }
        [System.ComponentModel.EditorBrowsableAttribute(System.ComponentModel.EditorBrowsableState.Never)]
        public override int GetHashCode() { throw null; }
        public static bool operator ==(Azure.Communication.CallAutomation.DtmfTone left, Azure.Communication.CallAutomation.DtmfTone right) { throw null; }
        public static implicit operator Azure.Communication.CallAutomation.DtmfTone (string value) { throw null; }
        public static bool operator !=(Azure.Communication.CallAutomation.DtmfTone left, Azure.Communication.CallAutomation.DtmfTone right) { throw null; }
        public char ToChar() { throw null; }
        public override string ToString() { throw null; }
    }
    public partial class ErrorDetails
    {
        internal ErrorDetails() { }
        public string Code { get { throw null; } }
        public Azure.Communication.CallAutomation.ErrorDetails InnerError { get { throw null; } }
        public string Message { get { throw null; } }
    }
    public partial class FileSource : Azure.Communication.CallAutomation.PlaySource
    {
        public FileSource(System.Uri fileUri) { }
        public System.Uri FileUri { get { throw null; } }
    }
    public partial class GroupCallLocator : Azure.Communication.CallAutomation.CallLocator
    {
        public GroupCallLocator(string id) { }
        public override bool Equals(Azure.Communication.CallAutomation.CallLocator other) { throw null; }
        public override int GetHashCode() { throw null; }
        public override string ToString() { throw null; }
    }
    public partial class HoldAudioCompleted : Azure.Communication.CallAutomation.CallAutomationEventBase
    {
        internal HoldAudioCompleted() { }
        public Azure.Communication.CallAutomation.MediaEventReasonCode ReasonCode { get { throw null; } }
        public static Azure.Communication.CallAutomation.HoldAudioCompleted Deserialize(string content) { throw null; }
    }
    public partial class HoldAudioPaused : Azure.Communication.CallAutomation.CallAutomationEventBase
    {
        internal HoldAudioPaused() { }
        public Azure.Communication.CallAutomation.MediaEventReasonCode ReasonCode { get { throw null; } }
        public static Azure.Communication.CallAutomation.HoldAudioPaused Deserialize(string content) { throw null; }
    }
    public partial class HoldAudioResumed : Azure.Communication.CallAutomation.CallAutomationEventBase
    {
        internal HoldAudioResumed() { }
        public Azure.Communication.CallAutomation.MediaEventReasonCode ReasonCode { get { throw null; } }
        public static Azure.Communication.CallAutomation.HoldAudioResumed Deserialize(string content) { throw null; }
    }
    public partial class HoldAudioStarted : Azure.Communication.CallAutomation.CallAutomationEventBase
    {
        internal HoldAudioStarted() { }
        public Azure.Communication.CallAutomation.MediaEventReasonCode ReasonCode { get { throw null; } }
        public static Azure.Communication.CallAutomation.HoldAudioStarted Deserialize(string content) { throw null; }
    }
    public partial class HoldEventResult
    {
        internal HoldEventResult() { }
        public Azure.Communication.CallAutomation.HoldFailed FailureResult { get { throw null; } }
        public bool IsSuccess { get { throw null; } }
        public Azure.Communication.CallAutomation.HoldAudioPaused PauseResult { get { throw null; } }
        public Azure.Communication.CallAutomation.HoldAudioResumed ResumeResult { get { throw null; } }
        public Azure.Communication.CallAutomation.HoldAudioStarted StartResult { get { throw null; } }
        public Azure.Communication.CallAutomation.HoldAudioCompleted SuccessResult { get { throw null; } }
    }
    public partial class HoldFailed : Azure.Communication.CallAutomation.CallAutomationEventBase
    {
        internal HoldFailed() { }
        public Azure.Communication.CallAutomation.MediaEventReasonCode ReasonCode { get { throw null; } }
        public static Azure.Communication.CallAutomation.HoldFailed Deserialize(string content) { throw null; }
    }
    public partial class HoldOptions
    {
        public HoldOptions(Azure.Communication.CommunicationIdentifier targetParticipant) { }
        public System.Uri OperationCallbackUri { get { throw null; } set { } }
        public string OperationContext { get { throw null; } set { } }
        public Azure.Communication.CallAutomation.PlaySource PlaySource { get { throw null; } set { } }
        public Azure.Communication.CommunicationIdentifier TargetParticipant { get { throw null; } }
    }
    public partial class HoldResult
    {
        internal HoldResult() { }
        public Azure.Communication.CallAutomation.HoldEventResult WaitForEventProcessor(System.Threading.CancellationToken cancellationToken = default(System.Threading.CancellationToken)) { throw null; }
        public System.Threading.Tasks.Task<Azure.Communication.CallAutomation.HoldEventResult> WaitForEventProcessorAsync(System.Threading.CancellationToken cancellationToken = default(System.Threading.CancellationToken)) { throw null; }
    }
    public partial class IncomingCall : Azure.Communication.CallAutomation.CallAutomationEventBase
    {
        internal IncomingCall() { }
        public string CallerDisplayName { get { throw null; } }
        public Azure.Communication.CallAutomation.CustomCallingContext CustomContext { get { throw null; } }
        public Azure.Communication.CommunicationIdentifier From { get { throw null; } }
        public string IncomingCallContext { get { throw null; } }
        public Azure.Communication.CommunicationIdentifier OnBehalfOfCallee { get { throw null; } }
        public Azure.Communication.CommunicationIdentifier To { get { throw null; } }
        public static Azure.Communication.CallAutomation.IncomingCall Deserialize(string content) { throw null; }
    }
    public partial class InterruptAudioAndAnnounceEventResult
    {
        internal InterruptAudioAndAnnounceEventResult() { }
        public Azure.Communication.CallAutomation.PlayFailed FailureResult { get { throw null; } }
        public bool IsSuccess { get { throw null; } }
        public Azure.Communication.CallAutomation.PlayPaused PauseResult { get { throw null; } }
        public Azure.Communication.CallAutomation.PlayResumed ResumeResult { get { throw null; } }
        public Azure.Communication.CallAutomation.PlayStarted StartResult { get { throw null; } }
        public Azure.Communication.CallAutomation.PlayCompleted SuccessResult { get { throw null; } }
    }
    public partial class InterruptAudioAndAnnounceOptions
    {
        public InterruptAudioAndAnnounceOptions(Azure.Communication.CallAutomation.PlaySource announcement, Azure.Communication.CommunicationIdentifier playTo) { }
        public InterruptAudioAndAnnounceOptions(System.Collections.Generic.IEnumerable<Azure.Communication.CallAutomation.PlaySource> announcement, Azure.Communication.CommunicationIdentifier playTo) { }
        public System.Collections.Generic.IReadOnlyList<Azure.Communication.CallAutomation.PlaySource> Announcement { get { throw null; } }
        public string OperationContext { get { throw null; } set { } }
        public Azure.Communication.CommunicationIdentifier PlayTo { get { throw null; } }
    }
    public partial class InterruptAudioAndAnnounceResult
    {
        internal InterruptAudioAndAnnounceResult() { }
        public Azure.Communication.CallAutomation.PlayEventResult WaitForEventProcessor(System.Threading.CancellationToken cancellationToken = default(System.Threading.CancellationToken)) { throw null; }
        public System.Threading.Tasks.Task<Azure.Communication.CallAutomation.PlayEventResult> WaitForEventProcessorAsync(System.Threading.CancellationToken cancellationToken = default(System.Threading.CancellationToken)) { throw null; }
    }
    [System.Runtime.InteropServices.StructLayoutAttribute(System.Runtime.InteropServices.LayoutKind.Sequential)]
    public readonly partial struct MediaEventReasonCode : System.IEquatable<Azure.Communication.CallAutomation.MediaEventReasonCode>
    {
        private readonly object _dummy;
        private readonly int _dummyPrimitive;
        public MediaEventReasonCode(string value) { throw null; }
        public static Azure.Communication.CallAutomation.MediaEventReasonCode CognitiveServicesError { get { throw null; } }
        public static Azure.Communication.CallAutomation.MediaEventReasonCode CompletedSuccessfully { get { throw null; } }
        public static Azure.Communication.CallAutomation.MediaEventReasonCode PlayDownloadFailed { get { throw null; } }
        public static Azure.Communication.CallAutomation.MediaEventReasonCode PlayInvalidFileFormat { get { throw null; } }
        public static Azure.Communication.CallAutomation.MediaEventReasonCode PlaySourceTextOrSsmlEmpty { get { throw null; } }
        public static Azure.Communication.CallAutomation.MediaEventReasonCode RecognizeDtmfOptionMatched { get { throw null; } }
        public static Azure.Communication.CallAutomation.MediaEventReasonCode RecognizeIncorrectToneDetected { get { throw null; } }
        public static Azure.Communication.CallAutomation.MediaEventReasonCode RecognizeInitialSilenceTimedOut { get { throw null; } }
        public static Azure.Communication.CallAutomation.MediaEventReasonCode RecognizeInterDigitTimedOut { get { throw null; } }
        public static Azure.Communication.CallAutomation.MediaEventReasonCode RecognizeMaxDigitsReceived { get { throw null; } }
        public static Azure.Communication.CallAutomation.MediaEventReasonCode RecognizePlayPromptFailed { get { throw null; } }
        public static Azure.Communication.CallAutomation.MediaEventReasonCode RecognizeSpeechNotRecognized { get { throw null; } }
        public static Azure.Communication.CallAutomation.MediaEventReasonCode RecognizeSpeechOptionMatched { get { throw null; } }
        public static Azure.Communication.CallAutomation.MediaEventReasonCode RecognizeSpeechOptionNotMatched { get { throw null; } }
        public static Azure.Communication.CallAutomation.MediaEventReasonCode RecognizeSpeechServiceConnectionError { get { throw null; } }
        public static Azure.Communication.CallAutomation.MediaEventReasonCode RecognizeStopToneDetected { get { throw null; } }
        public static Azure.Communication.CallAutomation.MediaEventReasonCode UnspecifiedError { get { throw null; } }
        public bool Equals(Azure.Communication.CallAutomation.MediaEventReasonCode other) { throw null; }
        [System.ComponentModel.EditorBrowsableAttribute(System.ComponentModel.EditorBrowsableState.Never)]
        public override bool Equals(object obj) { throw null; }
        [System.ComponentModel.EditorBrowsableAttribute(System.ComponentModel.EditorBrowsableState.Never)]
        public override int GetHashCode() { throw null; }
        public int GetReasonCodeValue() { throw null; }
        public static bool operator ==(Azure.Communication.CallAutomation.MediaEventReasonCode left, Azure.Communication.CallAutomation.MediaEventReasonCode right) { throw null; }
        public static implicit operator Azure.Communication.CallAutomation.MediaEventReasonCode (string value) { throw null; }
        public static bool operator !=(Azure.Communication.CallAutomation.MediaEventReasonCode left, Azure.Communication.CallAutomation.MediaEventReasonCode right) { throw null; }
        public override string ToString() { throw null; }
    }
    [System.Text.Json.Serialization.JsonConverterAttribute(typeof(System.Text.Json.Serialization.JsonStringEnumConverter))]
    public enum MediaKind
    {
        AudioData = 0,
        StopAudio = 1,
    }
    [System.Runtime.InteropServices.StructLayoutAttribute(System.Runtime.InteropServices.LayoutKind.Sequential)]
    public readonly partial struct MediaStreamingAudioChannel : System.IEquatable<Azure.Communication.CallAutomation.MediaStreamingAudioChannel>
    {
        private readonly object _dummy;
        private readonly int _dummyPrimitive;
        public MediaStreamingAudioChannel(string value) { throw null; }
        public static Azure.Communication.CallAutomation.MediaStreamingAudioChannel Mixed { get { throw null; } }
        public static Azure.Communication.CallAutomation.MediaStreamingAudioChannel Unmixed { get { throw null; } }
        public bool Equals(Azure.Communication.CallAutomation.MediaStreamingAudioChannel other) { throw null; }
        [System.ComponentModel.EditorBrowsableAttribute(System.ComponentModel.EditorBrowsableState.Never)]
        public override bool Equals(object obj) { throw null; }
        [System.ComponentModel.EditorBrowsableAttribute(System.ComponentModel.EditorBrowsableState.Never)]
        public override int GetHashCode() { throw null; }
        public static bool operator ==(Azure.Communication.CallAutomation.MediaStreamingAudioChannel left, Azure.Communication.CallAutomation.MediaStreamingAudioChannel right) { throw null; }
        public static implicit operator Azure.Communication.CallAutomation.MediaStreamingAudioChannel (string value) { throw null; }
        public static bool operator !=(Azure.Communication.CallAutomation.MediaStreamingAudioChannel left, Azure.Communication.CallAutomation.MediaStreamingAudioChannel right) { throw null; }
        public override string ToString() { throw null; }
    }
    [System.Runtime.InteropServices.StructLayoutAttribute(System.Runtime.InteropServices.LayoutKind.Sequential)]
    public readonly partial struct MediaStreamingContent : System.IEquatable<Azure.Communication.CallAutomation.MediaStreamingContent>
    {
        private readonly object _dummy;
        private readonly int _dummyPrimitive;
        public MediaStreamingContent(string value) { throw null; }
        public static Azure.Communication.CallAutomation.MediaStreamingContent Audio { get { throw null; } }
        public bool Equals(Azure.Communication.CallAutomation.MediaStreamingContent other) { throw null; }
        [System.ComponentModel.EditorBrowsableAttribute(System.ComponentModel.EditorBrowsableState.Never)]
        public override bool Equals(object obj) { throw null; }
        [System.ComponentModel.EditorBrowsableAttribute(System.ComponentModel.EditorBrowsableState.Never)]
        public override int GetHashCode() { throw null; }
        public static bool operator ==(Azure.Communication.CallAutomation.MediaStreamingContent left, Azure.Communication.CallAutomation.MediaStreamingContent right) { throw null; }
        public static implicit operator Azure.Communication.CallAutomation.MediaStreamingContent (string value) { throw null; }
        public static bool operator !=(Azure.Communication.CallAutomation.MediaStreamingContent left, Azure.Communication.CallAutomation.MediaStreamingContent right) { throw null; }
        public override string ToString() { throw null; }
    }
    public partial class MediaStreamingFailed : Azure.Communication.CallAutomation.CallAutomationEventBase
    {
        internal MediaStreamingFailed() { }
        public Azure.Communication.CallAutomation.MediaStreamingUpdate MediaStreamingUpdate { get { throw null; } }
        public static Azure.Communication.CallAutomation.MediaStreamingFailed Deserialize(string content) { throw null; }
    }
    public partial class MediaStreamingOptions
    {
        public MediaStreamingOptions(System.Uri transportUri, Azure.Communication.CallAutomation.MediaStreamingContent contentType, Azure.Communication.CallAutomation.MediaStreamingAudioChannel audioChannelType, Azure.Communication.CallAutomation.MediaStreamingTransport transportType = default(Azure.Communication.CallAutomation.MediaStreamingTransport), bool? startMediaStreaming = default(bool?)) { }
        public Azure.Communication.CallAutomation.AudioFormat? AudioFormat { get { throw null; } set { } }
        public bool? EnableBidirectional { get { throw null; } set { } }
        public Azure.Communication.CallAutomation.MediaStreamingAudioChannel MediaStreamingAudioChannel { get { throw null; } }
        public Azure.Communication.CallAutomation.MediaStreamingContent MediaStreamingContent { get { throw null; } }
        public Azure.Communication.CallAutomation.MediaStreamingTransport MediaStreamingTransport { get { throw null; } }
        public bool? StartMediaStreaming { get { throw null; } set { } }
        public System.Uri TransportUri { get { throw null; } }
    }
    public partial class MediaStreamingStarted : Azure.Communication.CallAutomation.CallAutomationEventBase
    {
        internal MediaStreamingStarted() { }
        public Azure.Communication.CallAutomation.MediaStreamingUpdate MediaStreamingUpdate { get { throw null; } }
        public static Azure.Communication.CallAutomation.MediaStreamingStarted Deserialize(string content) { throw null; }
    }
    [System.Runtime.InteropServices.StructLayoutAttribute(System.Runtime.InteropServices.LayoutKind.Sequential)]
    public readonly partial struct MediaStreamingStatus : System.IEquatable<Azure.Communication.CallAutomation.MediaStreamingStatus>
    {
        private readonly object _dummy;
        private readonly int _dummyPrimitive;
        public MediaStreamingStatus(string value) { throw null; }
        public static Azure.Communication.CallAutomation.MediaStreamingStatus MediaStreamingFailed { get { throw null; } }
        public static Azure.Communication.CallAutomation.MediaStreamingStatus MediaStreamingStarted { get { throw null; } }
        public static Azure.Communication.CallAutomation.MediaStreamingStatus MediaStreamingStopped { get { throw null; } }
        public static Azure.Communication.CallAutomation.MediaStreamingStatus UnspecifiedError { get { throw null; } }
        public bool Equals(Azure.Communication.CallAutomation.MediaStreamingStatus other) { throw null; }
        [System.ComponentModel.EditorBrowsableAttribute(System.ComponentModel.EditorBrowsableState.Never)]
        public override bool Equals(object obj) { throw null; }
        [System.ComponentModel.EditorBrowsableAttribute(System.ComponentModel.EditorBrowsableState.Never)]
        public override int GetHashCode() { throw null; }
        public static bool operator ==(Azure.Communication.CallAutomation.MediaStreamingStatus left, Azure.Communication.CallAutomation.MediaStreamingStatus right) { throw null; }
        public static implicit operator Azure.Communication.CallAutomation.MediaStreamingStatus (string value) { throw null; }
        public static bool operator !=(Azure.Communication.CallAutomation.MediaStreamingStatus left, Azure.Communication.CallAutomation.MediaStreamingStatus right) { throw null; }
        public override string ToString() { throw null; }
    }
    [System.Runtime.InteropServices.StructLayoutAttribute(System.Runtime.InteropServices.LayoutKind.Sequential)]
    public readonly partial struct MediaStreamingStatusDetails : System.IEquatable<Azure.Communication.CallAutomation.MediaStreamingStatusDetails>
    {
        private readonly object _dummy;
        private readonly int _dummyPrimitive;
        public MediaStreamingStatusDetails(string value) { throw null; }
        public static Azure.Communication.CallAutomation.MediaStreamingStatusDetails AuthenticationFailure { get { throw null; } }
        public static Azure.Communication.CallAutomation.MediaStreamingStatusDetails BadRequest { get { throw null; } }
        public static Azure.Communication.CallAutomation.MediaStreamingStatusDetails Forbidden { get { throw null; } }
        public static Azure.Communication.CallAutomation.MediaStreamingStatusDetails InitialWebSocketConnectionFailed { get { throw null; } }
        public static Azure.Communication.CallAutomation.MediaStreamingStatusDetails ServiceShutdown { get { throw null; } }
        public static Azure.Communication.CallAutomation.MediaStreamingStatusDetails ServiceTimeout { get { throw null; } }
        public static Azure.Communication.CallAutomation.MediaStreamingStatusDetails SpeechServicesConnectionError { get { throw null; } }
        public static Azure.Communication.CallAutomation.MediaStreamingStatusDetails StreamConnectionInterrupted { get { throw null; } }
        public static Azure.Communication.CallAutomation.MediaStreamingStatusDetails StreamConnectionReestablished { get { throw null; } }
        public static Azure.Communication.CallAutomation.MediaStreamingStatusDetails StreamConnectionUnsuccessful { get { throw null; } }
        public static Azure.Communication.CallAutomation.MediaStreamingStatusDetails StreamUrlMissing { get { throw null; } }
        public static Azure.Communication.CallAutomation.MediaStreamingStatusDetails SubscriptionStarted { get { throw null; } }
        public static Azure.Communication.CallAutomation.MediaStreamingStatusDetails SubscriptionStopped { get { throw null; } }
        public static Azure.Communication.CallAutomation.MediaStreamingStatusDetails TooManyRequests { get { throw null; } }
        public static Azure.Communication.CallAutomation.MediaStreamingStatusDetails UnspecifiedError { get { throw null; } }
        public bool Equals(Azure.Communication.CallAutomation.MediaStreamingStatusDetails other) { throw null; }
        [System.ComponentModel.EditorBrowsableAttribute(System.ComponentModel.EditorBrowsableState.Never)]
        public override bool Equals(object obj) { throw null; }
        [System.ComponentModel.EditorBrowsableAttribute(System.ComponentModel.EditorBrowsableState.Never)]
        public override int GetHashCode() { throw null; }
        public static bool operator ==(Azure.Communication.CallAutomation.MediaStreamingStatusDetails left, Azure.Communication.CallAutomation.MediaStreamingStatusDetails right) { throw null; }
        public static implicit operator Azure.Communication.CallAutomation.MediaStreamingStatusDetails (string value) { throw null; }
        public static bool operator !=(Azure.Communication.CallAutomation.MediaStreamingStatusDetails left, Azure.Communication.CallAutomation.MediaStreamingStatusDetails right) { throw null; }
        public override string ToString() { throw null; }
    }
    public partial class MediaStreamingStopped : Azure.Communication.CallAutomation.CallAutomationEventBase
    {
        internal MediaStreamingStopped() { }
        public Azure.Communication.CallAutomation.MediaStreamingUpdate MediaStreamingUpdate { get { throw null; } }
        public static Azure.Communication.CallAutomation.MediaStreamingStopped Deserialize(string content) { throw null; }
    }
    public partial class MediaStreamingSubscription
    {
        public MediaStreamingSubscription(string id, Azure.Communication.CallAutomation.MediaStreamingSubscriptionState? state, System.Collections.Generic.IReadOnlyList<Azure.Communication.CallAutomation.MediaStreamingContent> subscribedContentTypes) { }
        public string Id { get { throw null; } }
        public Azure.Communication.CallAutomation.MediaStreamingSubscriptionState? State { get { throw null; } }
        public System.Collections.Generic.IReadOnlyList<Azure.Communication.CallAutomation.MediaStreamingContent> SubscribedContentTypes { get { throw null; } }
    }
    [System.Runtime.InteropServices.StructLayoutAttribute(System.Runtime.InteropServices.LayoutKind.Sequential)]
    public readonly partial struct MediaStreamingSubscriptionState : System.IEquatable<Azure.Communication.CallAutomation.MediaStreamingSubscriptionState>
    {
        private readonly object _dummy;
        private readonly int _dummyPrimitive;
        public MediaStreamingSubscriptionState(string value) { throw null; }
        public static Azure.Communication.CallAutomation.MediaStreamingSubscriptionState Active { get { throw null; } }
        public static Azure.Communication.CallAutomation.MediaStreamingSubscriptionState Disabled { get { throw null; } }
        public static Azure.Communication.CallAutomation.MediaStreamingSubscriptionState Inactive { get { throw null; } }
        public bool Equals(Azure.Communication.CallAutomation.MediaStreamingSubscriptionState other) { throw null; }
        [System.ComponentModel.EditorBrowsableAttribute(System.ComponentModel.EditorBrowsableState.Never)]
        public override bool Equals(object obj) { throw null; }
        [System.ComponentModel.EditorBrowsableAttribute(System.ComponentModel.EditorBrowsableState.Never)]
        public override int GetHashCode() { throw null; }
        public static bool operator ==(Azure.Communication.CallAutomation.MediaStreamingSubscriptionState left, Azure.Communication.CallAutomation.MediaStreamingSubscriptionState right) { throw null; }
        public static implicit operator Azure.Communication.CallAutomation.MediaStreamingSubscriptionState (string value) { throw null; }
        public static bool operator !=(Azure.Communication.CallAutomation.MediaStreamingSubscriptionState left, Azure.Communication.CallAutomation.MediaStreamingSubscriptionState right) { throw null; }
        public override string ToString() { throw null; }
    }
    [System.Runtime.InteropServices.StructLayoutAttribute(System.Runtime.InteropServices.LayoutKind.Sequential)]
    public readonly partial struct MediaStreamingTransport : System.IEquatable<Azure.Communication.CallAutomation.MediaStreamingTransport>
    {
        private readonly object _dummy;
        private readonly int _dummyPrimitive;
        public MediaStreamingTransport(string value) { throw null; }
        public static Azure.Communication.CallAutomation.MediaStreamingTransport Websocket { get { throw null; } }
        public bool Equals(Azure.Communication.CallAutomation.MediaStreamingTransport other) { throw null; }
        [System.ComponentModel.EditorBrowsableAttribute(System.ComponentModel.EditorBrowsableState.Never)]
        public override bool Equals(object obj) { throw null; }
        [System.ComponentModel.EditorBrowsableAttribute(System.ComponentModel.EditorBrowsableState.Never)]
        public override int GetHashCode() { throw null; }
        public static bool operator ==(Azure.Communication.CallAutomation.MediaStreamingTransport left, Azure.Communication.CallAutomation.MediaStreamingTransport right) { throw null; }
        public static implicit operator Azure.Communication.CallAutomation.MediaStreamingTransport (string value) { throw null; }
        public static bool operator !=(Azure.Communication.CallAutomation.MediaStreamingTransport left, Azure.Communication.CallAutomation.MediaStreamingTransport right) { throw null; }
        public override string ToString() { throw null; }
    }
    public partial class MediaStreamingUpdate
    {
        internal MediaStreamingUpdate() { }
        public string ContentType { get { throw null; } }
        public Azure.Communication.CallAutomation.MediaStreamingStatus? MediaStreamingStatus { get { throw null; } }
        public Azure.Communication.CallAutomation.MediaStreamingStatusDetails? MediaStreamingStatusDetails { get { throw null; } }
    }
    public partial class MuteParticipantOptions
    {
        public MuteParticipantOptions(Azure.Communication.CommunicationIdentifier targetParticipant) { }
        public string OperationContext { get { throw null; } set { } }
        public Azure.Communication.CommunicationIdentifier TargetParticipant { get { throw null; } }
    }
    public partial class MuteParticipantResult
    {
        internal MuteParticipantResult() { }
        public string OperationContext { get { throw null; } }
    }
    public partial class OutStreamingData
    {
        internal OutStreamingData() { }
        public Azure.Communication.CallAutomation.AudioData AudioData { get { throw null; } }
        public Azure.Communication.CallAutomation.MediaKind Kind { get { throw null; } }
        public Azure.Communication.CallAutomation.StopAudio StopAudio { get { throw null; } }
        public static string GetAudioDataForOutbound(byte[] audioData) { throw null; }
        public static string GetStopAudioForOutbound() { throw null; }
    }
    public partial class ParticipantsUpdated : Azure.Communication.CallAutomation.CallAutomationEventBase
    {
        internal ParticipantsUpdated() { }
        public System.Collections.Generic.IReadOnlyList<Azure.Communication.CallAutomation.CallParticipant> Participants { get { throw null; } }
        public int? SequenceNumber { get { throw null; } }
        public static Azure.Communication.CallAutomation.ParticipantsUpdated Deserialize(string content) { throw null; }
    }
    public partial class PlayCanceled : Azure.Communication.CallAutomation.CallAutomationEventBase
    {
        internal PlayCanceled() { }
        public static Azure.Communication.CallAutomation.PlayCanceled Deserialize(string content) { throw null; }
    }
    public partial class PlayCompleted : Azure.Communication.CallAutomation.CallAutomationEventBase
    {
        internal PlayCompleted() { }
        public Azure.Communication.CallAutomation.MediaEventReasonCode ReasonCode { get { throw null; } }
        public static Azure.Communication.CallAutomation.PlayCompleted Deserialize(string content) { throw null; }
    }
    public partial class PlayEventResult
    {
        internal PlayEventResult() { }
        public Azure.Communication.CallAutomation.PlayFailed FailureResult { get { throw null; } }
        public bool IsSuccess { get { throw null; } }
        public Azure.Communication.CallAutomation.PlayPaused PauseResult { get { throw null; } }
        public Azure.Communication.CallAutomation.PlayResumed ResumeResult { get { throw null; } }
        public Azure.Communication.CallAutomation.PlayStarted StartResult { get { throw null; } }
        public Azure.Communication.CallAutomation.PlayCompleted SuccessResult { get { throw null; } }
    }
    public partial class PlayFailed : Azure.Communication.CallAutomation.CallAutomationEventBase
    {
        internal PlayFailed() { }
        public int? FailedPlaySourceIndex { get { throw null; } }
        public Azure.Communication.CallAutomation.MediaEventReasonCode ReasonCode { get { throw null; } }
        public static Azure.Communication.CallAutomation.PlayFailed Deserialize(string content) { throw null; }
    }
    public partial class PlayOptions
    {
        public PlayOptions(Azure.Communication.CallAutomation.PlaySource playSource, System.Collections.Generic.IEnumerable<Azure.Communication.CommunicationIdentifier> playTo) { }
        public PlayOptions(System.Collections.Generic.IEnumerable<Azure.Communication.CallAutomation.PlaySource> playSources, System.Collections.Generic.IEnumerable<Azure.Communication.CommunicationIdentifier> playTo) { }
<<<<<<< HEAD
        public bool? InterruptHoldAudio { get { throw null; } set { } }
=======
        public bool InterruptHoldAudio { get { throw null; } set { } }
>>>>>>> 4d327a30
        public bool Loop { get { throw null; } set { } }
        public System.Uri OperationCallbackUri { get { throw null; } set { } }
        public string OperationContext { get { throw null; } set { } }
        public System.Collections.Generic.IReadOnlyList<Azure.Communication.CallAutomation.PlaySource> PlaySources { get { throw null; } }
        public System.Collections.Generic.IReadOnlyList<Azure.Communication.CommunicationIdentifier> PlayTo { get { throw null; } }
    }
    public partial class PlayPaused : Azure.Communication.CallAutomation.CallAutomationEventBase
    {
        internal PlayPaused() { }
        public Azure.Communication.CallAutomation.MediaEventReasonCode ReasonCode { get { throw null; } }
        public static Azure.Communication.CallAutomation.PlayPaused Deserialize(string content) { throw null; }
    }
    public partial class PlayResult
    {
        internal PlayResult() { }
        public Azure.Communication.CallAutomation.PlayEventResult WaitForEventProcessor(System.Threading.CancellationToken cancellationToken = default(System.Threading.CancellationToken)) { throw null; }
        public System.Threading.Tasks.Task<Azure.Communication.CallAutomation.PlayEventResult> WaitForEventProcessorAsync(System.Threading.CancellationToken cancellationToken = default(System.Threading.CancellationToken)) { throw null; }
    }
    public partial class PlayResumed : Azure.Communication.CallAutomation.CallAutomationEventBase
    {
        internal PlayResumed() { }
        public Azure.Communication.CallAutomation.MediaEventReasonCode ReasonCode { get { throw null; } }
        public static Azure.Communication.CallAutomation.PlayResumed Deserialize(string content) { throw null; }
    }
    public abstract partial class PlaySource
    {
        protected PlaySource() { }
        public string PlaySourceCacheId { get { throw null; } set { } }
    }
    public partial class PlayStarted : Azure.Communication.CallAutomation.CallAutomationEventBase
    {
        internal PlayStarted() { }
        public static Azure.Communication.CallAutomation.PlayStarted Deserialize(string content) { throw null; }
    }
    public partial class PlayToAllOptions
    {
        public PlayToAllOptions(Azure.Communication.CallAutomation.PlaySource playSource) { }
        public PlayToAllOptions(System.Collections.Generic.IEnumerable<Azure.Communication.CallAutomation.PlaySource> playSources) { }
        public bool InterruptCallMediaOperation { get { throw null; } set { } }
        public bool Loop { get { throw null; } set { } }
        public System.Uri OperationCallbackUri { get { throw null; } set { } }
        public string OperationContext { get { throw null; } set { } }
        public System.Collections.Generic.IReadOnlyList<Azure.Communication.CallAutomation.PlaySource> PlaySources { get { throw null; } }
    }
    public partial class PowerVirtualAgentsDialog : Azure.Communication.CallAutomation.BaseDialog
    {
        public PowerVirtualAgentsDialog(string botAppId, System.Collections.Generic.IDictionary<string, object> context, string language = null) : base (default(System.Collections.Generic.IDictionary<string, object>)) { }
        public string BotAppId { get { throw null; } set { } }
        public string Language { get { throw null; } set { } }
    }
    public partial class RecognitionChoice
    {
        public RecognitionChoice(string label, System.Collections.Generic.IEnumerable<string> phrases) { }
        public string Label { get { throw null; } set { } }
        public System.Collections.Generic.IList<string> Phrases { get { throw null; } }
        public Azure.Communication.CallAutomation.DtmfTone? Tone { get { throw null; } set { } }
    }
    public partial class RecognizeCanceled : Azure.Communication.CallAutomation.CallAutomationEventBase
    {
        internal RecognizeCanceled() { }
        public static Azure.Communication.CallAutomation.RecognizeCanceled Deserialize(string content) { throw null; }
    }
    public partial class RecognizeCompleted : Azure.Communication.CallAutomation.CallAutomationEventBase
    {
        internal RecognizeCompleted() { }
        public Azure.Communication.CallAutomation.CallMediaRecognitionType RecognitionType { get { throw null; } set { } }
        public Azure.Communication.CallAutomation.RecognizeResult RecognizeResult { get { throw null; } }
        public static Azure.Communication.CallAutomation.RecognizeCompleted Deserialize(string content) { throw null; }
        public string Serialize() { throw null; }
    }
    public partial class RecognizeFailed : Azure.Communication.CallAutomation.CallAutomationEventBase
    {
        internal RecognizeFailed() { }
        public int? FailedPlaySourceIndex { get { throw null; } }
        public Azure.Communication.CallAutomation.MediaEventReasonCode ReasonCode { get { throw null; } }
        public static Azure.Communication.CallAutomation.RecognizeFailed Deserialize(string content) { throw null; }
    }
    [System.Runtime.InteropServices.StructLayoutAttribute(System.Runtime.InteropServices.LayoutKind.Sequential)]
    public readonly partial struct RecognizeInputType : System.IEquatable<Azure.Communication.CallAutomation.RecognizeInputType>
    {
        private readonly object _dummy;
        private readonly int _dummyPrimitive;
        public RecognizeInputType(string value) { throw null; }
        public static Azure.Communication.CallAutomation.RecognizeInputType Choices { get { throw null; } }
        public static Azure.Communication.CallAutomation.RecognizeInputType Dtmf { get { throw null; } }
        public static Azure.Communication.CallAutomation.RecognizeInputType Speech { get { throw null; } }
        public static Azure.Communication.CallAutomation.RecognizeInputType SpeechOrDtmf { get { throw null; } }
        public bool Equals(Azure.Communication.CallAutomation.RecognizeInputType other) { throw null; }
        [System.ComponentModel.EditorBrowsableAttribute(System.ComponentModel.EditorBrowsableState.Never)]
        public override bool Equals(object obj) { throw null; }
        [System.ComponentModel.EditorBrowsableAttribute(System.ComponentModel.EditorBrowsableState.Never)]
        public override int GetHashCode() { throw null; }
        public static bool operator ==(Azure.Communication.CallAutomation.RecognizeInputType left, Azure.Communication.CallAutomation.RecognizeInputType right) { throw null; }
        public static implicit operator Azure.Communication.CallAutomation.RecognizeInputType (string value) { throw null; }
        public static bool operator !=(Azure.Communication.CallAutomation.RecognizeInputType left, Azure.Communication.CallAutomation.RecognizeInputType right) { throw null; }
        public override string ToString() { throw null; }
    }
    public abstract partial class RecognizeResult
    {
        protected RecognizeResult() { }
        public abstract Azure.Communication.CallAutomation.RecognizeResultType ResultType { get; }
    }
    [System.Runtime.InteropServices.StructLayoutAttribute(System.Runtime.InteropServices.LayoutKind.Sequential)]
    public readonly partial struct RecognizeResultType : System.IEquatable<Azure.Communication.CallAutomation.RecognizeResultType>
    {
        private readonly object _dummy;
        private readonly int _dummyPrimitive;
        public RecognizeResultType(string value) { throw null; }
        public static Azure.Communication.CallAutomation.RecognizeResultType ChoiceResult { get { throw null; } }
        public static Azure.Communication.CallAutomation.RecognizeResultType CollectTonesResult { get { throw null; } }
        public static Azure.Communication.CallAutomation.RecognizeResultType DtmfResult { get { throw null; } }
        public static Azure.Communication.CallAutomation.RecognizeResultType SpeechResult { get { throw null; } }
        public bool Equals(Azure.Communication.CallAutomation.RecognizeResultType other) { throw null; }
        [System.ComponentModel.EditorBrowsableAttribute(System.ComponentModel.EditorBrowsableState.Never)]
        public override bool Equals(object obj) { throw null; }
        [System.ComponentModel.EditorBrowsableAttribute(System.ComponentModel.EditorBrowsableState.Never)]
        public override int GetHashCode() { throw null; }
        public static bool operator ==(Azure.Communication.CallAutomation.RecognizeResultType left, Azure.Communication.CallAutomation.RecognizeResultType right) { throw null; }
        public static implicit operator Azure.Communication.CallAutomation.RecognizeResultType (string value) { throw null; }
        public static bool operator !=(Azure.Communication.CallAutomation.RecognizeResultType left, Azure.Communication.CallAutomation.RecognizeResultType right) { throw null; }
        public override string ToString() { throw null; }
    }
    [System.Runtime.InteropServices.StructLayoutAttribute(System.Runtime.InteropServices.LayoutKind.Sequential)]
    public readonly partial struct RecordingChannel : System.IEquatable<Azure.Communication.CallAutomation.RecordingChannel>
    {
        private readonly object _dummy;
        private readonly int _dummyPrimitive;
        public RecordingChannel(string value) { throw null; }
        public static Azure.Communication.CallAutomation.RecordingChannel Mixed { get { throw null; } }
        public static Azure.Communication.CallAutomation.RecordingChannel Unmixed { get { throw null; } }
        public bool Equals(Azure.Communication.CallAutomation.RecordingChannel other) { throw null; }
        [System.ComponentModel.EditorBrowsableAttribute(System.ComponentModel.EditorBrowsableState.Never)]
        public override bool Equals(object obj) { throw null; }
        [System.ComponentModel.EditorBrowsableAttribute(System.ComponentModel.EditorBrowsableState.Never)]
        public override int GetHashCode() { throw null; }
        public static bool operator ==(Azure.Communication.CallAutomation.RecordingChannel left, Azure.Communication.CallAutomation.RecordingChannel right) { throw null; }
        public static implicit operator Azure.Communication.CallAutomation.RecordingChannel (string value) { throw null; }
        public static bool operator !=(Azure.Communication.CallAutomation.RecordingChannel left, Azure.Communication.CallAutomation.RecordingChannel right) { throw null; }
        public override string ToString() { throw null; }
    }
    public partial class RecordingChunkStorageInfo
    {
        internal RecordingChunkStorageInfo() { }
        public string ContentLocation { get { throw null; } }
        public string DeleteLocation { get { throw null; } }
        public string DocumentId { get { throw null; } }
        public Azure.Communication.CallAutomation.ChunkEndReason? EndReason { get { throw null; } }
        public int? Index { get { throw null; } }
        public string MetadataLocation { get { throw null; } }
    }
    [System.Runtime.InteropServices.StructLayoutAttribute(System.Runtime.InteropServices.LayoutKind.Sequential)]
    public readonly partial struct RecordingContent : System.IEquatable<Azure.Communication.CallAutomation.RecordingContent>
    {
        private readonly object _dummy;
        private readonly int _dummyPrimitive;
        public RecordingContent(string value) { throw null; }
        public static Azure.Communication.CallAutomation.RecordingContent Audio { get { throw null; } }
        public static Azure.Communication.CallAutomation.RecordingContent AudioVideo { get { throw null; } }
        public bool Equals(Azure.Communication.CallAutomation.RecordingContent other) { throw null; }
        [System.ComponentModel.EditorBrowsableAttribute(System.ComponentModel.EditorBrowsableState.Never)]
        public override bool Equals(object obj) { throw null; }
        [System.ComponentModel.EditorBrowsableAttribute(System.ComponentModel.EditorBrowsableState.Never)]
        public override int GetHashCode() { throw null; }
        public static bool operator ==(Azure.Communication.CallAutomation.RecordingContent left, Azure.Communication.CallAutomation.RecordingContent right) { throw null; }
        public static implicit operator Azure.Communication.CallAutomation.RecordingContent (string value) { throw null; }
        public static bool operator !=(Azure.Communication.CallAutomation.RecordingContent left, Azure.Communication.CallAutomation.RecordingContent right) { throw null; }
        public override string ToString() { throw null; }
    }
    [System.Runtime.InteropServices.StructLayoutAttribute(System.Runtime.InteropServices.LayoutKind.Sequential)]
    public readonly partial struct RecordingFormat : System.IEquatable<Azure.Communication.CallAutomation.RecordingFormat>
    {
        private readonly object _dummy;
        private readonly int _dummyPrimitive;
        public RecordingFormat(string value) { throw null; }
        public static Azure.Communication.CallAutomation.RecordingFormat Mp3 { get { throw null; } }
        public static Azure.Communication.CallAutomation.RecordingFormat Mp4 { get { throw null; } }
        public static Azure.Communication.CallAutomation.RecordingFormat Wav { get { throw null; } }
        public bool Equals(Azure.Communication.CallAutomation.RecordingFormat other) { throw null; }
        [System.ComponentModel.EditorBrowsableAttribute(System.ComponentModel.EditorBrowsableState.Never)]
        public override bool Equals(object obj) { throw null; }
        [System.ComponentModel.EditorBrowsableAttribute(System.ComponentModel.EditorBrowsableState.Never)]
        public override int GetHashCode() { throw null; }
        public static bool operator ==(Azure.Communication.CallAutomation.RecordingFormat left, Azure.Communication.CallAutomation.RecordingFormat right) { throw null; }
        public static implicit operator Azure.Communication.CallAutomation.RecordingFormat (string value) { throw null; }
        public static bool operator !=(Azure.Communication.CallAutomation.RecordingFormat left, Azure.Communication.CallAutomation.RecordingFormat right) { throw null; }
        public override string ToString() { throw null; }
    }
    [System.Runtime.InteropServices.StructLayoutAttribute(System.Runtime.InteropServices.LayoutKind.Sequential)]
    public readonly partial struct RecordingKind : System.IEquatable<Azure.Communication.CallAutomation.RecordingKind>
    {
        private readonly object _dummy;
        private readonly int _dummyPrimitive;
        public RecordingKind(string value) { throw null; }
        public static Azure.Communication.CallAutomation.RecordingKind AzureCommunicationServices { get { throw null; } }
        public static Azure.Communication.CallAutomation.RecordingKind Teams { get { throw null; } }
        public static Azure.Communication.CallAutomation.RecordingKind TeamsCompliance { get { throw null; } }
        public bool Equals(Azure.Communication.CallAutomation.RecordingKind other) { throw null; }
        [System.ComponentModel.EditorBrowsableAttribute(System.ComponentModel.EditorBrowsableState.Never)]
        public override bool Equals(object obj) { throw null; }
        [System.ComponentModel.EditorBrowsableAttribute(System.ComponentModel.EditorBrowsableState.Never)]
        public override int GetHashCode() { throw null; }
        public static bool operator ==(Azure.Communication.CallAutomation.RecordingKind left, Azure.Communication.CallAutomation.RecordingKind right) { throw null; }
        public static implicit operator Azure.Communication.CallAutomation.RecordingKind (string value) { throw null; }
        public static bool operator !=(Azure.Communication.CallAutomation.RecordingKind left, Azure.Communication.CallAutomation.RecordingKind right) { throw null; }
        public override string ToString() { throw null; }
    }
    public partial class RecordingResult
    {
        internal RecordingResult() { }
        public System.Collections.Generic.IReadOnlyList<Azure.Communication.CallAutomation.ErrorDetails> Errors { get { throw null; } }
        public long? RecordingDurationMs { get { throw null; } }
        public System.DateTimeOffset? RecordingExpirationTime { get { throw null; } }
        public string RecordingId { get { throw null; } }
        public System.DateTimeOffset? RecordingStartTime { get { throw null; } }
        public Azure.Communication.CallAutomation.RecordingStorageInfo RecordingStorageInfo { get { throw null; } }
        public Azure.Communication.CallAutomation.CallSessionEndReason? SessionEndReason { get { throw null; } }
    }
    [System.Runtime.InteropServices.StructLayoutAttribute(System.Runtime.InteropServices.LayoutKind.Sequential)]
    public readonly partial struct RecordingState : System.IEquatable<Azure.Communication.CallAutomation.RecordingState>
    {
        private readonly object _dummy;
        private readonly int _dummyPrimitive;
        public RecordingState(string value) { throw null; }
        public static Azure.Communication.CallAutomation.RecordingState Active { get { throw null; } }
        public static Azure.Communication.CallAutomation.RecordingState Inactive { get { throw null; } }
        public bool Equals(Azure.Communication.CallAutomation.RecordingState other) { throw null; }
        [System.ComponentModel.EditorBrowsableAttribute(System.ComponentModel.EditorBrowsableState.Never)]
        public override bool Equals(object obj) { throw null; }
        [System.ComponentModel.EditorBrowsableAttribute(System.ComponentModel.EditorBrowsableState.Never)]
        public override int GetHashCode() { throw null; }
        public static bool operator ==(Azure.Communication.CallAutomation.RecordingState left, Azure.Communication.CallAutomation.RecordingState right) { throw null; }
        public static implicit operator Azure.Communication.CallAutomation.RecordingState (string value) { throw null; }
        public static bool operator !=(Azure.Communication.CallAutomation.RecordingState left, Azure.Communication.CallAutomation.RecordingState right) { throw null; }
        public override string ToString() { throw null; }
    }
    public partial class RecordingStateChanged : Azure.Communication.CallAutomation.CallAutomationEventBase
    {
        internal RecordingStateChanged() { }
        public string RecordingId { get { throw null; } }
        public Azure.Communication.CallAutomation.RecordingKind? RecordingKind { get { throw null; } }
        public System.DateTimeOffset? StartDateTime { get { throw null; } }
        public Azure.Communication.CallAutomation.RecordingState State { get { throw null; } set { } }
        public static Azure.Communication.CallAutomation.RecordingStateChanged Deserialize(string content) { throw null; }
    }
    public partial class RecordingStateResult
    {
        internal RecordingStateResult() { }
        public string RecordingId { get { throw null; } }
        public Azure.Communication.CallAutomation.RecordingKind? RecordingKind { get { throw null; } }
        public Azure.Communication.CallAutomation.RecordingState? RecordingState { get { throw null; } }
    }
    public abstract partial class RecordingStorage
    {
        public RecordingStorage(Azure.Communication.CallAutomation.RecordingStorageKind recordingStorageKind) { }
        public Azure.Communication.CallAutomation.RecordingStorageKind RecordingStorageKind { get { throw null; } }
        public static Azure.Communication.CallAutomation.RecordingStorage CreateAzureBlobContainerRecordingStorage(System.Uri recordingDestinationContainerUri) { throw null; }
        public static Azure.Communication.CallAutomation.RecordingStorage CreateAzureCommunicationsRecordingStorage() { throw null; }
    }
    public partial class RecordingStorageInfo
    {
        internal RecordingStorageInfo() { }
        public System.Collections.Generic.IReadOnlyList<Azure.Communication.CallAutomation.RecordingChunkStorageInfo> RecordingChunks { get { throw null; } }
    }
    [System.Runtime.InteropServices.StructLayoutAttribute(System.Runtime.InteropServices.LayoutKind.Sequential)]
    public readonly partial struct RecordingStorageKind : System.IEquatable<Azure.Communication.CallAutomation.RecordingStorageKind>
    {
        private readonly object _dummy;
        private readonly int _dummyPrimitive;
        public RecordingStorageKind(string value) { throw null; }
        public static Azure.Communication.CallAutomation.RecordingStorageKind AzureBlobStorage { get { throw null; } }
        public static Azure.Communication.CallAutomation.RecordingStorageKind AzureCommunicationServices { get { throw null; } }
        public bool Equals(Azure.Communication.CallAutomation.RecordingStorageKind other) { throw null; }
        [System.ComponentModel.EditorBrowsableAttribute(System.ComponentModel.EditorBrowsableState.Never)]
        public override bool Equals(object obj) { throw null; }
        [System.ComponentModel.EditorBrowsableAttribute(System.ComponentModel.EditorBrowsableState.Never)]
        public override int GetHashCode() { throw null; }
        public static bool operator ==(Azure.Communication.CallAutomation.RecordingStorageKind left, Azure.Communication.CallAutomation.RecordingStorageKind right) { throw null; }
        public static implicit operator Azure.Communication.CallAutomation.RecordingStorageKind (string value) { throw null; }
        public static bool operator !=(Azure.Communication.CallAutomation.RecordingStorageKind left, Azure.Communication.CallAutomation.RecordingStorageKind right) { throw null; }
        public override string ToString() { throw null; }
    }
    public partial class RedirectCallOptions
    {
        public RedirectCallOptions(string incomingCallContext, Azure.Communication.CallAutomation.CallInvite callInvite) { }
        public Azure.Communication.CallAutomation.CallInvite CallInvite { get { throw null; } }
        public string IncomingCallContext { get { throw null; } }
    }
    public partial class RejectCallOptions
    {
        public RejectCallOptions(string incomingCallContext) { }
        public Azure.Communication.CallAutomation.CallRejectReason CallRejectReason { get { throw null; } set { } }
        public string IncomingCallContext { get { throw null; } }
    }
    public partial class RemoveParticipantEventResult
    {
        internal RemoveParticipantEventResult() { }
        public Azure.Communication.CallAutomation.RemoveParticipantFailed FailureResult { get { throw null; } }
        public bool IsSuccess { get { throw null; } }
        public Azure.Communication.CommunicationIdentifier Participant { get { throw null; } }
        public Azure.Communication.CallAutomation.RemoveParticipantSucceeded SuccessResult { get { throw null; } }
    }
    public partial class RemoveParticipantFailed : Azure.Communication.CallAutomation.CallAutomationEventBase
    {
        internal RemoveParticipantFailed() { }
        public Azure.Communication.CommunicationIdentifier Participant { get { throw null; } }
        public static Azure.Communication.CallAutomation.RemoveParticipantFailed Deserialize(string content) { throw null; }
    }
    public partial class RemoveParticipantOptions
    {
        public RemoveParticipantOptions(Azure.Communication.CommunicationIdentifier participantToRemove) { }
        public System.Uri OperationCallbackUri { get { throw null; } set { } }
        public string OperationContext { get { throw null; } set { } }
        public Azure.Communication.CommunicationIdentifier ParticipantToRemove { get { throw null; } }
    }
    public partial class RemoveParticipantResult
    {
        internal RemoveParticipantResult() { }
        public string OperationContext { get { throw null; } }
        public Azure.Communication.CallAutomation.RemoveParticipantEventResult WaitForEventProcessor(System.Threading.CancellationToken cancellationToken = default(System.Threading.CancellationToken)) { throw null; }
        public System.Threading.Tasks.Task<Azure.Communication.CallAutomation.RemoveParticipantEventResult> WaitForEventProcessorAsync(System.Threading.CancellationToken cancellationToken = default(System.Threading.CancellationToken)) { throw null; }
    }
    public partial class RemoveParticipantSucceeded : Azure.Communication.CallAutomation.CallAutomationEventBase
    {
        internal RemoveParticipantSucceeded() { }
        public Azure.Communication.CommunicationIdentifier Participant { get { throw null; } }
        public static Azure.Communication.CallAutomation.RemoveParticipantSucceeded Deserialize(string content) { throw null; }
    }
    public partial class ResultInformation
    {
        internal ResultInformation() { }
        public int? Code { get { throw null; } }
        public string Message { get { throw null; } }
        public int? SubCode { get { throw null; } }
    }
    public partial class RoomCallLocator : Azure.Communication.CallAutomation.CallLocator
    {
        public RoomCallLocator(string id) { }
        public override bool Equals(Azure.Communication.CallAutomation.CallLocator other) { throw null; }
        public override int GetHashCode() { throw null; }
        public override string ToString() { throw null; }
    }
    public partial class SendDtmfTonesCompleted : Azure.Communication.CallAutomation.CallAutomationEventBase
    {
        internal SendDtmfTonesCompleted() { }
        public static Azure.Communication.CallAutomation.SendDtmfTonesCompleted Deserialize(string content) { throw null; }
    }
    public partial class SendDtmfTonesEventResult
    {
        internal SendDtmfTonesEventResult() { }
        public Azure.Communication.CallAutomation.SendDtmfTonesFailed FailureResult { get { throw null; } }
        public bool IsSuccess { get { throw null; } }
        public Azure.Communication.CallAutomation.SendDtmfTonesCompleted SuccessResult { get { throw null; } }
    }
    public partial class SendDtmfTonesFailed : Azure.Communication.CallAutomation.CallAutomationEventBase
    {
        internal SendDtmfTonesFailed() { }
        public static Azure.Communication.CallAutomation.SendDtmfTonesFailed Deserialize(string content) { throw null; }
    }
    public partial class SendDtmfTonesOptions
    {
        public SendDtmfTonesOptions(System.Collections.Generic.IEnumerable<Azure.Communication.CallAutomation.DtmfTone> tones, Azure.Communication.CommunicationIdentifier targetParticipant) { }
        public System.Uri OperationCallbackUri { get { throw null; } set { } }
        public string OperationContext { get { throw null; } set { } }
        public Azure.Communication.CommunicationIdentifier TargetParticipant { get { throw null; } }
        public System.Collections.Generic.IList<Azure.Communication.CallAutomation.DtmfTone> Tones { get { throw null; } }
    }
    public partial class SendDtmfTonesResult
    {
        internal SendDtmfTonesResult() { }
        public string OperationContext { get { throw null; } }
        public Azure.Communication.CallAutomation.SendDtmfTonesEventResult WaitForEventProcessor(System.Threading.CancellationToken cancellationToken = default(System.Threading.CancellationToken)) { throw null; }
        public System.Threading.Tasks.Task<Azure.Communication.CallAutomation.SendDtmfTonesEventResult> WaitForEventProcessorAsync(System.Threading.CancellationToken cancellationToken = default(System.Threading.CancellationToken)) { throw null; }
    }
    public partial class ServerCallLocator : Azure.Communication.CallAutomation.CallLocator
    {
        public ServerCallLocator(string id) { }
        public override bool Equals(Azure.Communication.CallAutomation.CallLocator other) { throw null; }
        public override int GetHashCode() { throw null; }
        public override string ToString() { throw null; }
    }
    public partial class SpeechResult : Azure.Communication.CallAutomation.RecognizeResult
    {
        internal SpeechResult() { }
        public override Azure.Communication.CallAutomation.RecognizeResultType ResultType { get { throw null; } }
        public string Speech { get { throw null; } }
    }
    public partial class SsmlSource : Azure.Communication.CallAutomation.PlaySource
    {
        public SsmlSource(string ssmlText) { }
        public string CustomVoiceEndpointId { get { throw null; } set { } }
        public string SsmlText { get { throw null; } }
    }
    public partial class StartDialogOptions
    {
        public StartDialogOptions(Azure.Communication.CallAutomation.BaseDialog dialog) { }
        public StartDialogOptions(string dialogId, Azure.Communication.CallAutomation.BaseDialog dialog) { }
        public Azure.Communication.CallAutomation.BaseDialog Dialog { get { throw null; } }
        public string DialogId { get { throw null; } }
        public string OperationContext { get { throw null; } set { } }
    }
    public partial class StartHoldMusicOptions
    {
        public StartHoldMusicOptions(Azure.Communication.CommunicationIdentifier targetParticipant, Azure.Communication.CallAutomation.PlaySource playSourceInfo) { }
        public bool Loop { get { throw null; } set { } }
        public string OperationContext { get { throw null; } set { } }
        public Azure.Communication.CallAutomation.PlaySource PlaySourceInfo { get { throw null; } set { } }
        public Azure.Communication.CommunicationIdentifier TargetParticipant { get { throw null; } }
    }
    public partial class StartMediaStreamingOptions
    {
        public StartMediaStreamingOptions() { }
        public System.Uri OperationCallbackUri { get { throw null; } set { } }
        public string OperationContext { get { throw null; } set { } }
    }
    public partial class StartRecognizingCallMediaResult
    {
        internal StartRecognizingCallMediaResult() { }
        public Azure.Communication.CallAutomation.StartRecognizingEventResult WaitForEventProcessor(System.Threading.CancellationToken cancellationToken = default(System.Threading.CancellationToken)) { throw null; }
        public System.Threading.Tasks.Task<Azure.Communication.CallAutomation.StartRecognizingEventResult> WaitForEventProcessorAsync(System.Threading.CancellationToken cancellationToken = default(System.Threading.CancellationToken)) { throw null; }
    }
    public partial class StartRecognizingEventResult
    {
        internal StartRecognizingEventResult() { }
        public Azure.Communication.CallAutomation.RecognizeFailed FailureResult { get { throw null; } }
        public bool IsSuccess { get { throw null; } }
        public Azure.Communication.CallAutomation.RecognizeCompleted SuccessResult { get { throw null; } }
    }
    public partial class StartRecordingFailed : Azure.Communication.CallAutomation.CallAutomationEventBase
    {
        internal StartRecordingFailed() { }
        public Azure.Communication.CallAutomation.MediaEventReasonCode ReasonCode { get { throw null; } }
        public string RecordingId { get { throw null; } }
        public static Azure.Communication.CallAutomation.StartRecordingFailed Deserialize(string content) { throw null; }
    }
    public partial class StartRecordingOptions
    {
        public StartRecordingOptions(Azure.Communication.CallAutomation.CallLocator callLocator) { }
        public StartRecordingOptions(string callConnectionId) { }
        public System.Collections.Generic.IList<Azure.Communication.CommunicationIdentifier> AudioChannelParticipantOrdering { get { throw null; } }
        public System.Collections.Generic.IList<Azure.Communication.CallAutomation.ChannelAffinity> ChannelAffinity { get { throw null; } set { } }
        public bool PauseOnStart { get { throw null; } set { } }
        public Azure.Communication.CallAutomation.RecordingChannel RecordingChannel { get { throw null; } set { } }
        public Azure.Communication.CallAutomation.RecordingContent RecordingContent { get { throw null; } set { } }
        public Azure.Communication.CallAutomation.RecordingFormat RecordingFormat { get { throw null; } set { } }
        public System.Uri RecordingStateCallbackUri { get { throw null; } set { } }
        public Azure.Communication.CallAutomation.RecordingStorage RecordingStorage { get { throw null; } set { } }
    }
    public partial class StartTranscriptionOptions
    {
        public StartTranscriptionOptions() { }
        public string Locale { get { throw null; } set { } }
        public string OperationCallbackUri { get { throw null; } set { } }
        public string OperationContext { get { throw null; } set { } }
        public string SpeechRecognitionModelEndpointId { get { throw null; } set { } }
    }
    public partial class StopAudio
    {
        public StopAudio() { }
    }
    public partial class StopHoldMusicOptions
    {
        public StopHoldMusicOptions(Azure.Communication.CommunicationIdentifier targetParticipant) { }
        public string OperationContext { get { throw null; } set { } }
        public Azure.Communication.CommunicationIdentifier TargetParticipant { get { throw null; } }
    }
    public partial class StopMediaStreamingOptions
    {
        public StopMediaStreamingOptions() { }
        public System.Uri OperationCallbackUri { get { throw null; } set { } }
        public string OperationContext { get { throw null; } set { } }
    }
    public partial class StopTranscriptionOptions
    {
        public StopTranscriptionOptions() { }
        public string OperationCallbackUri { get { throw null; } set { } }
        public string OperationContext { get { throw null; } set { } }
        public string SpeechRecognitionModelEndpointId { get { throw null; } set { } }
    }
    public abstract partial class StreamingData
    {
        protected StreamingData() { }
        public static Azure.Communication.CallAutomation.StreamingDataKind Kind { get { throw null; } }
        public static Azure.Communication.CallAutomation.StreamingData Parse(string data) { throw null; }
        public static T Parse<T>(string data) where T : Azure.Communication.CallAutomation.StreamingData { throw null; }
    }
    [System.Text.Json.Serialization.JsonConverterAttribute(typeof(System.Text.Json.Serialization.JsonStringEnumConverter))]
    public enum StreamingDataKind
    {
        AudioData = 0,
        AudioMetadata = 1,
        TranscriptionData = 2,
        TranscriptionMetadata = 3,
    }
    public enum TextFormat
    {
        Display = 0,
    }
    public partial class TextSource : Azure.Communication.CallAutomation.PlaySource
    {
        public TextSource(string text) { }
        public TextSource(string text, string voiceName) { }
        public TextSource(string text, string sourceLocale, Azure.Communication.CallAutomation.VoiceKind voiceKind) { }
        public string CustomVoiceEndpointId { get { throw null; } set { } }
        public string SourceLocale { get { throw null; } set { } }
        public string Text { get { throw null; } }
        public Azure.Communication.CallAutomation.VoiceKind? VoiceKind { get { throw null; } set { } }
        public string VoiceName { get { throw null; } set { } }
    }
    public partial class TranscriptionData : Azure.Communication.CallAutomation.StreamingData
    {
        internal TranscriptionData() { }
        public double Confidence { get { throw null; } set { } }
        public System.TimeSpan Duration { get { throw null; } set { } }
        public Azure.Communication.CallAutomation.TextFormat Format { get { throw null; } set { } }
        public System.TimeSpan Offset { get { throw null; } set { } }
        public Azure.Communication.CommunicationIdentifier Participant { get { throw null; } set { } }
        public Azure.Communication.CallAutomation.TranscriptionResultState ResultState { get { throw null; } set { } }
        public string Text { get { throw null; } set { } }
        public System.Collections.Generic.IEnumerable<Azure.Communication.CallAutomation.WordData> Words { get { throw null; } set { } }
    }
    public partial class TranscriptionFailed : Azure.Communication.CallAutomation.CallAutomationEventBase
    {
        internal TranscriptionFailed() { }
        public Azure.Communication.CallAutomation.MediaEventReasonCode ReasonCode { get { throw null; } }
        public Azure.Communication.CallAutomation.TranscriptionUpdate TranscriptionUpdate { get { throw null; } }
        public static Azure.Communication.CallAutomation.TranscriptionFailed Deserialize(string content) { throw null; }
    }
    public partial class TranscriptionMetadata : Azure.Communication.CallAutomation.StreamingData
    {
        public TranscriptionMetadata() { }
        [System.Text.Json.Serialization.JsonPropertyNameAttribute("callConnectionId")]
        public string CallConnectionId { get { throw null; } set { } }
        [System.Text.Json.Serialization.JsonPropertyNameAttribute("correlationId")]
        public string CorrelationId { get { throw null; } set { } }
        [System.Text.Json.Serialization.JsonPropertyNameAttribute("locale")]
        public string Locale { get { throw null; } set { } }
        [System.Text.Json.Serialization.JsonPropertyNameAttribute("subscriptionId")]
        public string TranscriptionSubscriptionId { get { throw null; } set { } }
    }
    public partial class TranscriptionOptions
    {
        public TranscriptionOptions(System.Uri transportUri, string locale, bool? startTranscription = default(bool?), Azure.Communication.CallAutomation.TranscriptionTransport transcriptionTransport = default(Azure.Communication.CallAutomation.TranscriptionTransport)) { }
        public bool? EnableIntermediateResults { get { throw null; } set { } }
        public string Locale { get { throw null; } }
        public string SpeechRecognitionModelEndpointId { get { throw null; } set { } }
        public bool? StartTranscription { get { throw null; } }
        public Azure.Communication.CallAutomation.TranscriptionTransport TranscriptionTransport { get { throw null; } }
        public System.Uri TransportUrl { get { throw null; } }
    }
    [System.Runtime.InteropServices.StructLayoutAttribute(System.Runtime.InteropServices.LayoutKind.Sequential)]
    public readonly partial struct TranscriptionResultState : System.IEquatable<Azure.Communication.CallAutomation.TranscriptionResultState>
    {
        private readonly object _dummy;
        private readonly int _dummyPrimitive;
        public TranscriptionResultState(string value) { throw null; }
        public static Azure.Communication.CallAutomation.TranscriptionResultState Final { get { throw null; } }
        public static Azure.Communication.CallAutomation.TranscriptionResultState Intermediate { get { throw null; } }
        public bool Equals(Azure.Communication.CallAutomation.TranscriptionResultState other) { throw null; }
        [System.ComponentModel.EditorBrowsableAttribute(System.ComponentModel.EditorBrowsableState.Never)]
        public override bool Equals(object obj) { throw null; }
        [System.ComponentModel.EditorBrowsableAttribute(System.ComponentModel.EditorBrowsableState.Never)]
        public override int GetHashCode() { throw null; }
        public static bool operator ==(Azure.Communication.CallAutomation.TranscriptionResultState left, Azure.Communication.CallAutomation.TranscriptionResultState right) { throw null; }
        public static implicit operator Azure.Communication.CallAutomation.TranscriptionResultState (string value) { throw null; }
        public static bool operator !=(Azure.Communication.CallAutomation.TranscriptionResultState left, Azure.Communication.CallAutomation.TranscriptionResultState right) { throw null; }
        public override string ToString() { throw null; }
    }
    public partial class TranscriptionStarted : Azure.Communication.CallAutomation.CallAutomationEventBase
    {
        internal TranscriptionStarted() { }
        public Azure.Communication.CallAutomation.TranscriptionUpdate TranscriptionUpdate { get { throw null; } }
        public static Azure.Communication.CallAutomation.TranscriptionStarted Deserialize(string content) { throw null; }
    }
    [System.Runtime.InteropServices.StructLayoutAttribute(System.Runtime.InteropServices.LayoutKind.Sequential)]
    public readonly partial struct TranscriptionStatus : System.IEquatable<Azure.Communication.CallAutomation.TranscriptionStatus>
    {
        private readonly object _dummy;
        private readonly int _dummyPrimitive;
        public TranscriptionStatus(string value) { throw null; }
        public static Azure.Communication.CallAutomation.TranscriptionStatus TranscriptionFailed { get { throw null; } }
        public static Azure.Communication.CallAutomation.TranscriptionStatus TranscriptionResumed { get { throw null; } }
        public static Azure.Communication.CallAutomation.TranscriptionStatus TranscriptionStarted { get { throw null; } }
        public static Azure.Communication.CallAutomation.TranscriptionStatus TranscriptionStopped { get { throw null; } }
        public static Azure.Communication.CallAutomation.TranscriptionStatus TranscriptionUpdated { get { throw null; } }
        public static Azure.Communication.CallAutomation.TranscriptionStatus UnspecifiedError { get { throw null; } }
        public bool Equals(Azure.Communication.CallAutomation.TranscriptionStatus other) { throw null; }
        [System.ComponentModel.EditorBrowsableAttribute(System.ComponentModel.EditorBrowsableState.Never)]
        public override bool Equals(object obj) { throw null; }
        [System.ComponentModel.EditorBrowsableAttribute(System.ComponentModel.EditorBrowsableState.Never)]
        public override int GetHashCode() { throw null; }
        public static bool operator ==(Azure.Communication.CallAutomation.TranscriptionStatus left, Azure.Communication.CallAutomation.TranscriptionStatus right) { throw null; }
        public static implicit operator Azure.Communication.CallAutomation.TranscriptionStatus (string value) { throw null; }
        public static bool operator !=(Azure.Communication.CallAutomation.TranscriptionStatus left, Azure.Communication.CallAutomation.TranscriptionStatus right) { throw null; }
        public override string ToString() { throw null; }
    }
    [System.Runtime.InteropServices.StructLayoutAttribute(System.Runtime.InteropServices.LayoutKind.Sequential)]
    public readonly partial struct TranscriptionStatusDetails : System.IEquatable<Azure.Communication.CallAutomation.TranscriptionStatusDetails>
    {
        private readonly object _dummy;
        private readonly int _dummyPrimitive;
        public TranscriptionStatusDetails(string value) { throw null; }
        public static Azure.Communication.CallAutomation.TranscriptionStatusDetails AuthenticationFailure { get { throw null; } }
        public static Azure.Communication.CallAutomation.TranscriptionStatusDetails BadRequest { get { throw null; } }
        public static Azure.Communication.CallAutomation.TranscriptionStatusDetails Forbidden { get { throw null; } }
        public static Azure.Communication.CallAutomation.TranscriptionStatusDetails ServiceShutdown { get { throw null; } }
        public static Azure.Communication.CallAutomation.TranscriptionStatusDetails ServiceTimeout { get { throw null; } }
        public static Azure.Communication.CallAutomation.TranscriptionStatusDetails SpeechServicesConnectionError { get { throw null; } }
        public static Azure.Communication.CallAutomation.TranscriptionStatusDetails StreamConnectionInterrupted { get { throw null; } }
        public static Azure.Communication.CallAutomation.TranscriptionStatusDetails StreamConnectionReestablished { get { throw null; } }
        public static Azure.Communication.CallAutomation.TranscriptionStatusDetails StreamConnectionUnsuccessful { get { throw null; } }
        public static Azure.Communication.CallAutomation.TranscriptionStatusDetails StreamUrlMissing { get { throw null; } }
        public static Azure.Communication.CallAutomation.TranscriptionStatusDetails SubscriptionStarted { get { throw null; } }
        public static Azure.Communication.CallAutomation.TranscriptionStatusDetails SubscriptionStopped { get { throw null; } }
        public static Azure.Communication.CallAutomation.TranscriptionStatusDetails TooManyRequests { get { throw null; } }
        public static Azure.Communication.CallAutomation.TranscriptionStatusDetails TranscriptionLocaleUpdated { get { throw null; } }
        public static Azure.Communication.CallAutomation.TranscriptionStatusDetails UnspecifiedError { get { throw null; } }
        public bool Equals(Azure.Communication.CallAutomation.TranscriptionStatusDetails other) { throw null; }
        [System.ComponentModel.EditorBrowsableAttribute(System.ComponentModel.EditorBrowsableState.Never)]
        public override bool Equals(object obj) { throw null; }
        [System.ComponentModel.EditorBrowsableAttribute(System.ComponentModel.EditorBrowsableState.Never)]
        public override int GetHashCode() { throw null; }
        public static bool operator ==(Azure.Communication.CallAutomation.TranscriptionStatusDetails left, Azure.Communication.CallAutomation.TranscriptionStatusDetails right) { throw null; }
        public static implicit operator Azure.Communication.CallAutomation.TranscriptionStatusDetails (string value) { throw null; }
        public static bool operator !=(Azure.Communication.CallAutomation.TranscriptionStatusDetails left, Azure.Communication.CallAutomation.TranscriptionStatusDetails right) { throw null; }
        public override string ToString() { throw null; }
    }
    public partial class TranscriptionStopped : Azure.Communication.CallAutomation.CallAutomationEventBase
    {
        internal TranscriptionStopped() { }
        public Azure.Communication.CallAutomation.TranscriptionUpdate TranscriptionUpdate { get { throw null; } }
        public static Azure.Communication.CallAutomation.TranscriptionStopped Deserialize(string content) { throw null; }
    }
    public partial class TranscriptionSubscription
    {
        internal TranscriptionSubscription() { }
        public string Id { get { throw null; } }
        public Azure.Communication.CallAutomation.TranscriptionSubscriptionState? State { get { throw null; } }
        public System.Collections.Generic.IReadOnlyList<Azure.Communication.CallAutomation.TranscriptionResultState> SubscribedResultStates { get { throw null; } }
    }
    [System.Runtime.InteropServices.StructLayoutAttribute(System.Runtime.InteropServices.LayoutKind.Sequential)]
    public readonly partial struct TranscriptionSubscriptionState : System.IEquatable<Azure.Communication.CallAutomation.TranscriptionSubscriptionState>
    {
        private readonly object _dummy;
        private readonly int _dummyPrimitive;
        public TranscriptionSubscriptionState(string value) { throw null; }
        public static Azure.Communication.CallAutomation.TranscriptionSubscriptionState Active { get { throw null; } }
        public static Azure.Communication.CallAutomation.TranscriptionSubscriptionState Disabled { get { throw null; } }
        public static Azure.Communication.CallAutomation.TranscriptionSubscriptionState Inactive { get { throw null; } }
        public bool Equals(Azure.Communication.CallAutomation.TranscriptionSubscriptionState other) { throw null; }
        [System.ComponentModel.EditorBrowsableAttribute(System.ComponentModel.EditorBrowsableState.Never)]
        public override bool Equals(object obj) { throw null; }
        [System.ComponentModel.EditorBrowsableAttribute(System.ComponentModel.EditorBrowsableState.Never)]
        public override int GetHashCode() { throw null; }
        public static bool operator ==(Azure.Communication.CallAutomation.TranscriptionSubscriptionState left, Azure.Communication.CallAutomation.TranscriptionSubscriptionState right) { throw null; }
        public static implicit operator Azure.Communication.CallAutomation.TranscriptionSubscriptionState (string value) { throw null; }
        public static bool operator !=(Azure.Communication.CallAutomation.TranscriptionSubscriptionState left, Azure.Communication.CallAutomation.TranscriptionSubscriptionState right) { throw null; }
        public override string ToString() { throw null; }
    }
    [System.Runtime.InteropServices.StructLayoutAttribute(System.Runtime.InteropServices.LayoutKind.Sequential)]
    public readonly partial struct TranscriptionTransport : System.IEquatable<Azure.Communication.CallAutomation.TranscriptionTransport>
    {
        private readonly object _dummy;
        private readonly int _dummyPrimitive;
        public TranscriptionTransport(string value) { throw null; }
        public static Azure.Communication.CallAutomation.TranscriptionTransport Websocket { get { throw null; } }
        public bool Equals(Azure.Communication.CallAutomation.TranscriptionTransport other) { throw null; }
        [System.ComponentModel.EditorBrowsableAttribute(System.ComponentModel.EditorBrowsableState.Never)]
        public override bool Equals(object obj) { throw null; }
        [System.ComponentModel.EditorBrowsableAttribute(System.ComponentModel.EditorBrowsableState.Never)]
        public override int GetHashCode() { throw null; }
        public static bool operator ==(Azure.Communication.CallAutomation.TranscriptionTransport left, Azure.Communication.CallAutomation.TranscriptionTransport right) { throw null; }
        public static implicit operator Azure.Communication.CallAutomation.TranscriptionTransport (string value) { throw null; }
        public static bool operator !=(Azure.Communication.CallAutomation.TranscriptionTransport left, Azure.Communication.CallAutomation.TranscriptionTransport right) { throw null; }
        public override string ToString() { throw null; }
    }
    public partial class TranscriptionUpdate
    {
        internal TranscriptionUpdate() { }
        public Azure.Communication.CallAutomation.TranscriptionStatus? TranscriptionStatus { get { throw null; } }
        public Azure.Communication.CallAutomation.TranscriptionStatusDetails? TranscriptionStatusDetails { get { throw null; } }
    }
    public partial class TranscriptionUpdated : Azure.Communication.CallAutomation.CallAutomationEventBase
    {
        internal TranscriptionUpdated() { }
        public Azure.Communication.CallAutomation.TranscriptionUpdate TranscriptionUpdate { get { throw null; } }
        public static Azure.Communication.CallAutomation.TranscriptionUpdated Deserialize(string content) { throw null; }
    }
    public partial class TransferCallToParticipantEventResult
    {
        internal TransferCallToParticipantEventResult() { }
        public Azure.Communication.CallAutomation.CallTransferFailed FailureResult { get { throw null; } }
        public bool IsSuccess { get { throw null; } }
        public Azure.Communication.CallAutomation.CallTransferAccepted SuccessResult { get { throw null; } }
    }
    public partial class TransferCallToParticipantResult
    {
        internal TransferCallToParticipantResult() { }
        public string OperationContext { get { throw null; } }
        public Azure.Communication.CallAutomation.TransferCallToParticipantEventResult WaitForEventProcessor(System.Threading.CancellationToken cancellationToken = default(System.Threading.CancellationToken)) { throw null; }
        public System.Threading.Tasks.Task<Azure.Communication.CallAutomation.TransferCallToParticipantEventResult> WaitForEventProcessorAsync(System.Threading.CancellationToken cancellationToken = default(System.Threading.CancellationToken)) { throw null; }
    }
    public partial class TransferToParticipantOptions
    {
        public TransferToParticipantOptions(Azure.Communication.CommunicationUserIdentifier targetIdentity) { }
        public TransferToParticipantOptions(Azure.Communication.MicrosoftTeamsAppIdentifier targetIdentity) { }
        public TransferToParticipantOptions(Azure.Communication.MicrosoftTeamsUserIdentifier targetIdentity) { }
        public TransferToParticipantOptions(Azure.Communication.PhoneNumberIdentifier targetPhoneNumberIdentity) { }
        public Azure.Communication.CallAutomation.CustomCallingContext CustomCallingContext { get { throw null; } }
        public System.Uri OperationCallbackUri { get { throw null; } set { } }
        public string OperationContext { get { throw null; } set { } }
        public Azure.Communication.PhoneNumberIdentifier SourceCallerIdNumber { get { throw null; } set { } }
        public Azure.Communication.CommunicationIdentifier Target { get { throw null; } }
        public Azure.Communication.CommunicationIdentifier Transferee { get { throw null; } set { } }
    }
    public partial class UnholdOptions
    {
        public UnholdOptions(Azure.Communication.CommunicationIdentifier targetParticipant) { }
        public string OperationContext { get { throw null; } set { } }
        public Azure.Communication.CommunicationIdentifier TargetParticipant { get { throw null; } }
    }
    public partial class UnmuteParticipantOptions
    {
        public UnmuteParticipantOptions(Azure.Communication.CommunicationIdentifier targetParticipant) { }
        public string OperationContext { get { throw null; } set { } }
        public Azure.Communication.CommunicationIdentifier TargetParticipant { get { throw null; } }
    }
    public partial class UnmuteParticipantResult
    {
        internal UnmuteParticipantResult() { }
        public string OperationContext { get { throw null; } }
    }
    public partial class UpdateDialogOptions
    {
        public UpdateDialogOptions(string dialogId, Azure.Communication.CallAutomation.DialogUpdateBase dialog) { }
        public Azure.Communication.CallAutomation.DialogUpdateBase Dialog { get { throw null; } }
        public string DialogId { get { throw null; } }
        public string OperationContext { get { throw null; } set { } }
    }
    public partial class UpdateTranscriptionOptions
    {
        public UpdateTranscriptionOptions(string locale) { }
        public string OperationCallbackUri { get { throw null; } set { } }
        public string OperationContext { get { throw null; } set { } }
        public string SpeechRecognitionModelEndpointId { get { throw null; } set { } }
    }
    public partial class UserConsent
    {
        internal UserConsent() { }
        public int? Recording { get { throw null; } }
    }
    [System.Runtime.InteropServices.StructLayoutAttribute(System.Runtime.InteropServices.LayoutKind.Sequential)]
    public readonly partial struct VoiceKind : System.IEquatable<Azure.Communication.CallAutomation.VoiceKind>
    {
        private readonly object _dummy;
        private readonly int _dummyPrimitive;
        public VoiceKind(string value) { throw null; }
        public static Azure.Communication.CallAutomation.VoiceKind Female { get { throw null; } }
        public static Azure.Communication.CallAutomation.VoiceKind Male { get { throw null; } }
        public bool Equals(Azure.Communication.CallAutomation.VoiceKind other) { throw null; }
        [System.ComponentModel.EditorBrowsableAttribute(System.ComponentModel.EditorBrowsableState.Never)]
        public override bool Equals(object obj) { throw null; }
        [System.ComponentModel.EditorBrowsableAttribute(System.ComponentModel.EditorBrowsableState.Never)]
        public override int GetHashCode() { throw null; }
        public static bool operator ==(Azure.Communication.CallAutomation.VoiceKind left, Azure.Communication.CallAutomation.VoiceKind right) { throw null; }
        public static implicit operator Azure.Communication.CallAutomation.VoiceKind (string value) { throw null; }
        public static bool operator !=(Azure.Communication.CallAutomation.VoiceKind left, Azure.Communication.CallAutomation.VoiceKind right) { throw null; }
        public override string ToString() { throw null; }
    }
    public partial class WordData
    {
        internal WordData() { }
        [System.Text.Json.Serialization.JsonPropertyNameAttribute("duration")]
        public System.TimeSpan Duration { get { throw null; } set { } }
        [System.Text.Json.Serialization.JsonPropertyNameAttribute("offset")]
        public System.TimeSpan Offset { get { throw null; } set { } }
        [System.Text.Json.Serialization.JsonPropertyNameAttribute("text")]
        public string Text { get { throw null; } set { } }
    }
}<|MERGE_RESOLUTION|>--- conflicted
+++ resolved
@@ -526,8 +526,6 @@
         public virtual Azure.Response DownloadTo(System.Uri sourceLocation, string destinationPath, Azure.Communication.CallAutomation.ContentTransferOptions transferOptions = default(Azure.Communication.CallAutomation.ContentTransferOptions), System.Threading.CancellationToken cancellationToken = default(System.Threading.CancellationToken)) { throw null; }
         public virtual System.Threading.Tasks.Task<Azure.Response> DownloadToAsync(System.Uri sourceLocation, System.IO.Stream destinationStream, Azure.Communication.CallAutomation.ContentTransferOptions transferOptions = default(Azure.Communication.CallAutomation.ContentTransferOptions), System.Threading.CancellationToken cancellationToken = default(System.Threading.CancellationToken)) { throw null; }
         public virtual System.Threading.Tasks.Task<Azure.Response> DownloadToAsync(System.Uri sourceLocation, string destinationPath, Azure.Communication.CallAutomation.ContentTransferOptions transferOptions = default(Azure.Communication.CallAutomation.ContentTransferOptions), System.Threading.CancellationToken cancellationToken = default(System.Threading.CancellationToken)) { throw null; }
-        public virtual Azure.Response<Azure.Communication.CallAutomation.RecordingResult> GetRecording(string recordingId, System.Threading.CancellationToken cancellationToken = default(System.Threading.CancellationToken)) { throw null; }
-        public virtual System.Threading.Tasks.Task<Azure.Response<Azure.Communication.CallAutomation.RecordingResult>> GetRecordingAsync(string recordingId, System.Threading.CancellationToken cancellationToken = default(System.Threading.CancellationToken)) { throw null; }
         public virtual Azure.Response<Azure.Communication.CallAutomation.RecordingStateResult> GetState(string recordingId, System.Threading.CancellationToken cancellationToken = default(System.Threading.CancellationToken)) { throw null; }
         public virtual System.Threading.Tasks.Task<Azure.Response<Azure.Communication.CallAutomation.RecordingStateResult>> GetStateAsync(string recordingId, System.Threading.CancellationToken cancellationToken = default(System.Threading.CancellationToken)) { throw null; }
         public virtual Azure.Response Pause(string recordingId, System.Threading.CancellationToken cancellationToken = default(System.Threading.CancellationToken)) { throw null; }
@@ -1351,11 +1349,7 @@
     {
         public PlayOptions(Azure.Communication.CallAutomation.PlaySource playSource, System.Collections.Generic.IEnumerable<Azure.Communication.CommunicationIdentifier> playTo) { }
         public PlayOptions(System.Collections.Generic.IEnumerable<Azure.Communication.CallAutomation.PlaySource> playSources, System.Collections.Generic.IEnumerable<Azure.Communication.CommunicationIdentifier> playTo) { }
-<<<<<<< HEAD
-        public bool? InterruptHoldAudio { get { throw null; } set { } }
-=======
         public bool InterruptHoldAudio { get { throw null; } set { } }
->>>>>>> 4d327a30
         public bool Loop { get { throw null; } set { } }
         public System.Uri OperationCallbackUri { get { throw null; } set { } }
         public string OperationContext { get { throw null; } set { } }
