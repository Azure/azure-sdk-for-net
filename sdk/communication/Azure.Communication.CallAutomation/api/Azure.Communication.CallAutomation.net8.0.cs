namespace Azure.Communication.CallAutomation
{
    public partial class AddParticipantEventResult
    {
        internal AddParticipantEventResult() { }
        public Azure.Communication.CallAutomation.AddParticipantFailed FailureResult { get { throw null; } }
        public bool IsSuccess { get { throw null; } }
        public Azure.Communication.CommunicationIdentifier Participant { get { throw null; } }
        public Azure.Communication.CallAutomation.AddParticipantSucceeded SuccessResult { get { throw null; } }
    }
    public partial class AddParticipantFailed : Azure.Communication.CallAutomation.CallAutomationEventBase
    {
        internal AddParticipantFailed() { }
        public Azure.Communication.CommunicationIdentifier Participant { get { throw null; } }
        public static Azure.Communication.CallAutomation.AddParticipantFailed Deserialize(string content) { throw null; }
    }
    public partial class AddParticipantOptions
    {
        public AddParticipantOptions(Azure.Communication.CallAutomation.CallInvite participantToAdd) { }
        public int? InvitationTimeoutInSeconds { get { throw null; } set { } }
        public System.Uri OperationCallbackUri { get { throw null; } set { } }
        public string OperationContext { get { throw null; } set { } }
        public Azure.Communication.CallAutomation.CallInvite ParticipantToAdd { get { throw null; } }
    }
    public partial class AddParticipantResult
    {
        internal AddParticipantResult() { }
        public string InvitationId { get { throw null; } }
        public string OperationContext { get { throw null; } }
        public Azure.Communication.CallAutomation.CallParticipant Participant { get { throw null; } }
        public Azure.Communication.CallAutomation.AddParticipantEventResult WaitForEventProcessor(System.Threading.CancellationToken cancellationToken = default(System.Threading.CancellationToken)) { throw null; }
        public System.Threading.Tasks.Task<Azure.Communication.CallAutomation.AddParticipantEventResult> WaitForEventProcessorAsync(System.Threading.CancellationToken cancellationToken = default(System.Threading.CancellationToken)) { throw null; }
    }
    public partial class AddParticipantSucceeded : Azure.Communication.CallAutomation.CallAutomationEventBase
    {
        internal AddParticipantSucceeded() { }
        public Azure.Communication.CommunicationIdentifier Participant { get { throw null; } }
        public static Azure.Communication.CallAutomation.AddParticipantSucceeded Deserialize(string content) { throw null; }
    }
    public partial class AnswerCallEventResult
    {
        internal AnswerCallEventResult() { }
        public Azure.Communication.CallAutomation.AnswerFailed FailureResult { get { throw null; } }
        public bool IsSuccess { get { throw null; } }
        public Azure.Communication.CallAutomation.CallConnected SuccessResult { get { throw null; } }
    }
    public partial class AnswerCallOptions
    {
        public AnswerCallOptions(string incomingCallContext, System.Uri callbackUri) { }
        public Azure.Communication.CommunicationUserIdentifier AnsweredBy { get { throw null; } set { } }
        public System.Uri CallbackUri { get { throw null; } }
        public Azure.Communication.CallAutomation.CallIntelligenceOptions CallIntelligenceOptions { get { throw null; } set { } }
        public Azure.Communication.CallAutomation.CustomCallingContext CustomCallingContext { get { throw null; } }
        public string IncomingCallContext { get { throw null; } }
        public Azure.Communication.CallAutomation.MediaStreamingOptions MediaStreamingOptions { get { throw null; } set { } }
        public string OperationContext { get { throw null; } set { } }
        public Azure.Communication.CallAutomation.TranscriptionOptions TranscriptionOptions { get { throw null; } set { } }
    }
    public partial class AnswerCallResult
    {
        internal AnswerCallResult() { }
        public Azure.Communication.CallAutomation.CallConnection CallConnection { get { throw null; } }
        public Azure.Communication.CallAutomation.CallConnectionProperties CallConnectionProperties { get { throw null; } }
        public Azure.Communication.CallAutomation.AnswerCallEventResult WaitForEventProcessor(System.Threading.CancellationToken cancellationToken = default(System.Threading.CancellationToken)) { throw null; }
        public System.Threading.Tasks.Task<Azure.Communication.CallAutomation.AnswerCallEventResult> WaitForEventProcessorAsync(System.Threading.CancellationToken cancellationToken = default(System.Threading.CancellationToken)) { throw null; }
    }
    public partial class AnswerFailed : Azure.Communication.CallAutomation.CallAutomationEventBase
    {
        internal AnswerFailed() { }
        public static Azure.Communication.CallAutomation.AnswerFailed Deserialize(string content) { throw null; }
    }
    [System.Text.Json.Serialization.JsonConverterAttribute(typeof(System.Text.Json.Serialization.JsonStringEnumConverter))]
    public enum AudioChannel
    {
        Unknown = 0,
        Mono = 1,
    }
    public partial class AudioData : Azure.Communication.CallAutomation.StreamingData
    {
        public AudioData(byte[] data) { }
        public byte[] Data { get { throw null; } }
        public bool IsSilent { get { throw null; } }
        public Azure.Communication.CommunicationIdentifier Participant { get { throw null; } }
        public System.DateTimeOffset Timestamp { get { throw null; } }
    }
    [System.Runtime.InteropServices.StructLayoutAttribute(System.Runtime.InteropServices.LayoutKind.Sequential)]
    public readonly partial struct AudioFormat : System.IEquatable<Azure.Communication.CallAutomation.AudioFormat>
    {
        private readonly object _dummy;
        private readonly int _dummyPrimitive;
        public AudioFormat(string value) { throw null; }
        public static Azure.Communication.CallAutomation.AudioFormat Pcm16KMono { get { throw null; } }
        public static Azure.Communication.CallAutomation.AudioFormat Pcm24KMono { get { throw null; } }
        public bool Equals(Azure.Communication.CallAutomation.AudioFormat other) { throw null; }
        [System.ComponentModel.EditorBrowsableAttribute(System.ComponentModel.EditorBrowsableState.Never)]
        public override bool Equals(object obj) { throw null; }
        [System.ComponentModel.EditorBrowsableAttribute(System.ComponentModel.EditorBrowsableState.Never)]
        public override int GetHashCode() { throw null; }
        public static bool operator ==(Azure.Communication.CallAutomation.AudioFormat left, Azure.Communication.CallAutomation.AudioFormat right) { throw null; }
        public static implicit operator Azure.Communication.CallAutomation.AudioFormat (string value) { throw null; }
        public static bool operator !=(Azure.Communication.CallAutomation.AudioFormat left, Azure.Communication.CallAutomation.AudioFormat right) { throw null; }
        public override string ToString() { throw null; }
    }
    public partial class AudioMetadata : Azure.Communication.CallAutomation.StreamingData
    {
        internal AudioMetadata() { }
        public Azure.Communication.CallAutomation.AudioChannel Channels { get { throw null; } set { } }
        public string Encoding { get { throw null; } set { } }
        public int Length { get { throw null; } set { } }
        public string MediaSubscriptionId { get { throw null; } set { } }
        public int SampleRate { get { throw null; } set { } }
    }
    public partial class AzureOpenAIDialog : Azure.Communication.CallAutomation.BaseDialog
    {
        public AzureOpenAIDialog(System.Collections.Generic.IDictionary<string, object> context) : base (default(System.Collections.Generic.IDictionary<string, object>)) { }
    }
    public partial class AzureOpenAIDialogUpdate : Azure.Communication.CallAutomation.DialogUpdateBase
    {
        public AzureOpenAIDialogUpdate(System.Collections.Generic.IDictionary<string, object> context) { }
    }
    public abstract partial class BaseDialog
    {
        protected BaseDialog(System.Collections.Generic.IDictionary<string, object> context) { }
        public System.Collections.Generic.IDictionary<string, object> Context { get { throw null; } set { } }
    }
    public partial class CallAutomationClient
    {
        protected CallAutomationClient() { }
        public CallAutomationClient(string connectionString) { }
        public CallAutomationClient(string connectionString, Azure.Communication.CallAutomation.CallAutomationClientOptions options) { }
        public CallAutomationClient(System.Uri endpoint, Azure.Core.TokenCredential credential, Azure.Communication.CallAutomation.CallAutomationClientOptions options = null) { }
        public CallAutomationClient(System.Uri pmaEndpoint, string connectionString, Azure.Communication.CallAutomation.CallAutomationClientOptions options = null) { }
        public CallAutomationClient(System.Uri pmaEndpoint, System.Uri acsEndpoint, Azure.Core.TokenCredential credential, Azure.Communication.CallAutomation.CallAutomationClientOptions options = null) { }
        public Azure.Communication.MicrosoftTeamsAppIdentifier OPSSource { get { throw null; } }
        public Azure.Communication.CommunicationUserIdentifier Source { get { throw null; } }
        public virtual Azure.Response<Azure.Communication.CallAutomation.AnswerCallResult> AnswerCall(Azure.Communication.CallAutomation.AnswerCallOptions options, System.Threading.CancellationToken cancellationToken = default(System.Threading.CancellationToken)) { throw null; }
        public virtual Azure.Response<Azure.Communication.CallAutomation.AnswerCallResult> AnswerCall(string incomingCallContext, System.Uri callbackUri, System.Threading.CancellationToken cancellationToken = default(System.Threading.CancellationToken)) { throw null; }
        public virtual System.Threading.Tasks.Task<Azure.Response<Azure.Communication.CallAutomation.AnswerCallResult>> AnswerCallAsync(Azure.Communication.CallAutomation.AnswerCallOptions options, System.Threading.CancellationToken cancellationToken = default(System.Threading.CancellationToken)) { throw null; }
        public virtual System.Threading.Tasks.Task<Azure.Response<Azure.Communication.CallAutomation.AnswerCallResult>> AnswerCallAsync(string incomingCallContext, System.Uri callbackUri, System.Threading.CancellationToken cancellationToken = default(System.Threading.CancellationToken)) { throw null; }
        public virtual Azure.Response<Azure.Communication.CallAutomation.ConnectCallResult> ConnectCall(Azure.Communication.CallAutomation.CallLocator callLocator, System.Uri callbackUri, System.Threading.CancellationToken cancellationToken = default(System.Threading.CancellationToken)) { throw null; }
        public virtual Azure.Response<Azure.Communication.CallAutomation.ConnectCallResult> ConnectCall(Azure.Communication.CallAutomation.ConnectCallOptions connectCallOptions, System.Threading.CancellationToken cancellationToken = default(System.Threading.CancellationToken)) { throw null; }
        public virtual System.Threading.Tasks.Task<Azure.Response<Azure.Communication.CallAutomation.ConnectCallResult>> ConnectCallAsync(Azure.Communication.CallAutomation.CallLocator callLocator, System.Uri callbackUri, System.Threading.CancellationToken cancellationToken = default(System.Threading.CancellationToken)) { throw null; }
        public virtual System.Threading.Tasks.Task<Azure.Response<Azure.Communication.CallAutomation.ConnectCallResult>> ConnectCallAsync(Azure.Communication.CallAutomation.ConnectCallOptions connectCallOptions, System.Threading.CancellationToken cancellationToken = default(System.Threading.CancellationToken)) { throw null; }
        public virtual Azure.Response<Azure.Communication.CallAutomation.CreateCallResult> CreateCall(Azure.Communication.CallAutomation.CallInvite callInvite, System.Uri callbackUri, System.Threading.CancellationToken cancellationToken = default(System.Threading.CancellationToken)) { throw null; }
        public virtual Azure.Response<Azure.Communication.CallAutomation.CreateCallResult> CreateCall(Azure.Communication.CallAutomation.CreateCallOptions options, System.Threading.CancellationToken cancellationToken = default(System.Threading.CancellationToken)) { throw null; }
        public virtual System.Threading.Tasks.Task<Azure.Response<Azure.Communication.CallAutomation.CreateCallResult>> CreateCallAsync(Azure.Communication.CallAutomation.CallInvite callInvite, System.Uri callbackUri, System.Threading.CancellationToken cancellationToken = default(System.Threading.CancellationToken)) { throw null; }
        public virtual System.Threading.Tasks.Task<Azure.Response<Azure.Communication.CallAutomation.CreateCallResult>> CreateCallAsync(Azure.Communication.CallAutomation.CreateCallOptions options, System.Threading.CancellationToken cancellationToken = default(System.Threading.CancellationToken)) { throw null; }
        public virtual Azure.Response<Azure.Communication.CallAutomation.CreateCallResult> CreateGroupCall(Azure.Communication.CallAutomation.CreateGroupCallOptions options, System.Threading.CancellationToken cancellationToken = default(System.Threading.CancellationToken)) { throw null; }
        public virtual System.Threading.Tasks.Task<Azure.Response<Azure.Communication.CallAutomation.CreateCallResult>> CreateGroupCallAsync(Azure.Communication.CallAutomation.CreateGroupCallOptions options, System.Threading.CancellationToken cancellationToken = default(System.Threading.CancellationToken)) { throw null; }
        public virtual Azure.Communication.CallAutomation.CallConnection GetCallConnection(string callConnectionId) { throw null; }
        public virtual Azure.Communication.CallAutomation.CallRecording GetCallRecording() { throw null; }
        public virtual Azure.Communication.CallAutomation.CallAutomationEventProcessor GetEventProcessor() { throw null; }
        public virtual Azure.Response RedirectCall(Azure.Communication.CallAutomation.RedirectCallOptions options, System.Threading.CancellationToken cancellationToken = default(System.Threading.CancellationToken)) { throw null; }
        public virtual Azure.Response RedirectCall(string incomingCallContext, Azure.Communication.CallAutomation.CallInvite callInvite, System.Threading.CancellationToken cancellationToken = default(System.Threading.CancellationToken)) { throw null; }
        public virtual System.Threading.Tasks.Task<Azure.Response> RedirectCallAsync(Azure.Communication.CallAutomation.RedirectCallOptions options, System.Threading.CancellationToken cancellationToken = default(System.Threading.CancellationToken)) { throw null; }
        public virtual System.Threading.Tasks.Task<Azure.Response> RedirectCallAsync(string incomingCallContext, Azure.Communication.CallAutomation.CallInvite callInvite, System.Threading.CancellationToken cancellationToken = default(System.Threading.CancellationToken)) { throw null; }
        public virtual Azure.Response RejectCall(Azure.Communication.CallAutomation.RejectCallOptions options, System.Threading.CancellationToken cancellationToken = default(System.Threading.CancellationToken)) { throw null; }
        public virtual Azure.Response RejectCall(string incomingCallContext, System.Threading.CancellationToken cancellationToken = default(System.Threading.CancellationToken)) { throw null; }
        public virtual System.Threading.Tasks.Task<Azure.Response> RejectCallAsync(Azure.Communication.CallAutomation.RejectCallOptions options, System.Threading.CancellationToken cancellationToken = default(System.Threading.CancellationToken)) { throw null; }
        public virtual System.Threading.Tasks.Task<Azure.Response> RejectCallAsync(string incomingCallContext, System.Threading.CancellationToken cancellationToken = default(System.Threading.CancellationToken)) { throw null; }
    }
    public partial class CallAutomationClientOptions : Azure.Core.ClientOptions
    {
        public CallAutomationClientOptions(Azure.Communication.CallAutomation.CallAutomationClientOptions.ServiceVersion version = Azure.Communication.CallAutomation.CallAutomationClientOptions.ServiceVersion.V2024_09_01_Preview) { }
        public Azure.Communication.MicrosoftTeamsAppIdentifier OPSSource { get { throw null; } set { } }
        public Azure.Communication.CommunicationUserIdentifier Source { get { throw null; } set { } }
        public enum ServiceVersion
        {
            V2023_03_06 = 1,
            V2023_06_15_Preview = 2,
            V2023_10_15 = 3,
            V2023_10_03_Preview = 4,
            V2024_09_01_Preview = 5,
        }
    }
    public abstract partial class CallAutomationEventBase
    {
        protected CallAutomationEventBase() { }
        public string CallConnectionId { get { throw null; } }
        public string CorrelationId { get { throw null; } }
        public string? OperationContext { get { throw null; } }
        public Azure.Communication.CallAutomation.ResultInformation? ResultInformation { get { throw null; } }
        public string ServerCallId { get { throw null; } }
    }
    public static partial class CallAutomationEventParser
    {
        public static Azure.Communication.CallAutomation.CallAutomationEventBase Parse(Azure.Messaging.CloudEvent cloudEvent) { throw null; }
        public static Azure.Communication.CallAutomation.CallAutomationEventBase Parse(System.BinaryData json) { throw null; }
        public static Azure.Communication.CallAutomation.CallAutomationEventBase Parse(string eventData, string eventType) { throw null; }
        public static Azure.Communication.CallAutomation.CallAutomationEventBase[] ParseMany(Azure.Messaging.CloudEvent[] cloudEvents) { throw null; }
        public static Azure.Communication.CallAutomation.CallAutomationEventBase[] ParseMany(System.BinaryData json) { throw null; }
    }
    public partial class CallAutomationEventProcessor
    {
        internal CallAutomationEventProcessor() { }
        public void AttachOngoingEventProcessor<TEvent>(string callConnectionId, System.Action<TEvent> eventProcessor) where TEvent : Azure.Communication.CallAutomation.CallAutomationEventBase { }
        public void DetachOngoingEventProcessor<TEvent>(string callConnectionId) where TEvent : Azure.Communication.CallAutomation.CallAutomationEventBase { }
        public void ProcessEvents(System.Collections.Generic.IEnumerable<Azure.Communication.CallAutomation.CallAutomationEventBase> events) { }
        public void ProcessEvents(System.Collections.Generic.IEnumerable<Azure.Messaging.CloudEvent> events) { }
        public Azure.Communication.CallAutomation.CallAutomationEventBase WaitForEventProcessor(System.Func<Azure.Communication.CallAutomation.CallAutomationEventBase, bool> predicate, System.Threading.CancellationToken cancellationToken = default(System.Threading.CancellationToken)) { throw null; }
        public System.Threading.Tasks.Task<Azure.Communication.CallAutomation.CallAutomationEventBase> WaitForEventProcessorAsync(System.Func<Azure.Communication.CallAutomation.CallAutomationEventBase, bool> predicate, System.Threading.CancellationToken cancellationToken = default(System.Threading.CancellationToken)) { throw null; }
        public System.Threading.Tasks.Task<TEvent> WaitForEventProcessorAsync<TEvent>(string connectionId = null, string operationContext = null, System.Threading.CancellationToken cancellationToken = default(System.Threading.CancellationToken)) where TEvent : Azure.Communication.CallAutomation.CallAutomationEventBase { throw null; }
        public TEvent WaitForEventProcessor<TEvent>(string connectionId = null, string operationContext = null, System.Threading.CancellationToken cancellationToken = default(System.Threading.CancellationToken)) where TEvent : Azure.Communication.CallAutomation.CallAutomationEventBase { throw null; }
    }
    public static partial class CallAutomationModelFactory
    {
        public static Azure.Communication.CallAutomation.AddParticipantFailed AddParticipantFailed(string callConnectionId = null, string serverCallId = null, string correlationId = null, string operationContext = null, Azure.Communication.CallAutomation.ResultInformation resultInformation = null, Azure.Communication.CommunicationIdentifier participant = null) { throw null; }
        public static Azure.Communication.CallAutomation.AddParticipantResult AddParticipantsResult(Azure.Communication.CallAutomation.CallParticipant participant = null, string operationContext = null, string invitationId = null) { throw null; }
        public static Azure.Communication.CallAutomation.AddParticipantSucceeded AddParticipantSucceeded(string callConnectionId = null, string serverCallId = null, string correlationId = null, string operationContext = null, Azure.Communication.CallAutomation.ResultInformation resultInformation = null, Azure.Communication.CommunicationIdentifier participant = null) { throw null; }
        public static Azure.Communication.CallAutomation.AnswerCallResult AnswerCallResult(Azure.Communication.CallAutomation.CallConnection callConnection = null, Azure.Communication.CallAutomation.CallConnectionProperties callConnectionProperties = null) { throw null; }
        public static Azure.Communication.CallAutomation.AnswerFailed AnswerFailed(string callConnectionId = null, string serverCallId = null, string correlationId = null, Azure.Communication.CallAutomation.ResultInformation resultInformation = null, string operationContext = null) { throw null; }
        public static Azure.Communication.CallAutomation.CallConnected CallConnected(string callConnectionId = null, string serverCallId = null, string correlationId = null, string operationContext = null, Azure.Communication.CallAutomation.ResultInformation resultInformation = null) { throw null; }
        public static Azure.Communication.CallAutomation.CallConnectionProperties CallConnectionProperties(string callConnectionId = null, string serverCallId = null, System.Collections.Generic.IEnumerable<Azure.Communication.CommunicationIdentifier> targets = null, Azure.Communication.CallAutomation.CallConnectionState callConnectionState = default(Azure.Communication.CallAutomation.CallConnectionState), System.Uri callbackUri = null, Azure.Communication.CommunicationIdentifier sourceIdentity = null, Azure.Communication.PhoneNumberIdentifier sourceCallerIdNumber = null, string sourceDisplayName = null, Azure.Communication.CommunicationUserIdentifier answeredBy = null, Azure.Communication.CallAutomation.MediaStreamingSubscription mediaStreamingSubscription = null, Azure.Communication.CallAutomation.TranscriptionSubscription transcriptionSubscription = null, Azure.Communication.PhoneNumberIdentifier answeredFor = null) { throw null; }
        public static Azure.Communication.CallAutomation.CallDisconnected CallDisconnected(string callConnectionId = null, string serverCallId = null, string correlationId = null, string operationContext = null, Azure.Communication.CallAutomation.ResultInformation resultInformation = null) { throw null; }
        public static Azure.Communication.CallAutomation.CallParticipant CallParticipant(Azure.Communication.CommunicationIdentifier identifier = null, bool isMuted = false, bool isOnHold = false) { throw null; }
        public static Azure.Communication.CallAutomation.CallTransferAccepted CallTransferAccepted(string callConnectionId = null, string serverCallId = null, string correlationId = null, string operationContext = null, Azure.Communication.CallAutomation.ResultInformation resultInformation = null, Azure.Communication.CommunicationIdentifier transferee = null, Azure.Communication.CommunicationIdentifier transferTarget = null) { throw null; }
        public static Azure.Communication.CallAutomation.CallTransferFailed CallTransferFailed(string callConnectionId = null, string serverCallId = null, string correlationId = null, string operationContext = null, Azure.Communication.CallAutomation.ResultInformation resultInformation = null) { throw null; }
        public static Azure.Communication.CallAutomation.CancelAddParticipantFailed CancelAddParticipantFailed(string callConnectionId = null, string serverCallId = null, string correlationId = null, string invitationId = null, Azure.Communication.CallAutomation.ResultInformation resultInformation = null, string operationContext = null) { throw null; }
        public static Azure.Communication.CallAutomation.CancelAddParticipantOperationResult CancelAddParticipantResult(string invitationId = null, string operationContext = null) { throw null; }
        public static Azure.Communication.CallAutomation.CancelAddParticipantSucceeded CancelAddParticipantSucceeded(string callConnectionId = null, string serverCallId = null, string correlationId = null, string invitationId = null, string operationContext = null, Azure.Communication.CallAutomation.ResultInformation resultInformation = null) { throw null; }
        public static Azure.Communication.CallAutomation.ChoiceResult ChoiceResult(string label = null, string recognizedPhrase = null) { throw null; }
        public static Azure.Communication.CallAutomation.ContinuousDtmfRecognitionStopped ContinuousDtmfRecognitionStopped(string callConnectionId = null, string serverCallId = null, string correlationId = null, string operationContext = null, Azure.Communication.CallAutomation.ResultInformation resultInformation = null) { throw null; }
        public static Azure.Communication.CallAutomation.ContinuousDtmfRecognitionToneFailed ContinuousDtmfRecognitionToneFailed(string callConnectionId = null, string serverCallId = null, string correlationId = null, Azure.Communication.CallAutomation.ResultInformation resultInformation = null, string operationContext = null) { throw null; }
        public static Azure.Communication.CallAutomation.ContinuousDtmfRecognitionToneReceived ContinuousDtmfRecognitionToneReceived(int? sequenceId = default(int?), Azure.Communication.CallAutomation.DtmfTone? tone = default(Azure.Communication.CallAutomation.DtmfTone?), string callConnectionId = null, string serverCallId = null, string correlationId = null, Azure.Communication.CallAutomation.ResultInformation resultInformation = null, string operationContext = null) { throw null; }
        public static Azure.Communication.CallAutomation.CreateCallFailed CreateCallFailed(string callConnectionId = null, string serverCallId = null, string correlationId = null, Azure.Communication.CallAutomation.ResultInformation resultInformation = null, string operationContext = null) { throw null; }
        public static Azure.Communication.CallAutomation.CreateCallResult CreateCallResult(Azure.Communication.CallAutomation.CallConnection callConnection = null, Azure.Communication.CallAutomation.CallConnectionProperties callConnectionProperties = null) { throw null; }
        public static Azure.Communication.CallAutomation.DtmfResult DtmfResult(System.Collections.Generic.IEnumerable<Azure.Communication.CallAutomation.DtmfTone> tones = null) { throw null; }
        public static Azure.Communication.CallAutomation.HoldFailed HoldFailed(string callConnectionId = null, string serverCallId = null, string correlationId = null, string operationContext = null, Azure.Communication.CallAutomation.ResultInformation resultInformation = null) { throw null; }
        public static Azure.Communication.CallAutomation.MediaStreamingFailed MediaStreamingFailed(Azure.Communication.CallAutomation.MediaStreamingUpdate mediaStreamingUpdate = null, string callConnectionId = null, string serverCallId = null, string correlationId = null, string operationContext = null, Azure.Communication.CallAutomation.ResultInformation resultInformation = null) { throw null; }
        public static Azure.Communication.CallAutomation.MediaStreamingStarted MediaStreamingStarted(Azure.Communication.CallAutomation.MediaStreamingUpdate mediaStreamingUpdate = null, string callConnectionId = null, string serverCallId = null, string correlationId = null, string operationContext = null, Azure.Communication.CallAutomation.ResultInformation resultInformation = null) { throw null; }
        public static Azure.Communication.CallAutomation.MediaStreamingStopped MediaStreamingStopped(Azure.Communication.CallAutomation.MediaStreamingUpdate mediaStreamingUpdate = null, string callConnectionId = null, string serverCallId = null, string correlationId = null, string operationContext = null, Azure.Communication.CallAutomation.ResultInformation resultInformation = null) { throw null; }
        public static Azure.Communication.CallAutomation.MediaStreamingUpdate MediaStreamingUpdate(string contentType = null, Azure.Communication.CallAutomation.MediaStreamingStatus? mediaStreamingStatus = default(Azure.Communication.CallAutomation.MediaStreamingStatus?), Azure.Communication.CallAutomation.MediaStreamingStatusDetails? mediaStreamingStatusDetails = default(Azure.Communication.CallAutomation.MediaStreamingStatusDetails?)) { throw null; }
        public static Azure.Communication.CallAutomation.MuteParticipantResult MuteParticipantResult(string operationContext = null) { throw null; }
        public static Azure.Communication.CallAutomation.ParticipantsUpdated ParticipantsUpdated(string callConnectionId = null, string serverCallId = null, string correlationId = null, System.Collections.Generic.IEnumerable<Azure.Communication.CallAutomation.CallParticipant> participants = null, int sequenceNumber = 0, Azure.Communication.CallAutomation.ResultInformation resultInformation = null) { throw null; }
        public static Azure.Communication.CallAutomation.PlayCanceled PlayCanceled(string callConnectionId = null, string serverCallId = null, string correlationId = null, string operationContext = null, Azure.Communication.CallAutomation.ResultInformation resultInformation = null) { throw null; }
        public static Azure.Communication.CallAutomation.PlayCompleted PlayCompleted(string callConnectionId = null, string serverCallId = null, string correlationId = null, string operationContext = null, Azure.Communication.CallAutomation.ResultInformation resultInformation = null) { throw null; }
        public static Azure.Communication.CallAutomation.PlayFailed PlayFailed(string callConnectionId = null, string serverCallId = null, string correlationId = null, string operationContext = null, Azure.Communication.CallAutomation.ResultInformation resultInformation = null, int? failedPlaySourceIndex = default(int?)) { throw null; }
        public static Azure.Communication.CallAutomation.RecognizeCanceled RecognizeCanceled(string callConnectionId = null, string serverCallId = null, string correlationId = null, string operationContext = null, Azure.Communication.CallAutomation.ResultInformation resultInformation = null) { throw null; }
        public static Azure.Communication.CallAutomation.RecognizeCompleted RecognizeCompleted(string callConnectionId = null, string serverCallId = null, string correlationId = null, string operationContext = null, Azure.Communication.CallAutomation.ResultInformation resultInformation = null, Azure.Communication.CallAutomation.CallMediaRecognitionType recognitionType = default(Azure.Communication.CallAutomation.CallMediaRecognitionType), Azure.Communication.CallAutomation.RecognizeResult recognizeResult = null) { throw null; }
        public static Azure.Communication.CallAutomation.RecognizeFailed RecognizeFailed(string callConnectionId = null, string serverCallId = null, string correlationId = null, string operationContext = null, Azure.Communication.CallAutomation.ResultInformation resultInformation = null, int? failedPlaySourceIndex = default(int?)) { throw null; }
        public static Azure.Communication.CallAutomation.RecordingStateChanged RecordingStateChanged(string callConnectionId = null, string serverCallId = null, string correlationId = null, string recordingId = null, Azure.Communication.CallAutomation.RecordingState state = default(Azure.Communication.CallAutomation.RecordingState), System.DateTimeOffset? startDateTime = default(System.DateTimeOffset?), Azure.Communication.CallAutomation.RecordingKind? recordingKind = default(Azure.Communication.CallAutomation.RecordingKind?), Azure.Communication.CallAutomation.ResultInformation resultInformation = null) { throw null; }
        public static Azure.Communication.CallAutomation.RecordingStateResult RecordingStateResult(string recordingId = null, Azure.Communication.CallAutomation.RecordingState? recordingState = default(Azure.Communication.CallAutomation.RecordingState?), Azure.Communication.CallAutomation.RecordingKind? recordingKind = default(Azure.Communication.CallAutomation.RecordingKind?)) { throw null; }
        public static Azure.Communication.CallAutomation.RemoveParticipantFailed RemoveParticipantFailed(string callConnectionId = null, string serverCallId = null, string correlationId = null, string operationContext = null, Azure.Communication.CallAutomation.ResultInformation resultInformation = null, Azure.Communication.CommunicationIdentifier participant = null) { throw null; }
        public static Azure.Communication.CallAutomation.RemoveParticipantResult RemoveParticipantResult(string operationContext = null) { throw null; }
        public static Azure.Communication.CallAutomation.RemoveParticipantSucceeded RemoveParticipantSucceeded(string callConnectionId = null, string serverCallId = null, string correlationId = null, string operationContext = null, Azure.Communication.CallAutomation.ResultInformation resultInformation = null, Azure.Communication.CommunicationIdentifier participant = null) { throw null; }
        public static Azure.Communication.CallAutomation.ResultInformation ResultInformation(int? code = default(int?), int? subCode = default(int?), string message = null) { throw null; }
        public static Azure.Communication.CallAutomation.SendDtmfTonesCompleted SendDtmfTonesCompleted(string callConnectionId = null, string serverCallId = null, string correlationId = null, string operationContext = null, Azure.Communication.CallAutomation.ResultInformation resultInformation = null) { throw null; }
        public static Azure.Communication.CallAutomation.SendDtmfTonesFailed SendDtmfTonesFailed(string callConnectionId = null, string serverCallId = null, string correlationId = null, string operationContext = null, Azure.Communication.CallAutomation.ResultInformation resultInformation = null) { throw null; }
        public static Azure.Communication.CallAutomation.SendDtmfTonesResult SendDtmfTonesResult(string operationContext = null) { throw null; }
        public static Azure.Communication.CallAutomation.SpeechResult SpeechResult(string speech = null) { throw null; }
        public static Azure.Communication.CallAutomation.TranscriptionFailed TranscriptionFailed(Azure.Communication.CallAutomation.TranscriptionUpdate transcriptionUpdate = null, string callConnectionId = null, string serverCallId = null, string correlationId = null, string operationContext = null, Azure.Communication.CallAutomation.ResultInformation resultInformation = null) { throw null; }
        public static Azure.Communication.CallAutomation.TranscriptionStarted TranscriptionStarted(Azure.Communication.CallAutomation.TranscriptionUpdate transcriptionUpdate = null, string callConnectionId = null, string serverCallId = null, string correlationId = null, string operationContext = null, Azure.Communication.CallAutomation.ResultInformation resultInformation = null) { throw null; }
        public static Azure.Communication.CallAutomation.TranscriptionStopped TranscriptionStopped(Azure.Communication.CallAutomation.TranscriptionUpdate transcriptionUpdate = null, string callConnectionId = null, string serverCallId = null, string correlationId = null, string operationContext = null, Azure.Communication.CallAutomation.ResultInformation resultInformation = null) { throw null; }
        public static Azure.Communication.CallAutomation.TranscriptionUpdate TranscriptionUpdate(Azure.Communication.CallAutomation.TranscriptionStatus? transcriptionStatus = default(Azure.Communication.CallAutomation.TranscriptionStatus?), Azure.Communication.CallAutomation.TranscriptionStatusDetails? transcriptionStatusDetails = default(Azure.Communication.CallAutomation.TranscriptionStatusDetails?)) { throw null; }
        public static Azure.Communication.CallAutomation.TranscriptionUpdated TranscriptionUpdated(Azure.Communication.CallAutomation.TranscriptionUpdate transcriptionUpdate = null, string callConnectionId = null, string serverCallId = null, string correlationId = null, string operationContext = null, Azure.Communication.CallAutomation.ResultInformation resultInformation = null) { throw null; }
        public static Azure.Communication.CallAutomation.TransferCallToParticipantResult TransferCallToParticipantResult(string operationContext = null) { throw null; }
        public static Azure.Communication.CallAutomation.UnmuteParticipantResult UnmuteParticipantResult(string operationContext = null) { throw null; }
        public static Azure.Communication.CallAutomation.UserConsent UserConsent(int? recording = default(int?)) { throw null; }
    }
    public partial class CallConnected : Azure.Communication.CallAutomation.CallAutomationEventBase
    {
        internal CallConnected() { }
        public static Azure.Communication.CallAutomation.CallConnected Deserialize(string content) { throw null; }
    }
    public partial class CallConnection
    {
        protected CallConnection() { }
        public virtual string CallConnectionId { get { throw null; } }
        public virtual Azure.Response<Azure.Communication.CallAutomation.AddParticipantResult> AddParticipant(Azure.Communication.CallAutomation.AddParticipantOptions options, System.Threading.CancellationToken cancellationToken = default(System.Threading.CancellationToken)) { throw null; }
        public virtual Azure.Response<Azure.Communication.CallAutomation.AddParticipantResult> AddParticipant(Azure.Communication.CallAutomation.CallInvite participantToAdd, System.Threading.CancellationToken cancellationToken = default(System.Threading.CancellationToken)) { throw null; }
        public virtual System.Threading.Tasks.Task<Azure.Response<Azure.Communication.CallAutomation.AddParticipantResult>> AddParticipantAsync(Azure.Communication.CallAutomation.AddParticipantOptions options, System.Threading.CancellationToken cancellationToken = default(System.Threading.CancellationToken)) { throw null; }
        public virtual System.Threading.Tasks.Task<Azure.Response<Azure.Communication.CallAutomation.AddParticipantResult>> AddParticipantAsync(Azure.Communication.CallAutomation.CallInvite participantToAdd, System.Threading.CancellationToken cancellationToken = default(System.Threading.CancellationToken)) { throw null; }
        public virtual Azure.Response<Azure.Communication.CallAutomation.CancelAddParticipantOperationResult> CancelAddParticipantOperation(Azure.Communication.CallAutomation.CancelAddParticipantOperationOptions options, System.Threading.CancellationToken cancellationToken = default(System.Threading.CancellationToken)) { throw null; }
        public virtual Azure.Response<Azure.Communication.CallAutomation.CancelAddParticipantOperationResult> CancelAddParticipantOperation(string invitationId, System.Threading.CancellationToken cancellationToken = default(System.Threading.CancellationToken)) { throw null; }
        public virtual System.Threading.Tasks.Task<Azure.Response<Azure.Communication.CallAutomation.CancelAddParticipantOperationResult>> CancelAddParticipantOperationAsync(Azure.Communication.CallAutomation.CancelAddParticipantOperationOptions options, System.Threading.CancellationToken cancellationToken = default(System.Threading.CancellationToken)) { throw null; }
        public virtual System.Threading.Tasks.Task<Azure.Response<Azure.Communication.CallAutomation.CancelAddParticipantOperationResult>> CancelAddParticipantOperationAsync(string invitationId, System.Threading.CancellationToken cancellationToken = default(System.Threading.CancellationToken)) { throw null; }
        public virtual Azure.Response<Azure.Communication.CallAutomation.CallConnectionProperties> GetCallConnectionProperties(System.Threading.CancellationToken cancellationToken = default(System.Threading.CancellationToken)) { throw null; }
        public virtual System.Threading.Tasks.Task<Azure.Response<Azure.Communication.CallAutomation.CallConnectionProperties>> GetCallConnectionPropertiesAsync(System.Threading.CancellationToken cancellationToken = default(System.Threading.CancellationToken)) { throw null; }
        public virtual Azure.Communication.CallAutomation.CallDialog GetCallDialog() { throw null; }
        public virtual Azure.Communication.CallAutomation.CallMedia GetCallMedia() { throw null; }
        public virtual Azure.Response<Azure.Communication.CallAutomation.CallParticipant> GetParticipant(Azure.Communication.CommunicationIdentifier participantIdentifier, System.Threading.CancellationToken cancellationToken = default(System.Threading.CancellationToken)) { throw null; }
        public virtual System.Threading.Tasks.Task<Azure.Response<Azure.Communication.CallAutomation.CallParticipant>> GetParticipantAsync(Azure.Communication.CommunicationIdentifier participantIdentifier, System.Threading.CancellationToken cancellationToken = default(System.Threading.CancellationToken)) { throw null; }
        public virtual Azure.Response<System.Collections.Generic.IReadOnlyList<Azure.Communication.CallAutomation.CallParticipant>> GetParticipants(System.Threading.CancellationToken cancellationToken = default(System.Threading.CancellationToken)) { throw null; }
        public virtual System.Threading.Tasks.Task<Azure.Response<System.Collections.Generic.IReadOnlyList<Azure.Communication.CallAutomation.CallParticipant>>> GetParticipantsAsync(System.Threading.CancellationToken cancellationToken = default(System.Threading.CancellationToken)) { throw null; }
        public virtual Azure.Response HangUp(bool forEveryone, System.Threading.CancellationToken cancellationToken = default(System.Threading.CancellationToken)) { throw null; }
        public virtual System.Threading.Tasks.Task<Azure.Response> HangUpAsync(bool forEveryone, System.Threading.CancellationToken cancellationToken = default(System.Threading.CancellationToken)) { throw null; }
        public virtual Azure.Response<Azure.Communication.CallAutomation.MuteParticipantResult> MuteParticipant(Azure.Communication.CallAutomation.MuteParticipantOptions options, System.Threading.CancellationToken cancellationToken = default(System.Threading.CancellationToken)) { throw null; }
        public virtual Azure.Response<Azure.Communication.CallAutomation.MuteParticipantResult> MuteParticipant(Azure.Communication.CommunicationIdentifier targetParticipant, System.Threading.CancellationToken cancellationToken = default(System.Threading.CancellationToken)) { throw null; }
        public virtual System.Threading.Tasks.Task<Azure.Response<Azure.Communication.CallAutomation.MuteParticipantResult>> MuteParticipantAsync(Azure.Communication.CallAutomation.MuteParticipantOptions options, System.Threading.CancellationToken cancellationToken = default(System.Threading.CancellationToken)) { throw null; }
        public virtual System.Threading.Tasks.Task<Azure.Response<Azure.Communication.CallAutomation.MuteParticipantResult>> MuteParticipantAsync(Azure.Communication.CommunicationIdentifier targetParticipant, System.Threading.CancellationToken cancellationToken = default(System.Threading.CancellationToken)) { throw null; }
        public virtual Azure.Response<Azure.Communication.CallAutomation.RemoveParticipantResult> RemoveParticipant(Azure.Communication.CallAutomation.RemoveParticipantOptions options, System.Threading.CancellationToken cancellationToken = default(System.Threading.CancellationToken)) { throw null; }
        public virtual Azure.Response<Azure.Communication.CallAutomation.RemoveParticipantResult> RemoveParticipant(Azure.Communication.CommunicationIdentifier participantToRemove, string operationContext = null, System.Threading.CancellationToken cancellationToken = default(System.Threading.CancellationToken)) { throw null; }
        public virtual System.Threading.Tasks.Task<Azure.Response<Azure.Communication.CallAutomation.RemoveParticipantResult>> RemoveParticipantAsync(Azure.Communication.CallAutomation.RemoveParticipantOptions options, System.Threading.CancellationToken cancellationToken = default(System.Threading.CancellationToken)) { throw null; }
        public virtual System.Threading.Tasks.Task<Azure.Response<Azure.Communication.CallAutomation.RemoveParticipantResult>> RemoveParticipantAsync(Azure.Communication.CommunicationIdentifier participantToRemove, string operationContext = null, System.Threading.CancellationToken cancellationToken = default(System.Threading.CancellationToken)) { throw null; }
        public virtual Azure.Response<Azure.Communication.CallAutomation.TransferCallToParticipantResult> TransferCallToParticipant(Azure.Communication.CallAutomation.TransferToParticipantOptions options, System.Threading.CancellationToken cancellationToken = default(System.Threading.CancellationToken)) { throw null; }
        public virtual Azure.Response<Azure.Communication.CallAutomation.TransferCallToParticipantResult> TransferCallToParticipant(Azure.Communication.CommunicationIdentifier targetParticipant, System.Threading.CancellationToken cancellationToken = default(System.Threading.CancellationToken)) { throw null; }
        public virtual System.Threading.Tasks.Task<Azure.Response<Azure.Communication.CallAutomation.TransferCallToParticipantResult>> TransferCallToParticipantAsync(Azure.Communication.CallAutomation.TransferToParticipantOptions options, System.Threading.CancellationToken cancellationToken = default(System.Threading.CancellationToken)) { throw null; }
        public virtual System.Threading.Tasks.Task<Azure.Response<Azure.Communication.CallAutomation.TransferCallToParticipantResult>> TransferCallToParticipantAsync(Azure.Communication.CommunicationIdentifier targetParticipant, System.Threading.CancellationToken cancellationToken = default(System.Threading.CancellationToken)) { throw null; }
        public virtual Azure.Response<Azure.Communication.CallAutomation.UnmuteParticipantResult> UnmuteParticipant(Azure.Communication.CallAutomation.UnmuteParticipantOptions options, System.Threading.CancellationToken cancellationToken = default(System.Threading.CancellationToken)) { throw null; }
        public virtual Azure.Response<Azure.Communication.CallAutomation.UnmuteParticipantResult> UnmuteParticipant(Azure.Communication.CommunicationIdentifier targetParticipant, System.Threading.CancellationToken cancellationToken = default(System.Threading.CancellationToken)) { throw null; }
        public virtual System.Threading.Tasks.Task<Azure.Response<Azure.Communication.CallAutomation.UnmuteParticipantResult>> UnmuteParticipantAsync(Azure.Communication.CallAutomation.UnmuteParticipantOptions options, System.Threading.CancellationToken cancellationToken = default(System.Threading.CancellationToken)) { throw null; }
        public virtual System.Threading.Tasks.Task<Azure.Response<Azure.Communication.CallAutomation.UnmuteParticipantResult>> UnmuteParticipantAsync(Azure.Communication.CommunicationIdentifier targetParticipant, System.Threading.CancellationToken cancellationToken = default(System.Threading.CancellationToken)) { throw null; }
    }
    public partial class CallConnectionProperties
    {
        internal CallConnectionProperties() { }
        public Azure.Communication.CommunicationUserIdentifier AnsweredBy { get { throw null; } }
        public Azure.Communication.PhoneNumberIdentifier AnsweredFor { get { throw null; } }
        public System.Uri CallbackUri { get { throw null; } }
        public string CallConnectionId { get { throw null; } }
        public Azure.Communication.CallAutomation.CallConnectionState CallConnectionState { get { throw null; } }
        public string CorrelationId { get { throw null; } }
        public Azure.Communication.CallAutomation.MediaStreamingSubscription MediaStreamingSubscription { get { throw null; } }
        public string ServerCallId { get { throw null; } }
        public Azure.Communication.CommunicationIdentifier Source { get { throw null; } }
        public Azure.Communication.PhoneNumberIdentifier SourceCallerIdNumber { get { throw null; } }
        public string SourceDisplayName { get { throw null; } }
        public System.Collections.Generic.IReadOnlyList<Azure.Communication.CommunicationIdentifier> Targets { get { throw null; } }
        public Azure.Communication.CallAutomation.TranscriptionSubscription TranscriptionSubscription { get { throw null; } }
    }
    [System.Runtime.InteropServices.StructLayoutAttribute(System.Runtime.InteropServices.LayoutKind.Sequential)]
    public readonly partial struct CallConnectionState : System.IEquatable<Azure.Communication.CallAutomation.CallConnectionState>
    {
        private readonly object _dummy;
        private readonly int _dummyPrimitive;
        public CallConnectionState(string value) { throw null; }
        public static Azure.Communication.CallAutomation.CallConnectionState Connected { get { throw null; } }
        public static Azure.Communication.CallAutomation.CallConnectionState Connecting { get { throw null; } }
        public static Azure.Communication.CallAutomation.CallConnectionState Disconnected { get { throw null; } }
        public static Azure.Communication.CallAutomation.CallConnectionState Disconnecting { get { throw null; } }
        public static Azure.Communication.CallAutomation.CallConnectionState TransferAccepted { get { throw null; } }
        public static Azure.Communication.CallAutomation.CallConnectionState Transferring { get { throw null; } }
        public static Azure.Communication.CallAutomation.CallConnectionState Unknown { get { throw null; } }
        public bool Equals(Azure.Communication.CallAutomation.CallConnectionState other) { throw null; }
        [System.ComponentModel.EditorBrowsableAttribute(System.ComponentModel.EditorBrowsableState.Never)]
        public override bool Equals(object obj) { throw null; }
        [System.ComponentModel.EditorBrowsableAttribute(System.ComponentModel.EditorBrowsableState.Never)]
        public override int GetHashCode() { throw null; }
        public static bool operator ==(Azure.Communication.CallAutomation.CallConnectionState left, Azure.Communication.CallAutomation.CallConnectionState right) { throw null; }
        public static implicit operator Azure.Communication.CallAutomation.CallConnectionState (string value) { throw null; }
        public static bool operator !=(Azure.Communication.CallAutomation.CallConnectionState left, Azure.Communication.CallAutomation.CallConnectionState right) { throw null; }
        public override string ToString() { throw null; }
    }
    public partial class CallDialog
    {
        protected CallDialog() { }
        public virtual string CallConnectionId { get { throw null; } }
        public virtual Azure.Response<Azure.Communication.CallAutomation.DialogResult> StartDialog(Azure.Communication.CallAutomation.StartDialogOptions startDialog, System.Threading.CancellationToken cancellationToken = default(System.Threading.CancellationToken)) { throw null; }
        public virtual System.Threading.Tasks.Task<Azure.Response<Azure.Communication.CallAutomation.DialogResult>> StartDialogAsync(Azure.Communication.CallAutomation.StartDialogOptions startDialogOptions, System.Threading.CancellationToken cancellationToken = default(System.Threading.CancellationToken)) { throw null; }
        public virtual Azure.Response<Azure.Communication.CallAutomation.DialogResult> StopDialog(string dialogId, System.Uri operationCallbackUri = null, System.Threading.CancellationToken cancellationToken = default(System.Threading.CancellationToken)) { throw null; }
        public virtual System.Threading.Tasks.Task<Azure.Response<Azure.Communication.CallAutomation.DialogResult>> StopDialogAsync(string dialogId, System.Uri operationCallbackUri = null, System.Threading.CancellationToken cancellationToken = default(System.Threading.CancellationToken)) { throw null; }
        public virtual Azure.Response UpdateDialog(Azure.Communication.CallAutomation.UpdateDialogOptions updateDialogOptions, System.Threading.CancellationToken cancellationToken = default(System.Threading.CancellationToken)) { throw null; }
        public virtual System.Threading.Tasks.Task<Azure.Response> UpdateDialogAsync(Azure.Communication.CallAutomation.UpdateDialogOptions updateDialogOptions, System.Threading.CancellationToken cancellationToken = default(System.Threading.CancellationToken)) { throw null; }
    }
    public partial class CallDisconnected : Azure.Communication.CallAutomation.CallAutomationEventBase
    {
        internal CallDisconnected() { }
        public static Azure.Communication.CallAutomation.CallDisconnected Deserialize(string content) { throw null; }
    }
    public partial class CallIntelligenceOptions
    {
        public CallIntelligenceOptions() { }
        public System.Uri CognitiveServicesEndpoint { get { throw null; } set { } }
    }
    public partial class CallInvite
    {
        public CallInvite(Azure.Communication.CommunicationUserIdentifier targetIdentity) { }
        public CallInvite(Azure.Communication.MicrosoftTeamsAppIdentifier targetIdentity) { }
        public CallInvite(Azure.Communication.MicrosoftTeamsUserIdentifier targetIdentity) { }
        public CallInvite(Azure.Communication.PhoneNumberIdentifier targetPhoneNumberIdentity, Azure.Communication.PhoneNumberIdentifier callerIdNumber) { }
        public Azure.Communication.CallAutomation.CustomCallingContext CustomCallingContext { get { throw null; } }
        public Azure.Communication.PhoneNumberIdentifier SourceCallerIdNumber { get { throw null; } set { } }
        public string SourceDisplayName { get { throw null; } set { } }
        public Azure.Communication.CommunicationIdentifier Target { get { throw null; } }
    }
    public abstract partial class CallLocator : System.IEquatable<Azure.Communication.CallAutomation.CallLocator>
    {
        protected CallLocator() { }
        public string Id { get { throw null; } }
        public abstract bool Equals(Azure.Communication.CallAutomation.CallLocator other);
        [System.ComponentModel.EditorBrowsableAttribute(System.ComponentModel.EditorBrowsableState.Never)]
        public override bool Equals(object obj) { throw null; }
    }
    public partial class CallMedia
    {
        protected CallMedia() { }
        public virtual string CallConnectionId { get { throw null; } }
        public virtual Azure.Response<Azure.Communication.CallAutomation.CancelAllMediaOperationsResult> CancelAllMediaOperations(System.Threading.CancellationToken cancellationToken = default(System.Threading.CancellationToken)) { throw null; }
        public virtual System.Threading.Tasks.Task<Azure.Response<Azure.Communication.CallAutomation.CancelAllMediaOperationsResult>> CancelAllMediaOperationsAsync(System.Threading.CancellationToken cancellationToken = default(System.Threading.CancellationToken)) { throw null; }
        public virtual Azure.Response Hold(Azure.Communication.CallAutomation.HoldOptions options, System.Threading.CancellationToken cancellationToken = default(System.Threading.CancellationToken)) { throw null; }
        public virtual Azure.Response Hold(Azure.Communication.CommunicationIdentifier targetParticipant, Azure.Communication.CallAutomation.PlaySource playSource, System.Threading.CancellationToken cancellationToken = default(System.Threading.CancellationToken)) { throw null; }
        public virtual Azure.Response Hold(Azure.Communication.CommunicationIdentifier targetParticipant, System.Threading.CancellationToken cancellationToken = default(System.Threading.CancellationToken)) { throw null; }
        public virtual System.Threading.Tasks.Task<Azure.Response> HoldAsync(Azure.Communication.CallAutomation.HoldOptions options, System.Threading.CancellationToken cancellationToken = default(System.Threading.CancellationToken)) { throw null; }
        public virtual System.Threading.Tasks.Task<Azure.Response> HoldAsync(Azure.Communication.CommunicationIdentifier targetParticipant, Azure.Communication.CallAutomation.PlaySource playSource, System.Threading.CancellationToken cancellationToken = default(System.Threading.CancellationToken)) { throw null; }
        public virtual System.Threading.Tasks.Task<Azure.Response> HoldAsync(Azure.Communication.CommunicationIdentifier targetParticipant, System.Threading.CancellationToken cancellationToken = default(System.Threading.CancellationToken)) { throw null; }
        public virtual Azure.Response<Azure.Communication.CallAutomation.PlayResult> Play(Azure.Communication.CallAutomation.PlayOptions options, System.Threading.CancellationToken cancellationToken = default(System.Threading.CancellationToken)) { throw null; }
        public virtual Azure.Response<Azure.Communication.CallAutomation.PlayResult> Play(Azure.Communication.CallAutomation.PlaySource playSource, System.Collections.Generic.IEnumerable<Azure.Communication.CommunicationIdentifier> playTo, System.Threading.CancellationToken cancellationToken = default(System.Threading.CancellationToken)) { throw null; }
        public virtual Azure.Response<Azure.Communication.CallAutomation.PlayResult> Play(System.Collections.Generic.IEnumerable<Azure.Communication.CallAutomation.PlaySource> playSources, System.Collections.Generic.IEnumerable<Azure.Communication.CommunicationIdentifier> playTo, System.Threading.CancellationToken cancellationToken = default(System.Threading.CancellationToken)) { throw null; }
        public virtual System.Threading.Tasks.Task<Azure.Response<Azure.Communication.CallAutomation.PlayResult>> PlayAsync(Azure.Communication.CallAutomation.PlayOptions options, System.Threading.CancellationToken cancellationToken = default(System.Threading.CancellationToken)) { throw null; }
        public virtual System.Threading.Tasks.Task<Azure.Response<Azure.Communication.CallAutomation.PlayResult>> PlayAsync(Azure.Communication.CallAutomation.PlaySource playSource, System.Collections.Generic.IEnumerable<Azure.Communication.CommunicationIdentifier> playTo, System.Threading.CancellationToken cancellationToken = default(System.Threading.CancellationToken)) { throw null; }
        public virtual System.Threading.Tasks.Task<Azure.Response<Azure.Communication.CallAutomation.PlayResult>> PlayAsync(System.Collections.Generic.IEnumerable<Azure.Communication.CallAutomation.PlaySource> playSources, System.Collections.Generic.IEnumerable<Azure.Communication.CommunicationIdentifier> playTo, System.Threading.CancellationToken cancellationToken = default(System.Threading.CancellationToken)) { throw null; }
        public virtual Azure.Response<Azure.Communication.CallAutomation.PlayResult> PlayToAll(Azure.Communication.CallAutomation.PlaySource playSource, System.Threading.CancellationToken cancellationToken = default(System.Threading.CancellationToken)) { throw null; }
        public virtual Azure.Response<Azure.Communication.CallAutomation.PlayResult> PlayToAll(Azure.Communication.CallAutomation.PlayToAllOptions options, System.Threading.CancellationToken cancellationToken = default(System.Threading.CancellationToken)) { throw null; }
        public virtual Azure.Response<Azure.Communication.CallAutomation.PlayResult> PlayToAll(System.Collections.Generic.IEnumerable<Azure.Communication.CallAutomation.PlaySource> playSources, System.Threading.CancellationToken cancellationToken = default(System.Threading.CancellationToken)) { throw null; }
        public virtual System.Threading.Tasks.Task<Azure.Response<Azure.Communication.CallAutomation.PlayResult>> PlayToAllAsync(Azure.Communication.CallAutomation.PlaySource playSource, System.Threading.CancellationToken cancellationToken = default(System.Threading.CancellationToken)) { throw null; }
        public virtual System.Threading.Tasks.Task<Azure.Response<Azure.Communication.CallAutomation.PlayResult>> PlayToAllAsync(Azure.Communication.CallAutomation.PlayToAllOptions options, System.Threading.CancellationToken cancellationToken = default(System.Threading.CancellationToken)) { throw null; }
        public virtual System.Threading.Tasks.Task<Azure.Response<Azure.Communication.CallAutomation.PlayResult>> PlayToAllAsync(System.Collections.Generic.IEnumerable<Azure.Communication.CallAutomation.PlaySource> playSources, System.Threading.CancellationToken cancellationToken = default(System.Threading.CancellationToken)) { throw null; }
        public virtual Azure.Response<Azure.Communication.CallAutomation.SendDtmfTonesResult> SendDtmfTones(Azure.Communication.CallAutomation.SendDtmfTonesOptions options, System.Threading.CancellationToken cancellationToken = default(System.Threading.CancellationToken)) { throw null; }
        public virtual Azure.Response<Azure.Communication.CallAutomation.SendDtmfTonesResult> SendDtmfTones(System.Collections.Generic.IEnumerable<Azure.Communication.CallAutomation.DtmfTone> tones, Azure.Communication.CommunicationIdentifier targetParticipant, System.Threading.CancellationToken cancellationToken = default(System.Threading.CancellationToken)) { throw null; }
        public virtual System.Threading.Tasks.Task<Azure.Response<Azure.Communication.CallAutomation.SendDtmfTonesResult>> SendDtmfTonesAsync(Azure.Communication.CallAutomation.SendDtmfTonesOptions options, System.Threading.CancellationToken cancellationToken = default(System.Threading.CancellationToken)) { throw null; }
        public virtual System.Threading.Tasks.Task<Azure.Response<Azure.Communication.CallAutomation.SendDtmfTonesResult>> SendDtmfTonesAsync(System.Collections.Generic.IEnumerable<Azure.Communication.CallAutomation.DtmfTone> tones, Azure.Communication.CommunicationIdentifier targetParticipant, System.Threading.CancellationToken cancellationToken = default(System.Threading.CancellationToken)) { throw null; }
        public virtual Azure.Response StartContinuousDtmfRecognition(Azure.Communication.CallAutomation.ContinuousDtmfRecognitionOptions options, System.Threading.CancellationToken cancellationToken = default(System.Threading.CancellationToken)) { throw null; }
        public virtual Azure.Response StartContinuousDtmfRecognition(Azure.Communication.CommunicationIdentifier targetParticipant, System.Threading.CancellationToken cancellationToken = default(System.Threading.CancellationToken)) { throw null; }
        public virtual System.Threading.Tasks.Task<Azure.Response> StartContinuousDtmfRecognitionAsync(Azure.Communication.CallAutomation.ContinuousDtmfRecognitionOptions options, System.Threading.CancellationToken cancellationToken = default(System.Threading.CancellationToken)) { throw null; }
        public virtual System.Threading.Tasks.Task<Azure.Response> StartContinuousDtmfRecognitionAsync(Azure.Communication.CommunicationIdentifier targetParticipant, System.Threading.CancellationToken cancellationToken = default(System.Threading.CancellationToken)) { throw null; }
        public virtual Azure.Response StartMediaStreaming(Azure.Communication.CallAutomation.StartMediaStreamingOptions options = null, System.Threading.CancellationToken cancellationToken = default(System.Threading.CancellationToken)) { throw null; }
        public virtual System.Threading.Tasks.Task<Azure.Response> StartMediaStreamingAsync(Azure.Communication.CallAutomation.StartMediaStreamingOptions options = null, System.Threading.CancellationToken cancellationToken = default(System.Threading.CancellationToken)) { throw null; }
        public virtual Azure.Response<Azure.Communication.CallAutomation.StartRecognizingCallMediaResult> StartRecognizing(Azure.Communication.CallAutomation.CallMediaRecognizeOptions options, System.Threading.CancellationToken cancellationToken = default(System.Threading.CancellationToken)) { throw null; }
        public virtual System.Threading.Tasks.Task<Azure.Response<Azure.Communication.CallAutomation.StartRecognizingCallMediaResult>> StartRecognizingAsync(Azure.Communication.CallAutomation.CallMediaRecognizeOptions options, System.Threading.CancellationToken cancellationToken = default(System.Threading.CancellationToken)) { throw null; }
        public virtual Azure.Response StartTranscription(Azure.Communication.CallAutomation.StartTranscriptionOptions options = null, System.Threading.CancellationToken cancellationToken = default(System.Threading.CancellationToken)) { throw null; }
        public virtual System.Threading.Tasks.Task<Azure.Response> StartTranscriptionAsync(Azure.Communication.CallAutomation.StartTranscriptionOptions options = null, System.Threading.CancellationToken cancellationToken = default(System.Threading.CancellationToken)) { throw null; }
        public virtual Azure.Response StopContinuousDtmfRecognition(Azure.Communication.CallAutomation.ContinuousDtmfRecognitionOptions options, System.Threading.CancellationToken cancellationToken = default(System.Threading.CancellationToken)) { throw null; }
        public virtual Azure.Response StopContinuousDtmfRecognition(Azure.Communication.CommunicationIdentifier targetParticipant, System.Threading.CancellationToken cancellationToken = default(System.Threading.CancellationToken)) { throw null; }
        public virtual System.Threading.Tasks.Task<Azure.Response> StopContinuousDtmfRecognitionAsync(Azure.Communication.CallAutomation.ContinuousDtmfRecognitionOptions options, System.Threading.CancellationToken cancellationToken = default(System.Threading.CancellationToken)) { throw null; }
        public virtual System.Threading.Tasks.Task<Azure.Response> StopContinuousDtmfRecognitionAsync(Azure.Communication.CommunicationIdentifier targetParticipant, System.Threading.CancellationToken cancellationToken = default(System.Threading.CancellationToken)) { throw null; }
        public virtual Azure.Response StopMediaStreaming(Azure.Communication.CallAutomation.StopMediaStreamingOptions options = null, System.Threading.CancellationToken cancellationToken = default(System.Threading.CancellationToken)) { throw null; }
        public virtual System.Threading.Tasks.Task<Azure.Response> StopMediaStreamingAsync(Azure.Communication.CallAutomation.StopMediaStreamingOptions options = null, System.Threading.CancellationToken cancellationToken = default(System.Threading.CancellationToken)) { throw null; }
        public virtual Azure.Response StopTranscription(Azure.Communication.CallAutomation.StopTranscriptionOptions options = null, System.Threading.CancellationToken cancellationToken = default(System.Threading.CancellationToken)) { throw null; }
        public virtual System.Threading.Tasks.Task<Azure.Response> StopTranscriptionAsync(Azure.Communication.CallAutomation.StopTranscriptionOptions options = null, System.Threading.CancellationToken cancellationToken = default(System.Threading.CancellationToken)) { throw null; }
        public virtual Azure.Response Unhold(Azure.Communication.CallAutomation.UnholdOptions options, System.Threading.CancellationToken cancellationToken = default(System.Threading.CancellationToken)) { throw null; }
        public virtual Azure.Response Unhold(Azure.Communication.CommunicationIdentifier targetParticipant, System.Threading.CancellationToken cancellationToken = default(System.Threading.CancellationToken)) { throw null; }
        public virtual System.Threading.Tasks.Task<Azure.Response> UnholdAsync(Azure.Communication.CallAutomation.UnholdOptions options, System.Threading.CancellationToken cancellationToken = default(System.Threading.CancellationToken)) { throw null; }
        public virtual System.Threading.Tasks.Task<Azure.Response> UnholdAsync(Azure.Communication.CommunicationIdentifier targetParticipant, System.Threading.CancellationToken cancellationToken = default(System.Threading.CancellationToken)) { throw null; }
        public virtual Azure.Response UpdateTranscription(Azure.Communication.CallAutomation.UpdateTranscriptionOptions options = null, System.Threading.CancellationToken cancellationToken = default(System.Threading.CancellationToken)) { throw null; }
        public virtual Azure.Response UpdateTranscription(string locale, System.Threading.CancellationToken cancellationToken = default(System.Threading.CancellationToken)) { throw null; }
        public virtual System.Threading.Tasks.Task<Azure.Response> UpdateTranscriptionAsync(Azure.Communication.CallAutomation.UpdateTranscriptionOptions options = null, System.Threading.CancellationToken cancellationToken = default(System.Threading.CancellationToken)) { throw null; }
        public virtual System.Threading.Tasks.Task<Azure.Response> UpdateTranscriptionAsync(string locale, System.Threading.CancellationToken cancellationToken = default(System.Threading.CancellationToken)) { throw null; }
    }
    [System.Runtime.InteropServices.StructLayoutAttribute(System.Runtime.InteropServices.LayoutKind.Sequential)]
    public readonly partial struct CallMediaRecognitionType : System.IEquatable<Azure.Communication.CallAutomation.CallMediaRecognitionType>
    {
        private readonly object _dummy;
        private readonly int _dummyPrimitive;
        public CallMediaRecognitionType(string value) { throw null; }
        public static Azure.Communication.CallAutomation.CallMediaRecognitionType Choices { get { throw null; } }
        public static Azure.Communication.CallAutomation.CallMediaRecognitionType Dtmf { get { throw null; } }
        public static Azure.Communication.CallAutomation.CallMediaRecognitionType Speech { get { throw null; } }
        public bool Equals(Azure.Communication.CallAutomation.CallMediaRecognitionType other) { throw null; }
        [System.ComponentModel.EditorBrowsableAttribute(System.ComponentModel.EditorBrowsableState.Never)]
        public override bool Equals(object obj) { throw null; }
        [System.ComponentModel.EditorBrowsableAttribute(System.ComponentModel.EditorBrowsableState.Never)]
        public override int GetHashCode() { throw null; }
        public static bool operator ==(Azure.Communication.CallAutomation.CallMediaRecognitionType left, Azure.Communication.CallAutomation.CallMediaRecognitionType right) { throw null; }
        public static implicit operator Azure.Communication.CallAutomation.CallMediaRecognitionType (string value) { throw null; }
        public static bool operator !=(Azure.Communication.CallAutomation.CallMediaRecognitionType left, Azure.Communication.CallAutomation.CallMediaRecognitionType right) { throw null; }
        public override string ToString() { throw null; }
    }
    public partial class CallMediaRecognizeChoiceOptions : Azure.Communication.CallAutomation.CallMediaRecognizeOptions
    {
        public CallMediaRecognizeChoiceOptions(Azure.Communication.CommunicationIdentifier targetParticipant, System.Collections.Generic.IEnumerable<Azure.Communication.CallAutomation.RecognitionChoice> choices) : base (default(Azure.Communication.CallAutomation.RecognizeInputType), default(Azure.Communication.CommunicationIdentifier)) { }
        public System.Collections.Generic.IList<Azure.Communication.CallAutomation.RecognitionChoice> Choices { get { throw null; } }
    }
    public partial class CallMediaRecognizeDtmfOptions : Azure.Communication.CallAutomation.CallMediaRecognizeOptions
    {
        public CallMediaRecognizeDtmfOptions(Azure.Communication.CommunicationIdentifier targetParticipant, int maxTonesToCollect) : base (default(Azure.Communication.CallAutomation.RecognizeInputType), default(Azure.Communication.CommunicationIdentifier)) { }
        public System.TimeSpan InterToneTimeout { get { throw null; } set { } }
        public int MaxTonesToCollect { get { throw null; } }
        public System.Collections.Generic.IList<Azure.Communication.CallAutomation.DtmfTone> StopTones { get { throw null; } set { } }
    }
    public abstract partial class CallMediaRecognizeOptions
    {
        protected CallMediaRecognizeOptions(Azure.Communication.CallAutomation.RecognizeInputType inputType, Azure.Communication.CommunicationIdentifier targetParticipant) { }
        public System.TimeSpan InitialSilenceTimeout { get { throw null; } set { } }
        public Azure.Communication.CallAutomation.RecognizeInputType InputType { get { throw null; } }
        public bool InterruptCallMediaOperation { get { throw null; } set { } }
        public bool InterruptPrompt { get { throw null; } set { } }
        public System.Uri OperationCallbackUri { get { throw null; } set { } }
        public string OperationContext { get { throw null; } set { } }
        public System.Collections.Generic.IList<Azure.Communication.CallAutomation.PlaySource> PlayPrompts { get { throw null; } set { } }
        public Azure.Communication.CallAutomation.PlaySource Prompt { get { throw null; } set { } }
        public string SpeechLanguage { get { throw null; } set { } }
        public string SpeechModelEndpointId { get { throw null; } set { } }
        public Azure.Communication.CommunicationIdentifier TargetParticipant { get { throw null; } }
    }
    public partial class CallMediaRecognizeSpeechOptions : Azure.Communication.CallAutomation.CallMediaRecognizeOptions
    {
        public CallMediaRecognizeSpeechOptions(Azure.Communication.CommunicationIdentifier targetParticipant) : base (default(Azure.Communication.CallAutomation.RecognizeInputType), default(Azure.Communication.CommunicationIdentifier)) { }
        public System.TimeSpan EndSilenceTimeout { get { throw null; } set { } }
    }
    public partial class CallMediaRecognizeSpeechOrDtmfOptions : Azure.Communication.CallAutomation.CallMediaRecognizeOptions
    {
        public CallMediaRecognizeSpeechOrDtmfOptions(Azure.Communication.CommunicationIdentifier targetParticipant, int maxTonesToCollect) : base (default(Azure.Communication.CallAutomation.RecognizeInputType), default(Azure.Communication.CommunicationIdentifier)) { }
        public System.TimeSpan EndSilenceTimeout { get { throw null; } set { } }
        public System.TimeSpan InterToneTimeout { get { throw null; } set { } }
        public int MaxTonesToCollect { get { throw null; } }
        public System.Collections.Generic.IList<Azure.Communication.CallAutomation.DtmfTone> StopTones { get { throw null; } set { } }
    }
    public partial class CallParticipant
    {
        internal CallParticipant() { }
        public Azure.Communication.CommunicationIdentifier Identifier { get { throw null; } }
        public bool IsMuted { get { throw null; } }
        public bool IsOnHold { get { throw null; } }
    }
    public partial class CallRecording
    {
        protected CallRecording() { }
        public virtual Azure.Response Delete(System.Uri recordingLocation, System.Threading.CancellationToken cancellationToken = default(System.Threading.CancellationToken)) { throw null; }
        public virtual System.Threading.Tasks.Task<Azure.Response> DeleteAsync(System.Uri recordingLocation, System.Threading.CancellationToken cancellationToken = default(System.Threading.CancellationToken)) { throw null; }
        public virtual Azure.Response<System.IO.Stream> DownloadStreaming(System.Uri sourceLocation, Azure.HttpRange range = default(Azure.HttpRange), System.Threading.CancellationToken cancellationToken = default(System.Threading.CancellationToken)) { throw null; }
        public virtual System.Threading.Tasks.Task<Azure.Response<System.IO.Stream>> DownloadStreamingAsync(System.Uri sourceLocation, Azure.HttpRange range = default(Azure.HttpRange), System.Threading.CancellationToken cancellationToken = default(System.Threading.CancellationToken)) { throw null; }
        public virtual Azure.Response DownloadTo(System.Uri sourceLocation, System.IO.Stream destinationStream, Azure.Communication.CallAutomation.ContentTransferOptions transferOptions = default(Azure.Communication.CallAutomation.ContentTransferOptions), System.Threading.CancellationToken cancellationToken = default(System.Threading.CancellationToken)) { throw null; }
        public virtual Azure.Response DownloadTo(System.Uri sourceLocation, string destinationPath, Azure.Communication.CallAutomation.ContentTransferOptions transferOptions = default(Azure.Communication.CallAutomation.ContentTransferOptions), System.Threading.CancellationToken cancellationToken = default(System.Threading.CancellationToken)) { throw null; }
        public virtual System.Threading.Tasks.Task<Azure.Response> DownloadToAsync(System.Uri sourceLocation, System.IO.Stream destinationStream, Azure.Communication.CallAutomation.ContentTransferOptions transferOptions = default(Azure.Communication.CallAutomation.ContentTransferOptions), System.Threading.CancellationToken cancellationToken = default(System.Threading.CancellationToken)) { throw null; }
        public virtual System.Threading.Tasks.Task<Azure.Response> DownloadToAsync(System.Uri sourceLocation, string destinationPath, Azure.Communication.CallAutomation.ContentTransferOptions transferOptions = default(Azure.Communication.CallAutomation.ContentTransferOptions), System.Threading.CancellationToken cancellationToken = default(System.Threading.CancellationToken)) { throw null; }
        public virtual Azure.Response<Azure.Communication.CallAutomation.RecordingStateResult> GetState(string recordingId, System.Threading.CancellationToken cancellationToken = default(System.Threading.CancellationToken)) { throw null; }
        public virtual System.Threading.Tasks.Task<Azure.Response<Azure.Communication.CallAutomation.RecordingStateResult>> GetStateAsync(string recordingId, System.Threading.CancellationToken cancellationToken = default(System.Threading.CancellationToken)) { throw null; }
        public virtual Azure.Response Pause(string recordingId, System.Threading.CancellationToken cancellationToken = default(System.Threading.CancellationToken)) { throw null; }
        public virtual System.Threading.Tasks.Task<Azure.Response> PauseAsync(string recordingId, System.Threading.CancellationToken cancellationToken = default(System.Threading.CancellationToken)) { throw null; }
        public virtual Azure.Response Resume(string recordingId, System.Threading.CancellationToken cancellationToken = default(System.Threading.CancellationToken)) { throw null; }
        public virtual System.Threading.Tasks.Task<Azure.Response> ResumeAsync(string recordingId, System.Threading.CancellationToken cancellationToken = default(System.Threading.CancellationToken)) { throw null; }
        public virtual Azure.Response<Azure.Communication.CallAutomation.RecordingStateResult> Start(Azure.Communication.CallAutomation.StartRecordingOptions options, System.Threading.CancellationToken cancellationToken = default(System.Threading.CancellationToken)) { throw null; }
        public virtual System.Threading.Tasks.Task<Azure.Response<Azure.Communication.CallAutomation.RecordingStateResult>> StartAsync(Azure.Communication.CallAutomation.StartRecordingOptions options, System.Threading.CancellationToken cancellationToken = default(System.Threading.CancellationToken)) { throw null; }
        public virtual Azure.Response Stop(string recordingId, System.Threading.CancellationToken cancellationToken = default(System.Threading.CancellationToken)) { throw null; }
        public virtual System.Threading.Tasks.Task<Azure.Response> StopAsync(string recordingId, System.Threading.CancellationToken cancellationToken = default(System.Threading.CancellationToken)) { throw null; }
    }
    [System.Runtime.InteropServices.StructLayoutAttribute(System.Runtime.InteropServices.LayoutKind.Sequential)]
    public readonly partial struct CallRejectReason : System.IEquatable<Azure.Communication.CallAutomation.CallRejectReason>
    {
        private readonly object _dummy;
        private readonly int _dummyPrimitive;
        public CallRejectReason(string value) { throw null; }
        public static Azure.Communication.CallAutomation.CallRejectReason Busy { get { throw null; } }
        public static Azure.Communication.CallAutomation.CallRejectReason Forbidden { get { throw null; } }
        public static Azure.Communication.CallAutomation.CallRejectReason None { get { throw null; } }
        public bool Equals(Azure.Communication.CallAutomation.CallRejectReason other) { throw null; }
        [System.ComponentModel.EditorBrowsableAttribute(System.ComponentModel.EditorBrowsableState.Never)]
        public override bool Equals(object obj) { throw null; }
        [System.ComponentModel.EditorBrowsableAttribute(System.ComponentModel.EditorBrowsableState.Never)]
        public override int GetHashCode() { throw null; }
        public static bool operator ==(Azure.Communication.CallAutomation.CallRejectReason left, Azure.Communication.CallAutomation.CallRejectReason right) { throw null; }
        public static implicit operator Azure.Communication.CallAutomation.CallRejectReason (string value) { throw null; }
        public static bool operator !=(Azure.Communication.CallAutomation.CallRejectReason left, Azure.Communication.CallAutomation.CallRejectReason right) { throw null; }
        public override string ToString() { throw null; }
    }
    public partial class CallTransferAccepted : Azure.Communication.CallAutomation.CallAutomationEventBase
    {
        internal CallTransferAccepted() { }
        public Azure.Communication.CommunicationIdentifier Transferee { get { throw null; } }
        public Azure.Communication.CommunicationIdentifier TransferTarget { get { throw null; } }
        public static Azure.Communication.CallAutomation.CallTransferAccepted Deserialize(string content) { throw null; }
    }
    public partial class CallTransferFailed : Azure.Communication.CallAutomation.CallAutomationEventBase
    {
        internal CallTransferFailed() { }
        public static Azure.Communication.CallAutomation.CallTransferFailed Deserialize(string content) { throw null; }
    }
    public partial class CancelAddParticipantEventResult
    {
        internal CancelAddParticipantEventResult() { }
        public Azure.Communication.CallAutomation.CancelAddParticipantFailed FailureResult { get { throw null; } }
        public string InvitationId { get { throw null; } }
        public bool IsSuccess { get { throw null; } }
        public Azure.Communication.CommunicationIdentifier Participant { get { throw null; } }
        public Azure.Communication.CallAutomation.CancelAddParticipantSucceeded SuccessResult { get { throw null; } }
    }
    public partial class CancelAddParticipantFailed : Azure.Communication.CallAutomation.CallAutomationEventBase
    {
        internal CancelAddParticipantFailed() { }
        public string InvitationId { get { throw null; } }
        public static Azure.Communication.CallAutomation.CancelAddParticipantFailed Deserialize(string content) { throw null; }
    }
    public partial class CancelAddParticipantOperationOptions
    {
        public CancelAddParticipantOperationOptions(string invitationId) { }
        public string InvitationId { get { throw null; } }
        public System.Uri OperationCallbackUri { get { throw null; } set { } }
        public string OperationContext { get { throw null; } set { } }
    }
    public partial class CancelAddParticipantOperationResult
    {
        internal CancelAddParticipantOperationResult() { }
        public string InvitationId { get { throw null; } }
        public string OperationContext { get { throw null; } }
        public Azure.Communication.CallAutomation.CancelAddParticipantEventResult WaitForEventProcessor(System.Threading.CancellationToken cancellationToken = default(System.Threading.CancellationToken)) { throw null; }
        public System.Threading.Tasks.Task<Azure.Communication.CallAutomation.CancelAddParticipantEventResult> WaitForEventProcessorAsync(System.Threading.CancellationToken cancellationToken = default(System.Threading.CancellationToken)) { throw null; }
    }
    public partial class CancelAddParticipantSucceeded : Azure.Communication.CallAutomation.CallAutomationEventBase
    {
        internal CancelAddParticipantSucceeded() { }
        public string InvitationId { get { throw null; } }
        public static Azure.Communication.CallAutomation.CancelAddParticipantSucceeded Deserialize(string content) { throw null; }
    }
    public partial class CancelAllMediaOperationsEventResult
    {
        internal CancelAllMediaOperationsEventResult() { }
        public bool IsSuccess { get { throw null; } }
        public Azure.Communication.CallAutomation.PlayCanceled PlayCanceledSucessEvent { get { throw null; } }
        public Azure.Communication.CallAutomation.RecognizeCanceled RecognizeCanceledSucessEvent { get { throw null; } }
    }
    public partial class CancelAllMediaOperationsResult
    {
        internal CancelAllMediaOperationsResult() { }
        public Azure.Communication.CallAutomation.CancelAllMediaOperationsEventResult WaitForEventProcessor(System.Threading.CancellationToken cancellationToken = default(System.Threading.CancellationToken)) { throw null; }
        public System.Threading.Tasks.Task<Azure.Communication.CallAutomation.CancelAllMediaOperationsEventResult> WaitForEventProcessorAsync(System.Threading.CancellationToken cancellationToken = default(System.Threading.CancellationToken)) { throw null; }
    }
    public partial class ChannelAffinity
    {
        public ChannelAffinity(Azure.Communication.CommunicationIdentifier participant) { }
        public int? Channel { get { throw null; } set { } }
        public Azure.Communication.CommunicationIdentifier Participant { get { throw null; } }
    }
    public partial class ChoiceResult : Azure.Communication.CallAutomation.RecognizeResult
    {
        internal ChoiceResult() { }
        public string Label { get { throw null; } }
        public string RecognizedPhrase { get { throw null; } }
        public override Azure.Communication.CallAutomation.RecognizeResultType ResultType { get { throw null; } }
    }
    public partial class ConnectCallEventResult
    {
        internal ConnectCallEventResult() { }
        public Azure.Communication.CallAutomation.ConnectFailed FailureResult { get { throw null; } }
        public bool IsSuccess { get { throw null; } }
        public Azure.Communication.CallAutomation.CallConnected SuccessResult { get { throw null; } }
    }
    public partial class ConnectCallOptions
    {
        public ConnectCallOptions(Azure.Communication.CallAutomation.CallLocator callLocator, System.Uri callbackUri) { }
        public System.Uri CallbackUri { get { throw null; } }
        public Azure.Communication.CallAutomation.CallIntelligenceOptions CallIntelligenceOptions { get { throw null; } set { } }
        public Azure.Communication.CallAutomation.CallLocator CallLocator { get { throw null; } }
        public Azure.Communication.CallAutomation.MediaStreamingOptions MediaStreamingOptions { get { throw null; } set { } }
        public string OperationContext { get { throw null; } set { } }
        public Azure.Communication.CallAutomation.TranscriptionOptions TranscriptionOptions { get { throw null; } set { } }
    }
    public partial class ConnectCallResult
    {
        internal ConnectCallResult() { }
        public Azure.Communication.CallAutomation.CallConnection CallConnection { get { throw null; } }
        public Azure.Communication.CallAutomation.CallConnectionProperties CallConnectionProperties { get { throw null; } }
        public Azure.Communication.CallAutomation.ConnectCallEventResult WaitForEventProcessor(System.Threading.CancellationToken cancellationToken = default(System.Threading.CancellationToken)) { throw null; }
        public System.Threading.Tasks.Task<Azure.Communication.CallAutomation.ConnectCallEventResult> WaitForEventProcessorAsync(System.Threading.CancellationToken cancellationToken = default(System.Threading.CancellationToken)) { throw null; }
    }
    public partial class ConnectFailed : Azure.Communication.CallAutomation.CallAutomationEventBase
    {
        internal ConnectFailed() { }
        public static Azure.Communication.CallAutomation.ConnectFailed Deserialize(string content) { throw null; }
    }
    [System.Runtime.InteropServices.StructLayoutAttribute(System.Runtime.InteropServices.LayoutKind.Sequential)]
    public partial struct ContentTransferOptions : System.IEquatable<Azure.Communication.CallAutomation.ContentTransferOptions>
    {
        private int _dummyPrimitive;
        public long InitialTransferSize { get { throw null; } set { } }
        public int MaximumConcurrency { get { throw null; } set { } }
        public long MaximumTransferSize { get { throw null; } set { } }
        [System.ComponentModel.EditorBrowsableAttribute(System.ComponentModel.EditorBrowsableState.Never)]
        public bool Equals(Azure.Communication.CallAutomation.ContentTransferOptions obj) { throw null; }
        [System.ComponentModel.EditorBrowsableAttribute(System.ComponentModel.EditorBrowsableState.Never)]
        public override bool Equals(object obj) { throw null; }
        [System.ComponentModel.EditorBrowsableAttribute(System.ComponentModel.EditorBrowsableState.Never)]
        public override int GetHashCode() { throw null; }
        [System.ComponentModel.EditorBrowsableAttribute(System.ComponentModel.EditorBrowsableState.Never)]
        public static bool operator ==(Azure.Communication.CallAutomation.ContentTransferOptions left, Azure.Communication.CallAutomation.ContentTransferOptions right) { throw null; }
        [System.ComponentModel.EditorBrowsableAttribute(System.ComponentModel.EditorBrowsableState.Never)]
        public static bool operator !=(Azure.Communication.CallAutomation.ContentTransferOptions left, Azure.Communication.CallAutomation.ContentTransferOptions right) { throw null; }
    }
    public partial class ContinuousDtmfRecognitionOptions
    {
        public ContinuousDtmfRecognitionOptions(Azure.Communication.CommunicationIdentifier targetParticipant) { }
        public System.Uri OperationCallbackUri { get { throw null; } set { } }
        public string OperationContext { get { throw null; } set { } }
        public Azure.Communication.CommunicationIdentifier TargetParticipant { get { throw null; } }
    }
    public partial class ContinuousDtmfRecognitionStopped : Azure.Communication.CallAutomation.CallAutomationEventBase
    {
        internal ContinuousDtmfRecognitionStopped() { }
        public static Azure.Communication.CallAutomation.ContinuousDtmfRecognitionStopped Deserialize(string content) { throw null; }
    }
    public partial class ContinuousDtmfRecognitionToneFailed : Azure.Communication.CallAutomation.CallAutomationEventBase
    {
        internal ContinuousDtmfRecognitionToneFailed() { }
        public static Azure.Communication.CallAutomation.ContinuousDtmfRecognitionToneFailed Deserialize(string content) { throw null; }
    }
    public partial class ContinuousDtmfRecognitionToneReceived : Azure.Communication.CallAutomation.CallAutomationEventBase
    {
        internal ContinuousDtmfRecognitionToneReceived() { }
        public int? SequenceId { get { throw null; } }
        public Azure.Communication.CallAutomation.DtmfTone? Tone { get { throw null; } }
        public static Azure.Communication.CallAutomation.ContinuousDtmfRecognitionToneReceived Deserialize(string content) { throw null; }
    }
    public partial class CreateCallEventResult
    {
        internal CreateCallEventResult() { }
        public Azure.Communication.CallAutomation.CreateCallFailed FailureResult { get { throw null; } }
        public bool IsSuccess { get { throw null; } }
        public Azure.Communication.CallAutomation.CallConnected SuccessResult { get { throw null; } }
    }
    public partial class CreateCallFailed : Azure.Communication.CallAutomation.CallAutomationEventBase
    {
        internal CreateCallFailed() { }
        public static Azure.Communication.CallAutomation.CreateCallFailed Deserialize(string content) { throw null; }
    }
    public partial class CreateCallOptions
    {
        public CreateCallOptions(Azure.Communication.CallAutomation.CallInvite callInvite, System.Uri callbackUri) { }
        public System.Uri CallbackUri { get { throw null; } }
        public Azure.Communication.CallAutomation.CallIntelligenceOptions CallIntelligenceOptions { get { throw null; } set { } }
        public Azure.Communication.CallAutomation.CallInvite CallInvite { get { throw null; } }
        public Azure.Communication.CallAutomation.MediaStreamingOptions MediaStreamingOptions { get { throw null; } set { } }
        public string OperationContext { get { throw null; } set { } }
        public Azure.Communication.CallAutomation.TranscriptionOptions TranscriptionOptions { get { throw null; } set { } }
    }
    public partial class CreateCallResult
    {
        internal CreateCallResult() { }
        public Azure.Communication.CallAutomation.CallConnection CallConnection { get { throw null; } }
        public Azure.Communication.CallAutomation.CallConnectionProperties CallConnectionProperties { get { throw null; } }
        public Azure.Communication.CallAutomation.CreateCallEventResult WaitForEventProcessor(System.Threading.CancellationToken cancellationToken = default(System.Threading.CancellationToken)) { throw null; }
        public System.Threading.Tasks.Task<Azure.Communication.CallAutomation.CreateCallEventResult> WaitForEventProcessorAsync(System.Threading.CancellationToken cancellationToken = default(System.Threading.CancellationToken)) { throw null; }
    }
    public partial class CreateGroupCallOptions
    {
        public CreateGroupCallOptions(System.Collections.Generic.IEnumerable<Azure.Communication.CommunicationIdentifier> targets, System.Uri callbackUri) { }
        public System.Uri CallbackUri { get { throw null; } }
        public Azure.Communication.CallAutomation.CallIntelligenceOptions CallIntelligenceOptions { get { throw null; } set { } }
        public Azure.Communication.CallAutomation.CustomCallingContext CustomCallingContext { get { throw null; } }
        public Azure.Communication.CallAutomation.MediaStreamingOptions MediaStreamingOptions { get { throw null; } set { } }
        public string OperationContext { get { throw null; } set { } }
        public Azure.Communication.PhoneNumberIdentifier SourceCallerIdNumber { get { throw null; } set { } }
        public string SourceDisplayName { get { throw null; } set { } }
        public System.Collections.Generic.IEnumerable<Azure.Communication.CommunicationIdentifier> Targets { get { throw null; } }
        public Azure.Communication.CallAutomation.TranscriptionOptions TranscriptionOptions { get { throw null; } set { } }
    }
    public partial class CustomCallingContext
    {
        internal CustomCallingContext() { }
        public System.Collections.Generic.IDictionary<string, string> SipHeaders { get { throw null; } }
        public System.Collections.Generic.IDictionary<string, string> VoipHeaders { get { throw null; } }
        public void AddSipUui(string value) { }
        public void AddSipX(string key, string value) { }
        public void AddVoip(string key, string value) { }
    }
    public partial class DialogCompleted : Azure.Communication.CallAutomation.CallAutomationEventBase
    {
        internal DialogCompleted() { }
        public string DialogId { get { throw null; } }
        public Azure.Communication.CallAutomation.DialogInputType? DialogInputType { get { throw null; } }
        public static Azure.Communication.CallAutomation.DialogCompleted Deserialize(string content) { throw null; }
    }
    public partial class DialogConsent : Azure.Communication.CallAutomation.CallAutomationEventBase
    {
        internal DialogConsent() { }
        public string DialogId { get { throw null; } }
        public Azure.Communication.CallAutomation.DialogInputType? DialogInputType { get { throw null; } }
        public Azure.Communication.CallAutomation.UserConsent UserConsent { get { throw null; } }
        public static Azure.Communication.CallAutomation.DialogConsent Deserialize(string content) { throw null; }
    }
    public partial class DialogEventResult
    {
        internal DialogEventResult() { }
        public Azure.Communication.CallAutomation.DialogCompleted DialogCompletedSuccessResult { get { throw null; } }
        public Azure.Communication.CallAutomation.DialogConsent DialogConsentSuccessEvent { get { throw null; } }
        public Azure.Communication.CallAutomation.DialogHangup DialogHangupSuccessEvent { get { throw null; } }
        public Azure.Communication.CallAutomation.DialogLanguageChange DialogLanguageChangeEvent { get { throw null; } }
        public Azure.Communication.CallAutomation.DialogSensitivityUpdate DialogSensitivityUpdateEvent { get { throw null; } }
        public Azure.Communication.CallAutomation.DialogStarted DialogStartedSuccessEvent { get { throw null; } }
        public Azure.Communication.CallAutomation.DialogTransfer DialogTransferSuccessEvent { get { throw null; } }
        public Azure.Communication.CallAutomation.DialogUpdated DialogUpdatedEvent { get { throw null; } }
        public Azure.Communication.CallAutomation.DialogFailed FailureResult { get { throw null; } }
        public bool IsSuccess { get { throw null; } }
    }
    public partial class DialogFailed : Azure.Communication.CallAutomation.CallAutomationEventBase
    {
        internal DialogFailed() { }
        public string DialogId { get { throw null; } }
        public Azure.Communication.CallAutomation.DialogInputType? DialogInputType { get { throw null; } }
        public static Azure.Communication.CallAutomation.DialogFailed Deserialize(string content) { throw null; }
    }
    public partial class DialogHangup : Azure.Communication.CallAutomation.CallAutomationEventBase
    {
        internal DialogHangup() { }
        public string DialogId { get { throw null; } }
        public Azure.Communication.CallAutomation.DialogInputType? DialogInputType { get { throw null; } }
        public object IvrContext { get { throw null; } }
        public static Azure.Communication.CallAutomation.DialogHangup Deserialize(string content) { throw null; }
    }
    [System.Runtime.InteropServices.StructLayoutAttribute(System.Runtime.InteropServices.LayoutKind.Sequential)]
    public readonly partial struct DialogInputType : System.IEquatable<Azure.Communication.CallAutomation.DialogInputType>
    {
        private readonly object _dummy;
        private readonly int _dummyPrimitive;
        public DialogInputType(string value) { throw null; }
        public static Azure.Communication.CallAutomation.DialogInputType AzureOpenAI { get { throw null; } }
        public static Azure.Communication.CallAutomation.DialogInputType PowerVirtualAgents { get { throw null; } }
        public bool Equals(Azure.Communication.CallAutomation.DialogInputType other) { throw null; }
        [System.ComponentModel.EditorBrowsableAttribute(System.ComponentModel.EditorBrowsableState.Never)]
        public override bool Equals(object obj) { throw null; }
        [System.ComponentModel.EditorBrowsableAttribute(System.ComponentModel.EditorBrowsableState.Never)]
        public override int GetHashCode() { throw null; }
        public static bool operator ==(Azure.Communication.CallAutomation.DialogInputType left, Azure.Communication.CallAutomation.DialogInputType right) { throw null; }
        public static implicit operator Azure.Communication.CallAutomation.DialogInputType (string value) { throw null; }
        public static bool operator !=(Azure.Communication.CallAutomation.DialogInputType left, Azure.Communication.CallAutomation.DialogInputType right) { throw null; }
        public override string ToString() { throw null; }
    }
    public partial class DialogLanguageChange : Azure.Communication.CallAutomation.CallAutomationEventBase
    {
        internal DialogLanguageChange() { }
        public string DialogId { get { throw null; } }
        public Azure.Communication.CallAutomation.DialogInputType? DialogInputType { get { throw null; } }
        public object IvrContext { get { throw null; } }
        public string SelectedLanguage { get { throw null; } }
        public static Azure.Communication.CallAutomation.DialogLanguageChange Deserialize(string content) { throw null; }
    }
    public partial class DialogResult
    {
        internal DialogResult() { }
        public string DialogId { get { throw null; } }
        public Azure.Communication.CallAutomation.DialogEventResult WaitForEventProcessor(System.Threading.CancellationToken cancellationToken = default(System.Threading.CancellationToken)) { throw null; }
        public System.Threading.Tasks.Task<Azure.Communication.CallAutomation.DialogEventResult> WaitForEventProcessorAsync(System.Threading.CancellationToken cancellationToken = default(System.Threading.CancellationToken)) { throw null; }
    }
    public partial class DialogSensitivityUpdate : Azure.Communication.CallAutomation.CallAutomationEventBase
    {
        internal DialogSensitivityUpdate() { }
        public string DialogId { get { throw null; } }
        public Azure.Communication.CallAutomation.DialogInputType? DialogInputType { get { throw null; } }
        public bool? SensitiveMask { get { throw null; } }
        public static Azure.Communication.CallAutomation.DialogSensitivityUpdate Deserialize(string content) { throw null; }
    }
    public partial class DialogStarted : Azure.Communication.CallAutomation.CallAutomationEventBase
    {
        internal DialogStarted() { }
        public string DialogId { get { throw null; } }
        public Azure.Communication.CallAutomation.DialogInputType? DialogInputType { get { throw null; } }
        public static Azure.Communication.CallAutomation.DialogStarted Deserialize(string content) { throw null; }
    }
    public partial class DialogTransfer : Azure.Communication.CallAutomation.CallAutomationEventBase
    {
        internal DialogTransfer() { }
        public string DialogId { get { throw null; } }
        public Azure.Communication.CallAutomation.DialogInputType? DialogInputType { get { throw null; } }
        public object IvrContext { get { throw null; } }
        public string TransferDestination { get { throw null; } }
        public string TransferType { get { throw null; } }
        public static Azure.Communication.CallAutomation.DialogTransfer Deserialize(string content) { throw null; }
    }
    public abstract partial class DialogUpdateBase
    {
        protected DialogUpdateBase() { }
        public System.Collections.Generic.IDictionary<string, object> Context { get { throw null; } set { } }
    }
    public partial class DialogUpdated : Azure.Communication.CallAutomation.CallAutomationEventBase
    {
        internal DialogUpdated() { }
        public string DialogId { get { throw null; } }
        public Azure.Communication.CallAutomation.DialogInputType? DialogInputType { get { throw null; } }
        public object IvrContext { get { throw null; } }
        public string UpdatedDestination { get { throw null; } }
        public string UpdatedType { get { throw null; } }
        public static Azure.Communication.CallAutomation.DialogUpdated Deserialize(string content) { throw null; }
    }
    public partial class DtmfResult : Azure.Communication.CallAutomation.RecognizeResult
    {
        internal DtmfResult() { }
        public override Azure.Communication.CallAutomation.RecognizeResultType ResultType { get { throw null; } }
        public System.Collections.Generic.IReadOnlyList<Azure.Communication.CallAutomation.DtmfTone> Tones { get { throw null; } }
        public string ConvertToString() { throw null; }
    }
    [System.Runtime.InteropServices.StructLayoutAttribute(System.Runtime.InteropServices.LayoutKind.Sequential)]
    public readonly partial struct DtmfTone : System.IEquatable<Azure.Communication.CallAutomation.DtmfTone>
    {
        private readonly object _dummy;
        private readonly int _dummyPrimitive;
        public DtmfTone(string value) { throw null; }
        public static Azure.Communication.CallAutomation.DtmfTone A { get { throw null; } }
        public static Azure.Communication.CallAutomation.DtmfTone Asterisk { get { throw null; } }
        public static Azure.Communication.CallAutomation.DtmfTone B { get { throw null; } }
        public static Azure.Communication.CallAutomation.DtmfTone C { get { throw null; } }
        public static Azure.Communication.CallAutomation.DtmfTone D { get { throw null; } }
        public static Azure.Communication.CallAutomation.DtmfTone Eight { get { throw null; } }
        public static Azure.Communication.CallAutomation.DtmfTone Five { get { throw null; } }
        public static Azure.Communication.CallAutomation.DtmfTone Four { get { throw null; } }
        public static Azure.Communication.CallAutomation.DtmfTone Nine { get { throw null; } }
        public static Azure.Communication.CallAutomation.DtmfTone One { get { throw null; } }
        public static Azure.Communication.CallAutomation.DtmfTone Pound { get { throw null; } }
        public static Azure.Communication.CallAutomation.DtmfTone Seven { get { throw null; } }
        public static Azure.Communication.CallAutomation.DtmfTone Six { get { throw null; } }
        public static Azure.Communication.CallAutomation.DtmfTone Three { get { throw null; } }
        public static Azure.Communication.CallAutomation.DtmfTone Two { get { throw null; } }
        public static Azure.Communication.CallAutomation.DtmfTone Zero { get { throw null; } }
        public bool Equals(Azure.Communication.CallAutomation.DtmfTone other) { throw null; }
        [System.ComponentModel.EditorBrowsableAttribute(System.ComponentModel.EditorBrowsableState.Never)]
        public override bool Equals(object obj) { throw null; }
        [System.ComponentModel.EditorBrowsableAttribute(System.ComponentModel.EditorBrowsableState.Never)]
        public override int GetHashCode() { throw null; }
        public static bool operator ==(Azure.Communication.CallAutomation.DtmfTone left, Azure.Communication.CallAutomation.DtmfTone right) { throw null; }
        public static implicit operator Azure.Communication.CallAutomation.DtmfTone (string value) { throw null; }
        public static bool operator !=(Azure.Communication.CallAutomation.DtmfTone left, Azure.Communication.CallAutomation.DtmfTone right) { throw null; }
        public char ToChar() { throw null; }
        public override string ToString() { throw null; }
    }
    public partial class FileSource : Azure.Communication.CallAutomation.PlaySource
    {
        public FileSource(System.Uri fileUri) { }
        public System.Uri FileUri { get { throw null; } }
    }
    public partial class GroupCallLocator : Azure.Communication.CallAutomation.CallLocator
    {
        public GroupCallLocator(string id) { }
        public override bool Equals(Azure.Communication.CallAutomation.CallLocator other) { throw null; }
        public override int GetHashCode() { throw null; }
        public override string ToString() { throw null; }
    }
    public partial class HoldEventResult
    {
        internal HoldEventResult() { }
        public Azure.Communication.CallAutomation.HoldFailed FailureResult { get { throw null; } }
        public bool IsSuccess { get { throw null; } }
    }
    public partial class HoldFailed : Azure.Communication.CallAutomation.CallAutomationEventBase
    {
        internal HoldFailed() { }
        public Azure.Communication.CallAutomation.MediaEventReasonCode ReasonCode { get { throw null; } }
        public static Azure.Communication.CallAutomation.HoldFailed Deserialize(string content) { throw null; }
    }
    public partial class HoldOptions
    {
        public HoldOptions(Azure.Communication.CommunicationIdentifier targetParticipant) { }
        public System.Uri OperationCallbackUri { get { throw null; } set { } }
        public string OperationContext { get { throw null; } set { } }
        public Azure.Communication.CallAutomation.PlaySource PlaySource { get { throw null; } set { } }
        public Azure.Communication.CommunicationIdentifier TargetParticipant { get { throw null; } }
    }
<<<<<<< HEAD
    public partial class HoldResult
    {
        internal HoldResult() { }
        public Azure.Communication.CallAutomation.HoldEventResult WaitForEventProcessor(System.Threading.CancellationToken cancellationToken = default(System.Threading.CancellationToken)) { throw null; }
        public System.Threading.Tasks.Task<Azure.Communication.CallAutomation.HoldEventResult> WaitForEventProcessorAsync(System.Threading.CancellationToken cancellationToken = default(System.Threading.CancellationToken)) { throw null; }
=======
    public partial class IncomingCall : Azure.Communication.CallAutomation.CallAutomationEventBase
    {
        internal IncomingCall() { }
        public string CallerDisplayName { get { throw null; } }
        public Azure.Communication.CallAutomation.CustomCallingContext CustomContext { get { throw null; } }
        public Azure.Communication.CommunicationIdentifier From { get { throw null; } }
        public string IncomingCallContext { get { throw null; } }
        public Azure.Communication.CommunicationIdentifier OnBehalfOfCallee { get { throw null; } }
        public Azure.Communication.CommunicationIdentifier To { get { throw null; } }
        public static Azure.Communication.CallAutomation.IncomingCall Deserialize(string content) { throw null; }
>>>>>>> 40f2b246
    }
    [System.Runtime.InteropServices.StructLayoutAttribute(System.Runtime.InteropServices.LayoutKind.Sequential)]
    public readonly partial struct MediaEventReasonCode : System.IEquatable<Azure.Communication.CallAutomation.MediaEventReasonCode>
    {
        private readonly object _dummy;
        private readonly int _dummyPrimitive;
        public MediaEventReasonCode(string value) { throw null; }
        public static Azure.Communication.CallAutomation.MediaEventReasonCode CognitiveServicesError { get { throw null; } }
        public static Azure.Communication.CallAutomation.MediaEventReasonCode CompletedSuccessfully { get { throw null; } }
        public static Azure.Communication.CallAutomation.MediaEventReasonCode PlayDownloadFailed { get { throw null; } }
        public static Azure.Communication.CallAutomation.MediaEventReasonCode PlayInvalidFileFormat { get { throw null; } }
        public static Azure.Communication.CallAutomation.MediaEventReasonCode PlaySourceTextOrSsmlEmpty { get { throw null; } }
        public static Azure.Communication.CallAutomation.MediaEventReasonCode RecognizeDtmfOptionMatched { get { throw null; } }
        public static Azure.Communication.CallAutomation.MediaEventReasonCode RecognizeIncorrectToneDetected { get { throw null; } }
        public static Azure.Communication.CallAutomation.MediaEventReasonCode RecognizeInitialSilenceTimedOut { get { throw null; } }
        public static Azure.Communication.CallAutomation.MediaEventReasonCode RecognizeInterDigitTimedOut { get { throw null; } }
        public static Azure.Communication.CallAutomation.MediaEventReasonCode RecognizeMaxDigitsReceived { get { throw null; } }
        public static Azure.Communication.CallAutomation.MediaEventReasonCode RecognizePlayPromptFailed { get { throw null; } }
        public static Azure.Communication.CallAutomation.MediaEventReasonCode RecognizeSpeechNotRecognized { get { throw null; } }
        public static Azure.Communication.CallAutomation.MediaEventReasonCode RecognizeSpeechOptionMatched { get { throw null; } }
        public static Azure.Communication.CallAutomation.MediaEventReasonCode RecognizeSpeechOptionNotMatched { get { throw null; } }
        public static Azure.Communication.CallAutomation.MediaEventReasonCode RecognizeSpeechServiceConnectionError { get { throw null; } }
        public static Azure.Communication.CallAutomation.MediaEventReasonCode RecognizeStopToneDetected { get { throw null; } }
        public static Azure.Communication.CallAutomation.MediaEventReasonCode UnspecifiedError { get { throw null; } }
        public bool Equals(Azure.Communication.CallAutomation.MediaEventReasonCode other) { throw null; }
        [System.ComponentModel.EditorBrowsableAttribute(System.ComponentModel.EditorBrowsableState.Never)]
        public override bool Equals(object obj) { throw null; }
        [System.ComponentModel.EditorBrowsableAttribute(System.ComponentModel.EditorBrowsableState.Never)]
        public override int GetHashCode() { throw null; }
        public int GetReasonCodeValue() { throw null; }
        public static bool operator ==(Azure.Communication.CallAutomation.MediaEventReasonCode left, Azure.Communication.CallAutomation.MediaEventReasonCode right) { throw null; }
        public static implicit operator Azure.Communication.CallAutomation.MediaEventReasonCode (string value) { throw null; }
        public static bool operator !=(Azure.Communication.CallAutomation.MediaEventReasonCode left, Azure.Communication.CallAutomation.MediaEventReasonCode right) { throw null; }
        public override string ToString() { throw null; }
    }
    [System.Text.Json.Serialization.JsonConverterAttribute(typeof(System.Text.Json.Serialization.JsonStringEnumConverter))]
    public enum MediaKind
    {
        AudioData = 0,
        StopAudio = 1,
    }
    [System.Runtime.InteropServices.StructLayoutAttribute(System.Runtime.InteropServices.LayoutKind.Sequential)]
    public readonly partial struct MediaStreamingAudioChannel : System.IEquatable<Azure.Communication.CallAutomation.MediaStreamingAudioChannel>
    {
        private readonly object _dummy;
        private readonly int _dummyPrimitive;
        public MediaStreamingAudioChannel(string value) { throw null; }
        public static Azure.Communication.CallAutomation.MediaStreamingAudioChannel Mixed { get { throw null; } }
        public static Azure.Communication.CallAutomation.MediaStreamingAudioChannel Unmixed { get { throw null; } }
        public bool Equals(Azure.Communication.CallAutomation.MediaStreamingAudioChannel other) { throw null; }
        [System.ComponentModel.EditorBrowsableAttribute(System.ComponentModel.EditorBrowsableState.Never)]
        public override bool Equals(object obj) { throw null; }
        [System.ComponentModel.EditorBrowsableAttribute(System.ComponentModel.EditorBrowsableState.Never)]
        public override int GetHashCode() { throw null; }
        public static bool operator ==(Azure.Communication.CallAutomation.MediaStreamingAudioChannel left, Azure.Communication.CallAutomation.MediaStreamingAudioChannel right) { throw null; }
        public static implicit operator Azure.Communication.CallAutomation.MediaStreamingAudioChannel (string value) { throw null; }
        public static bool operator !=(Azure.Communication.CallAutomation.MediaStreamingAudioChannel left, Azure.Communication.CallAutomation.MediaStreamingAudioChannel right) { throw null; }
        public override string ToString() { throw null; }
    }
    [System.Runtime.InteropServices.StructLayoutAttribute(System.Runtime.InteropServices.LayoutKind.Sequential)]
    public readonly partial struct MediaStreamingContent : System.IEquatable<Azure.Communication.CallAutomation.MediaStreamingContent>
    {
        private readonly object _dummy;
        private readonly int _dummyPrimitive;
        public MediaStreamingContent(string value) { throw null; }
        public static Azure.Communication.CallAutomation.MediaStreamingContent Audio { get { throw null; } }
        public bool Equals(Azure.Communication.CallAutomation.MediaStreamingContent other) { throw null; }
        [System.ComponentModel.EditorBrowsableAttribute(System.ComponentModel.EditorBrowsableState.Never)]
        public override bool Equals(object obj) { throw null; }
        [System.ComponentModel.EditorBrowsableAttribute(System.ComponentModel.EditorBrowsableState.Never)]
        public override int GetHashCode() { throw null; }
        public static bool operator ==(Azure.Communication.CallAutomation.MediaStreamingContent left, Azure.Communication.CallAutomation.MediaStreamingContent right) { throw null; }
        public static implicit operator Azure.Communication.CallAutomation.MediaStreamingContent (string value) { throw null; }
        public static bool operator !=(Azure.Communication.CallAutomation.MediaStreamingContent left, Azure.Communication.CallAutomation.MediaStreamingContent right) { throw null; }
        public override string ToString() { throw null; }
    }
    public partial class MediaStreamingFailed : Azure.Communication.CallAutomation.CallAutomationEventBase
    {
        internal MediaStreamingFailed() { }
        public Azure.Communication.CallAutomation.MediaStreamingUpdate MediaStreamingUpdate { get { throw null; } }
        public static Azure.Communication.CallAutomation.MediaStreamingFailed Deserialize(string content) { throw null; }
    }
    public partial class MediaStreamingOptions
    {
        public MediaStreamingOptions(System.Uri transportUri, Azure.Communication.CallAutomation.MediaStreamingContent contentType, Azure.Communication.CallAutomation.MediaStreamingAudioChannel audioChannelType, Azure.Communication.CallAutomation.MediaStreamingTransport transportType = default(Azure.Communication.CallAutomation.MediaStreamingTransport), bool? startMediaStreaming = default(bool?)) { }
        public Azure.Communication.CallAutomation.AudioFormat? AudioFormat { get { throw null; } set { } }
        public bool? EnableBidirectional { get { throw null; } set { } }
        public Azure.Communication.CallAutomation.MediaStreamingAudioChannel MediaStreamingAudioChannel { get { throw null; } }
        public Azure.Communication.CallAutomation.MediaStreamingContent MediaStreamingContent { get { throw null; } }
        public Azure.Communication.CallAutomation.MediaStreamingTransport MediaStreamingTransport { get { throw null; } }
        public bool? StartMediaStreaming { get { throw null; } set { } }
        public System.Uri TransportUri { get { throw null; } }
    }
    public partial class MediaStreamingStarted : Azure.Communication.CallAutomation.CallAutomationEventBase
    {
        internal MediaStreamingStarted() { }
        public Azure.Communication.CallAutomation.MediaStreamingUpdate MediaStreamingUpdate { get { throw null; } }
        public static Azure.Communication.CallAutomation.MediaStreamingStarted Deserialize(string content) { throw null; }
    }
    [System.Runtime.InteropServices.StructLayoutAttribute(System.Runtime.InteropServices.LayoutKind.Sequential)]
    public readonly partial struct MediaStreamingStatus : System.IEquatable<Azure.Communication.CallAutomation.MediaStreamingStatus>
    {
        private readonly object _dummy;
        private readonly int _dummyPrimitive;
        public MediaStreamingStatus(string value) { throw null; }
        public static Azure.Communication.CallAutomation.MediaStreamingStatus MediaStreamingFailed { get { throw null; } }
        public static Azure.Communication.CallAutomation.MediaStreamingStatus MediaStreamingStarted { get { throw null; } }
        public static Azure.Communication.CallAutomation.MediaStreamingStatus MediaStreamingStopped { get { throw null; } }
        public static Azure.Communication.CallAutomation.MediaStreamingStatus UnspecifiedError { get { throw null; } }
        public bool Equals(Azure.Communication.CallAutomation.MediaStreamingStatus other) { throw null; }
        [System.ComponentModel.EditorBrowsableAttribute(System.ComponentModel.EditorBrowsableState.Never)]
        public override bool Equals(object obj) { throw null; }
        [System.ComponentModel.EditorBrowsableAttribute(System.ComponentModel.EditorBrowsableState.Never)]
        public override int GetHashCode() { throw null; }
        public static bool operator ==(Azure.Communication.CallAutomation.MediaStreamingStatus left, Azure.Communication.CallAutomation.MediaStreamingStatus right) { throw null; }
        public static implicit operator Azure.Communication.CallAutomation.MediaStreamingStatus (string value) { throw null; }
        public static bool operator !=(Azure.Communication.CallAutomation.MediaStreamingStatus left, Azure.Communication.CallAutomation.MediaStreamingStatus right) { throw null; }
        public override string ToString() { throw null; }
    }
    [System.Runtime.InteropServices.StructLayoutAttribute(System.Runtime.InteropServices.LayoutKind.Sequential)]
    public readonly partial struct MediaStreamingStatusDetails : System.IEquatable<Azure.Communication.CallAutomation.MediaStreamingStatusDetails>
    {
        private readonly object _dummy;
        private readonly int _dummyPrimitive;
        public MediaStreamingStatusDetails(string value) { throw null; }
        public static Azure.Communication.CallAutomation.MediaStreamingStatusDetails AuthenticationFailure { get { throw null; } }
        public static Azure.Communication.CallAutomation.MediaStreamingStatusDetails BadRequest { get { throw null; } }
        public static Azure.Communication.CallAutomation.MediaStreamingStatusDetails Forbidden { get { throw null; } }
        public static Azure.Communication.CallAutomation.MediaStreamingStatusDetails InitialWebSocketConnectionFailed { get { throw null; } }
        public static Azure.Communication.CallAutomation.MediaStreamingStatusDetails ServiceShutdown { get { throw null; } }
        public static Azure.Communication.CallAutomation.MediaStreamingStatusDetails ServiceTimeout { get { throw null; } }
        public static Azure.Communication.CallAutomation.MediaStreamingStatusDetails SpeechServicesConnectionError { get { throw null; } }
        public static Azure.Communication.CallAutomation.MediaStreamingStatusDetails StreamConnectionInterrupted { get { throw null; } }
        public static Azure.Communication.CallAutomation.MediaStreamingStatusDetails StreamConnectionReestablished { get { throw null; } }
        public static Azure.Communication.CallAutomation.MediaStreamingStatusDetails StreamConnectionUnsuccessful { get { throw null; } }
        public static Azure.Communication.CallAutomation.MediaStreamingStatusDetails StreamUrlMissing { get { throw null; } }
        public static Azure.Communication.CallAutomation.MediaStreamingStatusDetails SubscriptionStarted { get { throw null; } }
        public static Azure.Communication.CallAutomation.MediaStreamingStatusDetails SubscriptionStopped { get { throw null; } }
        public static Azure.Communication.CallAutomation.MediaStreamingStatusDetails TooManyRequests { get { throw null; } }
        public static Azure.Communication.CallAutomation.MediaStreamingStatusDetails UnspecifiedError { get { throw null; } }
        public bool Equals(Azure.Communication.CallAutomation.MediaStreamingStatusDetails other) { throw null; }
        [System.ComponentModel.EditorBrowsableAttribute(System.ComponentModel.EditorBrowsableState.Never)]
        public override bool Equals(object obj) { throw null; }
        [System.ComponentModel.EditorBrowsableAttribute(System.ComponentModel.EditorBrowsableState.Never)]
        public override int GetHashCode() { throw null; }
        public static bool operator ==(Azure.Communication.CallAutomation.MediaStreamingStatusDetails left, Azure.Communication.CallAutomation.MediaStreamingStatusDetails right) { throw null; }
        public static implicit operator Azure.Communication.CallAutomation.MediaStreamingStatusDetails (string value) { throw null; }
        public static bool operator !=(Azure.Communication.CallAutomation.MediaStreamingStatusDetails left, Azure.Communication.CallAutomation.MediaStreamingStatusDetails right) { throw null; }
        public override string ToString() { throw null; }
    }
    public partial class MediaStreamingStopped : Azure.Communication.CallAutomation.CallAutomationEventBase
    {
        internal MediaStreamingStopped() { }
        public Azure.Communication.CallAutomation.MediaStreamingUpdate MediaStreamingUpdate { get { throw null; } }
        public static Azure.Communication.CallAutomation.MediaStreamingStopped Deserialize(string content) { throw null; }
    }
    public partial class MediaStreamingSubscription
    {
        public MediaStreamingSubscription(string id, Azure.Communication.CallAutomation.MediaStreamingSubscriptionState? state, System.Collections.Generic.IReadOnlyList<Azure.Communication.CallAutomation.MediaStreamingContent> subscribedContentTypes) { }
        public string Id { get { throw null; } }
        public Azure.Communication.CallAutomation.MediaStreamingSubscriptionState? State { get { throw null; } }
        public System.Collections.Generic.IReadOnlyList<Azure.Communication.CallAutomation.MediaStreamingContent> SubscribedContentTypes { get { throw null; } }
    }
    [System.Runtime.InteropServices.StructLayoutAttribute(System.Runtime.InteropServices.LayoutKind.Sequential)]
    public readonly partial struct MediaStreamingSubscriptionState : System.IEquatable<Azure.Communication.CallAutomation.MediaStreamingSubscriptionState>
    {
        private readonly object _dummy;
        private readonly int _dummyPrimitive;
        public MediaStreamingSubscriptionState(string value) { throw null; }
        public static Azure.Communication.CallAutomation.MediaStreamingSubscriptionState Active { get { throw null; } }
        public static Azure.Communication.CallAutomation.MediaStreamingSubscriptionState Disabled { get { throw null; } }
        public static Azure.Communication.CallAutomation.MediaStreamingSubscriptionState Inactive { get { throw null; } }
        public bool Equals(Azure.Communication.CallAutomation.MediaStreamingSubscriptionState other) { throw null; }
        [System.ComponentModel.EditorBrowsableAttribute(System.ComponentModel.EditorBrowsableState.Never)]
        public override bool Equals(object obj) { throw null; }
        [System.ComponentModel.EditorBrowsableAttribute(System.ComponentModel.EditorBrowsableState.Never)]
        public override int GetHashCode() { throw null; }
        public static bool operator ==(Azure.Communication.CallAutomation.MediaStreamingSubscriptionState left, Azure.Communication.CallAutomation.MediaStreamingSubscriptionState right) { throw null; }
        public static implicit operator Azure.Communication.CallAutomation.MediaStreamingSubscriptionState (string value) { throw null; }
        public static bool operator !=(Azure.Communication.CallAutomation.MediaStreamingSubscriptionState left, Azure.Communication.CallAutomation.MediaStreamingSubscriptionState right) { throw null; }
        public override string ToString() { throw null; }
    }
    [System.Runtime.InteropServices.StructLayoutAttribute(System.Runtime.InteropServices.LayoutKind.Sequential)]
    public readonly partial struct MediaStreamingTransport : System.IEquatable<Azure.Communication.CallAutomation.MediaStreamingTransport>
    {
        private readonly object _dummy;
        private readonly int _dummyPrimitive;
        public MediaStreamingTransport(string value) { throw null; }
        public static Azure.Communication.CallAutomation.MediaStreamingTransport Websocket { get { throw null; } }
        public bool Equals(Azure.Communication.CallAutomation.MediaStreamingTransport other) { throw null; }
        [System.ComponentModel.EditorBrowsableAttribute(System.ComponentModel.EditorBrowsableState.Never)]
        public override bool Equals(object obj) { throw null; }
        [System.ComponentModel.EditorBrowsableAttribute(System.ComponentModel.EditorBrowsableState.Never)]
        public override int GetHashCode() { throw null; }
        public static bool operator ==(Azure.Communication.CallAutomation.MediaStreamingTransport left, Azure.Communication.CallAutomation.MediaStreamingTransport right) { throw null; }
        public static implicit operator Azure.Communication.CallAutomation.MediaStreamingTransport (string value) { throw null; }
        public static bool operator !=(Azure.Communication.CallAutomation.MediaStreamingTransport left, Azure.Communication.CallAutomation.MediaStreamingTransport right) { throw null; }
        public override string ToString() { throw null; }
    }
    public partial class MediaStreamingUpdate
    {
        internal MediaStreamingUpdate() { }
        public string ContentType { get { throw null; } }
        public Azure.Communication.CallAutomation.MediaStreamingStatus? MediaStreamingStatus { get { throw null; } }
        public Azure.Communication.CallAutomation.MediaStreamingStatusDetails? MediaStreamingStatusDetails { get { throw null; } }
    }
    public partial class MuteParticipantOptions
    {
        public MuteParticipantOptions(Azure.Communication.CommunicationIdentifier targetParticipant) { }
        public string OperationContext { get { throw null; } set { } }
        public Azure.Communication.CommunicationIdentifier TargetParticipant { get { throw null; } }
    }
    public partial class MuteParticipantResult
    {
        internal MuteParticipantResult() { }
        public string OperationContext { get { throw null; } }
    }
    public partial class OutStreamingData
    {
        internal OutStreamingData() { }
        public Azure.Communication.CallAutomation.AudioData AudioData { get { throw null; } }
        public Azure.Communication.CallAutomation.MediaKind Kind { get { throw null; } }
        public Azure.Communication.CallAutomation.StopAudio StopAudio { get { throw null; } }
        public static string GetAudioDataForOutbound(byte[] audioData) { throw null; }
        public static string GetStopAudioForOutbound() { throw null; }
    }
    public partial class ParticipantsUpdated : Azure.Communication.CallAutomation.CallAutomationEventBase
    {
        internal ParticipantsUpdated() { }
        public System.Collections.Generic.IReadOnlyList<Azure.Communication.CallAutomation.CallParticipant> Participants { get { throw null; } }
        public int? SequenceNumber { get { throw null; } }
        public static Azure.Communication.CallAutomation.ParticipantsUpdated Deserialize(string content) { throw null; }
    }
    public partial class PlayCanceled : Azure.Communication.CallAutomation.CallAutomationEventBase
    {
        internal PlayCanceled() { }
        public static Azure.Communication.CallAutomation.PlayCanceled Deserialize(string content) { throw null; }
    }
    public partial class PlayCompleted : Azure.Communication.CallAutomation.CallAutomationEventBase
    {
        internal PlayCompleted() { }
        public Azure.Communication.CallAutomation.MediaEventReasonCode ReasonCode { get { throw null; } }
        public static Azure.Communication.CallAutomation.PlayCompleted Deserialize(string content) { throw null; }
    }
    public partial class PlayEventResult
    {
        internal PlayEventResult() { }
        public Azure.Communication.CallAutomation.PlayFailed FailureResult { get { throw null; } }
        public bool IsSuccess { get { throw null; } }
        public Azure.Communication.CallAutomation.PlayCompleted SuccessResult { get { throw null; } }
    }
    public partial class PlayFailed : Azure.Communication.CallAutomation.CallAutomationEventBase
    {
        internal PlayFailed() { }
        public int? FailedPlaySourceIndex { get { throw null; } }
        public Azure.Communication.CallAutomation.MediaEventReasonCode ReasonCode { get { throw null; } }
        public static Azure.Communication.CallAutomation.PlayFailed Deserialize(string content) { throw null; }
    }
    public partial class PlayOptions
    {
        public PlayOptions(Azure.Communication.CallAutomation.PlaySource playSource, System.Collections.Generic.IEnumerable<Azure.Communication.CommunicationIdentifier> playTo) { }
        public PlayOptions(System.Collections.Generic.IEnumerable<Azure.Communication.CallAutomation.PlaySource> playSources, System.Collections.Generic.IEnumerable<Azure.Communication.CommunicationIdentifier> playTo) { }
        public bool Loop { get { throw null; } set { } }
        public System.Uri OperationCallbackUri { get { throw null; } set { } }
        public string OperationContext { get { throw null; } set { } }
        public System.Collections.Generic.IReadOnlyList<Azure.Communication.CallAutomation.PlaySource> PlaySources { get { throw null; } }
        public System.Collections.Generic.IReadOnlyList<Azure.Communication.CommunicationIdentifier> PlayTo { get { throw null; } }
    }
    public partial class PlayResult
    {
        internal PlayResult() { }
        public Azure.Communication.CallAutomation.PlayEventResult WaitForEventProcessor(System.Threading.CancellationToken cancellationToken = default(System.Threading.CancellationToken)) { throw null; }
        public System.Threading.Tasks.Task<Azure.Communication.CallAutomation.PlayEventResult> WaitForEventProcessorAsync(System.Threading.CancellationToken cancellationToken = default(System.Threading.CancellationToken)) { throw null; }
    }
    public abstract partial class PlaySource
    {
        protected PlaySource() { }
        public string PlaySourceCacheId { get { throw null; } set { } }
    }
    public partial class PlayStarted : Azure.Communication.CallAutomation.CallAutomationEventBase
    {
        internal PlayStarted() { }
        public static Azure.Communication.CallAutomation.PlayStarted Deserialize(string content) { throw null; }
    }
    public partial class PlayToAllOptions
    {
        public PlayToAllOptions(Azure.Communication.CallAutomation.PlaySource playSource) { }
        public PlayToAllOptions(System.Collections.Generic.IEnumerable<Azure.Communication.CallAutomation.PlaySource> playSources) { }
        public bool InterruptCallMediaOperation { get { throw null; } set { } }
        public bool Loop { get { throw null; } set { } }
        public System.Uri OperationCallbackUri { get { throw null; } set { } }
        public string OperationContext { get { throw null; } set { } }
        public System.Collections.Generic.IReadOnlyList<Azure.Communication.CallAutomation.PlaySource> PlaySources { get { throw null; } }
    }
    public partial class PowerVirtualAgentsDialog : Azure.Communication.CallAutomation.BaseDialog
    {
        public PowerVirtualAgentsDialog(string botAppId, System.Collections.Generic.IDictionary<string, object> context, string language = null) : base (default(System.Collections.Generic.IDictionary<string, object>)) { }
        public string BotAppId { get { throw null; } set { } }
        public string Language { get { throw null; } set { } }
    }
    public partial class RecognitionChoice
    {
        public RecognitionChoice(string label, System.Collections.Generic.IEnumerable<string> phrases) { }
        public string Label { get { throw null; } set { } }
        public System.Collections.Generic.IList<string> Phrases { get { throw null; } }
        public Azure.Communication.CallAutomation.DtmfTone? Tone { get { throw null; } set { } }
    }
    public partial class RecognizeCanceled : Azure.Communication.CallAutomation.CallAutomationEventBase
    {
        internal RecognizeCanceled() { }
        public static Azure.Communication.CallAutomation.RecognizeCanceled Deserialize(string content) { throw null; }
    }
    public partial class RecognizeCompleted : Azure.Communication.CallAutomation.CallAutomationEventBase
    {
        internal RecognizeCompleted() { }
        public Azure.Communication.CallAutomation.CallMediaRecognitionType RecognitionType { get { throw null; } set { } }
        public Azure.Communication.CallAutomation.RecognizeResult RecognizeResult { get { throw null; } }
        public static Azure.Communication.CallAutomation.RecognizeCompleted Deserialize(string content) { throw null; }
        public string Serialize() { throw null; }
    }
    public partial class RecognizeFailed : Azure.Communication.CallAutomation.CallAutomationEventBase
    {
        internal RecognizeFailed() { }
        public int? FailedPlaySourceIndex { get { throw null; } }
        public Azure.Communication.CallAutomation.MediaEventReasonCode ReasonCode { get { throw null; } }
        public static Azure.Communication.CallAutomation.RecognizeFailed Deserialize(string content) { throw null; }
    }
    [System.Runtime.InteropServices.StructLayoutAttribute(System.Runtime.InteropServices.LayoutKind.Sequential)]
    public readonly partial struct RecognizeInputType : System.IEquatable<Azure.Communication.CallAutomation.RecognizeInputType>
    {
        private readonly object _dummy;
        private readonly int _dummyPrimitive;
        public RecognizeInputType(string value) { throw null; }
        public static Azure.Communication.CallAutomation.RecognizeInputType Choices { get { throw null; } }
        public static Azure.Communication.CallAutomation.RecognizeInputType Dtmf { get { throw null; } }
        public static Azure.Communication.CallAutomation.RecognizeInputType Speech { get { throw null; } }
        public static Azure.Communication.CallAutomation.RecognizeInputType SpeechOrDtmf { get { throw null; } }
        public bool Equals(Azure.Communication.CallAutomation.RecognizeInputType other) { throw null; }
        [System.ComponentModel.EditorBrowsableAttribute(System.ComponentModel.EditorBrowsableState.Never)]
        public override bool Equals(object obj) { throw null; }
        [System.ComponentModel.EditorBrowsableAttribute(System.ComponentModel.EditorBrowsableState.Never)]
        public override int GetHashCode() { throw null; }
        public static bool operator ==(Azure.Communication.CallAutomation.RecognizeInputType left, Azure.Communication.CallAutomation.RecognizeInputType right) { throw null; }
        public static implicit operator Azure.Communication.CallAutomation.RecognizeInputType (string value) { throw null; }
        public static bool operator !=(Azure.Communication.CallAutomation.RecognizeInputType left, Azure.Communication.CallAutomation.RecognizeInputType right) { throw null; }
        public override string ToString() { throw null; }
    }
    public abstract partial class RecognizeResult
    {
        protected RecognizeResult() { }
        public abstract Azure.Communication.CallAutomation.RecognizeResultType ResultType { get; }
    }
    [System.Runtime.InteropServices.StructLayoutAttribute(System.Runtime.InteropServices.LayoutKind.Sequential)]
    public readonly partial struct RecognizeResultType : System.IEquatable<Azure.Communication.CallAutomation.RecognizeResultType>
    {
        private readonly object _dummy;
        private readonly int _dummyPrimitive;
        public RecognizeResultType(string value) { throw null; }
        public static Azure.Communication.CallAutomation.RecognizeResultType ChoiceResult { get { throw null; } }
        public static Azure.Communication.CallAutomation.RecognizeResultType CollectTonesResult { get { throw null; } }
        public static Azure.Communication.CallAutomation.RecognizeResultType DtmfResult { get { throw null; } }
        public static Azure.Communication.CallAutomation.RecognizeResultType SpeechResult { get { throw null; } }
        public bool Equals(Azure.Communication.CallAutomation.RecognizeResultType other) { throw null; }
        [System.ComponentModel.EditorBrowsableAttribute(System.ComponentModel.EditorBrowsableState.Never)]
        public override bool Equals(object obj) { throw null; }
        [System.ComponentModel.EditorBrowsableAttribute(System.ComponentModel.EditorBrowsableState.Never)]
        public override int GetHashCode() { throw null; }
        public static bool operator ==(Azure.Communication.CallAutomation.RecognizeResultType left, Azure.Communication.CallAutomation.RecognizeResultType right) { throw null; }
        public static implicit operator Azure.Communication.CallAutomation.RecognizeResultType (string value) { throw null; }
        public static bool operator !=(Azure.Communication.CallAutomation.RecognizeResultType left, Azure.Communication.CallAutomation.RecognizeResultType right) { throw null; }
        public override string ToString() { throw null; }
    }
    [System.Runtime.InteropServices.StructLayoutAttribute(System.Runtime.InteropServices.LayoutKind.Sequential)]
    public readonly partial struct RecordingChannel : System.IEquatable<Azure.Communication.CallAutomation.RecordingChannel>
    {
        private readonly object _dummy;
        private readonly int _dummyPrimitive;
        public RecordingChannel(string value) { throw null; }
        public static Azure.Communication.CallAutomation.RecordingChannel Mixed { get { throw null; } }
        public static Azure.Communication.CallAutomation.RecordingChannel Unmixed { get { throw null; } }
        public bool Equals(Azure.Communication.CallAutomation.RecordingChannel other) { throw null; }
        [System.ComponentModel.EditorBrowsableAttribute(System.ComponentModel.EditorBrowsableState.Never)]
        public override bool Equals(object obj) { throw null; }
        [System.ComponentModel.EditorBrowsableAttribute(System.ComponentModel.EditorBrowsableState.Never)]
        public override int GetHashCode() { throw null; }
        public static bool operator ==(Azure.Communication.CallAutomation.RecordingChannel left, Azure.Communication.CallAutomation.RecordingChannel right) { throw null; }
        public static implicit operator Azure.Communication.CallAutomation.RecordingChannel (string value) { throw null; }
        public static bool operator !=(Azure.Communication.CallAutomation.RecordingChannel left, Azure.Communication.CallAutomation.RecordingChannel right) { throw null; }
        public override string ToString() { throw null; }
    }
    [System.Runtime.InteropServices.StructLayoutAttribute(System.Runtime.InteropServices.LayoutKind.Sequential)]
    public readonly partial struct RecordingContent : System.IEquatable<Azure.Communication.CallAutomation.RecordingContent>
    {
        private readonly object _dummy;
        private readonly int _dummyPrimitive;
        public RecordingContent(string value) { throw null; }
        public static Azure.Communication.CallAutomation.RecordingContent Audio { get { throw null; } }
        public static Azure.Communication.CallAutomation.RecordingContent AudioVideo { get { throw null; } }
        public bool Equals(Azure.Communication.CallAutomation.RecordingContent other) { throw null; }
        [System.ComponentModel.EditorBrowsableAttribute(System.ComponentModel.EditorBrowsableState.Never)]
        public override bool Equals(object obj) { throw null; }
        [System.ComponentModel.EditorBrowsableAttribute(System.ComponentModel.EditorBrowsableState.Never)]
        public override int GetHashCode() { throw null; }
        public static bool operator ==(Azure.Communication.CallAutomation.RecordingContent left, Azure.Communication.CallAutomation.RecordingContent right) { throw null; }
        public static implicit operator Azure.Communication.CallAutomation.RecordingContent (string value) { throw null; }
        public static bool operator !=(Azure.Communication.CallAutomation.RecordingContent left, Azure.Communication.CallAutomation.RecordingContent right) { throw null; }
        public override string ToString() { throw null; }
    }
    [System.Runtime.InteropServices.StructLayoutAttribute(System.Runtime.InteropServices.LayoutKind.Sequential)]
    public readonly partial struct RecordingFormat : System.IEquatable<Azure.Communication.CallAutomation.RecordingFormat>
    {
        private readonly object _dummy;
        private readonly int _dummyPrimitive;
        public RecordingFormat(string value) { throw null; }
        public static Azure.Communication.CallAutomation.RecordingFormat Mp3 { get { throw null; } }
        public static Azure.Communication.CallAutomation.RecordingFormat Mp4 { get { throw null; } }
        public static Azure.Communication.CallAutomation.RecordingFormat Wav { get { throw null; } }
        public bool Equals(Azure.Communication.CallAutomation.RecordingFormat other) { throw null; }
        [System.ComponentModel.EditorBrowsableAttribute(System.ComponentModel.EditorBrowsableState.Never)]
        public override bool Equals(object obj) { throw null; }
        [System.ComponentModel.EditorBrowsableAttribute(System.ComponentModel.EditorBrowsableState.Never)]
        public override int GetHashCode() { throw null; }
        public static bool operator ==(Azure.Communication.CallAutomation.RecordingFormat left, Azure.Communication.CallAutomation.RecordingFormat right) { throw null; }
        public static implicit operator Azure.Communication.CallAutomation.RecordingFormat (string value) { throw null; }
        public static bool operator !=(Azure.Communication.CallAutomation.RecordingFormat left, Azure.Communication.CallAutomation.RecordingFormat right) { throw null; }
        public override string ToString() { throw null; }
    }
    [System.Runtime.InteropServices.StructLayoutAttribute(System.Runtime.InteropServices.LayoutKind.Sequential)]
    public readonly partial struct RecordingKind : System.IEquatable<Azure.Communication.CallAutomation.RecordingKind>
    {
        private readonly object _dummy;
        private readonly int _dummyPrimitive;
        public RecordingKind(string value) { throw null; }
        public static Azure.Communication.CallAutomation.RecordingKind AzureCommunicationServices { get { throw null; } }
        public static Azure.Communication.CallAutomation.RecordingKind Teams { get { throw null; } }
        public static Azure.Communication.CallAutomation.RecordingKind TeamsCompliance { get { throw null; } }
        public bool Equals(Azure.Communication.CallAutomation.RecordingKind other) { throw null; }
        [System.ComponentModel.EditorBrowsableAttribute(System.ComponentModel.EditorBrowsableState.Never)]
        public override bool Equals(object obj) { throw null; }
        [System.ComponentModel.EditorBrowsableAttribute(System.ComponentModel.EditorBrowsableState.Never)]
        public override int GetHashCode() { throw null; }
        public static bool operator ==(Azure.Communication.CallAutomation.RecordingKind left, Azure.Communication.CallAutomation.RecordingKind right) { throw null; }
        public static implicit operator Azure.Communication.CallAutomation.RecordingKind (string value) { throw null; }
        public static bool operator !=(Azure.Communication.CallAutomation.RecordingKind left, Azure.Communication.CallAutomation.RecordingKind right) { throw null; }
        public override string ToString() { throw null; }
    }
    [System.Runtime.InteropServices.StructLayoutAttribute(System.Runtime.InteropServices.LayoutKind.Sequential)]
    public readonly partial struct RecordingState : System.IEquatable<Azure.Communication.CallAutomation.RecordingState>
    {
        private readonly object _dummy;
        private readonly int _dummyPrimitive;
        public RecordingState(string value) { throw null; }
        public static Azure.Communication.CallAutomation.RecordingState Active { get { throw null; } }
        public static Azure.Communication.CallAutomation.RecordingState Inactive { get { throw null; } }
        public bool Equals(Azure.Communication.CallAutomation.RecordingState other) { throw null; }
        [System.ComponentModel.EditorBrowsableAttribute(System.ComponentModel.EditorBrowsableState.Never)]
        public override bool Equals(object obj) { throw null; }
        [System.ComponentModel.EditorBrowsableAttribute(System.ComponentModel.EditorBrowsableState.Never)]
        public override int GetHashCode() { throw null; }
        public static bool operator ==(Azure.Communication.CallAutomation.RecordingState left, Azure.Communication.CallAutomation.RecordingState right) { throw null; }
        public static implicit operator Azure.Communication.CallAutomation.RecordingState (string value) { throw null; }
        public static bool operator !=(Azure.Communication.CallAutomation.RecordingState left, Azure.Communication.CallAutomation.RecordingState right) { throw null; }
        public override string ToString() { throw null; }
    }
    public partial class RecordingStateChanged : Azure.Communication.CallAutomation.CallAutomationEventBase
    {
        internal RecordingStateChanged() { }
        public string RecordingId { get { throw null; } }
        public Azure.Communication.CallAutomation.RecordingKind? RecordingKind { get { throw null; } }
        public System.DateTimeOffset? StartDateTime { get { throw null; } }
        public Azure.Communication.CallAutomation.RecordingState State { get { throw null; } set { } }
        public static Azure.Communication.CallAutomation.RecordingStateChanged Deserialize(string content) { throw null; }
    }
    public partial class RecordingStateResult
    {
        internal RecordingStateResult() { }
        public string RecordingId { get { throw null; } }
        public Azure.Communication.CallAutomation.RecordingKind? RecordingKind { get { throw null; } }
        public Azure.Communication.CallAutomation.RecordingState? RecordingState { get { throw null; } }
    }
    public abstract partial class RecordingStorage
    {
        public RecordingStorage(Azure.Communication.CallAutomation.RecordingStorageKind recordingStorageKind) { }
        public Azure.Communication.CallAutomation.RecordingStorageKind RecordingStorageKind { get { throw null; } }
        public static Azure.Communication.CallAutomation.RecordingStorage CreateAzureBlobContainerRecordingStorage(System.Uri recordingDestinationContainerUri) { throw null; }
        public static Azure.Communication.CallAutomation.RecordingStorage CreateAzureCommunicationsRecordingStorage() { throw null; }
    }
    [System.Runtime.InteropServices.StructLayoutAttribute(System.Runtime.InteropServices.LayoutKind.Sequential)]
    public readonly partial struct RecordingStorageKind : System.IEquatable<Azure.Communication.CallAutomation.RecordingStorageKind>
    {
        private readonly object _dummy;
        private readonly int _dummyPrimitive;
        public RecordingStorageKind(string value) { throw null; }
        public static Azure.Communication.CallAutomation.RecordingStorageKind AzureBlobStorage { get { throw null; } }
        public static Azure.Communication.CallAutomation.RecordingStorageKind AzureCommunicationServices { get { throw null; } }
        public bool Equals(Azure.Communication.CallAutomation.RecordingStorageKind other) { throw null; }
        [System.ComponentModel.EditorBrowsableAttribute(System.ComponentModel.EditorBrowsableState.Never)]
        public override bool Equals(object obj) { throw null; }
        [System.ComponentModel.EditorBrowsableAttribute(System.ComponentModel.EditorBrowsableState.Never)]
        public override int GetHashCode() { throw null; }
        public static bool operator ==(Azure.Communication.CallAutomation.RecordingStorageKind left, Azure.Communication.CallAutomation.RecordingStorageKind right) { throw null; }
        public static implicit operator Azure.Communication.CallAutomation.RecordingStorageKind (string value) { throw null; }
        public static bool operator !=(Azure.Communication.CallAutomation.RecordingStorageKind left, Azure.Communication.CallAutomation.RecordingStorageKind right) { throw null; }
        public override string ToString() { throw null; }
    }
    public partial class RedirectCallOptions
    {
        public RedirectCallOptions(string incomingCallContext, Azure.Communication.CallAutomation.CallInvite callInvite) { }
        public Azure.Communication.CallAutomation.CallInvite CallInvite { get { throw null; } }
        public string IncomingCallContext { get { throw null; } }
    }
    public partial class RejectCallOptions
    {
        public RejectCallOptions(string incomingCallContext) { }
        public Azure.Communication.CallAutomation.CallRejectReason CallRejectReason { get { throw null; } set { } }
        public string IncomingCallContext { get { throw null; } }
    }
    public partial class RemoveParticipantEventResult
    {
        internal RemoveParticipantEventResult() { }
        public Azure.Communication.CallAutomation.RemoveParticipantFailed FailureResult { get { throw null; } }
        public bool IsSuccess { get { throw null; } }
        public Azure.Communication.CommunicationIdentifier Participant { get { throw null; } }
        public Azure.Communication.CallAutomation.RemoveParticipantSucceeded SuccessResult { get { throw null; } }
    }
    public partial class RemoveParticipantFailed : Azure.Communication.CallAutomation.CallAutomationEventBase
    {
        internal RemoveParticipantFailed() { }
        public Azure.Communication.CommunicationIdentifier Participant { get { throw null; } }
        public static Azure.Communication.CallAutomation.RemoveParticipantFailed Deserialize(string content) { throw null; }
    }
    public partial class RemoveParticipantOptions
    {
        public RemoveParticipantOptions(Azure.Communication.CommunicationIdentifier participantToRemove) { }
        public System.Uri OperationCallbackUri { get { throw null; } set { } }
        public string OperationContext { get { throw null; } set { } }
        public Azure.Communication.CommunicationIdentifier ParticipantToRemove { get { throw null; } }
    }
    public partial class RemoveParticipantResult
    {
        internal RemoveParticipantResult() { }
        public string OperationContext { get { throw null; } }
        public Azure.Communication.CallAutomation.RemoveParticipantEventResult WaitForEventProcessor(System.Threading.CancellationToken cancellationToken = default(System.Threading.CancellationToken)) { throw null; }
        public System.Threading.Tasks.Task<Azure.Communication.CallAutomation.RemoveParticipantEventResult> WaitForEventProcessorAsync(System.Threading.CancellationToken cancellationToken = default(System.Threading.CancellationToken)) { throw null; }
    }
    public partial class RemoveParticipantSucceeded : Azure.Communication.CallAutomation.CallAutomationEventBase
    {
        internal RemoveParticipantSucceeded() { }
        public Azure.Communication.CommunicationIdentifier Participant { get { throw null; } }
        public static Azure.Communication.CallAutomation.RemoveParticipantSucceeded Deserialize(string content) { throw null; }
    }
    public partial class ResultInformation
    {
        internal ResultInformation() { }
        public int? Code { get { throw null; } }
        public string Message { get { throw null; } }
        public int? SubCode { get { throw null; } }
    }
    public partial class RoomCallLocator : Azure.Communication.CallAutomation.CallLocator
    {
        public RoomCallLocator(string id) { }
        public override bool Equals(Azure.Communication.CallAutomation.CallLocator other) { throw null; }
        public override int GetHashCode() { throw null; }
        public override string ToString() { throw null; }
    }
    public partial class SendDtmfTonesCompleted : Azure.Communication.CallAutomation.CallAutomationEventBase
    {
        internal SendDtmfTonesCompleted() { }
        public static Azure.Communication.CallAutomation.SendDtmfTonesCompleted Deserialize(string content) { throw null; }
    }
    public partial class SendDtmfTonesEventResult
    {
        internal SendDtmfTonesEventResult() { }
        public Azure.Communication.CallAutomation.SendDtmfTonesFailed FailureResult { get { throw null; } }
        public bool IsSuccess { get { throw null; } }
        public Azure.Communication.CallAutomation.SendDtmfTonesCompleted SuccessResult { get { throw null; } }
    }
    public partial class SendDtmfTonesFailed : Azure.Communication.CallAutomation.CallAutomationEventBase
    {
        internal SendDtmfTonesFailed() { }
        public static Azure.Communication.CallAutomation.SendDtmfTonesFailed Deserialize(string content) { throw null; }
    }
    public partial class SendDtmfTonesOptions
    {
        public SendDtmfTonesOptions(System.Collections.Generic.IEnumerable<Azure.Communication.CallAutomation.DtmfTone> tones, Azure.Communication.CommunicationIdentifier targetParticipant) { }
        public System.Uri OperationCallbackUri { get { throw null; } set { } }
        public string OperationContext { get { throw null; } set { } }
        public Azure.Communication.CommunicationIdentifier TargetParticipant { get { throw null; } }
        public System.Collections.Generic.IList<Azure.Communication.CallAutomation.DtmfTone> Tones { get { throw null; } }
    }
    public partial class SendDtmfTonesResult
    {
        internal SendDtmfTonesResult() { }
        public string OperationContext { get { throw null; } }
        public Azure.Communication.CallAutomation.SendDtmfTonesEventResult WaitForEventProcessor(System.Threading.CancellationToken cancellationToken = default(System.Threading.CancellationToken)) { throw null; }
        public System.Threading.Tasks.Task<Azure.Communication.CallAutomation.SendDtmfTonesEventResult> WaitForEventProcessorAsync(System.Threading.CancellationToken cancellationToken = default(System.Threading.CancellationToken)) { throw null; }
    }
    public partial class ServerCallLocator : Azure.Communication.CallAutomation.CallLocator
    {
        public ServerCallLocator(string id) { }
        public override bool Equals(Azure.Communication.CallAutomation.CallLocator other) { throw null; }
        public override int GetHashCode() { throw null; }
        public override string ToString() { throw null; }
    }
    public partial class SpeechResult : Azure.Communication.CallAutomation.RecognizeResult
    {
        internal SpeechResult() { }
        public override Azure.Communication.CallAutomation.RecognizeResultType ResultType { get { throw null; } }
        public string Speech { get { throw null; } }
    }
    public partial class SsmlSource : Azure.Communication.CallAutomation.PlaySource
    {
        public SsmlSource(string ssmlText) { }
        public string CustomVoiceEndpointId { get { throw null; } set { } }
        public string SsmlText { get { throw null; } }
    }
    public partial class StartDialogOptions
    {
        public StartDialogOptions(Azure.Communication.CallAutomation.BaseDialog dialog) { }
        public StartDialogOptions(string dialogId, Azure.Communication.CallAutomation.BaseDialog dialog) { }
        public Azure.Communication.CallAutomation.BaseDialog Dialog { get { throw null; } }
        public string DialogId { get { throw null; } }
        public string OperationContext { get { throw null; } set { } }
    }
    public partial class StartHoldMusicOptions
    {
        public StartHoldMusicOptions(Azure.Communication.CommunicationIdentifier targetParticipant, Azure.Communication.CallAutomation.PlaySource playSourceInfo) { }
        public bool Loop { get { throw null; } set { } }
        public string OperationContext { get { throw null; } set { } }
        public Azure.Communication.CallAutomation.PlaySource PlaySourceInfo { get { throw null; } set { } }
        public Azure.Communication.CommunicationIdentifier TargetParticipant { get { throw null; } }
    }
    public partial class StartMediaStreamingOptions
    {
        public StartMediaStreamingOptions() { }
        public System.Uri OperationCallbackUri { get { throw null; } set { } }
        public string OperationContext { get { throw null; } set { } }
    }
    public partial class StartRecognizingCallMediaResult
    {
        internal StartRecognizingCallMediaResult() { }
        public Azure.Communication.CallAutomation.StartRecognizingEventResult WaitForEventProcessor(System.Threading.CancellationToken cancellationToken = default(System.Threading.CancellationToken)) { throw null; }
        public System.Threading.Tasks.Task<Azure.Communication.CallAutomation.StartRecognizingEventResult> WaitForEventProcessorAsync(System.Threading.CancellationToken cancellationToken = default(System.Threading.CancellationToken)) { throw null; }
    }
    public partial class StartRecognizingEventResult
    {
        internal StartRecognizingEventResult() { }
        public Azure.Communication.CallAutomation.RecognizeFailed FailureResult { get { throw null; } }
        public bool IsSuccess { get { throw null; } }
        public Azure.Communication.CallAutomation.RecognizeCompleted SuccessResult { get { throw null; } }
    }
    public partial class StartRecordingOptions
    {
        public StartRecordingOptions(Azure.Communication.CallAutomation.CallLocator callLocator) { }
        public System.Collections.Generic.IList<Azure.Communication.CommunicationIdentifier> AudioChannelParticipantOrdering { get { throw null; } }
        public System.Collections.Generic.IList<Azure.Communication.CallAutomation.ChannelAffinity> ChannelAffinity { get { throw null; } set { } }
        public bool PauseOnStart { get { throw null; } set { } }
        public Azure.Communication.CallAutomation.RecordingChannel RecordingChannel { get { throw null; } set { } }
        public Azure.Communication.CallAutomation.RecordingContent RecordingContent { get { throw null; } set { } }
        public Azure.Communication.CallAutomation.RecordingFormat RecordingFormat { get { throw null; } set { } }
        public System.Uri RecordingStateCallbackUri { get { throw null; } set { } }
        public Azure.Communication.CallAutomation.RecordingStorage RecordingStorage { get { throw null; } set { } }
    }
    public partial class StartTranscriptionOptions
    {
        public StartTranscriptionOptions() { }
        public string Locale { get { throw null; } set { } }
        public string OperationCallbackUri { get { throw null; } set { } }
        public string OperationContext { get { throw null; } set { } }
        public string SpeechRecognitionModelEndpointId { get { throw null; } set { } }
    }
    public partial class StopAudio
    {
        public StopAudio() { }
    }
    public partial class StopHoldMusicOptions
    {
        public StopHoldMusicOptions(Azure.Communication.CommunicationIdentifier targetParticipant) { }
        public string OperationContext { get { throw null; } set { } }
        public Azure.Communication.CommunicationIdentifier TargetParticipant { get { throw null; } }
    }
    public partial class StopMediaStreamingOptions
    {
        public StopMediaStreamingOptions() { }
        public System.Uri OperationCallbackUri { get { throw null; } set { } }
        public string OperationContext { get { throw null; } set { } }
    }
    public partial class StopTranscriptionOptions
    {
        public StopTranscriptionOptions() { }
        public string OperationCallbackUri { get { throw null; } set { } }
        public string OperationContext { get { throw null; } set { } }
        public string SpeechRecognitionModelEndpointId { get { throw null; } set { } }
    }
    public abstract partial class StreamingData
    {
        protected StreamingData() { }
        public static Azure.Communication.CallAutomation.StreamingDataKind Kind { get { throw null; } }
        public static Azure.Communication.CallAutomation.StreamingData Parse(string data) { throw null; }
        public static T Parse<T>(string data) where T : Azure.Communication.CallAutomation.StreamingData { throw null; }
    }
    [System.Text.Json.Serialization.JsonConverterAttribute(typeof(System.Text.Json.Serialization.JsonStringEnumConverter))]
    public enum StreamingDataKind
    {
        AudioData = 0,
        AudioMetadata = 1,
        TranscriptionData = 2,
        TranscriptionMetadata = 3,
    }
    public static partial class StreamingDataParser
    {
        public static Azure.Communication.CallAutomation.StreamingData Parse(System.BinaryData binaryData) { throw null; }
        public static Azure.Communication.CallAutomation.StreamingData Parse(byte[] receivedBytes) { throw null; }
        public static Azure.Communication.CallAutomation.StreamingData Parse(string stringJson) { throw null; }
    }
    public enum TextFormat
    {
        Display = 0,
    }
    public partial class TextSource : Azure.Communication.CallAutomation.PlaySource
    {
        public TextSource(string text) { }
        public TextSource(string text, string voiceName) { }
        public TextSource(string text, string sourceLocale, Azure.Communication.CallAutomation.VoiceKind voiceKind) { }
        public string CustomVoiceEndpointId { get { throw null; } set { } }
        public string SourceLocale { get { throw null; } set { } }
        public string Text { get { throw null; } }
        public Azure.Communication.CallAutomation.VoiceKind? VoiceKind { get { throw null; } set { } }
        public string VoiceName { get { throw null; } set { } }
    }
    public partial class TranscriptionData : Azure.Communication.CallAutomation.StreamingData
    {
        internal TranscriptionData() { }
        public double Confidence { get { throw null; } set { } }
        public System.TimeSpan Duration { get { throw null; } set { } }
        public Azure.Communication.CallAutomation.TextFormat Format { get { throw null; } set { } }
        public System.TimeSpan Offset { get { throw null; } set { } }
        public Azure.Communication.CommunicationIdentifier Participant { get { throw null; } set { } }
        public Azure.Communication.CallAutomation.TranscriptionResultState ResultState { get { throw null; } set { } }
        public string Text { get { throw null; } set { } }
        public System.Collections.Generic.IEnumerable<Azure.Communication.CallAutomation.WordData> Words { get { throw null; } set { } }
    }
    public partial class TranscriptionFailed : Azure.Communication.CallAutomation.CallAutomationEventBase
    {
        internal TranscriptionFailed() { }
        public Azure.Communication.CallAutomation.MediaEventReasonCode ReasonCode { get { throw null; } }
        public Azure.Communication.CallAutomation.TranscriptionUpdate TranscriptionUpdate { get { throw null; } }
        public static Azure.Communication.CallAutomation.TranscriptionFailed Deserialize(string content) { throw null; }
    }
    public partial class TranscriptionMetadata : Azure.Communication.CallAutomation.StreamingData
    {
        public TranscriptionMetadata() { }
        [System.Text.Json.Serialization.JsonPropertyNameAttribute("callConnectionId")]
        public string CallConnectionId { get { throw null; } set { } }
        [System.Text.Json.Serialization.JsonPropertyNameAttribute("correlationId")]
        public string CorrelationId { get { throw null; } set { } }
        [System.Text.Json.Serialization.JsonPropertyNameAttribute("locale")]
        public string Locale { get { throw null; } set { } }
        [System.Text.Json.Serialization.JsonPropertyNameAttribute("subscriptionId")]
        public string TranscriptionSubscriptionId { get { throw null; } set { } }
    }
    public partial class TranscriptionOptions
    {
        public TranscriptionOptions(System.Uri transportUri, string locale, bool? startTranscription = default(bool?), Azure.Communication.CallAutomation.TranscriptionTransport transcriptionTransport = default(Azure.Communication.CallAutomation.TranscriptionTransport)) { }
        public bool? EnableIntermediateResults { get { throw null; } set { } }
        public string Locale { get { throw null; } }
        public string SpeechRecognitionModelEndpointId { get { throw null; } set { } }
        public bool? StartTranscription { get { throw null; } }
        public Azure.Communication.CallAutomation.TranscriptionTransport TranscriptionTransport { get { throw null; } }
        public System.Uri TransportUrl { get { throw null; } }
    }
    [System.Runtime.InteropServices.StructLayoutAttribute(System.Runtime.InteropServices.LayoutKind.Sequential)]
    public readonly partial struct TranscriptionResultState : System.IEquatable<Azure.Communication.CallAutomation.TranscriptionResultState>
    {
        private readonly object _dummy;
        private readonly int _dummyPrimitive;
        public TranscriptionResultState(string value) { throw null; }
        public static Azure.Communication.CallAutomation.TranscriptionResultState Final { get { throw null; } }
        public static Azure.Communication.CallAutomation.TranscriptionResultState Intermediate { get { throw null; } }
        public bool Equals(Azure.Communication.CallAutomation.TranscriptionResultState other) { throw null; }
        [System.ComponentModel.EditorBrowsableAttribute(System.ComponentModel.EditorBrowsableState.Never)]
        public override bool Equals(object obj) { throw null; }
        [System.ComponentModel.EditorBrowsableAttribute(System.ComponentModel.EditorBrowsableState.Never)]
        public override int GetHashCode() { throw null; }
        public static bool operator ==(Azure.Communication.CallAutomation.TranscriptionResultState left, Azure.Communication.CallAutomation.TranscriptionResultState right) { throw null; }
        public static implicit operator Azure.Communication.CallAutomation.TranscriptionResultState (string value) { throw null; }
        public static bool operator !=(Azure.Communication.CallAutomation.TranscriptionResultState left, Azure.Communication.CallAutomation.TranscriptionResultState right) { throw null; }
        public override string ToString() { throw null; }
    }
    public partial class TranscriptionStarted : Azure.Communication.CallAutomation.CallAutomationEventBase
    {
        internal TranscriptionStarted() { }
        public Azure.Communication.CallAutomation.TranscriptionUpdate TranscriptionUpdate { get { throw null; } }
        public static Azure.Communication.CallAutomation.TranscriptionStarted Deserialize(string content) { throw null; }
    }
    [System.Runtime.InteropServices.StructLayoutAttribute(System.Runtime.InteropServices.LayoutKind.Sequential)]
    public readonly partial struct TranscriptionStatus : System.IEquatable<Azure.Communication.CallAutomation.TranscriptionStatus>
    {
        private readonly object _dummy;
        private readonly int _dummyPrimitive;
        public TranscriptionStatus(string value) { throw null; }
        public static Azure.Communication.CallAutomation.TranscriptionStatus TranscriptionFailed { get { throw null; } }
        public static Azure.Communication.CallAutomation.TranscriptionStatus TranscriptionResumed { get { throw null; } }
        public static Azure.Communication.CallAutomation.TranscriptionStatus TranscriptionStarted { get { throw null; } }
        public static Azure.Communication.CallAutomation.TranscriptionStatus TranscriptionStopped { get { throw null; } }
        public static Azure.Communication.CallAutomation.TranscriptionStatus TranscriptionUpdated { get { throw null; } }
        public static Azure.Communication.CallAutomation.TranscriptionStatus UnspecifiedError { get { throw null; } }
        public bool Equals(Azure.Communication.CallAutomation.TranscriptionStatus other) { throw null; }
        [System.ComponentModel.EditorBrowsableAttribute(System.ComponentModel.EditorBrowsableState.Never)]
        public override bool Equals(object obj) { throw null; }
        [System.ComponentModel.EditorBrowsableAttribute(System.ComponentModel.EditorBrowsableState.Never)]
        public override int GetHashCode() { throw null; }
        public static bool operator ==(Azure.Communication.CallAutomation.TranscriptionStatus left, Azure.Communication.CallAutomation.TranscriptionStatus right) { throw null; }
        public static implicit operator Azure.Communication.CallAutomation.TranscriptionStatus (string value) { throw null; }
        public static bool operator !=(Azure.Communication.CallAutomation.TranscriptionStatus left, Azure.Communication.CallAutomation.TranscriptionStatus right) { throw null; }
        public override string ToString() { throw null; }
    }
    [System.Runtime.InteropServices.StructLayoutAttribute(System.Runtime.InteropServices.LayoutKind.Sequential)]
    public readonly partial struct TranscriptionStatusDetails : System.IEquatable<Azure.Communication.CallAutomation.TranscriptionStatusDetails>
    {
        private readonly object _dummy;
        private readonly int _dummyPrimitive;
        public TranscriptionStatusDetails(string value) { throw null; }
        public static Azure.Communication.CallAutomation.TranscriptionStatusDetails AuthenticationFailure { get { throw null; } }
        public static Azure.Communication.CallAutomation.TranscriptionStatusDetails BadRequest { get { throw null; } }
        public static Azure.Communication.CallAutomation.TranscriptionStatusDetails Forbidden { get { throw null; } }
        public static Azure.Communication.CallAutomation.TranscriptionStatusDetails ServiceShutdown { get { throw null; } }
        public static Azure.Communication.CallAutomation.TranscriptionStatusDetails ServiceTimeout { get { throw null; } }
        public static Azure.Communication.CallAutomation.TranscriptionStatusDetails SpeechServicesConnectionError { get { throw null; } }
        public static Azure.Communication.CallAutomation.TranscriptionStatusDetails StreamConnectionInterrupted { get { throw null; } }
        public static Azure.Communication.CallAutomation.TranscriptionStatusDetails StreamConnectionReestablished { get { throw null; } }
        public static Azure.Communication.CallAutomation.TranscriptionStatusDetails StreamConnectionUnsuccessful { get { throw null; } }
        public static Azure.Communication.CallAutomation.TranscriptionStatusDetails StreamUrlMissing { get { throw null; } }
        public static Azure.Communication.CallAutomation.TranscriptionStatusDetails SubscriptionStarted { get { throw null; } }
        public static Azure.Communication.CallAutomation.TranscriptionStatusDetails SubscriptionStopped { get { throw null; } }
        public static Azure.Communication.CallAutomation.TranscriptionStatusDetails TooManyRequests { get { throw null; } }
        public static Azure.Communication.CallAutomation.TranscriptionStatusDetails TranscriptionLocaleUpdated { get { throw null; } }
        public static Azure.Communication.CallAutomation.TranscriptionStatusDetails UnspecifiedError { get { throw null; } }
        public bool Equals(Azure.Communication.CallAutomation.TranscriptionStatusDetails other) { throw null; }
        [System.ComponentModel.EditorBrowsableAttribute(System.ComponentModel.EditorBrowsableState.Never)]
        public override bool Equals(object obj) { throw null; }
        [System.ComponentModel.EditorBrowsableAttribute(System.ComponentModel.EditorBrowsableState.Never)]
        public override int GetHashCode() { throw null; }
        public static bool operator ==(Azure.Communication.CallAutomation.TranscriptionStatusDetails left, Azure.Communication.CallAutomation.TranscriptionStatusDetails right) { throw null; }
        public static implicit operator Azure.Communication.CallAutomation.TranscriptionStatusDetails (string value) { throw null; }
        public static bool operator !=(Azure.Communication.CallAutomation.TranscriptionStatusDetails left, Azure.Communication.CallAutomation.TranscriptionStatusDetails right) { throw null; }
        public override string ToString() { throw null; }
    }
    public partial class TranscriptionStopped : Azure.Communication.CallAutomation.CallAutomationEventBase
    {
        internal TranscriptionStopped() { }
        public Azure.Communication.CallAutomation.TranscriptionUpdate TranscriptionUpdate { get { throw null; } }
        public static Azure.Communication.CallAutomation.TranscriptionStopped Deserialize(string content) { throw null; }
    }
    public partial class TranscriptionSubscription
    {
        internal TranscriptionSubscription() { }
        public string Id { get { throw null; } }
        public Azure.Communication.CallAutomation.TranscriptionSubscriptionState? State { get { throw null; } }
        public System.Collections.Generic.IReadOnlyList<Azure.Communication.CallAutomation.TranscriptionResultState> SubscribedResultStates { get { throw null; } }
    }
    [System.Runtime.InteropServices.StructLayoutAttribute(System.Runtime.InteropServices.LayoutKind.Sequential)]
    public readonly partial struct TranscriptionSubscriptionState : System.IEquatable<Azure.Communication.CallAutomation.TranscriptionSubscriptionState>
    {
        private readonly object _dummy;
        private readonly int _dummyPrimitive;
        public TranscriptionSubscriptionState(string value) { throw null; }
        public static Azure.Communication.CallAutomation.TranscriptionSubscriptionState Active { get { throw null; } }
        public static Azure.Communication.CallAutomation.TranscriptionSubscriptionState Disabled { get { throw null; } }
        public static Azure.Communication.CallAutomation.TranscriptionSubscriptionState Inactive { get { throw null; } }
        public bool Equals(Azure.Communication.CallAutomation.TranscriptionSubscriptionState other) { throw null; }
        [System.ComponentModel.EditorBrowsableAttribute(System.ComponentModel.EditorBrowsableState.Never)]
        public override bool Equals(object obj) { throw null; }
        [System.ComponentModel.EditorBrowsableAttribute(System.ComponentModel.EditorBrowsableState.Never)]
        public override int GetHashCode() { throw null; }
        public static bool operator ==(Azure.Communication.CallAutomation.TranscriptionSubscriptionState left, Azure.Communication.CallAutomation.TranscriptionSubscriptionState right) { throw null; }
        public static implicit operator Azure.Communication.CallAutomation.TranscriptionSubscriptionState (string value) { throw null; }
        public static bool operator !=(Azure.Communication.CallAutomation.TranscriptionSubscriptionState left, Azure.Communication.CallAutomation.TranscriptionSubscriptionState right) { throw null; }
        public override string ToString() { throw null; }
    }
    [System.Runtime.InteropServices.StructLayoutAttribute(System.Runtime.InteropServices.LayoutKind.Sequential)]
    public readonly partial struct TranscriptionTransport : System.IEquatable<Azure.Communication.CallAutomation.TranscriptionTransport>
    {
        private readonly object _dummy;
        private readonly int _dummyPrimitive;
        public TranscriptionTransport(string value) { throw null; }
        public static Azure.Communication.CallAutomation.TranscriptionTransport Websocket { get { throw null; } }
        public bool Equals(Azure.Communication.CallAutomation.TranscriptionTransport other) { throw null; }
        [System.ComponentModel.EditorBrowsableAttribute(System.ComponentModel.EditorBrowsableState.Never)]
        public override bool Equals(object obj) { throw null; }
        [System.ComponentModel.EditorBrowsableAttribute(System.ComponentModel.EditorBrowsableState.Never)]
        public override int GetHashCode() { throw null; }
        public static bool operator ==(Azure.Communication.CallAutomation.TranscriptionTransport left, Azure.Communication.CallAutomation.TranscriptionTransport right) { throw null; }
        public static implicit operator Azure.Communication.CallAutomation.TranscriptionTransport (string value) { throw null; }
        public static bool operator !=(Azure.Communication.CallAutomation.TranscriptionTransport left, Azure.Communication.CallAutomation.TranscriptionTransport right) { throw null; }
        public override string ToString() { throw null; }
    }
    public partial class TranscriptionUpdate
    {
        internal TranscriptionUpdate() { }
        public Azure.Communication.CallAutomation.TranscriptionStatus? TranscriptionStatus { get { throw null; } }
        public Azure.Communication.CallAutomation.TranscriptionStatusDetails? TranscriptionStatusDetails { get { throw null; } }
    }
    public partial class TranscriptionUpdated : Azure.Communication.CallAutomation.CallAutomationEventBase
    {
        internal TranscriptionUpdated() { }
        public Azure.Communication.CallAutomation.TranscriptionUpdate TranscriptionUpdate { get { throw null; } }
        public static Azure.Communication.CallAutomation.TranscriptionUpdated Deserialize(string content) { throw null; }
    }
    public partial class TransferCallToParticipantEventResult
    {
        internal TransferCallToParticipantEventResult() { }
        public Azure.Communication.CallAutomation.CallTransferFailed FailureResult { get { throw null; } }
        public bool IsSuccess { get { throw null; } }
        public Azure.Communication.CallAutomation.CallTransferAccepted SuccessResult { get { throw null; } }
    }
    public partial class TransferCallToParticipantResult
    {
        internal TransferCallToParticipantResult() { }
        public string OperationContext { get { throw null; } }
        public Azure.Communication.CallAutomation.TransferCallToParticipantEventResult WaitForEventProcessor(System.Threading.CancellationToken cancellationToken = default(System.Threading.CancellationToken)) { throw null; }
        public System.Threading.Tasks.Task<Azure.Communication.CallAutomation.TransferCallToParticipantEventResult> WaitForEventProcessorAsync(System.Threading.CancellationToken cancellationToken = default(System.Threading.CancellationToken)) { throw null; }
    }
    public partial class TransferToParticipantOptions
    {
        public TransferToParticipantOptions(Azure.Communication.CommunicationUserIdentifier targetIdentity) { }
        public TransferToParticipantOptions(Azure.Communication.MicrosoftTeamsUserIdentifier targetIdentity) { }
        public TransferToParticipantOptions(Azure.Communication.PhoneNumberIdentifier targetPhoneNumberIdentity) { }
        public Azure.Communication.CallAutomation.CustomCallingContext CustomCallingContext { get { throw null; } }
        public System.Uri OperationCallbackUri { get { throw null; } set { } }
        public string OperationContext { get { throw null; } set { } }
        public Azure.Communication.PhoneNumberIdentifier SourceCallerIdNumber { get { throw null; } set { } }
        public Azure.Communication.CommunicationIdentifier Target { get { throw null; } }
        public Azure.Communication.CommunicationIdentifier Transferee { get { throw null; } set { } }
    }
    public partial class UnholdOptions
    {
        public UnholdOptions(Azure.Communication.CommunicationIdentifier targetParticipant) { }
        public string OperationContext { get { throw null; } set { } }
        public Azure.Communication.CommunicationIdentifier TargetParticipant { get { throw null; } }
    }
    public partial class UnmuteParticipantOptions
    {
        public UnmuteParticipantOptions(Azure.Communication.CommunicationIdentifier targetParticipant) { }
        public string OperationContext { get { throw null; } set { } }
        public Azure.Communication.CommunicationIdentifier TargetParticipant { get { throw null; } }
    }
    public partial class UnmuteParticipantResult
    {
        internal UnmuteParticipantResult() { }
        public string OperationContext { get { throw null; } }
    }
    public partial class UpdateDialogOptions
    {
        public UpdateDialogOptions(string dialogId, Azure.Communication.CallAutomation.DialogUpdateBase dialog) { }
        public Azure.Communication.CallAutomation.DialogUpdateBase Dialog { get { throw null; } }
        public string DialogId { get { throw null; } }
        public string OperationContext { get { throw null; } set { } }
    }
    public partial class UpdateTranscriptionOptions
    {
        public UpdateTranscriptionOptions(string locale) { }
        public string OperationCallbackUri { get { throw null; } set { } }
        public string OperationContext { get { throw null; } set { } }
        public string SpeechRecognitionModelEndpointId { get { throw null; } set { } }
    }
    public partial class UserConsent
    {
        internal UserConsent() { }
        public int? Recording { get { throw null; } }
    }
    [System.Runtime.InteropServices.StructLayoutAttribute(System.Runtime.InteropServices.LayoutKind.Sequential)]
    public readonly partial struct VoiceKind : System.IEquatable<Azure.Communication.CallAutomation.VoiceKind>
    {
        private readonly object _dummy;
        private readonly int _dummyPrimitive;
        public VoiceKind(string value) { throw null; }
        public static Azure.Communication.CallAutomation.VoiceKind Female { get { throw null; } }
        public static Azure.Communication.CallAutomation.VoiceKind Male { get { throw null; } }
        public bool Equals(Azure.Communication.CallAutomation.VoiceKind other) { throw null; }
        [System.ComponentModel.EditorBrowsableAttribute(System.ComponentModel.EditorBrowsableState.Never)]
        public override bool Equals(object obj) { throw null; }
        [System.ComponentModel.EditorBrowsableAttribute(System.ComponentModel.EditorBrowsableState.Never)]
        public override int GetHashCode() { throw null; }
        public static bool operator ==(Azure.Communication.CallAutomation.VoiceKind left, Azure.Communication.CallAutomation.VoiceKind right) { throw null; }
        public static implicit operator Azure.Communication.CallAutomation.VoiceKind (string value) { throw null; }
        public static bool operator !=(Azure.Communication.CallAutomation.VoiceKind left, Azure.Communication.CallAutomation.VoiceKind right) { throw null; }
        public override string ToString() { throw null; }
    }
    public partial class WordData
    {
        internal WordData() { }
        [System.Text.Json.Serialization.JsonPropertyNameAttribute("duration")]
        public System.TimeSpan Duration { get { throw null; } set { } }
        [System.Text.Json.Serialization.JsonPropertyNameAttribute("offset")]
        public System.TimeSpan Offset { get { throw null; } set { } }
        [System.Text.Json.Serialization.JsonPropertyNameAttribute("text")]
        public string Text { get { throw null; } set { } }
    }
}<|MERGE_RESOLUTION|>--- conflicted
+++ resolved
@@ -931,13 +931,6 @@
         public Azure.Communication.CallAutomation.PlaySource PlaySource { get { throw null; } set { } }
         public Azure.Communication.CommunicationIdentifier TargetParticipant { get { throw null; } }
     }
-<<<<<<< HEAD
-    public partial class HoldResult
-    {
-        internal HoldResult() { }
-        public Azure.Communication.CallAutomation.HoldEventResult WaitForEventProcessor(System.Threading.CancellationToken cancellationToken = default(System.Threading.CancellationToken)) { throw null; }
-        public System.Threading.Tasks.Task<Azure.Communication.CallAutomation.HoldEventResult> WaitForEventProcessorAsync(System.Threading.CancellationToken cancellationToken = default(System.Threading.CancellationToken)) { throw null; }
-=======
     public partial class IncomingCall : Azure.Communication.CallAutomation.CallAutomationEventBase
     {
         internal IncomingCall() { }
@@ -948,7 +941,12 @@
         public Azure.Communication.CommunicationIdentifier OnBehalfOfCallee { get { throw null; } }
         public Azure.Communication.CommunicationIdentifier To { get { throw null; } }
         public static Azure.Communication.CallAutomation.IncomingCall Deserialize(string content) { throw null; }
->>>>>>> 40f2b246
+    }
+    public partial class HoldResult
+    {
+        internal HoldResult() { }
+        public Azure.Communication.CallAutomation.HoldEventResult WaitForEventProcessor(System.Threading.CancellationToken cancellationToken = default(System.Threading.CancellationToken)) { throw null; }
+        public System.Threading.Tasks.Task<Azure.Communication.CallAutomation.HoldEventResult> WaitForEventProcessorAsync(System.Threading.CancellationToken cancellationToken = default(System.Threading.CancellationToken)) { throw null; }
     }
     [System.Runtime.InteropServices.StructLayoutAttribute(System.Runtime.InteropServices.LayoutKind.Sequential)]
     public readonly partial struct MediaEventReasonCode : System.IEquatable<Azure.Communication.CallAutomation.MediaEventReasonCode>
