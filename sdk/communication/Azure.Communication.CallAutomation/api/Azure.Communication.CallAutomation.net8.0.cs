namespace Azure.Communication.CallAutomation
{
    public partial class AddParticipantEventResult
    {
        internal AddParticipantEventResult() { }
        public Azure.Communication.CallAutomation.AddParticipantFailed FailureResult { get { throw null; } }
        public bool IsSuccess { get { throw null; } }
        public Azure.Communication.CommunicationIdentifier Participant { get { throw null; } }
        public Azure.Communication.CallAutomation.AddParticipantSucceeded SuccessResult { get { throw null; } }
    }
    public partial class AddParticipantFailed : Azure.Communication.CallAutomation.CallAutomationEventBase
    {
        internal AddParticipantFailed() { }
        public Azure.Communication.CommunicationIdentifier Participant { get { throw null; } }
        public static Azure.Communication.CallAutomation.AddParticipantFailed Deserialize(string content) { throw null; }
    }
    public partial class AddParticipantOptions
    {
        public AddParticipantOptions(Azure.Communication.CallAutomation.CallInvite participantToAdd) { }
        public int? InvitationTimeoutInSeconds { get { throw null; } set { } }
        public System.Uri OperationCallbackUri { get { throw null; } set { } }
        public string OperationContext { get { throw null; } set { } }
        public Azure.Communication.CallAutomation.CallInvite ParticipantToAdd { get { throw null; } }
    }
    public partial class AddParticipantResult
    {
        internal AddParticipantResult() { }
        public string InvitationId { get { throw null; } }
        public string OperationContext { get { throw null; } }
        public Azure.Communication.CallAutomation.CallParticipant Participant { get { throw null; } }
        public Azure.Communication.CallAutomation.AddParticipantEventResult WaitForEventProcessor(System.Threading.CancellationToken cancellationToken = default(System.Threading.CancellationToken)) { throw null; }
        public System.Threading.Tasks.Task<Azure.Communication.CallAutomation.AddParticipantEventResult> WaitForEventProcessorAsync(System.Threading.CancellationToken cancellationToken = default(System.Threading.CancellationToken)) { throw null; }
    }
    public partial class AddParticipantSucceeded : Azure.Communication.CallAutomation.CallAutomationEventBase
    {
        internal AddParticipantSucceeded() { }
        public Azure.Communication.CommunicationIdentifier Participant { get { throw null; } }
        public static Azure.Communication.CallAutomation.AddParticipantSucceeded Deserialize(string content) { throw null; }
    }
    public partial class AnswerCallEventResult
    {
        internal AnswerCallEventResult() { }
        public Azure.Communication.CallAutomation.AnswerFailed FailureResult { get { throw null; } }
        public bool IsSuccess { get { throw null; } }
        public Azure.Communication.CallAutomation.CallConnected SuccessResult { get { throw null; } }
    }
    public partial class AnswerCallOptions
    {
        public AnswerCallOptions(string incomingCallContext, System.Uri callbackUri) { }
        public Azure.Communication.CommunicationUserIdentifier AnsweredBy { get { throw null; } set { } }
        public System.Uri CallbackUri { get { throw null; } }
        public Azure.Communication.CallAutomation.CallIntelligenceOptions CallIntelligenceOptions { get { throw null; } set { } }
        public string IncomingCallContext { get { throw null; } }
        public Azure.Communication.CallAutomation.MediaStreamingOptions MediaStreamingOptions { get { throw null; } set { } }
        public string OperationContext { get { throw null; } set { } }
        public Azure.Communication.CallAutomation.TranscriptionOptions TranscriptionOptions { get { throw null; } set { } }
    }
    public partial class AnswerCallResult
    {
        internal AnswerCallResult() { }
        public Azure.Communication.CallAutomation.CallConnection CallConnection { get { throw null; } }
        public Azure.Communication.CallAutomation.CallConnectionProperties CallConnectionProperties { get { throw null; } }
        public Azure.Communication.CallAutomation.AnswerCallEventResult WaitForEventProcessor(System.Threading.CancellationToken cancellationToken = default(System.Threading.CancellationToken)) { throw null; }
        public System.Threading.Tasks.Task<Azure.Communication.CallAutomation.AnswerCallEventResult> WaitForEventProcessorAsync(System.Threading.CancellationToken cancellationToken = default(System.Threading.CancellationToken)) { throw null; }
    }
    public partial class AnswerFailed : Azure.Communication.CallAutomation.CallAutomationEventBase
    {
        internal AnswerFailed() { }
        public static Azure.Communication.CallAutomation.AnswerFailed Deserialize(string content) { throw null; }
    }
    [System.Text.Json.Serialization.JsonConverterAttribute(typeof(System.Text.Json.Serialization.JsonStringEnumConverter))]
    public enum AudioChannel
    {
        Unknown = 0,
        Mono = 1,
    }
    public partial class AudioData : Azure.Communication.CallAutomation.StreamingData
    {
        public AudioData(byte[] data) { }
        public byte[] Data { get { throw null; } }
        public bool IsSilent { get { throw null; } }
        public Azure.Communication.CommunicationIdentifier Participant { get { throw null; } }
        public System.DateTimeOffset Timestamp { get { throw null; } }
    }
    [System.Runtime.InteropServices.StructLayoutAttribute(System.Runtime.InteropServices.LayoutKind.Sequential)]
    public readonly partial struct AudioFormat : System.IEquatable<Azure.Communication.CallAutomation.AudioFormat>
    {
        private readonly object _dummy;
        private readonly int _dummyPrimitive;
        public AudioFormat(string value) { throw null; }
        public static Azure.Communication.CallAutomation.AudioFormat Pcm16KMono { get { throw null; } }
        public static Azure.Communication.CallAutomation.AudioFormat Pcm24KMono { get { throw null; } }
        public bool Equals(Azure.Communication.CallAutomation.AudioFormat other) { throw null; }
        [System.ComponentModel.EditorBrowsableAttribute(System.ComponentModel.EditorBrowsableState.Never)]
        public override bool Equals(object obj) { throw null; }
        [System.ComponentModel.EditorBrowsableAttribute(System.ComponentModel.EditorBrowsableState.Never)]
        public override int GetHashCode() { throw null; }
        public static bool operator ==(Azure.Communication.CallAutomation.AudioFormat left, Azure.Communication.CallAutomation.AudioFormat right) { throw null; }
        public static implicit operator Azure.Communication.CallAutomation.AudioFormat (string value) { throw null; }
        public static bool operator !=(Azure.Communication.CallAutomation.AudioFormat left, Azure.Communication.CallAutomation.AudioFormat right) { throw null; }
        public override string ToString() { throw null; }
    }
    public partial class AudioMetadata : Azure.Communication.CallAutomation.StreamingData
    {
        internal AudioMetadata() { }
        public Azure.Communication.CallAutomation.AudioChannel Channels { get { throw null; } set { } }
        public string Encoding { get { throw null; } set { } }
        public int Length { get { throw null; } set { } }
        public string MediaSubscriptionId { get { throw null; } set { } }
        public int SampleRate { get { throw null; } set { } }
    }
    public partial class CallAutomationClient
    {
        protected CallAutomationClient() { }
        public CallAutomationClient(string connectionString) { }
        public CallAutomationClient(string connectionString, Azure.Communication.CallAutomation.CallAutomationClientOptions options) { }
        public CallAutomationClient(System.Uri endpoint, Azure.Core.TokenCredential credential, Azure.Communication.CallAutomation.CallAutomationClientOptions options = null) { }
        public CallAutomationClient(System.Uri pmaEndpoint, string connectionString, Azure.Communication.CallAutomation.CallAutomationClientOptions options = null) { }
        public CallAutomationClient(System.Uri pmaEndpoint, System.Uri acsEndpoint, Azure.Core.TokenCredential credential, Azure.Communication.CallAutomation.CallAutomationClientOptions options = null) { }
        public Azure.Communication.CommunicationUserIdentifier Source { get { throw null; } }
        public virtual Azure.Response<Azure.Communication.CallAutomation.AnswerCallResult> AnswerCall(Azure.Communication.CallAutomation.AnswerCallOptions options, System.Threading.CancellationToken cancellationToken = default(System.Threading.CancellationToken)) { throw null; }
        public virtual Azure.Response<Azure.Communication.CallAutomation.AnswerCallResult> AnswerCall(string incomingCallContext, System.Uri callbackUri, System.Threading.CancellationToken cancellationToken = default(System.Threading.CancellationToken)) { throw null; }
        public virtual System.Threading.Tasks.Task<Azure.Response<Azure.Communication.CallAutomation.AnswerCallResult>> AnswerCallAsync(Azure.Communication.CallAutomation.AnswerCallOptions options, System.Threading.CancellationToken cancellationToken = default(System.Threading.CancellationToken)) { throw null; }
        public virtual System.Threading.Tasks.Task<Azure.Response<Azure.Communication.CallAutomation.AnswerCallResult>> AnswerCallAsync(string incomingCallContext, System.Uri callbackUri, System.Threading.CancellationToken cancellationToken = default(System.Threading.CancellationToken)) { throw null; }
        public virtual Azure.Response<Azure.Communication.CallAutomation.ConnectCallResult> ConnectCall(Azure.Communication.CallAutomation.CallLocator callLocator, System.Uri callbackUri, System.Threading.CancellationToken cancellationToken = default(System.Threading.CancellationToken)) { throw null; }
        public virtual Azure.Response<Azure.Communication.CallAutomation.ConnectCallResult> ConnectCall(Azure.Communication.CallAutomation.ConnectCallOptions connectCallOptions, System.Threading.CancellationToken cancellationToken = default(System.Threading.CancellationToken)) { throw null; }
        public virtual System.Threading.Tasks.Task<Azure.Response<Azure.Communication.CallAutomation.ConnectCallResult>> ConnectCallAsync(Azure.Communication.CallAutomation.CallLocator callLocator, System.Uri callbackUri, System.Threading.CancellationToken cancellationToken = default(System.Threading.CancellationToken)) { throw null; }
        public virtual System.Threading.Tasks.Task<Azure.Response<Azure.Communication.CallAutomation.ConnectCallResult>> ConnectCallAsync(Azure.Communication.CallAutomation.ConnectCallOptions connectCallOptions, System.Threading.CancellationToken cancellationToken = default(System.Threading.CancellationToken)) { throw null; }
        public virtual Azure.Response<Azure.Communication.CallAutomation.CreateCallResult> CreateCall(Azure.Communication.CallAutomation.CallInvite callInvite, System.Uri callbackUri, System.Threading.CancellationToken cancellationToken = default(System.Threading.CancellationToken)) { throw null; }
        public virtual Azure.Response<Azure.Communication.CallAutomation.CreateCallResult> CreateCall(Azure.Communication.CallAutomation.CreateCallOptions options, System.Threading.CancellationToken cancellationToken = default(System.Threading.CancellationToken)) { throw null; }
        public virtual System.Threading.Tasks.Task<Azure.Response<Azure.Communication.CallAutomation.CreateCallResult>> CreateCallAsync(Azure.Communication.CallAutomation.CallInvite callInvite, System.Uri callbackUri, System.Threading.CancellationToken cancellationToken = default(System.Threading.CancellationToken)) { throw null; }
        public virtual System.Threading.Tasks.Task<Azure.Response<Azure.Communication.CallAutomation.CreateCallResult>> CreateCallAsync(Azure.Communication.CallAutomation.CreateCallOptions options, System.Threading.CancellationToken cancellationToken = default(System.Threading.CancellationToken)) { throw null; }
        public virtual Azure.Response<Azure.Communication.CallAutomation.CreateCallResult> CreateGroupCall(Azure.Communication.CallAutomation.CreateGroupCallOptions options, System.Threading.CancellationToken cancellationToken = default(System.Threading.CancellationToken)) { throw null; }
        public virtual System.Threading.Tasks.Task<Azure.Response<Azure.Communication.CallAutomation.CreateCallResult>> CreateGroupCallAsync(Azure.Communication.CallAutomation.CreateGroupCallOptions options, System.Threading.CancellationToken cancellationToken = default(System.Threading.CancellationToken)) { throw null; }
        public virtual Azure.Communication.CallAutomation.CallConnection GetCallConnection(string callConnectionId) { throw null; }
        public virtual Azure.Communication.CallAutomation.CallRecording GetCallRecording() { throw null; }
        public virtual Azure.Communication.CallAutomation.CallAutomationEventProcessor GetEventProcessor() { throw null; }
        public virtual Azure.Response RedirectCall(Azure.Communication.CallAutomation.RedirectCallOptions options, System.Threading.CancellationToken cancellationToken = default(System.Threading.CancellationToken)) { throw null; }
        public virtual Azure.Response RedirectCall(string incomingCallContext, Azure.Communication.CallAutomation.CallInvite callInvite, System.Threading.CancellationToken cancellationToken = default(System.Threading.CancellationToken)) { throw null; }
        public virtual System.Threading.Tasks.Task<Azure.Response> RedirectCallAsync(Azure.Communication.CallAutomation.RedirectCallOptions options, System.Threading.CancellationToken cancellationToken = default(System.Threading.CancellationToken)) { throw null; }
        public virtual System.Threading.Tasks.Task<Azure.Response> RedirectCallAsync(string incomingCallContext, Azure.Communication.CallAutomation.CallInvite callInvite, System.Threading.CancellationToken cancellationToken = default(System.Threading.CancellationToken)) { throw null; }
        public virtual Azure.Response RejectCall(Azure.Communication.CallAutomation.RejectCallOptions options, System.Threading.CancellationToken cancellationToken = default(System.Threading.CancellationToken)) { throw null; }
        public virtual Azure.Response RejectCall(string incomingCallContext, System.Threading.CancellationToken cancellationToken = default(System.Threading.CancellationToken)) { throw null; }
        public virtual System.Threading.Tasks.Task<Azure.Response> RejectCallAsync(Azure.Communication.CallAutomation.RejectCallOptions options, System.Threading.CancellationToken cancellationToken = default(System.Threading.CancellationToken)) { throw null; }
        public virtual System.Threading.Tasks.Task<Azure.Response> RejectCallAsync(string incomingCallContext, System.Threading.CancellationToken cancellationToken = default(System.Threading.CancellationToken)) { throw null; }
    }
    public partial class CallAutomationClientOptions : Azure.Core.ClientOptions
    {
        public CallAutomationClientOptions(Azure.Communication.CallAutomation.CallAutomationClientOptions.ServiceVersion version = Azure.Communication.CallAutomation.CallAutomationClientOptions.ServiceVersion.V2025_03_30_Preview) { }
        public Azure.Communication.CommunicationUserIdentifier Source { get { throw null; } set { } }
        public enum ServiceVersion
        {
            V2023_03_06 = 1,
            V2023_06_15_Preview = 2,
            V2023_10_15 = 3,
            V2023_10_03_Preview = 4,
            V2024_09_01_Preview = 5,
            V2025_03_30_Preview = 6,
        }
    }
    public abstract partial class CallAutomationEventBase
    {
        protected CallAutomationEventBase() { }
        public string CallConnectionId { get { throw null; } }
        public string CorrelationId { get { throw null; } }
        public string? OperationContext { get { throw null; } }
        public Azure.Communication.CallAutomation.ResultInformation? ResultInformation { get { throw null; } }
        public string ServerCallId { get { throw null; } }
    }
    public static partial class CallAutomationEventParser
    {
        public static Azure.Communication.CallAutomation.CallAutomationEventBase Parse(Azure.Messaging.CloudEvent cloudEvent) { throw null; }
        public static Azure.Communication.CallAutomation.CallAutomationEventBase Parse(System.BinaryData json) { throw null; }
        public static Azure.Communication.CallAutomation.CallAutomationEventBase Parse(string eventData, string eventType) { throw null; }
        public static Azure.Communication.CallAutomation.CallAutomationEventBase[] ParseMany(Azure.Messaging.CloudEvent[] cloudEvents) { throw null; }
        public static Azure.Communication.CallAutomation.CallAutomationEventBase[] ParseMany(System.BinaryData json) { throw null; }
    }
    public partial class CallAutomationEventProcessor
    {
        internal CallAutomationEventProcessor() { }
        public void AttachOngoingEventProcessor<TEvent>(string callConnectionId, System.Action<TEvent> eventProcessor) where TEvent : Azure.Communication.CallAutomation.CallAutomationEventBase { }
        public void DetachOngoingEventProcessor<TEvent>(string callConnectionId) where TEvent : Azure.Communication.CallAutomation.CallAutomationEventBase { }
        public void ProcessEvents(System.Collections.Generic.IEnumerable<Azure.Communication.CallAutomation.CallAutomationEventBase> events) { }
        public void ProcessEvents(System.Collections.Generic.IEnumerable<Azure.Messaging.CloudEvent> events) { }
        public Azure.Communication.CallAutomation.CallAutomationEventBase WaitForEventProcessor(System.Func<Azure.Communication.CallAutomation.CallAutomationEventBase, bool> predicate, System.Threading.CancellationToken cancellationToken = default(System.Threading.CancellationToken)) { throw null; }
        public System.Threading.Tasks.Task<Azure.Communication.CallAutomation.CallAutomationEventBase> WaitForEventProcessorAsync(System.Func<Azure.Communication.CallAutomation.CallAutomationEventBase, bool> predicate, System.Threading.CancellationToken cancellationToken = default(System.Threading.CancellationToken)) { throw null; }
        public System.Threading.Tasks.Task<TEvent> WaitForEventProcessorAsync<TEvent>(string connectionId = null, string operationContext = null, System.Threading.CancellationToken cancellationToken = default(System.Threading.CancellationToken)) where TEvent : Azure.Communication.CallAutomation.CallAutomationEventBase { throw null; }
        public TEvent WaitForEventProcessor<TEvent>(string connectionId = null, string operationContext = null, System.Threading.CancellationToken cancellationToken = default(System.Threading.CancellationToken)) where TEvent : Azure.Communication.CallAutomation.CallAutomationEventBase { throw null; }
    }
    public static partial class CallAutomationModelFactory
    {
        public static Azure.Communication.CallAutomation.AddParticipantFailed AddParticipantFailed(string callConnectionId = null, string serverCallId = null, string correlationId = null, string operationContext = null, Azure.Communication.CallAutomation.ResultInformation resultInformation = null, Azure.Communication.CommunicationIdentifier participant = null) { throw null; }
        public static Azure.Communication.CallAutomation.AddParticipantResult AddParticipantsResult(Azure.Communication.CallAutomation.CallParticipant participant = null, string operationContext = null, string invitationId = null) { throw null; }
        public static Azure.Communication.CallAutomation.AddParticipantSucceeded AddParticipantSucceeded(string callConnectionId = null, string serverCallId = null, string correlationId = null, string operationContext = null, Azure.Communication.CallAutomation.ResultInformation resultInformation = null, Azure.Communication.CommunicationIdentifier participant = null) { throw null; }
        public static Azure.Communication.CallAutomation.AnswerCallResult AnswerCallResult(Azure.Communication.CallAutomation.CallConnection callConnection = null, Azure.Communication.CallAutomation.CallConnectionProperties callConnectionProperties = null) { throw null; }
        public static Azure.Communication.CallAutomation.AnswerFailed AnswerFailed(string callConnectionId = null, string serverCallId = null, string correlationId = null, Azure.Communication.CallAutomation.ResultInformation resultInformation = null, string operationContext = null) { throw null; }
        public static Azure.Communication.CallAutomation.CallConnected CallConnected(string callConnectionId = null, string serverCallId = null, string correlationId = null, string operationContext = null, Azure.Communication.CallAutomation.ResultInformation resultInformation = null) { throw null; }
        public static Azure.Communication.CallAutomation.CallConnectionProperties CallConnectionProperties(string callConnectionId = null, string serverCallId = null, System.Collections.Generic.IEnumerable<Azure.Communication.CommunicationIdentifier> targets = null, Azure.Communication.CallAutomation.CallConnectionState callConnectionState = default(Azure.Communication.CallAutomation.CallConnectionState), System.Uri callbackUri = null, Azure.Communication.CommunicationIdentifier sourceIdentity = null, Azure.Communication.PhoneNumberIdentifier sourceCallerIdNumber = null, string sourceDisplayName = null, Azure.Communication.CommunicationUserIdentifier answeredBy = null, Azure.Communication.CallAutomation.MediaStreamingSubscription mediaStreamingSubscription = null, Azure.Communication.CallAutomation.TranscriptionSubscription transcriptionSubscription = null, Azure.Communication.PhoneNumberIdentifier answeredFor = null) { throw null; }
        public static Azure.Communication.CallAutomation.CallDisconnected CallDisconnected(string callConnectionId = null, string serverCallId = null, string correlationId = null, string operationContext = null, Azure.Communication.CallAutomation.ResultInformation resultInformation = null) { throw null; }
        public static Azure.Communication.CallAutomation.CallParticipant CallParticipant(Azure.Communication.CommunicationIdentifier identifier = null, bool isMuted = false, bool isOnHold = false) { throw null; }
        public static Azure.Communication.CallAutomation.CallTransferAccepted CallTransferAccepted(string callConnectionId = null, string serverCallId = null, string correlationId = null, string operationContext = null, Azure.Communication.CallAutomation.ResultInformation resultInformation = null, Azure.Communication.CommunicationIdentifier transferee = null, Azure.Communication.CommunicationIdentifier transferTarget = null) { throw null; }
        public static Azure.Communication.CallAutomation.CallTransferFailed CallTransferFailed(string callConnectionId = null, string serverCallId = null, string correlationId = null, string operationContext = null, Azure.Communication.CallAutomation.ResultInformation resultInformation = null) { throw null; }
        public static Azure.Communication.CallAutomation.CancelAddParticipantFailed CancelAddParticipantFailed(string callConnectionId = null, string serverCallId = null, string correlationId = null, string invitationId = null, Azure.Communication.CallAutomation.ResultInformation resultInformation = null, string operationContext = null) { throw null; }
        public static Azure.Communication.CallAutomation.CancelAddParticipantOperationResult CancelAddParticipantResult(string invitationId = null, string operationContext = null) { throw null; }
        public static Azure.Communication.CallAutomation.CancelAddParticipantSucceeded CancelAddParticipantSucceeded(string callConnectionId = null, string serverCallId = null, string correlationId = null, string invitationId = null, string operationContext = null, Azure.Communication.CallAutomation.ResultInformation resultInformation = null) { throw null; }
        public static Azure.Communication.CallAutomation.ChoiceResult ChoiceResult(string label = null, string recognizedPhrase = null) { throw null; }
        public static Azure.Communication.CallAutomation.ContinuousDtmfRecognitionStopped ContinuousDtmfRecognitionStopped(string callConnectionId = null, string serverCallId = null, string correlationId = null, string operationContext = null, Azure.Communication.CallAutomation.ResultInformation resultInformation = null) { throw null; }
        public static Azure.Communication.CallAutomation.ContinuousDtmfRecognitionToneFailed ContinuousDtmfRecognitionToneFailed(string callConnectionId = null, string serverCallId = null, string correlationId = null, Azure.Communication.CallAutomation.ResultInformation resultInformation = null, string operationContext = null) { throw null; }
        public static Azure.Communication.CallAutomation.ContinuousDtmfRecognitionToneReceived ContinuousDtmfRecognitionToneReceived(int? sequenceId = default(int?), Azure.Communication.CallAutomation.DtmfTone? tone = default(Azure.Communication.CallAutomation.DtmfTone?), string callConnectionId = null, string serverCallId = null, string correlationId = null, Azure.Communication.CallAutomation.ResultInformation resultInformation = null, string operationContext = null) { throw null; }
        public static Azure.Communication.CallAutomation.CreateCallFailed CreateCallFailed(string callConnectionId = null, string serverCallId = null, string correlationId = null, Azure.Communication.CallAutomation.ResultInformation resultInformation = null, string operationContext = null) { throw null; }
        public static Azure.Communication.CallAutomation.CreateCallResult CreateCallResult(Azure.Communication.CallAutomation.CallConnection callConnection = null, Azure.Communication.CallAutomation.CallConnectionProperties callConnectionProperties = null) { throw null; }
        public static Azure.Communication.CallAutomation.DtmfResult DtmfResult(System.Collections.Generic.IEnumerable<Azure.Communication.CallAutomation.DtmfTone> tones = null) { throw null; }
        public static Azure.Communication.CallAutomation.HoldFailed HoldFailed(string callConnectionId = null, string serverCallId = null, string correlationId = null, string operationContext = null, Azure.Communication.CallAutomation.ResultInformation resultInformation = null) { throw null; }
<<<<<<< HEAD
        public static Azure.Communication.CallAutomation.MediaStreamingFailed MediaStreamingFailed(string callConnectionId = null, string serverCallId = null, string correlationId = null, string operationContext = null, Azure.Communication.CallAutomation.ResultInformation resultInformation = null, Azure.Communication.CallAutomation.MediaStreamingUpdate mediaStreamingUpdate = null) { throw null; }
=======
        public static Azure.Communication.CallAutomation.IncomingCall IncomingCall(Azure.Communication.CommunicationIdentifier to = null, Azure.Communication.CommunicationIdentifier from = null, string callerDisplayName = null, string serverCallId = null, Azure.Communication.CallAutomation.CustomCallingContext customContext = null, string incomingCallContext = null, Azure.Communication.CommunicationIdentifier onBehalfOfCallee = null, string correlationId = null) { throw null; }
        public static Azure.Communication.CallAutomation.MediaStreamingFailed MediaStreamingFailed(Azure.Communication.CallAutomation.MediaStreamingUpdate mediaStreamingUpdate = null, string callConnectionId = null, string serverCallId = null, string correlationId = null, string operationContext = null, Azure.Communication.CallAutomation.ResultInformation resultInformation = null) { throw null; }
>>>>>>> 2ee34923
        public static Azure.Communication.CallAutomation.MediaStreamingStarted MediaStreamingStarted(Azure.Communication.CallAutomation.MediaStreamingUpdate mediaStreamingUpdate = null, string callConnectionId = null, string serverCallId = null, string correlationId = null, string operationContext = null, Azure.Communication.CallAutomation.ResultInformation resultInformation = null) { throw null; }
        public static Azure.Communication.CallAutomation.MediaStreamingStopped MediaStreamingStopped(Azure.Communication.CallAutomation.MediaStreamingUpdate mediaStreamingUpdate = null, string callConnectionId = null, string serverCallId = null, string correlationId = null, string operationContext = null, Azure.Communication.CallAutomation.ResultInformation resultInformation = null) { throw null; }
        public static Azure.Communication.CallAutomation.MediaStreamingUpdate MediaStreamingUpdate(string contentType = null, Azure.Communication.CallAutomation.MediaStreamingStatus? mediaStreamingStatus = default(Azure.Communication.CallAutomation.MediaStreamingStatus?), Azure.Communication.CallAutomation.MediaStreamingStatusDetails? mediaStreamingStatusDetails = default(Azure.Communication.CallAutomation.MediaStreamingStatusDetails?)) { throw null; }
        public static Azure.Communication.CallAutomation.MuteParticipantResult MuteParticipantResult(string operationContext = null) { throw null; }
        public static Azure.Communication.CallAutomation.ParticipantsUpdated ParticipantsUpdated(string callConnectionId = null, string serverCallId = null, string correlationId = null, System.Collections.Generic.IEnumerable<Azure.Communication.CallAutomation.CallParticipant> participants = null, int sequenceNumber = 0, Azure.Communication.CallAutomation.ResultInformation resultInformation = null) { throw null; }
        public static Azure.Communication.CallAutomation.PlayCanceled PlayCanceled(string callConnectionId = null, string serverCallId = null, string correlationId = null, string operationContext = null, Azure.Communication.CallAutomation.ResultInformation resultInformation = null) { throw null; }
        public static Azure.Communication.CallAutomation.PlayCompleted PlayCompleted(string callConnectionId = null, string serverCallId = null, string correlationId = null, string operationContext = null, Azure.Communication.CallAutomation.ResultInformation resultInformation = null) { throw null; }
        public static Azure.Communication.CallAutomation.PlayFailed PlayFailed(string callConnectionId = null, string serverCallId = null, string correlationId = null, string operationContext = null, Azure.Communication.CallAutomation.ResultInformation resultInformation = null, int? failedPlaySourceIndex = default(int?)) { throw null; }
        public static Azure.Communication.CallAutomation.PlayStarted PlayStarted(string callConnectionId = null, string serverCallId = null, string correlationId = null, string operationContext = null, Azure.Communication.CallAutomation.ResultInformation resultInformation = null) { throw null; }
        public static Azure.Communication.CallAutomation.RecognizeCanceled RecognizeCanceled(string callConnectionId = null, string serverCallId = null, string correlationId = null, string operationContext = null, Azure.Communication.CallAutomation.ResultInformation resultInformation = null) { throw null; }
        public static Azure.Communication.CallAutomation.RecognizeCompleted RecognizeCompleted(string callConnectionId = null, string serverCallId = null, string correlationId = null, string operationContext = null, Azure.Communication.CallAutomation.ResultInformation resultInformation = null, Azure.Communication.CallAutomation.CallMediaRecognitionType recognitionType = default(Azure.Communication.CallAutomation.CallMediaRecognitionType), Azure.Communication.CallAutomation.RecognizeResult recognizeResult = null) { throw null; }
        public static Azure.Communication.CallAutomation.RecognizeFailed RecognizeFailed(string callConnectionId = null, string serverCallId = null, string correlationId = null, string operationContext = null, Azure.Communication.CallAutomation.ResultInformation resultInformation = null, int? failedPlaySourceIndex = default(int?)) { throw null; }
        public static Azure.Communication.CallAutomation.RecordingStateChanged RecordingStateChanged(string callConnectionId = null, string serverCallId = null, string correlationId = null, string recordingId = null, Azure.Communication.CallAutomation.RecordingState state = default(Azure.Communication.CallAutomation.RecordingState), System.DateTimeOffset? startDateTime = default(System.DateTimeOffset?), Azure.Communication.CallAutomation.RecordingKind? recordingKind = default(Azure.Communication.CallAutomation.RecordingKind?), Azure.Communication.CallAutomation.ResultInformation resultInformation = null) { throw null; }
        public static Azure.Communication.CallAutomation.RecordingStateResult RecordingStateResult(string recordingId = null, Azure.Communication.CallAutomation.RecordingState? recordingState = default(Azure.Communication.CallAutomation.RecordingState?), Azure.Communication.CallAutomation.RecordingKind? recordingKind = default(Azure.Communication.CallAutomation.RecordingKind?)) { throw null; }
        public static Azure.Communication.CallAutomation.RemoveParticipantFailed RemoveParticipantFailed(string callConnectionId = null, string serverCallId = null, string correlationId = null, string operationContext = null, Azure.Communication.CallAutomation.ResultInformation resultInformation = null, Azure.Communication.CommunicationIdentifier participant = null) { throw null; }
        public static Azure.Communication.CallAutomation.RemoveParticipantResult RemoveParticipantResult(string operationContext = null) { throw null; }
        public static Azure.Communication.CallAutomation.RemoveParticipantSucceeded RemoveParticipantSucceeded(string callConnectionId = null, string serverCallId = null, string correlationId = null, string operationContext = null, Azure.Communication.CallAutomation.ResultInformation resultInformation = null, Azure.Communication.CommunicationIdentifier participant = null) { throw null; }
        public static Azure.Communication.CallAutomation.ResultInformation ResultInformation(int? code = default(int?), int? subCode = default(int?), string message = null) { throw null; }
        public static Azure.Communication.CallAutomation.SendDtmfTonesCompleted SendDtmfTonesCompleted(string callConnectionId = null, string serverCallId = null, string correlationId = null, string operationContext = null, Azure.Communication.CallAutomation.ResultInformation resultInformation = null) { throw null; }
        public static Azure.Communication.CallAutomation.SendDtmfTonesFailed SendDtmfTonesFailed(string callConnectionId = null, string serverCallId = null, string correlationId = null, string operationContext = null, Azure.Communication.CallAutomation.ResultInformation resultInformation = null) { throw null; }
        public static Azure.Communication.CallAutomation.SendDtmfTonesResult SendDtmfTonesResult(string operationContext = null) { throw null; }
        public static Azure.Communication.CallAutomation.SpeechResult SpeechResult(string speech = null) { throw null; }
        public static Azure.Communication.CallAutomation.Models.Events.StartRecordingFailedInternal StartRecordingFailedInternal(string callConnectionId = null, string correlationId = null, string recordingId = null) { throw null; }
        public static Azure.Communication.CallAutomation.TranscriptionFailed TranscriptionFailed(Azure.Communication.CallAutomation.TranscriptionUpdate transcriptionUpdate = null, string callConnectionId = null, string serverCallId = null, string correlationId = null, string operationContext = null, Azure.Communication.CallAutomation.ResultInformation resultInformation = null) { throw null; }
        public static Azure.Communication.CallAutomation.TranscriptionStarted TranscriptionStarted(Azure.Communication.CallAutomation.TranscriptionUpdate transcriptionUpdate = null, string callConnectionId = null, string serverCallId = null, string correlationId = null, string operationContext = null, Azure.Communication.CallAutomation.ResultInformation resultInformation = null) { throw null; }
        public static Azure.Communication.CallAutomation.TranscriptionStopped TranscriptionStopped(Azure.Communication.CallAutomation.TranscriptionUpdate transcriptionUpdate = null, string callConnectionId = null, string serverCallId = null, string correlationId = null, string operationContext = null, Azure.Communication.CallAutomation.ResultInformation resultInformation = null) { throw null; }
        public static Azure.Communication.CallAutomation.TranscriptionUpdate TranscriptionUpdate(Azure.Communication.CallAutomation.TranscriptionStatus? transcriptionStatus = default(Azure.Communication.CallAutomation.TranscriptionStatus?), Azure.Communication.CallAutomation.TranscriptionStatusDetails? transcriptionStatusDetails = default(Azure.Communication.CallAutomation.TranscriptionStatusDetails?)) { throw null; }
        public static Azure.Communication.CallAutomation.TranscriptionUpdated TranscriptionUpdated(Azure.Communication.CallAutomation.TranscriptionUpdate transcriptionUpdate = null, string callConnectionId = null, string serverCallId = null, string correlationId = null, string operationContext = null, Azure.Communication.CallAutomation.ResultInformation resultInformation = null) { throw null; }
        public static Azure.Communication.CallAutomation.TransferCallToParticipantResult TransferCallToParticipantResult(string operationContext = null) { throw null; }
    }
    public partial class CallConnected : Azure.Communication.CallAutomation.CallAutomationEventBase
    {
        internal CallConnected() { }
        public static Azure.Communication.CallAutomation.CallConnected Deserialize(string content) { throw null; }
    }
    public partial class CallConnection
    {
        protected CallConnection() { }
        public virtual string CallConnectionId { get { throw null; } }
        public virtual Azure.Response<Azure.Communication.CallAutomation.AddParticipantResult> AddParticipant(Azure.Communication.CallAutomation.AddParticipantOptions options, System.Threading.CancellationToken cancellationToken = default(System.Threading.CancellationToken)) { throw null; }
        public virtual Azure.Response<Azure.Communication.CallAutomation.AddParticipantResult> AddParticipant(Azure.Communication.CallAutomation.CallInvite participantToAdd, System.Threading.CancellationToken cancellationToken = default(System.Threading.CancellationToken)) { throw null; }
        public virtual System.Threading.Tasks.Task<Azure.Response<Azure.Communication.CallAutomation.AddParticipantResult>> AddParticipantAsync(Azure.Communication.CallAutomation.AddParticipantOptions options, System.Threading.CancellationToken cancellationToken = default(System.Threading.CancellationToken)) { throw null; }
        public virtual System.Threading.Tasks.Task<Azure.Response<Azure.Communication.CallAutomation.AddParticipantResult>> AddParticipantAsync(Azure.Communication.CallAutomation.CallInvite participantToAdd, System.Threading.CancellationToken cancellationToken = default(System.Threading.CancellationToken)) { throw null; }
        public virtual Azure.Response<Azure.Communication.CallAutomation.CancelAddParticipantOperationResult> CancelAddParticipantOperation(Azure.Communication.CallAutomation.CancelAddParticipantOperationOptions options, System.Threading.CancellationToken cancellationToken = default(System.Threading.CancellationToken)) { throw null; }
        public virtual Azure.Response<Azure.Communication.CallAutomation.CancelAddParticipantOperationResult> CancelAddParticipantOperation(string invitationId, System.Threading.CancellationToken cancellationToken = default(System.Threading.CancellationToken)) { throw null; }
        public virtual System.Threading.Tasks.Task<Azure.Response<Azure.Communication.CallAutomation.CancelAddParticipantOperationResult>> CancelAddParticipantOperationAsync(Azure.Communication.CallAutomation.CancelAddParticipantOperationOptions options, System.Threading.CancellationToken cancellationToken = default(System.Threading.CancellationToken)) { throw null; }
        public virtual System.Threading.Tasks.Task<Azure.Response<Azure.Communication.CallAutomation.CancelAddParticipantOperationResult>> CancelAddParticipantOperationAsync(string invitationId, System.Threading.CancellationToken cancellationToken = default(System.Threading.CancellationToken)) { throw null; }
        public virtual Azure.Response<Azure.Communication.CallAutomation.CallConnectionProperties> GetCallConnectionProperties(System.Threading.CancellationToken cancellationToken = default(System.Threading.CancellationToken)) { throw null; }
        public virtual System.Threading.Tasks.Task<Azure.Response<Azure.Communication.CallAutomation.CallConnectionProperties>> GetCallConnectionPropertiesAsync(System.Threading.CancellationToken cancellationToken = default(System.Threading.CancellationToken)) { throw null; }
        public virtual Azure.Communication.CallAutomation.CallMedia GetCallMedia() { throw null; }
        public virtual Azure.Response<Azure.Communication.CallAutomation.CallParticipant> GetParticipant(Azure.Communication.CommunicationIdentifier participantIdentifier, System.Threading.CancellationToken cancellationToken = default(System.Threading.CancellationToken)) { throw null; }
        public virtual System.Threading.Tasks.Task<Azure.Response<Azure.Communication.CallAutomation.CallParticipant>> GetParticipantAsync(Azure.Communication.CommunicationIdentifier participantIdentifier, System.Threading.CancellationToken cancellationToken = default(System.Threading.CancellationToken)) { throw null; }
        public virtual Azure.Response<System.Collections.Generic.IReadOnlyList<Azure.Communication.CallAutomation.CallParticipant>> GetParticipants(System.Threading.CancellationToken cancellationToken = default(System.Threading.CancellationToken)) { throw null; }
        public virtual System.Threading.Tasks.Task<Azure.Response<System.Collections.Generic.IReadOnlyList<Azure.Communication.CallAutomation.CallParticipant>>> GetParticipantsAsync(System.Threading.CancellationToken cancellationToken = default(System.Threading.CancellationToken)) { throw null; }
        public virtual Azure.Response HangUp(bool forEveryone, System.Threading.CancellationToken cancellationToken = default(System.Threading.CancellationToken)) { throw null; }
        public virtual System.Threading.Tasks.Task<Azure.Response> HangUpAsync(bool forEveryone, System.Threading.CancellationToken cancellationToken = default(System.Threading.CancellationToken)) { throw null; }
        public virtual Azure.Response<Azure.Communication.CallAutomation.MuteParticipantResult> MuteParticipant(Azure.Communication.CallAutomation.MuteParticipantOptions options, System.Threading.CancellationToken cancellationToken = default(System.Threading.CancellationToken)) { throw null; }
        public virtual Azure.Response<Azure.Communication.CallAutomation.MuteParticipantResult> MuteParticipant(Azure.Communication.CommunicationIdentifier targetParticipant, System.Threading.CancellationToken cancellationToken = default(System.Threading.CancellationToken)) { throw null; }
        public virtual System.Threading.Tasks.Task<Azure.Response<Azure.Communication.CallAutomation.MuteParticipantResult>> MuteParticipantAsync(Azure.Communication.CallAutomation.MuteParticipantOptions options, System.Threading.CancellationToken cancellationToken = default(System.Threading.CancellationToken)) { throw null; }
        public virtual System.Threading.Tasks.Task<Azure.Response<Azure.Communication.CallAutomation.MuteParticipantResult>> MuteParticipantAsync(Azure.Communication.CommunicationIdentifier targetParticipant, System.Threading.CancellationToken cancellationToken = default(System.Threading.CancellationToken)) { throw null; }
        public virtual Azure.Response<Azure.Communication.CallAutomation.RemoveParticipantResult> RemoveParticipant(Azure.Communication.CallAutomation.RemoveParticipantOptions options, System.Threading.CancellationToken cancellationToken = default(System.Threading.CancellationToken)) { throw null; }
        public virtual Azure.Response<Azure.Communication.CallAutomation.RemoveParticipantResult> RemoveParticipant(Azure.Communication.CommunicationIdentifier participantToRemove, string operationContext = null, System.Threading.CancellationToken cancellationToken = default(System.Threading.CancellationToken)) { throw null; }
        public virtual System.Threading.Tasks.Task<Azure.Response<Azure.Communication.CallAutomation.RemoveParticipantResult>> RemoveParticipantAsync(Azure.Communication.CallAutomation.RemoveParticipantOptions options, System.Threading.CancellationToken cancellationToken = default(System.Threading.CancellationToken)) { throw null; }
        public virtual System.Threading.Tasks.Task<Azure.Response<Azure.Communication.CallAutomation.RemoveParticipantResult>> RemoveParticipantAsync(Azure.Communication.CommunicationIdentifier participantToRemove, string operationContext = null, System.Threading.CancellationToken cancellationToken = default(System.Threading.CancellationToken)) { throw null; }
        public virtual Azure.Response<Azure.Communication.CallAutomation.TransferCallToParticipantResult> TransferCallToParticipant(Azure.Communication.CallAutomation.TransferToParticipantOptions options, System.Threading.CancellationToken cancellationToken = default(System.Threading.CancellationToken)) { throw null; }
        public virtual Azure.Response<Azure.Communication.CallAutomation.TransferCallToParticipantResult> TransferCallToParticipant(Azure.Communication.CommunicationIdentifier targetParticipant, System.Threading.CancellationToken cancellationToken = default(System.Threading.CancellationToken)) { throw null; }
        public virtual System.Threading.Tasks.Task<Azure.Response<Azure.Communication.CallAutomation.TransferCallToParticipantResult>> TransferCallToParticipantAsync(Azure.Communication.CallAutomation.TransferToParticipantOptions options, System.Threading.CancellationToken cancellationToken = default(System.Threading.CancellationToken)) { throw null; }
        public virtual System.Threading.Tasks.Task<Azure.Response<Azure.Communication.CallAutomation.TransferCallToParticipantResult>> TransferCallToParticipantAsync(Azure.Communication.CommunicationIdentifier targetParticipant, System.Threading.CancellationToken cancellationToken = default(System.Threading.CancellationToken)) { throw null; }
    }
    public partial class CallConnectionProperties
    {
        internal CallConnectionProperties() { }
        public Azure.Communication.CommunicationUserIdentifier AnsweredBy { get { throw null; } }
        public Azure.Communication.PhoneNumberIdentifier AnsweredFor { get { throw null; } }
        public System.Uri CallbackUri { get { throw null; } }
        public string CallConnectionId { get { throw null; } }
        public Azure.Communication.CallAutomation.CallConnectionState CallConnectionState { get { throw null; } }
        public string CorrelationId { get { throw null; } }
        public Azure.Communication.CallAutomation.MediaStreamingSubscription MediaStreamingSubscription { get { throw null; } }
        public string ServerCallId { get { throw null; } }
        public Azure.Communication.CommunicationIdentifier Source { get { throw null; } }
        public Azure.Communication.PhoneNumberIdentifier SourceCallerIdNumber { get { throw null; } }
        public string SourceDisplayName { get { throw null; } }
        public System.Collections.Generic.IReadOnlyList<Azure.Communication.CommunicationIdentifier> Targets { get { throw null; } }
        public Azure.Communication.CallAutomation.TranscriptionSubscription TranscriptionSubscription { get { throw null; } }
    }
    [System.Runtime.InteropServices.StructLayoutAttribute(System.Runtime.InteropServices.LayoutKind.Sequential)]
    public readonly partial struct CallConnectionState : System.IEquatable<Azure.Communication.CallAutomation.CallConnectionState>
    {
        private readonly object _dummy;
        private readonly int _dummyPrimitive;
        public CallConnectionState(string value) { throw null; }
        public static Azure.Communication.CallAutomation.CallConnectionState Connected { get { throw null; } }
        public static Azure.Communication.CallAutomation.CallConnectionState Connecting { get { throw null; } }
        public static Azure.Communication.CallAutomation.CallConnectionState Disconnected { get { throw null; } }
        public static Azure.Communication.CallAutomation.CallConnectionState Disconnecting { get { throw null; } }
        public static Azure.Communication.CallAutomation.CallConnectionState TransferAccepted { get { throw null; } }
        public static Azure.Communication.CallAutomation.CallConnectionState Transferring { get { throw null; } }
        public static Azure.Communication.CallAutomation.CallConnectionState Unknown { get { throw null; } }
        public bool Equals(Azure.Communication.CallAutomation.CallConnectionState other) { throw null; }
        [System.ComponentModel.EditorBrowsableAttribute(System.ComponentModel.EditorBrowsableState.Never)]
        public override bool Equals(object obj) { throw null; }
        [System.ComponentModel.EditorBrowsableAttribute(System.ComponentModel.EditorBrowsableState.Never)]
        public override int GetHashCode() { throw null; }
        public static bool operator ==(Azure.Communication.CallAutomation.CallConnectionState left, Azure.Communication.CallAutomation.CallConnectionState right) { throw null; }
        public static implicit operator Azure.Communication.CallAutomation.CallConnectionState (string value) { throw null; }
        public static bool operator !=(Azure.Communication.CallAutomation.CallConnectionState left, Azure.Communication.CallAutomation.CallConnectionState right) { throw null; }
        public override string ToString() { throw null; }
    }
    public partial class CallDisconnected : Azure.Communication.CallAutomation.CallAutomationEventBase
    {
        internal CallDisconnected() { }
        public static Azure.Communication.CallAutomation.CallDisconnected Deserialize(string content) { throw null; }
    }
    public partial class CallIntelligenceOptions
    {
        public CallIntelligenceOptions() { }
        public System.Uri CognitiveServicesEndpoint { get { throw null; } set { } }
    }
    public partial class CallInvite
    {
        public CallInvite(Azure.Communication.CommunicationUserIdentifier targetIdentity) { }
        public CallInvite(Azure.Communication.MicrosoftTeamsAppIdentifier targetIdentity) { }
        public CallInvite(Azure.Communication.MicrosoftTeamsUserIdentifier targetIdentity) { }
        public CallInvite(Azure.Communication.PhoneNumberIdentifier targetPhoneNumberIdentity, Azure.Communication.PhoneNumberIdentifier callerIdNumber) { }
        public Azure.Communication.CallAutomation.CustomCallingContext CustomCallingContext { get { throw null; } }
        public Azure.Communication.PhoneNumberIdentifier SourceCallerIdNumber { get { throw null; } set { } }
        public string SourceDisplayName { get { throw null; } set { } }
        public Azure.Communication.CommunicationIdentifier Target { get { throw null; } }
    }
    public abstract partial class CallLocator : System.IEquatable<Azure.Communication.CallAutomation.CallLocator>
    {
        protected CallLocator() { }
        public string Id { get { throw null; } }
        public abstract bool Equals(Azure.Communication.CallAutomation.CallLocator other);
        [System.ComponentModel.EditorBrowsableAttribute(System.ComponentModel.EditorBrowsableState.Never)]
        public override bool Equals(object obj) { throw null; }
    }
    public partial class CallMedia
    {
        protected CallMedia() { }
        public virtual string CallConnectionId { get { throw null; } }
        public virtual Azure.Response<Azure.Communication.CallAutomation.CancelAllMediaOperationsResult> CancelAllMediaOperations(System.Threading.CancellationToken cancellationToken = default(System.Threading.CancellationToken)) { throw null; }
        public virtual System.Threading.Tasks.Task<Azure.Response<Azure.Communication.CallAutomation.CancelAllMediaOperationsResult>> CancelAllMediaOperationsAsync(System.Threading.CancellationToken cancellationToken = default(System.Threading.CancellationToken)) { throw null; }
        public virtual Azure.Response Hold(Azure.Communication.CallAutomation.HoldOptions options, System.Threading.CancellationToken cancellationToken = default(System.Threading.CancellationToken)) { throw null; }
        public virtual Azure.Response Hold(Azure.Communication.CommunicationIdentifier targetParticipant, Azure.Communication.CallAutomation.PlaySource playSource, System.Threading.CancellationToken cancellationToken = default(System.Threading.CancellationToken)) { throw null; }
        public virtual Azure.Response Hold(Azure.Communication.CommunicationIdentifier targetParticipant, System.Threading.CancellationToken cancellationToken = default(System.Threading.CancellationToken)) { throw null; }
        public virtual System.Threading.Tasks.Task<Azure.Response> HoldAsync(Azure.Communication.CallAutomation.HoldOptions options, System.Threading.CancellationToken cancellationToken = default(System.Threading.CancellationToken)) { throw null; }
        public virtual System.Threading.Tasks.Task<Azure.Response> HoldAsync(Azure.Communication.CommunicationIdentifier targetParticipant, Azure.Communication.CallAutomation.PlaySource playSource, System.Threading.CancellationToken cancellationToken = default(System.Threading.CancellationToken)) { throw null; }
        public virtual System.Threading.Tasks.Task<Azure.Response> HoldAsync(Azure.Communication.CommunicationIdentifier targetParticipant, System.Threading.CancellationToken cancellationToken = default(System.Threading.CancellationToken)) { throw null; }
        public virtual Azure.Response<Azure.Communication.CallAutomation.PlayResult> Play(Azure.Communication.CallAutomation.PlayOptions options, System.Threading.CancellationToken cancellationToken = default(System.Threading.CancellationToken)) { throw null; }
        public virtual Azure.Response<Azure.Communication.CallAutomation.PlayResult> Play(Azure.Communication.CallAutomation.PlaySource playSource, System.Collections.Generic.IEnumerable<Azure.Communication.CommunicationIdentifier> playTo, System.Threading.CancellationToken cancellationToken = default(System.Threading.CancellationToken)) { throw null; }
        public virtual Azure.Response<Azure.Communication.CallAutomation.PlayResult> Play(System.Collections.Generic.IEnumerable<Azure.Communication.CallAutomation.PlaySource> playSources, System.Collections.Generic.IEnumerable<Azure.Communication.CommunicationIdentifier> playTo, System.Threading.CancellationToken cancellationToken = default(System.Threading.CancellationToken)) { throw null; }
        public virtual System.Threading.Tasks.Task<Azure.Response<Azure.Communication.CallAutomation.PlayResult>> PlayAsync(Azure.Communication.CallAutomation.PlayOptions options, System.Threading.CancellationToken cancellationToken = default(System.Threading.CancellationToken)) { throw null; }
        public virtual System.Threading.Tasks.Task<Azure.Response<Azure.Communication.CallAutomation.PlayResult>> PlayAsync(Azure.Communication.CallAutomation.PlaySource playSource, System.Collections.Generic.IEnumerable<Azure.Communication.CommunicationIdentifier> playTo, System.Threading.CancellationToken cancellationToken = default(System.Threading.CancellationToken)) { throw null; }
        public virtual System.Threading.Tasks.Task<Azure.Response<Azure.Communication.CallAutomation.PlayResult>> PlayAsync(System.Collections.Generic.IEnumerable<Azure.Communication.CallAutomation.PlaySource> playSources, System.Collections.Generic.IEnumerable<Azure.Communication.CommunicationIdentifier> playTo, System.Threading.CancellationToken cancellationToken = default(System.Threading.CancellationToken)) { throw null; }
        public virtual Azure.Response<Azure.Communication.CallAutomation.PlayResult> PlayToAll(Azure.Communication.CallAutomation.PlaySource playSource, System.Threading.CancellationToken cancellationToken = default(System.Threading.CancellationToken)) { throw null; }
        public virtual Azure.Response<Azure.Communication.CallAutomation.PlayResult> PlayToAll(Azure.Communication.CallAutomation.PlayToAllOptions options, System.Threading.CancellationToken cancellationToken = default(System.Threading.CancellationToken)) { throw null; }
        public virtual Azure.Response<Azure.Communication.CallAutomation.PlayResult> PlayToAll(System.Collections.Generic.IEnumerable<Azure.Communication.CallAutomation.PlaySource> playSources, System.Threading.CancellationToken cancellationToken = default(System.Threading.CancellationToken)) { throw null; }
        public virtual System.Threading.Tasks.Task<Azure.Response<Azure.Communication.CallAutomation.PlayResult>> PlayToAllAsync(Azure.Communication.CallAutomation.PlaySource playSource, System.Threading.CancellationToken cancellationToken = default(System.Threading.CancellationToken)) { throw null; }
        public virtual System.Threading.Tasks.Task<Azure.Response<Azure.Communication.CallAutomation.PlayResult>> PlayToAllAsync(Azure.Communication.CallAutomation.PlayToAllOptions options, System.Threading.CancellationToken cancellationToken = default(System.Threading.CancellationToken)) { throw null; }
        public virtual System.Threading.Tasks.Task<Azure.Response<Azure.Communication.CallAutomation.PlayResult>> PlayToAllAsync(System.Collections.Generic.IEnumerable<Azure.Communication.CallAutomation.PlaySource> playSources, System.Threading.CancellationToken cancellationToken = default(System.Threading.CancellationToken)) { throw null; }
        public virtual Azure.Response<Azure.Communication.CallAutomation.SendDtmfTonesResult> SendDtmfTones(Azure.Communication.CallAutomation.SendDtmfTonesOptions options, System.Threading.CancellationToken cancellationToken = default(System.Threading.CancellationToken)) { throw null; }
        public virtual Azure.Response<Azure.Communication.CallAutomation.SendDtmfTonesResult> SendDtmfTones(System.Collections.Generic.IEnumerable<Azure.Communication.CallAutomation.DtmfTone> tones, Azure.Communication.CommunicationIdentifier targetParticipant, System.Threading.CancellationToken cancellationToken = default(System.Threading.CancellationToken)) { throw null; }
        public virtual System.Threading.Tasks.Task<Azure.Response<Azure.Communication.CallAutomation.SendDtmfTonesResult>> SendDtmfTonesAsync(Azure.Communication.CallAutomation.SendDtmfTonesOptions options, System.Threading.CancellationToken cancellationToken = default(System.Threading.CancellationToken)) { throw null; }
        public virtual System.Threading.Tasks.Task<Azure.Response<Azure.Communication.CallAutomation.SendDtmfTonesResult>> SendDtmfTonesAsync(System.Collections.Generic.IEnumerable<Azure.Communication.CallAutomation.DtmfTone> tones, Azure.Communication.CommunicationIdentifier targetParticipant, System.Threading.CancellationToken cancellationToken = default(System.Threading.CancellationToken)) { throw null; }
        public virtual Azure.Response StartContinuousDtmfRecognition(Azure.Communication.CallAutomation.ContinuousDtmfRecognitionOptions options, System.Threading.CancellationToken cancellationToken = default(System.Threading.CancellationToken)) { throw null; }
        public virtual Azure.Response StartContinuousDtmfRecognition(Azure.Communication.CommunicationIdentifier targetParticipant, System.Threading.CancellationToken cancellationToken = default(System.Threading.CancellationToken)) { throw null; }
        public virtual System.Threading.Tasks.Task<Azure.Response> StartContinuousDtmfRecognitionAsync(Azure.Communication.CallAutomation.ContinuousDtmfRecognitionOptions options, System.Threading.CancellationToken cancellationToken = default(System.Threading.CancellationToken)) { throw null; }
        public virtual System.Threading.Tasks.Task<Azure.Response> StartContinuousDtmfRecognitionAsync(Azure.Communication.CommunicationIdentifier targetParticipant, System.Threading.CancellationToken cancellationToken = default(System.Threading.CancellationToken)) { throw null; }
        public virtual Azure.Response StartMediaStreaming(Azure.Communication.CallAutomation.StartMediaStreamingOptions options = null, System.Threading.CancellationToken cancellationToken = default(System.Threading.CancellationToken)) { throw null; }
        public virtual System.Threading.Tasks.Task<Azure.Response> StartMediaStreamingAsync(Azure.Communication.CallAutomation.StartMediaStreamingOptions options = null, System.Threading.CancellationToken cancellationToken = default(System.Threading.CancellationToken)) { throw null; }
        public virtual Azure.Response<Azure.Communication.CallAutomation.StartRecognizingCallMediaResult> StartRecognizing(Azure.Communication.CallAutomation.CallMediaRecognizeOptions options, System.Threading.CancellationToken cancellationToken = default(System.Threading.CancellationToken)) { throw null; }
        public virtual System.Threading.Tasks.Task<Azure.Response<Azure.Communication.CallAutomation.StartRecognizingCallMediaResult>> StartRecognizingAsync(Azure.Communication.CallAutomation.CallMediaRecognizeOptions options, System.Threading.CancellationToken cancellationToken = default(System.Threading.CancellationToken)) { throw null; }
        public virtual Azure.Response StartTranscription(Azure.Communication.CallAutomation.StartTranscriptionOptions options = null, System.Threading.CancellationToken cancellationToken = default(System.Threading.CancellationToken)) { throw null; }
        public virtual System.Threading.Tasks.Task<Azure.Response> StartTranscriptionAsync(Azure.Communication.CallAutomation.StartTranscriptionOptions options = null, System.Threading.CancellationToken cancellationToken = default(System.Threading.CancellationToken)) { throw null; }
        public virtual Azure.Response StopContinuousDtmfRecognition(Azure.Communication.CallAutomation.ContinuousDtmfRecognitionOptions options, System.Threading.CancellationToken cancellationToken = default(System.Threading.CancellationToken)) { throw null; }
        public virtual Azure.Response StopContinuousDtmfRecognition(Azure.Communication.CommunicationIdentifier targetParticipant, System.Threading.CancellationToken cancellationToken = default(System.Threading.CancellationToken)) { throw null; }
        public virtual System.Threading.Tasks.Task<Azure.Response> StopContinuousDtmfRecognitionAsync(Azure.Communication.CallAutomation.ContinuousDtmfRecognitionOptions options, System.Threading.CancellationToken cancellationToken = default(System.Threading.CancellationToken)) { throw null; }
        public virtual System.Threading.Tasks.Task<Azure.Response> StopContinuousDtmfRecognitionAsync(Azure.Communication.CommunicationIdentifier targetParticipant, System.Threading.CancellationToken cancellationToken = default(System.Threading.CancellationToken)) { throw null; }
        public virtual Azure.Response StopMediaStreaming(Azure.Communication.CallAutomation.StopMediaStreamingOptions options = null, System.Threading.CancellationToken cancellationToken = default(System.Threading.CancellationToken)) { throw null; }
        public virtual System.Threading.Tasks.Task<Azure.Response> StopMediaStreamingAsync(Azure.Communication.CallAutomation.StopMediaStreamingOptions options = null, System.Threading.CancellationToken cancellationToken = default(System.Threading.CancellationToken)) { throw null; }
        public virtual Azure.Response StopTranscription(Azure.Communication.CallAutomation.StopTranscriptionOptions options = null, System.Threading.CancellationToken cancellationToken = default(System.Threading.CancellationToken)) { throw null; }
        public virtual System.Threading.Tasks.Task<Azure.Response> StopTranscriptionAsync(Azure.Communication.CallAutomation.StopTranscriptionOptions options = null, System.Threading.CancellationToken cancellationToken = default(System.Threading.CancellationToken)) { throw null; }
        public virtual Azure.Response Unhold(Azure.Communication.CallAutomation.UnholdOptions options, System.Threading.CancellationToken cancellationToken = default(System.Threading.CancellationToken)) { throw null; }
        public virtual Azure.Response Unhold(Azure.Communication.CommunicationIdentifier targetParticipant, System.Threading.CancellationToken cancellationToken = default(System.Threading.CancellationToken)) { throw null; }
        public virtual System.Threading.Tasks.Task<Azure.Response> UnholdAsync(Azure.Communication.CallAutomation.UnholdOptions options, System.Threading.CancellationToken cancellationToken = default(System.Threading.CancellationToken)) { throw null; }
        public virtual System.Threading.Tasks.Task<Azure.Response> UnholdAsync(Azure.Communication.CommunicationIdentifier targetParticipant, System.Threading.CancellationToken cancellationToken = default(System.Threading.CancellationToken)) { throw null; }
        public virtual Azure.Response UpdateTranscription(Azure.Communication.CallAutomation.UpdateTranscriptionOptions options = null, System.Threading.CancellationToken cancellationToken = default(System.Threading.CancellationToken)) { throw null; }
        public virtual Azure.Response UpdateTranscription(string locale, System.Threading.CancellationToken cancellationToken = default(System.Threading.CancellationToken)) { throw null; }
        public virtual System.Threading.Tasks.Task<Azure.Response> UpdateTranscriptionAsync(Azure.Communication.CallAutomation.UpdateTranscriptionOptions options = null, System.Threading.CancellationToken cancellationToken = default(System.Threading.CancellationToken)) { throw null; }
        public virtual System.Threading.Tasks.Task<Azure.Response> UpdateTranscriptionAsync(string locale, System.Threading.CancellationToken cancellationToken = default(System.Threading.CancellationToken)) { throw null; }
    }
    [System.Runtime.InteropServices.StructLayoutAttribute(System.Runtime.InteropServices.LayoutKind.Sequential)]
    public readonly partial struct CallMediaRecognitionType : System.IEquatable<Azure.Communication.CallAutomation.CallMediaRecognitionType>
    {
        private readonly object _dummy;
        private readonly int _dummyPrimitive;
        public CallMediaRecognitionType(string value) { throw null; }
        public static Azure.Communication.CallAutomation.CallMediaRecognitionType Choices { get { throw null; } }
        public static Azure.Communication.CallAutomation.CallMediaRecognitionType Dtmf { get { throw null; } }
        public static Azure.Communication.CallAutomation.CallMediaRecognitionType Speech { get { throw null; } }
        public bool Equals(Azure.Communication.CallAutomation.CallMediaRecognitionType other) { throw null; }
        [System.ComponentModel.EditorBrowsableAttribute(System.ComponentModel.EditorBrowsableState.Never)]
        public override bool Equals(object obj) { throw null; }
        [System.ComponentModel.EditorBrowsableAttribute(System.ComponentModel.EditorBrowsableState.Never)]
        public override int GetHashCode() { throw null; }
        public static bool operator ==(Azure.Communication.CallAutomation.CallMediaRecognitionType left, Azure.Communication.CallAutomation.CallMediaRecognitionType right) { throw null; }
        public static implicit operator Azure.Communication.CallAutomation.CallMediaRecognitionType (string value) { throw null; }
        public static bool operator !=(Azure.Communication.CallAutomation.CallMediaRecognitionType left, Azure.Communication.CallAutomation.CallMediaRecognitionType right) { throw null; }
        public override string ToString() { throw null; }
    }
    public partial class CallMediaRecognizeChoiceOptions : Azure.Communication.CallAutomation.CallMediaRecognizeOptions
    {
        public CallMediaRecognizeChoiceOptions(Azure.Communication.CommunicationIdentifier targetParticipant, System.Collections.Generic.IEnumerable<Azure.Communication.CallAutomation.RecognitionChoice> choices) : base (default(Azure.Communication.CallAutomation.RecognizeInputType), default(Azure.Communication.CommunicationIdentifier)) { }
        public System.Collections.Generic.IList<Azure.Communication.CallAutomation.RecognitionChoice> Choices { get { throw null; } }
    }
    public partial class CallMediaRecognizeDtmfOptions : Azure.Communication.CallAutomation.CallMediaRecognizeOptions
    {
        public CallMediaRecognizeDtmfOptions(Azure.Communication.CommunicationIdentifier targetParticipant, int maxTonesToCollect) : base (default(Azure.Communication.CallAutomation.RecognizeInputType), default(Azure.Communication.CommunicationIdentifier)) { }
        public System.TimeSpan InterToneTimeout { get { throw null; } set { } }
        public int MaxTonesToCollect { get { throw null; } }
        public System.Collections.Generic.IList<Azure.Communication.CallAutomation.DtmfTone> StopTones { get { throw null; } set { } }
    }
    public abstract partial class CallMediaRecognizeOptions
    {
        protected CallMediaRecognizeOptions(Azure.Communication.CallAutomation.RecognizeInputType inputType, Azure.Communication.CommunicationIdentifier targetParticipant) { }
        public System.TimeSpan InitialSilenceTimeout { get { throw null; } set { } }
        public Azure.Communication.CallAutomation.RecognizeInputType InputType { get { throw null; } }
        public bool InterruptCallMediaOperation { get { throw null; } set { } }
        public bool InterruptPrompt { get { throw null; } set { } }
        public System.Uri OperationCallbackUri { get { throw null; } set { } }
        public string OperationContext { get { throw null; } set { } }
        public System.Collections.Generic.IList<Azure.Communication.CallAutomation.PlaySource> PlayPrompts { get { throw null; } set { } }
        public Azure.Communication.CallAutomation.PlaySource Prompt { get { throw null; } set { } }
        public string SpeechLanguage { get { throw null; } set { } }
        public string SpeechModelEndpointId { get { throw null; } set { } }
        public Azure.Communication.CommunicationIdentifier TargetParticipant { get { throw null; } }
    }
    public partial class CallMediaRecognizeSpeechOptions : Azure.Communication.CallAutomation.CallMediaRecognizeOptions
    {
        public CallMediaRecognizeSpeechOptions(Azure.Communication.CommunicationIdentifier targetParticipant) : base (default(Azure.Communication.CallAutomation.RecognizeInputType), default(Azure.Communication.CommunicationIdentifier)) { }
        public System.TimeSpan EndSilenceTimeout { get { throw null; } set { } }
    }
    public partial class CallMediaRecognizeSpeechOrDtmfOptions : Azure.Communication.CallAutomation.CallMediaRecognizeOptions
    {
        public CallMediaRecognizeSpeechOrDtmfOptions(Azure.Communication.CommunicationIdentifier targetParticipant, int maxTonesToCollect) : base (default(Azure.Communication.CallAutomation.RecognizeInputType), default(Azure.Communication.CommunicationIdentifier)) { }
        public System.TimeSpan EndSilenceTimeout { get { throw null; } set { } }
        public System.TimeSpan InterToneTimeout { get { throw null; } set { } }
        public int MaxTonesToCollect { get { throw null; } }
        public System.Collections.Generic.IList<Azure.Communication.CallAutomation.DtmfTone> StopTones { get { throw null; } set { } }
    }
    public partial class CallParticipant
    {
        internal CallParticipant() { }
        public Azure.Communication.CommunicationIdentifier Identifier { get { throw null; } }
        public bool IsMuted { get { throw null; } }
        public bool IsOnHold { get { throw null; } }
    }
    public partial class CallRecording
    {
        protected CallRecording() { }
        public virtual Azure.Response Delete(System.Uri recordingLocation, System.Threading.CancellationToken cancellationToken = default(System.Threading.CancellationToken)) { throw null; }
        public virtual System.Threading.Tasks.Task<Azure.Response> DeleteAsync(System.Uri recordingLocation, System.Threading.CancellationToken cancellationToken = default(System.Threading.CancellationToken)) { throw null; }
        public virtual Azure.Response<System.IO.Stream> DownloadStreaming(System.Uri sourceLocation, Azure.HttpRange range = default(Azure.HttpRange), System.Threading.CancellationToken cancellationToken = default(System.Threading.CancellationToken)) { throw null; }
        public virtual System.Threading.Tasks.Task<Azure.Response<System.IO.Stream>> DownloadStreamingAsync(System.Uri sourceLocation, Azure.HttpRange range = default(Azure.HttpRange), System.Threading.CancellationToken cancellationToken = default(System.Threading.CancellationToken)) { throw null; }
        public virtual Azure.Response DownloadTo(System.Uri sourceLocation, System.IO.Stream destinationStream, Azure.Communication.CallAutomation.ContentTransferOptions transferOptions = default(Azure.Communication.CallAutomation.ContentTransferOptions), System.Threading.CancellationToken cancellationToken = default(System.Threading.CancellationToken)) { throw null; }
        public virtual Azure.Response DownloadTo(System.Uri sourceLocation, string destinationPath, Azure.Communication.CallAutomation.ContentTransferOptions transferOptions = default(Azure.Communication.CallAutomation.ContentTransferOptions), System.Threading.CancellationToken cancellationToken = default(System.Threading.CancellationToken)) { throw null; }
        public virtual System.Threading.Tasks.Task<Azure.Response> DownloadToAsync(System.Uri sourceLocation, System.IO.Stream destinationStream, Azure.Communication.CallAutomation.ContentTransferOptions transferOptions = default(Azure.Communication.CallAutomation.ContentTransferOptions), System.Threading.CancellationToken cancellationToken = default(System.Threading.CancellationToken)) { throw null; }
        public virtual System.Threading.Tasks.Task<Azure.Response> DownloadToAsync(System.Uri sourceLocation, string destinationPath, Azure.Communication.CallAutomation.ContentTransferOptions transferOptions = default(Azure.Communication.CallAutomation.ContentTransferOptions), System.Threading.CancellationToken cancellationToken = default(System.Threading.CancellationToken)) { throw null; }
        public virtual Azure.Response<Azure.Communication.CallAutomation.RecordingStateResult> GetState(string recordingId, System.Threading.CancellationToken cancellationToken = default(System.Threading.CancellationToken)) { throw null; }
        public virtual System.Threading.Tasks.Task<Azure.Response<Azure.Communication.CallAutomation.RecordingStateResult>> GetStateAsync(string recordingId, System.Threading.CancellationToken cancellationToken = default(System.Threading.CancellationToken)) { throw null; }
        public virtual Azure.Response Pause(string recordingId, System.Threading.CancellationToken cancellationToken = default(System.Threading.CancellationToken)) { throw null; }
        public virtual System.Threading.Tasks.Task<Azure.Response> PauseAsync(string recordingId, System.Threading.CancellationToken cancellationToken = default(System.Threading.CancellationToken)) { throw null; }
        public virtual Azure.Response Resume(string recordingId, System.Threading.CancellationToken cancellationToken = default(System.Threading.CancellationToken)) { throw null; }
        public virtual System.Threading.Tasks.Task<Azure.Response> ResumeAsync(string recordingId, System.Threading.CancellationToken cancellationToken = default(System.Threading.CancellationToken)) { throw null; }
        public virtual Azure.Response<Azure.Communication.CallAutomation.RecordingStateResult> Start(Azure.Communication.CallAutomation.StartRecordingOptions options, System.Threading.CancellationToken cancellationToken = default(System.Threading.CancellationToken)) { throw null; }
        public virtual System.Threading.Tasks.Task<Azure.Response<Azure.Communication.CallAutomation.RecordingStateResult>> StartAsync(Azure.Communication.CallAutomation.StartRecordingOptions options, System.Threading.CancellationToken cancellationToken = default(System.Threading.CancellationToken)) { throw null; }
        public virtual Azure.Response Stop(string recordingId, System.Threading.CancellationToken cancellationToken = default(System.Threading.CancellationToken)) { throw null; }
        public virtual System.Threading.Tasks.Task<Azure.Response> StopAsync(string recordingId, System.Threading.CancellationToken cancellationToken = default(System.Threading.CancellationToken)) { throw null; }
    }
    [System.Runtime.InteropServices.StructLayoutAttribute(System.Runtime.InteropServices.LayoutKind.Sequential)]
    public readonly partial struct CallRejectReason : System.IEquatable<Azure.Communication.CallAutomation.CallRejectReason>
    {
        private readonly object _dummy;
        private readonly int _dummyPrimitive;
        public CallRejectReason(string value) { throw null; }
        public static Azure.Communication.CallAutomation.CallRejectReason Busy { get { throw null; } }
        public static Azure.Communication.CallAutomation.CallRejectReason Forbidden { get { throw null; } }
        public static Azure.Communication.CallAutomation.CallRejectReason None { get { throw null; } }
        public bool Equals(Azure.Communication.CallAutomation.CallRejectReason other) { throw null; }
        [System.ComponentModel.EditorBrowsableAttribute(System.ComponentModel.EditorBrowsableState.Never)]
        public override bool Equals(object obj) { throw null; }
        [System.ComponentModel.EditorBrowsableAttribute(System.ComponentModel.EditorBrowsableState.Never)]
        public override int GetHashCode() { throw null; }
        public static bool operator ==(Azure.Communication.CallAutomation.CallRejectReason left, Azure.Communication.CallAutomation.CallRejectReason right) { throw null; }
        public static implicit operator Azure.Communication.CallAutomation.CallRejectReason (string value) { throw null; }
        public static bool operator !=(Azure.Communication.CallAutomation.CallRejectReason left, Azure.Communication.CallAutomation.CallRejectReason right) { throw null; }
        public override string ToString() { throw null; }
    }
    public partial class CallTransferAccepted : Azure.Communication.CallAutomation.CallAutomationEventBase
    {
        internal CallTransferAccepted() { }
        public Azure.Communication.CommunicationIdentifier Transferee { get { throw null; } }
        public Azure.Communication.CommunicationIdentifier TransferTarget { get { throw null; } }
        public static Azure.Communication.CallAutomation.CallTransferAccepted Deserialize(string content) { throw null; }
    }
    public partial class CallTransferFailed : Azure.Communication.CallAutomation.CallAutomationEventBase
    {
        internal CallTransferFailed() { }
        public static Azure.Communication.CallAutomation.CallTransferFailed Deserialize(string content) { throw null; }
    }
    public partial class CancelAddParticipantEventResult
    {
        internal CancelAddParticipantEventResult() { }
        public Azure.Communication.CallAutomation.CancelAddParticipantFailed FailureResult { get { throw null; } }
        public bool IsSuccess { get { throw null; } }
        public Azure.Communication.CallAutomation.CancelAddParticipantSucceeded SuccessResult { get { throw null; } }
    }
    public partial class CancelAddParticipantFailed : Azure.Communication.CallAutomation.CallAutomationEventBase
    {
        internal CancelAddParticipantFailed() { }
        public string InvitationId { get { throw null; } }
        public static Azure.Communication.CallAutomation.CancelAddParticipantFailed Deserialize(string content) { throw null; }
    }
    public partial class CancelAddParticipantOperationOptions
    {
        public CancelAddParticipantOperationOptions(string invitationId) { }
        public string InvitationId { get { throw null; } }
        public System.Uri OperationCallbackUri { get { throw null; } set { } }
        public string OperationContext { get { throw null; } set { } }
    }
    public partial class CancelAddParticipantOperationResult
    {
        internal CancelAddParticipantOperationResult() { }
        public string InvitationId { get { throw null; } }
        public string OperationContext { get { throw null; } }
        public Azure.Communication.CallAutomation.CancelAddParticipantEventResult WaitForEventProcessor(System.Threading.CancellationToken cancellationToken = default(System.Threading.CancellationToken)) { throw null; }
        public System.Threading.Tasks.Task<Azure.Communication.CallAutomation.CancelAddParticipantEventResult> WaitForEventProcessorAsync(System.Threading.CancellationToken cancellationToken = default(System.Threading.CancellationToken)) { throw null; }
    }
    public partial class CancelAddParticipantSucceeded : Azure.Communication.CallAutomation.CallAutomationEventBase
    {
        internal CancelAddParticipantSucceeded() { }
        public string InvitationId { get { throw null; } }
        public static Azure.Communication.CallAutomation.CancelAddParticipantSucceeded Deserialize(string content) { throw null; }
    }
    public partial class CancelAllMediaOperationsEventResult
    {
        internal CancelAllMediaOperationsEventResult() { }
        public bool IsSuccess { get { throw null; } }
        public Azure.Communication.CallAutomation.PlayCanceled PlayCanceledSucessEvent { get { throw null; } }
        public Azure.Communication.CallAutomation.RecognizeCanceled RecognizeCanceledSucessEvent { get { throw null; } }
    }
    public partial class CancelAllMediaOperationsResult
    {
        internal CancelAllMediaOperationsResult() { }
        public Azure.Communication.CallAutomation.CancelAllMediaOperationsEventResult WaitForEventProcessor(System.Threading.CancellationToken cancellationToken = default(System.Threading.CancellationToken)) { throw null; }
        public System.Threading.Tasks.Task<Azure.Communication.CallAutomation.CancelAllMediaOperationsEventResult> WaitForEventProcessorAsync(System.Threading.CancellationToken cancellationToken = default(System.Threading.CancellationToken)) { throw null; }
    }
    public partial class ChannelAffinity
    {
        public ChannelAffinity(Azure.Communication.CommunicationIdentifier participant) { }
        public int? Channel { get { throw null; } set { } }
        public Azure.Communication.CommunicationIdentifier Participant { get { throw null; } }
    }
    public partial class ChoiceResult : Azure.Communication.CallAutomation.RecognizeResult
    {
        internal ChoiceResult() { }
        public string Label { get { throw null; } }
        public string RecognizedPhrase { get { throw null; } }
        public override Azure.Communication.CallAutomation.RecognizeResultType ResultType { get { throw null; } }
    }
    public partial class ConnectCallEventResult
    {
        internal ConnectCallEventResult() { }
        public Azure.Communication.CallAutomation.ConnectFailed FailureResult { get { throw null; } }
        public bool IsSuccess { get { throw null; } }
        public Azure.Communication.CallAutomation.CallConnected SuccessResult { get { throw null; } }
    }
    public partial class ConnectCallOptions
    {
        public ConnectCallOptions(Azure.Communication.CallAutomation.CallLocator callLocator, System.Uri callbackUri) { }
        public System.Uri CallbackUri { get { throw null; } }
        public Azure.Communication.CallAutomation.CallIntelligenceOptions CallIntelligenceOptions { get { throw null; } set { } }
        public Azure.Communication.CallAutomation.CallLocator CallLocator { get { throw null; } }
        public Azure.Communication.CallAutomation.MediaStreamingOptions MediaStreamingOptions { get { throw null; } set { } }
        public string OperationContext { get { throw null; } set { } }
        public Azure.Communication.CallAutomation.TranscriptionOptions TranscriptionOptions { get { throw null; } set { } }
    }
    public partial class ConnectCallResult
    {
        internal ConnectCallResult() { }
        public Azure.Communication.CallAutomation.CallConnection CallConnection { get { throw null; } }
        public Azure.Communication.CallAutomation.CallConnectionProperties CallConnectionProperties { get { throw null; } }
        public Azure.Communication.CallAutomation.ConnectCallEventResult WaitForEventProcessor(System.Threading.CancellationToken cancellationToken = default(System.Threading.CancellationToken)) { throw null; }
        public System.Threading.Tasks.Task<Azure.Communication.CallAutomation.ConnectCallEventResult> WaitForEventProcessorAsync(System.Threading.CancellationToken cancellationToken = default(System.Threading.CancellationToken)) { throw null; }
    }
    public partial class ConnectFailed : Azure.Communication.CallAutomation.CallAutomationEventBase
    {
        internal ConnectFailed() { }
        public static Azure.Communication.CallAutomation.ConnectFailed Deserialize(string content) { throw null; }
    }
    [System.Runtime.InteropServices.StructLayoutAttribute(System.Runtime.InteropServices.LayoutKind.Sequential)]
    public partial struct ContentTransferOptions : System.IEquatable<Azure.Communication.CallAutomation.ContentTransferOptions>
    {
        private int _dummyPrimitive;
        public long InitialTransferSize { get { throw null; } set { } }
        public int MaximumConcurrency { get { throw null; } set { } }
        public long MaximumTransferSize { get { throw null; } set { } }
        [System.ComponentModel.EditorBrowsableAttribute(System.ComponentModel.EditorBrowsableState.Never)]
        public bool Equals(Azure.Communication.CallAutomation.ContentTransferOptions obj) { throw null; }
        [System.ComponentModel.EditorBrowsableAttribute(System.ComponentModel.EditorBrowsableState.Never)]
        public override bool Equals(object obj) { throw null; }
        [System.ComponentModel.EditorBrowsableAttribute(System.ComponentModel.EditorBrowsableState.Never)]
        public override int GetHashCode() { throw null; }
        [System.ComponentModel.EditorBrowsableAttribute(System.ComponentModel.EditorBrowsableState.Never)]
        public static bool operator ==(Azure.Communication.CallAutomation.ContentTransferOptions left, Azure.Communication.CallAutomation.ContentTransferOptions right) { throw null; }
        [System.ComponentModel.EditorBrowsableAttribute(System.ComponentModel.EditorBrowsableState.Never)]
        public static bool operator !=(Azure.Communication.CallAutomation.ContentTransferOptions left, Azure.Communication.CallAutomation.ContentTransferOptions right) { throw null; }
    }
    public partial class ContinuousDtmfRecognitionOptions
    {
        public ContinuousDtmfRecognitionOptions(Azure.Communication.CommunicationIdentifier targetParticipant) { }
        public System.Uri OperationCallbackUri { get { throw null; } set { } }
        public string OperationContext { get { throw null; } set { } }
        public Azure.Communication.CommunicationIdentifier TargetParticipant { get { throw null; } }
    }
    public partial class ContinuousDtmfRecognitionStopped : Azure.Communication.CallAutomation.CallAutomationEventBase
    {
        internal ContinuousDtmfRecognitionStopped() { }
        public static Azure.Communication.CallAutomation.ContinuousDtmfRecognitionStopped Deserialize(string content) { throw null; }
    }
    public partial class ContinuousDtmfRecognitionToneFailed : Azure.Communication.CallAutomation.CallAutomationEventBase
    {
        internal ContinuousDtmfRecognitionToneFailed() { }
        public static Azure.Communication.CallAutomation.ContinuousDtmfRecognitionToneFailed Deserialize(string content) { throw null; }
    }
    public partial class ContinuousDtmfRecognitionToneReceived : Azure.Communication.CallAutomation.CallAutomationEventBase
    {
        internal ContinuousDtmfRecognitionToneReceived() { }
        public int? SequenceId { get { throw null; } }
        public Azure.Communication.CallAutomation.DtmfTone? Tone { get { throw null; } }
        public static Azure.Communication.CallAutomation.ContinuousDtmfRecognitionToneReceived Deserialize(string content) { throw null; }
    }
    public partial class CreateCallEventResult
    {
        internal CreateCallEventResult() { }
        public Azure.Communication.CallAutomation.CreateCallFailed FailureResult { get { throw null; } }
        public bool IsSuccess { get { throw null; } }
        public Azure.Communication.CallAutomation.CallConnected SuccessResult { get { throw null; } }
    }
    public partial class CreateCallFailed : Azure.Communication.CallAutomation.CallAutomationEventBase
    {
        internal CreateCallFailed() { }
        public static Azure.Communication.CallAutomation.CreateCallFailed Deserialize(string content) { throw null; }
    }
    public partial class CreateCallOptions
    {
        public CreateCallOptions(Azure.Communication.CallAutomation.CallInvite callInvite, System.Uri callbackUri) { }
        public System.Uri CallbackUri { get { throw null; } }
        public Azure.Communication.CallAutomation.CallIntelligenceOptions CallIntelligenceOptions { get { throw null; } set { } }
        public Azure.Communication.CallAutomation.CallInvite CallInvite { get { throw null; } }
        public Azure.Communication.CallAutomation.MediaStreamingOptions MediaStreamingOptions { get { throw null; } set { } }
        public string OperationContext { get { throw null; } set { } }
        public Azure.Communication.MicrosoftTeamsAppIdentifier TeamsAppSource { get { throw null; } set { } }
        public Azure.Communication.CallAutomation.TranscriptionOptions TranscriptionOptions { get { throw null; } set { } }
    }
    public partial class CreateCallResult
    {
        internal CreateCallResult() { }
        public Azure.Communication.CallAutomation.CallConnection CallConnection { get { throw null; } }
        public Azure.Communication.CallAutomation.CallConnectionProperties CallConnectionProperties { get { throw null; } }
        public Azure.Communication.CallAutomation.CreateCallEventResult WaitForEventProcessor(System.Threading.CancellationToken cancellationToken = default(System.Threading.CancellationToken)) { throw null; }
        public System.Threading.Tasks.Task<Azure.Communication.CallAutomation.CreateCallEventResult> WaitForEventProcessorAsync(System.Threading.CancellationToken cancellationToken = default(System.Threading.CancellationToken)) { throw null; }
    }
    public partial class CreateGroupCallOptions
    {
        public CreateGroupCallOptions(System.Collections.Generic.IEnumerable<Azure.Communication.CommunicationIdentifier> targets, System.Uri callbackUri) { }
        public System.Uri CallbackUri { get { throw null; } }
        public Azure.Communication.CallAutomation.CallIntelligenceOptions CallIntelligenceOptions { get { throw null; } set { } }
        public Azure.Communication.CallAutomation.CustomCallingContext CustomCallingContext { get { throw null; } }
        public Azure.Communication.CallAutomation.MediaStreamingOptions MediaStreamingOptions { get { throw null; } set { } }
        public string OperationContext { get { throw null; } set { } }
        public Azure.Communication.PhoneNumberIdentifier SourceCallerIdNumber { get { throw null; } set { } }
        public string SourceDisplayName { get { throw null; } set { } }
        public System.Collections.Generic.IEnumerable<Azure.Communication.CommunicationIdentifier> Targets { get { throw null; } }
        public Azure.Communication.MicrosoftTeamsAppIdentifier TeamsAppSource { get { throw null; } set { } }
        public Azure.Communication.CallAutomation.TranscriptionOptions TranscriptionOptions { get { throw null; } set { } }
    }
    public partial class CustomCallingContext
    {
        internal CustomCallingContext() { }
        public System.Collections.Generic.IDictionary<string, string> SipHeaders { get { throw null; } }
        public System.Collections.Generic.IDictionary<string, string> VoipHeaders { get { throw null; } }
        public void AddSipUui(string value) { }
        public void AddSipX(string key, string value, Azure.Communication.CallAutomation.CustomCallingContext.SipHeaderPrefix prefix = Azure.Communication.CallAutomation.CustomCallingContext.SipHeaderPrefix.XMSCustom) { }
        public void AddVoip(string key, string value) { }
        public enum SipHeaderPrefix
        {
            XMSCustom = 0,
            X = 1,
        }
    }
    public partial class DtmfResult : Azure.Communication.CallAutomation.RecognizeResult
    {
        internal DtmfResult() { }
        public override Azure.Communication.CallAutomation.RecognizeResultType ResultType { get { throw null; } }
        public System.Collections.Generic.IReadOnlyList<Azure.Communication.CallAutomation.DtmfTone> Tones { get { throw null; } }
        public string ConvertToString() { throw null; }
    }
    [System.Runtime.InteropServices.StructLayoutAttribute(System.Runtime.InteropServices.LayoutKind.Sequential)]
    public readonly partial struct DtmfTone : System.IEquatable<Azure.Communication.CallAutomation.DtmfTone>
    {
        private readonly object _dummy;
        private readonly int _dummyPrimitive;
        public DtmfTone(string value) { throw null; }
        public static Azure.Communication.CallAutomation.DtmfTone A { get { throw null; } }
        public static Azure.Communication.CallAutomation.DtmfTone Asterisk { get { throw null; } }
        public static Azure.Communication.CallAutomation.DtmfTone B { get { throw null; } }
        public static Azure.Communication.CallAutomation.DtmfTone C { get { throw null; } }
        public static Azure.Communication.CallAutomation.DtmfTone D { get { throw null; } }
        public static Azure.Communication.CallAutomation.DtmfTone Eight { get { throw null; } }
        public static Azure.Communication.CallAutomation.DtmfTone Five { get { throw null; } }
        public static Azure.Communication.CallAutomation.DtmfTone Four { get { throw null; } }
        public static Azure.Communication.CallAutomation.DtmfTone Nine { get { throw null; } }
        public static Azure.Communication.CallAutomation.DtmfTone One { get { throw null; } }
        public static Azure.Communication.CallAutomation.DtmfTone Pound { get { throw null; } }
        public static Azure.Communication.CallAutomation.DtmfTone Seven { get { throw null; } }
        public static Azure.Communication.CallAutomation.DtmfTone Six { get { throw null; } }
        public static Azure.Communication.CallAutomation.DtmfTone Three { get { throw null; } }
        public static Azure.Communication.CallAutomation.DtmfTone Two { get { throw null; } }
        public static Azure.Communication.CallAutomation.DtmfTone Zero { get { throw null; } }
        public bool Equals(Azure.Communication.CallAutomation.DtmfTone other) { throw null; }
        [System.ComponentModel.EditorBrowsableAttribute(System.ComponentModel.EditorBrowsableState.Never)]
        public override bool Equals(object obj) { throw null; }
        [System.ComponentModel.EditorBrowsableAttribute(System.ComponentModel.EditorBrowsableState.Never)]
        public override int GetHashCode() { throw null; }
        public static bool operator ==(Azure.Communication.CallAutomation.DtmfTone left, Azure.Communication.CallAutomation.DtmfTone right) { throw null; }
        public static implicit operator Azure.Communication.CallAutomation.DtmfTone (string value) { throw null; }
        public static bool operator !=(Azure.Communication.CallAutomation.DtmfTone left, Azure.Communication.CallAutomation.DtmfTone right) { throw null; }
        public char ToChar() { throw null; }
        public override string ToString() { throw null; }
    }
    public partial class FileSource : Azure.Communication.CallAutomation.PlaySource
    {
        public FileSource(System.Uri fileUri) { }
        public System.Uri FileUri { get { throw null; } }
    }
    public partial class GroupCallLocator : Azure.Communication.CallAutomation.CallLocator
    {
        public GroupCallLocator(string id) { }
        public override bool Equals(Azure.Communication.CallAutomation.CallLocator other) { throw null; }
        public override int GetHashCode() { throw null; }
        public override string ToString() { throw null; }
    }
    public partial class HoldEventResult
    {
        internal HoldEventResult() { }
        public Azure.Communication.CallAutomation.HoldFailed FailureResult { get { throw null; } }
        public bool IsSuccess { get { throw null; } }
    }
    public partial class HoldFailed : Azure.Communication.CallAutomation.CallAutomationEventBase
    {
        internal HoldFailed() { }
        public Azure.Communication.CallAutomation.MediaEventReasonCode ReasonCode { get { throw null; } }
        public static Azure.Communication.CallAutomation.HoldFailed Deserialize(string content) { throw null; }
    }
    public partial class HoldOptions
    {
        public HoldOptions(Azure.Communication.CommunicationIdentifier targetParticipant) { }
        public System.Uri OperationCallbackUri { get { throw null; } set { } }
        public string OperationContext { get { throw null; } set { } }
        public Azure.Communication.CallAutomation.PlaySource PlaySource { get { throw null; } set { } }
        public Azure.Communication.CommunicationIdentifier TargetParticipant { get { throw null; } }
    }
    public partial class HoldResult
    {
        internal HoldResult() { }
        public Azure.Communication.CallAutomation.HoldEventResult WaitForEventProcessor(System.Threading.CancellationToken cancellationToken = default(System.Threading.CancellationToken)) { throw null; }
        public System.Threading.Tasks.Task<Azure.Communication.CallAutomation.HoldEventResult> WaitForEventProcessorAsync(System.Threading.CancellationToken cancellationToken = default(System.Threading.CancellationToken)) { throw null; }
    }
    public partial class IncomingCall : Azure.Communication.CallAutomation.CallAutomationEventBase
    {
        internal IncomingCall() { }
        public string CallerDisplayName { get { throw null; } }
        public Azure.Communication.CallAutomation.CustomCallingContext CustomContext { get { throw null; } }
        public Azure.Communication.CommunicationIdentifier From { get { throw null; } }
        public string IncomingCallContext { get { throw null; } }
        public Azure.Communication.CommunicationIdentifier OnBehalfOfCallee { get { throw null; } }
        public Azure.Communication.CommunicationIdentifier To { get { throw null; } }
        public static Azure.Communication.CallAutomation.IncomingCall Deserialize(string content) { throw null; }
    }
    [System.Runtime.InteropServices.StructLayoutAttribute(System.Runtime.InteropServices.LayoutKind.Sequential)]
    public readonly partial struct MediaEventReasonCode : System.IEquatable<Azure.Communication.CallAutomation.MediaEventReasonCode>
    {
        private readonly object _dummy;
        private readonly int _dummyPrimitive;
        public MediaEventReasonCode(string value) { throw null; }
        public static Azure.Communication.CallAutomation.MediaEventReasonCode CognitiveServicesError { get { throw null; } }
        public static Azure.Communication.CallAutomation.MediaEventReasonCode CompletedSuccessfully { get { throw null; } }
        public static Azure.Communication.CallAutomation.MediaEventReasonCode PlayDownloadFailed { get { throw null; } }
        public static Azure.Communication.CallAutomation.MediaEventReasonCode PlayInvalidFileFormat { get { throw null; } }
        public static Azure.Communication.CallAutomation.MediaEventReasonCode PlaySourceTextOrSsmlEmpty { get { throw null; } }
        public static Azure.Communication.CallAutomation.MediaEventReasonCode RecognizeDtmfOptionMatched { get { throw null; } }
        public static Azure.Communication.CallAutomation.MediaEventReasonCode RecognizeIncorrectToneDetected { get { throw null; } }
        public static Azure.Communication.CallAutomation.MediaEventReasonCode RecognizeInitialSilenceTimedOut { get { throw null; } }
        public static Azure.Communication.CallAutomation.MediaEventReasonCode RecognizeInterDigitTimedOut { get { throw null; } }
        public static Azure.Communication.CallAutomation.MediaEventReasonCode RecognizeMaxDigitsReceived { get { throw null; } }
        public static Azure.Communication.CallAutomation.MediaEventReasonCode RecognizePlayPromptFailed { get { throw null; } }
        public static Azure.Communication.CallAutomation.MediaEventReasonCode RecognizeSpeechNotRecognized { get { throw null; } }
        public static Azure.Communication.CallAutomation.MediaEventReasonCode RecognizeSpeechOptionMatched { get { throw null; } }
        public static Azure.Communication.CallAutomation.MediaEventReasonCode RecognizeSpeechOptionNotMatched { get { throw null; } }
        public static Azure.Communication.CallAutomation.MediaEventReasonCode RecognizeSpeechServiceConnectionError { get { throw null; } }
        public static Azure.Communication.CallAutomation.MediaEventReasonCode RecognizeStopToneDetected { get { throw null; } }
        public static Azure.Communication.CallAutomation.MediaEventReasonCode UnspecifiedError { get { throw null; } }
        public bool Equals(Azure.Communication.CallAutomation.MediaEventReasonCode other) { throw null; }
        [System.ComponentModel.EditorBrowsableAttribute(System.ComponentModel.EditorBrowsableState.Never)]
        public override bool Equals(object obj) { throw null; }
        [System.ComponentModel.EditorBrowsableAttribute(System.ComponentModel.EditorBrowsableState.Never)]
        public override int GetHashCode() { throw null; }
        public int GetReasonCodeValue() { throw null; }
        public static bool operator ==(Azure.Communication.CallAutomation.MediaEventReasonCode left, Azure.Communication.CallAutomation.MediaEventReasonCode right) { throw null; }
        public static implicit operator Azure.Communication.CallAutomation.MediaEventReasonCode (string value) { throw null; }
        public static bool operator !=(Azure.Communication.CallAutomation.MediaEventReasonCode left, Azure.Communication.CallAutomation.MediaEventReasonCode right) { throw null; }
        public override string ToString() { throw null; }
    }
    [System.Text.Json.Serialization.JsonConverterAttribute(typeof(System.Text.Json.Serialization.JsonStringEnumConverter))]
    public enum MediaKind
    {
        AudioData = 0,
        StopAudio = 1,
    }
    [System.Runtime.InteropServices.StructLayoutAttribute(System.Runtime.InteropServices.LayoutKind.Sequential)]
    public readonly partial struct MediaStreamingAudioChannel : System.IEquatable<Azure.Communication.CallAutomation.MediaStreamingAudioChannel>
    {
        private readonly object _dummy;
        private readonly int _dummyPrimitive;
        public MediaStreamingAudioChannel(string value) { throw null; }
        public static Azure.Communication.CallAutomation.MediaStreamingAudioChannel Mixed { get { throw null; } }
        public static Azure.Communication.CallAutomation.MediaStreamingAudioChannel Unmixed { get { throw null; } }
        public bool Equals(Azure.Communication.CallAutomation.MediaStreamingAudioChannel other) { throw null; }
        [System.ComponentModel.EditorBrowsableAttribute(System.ComponentModel.EditorBrowsableState.Never)]
        public override bool Equals(object obj) { throw null; }
        [System.ComponentModel.EditorBrowsableAttribute(System.ComponentModel.EditorBrowsableState.Never)]
        public override int GetHashCode() { throw null; }
        public static bool operator ==(Azure.Communication.CallAutomation.MediaStreamingAudioChannel left, Azure.Communication.CallAutomation.MediaStreamingAudioChannel right) { throw null; }
        public static implicit operator Azure.Communication.CallAutomation.MediaStreamingAudioChannel (string value) { throw null; }
        public static bool operator !=(Azure.Communication.CallAutomation.MediaStreamingAudioChannel left, Azure.Communication.CallAutomation.MediaStreamingAudioChannel right) { throw null; }
        public override string ToString() { throw null; }
    }
    [System.Runtime.InteropServices.StructLayoutAttribute(System.Runtime.InteropServices.LayoutKind.Sequential)]
    public readonly partial struct MediaStreamingContent : System.IEquatable<Azure.Communication.CallAutomation.MediaStreamingContent>
    {
        private readonly object _dummy;
        private readonly int _dummyPrimitive;
        public MediaStreamingContent(string value) { throw null; }
        public static Azure.Communication.CallAutomation.MediaStreamingContent Audio { get { throw null; } }
        public bool Equals(Azure.Communication.CallAutomation.MediaStreamingContent other) { throw null; }
        [System.ComponentModel.EditorBrowsableAttribute(System.ComponentModel.EditorBrowsableState.Never)]
        public override bool Equals(object obj) { throw null; }
        [System.ComponentModel.EditorBrowsableAttribute(System.ComponentModel.EditorBrowsableState.Never)]
        public override int GetHashCode() { throw null; }
        public static bool operator ==(Azure.Communication.CallAutomation.MediaStreamingContent left, Azure.Communication.CallAutomation.MediaStreamingContent right) { throw null; }
        public static implicit operator Azure.Communication.CallAutomation.MediaStreamingContent (string value) { throw null; }
        public static bool operator !=(Azure.Communication.CallAutomation.MediaStreamingContent left, Azure.Communication.CallAutomation.MediaStreamingContent right) { throw null; }
        public override string ToString() { throw null; }
    }
    public partial class MediaStreamingFailed : Azure.Communication.CallAutomation.CallAutomationEventBase
    {
        internal MediaStreamingFailed() { }
        public Azure.Communication.CallAutomation.MediaStreamingUpdate MediaStreamingUpdate { get { throw null; } }
        public Azure.Communication.CallAutomation.MediaEventReasonCode ReasonCode { get { throw null; } }
        public static Azure.Communication.CallAutomation.MediaStreamingFailed Deserialize(string content) { throw null; }
    }
    public partial class MediaStreamingOptions
    {
        public MediaStreamingOptions(System.Uri transportUri, Azure.Communication.CallAutomation.MediaStreamingContent contentType, Azure.Communication.CallAutomation.MediaStreamingAudioChannel audioChannelType, Azure.Communication.CallAutomation.MediaStreamingTransport transportType = default(Azure.Communication.CallAutomation.MediaStreamingTransport), bool? startMediaStreaming = default(bool?)) { }
        public Azure.Communication.CallAutomation.AudioFormat? AudioFormat { get { throw null; } set { } }
        public bool? EnableBidirectional { get { throw null; } set { } }
        public Azure.Communication.CallAutomation.MediaStreamingAudioChannel MediaStreamingAudioChannel { get { throw null; } }
        public Azure.Communication.CallAutomation.MediaStreamingContent MediaStreamingContent { get { throw null; } }
        public Azure.Communication.CallAutomation.MediaStreamingTransport MediaStreamingTransport { get { throw null; } }
        public bool? StartMediaStreaming { get { throw null; } set { } }
        public System.Uri TransportUri { get { throw null; } }
    }
    public partial class MediaStreamingStarted : Azure.Communication.CallAutomation.CallAutomationEventBase
    {
        internal MediaStreamingStarted() { }
        public Azure.Communication.CallAutomation.MediaStreamingUpdate MediaStreamingUpdate { get { throw null; } }
        public static Azure.Communication.CallAutomation.MediaStreamingStarted Deserialize(string content) { throw null; }
    }
    [System.Runtime.InteropServices.StructLayoutAttribute(System.Runtime.InteropServices.LayoutKind.Sequential)]
    public readonly partial struct MediaStreamingStatus : System.IEquatable<Azure.Communication.CallAutomation.MediaStreamingStatus>
    {
        private readonly object _dummy;
        private readonly int _dummyPrimitive;
        public MediaStreamingStatus(string value) { throw null; }
        public static Azure.Communication.CallAutomation.MediaStreamingStatus MediaStreamingFailed { get { throw null; } }
        public static Azure.Communication.CallAutomation.MediaStreamingStatus MediaStreamingStarted { get { throw null; } }
        public static Azure.Communication.CallAutomation.MediaStreamingStatus MediaStreamingStopped { get { throw null; } }
        public static Azure.Communication.CallAutomation.MediaStreamingStatus UnspecifiedError { get { throw null; } }
        public bool Equals(Azure.Communication.CallAutomation.MediaStreamingStatus other) { throw null; }
        [System.ComponentModel.EditorBrowsableAttribute(System.ComponentModel.EditorBrowsableState.Never)]
        public override bool Equals(object obj) { throw null; }
        [System.ComponentModel.EditorBrowsableAttribute(System.ComponentModel.EditorBrowsableState.Never)]
        public override int GetHashCode() { throw null; }
        public static bool operator ==(Azure.Communication.CallAutomation.MediaStreamingStatus left, Azure.Communication.CallAutomation.MediaStreamingStatus right) { throw null; }
        public static implicit operator Azure.Communication.CallAutomation.MediaStreamingStatus (string value) { throw null; }
        public static bool operator !=(Azure.Communication.CallAutomation.MediaStreamingStatus left, Azure.Communication.CallAutomation.MediaStreamingStatus right) { throw null; }
        public override string ToString() { throw null; }
    }
    [System.Runtime.InteropServices.StructLayoutAttribute(System.Runtime.InteropServices.LayoutKind.Sequential)]
    public readonly partial struct MediaStreamingStatusDetails : System.IEquatable<Azure.Communication.CallAutomation.MediaStreamingStatusDetails>
    {
        private readonly object _dummy;
        private readonly int _dummyPrimitive;
        public MediaStreamingStatusDetails(string value) { throw null; }
        public static Azure.Communication.CallAutomation.MediaStreamingStatusDetails AuthenticationFailure { get { throw null; } }
        public static Azure.Communication.CallAutomation.MediaStreamingStatusDetails BadRequest { get { throw null; } }
        public static Azure.Communication.CallAutomation.MediaStreamingStatusDetails Forbidden { get { throw null; } }
        public static Azure.Communication.CallAutomation.MediaStreamingStatusDetails InitialWebSocketConnectionFailed { get { throw null; } }
        public static Azure.Communication.CallAutomation.MediaStreamingStatusDetails ServiceShutdown { get { throw null; } }
        public static Azure.Communication.CallAutomation.MediaStreamingStatusDetails ServiceTimeout { get { throw null; } }
        public static Azure.Communication.CallAutomation.MediaStreamingStatusDetails SpeechServicesConnectionError { get { throw null; } }
        public static Azure.Communication.CallAutomation.MediaStreamingStatusDetails StreamConnectionInterrupted { get { throw null; } }
        public static Azure.Communication.CallAutomation.MediaStreamingStatusDetails StreamConnectionReestablished { get { throw null; } }
        public static Azure.Communication.CallAutomation.MediaStreamingStatusDetails StreamConnectionUnsuccessful { get { throw null; } }
        public static Azure.Communication.CallAutomation.MediaStreamingStatusDetails StreamUrlMissing { get { throw null; } }
        public static Azure.Communication.CallAutomation.MediaStreamingStatusDetails SubscriptionStarted { get { throw null; } }
        public static Azure.Communication.CallAutomation.MediaStreamingStatusDetails SubscriptionStopped { get { throw null; } }
        public static Azure.Communication.CallAutomation.MediaStreamingStatusDetails TooManyRequests { get { throw null; } }
        public static Azure.Communication.CallAutomation.MediaStreamingStatusDetails UnspecifiedError { get { throw null; } }
        public bool Equals(Azure.Communication.CallAutomation.MediaStreamingStatusDetails other) { throw null; }
        [System.ComponentModel.EditorBrowsableAttribute(System.ComponentModel.EditorBrowsableState.Never)]
        public override bool Equals(object obj) { throw null; }
        [System.ComponentModel.EditorBrowsableAttribute(System.ComponentModel.EditorBrowsableState.Never)]
        public override int GetHashCode() { throw null; }
        public static bool operator ==(Azure.Communication.CallAutomation.MediaStreamingStatusDetails left, Azure.Communication.CallAutomation.MediaStreamingStatusDetails right) { throw null; }
        public static implicit operator Azure.Communication.CallAutomation.MediaStreamingStatusDetails (string value) { throw null; }
        public static bool operator !=(Azure.Communication.CallAutomation.MediaStreamingStatusDetails left, Azure.Communication.CallAutomation.MediaStreamingStatusDetails right) { throw null; }
        public override string ToString() { throw null; }
    }
    public partial class MediaStreamingStopped : Azure.Communication.CallAutomation.CallAutomationEventBase
    {
        internal MediaStreamingStopped() { }
        public Azure.Communication.CallAutomation.MediaStreamingUpdate MediaStreamingUpdate { get { throw null; } }
        public static Azure.Communication.CallAutomation.MediaStreamingStopped Deserialize(string content) { throw null; }
    }
    public partial class MediaStreamingSubscription
    {
        public MediaStreamingSubscription(string id, Azure.Communication.CallAutomation.MediaStreamingSubscriptionState? state, System.Collections.Generic.IReadOnlyList<Azure.Communication.CallAutomation.MediaStreamingContent> subscribedContentTypes) { }
        public string Id { get { throw null; } }
        public Azure.Communication.CallAutomation.MediaStreamingSubscriptionState? State { get { throw null; } }
        public System.Collections.Generic.IReadOnlyList<Azure.Communication.CallAutomation.MediaStreamingContent> SubscribedContentTypes { get { throw null; } }
    }
    [System.Runtime.InteropServices.StructLayoutAttribute(System.Runtime.InteropServices.LayoutKind.Sequential)]
    public readonly partial struct MediaStreamingSubscriptionState : System.IEquatable<Azure.Communication.CallAutomation.MediaStreamingSubscriptionState>
    {
        private readonly object _dummy;
        private readonly int _dummyPrimitive;
        public MediaStreamingSubscriptionState(string value) { throw null; }
        public static Azure.Communication.CallAutomation.MediaStreamingSubscriptionState Active { get { throw null; } }
        public static Azure.Communication.CallAutomation.MediaStreamingSubscriptionState Disabled { get { throw null; } }
        public static Azure.Communication.CallAutomation.MediaStreamingSubscriptionState Inactive { get { throw null; } }
        public bool Equals(Azure.Communication.CallAutomation.MediaStreamingSubscriptionState other) { throw null; }
        [System.ComponentModel.EditorBrowsableAttribute(System.ComponentModel.EditorBrowsableState.Never)]
        public override bool Equals(object obj) { throw null; }
        [System.ComponentModel.EditorBrowsableAttribute(System.ComponentModel.EditorBrowsableState.Never)]
        public override int GetHashCode() { throw null; }
        public static bool operator ==(Azure.Communication.CallAutomation.MediaStreamingSubscriptionState left, Azure.Communication.CallAutomation.MediaStreamingSubscriptionState right) { throw null; }
        public static implicit operator Azure.Communication.CallAutomation.MediaStreamingSubscriptionState (string value) { throw null; }
        public static bool operator !=(Azure.Communication.CallAutomation.MediaStreamingSubscriptionState left, Azure.Communication.CallAutomation.MediaStreamingSubscriptionState right) { throw null; }
        public override string ToString() { throw null; }
    }
    [System.Runtime.InteropServices.StructLayoutAttribute(System.Runtime.InteropServices.LayoutKind.Sequential)]
    public readonly partial struct MediaStreamingTransport : System.IEquatable<Azure.Communication.CallAutomation.MediaStreamingTransport>
    {
        private readonly object _dummy;
        private readonly int _dummyPrimitive;
        public MediaStreamingTransport(string value) { throw null; }
        public static Azure.Communication.CallAutomation.MediaStreamingTransport Websocket { get { throw null; } }
        public bool Equals(Azure.Communication.CallAutomation.MediaStreamingTransport other) { throw null; }
        [System.ComponentModel.EditorBrowsableAttribute(System.ComponentModel.EditorBrowsableState.Never)]
        public override bool Equals(object obj) { throw null; }
        [System.ComponentModel.EditorBrowsableAttribute(System.ComponentModel.EditorBrowsableState.Never)]
        public override int GetHashCode() { throw null; }
        public static bool operator ==(Azure.Communication.CallAutomation.MediaStreamingTransport left, Azure.Communication.CallAutomation.MediaStreamingTransport right) { throw null; }
        public static implicit operator Azure.Communication.CallAutomation.MediaStreamingTransport (string value) { throw null; }
        public static bool operator !=(Azure.Communication.CallAutomation.MediaStreamingTransport left, Azure.Communication.CallAutomation.MediaStreamingTransport right) { throw null; }
        public override string ToString() { throw null; }
    }
    public partial class MediaStreamingUpdate
    {
        internal MediaStreamingUpdate() { }
        public string ContentType { get { throw null; } }
        public Azure.Communication.CallAutomation.MediaStreamingStatus? MediaStreamingStatus { get { throw null; } }
        public Azure.Communication.CallAutomation.MediaStreamingStatusDetails? MediaStreamingStatusDetails { get { throw null; } }
    }
    public partial class MuteParticipantOptions
    {
        public MuteParticipantOptions(Azure.Communication.CommunicationIdentifier targetParticipant) { }
        public string OperationContext { get { throw null; } set { } }
        public Azure.Communication.CommunicationIdentifier TargetParticipant { get { throw null; } }
    }
    public partial class MuteParticipantResult
    {
        internal MuteParticipantResult() { }
        public string OperationContext { get { throw null; } }
    }
    public partial class OutStreamingData
    {
        internal OutStreamingData() { }
        public Azure.Communication.CallAutomation.AudioData AudioData { get { throw null; } }
        public Azure.Communication.CallAutomation.MediaKind Kind { get { throw null; } }
        public Azure.Communication.CallAutomation.StopAudio StopAudio { get { throw null; } }
        public static string GetAudioDataForOutbound(byte[] audioData) { throw null; }
        public static string GetStopAudioForOutbound() { throw null; }
    }
    public partial class ParticipantsUpdated : Azure.Communication.CallAutomation.CallAutomationEventBase
    {
        internal ParticipantsUpdated() { }
        public System.Collections.Generic.IReadOnlyList<Azure.Communication.CallAutomation.CallParticipant> Participants { get { throw null; } }
        public int? SequenceNumber { get { throw null; } }
        public static Azure.Communication.CallAutomation.ParticipantsUpdated Deserialize(string content) { throw null; }
    }
    public partial class PlayCanceled : Azure.Communication.CallAutomation.CallAutomationEventBase
    {
        internal PlayCanceled() { }
        public static Azure.Communication.CallAutomation.PlayCanceled Deserialize(string content) { throw null; }
    }
    public partial class PlayCompleted : Azure.Communication.CallAutomation.CallAutomationEventBase
    {
        internal PlayCompleted() { }
        public Azure.Communication.CallAutomation.MediaEventReasonCode ReasonCode { get { throw null; } }
        public static Azure.Communication.CallAutomation.PlayCompleted Deserialize(string content) { throw null; }
    }
    public partial class PlayEventResult
    {
        internal PlayEventResult() { }
        public Azure.Communication.CallAutomation.PlayFailed FailureResult { get { throw null; } }
        public bool IsSuccess { get { throw null; } }
        public Azure.Communication.CallAutomation.PlayStarted StartResult { get { throw null; } }
        public Azure.Communication.CallAutomation.PlayCompleted SuccessResult { get { throw null; } }
    }
    public partial class PlayFailed : Azure.Communication.CallAutomation.CallAutomationEventBase
    {
        internal PlayFailed() { }
        public int? FailedPlaySourceIndex { get { throw null; } }
        public Azure.Communication.CallAutomation.MediaEventReasonCode ReasonCode { get { throw null; } }
        public static Azure.Communication.CallAutomation.PlayFailed Deserialize(string content) { throw null; }
    }
    public partial class PlayOptions
    {
        public PlayOptions(Azure.Communication.CallAutomation.PlaySource playSource, System.Collections.Generic.IEnumerable<Azure.Communication.CommunicationIdentifier> playTo) { }
        public PlayOptions(System.Collections.Generic.IEnumerable<Azure.Communication.CallAutomation.PlaySource> playSources, System.Collections.Generic.IEnumerable<Azure.Communication.CommunicationIdentifier> playTo) { }
        public bool Loop { get { throw null; } set { } }
        public System.Uri OperationCallbackUri { get { throw null; } set { } }
        public string OperationContext { get { throw null; } set { } }
        public System.Collections.Generic.IReadOnlyList<Azure.Communication.CallAutomation.PlaySource> PlaySources { get { throw null; } }
        public System.Collections.Generic.IReadOnlyList<Azure.Communication.CommunicationIdentifier> PlayTo { get { throw null; } }
    }
    public partial class PlayResult
    {
        internal PlayResult() { }
        public Azure.Communication.CallAutomation.PlayEventResult WaitForEventProcessor(System.Threading.CancellationToken cancellationToken = default(System.Threading.CancellationToken)) { throw null; }
        public System.Threading.Tasks.Task<Azure.Communication.CallAutomation.PlayEventResult> WaitForEventProcessorAsync(System.Threading.CancellationToken cancellationToken = default(System.Threading.CancellationToken)) { throw null; }
    }
    public abstract partial class PlaySource
    {
        protected PlaySource() { }
        public string PlaySourceCacheId { get { throw null; } set { } }
    }
    public partial class PlayStarted : Azure.Communication.CallAutomation.CallAutomationEventBase
    {
        internal PlayStarted() { }
        public static Azure.Communication.CallAutomation.PlayStarted Deserialize(string content) { throw null; }
    }
    public partial class PlayToAllOptions
    {
        public PlayToAllOptions(Azure.Communication.CallAutomation.PlaySource playSource) { }
        public PlayToAllOptions(System.Collections.Generic.IEnumerable<Azure.Communication.CallAutomation.PlaySource> playSources) { }
        public bool InterruptCallMediaOperation { get { throw null; } set { } }
        public bool Loop { get { throw null; } set { } }
        public System.Uri OperationCallbackUri { get { throw null; } set { } }
        public string OperationContext { get { throw null; } set { } }
        public System.Collections.Generic.IReadOnlyList<Azure.Communication.CallAutomation.PlaySource> PlaySources { get { throw null; } }
    }
    public partial class RecognitionChoice
    {
        public RecognitionChoice(string label, System.Collections.Generic.IEnumerable<string> phrases) { }
        public string Label { get { throw null; } set { } }
        public System.Collections.Generic.IList<string> Phrases { get { throw null; } }
        public Azure.Communication.CallAutomation.DtmfTone? Tone { get { throw null; } set { } }
    }
    public partial class RecognizeCanceled : Azure.Communication.CallAutomation.CallAutomationEventBase
    {
        internal RecognizeCanceled() { }
        public static Azure.Communication.CallAutomation.RecognizeCanceled Deserialize(string content) { throw null; }
    }
    public partial class RecognizeCompleted : Azure.Communication.CallAutomation.CallAutomationEventBase
    {
        internal RecognizeCompleted() { }
        public Azure.Communication.CallAutomation.CallMediaRecognitionType RecognitionType { get { throw null; } set { } }
        public Azure.Communication.CallAutomation.RecognizeResult RecognizeResult { get { throw null; } }
        public static Azure.Communication.CallAutomation.RecognizeCompleted Deserialize(string content) { throw null; }
        public string Serialize() { throw null; }
    }
    public partial class RecognizeFailed : Azure.Communication.CallAutomation.CallAutomationEventBase
    {
        internal RecognizeFailed() { }
        public int? FailedPlaySourceIndex { get { throw null; } }
        public Azure.Communication.CallAutomation.MediaEventReasonCode ReasonCode { get { throw null; } }
        public static Azure.Communication.CallAutomation.RecognizeFailed Deserialize(string content) { throw null; }
    }
    [System.Runtime.InteropServices.StructLayoutAttribute(System.Runtime.InteropServices.LayoutKind.Sequential)]
    public readonly partial struct RecognizeInputType : System.IEquatable<Azure.Communication.CallAutomation.RecognizeInputType>
    {
        private readonly object _dummy;
        private readonly int _dummyPrimitive;
        public RecognizeInputType(string value) { throw null; }
        public static Azure.Communication.CallAutomation.RecognizeInputType Choices { get { throw null; } }
        public static Azure.Communication.CallAutomation.RecognizeInputType Dtmf { get { throw null; } }
        public static Azure.Communication.CallAutomation.RecognizeInputType Speech { get { throw null; } }
        public static Azure.Communication.CallAutomation.RecognizeInputType SpeechOrDtmf { get { throw null; } }
        public bool Equals(Azure.Communication.CallAutomation.RecognizeInputType other) { throw null; }
        [System.ComponentModel.EditorBrowsableAttribute(System.ComponentModel.EditorBrowsableState.Never)]
        public override bool Equals(object obj) { throw null; }
        [System.ComponentModel.EditorBrowsableAttribute(System.ComponentModel.EditorBrowsableState.Never)]
        public override int GetHashCode() { throw null; }
        public static bool operator ==(Azure.Communication.CallAutomation.RecognizeInputType left, Azure.Communication.CallAutomation.RecognizeInputType right) { throw null; }
        public static implicit operator Azure.Communication.CallAutomation.RecognizeInputType (string value) { throw null; }
        public static bool operator !=(Azure.Communication.CallAutomation.RecognizeInputType left, Azure.Communication.CallAutomation.RecognizeInputType right) { throw null; }
        public override string ToString() { throw null; }
    }
    public abstract partial class RecognizeResult
    {
        protected RecognizeResult() { }
        public abstract Azure.Communication.CallAutomation.RecognizeResultType ResultType { get; }
    }
    [System.Runtime.InteropServices.StructLayoutAttribute(System.Runtime.InteropServices.LayoutKind.Sequential)]
    public readonly partial struct RecognizeResultType : System.IEquatable<Azure.Communication.CallAutomation.RecognizeResultType>
    {
        private readonly object _dummy;
        private readonly int _dummyPrimitive;
        public RecognizeResultType(string value) { throw null; }
        public static Azure.Communication.CallAutomation.RecognizeResultType ChoiceResult { get { throw null; } }
        public static Azure.Communication.CallAutomation.RecognizeResultType DtmfResult { get { throw null; } }
        public static Azure.Communication.CallAutomation.RecognizeResultType SpeechResult { get { throw null; } }
        public bool Equals(Azure.Communication.CallAutomation.RecognizeResultType other) { throw null; }
        [System.ComponentModel.EditorBrowsableAttribute(System.ComponentModel.EditorBrowsableState.Never)]
        public override bool Equals(object obj) { throw null; }
        [System.ComponentModel.EditorBrowsableAttribute(System.ComponentModel.EditorBrowsableState.Never)]
        public override int GetHashCode() { throw null; }
        public static bool operator ==(Azure.Communication.CallAutomation.RecognizeResultType left, Azure.Communication.CallAutomation.RecognizeResultType right) { throw null; }
        public static implicit operator Azure.Communication.CallAutomation.RecognizeResultType (string value) { throw null; }
        public static bool operator !=(Azure.Communication.CallAutomation.RecognizeResultType left, Azure.Communication.CallAutomation.RecognizeResultType right) { throw null; }
        public override string ToString() { throw null; }
    }
    [System.Runtime.InteropServices.StructLayoutAttribute(System.Runtime.InteropServices.LayoutKind.Sequential)]
    public readonly partial struct RecordingChannel : System.IEquatable<Azure.Communication.CallAutomation.RecordingChannel>
    {
        private readonly object _dummy;
        private readonly int _dummyPrimitive;
        public RecordingChannel(string value) { throw null; }
        public static Azure.Communication.CallAutomation.RecordingChannel Mixed { get { throw null; } }
        public static Azure.Communication.CallAutomation.RecordingChannel Unmixed { get { throw null; } }
        public bool Equals(Azure.Communication.CallAutomation.RecordingChannel other) { throw null; }
        [System.ComponentModel.EditorBrowsableAttribute(System.ComponentModel.EditorBrowsableState.Never)]
        public override bool Equals(object obj) { throw null; }
        [System.ComponentModel.EditorBrowsableAttribute(System.ComponentModel.EditorBrowsableState.Never)]
        public override int GetHashCode() { throw null; }
        public static bool operator ==(Azure.Communication.CallAutomation.RecordingChannel left, Azure.Communication.CallAutomation.RecordingChannel right) { throw null; }
        public static implicit operator Azure.Communication.CallAutomation.RecordingChannel (string value) { throw null; }
        public static bool operator !=(Azure.Communication.CallAutomation.RecordingChannel left, Azure.Communication.CallAutomation.RecordingChannel right) { throw null; }
        public override string ToString() { throw null; }
    }
    [System.Runtime.InteropServices.StructLayoutAttribute(System.Runtime.InteropServices.LayoutKind.Sequential)]
    public readonly partial struct RecordingContent : System.IEquatable<Azure.Communication.CallAutomation.RecordingContent>
    {
        private readonly object _dummy;
        private readonly int _dummyPrimitive;
        public RecordingContent(string value) { throw null; }
        public static Azure.Communication.CallAutomation.RecordingContent Audio { get { throw null; } }
        public static Azure.Communication.CallAutomation.RecordingContent AudioVideo { get { throw null; } }
        public bool Equals(Azure.Communication.CallAutomation.RecordingContent other) { throw null; }
        [System.ComponentModel.EditorBrowsableAttribute(System.ComponentModel.EditorBrowsableState.Never)]
        public override bool Equals(object obj) { throw null; }
        [System.ComponentModel.EditorBrowsableAttribute(System.ComponentModel.EditorBrowsableState.Never)]
        public override int GetHashCode() { throw null; }
        public static bool operator ==(Azure.Communication.CallAutomation.RecordingContent left, Azure.Communication.CallAutomation.RecordingContent right) { throw null; }
        public static implicit operator Azure.Communication.CallAutomation.RecordingContent (string value) { throw null; }
        public static bool operator !=(Azure.Communication.CallAutomation.RecordingContent left, Azure.Communication.CallAutomation.RecordingContent right) { throw null; }
        public override string ToString() { throw null; }
    }
    [System.Runtime.InteropServices.StructLayoutAttribute(System.Runtime.InteropServices.LayoutKind.Sequential)]
    public readonly partial struct RecordingFormat : System.IEquatable<Azure.Communication.CallAutomation.RecordingFormat>
    {
        private readonly object _dummy;
        private readonly int _dummyPrimitive;
        public RecordingFormat(string value) { throw null; }
        public static Azure.Communication.CallAutomation.RecordingFormat Mp3 { get { throw null; } }
        public static Azure.Communication.CallAutomation.RecordingFormat Mp4 { get { throw null; } }
        public static Azure.Communication.CallAutomation.RecordingFormat Wav { get { throw null; } }
        public bool Equals(Azure.Communication.CallAutomation.RecordingFormat other) { throw null; }
        [System.ComponentModel.EditorBrowsableAttribute(System.ComponentModel.EditorBrowsableState.Never)]
        public override bool Equals(object obj) { throw null; }
        [System.ComponentModel.EditorBrowsableAttribute(System.ComponentModel.EditorBrowsableState.Never)]
        public override int GetHashCode() { throw null; }
        public static bool operator ==(Azure.Communication.CallAutomation.RecordingFormat left, Azure.Communication.CallAutomation.RecordingFormat right) { throw null; }
        public static implicit operator Azure.Communication.CallAutomation.RecordingFormat (string value) { throw null; }
        public static bool operator !=(Azure.Communication.CallAutomation.RecordingFormat left, Azure.Communication.CallAutomation.RecordingFormat right) { throw null; }
        public override string ToString() { throw null; }
    }
    [System.Runtime.InteropServices.StructLayoutAttribute(System.Runtime.InteropServices.LayoutKind.Sequential)]
    public readonly partial struct RecordingKind : System.IEquatable<Azure.Communication.CallAutomation.RecordingKind>
    {
        private readonly object _dummy;
        private readonly int _dummyPrimitive;
        public RecordingKind(string value) { throw null; }
        public static Azure.Communication.CallAutomation.RecordingKind AzureCommunicationServices { get { throw null; } }
        public static Azure.Communication.CallAutomation.RecordingKind Teams { get { throw null; } }
        public static Azure.Communication.CallAutomation.RecordingKind TeamsCompliance { get { throw null; } }
        public bool Equals(Azure.Communication.CallAutomation.RecordingKind other) { throw null; }
        [System.ComponentModel.EditorBrowsableAttribute(System.ComponentModel.EditorBrowsableState.Never)]
        public override bool Equals(object obj) { throw null; }
        [System.ComponentModel.EditorBrowsableAttribute(System.ComponentModel.EditorBrowsableState.Never)]
        public override int GetHashCode() { throw null; }
        public static bool operator ==(Azure.Communication.CallAutomation.RecordingKind left, Azure.Communication.CallAutomation.RecordingKind right) { throw null; }
        public static implicit operator Azure.Communication.CallAutomation.RecordingKind (string value) { throw null; }
        public static bool operator !=(Azure.Communication.CallAutomation.RecordingKind left, Azure.Communication.CallAutomation.RecordingKind right) { throw null; }
        public override string ToString() { throw null; }
    }
    [System.Runtime.InteropServices.StructLayoutAttribute(System.Runtime.InteropServices.LayoutKind.Sequential)]
    public readonly partial struct RecordingState : System.IEquatable<Azure.Communication.CallAutomation.RecordingState>
    {
        private readonly object _dummy;
        private readonly int _dummyPrimitive;
        public RecordingState(string value) { throw null; }
        public static Azure.Communication.CallAutomation.RecordingState Active { get { throw null; } }
        public static Azure.Communication.CallAutomation.RecordingState Inactive { get { throw null; } }
        public bool Equals(Azure.Communication.CallAutomation.RecordingState other) { throw null; }
        [System.ComponentModel.EditorBrowsableAttribute(System.ComponentModel.EditorBrowsableState.Never)]
        public override bool Equals(object obj) { throw null; }
        [System.ComponentModel.EditorBrowsableAttribute(System.ComponentModel.EditorBrowsableState.Never)]
        public override int GetHashCode() { throw null; }
        public static bool operator ==(Azure.Communication.CallAutomation.RecordingState left, Azure.Communication.CallAutomation.RecordingState right) { throw null; }
        public static implicit operator Azure.Communication.CallAutomation.RecordingState (string value) { throw null; }
        public static bool operator !=(Azure.Communication.CallAutomation.RecordingState left, Azure.Communication.CallAutomation.RecordingState right) { throw null; }
        public override string ToString() { throw null; }
    }
    public partial class RecordingStateChanged : Azure.Communication.CallAutomation.CallAutomationEventBase
    {
        internal RecordingStateChanged() { }
        public string RecordingId { get { throw null; } }
        public Azure.Communication.CallAutomation.RecordingKind? RecordingKind { get { throw null; } }
        public System.DateTimeOffset? StartDateTime { get { throw null; } }
        public Azure.Communication.CallAutomation.RecordingState State { get { throw null; } set { } }
        public static Azure.Communication.CallAutomation.RecordingStateChanged Deserialize(string content) { throw null; }
    }
    public partial class RecordingStateResult
    {
        internal RecordingStateResult() { }
        public string RecordingId { get { throw null; } }
        public Azure.Communication.CallAutomation.RecordingKind? RecordingKind { get { throw null; } }
        public Azure.Communication.CallAutomation.RecordingState? RecordingState { get { throw null; } }
    }
    public abstract partial class RecordingStorage
    {
        public RecordingStorage(Azure.Communication.CallAutomation.RecordingStorageKind recordingStorageKind) { }
        public Azure.Communication.CallAutomation.RecordingStorageKind RecordingStorageKind { get { throw null; } }
        public static Azure.Communication.CallAutomation.RecordingStorage CreateAzureBlobContainerRecordingStorage(System.Uri recordingDestinationContainerUri) { throw null; }
        public static Azure.Communication.CallAutomation.RecordingStorage CreateAzureCommunicationsRecordingStorage() { throw null; }
    }
    [System.Runtime.InteropServices.StructLayoutAttribute(System.Runtime.InteropServices.LayoutKind.Sequential)]
    public readonly partial struct RecordingStorageKind : System.IEquatable<Azure.Communication.CallAutomation.RecordingStorageKind>
    {
        private readonly object _dummy;
        private readonly int _dummyPrimitive;
        public RecordingStorageKind(string value) { throw null; }
        public static Azure.Communication.CallAutomation.RecordingStorageKind AzureBlobStorage { get { throw null; } }
        public static Azure.Communication.CallAutomation.RecordingStorageKind AzureCommunicationServices { get { throw null; } }
        public bool Equals(Azure.Communication.CallAutomation.RecordingStorageKind other) { throw null; }
        [System.ComponentModel.EditorBrowsableAttribute(System.ComponentModel.EditorBrowsableState.Never)]
        public override bool Equals(object obj) { throw null; }
        [System.ComponentModel.EditorBrowsableAttribute(System.ComponentModel.EditorBrowsableState.Never)]
        public override int GetHashCode() { throw null; }
        public static bool operator ==(Azure.Communication.CallAutomation.RecordingStorageKind left, Azure.Communication.CallAutomation.RecordingStorageKind right) { throw null; }
        public static implicit operator Azure.Communication.CallAutomation.RecordingStorageKind (string value) { throw null; }
        public static bool operator !=(Azure.Communication.CallAutomation.RecordingStorageKind left, Azure.Communication.CallAutomation.RecordingStorageKind right) { throw null; }
        public override string ToString() { throw null; }
    }
    public partial class RedirectCallOptions
    {
        public RedirectCallOptions(string incomingCallContext, Azure.Communication.CallAutomation.CallInvite callInvite) { }
        public Azure.Communication.CallAutomation.CallInvite CallInvite { get { throw null; } }
        public string IncomingCallContext { get { throw null; } }
    }
    public partial class RejectCallOptions
    {
        public RejectCallOptions(string incomingCallContext) { }
        public Azure.Communication.CallAutomation.CallRejectReason CallRejectReason { get { throw null; } set { } }
        public string IncomingCallContext { get { throw null; } }
    }
    public partial class RemoveParticipantEventResult
    {
        internal RemoveParticipantEventResult() { }
        public Azure.Communication.CallAutomation.RemoveParticipantFailed FailureResult { get { throw null; } }
        public bool IsSuccess { get { throw null; } }
        public Azure.Communication.CommunicationIdentifier Participant { get { throw null; } }
        public Azure.Communication.CallAutomation.RemoveParticipantSucceeded SuccessResult { get { throw null; } }
    }
    public partial class RemoveParticipantFailed : Azure.Communication.CallAutomation.CallAutomationEventBase
    {
        internal RemoveParticipantFailed() { }
        public Azure.Communication.CommunicationIdentifier Participant { get { throw null; } }
        public static Azure.Communication.CallAutomation.RemoveParticipantFailed Deserialize(string content) { throw null; }
    }
    public partial class RemoveParticipantOptions
    {
        public RemoveParticipantOptions(Azure.Communication.CommunicationIdentifier participantToRemove) { }
        public System.Uri OperationCallbackUri { get { throw null; } set { } }
        public string OperationContext { get { throw null; } set { } }
        public Azure.Communication.CommunicationIdentifier ParticipantToRemove { get { throw null; } }
    }
    public partial class RemoveParticipantResult
    {
        internal RemoveParticipantResult() { }
        public string OperationContext { get { throw null; } }
        public Azure.Communication.CallAutomation.RemoveParticipantEventResult WaitForEventProcessor(System.Threading.CancellationToken cancellationToken = default(System.Threading.CancellationToken)) { throw null; }
        public System.Threading.Tasks.Task<Azure.Communication.CallAutomation.RemoveParticipantEventResult> WaitForEventProcessorAsync(System.Threading.CancellationToken cancellationToken = default(System.Threading.CancellationToken)) { throw null; }
    }
    public partial class RemoveParticipantSucceeded : Azure.Communication.CallAutomation.CallAutomationEventBase
    {
        internal RemoveParticipantSucceeded() { }
        public Azure.Communication.CommunicationIdentifier Participant { get { throw null; } }
        public static Azure.Communication.CallAutomation.RemoveParticipantSucceeded Deserialize(string content) { throw null; }
    }
    public partial class ResultInformation
    {
        internal ResultInformation() { }
        public int? Code { get { throw null; } }
        public string Message { get { throw null; } }
        public int? SubCode { get { throw null; } }
    }
    public partial class RoomCallLocator : Azure.Communication.CallAutomation.CallLocator
    {
        public RoomCallLocator(string id) { }
        public override bool Equals(Azure.Communication.CallAutomation.CallLocator other) { throw null; }
        public override int GetHashCode() { throw null; }
        public override string ToString() { throw null; }
    }
    public partial class SendDtmfTonesCompleted : Azure.Communication.CallAutomation.CallAutomationEventBase
    {
        internal SendDtmfTonesCompleted() { }
        public static Azure.Communication.CallAutomation.SendDtmfTonesCompleted Deserialize(string content) { throw null; }
    }
    public partial class SendDtmfTonesEventResult
    {
        internal SendDtmfTonesEventResult() { }
        public Azure.Communication.CallAutomation.SendDtmfTonesFailed FailureResult { get { throw null; } }
        public bool IsSuccess { get { throw null; } }
        public Azure.Communication.CallAutomation.SendDtmfTonesCompleted SuccessResult { get { throw null; } }
    }
    public partial class SendDtmfTonesFailed : Azure.Communication.CallAutomation.CallAutomationEventBase
    {
        internal SendDtmfTonesFailed() { }
        public static Azure.Communication.CallAutomation.SendDtmfTonesFailed Deserialize(string content) { throw null; }
    }
    public partial class SendDtmfTonesOptions
    {
        public SendDtmfTonesOptions(System.Collections.Generic.IEnumerable<Azure.Communication.CallAutomation.DtmfTone> tones, Azure.Communication.CommunicationIdentifier targetParticipant) { }
        public System.Uri OperationCallbackUri { get { throw null; } set { } }
        public string OperationContext { get { throw null; } set { } }
        public Azure.Communication.CommunicationIdentifier TargetParticipant { get { throw null; } }
        public System.Collections.Generic.IList<Azure.Communication.CallAutomation.DtmfTone> Tones { get { throw null; } }
    }
    public partial class SendDtmfTonesResult
    {
        internal SendDtmfTonesResult() { }
        public string OperationContext { get { throw null; } }
        public Azure.Communication.CallAutomation.SendDtmfTonesEventResult WaitForEventProcessor(System.Threading.CancellationToken cancellationToken = default(System.Threading.CancellationToken)) { throw null; }
        public System.Threading.Tasks.Task<Azure.Communication.CallAutomation.SendDtmfTonesEventResult> WaitForEventProcessorAsync(System.Threading.CancellationToken cancellationToken = default(System.Threading.CancellationToken)) { throw null; }
    }
    public partial class ServerCallLocator : Azure.Communication.CallAutomation.CallLocator
    {
        public ServerCallLocator(string id) { }
        public override bool Equals(Azure.Communication.CallAutomation.CallLocator other) { throw null; }
        public override int GetHashCode() { throw null; }
        public override string ToString() { throw null; }
    }
    public partial class SpeechResult : Azure.Communication.CallAutomation.RecognizeResult
    {
        internal SpeechResult() { }
        public override Azure.Communication.CallAutomation.RecognizeResultType ResultType { get { throw null; } }
        public string Speech { get { throw null; } }
    }
    public partial class SsmlSource : Azure.Communication.CallAutomation.PlaySource
    {
        public SsmlSource(string ssmlText) { }
        public string CustomVoiceEndpointId { get { throw null; } set { } }
        public string SsmlText { get { throw null; } }
    }
    public partial class StartMediaStreamingOptions
    {
        public StartMediaStreamingOptions() { }
        public System.Uri OperationCallbackUri { get { throw null; } set { } }
        public string OperationContext { get { throw null; } set { } }
    }
    public partial class StartRecognizingCallMediaResult
    {
        internal StartRecognizingCallMediaResult() { }
        public Azure.Communication.CallAutomation.StartRecognizingEventResult WaitForEventProcessor(System.Threading.CancellationToken cancellationToken = default(System.Threading.CancellationToken)) { throw null; }
        public System.Threading.Tasks.Task<Azure.Communication.CallAutomation.StartRecognizingEventResult> WaitForEventProcessorAsync(System.Threading.CancellationToken cancellationToken = default(System.Threading.CancellationToken)) { throw null; }
    }
    public partial class StartRecognizingEventResult
    {
        internal StartRecognizingEventResult() { }
        public Azure.Communication.CallAutomation.RecognizeFailed FailureResult { get { throw null; } }
        public bool IsSuccess { get { throw null; } }
        public Azure.Communication.CallAutomation.RecognizeCompleted SuccessResult { get { throw null; } }
    }
    public partial class StartRecordingOptions
    {
        public StartRecordingOptions(Azure.Communication.CallAutomation.CallLocator callLocator) { }
        public StartRecordingOptions(string callConnectionId) { }
        public System.Collections.Generic.IList<Azure.Communication.CommunicationIdentifier> AudioChannelParticipantOrdering { get { throw null; } }
        public System.Collections.Generic.IList<Azure.Communication.CallAutomation.ChannelAffinity> ChannelAffinity { get { throw null; } set { } }
        public bool PauseOnStart { get { throw null; } set { } }
        public Azure.Communication.CallAutomation.RecordingChannel RecordingChannel { get { throw null; } set { } }
        public Azure.Communication.CallAutomation.RecordingContent RecordingContent { get { throw null; } set { } }
        public Azure.Communication.CallAutomation.RecordingFormat RecordingFormat { get { throw null; } set { } }
        public System.Uri RecordingStateCallbackUri { get { throw null; } set { } }
        public Azure.Communication.CallAutomation.RecordingStorage RecordingStorage { get { throw null; } set { } }
    }
    public partial class StartTranscriptionOptions
    {
        public StartTranscriptionOptions() { }
        public string Locale { get { throw null; } set { } }
        public string OperationContext { get { throw null; } set { } }
        public string SpeechRecognitionModelEndpointId { get { throw null; } set { } }
    }
    public partial class StopAudio
    {
        public StopAudio() { }
    }
    public partial class StopMediaStreamingOptions
    {
        public StopMediaStreamingOptions() { }
        public System.Uri OperationCallbackUri { get { throw null; } set { } }
        public string OperationContext { get { throw null; } set { } }
    }
    public partial class StopTranscriptionOptions
    {
        public StopTranscriptionOptions() { }
        public string OperationContext { get { throw null; } set { } }
        public string SpeechRecognitionModelEndpointId { get { throw null; } set { } }
    }
    public abstract partial class StreamingData
    {
        protected StreamingData() { }
        public static Azure.Communication.CallAutomation.StreamingDataKind Kind { get { throw null; } }
        public static Azure.Communication.CallAutomation.StreamingData Parse(string data) { throw null; }
        public static T Parse<T>(string data) where T : Azure.Communication.CallAutomation.StreamingData { throw null; }
    }
    [System.Text.Json.Serialization.JsonConverterAttribute(typeof(System.Text.Json.Serialization.JsonStringEnumConverter))]
    public enum StreamingDataKind
    {
        AudioData = 0,
        AudioMetadata = 1,
        TranscriptionData = 2,
        TranscriptionMetadata = 3,
    }
    public enum TextFormat
    {
        Display = 0,
    }
    public partial class TextSource : Azure.Communication.CallAutomation.PlaySource
    {
        public TextSource(string text) { }
        public TextSource(string text, string voiceName) { }
        public TextSource(string text, string sourceLocale, Azure.Communication.CallAutomation.VoiceKind voiceKind) { }
        public string CustomVoiceEndpointId { get { throw null; } set { } }
        public string SourceLocale { get { throw null; } set { } }
        public string Text { get { throw null; } }
        public Azure.Communication.CallAutomation.VoiceKind? VoiceKind { get { throw null; } set { } }
        public string VoiceName { get { throw null; } set { } }
    }
    public partial class TranscriptionData : Azure.Communication.CallAutomation.StreamingData
    {
        internal TranscriptionData() { }
        public double Confidence { get { throw null; } set { } }
        public System.TimeSpan Duration { get { throw null; } set { } }
        public Azure.Communication.CallAutomation.TextFormat Format { get { throw null; } set { } }
        public System.TimeSpan Offset { get { throw null; } set { } }
        public Azure.Communication.CommunicationIdentifier Participant { get { throw null; } set { } }
        public Azure.Communication.CallAutomation.TranscriptionResultState ResultState { get { throw null; } set { } }
        public string Text { get { throw null; } set { } }
        public System.Collections.Generic.IEnumerable<Azure.Communication.CallAutomation.WordData> Words { get { throw null; } set { } }
    }
    public partial class TranscriptionFailed : Azure.Communication.CallAutomation.CallAutomationEventBase
    {
        internal TranscriptionFailed() { }
        public Azure.Communication.CallAutomation.MediaEventReasonCode ReasonCode { get { throw null; } }
        public Azure.Communication.CallAutomation.TranscriptionUpdate TranscriptionUpdate { get { throw null; } }
        public static Azure.Communication.CallAutomation.TranscriptionFailed Deserialize(string content) { throw null; }
    }
    public partial class TranscriptionMetadata : Azure.Communication.CallAutomation.StreamingData
    {
        public TranscriptionMetadata() { }
        [System.Text.Json.Serialization.JsonPropertyNameAttribute("callConnectionId")]
        public string CallConnectionId { get { throw null; } set { } }
        [System.Text.Json.Serialization.JsonPropertyNameAttribute("correlationId")]
        public string CorrelationId { get { throw null; } set { } }
        [System.Text.Json.Serialization.JsonPropertyNameAttribute("locale")]
        public string Locale { get { throw null; } set { } }
        [System.Text.Json.Serialization.JsonPropertyNameAttribute("subscriptionId")]
        public string TranscriptionSubscriptionId { get { throw null; } set { } }
    }
    public partial class TranscriptionOptions
    {
        public TranscriptionOptions(System.Uri transportUri, string locale, bool? startTranscription = default(bool?), Azure.Communication.CallAutomation.TranscriptionTransport transcriptionTransport = default(Azure.Communication.CallAutomation.TranscriptionTransport)) { }
        public bool? EnableIntermediateResults { get { throw null; } set { } }
        public string Locale { get { throw null; } }
        public string SpeechRecognitionModelEndpointId { get { throw null; } set { } }
        public bool? StartTranscription { get { throw null; } }
        public Azure.Communication.CallAutomation.TranscriptionTransport TranscriptionTransport { get { throw null; } }
        public System.Uri TransportUrl { get { throw null; } }
    }
    [System.Runtime.InteropServices.StructLayoutAttribute(System.Runtime.InteropServices.LayoutKind.Sequential)]
    public readonly partial struct TranscriptionResultState : System.IEquatable<Azure.Communication.CallAutomation.TranscriptionResultState>
    {
        private readonly object _dummy;
        private readonly int _dummyPrimitive;
        public TranscriptionResultState(string value) { throw null; }
        public static Azure.Communication.CallAutomation.TranscriptionResultState Final { get { throw null; } }
        public static Azure.Communication.CallAutomation.TranscriptionResultState Intermediate { get { throw null; } }
        public bool Equals(Azure.Communication.CallAutomation.TranscriptionResultState other) { throw null; }
        [System.ComponentModel.EditorBrowsableAttribute(System.ComponentModel.EditorBrowsableState.Never)]
        public override bool Equals(object obj) { throw null; }
        [System.ComponentModel.EditorBrowsableAttribute(System.ComponentModel.EditorBrowsableState.Never)]
        public override int GetHashCode() { throw null; }
        public static bool operator ==(Azure.Communication.CallAutomation.TranscriptionResultState left, Azure.Communication.CallAutomation.TranscriptionResultState right) { throw null; }
        public static implicit operator Azure.Communication.CallAutomation.TranscriptionResultState (string value) { throw null; }
        public static bool operator !=(Azure.Communication.CallAutomation.TranscriptionResultState left, Azure.Communication.CallAutomation.TranscriptionResultState right) { throw null; }
        public override string ToString() { throw null; }
    }
    public partial class TranscriptionStarted : Azure.Communication.CallAutomation.CallAutomationEventBase
    {
        internal TranscriptionStarted() { }
        public Azure.Communication.CallAutomation.TranscriptionUpdate TranscriptionUpdate { get { throw null; } }
        public static Azure.Communication.CallAutomation.TranscriptionStarted Deserialize(string content) { throw null; }
    }
    [System.Runtime.InteropServices.StructLayoutAttribute(System.Runtime.InteropServices.LayoutKind.Sequential)]
    public readonly partial struct TranscriptionStatus : System.IEquatable<Azure.Communication.CallAutomation.TranscriptionStatus>
    {
        private readonly object _dummy;
        private readonly int _dummyPrimitive;
        public TranscriptionStatus(string value) { throw null; }
        public static Azure.Communication.CallAutomation.TranscriptionStatus TranscriptionFailed { get { throw null; } }
        public static Azure.Communication.CallAutomation.TranscriptionStatus TranscriptionResumed { get { throw null; } }
        public static Azure.Communication.CallAutomation.TranscriptionStatus TranscriptionStarted { get { throw null; } }
        public static Azure.Communication.CallAutomation.TranscriptionStatus TranscriptionStopped { get { throw null; } }
        public static Azure.Communication.CallAutomation.TranscriptionStatus TranscriptionUpdated { get { throw null; } }
        public static Azure.Communication.CallAutomation.TranscriptionStatus UnspecifiedError { get { throw null; } }
        public bool Equals(Azure.Communication.CallAutomation.TranscriptionStatus other) { throw null; }
        [System.ComponentModel.EditorBrowsableAttribute(System.ComponentModel.EditorBrowsableState.Never)]
        public override bool Equals(object obj) { throw null; }
        [System.ComponentModel.EditorBrowsableAttribute(System.ComponentModel.EditorBrowsableState.Never)]
        public override int GetHashCode() { throw null; }
        public static bool operator ==(Azure.Communication.CallAutomation.TranscriptionStatus left, Azure.Communication.CallAutomation.TranscriptionStatus right) { throw null; }
        public static implicit operator Azure.Communication.CallAutomation.TranscriptionStatus (string value) { throw null; }
        public static bool operator !=(Azure.Communication.CallAutomation.TranscriptionStatus left, Azure.Communication.CallAutomation.TranscriptionStatus right) { throw null; }
        public override string ToString() { throw null; }
    }
    [System.Runtime.InteropServices.StructLayoutAttribute(System.Runtime.InteropServices.LayoutKind.Sequential)]
    public readonly partial struct TranscriptionStatusDetails : System.IEquatable<Azure.Communication.CallAutomation.TranscriptionStatusDetails>
    {
        private readonly object _dummy;
        private readonly int _dummyPrimitive;
        public TranscriptionStatusDetails(string value) { throw null; }
        public static Azure.Communication.CallAutomation.TranscriptionStatusDetails AuthenticationFailure { get { throw null; } }
        public static Azure.Communication.CallAutomation.TranscriptionStatusDetails BadRequest { get { throw null; } }
        public static Azure.Communication.CallAutomation.TranscriptionStatusDetails Forbidden { get { throw null; } }
        public static Azure.Communication.CallAutomation.TranscriptionStatusDetails ServiceShutdown { get { throw null; } }
        public static Azure.Communication.CallAutomation.TranscriptionStatusDetails ServiceTimeout { get { throw null; } }
        public static Azure.Communication.CallAutomation.TranscriptionStatusDetails SpeechServicesConnectionError { get { throw null; } }
        public static Azure.Communication.CallAutomation.TranscriptionStatusDetails StreamConnectionInterrupted { get { throw null; } }
        public static Azure.Communication.CallAutomation.TranscriptionStatusDetails StreamConnectionReestablished { get { throw null; } }
        public static Azure.Communication.CallAutomation.TranscriptionStatusDetails StreamConnectionUnsuccessful { get { throw null; } }
        public static Azure.Communication.CallAutomation.TranscriptionStatusDetails StreamUrlMissing { get { throw null; } }
        public static Azure.Communication.CallAutomation.TranscriptionStatusDetails SubscriptionStarted { get { throw null; } }
        public static Azure.Communication.CallAutomation.TranscriptionStatusDetails SubscriptionStopped { get { throw null; } }
        public static Azure.Communication.CallAutomation.TranscriptionStatusDetails TooManyRequests { get { throw null; } }
        public static Azure.Communication.CallAutomation.TranscriptionStatusDetails TranscriptionLocaleUpdated { get { throw null; } }
        public static Azure.Communication.CallAutomation.TranscriptionStatusDetails UnspecifiedError { get { throw null; } }
        public bool Equals(Azure.Communication.CallAutomation.TranscriptionStatusDetails other) { throw null; }
        [System.ComponentModel.EditorBrowsableAttribute(System.ComponentModel.EditorBrowsableState.Never)]
        public override bool Equals(object obj) { throw null; }
        [System.ComponentModel.EditorBrowsableAttribute(System.ComponentModel.EditorBrowsableState.Never)]
        public override int GetHashCode() { throw null; }
        public static bool operator ==(Azure.Communication.CallAutomation.TranscriptionStatusDetails left, Azure.Communication.CallAutomation.TranscriptionStatusDetails right) { throw null; }
        public static implicit operator Azure.Communication.CallAutomation.TranscriptionStatusDetails (string value) { throw null; }
        public static bool operator !=(Azure.Communication.CallAutomation.TranscriptionStatusDetails left, Azure.Communication.CallAutomation.TranscriptionStatusDetails right) { throw null; }
        public override string ToString() { throw null; }
    }
    public partial class TranscriptionStopped : Azure.Communication.CallAutomation.CallAutomationEventBase
    {
        internal TranscriptionStopped() { }
        public Azure.Communication.CallAutomation.TranscriptionUpdate TranscriptionUpdate { get { throw null; } }
        public static Azure.Communication.CallAutomation.TranscriptionStopped Deserialize(string content) { throw null; }
    }
    public partial class TranscriptionSubscription
    {
        internal TranscriptionSubscription() { }
        public string Id { get { throw null; } }
        public Azure.Communication.CallAutomation.TranscriptionSubscriptionState? State { get { throw null; } }
        public System.Collections.Generic.IReadOnlyList<Azure.Communication.CallAutomation.TranscriptionResultState> SubscribedResultStates { get { throw null; } }
    }
    [System.Runtime.InteropServices.StructLayoutAttribute(System.Runtime.InteropServices.LayoutKind.Sequential)]
    public readonly partial struct TranscriptionSubscriptionState : System.IEquatable<Azure.Communication.CallAutomation.TranscriptionSubscriptionState>
    {
        private readonly object _dummy;
        private readonly int _dummyPrimitive;
        public TranscriptionSubscriptionState(string value) { throw null; }
        public static Azure.Communication.CallAutomation.TranscriptionSubscriptionState Active { get { throw null; } }
        public static Azure.Communication.CallAutomation.TranscriptionSubscriptionState Disabled { get { throw null; } }
        public static Azure.Communication.CallAutomation.TranscriptionSubscriptionState Inactive { get { throw null; } }
        public bool Equals(Azure.Communication.CallAutomation.TranscriptionSubscriptionState other) { throw null; }
        [System.ComponentModel.EditorBrowsableAttribute(System.ComponentModel.EditorBrowsableState.Never)]
        public override bool Equals(object obj) { throw null; }
        [System.ComponentModel.EditorBrowsableAttribute(System.ComponentModel.EditorBrowsableState.Never)]
        public override int GetHashCode() { throw null; }
        public static bool operator ==(Azure.Communication.CallAutomation.TranscriptionSubscriptionState left, Azure.Communication.CallAutomation.TranscriptionSubscriptionState right) { throw null; }
        public static implicit operator Azure.Communication.CallAutomation.TranscriptionSubscriptionState (string value) { throw null; }
        public static bool operator !=(Azure.Communication.CallAutomation.TranscriptionSubscriptionState left, Azure.Communication.CallAutomation.TranscriptionSubscriptionState right) { throw null; }
        public override string ToString() { throw null; }
    }
    [System.Runtime.InteropServices.StructLayoutAttribute(System.Runtime.InteropServices.LayoutKind.Sequential)]
    public readonly partial struct TranscriptionTransport : System.IEquatable<Azure.Communication.CallAutomation.TranscriptionTransport>
    {
        private readonly object _dummy;
        private readonly int _dummyPrimitive;
        public TranscriptionTransport(string value) { throw null; }
        public static Azure.Communication.CallAutomation.TranscriptionTransport Websocket { get { throw null; } }
        public bool Equals(Azure.Communication.CallAutomation.TranscriptionTransport other) { throw null; }
        [System.ComponentModel.EditorBrowsableAttribute(System.ComponentModel.EditorBrowsableState.Never)]
        public override bool Equals(object obj) { throw null; }
        [System.ComponentModel.EditorBrowsableAttribute(System.ComponentModel.EditorBrowsableState.Never)]
        public override int GetHashCode() { throw null; }
        public static bool operator ==(Azure.Communication.CallAutomation.TranscriptionTransport left, Azure.Communication.CallAutomation.TranscriptionTransport right) { throw null; }
        public static implicit operator Azure.Communication.CallAutomation.TranscriptionTransport (string value) { throw null; }
        public static bool operator !=(Azure.Communication.CallAutomation.TranscriptionTransport left, Azure.Communication.CallAutomation.TranscriptionTransport right) { throw null; }
        public override string ToString() { throw null; }
    }
    public partial class TranscriptionUpdate
    {
        internal TranscriptionUpdate() { }
        public Azure.Communication.CallAutomation.TranscriptionStatus? TranscriptionStatus { get { throw null; } }
        public Azure.Communication.CallAutomation.TranscriptionStatusDetails? TranscriptionStatusDetails { get { throw null; } }
    }
    public partial class TranscriptionUpdated : Azure.Communication.CallAutomation.CallAutomationEventBase
    {
        internal TranscriptionUpdated() { }
        public Azure.Communication.CallAutomation.TranscriptionUpdate TranscriptionUpdate { get { throw null; } }
        public static Azure.Communication.CallAutomation.TranscriptionUpdated Deserialize(string content) { throw null; }
    }
    public partial class TransferCallToParticipantEventResult
    {
        internal TransferCallToParticipantEventResult() { }
        public Azure.Communication.CallAutomation.CallTransferFailed FailureResult { get { throw null; } }
        public bool IsSuccess { get { throw null; } }
        public Azure.Communication.CallAutomation.CallTransferAccepted SuccessResult { get { throw null; } }
    }
    public partial class TransferCallToParticipantResult
    {
        internal TransferCallToParticipantResult() { }
        public string OperationContext { get { throw null; } }
        public Azure.Communication.CallAutomation.TransferCallToParticipantEventResult WaitForEventProcessor(System.Threading.CancellationToken cancellationToken = default(System.Threading.CancellationToken)) { throw null; }
        public System.Threading.Tasks.Task<Azure.Communication.CallAutomation.TransferCallToParticipantEventResult> WaitForEventProcessorAsync(System.Threading.CancellationToken cancellationToken = default(System.Threading.CancellationToken)) { throw null; }
    }
    public partial class TransferToParticipantOptions
    {
        public TransferToParticipantOptions(Azure.Communication.CommunicationUserIdentifier targetIdentity) { }
        public TransferToParticipantOptions(Azure.Communication.MicrosoftTeamsAppIdentifier targetIdentity) { }
        public TransferToParticipantOptions(Azure.Communication.MicrosoftTeamsUserIdentifier targetIdentity) { }
        public TransferToParticipantOptions(Azure.Communication.PhoneNumberIdentifier targetPhoneNumberIdentity) { }
        public Azure.Communication.CallAutomation.CustomCallingContext CustomCallingContext { get { throw null; } }
        public System.Uri OperationCallbackUri { get { throw null; } set { } }
        public string OperationContext { get { throw null; } set { } }
        public Azure.Communication.PhoneNumberIdentifier SourceCallerIdNumber { get { throw null; } set { } }
        public Azure.Communication.CommunicationIdentifier Target { get { throw null; } }
        public Azure.Communication.CommunicationIdentifier Transferee { get { throw null; } set { } }
    }
    public partial class UnholdOptions
    {
        public UnholdOptions(Azure.Communication.CommunicationIdentifier targetParticipant) { }
        public string OperationContext { get { throw null; } set { } }
        public Azure.Communication.CommunicationIdentifier TargetParticipant { get { throw null; } }
    }
    public partial class UpdateTranscriptionOptions
    {
        public UpdateTranscriptionOptions(string locale) { }
        public string OperationContext { get { throw null; } set { } }
        public string SpeechRecognitionModelEndpointId { get { throw null; } set { } }
    }
    [System.Runtime.InteropServices.StructLayoutAttribute(System.Runtime.InteropServices.LayoutKind.Sequential)]
    public readonly partial struct VoiceKind : System.IEquatable<Azure.Communication.CallAutomation.VoiceKind>
    {
        private readonly object _dummy;
        private readonly int _dummyPrimitive;
        public VoiceKind(string value) { throw null; }
        public static Azure.Communication.CallAutomation.VoiceKind Female { get { throw null; } }
        public static Azure.Communication.CallAutomation.VoiceKind Male { get { throw null; } }
        public bool Equals(Azure.Communication.CallAutomation.VoiceKind other) { throw null; }
        [System.ComponentModel.EditorBrowsableAttribute(System.ComponentModel.EditorBrowsableState.Never)]
        public override bool Equals(object obj) { throw null; }
        [System.ComponentModel.EditorBrowsableAttribute(System.ComponentModel.EditorBrowsableState.Never)]
        public override int GetHashCode() { throw null; }
        public static bool operator ==(Azure.Communication.CallAutomation.VoiceKind left, Azure.Communication.CallAutomation.VoiceKind right) { throw null; }
        public static implicit operator Azure.Communication.CallAutomation.VoiceKind (string value) { throw null; }
        public static bool operator !=(Azure.Communication.CallAutomation.VoiceKind left, Azure.Communication.CallAutomation.VoiceKind right) { throw null; }
        public override string ToString() { throw null; }
    }
    public partial class WordData
    {
        internal WordData() { }
        [System.Text.Json.Serialization.JsonPropertyNameAttribute("duration")]
        public System.TimeSpan Duration { get { throw null; } set { } }
        [System.Text.Json.Serialization.JsonPropertyNameAttribute("offset")]
        public System.TimeSpan Offset { get { throw null; } set { } }
        [System.Text.Json.Serialization.JsonPropertyNameAttribute("text")]
        public string Text { get { throw null; } set { } }
    }
}
namespace Azure.Communication.CallAutomation.Models.Events
{
    public partial class StartRecordingFailed : Azure.Communication.CallAutomation.CallAutomationEventBase
    {
        internal StartRecordingFailed() { }
        public string RecordingId { get { throw null; } }
        public static Azure.Communication.CallAutomation.Models.Events.StartRecordingFailed Deserialize(string content) { throw null; }
    }
    public partial class StartRecordingFailedInternal
    {
        internal StartRecordingFailedInternal() { }
        public string CallConnectionId { get { throw null; } }
        public string CorrelationId { get { throw null; } }
        public string RecordingId { get { throw null; } }
    }
}<|MERGE_RESOLUTION|>--- conflicted
+++ resolved
@@ -151,11 +151,10 @@
         public enum ServiceVersion
         {
             V2023_03_06 = 1,
-            V2023_06_15_Preview = 2,
-            V2023_10_15 = 3,
-            V2023_10_03_Preview = 4,
-            V2024_09_01_Preview = 5,
-            V2025_03_30_Preview = 6,
+            V2023_10_15 = 2,
+            V2024_04_15 = 3,
+            V2024_09_15 = 4,
+            V2025_03_30_Preview = 5,
         }
     }
     public abstract partial class CallAutomationEventBase
@@ -211,12 +210,8 @@
         public static Azure.Communication.CallAutomation.CreateCallResult CreateCallResult(Azure.Communication.CallAutomation.CallConnection callConnection = null, Azure.Communication.CallAutomation.CallConnectionProperties callConnectionProperties = null) { throw null; }
         public static Azure.Communication.CallAutomation.DtmfResult DtmfResult(System.Collections.Generic.IEnumerable<Azure.Communication.CallAutomation.DtmfTone> tones = null) { throw null; }
         public static Azure.Communication.CallAutomation.HoldFailed HoldFailed(string callConnectionId = null, string serverCallId = null, string correlationId = null, string operationContext = null, Azure.Communication.CallAutomation.ResultInformation resultInformation = null) { throw null; }
-<<<<<<< HEAD
+        public static Azure.Communication.CallAutomation.IncomingCall IncomingCall(Azure.Communication.CommunicationIdentifier to = null, Azure.Communication.CommunicationIdentifier from = null, string callerDisplayName = null, string serverCallId = null, Azure.Communication.CallAutomation.CustomCallingContext customContext = null, string incomingCallContext = null, Azure.Communication.CommunicationIdentifier onBehalfOfCallee = null, string correlationId = null) { throw null; }
         public static Azure.Communication.CallAutomation.MediaStreamingFailed MediaStreamingFailed(string callConnectionId = null, string serverCallId = null, string correlationId = null, string operationContext = null, Azure.Communication.CallAutomation.ResultInformation resultInformation = null, Azure.Communication.CallAutomation.MediaStreamingUpdate mediaStreamingUpdate = null) { throw null; }
-=======
-        public static Azure.Communication.CallAutomation.IncomingCall IncomingCall(Azure.Communication.CommunicationIdentifier to = null, Azure.Communication.CommunicationIdentifier from = null, string callerDisplayName = null, string serverCallId = null, Azure.Communication.CallAutomation.CustomCallingContext customContext = null, string incomingCallContext = null, Azure.Communication.CommunicationIdentifier onBehalfOfCallee = null, string correlationId = null) { throw null; }
-        public static Azure.Communication.CallAutomation.MediaStreamingFailed MediaStreamingFailed(Azure.Communication.CallAutomation.MediaStreamingUpdate mediaStreamingUpdate = null, string callConnectionId = null, string serverCallId = null, string correlationId = null, string operationContext = null, Azure.Communication.CallAutomation.ResultInformation resultInformation = null) { throw null; }
->>>>>>> 2ee34923
         public static Azure.Communication.CallAutomation.MediaStreamingStarted MediaStreamingStarted(Azure.Communication.CallAutomation.MediaStreamingUpdate mediaStreamingUpdate = null, string callConnectionId = null, string serverCallId = null, string correlationId = null, string operationContext = null, Azure.Communication.CallAutomation.ResultInformation resultInformation = null) { throw null; }
         public static Azure.Communication.CallAutomation.MediaStreamingStopped MediaStreamingStopped(Azure.Communication.CallAutomation.MediaStreamingUpdate mediaStreamingUpdate = null, string callConnectionId = null, string serverCallId = null, string correlationId = null, string operationContext = null, Azure.Communication.CallAutomation.ResultInformation resultInformation = null) { throw null; }
         public static Azure.Communication.CallAutomation.MediaStreamingUpdate MediaStreamingUpdate(string contentType = null, Azure.Communication.CallAutomation.MediaStreamingStatus? mediaStreamingStatus = default(Azure.Communication.CallAutomation.MediaStreamingStatus?), Azure.Communication.CallAutomation.MediaStreamingStatusDetails? mediaStreamingStatusDetails = default(Azure.Communication.CallAutomation.MediaStreamingStatusDetails?)) { throw null; }
