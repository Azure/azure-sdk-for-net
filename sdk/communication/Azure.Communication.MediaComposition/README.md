--- conflicted
+++ resolved
@@ -136,13 +136,8 @@
 var response = await mediaCompositionClient.UpdateLayoutAsync(mediaCompositionId, layout);
 ```
 
-<<<<<<< HEAD
-Note: Upserting `GroupCall`, `Room`, and `TeamsMeeting` input kind is currently not supported if the media composition is running. The media composition will need to be stopped if `GroupCall`, `Room`, or `TeamsMeeting` inputs needs to change.
+Note: Upserting `GroupCall`, `Room`, and `TeamsMeeting` input kind is currently not supported if the media composition is running. The media composition will need to be stopped if `GroupCall`, `Room`, or `TeamsMeeting` inputs need to change.
 You can upsert or remove inputs:
-=======
-Note: Updating `GroupCall`, `Room`, and `TeamsMeeting` input kind is currently not supported. A new media composition will need to be created if `GroupCall`, `Room`, or `TeamsMeeting` inputs need to change.
-You can add or remove an input:
->>>>>>> 0aaaeec2
 
 ```C# Snippet:UpsertInputs
 var inputsToUpsert = new Dictionary<string, MediaInput>()
