--- conflicted
+++ resolved
@@ -1,12 +1,7 @@
 # Release History
 
-<<<<<<< HEAD
 ## 1.0.0 (2021-03-29)
-### Breaking
-- Changed the return type of the batch `Send` and `SendAsync` in `SmsClient` to `Pageable<SmsSendResult>` and `AsyncPageable<SmsSendResult>`, respectively.
-=======
-## 1.0.0-beta.5 (Unreleased)
->>>>>>> ac270331
+Updated `Azure.Communication.Sms` version.
 
 ## 1.0.0-beta.4 (2021-03-09)
 
