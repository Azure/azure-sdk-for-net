--- conflicted
+++ resolved
@@ -2,14 +2,10 @@
 
 ## 1.0.0-beta.4 (Unreleased)
 
-<<<<<<< HEAD
-###Added
-- Support for creating SmsClient with TokenCredential
-=======
 ### Added
 - Added support to create SmsClient with AzureKeyCredential.
+- Support for creating SmsClient with TokenCredential
 
->>>>>>> b87be0d6
 
 ## 1.0.0-beta.3 (2020-11-16)
 
