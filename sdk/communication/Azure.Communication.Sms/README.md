# Azure Communication SMS client library for .NET
> Server Version: 
Sms client: 2021-03-07

This package contains a C# SDK for Azure Communication Services for SMS and Telephony.

[Source code][source] | [Package (NuGet)][package] | [Product documentation][product_docs]
## Getting started

### Install the package
Install the Azure Communication SMS client library for .NET with [NuGet][nuget]:

```PowerShell
dotnet add package Azure.Communication.Sms --version 1.0.0-beta.4
``` 

### Prerequisites
You need an [Azure subscription][azure_sub] and a [Communication Service Resource][communication_resource_docs] to use this package.

To create a new Communication Service, you can use the [Azure Portal][communication_resource_create_portal], the [Azure PowerShell][communication_resource_create_power_shell], or the [.NET management client library][communication_resource_create_net].

### Key concepts
`SmsClient` provides the functionality to send messages between phone numbers.

### Using statements
```C# Snippet:Azure_Communication_Sms_Tests_UsingStatements
using System;
using System.Collections.Generic;
using Azure.Communication.Sms;
```

### Authenticate the client
SMS clients can be authenticated using the connection string acquired from an Azure Communication Resource in the [Azure Portal][azure_portal].

```C# Snippet:Azure_Communication_Sms_Tests_Samples_CreateSmsClient
var connectionString = "<connection_string>"; // Find your Communication Services resource in the Azure portal
SmsClient client = new SmsClient(connectionString);
```

Alternatively, SMS clients can also be authenticated using a valid token credential. With this option,
`AZURE_CLIENT_SECRET`, `AZURE_CLIENT_ID` and `AZURE_TENANT_ID` environment variables need to be set up for authentication. 

```C# Snippet:Azure_Communication_Sms_Tests_Samples_CreateSmsClientWithToken
string endpoint = "<endpoint_url>";
TokenCredential tokenCredential = new DefaultAzureCredential();
SmsClient client = new SmsClient(new Uri(endpoint), tokenCredential);
```

## Examples
### Send a 1:1 SMS Message
To send a SMS message, call the `Send` or `SendAsync` function from the `SmsClient`.
```C# Snippet:Azure_Communication_Sms_Tests_SendAsync
SmsSendResult sendResult = await smsClient.SendAsync(
       from: "<from-phone-number>", // Your E.164 formatted from phone number used to send SMS
       to: "<to-phone-number>", // E.164 formatted recipient phone number
    message: "Hi");
Console.WriteLine($"Sms id: {sendResult.MessageId}");
```
### Send a 1:N SMS Message
To send a SMS message to a list of recipients, call the `Send` or `SendAsync` function from the `SmsClient` with a list of recipient's phone numbers.
You may also add pass in an options object to specify whether the delivery report should be enabled and set custom tags.
```C# Snippet:Azure_Communication_SmsClient_Send_GroupSmsWithOptions
Response<IEnumerable<SmsSendResult>> response = await smsClient.SendAsync(
       from: "<from-phone-number>", // Your E.164 formatted from phone number used to send SMS
       to: new string[] { "<to-phone-number-1>", "<to-phone-number-2>" }, // E.164 formatted recipient phone number
    message: "Weekly Promotion!",
    options: new SmsSendOptions(enableDeliveryReport: true) // OPTIONAL
    {
        Tag = "marketing", // custom tags
    });
IEnumerable<SmsSendResult> results = response.Value;
foreach (SmsSendResult result in results)
{
    Console.WriteLine($"Sms id: {result.MessageId}");
    Console.WriteLine($"Send Result Successful: {result.Successful}");
}
```
## Troubleshooting
SMS operations will throw an exception if the request to the server fails.
Exceptions will not be thrown if the error is caused by an individual message, only if something fails with the overall request.
Please use the `Successful` flag to validate each individual result to verify if the message was sent.

```C# Snippet:Azure_Communication_Sms_Tests_Troubleshooting
try
{
    Response<IEnumerable<SmsSendResult>> response = await smsClient.SendAsync(
<<<<<<< HEAD
       from: "<from-phone-number>" // Your E.164 formatted phone number used to send SMS
       to: new string [] {"<to-phone-number-1>", "<to-phone-number-2>"}, // E.164 formatted recipient phone number
    message: "Weekly Promotion!",
    options: new SmsSendOptions(enableDeliveryReport: true) // OPTIONAL
=======
        from: "<from-phone-number>" // Your E.164 formatted phone number used to send SMS
        to: new string [] {"<to-phone-number-1>", "<to-phone-number-2>"}, // E.164 formatted recipient phone number
        message: "Weekly Promotion!",
        options: new SmsSendOptions(enableDeliveryReport: true) // OPTIONAL
>>>>>>> 4e9b0824
    {
        Tag = "marketing", // custom tags
    });
    IEnumerable<SmsSendResult> results = response.Value;
    foreach (SmsSendResult result in results)
    {
        if (result.Successful)
        {
            Console.WriteLine($"Successfully sent this message: {result.MessageId} to {result.To}.");
<<<<<<< HEAD
        } else {
            Console.WriteLine($"Something went wrong when trying to send this message {result.MessageId} to {result.To}.");
            Console.WriteLine(result.ErrorMessage);
=======
        }
        else
        {
            Console.WriteLine($"Something went wrong when trying to send this message {result.MessageId} to {result.To}.");
            Console.WriteLine($"Status code {result.HttpStatusCode} and error message {result.ErrorMessage}.");
>>>>>>> 4e9b0824
        }
    }
}
catch (RequestFailedException ex)
{
    Console.WriteLine(ex.Message);
}
```

## Next steps
[Read more about SMS in Azure Communication Services][nextsteps]

## Contributing
This project welcomes contributions and suggestions. Most contributions require you to agree to a Contributor License Agreement (CLA) declaring that you have the right to, and actually do, grant us the rights to use your contribution. For details, visit [cla.microsoft.com][cla].

This project has adopted the [Microsoft Open Source Code of Conduct][coc]. For more information see the [Code of Conduct FAQ][coc_faq] or contact [opencode@microsoft.com][coc_contact] with any additional questions or comments.

<!-- LINKS -->
[azure_sub]: https://azure.microsoft.com/free/
[azure_portal]: https://portal.azure.com
[cla]: https://cla.microsoft.com
[coc]: https://opensource.microsoft.com/codeofconduct/
[coc_faq]: https://opensource.microsoft.com/codeofconduct/faq/
[coc_contact]: mailto:opencode@microsoft.com
[communication_resource_docs]: https://docs.microsoft.com/azure/communication-services/quickstarts/create-communication-resource?tabs=windows&pivots=platform-azp
[communication_resource_create_portal]:  https://docs.microsoft.com/azure/communication-services/quickstarts/create-communication-resource?tabs=windows&pivots=platform-azp
[communication_resource_create_power_shell]: https://docs.microsoft.com/powershell/module/az.communication/new-azcommunicationservice
[communication_resource_create_net]: https://docs.microsoft.com/azure/communication-services/quickstarts/create-communication-resource?tabs=windows&pivots=platform-net
[package]: https://www.nuget.org/packages/Azure.Communication.Sms
[product_docs]: https://docs.microsoft.com/azure/communication-services/overview
[nextsteps]:https://docs.microsoft.com/azure/communication-services/quickstarts/telephony-sms/send?pivots=programming-language-csharp
[nuget]: https://www.nuget.org/
[source]: https://github.com/Azure/azure-sdk-for-net/tree/master/sdk/communication/Azure.Communication.Sms/src<|MERGE_RESOLUTION|>--- conflicted
+++ resolved
@@ -84,17 +84,10 @@
 try
 {
     Response<IEnumerable<SmsSendResult>> response = await smsClient.SendAsync(
-<<<<<<< HEAD
-       from: "<from-phone-number>" // Your E.164 formatted phone number used to send SMS
-       to: new string [] {"<to-phone-number-1>", "<to-phone-number-2>"}, // E.164 formatted recipient phone number
-    message: "Weekly Promotion!",
-    options: new SmsSendOptions(enableDeliveryReport: true) // OPTIONAL
-=======
         from: "<from-phone-number>" // Your E.164 formatted phone number used to send SMS
         to: new string [] {"<to-phone-number-1>", "<to-phone-number-2>"}, // E.164 formatted recipient phone number
         message: "Weekly Promotion!",
         options: new SmsSendOptions(enableDeliveryReport: true) // OPTIONAL
->>>>>>> 4e9b0824
     {
         Tag = "marketing", // custom tags
     });
@@ -104,17 +97,11 @@
         if (result.Successful)
         {
             Console.WriteLine($"Successfully sent this message: {result.MessageId} to {result.To}.");
-<<<<<<< HEAD
-        } else {
-            Console.WriteLine($"Something went wrong when trying to send this message {result.MessageId} to {result.To}.");
-            Console.WriteLine(result.ErrorMessage);
-=======
         }
         else
         {
             Console.WriteLine($"Something went wrong when trying to send this message {result.MessageId} to {result.To}.");
             Console.WriteLine($"Status code {result.HttpStatusCode} and error message {result.ErrorMessage}.");
->>>>>>> 4e9b0824
         }
     }
 }
