--- conflicted
+++ resolved
@@ -11,11 +11,8 @@
       - identity # run live/sample tests for identity package only
       - phonenumbers # run live/sample tests for phonenumber package only
       - sms # run live/sample tests for sms package only
-<<<<<<< HEAD
       - servercalling # run live/sample tests for servercalling package only
 
-=======
->>>>>>> 2f3fb586
 extends:
   template: ../../eng/pipelines/templates/stages/archetype-sdk-tests.yml
   parameters:
