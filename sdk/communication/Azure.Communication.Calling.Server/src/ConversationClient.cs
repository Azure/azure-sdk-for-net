--- conflicted
+++ resolved
@@ -177,13 +177,8 @@
         /// <param name="audioFileId">Tne id for the media in the AudioFileUri, using which we cache the media resource. </param>
         /// <param name="callbackUri">The callback Uri to receive PlayAudio status notifications. </param>
         /// <param name="operationContext">The operation context. </param>
-<<<<<<< HEAD
-        /// <param name="cancellationToken"> The cancellation token. </param>
-        public virtual async Task<Response<PlayAudioResponse>> PlayAudioAsync(string conversationId, Uri audioFileUri, string operationContext, CancellationToken cancellationToken = default)
-=======
         /// <param name="cancellationToken"> The cancellation token to use. </param>
         public virtual async Task<Response<PlayAudioResponse>> PlayAudioAsync(string conversationId, Uri audioFileUri, string audioFileId = null, Uri callbackUri = null , string operationContext = null, CancellationToken cancellationToken = default)
->>>>>>> 7b3be127
         {
             using DiagnosticScope scope = _clientDiagnostics.CreateScope($"{nameof(ConversationClient)}.{nameof(PlayAudioAsync)}");
             scope.Start();
@@ -207,14 +202,9 @@
         /// <param name="audioFileId">Tne id for the media in the AudioFileUri, using which we cache the media resource. </param>
         /// <param name="callbackUri">The callback Uri to receive PlayAudio status notifications. </param>
         /// <param name="operationContext">The operation context. </param>
-<<<<<<< HEAD
-        /// <param name="cancellationToken"> The cancellation token. </param>
-        public virtual Response<PlayAudioResponse> PlayAudio(string conversationId, Uri audioFileUri, string operationContext, CancellationToken cancellationToken = default)
-=======
         /// <param name="cancellationToken"> The cancellation token to use. </param>
         /// <returns></returns>
         public virtual Response<PlayAudioResponse> PlayAudio(string conversationId, Uri audioFileUri, string audioFileId = null , Uri callbackUri = null, string operationContext = null, CancellationToken cancellationToken = default)
->>>>>>> 7b3be127
         {
             using DiagnosticScope scope = _clientDiagnostics.CreateScope($"{nameof(ConversationClient)}.{nameof(PlayAudio)}");
             scope.Start();
