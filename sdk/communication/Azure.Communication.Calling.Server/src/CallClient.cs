--- conflicted
+++ resolved
@@ -290,12 +290,8 @@
         /// <param name="loop">The flag to indicate if audio file need to be played in a loop or not.</param>
         /// <param name="audioFileId">Tne id for the media in the AudioFileUri, using which we cache the media resource. </param>
         /// <param name="callbackUri">The callback Uri to receive PlayAudio status notifications. </param>
-<<<<<<< HEAD
-        /// <param name="cancellationToken"> The cancellation token. </param>
-=======
         /// <param name="operationContext">The operation context. </param>
         /// <param name="cancellationToken"> The cancellation token to use. </param>
->>>>>>> 7b3be127
         /// <exception cref="RequestFailedException">The server returned an error. See <see cref="Exception.Message"/> for details returned from the server.</exception>
         /// <exception cref="ArgumentNullException"> <paramref name="audioFileUri"/> is null. </exception>
         public virtual async Task<Response<PlayAudioResponse>> PlayAudioAsync(string callLegId, Uri audioFileUri, bool? loop, string audioFileId, Uri callbackUri, string operationContext = null, CancellationToken cancellationToken = default)
@@ -330,12 +326,8 @@
         /// <param name="loop">The flag to indicate if audio file need to be played in a loop or not.</param>
         /// <param name="audioFileId">Tne id for the media in the AudioFileUri, using which we cache the media resource. </param>
         /// <param name="callbackUri">The callback Uri to receive PlayAudio status notifications. </param>
-<<<<<<< HEAD
-        /// <param name="cancellationToken"> The cancellation token. </param>
-=======
         /// <param name="operationContext">The operation context. </param>
         /// <param name="cancellationToken"> The cancellation token to use. </param>
->>>>>>> 7b3be127
         /// <exception cref="RequestFailedException">The server returned an error. See <see cref="Exception.Message"/> for details returned from the server.</exception>
         /// <exception cref="ArgumentNullException"> <paramref name="audioFileUri"/> is null. </exception>
         public virtual Response<PlayAudioResponse> PlayAudio(string callLegId, Uri audioFileUri, bool? loop, string audioFileId, Uri callbackUri, string operationContext = null, CancellationToken cancellationToken = default)
@@ -411,12 +403,8 @@
         /// <param name="alternateCallerId">The phone number to use when adding a pstn participant.</param>
         /// <param name="cancellationToken"> The cancellation token. </param>
         /// <exception cref="RequestFailedException">The server returned an error. See <see cref="Exception.Message"/> for details returned from the server.</exception>
-<<<<<<< HEAD
         /// <exception cref="ArgumentNullException"> <paramref name="participant"/> is null. </exception>
         public virtual Response AddParticipant(string callLegId, CommunicationIdentifier participant, string operationContext = null, string alternateCallerId = default, CancellationToken cancellationToken = default)
-=======
-        public virtual Response AddParticipant(string callLegId, CommunicationIdentifier participant, string operationContext, string alternateCallerId = default, CancellationToken cancellationToken = default)
->>>>>>> 7b3be127
         {
             using DiagnosticScope scope = _clientDiagnostics.CreateScope($"{nameof(CallClient)}.{nameof(AddParticipant)}");
             scope.Start();
