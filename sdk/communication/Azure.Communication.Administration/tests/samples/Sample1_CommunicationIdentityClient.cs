﻿// Copyright (c) Microsoft Corporation. All rights reserved.
// Licensed under the MIT License.

using System;
using System.Threading.Tasks;
using Azure.Communication.Administration.Models;
using Azure.Communication.Administration.Tests;
using Azure.Core;
using Azure.Core.TestFramework;
using Azure.Identity;
using NUnit.Framework;

#pragma warning disable IDE0059 // Unnecessary assignment of a value

namespace Azure.Communication.Administration.Samples
{
    /// <summary>
    /// Basic Azure Communication Identity samples.
    /// </summary>
    public partial class Sample1_CommunicationIdentityClient : CommunicationIdentityClientLiveTestBase
    {
        public Sample1_CommunicationIdentityClient(bool isAsync) : base(isAsync)
            => Matcher.IgnoredHeaders.Add("x-ms-content-sha256");

        [Test]
        [AsyncOnly]
        public async Task UserAndTokenLifeCycleAsync()
        {
            var connectionString = TestEnvironment.ConnectionString;
            #region Snippet:CreateCommunicationIdentityClientAsync
            // Get a connection string to our Azure Communication resource.
            //@@var connectionString = "<connection_string>";
            var client = new CommunicationIdentityClient(connectionString);
            #endregion Snippet:CreateCommunicationIdentityClientAsync

            client = CreateClientWithConnectionString();

            #region  Snippet:CreateCommunicationUserAsync
            Response<CommunicationUserIdentifier> userResponse = await client.CreateUserAsync();
            CommunicationUserIdentifier user = userResponse.Value;
            Console.WriteLine($"User id: {user.Id}");
            #endregion Snippet:CreateCommunicationTokenAsync

            #region  Snippet:CreateCommunicationTokenAsync
            Response<CommunicationUserToken> tokenResponse = await client.IssueTokenAsync(user, scopes: new[] { CommunicationTokenScope.Chat });
            string token = tokenResponse.Value.Token;
            DateTimeOffset expiresOn = tokenResponse.Value.ExpiresOn;
            Console.WriteLine($"Token: {token}");
            Console.WriteLine($"Expires On: {expiresOn}");
            #endregion Snippet:CreateCommunicationTokenAsync

            #region Snippet:RevokeCommunicationUserTokenAsync
            Response revokeResponse = await client.RevokeTokensAsync(
                user,
                //@@ issuedBefore: DateTimeOffset.UtcNow.AddDays(-1) /* optional */);
                /*@@*/ issuedBefore: new DateTimeOffset(2020, 1, 1, 0, 0, 0, TimeSpan.Zero));
            #endregion Snippet:RevokeCommunicationUserTokenAsync

            #region Snippet:DeleteACommunicationUserAsync
            Response deleteResponse = await client.DeleteUserAsync(user);
            #endregion Snippet:DeleteACommunicationUserAsync
        }

        [Test]
        [SyncOnly]
        public void UserAndTokenLifeCycle()
        {
            var connectionString = TestEnvironment.ConnectionString;
            #region Snippet:CreateCommunicationIdentityClient
            // Get a connection string to our Azure Communication resource.
            //@@var connectionString = "<connection_string>";
            var client = new CommunicationIdentityClient(connectionString);
            #endregion Snippet:CreateCommunicationIdentityClient
            client = CreateClientWithConnectionString();

            #region  Snippet:CreateCommunicationUser
            Response<CommunicationUserIdentifier> userResponse = client.CreateUser();
            CommunicationUserIdentifier user = userResponse.Value;
            Console.WriteLine($"User id: {user.Id}");
            #endregion Snippet:CreateCommunicationToken

            #region  Snippet:CreateCommunicationToken
            Response<CommunicationUserToken> tokenResponse = client.IssueToken(user, scopes: new[] { CommunicationTokenScope.Chat });
            string token = tokenResponse.Value.Token;
            DateTimeOffset expiresOn = tokenResponse.Value.ExpiresOn;
            Console.WriteLine($"Token: {token}");
            Console.WriteLine($"Expires On: {expiresOn}");
            #endregion Snippet:CreateCommunicationToken

            #region Snippet:RevokeCommunicationUserToken
            Response revokeResponse = client.RevokeTokens(
                user,
                //@@ issuedBefore: DateTimeOffset.UtcNow.AddDays(-1) /* optional */);
                /*@@*/ issuedBefore: new DateTimeOffset(2020, 1, 1, 0, 0, 0, TimeSpan.Zero));
            #endregion Snippet:RevokeCommunicationUserToken

            #region Snippet:DeleteACommunicationUser
            Response deleteResponse = client.DeleteUser(user);
            #endregion Snippet:DeleteACommunicationUser
        }

        [Test]
        public async Task CreateIdentityWithToken()
        {
<<<<<<< HEAD
            var endpoint = ConnectionString.Parse(TestEnvironment.ConnectionString, allowEmptyValues: true).GetRequired("endpoint");
=======
>>>>>>> 231fb457
            #region Snippet:CreateCommunicationIdentityFromToken
            var endpoint = new Uri("https://my-resource.communication.azure.com");
            /*@@*/ endpoint = TestEnvironment.Endpoint;
            TokenCredential tokenCredential = new DefaultAzureCredential();
            var client = new CommunicationIdentityClient(endpoint, tokenCredential);
            #endregion Snippet:CreateCommunicationIdentityFromToken

            client = CreateClientWithTokenCredential();
            try
            {
                Response<CommunicationUserIdentifier> userResponse = await client.CreateUserAsync();
            }
            catch (Exception ex)
            {
                Assert.Fail($"Unexpected error: {ex}");
            }
        }

        [Test]
        public async Task Troubleshooting()
        {
            var connectionString = TestEnvironment.ConnectionString;
            #region Snippet:CommunicationIdentityClient_Troubleshooting
            // Get a connection string to our Azure Communication resource.
            //@@var connectionString = "<connection_string>";
            var client = new CommunicationIdentityClient(connectionString);
            /*@@*/ client = CreateClientWithConnectionString();

            try
            {
                Response<CommunicationUserIdentifier> response = await client.CreateUserAsync();
            }
            catch (RequestFailedException ex)
            {
                Console.WriteLine(ex.Message);
            }
            #endregion
            catch (Exception ex)
            {
                Assert.Fail($"Unexpected error: {ex}");
            }
        }
    }
}<|MERGE_RESOLUTION|>--- conflicted
+++ resolved
@@ -102,10 +102,6 @@
         [Test]
         public async Task CreateIdentityWithToken()
         {
-<<<<<<< HEAD
-            var endpoint = ConnectionString.Parse(TestEnvironment.ConnectionString, allowEmptyValues: true).GetRequired("endpoint");
-=======
->>>>>>> 231fb457
             #region Snippet:CreateCommunicationIdentityFromToken
             var endpoint = new Uri("https://my-resource.communication.azure.com");
             /*@@*/ endpoint = TestEnvironment.Endpoint;
