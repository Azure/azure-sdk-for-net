--- conflicted
+++ resolved
@@ -39,11 +39,6 @@
         [TestCase(AuthMethod.TokenCredential, "chat", "voip", TestName = "IssuingTokenWithMultipleScopesWithTokenCredential")]
         public async Task IssuingTokenGeneratesTokenAndIdentityWithScopes(AuthMethod authMethod, params string[] scopes)
         {
-<<<<<<< HEAD
-            CommunicationIdentityClient client = CreateInstrumentedCommunicationIdentityClient();
-            Response<CommunicationUserIdentifier> userResponse = await client.CreateUserAsync(scopes: scopes.Select(x => new CommunicationIdentityTokenScope(x)));
-            Response<CommunicationIdentityAccessToken> tokenResponse = await client.IssueAccessTokenAsync(userResponse.Value, scopes: scopes.Select(x => new CommunicationIdentityTokenScope(x)));
-=======
             CommunicationIdentityClient client = authMethod switch
             {
                 AuthMethod.ConnectionString => CreateClientWithConnectionString(),
@@ -52,9 +47,8 @@
                 _ => throw new ArgumentOutOfRangeException(nameof(authMethod)),
             };
 
-            Response<CommunicationUserIdentifier> userResponse = await client.CreateUserAsync();
-            Response<CommunicationUserToken> tokenResponse = await client.IssueTokenAsync(userResponse.Value, scopes: scopes.Select(x => new CommunicationTokenScope(x)));
->>>>>>> 1b5f2c39
+            Response<CommunicationUserIdentifier> userResponse = await client.CreateUserAsync(scopes: scopes.Select(x => new CommunicationIdentityTokenScope(x)));
+            Response<CommunicationIdentityAccessToken> tokenResponse = await client.IssueAccessTokenAsync(userResponse.Value, scopes: scopes.Select(x => new CommunicationIdentityTokenScope(x)));
             Assert.IsNotNull(tokenResponse.Value);
             Assert.IsFalse(string.IsNullOrWhiteSpace(tokenResponse.Value.Token));
             ValidateScopesIfNotSanitized();
