﻿// Copyright (c) Microsoft Corporation. All rights reserved.
// Licensed under the MIT License.

using System;
using System.Collections.Generic;
using System.Linq;
using System.Net.WebSockets;
using System.Text;
using System.Text.RegularExpressions;
using System.Threading.Tasks;
using Azure.Communication.Administration.Models;
using Azure.Core.TestFramework;
using NUnit.Framework;

namespace Azure.Communication.Administration.Tests
{
    /// <summary>
    /// The suite of tests for the <see cref="PhoneNumberAdministrationClient"/> class.
    /// </summary>
    /// <remarks>
    /// These tests have a dependency on live Azure services and may incur costs for the associated
    /// Azure subscription.
    /// </remarks>
    public class PhoneNumberAdministrationClientLiveTests : PhoneNumberAdministrationClientLiveTestBase
    {
        /// <summary>
        /// Initializes a new instance of the <see cref="PhoneNumberAdministrationClientLiveTests"/> class.
        /// </summary>
        /// <param name="isAsync">A flag used by the Azure Core Test Framework to differentiate between tests for asynchronous and synchronous methods.</param>
        public PhoneNumberAdministrationClientLiveTests(bool isAsync) : base(isAsync)
        {
        }

        [Test]
        [TestCase(null, TestName = "GetAllSupportedCountries")]
        [TestCase("en-US", TestName = "GetAllSupportedCountriesEnUsLocale")]
        public async Task GetAllSupportedCountries(string? locale)
        {
            var client = CreateClient();

            var countries = client.GetAllSupportedCountriesAsync(locale);

            await foreach (var country in countries)
            {
                Assert.IsFalse(string.IsNullOrEmpty(country.CountryCode));
                Assert.IsFalse(string.IsNullOrEmpty(country.LocalizedName));
            }
        }

        [Test]
        public async Task GetAllPhoneNumbers()
        {
            var client = CreateClient();

            var numbersPagable = client.GetAllPhoneNumbersAsync();
            var numbers = await numbersPagable.ToEnumerableAsync();

            Assert.IsNotNull(numbers);
<<<<<<< HEAD
        }

        [Test]
        public async Task GetAllReservations()
        {
            var client = CreateClient();

            var reservationsPagable = client.GetAllReservationsAsync();
            var reservations = await reservationsPagable.ToEnumerableAsync();

            Assert.IsNotNull(reservations);

=======
>>>>>>> 436975c0
        }

        [Test]
        [TestCase(null, null)]
        [TestCase("en-US", null)]
        [TestCase("en-US", false)]
        [TestCase("en-US", true)]
        public async Task GetPlanGroups(string? locale, bool? includeRateInformation)
        {
            var client = CreateClient();
            const string countryCode = "US";

            var pageablePhonePlanGroups = client.GetPhonePlanGroupsAsync(countryCode, locale, includeRateInformation);

            var phonePlanGroups = await pageablePhonePlanGroups.ToEnumerableAsync();

            Assert.IsNotNull(phonePlanGroups);
            Assert.IsNotEmpty(phonePlanGroups);

            var firstGroup = phonePlanGroups.First(group => group.PhoneNumberType == PhoneNumberType.Geographic);

            Assert.IsNotNull(firstGroup.LocalizedName);
            Assert.IsNotNull(firstGroup.LocalizedDescription);

            if (includeRateInformation == true)
            {
                Assert.IsNotNull(firstGroup.RateInformation);
            }
            else
            {
                Assert.IsNull(firstGroup.RateInformation);
            }
        }

        [Test]
        [TestCase(null)]
        [TestCase("en-US")]
        public async Task GetPhonePlans(string? locale)
        {
            var client = CreateClient();
            const string countryCode = "US";

            var pageablePhonePlanGroups = client.GetPhonePlanGroupsAsync(countryCode, locale);
            var phonePlanGroups = await pageablePhonePlanGroups.ToEnumerableAsync().ConfigureAwait(false);

            var pageablePhonePlans = client.GetPhonePlansAsync(countryCode, phonePlanGroups.First().PhonePlanGroupId, locale);
            var phonePlans = await pageablePhonePlans.ToEnumerableAsync();

            Assert.IsNotNull(phonePlans);
            Assert.IsNotEmpty(phonePlans);
        }

        [Test]
        [TestCase(null)]
        [TestCase("en-US")]
        public async Task GetAreaCodesForPlan(string? locale)
        {
            var client = CreateClient();
            const string countryCode = "US";

            var pageablePhonePlanGroups = client.GetPhonePlanGroupsAsync(countryCode, locale);
            var phonePlanGroups = await pageablePhonePlanGroups.ToEnumerableAsync().ConfigureAwait(false);

            string phonePlanGroupId = phonePlanGroups.First(group => group.PhoneNumberType == PhoneNumberType.Geographic).PhonePlanGroupId;
            var pageablePhonePlans = client.GetPhonePlansAsync(countryCode, phonePlanGroupId, locale);
            var phonePlans = await pageablePhonePlans.ToEnumerableAsync();
            var phonePlanId = phonePlans.First().PhonePlanId;

            var locationOptionsResponse = await client.GetPhonePlanLocationOptionsAsync(countryCode, phonePlanGroupId, phonePlanId).ConfigureAwait(false);

            var locationOptions = new List<LocationOptionsQuery>
            {
                new LocationOptionsQuery
                {
                    LabelId = "state",
                    OptionsValue = "NY"
                },
                new LocationOptionsQuery
                {
                    LabelId = "city",
                    OptionsValue = "NOAM-US-NY-NY"
                }
            };

            var areaCodes = await client.GetAllAreaCodesAsync("selection", countryCode, phonePlanId, locationOptions);

            Assert.IsNotNull(areaCodes.Value.PrimaryAreaCodes);
            Assert.IsNotEmpty(areaCodes.Value.PrimaryAreaCodes);
        }

        [Test]
        [TestCase(null)]
        [TestCase("en-US")]
        [AsyncOnly]
        public async Task CreateReservationErrorState(string? locale)
        {
            if (!IncludePhoneNumberLiveTests)
                Assert.Ignore("Include phone number live tests flag is off.");

            var client = CreateClient();
            const string countryCode = "US";

            var pageablePhonePlanGroups = client.GetPhonePlanGroupsAsync(countryCode, locale);
            var phonePlanGroups = await pageablePhonePlanGroups.ToEnumerableAsync().ConfigureAwait(false);

            string phonePlanGroupId = phonePlanGroups.First(group => group.PhoneNumberType == PhoneNumberType.TollFree).PhonePlanGroupId;
            var pageablePhonePlans = client.GetPhonePlansAsync(countryCode, phonePlanGroupId, locale);
            var phonePlan = (await pageablePhonePlans.ToEnumerableAsync()).First();
            var tollFreeAreaCode = phonePlan.AreaCodes.First();

            string geographicPhonePlanGroupId = phonePlanGroups.First(group => group.PhoneNumberType == PhoneNumberType.Geographic).PhonePlanGroupId;
            var geographicPhonePlanId = (await client.GetPhonePlansAsync(countryCode, geographicPhonePlanGroupId, locale).ToEnumerableAsync()).First().PhonePlanId;

            var reservationOptions = new CreateReservationOptions("My reservation", "my description", new[] { geographicPhonePlanId }, tollFreeAreaCode);
            reservationOptions.Quantity = 1;
            var reservationOperation = await client.StartReservationAsync(reservationOptions);

            try
            {
                await reservationOperation.WaitForCompletionAsync().ConfigureAwait(false);
            }
            catch (Exception ex)
            {
                Assert.AreEqual("Reservation has failed.", ex.Message);
                return;
            }

            Assert.Fail("WaitForCompletionAsync should have thrown an exception.");
        }

        [Test]
        [TestCase(null)]
        [TestCase("en-US")]
        [AsyncOnly]
        public async Task CreateReservation(string? locale)
        {
            if (!IncludePhoneNumberLiveTests)
                Assert.Ignore("Include phone number live tests flag is off.");

            var client = CreateClient();
            const string countryCode = "US";

            var pageablePhonePlanGroups = client.GetPhonePlanGroupsAsync(countryCode, locale);
            var phonePlanGroups = await pageablePhonePlanGroups.ToEnumerableAsync().ConfigureAwait(false);

            string phonePlanGroupId = phonePlanGroups.First(group => group.PhoneNumberType == PhoneNumberType.TollFree).PhonePlanGroupId;
            var pageablePhonePlans = client.GetPhonePlansAsync(countryCode, phonePlanGroupId, locale);
            var phonePlan = (await pageablePhonePlans.ToEnumerableAsync()).First();
            var areaCode = phonePlan.AreaCodes.First();

            var reservationOptions = new CreateReservationOptions("My reservation", "my description", new[] { phonePlan.PhonePlanId }, areaCode);
            reservationOptions.Quantity = 1;
            var reservationOperation = await client.StartReservationAsync(reservationOptions);

            await reservationOperation.WaitForCompletionAsync().ConfigureAwait(false);

            Assert.IsNotNull(reservationOperation);
            Assert.IsTrue(reservationOperation.HasCompleted);
            Assert.IsTrue(reservationOperation.HasValue);

            var reservation = reservationOperation.Value;
            Assert.IsNotNull(reservation);

            Assert.AreEqual(ReservationStatus.Reserved, reservation.Status);
            Assert.AreEqual(areaCode, reservation.AreaCode);
            Assert.IsNull(reservation.ErrorCode);
            Assert.AreEqual(1, reservation.PhoneNumbers?.Count);
        }
    }
}<|MERGE_RESOLUTION|>--- conflicted
+++ resolved
@@ -56,7 +56,6 @@
             var numbers = await numbersPagable.ToEnumerableAsync();
 
             Assert.IsNotNull(numbers);
-<<<<<<< HEAD
         }
 
         [Test]
@@ -67,10 +66,8 @@
             var reservationsPagable = client.GetAllReservationsAsync();
             var reservations = await reservationsPagable.ToEnumerableAsync();
 
-            Assert.IsNotNull(reservations);
-
-=======
->>>>>>> 436975c0
+            Assert.IsNotEmpty(numbers);
+
         }
 
         [Test]
