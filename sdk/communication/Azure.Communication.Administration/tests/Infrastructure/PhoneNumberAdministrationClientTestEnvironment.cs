--- conflicted
+++ resolved
@@ -8,11 +8,6 @@
 {
     public class PhoneNumberAdministrationClientTestEnvironment : TestEnvironment
     {
-<<<<<<< HEAD
-        private const string ConnectionStringEnvironmentVariableName = "COMMUNICATION_CONNECTION_STRING";
-        public string ConnectionString => GetRecordedVariable(ConnectionStringEnvironmentVariableName);
-=======
         public string ConnectionString => GetRecordedVariable(CommunicationRecordedTestSanitizer.ConnectionStringEnvironmentVariableName);
->>>>>>> 231fb457
     }
 }