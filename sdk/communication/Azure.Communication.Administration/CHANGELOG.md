# Release History

## 1.0.0-beta.4 (Unreleased)

### Added
<<<<<<< HEAD
- Added support to create CommunicationIdentityClient with TokenCredential
- Added support to create PhoneNumberAdministrationClient with TokenCredential

=======
- Added support to create CommunicationIdentityClient with TokenCredential.
- Added support to create CommunicationIdentityClient with AzureKeyCredential.
- Added support to create PhoneNumberAdministrationClient with AzureKeyCredential.
>>>>>>> 231fb457
### Fixed
- Issue with paging results not pulling next pages
### Breaking
- CommunicationTokenScope.Pstn is removed.


## 1.0.0-beta.3 (2020-11-16)

### Added
- Support for mocking all client methods that use models with internal constructors.
- Added support for long-running operations. More detail under Breaking Changes.

### Breaking

#### Model Types
- Renamed `CreateSearchOptions` to `CreateReservationOptions`.
- Renamed `CreateSearchResponse` to `CreateReservationResponse`.
- Renamed `ReleaseResponse` to `PhoneNumberReleaseResponse`.
- Renamed `SearchStatus` to `ReservationStatus`.
- Added `PhoneNumberReservationOperation`.
- Added `PhoneNumberReservationPurchaseOperation`.
- Added `ReleasePhoneNumberOperation`.
- Renamed `PhoneNumberSearch` to `PhoneNumberReservation`.

#### PhoneNumberReservation
- Renamed `searchId` to `reservationId`.

#### PhoneNumberAdministrationClient
- Renamed `CancelSearch` to `CancelReservation`.
- Renamed `CancelSearchAsync` to `CancelReservationAsync`.
- Renamed `GetAllSearches` to `GetAllReservations`.
- Renamed `GetAllSearchesAsync` to `GetAllReservationsAsync`.
- Renamed `GetSearchByIdAsync` to `GetReservationByIdAsync`.
- Renamed `GetSearchById` to `GetReservationById`.
- Renamed `CancelSearch` to `CancelReservation`.
- Renamed `CancelSearchAsync` to `CancelReservationAsync`.
- Replaced `CreateSearchAsync` with `StartReservationAsync` which returns a poller for the long-running operation.
- Replaced `CreateSearch` with `StartReservation` which is a long-running operation.
- Replaced `PurchaseSearchAsync` with `StartPurchaseReservationAsync` which returns a poller for the long-running operation.
- Replaced `PurchaseSearch` with `StartPurchaseReservation` which is a long-running operation.
- Replaced `ReleasePhoneNumbersAsync` with `StartReleasePhoneNumbersAsync` which returns a poller for the long-running operation.
- Replaced `ReleasePhoneNumbers` with `StartReleasePhoneNumbers` which is a long-running operation.


## 1.0.0-beta.2 (2020-10-06)
Added phone number administration. For more information, please see the [README][read_me] and [documentation][documentation].

## 1.0.0-beta.1 (2020-09-22)
This is the first release of Azure Communication Administration, which manages users, tokens, and phone numbers for Azure Communication Services. For more information, please see the [README][read_me] and [documentation][documentation].

This is a Public Preview version, so breaking changes are possible in subsequent releases as we improve the product. To provide feedback, please submit an issue in our [Azure SDK for .NET GitHub repo](https://github.com/Azure/azure-sdk-for-net/issues).

<!-- LINKS -->
[read_me]: https://github.com/Azure/azure-sdk-for-net/blob/master/sdk/communication/Azure.Communication.Administration/README.md
[documentation]: https://docs.microsoft.com/azure/communication-services/quickstarts/access-tokens?pivots=programming-language-csharp<|MERGE_RESOLUTION|>--- conflicted
+++ resolved
@@ -3,15 +3,11 @@
 ## 1.0.0-beta.4 (Unreleased)
 
 ### Added
-<<<<<<< HEAD
-- Added support to create CommunicationIdentityClient with TokenCredential
-- Added support to create PhoneNumberAdministrationClient with TokenCredential
-
-=======
 - Added support to create CommunicationIdentityClient with TokenCredential.
 - Added support to create CommunicationIdentityClient with AzureKeyCredential.
 - Added support to create PhoneNumberAdministrationClient with AzureKeyCredential.
->>>>>>> 231fb457
+- Added support to create PhoneNumberAdministrationClient with TokenCredential
+
 ### Fixed
 - Issue with paging results not pulling next pages
 ### Breaking
