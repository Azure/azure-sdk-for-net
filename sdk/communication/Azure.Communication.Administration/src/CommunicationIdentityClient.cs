﻿// Copyright (c) Microsoft Corporation. All rights reserved.
// Licensed under the MIT License.

using System;
using System.Collections.Generic;
using System.Linq;
using System.Threading;
using System.Threading.Tasks;
using Azure.Communication.Administration.Models;
using Azure.Communication.Pipeline;
using Azure.Core;
using Azure.Core.Pipeline;

namespace Azure.Communication.Administration
{
    /// <summary>
    /// The Azure Communication Services Identity client.
    /// </summary>
    public class CommunicationIdentityClient
    {
        private readonly ClientDiagnostics _clientDiagnostics;
        internal InternalCommunicationIdentityRestClient RestClient { get; }

        /// <summary> Initializes a new instance of <see cref="CommunicationIdentityClient"/>.</summary>
        /// <param name="endpoint">The URI of the Azure Communication Services resource.</param>
        /// <param name="keyCredential">The <see cref="AzureKeyCredential"/> used to authenticate requests.</param>
        /// <param name="options">Client option exposing <see cref="ClientOptions.Diagnostics"/>, <see cref="ClientOptions.Retry"/>, <see cref="ClientOptions.Transport"/>, etc.</param>
        public CommunicationIdentityClient(Uri endpoint, AzureKeyCredential keyCredential, CommunicationIdentityClientOptions? options = default)
            : this(
                AssertNotNull(endpoint, nameof(endpoint)),
                options ?? new CommunicationIdentityClientOptions(),
                AssertNotNull(keyCredential, nameof(keyCredential)))
        { }

        /// <summary> Initializes a new instance of <see cref="CommunicationIdentityClient"/>.</summary>
        /// <param name="connectionString">Connection string acquired from the Azure Communication Services resource.</param>
        /// <param name="options">Client option exposing <see cref="ClientOptions.Diagnostics"/>, <see cref="ClientOptions.Retry"/>, <see cref="ClientOptions.Transport"/>, etc.</param>
        public CommunicationIdentityClient(string connectionString, CommunicationIdentityClientOptions? options = default)
            : this(
                  options ?? new CommunicationIdentityClientOptions(),
                  ConnectionString.Parse(AssertNotNull(connectionString, nameof(connectionString))))
        { }

        /// <summary> Initializes a new instance of <see cref="CommunicationIdentityClient"/>.</summary>
        /// <param name="endpoint">The URI of the Azure Communication Services resource.</param>
        /// <param name="tokenCredential">The <see cref="TokenCredential"/> used to authenticate requests, such as DefaultAzureCredential.</param>
        /// <param name="options">Client option exposing <see cref="ClientOptions.Diagnostics"/>, <see cref="ClientOptions.Retry"/>, <see cref="ClientOptions.Transport"/>, etc.</param>
        public CommunicationIdentityClient(Uri endpoint, TokenCredential tokenCredential, CommunicationIdentityClientOptions? options = default)
            : this(
                AssertNotNull(endpoint, nameof(endpoint)),
                options ?? new CommunicationIdentityClientOptions(),
                AssertNotNull(tokenCredential, nameof(tokenCredential)))
        { }

        private CommunicationIdentityClient(CommunicationIdentityClientOptions options, ConnectionString connectionString)
        {
            _clientDiagnostics = new ClientDiagnostics(options);
            RestClient = new InternalCommunicationIdentityRestClient(
                _clientDiagnostics,
                options.BuildHttpPipeline(connectionString),
                connectionString.GetRequired("endpoint"));
        }

        private CommunicationIdentityClient(Uri endpoint, CommunicationIdentityClientOptions options, AzureKeyCredential credential)
        {
            _clientDiagnostics = new ClientDiagnostics(options);
            RestClient = new CommunicationIdentityRestClient(
                _clientDiagnostics,
                options.BuildHttpPipeline(credential),
                endpoint.AbsoluteUri);
        }

        private CommunicationIdentityClient(Uri endpoint, CommunicationIdentityClientOptions options, TokenCredential tokenCredential)
        {
            _clientDiagnostics = new ClientDiagnostics(options);
            RestClient = new CommunicationIdentityRestClient(
                _clientDiagnostics,
                options.BuildHttpPipeline(tokenCredential),
                endpoint.AbsoluteUri);
        }

        /// <summary>Initializes a new instance of <see cref="CommunicationIdentityClient"/> for mocking.</summary>
        protected CommunicationIdentityClient()
        {
            _clientDiagnostics = null!;
            RestClient = null!;
        }

        /// <summary>Asynchronously creates a new <see cref="CommunicationUserIdentifier"/>.</summary>
<<<<<<< HEAD
        /// <param name="scopes">The scopes that the access token should have.</param>
        /// <param name="cancellationToken">The cancellation token to use.</param>
        public virtual async Task<Response<CommunicationUserIdentifier>> CreateUserAsync(IEnumerable<CommunicationIdentityTokenScope> scopes, CancellationToken cancellationToken = default)
        {
            await Task.Yield();
            throw new NotImplementedException();
        }

        /// <summary>Asynchronously creates a new <see cref="CommunicationUserIdentifier"/>.</summary>
        /// <param name="scopes">The scopes that the access token should have.</param>
        /// <param name="cancellationToken">The cancellation token to use.</param>
        public virtual Response<CommunicationUserIdentifier> CreateUser(IEnumerable<CommunicationIdentityTokenScope> scopes, CancellationToken cancellationToken = default)
        {
            throw new NotImplementedException();
=======
        /// <param name="cancellationToken">The cancellation token to use.</param>
        public virtual async Task<Response<CommunicationUserIdentifier>> CreateUserAsync(CancellationToken cancellationToken = default)
        {
            using DiagnosticScope scope = _clientDiagnostics.CreateScope($"{nameof(CommunicationIdentityClient)}.{nameof(CreateUser)}");
            scope.Start();
            try
            {
                Response<CommunicationIdentity> response = await RestClient.CreateAsync(cancellationToken).ConfigureAwait(false);
                return Response.FromValue(new CommunicationUserIdentifier(response.Value.Id), response.GetRawResponse());
            }
            catch (Exception ex)
            {
                scope.Failed(ex);
                throw;
            }
        }

        /// <summary>Creates a new <see cref="CommunicationUserIdentifier"/>.</summary>
        /// <returns>A <see cref="Response{CommunicationUserIdentifier}"/>.</returns>
        /// <param name="cancellationToken">The cancellation token to use.</param>
        /// <exception cref="RequestFailedException">The server returned an error.</exception>
        public virtual Response<CommunicationUserIdentifier> CreateUser(CancellationToken cancellationToken = default)
        {
            using DiagnosticScope scope = _clientDiagnostics.CreateScope($"{nameof(CommunicationIdentityClient)}.{nameof(CreateUser)}");
            scope.Start();
            try
            {
                Response<CommunicationIdentity> response = RestClient.Create(cancellationToken);
                return Response.FromValue(new CommunicationUserIdentifier(response.Value.Id), response.GetRawResponse());
            }
            catch (Exception ex)
            {
                scope.Failed(ex);
                throw;
            }
>>>>>>> 1b5f2c39
        }

        /// <summary>Asynchronously deletes a <see cref="CommunicationUserIdentifier"/>, revokes its tokens and deletes its data.</summary>
        /// <param name="communicationUser"> The user to be deleted.</param>
        /// <param name="cancellationToken"> The cancellation token to use.</param>
        public virtual async Task<Response> DeleteUserAsync(CommunicationUserIdentifier communicationUser, CancellationToken cancellationToken = default)
        {
            using DiagnosticScope scope = _clientDiagnostics.CreateScope($"{nameof(CommunicationIdentityClient)}.{nameof(DeleteUser)}");
            scope.Start();
            try
            {
                return await RestClient.DeleteIdentityAsync(communicationUser.Id, cancellationToken).ConfigureAwait(false);
            }
            catch (Exception ex)
            {
                scope.Failed(ex);
                throw;
            }
        }

        /// <summary>Asynchronously deletes a <see cref="CommunicationUserIdentifier"/>, revokes its tokens and deletes its data.</summary>
        /// <param name="communicationUser"> The user to be deleted.</param>
        /// <param name="cancellationToken"> The cancellation token to use.</param>
        /// <exception cref="RequestFailedException">The server returned an error.</exception>
        public virtual Response DeleteUser(CommunicationUserIdentifier communicationUser, CancellationToken cancellationToken = default)
        {
            using DiagnosticScope scope = _clientDiagnostics.CreateScope($"{nameof(CommunicationIdentityClient)}.{nameof(DeleteUser)}");
            scope.Start();
            try
            {
                return RestClient.DeleteIdentity(communicationUser.Id, cancellationToken);
            }
            catch (Exception ex)
            {
                scope.Failed(ex);
                throw;
            }
        }

<<<<<<< HEAD
        /// <summary>Asynchronously revokes all the access tokens created for a <see cref="CommunicationUserIdentifier"/>.</summary>
        /// <param name="communicationUser">The <see cref="CommunicationUserIdentifier"/> whose tokens should get revoked.</param>
        /// <param name="cancellationToken">The cancellation token to use.</param>
        public virtual async Task<Response> RevokeAccessTokensAsync(CommunicationUserIdentifier communicationUser, CancellationToken cancellationToken = default)
=======
        /// <summary>Asynchronously revokes all the tokens created for a <see cref="CommunicationUserIdentifier"/>.</summary>
        /// <param name="communicationUser">The <see cref="CommunicationUserIdentifier"/> whose tokens should get revoked.</param>
        /// <param name="issuedBefore">All tokens that are issued prior to this time will be revoked.</param>
        /// <param name="cancellationToken">The cancellation token to use.</param>
        public virtual async Task<Response> RevokeTokensAsync(CommunicationUserIdentifier communicationUser, DateTimeOffset? issuedBefore = default, CancellationToken cancellationToken = default)
>>>>>>> 1b5f2c39
        {
            using DiagnosticScope scope = _clientDiagnostics.CreateScope($"{nameof(CommunicationIdentityClient)}.{nameof(RevokeAccessTokens)}");
            scope.Start();
            try
            {
                return await RestClient.RevokeAccessTokensAsync(communicationUser.Id, cancellationToken).ConfigureAwait(false);
            }
            catch (Exception ex)
            {
                scope.Failed(ex);
                throw;
            }
        }

<<<<<<< HEAD
        /// <summary>Revokes all the access tokens created for a user.</summary>
        /// <param name="communicationUser">The <see cref="CommunicationUserIdentifier"/> whose tokens will be revoked.</param>
        /// <param name="cancellationToken">The cancellation token to use.</param>
        /// <exception cref="RequestFailedException">The server returned an error.</exception>
        public virtual Response RevokeAccessTokens(CommunicationUserIdentifier communicationUser, CancellationToken cancellationToken = default)
=======
        /// <summary>Revokes all the tokens created for a user.</summary>
        /// <param name="communicationUser">The <see cref="CommunicationUserIdentifier"/> whose tokens will be revoked.</param>
        /// <param name="issuedBefore">All tokens that are issued prior to this time should get revoked.</param>
        /// <param name="cancellationToken">The cancellation token to use.</param>
        /// <exception cref="RequestFailedException">The server returned an error.</exception>
        public virtual Response RevokeTokens(CommunicationUserIdentifier communicationUser, DateTimeOffset? issuedBefore = default, CancellationToken cancellationToken = default)
>>>>>>> 1b5f2c39
        {
            using DiagnosticScope scope = _clientDiagnostics.CreateScope($"{nameof(CommunicationIdentityClient)}.{nameof(RevokeAccessTokens)}");
            scope.Start();
            try
            {
                return RestClient.RevokeAccessTokens(communicationUser.Id, cancellationToken);
            }
            catch (Exception ex)
            {
                scope.Failed(ex);
                throw;
            }
        }

<<<<<<< HEAD
        /// <summary>Asynchronously issues an access token for a <see cref="CommunicationUserIdentifier"/>.</summary>
        /// <param name="communicationUser">The <see cref="CommunicationUserIdentifier"/> for whom to issue a token.</param>
        /// <param name="scopes">The scopes that the access token should have.</param>
        /// <param name="cancellationToken">The cancellation token to use.</param>
        public virtual async Task<Response<CommunicationIdentityAccessToken>> IssueAccessTokenAsync(CommunicationUserIdentifier communicationUser, IEnumerable<CommunicationIdentityTokenScope> scopes, CancellationToken cancellationToken = default)
=======
        /// <summary>Asynchronously issues a token for a <see cref="CommunicationUserIdentifier"/>.</summary>
        /// <param name="scopes">The scopes that the token should have.</param>
        /// <param name="communicationUser">The <see cref="CommunicationUserIdentifier"/> for whom to issue a token.</param>
        /// <param name="cancellationToken">The cancellation token to use.</param>
        public virtual async Task<Response<CommunicationUserToken>> IssueTokenAsync(CommunicationUserIdentifier communicationUser, IEnumerable<CommunicationTokenScope> scopes, CancellationToken cancellationToken = default)
>>>>>>> 1b5f2c39
        {
            using DiagnosticScope scope = _clientDiagnostics.CreateScope($"{nameof(CommunicationIdentityClient)}.{nameof(IssueAccessToken)}");
            scope.Start();
            try
            {
                return await RestClient.IssueAccessTokenAsync(communicationUser.Id, scopes, cancellationToken).ConfigureAwait(false);
            }
            catch (Exception ex)
            {
                scope.Failed(ex);
                throw;
            }
        }

<<<<<<< HEAD
        /// <summary>Issues an access token for a <see cref="CommunicationUserIdentifier"/>.</summary>
        /// <param name="communicationUser">The <see cref="CommunicationUserIdentifier"/> for whom to issue a token.</param>
        /// <param name="scopes">The scopes that the token should have.</param>
        /// <param name="cancellationToken">The cancellation token to use.</param>
        /// <exception cref="RequestFailedException">The server returned an error.</exception>
        public virtual Response<CommunicationIdentityAccessToken> IssueAccessToken(CommunicationUserIdentifier communicationUser, IEnumerable<CommunicationIdentityTokenScope> scopes, CancellationToken cancellationToken = default)
=======
        /// <summary>Issues a token for a <see cref="CommunicationUserIdentifier"/>.</summary>
        /// <param name="scopes">The scopes that the token should have.</param>
        /// <param name="communicationUser">The <see cref="CommunicationUserIdentifier"/> for whom to issue a token.</param>
        /// <param name="cancellationToken">The cancellation token to use.</param>
        /// <exception cref="RequestFailedException">The server returned an error.</exception>
        public virtual Response<CommunicationUserToken> IssueToken(CommunicationUserIdentifier communicationUser, IEnumerable<CommunicationTokenScope> scopes, CancellationToken cancellationToken = default)
>>>>>>> 1b5f2c39
        {
            using DiagnosticScope scope = _clientDiagnostics.CreateScope($"{nameof(CommunicationIdentityClient)}.{nameof(IssueAccessToken)}");
            scope.Start();
            try
            {
                return RestClient.IssueAccessToken(communicationUser.Id, scopes, cancellationToken);
            }
            catch (Exception ex)
            {
                scope.Failed(ex);
                throw;
            }
        }

        private static T AssertNotNull<T>(T argument, string argumentName)
            where T : class
        {
            Argument.AssertNotNull(argument, argumentName);
            return argument;
        }
    }
}<|MERGE_RESOLUTION|>--- conflicted
+++ resolved
@@ -64,7 +64,7 @@
         private CommunicationIdentityClient(Uri endpoint, CommunicationIdentityClientOptions options, AzureKeyCredential credential)
         {
             _clientDiagnostics = new ClientDiagnostics(options);
-            RestClient = new CommunicationIdentityRestClient(
+            RestClient = new InternalCommunicationIdentityRestClient(
                 _clientDiagnostics,
                 options.BuildHttpPipeline(credential),
                 endpoint.AbsoluteUri);
@@ -73,7 +73,7 @@
         private CommunicationIdentityClient(Uri endpoint, CommunicationIdentityClientOptions options, TokenCredential tokenCredential)
         {
             _clientDiagnostics = new ClientDiagnostics(options);
-            RestClient = new CommunicationIdentityRestClient(
+            RestClient = new InternalCommunicationIdentityRestClient(
                 _clientDiagnostics,
                 options.BuildHttpPipeline(tokenCredential),
                 endpoint.AbsoluteUri);
@@ -87,31 +87,16 @@
         }
 
         /// <summary>Asynchronously creates a new <see cref="CommunicationUserIdentifier"/>.</summary>
-<<<<<<< HEAD
         /// <param name="scopes">The scopes that the access token should have.</param>
         /// <param name="cancellationToken">The cancellation token to use.</param>
         public virtual async Task<Response<CommunicationUserIdentifier>> CreateUserAsync(IEnumerable<CommunicationIdentityTokenScope> scopes, CancellationToken cancellationToken = default)
         {
-            await Task.Yield();
-            throw new NotImplementedException();
-        }
-
-        /// <summary>Asynchronously creates a new <see cref="CommunicationUserIdentifier"/>.</summary>
-        /// <param name="scopes">The scopes that the access token should have.</param>
-        /// <param name="cancellationToken">The cancellation token to use.</param>
-        public virtual Response<CommunicationUserIdentifier> CreateUser(IEnumerable<CommunicationIdentityTokenScope> scopes, CancellationToken cancellationToken = default)
-        {
-            throw new NotImplementedException();
-=======
-        /// <param name="cancellationToken">The cancellation token to use.</param>
-        public virtual async Task<Response<CommunicationUserIdentifier>> CreateUserAsync(CancellationToken cancellationToken = default)
-        {
             using DiagnosticScope scope = _clientDiagnostics.CreateScope($"{nameof(CommunicationIdentityClient)}.{nameof(CreateUser)}");
             scope.Start();
             try
             {
-                Response<CommunicationIdentity> response = await RestClient.CreateAsync(cancellationToken).ConfigureAwait(false);
-                return Response.FromValue(new CommunicationUserIdentifier(response.Value.Id), response.GetRawResponse());
+                Response<CommunicationIdentityAccessTokenResult> response = await RestClient.CreateIdentityAsync(scopes, cancellationToken).ConfigureAwait(false);
+                return Response.FromValue(new CommunicationUserIdentifier(response.Value.Identity.Id), response.GetRawResponse());
             }
             catch (Exception ex)
             {
@@ -122,23 +107,23 @@
 
         /// <summary>Creates a new <see cref="CommunicationUserIdentifier"/>.</summary>
         /// <returns>A <see cref="Response{CommunicationUserIdentifier}"/>.</returns>
-        /// <param name="cancellationToken">The cancellation token to use.</param>
-        /// <exception cref="RequestFailedException">The server returned an error.</exception>
-        public virtual Response<CommunicationUserIdentifier> CreateUser(CancellationToken cancellationToken = default)
+        /// <param name="scopes">The scopes that the access token should have.</param>
+        /// <param name="cancellationToken">The cancellation token to use.</param>
+        /// <exception cref="RequestFailedException">The server returned an error.</exception>
+        public virtual Response<CommunicationUserIdentifier> CreateUser(IEnumerable<CommunicationIdentityTokenScope> scopes, CancellationToken cancellationToken = default)
         {
             using DiagnosticScope scope = _clientDiagnostics.CreateScope($"{nameof(CommunicationIdentityClient)}.{nameof(CreateUser)}");
             scope.Start();
             try
             {
-                Response<CommunicationIdentity> response = RestClient.Create(cancellationToken);
-                return Response.FromValue(new CommunicationUserIdentifier(response.Value.Id), response.GetRawResponse());
-            }
-            catch (Exception ex)
-            {
-                scope.Failed(ex);
-                throw;
-            }
->>>>>>> 1b5f2c39
+                Response<CommunicationIdentityAccessTokenResult> response = RestClient.CreateIdentity(scopes, cancellationToken);
+                return Response.FromValue(new CommunicationUserIdentifier(response.Value.Identity.Id), response.GetRawResponse());
+            }
+            catch (Exception ex)
+            {
+                scope.Failed(ex);
+                throw;
+            }
         }
 
         /// <summary>Asynchronously deletes a <see cref="CommunicationUserIdentifier"/>, revokes its tokens and deletes its data.</summary>
@@ -178,18 +163,10 @@
             }
         }
 
-<<<<<<< HEAD
-        /// <summary>Asynchronously revokes all the access tokens created for a <see cref="CommunicationUserIdentifier"/>.</summary>
-        /// <param name="communicationUser">The <see cref="CommunicationUserIdentifier"/> whose tokens should get revoked.</param>
-        /// <param name="cancellationToken">The cancellation token to use.</param>
-        public virtual async Task<Response> RevokeAccessTokensAsync(CommunicationUserIdentifier communicationUser, CancellationToken cancellationToken = default)
-=======
         /// <summary>Asynchronously revokes all the tokens created for a <see cref="CommunicationUserIdentifier"/>.</summary>
         /// <param name="communicationUser">The <see cref="CommunicationUserIdentifier"/> whose tokens should get revoked.</param>
-        /// <param name="issuedBefore">All tokens that are issued prior to this time will be revoked.</param>
-        /// <param name="cancellationToken">The cancellation token to use.</param>
-        public virtual async Task<Response> RevokeTokensAsync(CommunicationUserIdentifier communicationUser, DateTimeOffset? issuedBefore = default, CancellationToken cancellationToken = default)
->>>>>>> 1b5f2c39
+        /// <param name="cancellationToken">The cancellation token to use.</param>
+        public virtual async Task<Response> RevokeAccessTokensAsync(CommunicationUserIdentifier communicationUser, CancellationToken cancellationToken = default)
         {
             using DiagnosticScope scope = _clientDiagnostics.CreateScope($"{nameof(CommunicationIdentityClient)}.{nameof(RevokeAccessTokens)}");
             scope.Start();
@@ -204,20 +181,11 @@
             }
         }
 
-<<<<<<< HEAD
-        /// <summary>Revokes all the access tokens created for a user.</summary>
-        /// <param name="communicationUser">The <see cref="CommunicationUserIdentifier"/> whose tokens will be revoked.</param>
-        /// <param name="cancellationToken">The cancellation token to use.</param>
-        /// <exception cref="RequestFailedException">The server returned an error.</exception>
-        public virtual Response RevokeAccessTokens(CommunicationUserIdentifier communicationUser, CancellationToken cancellationToken = default)
-=======
         /// <summary>Revokes all the tokens created for a user.</summary>
         /// <param name="communicationUser">The <see cref="CommunicationUserIdentifier"/> whose tokens will be revoked.</param>
-        /// <param name="issuedBefore">All tokens that are issued prior to this time should get revoked.</param>
-        /// <param name="cancellationToken">The cancellation token to use.</param>
-        /// <exception cref="RequestFailedException">The server returned an error.</exception>
-        public virtual Response RevokeTokens(CommunicationUserIdentifier communicationUser, DateTimeOffset? issuedBefore = default, CancellationToken cancellationToken = default)
->>>>>>> 1b5f2c39
+        /// <param name="cancellationToken">The cancellation token to use.</param>
+        /// <exception cref="RequestFailedException">The server returned an error.</exception>
+        public virtual Response RevokeAccessTokens(CommunicationUserIdentifier communicationUser, CancellationToken cancellationToken = default)
         {
             using DiagnosticScope scope = _clientDiagnostics.CreateScope($"{nameof(CommunicationIdentityClient)}.{nameof(RevokeAccessTokens)}");
             scope.Start();
@@ -232,19 +200,11 @@
             }
         }
 
-<<<<<<< HEAD
-        /// <summary>Asynchronously issues an access token for a <see cref="CommunicationUserIdentifier"/>.</summary>
-        /// <param name="communicationUser">The <see cref="CommunicationUserIdentifier"/> for whom to issue a token.</param>
-        /// <param name="scopes">The scopes that the access token should have.</param>
-        /// <param name="cancellationToken">The cancellation token to use.</param>
-        public virtual async Task<Response<CommunicationIdentityAccessToken>> IssueAccessTokenAsync(CommunicationUserIdentifier communicationUser, IEnumerable<CommunicationIdentityTokenScope> scopes, CancellationToken cancellationToken = default)
-=======
         /// <summary>Asynchronously issues a token for a <see cref="CommunicationUserIdentifier"/>.</summary>
         /// <param name="scopes">The scopes that the token should have.</param>
         /// <param name="communicationUser">The <see cref="CommunicationUserIdentifier"/> for whom to issue a token.</param>
         /// <param name="cancellationToken">The cancellation token to use.</param>
-        public virtual async Task<Response<CommunicationUserToken>> IssueTokenAsync(CommunicationUserIdentifier communicationUser, IEnumerable<CommunicationTokenScope> scopes, CancellationToken cancellationToken = default)
->>>>>>> 1b5f2c39
+        public virtual async Task<Response<CommunicationIdentityAccessToken>> IssueAccessTokenAsync(CommunicationUserIdentifier communicationUser, IEnumerable<CommunicationIdentityTokenScope> scopes, CancellationToken cancellationToken = default)
         {
             using DiagnosticScope scope = _clientDiagnostics.CreateScope($"{nameof(CommunicationIdentityClient)}.{nameof(IssueAccessToken)}");
             scope.Start();
@@ -259,21 +219,12 @@
             }
         }
 
-<<<<<<< HEAD
-        /// <summary>Issues an access token for a <see cref="CommunicationUserIdentifier"/>.</summary>
-        /// <param name="communicationUser">The <see cref="CommunicationUserIdentifier"/> for whom to issue a token.</param>
-        /// <param name="scopes">The scopes that the token should have.</param>
-        /// <param name="cancellationToken">The cancellation token to use.</param>
-        /// <exception cref="RequestFailedException">The server returned an error.</exception>
-        public virtual Response<CommunicationIdentityAccessToken> IssueAccessToken(CommunicationUserIdentifier communicationUser, IEnumerable<CommunicationIdentityTokenScope> scopes, CancellationToken cancellationToken = default)
-=======
         /// <summary>Issues a token for a <see cref="CommunicationUserIdentifier"/>.</summary>
         /// <param name="scopes">The scopes that the token should have.</param>
         /// <param name="communicationUser">The <see cref="CommunicationUserIdentifier"/> for whom to issue a token.</param>
         /// <param name="cancellationToken">The cancellation token to use.</param>
         /// <exception cref="RequestFailedException">The server returned an error.</exception>
-        public virtual Response<CommunicationUserToken> IssueToken(CommunicationUserIdentifier communicationUser, IEnumerable<CommunicationTokenScope> scopes, CancellationToken cancellationToken = default)
->>>>>>> 1b5f2c39
+        public virtual Response<CommunicationIdentityAccessToken> IssueAccessToken(CommunicationUserIdentifier communicationUser, IEnumerable<CommunicationIdentityTokenScope> scopes, CancellationToken cancellationToken = default)
         {
             using DiagnosticScope scope = _clientDiagnostics.CreateScope($"{nameof(CommunicationIdentityClient)}.{nameof(IssueAccessToken)}");
             scope.Start();
