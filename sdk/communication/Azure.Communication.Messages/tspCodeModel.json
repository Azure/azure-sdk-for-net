--- conflicted
+++ resolved
@@ -144,11 +144,6 @@
       "$ref": "2"
      },
      "doc": "Template message type.",
-<<<<<<< HEAD
-     "decorators": []
-    }
-   ],
-=======
      "decorators": []
     },
     {
@@ -207,7 +202,6 @@
     }
    ],
    "namespace": "Azure.Communication.MessagesService",
->>>>>>> e0b8da94
    "doc": "The type of message.",
    "isFixed": false,
    "isFlags": false,
@@ -242,11 +236,7 @@
      "enumType": {
       "$ref": "24"
      },
-<<<<<<< HEAD
-     "doc": "The text template parameter type.",
-=======
      "doc": "The text content type.",
->>>>>>> e0b8da94
      "decorators": []
     },
     {
@@ -282,11 +272,7 @@
      "enumType": {
       "$ref": "24"
      },
-<<<<<<< HEAD
-     "doc": "The image template parameter type.",
-=======
      "doc": "The video content type.",
->>>>>>> e0b8da94
      "decorators": []
     },
     {
@@ -304,11 +290,7 @@
      "enumType": {
       "$ref": "24"
      },
-<<<<<<< HEAD
-     "doc": "The document template parameter type.",
-=======
      "doc": "The document content type.",
->>>>>>> e0b8da94
      "decorators": []
     },
     {
@@ -326,11 +308,7 @@
      "enumType": {
       "$ref": "24"
      },
-<<<<<<< HEAD
-     "doc": "The video template parameter type.",
-=======
      "doc": "The ActionSet content type.",
->>>>>>> e0b8da94
      "decorators": []
     },
     {
@@ -348,11 +326,7 @@
      "enumType": {
       "$ref": "24"
      },
-<<<<<<< HEAD
-     "doc": "The location template parameter type.",
-=======
      "doc": "The ButtonSet content type.",
->>>>>>> e0b8da94
      "decorators": []
     },
     {
@@ -370,20 +344,12 @@
      "enumType": {
       "$ref": "24"
      },
-<<<<<<< HEAD
-     "doc": "The quick action template parameter type.",
-     "decorators": []
-    }
-   ],
-   "doc": "The type of the template parameter.",
-=======
      "doc": "The Url content type.",
      "decorators": []
     }
    ],
    "namespace": "Azure.Communication.MessagesService",
    "doc": "The kind of Interactive message content.",
->>>>>>> e0b8da94
    "isFixed": false,
    "isFlags": false,
    "usage": "Input,Json",
@@ -417,35 +383,9 @@
      "enumType": {
       "$ref": "40"
      },
-<<<<<<< HEAD
-     "doc": "The WhatsApp template type.",
-     "decorators": []
-    }
-   ],
-   "doc": "The type of the message template.",
-   "isFixed": false,
-   "isFlags": false,
-   "usage": "Input,Json",
-   "decorators": []
-  },
-  {
-   "$id": "36",
-   "kind": "enum",
-   "name": "WhatsAppMessageButtonSubType",
-   "crossLanguageDefinitionId": "Azure.Communication.MessagesService.WhatsAppMessageButtonSubType",
-   "valueType": {
-    "$id": "37",
-    "kind": "string",
-    "name": "string",
-    "crossLanguageDefinitionId": "TypeSpec.string",
-    "decorators": []
-   },
-   "values": [
-=======
      "doc": "The WhatsApp List action binding kind.",
      "decorators": []
     },
->>>>>>> e0b8da94
     {
      "$id": "44",
      "kind": "enumvalue",
@@ -461,11 +401,7 @@
      "enumType": {
       "$ref": "40"
      },
-<<<<<<< HEAD
-     "doc": "The WhatsApp button sub type is quick reply.",
-=======
      "doc": "The WhatsApp Button action binding kind.",
->>>>>>> e0b8da94
      "decorators": []
     },
     {
@@ -483,20 +419,12 @@
      "enumType": {
       "$ref": "40"
      },
-<<<<<<< HEAD
-     "doc": "The WhatsApp button sub type is url.",
-     "decorators": []
-    }
-   ],
-   "doc": "The WhatsApp button sub type.",
-=======
      "doc": "The WhatsApp Url action binding kind.",
      "decorators": []
     }
    ],
    "namespace": "Azure.Communication.MessagesService",
    "doc": "The Kind of interactive message channel action binding like WhatsAppListAction.",
->>>>>>> e0b8da94
    "isFixed": false,
    "isFlags": false,
    "usage": "Input,Json",
@@ -530,11 +458,7 @@
      "enumType": {
       "$ref": "48"
      },
-<<<<<<< HEAD
-     "doc": "Azure Communication Messages 2024-02-01 api version",
-=======
      "doc": "The text template parameter type.",
->>>>>>> e0b8da94
      "decorators": []
     },
     {
@@ -552,35 +476,9 @@
      "enumType": {
       "$ref": "48"
      },
-<<<<<<< HEAD
-     "doc": "Azure Communication Messages 2024-08-30 api version",
-     "decorators": []
-    }
-   ],
-   "doc": "Azure Communication Messages Versions",
-   "isFixed": true,
-   "isFlags": false,
-   "usage": "ApiVersionEnum",
-   "decorators": []
-  },
-  {
-   "$id": "48",
-   "kind": "enum",
-   "name": "MessageTemplateStatus",
-   "crossLanguageDefinitionId": "Azure.Communication.MessagesService.MessageTemplateStatus",
-   "valueType": {
-    "$id": "49",
-    "kind": "string",
-    "name": "string",
-    "crossLanguageDefinitionId": "TypeSpec.string",
-    "decorators": []
-   },
-   "values": [
-=======
      "doc": "The image template parameter type.",
      "decorators": []
     },
->>>>>>> e0b8da94
     {
      "$id": "54",
      "kind": "enumvalue",
@@ -596,11 +494,7 @@
      "enumType": {
       "$ref": "48"
      },
-<<<<<<< HEAD
-     "doc": "Message template is approved.",
-=======
      "doc": "The document template parameter type.",
->>>>>>> e0b8da94
      "decorators": []
     },
     {
@@ -618,11 +512,7 @@
      "enumType": {
       "$ref": "48"
      },
-<<<<<<< HEAD
-     "doc": "Message template is rejected.",
-=======
      "doc": "The video template parameter type.",
->>>>>>> e0b8da94
      "decorators": []
     },
     {
@@ -640,11 +530,7 @@
      "enumType": {
       "$ref": "48"
      },
-<<<<<<< HEAD
-     "doc": "Message template is pending.",
-=======
      "doc": "The location template parameter type.",
->>>>>>> e0b8da94
      "decorators": []
     },
     {
@@ -662,20 +548,12 @@
      "enumType": {
       "$ref": "48"
      },
-<<<<<<< HEAD
-     "doc": "Message template is paused.",
-     "decorators": []
-    }
-   ],
-   "doc": "The aggregated template status.",
-=======
      "doc": "The quick action template parameter type.",
      "decorators": []
     }
    ],
    "namespace": "Azure.Communication.MessagesService",
    "doc": "The type of the template parameter.",
->>>>>>> e0b8da94
    "isFixed": false,
    "isFlags": false,
    "usage": "Input,Json",
@@ -709,20 +587,12 @@
      "enumType": {
       "$ref": "62"
      },
-<<<<<<< HEAD
-     "doc": "The WhatsApp communication messages channel type.",
-     "decorators": []
-    }
-   ],
-   "doc": "The type of the communication messages channel.",
-=======
      "doc": "The WhatsApp template type.",
      "decorators": []
     }
    ],
    "namespace": "Azure.Communication.MessagesService",
    "doc": "The type of the message template.",
->>>>>>> e0b8da94
    "isFixed": false,
    "isFlags": false,
    "usage": "Input,Json",
@@ -756,11 +626,7 @@
      "enumType": {
       "$ref": "66"
      },
-<<<<<<< HEAD
-     "doc": "If the request was accepted and the server guarantees that the server state reflects a single execution of the operation.",
-=======
      "doc": "The WhatsApp button sub type is quick reply.",
->>>>>>> e0b8da94
      "decorators": []
     },
     {
@@ -778,14 +644,6 @@
      "enumType": {
       "$ref": "66"
      },
-<<<<<<< HEAD
-     "doc": "If the request was rejected because the combination of Repeatability-First-Sent and Repeatability-Request-ID were invalid\nor because the Repeatability-First-Sent value was outside the range of values held by the server.",
-     "decorators": []
-    }
-   ],
-   "doc": "Repeatability Result header options",
-   "isFixed": true,
-=======
      "doc": "The WhatsApp button sub type is url.",
      "decorators": []
     }
@@ -793,17 +651,11 @@
    "namespace": "Azure.Communication.MessagesService",
    "doc": "The WhatsApp button sub type.",
    "isFixed": false,
->>>>>>> e0b8da94
    "isFlags": false,
    "usage": "Input,Json",
    "decorators": []
   },
   {
-<<<<<<< HEAD
-   "$id": "68",
-   "kind": "model",
-   "name": "NotificationContent",
-=======
    "$id": "72",
    "kind": "enum",
    "name": "Versions",
@@ -1074,17 +926,12 @@
    "kind": "model",
    "name": "NotificationContent",
    "namespace": "Azure.Communication.MessagesService",
->>>>>>> e0b8da94
    "crossLanguageDefinitionId": "Azure.Communication.MessagesService.NotificationContent",
    "usage": "Input,Json",
    "doc": "Details of the message to send.",
    "decorators": [],
    "discriminatorProperty": {
-<<<<<<< HEAD
-    "$id": "69",
-=======
     "$id": "101",
->>>>>>> e0b8da94
     "kind": "property",
     "name": "kind",
     "serializedName": "kind",
@@ -5789,11 +5636,7 @@
    ]
   },
   "ApiKey": {
-<<<<<<< HEAD
-   "$id": "331",
-=======
    "$id": "696",
->>>>>>> e0b8da94
    "Name": "Authorization",
    "In": "header"
   }
