{
 "$id": "1",
 "Name": "Azure.Communication.MessagesService",
 "ApiVersions": [
  "2024-02-01"
 ],
 "Enums": [
  {
   "$id": "2",
   "kind": "enum",
   "name": "CommunicationMessageKind",
   "crossLanguageDefinitionId": "Azure.Communication.MessagesService.CommunicationMessageKind",
   "valueType": {
    "$id": "3",
    "kind": "string",
    "name": "string",
    "crossLanguageDefinitionId": "TypeSpec.string",
    "decorators": []
   },
   "values": [
    {
     "$id": "4",
     "kind": "enumvalue",
     "name": "text",
     "value": "text",
     "valueType": {
      "$id": "5",
      "kind": "string",
      "name": "string",
      "crossLanguageDefinitionId": "TypeSpec.string",
      "decorators": []
     },
     "enumType": {
      "$ref": "2"
     },
     "description": "Text message type.",
     "decorators": []
    },
    {
     "$id": "6",
     "kind": "enumvalue",
     "name": "image",
     "value": "image",
     "valueType": {
      "$id": "7",
      "kind": "string",
      "name": "string",
      "crossLanguageDefinitionId": "TypeSpec.string",
      "decorators": []
     },
     "enumType": {
      "$ref": "2"
     },
     "description": "Image message type.",
     "decorators": []
    },
    {
     "$id": "8",
     "kind": "enumvalue",
     "name": "template",
     "value": "template",
     "valueType": {
      "$id": "9",
      "kind": "string",
      "name": "string",
      "crossLanguageDefinitionId": "TypeSpec.string",
      "decorators": []
     },
     "enumType": {
      "$ref": "2"
     },
     "description": "Template message type.",
     "decorators": []
    }
   ],
   "description": "The type of message. Supports text, image, template.",
   "isFixed": false,
   "isFlags": false,
   "usage": "Input,Json",
   "decorators": []
  },
  {
   "$id": "10",
   "kind": "enum",
   "name": "MessageTemplateValueKind",
   "crossLanguageDefinitionId": "Azure.Communication.MessagesService.MessageTemplateValueKind",
   "valueType": {
    "$id": "11",
    "kind": "string",
    "name": "string",
    "crossLanguageDefinitionId": "TypeSpec.string",
    "decorators": []
   },
   "values": [
    {
     "$id": "12",
     "kind": "enumvalue",
     "name": "text",
     "value": "text",
     "valueType": {
      "$id": "13",
      "kind": "string",
      "name": "string",
      "crossLanguageDefinitionId": "TypeSpec.string",
      "decorators": []
     },
     "enumType": {
      "$ref": "10"
     },
     "description": "The text template parameter type.",
     "decorators": []
    },
    {
     "$id": "14",
     "kind": "enumvalue",
     "name": "image",
     "value": "image",
     "valueType": {
      "$id": "15",
      "kind": "string",
      "name": "string",
      "crossLanguageDefinitionId": "TypeSpec.string",
      "decorators": []
     },
     "enumType": {
      "$ref": "10"
     },
     "description": "The image template parameter type.",
     "decorators": []
    },
    {
     "$id": "16",
     "kind": "enumvalue",
     "name": "document",
     "value": "document",
     "valueType": {
      "$id": "17",
      "kind": "string",
      "name": "string",
      "crossLanguageDefinitionId": "TypeSpec.string",
      "decorators": []
     },
     "enumType": {
      "$ref": "10"
     },
     "description": "The document template parameter type.",
     "decorators": []
    },
    {
     "$id": "18",
     "kind": "enumvalue",
     "name": "video",
     "value": "video",
     "valueType": {
      "$id": "19",
      "kind": "string",
      "name": "string",
      "crossLanguageDefinitionId": "TypeSpec.string",
      "decorators": []
     },
     "enumType": {
      "$ref": "10"
     },
     "description": "The video template parameter type.",
     "decorators": []
    },
    {
     "$id": "20",
     "kind": "enumvalue",
     "name": "location",
     "value": "location",
     "valueType": {
      "$id": "21",
      "kind": "string",
      "name": "string",
      "crossLanguageDefinitionId": "TypeSpec.string",
      "decorators": []
     },
     "enumType": {
      "$ref": "10"
     },
     "description": "The location template parameter type.",
     "decorators": []
    },
    {
     "$id": "22",
     "kind": "enumvalue",
     "name": "quickAction",
     "value": "quickAction",
     "valueType": {
      "$id": "23",
      "kind": "string",
      "name": "string",
      "crossLanguageDefinitionId": "TypeSpec.string",
      "decorators": []
     },
     "enumType": {
      "$ref": "10"
     },
     "description": "The quick action template parameter type.",
     "decorators": []
    }
   ],
   "description": "The type of the template parameter.",
   "isFixed": false,
   "isFlags": false,
   "usage": "Input,Json",
   "decorators": []
  },
  {
   "$id": "24",
   "kind": "enum",
   "name": "MessageTemplateBindingsKind",
   "crossLanguageDefinitionId": "Azure.Communication.MessagesService.MessageTemplateBindingsKind",
   "valueType": {
    "$id": "25",
    "kind": "string",
    "name": "string",
    "crossLanguageDefinitionId": "TypeSpec.string",
    "decorators": []
   },
   "values": [
    {
     "$id": "26",
     "kind": "enumvalue",
     "name": "whatsApp",
     "value": "whatsApp",
     "valueType": {
      "$id": "27",
      "kind": "string",
      "name": "string",
      "crossLanguageDefinitionId": "TypeSpec.string",
      "decorators": []
     },
     "enumType": {
      "$ref": "24"
     },
     "description": "The WhatsApp template type.",
     "decorators": []
    }
   ],
   "description": "The type of the message template.",
   "isFixed": false,
   "isFlags": false,
   "usage": "Input,Json",
   "decorators": []
  },
  {
   "$id": "28",
   "kind": "enum",
   "name": "WhatsAppMessageButtonSubType",
   "crossLanguageDefinitionId": "Azure.Communication.MessagesService.WhatsAppMessageButtonSubType",
   "valueType": {
    "$id": "29",
    "kind": "string",
    "name": "string",
    "crossLanguageDefinitionId": "TypeSpec.string",
    "decorators": []
   },
   "values": [
    {
     "$id": "30",
     "kind": "enumvalue",
     "name": "quickReply",
     "value": "quickReply",
     "valueType": {
      "$id": "31",
      "kind": "string",
      "name": "string",
      "crossLanguageDefinitionId": "TypeSpec.string",
      "decorators": []
     },
     "enumType": {
      "$ref": "28"
     },
     "description": "The WhatsApp button sub type is quick reply.",
     "decorators": []
    },
    {
     "$id": "32",
     "kind": "enumvalue",
     "name": "url",
     "value": "url",
     "valueType": {
      "$id": "33",
      "kind": "string",
      "name": "string",
      "crossLanguageDefinitionId": "TypeSpec.string",
      "decorators": []
     },
     "enumType": {
      "$ref": "28"
     },
     "description": "The WhatsApp button sub type is url.",
     "decorators": []
    }
   ],
   "description": "The WhatsApp button sub type.",
   "isFixed": false,
   "isFlags": false,
   "usage": "Input,Json",
   "decorators": []
  },
  {
   "$id": "34",
   "kind": "enum",
   "name": "Versions",
   "crossLanguageDefinitionId": "Azure.Communication.MessagesService.Versions",
   "valueType": {
    "$id": "35",
    "kind": "string",
    "name": "string",
    "crossLanguageDefinitionId": "TypeSpec.string",
    "decorators": []
   },
   "values": [
    {
     "$id": "36",
     "kind": "enumvalue",
     "name": "c2024_02_01",
     "value": "2024-02-01",
     "valueType": {
      "$id": "37",
      "kind": "string",
      "name": "string",
      "crossLanguageDefinitionId": "TypeSpec.string",
      "decorators": []
     },
     "enumType": {
      "$ref": "34"
     },
     "description": "Azure Communication Messages 2024-02-01 api version",
     "decorators": []
    }
   ],
   "description": "Azure Communication Messages Versions",
   "isFixed": true,
   "isFlags": false,
   "usage": "ApiVersionEnum",
   "decorators": []
  },
  {
   "$id": "38",
   "kind": "enum",
   "name": "MessageTemplateStatus",
   "crossLanguageDefinitionId": "Azure.Communication.MessagesService.MessageTemplateStatus",
   "valueType": {
    "$id": "39",
    "kind": "string",
    "name": "string",
    "crossLanguageDefinitionId": "TypeSpec.string",
    "decorators": []
   },
   "values": [
    {
     "$id": "40",
     "kind": "enumvalue",
     "name": "approved",
     "value": "approved",
     "valueType": {
      "$id": "41",
      "kind": "string",
      "name": "string",
      "crossLanguageDefinitionId": "TypeSpec.string",
      "decorators": []
     },
     "enumType": {
      "$ref": "38"
     },
     "description": "Message template is approved.",
     "decorators": []
    },
    {
     "$id": "42",
     "kind": "enumvalue",
     "name": "rejected",
     "value": "rejected",
     "valueType": {
      "$id": "43",
      "kind": "string",
      "name": "string",
      "crossLanguageDefinitionId": "TypeSpec.string",
      "decorators": []
     },
     "enumType": {
      "$ref": "38"
     },
     "description": "Message template is rejected.",
     "decorators": []
    },
    {
     "$id": "44",
     "kind": "enumvalue",
     "name": "pending",
     "value": "pending",
     "valueType": {
      "$id": "45",
      "kind": "string",
      "name": "string",
      "crossLanguageDefinitionId": "TypeSpec.string",
      "decorators": []
     },
     "enumType": {
      "$ref": "38"
     },
     "description": "Message template is pending.",
     "decorators": []
    },
    {
     "$id": "46",
     "kind": "enumvalue",
     "name": "paused",
     "value": "paused",
     "valueType": {
      "$id": "47",
      "kind": "string",
      "name": "string",
      "crossLanguageDefinitionId": "TypeSpec.string",
      "decorators": []
     },
     "enumType": {
      "$ref": "38"
     },
     "description": "Message template is paused.",
     "decorators": []
    }
   ],
   "description": "The aggregated template status.",
   "isFixed": false,
   "isFlags": false,
   "usage": "Output,Json",
   "decorators": []
  },
  {
   "$id": "48",
   "kind": "enum",
   "name": "CommunicationMessagesChannel",
   "crossLanguageDefinitionId": "Azure.Communication.MessagesService.CommunicationMessagesChannel",
   "valueType": {
    "$id": "49",
    "kind": "string",
    "name": "string",
    "crossLanguageDefinitionId": "TypeSpec.string",
    "decorators": []
   },
   "values": [
    {
     "$id": "50",
     "kind": "enumvalue",
     "name": "whatsApp",
     "value": "whatsApp",
     "valueType": {
      "$id": "51",
      "kind": "string",
      "name": "string",
      "crossLanguageDefinitionId": "TypeSpec.string",
      "decorators": []
     },
     "enumType": {
      "$ref": "48"
     },
     "description": "The WhatsApp communication messages channel type.",
     "decorators": []
    }
   ],
   "description": "The type of the communication messages channel.",
   "isFixed": false,
   "isFlags": false,
   "usage": "Output,Json",
   "decorators": []
  },
  {
   "$id": "52",
   "kind": "enum",
   "name": "RepeatabilityResult",
   "crossLanguageDefinitionId": "Azure.Core.RepeatabilityResult",
   "valueType": {
    "$id": "53",
    "kind": "string",
    "name": "string",
    "crossLanguageDefinitionId": "TypeSpec.string",
    "decorators": []
   },
   "values": [
    {
     "$id": "54",
     "kind": "enumvalue",
     "name": "accepted",
     "value": "accepted",
     "valueType": {
      "$id": "55",
      "kind": "string",
      "name": "string",
      "crossLanguageDefinitionId": "TypeSpec.string",
      "decorators": []
     },
     "enumType": {
      "$ref": "52"
     },
     "description": "If the request was accepted and the server guarantees that the server state reflects a single execution of the operation.",
     "decorators": []
    },
    {
     "$id": "56",
     "kind": "enumvalue",
     "name": "rejected",
     "value": "rejected",
     "valueType": {
      "$id": "57",
      "kind": "string",
      "name": "string",
      "crossLanguageDefinitionId": "TypeSpec.string",
      "decorators": []
     },
     "enumType": {
      "$ref": "52"
     },
     "description": "If the request was rejected because the combination of Repeatability-First-Sent and Repeatability-Request-ID were invalid\nor because the Repeatability-First-Sent value was outside the range of values held by the server.",
     "decorators": []
    }
   ],
   "description": "Repeatability Result header options",
   "isFixed": true,
   "isFlags": false,
   "usage": "Output",
   "decorators": []
  }
 ],
 "Models": [
  {
   "$id": "58",
   "kind": "model",
   "name": "NotificationContent",
   "crossLanguageDefinitionId": "Azure.Communication.MessagesService.NotificationContent",
   "usage": "Input,Json",
   "description": "Details of the message to send.",
   "decorators": [],
   "discriminatorProperty": {
    "$id": "59",
    "kind": "property",
    "name": "kind",
    "serializedName": "kind",
    "description": "The type discriminator describing a notification type.",
    "type": {
     "$ref": "2"
    },
    "optional": false,
    "readOnly": false,
    "discriminator": true,
    "decorators": [],
    "crossLanguageDefinitionId": "Azure.Communication.MessagesService.NotificationContent.kind"
   },
   "properties": [
    {
     "$id": "60",
     "kind": "property",
     "name": "channelRegistrationId",
     "serializedName": "channelRegistrationId",
     "description": "The Channel Registration ID for the Business Identifier.",
     "type": {
      "$id": "61",
      "kind": "string",
      "name": "uuid",
      "crossLanguageDefinitionId": "Azure.Core.uuid",
      "baseType": {
       "$id": "62",
       "kind": "string",
       "name": "string",
       "crossLanguageDefinitionId": "TypeSpec.string",
       "decorators": []
      },
      "decorators": []
     },
     "optional": false,
     "readOnly": false,
     "discriminator": false,
     "decorators": [],
     "crossLanguageDefinitionId": "Azure.Communication.MessagesService.NotificationContent.channelRegistrationId"
    },
    {
     "$id": "63",
     "kind": "property",
     "name": "to",
     "serializedName": "to",
     "description": "The native external platform user identifiers of the recipient.",
     "type": {
      "$id": "64",
      "kind": "array",
      "name": "Array",
      "valueType": {
       "$id": "65",
       "kind": "string",
       "name": "string",
       "crossLanguageDefinitionId": "TypeSpec.string",
       "decorators": []
      },
      "crossLanguageDefinitionId": "TypeSpec.Array",
      "decorators": []
     },
     "optional": false,
     "readOnly": false,
     "discriminator": false,
     "decorators": [],
     "crossLanguageDefinitionId": "Azure.Communication.MessagesService.NotificationContent.to"
    },
    {
     "$ref": "59"
    }
   ],
   "discriminatedSubtypes": {
    "$id": "66",
    "text": {
     "$id": "67",
     "kind": "model",
     "name": "TextNotificationContent",
     "crossLanguageDefinitionId": "Azure.Communication.MessagesService.TextNotificationContent",
     "usage": "Input,Json",
     "description": "A request to send a text notification.",
     "discriminatorValue": "text",
     "decorators": [],
     "baseModel": {
      "$ref": "58"
     },
     "properties": [
      {
       "$id": "68",
       "kind": "property",
       "name": "kind",
       "serializedName": "kind",
       "description": "Message notification type is text.",
       "type": {
        "$id": "69",
        "kind": "constant",
        "valueType": {
         "$id": "70",
         "kind": "string",
         "name": "string",
         "crossLanguageDefinitionId": "TypeSpec.string",
         "decorators": []
        },
        "value": "text",
        "decorators": []
       },
       "optional": false,
       "readOnly": false,
       "discriminator": true,
       "decorators": [],
       "crossLanguageDefinitionId": "Azure.Communication.MessagesService.TextNotificationContent.kind"
      },
      {
       "$id": "71",
       "kind": "property",
       "name": "content",
       "serializedName": "content",
       "description": "Message content.",
       "type": {
        "$id": "72",
        "kind": "string",
        "name": "string",
        "crossLanguageDefinitionId": "TypeSpec.string",
        "decorators": []
       },
       "optional": false,
       "readOnly": false,
       "discriminator": false,
       "decorators": [],
       "crossLanguageDefinitionId": "Azure.Communication.MessagesService.TextNotificationContent.content"
      }
     ]
    },
    "image": {
     "$id": "73",
     "kind": "model",
     "name": "MediaNotificationContent",
     "crossLanguageDefinitionId": "Azure.Communication.MessagesService.MediaNotificationContent",
     "usage": "Input,Json",
     "description": "A request to send a media notification.",
     "discriminatorValue": "image",
     "decorators": [],
     "baseModel": {
      "$ref": "58"
     },
     "properties": [
      {
       "$id": "74",
       "kind": "property",
       "name": "kind",
       "serializedName": "kind",
       "description": "Message notification type is image.",
       "type": {
        "$id": "75",
        "kind": "constant",
        "valueType": {
         "$id": "76",
         "kind": "string",
         "name": "string",
         "crossLanguageDefinitionId": "TypeSpec.string",
         "decorators": []
        },
        "value": "image",
        "decorators": []
       },
       "optional": false,
       "readOnly": false,
       "discriminator": true,
       "decorators": [],
       "crossLanguageDefinitionId": "Azure.Communication.MessagesService.MediaNotificationContent.kind"
      },
      {
       "$id": "77",
       "kind": "property",
       "name": "content",
       "serializedName": "content",
       "description": "Optional text content.",
       "type": {
        "$id": "78",
        "kind": "string",
        "name": "string",
        "crossLanguageDefinitionId": "TypeSpec.string",
        "decorators": []
       },
       "optional": true,
       "readOnly": false,
       "discriminator": false,
       "decorators": [],
       "crossLanguageDefinitionId": "Azure.Communication.MessagesService.MediaNotificationContent.content"
      },
      {
       "$id": "79",
       "kind": "property",
       "name": "mediaUri",
       "serializedName": "mediaUri",
       "description": "A media url for the file. Required if the type is one of the supported media types, e.g. image",
       "type": {
        "$id": "80",
        "kind": "url",
        "name": "url",
        "crossLanguageDefinitionId": "TypeSpec.url",
        "decorators": []
       },
       "optional": false,
       "readOnly": false,
       "discriminator": false,
       "decorators": [],
       "crossLanguageDefinitionId": "Azure.Communication.MessagesService.MediaNotificationContent.mediaUri"
      }
     ]
    },
    "template": {
     "$id": "81",
     "kind": "model",
     "name": "TemplateNotificationContent",
     "crossLanguageDefinitionId": "Azure.Communication.MessagesService.TemplateNotificationContent",
     "usage": "Input,Json",
     "description": "A request to send a template notification.",
     "discriminatorValue": "template",
     "decorators": [],
     "baseModel": {
      "$ref": "58"
     },
     "properties": [
      {
       "$id": "82",
       "kind": "property",
       "name": "kind",
       "serializedName": "kind",
       "description": "Message notification type is template.",
       "type": {
        "$id": "83",
        "kind": "constant",
        "valueType": {
         "$id": "84",
         "kind": "string",
         "name": "string",
         "crossLanguageDefinitionId": "TypeSpec.string",
         "decorators": []
        },
        "value": "template",
        "decorators": []
       },
       "optional": false,
       "readOnly": false,
       "discriminator": true,
       "decorators": [],
       "crossLanguageDefinitionId": "Azure.Communication.MessagesService.TemplateNotificationContent.kind"
      },
      {
       "$id": "85",
       "kind": "property",
       "name": "template",
       "serializedName": "template",
       "description": "The template object used to create templates.",
       "type": {
        "$id": "86",
        "kind": "model",
        "name": "MessageTemplate",
        "crossLanguageDefinitionId": "Azure.Communication.MessagesService.MessageTemplate",
        "usage": "Input,Json",
        "description": "The template object used to create templates.",
        "decorators": [],
        "properties": [
         {
          "$id": "87",
          "kind": "property",
          "name": "name",
          "serializedName": "name",
          "description": "Name of the template.",
          "type": {
           "$id": "88",
           "kind": "string",
           "name": "string",
           "crossLanguageDefinitionId": "TypeSpec.string",
           "decorators": []
          },
          "optional": false,
          "readOnly": false,
          "discriminator": false,
          "decorators": [],
          "crossLanguageDefinitionId": "Azure.Communication.MessagesService.MessageTemplate.name"
         },
         {
          "$id": "89",
          "kind": "property",
          "name": "language",
          "serializedName": "language",
          "description": "The template's language, in the ISO 639 format, consist of a two-letter language code followed by an optional two-letter country code, e.g., 'en' or 'en_US'.",
          "type": {
           "$id": "90",
           "kind": "string",
           "name": "string",
           "crossLanguageDefinitionId": "TypeSpec.string",
           "decorators": []
          },
          "optional": false,
          "readOnly": false,
          "discriminator": false,
          "decorators": [],
          "crossLanguageDefinitionId": "Azure.Communication.MessagesService.MessageTemplate.language"
         },
         {
          "$id": "91",
          "kind": "property",
          "name": "values",
          "serializedName": "values",
          "description": "The template values.",
          "type": {
           "$id": "92",
           "kind": "array",
           "name": "ArrayMessageTemplateValue",
           "valueType": {
            "$id": "93",
            "kind": "model",
            "name": "MessageTemplateValue",
            "crossLanguageDefinitionId": "Azure.Communication.MessagesService.MessageTemplateValue",
            "usage": "Input,Json",
            "description": "The class describes a parameter of a template.",
            "decorators": [],
            "discriminatorProperty": {
             "$id": "94",
             "kind": "property",
             "name": "kind",
             "serializedName": "kind",
             "description": "The type discriminator describing a template parameter type.",
             "type": {
              "$ref": "10"
             },
             "optional": false,
             "readOnly": false,
             "discriminator": true,
             "decorators": [],
             "crossLanguageDefinitionId": "Azure.Communication.MessagesService.MessageTemplateValue.kind"
            },
            "properties": [
             {
              "$id": "95",
              "kind": "property",
              "name": "name",
              "serializedName": "name",
              "description": "Template binding reference name",
              "type": {
               "$id": "96",
               "kind": "string",
               "name": "string",
               "crossLanguageDefinitionId": "TypeSpec.string",
               "decorators": []
              },
              "optional": false,
              "readOnly": false,
              "discriminator": false,
              "decorators": [],
              "crossLanguageDefinitionId": "Azure.Communication.MessagesService.MessageTemplateValue.name"
             },
             {
              "$ref": "94"
             }
            ],
            "discriminatedSubtypes": {
             "$id": "97",
             "text": {
              "$id": "98",
              "kind": "model",
              "name": "MessageTemplateText",
              "crossLanguageDefinitionId": "Azure.Communication.MessagesService.MessageTemplateText",
              "usage": "Input,Json",
              "description": "The message template's text value information.",
              "discriminatorValue": "text",
              "decorators": [],
              "baseModel": {
               "$ref": "93"
              },
              "properties": [
               {
                "$id": "99",
                "kind": "property",
                "name": "kind",
                "serializedName": "kind",
                "description": "Message parameter type is text.",
                "type": {
                 "$id": "100",
                 "kind": "constant",
                 "valueType": {
                  "$id": "101",
                  "kind": "string",
                  "name": "string",
                  "crossLanguageDefinitionId": "TypeSpec.string",
                  "decorators": []
                 },
                 "value": "text",
                 "decorators": []
                },
                "optional": false,
                "readOnly": false,
                "discriminator": true,
                "decorators": [],
                "crossLanguageDefinitionId": "Azure.Communication.MessagesService.MessageTemplateText.kind"
               },
               {
                "$id": "102",
                "kind": "property",
                "name": "text",
                "serializedName": "text",
                "description": "The text value.",
                "type": {
                 "$id": "103",
                 "kind": "string",
                 "name": "string",
                 "crossLanguageDefinitionId": "TypeSpec.string",
                 "decorators": []
                },
                "optional": false,
                "readOnly": false,
                "discriminator": false,
                "decorators": [],
                "crossLanguageDefinitionId": "Azure.Communication.MessagesService.MessageTemplateText.text"
               }
              ]
             },
             "image": {
              "$id": "104",
              "kind": "model",
              "name": "MessageTemplateImage",
              "crossLanguageDefinitionId": "Azure.Communication.MessagesService.MessageTemplateImage",
              "usage": "Input,Json",
              "description": "The message template's image value information.",
              "discriminatorValue": "image",
              "decorators": [],
              "baseModel": {
               "$ref": "93"
              },
              "properties": [
               {
                "$id": "105",
                "kind": "property",
                "name": "kind",
                "serializedName": "kind",
                "description": "Message parameter type is image.",
                "type": {
                 "$id": "106",
                 "kind": "constant",
                 "valueType": {
                  "$id": "107",
                  "kind": "string",
                  "name": "string",
                  "crossLanguageDefinitionId": "TypeSpec.string",
                  "decorators": []
                 },
                 "value": "image",
                 "decorators": []
                },
                "optional": false,
                "readOnly": false,
                "discriminator": true,
                "decorators": [],
                "crossLanguageDefinitionId": "Azure.Communication.MessagesService.MessageTemplateImage.kind"
               },
               {
                "$id": "108",
                "kind": "property",
                "name": "uri",
                "serializedName": "url",
                "description": "The (public) URL of the media.",
                "type": {
                 "$id": "109",
                 "kind": "url",
                 "name": "url",
                 "crossLanguageDefinitionId": "TypeSpec.url",
                 "decorators": []
                },
                "optional": false,
                "readOnly": false,
                "discriminator": false,
                "decorators": [],
                "crossLanguageDefinitionId": "Azure.Communication.MessagesService.MessageTemplateImage.url"
               },
               {
                "$id": "110",
                "kind": "property",
                "name": "caption",
                "serializedName": "caption",
                "description": "The [optional] caption of the media object.",
                "type": {
                 "$id": "111",
                 "kind": "string",
                 "name": "string",
                 "crossLanguageDefinitionId": "TypeSpec.string",
                 "decorators": []
                },
                "optional": true,
                "readOnly": false,
                "discriminator": false,
                "decorators": [],
                "crossLanguageDefinitionId": "Azure.Communication.MessagesService.MessageTemplateImage.caption"
               },
               {
                "$id": "112",
                "kind": "property",
                "name": "fileName",
                "serializedName": "fileName",
                "description": "The [optional] filename of the media file.",
                "type": {
                 "$id": "113",
                 "kind": "string",
                 "name": "string",
                 "crossLanguageDefinitionId": "TypeSpec.string",
                 "decorators": []
                },
                "optional": true,
                "readOnly": false,
                "discriminator": false,
                "decorators": [],
                "crossLanguageDefinitionId": "Azure.Communication.MessagesService.MessageTemplateImage.fileName"
               }
              ]
             },
             "document": {
              "$id": "114",
              "kind": "model",
              "name": "MessageTemplateDocument",
              "crossLanguageDefinitionId": "Azure.Communication.MessagesService.MessageTemplateDocument",
              "usage": "Input,Json",
              "description": "The message template's document value information.",
              "discriminatorValue": "document",
              "decorators": [],
              "baseModel": {
               "$ref": "93"
              },
              "properties": [
               {
                "$id": "115",
                "kind": "property",
                "name": "kind",
                "serializedName": "kind",
                "description": "Message parameter type is document.",
                "type": {
                 "$id": "116",
                 "kind": "constant",
                 "valueType": {
                  "$id": "117",
                  "kind": "string",
                  "name": "string",
                  "crossLanguageDefinitionId": "TypeSpec.string",
                  "decorators": []
                 },
                 "value": "document",
                 "decorators": []
                },
                "optional": false,
                "readOnly": false,
                "discriminator": true,
                "decorators": [],
                "crossLanguageDefinitionId": "Azure.Communication.MessagesService.MessageTemplateDocument.kind"
               },
               {
                "$id": "118",
                "kind": "property",
                "name": "uri",
                "serializedName": "url",
                "description": "The (public) URL of the media.",
                "type": {
                 "$id": "119",
                 "kind": "url",
                 "name": "url",
                 "crossLanguageDefinitionId": "TypeSpec.url",
                 "decorators": []
                },
                "optional": false,
                "readOnly": false,
                "discriminator": false,
                "decorators": [],
                "crossLanguageDefinitionId": "Azure.Communication.MessagesService.MessageTemplateDocument.url"
               },
               {
                "$id": "120",
                "kind": "property",
                "name": "caption",
                "serializedName": "caption",
                "description": "The [optional] caption of the media object.",
                "type": {
                 "$id": "121",
                 "kind": "string",
                 "name": "string",
                 "crossLanguageDefinitionId": "TypeSpec.string",
                 "decorators": []
                },
                "optional": true,
                "readOnly": false,
                "discriminator": false,
                "decorators": [],
                "crossLanguageDefinitionId": "Azure.Communication.MessagesService.MessageTemplateDocument.caption"
               },
               {
                "$id": "122",
                "kind": "property",
                "name": "fileName",
                "serializedName": "fileName",
                "description": "The [optional] filename of the media file.",
                "type": {
                 "$id": "123",
                 "kind": "string",
                 "name": "string",
                 "crossLanguageDefinitionId": "TypeSpec.string",
                 "decorators": []
                },
                "optional": true,
                "readOnly": false,
                "discriminator": false,
                "decorators": [],
                "crossLanguageDefinitionId": "Azure.Communication.MessagesService.MessageTemplateDocument.fileName"
               }
              ]
             },
             "video": {
              "$id": "124",
              "kind": "model",
              "name": "MessageTemplateVideo",
              "crossLanguageDefinitionId": "Azure.Communication.MessagesService.MessageTemplateVideo",
              "usage": "Input,Json",
              "description": "The message template's video value information.",
              "discriminatorValue": "video",
              "decorators": [],
              "baseModel": {
               "$ref": "93"
              },
              "properties": [
               {
                "$id": "125",
                "kind": "property",
                "name": "kind",
                "serializedName": "kind",
                "description": "Message parameter type is video.",
                "type": {
                 "$id": "126",
                 "kind": "constant",
                 "valueType": {
                  "$id": "127",
                  "kind": "string",
                  "name": "string",
                  "crossLanguageDefinitionId": "TypeSpec.string",
                  "decorators": []
                 },
                 "value": "video",
                 "decorators": []
                },
                "optional": false,
                "readOnly": false,
                "discriminator": true,
                "decorators": [],
                "crossLanguageDefinitionId": "Azure.Communication.MessagesService.MessageTemplateVideo.kind"
               },
               {
                "$id": "128",
                "kind": "property",
                "name": "uri",
                "serializedName": "url",
                "description": "The (public) URL of the media.",
                "type": {
                 "$id": "129",
                 "kind": "url",
                 "name": "url",
                 "crossLanguageDefinitionId": "TypeSpec.url",
                 "decorators": []
                },
                "optional": false,
                "readOnly": false,
                "discriminator": false,
                "decorators": [],
                "crossLanguageDefinitionId": "Azure.Communication.MessagesService.MessageTemplateVideo.url"
               },
               {
                "$id": "130",
                "kind": "property",
                "name": "caption",
                "serializedName": "caption",
                "description": "The [optional] caption of the media object.",
                "type": {
                 "$id": "131",
                 "kind": "string",
                 "name": "string",
                 "crossLanguageDefinitionId": "TypeSpec.string",
                 "decorators": []
                },
                "optional": true,
                "readOnly": false,
                "discriminator": false,
                "decorators": [],
                "crossLanguageDefinitionId": "Azure.Communication.MessagesService.MessageTemplateVideo.caption"
               },
               {
                "$id": "132",
                "kind": "property",
                "name": "fileName",
                "serializedName": "fileName",
                "description": "The [optional] filename of the media file.",
                "type": {
                 "$id": "133",
                 "kind": "string",
                 "name": "string",
                 "crossLanguageDefinitionId": "TypeSpec.string",
                 "decorators": []
                },
                "optional": true,
                "readOnly": false,
                "discriminator": false,
                "decorators": [],
                "crossLanguageDefinitionId": "Azure.Communication.MessagesService.MessageTemplateVideo.fileName"
               }
              ]
             },
             "location": {
              "$id": "134",
              "kind": "model",
              "name": "MessageTemplateLocation",
              "crossLanguageDefinitionId": "Azure.Communication.MessagesService.MessageTemplateLocation",
              "usage": "Input,Json",
              "description": "The message template's location value information.",
              "discriminatorValue": "location",
              "decorators": [],
              "baseModel": {
               "$ref": "93"
              },
              "properties": [
               {
                "$id": "135",
                "kind": "property",
                "name": "kind",
                "serializedName": "kind",
                "description": "Message parameter type is location.",
                "type": {
                 "$id": "136",
                 "kind": "constant",
                 "valueType": {
                  "$id": "137",
                  "kind": "string",
                  "name": "string",
                  "crossLanguageDefinitionId": "TypeSpec.string",
                  "decorators": []
                 },
                 "value": "location",
                 "decorators": []
                },
                "optional": false,
                "readOnly": false,
                "discriminator": true,
                "decorators": [],
                "crossLanguageDefinitionId": "Azure.Communication.MessagesService.MessageTemplateLocation.kind"
               },
               {
                "$id": "138",
                "kind": "property",
                "name": "locationName",
                "serializedName": "locationName",
                "description": "The [Optional] name of the location.",
                "type": {
                 "$id": "139",
                 "kind": "string",
                 "name": "string",
                 "crossLanguageDefinitionId": "TypeSpec.string",
                 "decorators": []
                },
                "optional": true,
                "readOnly": false,
                "discriminator": false,
                "decorators": [],
                "crossLanguageDefinitionId": "Azure.Communication.MessagesService.MessageTemplateLocation.locationName"
               },
               {
                "$id": "140",
                "kind": "property",
                "name": "address",
                "serializedName": "address",
                "description": "The [Optional] address of the location.",
                "type": {
                 "$id": "141",
                 "kind": "string",
                 "name": "string",
                 "crossLanguageDefinitionId": "TypeSpec.string",
                 "decorators": []
                },
                "optional": true,
                "readOnly": false,
                "discriminator": false,
                "decorators": [],
                "crossLanguageDefinitionId": "Azure.Communication.MessagesService.MessageTemplateLocation.address"
               },
               {
                "$id": "142",
                "kind": "property",
                "name": "latitude",
                "serializedName": "latitude",
                "description": "The latitude of the location.",
                "type": {
                 "$id": "143",
                 "kind": "float64",
                 "name": "float64",
                 "crossLanguageDefinitionId": "TypeSpec.float64",
                 "decorators": []
                },
                "optional": false,
                "readOnly": false,
                "discriminator": false,
                "decorators": [],
                "crossLanguageDefinitionId": "Azure.Communication.MessagesService.MessageTemplateLocation.latitude"
               },
               {
                "$id": "144",
                "kind": "property",
                "name": "longitude",
                "serializedName": "longitude",
                "description": "The longitude of the location.",
                "type": {
                 "$id": "145",
                 "kind": "float64",
                 "name": "float64",
                 "crossLanguageDefinitionId": "TypeSpec.float64",
                 "decorators": []
                },
                "optional": false,
                "readOnly": false,
                "discriminator": false,
                "decorators": [],
                "crossLanguageDefinitionId": "Azure.Communication.MessagesService.MessageTemplateLocation.longitude"
               }
              ]
             },
             "quickAction": {
              "$id": "146",
              "kind": "model",
              "name": "MessageTemplateQuickAction",
              "crossLanguageDefinitionId": "Azure.Communication.MessagesService.MessageTemplateQuickAction",
              "usage": "Input,Json",
              "description": "The message template's quick action value information.",
              "discriminatorValue": "quickAction",
              "decorators": [],
              "baseModel": {
               "$ref": "93"
              },
              "properties": [
               {
                "$id": "147",
                "kind": "property",
                "name": "kind",
                "serializedName": "kind",
                "description": "Message parameter type is quick action.",
                "type": {
                 "$id": "148",
                 "kind": "constant",
                 "valueType": {
                  "$id": "149",
                  "kind": "string",
                  "name": "string",
                  "crossLanguageDefinitionId": "TypeSpec.string",
                  "decorators": []
                 },
                 "value": "quickAction",
                 "decorators": []
                },
                "optional": false,
                "readOnly": false,
                "discriminator": true,
                "decorators": [],
                "crossLanguageDefinitionId": "Azure.Communication.MessagesService.MessageTemplateQuickAction.kind"
               },
               {
                "$id": "150",
                "kind": "property",
                "name": "text",
                "serializedName": "text",
                "description": "The [Optional] quick action text",
                "type": {
                 "$id": "151",
                 "kind": "string",
                 "name": "string",
                 "crossLanguageDefinitionId": "TypeSpec.string",
                 "decorators": []
                },
                "optional": true,
                "readOnly": false,
                "discriminator": false,
                "decorators": [],
                "crossLanguageDefinitionId": "Azure.Communication.MessagesService.MessageTemplateQuickAction.text"
               },
               {
                "$id": "152",
                "kind": "property",
                "name": "payload",
                "serializedName": "payload",
                "description": "The [Optional] quick action payload",
                "type": {
                 "$id": "153",
                 "kind": "string",
                 "name": "string",
                 "crossLanguageDefinitionId": "TypeSpec.string",
                 "decorators": []
                },
                "optional": true,
                "readOnly": false,
                "discriminator": false,
                "decorators": [],
                "crossLanguageDefinitionId": "Azure.Communication.MessagesService.MessageTemplateQuickAction.payload"
               }
              ]
             }
            }
           },
           "crossLanguageDefinitionId": "TypeSpec.Array",
           "decorators": []
          },
          "optional": true,
          "readOnly": false,
          "discriminator": false,
          "decorators": [],
          "crossLanguageDefinitionId": "Azure.Communication.MessagesService.MessageTemplate.values"
         },
         {
          "$id": "154",
          "kind": "property",
          "name": "bindings",
          "serializedName": "bindings",
          "description": "The binding object to link values to the template specific locations",
          "type": {
           "$id": "155",
           "kind": "model",
           "name": "MessageTemplateBindings",
           "crossLanguageDefinitionId": "Azure.Communication.MessagesService.MessageTemplateBindings",
           "usage": "Input,Json",
           "description": "The binding object to link values to the template specific locations",
           "decorators": [],
           "discriminatorProperty": {
            "$id": "156",
            "kind": "property",
            "name": "kind",
            "serializedName": "kind",
            "description": "The type discriminator describing a template bindings type.",
            "type": {
             "$ref": "24"
            },
            "optional": false,
            "readOnly": false,
            "discriminator": true,
            "decorators": [],
            "crossLanguageDefinitionId": "Azure.Communication.MessagesService.MessageTemplateBindings.kind"
           },
           "properties": [
            {
             "$ref": "156"
            }
           ],
           "discriminatedSubtypes": {
            "$id": "157",
            "whatsApp": {
             "$id": "158",
             "kind": "model",
             "name": "WhatsAppMessageTemplateBindings",
             "crossLanguageDefinitionId": "Azure.Communication.MessagesService.WhatsAppMessageTemplateBindings",
             "usage": "Input,Json",
             "description": "The template bindings for WhatsApp",
             "discriminatorValue": "whatsApp",
             "decorators": [],
             "baseModel": {
              "$ref": "155"
             },
             "properties": [
              {
               "$id": "159",
               "kind": "property",
               "name": "kind",
               "serializedName": "kind",
               "description": "MessageTemplateBindings is whatsApp",
               "type": {
                "$id": "160",
                "kind": "constant",
                "valueType": {
                 "$id": "161",
                 "kind": "string",
                 "name": "string",
                 "crossLanguageDefinitionId": "TypeSpec.string",
                 "decorators": []
                },
                "value": "whatsApp",
                "decorators": []
               },
               "optional": false,
               "readOnly": false,
               "discriminator": true,
               "decorators": [],
               "crossLanguageDefinitionId": "Azure.Communication.MessagesService.WhatsAppMessageTemplateBindings.kind"
              },
              {
               "$id": "162",
               "kind": "property",
               "name": "header",
               "serializedName": "header",
               "description": "The header template bindings",
               "type": {
                "$id": "163",
                "kind": "array",
                "name": "ArrayWhatsAppMessageTemplateBindingsComponent",
                "valueType": {
                 "$id": "164",
                 "kind": "model",
                 "name": "WhatsAppMessageTemplateBindingsComponent",
                 "crossLanguageDefinitionId": "Azure.Communication.MessagesService.WhatsAppMessageTemplateBindingsComponent",
                 "usage": "Input,Json",
                 "description": "The template bindings component for WhatsApp",
                 "decorators": [],
                 "properties": [
                  {
                   "$id": "165",
                   "kind": "property",
                   "name": "refValue",
                   "serializedName": "refValue",
                   "description": "The name of the referenced item in the template values.",
                   "type": {
                    "$id": "166",
                    "kind": "string",
                    "name": "string",
                    "crossLanguageDefinitionId": "TypeSpec.string",
                    "decorators": []
                   },
                   "optional": false,
                   "readOnly": false,
                   "discriminator": false,
                   "decorators": [],
                   "crossLanguageDefinitionId": "Azure.Communication.MessagesService.WhatsAppMessageTemplateBindingsComponent.refValue"
                  }
                 ]
                },
                "crossLanguageDefinitionId": "TypeSpec.Array",
                "decorators": []
               },
               "optional": true,
               "readOnly": false,
               "discriminator": false,
               "decorators": [],
               "crossLanguageDefinitionId": "Azure.Communication.MessagesService.WhatsAppMessageTemplateBindings.header"
              },
              {
               "$id": "167",
               "kind": "property",
               "name": "body",
               "serializedName": "body",
               "description": "The body template bindings",
               "type": {
                "$id": "168",
                "kind": "array",
                "name": "ArrayWhatsAppMessageTemplateBindingsComponent",
                "valueType": {
                 "$ref": "164"
                },
                "crossLanguageDefinitionId": "TypeSpec.Array",
                "decorators": []
               },
               "optional": true,
               "readOnly": false,
               "discriminator": false,
               "decorators": [],
               "crossLanguageDefinitionId": "Azure.Communication.MessagesService.WhatsAppMessageTemplateBindings.body"
              },
              {
               "$id": "169",
               "kind": "property",
               "name": "footer",
               "serializedName": "footer",
               "description": "The footer template bindings",
               "type": {
                "$id": "170",
                "kind": "array",
                "name": "ArrayWhatsAppMessageTemplateBindingsComponent",
                "valueType": {
                 "$ref": "164"
                },
                "crossLanguageDefinitionId": "TypeSpec.Array",
                "decorators": []
               },
               "optional": true,
               "readOnly": false,
               "discriminator": false,
               "decorators": [],
               "crossLanguageDefinitionId": "Azure.Communication.MessagesService.WhatsAppMessageTemplateBindings.footer"
              },
              {
               "$id": "171",
               "kind": "property",
               "name": "buttons",
               "serializedName": "buttons",
               "description": "The button template bindings",
               "type": {
                "$id": "172",
                "kind": "array",
                "name": "ArrayWhatsAppMessageTemplateBindingsButton",
                "valueType": {
                 "$id": "173",
                 "kind": "model",
                 "name": "WhatsAppMessageTemplateBindingsButton",
                 "crossLanguageDefinitionId": "Azure.Communication.MessagesService.WhatsAppMessageTemplateBindingsButton",
                 "usage": "Input,Json",
                 "description": "The template bindings component button for WhatsApp",
                 "decorators": [],
                 "properties": [
                  {
                   "$id": "174",
                   "kind": "property",
                   "name": "subType",
                   "serializedName": "subType",
                   "description": "The WhatsApp button sub type",
                   "type": {
                    "$ref": "28"
                   },
                   "optional": false,
                   "readOnly": false,
                   "discriminator": false,
                   "decorators": [],
                   "crossLanguageDefinitionId": "Azure.Communication.MessagesService.WhatsAppMessageTemplateBindingsButton.subType"
                  },
                  {
                   "$id": "175",
                   "kind": "property",
                   "name": "refValue",
                   "serializedName": "refValue",
                   "description": "The name of the referenced item in the template values.",
                   "type": {
                    "$id": "176",
                    "kind": "string",
                    "name": "string",
                    "crossLanguageDefinitionId": "TypeSpec.string",
                    "decorators": []
                   },
                   "optional": false,
                   "readOnly": false,
                   "discriminator": false,
                   "decorators": [],
                   "crossLanguageDefinitionId": "Azure.Communication.MessagesService.WhatsAppMessageTemplateBindingsButton.refValue"
                  }
                 ]
                },
                "crossLanguageDefinitionId": "TypeSpec.Array",
                "decorators": []
               },
               "optional": true,
               "readOnly": false,
               "discriminator": false,
               "decorators": [],
               "crossLanguageDefinitionId": "Azure.Communication.MessagesService.WhatsAppMessageTemplateBindings.buttons"
              }
             ]
            }
           }
          },
          "optional": true,
          "readOnly": false,
          "discriminator": false,
          "decorators": [],
          "crossLanguageDefinitionId": "Azure.Communication.MessagesService.MessageTemplate.bindings"
         }
        ]
       },
       "optional": false,
       "readOnly": false,
       "discriminator": false,
       "decorators": [],
       "crossLanguageDefinitionId": "Azure.Communication.MessagesService.TemplateNotificationContent.template"
      }
     ]
    }
   }
  },
  {
   "$ref": "67"
  },
  {
   "$ref": "73"
  },
  {
   "$ref": "81"
  },
  {
   "$ref": "86"
  },
  {
   "$ref": "93"
  },
  {
   "$ref": "98"
  },
  {
   "$ref": "104"
  },
  {
   "$ref": "114"
  },
  {
   "$ref": "124"
  },
  {
   "$ref": "134"
  },
  {
   "$ref": "146"
  },
  {
   "$ref": "155"
  },
  {
   "$ref": "158"
  },
  {
   "$ref": "164"
  },
  {
   "$ref": "173"
  },
  {
   "$id": "177",
   "kind": "model",
   "name": "SendMessageResult",
   "crossLanguageDefinitionId": "Azure.Communication.MessagesService.SendMessageResult",
   "usage": "Output,Json",
   "description": "Result of the send message operation.",
   "decorators": [],
   "properties": [
    {
     "$id": "178",
     "kind": "property",
     "name": "receipts",
     "serializedName": "receipts",
     "description": "Receipts of the send message operation.",
     "type": {
      "$id": "179",
      "kind": "array",
      "name": "ArrayMessageReceipt",
      "valueType": {
       "$id": "180",
       "kind": "model",
       "name": "MessageReceipt",
       "crossLanguageDefinitionId": "Azure.Communication.MessagesService.MessageReceipt",
       "usage": "Output,Json",
       "description": "Receipt of the sending one message.",
       "decorators": [],
       "properties": [
        {
         "$id": "181",
         "kind": "property",
         "name": "messageId",
         "serializedName": "messageId",
         "description": "The message id.",
         "type": {
          "$id": "182",
          "kind": "string",
          "name": "string",
          "crossLanguageDefinitionId": "TypeSpec.string",
          "decorators": []
         },
         "optional": false,
         "readOnly": false,
         "discriminator": false,
         "decorators": [],
         "crossLanguageDefinitionId": "Azure.Communication.MessagesService.MessageReceipt.messageId"
        },
        {
         "$id": "183",
         "kind": "property",
         "name": "to",
         "serializedName": "to",
         "description": "The native external platform user identifier of the recipient.",
         "type": {
          "$id": "184",
          "kind": "string",
          "name": "string",
          "crossLanguageDefinitionId": "TypeSpec.string",
          "decorators": []
         },
         "optional": false,
         "readOnly": false,
         "discriminator": false,
         "decorators": [],
         "crossLanguageDefinitionId": "Azure.Communication.MessagesService.MessageReceipt.to"
        }
       ]
      },
      "crossLanguageDefinitionId": "TypeSpec.Array",
      "decorators": []
     },
     "optional": false,
     "readOnly": false,
     "discriminator": false,
     "decorators": [],
     "crossLanguageDefinitionId": "Azure.Communication.MessagesService.SendMessageResult.receipts"
    }
   ]
  },
  {
   "$ref": "180"
  },
  {
   "$id": "185",
   "kind": "model",
   "name": "MessageTemplateItem",
   "crossLanguageDefinitionId": "Azure.Communication.MessagesService.MessageTemplateItem",
   "usage": "Output,Json",
   "description": "The message template as returned from the service.",
   "decorators": [],
   "discriminatorProperty": {
    "$id": "186",
    "kind": "property",
    "name": "kind",
    "serializedName": "kind",
    "description": "The type discriminator describing a template type.",
    "type": {
     "$ref": "48"
    },
    "optional": false,
    "readOnly": false,
    "discriminator": true,
    "decorators": [],
    "crossLanguageDefinitionId": "Azure.Communication.MessagesService.MessageTemplateItem.kind"
   },
   "properties": [
    {
     "$id": "187",
     "kind": "property",
     "name": "name",
     "serializedName": "name",
     "description": "The template's name.",
     "type": {
      "$id": "188",
      "kind": "string",
      "name": "string",
      "crossLanguageDefinitionId": "TypeSpec.string",
      "decorators": []
     },
     "optional": false,
     "readOnly": true,
     "discriminator": false,
     "decorators": [],
     "crossLanguageDefinitionId": "Azure.Communication.MessagesService.MessageTemplateItem.name"
    },
    {
     "$id": "189",
     "kind": "property",
     "name": "language",
     "serializedName": "language",
     "description": "The template's language, in the ISO 639 format, consist of a two-letter language code followed by an optional two-letter country code, e.g., 'en' or 'en_US'.",
     "type": {
      "$id": "190",
      "kind": "string",
      "name": "string",
      "crossLanguageDefinitionId": "TypeSpec.string",
      "decorators": []
     },
     "optional": false,
     "readOnly": false,
     "discriminator": false,
     "decorators": [],
     "crossLanguageDefinitionId": "Azure.Communication.MessagesService.MessageTemplateItem.language"
    },
    {
     "$id": "191",
     "kind": "property",
     "name": "status",
     "serializedName": "status",
     "description": "The aggregated template status.",
     "type": {
      "$ref": "38"
     },
     "optional": false,
     "readOnly": false,
     "discriminator": false,
     "decorators": [],
     "crossLanguageDefinitionId": "Azure.Communication.MessagesService.MessageTemplateItem.status"
    },
    {
     "$ref": "186"
    }
   ],
   "discriminatedSubtypes": {
    "$id": "192",
    "whatsApp": {
     "$id": "193",
     "kind": "model",
     "name": "WhatsAppMessageTemplateItem",
     "crossLanguageDefinitionId": "Azure.Communication.MessagesService.WhatsAppMessageTemplateItem",
     "usage": "Output,Json",
     "description": "The WhatsApp-specific template response contract",
     "discriminatorValue": "whatsApp",
     "decorators": [],
     "baseModel": {
      "$ref": "185"
     },
     "properties": [
      {
       "$id": "194",
       "kind": "property",
       "name": "content",
       "serializedName": "content",
       "description": "WhatsApp platform's template content. This is the payload returned from WhatsApp API.",
       "type": {
        "$id": "195",
        "kind": "unknown",
        "name": "unknown",
        "crossLanguageDefinitionId": "",
        "decorators": []
       },
       "optional": true,
       "readOnly": false,
       "discriminator": false,
       "decorators": [],
       "crossLanguageDefinitionId": "Azure.Communication.MessagesService.WhatsAppMessageTemplateItem.content"
      },
      {
       "$id": "196",
       "kind": "property",
       "name": "kind",
       "serializedName": "kind",
       "description": "Message template response type is whatsApp.",
       "type": {
        "$id": "197",
        "kind": "constant",
        "valueType": {
         "$id": "198",
         "kind": "string",
         "name": "string",
         "crossLanguageDefinitionId": "TypeSpec.string",
         "decorators": []
        },
        "value": "whatsApp",
        "decorators": []
       },
       "optional": false,
       "readOnly": false,
       "discriminator": true,
       "decorators": [],
       "crossLanguageDefinitionId": "Azure.Communication.MessagesService.WhatsAppMessageTemplateItem.kind"
      }
     ]
    }
   }
  },
  {
   "$ref": "193"
  },
  {
   "$id": "199",
   "kind": "model",
   "name": "PagedMessageTemplateItem",
   "crossLanguageDefinitionId": "Azure.Core.Foundations.CustomPage",
   "usage": "Output,Json",
   "description": "Paged collection of MessageTemplateItem items",
   "decorators": [],
   "properties": [
    {
     "$id": "200",
     "kind": "property",
     "name": "value",
     "serializedName": "value",
     "description": "The MessageTemplateItem items on this page",
     "type": {
      "$id": "201",
      "kind": "array",
      "name": "ArrayMessageTemplateItem",
      "valueType": {
       "$ref": "185"
      },
      "crossLanguageDefinitionId": "TypeSpec.Array",
      "decorators": []
     },
     "optional": false,
     "readOnly": false,
     "discriminator": false,
     "decorators": [],
     "crossLanguageDefinitionId": "Azure.Core.Foundations.CustomPage.value"
    },
    {
     "$id": "202",
     "kind": "property",
     "name": "nextLink",
     "serializedName": "nextLink",
     "description": "The link to the next page of items",
     "type": {
      "$id": "203",
      "kind": "url",
      "name": "ResourceLocation",
      "crossLanguageDefinitionId": "TypeSpec.Rest.ResourceLocation",
      "baseType": {
       "$id": "204",
       "kind": "url",
       "name": "url",
       "crossLanguageDefinitionId": "TypeSpec.url",
       "decorators": []
      },
      "decorators": []
     },
     "optional": true,
     "readOnly": false,
     "discriminator": false,
     "decorators": [],
     "crossLanguageDefinitionId": "Azure.Core.Foundations.CustomPage.nextLink"
    }
   ]
  }
 ],
 "Clients": [
  {
   "$id": "205",
   "Name": "NotificationMessagesClient",
   "Operations": [
    {
     "$id": "206",
     "Name": "send",
     "ResourceName": "NotificationMessagesClient",
     "Description": "Sends a notification message from Business to User.",
     "Accessibility": "public",
     "Parameters": [
      {
       "$id": "207",
       "Name": "endpoint",
       "NameInRequest": "endpoint",
       "Description": "The communication resource, for example https://my-resource.communication.azure.com",
       "Type": {
        "$id": "208",
        "kind": "url",
        "name": "url",
        "crossLanguageDefinitionId": "TypeSpec.url"
       },
       "Location": "Uri",
       "IsApiVersion": false,
       "IsResourceParameter": false,
       "IsContentType": false,
       "IsRequired": true,
       "IsEndpoint": true,
       "SkipUrlEncoding": false,
       "Explode": false,
       "Kind": "Client"
      },
      {
       "$id": "209",
       "Name": "apiVersion",
       "NameInRequest": "api-version",
       "Description": "The API version to use for this operation.",
       "Type": {
        "$id": "210",
        "kind": "string",
        "name": "string",
        "crossLanguageDefinitionId": "TypeSpec.string",
        "decorators": []
       },
       "Location": "Query",
       "IsApiVersion": true,
       "IsContentType": false,
       "IsEndpoint": false,
       "Explode": false,
       "IsRequired": true,
       "Kind": "Client",
       "DefaultValue": {
        "$id": "211",
        "Type": {
         "$id": "212",
         "kind": "string",
         "name": "string",
         "crossLanguageDefinitionId": "TypeSpec.string"
        },
        "Value": "2024-02-01"
       },
       "Decorators": [],
       "SkipUrlEncoding": false
      },
      {
       "$id": "213",
       "Name": "repeatabilityRequestId",
       "NameInRequest": "Repeatability-Request-ID",
       "Description": "An opaque, globally-unique, client-generated string identifier for the request.",
       "Type": {
        "$id": "214",
        "kind": "string",
        "name": "string",
        "crossLanguageDefinitionId": "TypeSpec.string",
        "decorators": []
       },
       "Location": "Header",
       "IsApiVersion": false,
       "IsContentType": false,
       "IsEndpoint": false,
       "Explode": false,
       "IsRequired": false,
       "Kind": "Method",
       "Decorators": [],
       "SkipUrlEncoding": false
      },
      {
       "$id": "215",
       "Name": "repeatabilityFirstSent",
       "NameInRequest": "Repeatability-First-Sent",
       "Description": "Specifies the date and time at which the request was first created.",
       "Type": {
        "$id": "216",
        "kind": "utcDateTime",
        "name": "utcDateTime",
        "encode": "rfc7231",
        "wireType": {
         "$id": "217",
         "kind": "string",
         "name": "string",
         "crossLanguageDefinitionId": "TypeSpec.string",
         "decorators": []
        },
        "crossLanguageDefinitionId": "TypeSpec.utcDateTime",
        "decorators": []
       },
       "Location": "Header",
       "IsApiVersion": false,
       "IsContentType": false,
       "IsEndpoint": false,
       "Explode": false,
       "IsRequired": false,
       "Kind": "Method",
       "Decorators": [],
       "SkipUrlEncoding": false
      },
      {
       "$id": "218",
       "Name": "clientRequestId",
       "NameInRequest": "x-ms-client-request-id",
       "Description": "An opaque, globally-unique, client-generated string identifier for the request.",
       "Type": {
        "$id": "219",
        "kind": "string",
        "name": "uuid",
        "crossLanguageDefinitionId": "Azure.Core.uuid",
        "baseType": {
         "$id": "220",
         "kind": "string",
         "name": "string",
         "crossLanguageDefinitionId": "TypeSpec.string",
         "decorators": []
        },
        "decorators": []
       },
       "Location": "Header",
       "IsApiVersion": false,
       "IsContentType": false,
       "IsEndpoint": false,
       "Explode": false,
       "IsRequired": false,
       "Kind": "Method",
       "Decorators": [],
       "SkipUrlEncoding": false
      },
      {
       "$id": "221",
       "Name": "contentType",
       "NameInRequest": "Content-Type",
       "Description": "Body parameter's content type. Known values are application/json",
       "Type": {
        "$id": "222",
        "kind": "constant",
        "valueType": {
         "$id": "223",
         "kind": "string",
         "name": "string",
         "crossLanguageDefinitionId": "TypeSpec.string",
         "decorators": []
        },
        "value": "application/json",
        "decorators": []
       },
       "Location": "Header",
       "IsApiVersion": false,
       "IsContentType": true,
       "IsEndpoint": false,
       "Explode": false,
       "IsRequired": true,
       "Kind": "Constant",
       "Decorators": [],
       "SkipUrlEncoding": false
      },
      {
       "$id": "224",
       "Name": "accept",
       "NameInRequest": "Accept",
       "Type": {
        "$id": "225",
        "kind": "constant",
        "valueType": {
         "$id": "226",
         "kind": "string",
         "name": "string",
         "crossLanguageDefinitionId": "TypeSpec.string",
         "decorators": []
        },
        "value": "application/json",
        "decorators": []
       },
       "Location": "Header",
       "IsApiVersion": false,
       "IsContentType": false,
       "IsEndpoint": false,
       "Explode": false,
       "IsRequired": true,
       "Kind": "Constant",
       "Decorators": [],
       "SkipUrlEncoding": false
      },
      {
       "$id": "227",
       "Name": "notificationContent",
       "NameInRequest": "notificationContent",
       "Description": "Details of the message to send.",
       "Type": {
        "$ref": "58"
       },
       "Location": "Body",
       "IsApiVersion": false,
       "IsContentType": false,
       "IsEndpoint": false,
       "Explode": false,
       "IsRequired": true,
       "Kind": "Method",
       "Decorators": [],
       "SkipUrlEncoding": false
      }
     ],
     "Responses": [
      {
       "$id": "228",
       "StatusCodes": [
        202
       ],
       "BodyType": {
        "$ref": "177"
       },
       "BodyMediaType": "Json",
       "Headers": [
        {
         "$id": "229",
         "Name": "repeatabilityResult",
         "NameInResponse": "Repeatability-Result",
         "Description": "Indicates whether the repeatable request was accepted or rejected.",
         "Type": {
          "$ref": "52"
         }
        },
        {
         "$id": "230",
         "Name": "clientRequestId",
         "NameInResponse": "x-ms-client-request-id",
         "Description": "An opaque, globally-unique, client-generated string identifier for the request.",
         "Type": {
          "$id": "231",
          "kind": "string",
          "name": "uuid",
          "crossLanguageDefinitionId": "Azure.Core.uuid",
          "baseType": {
           "$id": "232",
           "kind": "string",
           "name": "string",
           "crossLanguageDefinitionId": "TypeSpec.string",
           "decorators": []
          },
          "decorators": []
         }
        }
       ],
       "IsErrorResponse": false,
       "ContentTypes": [
        "application/json"
       ]
      }
     ],
     "HttpMethod": "POST",
     "RequestBodyMediaType": "Json",
     "Uri": "{endpoint}",
     "Path": "/messages/notifications:send",
     "RequestMediaTypes": [
      "application/json"
     ],
     "BufferResponse": true,
     "GenerateProtocolMethod": true,
     "GenerateConvenienceMethod": true,
     "CrossLanguageDefinitionId": "Azure.Communication.MessagesService.NotificationMessagesClient.send",
     "Decorators": []
    },
    {
     "$id": "233",
     "Name": "downloadMediaInternal",
     "ResourceName": "MessageDataStream",
     "Description": "Download the Media payload from a User to Business message.",
     "Accessibility": "internal",
     "Parameters": [
      {
       "$ref": "207"
      },
      {
       "$id": "234",
       "Name": "apiVersion",
       "NameInRequest": "api-version",
       "Description": "The API version to use for this operation.",
       "Type": {
        "$id": "235",
        "kind": "string",
        "name": "string",
        "crossLanguageDefinitionId": "TypeSpec.string",
        "decorators": []
       },
       "Location": "Query",
       "IsApiVersion": true,
       "IsContentType": false,
       "IsEndpoint": false,
       "Explode": false,
       "IsRequired": true,
       "Kind": "Client",
       "DefaultValue": {
        "$id": "236",
        "Type": {
         "$id": "237",
         "kind": "string",
         "name": "string",
         "crossLanguageDefinitionId": "TypeSpec.string"
        },
        "Value": "2024-02-01"
       },
       "Decorators": [],
       "SkipUrlEncoding": false
      },
      {
       "$id": "238",
       "Name": "id",
       "NameInRequest": "id",
       "Description": "The stream ID.",
       "Type": {
        "$id": "239",
        "kind": "string",
        "name": "string",
        "crossLanguageDefinitionId": "TypeSpec.string",
        "decorators": []
       },
       "Location": "Path",
       "IsApiVersion": false,
       "IsContentType": false,
       "IsEndpoint": false,
       "Explode": false,
       "IsRequired": true,
       "Kind": "Method",
       "Decorators": [],
       "SkipUrlEncoding": false
      },
      {
       "$id": "240",
       "Name": "clientRequestId",
       "NameInRequest": "x-ms-client-request-id",
       "Description": "An opaque, globally-unique, client-generated string identifier for the request.",
       "Type": {
        "$id": "241",
        "kind": "string",
        "name": "uuid",
        "crossLanguageDefinitionId": "Azure.Core.uuid",
        "baseType": {
         "$id": "242",
         "kind": "string",
         "name": "string",
         "crossLanguageDefinitionId": "TypeSpec.string",
         "decorators": []
        },
        "decorators": []
       },
       "Location": "Header",
       "IsApiVersion": false,
       "IsContentType": false,
       "IsEndpoint": false,
       "Explode": false,
       "IsRequired": false,
       "Kind": "Method",
       "Decorators": [],
       "SkipUrlEncoding": false
      },
      {
       "$id": "243",
       "Name": "accept",
       "NameInRequest": "Accept",
       "Type": {
        "$id": "244",
        "kind": "constant",
        "valueType": {
         "$id": "245",
         "kind": "string",
         "name": "string",
         "crossLanguageDefinitionId": "TypeSpec.string",
         "decorators": []
        },
        "value": "application/octet-stream",
        "decorators": []
       },
       "Location": "Header",
       "IsApiVersion": false,
       "IsContentType": false,
       "IsEndpoint": false,
       "Explode": false,
       "IsRequired": true,
       "Kind": "Constant",
       "Decorators": [],
       "SkipUrlEncoding": false
      }
     ],
     "Responses": [
      {
       "$id": "246",
       "StatusCodes": [
        200
       ],
       "BodyType": {
        "$id": "247",
        "kind": "bytes",
        "name": "bytes",
        "encode": "base64",
        "crossLanguageDefinitionId": "TypeSpec.bytes",
        "decorators": []
       },
       "BodyMediaType": "Json",
       "Headers": [
        {
         "$id": "248",
         "Name": "clientRequestId",
         "NameInResponse": "x-ms-client-request-id",
         "Description": "An opaque, globally-unique, client-generated string identifier for the request.",
         "Type": {
          "$id": "249",
          "kind": "string",
          "name": "uuid",
          "crossLanguageDefinitionId": "Azure.Core.uuid",
          "baseType": {
           "$id": "250",
           "kind": "string",
           "name": "string",
           "crossLanguageDefinitionId": "TypeSpec.string",
           "decorators": []
          },
          "decorators": []
         }
        },
        {
         "$id": "251",
         "Name": "contentType",
         "NameInResponse": "content-type",
         "Description": "The stream content type.",
         "Type": {
          "$id": "252",
          "kind": "constant",
          "valueType": {
           "$id": "253",
           "kind": "string",
           "name": "string",
           "crossLanguageDefinitionId": "TypeSpec.string",
           "decorators": []
          },
          "value": "application/octet-stream",
          "decorators": []
         }
        }
       ],
       "IsErrorResponse": false,
       "ContentTypes": [
        "application/octet-stream"
       ]
      }
     ],
     "HttpMethod": "GET",
     "RequestBodyMediaType": "None",
     "Uri": "{endpoint}",
     "Path": "/messages/streams/{id}",
     "BufferResponse": true,
     "GenerateProtocolMethod": true,
     "GenerateConvenienceMethod": true,
     "CrossLanguageDefinitionId": "ClientForAcsMessages.NotificationMessagesClient.downloadMedia",
     "Decorators": [],
     "Examples": [
      {
       "$id": "254",
       "kind": "http",
       "name": "Download media",
       "description": "Download media",
       "filePath": "2024-02-01/Stream_GetMedia.json",
       "parameters": [
        {
         "$id": "255",
         "parameter": {
          "$ref": "234"
         },
         "value": {
          "$id": "256",
          "kind": "string",
          "type": {
           "$ref": "235"
          },
          "value": "2024-02-01"
         }
        },
        {
         "$id": "257",
         "parameter": {
          "$ref": "238"
         },
         "value": {
          "$id": "258",
          "kind": "string",
          "type": {
           "$ref": "239"
          },
          "value": "d19e68ec-bdd6-4a50-8dfb-cbb1642df6ab"
         }
        }
       ],
       "responses": [
        {
         "$id": "259",
         "response": {
          "$ref": "246"
         },
<<<<<<< HEAD
=======
         "statusCode": 200,
>>>>>>> cd398108
         "bodyValue": {
          "$id": "260",
          "kind": "string",
          "type": {
           "$ref": "247"
          },
          "value": "<binary_media_data>"
         }
        }
       ]
      }
     ]
    }
   ],
   "Protocol": {
    "$id": "261"
   },
   "Parameters": [
    {
     "$ref": "207"
    }
   ],
   "Decorators": []
  },
  {
   "$id": "262",
   "Name": "MessageTemplateClient",
   "Operations": [
    {
     "$id": "263",
     "Name": "getTemplates",
     "ResourceName": "MessageTemplateItem",
     "Description": "List all templates for given Azure Communication Services channel",
     "Accessibility": "public",
     "Parameters": [
      {
       "$id": "264",
       "Name": "endpoint",
       "NameInRequest": "endpoint",
       "Description": "The communication resource, for example https://my-resource.communication.azure.com",
       "Type": {
        "$id": "265",
        "kind": "url",
        "name": "url",
        "crossLanguageDefinitionId": "TypeSpec.url"
       },
       "Location": "Uri",
       "IsApiVersion": false,
       "IsResourceParameter": false,
       "IsContentType": false,
       "IsRequired": true,
       "IsEndpoint": true,
       "SkipUrlEncoding": false,
       "Explode": false,
       "Kind": "Client"
      },
      {
       "$id": "266",
       "Name": "apiVersion",
       "NameInRequest": "api-version",
       "Description": "The API version to use for this operation.",
       "Type": {
        "$id": "267",
        "kind": "string",
        "name": "string",
        "crossLanguageDefinitionId": "TypeSpec.string",
        "decorators": []
       },
       "Location": "Query",
       "IsApiVersion": true,
       "IsContentType": false,
       "IsEndpoint": false,
       "Explode": false,
       "IsRequired": true,
       "Kind": "Client",
       "DefaultValue": {
        "$id": "268",
        "Type": {
         "$id": "269",
         "kind": "string",
         "name": "string",
         "crossLanguageDefinitionId": "TypeSpec.string"
        },
        "Value": "2024-02-01"
       },
       "Decorators": [],
       "SkipUrlEncoding": false
      },
      {
       "$id": "270",
       "Name": "channelId",
       "NameInRequest": "channelId",
       "Description": "The registration ID of the channel.",
       "Type": {
        "$id": "271",
        "kind": "string",
        "name": "uuid",
        "crossLanguageDefinitionId": "Azure.Core.uuid",
        "baseType": {
         "$id": "272",
         "kind": "string",
         "name": "string",
         "crossLanguageDefinitionId": "TypeSpec.string",
         "decorators": []
        },
        "decorators": []
       },
       "Location": "Path",
       "IsApiVersion": false,
       "IsContentType": false,
       "IsEndpoint": false,
       "Explode": false,
       "IsRequired": true,
       "Kind": "Method",
       "Decorators": [],
       "SkipUrlEncoding": false
      },
      {
       "$id": "273",
       "Name": "maxpagesize",
       "NameInRequest": "maxpagesize",
       "Description": "Number of objects to return per page.",
       "Type": {
        "$id": "274",
        "kind": "int32",
        "name": "int32",
        "crossLanguageDefinitionId": "TypeSpec.int32",
        "decorators": []
       },
       "Location": "Query",
       "IsApiVersion": false,
       "IsContentType": false,
       "IsEndpoint": false,
       "Explode": false,
       "IsRequired": false,
       "Kind": "Method",
       "Decorators": [],
       "SkipUrlEncoding": false
      },
      {
       "$id": "275",
       "Name": "clientRequestId",
       "NameInRequest": "x-ms-client-request-id",
       "Description": "An opaque, globally-unique, client-generated string identifier for the request.",
       "Type": {
        "$id": "276",
        "kind": "string",
        "name": "uuid",
        "crossLanguageDefinitionId": "Azure.Core.uuid",
        "baseType": {
         "$id": "277",
         "kind": "string",
         "name": "string",
         "crossLanguageDefinitionId": "TypeSpec.string",
         "decorators": []
        },
        "decorators": []
       },
       "Location": "Header",
       "IsApiVersion": false,
       "IsContentType": false,
       "IsEndpoint": false,
       "Explode": false,
       "IsRequired": false,
       "Kind": "Method",
       "Decorators": [],
       "SkipUrlEncoding": false
      },
      {
       "$id": "278",
       "Name": "accept",
       "NameInRequest": "Accept",
       "Type": {
        "$id": "279",
        "kind": "constant",
        "valueType": {
         "$id": "280",
         "kind": "string",
         "name": "string",
         "crossLanguageDefinitionId": "TypeSpec.string",
         "decorators": []
        },
        "value": "application/json",
        "decorators": []
       },
       "Location": "Header",
       "IsApiVersion": false,
       "IsContentType": false,
       "IsEndpoint": false,
       "Explode": false,
       "IsRequired": true,
       "Kind": "Constant",
       "Decorators": [],
       "SkipUrlEncoding": false
      }
     ],
     "Responses": [
      {
       "$id": "281",
       "StatusCodes": [
        200
       ],
       "BodyType": {
        "$ref": "199"
       },
       "BodyMediaType": "Json",
       "Headers": [
        {
         "$id": "282",
         "Name": "clientRequestId",
         "NameInResponse": "x-ms-client-request-id",
         "Description": "An opaque, globally-unique, client-generated string identifier for the request.",
         "Type": {
          "$id": "283",
          "kind": "string",
          "name": "uuid",
          "crossLanguageDefinitionId": "Azure.Core.uuid",
          "baseType": {
           "$id": "284",
           "kind": "string",
           "name": "string",
           "crossLanguageDefinitionId": "TypeSpec.string",
           "decorators": []
          },
          "decorators": []
         }
        }
       ],
       "IsErrorResponse": false,
       "ContentTypes": [
        "application/json"
       ]
      }
     ],
     "HttpMethod": "GET",
     "RequestBodyMediaType": "None",
     "Uri": "{endpoint}",
     "Path": "/messages/channels/{channelId}/templates",
     "BufferResponse": true,
     "Paging": {
      "$id": "285",
      "ItemName": "value",
      "NextLinkName": "nextLink"
     },
     "GenerateProtocolMethod": true,
     "GenerateConvenienceMethod": true,
     "CrossLanguageDefinitionId": "Azure.Communication.MessagesService.MessageTemplateClient.listTemplates",
     "Decorators": []
    }
   ],
   "Protocol": {
    "$id": "286"
   },
   "Parameters": [
    {
     "$ref": "264"
    }
   ],
   "Decorators": []
  }
 ],
 "Auth": {
  "$id": "287",
  "OAuth2": {
   "$id": "288",
   "Scopes": [
    "https://communication.azure.com/.default"
   ]
  },
  "ApiKey": {
   "$id": "289",
   "Name": "Authorization"
  }
 }
}<|MERGE_RESOLUTION|>--- conflicted
+++ resolved
@@ -2553,10 +2553,7 @@
          "response": {
           "$ref": "246"
          },
-<<<<<<< HEAD
-=======
          "statusCode": 200,
->>>>>>> cd398108
          "bodyValue": {
           "$id": "260",
           "kind": "string",
