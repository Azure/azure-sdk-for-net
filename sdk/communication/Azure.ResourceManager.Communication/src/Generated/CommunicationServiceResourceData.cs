// Copyright (c) Microsoft Corporation. All rights reserved.
// Licensed under the MIT License.

// <auto-generated/>

#nullable disable

using System;
using System.Collections.Generic;
using Azure.Core;
using Azure.ResourceManager.Communication.Models;
using Azure.ResourceManager.Models;

namespace Azure.ResourceManager.Communication
{
    /// <summary>
    /// A class representing the CommunicationServiceResource data model.
    /// A class representing a CommunicationService resource.
    /// </summary>
    public partial class CommunicationServiceResourceData : TrackedResourceData
    {
        /// <summary>
        /// Keeps track of any properties unknown to the library.
        /// <para>
        /// To assign an object to the value of this property use <see cref="BinaryData.FromObjectAsJson{T}(T, System.Text.Json.JsonSerializerOptions?)"/>.
        /// </para>
        /// <para>
        /// To assign an already formatted json string to this property use <see cref="BinaryData.FromString(string)"/>.
        /// </para>
        /// <para>
        /// Examples:
        /// <list type="bullet">
        /// <item>
        /// <term>BinaryData.FromObjectAsJson("foo")</term>
        /// <description>Creates a payload of "foo".</description>
        /// </item>
        /// <item>
        /// <term>BinaryData.FromString("\"foo\"")</term>
        /// <description>Creates a payload of "foo".</description>
        /// </item>
        /// <item>
        /// <term>BinaryData.FromObjectAsJson(new { key = "value" })</term>
        /// <description>Creates a payload of { "key": "value" }.</description>
        /// </item>
        /// <item>
        /// <term>BinaryData.FromString("{\"key\": \"value\"}")</term>
        /// <description>Creates a payload of { "key": "value" }.</description>
        /// </item>
        /// </list>
        /// </para>
        /// </summary>
        private IDictionary<string, BinaryData> _serializedAdditionalRawData;

        /// <summary> Initializes a new instance of <see cref="CommunicationServiceResourceData"/>. </summary>
        /// <param name="location"> The location. </param>
        public CommunicationServiceResourceData(AzureLocation location) : base(location)
        {
            LinkedDomains = new ChangeTrackingList<string>();
        }

        /// <summary> Initializes a new instance of <see cref="CommunicationServiceResourceData"/>. </summary>
        /// <param name="id"> The id. </param>
        /// <param name="name"> The name. </param>
        /// <param name="resourceType"> The resourceType. </param>
        /// <param name="systemData"> The systemData. </param>
        /// <param name="tags"> The tags. </param>
        /// <param name="location"> The location. </param>
        /// <param name="identity"> Managed service identity (system assigned and/or user assigned identities). </param>
        /// <param name="provisioningState"> Provisioning state of the resource. </param>
        /// <param name="hostName"> FQDN of the CommunicationService instance. </param>
        /// <param name="dataLocation"> The location where the communication service stores its data at rest. </param>
        /// <param name="notificationHubId"> Resource ID of an Azure Notification Hub linked to this resource. </param>
        /// <param name="version"> Version of the CommunicationService resource. Probably you need the same or higher version of client SDKs. </param>
        /// <param name="immutableResourceId"> The immutable resource Id of the communication service. </param>
        /// <param name="linkedDomains"> List of email Domain resource Ids. </param>
<<<<<<< HEAD
        internal CommunicationServiceResourceData(ResourceIdentifier id, string name, ResourceType resourceType, SystemData systemData, IDictionary<string, string> tags, AzureLocation location, ManagedServiceIdentity identity, CommunicationServicesProvisioningState? provisioningState, string hostName, string dataLocation, ResourceIdentifier notificationHubId, string version, Guid? immutableResourceId, IList<string> linkedDomains) : base(id, name, resourceType, systemData, tags, location)
=======
        /// <param name="serializedAdditionalRawData"> Keeps track of any properties unknown to the library. </param>
        internal CommunicationServiceResourceData(ResourceIdentifier id, string name, ResourceType resourceType, SystemData systemData, IDictionary<string, string> tags, AzureLocation location, ManagedServiceIdentity identity, CommunicationServicesProvisioningState? provisioningState, string hostName, string dataLocation, ResourceIdentifier notificationHubId, string version, Guid? immutableResourceId, IList<string> linkedDomains, IDictionary<string, BinaryData> serializedAdditionalRawData) : base(id, name, resourceType, systemData, tags, location)
>>>>>>> 4db78622
        {
            Identity = identity;
            ProvisioningState = provisioningState;
            HostName = hostName;
            DataLocation = dataLocation;
            NotificationHubId = notificationHubId;
            Version = version;
            ImmutableResourceId = immutableResourceId;
            LinkedDomains = linkedDomains;
            _serializedAdditionalRawData = serializedAdditionalRawData;
        }

        /// <summary> Initializes a new instance of <see cref="CommunicationServiceResourceData"/> for deserialization. </summary>
        internal CommunicationServiceResourceData()
        {
        }

        /// <summary> Managed service identity (system assigned and/or user assigned identities). </summary>
        public ManagedServiceIdentity Identity { get; set; }
        /// <summary> Provisioning state of the resource. </summary>
        public CommunicationServicesProvisioningState? ProvisioningState { get; }
        /// <summary> FQDN of the CommunicationService instance. </summary>
        public string HostName { get; }
        /// <summary> The location where the communication service stores its data at rest. </summary>
        public string DataLocation { get; set; }
        /// <summary> Resource ID of an Azure Notification Hub linked to this resource. </summary>
        public ResourceIdentifier NotificationHubId { get; }
        /// <summary> Version of the CommunicationService resource. Probably you need the same or higher version of client SDKs. </summary>
        public string Version { get; }
        /// <summary> The immutable resource Id of the communication service. </summary>
        public Guid? ImmutableResourceId { get; }
        /// <summary> List of email Domain resource Ids. </summary>
        public IList<string> LinkedDomains { get; }
    }
}<|MERGE_RESOLUTION|>--- conflicted
+++ resolved
@@ -73,12 +73,8 @@
         /// <param name="version"> Version of the CommunicationService resource. Probably you need the same or higher version of client SDKs. </param>
         /// <param name="immutableResourceId"> The immutable resource Id of the communication service. </param>
         /// <param name="linkedDomains"> List of email Domain resource Ids. </param>
-<<<<<<< HEAD
-        internal CommunicationServiceResourceData(ResourceIdentifier id, string name, ResourceType resourceType, SystemData systemData, IDictionary<string, string> tags, AzureLocation location, ManagedServiceIdentity identity, CommunicationServicesProvisioningState? provisioningState, string hostName, string dataLocation, ResourceIdentifier notificationHubId, string version, Guid? immutableResourceId, IList<string> linkedDomains) : base(id, name, resourceType, systemData, tags, location)
-=======
         /// <param name="serializedAdditionalRawData"> Keeps track of any properties unknown to the library. </param>
         internal CommunicationServiceResourceData(ResourceIdentifier id, string name, ResourceType resourceType, SystemData systemData, IDictionary<string, string> tags, AzureLocation location, ManagedServiceIdentity identity, CommunicationServicesProvisioningState? provisioningState, string hostName, string dataLocation, ResourceIdentifier notificationHubId, string version, Guid? immutableResourceId, IList<string> linkedDomains, IDictionary<string, BinaryData> serializedAdditionalRawData) : base(id, name, resourceType, systemData, tags, location)
->>>>>>> 4db78622
         {
             Identity = identity;
             ProvisioningState = provisioningState;
