--- conflicted
+++ resolved
@@ -263,12 +263,8 @@
         /// <param name="content"> Type of verification to be initiated. </param>
         /// <param name="cancellationToken"> The cancellation token to use. </param>
         /// <exception cref="ArgumentNullException"> <paramref name="content"/> is null. </exception>
-<<<<<<< HEAD
         /// <remarks> Initiate verification of DNS record. </remarks>
-        public virtual async Task<ArmOperation> InitiateVerificationAsync(WaitUntil waitUntil, VerificationContent content, CancellationToken cancellationToken = default)
-=======
         public virtual async Task<ArmOperation> InitiateVerificationAsync(WaitUntil waitUntil, DomainsRecordVerificationContent content, CancellationToken cancellationToken = default)
->>>>>>> 1a47740d
         {
             Argument.AssertNotNull(content, nameof(content));
 
@@ -298,12 +294,8 @@
         /// <param name="content"> Type of verification to be initiated. </param>
         /// <param name="cancellationToken"> The cancellation token to use. </param>
         /// <exception cref="ArgumentNullException"> <paramref name="content"/> is null. </exception>
-<<<<<<< HEAD
         /// <remarks> Initiate verification of DNS record. </remarks>
-        public virtual ArmOperation InitiateVerification(WaitUntil waitUntil, VerificationContent content, CancellationToken cancellationToken = default)
-=======
         public virtual ArmOperation InitiateVerification(WaitUntil waitUntil, DomainsRecordVerificationContent content, CancellationToken cancellationToken = default)
->>>>>>> 1a47740d
         {
             Argument.AssertNotNull(content, nameof(content));
 
@@ -333,12 +325,8 @@
         /// <param name="content"> Type of verification to be canceled. </param>
         /// <param name="cancellationToken"> The cancellation token to use. </param>
         /// <exception cref="ArgumentNullException"> <paramref name="content"/> is null. </exception>
-<<<<<<< HEAD
         /// <remarks> Cancel verification of DNS record. </remarks>
-        public virtual async Task<ArmOperation> CancelVerificationAsync(WaitUntil waitUntil, VerificationContent content, CancellationToken cancellationToken = default)
-=======
         public virtual async Task<ArmOperation> CancelVerificationAsync(WaitUntil waitUntil, DomainsRecordVerificationContent content, CancellationToken cancellationToken = default)
->>>>>>> 1a47740d
         {
             Argument.AssertNotNull(content, nameof(content));
 
@@ -368,12 +356,8 @@
         /// <param name="content"> Type of verification to be canceled. </param>
         /// <param name="cancellationToken"> The cancellation token to use. </param>
         /// <exception cref="ArgumentNullException"> <paramref name="content"/> is null. </exception>
-<<<<<<< HEAD
         /// <remarks> Cancel verification of DNS record. </remarks>
-        public virtual ArmOperation CancelVerification(WaitUntil waitUntil, VerificationContent content, CancellationToken cancellationToken = default)
-=======
         public virtual ArmOperation CancelVerification(WaitUntil waitUntil, DomainsRecordVerificationContent content, CancellationToken cancellationToken = default)
->>>>>>> 1a47740d
         {
             Argument.AssertNotNull(content, nameof(content));
 
