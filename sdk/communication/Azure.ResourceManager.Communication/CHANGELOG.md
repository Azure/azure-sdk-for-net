# Release History

<<<<<<< HEAD
## 1.2.0-beta.3 (Unreleased)
=======
## 1.2.0-beta.5 (Unreleased)
>>>>>>> 4db78622

### Features Added

- Enable the new model serialization by using the System.ClientModel, refer this [document](https://aka.ms/azsdk/net/mrw) for more details.

### Breaking Changes

### Bugs Fixed

### Other Changes

<<<<<<< HEAD
=======
## 1.2.0-beta.4 (2023-11-16)

### Features Added

- Added support for Email Suppression List and Address resources.
- Enable mocking for extension methods, refer this [document](https://aka.ms/azsdk/net/mocking) for more details.
- Upgraded api-version tag from 'package-preview-2023-04' to 'package-preview-2023-06'. Tag detail available at https://github.com/Azure/azure-rest-api-specs/blob/5775c90db370eb73a5cd7ccb36e16c34630a5c8c/specification/communication/resource-manager/readme.md#tag-package-preview-2023-06

## 1.2.0-beta.3 (2023-11-08)

### Features Added

- Added support for Email Suppression List and Address resources.

### Other Changes

- Upgraded Azure.Core from 1.35.0 to 1.36.0
- Upgraded Azure.ResourceManager from 1.7.0 to 1.9.0

>>>>>>> 4db78622
## 1.2.0-beta.2 (2023-09-12)

### Features Added

- Added support for System Assigned, User Assigned and SystemAndUserAssigned Managed Identity

## 1.2.0-beta.1 (2023-05-29)

### Features Added

- Enable the model factory feature for model mocking, more information can be found [here](https://azure.github.io/azure-sdk/dotnet_introduction.html#dotnet-mocking-factory-builder).

### Other Changes

- Upgraded dependent Azure.Core to 1.32.0.
- Upgraded dependent Azure.ResourceManager to 1.6.0.

## 1.1.0 (2023-03-31)

### Features Added

- Added SenderUsernameResource, SenderUsernameResourceCollection and SenderUsernameResourceData to support the new resource type.

### Breaking Changes

- This refresh updates `Azure.ResourceManager.Communication` library to the Azure resource management SDK standards and matches the patterns in the rest of the new Azure management libraries. [Resource management using the Azure SDK for .NET](https://learn.microsoft.com/dotnet/azure/sdk/resource-management?tabs=PowerShell)
- Removed ValidSenderUsernames property from CommunicationServiceResourceData.
- CommunicationResource RegenerateKey and RegenerateKeyAsync are no longer marked as long running operations.
- CommunicationResource Update and UpdateAsync are no longer marked as long running operations.

## 1.1.0-beta.6 (2023-02-14)

### Other Changes

- Upgraded dependent `Azure.Core` to `1.28.0`.
- Upgraded dependent `Azure.ResourceManager` to `1.4.0`.

## 1.1.0-beta.5 (2022-07-21)

### Features Added

- Added Update methods in resource classes.

### Breaking Changes

Polishing since last public beta release:
- Prepended `Communication` prefix to all single / simple model names.
- Corrected the format of all `Guid` type properties / parameters.
- Corrected the format of all `ResourceIdentifier` type properties / parameters.
- Corrected the format of all `ResouceType` type properties / parameters.
- Corrected the format of all `ETag` type properties / parameters.
- Corrected the format of all `AzureLocation` type properties / parameters.
- Corrected the format of all binary type properties / parameters.
- Corrected all acronyms that not follow [.Net Naming Guidelines](https://docs.microsoft.com/dotnet/standard/design-guidelines/naming-guidelines).
- Corrected enumeration name by following [Naming Enumerations Rule](https://docs.microsoft.com/dotnet/standard/design-guidelines/names-of-classes-structs-and-interfaces#naming-enumerations).
- Corrected the suffix of `DateTimeOffset` properties / parameters.
- Corrected the name of interval / duration properties / parameters that end with units.
- Optimized the name of some models and functions.

### Other Changes

- Upgraded dependent `Azure.ResourceManager` to 1.2.0
- Upgraded dependent `Azure.Core` to 1.25.0

## 1.1.0-beta.4 (2022-06-10)

### Breaking Changes

- Rename plenty of classes and property names.

## 1.1.0-beta.3 (2022-04-08)

### Breaking Changes

- Simplify `type` property names.
- Normalized the body parameter type names for PUT / POST / PATCH operations if it is only used as input.

### Other Changes

- Upgrade dependency to Azure.ResourceManager 1.0.0

## 1.1.0-beta.2 (2022-03-31)

### Breaking Changes

- Now all the resource classes would have a `Resource` suffix (if it previously does not have one).
- waitForCompletion is now a required parameter and moved to the first parameter in LRO operations.
- Move optional body parameters right after required parameters.
- Location class from `Location` to `AzureLocation`.
- Removed `GetIfExists` methods from all the resource classes.
- All properties of the type `object` were changed to `BinaryData`.

## 1.1.0-beta.1 (2022-01-06)

### Features Added

- Added ArmClient extension methods to support [start from the middle scenario](https://github.com/Azure/azure-sdk-for-net/tree/main/sdk/resourcemanager/Azure.ResourceManager#managing-existing-resources-by-id).

### Breaking Changes

Guidance to migrate from previous version of Azure Management SDK

### General New Features

    - Support MSAL.NET, Azure.Identity is out of box for supporting MSAL.NET
    - Support [OpenTelemetry](https://opentelemetry.io/) for distributed tracing
    - HTTP pipeline with custom policies
    - Better error-handling
    - Support uniform telemetry across all languages

> NOTE: For more information about unified authentication, please refer to [Azure Identity documentation for .NET](https://docs.microsoft.com//dotnet/api/overview/azure/identity-readme?view=azure-dotnet)

#### Management Client Changes

Example: Create A Communication Service Instance:

Before upgrade:
```C#
using Azure.Identity;
using Azure.ResourceManager.Communication;
using Azure.ResourceManager.Communication.Models;
using System;
using System.Threading.Tasks;

string subscriptionId = "_SUBSCRIPTION_ID_";
CommunicationManagementClient communicationServiceClient = new CommunicationManagementClient(subscriptionId, new InteractiveBrowserCredential());
var resourceGroupName = "myResourceGroupName";
var resourceName = "myResource";
var resource = new CommunicationServiceResource { Location = "Global", DataLocation = "UnitedStates" };
var operation = await communicationServiceClient.CommunicationService.StartCreateOrUpdateAsync(resourceGroupName, resourceName, resource);
await operation.WaitForCompletionAsync();
```

After upgrade:
```C#
using System;
using System.Threading.Tasks;
using Azure.Identity;
using Azure.ResourceManager.Resources;
using Azure.ResourceManager.Resources.Models;

ArmClient armClient = new ArmClient(new DefaultAzureCredential());
Subscription subscription = await armClient.GetDefaultSubscriptionAsync();
ResourceGroupCollection rgCollection = subscription.GetResourceGroups();
string rgName = "myRgName";
Location location = Location.WestUS2;
ResourceGroupCreateOrUpdateOperation lro = await rgCollection.CreateOrUpdateAsync(rgName, new ResourceGroupData(location));
ResourceGroup resourceGroup = lro.Value;
var collection = resourceGroup.GetCommunicationServices();
string communicationServiceName = "myCommunicationService";
CommunicationServiceData data = new CommunicationServiceData()
{
    Location = "global",
    DataLocation = "UnitedStates",
};
var communicationServiceLro = await collection.CreateOrUpdateAsync(communicationServiceName, data);
CommunicationService communicationService = communicationServiceLro.Value;
```

## 1.0.0 (2021-03-29)
<<<<<<< HEAD
=======

>>>>>>> 4db78622
This release is the first stable release of the management library for Azure Communication Services.

Minor changes since the public preview release:
- CheckNameAvailability has been added
- CommunicationServiceResource Update now requires a CommunicationServiceResource parameter instead of a TaggedResource
- RegenerateKeyParameters is now a required parameter to RegenerateKey
- CommunicationServiceResource now includes the property SystemData
- OperationList has been changed to use the common type for its response
- ErrorResponse has been changed to use the common type for ErrorResponse

## 1.0.0-beta.3 (2020-11-16)

Updated `Azure.ResourceManager.Communication` version.

## 1.0.0-beta.2 (2020-10-06)

Updated `Azure.ResourceManager.Communication` version.

## 1.0.0-beta.1 (2020-09-22)

### Breaking Changes

New design of track 2 initial commit.

### General New Features

This package follows the [new Azure SDK guidelines](https://azure.github.io/azure-sdk/general_introduction.html), and provides many core capabilities:

    - Support MSAL.NET, Azure.Identity is out of box for supporting MSAL.NET.
    - Support [OpenTelemetry](https://opentelemetry.io/) for distributed tracing.
    - HTTP pipeline with custom policies.
    - Better error-handling.
    - Support uniform telemetry across all languages.

This package is a Public Preview version, so expect incompatible changes in subsequent releases as we improve the product. To provide feedback, submit an issue in our [Azure SDK for .NET GitHub repo](https://github.com/Azure/azure-sdk-for-net/issues).

> NOTE: For more information about unified authentication, please refer to [Microsoft Azure Identity documentation for .NET](https://docs.microsoft.com//dotnet/api/overview/azure/identity-readme?view=azure-dotnet).<|MERGE_RESOLUTION|>--- conflicted
+++ resolved
@@ -1,10 +1,6 @@
 # Release History
 
-<<<<<<< HEAD
-## 1.2.0-beta.3 (Unreleased)
-=======
 ## 1.2.0-beta.5 (Unreleased)
->>>>>>> 4db78622
 
 ### Features Added
 
@@ -16,8 +12,6 @@
 
 ### Other Changes
 
-<<<<<<< HEAD
-=======
 ## 1.2.0-beta.4 (2023-11-16)
 
 ### Features Added
@@ -37,7 +31,6 @@
 - Upgraded Azure.Core from 1.35.0 to 1.36.0
 - Upgraded Azure.ResourceManager from 1.7.0 to 1.9.0
 
->>>>>>> 4db78622
 ## 1.2.0-beta.2 (2023-09-12)
 
 ### Features Added
@@ -198,10 +191,7 @@
 ```
 
 ## 1.0.0 (2021-03-29)
-<<<<<<< HEAD
-=======
-
->>>>>>> 4db78622
+
 This release is the first stable release of the management library for Azure Communication Services.
 
 Minor changes since the public preview release:
