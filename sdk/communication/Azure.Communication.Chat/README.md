--- conflicted
+++ resolved
@@ -2,11 +2,7 @@
 
 > Server - Chat Api Version:  2021-03-07
 
-<<<<<<< HEAD
-> Client - Chat SDK Version:  1.0.0-beta.7 (Unreleased)
-=======
 > Client - Chat SDK Version:  1.0.0
->>>>>>> b2737417
 
 This package contains a C# SDK for Azure Communication Services for chat.
 
