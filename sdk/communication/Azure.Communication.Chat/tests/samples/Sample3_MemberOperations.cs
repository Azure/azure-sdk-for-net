--- conflicted
+++ resolved
@@ -18,15 +18,9 @@
         public async Task GetAddRemoveMembersAsync()
         {
             CommunicationIdentityClient communicationIdentityClient = new CommunicationIdentityClient(TestEnvironment.ConnectionString);
-<<<<<<< HEAD
             Response<CommunicationUserIdentifier> threadMember1 = await communicationIdentityClient.CreateUserAsync(new[] { CommunicationIdentityTokenScope.Chat });
             Response<CommunicationUserIdentifier> threadMember2 = await communicationIdentityClient.CreateUserAsync(new[] { CommunicationIdentityTokenScope.Chat });
             Response<CommunicationUserIdentifier> threadMember3 = await communicationIdentityClient.CreateUserAsync(new[] { CommunicationIdentityTokenScope.Chat });
-=======
-            Response<CommunicationUserIdentifier> threadMember1 = await communicationIdentityClient.CreateUserAsync();
-            Response<CommunicationUserIdentifier> threadMember2 = await communicationIdentityClient.CreateUserAsync();
-            Response<CommunicationUserIdentifier> threadMember3 = await communicationIdentityClient.CreateUserAsync();
->>>>>>> 1b5f2c39
 
             CommunicationIdentityAccessToken communicationUserToken1 = await communicationIdentityClient.IssueAccessTokenAsync(threadMember1.Value, new[] { CommunicationIdentityTokenScope.Chat });
             CommunicationIdentityAccessToken communicationUserToken2 = await communicationIdentityClient.IssueAccessTokenAsync(threadMember2.Value, new[] { CommunicationIdentityTokenScope.Chat });
