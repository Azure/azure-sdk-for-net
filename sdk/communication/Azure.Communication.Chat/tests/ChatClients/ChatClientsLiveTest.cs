--- conflicted
+++ resolved
@@ -470,30 +470,19 @@
 
         private (CommunicationUserIdentifier user, string token) CreateUserAndToken(CommunicationIdentityClient communicationIdentityClient)
         {
-<<<<<<< HEAD
             Response<CommunicationUserIdentifier> threadMember = communicationIdentityClient.CreateUser(new[] { CommunicationIdentityTokenScope.Chat });
             IEnumerable<CommunicationIdentityTokenScope> scopes = new[] { CommunicationIdentityTokenScope.Chat };
             Response<CommunicationIdentityAccessToken> tokenResponseThreadMember = communicationIdentityClient.IssueAccessToken(threadMember.Value, scopes);
-=======
-            Response<CommunicationUserIdentifier> threadMember = communicationIdentityClient.CreateUser();
-            IEnumerable<CommunicationTokenScope> scopes = new[] { CommunicationTokenScope.Chat };
-            Response<CommunicationUserToken> tokenResponseThreadMember = communicationIdentityClient.IssueToken(threadMember.Value, scopes);
->>>>>>> 1b5f2c39
 
             return (threadMember.Value, tokenResponseThreadMember.Value.Token);
         }
 
         private async Task<(CommunicationUserIdentifier user, string token)> CreateUserAndTokenAsync(CommunicationIdentityClient communicationIdentityClient)
         {
-<<<<<<< HEAD
             Response<CommunicationUserIdentifier> threadMember = await communicationIdentityClient.CreateUserAsync(new[] { CommunicationIdentityTokenScope.Chat });
             IEnumerable<CommunicationIdentityTokenScope> scopes = new[] { CommunicationIdentityTokenScope.Chat };
+
             Response<CommunicationIdentityAccessToken> tokenResponseThreadMember = await communicationIdentityClient.IssueAccessTokenAsync(threadMember.Value, scopes);
-=======
-            Response<CommunicationUserIdentifier> threadMember = await communicationIdentityClient.CreateUserAsync();
-            IEnumerable<CommunicationTokenScope> scopes = new[] { CommunicationTokenScope.Chat };
-            Response<CommunicationUserToken> tokenResponseThreadMember = await communicationIdentityClient.IssueTokenAsync(threadMember.Value, scopes);
->>>>>>> 1b5f2c39
 
             return (threadMember.Value, tokenResponseThreadMember.Value.Token);
         }
