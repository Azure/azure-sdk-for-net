--- conflicted
+++ resolved
@@ -62,7 +62,6 @@
             scope.Start();
             try
             {
-<<<<<<< HEAD
                 idempotencyToken ??= Guid.NewGuid().ToString();
                 Response<CreateChatThreadResultInternal> createChatThreadResultInternal = await _chatRestClient.CreateChatThreadAsync(topic, idempotencyToken, participants.Select(x => x.ToChatParticipantInternal()), null,cancellationToken).ConfigureAwait(false);
                 return Response.FromValue(new CreateChatThreadResult(createChatThreadResultInternal.Value), createChatThreadResultInternal.GetRawResponse());
@@ -106,9 +105,6 @@
             {
                 options.IdempotencyToken ??= Guid.NewGuid().ToString();
                 Response<CreateChatThreadResultInternal> createChatThreadResultInternal = _chatRestClient.CreateChatThread(options.Topic, options.IdempotencyToken, options.Participants.Select(x => x.ToChatParticipantInternal()), options.Metadata, cancellationToken);
-=======
-                Response<CreateChatThreadResultInternal> createChatThreadResultInternal = await _chatRestClient.CreateChatThreadAsync(topic, idempotencyToken, participants.Select(x => x.ToChatParticipantInternal()), cancellationToken).ConfigureAwait(false);
->>>>>>> 132a3808
                 return Response.FromValue(new CreateChatThreadResult(createChatThreadResultInternal.Value), createChatThreadResultInternal.GetRawResponse());
             }
             catch (Exception ex)
@@ -130,12 +126,7 @@
             scope.Start();
             try
             {
-<<<<<<< HEAD
-                idempotencyToken ??= Guid.NewGuid().ToString();
-                Response<CreateChatThreadResultInternal> createChatThreadResultInternal = _chatRestClient.CreateChatThread(topic, idempotencyToken,participants.Select(x => x.ToChatParticipantInternal()), null, cancellationToken);
-=======
                 Response<CreateChatThreadResultInternal> createChatThreadResultInternal = _chatRestClient.CreateChatThread(topic, idempotencyToken,participants.Select(x => x.ToChatParticipantInternal()), cancellationToken);
->>>>>>> 132a3808
                 return Response.FromValue(new CreateChatThreadResult(createChatThreadResultInternal.Value), createChatThreadResultInternal.GetRawResponse());
             }
             catch (Exception ex)
