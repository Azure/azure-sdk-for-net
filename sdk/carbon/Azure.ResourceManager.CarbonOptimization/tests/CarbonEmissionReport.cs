﻿// Copyright (c) Microsoft Corporation. All rights reserved.
// Licensed under the MIT License.

using System.Collections.Generic;
using System.Threading.Tasks;
using Azure.Core.TestFramework;
using Azure.ResourceManager.CarbonOptimization.Models;
using Azure.ResourceManager.Resources;
using NUnit.Framework;

namespace Azure.ResourceManager.CarbonOptimization.Tests
{
    [TestFixture]
    public class CarbonEmissionReport : CarbonOptimizationManagementTestBase
    {
        public CarbonEmissionReport(): base(true) { }

        protected CarbonEmissionReport(bool isAsync) : base(isAsync)
        {
        }

        protected CarbonEmissionReport(bool isAsync, RecordedTestMode mode) : base(isAsync, mode)
        {
        }

        [TestCase]
        [RecordedTest]
<<<<<<< HEAD
        public async Task DetailItemsReportAsync()
        {
            SubscriptionResource subscription = await Client.GetDefaultSubscriptionAsync();
            ResourceGroupResource rg = await CreateResourceGroup(subscription, "testRg", AzureLocation.WestUS);
            string resourceName = Recording.GenerateAssetName("resource");
            CarbonEmissionAvailableDateRange availableDateRange = await CarbonOptimizationExtensions.QueryCarbonEmissionDataAvailableDateRangeCarbonServiceAsync(DefaultTenant).ConfigureAwait(false);
=======
        public async Task QueryCarbonEmissionDataAvailableDateRangeCarbonServiceAsync()
        {
            CarbonEmissionDataAvailableDateRange availableDateRange = await CarbonOptimizationExtensions.QueryCarbonEmissionDataAvailableDateRangeCarbonServiceAsync(DefaultTenant).ConfigureAwait(false);
            Assert.AreNotEqual(availableDateRange, null);
        }

        [TestCase]
        [RecordedTest]
        public async Task DetailItemsReportAsync()
        {
            SubscriptionResource subscription = await Client.GetDefaultSubscriptionAsync();
            OverallSummaryReportQueryFilter filter = new OverallSummaryReportQueryFilter(
                new DateRange(),
                new List<string>() { subscription.Id.SubscriptionId },
                new List<EmissionScopeEnum>() { EmissionScopeEnum.Scope1, EmissionScopeEnum.Scope2, EmissionScopeEnum.Scope3 }
            );
            AsyncPageable<CarbonEmissionData> carbonEmissionDatas = CarbonOptimizationExtensions.GetCarbonEmissionReportsCarbonServicesAsync(DefaultTenant, filter);
>>>>>>> ecf55956

            await foreach (CarbonEmissionData data in carbonEmissionDatas)
            {
                Assert.AreNotEqual(data, null);
            }
        }
    }
}<|MERGE_RESOLUTION|>--- conflicted
+++ resolved
@@ -25,17 +25,9 @@
 
         [TestCase]
         [RecordedTest]
-<<<<<<< HEAD
-        public async Task DetailItemsReportAsync()
-        {
-            SubscriptionResource subscription = await Client.GetDefaultSubscriptionAsync();
-            ResourceGroupResource rg = await CreateResourceGroup(subscription, "testRg", AzureLocation.WestUS);
-            string resourceName = Recording.GenerateAssetName("resource");
-            CarbonEmissionAvailableDateRange availableDateRange = await CarbonOptimizationExtensions.QueryCarbonEmissionDataAvailableDateRangeCarbonServiceAsync(DefaultTenant).ConfigureAwait(false);
-=======
         public async Task QueryCarbonEmissionDataAvailableDateRangeCarbonServiceAsync()
         {
-            CarbonEmissionDataAvailableDateRange availableDateRange = await CarbonOptimizationExtensions.QueryCarbonEmissionDataAvailableDateRangeCarbonServiceAsync(DefaultTenant).ConfigureAwait(false);
+            CarbonEmissionAvailableDateRange availableDateRange = await CarbonOptimizationExtensions.QueryCarbonEmissionAvailableDateRangeAsync(DefaultTenant).ConfigureAwait(false);
             Assert.AreNotEqual(availableDateRange, null);
         }
 
@@ -44,15 +36,14 @@
         public async Task DetailItemsReportAsync()
         {
             SubscriptionResource subscription = await Client.GetDefaultSubscriptionAsync();
-            OverallSummaryReportQueryFilter filter = new OverallSummaryReportQueryFilter(
-                new DateRange(),
+            OverallSummaryReportQueryContent filter = new OverallSummaryReportQueryContent(
+                new CarbonEmissionQueryDateRange(),
                 new List<string>() { subscription.Id.SubscriptionId },
-                new List<EmissionScopeEnum>() { EmissionScopeEnum.Scope1, EmissionScopeEnum.Scope2, EmissionScopeEnum.Scope3 }
+                new List<CarbonEmissionQueryScope>() { CarbonEmissionQueryScope.Scope1, CarbonEmissionQueryScope.Scope2, CarbonEmissionQueryScope.Scope3 }
             );
-            AsyncPageable<CarbonEmissionData> carbonEmissionDatas = CarbonOptimizationExtensions.GetCarbonEmissionReportsCarbonServicesAsync(DefaultTenant, filter);
->>>>>>> ecf55956
+            AsyncPageable<CarbonEmission> carbonEmissionDatas = CarbonOptimizationExtensions.GetCarbonEmissionReportsAsync(DefaultTenant, filter);
 
-            await foreach (CarbonEmissionData data in carbonEmissionDatas)
+            await foreach (CarbonEmission data in carbonEmissionDatas)
             {
                 Assert.AreNotEqual(data, null);
             }
