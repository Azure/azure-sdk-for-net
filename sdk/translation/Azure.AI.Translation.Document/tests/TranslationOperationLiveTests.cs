﻿// Copyright (c) Microsoft Corporation. All rights reserved.
// Licensed under the MIT License.

using System;
using System.Collections.Generic;
using System.Threading;
using System.Threading.Tasks;
using Azure.Core.TestFramework;
using NUnit.Framework;
using System.IO;
using Azure.Storage.Blobs;

namespace Azure.AI.Translation.Document.Tests
{
    public class TranslationOperationLiveTests : DocumentTranslationLiveTestBase
    {
        /// <summary>
        /// Initializes a new instance of the <see cref="TranslationOperationLiveTests"/> class.
        /// </summary>
        /// <param name="isAsync">A flag used by the Azure Core Test Framework to differentiate between tests for asynchronous and synchronous methods.</param>
        public TranslationOperationLiveTests(bool isAsync)
            : base(isAsync)
        {
        }

        [RecordedTest]
        [TestCase(true)]
        [TestCase(false)]
        public async Task SingleSourceSingleTargetTest(bool usetokenCredential)
        {
            Uri source = await CreateSourceContainerAsync(oneTestDocuments);
            Uri target = await CreateTargetContainerAsync();

            DocumentTranslationClient client = GetClient(useTokenCredential: usetokenCredential);

            var input = new DocumentTranslationInput(source, target, "fr");
            DocumentTranslationOperation operation = await client.TranslationAsync(input);

            if (operation.DocumentsSucceeded < 1)
            {
                await PrintNotSucceededDocumentsAsync(operation);
            }

            Assert.IsTrue(operation.HasCompleted);
            Assert.IsTrue(operation.HasValue);
            Assert.AreEqual(1, operation.DocumentsTotal);
            Assert.AreEqual(1, operation.DocumentsSucceeded);
            Assert.AreEqual(0, operation.DocumentsFailed);
            Assert.AreEqual(0, operation.DocumentsCancelled);
            Assert.AreEqual(0, operation.DocumentsInProgress);
            Assert.AreEqual(0, operation.DocumentsNotStarted);
        }

        [RecordedTest]
        [Ignore("Flaky test. Enable once service provides fix/information")]
        public async Task SingleSourceMultipleTargetsTest()
        {
            Uri source = await CreateSourceContainerAsync(oneTestDocuments);
            Uri targetFrench = await CreateTargetContainerAsync();
            Uri targetSpanish = await CreateTargetContainerAsync();
            Uri targetArabic = await CreateTargetContainerAsync();

            DocumentTranslationClient client = GetClient();

            var input = new DocumentTranslationInput(source, targetFrench, "fr");
            input.AddTarget(targetSpanish, "es");
            input.AddTarget(targetArabic, "ar");
            DocumentTranslationOperation operation = await client.TranslationAsync(input);

            if (operation.DocumentsSucceeded < 3)
            {
                await PrintNotSucceededDocumentsAsync(operation);
            }

            Assert.IsTrue(operation.HasCompleted);
            Assert.IsTrue(operation.HasValue);
            Assert.AreEqual(3, operation.DocumentsTotal);
            Assert.AreEqual(3, operation.DocumentsSucceeded);
            Assert.AreEqual(0, operation.DocumentsFailed);
            Assert.AreEqual(0, operation.DocumentsCancelled);
            Assert.AreEqual(0, operation.DocumentsInProgress);
            Assert.AreEqual(0, operation.DocumentsNotStarted);
        }

        [RecordedTest]
        public async Task MultipleSourcesSingleTarget()
        {
            Uri source1 = await CreateSourceContainerAsync(oneTestDocuments);
            Uri source2 = await CreateSourceContainerAsync(oneTestDocuments);
            Uri target1 = await CreateTargetContainerAsync();
            Uri target2 = await CreateTargetContainerAsync();

            DocumentTranslationClient client = GetClient();

            var inputs = new List<DocumentTranslationInput>
            {
                new DocumentTranslationInput(source1, target1, "fr"),
                new DocumentTranslationInput(source2, target2, "es")
            };

            DocumentTranslationOperation operation = await client.TranslationAsync(inputs);

            if (operation.DocumentsSucceeded < 2)
            {
                await PrintNotSucceededDocumentsAsync(operation);
            }

            Assert.IsTrue(operation.HasCompleted);
            Assert.IsTrue(operation.HasValue);
            Assert.AreEqual(2, operation.DocumentsTotal);
            Assert.AreEqual(2, operation.DocumentsSucceeded);
            Assert.AreEqual(0, operation.DocumentsFailed);
            Assert.AreEqual(0, operation.DocumentsCancelled);
            Assert.AreEqual(0, operation.DocumentsInProgress);
            Assert.AreEqual(0, operation.DocumentsNotStarted);
        }

        [RecordedTest]
        public async Task SingleSourceSingleTargetWithPrefixTest()
        {
            Uri sourceUri = await CreateSourceContainerAsync(twoTestDocuments);
            Uri targetUri = await CreateTargetContainerAsync();

            DocumentTranslationClient client = GetClient();

            var source = new TranslationSource(sourceUri)
            {
                Prefix = "File"
            };

            var targets = new List<TranslationTarget> { new TranslationTarget(targetUri, "fr") };
            var input = new DocumentTranslationInput(source, targets);
            DocumentTranslationOperation operation = await client.TranslationAsync(input);

            if (operation.DocumentsSucceeded < 1)
            {
                await PrintNotSucceededDocumentsAsync(operation);
            }

            Assert.IsTrue(operation.HasCompleted);
            Assert.IsTrue(operation.HasValue);
            Assert.AreEqual(1, operation.DocumentsTotal);
            Assert.AreEqual(1, operation.DocumentsSucceeded);
            Assert.AreEqual(0, operation.DocumentsFailed);
            Assert.AreEqual(0, operation.DocumentsCancelled);
            Assert.AreEqual(0, operation.DocumentsInProgress);
            Assert.AreEqual(0, operation.DocumentsNotStarted);
        }

        [RecordedTest]
        public async Task SingleSourceSingleTargetWithSuffixTest()
        {
            Uri sourceUri = await CreateSourceContainerAsync(twoTestDocuments);
            Uri targetUri = await CreateTargetContainerAsync();

            DocumentTranslationClient client = GetClient();

            var source = new TranslationSource(sourceUri)
            {
                Suffix = "1.txt"
            };

            var targets = new List<TranslationTarget> { new TranslationTarget(targetUri, "fr") };
            var input = new DocumentTranslationInput(source, targets);
            DocumentTranslationOperation operation = await client.TranslationAsync(input);

            if (operation.DocumentsSucceeded < 1)
            {
                await PrintNotSucceededDocumentsAsync(operation);
            }

            Assert.IsTrue(operation.HasCompleted);
            Assert.IsTrue(operation.HasValue);
            Assert.AreEqual(1, operation.DocumentsTotal);
            Assert.AreEqual(1, operation.DocumentsSucceeded);
            Assert.AreEqual(0, operation.DocumentsFailed);
            Assert.AreEqual(0, operation.DocumentsCancelled);
            Assert.AreEqual(0, operation.DocumentsInProgress);
            Assert.AreEqual(0, operation.DocumentsNotStarted);
        }

        [RecordedTest]
        public async Task SingleSourceSingleTargetListDocumentsTest()
        {
            Uri sourceUri = await CreateSourceContainerAsync(oneTestDocuments);
            Uri targetUri = await CreateTargetContainerAsync();
            string translateTo = "fr";

            DocumentTranslationClient client = GetClient();

            var input = new DocumentTranslationInput(sourceUri, targetUri, translateTo);
            DocumentTranslationOperation operation = await client.TranslationAsync(input);

            AsyncPageable<DocumentStatus> documentsFromOperation = operation.Value;
            List<DocumentStatus> documentsFromOperationList = await documentsFromOperation.ToEnumerableAsync();

            Assert.AreEqual(1, documentsFromOperationList.Count);
            CheckDocumentStatus(documentsFromOperationList[0], translateTo);

            AsyncPageable<DocumentStatus> documentsFromGetAll = operation.GetAllDocumentStatusesAsync();
            List<DocumentStatus> documentsFromGetAllList = await documentsFromGetAll.ToEnumerableAsync();

            Assert.AreEqual(documentsFromOperationList[0].Status, documentsFromGetAllList[0].Status);
            Assert.AreEqual(documentsFromOperationList[0].Id, documentsFromGetAllList[0].Id);
            Assert.AreEqual(documentsFromOperationList[0].SourceDocumentUri, documentsFromGetAllList[0].SourceDocumentUri);
            Assert.AreEqual(documentsFromOperationList[0].TranslatedDocumentUri, documentsFromGetAllList[0].TranslatedDocumentUri);
            Assert.AreEqual(documentsFromOperationList[0].TranslationProgressPercentage, documentsFromGetAllList[0].TranslationProgressPercentage);
            Assert.AreEqual(documentsFromOperationList[0].TranslatedTo, documentsFromGetAllList[0].TranslatedTo);
            Assert.AreEqual(documentsFromOperationList[0].CreatedOn, documentsFromGetAllList[0].CreatedOn);
            Assert.AreEqual(documentsFromOperationList[0].LastModified, documentsFromGetAllList[0].LastModified);
        }

        [RecordedTest]
        public async Task GetDocumentStatusTest()
        {
            Uri sourceUri = await CreateSourceContainerAsync(oneTestDocuments);
            Uri targetUri = await CreateTargetContainerAsync();
            string translateTo = "fr";

            DocumentTranslationClient client = GetClient();

            var input = new DocumentTranslationInput(sourceUri, targetUri, translateTo);
            DocumentTranslationOperation operation = await client.TranslationAsync(input);

            AsyncPageable<DocumentStatus> documents = operation.GetAllDocumentStatusesAsync();

            List<DocumentStatus> documentsList = await documents.ToEnumerableAsync();

            Assert.AreEqual(1, documentsList.Count);

            DocumentStatus document = await operation.GetDocumentStatusAsync(documentsList[0].Id);

            CheckDocumentStatus(document, translateTo);
        }

        [RecordedTest]
        public async Task WrongSourceRightTarget()
        {
            Uri source = new("https://idont.ex.ist");
            Uri target = await CreateTargetContainerAsync();

            DocumentTranslationClient client = GetClient();

            var input = new DocumentTranslationInput(source, target, "fr");
<<<<<<< HEAD
            DocumentTranslationOperation operation = await client.StartTranslationAsync(input);
            Thread.Sleep(2000);

            RequestFailedException ex = Assert.ThrowsAsync<RequestFailedException>(async () => await operation.UpdateStatusAsync());
=======
>>>>>>> 94532869

            RequestFailedException ex = Assert.ThrowsAsync<RequestFailedException>(async () => await client.TranslationAsync(input));
            Assert.AreEqual("InvalidDocumentAccessLevel", ex.ErrorCode);
        }

        [RecordedTest]
        public async Task RightSourceWrongTarget()
        {
            Uri source = await CreateSourceContainerAsync(oneTestDocuments);
            Uri target = new("https://idont.ex.ist");

            DocumentTranslationClient client = GetClient();

            var input = new DocumentTranslationInput(source, target, "fr");
<<<<<<< HEAD
            DocumentTranslationOperation operation = await client.StartTranslationAsync(input);
            Thread.Sleep(2000);

            RequestFailedException ex = Assert.ThrowsAsync<RequestFailedException>(async () => await operation.UpdateStatusAsync());

            Assert.AreEqual("InvalidTargetDocumentAccessLevel", ex.ErrorCode);

            Assert.IsTrue(operation.HasCompleted);
            Assert.IsFalse(operation.HasValue);
            Assert.AreEqual(DocumentTranslationStatus.ValidationFailed, operation.Status);
=======

            RequestFailedException ex = Assert.ThrowsAsync<RequestFailedException>(async () => await client.TranslationAsync(input));
            Assert.AreEqual("InvalidDocumentAccessLevel", ex.ErrorCode);
>>>>>>> 94532869
        }

        [RecordedTest]
        public async Task ContainerWithSupportedAndUnsupportedFiles()
        {
            var documentsList = new List<TestDocument>
            {
                new TestDocument("Document1.txt", "First english test document"),
                new TestDocument("File2.jpg", "jpg"),
            };

            Uri source = await CreateSourceContainerAsync(documentsList);
            Uri target = await CreateTargetContainerAsync();

            DocumentTranslationClient client = GetClient();

            var input = new DocumentTranslationInput(source, target, "fr");
            DocumentTranslationOperation operation = await client.TranslationAsync(input);

            if (operation.DocumentsSucceeded < 1)
            {
                await PrintNotSucceededDocumentsAsync(operation);
            }

            Assert.IsTrue(operation.HasCompleted);
            Assert.IsTrue(operation.HasValue);
            Assert.AreEqual(1, operation.DocumentsTotal);
            Assert.AreEqual(1, operation.DocumentsSucceeded);
            Assert.AreEqual(0, operation.DocumentsFailed);
            Assert.AreEqual(0, operation.DocumentsCancelled);
            Assert.AreEqual(0, operation.DocumentsInProgress);
            Assert.AreEqual(0, operation.DocumentsNotStarted);
        }

        [RecordedTest]
        public async Task WrongDocumentEncoding()
        {
            var document = new List<TestDocument>
            {
                new TestDocument("Document1.txt", string.Empty),
            };

            Uri source = await CreateSourceContainerAsync(document);
            Uri target = await CreateTargetContainerAsync();

            DocumentTranslationClient client = GetClient();

            var input = new DocumentTranslationInput(source, target, "fr");
            DocumentTranslationOperation operation = await client.TranslationAsync(input);

            Assert.IsTrue(operation.HasCompleted);
            Assert.IsTrue(operation.HasValue);
            Assert.AreEqual(DocumentTranslationStatus.Failed, operation.Status);

            Assert.AreEqual(1, operation.DocumentsTotal);
            Assert.AreEqual(0, operation.DocumentsSucceeded);
            Assert.AreEqual(1, operation.DocumentsFailed);
            Assert.AreEqual(0, operation.DocumentsCancelled);
            Assert.AreEqual(0, operation.DocumentsInProgress);
            Assert.AreEqual(0, operation.DocumentsNotStarted);

            List<DocumentStatus> documentsList = await operation.Value.ToEnumerableAsync();
            Assert.AreEqual(1, documentsList.Count);
            Assert.AreEqual(DocumentTranslationStatus.Failed, documentsList[0].Status);
            Assert.AreEqual(new DocumentTranslationErrorCode("WrongDocumentEncoding"), documentsList[0].Error.ErrorCode);
        }

        [RecordedTest]
        public async Task ExistingFileInTargetContainer()
        {
            Uri source = await CreateSourceContainerAsync(oneTestDocuments);
            Uri target = await CreateTargetContainerAsync(oneTestDocuments);

            DocumentTranslationClient client = GetClient();

            var input = new DocumentTranslationInput(source, target, "fr");
            DocumentTranslationOperation operation = await client.TranslationAsync(input);

            Assert.IsTrue(operation.HasCompleted);
            Assert.IsTrue(operation.HasValue);
            Assert.AreEqual(DocumentTranslationStatus.Failed, operation.Status);

            Assert.AreEqual(1, operation.DocumentsTotal);
            Assert.AreEqual(0, operation.DocumentsSucceeded);
            Assert.AreEqual(1, operation.DocumentsFailed);
            Assert.AreEqual(0, operation.DocumentsCancelled);
            Assert.AreEqual(0, operation.DocumentsInProgress);
            Assert.AreEqual(0, operation.DocumentsNotStarted);

            List<DocumentStatus> documentsList = await operation.Value.ToEnumerableAsync();
            Assert.AreEqual(1, documentsList.Count);
            Assert.AreEqual(DocumentTranslationStatus.Failed, documentsList[0].Status);
            Assert.AreEqual(new DocumentTranslationErrorCode("TargetFileAlreadyExists"), documentsList[0].Error.ErrorCode);
        }

        [RecordedTest]
        [TestCase("Foo Bar", typeof(ArgumentException))]
        [TestCase("", typeof(ArgumentException))]
        [TestCase(null, typeof(ArgumentNullException))]
        public void DocumentTranslationOperationWithInvalidGuidTest(string invalidGuid, Type expectedException)
        {
            var client = GetClient();
            Assert.Throws(expectedException, () => new DocumentTranslationOperation(invalidGuid, client));
        }

        [RecordedTest]
        [TestCase("Foo Bar", typeof(ArgumentException))]
        [TestCase("", typeof(ArgumentException))]
        [TestCase(null, typeof(ArgumentNullException))]
        public async Task GetDocumentStatusWithInvalidGuidTest(string invalidGuid, Type expectedException)
        {
            var sourceUri = await CreateSourceContainerAsync(oneTestDocuments);
            var targetUri = await CreateTargetContainerAsync();
            string translateTo = "fr";

            var client = GetClient();

            var input = new DocumentTranslationInput(sourceUri, targetUri, translateTo);
            var operation = await client.TranslationAsync(input);

            Assert.Throws(expectedException, () => operation.GetDocumentStatus(invalidGuid));
        }

        [RecordedTest]
        public async Task DocumentTranslationWithGlossary()
        {
            Uri source = await CreateSourceContainerAsync(oneTestDocuments);
            var targetUriAndClient = await CreateTargetContainerWithClientAsync();
            Uri target = targetUriAndClient.Item1;

            //We will need this client later for reading the output translated document
            BlobContainerClient targetContainerClient = targetUriAndClient.Item2;

            //Constructing and uploading glossary on the fly
            string glossaryName = "validGlossary.csv";

            //changing the word First --> glossaryFirst and test --> glossaryTest
            string glossaryContent = "First, glossaryFirst\ntest, glossaryTest\n";

            var glossarySasUri = await CreateGlossaryAsync(new TestDocument (glossaryName, glossaryContent));

            //Perform Translation Process
            DocumentTranslationClient client = GetClient();
            var input = new DocumentTranslationInput(source, target, "es", new TranslationGlossary(glossarySasUri, "csv"));
            DocumentTranslationOperation operation = await client.StartTranslationAsync(input);
            await operation.WaitForCompletionAsync();

            //stream translated text into string
            var blobClient = targetContainerClient.GetBlobClient(oneTestDocuments[0].Name);
            var translatedResultStream = await blobClient.OpenReadAsync();
            StreamReader streamReader = new StreamReader(translatedResultStream);
            string translatedText = streamReader.ReadToEnd();

            //Assert glossary has taken effect
            var translatedTextSplitBySpaces = translatedText.Split(' ');
            CollectionAssert.Contains(translatedTextSplitBySpaces, "glossaryFirst");
            CollectionAssert.Contains(translatedTextSplitBySpaces, "glossaryTest");
        }

        private async Task PrintNotSucceededDocumentsAsync(DocumentTranslationOperation operation)
        {
            await foreach (var document in operation.GetValuesAsync())
            {
                if (document.Status != DocumentTranslationStatus.Succeeded)
                {
                    Console.WriteLine($"Document: {document.Id}");
                    Console.WriteLine($"    Status: {document.Status}");
                    Console.WriteLine($"    ErrorCode: {document.Error.ErrorCode}");
                    Console.WriteLine($"    Message: {document.Error.Message}");
                }
            }
        }

        private void CheckDocumentStatus(DocumentStatus document, string translateTo)
        {
            Assert.AreEqual(DocumentTranslationStatus.Succeeded, document.Status);
            Assert.IsFalse(string.IsNullOrEmpty(document.Id));
            Assert.IsNotNull(document.SourceDocumentUri);
            Assert.IsNotNull(document.TranslatedDocumentUri);
            Assert.AreEqual(100f, document.TranslationProgressPercentage);
            Assert.AreEqual(translateTo, document.TranslatedTo);
            Assert.AreNotEqual(new DateTimeOffset(), document.CreatedOn);
            Assert.AreNotEqual(new DateTimeOffset(), document.LastModified);
        }
    }
}<|MERGE_RESOLUTION|>--- conflicted
+++ resolved
@@ -242,13 +242,6 @@
             DocumentTranslationClient client = GetClient();
 
             var input = new DocumentTranslationInput(source, target, "fr");
-<<<<<<< HEAD
-            DocumentTranslationOperation operation = await client.StartTranslationAsync(input);
-            Thread.Sleep(2000);
-
-            RequestFailedException ex = Assert.ThrowsAsync<RequestFailedException>(async () => await operation.UpdateStatusAsync());
-=======
->>>>>>> 94532869
 
             RequestFailedException ex = Assert.ThrowsAsync<RequestFailedException>(async () => await client.TranslationAsync(input));
             Assert.AreEqual("InvalidDocumentAccessLevel", ex.ErrorCode);
@@ -263,22 +256,9 @@
             DocumentTranslationClient client = GetClient();
 
             var input = new DocumentTranslationInput(source, target, "fr");
-<<<<<<< HEAD
-            DocumentTranslationOperation operation = await client.StartTranslationAsync(input);
-            Thread.Sleep(2000);
-
-            RequestFailedException ex = Assert.ThrowsAsync<RequestFailedException>(async () => await operation.UpdateStatusAsync());
-
-            Assert.AreEqual("InvalidTargetDocumentAccessLevel", ex.ErrorCode);
-
-            Assert.IsTrue(operation.HasCompleted);
-            Assert.IsFalse(operation.HasValue);
-            Assert.AreEqual(DocumentTranslationStatus.ValidationFailed, operation.Status);
-=======
 
             RequestFailedException ex = Assert.ThrowsAsync<RequestFailedException>(async () => await client.TranslationAsync(input));
             Assert.AreEqual("InvalidDocumentAccessLevel", ex.ErrorCode);
->>>>>>> 94532869
         }
 
         [RecordedTest]
