--- conflicted
+++ resolved
@@ -10,11 +10,8 @@
     <PackageTags>Microsoft Azure Document Translation</PackageTags>
     <TargetFrameworks>$(RequiredTargetFrameworks)</TargetFrameworks>
     <IncludeOperationsSharedSource>true</IncludeOperationsSharedSource>
-<<<<<<< HEAD
     <IncludeAutorestDependency>true</IncludeAutorestDependency>
-=======
     <AotCompatOptOut>true</AotCompatOptOut>
->>>>>>> edcdc03a
   </PropertyGroup>
 
   <ItemGroup>
