// Copyright (c) Microsoft Corporation. All rights reserved.
// Licensed under the MIT License.

// <auto-generated/>

#nullable disable

using System;
using System.Text.Json;
using Azure.Core;

namespace Azure.AI.MetricsAdvisor.Models
{
    public partial class MetricCommentFeedback : IUtf8JsonSerializable
    {
        void IUtf8JsonSerializable.Write(Utf8JsonWriter writer)
        {
            writer.WriteStartObject();
            if (Optional.IsDefined(StartTime))
            {
                writer.WritePropertyName("startTime");
                writer.WriteStringValue(StartTime.Value, "O");
            }
            if (Optional.IsDefined(EndTime))
            {
                writer.WritePropertyName("endTime");
                writer.WriteStringValue(EndTime.Value, "O");
            }
            if (Optional.IsDefined(ValueInternal))
            {
                writer.WritePropertyName("value");
                writer.WriteObjectValue(ValueInternal);
            }
            writer.WritePropertyName("feedbackType");
            writer.WriteStringValue(Type.ToString());
            writer.WritePropertyName("metricId");
            writer.WriteStringValue(MetricId);
            writer.WritePropertyName("dimensionFilter");
            writer.WriteObjectValue(DimensionFilter);
            writer.WriteEndObject();
        }

        internal static MetricCommentFeedback DeserializeMetricCommentFeedback(JsonElement element)
        {
<<<<<<< HEAD
            Optional<DateTimeOffset> startTime = default;
            Optional<DateTimeOffset> endTime = default;
            CommentFeedbackValue value = default;
=======
            Optional<DateTimeOffset?> startTime = default;
            Optional<DateTimeOffset?> endTime = default;
            Optional<CommentFeedbackValue> value = default;
>>>>>>> 4e9b0824
            FeedbackType feedbackType = default;
            Optional<string> feedbackId = default;
            Optional<DateTimeOffset> createdTime = default;
            Optional<string> userPrincipal = default;
            string metricId = default;
            FeedbackDimensionFilter dimensionFilter = default;
            foreach (var property in element.EnumerateObject())
            {
                if (property.NameEquals("startTime"))
                {
                    if (property.Value.ValueKind == JsonValueKind.Null)
                    {
                        property.ThrowNonNullablePropertyIsNull();
                        continue;
                    }
                    startTime = property.Value.GetDateTimeOffset("O");
                    continue;
                }
                if (property.NameEquals("endTime"))
                {
                    if (property.Value.ValueKind == JsonValueKind.Null)
                    {
                        property.ThrowNonNullablePropertyIsNull();
                        continue;
                    }
                    endTime = property.Value.GetDateTimeOffset("O");
                    continue;
                }
                if (property.NameEquals("value"))
                {
                    if (property.Value.ValueKind == JsonValueKind.Null)
                    {
                        property.ThrowNonNullablePropertyIsNull();
                        continue;
                    }
                    value = CommentFeedbackValue.DeserializeCommentFeedbackValue(property.Value);
                    continue;
                }
                if (property.NameEquals("feedbackType"))
                {
                    feedbackType = new FeedbackType(property.Value.GetString());
                    continue;
                }
                if (property.NameEquals("feedbackId"))
                {
                    feedbackId = property.Value.GetString();
                    continue;
                }
                if (property.NameEquals("createdTime"))
                {
                    if (property.Value.ValueKind == JsonValueKind.Null)
                    {
                        property.ThrowNonNullablePropertyIsNull();
                        continue;
                    }
                    createdTime = property.Value.GetDateTimeOffset("O");
                    continue;
                }
                if (property.NameEquals("userPrincipal"))
                {
                    userPrincipal = property.Value.GetString();
                    continue;
                }
                if (property.NameEquals("metricId"))
                {
                    metricId = property.Value.GetString();
                    continue;
                }
                if (property.NameEquals("dimensionFilter"))
                {
                    dimensionFilter = FeedbackDimensionFilter.DeserializeFeedbackDimensionFilter(property.Value);
                    continue;
                }
            }
            return new MetricCommentFeedback(feedbackType, feedbackId.Value, Optional.ToNullable(createdTime), userPrincipal.Value, metricId, dimensionFilter, Optional.ToNullable(startTime), Optional.ToNullable(endTime), value.Value);
        }
    }
}<|MERGE_RESOLUTION|>--- conflicted
+++ resolved
@@ -42,15 +42,9 @@
 
         internal static MetricCommentFeedback DeserializeMetricCommentFeedback(JsonElement element)
         {
-<<<<<<< HEAD
             Optional<DateTimeOffset> startTime = default;
             Optional<DateTimeOffset> endTime = default;
-            CommentFeedbackValue value = default;
-=======
-            Optional<DateTimeOffset?> startTime = default;
-            Optional<DateTimeOffset?> endTime = default;
             Optional<CommentFeedbackValue> value = default;
->>>>>>> 4e9b0824
             FeedbackType feedbackType = default;
             Optional<string> feedbackId = default;
             Optional<DateTimeOffset> createdTime = default;
