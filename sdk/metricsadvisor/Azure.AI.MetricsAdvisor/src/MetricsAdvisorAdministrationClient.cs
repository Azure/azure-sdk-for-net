--- conflicted
+++ resolved
@@ -687,11 +687,7 @@
         #region AnomalyDetectionConfiguration
 
         /// <summary>
-<<<<<<< HEAD
-        /// Creates a <see cref="AnomalyDetectionConfiguration"/> and attributes it a unique ID.
-=======
-        /// Creates a <see cref="MetricAnomalyDetectionConfiguration"/> and assigns it a unique ID.
->>>>>>> f48d897e
+        /// Creates an <see cref="AnomalyDetectionConfiguration"/> and assigns it a unique ID.
         /// </summary>
         /// <param name="detectionConfiguration">Specifies how the created <see cref="AnomalyDetectionConfiguration"/> should be configured.</param>
         /// <param name="cancellationToken">A <see cref="CancellationToken"/> controlling the request lifetime.</param>
@@ -722,11 +718,7 @@
         }
 
         /// <summary>
-<<<<<<< HEAD
-        /// Creates a <see cref="AnomalyDetectionConfiguration"/> and attributes it a unique ID.
-=======
-        /// Creates a <see cref="MetricAnomalyDetectionConfiguration"/> and assigns it a unique ID.
->>>>>>> f48d897e
+        /// Creates an <see cref="AnomalyDetectionConfiguration"/> and assigns it a unique ID.
         /// </summary>
         /// <param name="detectionConfiguration">Specifies how the created <see cref="AnomalyDetectionConfiguration"/> should be configured.</param>
         /// <param name="cancellationToken">A <see cref="CancellationToken"/> controlling the request lifetime.</param>
@@ -757,11 +749,7 @@
         }
 
         /// <summary>
-<<<<<<< HEAD
-        /// Retrieves information about an existing <see cref="AnomalyDetectionConfiguration"/>.
-=======
-        /// Gets an existing <see cref="MetricAnomalyDetectionConfiguration"/>.
->>>>>>> f48d897e
+        /// Gets an existing <see cref="AnomalyDetectionConfiguration"/>.
         /// </summary>
         /// <param name="detectionConfigurationId">The unique identifier of the <see cref="AnomalyDetectionConfiguration"/>.</param>
         /// <param name="cancellationToken">A <see cref="CancellationToken"/> controlling the request lifetime.</param>
@@ -790,11 +778,7 @@
         }
 
         /// <summary>
-<<<<<<< HEAD
-        /// Retrieves information about an existing <see cref="AnomalyDetectionConfiguration"/>.
-=======
-        /// Gets an existing <see cref="MetricAnomalyDetectionConfiguration"/>.
->>>>>>> f48d897e
+        /// Gets an existing <see cref="AnomalyDetectionConfiguration"/>.
         /// </summary>
         /// <param name="detectionConfigurationId">The unique identifier of the <see cref="AnomalyDetectionConfiguration"/>.</param>
         /// <param name="cancellationToken">A <see cref="CancellationToken"/> controlling the request lifetime.</param>
@@ -823,23 +807,14 @@
         }
 
         /// <summary>
-<<<<<<< HEAD
-        /// Updates an existing <see cref="AnomalyDetectionConfiguration"/> in this Metrics Advisor resource.
-        /// </summary>
-        /// <param name="detectionConfigurationId">The Id of the existing <see cref="AnomalyDetectionConfiguration"/> to update.</param>
+        /// Updates an existing <see cref="AnomalyDetectionConfiguration"/> in this resource.
+        /// </summary>
+        /// <param name="detectionConfigurationId">The ID of the existing <see cref="AnomalyDetectionConfiguration"/> to update.</param>
         /// <param name="detectionConfiguration">The <see cref="AnomalyDetectionConfiguration"/> instance containing the desired updates.</param>
         /// <param name="cancellationToken">A <see cref="CancellationToken"/> controlling the request lifetime.</param>
-        /// <returns>A collection of <see cref="AnomalyDetectionConfiguration"/> items.</returns>
-=======
-        /// Updates an existing <see cref="MetricAnomalyDetectionConfiguration"/> in this resource.
-        /// </summary>
-        /// <param name="detectionConfigurationId">The ID of the existing <see cref="MetricAnomalyDetectionConfiguration"/> to update.</param>
-        /// <param name="detectionConfiguration">The <see cref="MetricAnomalyDetectionConfiguration"/> instance containing the desired updates.</param>
-        /// <param name="cancellationToken">A <see cref="CancellationToken"/> controlling the request lifetime.</param>
         /// <returns>
         /// A <see cref="Response"/> containing the result of the operation.
         /// </returns>
->>>>>>> f48d897e
         /// <exception cref="ArgumentNullException"><paramref name="detectionConfigurationId"/> or <paramref name="detectionConfiguration"/> is null.</exception>
         /// <exception cref="ArgumentException"><paramref name="detectionConfigurationId"/> is empty or not a valid GUID.</exception>
         public virtual async Task<Response> UpdateMetricAnomalyDetectionConfigurationAsync(string detectionConfigurationId, AnomalyDetectionConfiguration detectionConfiguration, CancellationToken cancellationToken = default)
@@ -867,23 +842,14 @@
         }
 
         /// <summary>
-<<<<<<< HEAD
-        /// Updates an existing <see cref="AnomalyDetectionConfiguration"/> in this Metrics Advisor resource.
-        /// </summary>
-        /// <param name="detectionConfigurationId">The Id of the existing <see cref="AnomalyDetectionConfiguration"/> to update.</param>
+        /// Updates an existing <see cref="AnomalyDetectionConfiguration"/> in this resource.
+        /// </summary>
+        /// <param name="detectionConfigurationId">The ID of the existing <see cref="AnomalyDetectionConfiguration"/> to update.</param>
         /// <param name="detectionConfiguration">The <see cref="AnomalyDetectionConfiguration"/> instance containing the desired updates.</param>
         /// <param name="cancellationToken">A <see cref="CancellationToken"/> controlling the request lifetime.</param>
-        /// <returns>A collection of <see cref="AnomalyDetectionConfiguration"/> items.</returns>
-=======
-        /// Updates an existing <see cref="MetricAnomalyDetectionConfiguration"/> in this resource.
-        /// </summary>
-        /// <param name="detectionConfigurationId">The ID of the existing <see cref="MetricAnomalyDetectionConfiguration"/> to update.</param>
-        /// <param name="detectionConfiguration">The <see cref="MetricAnomalyDetectionConfiguration"/> instance containing the desired updates.</param>
-        /// <param name="cancellationToken">A <see cref="CancellationToken"/> controlling the request lifetime.</param>
         /// <returns>
         /// A <see cref="Response"/> containing the result of the operation.
         /// </returns>
->>>>>>> f48d897e
         /// <exception cref="ArgumentNullException"><paramref name="detectionConfigurationId"/> or <paramref name="detectionConfiguration"/> is null.</exception>
         /// <exception cref="ArgumentException"><paramref name="detectionConfigurationId"/> is empty or not a valid GUID.</exception>
         public virtual Response UpdateMetricAnomalyDetectionConfiguration(string detectionConfigurationId, AnomalyDetectionConfiguration detectionConfiguration, CancellationToken cancellationToken = default)
