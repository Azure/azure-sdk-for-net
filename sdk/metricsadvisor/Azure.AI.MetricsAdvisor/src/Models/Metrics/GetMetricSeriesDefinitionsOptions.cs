--- conflicted
+++ resolved
@@ -34,12 +34,8 @@
         /// Filters the result, mapping a dimension's name to a list of possible values it can assume. Only time series
         /// with the specified dimension values will be returned.
         /// </summary>
-<<<<<<< HEAD
+        /// <exception cref="ArgumentNullException"><see cref="DimensionCombinationsToFilter"/> is null.</exception>
         public IDictionary<string, IList<string>> DimensionCombinationsToFilter
-=======
-        /// <exception cref="ArgumentNullException"><see cref="DimensionToFilter"/> is null.</exception>
-        public IDictionary<string, IList<string>> DimensionToFilter
->>>>>>> f48d897e
         {
             get => _dimensionCombinationsToFilter;
             set
