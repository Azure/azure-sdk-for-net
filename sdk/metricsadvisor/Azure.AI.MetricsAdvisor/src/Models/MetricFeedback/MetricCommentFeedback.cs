﻿// Copyright (c) Microsoft Corporation. All rights reserved.
// Licensed under the MIT License.

using System;
using Azure.AI.MetricsAdvisor.Models;
using Azure.Core;

namespace Azure.AI.MetricsAdvisor
{
    /// <summary> The CommentFeedback. </summary>
    [CodeGenModel("CommentFeedback")]
    [CodeGenSuppress(nameof(MetricCommentFeedback), typeof(string), typeof(FeedbackFilter))]
    public partial class MetricCommentFeedback : MetricFeedback
    {
        /// <summary>
        /// Initializes a new instance of the <see cref="MetricCommentFeedback"/> class.
        /// </summary>
        /// <param name="metricId">The identifier of the metric to which the <see cref="MetricCommentFeedback"/> applies.</param>
        /// <param name="dimensionKey">
        /// A key that identifies a set of time series to which the <see cref="MetricCommentFeedback"/> applies.
        /// If all possible dimensions are set, this key uniquely identifies a single time series
        /// for the specified <paramref name="metricId"/>. If only a subset of dimensions are set, this
        /// key uniquely identifies a group of time series.
        /// </param>
        /// <param name="comment">The comment content for the feedback.</param>
        /// <exception cref="ArgumentNullException"><paramref name="metricId"/>, <paramref name="dimensionKey"/>, or <paramref name="comment"/> is <c>null</c>.</exception>
        /// <exception cref="ArgumentException"><paramref name="metricId"/> or <paramref name="comment"/> is empty.</exception>
        public MetricCommentFeedback(string metricId, DimensionKey dimensionKey, string comment)
            : base(metricId, dimensionKey)
        {
            Argument.AssertNotNullOrEmpty(comment, nameof(comment));

            ValueInternal = new CommentFeedbackValue(comment);
            Kind = MetricFeedbackKind.Comment;
        }

        /// <summary> Initializes a new <see cref="MetricCommentFeedback"/> instance. </summary>
        /// <param name="metricId"> The metric unique id. </param>
        /// <param name="dimensionFilter"> The <see cref="FeedbackFilter"/> to apply to the feedback. </param>
        /// <param name="comment"> The comment content for the feedback. </param>
        /// <exception cref="ArgumentNullException"> <paramref name="dimensionFilter"/> or <paramref name="comment"/> is null. </exception>
<<<<<<< HEAD
        internal MetricCommentFeedback(string metricId, FeedbackFilter dimensionFilter, CommentFeedbackValue comment)
=======
        internal MetricCommentFeedback(string metricId, FeedbackDimensionFilter dimensionFilter, CommentFeedbackValue comment)
>>>>>>> bd23cb53
            : base(metricId, dimensionFilter.DimensionKey)
        {
            Argument.AssertNotNullOrEmpty(comment?.CommentValue, nameof(comment.CommentValue));

            ValueInternal = comment;
            Kind = MetricFeedbackKind.Comment;
        }

        /// <summary>
        /// The start timestamp of feedback time range.
        /// </summary>
        public DateTimeOffset? StartTime { get; set; }

        /// <summary>
        /// The end timestamp of feedback timerange. When this is equal to <see cref="StartTime"/> it indicates a single timestamp.
        /// </summary>
        public DateTimeOffset? EndTime { get; set; }

        /// <summary>
        /// The comment content for the feedback.
        /// </summary>
        public string Comment => ValueInternal.CommentValue;

        [CodeGenMember("Value")]
        internal CommentFeedbackValue ValueInternal { get; }
    }
}<|MERGE_RESOLUTION|>--- conflicted
+++ resolved
@@ -36,15 +36,11 @@
 
         /// <summary> Initializes a new <see cref="MetricCommentFeedback"/> instance. </summary>
         /// <param name="metricId"> The metric unique id. </param>
-        /// <param name="dimensionFilter"> The <see cref="FeedbackFilter"/> to apply to the feedback. </param>
+        /// <param name="feedbackFilter"> The <see cref="FeedbackFilter"/> to apply to the feedback. </param>
         /// <param name="comment"> The comment content for the feedback. </param>
-        /// <exception cref="ArgumentNullException"> <paramref name="dimensionFilter"/> or <paramref name="comment"/> is null. </exception>
-<<<<<<< HEAD
-        internal MetricCommentFeedback(string metricId, FeedbackFilter dimensionFilter, CommentFeedbackValue comment)
-=======
-        internal MetricCommentFeedback(string metricId, FeedbackDimensionFilter dimensionFilter, CommentFeedbackValue comment)
->>>>>>> bd23cb53
-            : base(metricId, dimensionFilter.DimensionKey)
+        /// <exception cref="ArgumentNullException"> <paramref name="feedbackFilter"/> or <paramref name="comment"/> is null. </exception>
+        internal MetricCommentFeedback(string metricId, FeedbackFilter feedbackFilter, CommentFeedbackValue comment)
+            : base(metricId, feedbackFilter.DimensionKey)
         {
             Argument.AssertNotNullOrEmpty(comment?.CommentValue, nameof(comment.CommentValue));
 
