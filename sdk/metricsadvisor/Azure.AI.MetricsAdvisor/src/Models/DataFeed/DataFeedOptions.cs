--- conflicted
+++ resolved
@@ -59,19 +59,17 @@
         /// </summary>
         public DataFeedMissingDataPointFillSettings MissingDataPointFillSettings { get; set; }
 
+        // TODODOCS.
+        /// <summary>
+        /// </summary>
+        public string Creator { get; }
+
         /// <summary>
         /// The emails of this data feed's administrators. Administrators have total control over a
         /// data feed, being allowed to update, delete or pause them. They also have access to the
         /// credentials used to authenticate to the data source.
         /// </summary>
-<<<<<<< HEAD
         /// <exception cref="ArgumentNullException"><see cref="Administrators"/> is null.</exception>
-=======
-        public string Creator { get; }
-
-        /// <summary>
-        /// </summary>
->>>>>>> 4d8943e4
         public IList<string> Administrators
         {
             get => _administrators;
