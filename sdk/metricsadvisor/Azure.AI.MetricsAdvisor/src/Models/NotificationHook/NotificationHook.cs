﻿// Copyright (c) Microsoft Corporation. All rights reserved.
// Licensed under the MIT License.

using System;
using System.Collections.Generic;
using Azure.Core;

namespace Azure.AI.MetricsAdvisor.Models
{
    /// <summary>
    /// An alert notification to be triggered after an anomaly is detected by Metrics Advisor.
    /// </summary>
    [CodeGenModel("HookInfo")]
    [CodeGenSuppress(nameof(NotificationHook), typeof(string))]
    public partial class NotificationHook
    {
        internal NotificationHook()
        {
            AdministratorsEmails = new ChangeTrackingList<string>();
        }

        internal NotificationHook(HookType hookType, string id, string name, string description, string internalExternalLink, IReadOnlyList<string> administrators)
        {
            HookType = hookType;
            Id = id;
            Name = name;
            Description = description;
            ExternalLink = string.IsNullOrEmpty(internalExternalLink) ? null : new Uri(internalExternalLink);
            AdministratorsEmails = administrators;
        }

        /// <summary>
        /// The unique identifier for the hook.
        /// </summary>
        [CodeGenMember("HookId")]
        public string Id { get; }

        /// <summary>
        /// The name of the hook.
        /// </summary>
        [CodeGenMember("HookName")]
        public string Name { get; set; }

        /// <summary>
        /// The list of user e-mails with administrative rights to manage this hook.
        /// </summary>
        [CodeGenMember("Admins")]
        public IReadOnlyList<string> AdministratorsEmails { get; }

        /// <summary> The hook type. </summary>
        internal HookType HookType { get; set; }

        /// <summary> The hook description. </summary>
        public string Description { get; set; }

        /// <summary> Optional field which enables a customized redirect, such as for troubleshooting notes. </summary>
        public Uri ExternalLink { get; set; }

        /// <summary>
        /// Used by CodeGen during serialization.
        /// </summary>
        [CodeGenMember("ExternalLink")]
        internal string InternalExternalLink => ExternalLink?.AbsoluteUri;

        internal static HookInfoPatch GetPatchModel(NotificationHook hook)
        {
            HookInfoPatch patch = hook switch
            {
<<<<<<< HEAD
                EmailNotificationHook h => new EmailHookInfoPatch()
                {
                    HookParameter = new() { ToList = h.EmailsToAlert }
                },
                WebNotificationHook h => new WebhookHookInfoPatch()
                {
                    HookParameter = new()
                    {
                        Endpoint = h.Endpoint?.AbsoluteUri,
                        Username = h.Username,
                        Password = h.Password,
                        CertificateKey = h.CertificateKey,
                        CertificatePassword = h.CertificatePassword,
                        Headers = h.Headers
                    }
                },
                _ => throw new InvalidOperationException("Unknown hook type.")
=======
                EmailNotificationHook h => new EmailHookInfoPatch() { HookName = h.Name, Description = h.Description, ExternalLink = h.ExternalLink?.AbsoluteUri, /*HookParameter = h.HookParameter,*/ Admins = h.AdministratorsEmails },
                WebNotificationHook h => new WebhookHookInfoPatch() { HookName = h.Name, Description = h.Description, ExternalLink = h.ExternalLink?.AbsoluteUri, /*HookParameter = h.HookParameter,*/ Admins = h.AdministratorsEmails },
                _ => throw new InvalidOperationException("Unknown AlertingHook type.")
>>>>>>> aa88d391
            };

            patch.HookName = hook.Name;
            patch.Description = hook.Description;
            patch.ExternalLink = hook.ExternalLink?.AbsoluteUri;
            patch.Admins = hook.Administrators;

            return patch;
        }
    }
}<|MERGE_RESOLUTION|>--- conflicted
+++ resolved
@@ -66,7 +66,6 @@
         {
             HookInfoPatch patch = hook switch
             {
-<<<<<<< HEAD
                 EmailNotificationHook h => new EmailHookInfoPatch()
                 {
                     HookParameter = new() { ToList = h.EmailsToAlert }
@@ -84,17 +83,12 @@
                     }
                 },
                 _ => throw new InvalidOperationException("Unknown hook type.")
-=======
-                EmailNotificationHook h => new EmailHookInfoPatch() { HookName = h.Name, Description = h.Description, ExternalLink = h.ExternalLink?.AbsoluteUri, /*HookParameter = h.HookParameter,*/ Admins = h.AdministratorsEmails },
-                WebNotificationHook h => new WebhookHookInfoPatch() { HookName = h.Name, Description = h.Description, ExternalLink = h.ExternalLink?.AbsoluteUri, /*HookParameter = h.HookParameter,*/ Admins = h.AdministratorsEmails },
-                _ => throw new InvalidOperationException("Unknown AlertingHook type.")
->>>>>>> aa88d391
             };
 
             patch.HookName = hook.Name;
             patch.Description = hook.Description;
             patch.ExternalLink = hook.ExternalLink?.AbsoluteUri;
-            patch.Admins = hook.Administrators;
+            patch.Admins = hook.AdministratorsEmails;
 
             return patch;
         }
