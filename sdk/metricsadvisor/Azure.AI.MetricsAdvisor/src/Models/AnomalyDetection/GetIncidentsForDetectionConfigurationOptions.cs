﻿// Copyright (c) Microsoft Corporation. All rights reserved.
// Licensed under the MIT License.

using System;
using System.Collections.Generic;
using Azure.Core;

namespace Azure.AI.MetricsAdvisor.Models
{
    /// <summary>
    /// The set of options that can be specified when calling <see cref="MetricsAdvisorClient.GetIncidentsForDetectionConfiguration"/>
    /// or <see cref="MetricsAdvisorClient.GetIncidentsForDetectionConfigurationAsync"/> to configure the behavior of the request.
    /// </summary>
    public class GetIncidentsForDetectionConfigurationOptions
    {
<<<<<<< HEAD
        private IList<DimensionKey> _dimensionsToFilter;
=======
        private IList<DimensionKey> _seriesGroupKeys;
>>>>>>> f48d897e

        /// <summary>
        /// Initializes a new instance of the <see cref="GetIncidentsForDetectionConfigurationOptions"/> class.
        /// </summary>
        /// <param name="startTime">Filters the result. Only incidents detected from this point in time, in UTC, will be returned.</param>
        /// <param name="endTime">Filters the result. Only incidents detected up to this point in time, in UTC, will be returned.</param>
        public GetIncidentsForDetectionConfigurationOptions(DateTimeOffset startTime, DateTimeOffset endTime)
        {
            StartTime = startTime;
            EndTime = endTime;
<<<<<<< HEAD
            DimensionsToFilter = new ChangeTrackingList<DimensionKey>();
=======
            SeriesGroupKeys = new ChangeTrackingList<DimensionKey>();
>>>>>>> f48d897e
        }

        /// <summary>
        /// Filters the result. Only incidents detected from this point in time, in UTC, will be returned.
        /// </summary>
        public DateTimeOffset StartTime { get; }

        /// <summary>
        /// Filters the result. Only incidents detected up to this point in time, in UTC, will be returned.
        /// </summary>
        public DateTimeOffset EndTime { get; }

        /// <summary>
        /// Filters the result by series. Only incidents detected in the time series groups specified will
        /// be returned.
        /// </summary>
<<<<<<< HEAD
        public IList<DimensionKey> DimensionsToFilter
        {
            get => _dimensionsToFilter;
            set
            {
                Argument.AssertNotNull(value, nameof(DimensionsToFilter));
                _dimensionsToFilter = value;
=======
        /// <exception cref="ArgumentNullException"><see cref="SeriesGroupKeys"/> is null.</exception>
        public IList<DimensionKey> SeriesGroupKeys
        {
            get => _seriesGroupKeys;
            set
            {
                Argument.AssertNotNull(value, nameof(SeriesGroupKeys));
                _seriesGroupKeys = value;
>>>>>>> f48d897e
            }
        }

        /// <summary>
        /// If set, skips the first set of items returned. This property specifies the amount of items to
        /// be skipped.
        /// </summary>
        internal int? SkipCount { get; set; }

        /// <summary>
        /// If set, specifies the maximum limit of items returned in each page of results. Note:
        /// unless the number of pages enumerated from the service is limited, the service will
        /// return an unlimited number of total items.
        /// </summary>
        public int? TopCount { get; set; }

        internal DetectionIncidentFilterCondition GetDetectionIncidentFilterCondition()
        {
            DetectionIncidentFilterCondition filterCondition = new DetectionIncidentFilterCondition();

<<<<<<< HEAD
            foreach (DimensionKey dimensionKey in DimensionsToFilter)
=======
            foreach (DimensionKey dimensionKey in SeriesGroupKeys)
>>>>>>> f48d897e
            {
                filterCondition.DimensionFilter.Add(dimensionKey.Clone());
            }

            return filterCondition;
        }
    }
}<|MERGE_RESOLUTION|>--- conflicted
+++ resolved
@@ -13,11 +13,7 @@
     /// </summary>
     public class GetIncidentsForDetectionConfigurationOptions
     {
-<<<<<<< HEAD
         private IList<DimensionKey> _dimensionsToFilter;
-=======
-        private IList<DimensionKey> _seriesGroupKeys;
->>>>>>> f48d897e
 
         /// <summary>
         /// Initializes a new instance of the <see cref="GetIncidentsForDetectionConfigurationOptions"/> class.
@@ -28,11 +24,7 @@
         {
             StartTime = startTime;
             EndTime = endTime;
-<<<<<<< HEAD
             DimensionsToFilter = new ChangeTrackingList<DimensionKey>();
-=======
-            SeriesGroupKeys = new ChangeTrackingList<DimensionKey>();
->>>>>>> f48d897e
         }
 
         /// <summary>
@@ -49,7 +41,7 @@
         /// Filters the result by series. Only incidents detected in the time series groups specified will
         /// be returned.
         /// </summary>
-<<<<<<< HEAD
+        /// <exception cref="ArgumentNullException"><see cref="DimensionsToFilter"/> is null.</exception>
         public IList<DimensionKey> DimensionsToFilter
         {
             get => _dimensionsToFilter;
@@ -57,16 +49,6 @@
             {
                 Argument.AssertNotNull(value, nameof(DimensionsToFilter));
                 _dimensionsToFilter = value;
-=======
-        /// <exception cref="ArgumentNullException"><see cref="SeriesGroupKeys"/> is null.</exception>
-        public IList<DimensionKey> SeriesGroupKeys
-        {
-            get => _seriesGroupKeys;
-            set
-            {
-                Argument.AssertNotNull(value, nameof(SeriesGroupKeys));
-                _seriesGroupKeys = value;
->>>>>>> f48d897e
             }
         }
 
@@ -87,11 +69,7 @@
         {
             DetectionIncidentFilterCondition filterCondition = new DetectionIncidentFilterCondition();
 
-<<<<<<< HEAD
             foreach (DimensionKey dimensionKey in DimensionsToFilter)
-=======
-            foreach (DimensionKey dimensionKey in SeriesGroupKeys)
->>>>>>> f48d897e
             {
                 filterCondition.DimensionFilter.Add(dimensionKey.Clone());
             }
