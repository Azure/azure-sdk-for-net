﻿// Copyright (c) Microsoft Corporation. All rights reserved.
// Licensed under the MIT License.

using System;
using System.Collections.Generic;
using System.Threading.Tasks;
using Azure.AI.MetricsAdvisor.Models;
using Azure.Core.TestFramework;
using NUnit.Framework;

namespace Azure.AI.MetricsAdvisor.Tests
{
    public class MetricsAdvisorClientLiveTests : MetricsAdvisorLiveTestBase
    {
        public MetricsAdvisorClientLiveTests(bool isAsync) : base(isAsync, RecordedTestMode.Playback /* To record tests, add this argument, RecordedTestMode.Record */)
        { }

        [RecordedTest]
        public async Task GetMetricSeriesDefinitions()
        {
            var adminClient = GetMetricsAdvisorAdministrationClient();
            var client = GetMetricsAdvisorClient();

            List<DataFeed> feeds = await adminClient.GetDataFeedsAsync().ToEnumerableAsync().ConfigureAwait(false);

            Assert.That(feeds, Is.Not.Empty);

            int totalcount = 0;
            foreach (DataFeed feed in feeds)
            {
                foreach (var metricId in feed.MetricIds)
                {
                    await foreach (MetricSeriesDefinition metricDef in client.GetMetricSeriesDefinitionsAsync(
                        metricId,
                        new GetMetricSeriesDefinitionsOptions(Recording.UtcNow.AddYears(-5)) { TopCount = 2 }))
                    {
                        Assert.That(metricDef.SeriesKey.Dimension.Count, Is.Not.Zero);

                        // stop when we find at least one definition
                        if (++totalcount >= 1)
                            break;
                    }
                }
            }

            Assert.That(totalcount, Is.GreaterThan(0));
        }

        [RecordedTest]
        public async Task GetMetricDimensionValues()
        {
            var adminClient = GetMetricsAdvisorAdministrationClient();
            var client = GetMetricsAdvisorClient();

            DataFeed feed = await GetFirstDataFeed(adminClient);

            foreach (var metricId in feed.MetricIds)
            {
                foreach (DataFeedDimension dimension in feed.Schema.DimensionColumns)
                {
                    await foreach (string value in client.GetDimensionValuesAsync(metricId, dimension.DimensionName))
                    {
                        Assert.That(!string.IsNullOrEmpty(value));
                    }
                }
            }
        }

        [RecordedTest]
        public async Task GetMetricSeriesData()
        {
            var client = GetMetricsAdvisorClient();

            var options = new GetMetricSeriesDataOptions(
                new List<DimensionKey>()
                {
                    new DimensionKey(new List<KeyValuePair<string, string>> {
                        new KeyValuePair<string, string>("Dim1", "*"),
                        new KeyValuePair<string, string>("Dim2", "*"),
                    }) },
                Recording.UtcNow.AddYears(-5),
                Recording.UtcNow);

            bool isResponseEmpty = true;

            await foreach (MetricSeriesData seriesData in client.GetMetricSeriesDataAsync(MetricId, options))
            {
                isResponseEmpty = false;
                Assert.That(seriesData, Is.Not.Null);
            }

            Assert.That(isResponseEmpty, Is.False);
        }

        [RecordedTest]
        public async Task GetAnomaliesForDetectionConfiguration()
        {
            var client = GetMetricsAdvisorClient();

            List<DataPointAnomaly> anomalies = await client.GetAnomaliesForDetectionConfigurationAsync(
                DetectionConfigurationId,
                new GetAnomaliesForDetectionConfigurationOptions(Recording.UtcNow.AddYears(-5), Recording.UtcNow)
            ).ToEnumerableAsync().ConfigureAwait(false);

            Assert.That(anomalies, Is.Not.Null);
        }

        [RecordedTest]
        public async Task GetIncidentsForDetectionConfiguration()
        {
            var client = GetMetricsAdvisorClient();

            int pages = 0;

            await foreach (var incident in client.GetIncidentsForDetectionConfigurationAsync(
                 DetectionConfigurationId,
                 new GetIncidentsForDetectionConfigurationOptions(Recording.UtcNow.AddYears(-5), Recording.UtcNow) { TopCount = 1 }))
            {
                Assert.That(incident, Is.Not.Null);
                Assert.That(incident.Id, Is.Not.Null);

                // Just fetch 2 pages
                if (++pages > 2)
                {
                    break;
                }
            }

            Assert.That(pages, Is.GreaterThan(0));
        }

        [RecordedTest]
        public async Task GetIncidentRootCauses()
        {
            var client = GetMetricsAdvisorClient();

            bool isResponseEmpty = true;

            await foreach (IncidentRootCause rootCause in client.GetIncidentRootCausesAsync(DetectionConfigurationId, IncidentId))
            {
                isResponseEmpty = false;
                break;
            }

            Assert.That(isResponseEmpty, Is.False);
        }

        [RecordedTest]
        public async Task GetValuesOfDimensionWithAnomalies()
        {
            var client = GetMetricsAdvisorClient();

            int pages = 0;

            await foreach (var value in client.GetValuesOfDimensionWithAnomaliesAsync(
                DetectionConfigurationId,
                "city",
                new GetValuesOfDimensionWithAnomaliesOptions(Recording.UtcNow.AddYears(-5), Recording.UtcNow) { TopCount = 1 }))
            {
                Assert.That(value, Is.Not.Null);

                // Just fetch 2 pages
                if (++pages > 2)
                {
                    break;
                }
            }

            Assert.That(pages, Is.GreaterThan(0));
        }

        [RecordedTest]
        public async Task GetAlerts()
        {
            var client = GetMetricsAdvisorClient();

            int pages = 0;

            await foreach (var alert in client.GetAlertsAsync(
                AlertConfigurationId,
                new GetAlertsOptions(Recording.UtcNow.AddYears(-5), Recording.UtcNow, AlertQueryTimeMode.CreatedTime) { TopCount = 1 }))
            {
                Assert.That(alert.Id, Is.Not.Null);

                // Just fetch 2 pages
                if (++pages > 2)
                {
                    break;
                }
            }

            Assert.That(pages, Is.GreaterThan(0));
        }

        [RecordedTest]
        public async Task GetAnomaliesForAlert()
        {
            var client = GetMetricsAdvisorClient();

            int pages = 0;

            await foreach (var anomaly in client.GetAnomaliesForAlertAsync(
                AlertConfigurationId,
                AlertId,
                new GetAnomaliesForAlertOptions() { TopCount = 1 }))
            {
                Assert.That(anomaly, Is.Not.Null);

                // Just fetch 2 pages
                if (++pages > 2)
                {
                    break;
                }
            }

            Assert.That(pages, Is.GreaterThan(0));
        }

        [RecordedTest]
        public async Task GetIncidentsForAlert()
        {
            var client = GetMetricsAdvisorClient();

            int pages = 0;

            await foreach (var incident in client.GetIncidentsForAlertAsync(
                AlertConfigurationId,
                AlertId,
                new GetIncidentsForAlertOptions() { TopCount = 1 }))
            {
                Assert.That(incident, Is.Not.Null);

                // Just fetch 2 pages
                if (++pages > 2)
                {
                    break;
                }
            }

            Assert.That(pages, Is.GreaterThan(0));
        }

        [RecordedTest]
        public async Task GetMetricEnrichedSeriesData()
        {
            var client = GetMetricsAdvisorClient();

            IEnumerable<DimensionKey> seriesKeys = new List<DimensionKey>()
            {
                new DimensionKey(new List<KeyValuePair<string, string>> {
                    new KeyValuePair<string, string>("Dim1", "Common Lime"),
                    new KeyValuePair<string, string>("Dim2", "Amphibian"),
                }),
                new DimensionKey(new List<KeyValuePair<string, string>> {
                    new KeyValuePair<string, string>("Dim1", "Common Beech"),
                    new KeyValuePair<string, string>("Dim2", "Ant"),
                })
            };

            int pages = 0;

            await foreach (MetricEnrichedSeriesData seriesData in client.GetMetricEnrichedSeriesDataAsync(seriesKeys, DetectionConfigurationId, Recording.UtcNow.AddMonths(-5), Recording.UtcNow))
            {
                Assert.That(seriesData, Is.Not.Null);

                // Just fetch 2 pages
                if (++pages > 2)
                {
                    break;
                }
            }

            Assert.That(pages, Is.GreaterThan(0));
        }

        [RecordedTest]
        public async Task GetEnrichmentStatus()
        {
            var client = GetMetricsAdvisorClient();

            int pages = 0;

            await foreach (var status in client.GetMetricEnrichmentStatusesAsync(MetricId, new GetMetricEnrichmentStatusesOptions(Recording.UtcNow.AddYears(-5), Recording.UtcNow) { TopCount = 2 }))
            {
                Assert.That(status, Is.Not.Null);

                // Just fetch 2 pages
                if (++pages > 2)
                {
                    break;
                }
            }

            Assert.That(pages, Is.GreaterThan(0));
        }

        [Test]
        public async Task GetMetricFeedbacks()
        {
            var client = GetMetricsAdvisorClient();

            int pages = 0;

            await foreach (MetricFeedback feedback in client.GetAllMetricFeedbackAsync(MetricId, new GetAllMetricFeedbackOptions() { TopCount = 2 }))
            {
                Assert.That(feedback, Is.Not.Null);
                Assert.That(feedback.MetricId, Is.EqualTo(MetricId));
                switch (feedback.Type.ToString())
                {
                    case "Anomaly":
                        Assert.That(feedback is MetricAnomalyFeedback);
                        break;
                    case "ChangePoint":
                        Assert.That(feedback is MetricChangePointFeedback);
                        break;
                    case "Period":
                        Assert.That(feedback is MetricPeriodFeedback);
                        break;
                    case "Comment":
                        Assert.That(feedback is MetricCommentFeedback);
                        break;
                    default:
                        Assert.Fail("Unexpected MetricFeedback type");
                        break;
                }

                // Just fetch 2 pages
                if (++pages > 2)
                {
                    break;
                }
            }

            Assert.That(pages, Is.GreaterThan(0));
        }

        [RecordedTest]
        public async Task CreateMetricFeedback()
        {
            var client = GetMetricsAdvisorClient();
            FeedbackDimensionFilter dimensionFilter = new FeedbackDimensionFilter(
                new DimensionKey(
                    new Dictionary<string, string>
                    {
                        {"Dim1", "Common Lime"},
                        {"Dim2", "Ant"}
                    }));
            DateTimeOffset start = Recording.UtcNow.AddMonths(-4);
            DateTimeOffset end = Recording.UtcNow;

            MetricAnomalyFeedback anomalyFeedback = new MetricAnomalyFeedback(MetricId, dimensionFilter, start, end, AnomalyValue.NotAnomaly);
            MetricChangePointFeedback changePointFeedback = new MetricChangePointFeedback(MetricId, dimensionFilter, start, end, ChangePointValue.NotChangePoint);
            MetricPeriodFeedback periodFeedback = new MetricPeriodFeedback(MetricId, dimensionFilter, PeriodType.AssignValue, 5);
            MetricCommentFeedback commentFeedback = new MetricCommentFeedback(MetricId, dimensionFilter, "my comment");

            var feedbacks = new List<MetricFeedback>
            {
                anomalyFeedback,
                changePointFeedback,
                periodFeedback,
                commentFeedback
            };

            foreach (var feedback in feedbacks)
            {
<<<<<<< HEAD
                MetricFeedback createdFeedback = await client.AddMetricFeedbackAsync(feedback).ConfigureAwait(false);
=======
                string createdFeedbackId = await client.CreateMetricFeedbackAsync(feedback).ConfigureAwait(false);
>>>>>>> b3986581

                Assert.That(createdFeedbackId, Is.Not.Null);

                MetricFeedback getFeedback = await client.GetMetricFeedbackAsync(feedbackId: createdFeedbackId).ConfigureAwait(false);

                Assert.That(getFeedback.Id, Is.EqualTo(createdFeedbackId));
            }
        }
    }
}<|MERGE_RESOLUTION|>--- conflicted
+++ resolved
@@ -363,11 +363,7 @@
 
             foreach (var feedback in feedbacks)
             {
-<<<<<<< HEAD
-                MetricFeedback createdFeedback = await client.AddMetricFeedbackAsync(feedback).ConfigureAwait(false);
-=======
-                string createdFeedbackId = await client.CreateMetricFeedbackAsync(feedback).ConfigureAwait(false);
->>>>>>> b3986581
+                string createdFeedbackId = await client.AddMetricFeedbackAsync(feedback).ConfigureAwait(false);
 
                 Assert.That(createdFeedbackId, Is.Not.Null);
 
