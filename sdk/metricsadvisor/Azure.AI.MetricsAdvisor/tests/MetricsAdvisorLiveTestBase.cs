﻿// Copyright (c) Microsoft Corporation. All rights reserved.
// Licensed under the MIT License.

using System;
using System.Collections.Generic;
using System.Threading.Tasks;
using Azure.AI.MetricsAdvisor.Administration;
using Azure.AI.MetricsAdvisor.Models;
using Azure.Core.TestFramework;
using NUnit.Framework;

namespace Azure.AI.MetricsAdvisor.Tests
{
    public class MetricsAdvisorLiveTestBase : RecordedTestBase<MetricsAdvisorTestEnvironment>
    {
        protected const string TempDataFeedMetricName = "metric";
        protected const string TempDataFeedDimensionNameA = "dimensionA";
        protected const string TempDataFeedDimensionNameB = "dimensionB";

        public MetricsAdvisorLiveTestBase(bool isAsync, RecordedTestMode mode) : base(isAsync, mode)
        {
            Sanitizer = new MetricsAdvisorRecordedTestSanitizer();
        }

        public MetricsAdvisorLiveTestBase(bool isAsync) : base(isAsync)
        {
            Sanitizer = new MetricsAdvisorRecordedTestSanitizer();
        }

        internal const string DetectionConfigurationId = "efaee305-f049-43ec-9f9b-76026d55c14a";
        internal const string IncidentId = "aaa0ff1cfe41d89ed481f9ac19dbcd8e-17c76f2dc00";
        internal const string AlertConfigurationId = "1c1575d8-b09e-40c3-a3c0-d459c64d8382";
        internal const string AlertId = "17bbd8dec00";
        internal const string MetricId = "390d1139-98fb-45af-b831-8d5ad61b150a";
        internal const string DataFeedId = "151e5444-449f-441e-8b64-988f21c5d054";

        protected int MaximumSamplesCount => 10;

<<<<<<< HEAD
        protected DateTimeOffset SamplingStartTime => DateTimeOffset.Parse("2021-10-01T00:00:00Z");
=======
        protected int MaxPageSizeSamples => 1;

        protected int SkipSamples => 1;

        protected DateTimeOffset SamplingStartTime => DateTimeOffset.Parse("2020-10-01T00:00:00Z");
>>>>>>> 1153eae7

        protected DateTimeOffset SamplingEndTime => DateTimeOffset.Parse("2021-10-31T00:00:00Z");

        public MetricsAdvisorAdministrationClient GetMetricsAdvisorAdministrationClient(bool useTokenCredential = false)
        {
            // TODO: remove 'if' block when (https://github.com/Azure/azure-sdk-for-net/issues/23268) is solved
            if (useTokenCredential)
            {
                Assert.Ignore();
            }

            var endpoint = new Uri(TestEnvironment.MetricsAdvisorUri);
            var instrumentedOptions = GetInstrumentedOptions();

            MetricsAdvisorAdministrationClient client = useTokenCredential
                ? new(endpoint, TestEnvironment.Credential, instrumentedOptions)
                : new(endpoint, new MetricsAdvisorKeyCredential(TestEnvironment.MetricsAdvisorSubscriptionKey, TestEnvironment.MetricsAdvisorApiKey), instrumentedOptions);

            return InstrumentClient(client);
        }

        public MetricsAdvisorClient GetMetricsAdvisorClient(bool useTokenCredential = false)
        {
            // TODO: remove 'if' block when (https://github.com/Azure/azure-sdk-for-net/issues/23268) is solved
            if (useTokenCredential)
            {
                Assert.Ignore();
            }

            var endpoint = new Uri(TestEnvironment.MetricsAdvisorUri);
            var instrumentedOptions = GetInstrumentedOptions();

            MetricsAdvisorClient client = useTokenCredential
                ? new(endpoint, TestEnvironment.Credential, instrumentedOptions)
                : new(endpoint, new MetricsAdvisorKeyCredential(TestEnvironment.MetricsAdvisorSubscriptionKey, TestEnvironment.MetricsAdvisorApiKey), instrumentedOptions);

            return InstrumentClient(client);
        }

        protected async Task<DisposableDataFeed> CreateTempDataFeedAsync(MetricsAdvisorAdministrationClient adminClient)
        {
            var dataFeed = new DataFeed()
            {
                Name = Recording.GenerateAlphaNumericId("dataFeed"),
                DataSource = new SqlServerDataFeedSource("connString", "query"),
                Granularity = new DataFeedGranularity(DataFeedGranularityType.Daily),
                Schema = new DataFeedSchema()
                {
                    MetricColumns = { new DataFeedMetric(TempDataFeedMetricName) },
                    DimensionColumns = { new DataFeedDimension(TempDataFeedDimensionNameA), new DataFeedDimension(TempDataFeedDimensionNameB) }
                },
                IngestionSettings = new DataFeedIngestionSettings(SamplingStartTime)
            };

            return await DisposableDataFeed.CreateDataFeedAsync(adminClient, dataFeed);
        }

        protected int Count(DimensionKey dimensionKey)
        {
            int count = 0;

            foreach (var _ in dimensionKey)
            {
                count++;
            }

            return count;
        }

        protected void ValidateSeriesKey(DimensionKey seriesKey)
        {
            Assert.That(seriesKey, Is.Not.Null);

            Assert.That(Count(seriesKey), Is.EqualTo(2));
            Assert.That(seriesKey.TryGetValue("region", out string region));
            Assert.That(seriesKey.TryGetValue("category", out string category));

            Assert.That(region, Is.Not.Null.And.Not.Empty);
            Assert.That(category, Is.Not.Null.And.Not.Empty);
        }

        protected void ValidateGroupKey(DimensionKey groupKey)
        {
            Assert.That(groupKey, Is.Not.Null);

            int count = 0;

            foreach (KeyValuePair<string, string> dimension in groupKey)
            {
                Assert.That(dimension.Key, Is.EqualTo("region").Or.EqualTo("category"));
                Assert.That(dimension.Value, Is.Not.Null.And.Not.Empty);

                count++;
            }

            Assert.That(count, Is.GreaterThan(0));
            Assert.That(count, Is.LessThanOrEqualTo(2));
        }

        protected void ValidateTempDataFeedDimensionKey(DimensionKey dimensionKey, string expectedDimensionA)
        {
            Assert.That(dimensionKey, Is.Not.Null);

            Assert.That(Count(dimensionKey), Is.EqualTo(1));
            Assert.That(dimensionKey.TryGetValue(TempDataFeedDimensionNameA, out string dimensionA));
            Assert.That(dimensionA, Is.EqualTo(expectedDimensionA));
        }

        protected void ValidateTempDataFeedDimensionKey(DimensionKey dimensionKey, string expectedDimensionA, string expectedDimensionB)
        {
            Assert.That(dimensionKey, Is.Not.Null);

            Assert.That(Count(dimensionKey), Is.EqualTo(2));
            Assert.That(dimensionKey.TryGetValue(TempDataFeedDimensionNameA, out string dimensionA));
            Assert.That(dimensionKey.TryGetValue(TempDataFeedDimensionNameB, out string dimensionB));
            Assert.That(dimensionA, Is.EqualTo(expectedDimensionA));
            Assert.That(dimensionB, Is.EqualTo(expectedDimensionB));
        }

        private MetricsAdvisorClientsOptions GetInstrumentedOptions()
        {
            var options = new MetricsAdvisorClientsOptions();

            options.Retry.MaxRetries = 6;

            return InstrumentClientOptions(options);
        }
    }
}<|MERGE_RESOLUTION|>--- conflicted
+++ resolved
@@ -36,15 +36,11 @@
 
         protected int MaximumSamplesCount => 10;
 
-<<<<<<< HEAD
-        protected DateTimeOffset SamplingStartTime => DateTimeOffset.Parse("2021-10-01T00:00:00Z");
-=======
         protected int MaxPageSizeSamples => 1;
 
         protected int SkipSamples => 1;
 
-        protected DateTimeOffset SamplingStartTime => DateTimeOffset.Parse("2020-10-01T00:00:00Z");
->>>>>>> 1153eae7
+        protected DateTimeOffset SamplingStartTime => DateTimeOffset.Parse("2021-10-01T00:00:00Z");
 
         protected DateTimeOffset SamplingEndTime => DateTimeOffset.Parse("2021-10-31T00:00:00Z");
 
