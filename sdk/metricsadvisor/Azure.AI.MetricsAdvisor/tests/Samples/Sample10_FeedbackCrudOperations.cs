﻿// Copyright (c) Microsoft Corporation. All rights reserved.
// Licensed under the MIT License.

using System;
using System.Threading.Tasks;
using Azure.AI.MetricsAdvisor.Models;
using Azure.AI.MetricsAdvisor.Tests;
using NUnit.Framework;

namespace Azure.AI.MetricsAdvisor.Samples
{
    public partial class MetricsAdvisorSamples : MetricsAdvisorTestEnvironment
    {
        [Test]
        public async Task AddMetricFeedbackAsync()
        {
            string endpoint = MetricsAdvisorUri;
            string subscriptionKey = MetricsAdvisorSubscriptionKey;
            string apiKey = MetricsAdvisorApiKey;
            var credential = new MetricsAdvisorKeyCredential(subscriptionKey, apiKey);

            var client = new MetricsAdvisorClient(new Uri(endpoint), credential);

            string metricId = MetricId;

            DimensionKey groupKey = new DimensionKey();
            groupKey.AddDimensionColumn("city", "Belo Horizonte");

            FeedbackDimensionFilter filter = new FeedbackDimensionFilter(groupKey);
            var startTime = DateTimeOffset.Parse("2020-02-01T00:00:00Z");
            var endTime = DateTimeOffset.Parse("2020-02-03T00:00:00Z");

            // Other types of feedback, such as MetricCommentFeedback, MetricChangePointFeedback,
            // and MetricPeriodFeedback are supported as well.

            var anomalyFeedback = new MetricAnomalyFeedback(metricId, filter, startTime, endTime, AnomalyValue.NotAnomaly);

<<<<<<< HEAD
            Response<MetricFeedback> response = await client.AddMetricFeedbackAsync(anomalyFeedback);
=======
            Response<string> response = await client.CreateMetricFeedbackAsync(anomalyFeedback);
>>>>>>> b3986581

            string feedbackId = response.Value;

            Console.WriteLine($"Feedback ID: {feedbackId}");
        }

        [Test]
        public async Task GetMetricFeedbackAsync()
        {
            string endpoint = MetricsAdvisorUri;
            string subscriptionKey = MetricsAdvisorSubscriptionKey;
            string apiKey = MetricsAdvisorApiKey;
            var credential = new MetricsAdvisorKeyCredential(subscriptionKey, apiKey);

            var client = new MetricsAdvisorClient(new Uri(endpoint), credential);

            string feedbackId = FeedbackId;

            Response<MetricFeedback> response = await client.GetMetricFeedbackAsync(feedbackId);

            MetricFeedback feedback = response.Value;

            Console.WriteLine($"Feedback ID: {feedback.Id}");
            Console.WriteLine($"Metric ID: {feedback.MetricId}");
            Console.WriteLine($"Feedback type: {feedback.Type}");
            Console.WriteLine();

            if (feedback.Type == FeedbackType.Anomaly)
            {
                MetricAnomalyFeedback anomalyFeedback = feedback as MetricAnomalyFeedback;

                Console.WriteLine($"Detection configuration ID: {anomalyFeedback.AnomalyDetectionConfigurationId}");
                Console.WriteLine($"Anomaly value: {anomalyFeedback.AnomalyValue}");
            }
            else if (feedback.Type == FeedbackType.Comment)
            {
                MetricCommentFeedback commentFeedback = feedback as MetricCommentFeedback;

                Console.WriteLine($"Comment: {commentFeedback.Comment}");
            }
            else if (feedback.Type == FeedbackType.ChangePoint)
            {
                MetricChangePointFeedback changePointFeedback = feedback as MetricChangePointFeedback;

                Console.WriteLine($"Change point value: {changePointFeedback.ChangePointValue}");
            }
            else if (feedback.Type == FeedbackType.Period)
            {
                MetricPeriodFeedback periodFeedback = feedback as MetricPeriodFeedback;

                Console.WriteLine($"Period type: {periodFeedback.PeriodType}");
                Console.WriteLine($"Period value: {periodFeedback.PeriodValue}");
            }
        }

        [Test]
        public async Task GetAllMetricFeedbackAsync()
        {
            string endpoint = MetricsAdvisorUri;
            string subscriptionKey = MetricsAdvisorSubscriptionKey;
            string apiKey = MetricsAdvisorApiKey;
            var credential = new MetricsAdvisorKeyCredential(subscriptionKey, apiKey);

            var client = new MetricsAdvisorClient(new Uri(endpoint), credential);

            string metricId = MetricId;

            var options = new GetAllMetricFeedbackOptions()
            {
                StartTime = DateTimeOffset.Parse("2020-01-01T00:00:00Z"),
                EndTime = DateTimeOffset.Parse("2020-09-09T00:00:00Z"),
                TimeMode = FeedbackQueryTimeMode.MetricTimestamp,
                TopCount = 5
            };

            int feedbackCount = 0;

            await foreach (MetricFeedback feedback in client.GetAllMetricFeedbackAsync(metricId, options))
            {
                Console.WriteLine($"Feedback ID: {feedback.Id}");
                Console.WriteLine($"Metric ID: {feedback.MetricId}");
                Console.WriteLine($"Feedback type: {feedback.Type}");
                Console.WriteLine();

                // Print at most 5 feedback entries.
                if (++feedbackCount >= 5)
                {
                    break;
                }
            }
        }
    }
}<|MERGE_RESOLUTION|>--- conflicted
+++ resolved
@@ -35,11 +35,7 @@
 
             var anomalyFeedback = new MetricAnomalyFeedback(metricId, filter, startTime, endTime, AnomalyValue.NotAnomaly);
 
-<<<<<<< HEAD
-            Response<MetricFeedback> response = await client.AddMetricFeedbackAsync(anomalyFeedback);
-=======
-            Response<string> response = await client.CreateMetricFeedbackAsync(anomalyFeedback);
->>>>>>> b3986581
+            Response<string> response = await client.AddMetricFeedbackAsync(anomalyFeedback);
 
             string feedbackId = response.Value;
 
