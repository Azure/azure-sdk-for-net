--- conflicted
+++ resolved
@@ -1,10 +1,6 @@
 # Release History
 
-<<<<<<< HEAD
-## 1.0.0-beta.5 (2021-07-08)
-=======
-## 1.0.0-beta.5 (Unreleased)
->>>>>>> c010168e
+## 1.0.0 (2021-07-08)
 
 ### New Features
 - `DimensionKey` now implements the `IEnumerable<KeyValuePair<string, string>>` interface. Dimension columns can now be enumerated.
@@ -17,11 +13,8 @@
 - Added property `CredentialKind` to `DataSourceCredentialEntity`.
 - Added value `None` to `FeedbackQueryTimeMode` to indicate that no time mode is set.
 - Some properties can now be set to their default value if set to null during an Update operation. For example, `DataFeedIngestionSettings.IngestionStartOffset`, or `MetricWholeSeriesDetectionCondition.SmartDetectionCondition`.
-<<<<<<< HEAD
-=======
 - Added new constructor to `AzureDataLakeStorageDataFeedSource` to be used with authentication types that are not `Basic`.
 - Added new constructor to `SqlServerDataFeedSource` to be used with the `SqlConnectionString` authentication type.
->>>>>>> c010168e
 
 ### Breaking Changes
 - Removed methods `AddDimensionColumn` and `RemoveDimensionColumn` from `DimensionKey`. In order to access elements, the new method `TryGetValue` must be used. Once the instance has been created, the columns can't be modified anymore.
@@ -89,10 +82,7 @@
 - The class `DatasourceCredential` (now called `DataSourceCredentialEntity`) is now abstract.
 - `AlertQueryTimeMode` and `FeedbackQueryTimeMode` are now regular enums.
 - The enum `AuthenticationType` present in some `DataFeedSource` subtypes is now an extensible enum.
-<<<<<<< HEAD
-=======
 - Removed constructor `(string workspaceId, string query)` from the `LogAnalyticsDataFeedSource`.
->>>>>>> c010168e
 
 ## 1.0.0-beta.4 (2021-06-07)
 
