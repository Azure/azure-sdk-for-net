--- conflicted
+++ resolved
@@ -48,11 +48,8 @@
 - Optional properties `GetAllFeedbackOptions.Filter`, `GetAnomalyDimensionValuesOptions.DimensionToFilter`, and `FeedbackDimensionFilter.DimensionFilter` must now be manually added with setters to be used.
 - Moved property `DataFeed.SourceType` to `DataFeedSource.DataSourceType`.
 - In `MetricsAdvisorKeyCredential`, merged `UpdateSubscriptionKey` and `UpdateApiKey` into a single method, `Update`, to make it an atomic operation.
-<<<<<<< HEAD
 - Removed setters from `StartTime` and `EndTime`, both in `MetricAnomalyFeedback` and in `MetricChangePointFeedback`.
-=======
 - The class `NotificationHook` is now abstract.
->>>>>>> 4d0e869a
 
 ## 1.0.0-beta.4 (2021-06-07)
 
