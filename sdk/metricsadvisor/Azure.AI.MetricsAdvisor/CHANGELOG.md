# Release History

## 1.0.0-beta.2 (Unreleased)

### New Features
- Added a public constructor to `DataFeed`.
- Added the `DataSource` property to `DataFeed`.
<<<<<<< HEAD
- All `DataSource`s now have public properties exposing the associated parameters used to get the data, such as endpoints, connection strings, and query strings.
- Added a public setter to `DataFeed.Options`.
=======
>>>>>>> 1601db0a

### Breaking Changes
- In `MetricsAdvisorClient`, changed return types of sync and async methods `GetIncidentRootCauses`, `GetMetricEnrichedSeriesData`, and `GetMetricSeriesData` to pageables.
- In `MetricsAdvisorAdministrationClient`, updated `CreateDataFeed` and `CreateDataFeedAsync` to take a whole `DataFeed` object as a parameter.
- In `MetricsAdvisorAdministrationClient`, changed return types of sync and async methods `GetAnomalyAlertConfigurations` and `GetMetricAnomalyDetectionConfigurations` to pageables.
- In `MetricsAdvisorAdministrationClient`, renamed parameter `alertConfigurationId` to `detectionConfigurationId` in sync and async `GetAnomalyAlertConfigurations` methods.
- In `MetricEnrichedSeriesData`, made elements of `ExpectedValues`, `Periods`, `IsAnomaly`, `LowerBoundaries` and `UpperBoundaries` nullables.
- Removed `MetricsAdvisorClientOptions` and `MetricsAdvisorAdministrationOptions` and replaced both with `MetricsAdvisorClientsOptions`.
- Removed `DataFeedOptions`. All of its properties were moved directly into `DataFeed`.
- Renamed `MetricDimension` to `DataFeedDimension`.
- Renamed `DataAnomaly` to `DataPointAnomaly`.
- Renamed `IncidentStatus` to `AnomalyIncidentStatus`.
- Renamed `AlertingHook`, `EmailHook`, and `WebHook` to `NotificationHook`, `EmailNotificationHook`, and `WebNotificationHook`, respectively.
- Renamed `TimeMode` to `AlertQueryTimeMode`.
- In `ElasticsearchDataFeedSource`, renamed the constructor parameter `authHeader` to `authorizationHeader`.

### Key Bug Fixes
- Fixed a bug in `GetMetricEnrichedSeriesData` sync and async methods where a `NullReferenceException` was thrown if a returned data point had missing data.

## 1.0.0-beta.1 (2020-10-08)

This is the first beta of the `Azure.AI.MetricsAdvisor` client library.

This package's [documentation][readme] and [samples][samples] demonstrate the new API.

[readme]: https://github.com/Azure/azure-sdk-for-net/blob/master/sdk/metricsadvisor/Azure.AI.MetricsAdvisor/README.md
[samples]: https://github.com/Azure/azure-sdk-for-net/blob/master/sdk/metricsadvisor/Azure.AI.MetricsAdvisor/samples/README.md<|MERGE_RESOLUTION|>--- conflicted
+++ resolved
@@ -5,11 +5,7 @@
 ### New Features
 - Added a public constructor to `DataFeed`.
 - Added the `DataSource` property to `DataFeed`.
-<<<<<<< HEAD
 - All `DataSource`s now have public properties exposing the associated parameters used to get the data, such as endpoints, connection strings, and query strings.
-- Added a public setter to `DataFeed.Options`.
-=======
->>>>>>> 1601db0a
 
 ### Breaking Changes
 - In `MetricsAdvisorClient`, changed return types of sync and async methods `GetIncidentRootCauses`, `GetMetricEnrichedSeriesData`, and `GetMetricSeriesData` to pageables.
