# Release History

## 1.0.0-beta.2 (Unreleased)

### New Features
- Added a public constructor to `DataFeed`.
- Added the `DataSource` property to `DataFeed`.

### Breaking Changes
<<<<<<< HEAD
- In `MetricsAdvisorClient`, renamed `GetAnomaliesForDetectionConfiguration` and `GetAnomaliesForAlert` sync and async methods to `GetAnomalies`.
- In `MetricsAdvisorClient`, renamed `GetIncidentsForDetectionConfiguration` and `GetIncidentsForAlert` sync and async methods to `GetIncidents`.
=======
- In `MetricsAdvisorClient`, changed return types of sync and async `CreateMetricFeedback` methods to a `Response<string>` containing the ID of the created feedback.
>>>>>>> b3986581
- In `MetricsAdvisorClient`, changed return types of sync and async methods `GetIncidentRootCauses`, `GetMetricEnrichedSeriesData`, and `GetMetricSeriesData` to pageables.
- In `MetricsAdvisorAdministrationClient`, updated `CreateDataFeed` and `CreateDataFeedAsync` to take a whole `DataFeed` object as a parameter.
- In `MetricsAdvisorAdministrationClient`, changed return types of sync and async `Create` methods (e.g., `CreateDataFeed`) to a `Response<string>` containing the ID of the created resource.
- In `MetricsAdvisorAdministrationClient`, changed return types of sync and async methods `GetAnomalyAlertConfigurations` and `GetMetricAnomalyDetectionConfigurations` to pageables.
- In `MetricsAdvisorAdministrationClient`, renamed parameter `alertConfigurationId` to `detectionConfigurationId` in sync and async `GetAnomalyAlertConfigurations` methods.
- In `MetricEnrichedSeriesData`, made elements of `ExpectedValues`, `Periods`, `IsAnomaly`, `LowerBoundaries` and `UpperBoundaries` nullables.
- Removed `MetricsAdvisorClientOptions` and `MetricsAdvisorAdministrationOptions` and replaced both with `MetricsAdvisorClientsOptions`.
- Removed `DataFeedOptions`. All of its properties were moved directly into `DataFeed`.
- Renamed `MetricDimension` to `DataFeedDimension`.
- Renamed `DataAnomaly` to `DataPointAnomaly`.
- Renamed `IncidentStatus` to `AnomalyIncidentStatus`.
- Renamed `AlertingHook`, `EmailHook`, and `WebHook` to `NotificationHook`, `EmailNotificationHook`, and `WebNotificationHook`, respectively.
- Renamed `TimeMode` to `AlertQueryTimeMode`.

### Key Bug Fixes
- Fixed a bug in `GetMetricEnrichedSeriesData` sync and async methods where a `NullReferenceException` was thrown if a returned data point had missing data.

## 1.0.0-beta.1 (2020-10-08)

This is the first beta of the `Azure.AI.MetricsAdvisor` client library.

This package's [documentation][readme] and [samples][samples] demonstrate the new API.

[readme]: https://github.com/Azure/azure-sdk-for-net/blob/master/sdk/metricsadvisor/Azure.AI.MetricsAdvisor/README.md
[samples]: https://github.com/Azure/azure-sdk-for-net/blob/master/sdk/metricsadvisor/Azure.AI.MetricsAdvisor/samples/README.md<|MERGE_RESOLUTION|>--- conflicted
+++ resolved
@@ -7,12 +7,9 @@
 - Added the `DataSource` property to `DataFeed`.
 
 ### Breaking Changes
-<<<<<<< HEAD
 - In `MetricsAdvisorClient`, renamed `GetAnomaliesForDetectionConfiguration` and `GetAnomaliesForAlert` sync and async methods to `GetAnomalies`.
 - In `MetricsAdvisorClient`, renamed `GetIncidentsForDetectionConfiguration` and `GetIncidentsForAlert` sync and async methods to `GetIncidents`.
-=======
 - In `MetricsAdvisorClient`, changed return types of sync and async `CreateMetricFeedback` methods to a `Response<string>` containing the ID of the created feedback.
->>>>>>> b3986581
 - In `MetricsAdvisorClient`, changed return types of sync and async methods `GetIncidentRootCauses`, `GetMetricEnrichedSeriesData`, and `GetMetricSeriesData` to pageables.
 - In `MetricsAdvisorAdministrationClient`, updated `CreateDataFeed` and `CreateDataFeedAsync` to take a whole `DataFeed` object as a parameter.
 - In `MetricsAdvisorAdministrationClient`, changed return types of sync and async `Create` methods (e.g., `CreateDataFeed`) to a `Response<string>` containing the ID of the created resource.
