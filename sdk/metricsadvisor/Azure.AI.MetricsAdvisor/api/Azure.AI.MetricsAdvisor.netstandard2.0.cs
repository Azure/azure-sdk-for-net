--- conflicted
+++ resolved
@@ -323,7 +323,7 @@
     }
     public partial class EmailNotificationHook : Azure.AI.MetricsAdvisor.Administration.NotificationHook
     {
-        public EmailNotificationHook() { }
+        public EmailNotificationHook(string name) { }
         public System.Collections.Generic.IList<string> EmailsToAlert { get { throw null; } }
     }
     public partial class GetAlertConfigurationsOptions
@@ -526,7 +526,7 @@
     }
     public partial class WebNotificationHook : Azure.AI.MetricsAdvisor.Administration.NotificationHook
     {
-        public WebNotificationHook() { }
+        public WebNotificationHook(string name, System.Uri endpoint) { }
         public string CertificateKey { get { throw null; } set { } }
         public string CertificatePassword { get { throw null; } set { } }
         public System.Uri Endpoint { get { throw null; } set { } }
@@ -1003,14 +1003,6 @@
         public static bool operator !=(Azure.AI.MetricsAdvisor.Models.DimensionKey left, Azure.AI.MetricsAdvisor.Models.DimensionKey right) { throw null; }
         public void RemoveDimensionColumn(string dimensionColumnName) { }
     }
-<<<<<<< HEAD
-    public partial class EmailNotificationHook : Azure.AI.MetricsAdvisor.Models.NotificationHook
-    {
-        public EmailNotificationHook(string name) { }
-        public System.Collections.Generic.IList<string> EmailsToAlert { get { throw null; } }
-    }
-=======
->>>>>>> 7d10f16f
     public partial class EnrichmentStatus
     {
         internal EnrichmentStatus() { }
@@ -1267,17 +1259,4 @@
         public int Period { get { throw null; } set { } }
         public int Top { get { throw null; } set { } }
     }
-<<<<<<< HEAD
-    public partial class WebNotificationHook : Azure.AI.MetricsAdvisor.Models.NotificationHook
-    {
-        public WebNotificationHook(string name, System.Uri endpoint) { }
-        public string CertificateKey { get { throw null; } set { } }
-        public string CertificatePassword { get { throw null; } set { } }
-        public System.Uri Endpoint { get { throw null; } set { } }
-        public System.Collections.Generic.IDictionary<string, string> Headers { get { throw null; } }
-        public string Password { get { throw null; } set { } }
-        public string Username { get { throw null; } set { } }
-    }
-=======
->>>>>>> 7d10f16f
 }