--- conflicted
+++ resolved
@@ -6,34 +6,42 @@
         CreatedOn = 1,
         LastModified = 2,
     }
-    public enum FeedbackQueryTimeMode
-    {
-        None = 0,
-        MetricTimestamp = 1,
-        FeedbackCreatedOn = 2,
-    }
-    public partial class GetAlertsOptions
-    {
-        public GetAlertsOptions(System.DateTimeOffset startTime, System.DateTimeOffset endTime, Azure.AI.MetricsAdvisor.AlertQueryTimeMode timeMode) { }
-        public System.DateTimeOffset EndTime { get { throw null; } }
-        public int? MaxPageSize { get { throw null; } set { } }
-        public int? Skip { get { throw null; } set { } }
-        public System.DateTimeOffset StartTime { get { throw null; } }
-        public Azure.AI.MetricsAdvisor.AlertQueryTimeMode TimeMode { get { throw null; } }
-    }
-    public partial class GetAllFeedbackFilter
-    {
-        public GetAllFeedbackFilter() { }
+    public partial class AnomalyFilter
+    {
+        public AnomalyFilter() { }
+        public AnomalyFilter(Azure.AI.MetricsAdvisor.Models.AnomalySeverity minimumSeverity, Azure.AI.MetricsAdvisor.Models.AnomalySeverity maximumSeverity) { }
+        public System.Collections.Generic.IList<Azure.AI.MetricsAdvisor.Models.DimensionKey> DimensionKeys { get { throw null; } }
+        public Azure.AI.MetricsAdvisor.Models.AnomalySeverity? MaximumSeverity { get { throw null; } }
+        public Azure.AI.MetricsAdvisor.Models.AnomalySeverity? MinimumSeverity { get { throw null; } }
+    }
+    public partial class FeedbackFilter
+    {
+        public FeedbackFilter() { }
         public Azure.AI.MetricsAdvisor.Models.DimensionKey DimensionKey { get { throw null; } set { } }
         public System.DateTimeOffset? EndTime { get { throw null; } set { } }
         public Azure.AI.MetricsAdvisor.Models.MetricFeedbackKind? FeedbackKind { get { throw null; } set { } }
         public System.DateTimeOffset? StartTime { get { throw null; } set { } }
         public Azure.AI.MetricsAdvisor.FeedbackQueryTimeMode TimeMode { get { throw null; } set { } }
     }
+    public enum FeedbackQueryTimeMode
+    {
+        None = 0,
+        MetricTimestamp = 1,
+        FeedbackCreatedOn = 2,
+    }
+    public partial class GetAlertsOptions
+    {
+        public GetAlertsOptions(System.DateTimeOffset startTime, System.DateTimeOffset endTime, Azure.AI.MetricsAdvisor.AlertQueryTimeMode timeMode) { }
+        public System.DateTimeOffset EndTime { get { throw null; } }
+        public int? MaxPageSize { get { throw null; } set { } }
+        public int? Skip { get { throw null; } set { } }
+        public System.DateTimeOffset StartTime { get { throw null; } }
+        public Azure.AI.MetricsAdvisor.AlertQueryTimeMode TimeMode { get { throw null; } }
+    }
     public partial class GetAllFeedbackOptions
     {
         public GetAllFeedbackOptions() { }
-        public Azure.AI.MetricsAdvisor.GetAllFeedbackFilter Filter { get { throw null; } set { } }
+        public Azure.AI.MetricsAdvisor.FeedbackFilter Filter { get { throw null; } set { } }
         public int? MaxPageSize { get { throw null; } set { } }
         public int? Skip { get { throw null; } set { } }
     }
@@ -42,20 +50,12 @@
         public GetAnomaliesForAlertOptions() { }
         public int? MaxPageSize { get { throw null; } set { } }
         public int? Skip { get { throw null; } set { } }
-    }
-    public partial class GetAnomaliesForDetectionConfigurationFilter
-    {
-        public GetAnomaliesForDetectionConfigurationFilter() { }
-        public GetAnomaliesForDetectionConfigurationFilter(Azure.AI.MetricsAdvisor.Models.AnomalySeverity minimumSeverity, Azure.AI.MetricsAdvisor.Models.AnomalySeverity maximumSeverity) { }
-        public System.Collections.Generic.IList<Azure.AI.MetricsAdvisor.Models.DimensionKey> DimensionKeys { get { throw null; } }
-        public Azure.AI.MetricsAdvisor.Models.AnomalySeverity? MaximumSeverity { get { throw null; } }
-        public Azure.AI.MetricsAdvisor.Models.AnomalySeverity? MinimumSeverity { get { throw null; } }
     }
     public partial class GetAnomaliesForDetectionConfigurationOptions
     {
         public GetAnomaliesForDetectionConfigurationOptions(System.DateTimeOffset startTime, System.DateTimeOffset endTime) { }
         public System.DateTimeOffset EndTime { get { throw null; } }
-        public Azure.AI.MetricsAdvisor.GetAnomaliesForDetectionConfigurationFilter Filter { get { throw null; } set { } }
+        public Azure.AI.MetricsAdvisor.AnomalyFilter Filter { get { throw null; } set { } }
         public int? MaxPageSize { get { throw null; } set { } }
         public int? Skip { get { throw null; } set { } }
         public System.DateTimeOffset StartTime { get { throw null; } }
@@ -320,55 +320,55 @@
         public string Table { get { throw null; } set { } }
         public void UpdateConnectionString(string connectionString) { }
     }
-    public abstract partial class DataFeedSource
-    {
-        internal DataFeedSource() { }
-        public Azure.AI.MetricsAdvisor.Models.DataFeedSourceKind DataSourceKind { get { throw null; } }
-    }
-    public partial class DataLakeSharedKeyCredentialEntity : Azure.AI.MetricsAdvisor.Administration.DataSourceCredentialEntity
-    {
-        public DataLakeSharedKeyCredentialEntity(string name, string accountKey) { }
-        public void UpdateAccountKey(string accountKey) { }
-    }
-    public abstract partial class DataSourceCredentialEntity
-    {
-        internal DataSourceCredentialEntity() { }
-        public string Description { get { throw null; } set { } }
-        public string Id { get { throw null; } }
-        public string Name { get { throw null; } set { } }
-    }
-    public partial class EmailNotificationHook : Azure.AI.MetricsAdvisor.Administration.NotificationHook
-    {
-        public EmailNotificationHook(string name) { }
-        public System.Collections.Generic.IList<string> EmailsToAlert { get { throw null; } }
-    }
-    public partial class GetAlertConfigurationsOptions
-    {
-        public GetAlertConfigurationsOptions() { }
-        public int? MaxPageSize { get { throw null; } set { } }
-        public int? Skip { get { throw null; } set { } }
-    }
-    public partial class GetDataFeedIngestionStatusesOptions
-    {
-        public GetDataFeedIngestionStatusesOptions(System.DateTimeOffset startTime, System.DateTimeOffset endTime) { }
-        public System.DateTimeOffset EndTime { get { throw null; } }
-        public int? MaxPageSize { get { throw null; } set { } }
-        public int? Skip { get { throw null; } set { } }
-        public System.DateTimeOffset StartTime { get { throw null; } }
-    }
-    public partial class GetDataFeedsFilter
-    {
-        public GetDataFeedsFilter() { }
+    public partial class DataFeedFilter
+    {
+        public DataFeedFilter() { }
         public string Creator { get { throw null; } set { } }
         public Azure.AI.MetricsAdvisor.Models.DataFeedGranularityType? GranularityType { get { throw null; } set { } }
         public string Name { get { throw null; } set { } }
         public Azure.AI.MetricsAdvisor.Models.DataFeedSourceKind? SourceKind { get { throw null; } set { } }
         public Azure.AI.MetricsAdvisor.Models.DataFeedStatus? Status { get { throw null; } set { } }
     }
+    public abstract partial class DataFeedSource
+    {
+        internal DataFeedSource() { }
+        public Azure.AI.MetricsAdvisor.Models.DataFeedSourceKind DataSourceKind { get { throw null; } }
+    }
+    public partial class DataLakeSharedKeyCredentialEntity : Azure.AI.MetricsAdvisor.Administration.DataSourceCredentialEntity
+    {
+        public DataLakeSharedKeyCredentialEntity(string name, string accountKey) { }
+        public void UpdateAccountKey(string accountKey) { }
+    }
+    public abstract partial class DataSourceCredentialEntity
+    {
+        internal DataSourceCredentialEntity() { }
+        public string Description { get { throw null; } set { } }
+        public string Id { get { throw null; } }
+        public string Name { get { throw null; } set { } }
+    }
+    public partial class EmailNotificationHook : Azure.AI.MetricsAdvisor.Administration.NotificationHook
+    {
+        public EmailNotificationHook(string name) { }
+        public System.Collections.Generic.IList<string> EmailsToAlert { get { throw null; } }
+    }
+    public partial class GetAlertConfigurationsOptions
+    {
+        public GetAlertConfigurationsOptions() { }
+        public int? MaxPageSize { get { throw null; } set { } }
+        public int? Skip { get { throw null; } set { } }
+    }
+    public partial class GetDataFeedIngestionStatusesOptions
+    {
+        public GetDataFeedIngestionStatusesOptions(System.DateTimeOffset startTime, System.DateTimeOffset endTime) { }
+        public System.DateTimeOffset EndTime { get { throw null; } }
+        public int? MaxPageSize { get { throw null; } set { } }
+        public int? Skip { get { throw null; } set { } }
+        public System.DateTimeOffset StartTime { get { throw null; } }
+    }
     public partial class GetDataFeedsOptions
     {
         public GetDataFeedsOptions() { }
-        public Azure.AI.MetricsAdvisor.Administration.GetDataFeedsFilter GetDataFeedsFilter { get { throw null; } set { } }
+        public Azure.AI.MetricsAdvisor.Administration.DataFeedFilter Filter { get { throw null; } set { } }
         public int? MaxPageSize { get { throw null; } set { } }
         public int? Skip { get { throw null; } set { } }
     }
@@ -1068,14 +1068,6 @@
         public string Status { get { throw null; } }
         public System.DateTimeOffset Timestamp { get { throw null; } }
     }
-<<<<<<< HEAD
-=======
-    public partial class FeedbackDimensionFilter
-    {
-        public FeedbackDimensionFilter() { }
-        public Azure.AI.MetricsAdvisor.Models.DimensionKey DimensionKey { get { throw null; } set { } }
-    }
->>>>>>> bd23cb53
     public partial class HardThresholdCondition
     {
         public HardThresholdCondition(Azure.AI.MetricsAdvisor.Models.AnomalyDetectorDirection anomalyDetectorDirection, Azure.AI.MetricsAdvisor.Models.SuppressCondition suppressCondition) { }
