--- conflicted
+++ resolved
@@ -159,13 +159,8 @@
     public abstract partial class MetricFeedback
     {
         internal MetricFeedback() { }
-<<<<<<< HEAD
-        public System.DateTimeOffset? CreatedTime { get { throw null; } }
+        public System.DateTimeOffset? CreatedOn { get { throw null; } }
         public Azure.AI.MetricsAdvisor.Models.DimensionKey DimensionKey { get { throw null; } }
-=======
-        public System.DateTimeOffset? CreatedOn { get { throw null; } }
-        public Azure.AI.MetricsAdvisor.Models.FeedbackDimensionFilter DimensionFilter { get { throw null; } }
->>>>>>> 5afbfac5
         public string Id { get { throw null; } }
         public Azure.AI.MetricsAdvisor.Models.MetricFeedbackKind Kind { get { throw null; } }
         public string MetricId { get { throw null; } }
