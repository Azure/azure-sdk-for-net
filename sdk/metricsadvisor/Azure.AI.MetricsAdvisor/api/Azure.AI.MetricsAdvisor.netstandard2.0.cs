namespace Azure.AI.MetricsAdvisor
{
    [System.Runtime.InteropServices.StructLayoutAttribute(System.Runtime.InteropServices.LayoutKind.Sequential)]
    public readonly partial struct AlertQueryTimeMode : System.IEquatable<Azure.AI.MetricsAdvisor.AlertQueryTimeMode>
    {
        private readonly object _dummy;
        private readonly int _dummyPrimitive;
        public AlertQueryTimeMode(string value) { throw null; }
        public static Azure.AI.MetricsAdvisor.AlertQueryTimeMode AnomalyTime { get { throw null; } }
        public static Azure.AI.MetricsAdvisor.AlertQueryTimeMode CreatedTime { get { throw null; } }
        public static Azure.AI.MetricsAdvisor.AlertQueryTimeMode ModifiedTime { get { throw null; } }
        public bool Equals(Azure.AI.MetricsAdvisor.AlertQueryTimeMode other) { throw null; }
        [System.ComponentModel.EditorBrowsableAttribute(System.ComponentModel.EditorBrowsableState.Never)]
        public override bool Equals(object obj) { throw null; }
        [System.ComponentModel.EditorBrowsableAttribute(System.ComponentModel.EditorBrowsableState.Never)]
        public override int GetHashCode() { throw null; }
        public static bool operator ==(Azure.AI.MetricsAdvisor.AlertQueryTimeMode left, Azure.AI.MetricsAdvisor.AlertQueryTimeMode right) { throw null; }
        public static implicit operator Azure.AI.MetricsAdvisor.AlertQueryTimeMode (string value) { throw null; }
        public static bool operator !=(Azure.AI.MetricsAdvisor.AlertQueryTimeMode left, Azure.AI.MetricsAdvisor.AlertQueryTimeMode right) { throw null; }
        public override string ToString() { throw null; }
    }
    [System.Runtime.InteropServices.StructLayoutAttribute(System.Runtime.InteropServices.LayoutKind.Sequential)]
    public readonly partial struct FeedbackQueryTimeMode : System.IEquatable<Azure.AI.MetricsAdvisor.FeedbackQueryTimeMode>
    {
        private readonly object _dummy;
        private readonly int _dummyPrimitive;
        public FeedbackQueryTimeMode(string value) { throw null; }
        public static Azure.AI.MetricsAdvisor.FeedbackQueryTimeMode FeedbackCreatedTime { get { throw null; } }
        public static Azure.AI.MetricsAdvisor.FeedbackQueryTimeMode MetricTimestamp { get { throw null; } }
        public bool Equals(Azure.AI.MetricsAdvisor.FeedbackQueryTimeMode other) { throw null; }
        [System.ComponentModel.EditorBrowsableAttribute(System.ComponentModel.EditorBrowsableState.Never)]
        public override bool Equals(object obj) { throw null; }
        [System.ComponentModel.EditorBrowsableAttribute(System.ComponentModel.EditorBrowsableState.Never)]
        public override int GetHashCode() { throw null; }
        public static bool operator ==(Azure.AI.MetricsAdvisor.FeedbackQueryTimeMode left, Azure.AI.MetricsAdvisor.FeedbackQueryTimeMode right) { throw null; }
        public static implicit operator Azure.AI.MetricsAdvisor.FeedbackQueryTimeMode (string value) { throw null; }
        public static bool operator !=(Azure.AI.MetricsAdvisor.FeedbackQueryTimeMode left, Azure.AI.MetricsAdvisor.FeedbackQueryTimeMode right) { throw null; }
        public override string ToString() { throw null; }
    }
    public partial class GetAlertsOptions
    {
        public GetAlertsOptions(System.DateTimeOffset startTime, System.DateTimeOffset endTime, Azure.AI.MetricsAdvisor.AlertQueryTimeMode timeMode) { }
        public System.DateTimeOffset EndTime { get { throw null; } }
        public int? MaxPageSize { get { throw null; } set { } }
        public int? Skip { get { throw null; } set { } }
        public System.DateTimeOffset StartTime { get { throw null; } }
        public Azure.AI.MetricsAdvisor.AlertQueryTimeMode TimeMode { get { throw null; } }
    }
    public partial class GetAllFeedbackOptions
    {
        public GetAllFeedbackOptions() { }
        public System.DateTimeOffset? EndTime { get { throw null; } set { } }
        public Azure.AI.MetricsAdvisor.Models.FeedbackType? FeedbackType { get { throw null; } set { } }
        public Azure.AI.MetricsAdvisor.Models.DimensionKey Filter { get { throw null; } }
        public int? MaxPageSize { get { throw null; } set { } }
        public int? Skip { get { throw null; } set { } }
        public System.DateTimeOffset? StartTime { get { throw null; } set { } }
        public Azure.AI.MetricsAdvisor.FeedbackQueryTimeMode? TimeMode { get { throw null; } set { } }
    }
    public partial class GetAnomaliesForAlertOptions
    {
        public GetAnomaliesForAlertOptions() { }
        public int? MaxPageSize { get { throw null; } set { } }
        public int? Skip { get { throw null; } set { } }
    }
    public partial class GetAnomaliesForDetectionConfigurationFilter
    {
        public GetAnomaliesForDetectionConfigurationFilter() { }
        public GetAnomaliesForDetectionConfigurationFilter(Azure.AI.MetricsAdvisor.Models.AnomalySeverity minimumSeverity, Azure.AI.MetricsAdvisor.Models.AnomalySeverity maximumSeverity) { }
        public Azure.AI.MetricsAdvisor.Models.AnomalySeverity? MaximumSeverity { get { throw null; } }
        public Azure.AI.MetricsAdvisor.Models.AnomalySeverity? MinimumSeverity { get { throw null; } }
        public System.Collections.Generic.IList<Azure.AI.MetricsAdvisor.Models.DimensionKey> SeriesGroupKeys { get { throw null; } }
    }
    public partial class GetAnomaliesForDetectionConfigurationOptions
    {
        public GetAnomaliesForDetectionConfigurationOptions(System.DateTimeOffset startTime, System.DateTimeOffset endTime) { }
        public System.DateTimeOffset EndTime { get { throw null; } }
        public Azure.AI.MetricsAdvisor.GetAnomaliesForDetectionConfigurationFilter Filter { get { throw null; } set { } }
        public int? MaxPageSize { get { throw null; } set { } }
        public int? Skip { get { throw null; } set { } }
        public System.DateTimeOffset StartTime { get { throw null; } }
    }
    public partial class GetAnomalyDimensionValuesOptions
    {
        public GetAnomalyDimensionValuesOptions(System.DateTimeOffset startTime, System.DateTimeOffset endTime) { }
        public Azure.AI.MetricsAdvisor.Models.DimensionKey DimensionToFilter { get { throw null; } }
        public System.DateTimeOffset EndTime { get { throw null; } }
        public int? MaxPageSize { get { throw null; } set { } }
        public int? Skip { get { throw null; } set { } }
        public System.DateTimeOffset StartTime { get { throw null; } }
    }
<<<<<<< HEAD
    public partial class GetDataSourceCredentialsOptions
    {
        public GetDataSourceCredentialsOptions() { }
        public int? MaxPageSize { get { throw null; } set { } }
        public int? Skip { get { throw null; } set { } }
    }
    public partial class GetDetectionConfigurationsOptions
    {
        public GetDetectionConfigurationsOptions() { }
        public int? MaxPageSize { get { throw null; } set { } }
        public int? Skip { get { throw null; } set { } }
    }
=======
>>>>>>> 7d10f16f
    public partial class GetIncidentsForAlertOptions
    {
        public GetIncidentsForAlertOptions() { }
        public int? MaxPageSize { get { throw null; } set { } }
        public int? Skip { get { throw null; } set { } }
    }
    public partial class GetIncidentsForDetectionConfigurationOptions
    {
        public GetIncidentsForDetectionConfigurationOptions(System.DateTimeOffset startTime, System.DateTimeOffset endTime) { }
        public System.Collections.Generic.IList<Azure.AI.MetricsAdvisor.Models.DimensionKey> DimensionsToFilter { get { throw null; } }
        public System.DateTimeOffset EndTime { get { throw null; } }
        public int? MaxPageSize { get { throw null; } set { } }
        public System.DateTimeOffset StartTime { get { throw null; } }
    }
    public partial class GetMetricDimensionValuesOptions
    {
        public GetMetricDimensionValuesOptions() { }
        public string DimensionValueToFilter { get { throw null; } set { } }
        public int? MaxPageSize { get { throw null; } set { } }
        public int? Skip { get { throw null; } set { } }
    }
    public partial class GetMetricEnrichmentStatusesOptions
    {
        public GetMetricEnrichmentStatusesOptions(System.DateTimeOffset startTime, System.DateTimeOffset endTime) { }
        public System.DateTimeOffset EndTime { get { throw null; } }
        public int? MaxPageSize { get { throw null; } set { } }
        public int? Skip { get { throw null; } set { } }
        public System.DateTimeOffset StartTime { get { throw null; } }
    }
    public partial class GetMetricSeriesDataOptions
    {
        public GetMetricSeriesDataOptions(System.DateTimeOffset startTime, System.DateTimeOffset endTime) { }
        public System.DateTimeOffset EndTime { get { throw null; } }
        public System.Collections.Generic.ICollection<Azure.AI.MetricsAdvisor.Models.DimensionKey> SeriesToFilter { get { throw null; } }
        public System.DateTimeOffset StartTime { get { throw null; } }
    }
    public partial class GetMetricSeriesDefinitionsOptions
    {
        public GetMetricSeriesDefinitionsOptions(System.DateTimeOffset activeSince) { }
        public System.DateTimeOffset ActiveSince { get { throw null; } }
        public System.Collections.Generic.IDictionary<string, System.Collections.Generic.IList<string>> DimensionCombinationsToFilter { get { throw null; } }
        public int? MaxPageSize { get { throw null; } set { } }
        public int? Skip { get { throw null; } set { } }
    }
    public partial class MetricAnomalyFeedback : Azure.AI.MetricsAdvisor.MetricFeedback
    {
        public MetricAnomalyFeedback(string metricId, Azure.AI.MetricsAdvisor.Models.FeedbackDimensionFilter dimensionFilter, System.DateTimeOffset startTime, System.DateTimeOffset endTime, Azure.AI.MetricsAdvisor.Models.AnomalyValue value) { }
        public string AnomalyDetectionConfigurationId { get { throw null; } set { } }
        public Azure.AI.MetricsAdvisor.Models.AnomalyDetectionConfiguration AnomalyDetectionConfigurationSnapshot { get { throw null; } }
        public Azure.AI.MetricsAdvisor.Models.AnomalyValue AnomalyValue { get { throw null; } }
        public System.DateTimeOffset EndTime { get { throw null; } set { } }
        public System.DateTimeOffset StartTime { get { throw null; } set { } }
    }
    public partial class MetricChangePointFeedback : Azure.AI.MetricsAdvisor.MetricFeedback
    {
        public MetricChangePointFeedback(string metricId, Azure.AI.MetricsAdvisor.Models.FeedbackDimensionFilter dimensionFilter, System.DateTimeOffset startTime, System.DateTimeOffset endTime, Azure.AI.MetricsAdvisor.Models.ChangePointValue value) { }
        public Azure.AI.MetricsAdvisor.Models.ChangePointValue ChangePointValue { get { throw null; } }
        public System.DateTimeOffset EndTime { get { throw null; } set { } }
        public System.DateTimeOffset StartTime { get { throw null; } set { } }
    }
    public partial class MetricCommentFeedback : Azure.AI.MetricsAdvisor.MetricFeedback
    {
        public MetricCommentFeedback(string metricId, Azure.AI.MetricsAdvisor.Models.FeedbackDimensionFilter dimensionFilter, string comment) { }
        public string Comment { get { throw null; } }
        public System.DateTimeOffset? EndTime { get { throw null; } set { } }
        public System.DateTimeOffset? StartTime { get { throw null; } set { } }
    }
    public abstract partial class MetricFeedback
    {
        internal MetricFeedback() { }
        public System.DateTimeOffset? CreatedTime { get { throw null; } }
        public Azure.AI.MetricsAdvisor.Models.FeedbackDimensionFilter DimensionFilter { get { throw null; } }
        public string Id { get { throw null; } }
        public string MetricId { get { throw null; } }
        public Azure.AI.MetricsAdvisor.Models.FeedbackType Type { get { throw null; } }
        public string UserPrincipal { get { throw null; } }
    }
    public partial class MetricPeriodFeedback : Azure.AI.MetricsAdvisor.MetricFeedback
    {
        public MetricPeriodFeedback(string metricId, Azure.AI.MetricsAdvisor.Models.FeedbackDimensionFilter dimensionFilter, Azure.AI.MetricsAdvisor.Models.PeriodType periodType, int periodValue) { }
        public Azure.AI.MetricsAdvisor.Models.PeriodType PeriodType { get { throw null; } }
        public int PeriodValue { get { throw null; } }
    }
    public partial class MetricsAdvisorClient
    {
        protected MetricsAdvisorClient() { }
        public MetricsAdvisorClient(System.Uri endpoint, Azure.AI.MetricsAdvisor.MetricsAdvisorKeyCredential credential) { }
        public MetricsAdvisorClient(System.Uri endpoint, Azure.AI.MetricsAdvisor.MetricsAdvisorKeyCredential credential, Azure.AI.MetricsAdvisor.MetricsAdvisorClientsOptions options) { }
        public MetricsAdvisorClient(System.Uri endpoint, Azure.Core.TokenCredential credential) { }
        public MetricsAdvisorClient(System.Uri endpoint, Azure.Core.TokenCredential credential, Azure.AI.MetricsAdvisor.MetricsAdvisorClientsOptions options) { }
        public virtual Azure.Response<Azure.AI.MetricsAdvisor.MetricFeedback> AddFeedback(Azure.AI.MetricsAdvisor.MetricFeedback feedback, System.Threading.CancellationToken cancellationToken = default(System.Threading.CancellationToken)) { throw null; }
        public virtual System.Threading.Tasks.Task<Azure.Response<Azure.AI.MetricsAdvisor.MetricFeedback>> AddFeedbackAsync(Azure.AI.MetricsAdvisor.MetricFeedback feedback, System.Threading.CancellationToken cancellationToken = default(System.Threading.CancellationToken)) { throw null; }
        public virtual Azure.Pageable<Azure.AI.MetricsAdvisor.Models.AnomalyAlert> GetAlerts(string alertConfigurationId, Azure.AI.MetricsAdvisor.GetAlertsOptions options, System.Threading.CancellationToken cancellationToken = default(System.Threading.CancellationToken)) { throw null; }
        public virtual Azure.AsyncPageable<Azure.AI.MetricsAdvisor.Models.AnomalyAlert> GetAlertsAsync(string alertConfigurationId, Azure.AI.MetricsAdvisor.GetAlertsOptions options, System.Threading.CancellationToken cancellationToken = default(System.Threading.CancellationToken)) { throw null; }
        public virtual Azure.Pageable<Azure.AI.MetricsAdvisor.MetricFeedback> GetAllFeedback(string metricId, Azure.AI.MetricsAdvisor.GetAllFeedbackOptions options = null, System.Threading.CancellationToken cancellationToken = default(System.Threading.CancellationToken)) { throw null; }
        public virtual Azure.AsyncPageable<Azure.AI.MetricsAdvisor.MetricFeedback> GetAllFeedbackAsync(string metricId, Azure.AI.MetricsAdvisor.GetAllFeedbackOptions options = null, System.Threading.CancellationToken cancellationToken = default(System.Threading.CancellationToken)) { throw null; }
        public virtual Azure.Pageable<Azure.AI.MetricsAdvisor.Models.DataPointAnomaly> GetAnomalies(string detectionConfigurationId, Azure.AI.MetricsAdvisor.GetAnomaliesForDetectionConfigurationOptions options, System.Threading.CancellationToken cancellationToken = default(System.Threading.CancellationToken)) { throw null; }
        public virtual Azure.Pageable<Azure.AI.MetricsAdvisor.Models.DataPointAnomaly> GetAnomalies(string alertConfigurationId, string alertId, Azure.AI.MetricsAdvisor.GetAnomaliesForAlertOptions options = null, System.Threading.CancellationToken cancellationToken = default(System.Threading.CancellationToken)) { throw null; }
        public virtual Azure.AsyncPageable<Azure.AI.MetricsAdvisor.Models.DataPointAnomaly> GetAnomaliesAsync(string detectionConfigurationId, Azure.AI.MetricsAdvisor.GetAnomaliesForDetectionConfigurationOptions options, System.Threading.CancellationToken cancellationToken = default(System.Threading.CancellationToken)) { throw null; }
        public virtual Azure.AsyncPageable<Azure.AI.MetricsAdvisor.Models.DataPointAnomaly> GetAnomaliesAsync(string alertConfigurationId, string alertId, Azure.AI.MetricsAdvisor.GetAnomaliesForAlertOptions options = null, System.Threading.CancellationToken cancellationToken = default(System.Threading.CancellationToken)) { throw null; }
        public virtual Azure.Pageable<string> GetAnomalyDimensionValues(string detectionConfigurationId, string dimensionName, Azure.AI.MetricsAdvisor.GetAnomalyDimensionValuesOptions options, System.Threading.CancellationToken cancellationToken = default(System.Threading.CancellationToken)) { throw null; }
        public virtual Azure.AsyncPageable<string> GetAnomalyDimensionValuesAsync(string detectionConfigurationId, string dimensionName, Azure.AI.MetricsAdvisor.GetAnomalyDimensionValuesOptions options, System.Threading.CancellationToken cancellationToken = default(System.Threading.CancellationToken)) { throw null; }
        public virtual Azure.Response<Azure.AI.MetricsAdvisor.MetricFeedback> GetFeedback(string feedbackId, System.Threading.CancellationToken cancellationToken = default(System.Threading.CancellationToken)) { throw null; }
        public virtual System.Threading.Tasks.Task<Azure.Response<Azure.AI.MetricsAdvisor.MetricFeedback>> GetFeedbackAsync(string feedbackId, System.Threading.CancellationToken cancellationToken = default(System.Threading.CancellationToken)) { throw null; }
        public virtual Azure.Pageable<Azure.AI.MetricsAdvisor.Models.IncidentRootCause> GetIncidentRootCauses(Azure.AI.MetricsAdvisor.Models.AnomalyIncident incident, System.Threading.CancellationToken cancellationToken = default(System.Threading.CancellationToken)) { throw null; }
        public virtual Azure.Pageable<Azure.AI.MetricsAdvisor.Models.IncidentRootCause> GetIncidentRootCauses(string detectionConfigurationId, string incidentId, System.Threading.CancellationToken cancellationToken = default(System.Threading.CancellationToken)) { throw null; }
        public virtual Azure.AsyncPageable<Azure.AI.MetricsAdvisor.Models.IncidentRootCause> GetIncidentRootCausesAsync(Azure.AI.MetricsAdvisor.Models.AnomalyIncident incident, System.Threading.CancellationToken cancellationToken = default(System.Threading.CancellationToken)) { throw null; }
        public virtual Azure.AsyncPageable<Azure.AI.MetricsAdvisor.Models.IncidentRootCause> GetIncidentRootCausesAsync(string detectionConfigurationId, string incidentId, System.Threading.CancellationToken cancellationToken = default(System.Threading.CancellationToken)) { throw null; }
        public virtual Azure.Pageable<Azure.AI.MetricsAdvisor.Models.AnomalyIncident> GetIncidents(string detectionConfigurationId, Azure.AI.MetricsAdvisor.GetIncidentsForDetectionConfigurationOptions options, System.Threading.CancellationToken cancellationToken = default(System.Threading.CancellationToken)) { throw null; }
        public virtual Azure.Pageable<Azure.AI.MetricsAdvisor.Models.AnomalyIncident> GetIncidents(string alertConfigurationId, string alertId, Azure.AI.MetricsAdvisor.GetIncidentsForAlertOptions options = null, System.Threading.CancellationToken cancellationToken = default(System.Threading.CancellationToken)) { throw null; }
        public virtual Azure.AsyncPageable<Azure.AI.MetricsAdvisor.Models.AnomalyIncident> GetIncidentsAsync(string detectionConfigurationId, Azure.AI.MetricsAdvisor.GetIncidentsForDetectionConfigurationOptions options, System.Threading.CancellationToken cancellationToken = default(System.Threading.CancellationToken)) { throw null; }
        public virtual Azure.AsyncPageable<Azure.AI.MetricsAdvisor.Models.AnomalyIncident> GetIncidentsAsync(string alertConfigurationId, string alertId, Azure.AI.MetricsAdvisor.GetIncidentsForAlertOptions options = null, System.Threading.CancellationToken cancellationToken = default(System.Threading.CancellationToken)) { throw null; }
        public virtual Azure.Pageable<string> GetMetricDimensionValues(string metricId, string dimensionName, Azure.AI.MetricsAdvisor.GetMetricDimensionValuesOptions options = null, System.Threading.CancellationToken cancellationToken = default(System.Threading.CancellationToken)) { throw null; }
        public virtual Azure.AsyncPageable<string> GetMetricDimensionValuesAsync(string metricId, string dimensionName, Azure.AI.MetricsAdvisor.GetMetricDimensionValuesOptions options = null, System.Threading.CancellationToken cancellationToken = default(System.Threading.CancellationToken)) { throw null; }
        public virtual Azure.Pageable<Azure.AI.MetricsAdvisor.Models.MetricEnrichedSeriesData> GetMetricEnrichedSeriesData(System.Collections.Generic.IEnumerable<Azure.AI.MetricsAdvisor.Models.DimensionKey> seriesKeys, string detectionConfigurationId, System.DateTimeOffset startTime, System.DateTimeOffset endTime, System.Threading.CancellationToken cancellationToken = default(System.Threading.CancellationToken)) { throw null; }
        public virtual Azure.AsyncPageable<Azure.AI.MetricsAdvisor.Models.MetricEnrichedSeriesData> GetMetricEnrichedSeriesDataAsync(System.Collections.Generic.IEnumerable<Azure.AI.MetricsAdvisor.Models.DimensionKey> seriesKeys, string detectionConfigurationId, System.DateTimeOffset startTime, System.DateTimeOffset endTime, System.Threading.CancellationToken cancellationToken = default(System.Threading.CancellationToken)) { throw null; }
        public virtual Azure.Pageable<Azure.AI.MetricsAdvisor.Models.EnrichmentStatus> GetMetricEnrichmentStatuses(string metricId, Azure.AI.MetricsAdvisor.GetMetricEnrichmentStatusesOptions options, System.Threading.CancellationToken cancellationToken = default(System.Threading.CancellationToken)) { throw null; }
        public virtual Azure.AsyncPageable<Azure.AI.MetricsAdvisor.Models.EnrichmentStatus> GetMetricEnrichmentStatusesAsync(string metricId, Azure.AI.MetricsAdvisor.GetMetricEnrichmentStatusesOptions options, System.Threading.CancellationToken cancellationToken = default(System.Threading.CancellationToken)) { throw null; }
        public virtual Azure.Pageable<Azure.AI.MetricsAdvisor.Models.MetricSeriesData> GetMetricSeriesData(string metricId, Azure.AI.MetricsAdvisor.GetMetricSeriesDataOptions options, System.Threading.CancellationToken cancellationToken = default(System.Threading.CancellationToken)) { throw null; }
        public virtual Azure.AsyncPageable<Azure.AI.MetricsAdvisor.Models.MetricSeriesData> GetMetricSeriesDataAsync(string metricId, Azure.AI.MetricsAdvisor.GetMetricSeriesDataOptions options, System.Threading.CancellationToken cancellationToken = default(System.Threading.CancellationToken)) { throw null; }
        public virtual Azure.Pageable<Azure.AI.MetricsAdvisor.Models.MetricSeriesDefinition> GetMetricSeriesDefinitions(string metricId, Azure.AI.MetricsAdvisor.GetMetricSeriesDefinitionsOptions options, System.Threading.CancellationToken cancellationToken = default(System.Threading.CancellationToken)) { throw null; }
        public virtual Azure.AsyncPageable<Azure.AI.MetricsAdvisor.Models.MetricSeriesDefinition> GetMetricSeriesDefinitionsAsync(string metricId, Azure.AI.MetricsAdvisor.GetMetricSeriesDefinitionsOptions options, System.Threading.CancellationToken cancellationToken = default(System.Threading.CancellationToken)) { throw null; }
    }
    public partial class MetricsAdvisorClientsOptions : Azure.Core.ClientOptions
    {
        public MetricsAdvisorClientsOptions(Azure.AI.MetricsAdvisor.MetricsAdvisorClientsOptions.ServiceVersion version = Azure.AI.MetricsAdvisor.MetricsAdvisorClientsOptions.ServiceVersion.V1_0) { }
        public Azure.AI.MetricsAdvisor.MetricsAdvisorClientsOptions.ServiceVersion Version { get { throw null; } }
        public enum ServiceVersion
        {
            V1_0 = 1,
        }
    }
    public partial class MetricsAdvisorKeyCredential
    {
        public MetricsAdvisorKeyCredential(string subscriptionKey, string apiKey) { }
        public void UpdateApiKey(string apiKey) { }
        public void UpdateSubscriptionKey(string subscriptionKey) { }
    }
}
namespace Azure.AI.MetricsAdvisor.Administration
{
    public partial class AzureApplicationInsightsDataFeedSource : Azure.AI.MetricsAdvisor.Administration.DataFeedSource
    {
        public AzureApplicationInsightsDataFeedSource(string applicationId, string apiKey, string azureCloud, string query) { }
        public string ApplicationId { get { throw null; } set { } }
        public string AzureCloud { get { throw null; } set { } }
        public string Query { get { throw null; } set { } }
        public void UpdateApiKey(string apiKey) { }
    }
    public partial class AzureBlobDataFeedSource : Azure.AI.MetricsAdvisor.Administration.DataFeedSource
    {
        public AzureBlobDataFeedSource(string connectionString, string container, string blobTemplate) { }
        public Azure.AI.MetricsAdvisor.Administration.AzureBlobDataFeedSource.AuthenticationType? Authentication { get { throw null; } set { } }
        public string BlobTemplate { get { throw null; } set { } }
        public string Container { get { throw null; } set { } }
        public void UpdateConnectionString(string connectionString) { }
        public enum AuthenticationType
        {
            Basic = 0,
            ManagedIdentity = 1,
        }
    }
    public partial class AzureCosmosDbDataFeedSource : Azure.AI.MetricsAdvisor.Administration.DataFeedSource
    {
        public AzureCosmosDbDataFeedSource(string connectionString, string sqlQuery, string database, string collectionId) { }
        public string CollectionId { get { throw null; } set { } }
        public string Database { get { throw null; } set { } }
        public string SqlQuery { get { throw null; } set { } }
        public void UpdateConnectionString(string connectionString) { }
    }
    public partial class AzureDataExplorerDataFeedSource : Azure.AI.MetricsAdvisor.Administration.DataFeedSource
    {
        public AzureDataExplorerDataFeedSource(string connectionString, string query) { }
        public Azure.AI.MetricsAdvisor.Administration.AzureDataExplorerDataFeedSource.AuthenticationType? Authentication { get { throw null; } set { } }
        public string DatasourceCredentialId { get { throw null; } set { } }
        public string Query { get { throw null; } set { } }
        public void UpdateConnectionString(string connectionString) { }
        public enum AuthenticationType
        {
            Basic = 0,
            ManagedIdentity = 1,
            ServicePrincipal = 2,
            ServicePrincipalInKeyVault = 3,
        }
    }
    public partial class AzureDataLakeStorageGen2DataFeedSource : Azure.AI.MetricsAdvisor.Administration.DataFeedSource
    {
        public AzureDataLakeStorageGen2DataFeedSource(string accountName, string accountKey, string fileSystemName, string directoryTemplate, string fileTemplate) { }
        public string AccountName { get { throw null; } set { } }
        public Azure.AI.MetricsAdvisor.Administration.AzureDataLakeStorageGen2DataFeedSource.AuthenticationType? Authentication { get { throw null; } set { } }
        public string DatasourceCredentialId { get { throw null; } set { } }
        public string DirectoryTemplate { get { throw null; } set { } }
        public string FileSystemName { get { throw null; } set { } }
        public string FileTemplate { get { throw null; } set { } }
        public void UpdateAccountKey(string accountKey) { }
        public enum AuthenticationType
        {
            Basic = 0,
            SharedKey = 1,
            ServicePrincipal = 2,
            ServicePrincipalInKeyVault = 3,
        }
    }
    public partial class AzureEventHubsDataFeedSource : Azure.AI.MetricsAdvisor.Administration.DataFeedSource
    {
        public AzureEventHubsDataFeedSource(string connectionString, string consumerGroup) { }
        public string ConsumerGroup { get { throw null; } set { } }
        public void UpdateConnectionString(string connectionString) { }
    }
    public partial class AzureTableDataFeedSource : Azure.AI.MetricsAdvisor.Administration.DataFeedSource
    {
        public AzureTableDataFeedSource(string connectionString, string table, string query) { }
        public string Query { get { throw null; } set { } }
        public string Table { get { throw null; } set { } }
        public void UpdateConnectionString(string connectionString) { }
    }
    public abstract partial class DataFeedSource
    {
        internal DataFeedSource() { }
    }
    public partial class DataLakeGen2SharedKeyDatasourceCredential : Azure.AI.MetricsAdvisor.Administration.DatasourceCredential
    {
        public DataLakeGen2SharedKeyDatasourceCredential(string name, string accountKey) { }
        public void UpdateAccountKey(string accountKey) { }
    }
    public partial class DatasourceCredential
    {
        internal DatasourceCredential() { }
        public string Description { get { throw null; } set { } }
        public string Id { get { throw null; } }
        public string Name { get { throw null; } set { } }
    }
    public partial class EmailNotificationHook : Azure.AI.MetricsAdvisor.Administration.NotificationHook
    {
        public EmailNotificationHook() { }
        public System.Collections.Generic.IList<string> EmailsToAlert { get { throw null; } }
    }
    public partial class GetAlertConfigurationsOptions
    {
        public GetAlertConfigurationsOptions() { }
        public int? MaxPageSize { get { throw null; } set { } }
        public int? Skip { get { throw null; } set { } }
    }
    public partial class GetDataFeedIngestionStatusesOptions
    {
        public GetDataFeedIngestionStatusesOptions(System.DateTimeOffset startTime, System.DateTimeOffset endTime) { }
        public System.DateTimeOffset EndTime { get { throw null; } }
        public int? MaxPageSize { get { throw null; } set { } }
        public int? Skip { get { throw null; } set { } }
        public System.DateTimeOffset StartTime { get { throw null; } }
    }
    public partial class GetDataFeedsFilter
    {
        public GetDataFeedsFilter() { }
        public string Creator { get { throw null; } set { } }
        public Azure.AI.MetricsAdvisor.Models.DataFeedGranularityType? GranularityType { get { throw null; } set { } }
        public string Name { get { throw null; } set { } }
        public Azure.AI.MetricsAdvisor.Models.DataFeedSourceType? SourceType { get { throw null; } set { } }
        public Azure.AI.MetricsAdvisor.Models.DataFeedStatus? Status { get { throw null; } set { } }
    }
    public partial class GetDataFeedsOptions
    {
        public GetDataFeedsOptions() { }
        public Azure.AI.MetricsAdvisor.Administration.GetDataFeedsFilter GetDataFeedsFilter { get { throw null; } set { } }
        public int? MaxPageSize { get { throw null; } set { } }
        public int? Skip { get { throw null; } set { } }
    }
    public partial class GetDatasourceCredentialsOptions
    {
        public GetDatasourceCredentialsOptions() { }
        public int? MaxPageSize { get { throw null; } set { } }
        public int? Skip { get { throw null; } set { } }
    }
    public partial class GetDetectionConfigurationsOptions
    {
        public GetDetectionConfigurationsOptions() { }
        public int? MaxPageSize { get { throw null; } set { } }
        public int? Skip { get { throw null; } set { } }
    }
    public partial class GetHooksOptions
    {
        public GetHooksOptions() { }
        public string HookNameFilter { get { throw null; } set { } }
        public int? MaxPageSize { get { throw null; } set { } }
        public int? Skip { get { throw null; } set { } }
    }
    public partial class InfluxDbDataFeedSource : Azure.AI.MetricsAdvisor.Administration.DataFeedSource
    {
        public InfluxDbDataFeedSource(string connectionString, string database, string username, string password, string query) { }
        public string Database { get { throw null; } set { } }
        public string Query { get { throw null; } set { } }
        public string Username { get { throw null; } set { } }
        public void UpdateConnectionString(string connectionString) { }
        public void UpdatePassword(string password) { }
    }
    public partial class LogAnalyticsDataFeedSource : Azure.AI.MetricsAdvisor.Administration.DataFeedSource
    {
        public LogAnalyticsDataFeedSource(string workspaceId, string query) { }
        public LogAnalyticsDataFeedSource(string workspaceId, string query, string clientId, string clientSecret, string tenantId) { }
        public string ClientId { get { throw null; } set { } }
        public string Query { get { throw null; } set { } }
        public string TenantId { get { throw null; } set { } }
        public string WorkspaceId { get { throw null; } set { } }
        public void UpdateClientSecret(string clientSecret) { }
    }
    public partial class MetricsAdvisorAdministrationClient
    {
        protected MetricsAdvisorAdministrationClient() { }
        public MetricsAdvisorAdministrationClient(System.Uri endpoint, Azure.AI.MetricsAdvisor.MetricsAdvisorKeyCredential credential) { }
        public MetricsAdvisorAdministrationClient(System.Uri endpoint, Azure.AI.MetricsAdvisor.MetricsAdvisorKeyCredential credential, Azure.AI.MetricsAdvisor.MetricsAdvisorClientsOptions options) { }
        public MetricsAdvisorAdministrationClient(System.Uri endpoint, Azure.Core.TokenCredential credential) { }
        public MetricsAdvisorAdministrationClient(System.Uri endpoint, Azure.Core.TokenCredential credential, Azure.AI.MetricsAdvisor.MetricsAdvisorClientsOptions options) { }
        public virtual Azure.Response<Azure.AI.MetricsAdvisor.Models.AnomalyAlertConfiguration> CreateAlertConfiguration(Azure.AI.MetricsAdvisor.Models.AnomalyAlertConfiguration alertConfiguration, System.Threading.CancellationToken cancellationToken = default(System.Threading.CancellationToken)) { throw null; }
        public virtual System.Threading.Tasks.Task<Azure.Response<Azure.AI.MetricsAdvisor.Models.AnomalyAlertConfiguration>> CreateAlertConfigurationAsync(Azure.AI.MetricsAdvisor.Models.AnomalyAlertConfiguration alertConfiguration, System.Threading.CancellationToken cancellationToken = default(System.Threading.CancellationToken)) { throw null; }
        public virtual Azure.Response<Azure.AI.MetricsAdvisor.Models.DataFeed> CreateDataFeed(Azure.AI.MetricsAdvisor.Models.DataFeed dataFeed, System.Threading.CancellationToken cancellationToken = default(System.Threading.CancellationToken)) { throw null; }
        public virtual System.Threading.Tasks.Task<Azure.Response<Azure.AI.MetricsAdvisor.Models.DataFeed>> CreateDataFeedAsync(Azure.AI.MetricsAdvisor.Models.DataFeed dataFeed, System.Threading.CancellationToken cancellationToken = default(System.Threading.CancellationToken)) { throw null; }
<<<<<<< HEAD
        public virtual Azure.Response<Azure.AI.MetricsAdvisor.Models.DataSourceCredential> CreateDataSourceCredential(Azure.AI.MetricsAdvisor.Models.DataSourceCredential dataSourceCredential, System.Threading.CancellationToken cancellationToken = default(System.Threading.CancellationToken)) { throw null; }
        public virtual System.Threading.Tasks.Task<Azure.Response<Azure.AI.MetricsAdvisor.Models.DataSourceCredential>> CreateDataSourceCredentialAsync(Azure.AI.MetricsAdvisor.Models.DataSourceCredential dataSourceCredential, System.Threading.CancellationToken cancellationToken = default(System.Threading.CancellationToken)) { throw null; }
=======
        public virtual Azure.Response<Azure.AI.MetricsAdvisor.Administration.DatasourceCredential> CreateDatasourceCredential(Azure.AI.MetricsAdvisor.Administration.DatasourceCredential datasourceCredential, System.Threading.CancellationToken cancellationToken = default(System.Threading.CancellationToken)) { throw null; }
        public virtual System.Threading.Tasks.Task<Azure.Response<Azure.AI.MetricsAdvisor.Administration.DatasourceCredential>> CreateDatasourceCredentialAsync(Azure.AI.MetricsAdvisor.Administration.DatasourceCredential datasourceCredential, System.Threading.CancellationToken cancellationToken = default(System.Threading.CancellationToken)) { throw null; }
>>>>>>> 7d10f16f
        public virtual Azure.Response<Azure.AI.MetricsAdvisor.Models.AnomalyDetectionConfiguration> CreateDetectionConfiguration(Azure.AI.MetricsAdvisor.Models.AnomalyDetectionConfiguration detectionConfiguration, System.Threading.CancellationToken cancellationToken = default(System.Threading.CancellationToken)) { throw null; }
        public virtual System.Threading.Tasks.Task<Azure.Response<Azure.AI.MetricsAdvisor.Models.AnomalyDetectionConfiguration>> CreateDetectionConfigurationAsync(Azure.AI.MetricsAdvisor.Models.AnomalyDetectionConfiguration detectionConfiguration, System.Threading.CancellationToken cancellationToken = default(System.Threading.CancellationToken)) { throw null; }
        public virtual Azure.Response<Azure.AI.MetricsAdvisor.Administration.NotificationHook> CreateHook(Azure.AI.MetricsAdvisor.Administration.NotificationHook hook, System.Threading.CancellationToken cancellationToken = default(System.Threading.CancellationToken)) { throw null; }
        public virtual System.Threading.Tasks.Task<Azure.Response<Azure.AI.MetricsAdvisor.Administration.NotificationHook>> CreateHookAsync(Azure.AI.MetricsAdvisor.Administration.NotificationHook hook, System.Threading.CancellationToken cancellationToken = default(System.Threading.CancellationToken)) { throw null; }
        public virtual Azure.Response DeleteAlertConfiguration(string alertConfigurationId, System.Threading.CancellationToken cancellationToken = default(System.Threading.CancellationToken)) { throw null; }
        public virtual System.Threading.Tasks.Task<Azure.Response> DeleteAlertConfigurationAsync(string alertConfigurationId, System.Threading.CancellationToken cancellationToken = default(System.Threading.CancellationToken)) { throw null; }
        public virtual Azure.Response DeleteDataFeed(string dataFeedId, System.Threading.CancellationToken cancellationToken = default(System.Threading.CancellationToken)) { throw null; }
        public virtual System.Threading.Tasks.Task<Azure.Response> DeleteDataFeedAsync(string dataFeedId, System.Threading.CancellationToken cancellationToken = default(System.Threading.CancellationToken)) { throw null; }
        public virtual Azure.Response DeleteDataSourceCredential(string dataSourceCredentialId, System.Threading.CancellationToken cancellationToken = default(System.Threading.CancellationToken)) { throw null; }
        public virtual System.Threading.Tasks.Task<Azure.Response> DeleteDataSourceCredentialAsync(string dataSourceCredentialId, System.Threading.CancellationToken cancellationToken = default(System.Threading.CancellationToken)) { throw null; }
        public virtual Azure.Response DeleteDetectionConfiguration(string detectionConfigurationId, System.Threading.CancellationToken cancellationToken = default(System.Threading.CancellationToken)) { throw null; }
        public virtual System.Threading.Tasks.Task<Azure.Response> DeleteDetectionConfigurationAsync(string detectionConfigurationId, System.Threading.CancellationToken cancellationToken = default(System.Threading.CancellationToken)) { throw null; }
        public virtual Azure.Response DeleteHook(string hookId, System.Threading.CancellationToken cancellationToken = default(System.Threading.CancellationToken)) { throw null; }
        public virtual System.Threading.Tasks.Task<Azure.Response> DeleteHookAsync(string hookId, System.Threading.CancellationToken cancellationToken = default(System.Threading.CancellationToken)) { throw null; }
        public virtual Azure.Response<Azure.AI.MetricsAdvisor.Models.AnomalyAlertConfiguration> GetAlertConfiguration(string alertConfigurationId, System.Threading.CancellationToken cancellationToken = default(System.Threading.CancellationToken)) { throw null; }
        public virtual System.Threading.Tasks.Task<Azure.Response<Azure.AI.MetricsAdvisor.Models.AnomalyAlertConfiguration>> GetAlertConfigurationAsync(string alertConfigurationId, System.Threading.CancellationToken cancellationToken = default(System.Threading.CancellationToken)) { throw null; }
        public virtual Azure.Pageable<Azure.AI.MetricsAdvisor.Models.AnomalyAlertConfiguration> GetAlertConfigurations(string detectionConfigurationId, Azure.AI.MetricsAdvisor.Administration.GetAlertConfigurationsOptions options = null, System.Threading.CancellationToken cancellationToken = default(System.Threading.CancellationToken)) { throw null; }
        public virtual Azure.AsyncPageable<Azure.AI.MetricsAdvisor.Models.AnomalyAlertConfiguration> GetAlertConfigurationsAsync(string detectionConfigurationId, Azure.AI.MetricsAdvisor.Administration.GetAlertConfigurationsOptions options = null, System.Threading.CancellationToken cancellationToken = default(System.Threading.CancellationToken)) { throw null; }
        public virtual Azure.Response<Azure.AI.MetricsAdvisor.Models.DataFeed> GetDataFeed(string dataFeedId, System.Threading.CancellationToken cancellationToken = default(System.Threading.CancellationToken)) { throw null; }
        public virtual System.Threading.Tasks.Task<Azure.Response<Azure.AI.MetricsAdvisor.Models.DataFeed>> GetDataFeedAsync(string dataFeedId, System.Threading.CancellationToken cancellationToken = default(System.Threading.CancellationToken)) { throw null; }
        public virtual Azure.Response<Azure.AI.MetricsAdvisor.Models.DataFeedIngestionProgress> GetDataFeedIngestionProgress(string dataFeedId, System.Threading.CancellationToken cancellationToken = default(System.Threading.CancellationToken)) { throw null; }
        public virtual System.Threading.Tasks.Task<Azure.Response<Azure.AI.MetricsAdvisor.Models.DataFeedIngestionProgress>> GetDataFeedIngestionProgressAsync(string dataFeedId, System.Threading.CancellationToken cancellationToken = default(System.Threading.CancellationToken)) { throw null; }
        public virtual Azure.Pageable<Azure.AI.MetricsAdvisor.Models.DataFeedIngestionStatus> GetDataFeedIngestionStatuses(string dataFeedId, Azure.AI.MetricsAdvisor.Administration.GetDataFeedIngestionStatusesOptions options, System.Threading.CancellationToken cancellationToken = default(System.Threading.CancellationToken)) { throw null; }
        public virtual Azure.AsyncPageable<Azure.AI.MetricsAdvisor.Models.DataFeedIngestionStatus> GetDataFeedIngestionStatusesAsync(string dataFeedId, Azure.AI.MetricsAdvisor.Administration.GetDataFeedIngestionStatusesOptions options, System.Threading.CancellationToken cancellationToken = default(System.Threading.CancellationToken)) { throw null; }
        public virtual Azure.Pageable<Azure.AI.MetricsAdvisor.Models.DataFeed> GetDataFeeds(Azure.AI.MetricsAdvisor.Administration.GetDataFeedsOptions options = null, System.Threading.CancellationToken cancellationToken = default(System.Threading.CancellationToken)) { throw null; }
        public virtual Azure.AsyncPageable<Azure.AI.MetricsAdvisor.Models.DataFeed> GetDataFeedsAsync(Azure.AI.MetricsAdvisor.Administration.GetDataFeedsOptions options = null, System.Threading.CancellationToken cancellationToken = default(System.Threading.CancellationToken)) { throw null; }
<<<<<<< HEAD
        public virtual Azure.Response<Azure.AI.MetricsAdvisor.Models.DataSourceCredential> GetDataSourceCredential(string dataSourceCredentialId, System.Threading.CancellationToken cancellationToken = default(System.Threading.CancellationToken)) { throw null; }
        public virtual System.Threading.Tasks.Task<Azure.Response<Azure.AI.MetricsAdvisor.Models.DataSourceCredential>> GetDataSourceCredentialAsync(string dataSourceCredentialId, System.Threading.CancellationToken cancellationToken = default(System.Threading.CancellationToken)) { throw null; }
        public virtual Azure.Pageable<Azure.AI.MetricsAdvisor.Models.DataSourceCredential> GetDataSourceCredentials(Azure.AI.MetricsAdvisor.GetDataSourceCredentialsOptions options = null, System.Threading.CancellationToken cancellationToken = default(System.Threading.CancellationToken)) { throw null; }
        public virtual Azure.AsyncPageable<Azure.AI.MetricsAdvisor.Models.DataSourceCredential> GetDataSourceCredentialsAsync(Azure.AI.MetricsAdvisor.GetDataSourceCredentialsOptions options = null, System.Threading.CancellationToken cancellationToken = default(System.Threading.CancellationToken)) { throw null; }
=======
        public virtual Azure.Response<Azure.AI.MetricsAdvisor.Administration.DatasourceCredential> GetDatasourceCredential(string datasourceCredentialId, System.Threading.CancellationToken cancellationToken = default(System.Threading.CancellationToken)) { throw null; }
        public virtual System.Threading.Tasks.Task<Azure.Response<Azure.AI.MetricsAdvisor.Administration.DatasourceCredential>> GetDatasourceCredentialAsync(string datasourceCredentialId, System.Threading.CancellationToken cancellationToken = default(System.Threading.CancellationToken)) { throw null; }
        public virtual Azure.Pageable<Azure.AI.MetricsAdvisor.Administration.DatasourceCredential> GetDatasourceCredentials(Azure.AI.MetricsAdvisor.Administration.GetDatasourceCredentialsOptions options = null, System.Threading.CancellationToken cancellationToken = default(System.Threading.CancellationToken)) { throw null; }
        public virtual Azure.AsyncPageable<Azure.AI.MetricsAdvisor.Administration.DatasourceCredential> GetDatasourceCredentialsAsync(Azure.AI.MetricsAdvisor.Administration.GetDatasourceCredentialsOptions options = null, System.Threading.CancellationToken cancellationToken = default(System.Threading.CancellationToken)) { throw null; }
>>>>>>> 7d10f16f
        public virtual Azure.Response<Azure.AI.MetricsAdvisor.Models.AnomalyDetectionConfiguration> GetDetectionConfiguration(string detectionConfigurationId, System.Threading.CancellationToken cancellationToken = default(System.Threading.CancellationToken)) { throw null; }
        public virtual System.Threading.Tasks.Task<Azure.Response<Azure.AI.MetricsAdvisor.Models.AnomalyDetectionConfiguration>> GetDetectionConfigurationAsync(string detectionConfigurationId, System.Threading.CancellationToken cancellationToken = default(System.Threading.CancellationToken)) { throw null; }
        public virtual Azure.Pageable<Azure.AI.MetricsAdvisor.Models.AnomalyDetectionConfiguration> GetDetectionConfigurations(string metricId, Azure.AI.MetricsAdvisor.Administration.GetDetectionConfigurationsOptions options = null, System.Threading.CancellationToken cancellationToken = default(System.Threading.CancellationToken)) { throw null; }
        public virtual Azure.AsyncPageable<Azure.AI.MetricsAdvisor.Models.AnomalyDetectionConfiguration> GetDetectionConfigurationsAsync(string metricId, Azure.AI.MetricsAdvisor.Administration.GetDetectionConfigurationsOptions options = null, System.Threading.CancellationToken cancellationToken = default(System.Threading.CancellationToken)) { throw null; }
        public virtual Azure.Response<Azure.AI.MetricsAdvisor.Administration.NotificationHook> GetHook(string hookId, System.Threading.CancellationToken cancellationToken = default(System.Threading.CancellationToken)) { throw null; }
        public virtual System.Threading.Tasks.Task<Azure.Response<Azure.AI.MetricsAdvisor.Administration.NotificationHook>> GetHookAsync(string hookId, System.Threading.CancellationToken cancellationToken = default(System.Threading.CancellationToken)) { throw null; }
        public virtual Azure.Pageable<Azure.AI.MetricsAdvisor.Administration.NotificationHook> GetHooks(Azure.AI.MetricsAdvisor.Administration.GetHooksOptions options = null, System.Threading.CancellationToken cancellationToken = default(System.Threading.CancellationToken)) { throw null; }
        public virtual Azure.AsyncPageable<Azure.AI.MetricsAdvisor.Administration.NotificationHook> GetHooksAsync(Azure.AI.MetricsAdvisor.Administration.GetHooksOptions options = null, System.Threading.CancellationToken cancellationToken = default(System.Threading.CancellationToken)) { throw null; }
        public virtual Azure.Response RefreshDataFeedIngestion(string dataFeedId, System.DateTimeOffset startTime, System.DateTimeOffset endTime, System.Threading.CancellationToken cancellationToken = default(System.Threading.CancellationToken)) { throw null; }
        public virtual System.Threading.Tasks.Task<Azure.Response> RefreshDataFeedIngestionAsync(string dataFeedId, System.DateTimeOffset startTime, System.DateTimeOffset endTime, System.Threading.CancellationToken cancellationToken = default(System.Threading.CancellationToken)) { throw null; }
        public virtual Azure.Response<Azure.AI.MetricsAdvisor.Models.AnomalyAlertConfiguration> UpdateAlertConfiguration(Azure.AI.MetricsAdvisor.Models.AnomalyAlertConfiguration alertConfiguration, System.Threading.CancellationToken cancellationToken = default(System.Threading.CancellationToken)) { throw null; }
        public virtual System.Threading.Tasks.Task<Azure.Response<Azure.AI.MetricsAdvisor.Models.AnomalyAlertConfiguration>> UpdateAlertConfigurationAsync(Azure.AI.MetricsAdvisor.Models.AnomalyAlertConfiguration alertConfiguration, System.Threading.CancellationToken cancellationToken = default(System.Threading.CancellationToken)) { throw null; }
        public virtual Azure.Response<Azure.AI.MetricsAdvisor.Models.DataFeed> UpdateDataFeed(Azure.AI.MetricsAdvisor.Models.DataFeed dataFeed, System.Threading.CancellationToken cancellationToken = default(System.Threading.CancellationToken)) { throw null; }
        public virtual System.Threading.Tasks.Task<Azure.Response<Azure.AI.MetricsAdvisor.Models.DataFeed>> UpdateDataFeedAsync(Azure.AI.MetricsAdvisor.Models.DataFeed dataFeed, System.Threading.CancellationToken cancellationToken = default(System.Threading.CancellationToken)) { throw null; }
<<<<<<< HEAD
        public virtual Azure.Response<Azure.AI.MetricsAdvisor.Models.DataSourceCredential> UpdateDataSourceCredential(Azure.AI.MetricsAdvisor.Models.DataSourceCredential dataSourceCredential, System.Threading.CancellationToken cancellationToken = default(System.Threading.CancellationToken)) { throw null; }
        public virtual System.Threading.Tasks.Task<Azure.Response<Azure.AI.MetricsAdvisor.Models.DataSourceCredential>> UpdateDataSourceCredentialAsync(Azure.AI.MetricsAdvisor.Models.DataSourceCredential dataSourceCredential, System.Threading.CancellationToken cancellationToken = default(System.Threading.CancellationToken)) { throw null; }
=======
        public virtual Azure.Response<Azure.AI.MetricsAdvisor.Administration.DatasourceCredential> UpdateDatasourceCredential(Azure.AI.MetricsAdvisor.Administration.DatasourceCredential datasourceCredential, System.Threading.CancellationToken cancellationToken = default(System.Threading.CancellationToken)) { throw null; }
        public virtual System.Threading.Tasks.Task<Azure.Response<Azure.AI.MetricsAdvisor.Administration.DatasourceCredential>> UpdateDatasourceCredentialAsync(Azure.AI.MetricsAdvisor.Administration.DatasourceCredential datasourceCredential, System.Threading.CancellationToken cancellationToken = default(System.Threading.CancellationToken)) { throw null; }
>>>>>>> 7d10f16f
        public virtual Azure.Response<Azure.AI.MetricsAdvisor.Models.AnomalyDetectionConfiguration> UpdateDetectionConfiguration(Azure.AI.MetricsAdvisor.Models.AnomalyDetectionConfiguration detectionConfiguration, System.Threading.CancellationToken cancellationToken = default(System.Threading.CancellationToken)) { throw null; }
        public virtual System.Threading.Tasks.Task<Azure.Response<Azure.AI.MetricsAdvisor.Models.AnomalyDetectionConfiguration>> UpdateDetectionConfigurationAsync(Azure.AI.MetricsAdvisor.Models.AnomalyDetectionConfiguration detectionConfiguration, System.Threading.CancellationToken cancellationToken = default(System.Threading.CancellationToken)) { throw null; }
        public virtual Azure.Response<Azure.AI.MetricsAdvisor.Administration.NotificationHook> UpdateHook(Azure.AI.MetricsAdvisor.Administration.NotificationHook hook, System.Threading.CancellationToken cancellationToken = default(System.Threading.CancellationToken)) { throw null; }
        public virtual System.Threading.Tasks.Task<Azure.Response<Azure.AI.MetricsAdvisor.Administration.NotificationHook>> UpdateHookAsync(Azure.AI.MetricsAdvisor.Administration.NotificationHook hook, System.Threading.CancellationToken cancellationToken = default(System.Threading.CancellationToken)) { throw null; }
    }
    public partial class MongoDbDataFeedSource : Azure.AI.MetricsAdvisor.Administration.DataFeedSource
    {
        public MongoDbDataFeedSource(string connectionString, string database, string command) { }
        public string Command { get { throw null; } set { } }
        public string Database { get { throw null; } set { } }
        public void UpdateConnectionString(string connectionString) { }
    }
    public partial class MySqlDataFeedSource : Azure.AI.MetricsAdvisor.Administration.DataFeedSource
    {
        public MySqlDataFeedSource(string connectionString, string query) { }
        public string Query { get { throw null; } set { } }
        public void UpdateConnectionString(string connectionString) { }
    }
    public partial class NotificationHook
    {
        internal NotificationHook() { }
        public System.Collections.Generic.IReadOnlyList<string> AdministratorsEmails { get { throw null; } }
        public string Description { get { throw null; } set { } }
        public System.Uri ExternalLink { get { throw null; } set { } }
        public string Id { get { throw null; } }
        public string Name { get { throw null; } set { } }
    }
    public partial class PostgreSqlDataFeedSource : Azure.AI.MetricsAdvisor.Administration.DataFeedSource
    {
        public PostgreSqlDataFeedSource(string connectionString, string query) { }
        public string Query { get { throw null; } set { } }
        public void UpdateConnectionString(string connectionString) { }
    }
    public partial class ServicePrincipalDatasourceCredential : Azure.AI.MetricsAdvisor.Administration.DatasourceCredential
    {
        public ServicePrincipalDatasourceCredential(string name, string clientId, string clientSecret, string tenantId) { }
        public string ClientId { get { throw null; } set { } }
        public string TenantId { get { throw null; } set { } }
        public void UpdateClientSecret(string clientSecret) { }
    }
    public partial class ServicePrincipalInKeyVaultDatasourceCredential : Azure.AI.MetricsAdvisor.Administration.DatasourceCredential
    {
        public ServicePrincipalInKeyVaultDatasourceCredential(string name, System.Uri endpoint, string keyVaultClientId, string keyVaultClientSecret, string tenantId, string secretNameForClientId, string secretNameForClientSecret) { }
        public System.Uri Endpoint { get { throw null; } set { } }
        public string KeyVaultClientId { get { throw null; } set { } }
        public string SecretNameForClientId { get { throw null; } set { } }
        public string SecretNameForClientSecret { get { throw null; } set { } }
        public string TenantId { get { throw null; } set { } }
        public void UpdateKeyVaultClientSecret(string keyVaultClientSecret) { }
    }
    public partial class SqlConnectionStringDatasourceCredential : Azure.AI.MetricsAdvisor.Administration.DatasourceCredential
    {
        public SqlConnectionStringDatasourceCredential(string name, string connectionString) { }
        public void UpdateConnectionString(string connectionString) { }
    }
    public partial class SqlServerDataFeedSource : Azure.AI.MetricsAdvisor.Administration.DataFeedSource
    {
        public SqlServerDataFeedSource(string connectionString, string query) { }
        public Azure.AI.MetricsAdvisor.Administration.SqlServerDataFeedSource.AuthenticationType? Authentication { get { throw null; } set { } }
        public string DatasourceCredentialId { get { throw null; } set { } }
        public string Query { get { throw null; } set { } }
        public void UpdateConnectionString(string connectionString) { }
        public enum AuthenticationType
        {
            Basic = 0,
            ManagedIdentity = 1,
            SqlConnectionString = 2,
            ServicePrincipal = 3,
            ServicePrincipalInKeyVault = 4,
        }
    }
    public partial class WebNotificationHook : Azure.AI.MetricsAdvisor.Administration.NotificationHook
    {
        public WebNotificationHook() { }
        public string CertificateKey { get { throw null; } set { } }
        public string CertificatePassword { get { throw null; } set { } }
        public System.Uri Endpoint { get { throw null; } set { } }
        public System.Collections.Generic.IDictionary<string, string> Headers { get { throw null; } }
        public string Password { get { throw null; } set { } }
        public string Username { get { throw null; } set { } }
    }
}
namespace Azure.AI.MetricsAdvisor.Models
{
    public partial class AnomalyAlert
    {
        internal AnomalyAlert() { }
        public System.DateTimeOffset CreatedTime { get { throw null; } }
        public string Id { get { throw null; } }
        public System.DateTimeOffset ModifiedTime { get { throw null; } }
        public System.DateTimeOffset Timestamp { get { throw null; } }
    }
    public partial class AnomalyAlertConfiguration
    {
        public AnomalyAlertConfiguration() { }
        public Azure.AI.MetricsAdvisor.Models.MetricAnomalyAlertConfigurationsOperator? CrossMetricsOperator { get { throw null; } set { } }
        public string Description { get { throw null; } set { } }
        public string Id { get { throw null; } }
        public System.Collections.Generic.IList<string> IdsOfHooksToAlert { get { throw null; } }
        public System.Collections.Generic.IList<Azure.AI.MetricsAdvisor.Models.MetricAnomalyAlertConfiguration> MetricAlertConfigurations { get { throw null; } }
        public string Name { get { throw null; } set { } }
    }
    public partial class AnomalyDetectionConfiguration
    {
        public AnomalyDetectionConfiguration() { }
        public string Description { get { throw null; } set { } }
        public string Id { get { throw null; } }
        public string MetricId { get { throw null; } set { } }
        public string Name { get { throw null; } set { } }
        public System.Collections.Generic.IList<Azure.AI.MetricsAdvisor.Models.MetricSingleSeriesDetectionCondition> SeriesDetectionConditions { get { throw null; } }
        public System.Collections.Generic.IList<Azure.AI.MetricsAdvisor.Models.MetricSeriesGroupDetectionCondition> SeriesGroupDetectionConditions { get { throw null; } }
        public Azure.AI.MetricsAdvisor.Models.MetricWholeSeriesDetectionCondition WholeSeriesDetectionConditions { get { throw null; } set { } }
    }
    [System.Runtime.InteropServices.StructLayoutAttribute(System.Runtime.InteropServices.LayoutKind.Sequential)]
    public readonly partial struct AnomalyDetectorDirection : System.IEquatable<Azure.AI.MetricsAdvisor.Models.AnomalyDetectorDirection>
    {
        private readonly object _dummy;
        private readonly int _dummyPrimitive;
        public AnomalyDetectorDirection(string value) { throw null; }
        public static Azure.AI.MetricsAdvisor.Models.AnomalyDetectorDirection Both { get { throw null; } }
        public static Azure.AI.MetricsAdvisor.Models.AnomalyDetectorDirection Down { get { throw null; } }
        public static Azure.AI.MetricsAdvisor.Models.AnomalyDetectorDirection Up { get { throw null; } }
        public bool Equals(Azure.AI.MetricsAdvisor.Models.AnomalyDetectorDirection other) { throw null; }
        [System.ComponentModel.EditorBrowsableAttribute(System.ComponentModel.EditorBrowsableState.Never)]
        public override bool Equals(object obj) { throw null; }
        [System.ComponentModel.EditorBrowsableAttribute(System.ComponentModel.EditorBrowsableState.Never)]
        public override int GetHashCode() { throw null; }
        public static bool operator ==(Azure.AI.MetricsAdvisor.Models.AnomalyDetectorDirection left, Azure.AI.MetricsAdvisor.Models.AnomalyDetectorDirection right) { throw null; }
        public static implicit operator Azure.AI.MetricsAdvisor.Models.AnomalyDetectorDirection (string value) { throw null; }
        public static bool operator !=(Azure.AI.MetricsAdvisor.Models.AnomalyDetectorDirection left, Azure.AI.MetricsAdvisor.Models.AnomalyDetectorDirection right) { throw null; }
        public override string ToString() { throw null; }
    }
    public partial class AnomalyIncident
    {
        internal AnomalyIncident() { }
        public string DataFeedId { get { throw null; } }
        public string DetectionConfigurationId { get { throw null; } }
        public double? ExpectedValueOfRootNode { get { throw null; } }
        public string Id { get { throw null; } }
        public System.DateTimeOffset LastTime { get { throw null; } }
        public string MetricId { get { throw null; } }
        public Azure.AI.MetricsAdvisor.Models.DimensionKey RootDimensionKey { get { throw null; } }
        public Azure.AI.MetricsAdvisor.Models.AnomalySeverity Severity { get { throw null; } }
        public System.DateTimeOffset StartTime { get { throw null; } }
        public Azure.AI.MetricsAdvisor.Models.AnomalyIncidentStatus Status { get { throw null; } }
        public double ValueOfRootNode { get { throw null; } }
    }
    [System.Runtime.InteropServices.StructLayoutAttribute(System.Runtime.InteropServices.LayoutKind.Sequential)]
    public readonly partial struct AnomalyIncidentStatus : System.IEquatable<Azure.AI.MetricsAdvisor.Models.AnomalyIncidentStatus>
    {
        private readonly object _dummy;
        private readonly int _dummyPrimitive;
        public AnomalyIncidentStatus(string value) { throw null; }
        public static Azure.AI.MetricsAdvisor.Models.AnomalyIncidentStatus Active { get { throw null; } }
        public static Azure.AI.MetricsAdvisor.Models.AnomalyIncidentStatus Resolved { get { throw null; } }
        public bool Equals(Azure.AI.MetricsAdvisor.Models.AnomalyIncidentStatus other) { throw null; }
        [System.ComponentModel.EditorBrowsableAttribute(System.ComponentModel.EditorBrowsableState.Never)]
        public override bool Equals(object obj) { throw null; }
        [System.ComponentModel.EditorBrowsableAttribute(System.ComponentModel.EditorBrowsableState.Never)]
        public override int GetHashCode() { throw null; }
        public static bool operator ==(Azure.AI.MetricsAdvisor.Models.AnomalyIncidentStatus left, Azure.AI.MetricsAdvisor.Models.AnomalyIncidentStatus right) { throw null; }
        public static implicit operator Azure.AI.MetricsAdvisor.Models.AnomalyIncidentStatus (string value) { throw null; }
        public static bool operator !=(Azure.AI.MetricsAdvisor.Models.AnomalyIncidentStatus left, Azure.AI.MetricsAdvisor.Models.AnomalyIncidentStatus right) { throw null; }
        public override string ToString() { throw null; }
    }
    [System.Runtime.InteropServices.StructLayoutAttribute(System.Runtime.InteropServices.LayoutKind.Sequential)]
    public readonly partial struct AnomalySeverity : System.IEquatable<Azure.AI.MetricsAdvisor.Models.AnomalySeverity>
    {
        private readonly object _dummy;
        private readonly int _dummyPrimitive;
        public AnomalySeverity(string value) { throw null; }
        public static Azure.AI.MetricsAdvisor.Models.AnomalySeverity High { get { throw null; } }
        public static Azure.AI.MetricsAdvisor.Models.AnomalySeverity Low { get { throw null; } }
        public static Azure.AI.MetricsAdvisor.Models.AnomalySeverity Medium { get { throw null; } }
        public bool Equals(Azure.AI.MetricsAdvisor.Models.AnomalySeverity other) { throw null; }
        [System.ComponentModel.EditorBrowsableAttribute(System.ComponentModel.EditorBrowsableState.Never)]
        public override bool Equals(object obj) { throw null; }
        [System.ComponentModel.EditorBrowsableAttribute(System.ComponentModel.EditorBrowsableState.Never)]
        public override int GetHashCode() { throw null; }
        public static bool operator ==(Azure.AI.MetricsAdvisor.Models.AnomalySeverity left, Azure.AI.MetricsAdvisor.Models.AnomalySeverity right) { throw null; }
        public static implicit operator Azure.AI.MetricsAdvisor.Models.AnomalySeverity (string value) { throw null; }
        public static bool operator !=(Azure.AI.MetricsAdvisor.Models.AnomalySeverity left, Azure.AI.MetricsAdvisor.Models.AnomalySeverity right) { throw null; }
        public override string ToString() { throw null; }
    }
    [System.Runtime.InteropServices.StructLayoutAttribute(System.Runtime.InteropServices.LayoutKind.Sequential)]
    public readonly partial struct AnomalyStatus : System.IEquatable<Azure.AI.MetricsAdvisor.Models.AnomalyStatus>
    {
        private readonly object _dummy;
        private readonly int _dummyPrimitive;
        public AnomalyStatus(string value) { throw null; }
        public static Azure.AI.MetricsAdvisor.Models.AnomalyStatus Active { get { throw null; } }
        public static Azure.AI.MetricsAdvisor.Models.AnomalyStatus Resolved { get { throw null; } }
        public bool Equals(Azure.AI.MetricsAdvisor.Models.AnomalyStatus other) { throw null; }
        [System.ComponentModel.EditorBrowsableAttribute(System.ComponentModel.EditorBrowsableState.Never)]
        public override bool Equals(object obj) { throw null; }
        [System.ComponentModel.EditorBrowsableAttribute(System.ComponentModel.EditorBrowsableState.Never)]
        public override int GetHashCode() { throw null; }
        public static bool operator ==(Azure.AI.MetricsAdvisor.Models.AnomalyStatus left, Azure.AI.MetricsAdvisor.Models.AnomalyStatus right) { throw null; }
        public static implicit operator Azure.AI.MetricsAdvisor.Models.AnomalyStatus (string value) { throw null; }
        public static bool operator !=(Azure.AI.MetricsAdvisor.Models.AnomalyStatus left, Azure.AI.MetricsAdvisor.Models.AnomalyStatus right) { throw null; }
        public override string ToString() { throw null; }
    }
    [System.Runtime.InteropServices.StructLayoutAttribute(System.Runtime.InteropServices.LayoutKind.Sequential)]
    public readonly partial struct AnomalyValue : System.IEquatable<Azure.AI.MetricsAdvisor.Models.AnomalyValue>
    {
        private readonly object _dummy;
        private readonly int _dummyPrimitive;
        public AnomalyValue(string value) { throw null; }
        public static Azure.AI.MetricsAdvisor.Models.AnomalyValue Anomaly { get { throw null; } }
        public static Azure.AI.MetricsAdvisor.Models.AnomalyValue AutoDetect { get { throw null; } }
        public static Azure.AI.MetricsAdvisor.Models.AnomalyValue NotAnomaly { get { throw null; } }
        public bool Equals(Azure.AI.MetricsAdvisor.Models.AnomalyValue other) { throw null; }
        [System.ComponentModel.EditorBrowsableAttribute(System.ComponentModel.EditorBrowsableState.Never)]
        public override bool Equals(object obj) { throw null; }
        [System.ComponentModel.EditorBrowsableAttribute(System.ComponentModel.EditorBrowsableState.Never)]
        public override int GetHashCode() { throw null; }
        public static bool operator ==(Azure.AI.MetricsAdvisor.Models.AnomalyValue left, Azure.AI.MetricsAdvisor.Models.AnomalyValue right) { throw null; }
        public static implicit operator Azure.AI.MetricsAdvisor.Models.AnomalyValue (string value) { throw null; }
        public static bool operator !=(Azure.AI.MetricsAdvisor.Models.AnomalyValue left, Azure.AI.MetricsAdvisor.Models.AnomalyValue right) { throw null; }
        public override string ToString() { throw null; }
    }
<<<<<<< HEAD
    public partial class AzureApplicationInsightsDataFeedSource : Azure.AI.MetricsAdvisor.Models.DataFeedSource
    {
        public AzureApplicationInsightsDataFeedSource(string applicationId, string apiKey, string azureCloud, string query) { }
        public string ApplicationId { get { throw null; } set { } }
        public string AzureCloud { get { throw null; } set { } }
        public string Query { get { throw null; } set { } }
        public void UpdateApiKey(string apiKey) { }
    }
    public partial class AzureBlobDataFeedSource : Azure.AI.MetricsAdvisor.Models.DataFeedSource
    {
        public AzureBlobDataFeedSource(string connectionString, string container, string blobTemplate) { }
        public Azure.AI.MetricsAdvisor.Models.AzureBlobDataFeedSource.AuthenticationType? Authentication { get { throw null; } set { } }
        public string BlobTemplate { get { throw null; } set { } }
        public string Container { get { throw null; } set { } }
        public void UpdateConnectionString(string connectionString) { }
        public enum AuthenticationType
        {
            Basic = 0,
            ManagedIdentity = 1,
        }
    }
    public partial class AzureCosmosDbDataFeedSource : Azure.AI.MetricsAdvisor.Models.DataFeedSource
    {
        public AzureCosmosDbDataFeedSource(string connectionString, string sqlQuery, string database, string collectionId) { }
        public string CollectionId { get { throw null; } set { } }
        public string Database { get { throw null; } set { } }
        public string SqlQuery { get { throw null; } set { } }
        public void UpdateConnectionString(string connectionString) { }
    }
    public partial class AzureDataExplorerDataFeedSource : Azure.AI.MetricsAdvisor.Models.DataFeedSource
    {
        public AzureDataExplorerDataFeedSource(string connectionString, string query) { }
        public Azure.AI.MetricsAdvisor.Models.AzureDataExplorerDataFeedSource.AuthenticationType? Authentication { get { throw null; } set { } }
        public string DataSourceCredentialId { get { throw null; } set { } }
        public string Query { get { throw null; } set { } }
        public void UpdateConnectionString(string connectionString) { }
        public enum AuthenticationType
        {
            Basic = 0,
            ManagedIdentity = 1,
            ServicePrincipal = 2,
            ServicePrincipalInKeyVault = 3,
        }
    }
    public partial class AzureDataLakeStorageGen2DataFeedSource : Azure.AI.MetricsAdvisor.Models.DataFeedSource
    {
        public AzureDataLakeStorageGen2DataFeedSource(string accountName, string accountKey, string fileSystemName, string directoryTemplate, string fileTemplate) { }
        public string AccountName { get { throw null; } set { } }
        public Azure.AI.MetricsAdvisor.Models.AzureDataLakeStorageGen2DataFeedSource.AuthenticationType? Authentication { get { throw null; } set { } }
        public string DataSourceCredentialId { get { throw null; } set { } }
        public string DirectoryTemplate { get { throw null; } set { } }
        public string FileSystemName { get { throw null; } set { } }
        public string FileTemplate { get { throw null; } set { } }
        public void UpdateAccountKey(string accountKey) { }
        public enum AuthenticationType
        {
            Basic = 0,
            SharedKey = 1,
            ServicePrincipal = 2,
            ServicePrincipalInKeyVault = 3,
        }
    }
    public partial class AzureEventHubsDataFeedSource : Azure.AI.MetricsAdvisor.Models.DataFeedSource
    {
        public AzureEventHubsDataFeedSource(string connectionString, string consumerGroup) { }
        public string ConsumerGroup { get { throw null; } set { } }
        public void UpdateConnectionString(string connectionString) { }
    }
    public partial class AzureTableDataFeedSource : Azure.AI.MetricsAdvisor.Models.DataFeedSource
    {
        public AzureTableDataFeedSource(string connectionString, string table, string query) { }
        public string Query { get { throw null; } set { } }
        public string Table { get { throw null; } set { } }
        public void UpdateConnectionString(string connectionString) { }
    }
=======
>>>>>>> 7d10f16f
    [System.Runtime.InteropServices.StructLayoutAttribute(System.Runtime.InteropServices.LayoutKind.Sequential)]
    public readonly partial struct BoundaryDirection : System.IEquatable<Azure.AI.MetricsAdvisor.Models.BoundaryDirection>
    {
        private readonly object _dummy;
        private readonly int _dummyPrimitive;
        public BoundaryDirection(string value) { throw null; }
        public static Azure.AI.MetricsAdvisor.Models.BoundaryDirection Both { get { throw null; } }
        public static Azure.AI.MetricsAdvisor.Models.BoundaryDirection Down { get { throw null; } }
        public static Azure.AI.MetricsAdvisor.Models.BoundaryDirection Up { get { throw null; } }
        public bool Equals(Azure.AI.MetricsAdvisor.Models.BoundaryDirection other) { throw null; }
        [System.ComponentModel.EditorBrowsableAttribute(System.ComponentModel.EditorBrowsableState.Never)]
        public override bool Equals(object obj) { throw null; }
        [System.ComponentModel.EditorBrowsableAttribute(System.ComponentModel.EditorBrowsableState.Never)]
        public override int GetHashCode() { throw null; }
        public static bool operator ==(Azure.AI.MetricsAdvisor.Models.BoundaryDirection left, Azure.AI.MetricsAdvisor.Models.BoundaryDirection right) { throw null; }
        public static implicit operator Azure.AI.MetricsAdvisor.Models.BoundaryDirection (string value) { throw null; }
        public static bool operator !=(Azure.AI.MetricsAdvisor.Models.BoundaryDirection left, Azure.AI.MetricsAdvisor.Models.BoundaryDirection right) { throw null; }
        public override string ToString() { throw null; }
    }
    [System.Runtime.InteropServices.StructLayoutAttribute(System.Runtime.InteropServices.LayoutKind.Sequential)]
    public readonly partial struct ChangePointValue : System.IEquatable<Azure.AI.MetricsAdvisor.Models.ChangePointValue>
    {
        private readonly object _dummy;
        private readonly int _dummyPrimitive;
        public ChangePointValue(string value) { throw null; }
        public static Azure.AI.MetricsAdvisor.Models.ChangePointValue AutoDetect { get { throw null; } }
        public static Azure.AI.MetricsAdvisor.Models.ChangePointValue ChangePoint { get { throw null; } }
        public static Azure.AI.MetricsAdvisor.Models.ChangePointValue NotChangePoint { get { throw null; } }
        public bool Equals(Azure.AI.MetricsAdvisor.Models.ChangePointValue other) { throw null; }
        [System.ComponentModel.EditorBrowsableAttribute(System.ComponentModel.EditorBrowsableState.Never)]
        public override bool Equals(object obj) { throw null; }
        [System.ComponentModel.EditorBrowsableAttribute(System.ComponentModel.EditorBrowsableState.Never)]
        public override int GetHashCode() { throw null; }
        public static bool operator ==(Azure.AI.MetricsAdvisor.Models.ChangePointValue left, Azure.AI.MetricsAdvisor.Models.ChangePointValue right) { throw null; }
        public static implicit operator Azure.AI.MetricsAdvisor.Models.ChangePointValue (string value) { throw null; }
        public static bool operator !=(Azure.AI.MetricsAdvisor.Models.ChangePointValue left, Azure.AI.MetricsAdvisor.Models.ChangePointValue right) { throw null; }
        public override string ToString() { throw null; }
    }
    public partial class ChangeThresholdCondition
    {
        public ChangeThresholdCondition(double changePercentage, int shiftPoint, bool isWithinRange, Azure.AI.MetricsAdvisor.Models.AnomalyDetectorDirection anomalyDetectorDirection, Azure.AI.MetricsAdvisor.Models.SuppressCondition suppressCondition) { }
        public Azure.AI.MetricsAdvisor.Models.AnomalyDetectorDirection AnomalyDetectorDirection { get { throw null; } set { } }
        public double ChangePercentage { get { throw null; } set { } }
        public bool IsWithinRange { get { throw null; } set { } }
        public int ShiftPoint { get { throw null; } set { } }
        public Azure.AI.MetricsAdvisor.Models.SuppressCondition SuppressCondition { get { throw null; } set { } }
    }
    public partial class DataFeed
    {
        public DataFeed() { }
        public Azure.AI.MetricsAdvisor.Models.DataFeedAccessMode? AccessMode { get { throw null; } set { } }
        public string ActionLinkTemplate { get { throw null; } set { } }
        public System.Collections.Generic.IList<string> AdministratorsEmails { get { throw null; } }
        public System.DateTimeOffset? CreatedTime { get { throw null; } }
        public string CreatorEmail { get { throw null; } }
        public Azure.AI.MetricsAdvisor.Administration.DataFeedSource DataSource { get { throw null; } set { } }
        public string Description { get { throw null; } set { } }
        public Azure.AI.MetricsAdvisor.Models.DataFeedGranularity Granularity { get { throw null; } set { } }
        public string Id { get { throw null; } }
        public Azure.AI.MetricsAdvisor.Models.DataFeedIngestionSettings IngestionSettings { get { throw null; } set { } }
        public bool? IsAdministrator { get { throw null; } }
        public System.Collections.Generic.IReadOnlyDictionary<string, string> MetricIds { get { throw null; } }
        public Azure.AI.MetricsAdvisor.Models.DataFeedMissingDataPointFillSettings MissingDataPointFillSettings { get { throw null; } set { } }
        public string Name { get { throw null; } set { } }
        public Azure.AI.MetricsAdvisor.Models.DataFeedRollupSettings RollupSettings { get { throw null; } set { } }
        public Azure.AI.MetricsAdvisor.Models.DataFeedSchema Schema { get { throw null; } set { } }
        public Azure.AI.MetricsAdvisor.Models.DataFeedSourceType? SourceType { get { throw null; } }
        public Azure.AI.MetricsAdvisor.Models.DataFeedStatus? Status { get { throw null; } }
        public System.Collections.Generic.IList<string> ViewersEmails { get { throw null; } }
    }
    [System.Runtime.InteropServices.StructLayoutAttribute(System.Runtime.InteropServices.LayoutKind.Sequential)]
    public readonly partial struct DataFeedAccessMode : System.IEquatable<Azure.AI.MetricsAdvisor.Models.DataFeedAccessMode>
    {
        private readonly object _dummy;
        private readonly int _dummyPrimitive;
        public DataFeedAccessMode(string value) { throw null; }
        public static Azure.AI.MetricsAdvisor.Models.DataFeedAccessMode Private { get { throw null; } }
        public static Azure.AI.MetricsAdvisor.Models.DataFeedAccessMode Public { get { throw null; } }
        public bool Equals(Azure.AI.MetricsAdvisor.Models.DataFeedAccessMode other) { throw null; }
        [System.ComponentModel.EditorBrowsableAttribute(System.ComponentModel.EditorBrowsableState.Never)]
        public override bool Equals(object obj) { throw null; }
        [System.ComponentModel.EditorBrowsableAttribute(System.ComponentModel.EditorBrowsableState.Never)]
        public override int GetHashCode() { throw null; }
        public static bool operator ==(Azure.AI.MetricsAdvisor.Models.DataFeedAccessMode left, Azure.AI.MetricsAdvisor.Models.DataFeedAccessMode right) { throw null; }
        public static implicit operator Azure.AI.MetricsAdvisor.Models.DataFeedAccessMode (string value) { throw null; }
        public static bool operator !=(Azure.AI.MetricsAdvisor.Models.DataFeedAccessMode left, Azure.AI.MetricsAdvisor.Models.DataFeedAccessMode right) { throw null; }
        public override string ToString() { throw null; }
    }
    [System.Runtime.InteropServices.StructLayoutAttribute(System.Runtime.InteropServices.LayoutKind.Sequential)]
    public readonly partial struct DataFeedAutoRollupMethod : System.IEquatable<Azure.AI.MetricsAdvisor.Models.DataFeedAutoRollupMethod>
    {
        private readonly object _dummy;
        private readonly int _dummyPrimitive;
        public DataFeedAutoRollupMethod(string value) { throw null; }
        public static Azure.AI.MetricsAdvisor.Models.DataFeedAutoRollupMethod Average { get { throw null; } }
        public static Azure.AI.MetricsAdvisor.Models.DataFeedAutoRollupMethod Count { get { throw null; } }
        public static Azure.AI.MetricsAdvisor.Models.DataFeedAutoRollupMethod Maximum { get { throw null; } }
        public static Azure.AI.MetricsAdvisor.Models.DataFeedAutoRollupMethod Minimum { get { throw null; } }
        public static Azure.AI.MetricsAdvisor.Models.DataFeedAutoRollupMethod None { get { throw null; } }
        public static Azure.AI.MetricsAdvisor.Models.DataFeedAutoRollupMethod Sum { get { throw null; } }
        public bool Equals(Azure.AI.MetricsAdvisor.Models.DataFeedAutoRollupMethod other) { throw null; }
        [System.ComponentModel.EditorBrowsableAttribute(System.ComponentModel.EditorBrowsableState.Never)]
        public override bool Equals(object obj) { throw null; }
        [System.ComponentModel.EditorBrowsableAttribute(System.ComponentModel.EditorBrowsableState.Never)]
        public override int GetHashCode() { throw null; }
        public static bool operator ==(Azure.AI.MetricsAdvisor.Models.DataFeedAutoRollupMethod left, Azure.AI.MetricsAdvisor.Models.DataFeedAutoRollupMethod right) { throw null; }
        public static implicit operator Azure.AI.MetricsAdvisor.Models.DataFeedAutoRollupMethod (string value) { throw null; }
        public static bool operator !=(Azure.AI.MetricsAdvisor.Models.DataFeedAutoRollupMethod left, Azure.AI.MetricsAdvisor.Models.DataFeedAutoRollupMethod right) { throw null; }
        public override string ToString() { throw null; }
    }
    public partial class DataFeedDimension
    {
        public DataFeedDimension(string dimensionName) { }
        public string DisplayName { get { throw null; } set { } }
        public string Name { get { throw null; } }
    }
    public partial class DataFeedGranularity
    {
        public DataFeedGranularity(Azure.AI.MetricsAdvisor.Models.DataFeedGranularityType granularityType) { }
        public int? CustomGranularityValue { get { throw null; } set { } }
        public Azure.AI.MetricsAdvisor.Models.DataFeedGranularityType GranularityType { get { throw null; } }
    }
    [System.Runtime.InteropServices.StructLayoutAttribute(System.Runtime.InteropServices.LayoutKind.Sequential)]
    public readonly partial struct DataFeedGranularityType : System.IEquatable<Azure.AI.MetricsAdvisor.Models.DataFeedGranularityType>
    {
        private readonly object _dummy;
        private readonly int _dummyPrimitive;
        public DataFeedGranularityType(string value) { throw null; }
        public static Azure.AI.MetricsAdvisor.Models.DataFeedGranularityType Custom { get { throw null; } }
        public static Azure.AI.MetricsAdvisor.Models.DataFeedGranularityType Daily { get { throw null; } }
        public static Azure.AI.MetricsAdvisor.Models.DataFeedGranularityType Hourly { get { throw null; } }
        public static Azure.AI.MetricsAdvisor.Models.DataFeedGranularityType Monthly { get { throw null; } }
        public static Azure.AI.MetricsAdvisor.Models.DataFeedGranularityType PerMinute { get { throw null; } }
        public static Azure.AI.MetricsAdvisor.Models.DataFeedGranularityType Weekly { get { throw null; } }
        public static Azure.AI.MetricsAdvisor.Models.DataFeedGranularityType Yearly { get { throw null; } }
        public bool Equals(Azure.AI.MetricsAdvisor.Models.DataFeedGranularityType other) { throw null; }
        [System.ComponentModel.EditorBrowsableAttribute(System.ComponentModel.EditorBrowsableState.Never)]
        public override bool Equals(object obj) { throw null; }
        [System.ComponentModel.EditorBrowsableAttribute(System.ComponentModel.EditorBrowsableState.Never)]
        public override int GetHashCode() { throw null; }
        public static bool operator ==(Azure.AI.MetricsAdvisor.Models.DataFeedGranularityType left, Azure.AI.MetricsAdvisor.Models.DataFeedGranularityType right) { throw null; }
        public static implicit operator Azure.AI.MetricsAdvisor.Models.DataFeedGranularityType (string value) { throw null; }
        public static bool operator !=(Azure.AI.MetricsAdvisor.Models.DataFeedGranularityType left, Azure.AI.MetricsAdvisor.Models.DataFeedGranularityType right) { throw null; }
        public override string ToString() { throw null; }
    }
    public partial class DataFeedIngestionProgress
    {
        internal DataFeedIngestionProgress() { }
        public System.DateTimeOffset? LatestActiveTimestamp { get { throw null; } }
        public System.DateTimeOffset? LatestSuccessTimestamp { get { throw null; } }
    }
    public partial class DataFeedIngestionSettings
    {
        public DataFeedIngestionSettings() { }
        public int? DataSourceRequestConcurrency { get { throw null; } set { } }
        public System.TimeSpan? IngestionRetryDelay { get { throw null; } set { } }
        public System.TimeSpan? IngestionStartOffset { get { throw null; } set { } }
        public System.DateTimeOffset? IngestionStartTime { get { throw null; } set { } }
        public System.TimeSpan? StopRetryAfter { get { throw null; } set { } }
    }
    public partial class DataFeedIngestionStatus
    {
        internal DataFeedIngestionStatus() { }
        public string Message { get { throw null; } }
        public Azure.AI.MetricsAdvisor.Models.IngestionStatusType Status { get { throw null; } }
        public System.DateTimeOffset Timestamp { get { throw null; } }
    }
    public partial class DataFeedMetric
    {
        public DataFeedMetric(string metricName) { }
        public string Description { get { throw null; } set { } }
        public string DisplayName { get { throw null; } set { } }
        public string Id { get { throw null; } }
        public string Name { get { throw null; } }
    }
    public partial class DataFeedMissingDataPointFillSettings
    {
        public DataFeedMissingDataPointFillSettings() { }
        public double? CustomFillValue { get { throw null; } set { } }
        public Azure.AI.MetricsAdvisor.Models.DataFeedMissingDataPointFillType? FillType { get { throw null; } set { } }
    }
    [System.Runtime.InteropServices.StructLayoutAttribute(System.Runtime.InteropServices.LayoutKind.Sequential)]
    public readonly partial struct DataFeedMissingDataPointFillType : System.IEquatable<Azure.AI.MetricsAdvisor.Models.DataFeedMissingDataPointFillType>
    {
        private readonly object _dummy;
        private readonly int _dummyPrimitive;
        public DataFeedMissingDataPointFillType(string value) { throw null; }
        public static Azure.AI.MetricsAdvisor.Models.DataFeedMissingDataPointFillType CustomValue { get { throw null; } }
        public static Azure.AI.MetricsAdvisor.Models.DataFeedMissingDataPointFillType NoFilling { get { throw null; } }
        public static Azure.AI.MetricsAdvisor.Models.DataFeedMissingDataPointFillType PreviousValue { get { throw null; } }
        public static Azure.AI.MetricsAdvisor.Models.DataFeedMissingDataPointFillType SmartFilling { get { throw null; } }
        public bool Equals(Azure.AI.MetricsAdvisor.Models.DataFeedMissingDataPointFillType other) { throw null; }
        [System.ComponentModel.EditorBrowsableAttribute(System.ComponentModel.EditorBrowsableState.Never)]
        public override bool Equals(object obj) { throw null; }
        [System.ComponentModel.EditorBrowsableAttribute(System.ComponentModel.EditorBrowsableState.Never)]
        public override int GetHashCode() { throw null; }
        public static bool operator ==(Azure.AI.MetricsAdvisor.Models.DataFeedMissingDataPointFillType left, Azure.AI.MetricsAdvisor.Models.DataFeedMissingDataPointFillType right) { throw null; }
        public static implicit operator Azure.AI.MetricsAdvisor.Models.DataFeedMissingDataPointFillType (string value) { throw null; }
        public static bool operator !=(Azure.AI.MetricsAdvisor.Models.DataFeedMissingDataPointFillType left, Azure.AI.MetricsAdvisor.Models.DataFeedMissingDataPointFillType right) { throw null; }
        public override string ToString() { throw null; }
    }
    public partial class DataFeedRollupSettings
    {
        public DataFeedRollupSettings() { }
        public string AlreadyRollupIdentificationValue { get { throw null; } set { } }
        public System.Collections.Generic.IList<string> AutoRollupGroupByColumnNames { get { throw null; } }
        public Azure.AI.MetricsAdvisor.Models.DataFeedAutoRollupMethod? AutoRollupMethod { get { throw null; } set { } }
        public Azure.AI.MetricsAdvisor.Models.DataFeedRollupType? RollupType { get { throw null; } set { } }
    }
    [System.Runtime.InteropServices.StructLayoutAttribute(System.Runtime.InteropServices.LayoutKind.Sequential)]
    public readonly partial struct DataFeedRollupType : System.IEquatable<Azure.AI.MetricsAdvisor.Models.DataFeedRollupType>
    {
        private readonly object _dummy;
        private readonly int _dummyPrimitive;
        public DataFeedRollupType(string value) { throw null; }
        public static Azure.AI.MetricsAdvisor.Models.DataFeedRollupType AlreadyRollup { get { throw null; } }
        public static Azure.AI.MetricsAdvisor.Models.DataFeedRollupType NeedRollup { get { throw null; } }
        public static Azure.AI.MetricsAdvisor.Models.DataFeedRollupType NoRollup { get { throw null; } }
        public bool Equals(Azure.AI.MetricsAdvisor.Models.DataFeedRollupType other) { throw null; }
        [System.ComponentModel.EditorBrowsableAttribute(System.ComponentModel.EditorBrowsableState.Never)]
        public override bool Equals(object obj) { throw null; }
        [System.ComponentModel.EditorBrowsableAttribute(System.ComponentModel.EditorBrowsableState.Never)]
        public override int GetHashCode() { throw null; }
        public static bool operator ==(Azure.AI.MetricsAdvisor.Models.DataFeedRollupType left, Azure.AI.MetricsAdvisor.Models.DataFeedRollupType right) { throw null; }
        public static implicit operator Azure.AI.MetricsAdvisor.Models.DataFeedRollupType (string value) { throw null; }
        public static bool operator !=(Azure.AI.MetricsAdvisor.Models.DataFeedRollupType left, Azure.AI.MetricsAdvisor.Models.DataFeedRollupType right) { throw null; }
        public override string ToString() { throw null; }
    }
    public partial class DataFeedSchema
    {
        public DataFeedSchema() { }
        public System.Collections.Generic.IList<Azure.AI.MetricsAdvisor.Models.DataFeedDimension> DimensionColumns { get { throw null; } }
        public System.Collections.Generic.IList<Azure.AI.MetricsAdvisor.Models.DataFeedMetric> MetricColumns { get { throw null; } }
        public string TimestampColumn { get { throw null; } set { } }
    }
    [System.Runtime.InteropServices.StructLayoutAttribute(System.Runtime.InteropServices.LayoutKind.Sequential)]
    public readonly partial struct DataFeedSourceType : System.IEquatable<Azure.AI.MetricsAdvisor.Models.DataFeedSourceType>
    {
        private readonly object _dummy;
        private readonly int _dummyPrimitive;
        public DataFeedSourceType(string value) { throw null; }
        public static Azure.AI.MetricsAdvisor.Models.DataFeedSourceType AzureApplicationInsights { get { throw null; } }
        public static Azure.AI.MetricsAdvisor.Models.DataFeedSourceType AzureBlob { get { throw null; } }
        public static Azure.AI.MetricsAdvisor.Models.DataFeedSourceType AzureCosmosDb { get { throw null; } }
        public static Azure.AI.MetricsAdvisor.Models.DataFeedSourceType AzureDataExplorer { get { throw null; } }
        public static Azure.AI.MetricsAdvisor.Models.DataFeedSourceType AzureDataLakeStorageGen2 { get { throw null; } }
        public static Azure.AI.MetricsAdvisor.Models.DataFeedSourceType AzureEventHubs { get { throw null; } }
        public static Azure.AI.MetricsAdvisor.Models.DataFeedSourceType AzureTable { get { throw null; } }
        public static Azure.AI.MetricsAdvisor.Models.DataFeedSourceType InfluxDb { get { throw null; } }
        public static Azure.AI.MetricsAdvisor.Models.DataFeedSourceType LogAnalytics { get { throw null; } }
        public static Azure.AI.MetricsAdvisor.Models.DataFeedSourceType MongoDb { get { throw null; } }
        public static Azure.AI.MetricsAdvisor.Models.DataFeedSourceType MySql { get { throw null; } }
        public static Azure.AI.MetricsAdvisor.Models.DataFeedSourceType PostgreSql { get { throw null; } }
        public static Azure.AI.MetricsAdvisor.Models.DataFeedSourceType SqlServer { get { throw null; } }
        public bool Equals(Azure.AI.MetricsAdvisor.Models.DataFeedSourceType other) { throw null; }
        [System.ComponentModel.EditorBrowsableAttribute(System.ComponentModel.EditorBrowsableState.Never)]
        public override bool Equals(object obj) { throw null; }
        [System.ComponentModel.EditorBrowsableAttribute(System.ComponentModel.EditorBrowsableState.Never)]
        public override int GetHashCode() { throw null; }
        public static bool operator ==(Azure.AI.MetricsAdvisor.Models.DataFeedSourceType left, Azure.AI.MetricsAdvisor.Models.DataFeedSourceType right) { throw null; }
        public static implicit operator Azure.AI.MetricsAdvisor.Models.DataFeedSourceType (string value) { throw null; }
        public static bool operator !=(Azure.AI.MetricsAdvisor.Models.DataFeedSourceType left, Azure.AI.MetricsAdvisor.Models.DataFeedSourceType right) { throw null; }
        public override string ToString() { throw null; }
    }
    [System.Runtime.InteropServices.StructLayoutAttribute(System.Runtime.InteropServices.LayoutKind.Sequential)]
    public readonly partial struct DataFeedStatus : System.IEquatable<Azure.AI.MetricsAdvisor.Models.DataFeedStatus>
    {
        private readonly object _dummy;
        private readonly int _dummyPrimitive;
        public DataFeedStatus(string value) { throw null; }
        public static Azure.AI.MetricsAdvisor.Models.DataFeedStatus Active { get { throw null; } }
        public static Azure.AI.MetricsAdvisor.Models.DataFeedStatus Paused { get { throw null; } }
        public bool Equals(Azure.AI.MetricsAdvisor.Models.DataFeedStatus other) { throw null; }
        [System.ComponentModel.EditorBrowsableAttribute(System.ComponentModel.EditorBrowsableState.Never)]
        public override bool Equals(object obj) { throw null; }
        [System.ComponentModel.EditorBrowsableAttribute(System.ComponentModel.EditorBrowsableState.Never)]
        public override int GetHashCode() { throw null; }
        public static bool operator ==(Azure.AI.MetricsAdvisor.Models.DataFeedStatus left, Azure.AI.MetricsAdvisor.Models.DataFeedStatus right) { throw null; }
        public static implicit operator Azure.AI.MetricsAdvisor.Models.DataFeedStatus (string value) { throw null; }
        public static bool operator !=(Azure.AI.MetricsAdvisor.Models.DataFeedStatus left, Azure.AI.MetricsAdvisor.Models.DataFeedStatus right) { throw null; }
        public override string ToString() { throw null; }
    }
<<<<<<< HEAD
    public partial class DataLakeGen2SharedKeyDataSourceCredential : Azure.AI.MetricsAdvisor.Models.DataSourceCredential
    {
        public DataLakeGen2SharedKeyDataSourceCredential(string name, string accountKey) { }
        public void UpdateAccountKey(string accountKey) { }
    }
=======
>>>>>>> 7d10f16f
    public partial class DataPointAnomaly
    {
        internal DataPointAnomaly() { }
        public string AnomalyDetectionConfigurationId { get { throw null; } }
        public System.DateTimeOffset? CreatedTime { get { throw null; } }
        public string DataFeedId { get { throw null; } }
        public double? ExpectedValue { get { throw null; } }
        public string MetricId { get { throw null; } }
        public System.DateTimeOffset? ModifiedTime { get { throw null; } }
        public Azure.AI.MetricsAdvisor.Models.DimensionKey SeriesKey { get { throw null; } }
        public Azure.AI.MetricsAdvisor.Models.AnomalySeverity Severity { get { throw null; } }
        public Azure.AI.MetricsAdvisor.Models.AnomalyStatus? Status { get { throw null; } }
        public System.DateTimeOffset Timestamp { get { throw null; } }
        public double Value { get { throw null; } }
    }
<<<<<<< HEAD
    public partial class DataSourceCredential
    {
        internal DataSourceCredential() { }
        public string Description { get { throw null; } set { } }
        public string Id { get { throw null; } }
        public string Name { get { throw null; } set { } }
    }
=======
>>>>>>> 7d10f16f
    [System.Runtime.InteropServices.StructLayoutAttribute(System.Runtime.InteropServices.LayoutKind.Sequential)]
    public readonly partial struct DetectionConditionsOperator : System.IEquatable<Azure.AI.MetricsAdvisor.Models.DetectionConditionsOperator>
    {
        private readonly object _dummy;
        private readonly int _dummyPrimitive;
        public DetectionConditionsOperator(string value) { throw null; }
        public static Azure.AI.MetricsAdvisor.Models.DetectionConditionsOperator And { get { throw null; } }
        public static Azure.AI.MetricsAdvisor.Models.DetectionConditionsOperator Or { get { throw null; } }
        public bool Equals(Azure.AI.MetricsAdvisor.Models.DetectionConditionsOperator other) { throw null; }
        [System.ComponentModel.EditorBrowsableAttribute(System.ComponentModel.EditorBrowsableState.Never)]
        public override bool Equals(object obj) { throw null; }
        [System.ComponentModel.EditorBrowsableAttribute(System.ComponentModel.EditorBrowsableState.Never)]
        public override int GetHashCode() { throw null; }
        public static bool operator ==(Azure.AI.MetricsAdvisor.Models.DetectionConditionsOperator left, Azure.AI.MetricsAdvisor.Models.DetectionConditionsOperator right) { throw null; }
        public static implicit operator Azure.AI.MetricsAdvisor.Models.DetectionConditionsOperator (string value) { throw null; }
        public static bool operator !=(Azure.AI.MetricsAdvisor.Models.DetectionConditionsOperator left, Azure.AI.MetricsAdvisor.Models.DetectionConditionsOperator right) { throw null; }
        public override string ToString() { throw null; }
    }
    public partial class DimensionKey : System.IEquatable<Azure.AI.MetricsAdvisor.Models.DimensionKey>
    {
        public DimensionKey() { }
        public void AddDimensionColumn(string dimensionColumnName, string dimensionColumnValue) { }
        public System.Collections.Generic.Dictionary<string, string> AsDictionary() { throw null; }
        public bool Equals(Azure.AI.MetricsAdvisor.Models.DimensionKey other) { throw null; }
        [System.ComponentModel.EditorBrowsableAttribute(System.ComponentModel.EditorBrowsableState.Never)]
        public override bool Equals(object obj) { throw null; }
        [System.ComponentModel.EditorBrowsableAttribute(System.ComponentModel.EditorBrowsableState.Never)]
        public override int GetHashCode() { throw null; }
        public static bool operator ==(Azure.AI.MetricsAdvisor.Models.DimensionKey left, Azure.AI.MetricsAdvisor.Models.DimensionKey right) { throw null; }
        public static bool operator !=(Azure.AI.MetricsAdvisor.Models.DimensionKey left, Azure.AI.MetricsAdvisor.Models.DimensionKey right) { throw null; }
        public void RemoveDimensionColumn(string dimensionColumnName) { }
    }
    public partial class EnrichmentStatus
    {
        internal EnrichmentStatus() { }
        public string Message { get { throw null; } }
        public string Status { get { throw null; } }
        public System.DateTimeOffset Timestamp { get { throw null; } }
    }
    public partial class FeedbackDimensionFilter
    {
        public FeedbackDimensionFilter() { }
        public Azure.AI.MetricsAdvisor.Models.DimensionKey DimensionFilter { get { throw null; } }
    }
    [System.Runtime.InteropServices.StructLayoutAttribute(System.Runtime.InteropServices.LayoutKind.Sequential)]
    public readonly partial struct FeedbackType : System.IEquatable<Azure.AI.MetricsAdvisor.Models.FeedbackType>
    {
        private readonly object _dummy;
        private readonly int _dummyPrimitive;
        public FeedbackType(string value) { throw null; }
        public static Azure.AI.MetricsAdvisor.Models.FeedbackType Anomaly { get { throw null; } }
        public static Azure.AI.MetricsAdvisor.Models.FeedbackType ChangePoint { get { throw null; } }
        public static Azure.AI.MetricsAdvisor.Models.FeedbackType Comment { get { throw null; } }
        public static Azure.AI.MetricsAdvisor.Models.FeedbackType Period { get { throw null; } }
        public bool Equals(Azure.AI.MetricsAdvisor.Models.FeedbackType other) { throw null; }
        [System.ComponentModel.EditorBrowsableAttribute(System.ComponentModel.EditorBrowsableState.Never)]
        public override bool Equals(object obj) { throw null; }
        [System.ComponentModel.EditorBrowsableAttribute(System.ComponentModel.EditorBrowsableState.Never)]
        public override int GetHashCode() { throw null; }
        public static bool operator ==(Azure.AI.MetricsAdvisor.Models.FeedbackType left, Azure.AI.MetricsAdvisor.Models.FeedbackType right) { throw null; }
        public static implicit operator Azure.AI.MetricsAdvisor.Models.FeedbackType (string value) { throw null; }
        public static bool operator !=(Azure.AI.MetricsAdvisor.Models.FeedbackType left, Azure.AI.MetricsAdvisor.Models.FeedbackType right) { throw null; }
        public override string ToString() { throw null; }
    }
    public partial class HardThresholdCondition
    {
        public HardThresholdCondition(Azure.AI.MetricsAdvisor.Models.AnomalyDetectorDirection anomalyDetectorDirection, Azure.AI.MetricsAdvisor.Models.SuppressCondition suppressCondition) { }
        public Azure.AI.MetricsAdvisor.Models.AnomalyDetectorDirection AnomalyDetectorDirection { get { throw null; } set { } }
        public double? LowerBound { get { throw null; } set { } }
        public Azure.AI.MetricsAdvisor.Models.SuppressCondition SuppressCondition { get { throw null; } set { } }
        public double? UpperBound { get { throw null; } set { } }
    }
    public partial class IncidentRootCause
    {
        internal IncidentRootCause() { }
        public double ContributionScore { get { throw null; } }
        public string Description { get { throw null; } }
        public System.Collections.Generic.IReadOnlyList<string> Paths { get { throw null; } }
        public Azure.AI.MetricsAdvisor.Models.DimensionKey SeriesKey { get { throw null; } }
    }
    [System.Runtime.InteropServices.StructLayoutAttribute(System.Runtime.InteropServices.LayoutKind.Sequential)]
    public readonly partial struct IngestionStatusType : System.IEquatable<Azure.AI.MetricsAdvisor.Models.IngestionStatusType>
    {
        private readonly object _dummy;
        private readonly int _dummyPrimitive;
        public IngestionStatusType(string value) { throw null; }
        public static Azure.AI.MetricsAdvisor.Models.IngestionStatusType Error { get { throw null; } }
        public static Azure.AI.MetricsAdvisor.Models.IngestionStatusType Failed { get { throw null; } }
        public static Azure.AI.MetricsAdvisor.Models.IngestionStatusType NoData { get { throw null; } }
        public static Azure.AI.MetricsAdvisor.Models.IngestionStatusType NotStarted { get { throw null; } }
        public static Azure.AI.MetricsAdvisor.Models.IngestionStatusType Paused { get { throw null; } }
        public static Azure.AI.MetricsAdvisor.Models.IngestionStatusType Running { get { throw null; } }
        public static Azure.AI.MetricsAdvisor.Models.IngestionStatusType Scheduled { get { throw null; } }
        public static Azure.AI.MetricsAdvisor.Models.IngestionStatusType Succeeded { get { throw null; } }
        public bool Equals(Azure.AI.MetricsAdvisor.Models.IngestionStatusType other) { throw null; }
        [System.ComponentModel.EditorBrowsableAttribute(System.ComponentModel.EditorBrowsableState.Never)]
        public override bool Equals(object obj) { throw null; }
        [System.ComponentModel.EditorBrowsableAttribute(System.ComponentModel.EditorBrowsableState.Never)]
        public override int GetHashCode() { throw null; }
        public static bool operator ==(Azure.AI.MetricsAdvisor.Models.IngestionStatusType left, Azure.AI.MetricsAdvisor.Models.IngestionStatusType right) { throw null; }
        public static implicit operator Azure.AI.MetricsAdvisor.Models.IngestionStatusType (string value) { throw null; }
        public static bool operator !=(Azure.AI.MetricsAdvisor.Models.IngestionStatusType left, Azure.AI.MetricsAdvisor.Models.IngestionStatusType right) { throw null; }
        public override string ToString() { throw null; }
    }
    public partial class MetricAnomalyAlertConditions
    {
        public MetricAnomalyAlertConditions() { }
        public Azure.AI.MetricsAdvisor.Models.MetricBoundaryCondition MetricBoundaryCondition { get { throw null; } set { } }
        public Azure.AI.MetricsAdvisor.Models.SeverityCondition SeverityCondition { get { throw null; } set { } }
    }
    public partial class MetricAnomalyAlertConfiguration
    {
        public MetricAnomalyAlertConfiguration(string detectionConfigurationId, Azure.AI.MetricsAdvisor.Models.MetricAnomalyAlertScope alertScope) { }
        public Azure.AI.MetricsAdvisor.Models.MetricAnomalyAlertConditions AlertConditions { get { throw null; } set { } }
        public Azure.AI.MetricsAdvisor.Models.MetricAnomalyAlertScope AlertScope { get { throw null; } set { } }
        public Azure.AI.MetricsAdvisor.Models.MetricAnomalyAlertSnoozeCondition AlertSnoozeCondition { get { throw null; } set { } }
        public string DetectionConfigurationId { get { throw null; } set { } }
        public bool? UseDetectionResultToFilterAnomalies { get { throw null; } set { } }
    }
    [System.Runtime.InteropServices.StructLayoutAttribute(System.Runtime.InteropServices.LayoutKind.Sequential)]
    public readonly partial struct MetricAnomalyAlertConfigurationsOperator : System.IEquatable<Azure.AI.MetricsAdvisor.Models.MetricAnomalyAlertConfigurationsOperator>
    {
        private readonly object _dummy;
        private readonly int _dummyPrimitive;
        public MetricAnomalyAlertConfigurationsOperator(string value) { throw null; }
        public static Azure.AI.MetricsAdvisor.Models.MetricAnomalyAlertConfigurationsOperator And { get { throw null; } }
        public static Azure.AI.MetricsAdvisor.Models.MetricAnomalyAlertConfigurationsOperator Or { get { throw null; } }
        public static Azure.AI.MetricsAdvisor.Models.MetricAnomalyAlertConfigurationsOperator Xor { get { throw null; } }
        public bool Equals(Azure.AI.MetricsAdvisor.Models.MetricAnomalyAlertConfigurationsOperator other) { throw null; }
        [System.ComponentModel.EditorBrowsableAttribute(System.ComponentModel.EditorBrowsableState.Never)]
        public override bool Equals(object obj) { throw null; }
        [System.ComponentModel.EditorBrowsableAttribute(System.ComponentModel.EditorBrowsableState.Never)]
        public override int GetHashCode() { throw null; }
        public static bool operator ==(Azure.AI.MetricsAdvisor.Models.MetricAnomalyAlertConfigurationsOperator left, Azure.AI.MetricsAdvisor.Models.MetricAnomalyAlertConfigurationsOperator right) { throw null; }
        public static implicit operator Azure.AI.MetricsAdvisor.Models.MetricAnomalyAlertConfigurationsOperator (string value) { throw null; }
        public static bool operator !=(Azure.AI.MetricsAdvisor.Models.MetricAnomalyAlertConfigurationsOperator left, Azure.AI.MetricsAdvisor.Models.MetricAnomalyAlertConfigurationsOperator right) { throw null; }
        public override string ToString() { throw null; }
    }
    public partial class MetricAnomalyAlertScope
    {
        internal MetricAnomalyAlertScope() { }
        public Azure.AI.MetricsAdvisor.Models.MetricAnomalyAlertScopeType ScopeType { get { throw null; } }
        public Azure.AI.MetricsAdvisor.Models.DimensionKey SeriesGroupInScope { get { throw null; } }
        public Azure.AI.MetricsAdvisor.Models.TopNGroupScope TopNGroupInScope { get { throw null; } }
        public static Azure.AI.MetricsAdvisor.Models.MetricAnomalyAlertScope GetScopeForSeriesGroup(Azure.AI.MetricsAdvisor.Models.DimensionKey seriesGroupKey) { throw null; }
        public static Azure.AI.MetricsAdvisor.Models.MetricAnomalyAlertScope GetScopeForTopNGroup(Azure.AI.MetricsAdvisor.Models.TopNGroupScope topNGroup) { throw null; }
        public static Azure.AI.MetricsAdvisor.Models.MetricAnomalyAlertScope GetScopeForWholeSeries() { throw null; }
    }
    [System.Runtime.InteropServices.StructLayoutAttribute(System.Runtime.InteropServices.LayoutKind.Sequential)]
    public readonly partial struct MetricAnomalyAlertScopeType : System.IEquatable<Azure.AI.MetricsAdvisor.Models.MetricAnomalyAlertScopeType>
    {
        private readonly object _dummy;
        private readonly int _dummyPrimitive;
        public MetricAnomalyAlertScopeType(string value) { throw null; }
        public static Azure.AI.MetricsAdvisor.Models.MetricAnomalyAlertScopeType SeriesGroup { get { throw null; } }
        public static Azure.AI.MetricsAdvisor.Models.MetricAnomalyAlertScopeType TopN { get { throw null; } }
        public static Azure.AI.MetricsAdvisor.Models.MetricAnomalyAlertScopeType WholeSeries { get { throw null; } }
        public bool Equals(Azure.AI.MetricsAdvisor.Models.MetricAnomalyAlertScopeType other) { throw null; }
        [System.ComponentModel.EditorBrowsableAttribute(System.ComponentModel.EditorBrowsableState.Never)]
        public override bool Equals(object obj) { throw null; }
        [System.ComponentModel.EditorBrowsableAttribute(System.ComponentModel.EditorBrowsableState.Never)]
        public override int GetHashCode() { throw null; }
        public static bool operator ==(Azure.AI.MetricsAdvisor.Models.MetricAnomalyAlertScopeType left, Azure.AI.MetricsAdvisor.Models.MetricAnomalyAlertScopeType right) { throw null; }
        public static implicit operator Azure.AI.MetricsAdvisor.Models.MetricAnomalyAlertScopeType (string value) { throw null; }
        public static bool operator !=(Azure.AI.MetricsAdvisor.Models.MetricAnomalyAlertScopeType left, Azure.AI.MetricsAdvisor.Models.MetricAnomalyAlertScopeType right) { throw null; }
        public override string ToString() { throw null; }
    }
    public partial class MetricAnomalyAlertSnoozeCondition
    {
        public MetricAnomalyAlertSnoozeCondition(int autoSnooze, Azure.AI.MetricsAdvisor.Models.SnoozeScope snoozeScope, bool isOnlyForSuccessive) { }
        public int AutoSnooze { get { throw null; } set { } }
        public bool IsOnlyForSuccessive { get { throw null; } set { } }
        public Azure.AI.MetricsAdvisor.Models.SnoozeScope SnoozeScope { get { throw null; } set { } }
    }
    public partial class MetricBoundaryCondition
    {
        public MetricBoundaryCondition(Azure.AI.MetricsAdvisor.Models.BoundaryDirection direction) { }
        public string CompanionMetricId { get { throw null; } set { } }
        public Azure.AI.MetricsAdvisor.Models.BoundaryDirection Direction { get { throw null; } set { } }
        public double? LowerBound { get { throw null; } set { } }
        public bool? ShouldAlertIfDataPointMissing { get { throw null; } set { } }
        public double? UpperBound { get { throw null; } set { } }
    }
    public partial class MetricEnrichedSeriesData
    {
        internal MetricEnrichedSeriesData() { }
        public System.Collections.Generic.IReadOnlyList<double?> ExpectedMetricValues { get { throw null; } }
        public System.Collections.Generic.IReadOnlyList<bool?> IsAnomaly { get { throw null; } }
        public System.Collections.Generic.IReadOnlyList<double?> LowerBoundaryValues { get { throw null; } }
        public System.Collections.Generic.IReadOnlyList<double> MetricValues { get { throw null; } }
        public System.Collections.Generic.IReadOnlyList<int?> Periods { get { throw null; } }
        public Azure.AI.MetricsAdvisor.Models.DimensionKey SeriesKey { get { throw null; } }
        public System.Collections.Generic.IReadOnlyList<System.DateTimeOffset> Timestamps { get { throw null; } }
        public System.Collections.Generic.IReadOnlyList<double?> UpperBoundaryValues { get { throw null; } }
    }
    public partial class MetricSeriesData
    {
        internal MetricSeriesData() { }
        public Azure.AI.MetricsAdvisor.Models.MetricSeriesDefinition Definition { get { throw null; } }
        public System.Collections.Generic.IReadOnlyList<double> MetricValues { get { throw null; } }
        public System.Collections.Generic.IReadOnlyList<System.DateTimeOffset> Timestamps { get { throw null; } }
    }
    public partial class MetricSeriesDefinition
    {
        internal MetricSeriesDefinition() { }
        public string MetricId { get { throw null; } }
        public Azure.AI.MetricsAdvisor.Models.DimensionKey SeriesKey { get { throw null; } }
    }
    public partial class MetricSeriesGroupDetectionCondition : Azure.AI.MetricsAdvisor.Models.MetricWholeSeriesDetectionCondition
    {
        public MetricSeriesGroupDetectionCondition() { }
        public Azure.AI.MetricsAdvisor.Models.DimensionKey SeriesGroupKey { get { throw null; } }
    }
    public partial class MetricSingleSeriesDetectionCondition : Azure.AI.MetricsAdvisor.Models.MetricWholeSeriesDetectionCondition
    {
        public MetricSingleSeriesDetectionCondition() { }
        public Azure.AI.MetricsAdvisor.Models.DimensionKey SeriesKey { get { throw null; } }
    }
    public partial class MetricWholeSeriesDetectionCondition
    {
        public MetricWholeSeriesDetectionCondition() { }
        public Azure.AI.MetricsAdvisor.Models.ChangeThresholdCondition ChangeThresholdCondition { get { throw null; } set { } }
        public Azure.AI.MetricsAdvisor.Models.DetectionConditionsOperator? CrossConditionsOperator { get { throw null; } set { } }
        public Azure.AI.MetricsAdvisor.Models.HardThresholdCondition HardThresholdCondition { get { throw null; } set { } }
        public Azure.AI.MetricsAdvisor.Models.SmartDetectionCondition SmartDetectionCondition { get { throw null; } set { } }
    }
    [System.Runtime.InteropServices.StructLayoutAttribute(System.Runtime.InteropServices.LayoutKind.Sequential)]
    public readonly partial struct PeriodType : System.IEquatable<Azure.AI.MetricsAdvisor.Models.PeriodType>
    {
        private readonly object _dummy;
        private readonly int _dummyPrimitive;
        public PeriodType(string value) { throw null; }
        public static Azure.AI.MetricsAdvisor.Models.PeriodType AssignValue { get { throw null; } }
        public static Azure.AI.MetricsAdvisor.Models.PeriodType AutoDetect { get { throw null; } }
        public bool Equals(Azure.AI.MetricsAdvisor.Models.PeriodType other) { throw null; }
        [System.ComponentModel.EditorBrowsableAttribute(System.ComponentModel.EditorBrowsableState.Never)]
        public override bool Equals(object obj) { throw null; }
        [System.ComponentModel.EditorBrowsableAttribute(System.ComponentModel.EditorBrowsableState.Never)]
        public override int GetHashCode() { throw null; }
        public static bool operator ==(Azure.AI.MetricsAdvisor.Models.PeriodType left, Azure.AI.MetricsAdvisor.Models.PeriodType right) { throw null; }
        public static implicit operator Azure.AI.MetricsAdvisor.Models.PeriodType (string value) { throw null; }
        public static bool operator !=(Azure.AI.MetricsAdvisor.Models.PeriodType left, Azure.AI.MetricsAdvisor.Models.PeriodType right) { throw null; }
        public override string ToString() { throw null; }
    }
<<<<<<< HEAD
    public partial class PostgreSqlDataFeedSource : Azure.AI.MetricsAdvisor.Models.DataFeedSource
    {
        public PostgreSqlDataFeedSource(string connectionString, string query) { }
        public string Query { get { throw null; } set { } }
        public void UpdateConnectionString(string connectionString) { }
    }
    public partial class ServicePrincipalDataSourceCredential : Azure.AI.MetricsAdvisor.Models.DataSourceCredential
    {
        public ServicePrincipalDataSourceCredential(string name, string clientId, string clientSecret, string tenantId) { }
        public string ClientId { get { throw null; } set { } }
        public string TenantId { get { throw null; } set { } }
        public void UpdateClientSecret(string clientSecret) { }
    }
    public partial class ServicePrincipalInKeyVaultDataSourceCredential : Azure.AI.MetricsAdvisor.Models.DataSourceCredential
    {
        public ServicePrincipalInKeyVaultDataSourceCredential(string name, System.Uri endpoint, string keyVaultClientId, string keyVaultClientSecret, string tenantId, string secretNameForClientId, string secretNameForClientSecret) { }
        public System.Uri Endpoint { get { throw null; } set { } }
        public string KeyVaultClientId { get { throw null; } set { } }
        public string SecretNameForClientId { get { throw null; } set { } }
        public string SecretNameForClientSecret { get { throw null; } set { } }
        public string TenantId { get { throw null; } set { } }
        public void UpdateKeyVaultClientSecret(string keyVaultClientSecret) { }
    }
=======
>>>>>>> 7d10f16f
    public partial class SeverityCondition
    {
        public SeverityCondition(Azure.AI.MetricsAdvisor.Models.AnomalySeverity minimumAlertSeverity, Azure.AI.MetricsAdvisor.Models.AnomalySeverity maximumAlertSeverity) { }
        public Azure.AI.MetricsAdvisor.Models.AnomalySeverity MaximumAlertSeverity { get { throw null; } set { } }
        public Azure.AI.MetricsAdvisor.Models.AnomalySeverity MinimumAlertSeverity { get { throw null; } set { } }
    }
    public partial class SmartDetectionCondition
    {
        public SmartDetectionCondition(double sensitivity, Azure.AI.MetricsAdvisor.Models.AnomalyDetectorDirection anomalyDetectorDirection, Azure.AI.MetricsAdvisor.Models.SuppressCondition suppressCondition) { }
        public Azure.AI.MetricsAdvisor.Models.AnomalyDetectorDirection AnomalyDetectorDirection { get { throw null; } set { } }
        public double Sensitivity { get { throw null; } set { } }
        public Azure.AI.MetricsAdvisor.Models.SuppressCondition SuppressCondition { get { throw null; } set { } }
    }
    [System.Runtime.InteropServices.StructLayoutAttribute(System.Runtime.InteropServices.LayoutKind.Sequential)]
    public readonly partial struct SnoozeScope : System.IEquatable<Azure.AI.MetricsAdvisor.Models.SnoozeScope>
    {
        private readonly object _dummy;
        private readonly int _dummyPrimitive;
        public SnoozeScope(string value) { throw null; }
        public static Azure.AI.MetricsAdvisor.Models.SnoozeScope Metric { get { throw null; } }
        public static Azure.AI.MetricsAdvisor.Models.SnoozeScope Series { get { throw null; } }
        public bool Equals(Azure.AI.MetricsAdvisor.Models.SnoozeScope other) { throw null; }
        [System.ComponentModel.EditorBrowsableAttribute(System.ComponentModel.EditorBrowsableState.Never)]
        public override bool Equals(object obj) { throw null; }
        [System.ComponentModel.EditorBrowsableAttribute(System.ComponentModel.EditorBrowsableState.Never)]
        public override int GetHashCode() { throw null; }
        public static bool operator ==(Azure.AI.MetricsAdvisor.Models.SnoozeScope left, Azure.AI.MetricsAdvisor.Models.SnoozeScope right) { throw null; }
        public static implicit operator Azure.AI.MetricsAdvisor.Models.SnoozeScope (string value) { throw null; }
        public static bool operator !=(Azure.AI.MetricsAdvisor.Models.SnoozeScope left, Azure.AI.MetricsAdvisor.Models.SnoozeScope right) { throw null; }
        public override string ToString() { throw null; }
    }
<<<<<<< HEAD
    public partial class SqlConnectionStringDataSourceCredential : Azure.AI.MetricsAdvisor.Models.DataSourceCredential
    {
        public SqlConnectionStringDataSourceCredential(string name, string connectionString) { }
        public void UpdateConnectionString(string connectionString) { }
    }
    public partial class SqlServerDataFeedSource : Azure.AI.MetricsAdvisor.Models.DataFeedSource
    {
        public SqlServerDataFeedSource(string connectionString, string query) { }
        public Azure.AI.MetricsAdvisor.Models.SqlServerDataFeedSource.AuthenticationType? Authentication { get { throw null; } set { } }
        public string DataSourceCredentialId { get { throw null; } set { } }
        public string Query { get { throw null; } set { } }
        public void UpdateConnectionString(string connectionString) { }
        public enum AuthenticationType
        {
            Basic = 0,
            ManagedIdentity = 1,
            SqlConnectionString = 2,
            ServicePrincipal = 3,
            ServicePrincipalInKeyVault = 4,
        }
    }
=======
>>>>>>> 7d10f16f
    public partial class SuppressCondition
    {
        public SuppressCondition(int minimumNumber, double minimumRatio) { }
        public int MinimumNumber { get { throw null; } set { } }
        public double MinimumRatio { get { throw null; } set { } }
    }
    public partial class TopNGroupScope
    {
        public TopNGroupScope(int top, int period, int minimumTopCount) { }
        public int MinimumTopCount { get { throw null; } set { } }
        public int Period { get { throw null; } set { } }
        public int Top { get { throw null; } set { } }
    }
}<|MERGE_RESOLUTION|>--- conflicted
+++ resolved
@@ -89,21 +89,6 @@
         public int? Skip { get { throw null; } set { } }
         public System.DateTimeOffset StartTime { get { throw null; } }
     }
-<<<<<<< HEAD
-    public partial class GetDataSourceCredentialsOptions
-    {
-        public GetDataSourceCredentialsOptions() { }
-        public int? MaxPageSize { get { throw null; } set { } }
-        public int? Skip { get { throw null; } set { } }
-    }
-    public partial class GetDetectionConfigurationsOptions
-    {
-        public GetDetectionConfigurationsOptions() { }
-        public int? MaxPageSize { get { throw null; } set { } }
-        public int? Skip { get { throw null; } set { } }
-    }
-=======
->>>>>>> 7d10f16f
     public partial class GetIncidentsForAlertOptions
     {
         public GetIncidentsForAlertOptions() { }
@@ -278,7 +263,7 @@
     {
         public AzureDataExplorerDataFeedSource(string connectionString, string query) { }
         public Azure.AI.MetricsAdvisor.Administration.AzureDataExplorerDataFeedSource.AuthenticationType? Authentication { get { throw null; } set { } }
-        public string DatasourceCredentialId { get { throw null; } set { } }
+        public string DataSourceCredentialId { get { throw null; } set { } }
         public string Query { get { throw null; } set { } }
         public void UpdateConnectionString(string connectionString) { }
         public enum AuthenticationType
@@ -294,7 +279,7 @@
         public AzureDataLakeStorageGen2DataFeedSource(string accountName, string accountKey, string fileSystemName, string directoryTemplate, string fileTemplate) { }
         public string AccountName { get { throw null; } set { } }
         public Azure.AI.MetricsAdvisor.Administration.AzureDataLakeStorageGen2DataFeedSource.AuthenticationType? Authentication { get { throw null; } set { } }
-        public string DatasourceCredentialId { get { throw null; } set { } }
+        public string DataSourceCredentialId { get { throw null; } set { } }
         public string DirectoryTemplate { get { throw null; } set { } }
         public string FileSystemName { get { throw null; } set { } }
         public string FileTemplate { get { throw null; } set { } }
@@ -324,14 +309,14 @@
     {
         internal DataFeedSource() { }
     }
-    public partial class DataLakeGen2SharedKeyDatasourceCredential : Azure.AI.MetricsAdvisor.Administration.DatasourceCredential
-    {
-        public DataLakeGen2SharedKeyDatasourceCredential(string name, string accountKey) { }
+    public partial class DataLakeGen2SharedKeyDataSourceCredential : Azure.AI.MetricsAdvisor.Administration.DataSourceCredential
+    {
+        public DataLakeGen2SharedKeyDataSourceCredential(string name, string accountKey) { }
         public void UpdateAccountKey(string accountKey) { }
     }
-    public partial class DatasourceCredential
-    {
-        internal DatasourceCredential() { }
+    public partial class DataSourceCredential
+    {
+        internal DataSourceCredential() { }
         public string Description { get { throw null; } set { } }
         public string Id { get { throw null; } }
         public string Name { get { throw null; } set { } }
@@ -371,9 +356,9 @@
         public int? MaxPageSize { get { throw null; } set { } }
         public int? Skip { get { throw null; } set { } }
     }
-    public partial class GetDatasourceCredentialsOptions
-    {
-        public GetDatasourceCredentialsOptions() { }
+    public partial class GetDataSourceCredentialsOptions
+    {
+        public GetDataSourceCredentialsOptions() { }
         public int? MaxPageSize { get { throw null; } set { } }
         public int? Skip { get { throw null; } set { } }
     }
@@ -420,13 +405,8 @@
         public virtual System.Threading.Tasks.Task<Azure.Response<Azure.AI.MetricsAdvisor.Models.AnomalyAlertConfiguration>> CreateAlertConfigurationAsync(Azure.AI.MetricsAdvisor.Models.AnomalyAlertConfiguration alertConfiguration, System.Threading.CancellationToken cancellationToken = default(System.Threading.CancellationToken)) { throw null; }
         public virtual Azure.Response<Azure.AI.MetricsAdvisor.Models.DataFeed> CreateDataFeed(Azure.AI.MetricsAdvisor.Models.DataFeed dataFeed, System.Threading.CancellationToken cancellationToken = default(System.Threading.CancellationToken)) { throw null; }
         public virtual System.Threading.Tasks.Task<Azure.Response<Azure.AI.MetricsAdvisor.Models.DataFeed>> CreateDataFeedAsync(Azure.AI.MetricsAdvisor.Models.DataFeed dataFeed, System.Threading.CancellationToken cancellationToken = default(System.Threading.CancellationToken)) { throw null; }
-<<<<<<< HEAD
-        public virtual Azure.Response<Azure.AI.MetricsAdvisor.Models.DataSourceCredential> CreateDataSourceCredential(Azure.AI.MetricsAdvisor.Models.DataSourceCredential dataSourceCredential, System.Threading.CancellationToken cancellationToken = default(System.Threading.CancellationToken)) { throw null; }
-        public virtual System.Threading.Tasks.Task<Azure.Response<Azure.AI.MetricsAdvisor.Models.DataSourceCredential>> CreateDataSourceCredentialAsync(Azure.AI.MetricsAdvisor.Models.DataSourceCredential dataSourceCredential, System.Threading.CancellationToken cancellationToken = default(System.Threading.CancellationToken)) { throw null; }
-=======
-        public virtual Azure.Response<Azure.AI.MetricsAdvisor.Administration.DatasourceCredential> CreateDatasourceCredential(Azure.AI.MetricsAdvisor.Administration.DatasourceCredential datasourceCredential, System.Threading.CancellationToken cancellationToken = default(System.Threading.CancellationToken)) { throw null; }
-        public virtual System.Threading.Tasks.Task<Azure.Response<Azure.AI.MetricsAdvisor.Administration.DatasourceCredential>> CreateDatasourceCredentialAsync(Azure.AI.MetricsAdvisor.Administration.DatasourceCredential datasourceCredential, System.Threading.CancellationToken cancellationToken = default(System.Threading.CancellationToken)) { throw null; }
->>>>>>> 7d10f16f
+        public virtual Azure.Response<Azure.AI.MetricsAdvisor.Administration.DataSourceCredential> CreateDataSourceCredential(Azure.AI.MetricsAdvisor.Administration.DataSourceCredential dataSourceCredential, System.Threading.CancellationToken cancellationToken = default(System.Threading.CancellationToken)) { throw null; }
+        public virtual System.Threading.Tasks.Task<Azure.Response<Azure.AI.MetricsAdvisor.Administration.DataSourceCredential>> CreateDataSourceCredentialAsync(Azure.AI.MetricsAdvisor.Administration.DataSourceCredential dataSourceCredential, System.Threading.CancellationToken cancellationToken = default(System.Threading.CancellationToken)) { throw null; }
         public virtual Azure.Response<Azure.AI.MetricsAdvisor.Models.AnomalyDetectionConfiguration> CreateDetectionConfiguration(Azure.AI.MetricsAdvisor.Models.AnomalyDetectionConfiguration detectionConfiguration, System.Threading.CancellationToken cancellationToken = default(System.Threading.CancellationToken)) { throw null; }
         public virtual System.Threading.Tasks.Task<Azure.Response<Azure.AI.MetricsAdvisor.Models.AnomalyDetectionConfiguration>> CreateDetectionConfigurationAsync(Azure.AI.MetricsAdvisor.Models.AnomalyDetectionConfiguration detectionConfiguration, System.Threading.CancellationToken cancellationToken = default(System.Threading.CancellationToken)) { throw null; }
         public virtual Azure.Response<Azure.AI.MetricsAdvisor.Administration.NotificationHook> CreateHook(Azure.AI.MetricsAdvisor.Administration.NotificationHook hook, System.Threading.CancellationToken cancellationToken = default(System.Threading.CancellationToken)) { throw null; }
@@ -453,17 +433,10 @@
         public virtual Azure.AsyncPageable<Azure.AI.MetricsAdvisor.Models.DataFeedIngestionStatus> GetDataFeedIngestionStatusesAsync(string dataFeedId, Azure.AI.MetricsAdvisor.Administration.GetDataFeedIngestionStatusesOptions options, System.Threading.CancellationToken cancellationToken = default(System.Threading.CancellationToken)) { throw null; }
         public virtual Azure.Pageable<Azure.AI.MetricsAdvisor.Models.DataFeed> GetDataFeeds(Azure.AI.MetricsAdvisor.Administration.GetDataFeedsOptions options = null, System.Threading.CancellationToken cancellationToken = default(System.Threading.CancellationToken)) { throw null; }
         public virtual Azure.AsyncPageable<Azure.AI.MetricsAdvisor.Models.DataFeed> GetDataFeedsAsync(Azure.AI.MetricsAdvisor.Administration.GetDataFeedsOptions options = null, System.Threading.CancellationToken cancellationToken = default(System.Threading.CancellationToken)) { throw null; }
-<<<<<<< HEAD
-        public virtual Azure.Response<Azure.AI.MetricsAdvisor.Models.DataSourceCredential> GetDataSourceCredential(string dataSourceCredentialId, System.Threading.CancellationToken cancellationToken = default(System.Threading.CancellationToken)) { throw null; }
-        public virtual System.Threading.Tasks.Task<Azure.Response<Azure.AI.MetricsAdvisor.Models.DataSourceCredential>> GetDataSourceCredentialAsync(string dataSourceCredentialId, System.Threading.CancellationToken cancellationToken = default(System.Threading.CancellationToken)) { throw null; }
-        public virtual Azure.Pageable<Azure.AI.MetricsAdvisor.Models.DataSourceCredential> GetDataSourceCredentials(Azure.AI.MetricsAdvisor.GetDataSourceCredentialsOptions options = null, System.Threading.CancellationToken cancellationToken = default(System.Threading.CancellationToken)) { throw null; }
-        public virtual Azure.AsyncPageable<Azure.AI.MetricsAdvisor.Models.DataSourceCredential> GetDataSourceCredentialsAsync(Azure.AI.MetricsAdvisor.GetDataSourceCredentialsOptions options = null, System.Threading.CancellationToken cancellationToken = default(System.Threading.CancellationToken)) { throw null; }
-=======
-        public virtual Azure.Response<Azure.AI.MetricsAdvisor.Administration.DatasourceCredential> GetDatasourceCredential(string datasourceCredentialId, System.Threading.CancellationToken cancellationToken = default(System.Threading.CancellationToken)) { throw null; }
-        public virtual System.Threading.Tasks.Task<Azure.Response<Azure.AI.MetricsAdvisor.Administration.DatasourceCredential>> GetDatasourceCredentialAsync(string datasourceCredentialId, System.Threading.CancellationToken cancellationToken = default(System.Threading.CancellationToken)) { throw null; }
-        public virtual Azure.Pageable<Azure.AI.MetricsAdvisor.Administration.DatasourceCredential> GetDatasourceCredentials(Azure.AI.MetricsAdvisor.Administration.GetDatasourceCredentialsOptions options = null, System.Threading.CancellationToken cancellationToken = default(System.Threading.CancellationToken)) { throw null; }
-        public virtual Azure.AsyncPageable<Azure.AI.MetricsAdvisor.Administration.DatasourceCredential> GetDatasourceCredentialsAsync(Azure.AI.MetricsAdvisor.Administration.GetDatasourceCredentialsOptions options = null, System.Threading.CancellationToken cancellationToken = default(System.Threading.CancellationToken)) { throw null; }
->>>>>>> 7d10f16f
+        public virtual Azure.Response<Azure.AI.MetricsAdvisor.Administration.DataSourceCredential> GetDataSourceCredential(string dataSourceCredentialId, System.Threading.CancellationToken cancellationToken = default(System.Threading.CancellationToken)) { throw null; }
+        public virtual System.Threading.Tasks.Task<Azure.Response<Azure.AI.MetricsAdvisor.Administration.DataSourceCredential>> GetDataSourceCredentialAsync(string dataSourceCredentialId, System.Threading.CancellationToken cancellationToken = default(System.Threading.CancellationToken)) { throw null; }
+        public virtual Azure.Pageable<Azure.AI.MetricsAdvisor.Administration.DataSourceCredential> GetDataSourceCredentials(Azure.AI.MetricsAdvisor.Administration.GetDataSourceCredentialsOptions options = null, System.Threading.CancellationToken cancellationToken = default(System.Threading.CancellationToken)) { throw null; }
+        public virtual Azure.AsyncPageable<Azure.AI.MetricsAdvisor.Administration.DataSourceCredential> GetDataSourceCredentialsAsync(Azure.AI.MetricsAdvisor.Administration.GetDataSourceCredentialsOptions options = null, System.Threading.CancellationToken cancellationToken = default(System.Threading.CancellationToken)) { throw null; }
         public virtual Azure.Response<Azure.AI.MetricsAdvisor.Models.AnomalyDetectionConfiguration> GetDetectionConfiguration(string detectionConfigurationId, System.Threading.CancellationToken cancellationToken = default(System.Threading.CancellationToken)) { throw null; }
         public virtual System.Threading.Tasks.Task<Azure.Response<Azure.AI.MetricsAdvisor.Models.AnomalyDetectionConfiguration>> GetDetectionConfigurationAsync(string detectionConfigurationId, System.Threading.CancellationToken cancellationToken = default(System.Threading.CancellationToken)) { throw null; }
         public virtual Azure.Pageable<Azure.AI.MetricsAdvisor.Models.AnomalyDetectionConfiguration> GetDetectionConfigurations(string metricId, Azure.AI.MetricsAdvisor.Administration.GetDetectionConfigurationsOptions options = null, System.Threading.CancellationToken cancellationToken = default(System.Threading.CancellationToken)) { throw null; }
@@ -478,13 +451,8 @@
         public virtual System.Threading.Tasks.Task<Azure.Response<Azure.AI.MetricsAdvisor.Models.AnomalyAlertConfiguration>> UpdateAlertConfigurationAsync(Azure.AI.MetricsAdvisor.Models.AnomalyAlertConfiguration alertConfiguration, System.Threading.CancellationToken cancellationToken = default(System.Threading.CancellationToken)) { throw null; }
         public virtual Azure.Response<Azure.AI.MetricsAdvisor.Models.DataFeed> UpdateDataFeed(Azure.AI.MetricsAdvisor.Models.DataFeed dataFeed, System.Threading.CancellationToken cancellationToken = default(System.Threading.CancellationToken)) { throw null; }
         public virtual System.Threading.Tasks.Task<Azure.Response<Azure.AI.MetricsAdvisor.Models.DataFeed>> UpdateDataFeedAsync(Azure.AI.MetricsAdvisor.Models.DataFeed dataFeed, System.Threading.CancellationToken cancellationToken = default(System.Threading.CancellationToken)) { throw null; }
-<<<<<<< HEAD
-        public virtual Azure.Response<Azure.AI.MetricsAdvisor.Models.DataSourceCredential> UpdateDataSourceCredential(Azure.AI.MetricsAdvisor.Models.DataSourceCredential dataSourceCredential, System.Threading.CancellationToken cancellationToken = default(System.Threading.CancellationToken)) { throw null; }
-        public virtual System.Threading.Tasks.Task<Azure.Response<Azure.AI.MetricsAdvisor.Models.DataSourceCredential>> UpdateDataSourceCredentialAsync(Azure.AI.MetricsAdvisor.Models.DataSourceCredential dataSourceCredential, System.Threading.CancellationToken cancellationToken = default(System.Threading.CancellationToken)) { throw null; }
-=======
-        public virtual Azure.Response<Azure.AI.MetricsAdvisor.Administration.DatasourceCredential> UpdateDatasourceCredential(Azure.AI.MetricsAdvisor.Administration.DatasourceCredential datasourceCredential, System.Threading.CancellationToken cancellationToken = default(System.Threading.CancellationToken)) { throw null; }
-        public virtual System.Threading.Tasks.Task<Azure.Response<Azure.AI.MetricsAdvisor.Administration.DatasourceCredential>> UpdateDatasourceCredentialAsync(Azure.AI.MetricsAdvisor.Administration.DatasourceCredential datasourceCredential, System.Threading.CancellationToken cancellationToken = default(System.Threading.CancellationToken)) { throw null; }
->>>>>>> 7d10f16f
+        public virtual Azure.Response<Azure.AI.MetricsAdvisor.Administration.DataSourceCredential> UpdateDataSourceCredential(Azure.AI.MetricsAdvisor.Administration.DataSourceCredential dataSourceCredential, System.Threading.CancellationToken cancellationToken = default(System.Threading.CancellationToken)) { throw null; }
+        public virtual System.Threading.Tasks.Task<Azure.Response<Azure.AI.MetricsAdvisor.Administration.DataSourceCredential>> UpdateDataSourceCredentialAsync(Azure.AI.MetricsAdvisor.Administration.DataSourceCredential dataSourceCredential, System.Threading.CancellationToken cancellationToken = default(System.Threading.CancellationToken)) { throw null; }
         public virtual Azure.Response<Azure.AI.MetricsAdvisor.Models.AnomalyDetectionConfiguration> UpdateDetectionConfiguration(Azure.AI.MetricsAdvisor.Models.AnomalyDetectionConfiguration detectionConfiguration, System.Threading.CancellationToken cancellationToken = default(System.Threading.CancellationToken)) { throw null; }
         public virtual System.Threading.Tasks.Task<Azure.Response<Azure.AI.MetricsAdvisor.Models.AnomalyDetectionConfiguration>> UpdateDetectionConfigurationAsync(Azure.AI.MetricsAdvisor.Models.AnomalyDetectionConfiguration detectionConfiguration, System.Threading.CancellationToken cancellationToken = default(System.Threading.CancellationToken)) { throw null; }
         public virtual Azure.Response<Azure.AI.MetricsAdvisor.Administration.NotificationHook> UpdateHook(Azure.AI.MetricsAdvisor.Administration.NotificationHook hook, System.Threading.CancellationToken cancellationToken = default(System.Threading.CancellationToken)) { throw null; }
@@ -518,16 +486,16 @@
         public string Query { get { throw null; } set { } }
         public void UpdateConnectionString(string connectionString) { }
     }
-    public partial class ServicePrincipalDatasourceCredential : Azure.AI.MetricsAdvisor.Administration.DatasourceCredential
-    {
-        public ServicePrincipalDatasourceCredential(string name, string clientId, string clientSecret, string tenantId) { }
+    public partial class ServicePrincipalDataSourceCredential : Azure.AI.MetricsAdvisor.Administration.DataSourceCredential
+    {
+        public ServicePrincipalDataSourceCredential(string name, string clientId, string clientSecret, string tenantId) { }
         public string ClientId { get { throw null; } set { } }
         public string TenantId { get { throw null; } set { } }
         public void UpdateClientSecret(string clientSecret) { }
     }
-    public partial class ServicePrincipalInKeyVaultDatasourceCredential : Azure.AI.MetricsAdvisor.Administration.DatasourceCredential
-    {
-        public ServicePrincipalInKeyVaultDatasourceCredential(string name, System.Uri endpoint, string keyVaultClientId, string keyVaultClientSecret, string tenantId, string secretNameForClientId, string secretNameForClientSecret) { }
+    public partial class ServicePrincipalInKeyVaultDataSourceCredential : Azure.AI.MetricsAdvisor.Administration.DataSourceCredential
+    {
+        public ServicePrincipalInKeyVaultDataSourceCredential(string name, System.Uri endpoint, string keyVaultClientId, string keyVaultClientSecret, string tenantId, string secretNameForClientId, string secretNameForClientSecret) { }
         public System.Uri Endpoint { get { throw null; } set { } }
         public string KeyVaultClientId { get { throw null; } set { } }
         public string SecretNameForClientId { get { throw null; } set { } }
@@ -535,16 +503,16 @@
         public string TenantId { get { throw null; } set { } }
         public void UpdateKeyVaultClientSecret(string keyVaultClientSecret) { }
     }
-    public partial class SqlConnectionStringDatasourceCredential : Azure.AI.MetricsAdvisor.Administration.DatasourceCredential
-    {
-        public SqlConnectionStringDatasourceCredential(string name, string connectionString) { }
+    public partial class SqlConnectionStringDataSourceCredential : Azure.AI.MetricsAdvisor.Administration.DataSourceCredential
+    {
+        public SqlConnectionStringDataSourceCredential(string name, string connectionString) { }
         public void UpdateConnectionString(string connectionString) { }
     }
     public partial class SqlServerDataFeedSource : Azure.AI.MetricsAdvisor.Administration.DataFeedSource
     {
         public SqlServerDataFeedSource(string connectionString, string query) { }
         public Azure.AI.MetricsAdvisor.Administration.SqlServerDataFeedSource.AuthenticationType? Authentication { get { throw null; } set { } }
-        public string DatasourceCredentialId { get { throw null; } set { } }
+        public string DataSourceCredentialId { get { throw null; } set { } }
         public string Query { get { throw null; } set { } }
         public void UpdateConnectionString(string connectionString) { }
         public enum AuthenticationType
@@ -706,84 +674,6 @@
         public static bool operator !=(Azure.AI.MetricsAdvisor.Models.AnomalyValue left, Azure.AI.MetricsAdvisor.Models.AnomalyValue right) { throw null; }
         public override string ToString() { throw null; }
     }
-<<<<<<< HEAD
-    public partial class AzureApplicationInsightsDataFeedSource : Azure.AI.MetricsAdvisor.Models.DataFeedSource
-    {
-        public AzureApplicationInsightsDataFeedSource(string applicationId, string apiKey, string azureCloud, string query) { }
-        public string ApplicationId { get { throw null; } set { } }
-        public string AzureCloud { get { throw null; } set { } }
-        public string Query { get { throw null; } set { } }
-        public void UpdateApiKey(string apiKey) { }
-    }
-    public partial class AzureBlobDataFeedSource : Azure.AI.MetricsAdvisor.Models.DataFeedSource
-    {
-        public AzureBlobDataFeedSource(string connectionString, string container, string blobTemplate) { }
-        public Azure.AI.MetricsAdvisor.Models.AzureBlobDataFeedSource.AuthenticationType? Authentication { get { throw null; } set { } }
-        public string BlobTemplate { get { throw null; } set { } }
-        public string Container { get { throw null; } set { } }
-        public void UpdateConnectionString(string connectionString) { }
-        public enum AuthenticationType
-        {
-            Basic = 0,
-            ManagedIdentity = 1,
-        }
-    }
-    public partial class AzureCosmosDbDataFeedSource : Azure.AI.MetricsAdvisor.Models.DataFeedSource
-    {
-        public AzureCosmosDbDataFeedSource(string connectionString, string sqlQuery, string database, string collectionId) { }
-        public string CollectionId { get { throw null; } set { } }
-        public string Database { get { throw null; } set { } }
-        public string SqlQuery { get { throw null; } set { } }
-        public void UpdateConnectionString(string connectionString) { }
-    }
-    public partial class AzureDataExplorerDataFeedSource : Azure.AI.MetricsAdvisor.Models.DataFeedSource
-    {
-        public AzureDataExplorerDataFeedSource(string connectionString, string query) { }
-        public Azure.AI.MetricsAdvisor.Models.AzureDataExplorerDataFeedSource.AuthenticationType? Authentication { get { throw null; } set { } }
-        public string DataSourceCredentialId { get { throw null; } set { } }
-        public string Query { get { throw null; } set { } }
-        public void UpdateConnectionString(string connectionString) { }
-        public enum AuthenticationType
-        {
-            Basic = 0,
-            ManagedIdentity = 1,
-            ServicePrincipal = 2,
-            ServicePrincipalInKeyVault = 3,
-        }
-    }
-    public partial class AzureDataLakeStorageGen2DataFeedSource : Azure.AI.MetricsAdvisor.Models.DataFeedSource
-    {
-        public AzureDataLakeStorageGen2DataFeedSource(string accountName, string accountKey, string fileSystemName, string directoryTemplate, string fileTemplate) { }
-        public string AccountName { get { throw null; } set { } }
-        public Azure.AI.MetricsAdvisor.Models.AzureDataLakeStorageGen2DataFeedSource.AuthenticationType? Authentication { get { throw null; } set { } }
-        public string DataSourceCredentialId { get { throw null; } set { } }
-        public string DirectoryTemplate { get { throw null; } set { } }
-        public string FileSystemName { get { throw null; } set { } }
-        public string FileTemplate { get { throw null; } set { } }
-        public void UpdateAccountKey(string accountKey) { }
-        public enum AuthenticationType
-        {
-            Basic = 0,
-            SharedKey = 1,
-            ServicePrincipal = 2,
-            ServicePrincipalInKeyVault = 3,
-        }
-    }
-    public partial class AzureEventHubsDataFeedSource : Azure.AI.MetricsAdvisor.Models.DataFeedSource
-    {
-        public AzureEventHubsDataFeedSource(string connectionString, string consumerGroup) { }
-        public string ConsumerGroup { get { throw null; } set { } }
-        public void UpdateConnectionString(string connectionString) { }
-    }
-    public partial class AzureTableDataFeedSource : Azure.AI.MetricsAdvisor.Models.DataFeedSource
-    {
-        public AzureTableDataFeedSource(string connectionString, string table, string query) { }
-        public string Query { get { throw null; } set { } }
-        public string Table { get { throw null; } set { } }
-        public void UpdateConnectionString(string connectionString) { }
-    }
-=======
->>>>>>> 7d10f16f
     [System.Runtime.InteropServices.StructLayoutAttribute(System.Runtime.InteropServices.LayoutKind.Sequential)]
     public readonly partial struct BoundaryDirection : System.IEquatable<Azure.AI.MetricsAdvisor.Models.BoundaryDirection>
     {
@@ -1066,14 +956,6 @@
         public static bool operator !=(Azure.AI.MetricsAdvisor.Models.DataFeedStatus left, Azure.AI.MetricsAdvisor.Models.DataFeedStatus right) { throw null; }
         public override string ToString() { throw null; }
     }
-<<<<<<< HEAD
-    public partial class DataLakeGen2SharedKeyDataSourceCredential : Azure.AI.MetricsAdvisor.Models.DataSourceCredential
-    {
-        public DataLakeGen2SharedKeyDataSourceCredential(string name, string accountKey) { }
-        public void UpdateAccountKey(string accountKey) { }
-    }
-=======
->>>>>>> 7d10f16f
     public partial class DataPointAnomaly
     {
         internal DataPointAnomaly() { }
@@ -1089,16 +971,6 @@
         public System.DateTimeOffset Timestamp { get { throw null; } }
         public double Value { get { throw null; } }
     }
-<<<<<<< HEAD
-    public partial class DataSourceCredential
-    {
-        internal DataSourceCredential() { }
-        public string Description { get { throw null; } set { } }
-        public string Id { get { throw null; } }
-        public string Name { get { throw null; } set { } }
-    }
-=======
->>>>>>> 7d10f16f
     [System.Runtime.InteropServices.StructLayoutAttribute(System.Runtime.InteropServices.LayoutKind.Sequential)]
     public readonly partial struct DetectionConditionsOperator : System.IEquatable<Azure.AI.MetricsAdvisor.Models.DetectionConditionsOperator>
     {
@@ -1343,32 +1215,6 @@
         public static bool operator !=(Azure.AI.MetricsAdvisor.Models.PeriodType left, Azure.AI.MetricsAdvisor.Models.PeriodType right) { throw null; }
         public override string ToString() { throw null; }
     }
-<<<<<<< HEAD
-    public partial class PostgreSqlDataFeedSource : Azure.AI.MetricsAdvisor.Models.DataFeedSource
-    {
-        public PostgreSqlDataFeedSource(string connectionString, string query) { }
-        public string Query { get { throw null; } set { } }
-        public void UpdateConnectionString(string connectionString) { }
-    }
-    public partial class ServicePrincipalDataSourceCredential : Azure.AI.MetricsAdvisor.Models.DataSourceCredential
-    {
-        public ServicePrincipalDataSourceCredential(string name, string clientId, string clientSecret, string tenantId) { }
-        public string ClientId { get { throw null; } set { } }
-        public string TenantId { get { throw null; } set { } }
-        public void UpdateClientSecret(string clientSecret) { }
-    }
-    public partial class ServicePrincipalInKeyVaultDataSourceCredential : Azure.AI.MetricsAdvisor.Models.DataSourceCredential
-    {
-        public ServicePrincipalInKeyVaultDataSourceCredential(string name, System.Uri endpoint, string keyVaultClientId, string keyVaultClientSecret, string tenantId, string secretNameForClientId, string secretNameForClientSecret) { }
-        public System.Uri Endpoint { get { throw null; } set { } }
-        public string KeyVaultClientId { get { throw null; } set { } }
-        public string SecretNameForClientId { get { throw null; } set { } }
-        public string SecretNameForClientSecret { get { throw null; } set { } }
-        public string TenantId { get { throw null; } set { } }
-        public void UpdateKeyVaultClientSecret(string keyVaultClientSecret) { }
-    }
-=======
->>>>>>> 7d10f16f
     public partial class SeverityCondition
     {
         public SeverityCondition(Azure.AI.MetricsAdvisor.Models.AnomalySeverity minimumAlertSeverity, Azure.AI.MetricsAdvisor.Models.AnomalySeverity maximumAlertSeverity) { }
@@ -1400,30 +1246,6 @@
         public static bool operator !=(Azure.AI.MetricsAdvisor.Models.SnoozeScope left, Azure.AI.MetricsAdvisor.Models.SnoozeScope right) { throw null; }
         public override string ToString() { throw null; }
     }
-<<<<<<< HEAD
-    public partial class SqlConnectionStringDataSourceCredential : Azure.AI.MetricsAdvisor.Models.DataSourceCredential
-    {
-        public SqlConnectionStringDataSourceCredential(string name, string connectionString) { }
-        public void UpdateConnectionString(string connectionString) { }
-    }
-    public partial class SqlServerDataFeedSource : Azure.AI.MetricsAdvisor.Models.DataFeedSource
-    {
-        public SqlServerDataFeedSource(string connectionString, string query) { }
-        public Azure.AI.MetricsAdvisor.Models.SqlServerDataFeedSource.AuthenticationType? Authentication { get { throw null; } set { } }
-        public string DataSourceCredentialId { get { throw null; } set { } }
-        public string Query { get { throw null; } set { } }
-        public void UpdateConnectionString(string connectionString) { }
-        public enum AuthenticationType
-        {
-            Basic = 0,
-            ManagedIdentity = 1,
-            SqlConnectionString = 2,
-            ServicePrincipal = 3,
-            ServicePrincipalInKeyVault = 4,
-        }
-    }
-=======
->>>>>>> 7d10f16f
     public partial class SuppressCondition
     {
         public SuppressCondition(int minimumNumber, double minimumRatio) { }
