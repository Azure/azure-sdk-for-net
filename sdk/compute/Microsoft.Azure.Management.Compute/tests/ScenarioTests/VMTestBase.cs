--- conflicted
+++ resolved
@@ -55,12 +55,8 @@
                         m_CrpClient = ComputeManagementTestUtilities.GetComputeManagementClient(context, new RecordedDelegatingHandler { StatusCodeToReturn = HttpStatusCode.OK });
                         m_SrpClient = ComputeManagementTestUtilities.GetStorageManagementClient(context, new RecordedDelegatingHandler { StatusCodeToReturn = HttpStatusCode.OK });
                         m_NrpClient = ComputeManagementTestUtilities.GetNetworkManagementClient(context, new RecordedDelegatingHandler { StatusCodeToReturn = HttpStatusCode.OK });
-<<<<<<< HEAD
-                        
-=======
                         m_MsiClient = ComputeManagementTestUtilities.GetManagedServiceIdentityClient(context, new RecordedDelegatingHandler { StatusCodeToReturn = HttpStatusCode.OK });
 
->>>>>>> 7ef6f138
                         m_subId = m_CrpClient.SubscriptionId;
                         if (string.IsNullOrEmpty(Environment.GetEnvironmentVariable("AZURE_VM_TEST_LOCATION")))
                         {
