﻿// Copyright (c) Microsoft Corporation. All rights reserved.
// Licensed under the MIT License. See License.txt in the project root for license information.

using Compute.Tests;
using Microsoft.Azure.Management.Compute.Models;
using Microsoft.Rest.ClientRuntime.Azure.TestFramework;
using System;
using System.Collections.Generic;
using System.Text;
using Xunit;

namespace Microsoft.Azure.Management.Compute.Tests.ScenarioTests
{
    public class VMInstanceViewPatchStatusTests : VMTestBase
    {
        private const string RgName = "RGforSDKtestResources";
        private const string VmName = "VMforTest";

        //How to re-record this test:
        // 1. Manually create Resource group and VM
        // update the constants for RgName and VmName
        // 2. invoke CRP install patch api
        // 3. Then run this test
        [Fact()]
        public void GetVMInstanceViewWithPatchStatus()
        {
            using (MockContext context = MockContext.Start(this.GetType()))
            {
                EnsureClientsInitialized(context);
                VirtualMachineInstanceView vmInstanceView = m_CrpClient.VirtualMachines.InstanceView(RgName, VmName);

                Assert.NotNull(vmInstanceView);
                Assert.NotNull(vmInstanceView.PatchStatus);
<<<<<<< HEAD
=======
                
                /* These asserts could not be re-recorded as we do not have the knowledge to manually setup the required objects. 
                They will be added back in by the API owning team. 
                
                Assert.NotNull(vmInstanceView.PatchStatus.AvailablePatchSummary);
                Assert.Equal(0, vmInstanceView.PatchStatus.AvailablePatchSummary.CriticalAndSecurityPatchCount);
                Assert.Equal(1, vmInstanceView.PatchStatus.AvailablePatchSummary.OtherPatchCount);
                Assert.True(vmInstanceView.PatchStatus.AvailablePatchSummary.RebootPending);
                Assert.NotNull(vmInstanceView.PatchStatus.AvailablePatchSummary.StartTime);
                Assert.NotNull(vmInstanceView.PatchStatus.AvailablePatchSummary.LastModifiedTime);
                Assert.NotNull(vmInstanceView.PatchStatus.AvailablePatchSummary.AssessmentActivityId);
                Assert.NotNull(vmInstanceView.PatchStatus.LastPatchInstallationSummary);
                Assert.Equal("Succeeded", vmInstanceView.PatchStatus.LastPatchInstallationSummary.Status);
                Assert.Equal(0, vmInstanceView.PatchStatus.LastPatchInstallationSummary.ExcludedPatchCount);
                Assert.Equal(0, vmInstanceView.PatchStatus.LastPatchInstallationSummary.FailedPatchCount);
                Assert.Equal(0, vmInstanceView.PatchStatus.LastPatchInstallationSummary.NotSelectedPatchCount);
                Assert.Equal(2, vmInstanceView.PatchStatus.LastPatchInstallationSummary.InstalledPatchCount);
                Assert.Equal(0, vmInstanceView.PatchStatus.LastPatchInstallationSummary.PendingPatchCount);
                Assert.NotNull(vmInstanceView.PatchStatus.LastPatchInstallationSummary.InstallationActivityId);
                //Assert.False(vmInstanceView.PatchStatus.LastPatchInstallationSummary.MaintenanceWindowExceeded);//This was already commented out before.
                Assert.NotNull(vmInstanceView.PatchStatus.LastPatchInstallationSummary.StartTime);
                Assert.NotNull(vmInstanceView.PatchStatus.LastPatchInstallationSummary.LastModifiedTime);
                
                The below asserts were already commented out before.*/

                //Assert.NotNull(vmInstanceView.PatchStatus.ConfigurationStatusSummary);
                //Assert.NotNull(vmInstanceView.PatchStatus.ConfigurationStatusSummary.LastModifiedTime);
                //Assert.Equal("Ready", vmInstanceView.PatchStatus.ConfigurationStatusSummary.PatchModeProvisioningState);
>>>>>>> 20bdf2c3
            }
        }
    }
}<|MERGE_RESOLUTION|>--- conflicted
+++ resolved
@@ -1,4 +1,4 @@
-﻿// Copyright (c) Microsoft Corporation. All rights reserved.
+// Copyright (c) Microsoft Corporation. All rights reserved.
 // Licensed under the MIT License. See License.txt in the project root for license information.
 
 using Compute.Tests;
@@ -31,8 +31,6 @@
 
                 Assert.NotNull(vmInstanceView);
                 Assert.NotNull(vmInstanceView.PatchStatus);
-<<<<<<< HEAD
-=======
                 
                 /* These asserts could not be re-recorded as we do not have the knowledge to manually setup the required objects. 
                 They will be added back in by the API owning team. 
@@ -61,7 +59,6 @@
                 //Assert.NotNull(vmInstanceView.PatchStatus.ConfigurationStatusSummary);
                 //Assert.NotNull(vmInstanceView.PatchStatus.ConfigurationStatusSummary.LastModifiedTime);
                 //Assert.Equal("Ready", vmInstanceView.PatchStatus.ConfigurationStatusSummary.PatchModeProvisioningState);
->>>>>>> 20bdf2c3
             }
         }
     }
