--- conflicted
+++ resolved
@@ -466,14 +466,9 @@
                     Gallery galleryOutWithSharingProfile = m_CrpClient.Galleries.Get(rgName, galleryName, SelectPermissions.Permissions);
                     Trace.TraceInformation("Got the gallery");
                     Assert.NotNull(galleryOutWithSharingProfile);
-<<<<<<< HEAD
-                    CommunityGalleryInfo communityGalleryInfo = galleryOutWithSharingProfile.SharingProfile.CommunityGalleryInfo;
-                    Assert.True(communityGalleryInfo.CommunityGalleryEnabled);
-=======
                     //CommunityGalleryInfo communityGalleryInfo = JsonConvert.DeserializeObject<CommunityGalleryInfo>(galleryOutWithSharingProfile.SharingProfile.CommunityGalleryInfo.ToString());
                     //Assert.True(communityGalleryInfo.CommunityGalleryEnabled);
                     Assert.True(galleryOutWithSharingProfile.SharingProfile.CommunityGalleryInfo.CommunityGalleryEnabled);
->>>>>>> 9d854c60
 
                     Trace.TraceInformation("Reset this gallery to private before deleting it.");
                     SharingUpdate resetPrivateUpdate = new SharingUpdate()
