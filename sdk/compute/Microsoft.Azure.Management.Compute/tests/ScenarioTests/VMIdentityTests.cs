// Copyright (c) Microsoft Corporation. All rights reserved.
// Licensed under the MIT License. See License.txt in the project root for license information.

using Microsoft.Azure.Management.Compute;
using Microsoft.Azure.Management.Compute.Models;
using Microsoft.Azure.Management.ManagedServiceIdentity;
using Microsoft.Azure.Management.ManagedServiceIdentity.Models;
using Microsoft.Azure.Management.ResourceManager;
using Microsoft.Rest.ClientRuntime.Azure.TestFramework;
using System;
using System.Collections.Generic;
using Xunit;

namespace Compute.Tests
{
    public class VMIdentityTests : VMTestBase
    {
        [Fact]
        public void TestVMIdentitySystemAssignedUserAssigned()
        {
<<<<<<< HEAD
=======
            //
            // Prerequisite: in order to record this test, first create a user identity in resource group 'identitytest' and set the value of identity here.
            // 
            string rgName = "StaticRGforIdentityTest";
            const string identity = "/subscriptions/e37510d7-33b6-4676-886f-ee75bcc01871/resourcegroups/RGforSDKtestResources/providers/Microsoft.ManagedIdentity/userAssignedIdentities/UserIdentityforTest";

>>>>>>> 0fe67884
            using (MockContext context = MockContext.Start(this.GetType()))
            {
                EnsureClientsInitialized(context);

                ImageReference imageRef = GetPlatformVMImage(useWindowsImage: true);

                // Create resource group
                var rgName = ComputeManagementTestUtilities.GenerateName(TestPrefix);
                string storageAccountName = ComputeManagementTestUtilities.GenerateName(TestPrefix);
                string asName = ComputeManagementTestUtilities.GenerateName("as");
                string userIdentityName = ComputeManagementTestUtilities.GenerateName("userid");
                VirtualMachine inputVM;

                try
                {
                    var storageAccountOutput = CreateStorageAccount(rgName, storageAccountName);

                    // Creating User Assigned Managed Identity
                    Identity identityResponse = m_MsiClient.UserAssignedIdentities.CreateOrUpdate(rgName, userIdentityName, new Identity(location: ComputeManagementTestUtilities.DefaultLocation));
                    string identity = identityResponse.Id;

                    Action<VirtualMachine> addUserIdentity = vm =>
                    {
                        vm.Identity = new VirtualMachineIdentity();
                        vm.Identity.Type = ResourceIdentityType.SystemAssignedUserAssigned;
                        vm.Identity.UserAssignedIdentities = new Dictionary<string, VirtualMachineIdentityUserAssignedIdentitiesValue>()
                        {
                            { identity, new VirtualMachineIdentityUserAssignedIdentitiesValue() }
                        };
                    };

                    var vmResult = CreateVM(rgName, asName, storageAccountOutput, imageRef, out inputVM, addUserIdentity);
                    Assert.Equal(ResourceIdentityType.SystemAssignedUserAssigned, vmResult.Identity.Type);
                    Assert.NotNull(vmResult.Identity.PrincipalId);
                    Assert.NotNull(vmResult.Identity.TenantId);
                    Assert.True(vmResult.Identity.UserAssignedIdentities.Keys.Contains(identity));
                    Assert.NotNull(vmResult.Identity.UserAssignedIdentities[identity].PrincipalId);
                    Assert.NotNull(vmResult.Identity.UserAssignedIdentities[identity].ClientId);

                    var getVM = m_CrpClient.VirtualMachines.Get(rgName, inputVM.Name);
                    Assert.Equal(ResourceIdentityType.SystemAssignedUserAssigned, getVM.Identity.Type);
                    Assert.NotNull(getVM.Identity.PrincipalId);
                    Assert.NotNull(getVM.Identity.TenantId);
                    Assert.True(getVM.Identity.UserAssignedIdentities.Keys.Contains(identity));
                    Assert.NotNull(getVM.Identity.UserAssignedIdentities[identity].PrincipalId);
                    Assert.NotNull(getVM.Identity.UserAssignedIdentities[identity].ClientId);

                }
                finally
                {
                    m_ResourcesClient.ResourceGroups.Delete(rgName);
                }
            }
        }
    }
}
<|MERGE_RESOLUTION|>--- conflicted
+++ resolved
@@ -18,15 +18,6 @@
         [Fact]
         public void TestVMIdentitySystemAssignedUserAssigned()
         {
-<<<<<<< HEAD
-=======
-            //
-            // Prerequisite: in order to record this test, first create a user identity in resource group 'identitytest' and set the value of identity here.
-            // 
-            string rgName = "StaticRGforIdentityTest";
-            const string identity = "/subscriptions/e37510d7-33b6-4676-886f-ee75bcc01871/resourcegroups/RGforSDKtestResources/providers/Microsoft.ManagedIdentity/userAssignedIdentities/UserIdentityforTest";
-
->>>>>>> 0fe67884
             using (MockContext context = MockContext.Start(this.GetType()))
             {
                 EnsureClientsInitialized(context);
@@ -73,7 +64,6 @@
                     Assert.True(getVM.Identity.UserAssignedIdentities.Keys.Contains(identity));
                     Assert.NotNull(getVM.Identity.UserAssignedIdentities[identity].PrincipalId);
                     Assert.NotNull(getVM.Identity.UserAssignedIdentities[identity].ClientId);
-
                 }
                 finally
                 {
@@ -82,4 +72,4 @@
             }
         }
     }
-}
+}