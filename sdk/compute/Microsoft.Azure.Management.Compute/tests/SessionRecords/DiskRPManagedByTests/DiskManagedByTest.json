{
  "Entries": [
    {
<<<<<<< HEAD
      "RequestUri": "/subscriptions/e37510d7-33b6-4676-886f-ee75bcc01871/providers/Microsoft.Compute/locations/SoutheastAsia/publishers/MicrosoftWindowsServer/artifacttypes/vmimage/offers/WindowsServer/skus/2012-R2-Datacenter/versions?$top=1&api-version=2021-03-01",
      "EncodedRequestUri": "L3N1YnNjcmlwdGlvbnMvZTM3NTEwZDctMzNiNi00Njc2LTg4NmYtZWU3NWJjYzAxODcxL3Byb3ZpZGVycy9NaWNyb3NvZnQuQ29tcHV0ZS9sb2NhdGlvbnMvU291dGhlYXN0QXNpYS9wdWJsaXNoZXJzL01pY3Jvc29mdFdpbmRvd3NTZXJ2ZXIvYXJ0aWZhY3R0eXBlcy92bWltYWdlL29mZmVycy9XaW5kb3dzU2VydmVyL3NrdXMvMjAxMi1SMi1EYXRhY2VudGVyL3ZlcnNpb25zPyR0b3A9MSZhcGktdmVyc2lvbj0yMDIxLTAzLTAx",
=======
      "RequestUri": "/subscriptions/0296790d-427c-48ca-b204-8b729bbd8670/providers/Microsoft.Compute/locations/SoutheastAsia/publishers/MicrosoftWindowsServer/artifacttypes/vmimage/offers/WindowsServer/skus/2012-R2-Datacenter/versions?$top=1&api-version=2020-12-01",
      "EncodedRequestUri": "L3N1YnNjcmlwdGlvbnMvMDI5Njc5MGQtNDI3Yy00OGNhLWIyMDQtOGI3MjliYmQ4NjcwL3Byb3ZpZGVycy9NaWNyb3NvZnQuQ29tcHV0ZS9sb2NhdGlvbnMvU291dGhlYXN0QXNpYS9wdWJsaXNoZXJzL01pY3Jvc29mdFdpbmRvd3NTZXJ2ZXIvYXJ0aWZhY3R0eXBlcy92bWltYWdlL29mZmVycy9XaW5kb3dzU2VydmVyL3NrdXMvMjAxMi1SMi1EYXRhY2VudGVyL3ZlcnNpb25zPyR0b3A9MSZhcGktdmVyc2lvbj0yMDIwLTEyLTAx",
>>>>>>> 9e6c98a6
      "RequestMethod": "GET",
      "RequestBody": "",
      "RequestHeaders": {
        "x-ms-client-request-id": [
<<<<<<< HEAD
          "d6d9c7ea-7830-40f5-a8a6-ce87055f064c"
=======
          "6b6c2f13-dc58-4a21-8f6e-7afeb55a369e"
>>>>>>> 9e6c98a6
        ],
        "accept-language": [
          "en-US"
        ],
        "User-Agent": [
          "FxVersion/4.6.26614.01",
          "OSName/Windows",
          "OSVersion/Microsoft.Windows.10.0.18363.",
          "Microsoft.Azure.Management.Compute.ComputeManagementClient/44.0.0.0"
        ]
      },
      "ResponseHeaders": {
        "Cache-Control": [
          "no-cache"
        ],
        "Date": [
          "Thu, 04 Mar 2021 14:18:31 GMT"
        ],
        "Pragma": [
          "no-cache"
        ],
<<<<<<< HEAD
        "x-ms-ratelimit-remaining-resource": [
          "Microsoft.Compute/ListVMImagesVersionsFromLocation3Min;15999,Microsoft.Compute/ListVMImagesVersionsFromLocation30Min;43996"
=======
        "Server": [
          "Microsoft-HTTPAPI/2.0",
          "Microsoft-HTTPAPI/2.0"
        ],
        "x-ms-ratelimit-remaining-resource": [
          "Microsoft.Compute/ListVMImagesVersionsFromLocation3Min;15999,Microsoft.Compute/ListVMImagesVersionsFromLocation30Min;43999"
>>>>>>> 9e6c98a6
        ],
        "Strict-Transport-Security": [
          "max-age=31536000; includeSubDomains"
        ],
        "x-ms-served-by": [
<<<<<<< HEAD
          "9fc414ea-410e-4600-9f7c-71bc36416f3f_132574676310658930"
        ],
        "x-ms-request-id": [
          "5bc77cf2-1582-4ab7-9835-6a699e8f8b62"
        ],
        "Server": [
          "Microsoft-HTTPAPI/2.0",
          "Microsoft-HTTPAPI/2.0"
=======
          "9fc414ea-410e-4600-9f7c-71bc36416f3f_132592929598730918"
        ],
        "x-ms-request-id": [
          "60116d9f-382b-4a6b-896a-45ff9fe66f23"
>>>>>>> 9e6c98a6
        ],
        "x-ms-ratelimit-remaining-subscription-reads": [
          "11995"
        ],
        "x-ms-correlation-request-id": [
<<<<<<< HEAD
          "d5f9f71b-80f9-4615-ab08-d5cdd921b1f4"
        ],
        "x-ms-routing-request-id": [
          "EASTUS2:20210323T164102Z:d5f9f71b-80f9-4615-ab08-d5cdd921b1f4"
=======
          "f713b46b-ab5c-4166-a9c3-ad738ca85200"
        ],
        "x-ms-routing-request-id": [
          "CANADACENTRAL:20210304T141832Z:f713b46b-ab5c-4166-a9c3-ad738ca85200"
>>>>>>> 9e6c98a6
        ],
        "X-Content-Type-Options": [
          "nosniff"
        ],
<<<<<<< HEAD
        "Date": [
          "Tue, 23 Mar 2021 16:41:01 GMT"
        ],
=======
>>>>>>> 9e6c98a6
        "Content-Length": [
          "321"
        ],
        "Content-Type": [
          "application/json; charset=utf-8"
        ],
        "Expires": [
          "-1"
        ]
      },
      "ResponseBody": "[\r\n  {\r\n    \"location\": \"southeastasia\",\r\n    \"name\": \"4.127.20180315\",\r\n    \"id\": \"/Subscriptions/0296790d-427c-48ca-b204-8b729bbd8670/Providers/Microsoft.Compute/Locations/southeastasia/Publishers/MicrosoftWindowsServer/ArtifactTypes/VMImage/Offers/WindowsServer/Skus/2012-R2-Datacenter/Versions/4.127.20180315\"\r\n  }\r\n]",
      "StatusCode": 200
    },
    {
<<<<<<< HEAD
      "RequestUri": "/subscriptions/e37510d7-33b6-4676-886f-ee75bcc01871/resourcegroups/crptestar3910?api-version=2017-05-10",
      "EncodedRequestUri": "L3N1YnNjcmlwdGlvbnMvZTM3NTEwZDctMzNiNi00Njc2LTg4NmYtZWU3NWJjYzAxODcxL3Jlc291cmNlZ3JvdXBzL2NycHRlc3RhcjM5MTA/YXBpLXZlcnNpb249MjAxNy0wNS0xMA==",
      "RequestMethod": "PUT",
      "RequestBody": "{\r\n  \"location\": \"SoutheastAsia\",\r\n  \"tags\": {\r\n    \"crptestar3910\": \"2021-03-23 16:41:02Z\"\r\n  }\r\n}",
      "RequestHeaders": {
        "x-ms-client-request-id": [
          "4c1d3089-5fdd-4b15-b0be-edb5f8a79230"
=======
      "RequestUri": "/subscriptions/0296790d-427c-48ca-b204-8b729bbd8670/resourcegroups/crptestar7257?api-version=2017-05-10",
      "EncodedRequestUri": "L3N1YnNjcmlwdGlvbnMvMDI5Njc5MGQtNDI3Yy00OGNhLWIyMDQtOGI3MjliYmQ4NjcwL3Jlc291cmNlZ3JvdXBzL2NycHRlc3RhcjcyNTc/YXBpLXZlcnNpb249MjAxNy0wNS0xMA==",
      "RequestMethod": "PUT",
      "RequestBody": "{\r\n  \"location\": \"SoutheastAsia\",\r\n  \"tags\": {\r\n    \"crptestar7257\": \"2021-03-04 14:18:33Z\"\r\n  }\r\n}",
      "RequestHeaders": {
        "x-ms-client-request-id": [
          "b6c3b663-2455-459a-b04b-618ba4473cbe"
>>>>>>> 9e6c98a6
        ],
        "accept-language": [
          "en-US"
        ],
        "User-Agent": [
          "FxVersion/4.6.26614.01",
          "OSName/Windows",
          "OSVersion/Microsoft.Windows.10.0.18363.",
          "Microsoft.Azure.Management.ResourceManager.ResourceManagementClient/1.6.0.0"
        ],
        "Content-Type": [
          "application/json; charset=utf-8"
        ],
        "Content-Length": [
          "99"
        ]
      },
      "ResponseHeaders": {
        "Cache-Control": [
          "no-cache"
        ],
        "Date": [
          "Thu, 04 Mar 2021 14:18:36 GMT"
        ],
        "Pragma": [
          "no-cache"
        ],
        "x-ms-ratelimit-remaining-subscription-writes": [
          "1197"
        ],
        "x-ms-request-id": [
<<<<<<< HEAD
          "6bf93d0d-cff5-4369-9768-cd1927285449"
        ],
        "x-ms-correlation-request-id": [
          "6bf93d0d-cff5-4369-9768-cd1927285449"
        ],
        "x-ms-routing-request-id": [
          "EASTUS2:20210323T164105Z:6bf93d0d-cff5-4369-9768-cd1927285449"
=======
          "811afdc1-f6ac-4f5e-9a42-19ee09b76339"
        ],
        "x-ms-correlation-request-id": [
          "811afdc1-f6ac-4f5e-9a42-19ee09b76339"
        ],
        "x-ms-routing-request-id": [
          "CANADACENTRAL:20210304T141837Z:811afdc1-f6ac-4f5e-9a42-19ee09b76339"
>>>>>>> 9e6c98a6
        ],
        "Strict-Transport-Security": [
          "max-age=31536000; includeSubDomains"
        ],
        "X-Content-Type-Options": [
          "nosniff"
        ],
<<<<<<< HEAD
        "Date": [
          "Tue, 23 Mar 2021 16:41:04 GMT"
        ],
=======
>>>>>>> 9e6c98a6
        "Content-Length": [
          "234"
        ],
        "Content-Type": [
          "application/json; charset=utf-8"
        ],
        "Expires": [
          "-1"
        ]
      },
<<<<<<< HEAD
      "ResponseBody": "{\r\n  \"id\": \"/subscriptions/e37510d7-33b6-4676-886f-ee75bcc01871/resourceGroups/crptestar3910\",\r\n  \"name\": \"crptestar3910\",\r\n  \"location\": \"southeastasia\",\r\n  \"tags\": {\r\n    \"crptestar3910\": \"2021-03-23 16:41:02Z\"\r\n  },\r\n  \"properties\": {\r\n    \"provisioningState\": \"Succeeded\"\r\n  }\r\n}",
      "StatusCode": 201
    },
    {
      "RequestUri": "/subscriptions/e37510d7-33b6-4676-886f-ee75bcc01871/resourcegroups/crptestar3910?api-version=2017-05-10",
      "EncodedRequestUri": "L3N1YnNjcmlwdGlvbnMvZTM3NTEwZDctMzNiNi00Njc2LTg4NmYtZWU3NWJjYzAxODcxL3Jlc291cmNlZ3JvdXBzL2NycHRlc3RhcjM5MTA/YXBpLXZlcnNpb249MjAxNy0wNS0xMA==",
      "RequestMethod": "PUT",
      "RequestBody": "{\r\n  \"location\": \"SoutheastAsia\",\r\n  \"tags\": {\r\n    \"crptestar3910\": \"2021-03-23 16:41:40Z\"\r\n  }\r\n}",
      "RequestHeaders": {
        "x-ms-client-request-id": [
          "07056be2-3a20-4490-8f7f-2be8719dd89f"
=======
      "ResponseBody": "{\r\n  \"id\": \"/subscriptions/0296790d-427c-48ca-b204-8b729bbd8670/resourceGroups/crptestar7257\",\r\n  \"name\": \"crptestar7257\",\r\n  \"location\": \"southeastasia\",\r\n  \"tags\": {\r\n    \"crptestar7257\": \"2021-03-04 14:18:33Z\"\r\n  },\r\n  \"properties\": {\r\n    \"provisioningState\": \"Succeeded\"\r\n  }\r\n}",
      "StatusCode": 201
    },
    {
      "RequestUri": "/subscriptions/0296790d-427c-48ca-b204-8b729bbd8670/resourcegroups/crptestar7257?api-version=2017-05-10",
      "EncodedRequestUri": "L3N1YnNjcmlwdGlvbnMvMDI5Njc5MGQtNDI3Yy00OGNhLWIyMDQtOGI3MjliYmQ4NjcwL3Jlc291cmNlZ3JvdXBzL2NycHRlc3RhcjcyNTc/YXBpLXZlcnNpb249MjAxNy0wNS0xMA==",
      "RequestMethod": "PUT",
      "RequestBody": "{\r\n  \"location\": \"SoutheastAsia\",\r\n  \"tags\": {\r\n    \"crptestar7257\": \"2021-03-04 14:19:16Z\"\r\n  }\r\n}",
      "RequestHeaders": {
        "x-ms-client-request-id": [
          "195b388c-fad6-432b-99d8-9b3a69437b04"
>>>>>>> 9e6c98a6
        ],
        "accept-language": [
          "en-US"
        ],
        "User-Agent": [
          "FxVersion/4.6.26614.01",
          "OSName/Windows",
          "OSVersion/Microsoft.Windows.10.0.18363.",
          "Microsoft.Azure.Management.ResourceManager.ResourceManagementClient/1.6.0.0"
        ],
        "Content-Type": [
          "application/json; charset=utf-8"
        ],
        "Content-Length": [
          "99"
        ]
      },
      "ResponseHeaders": {
        "Cache-Control": [
          "no-cache"
        ],
        "Date": [
          "Thu, 04 Mar 2021 14:19:16 GMT"
        ],
        "Pragma": [
          "no-cache"
        ],
        "x-ms-ratelimit-remaining-subscription-writes": [
          "1196"
        ],
        "x-ms-request-id": [
<<<<<<< HEAD
          "7aa69264-23d0-4c34-bbc4-764194c7b4f2"
        ],
        "x-ms-correlation-request-id": [
          "7aa69264-23d0-4c34-bbc4-764194c7b4f2"
        ],
        "x-ms-routing-request-id": [
          "EASTUS2:20210323T164141Z:7aa69264-23d0-4c34-bbc4-764194c7b4f2"
=======
          "8ecaf66a-1b04-461b-964a-6ba404291c0a"
        ],
        "x-ms-correlation-request-id": [
          "8ecaf66a-1b04-461b-964a-6ba404291c0a"
        ],
        "x-ms-routing-request-id": [
          "CANADACENTRAL:20210304T141916Z:8ecaf66a-1b04-461b-964a-6ba404291c0a"
>>>>>>> 9e6c98a6
        ],
        "Strict-Transport-Security": [
          "max-age=31536000; includeSubDomains"
        ],
        "X-Content-Type-Options": [
          "nosniff"
        ],
<<<<<<< HEAD
        "Date": [
          "Tue, 23 Mar 2021 16:41:40 GMT"
        ],
=======
>>>>>>> 9e6c98a6
        "Content-Length": [
          "234"
        ],
        "Content-Type": [
          "application/json; charset=utf-8"
        ],
        "Expires": [
          "-1"
        ]
      },
<<<<<<< HEAD
      "ResponseBody": "{\r\n  \"id\": \"/subscriptions/e37510d7-33b6-4676-886f-ee75bcc01871/resourceGroups/crptestar3910\",\r\n  \"name\": \"crptestar3910\",\r\n  \"location\": \"southeastasia\",\r\n  \"tags\": {\r\n    \"crptestar3910\": \"2021-03-23 16:41:40Z\"\r\n  },\r\n  \"properties\": {\r\n    \"provisioningState\": \"Succeeded\"\r\n  }\r\n}",
      "StatusCode": 200
    },
    {
      "RequestUri": "/subscriptions/e37510d7-33b6-4676-886f-ee75bcc01871/resourceGroups/crptestar3910/providers/Microsoft.Storage/storageAccounts/diskrp7019?api-version=2015-06-15",
      "EncodedRequestUri": "L3N1YnNjcmlwdGlvbnMvZTM3NTEwZDctMzNiNi00Njc2LTg4NmYtZWU3NWJjYzAxODcxL3Jlc291cmNlR3JvdXBzL2NycHRlc3RhcjM5MTAvcHJvdmlkZXJzL01pY3Jvc29mdC5TdG9yYWdlL3N0b3JhZ2VBY2NvdW50cy9kaXNrcnA3MDE5P2FwaS12ZXJzaW9uPTIwMTUtMDYtMTU=",
=======
      "ResponseBody": "{\r\n  \"id\": \"/subscriptions/0296790d-427c-48ca-b204-8b729bbd8670/resourceGroups/crptestar7257\",\r\n  \"name\": \"crptestar7257\",\r\n  \"location\": \"southeastasia\",\r\n  \"tags\": {\r\n    \"crptestar7257\": \"2021-03-04 14:19:16Z\"\r\n  },\r\n  \"properties\": {\r\n    \"provisioningState\": \"Succeeded\"\r\n  }\r\n}",
      "StatusCode": 200
    },
    {
      "RequestUri": "/subscriptions/0296790d-427c-48ca-b204-8b729bbd8670/resourceGroups/crptestar7257/providers/Microsoft.Storage/storageAccounts/diskrp7358?api-version=2015-06-15",
      "EncodedRequestUri": "L3N1YnNjcmlwdGlvbnMvMDI5Njc5MGQtNDI3Yy00OGNhLWIyMDQtOGI3MjliYmQ4NjcwL3Jlc291cmNlR3JvdXBzL2NycHRlc3RhcjcyNTcvcHJvdmlkZXJzL01pY3Jvc29mdC5TdG9yYWdlL3N0b3JhZ2VBY2NvdW50cy9kaXNrcnA3MzU4P2FwaS12ZXJzaW9uPTIwMTUtMDYtMTU=",
>>>>>>> 9e6c98a6
      "RequestMethod": "PUT",
      "RequestBody": "{\r\n  \"location\": \"SoutheastAsia\",\r\n  \"properties\": {\r\n    \"accountType\": \"Standard_GRS\"\r\n  }\r\n}",
      "RequestHeaders": {
        "x-ms-client-request-id": [
<<<<<<< HEAD
          "08926b5d-5818-474c-86fe-687a3dda672f"
=======
          "3015df71-a507-48d3-8182-7a306c48bd7d"
>>>>>>> 9e6c98a6
        ],
        "accept-language": [
          "en-US"
        ],
        "User-Agent": [
          "FxVersion/4.6.26614.01",
          "OSName/Windows",
          "OSVersion/Microsoft.Windows.10.0.18363.",
          "Microsoft.Azure.Management.Storage.StorageManagementClient/4.0.0.0"
        ],
        "Content-Type": [
          "application/json; charset=utf-8"
        ],
        "Content-Length": [
          "95"
        ]
      },
      "ResponseHeaders": {
        "Cache-Control": [
          "no-cache"
        ],
        "Date": [
          "Thu, 04 Mar 2021 14:18:45 GMT"
        ],
        "Pragma": [
          "no-cache"
        ],
        "Location": [
<<<<<<< HEAD
          "https://management.azure.com/subscriptions/e37510d7-33b6-4676-886f-ee75bcc01871/providers/Microsoft.Storage/locations/southeastasia/asyncoperations/55bf4775-8919-4012-8359-170f4e1e1e08?monitor=true&api-version=2015-06-15"
=======
          "https://management.azure.com/subscriptions/0296790d-427c-48ca-b204-8b729bbd8670/providers/Microsoft.Storage/locations/southeastasia/asyncoperations/b942b680-f5bd-4646-b0bb-3e6cebd2c9e7?monitor=true&api-version=2015-06-15"
>>>>>>> 9e6c98a6
        ],
        "Retry-After": [
          "17"
        ],
        "Server": [
          "Microsoft-Azure-Storage-Resource-Provider/1.0,Microsoft-HTTPAPI/2.0 Microsoft-HTTPAPI/2.0"
        ],
        "x-ms-request-id": [
<<<<<<< HEAD
          "55bf4775-8919-4012-8359-170f4e1e1e08"
=======
          "b942b680-f5bd-4646-b0bb-3e6cebd2c9e7"
>>>>>>> 9e6c98a6
        ],
        "Strict-Transport-Security": [
          "max-age=31536000; includeSubDomains"
        ],
        "x-ms-ratelimit-remaining-subscription-writes": [
          "1199"
        ],
        "x-ms-correlation-request-id": [
<<<<<<< HEAD
          "3d23bc84-4a26-43f7-83bf-9853fdfc5490"
        ],
        "x-ms-routing-request-id": [
          "EASTUS2:20210323T164112Z:3d23bc84-4a26-43f7-83bf-9853fdfc5490"
=======
          "ff8679ec-12e7-4454-a028-2557e7dd315f"
        ],
        "x-ms-routing-request-id": [
          "CANADACENTRAL:20210304T141846Z:ff8679ec-12e7-4454-a028-2557e7dd315f"
>>>>>>> 9e6c98a6
        ],
        "X-Content-Type-Options": [
          "nosniff"
        ],
<<<<<<< HEAD
        "Date": [
          "Tue, 23 Mar 2021 16:41:11 GMT"
=======
        "Content-Length": [
          "0"
>>>>>>> 9e6c98a6
        ],
        "Content-Type": [
          "text/plain; charset=utf-8"
        ],
        "Expires": [
          "-1"
        ]
      },
      "ResponseBody": "",
      "StatusCode": 202
    },
    {
<<<<<<< HEAD
      "RequestUri": "/subscriptions/e37510d7-33b6-4676-886f-ee75bcc01871/providers/Microsoft.Storage/locations/southeastasia/asyncoperations/55bf4775-8919-4012-8359-170f4e1e1e08?monitor=true&api-version=2015-06-15",
      "EncodedRequestUri": "L3N1YnNjcmlwdGlvbnMvZTM3NTEwZDctMzNiNi00Njc2LTg4NmYtZWU3NWJjYzAxODcxL3Byb3ZpZGVycy9NaWNyb3NvZnQuU3RvcmFnZS9sb2NhdGlvbnMvc291dGhlYXN0YXNpYS9hc3luY29wZXJhdGlvbnMvNTViZjQ3NzUtODkxOS00MDEyLTgzNTktMTcwZjRlMWUxZTA4P21vbml0b3I9dHJ1ZSZhcGktdmVyc2lvbj0yMDE1LTA2LTE1",
=======
      "RequestUri": "/subscriptions/0296790d-427c-48ca-b204-8b729bbd8670/providers/Microsoft.Storage/locations/southeastasia/asyncoperations/b942b680-f5bd-4646-b0bb-3e6cebd2c9e7?monitor=true&api-version=2015-06-15",
      "EncodedRequestUri": "L3N1YnNjcmlwdGlvbnMvMDI5Njc5MGQtNDI3Yy00OGNhLWIyMDQtOGI3MjliYmQ4NjcwL3Byb3ZpZGVycy9NaWNyb3NvZnQuU3RvcmFnZS9sb2NhdGlvbnMvc291dGhlYXN0YXNpYS9hc3luY29wZXJhdGlvbnMvYjk0MmI2ODAtZjViZC00NjQ2LWIwYmItM2U2Y2ViZDJjOWU3P21vbml0b3I9dHJ1ZSZhcGktdmVyc2lvbj0yMDE1LTA2LTE1",
>>>>>>> 9e6c98a6
      "RequestMethod": "GET",
      "RequestBody": "",
      "RequestHeaders": {
        "User-Agent": [
          "FxVersion/4.6.26614.01",
          "OSName/Windows",
          "OSVersion/Microsoft.Windows.10.0.18363.",
          "Microsoft.Azure.Management.Storage.StorageManagementClient/4.0.0.0"
        ]
      },
      "ResponseHeaders": {
        "Cache-Control": [
          "no-cache"
        ],
        "Date": [
          "Thu, 04 Mar 2021 14:19:03 GMT"
        ],
        "Pragma": [
          "no-cache"
        ],
        "Server": [
          "Microsoft-Azure-Storage-Resource-Provider/1.0,Microsoft-HTTPAPI/2.0 Microsoft-HTTPAPI/2.0"
        ],
        "x-ms-request-id": [
<<<<<<< HEAD
          "088a9640-8d0f-439c-be92-04d3e57e3a94"
=======
          "a9adc6f2-b286-48a3-ab0b-7a317e1b5887"
>>>>>>> 9e6c98a6
        ],
        "Strict-Transport-Security": [
          "max-age=31536000; includeSubDomains"
        ],
        "x-ms-ratelimit-remaining-subscription-reads": [
          "11999"
        ],
        "x-ms-correlation-request-id": [
<<<<<<< HEAD
          "32d153de-935b-4d2b-8d36-9dc768f1cff3"
        ],
        "x-ms-routing-request-id": [
          "EASTUS2:20210323T164129Z:32d153de-935b-4d2b-8d36-9dc768f1cff3"
=======
          "1147e2e8-5593-4434-87a7-23f50ff9dc2f"
        ],
        "x-ms-routing-request-id": [
          "CANADACENTRAL:20210304T141904Z:1147e2e8-5593-4434-87a7-23f50ff9dc2f"
>>>>>>> 9e6c98a6
        ],
        "X-Content-Type-Options": [
          "nosniff"
        ],
<<<<<<< HEAD
        "Date": [
          "Tue, 23 Mar 2021 16:41:29 GMT"
        ],
=======
>>>>>>> 9e6c98a6
        "Content-Length": [
          "95"
        ],
        "Content-Type": [
          "application/json"
        ],
        "Expires": [
          "-1"
        ]
      },
      "ResponseBody": "{\r\n  \"location\": \"SoutheastAsia\",\r\n  \"properties\": {\r\n    \"accountType\": \"Standard_GRS\"\r\n  }\r\n}",
      "StatusCode": 200
    },
    {
<<<<<<< HEAD
      "RequestUri": "/subscriptions/e37510d7-33b6-4676-886f-ee75bcc01871/resourceGroups/crptestar3910/providers/Microsoft.Storage/storageAccounts?api-version=2015-06-15",
      "EncodedRequestUri": "L3N1YnNjcmlwdGlvbnMvZTM3NTEwZDctMzNiNi00Njc2LTg4NmYtZWU3NWJjYzAxODcxL3Jlc291cmNlR3JvdXBzL2NycHRlc3RhcjM5MTAvcHJvdmlkZXJzL01pY3Jvc29mdC5TdG9yYWdlL3N0b3JhZ2VBY2NvdW50cz9hcGktdmVyc2lvbj0yMDE1LTA2LTE1",
=======
      "RequestUri": "/subscriptions/0296790d-427c-48ca-b204-8b729bbd8670/resourceGroups/crptestar7257/providers/Microsoft.Storage/storageAccounts?api-version=2015-06-15",
      "EncodedRequestUri": "L3N1YnNjcmlwdGlvbnMvMDI5Njc5MGQtNDI3Yy00OGNhLWIyMDQtOGI3MjliYmQ4NjcwL3Jlc291cmNlR3JvdXBzL2NycHRlc3RhcjcyNTcvcHJvdmlkZXJzL01pY3Jvc29mdC5TdG9yYWdlL3N0b3JhZ2VBY2NvdW50cz9hcGktdmVyc2lvbj0yMDE1LTA2LTE1",
>>>>>>> 9e6c98a6
      "RequestMethod": "GET",
      "RequestBody": "",
      "RequestHeaders": {
        "x-ms-client-request-id": [
<<<<<<< HEAD
          "7c3d75f5-f660-46a5-9ca1-814e1fd215f6"
=======
          "8fdbf65b-77a9-4b25-8d07-31499a62c91a"
>>>>>>> 9e6c98a6
        ],
        "accept-language": [
          "en-US"
        ],
        "User-Agent": [
          "FxVersion/4.6.26614.01",
          "OSName/Windows",
          "OSVersion/Microsoft.Windows.10.0.18363.",
          "Microsoft.Azure.Management.Storage.StorageManagementClient/4.0.0.0"
        ]
      },
      "ResponseHeaders": {
        "Cache-Control": [
          "no-cache"
        ],
        "Date": [
          "Thu, 04 Mar 2021 14:19:14 GMT"
        ],
        "Pragma": [
          "no-cache"
        ],
        "Server": [
          "Microsoft-Azure-Storage-Resource-Provider/1.0,Microsoft-HTTPAPI/2.0 Microsoft-HTTPAPI/2.0"
        ],
        "x-ms-request-id": [
<<<<<<< HEAD
          "b96842eb-3637-4ae5-98e7-f76e41e6ed41"
=======
          "1af07ea0-3e82-44f2-8744-fe4975eb136a"
>>>>>>> 9e6c98a6
        ],
        "Strict-Transport-Security": [
          "max-age=31536000; includeSubDomains"
        ],
        "x-ms-ratelimit-remaining-subscription-reads": [
          "11998"
        ],
        "x-ms-correlation-request-id": [
<<<<<<< HEAD
          "178bb4cb-677e-48de-9c72-eeedfd3056a5"
        ],
        "x-ms-routing-request-id": [
          "EASTUS2:20210323T164140Z:178bb4cb-677e-48de-9c72-eeedfd3056a5"
=======
          "2f9c1ca3-96f5-48f0-8f73-b4fad32d5ba7"
        ],
        "x-ms-routing-request-id": [
          "CANADACENTRAL:20210304T141914Z:2f9c1ca3-96f5-48f0-8f73-b4fad32d5ba7"
>>>>>>> 9e6c98a6
        ],
        "X-Content-Type-Options": [
          "nosniff"
        ],
<<<<<<< HEAD
        "Date": [
          "Tue, 23 Mar 2021 16:41:39 GMT"
        ],
=======
>>>>>>> 9e6c98a6
        "Content-Length": [
          "734"
        ],
        "Content-Type": [
          "application/json"
        ],
        "Expires": [
          "-1"
        ]
      },
<<<<<<< HEAD
      "ResponseBody": "{\r\n  \"value\": [\r\n    {\r\n      \"id\": \"/subscriptions/e37510d7-33b6-4676-886f-ee75bcc01871/resourceGroups/crptestar3910/providers/Microsoft.Storage/storageAccounts/diskrp7019\",\r\n      \"name\": \"diskrp7019\",\r\n      \"type\": \"Microsoft.Storage/storageAccounts\",\r\n      \"location\": \"southeastasia\",\r\n      \"tags\": {},\r\n      \"properties\": {\r\n        \"accountType\": \"Standard_GRS\",\r\n        \"provisioningState\": \"Succeeded\",\r\n        \"creationTime\": \"2021-03-23T16:41:11.0697142Z\",\r\n        \"primaryEndpoints\": {\r\n          \"blob\": \"https://diskrp7019.blob.core.windows.net/\",\r\n          \"queue\": \"https://diskrp7019.queue.core.windows.net/\",\r\n          \"table\": \"https://diskrp7019.table.core.windows.net/\",\r\n          \"file\": \"https://diskrp7019.file.core.windows.net/\"\r\n        },\r\n        \"primaryLocation\": \"southeastasia\",\r\n        \"statusOfPrimary\": \"available\",\r\n        \"secondaryLocation\": \"eastasia\",\r\n        \"statusOfSecondary\": \"available\"\r\n      }\r\n    }\r\n  ]\r\n}",
      "StatusCode": 200
    },
    {
      "RequestUri": "/subscriptions/e37510d7-33b6-4676-886f-ee75bcc01871/resourceGroups/crptestar3910/providers/Microsoft.Storage/storageAccounts/diskrp7019?api-version=2015-06-15",
      "EncodedRequestUri": "L3N1YnNjcmlwdGlvbnMvZTM3NTEwZDctMzNiNi00Njc2LTg4NmYtZWU3NWJjYzAxODcxL3Jlc291cmNlR3JvdXBzL2NycHRlc3RhcjM5MTAvcHJvdmlkZXJzL01pY3Jvc29mdC5TdG9yYWdlL3N0b3JhZ2VBY2NvdW50cy9kaXNrcnA3MDE5P2FwaS12ZXJzaW9uPTIwMTUtMDYtMTU=",
=======
      "ResponseBody": "{\r\n  \"value\": [\r\n    {\r\n      \"id\": \"/subscriptions/0296790d-427c-48ca-b204-8b729bbd8670/resourceGroups/crptestar7257/providers/Microsoft.Storage/storageAccounts/diskrp7358\",\r\n      \"name\": \"diskrp7358\",\r\n      \"type\": \"Microsoft.Storage/storageAccounts\",\r\n      \"location\": \"southeastasia\",\r\n      \"tags\": {},\r\n      \"properties\": {\r\n        \"accountType\": \"Standard_GRS\",\r\n        \"provisioningState\": \"Succeeded\",\r\n        \"creationTime\": \"2021-03-04T14:18:45.2242401Z\",\r\n        \"primaryEndpoints\": {\r\n          \"blob\": \"https://diskrp7358.blob.core.windows.net/\",\r\n          \"queue\": \"https://diskrp7358.queue.core.windows.net/\",\r\n          \"table\": \"https://diskrp7358.table.core.windows.net/\",\r\n          \"file\": \"https://diskrp7358.file.core.windows.net/\"\r\n        },\r\n        \"primaryLocation\": \"southeastasia\",\r\n        \"statusOfPrimary\": \"available\",\r\n        \"secondaryLocation\": \"eastasia\",\r\n        \"statusOfSecondary\": \"available\"\r\n      }\r\n    }\r\n  ]\r\n}",
      "StatusCode": 200
    },
    {
      "RequestUri": "/subscriptions/0296790d-427c-48ca-b204-8b729bbd8670/resourceGroups/crptestar7257/providers/Microsoft.Storage/storageAccounts/diskrp7358?api-version=2015-06-15",
      "EncodedRequestUri": "L3N1YnNjcmlwdGlvbnMvMDI5Njc5MGQtNDI3Yy00OGNhLWIyMDQtOGI3MjliYmQ4NjcwL3Jlc291cmNlR3JvdXBzL2NycHRlc3RhcjcyNTcvcHJvdmlkZXJzL01pY3Jvc29mdC5TdG9yYWdlL3N0b3JhZ2VBY2NvdW50cy9kaXNrcnA3MzU4P2FwaS12ZXJzaW9uPTIwMTUtMDYtMTU=",
>>>>>>> 9e6c98a6
      "RequestMethod": "GET",
      "RequestBody": "",
      "RequestHeaders": {
        "x-ms-client-request-id": [
<<<<<<< HEAD
          "ba5fd50c-29a2-4c1b-9d84-039130a7380a"
=======
          "1126146b-f4fe-4af2-8c20-93c871f2b0d0"
>>>>>>> 9e6c98a6
        ],
        "accept-language": [
          "en-US"
        ],
        "User-Agent": [
          "FxVersion/4.6.26614.01",
          "OSName/Windows",
          "OSVersion/Microsoft.Windows.10.0.18363.",
          "Microsoft.Azure.Management.Storage.StorageManagementClient/4.0.0.0"
        ]
      },
      "ResponseHeaders": {
        "Cache-Control": [
          "no-cache"
        ],
        "Date": [
          "Thu, 04 Mar 2021 14:19:15 GMT"
        ],
        "Pragma": [
          "no-cache"
        ],
        "Server": [
          "Microsoft-Azure-Storage-Resource-Provider/1.0,Microsoft-HTTPAPI/2.0 Microsoft-HTTPAPI/2.0"
        ],
        "x-ms-request-id": [
<<<<<<< HEAD
          "28768787-a7a3-47e7-aac3-c27dad5e8eb0"
=======
          "4a607704-b7ba-4547-9b75-fdb78118dd7b"
>>>>>>> 9e6c98a6
        ],
        "Strict-Transport-Security": [
          "max-age=31536000; includeSubDomains"
        ],
        "x-ms-ratelimit-remaining-subscription-reads": [
          "11997"
        ],
        "x-ms-correlation-request-id": [
<<<<<<< HEAD
          "a0e626d0-b9d2-4f62-9b0a-18c7c4945c5a"
        ],
        "x-ms-routing-request-id": [
          "EASTUS2:20210323T164140Z:a0e626d0-b9d2-4f62-9b0a-18c7c4945c5a"
=======
          "496e5bc3-0935-4b69-87ed-01e9af8486b8"
        ],
        "x-ms-routing-request-id": [
          "CANADACENTRAL:20210304T141915Z:496e5bc3-0935-4b69-87ed-01e9af8486b8"
>>>>>>> 9e6c98a6
        ],
        "X-Content-Type-Options": [
          "nosniff"
        ],
<<<<<<< HEAD
        "Date": [
          "Tue, 23 Mar 2021 16:41:40 GMT"
        ],
=======
>>>>>>> 9e6c98a6
        "Content-Length": [
          "722"
        ],
        "Content-Type": [
          "application/json"
        ],
        "Expires": [
          "-1"
        ]
      },
<<<<<<< HEAD
      "ResponseBody": "{\r\n  \"id\": \"/subscriptions/e37510d7-33b6-4676-886f-ee75bcc01871/resourceGroups/crptestar3910/providers/Microsoft.Storage/storageAccounts/diskrp7019\",\r\n  \"name\": \"diskrp7019\",\r\n  \"type\": \"Microsoft.Storage/storageAccounts\",\r\n  \"location\": \"southeastasia\",\r\n  \"tags\": {},\r\n  \"properties\": {\r\n    \"accountType\": \"Standard_GRS\",\r\n    \"provisioningState\": \"Succeeded\",\r\n    \"creationTime\": \"2021-03-23T16:41:11.0697142Z\",\r\n    \"primaryEndpoints\": {\r\n      \"blob\": \"https://diskrp7019.blob.core.windows.net/\",\r\n      \"queue\": \"https://diskrp7019.queue.core.windows.net/\",\r\n      \"table\": \"https://diskrp7019.table.core.windows.net/\",\r\n      \"file\": \"https://diskrp7019.file.core.windows.net/\"\r\n    },\r\n    \"primaryLocation\": \"southeastasia\",\r\n    \"statusOfPrimary\": \"available\",\r\n    \"secondaryLocation\": \"eastasia\",\r\n    \"statusOfSecondary\": \"available\"\r\n  }\r\n}",
      "StatusCode": 200
    },
    {
      "RequestUri": "/subscriptions/e37510d7-33b6-4676-886f-ee75bcc01871/resourceGroups/crptestar3910/providers/Microsoft.Network/publicIPAddresses/pip6682?api-version=2019-09-01",
      "EncodedRequestUri": "L3N1YnNjcmlwdGlvbnMvZTM3NTEwZDctMzNiNi00Njc2LTg4NmYtZWU3NWJjYzAxODcxL3Jlc291cmNlR3JvdXBzL2NycHRlc3RhcjM5MTAvcHJvdmlkZXJzL01pY3Jvc29mdC5OZXR3b3JrL3B1YmxpY0lQQWRkcmVzc2VzL3BpcDY2ODI/YXBpLXZlcnNpb249MjAxOS0wOS0wMQ==",
      "RequestMethod": "PUT",
      "RequestBody": "{\r\n  \"properties\": {\r\n    \"publicIPAllocationMethod\": \"Dynamic\",\r\n    \"dnsSettings\": {\r\n      \"domainNameLabel\": \"dn5996\"\r\n    }\r\n  },\r\n  \"location\": \"SoutheastAsia\",\r\n  \"tags\": {\r\n    \"key\": \"value\"\r\n  }\r\n}",
      "RequestHeaders": {
        "x-ms-client-request-id": [
          "e67c2f60-8fa8-4e30-a131-192cf7792c14"
=======
      "ResponseBody": "{\r\n  \"id\": \"/subscriptions/0296790d-427c-48ca-b204-8b729bbd8670/resourceGroups/crptestar7257/providers/Microsoft.Storage/storageAccounts/diskrp7358\",\r\n  \"name\": \"diskrp7358\",\r\n  \"type\": \"Microsoft.Storage/storageAccounts\",\r\n  \"location\": \"southeastasia\",\r\n  \"tags\": {},\r\n  \"properties\": {\r\n    \"accountType\": \"Standard_GRS\",\r\n    \"provisioningState\": \"Succeeded\",\r\n    \"creationTime\": \"2021-03-04T14:18:45.2242401Z\",\r\n    \"primaryEndpoints\": {\r\n      \"blob\": \"https://diskrp7358.blob.core.windows.net/\",\r\n      \"queue\": \"https://diskrp7358.queue.core.windows.net/\",\r\n      \"table\": \"https://diskrp7358.table.core.windows.net/\",\r\n      \"file\": \"https://diskrp7358.file.core.windows.net/\"\r\n    },\r\n    \"primaryLocation\": \"southeastasia\",\r\n    \"statusOfPrimary\": \"available\",\r\n    \"secondaryLocation\": \"eastasia\",\r\n    \"statusOfSecondary\": \"available\"\r\n  }\r\n}",
      "StatusCode": 200
    },
    {
      "RequestUri": "/subscriptions/0296790d-427c-48ca-b204-8b729bbd8670/resourceGroups/crptestar7257/providers/Microsoft.Network/publicIPAddresses/pip1876?api-version=2019-09-01",
      "EncodedRequestUri": "L3N1YnNjcmlwdGlvbnMvMDI5Njc5MGQtNDI3Yy00OGNhLWIyMDQtOGI3MjliYmQ4NjcwL3Jlc291cmNlR3JvdXBzL2NycHRlc3RhcjcyNTcvcHJvdmlkZXJzL01pY3Jvc29mdC5OZXR3b3JrL3B1YmxpY0lQQWRkcmVzc2VzL3BpcDE4NzY/YXBpLXZlcnNpb249MjAxOS0wOS0wMQ==",
      "RequestMethod": "PUT",
      "RequestBody": "{\r\n  \"properties\": {\r\n    \"publicIPAllocationMethod\": \"Dynamic\",\r\n    \"dnsSettings\": {\r\n      \"domainNameLabel\": \"dn4334\"\r\n    }\r\n  },\r\n  \"location\": \"SoutheastAsia\",\r\n  \"tags\": {\r\n    \"key\": \"value\"\r\n  }\r\n}",
      "RequestHeaders": {
        "x-ms-client-request-id": [
          "ea9addcb-b6d1-465b-9af7-83fff2d6c178"
>>>>>>> 9e6c98a6
        ],
        "accept-language": [
          "en-US"
        ],
        "User-Agent": [
          "FxVersion/4.6.26614.01",
          "OSName/Windows",
          "OSVersion/Microsoft.Windows.10.0.18363.",
          "Microsoft.Azure.Management.Network.NetworkManagementClient/19.17.1.0"
        ],
        "Content-Type": [
          "application/json; charset=utf-8"
        ],
        "Content-Length": [
          "207"
        ]
      },
      "ResponseHeaders": {
        "Cache-Control": [
          "no-cache"
        ],
        "Date": [
          "Thu, 04 Mar 2021 14:19:30 GMT"
        ],
        "Pragma": [
          "no-cache"
        ],
        "Retry-After": [
          "1"
        ],
        "Server": [
          "Microsoft-HTTPAPI/2.0",
          "Microsoft-HTTPAPI/2.0"
        ],
        "x-ms-request-id": [
<<<<<<< HEAD
          "174609f1-abc1-40f4-9f1b-30f6fba9b8ef"
        ],
        "Azure-AsyncOperation": [
          "https://management.azure.com/subscriptions/e37510d7-33b6-4676-886f-ee75bcc01871/providers/Microsoft.Network/locations/southeastasia/operations/174609f1-abc1-40f4-9f1b-30f6fba9b8ef?api-version=2019-09-01"
        ],
        "x-ms-correlation-request-id": [
          "b8a4358a-cadd-433a-ab8d-bd1049055fd1"
=======
          "5d89b9ea-b5fe-4474-adb4-77342cec5b45"
        ],
        "Azure-AsyncOperation": [
          "https://management.azure.com/subscriptions/0296790d-427c-48ca-b204-8b729bbd8670/providers/Microsoft.Network/locations/southeastasia/operations/5d89b9ea-b5fe-4474-adb4-77342cec5b45?api-version=2019-09-01"
        ],
        "x-ms-correlation-request-id": [
          "6f481334-f75e-4606-9a5b-8a468025a72d"
>>>>>>> 9e6c98a6
        ],
        "Azure-AsyncNotification": [
          "Enabled"
        ],
        "x-ms-arm-service-request-id": [
<<<<<<< HEAD
          "8a5d5c31-277c-4556-a7fe-d1cd93860e31"
=======
          "a0d781ac-3eab-4e73-8098-d2bde748078e"
>>>>>>> 9e6c98a6
        ],
        "Strict-Transport-Security": [
          "max-age=31536000; includeSubDomains"
        ],
        "x-ms-ratelimit-remaining-subscription-writes": [
          "1199"
        ],
        "x-ms-routing-request-id": [
<<<<<<< HEAD
          "EASTUS2:20210323T164153Z:b8a4358a-cadd-433a-ab8d-bd1049055fd1"
=======
          "CANADACENTRAL:20210304T141931Z:6f481334-f75e-4606-9a5b-8a468025a72d"
>>>>>>> 9e6c98a6
        ],
        "X-Content-Type-Options": [
          "nosniff"
        ],
<<<<<<< HEAD
        "Date": [
          "Tue, 23 Mar 2021 16:41:53 GMT"
        ],
=======
>>>>>>> 9e6c98a6
        "Content-Length": [
          "769"
        ],
        "Content-Type": [
          "application/json; charset=utf-8"
        ],
        "Expires": [
          "-1"
        ]
      },
<<<<<<< HEAD
      "ResponseBody": "{\r\n  \"name\": \"pip6682\",\r\n  \"id\": \"/subscriptions/e37510d7-33b6-4676-886f-ee75bcc01871/resourceGroups/crptestar3910/providers/Microsoft.Network/publicIPAddresses/pip6682\",\r\n  \"etag\": \"W/\\\"eb8a436b-b14a-48d1-b6d8-4a70bd232d9c\\\"\",\r\n  \"location\": \"southeastasia\",\r\n  \"tags\": {\r\n    \"key\": \"value\"\r\n  },\r\n  \"properties\": {\r\n    \"provisioningState\": \"Updating\",\r\n    \"resourceGuid\": \"bad86542-00ff-479a-8d96-9bed019d98d0\",\r\n    \"publicIPAddressVersion\": \"IPv4\",\r\n    \"publicIPAllocationMethod\": \"Dynamic\",\r\n    \"idleTimeoutInMinutes\": 4,\r\n    \"dnsSettings\": {\r\n      \"domainNameLabel\": \"dn5996\",\r\n      \"fqdn\": \"dn5996.southeastasia.cloudapp.azure.com\"\r\n    },\r\n    \"ipTags\": []\r\n  },\r\n  \"type\": \"Microsoft.Network/publicIPAddresses\",\r\n  \"sku\": {\r\n    \"name\": \"Basic\"\r\n  }\r\n}",
      "StatusCode": 201
    },
    {
      "RequestUri": "/subscriptions/e37510d7-33b6-4676-886f-ee75bcc01871/providers/Microsoft.Network/locations/southeastasia/operations/174609f1-abc1-40f4-9f1b-30f6fba9b8ef?api-version=2019-09-01",
      "EncodedRequestUri": "L3N1YnNjcmlwdGlvbnMvZTM3NTEwZDctMzNiNi00Njc2LTg4NmYtZWU3NWJjYzAxODcxL3Byb3ZpZGVycy9NaWNyb3NvZnQuTmV0d29yay9sb2NhdGlvbnMvc291dGhlYXN0YXNpYS9vcGVyYXRpb25zLzE3NDYwOWYxLWFiYzEtNDBmNC05ZjFiLTMwZjZmYmE5YjhlZj9hcGktdmVyc2lvbj0yMDE5LTA5LTAx",
=======
      "ResponseBody": "{\r\n  \"name\": \"pip1876\",\r\n  \"id\": \"/subscriptions/0296790d-427c-48ca-b204-8b729bbd8670/resourceGroups/crptestar7257/providers/Microsoft.Network/publicIPAddresses/pip1876\",\r\n  \"etag\": \"W/\\\"6dced5b0-9ece-4c1c-8b97-5145f9bcc0f1\\\"\",\r\n  \"location\": \"southeastasia\",\r\n  \"tags\": {\r\n    \"key\": \"value\"\r\n  },\r\n  \"properties\": {\r\n    \"provisioningState\": \"Updating\",\r\n    \"resourceGuid\": \"e30b2455-affc-426f-a1da-43e2d3da630b\",\r\n    \"publicIPAddressVersion\": \"IPv4\",\r\n    \"publicIPAllocationMethod\": \"Dynamic\",\r\n    \"idleTimeoutInMinutes\": 4,\r\n    \"dnsSettings\": {\r\n      \"domainNameLabel\": \"dn4334\",\r\n      \"fqdn\": \"dn4334.southeastasia.cloudapp.azure.com\"\r\n    },\r\n    \"ipTags\": []\r\n  },\r\n  \"type\": \"Microsoft.Network/publicIPAddresses\",\r\n  \"sku\": {\r\n    \"name\": \"Basic\"\r\n  }\r\n}",
      "StatusCode": 201
    },
    {
      "RequestUri": "/subscriptions/0296790d-427c-48ca-b204-8b729bbd8670/providers/Microsoft.Network/locations/southeastasia/operations/5d89b9ea-b5fe-4474-adb4-77342cec5b45?api-version=2019-09-01",
      "EncodedRequestUri": "L3N1YnNjcmlwdGlvbnMvMDI5Njc5MGQtNDI3Yy00OGNhLWIyMDQtOGI3MjliYmQ4NjcwL3Byb3ZpZGVycy9NaWNyb3NvZnQuTmV0d29yay9sb2NhdGlvbnMvc291dGhlYXN0YXNpYS9vcGVyYXRpb25zLzVkODliOWVhLWI1ZmUtNDQ3NC1hZGI0LTc3MzQyY2VjNWI0NT9hcGktdmVyc2lvbj0yMDE5LTA5LTAx",
>>>>>>> 9e6c98a6
      "RequestMethod": "GET",
      "RequestBody": "",
      "RequestHeaders": {
        "User-Agent": [
          "FxVersion/4.6.26614.01",
          "OSName/Windows",
          "OSVersion/Microsoft.Windows.10.0.18363.",
          "Microsoft.Azure.Management.Network.NetworkManagementClient/19.17.1.0"
        ]
      },
      "ResponseHeaders": {
        "Cache-Control": [
          "no-cache"
        ],
        "Date": [
          "Thu, 04 Mar 2021 14:19:31 GMT"
        ],
        "Pragma": [
          "no-cache"
        ],
        "Retry-After": [
          "2"
        ],
<<<<<<< HEAD
        "x-ms-request-id": [
          "f22dfd8d-f076-4d62-af1f-307f8650387f"
        ],
        "x-ms-correlation-request-id": [
          "a1aa4803-c6bc-49f6-b949-0010fc859f0a"
        ],
        "x-ms-arm-service-request-id": [
          "f0811b12-f039-4f7f-97c4-83762c56744e"
=======
        "Server": [
          "Microsoft-HTTPAPI/2.0",
          "Microsoft-HTTPAPI/2.0"
        ],
        "x-ms-request-id": [
          "afccebaf-2ba1-4bb5-85ed-d05a51936fc6"
        ],
        "x-ms-correlation-request-id": [
          "f8682cea-d475-493e-b921-db9ed17ada1c"
        ],
        "x-ms-arm-service-request-id": [
          "bd4412d3-5ffa-4b63-bc8e-5876047f5e5b"
>>>>>>> 9e6c98a6
        ],
        "Strict-Transport-Security": [
          "max-age=31536000; includeSubDomains"
        ],
        "x-ms-ratelimit-remaining-subscription-reads": [
          "11999"
        ],
        "x-ms-routing-request-id": [
          "CANADACENTRAL:20210304T141932Z:f8682cea-d475-493e-b921-db9ed17ada1c"
        ],
        "X-Content-Type-Options": [
          "nosniff"
        ],
        "Content-Length": [
          "30"
        ],
        "Content-Type": [
          "application/json; charset=utf-8"
        ],
        "Expires": [
          "-1"
        ]
      },
      "ResponseBody": "{\r\n  \"status\": \"InProgress\"\r\n}",
      "StatusCode": 200
    },
    {
      "RequestUri": "/subscriptions/0296790d-427c-48ca-b204-8b729bbd8670/providers/Microsoft.Network/locations/southeastasia/operations/5d89b9ea-b5fe-4474-adb4-77342cec5b45?api-version=2019-09-01",
      "EncodedRequestUri": "L3N1YnNjcmlwdGlvbnMvMDI5Njc5MGQtNDI3Yy00OGNhLWIyMDQtOGI3MjliYmQ4NjcwL3Byb3ZpZGVycy9NaWNyb3NvZnQuTmV0d29yay9sb2NhdGlvbnMvc291dGhlYXN0YXNpYS9vcGVyYXRpb25zLzVkODliOWVhLWI1ZmUtNDQ3NC1hZGI0LTc3MzQyY2VjNWI0NT9hcGktdmVyc2lvbj0yMDE5LTA5LTAx",
      "RequestMethod": "GET",
      "RequestBody": "",
      "RequestHeaders": {
        "User-Agent": [
          "FxVersion/4.6.26614.01",
          "OSName/Windows",
          "OSVersion/Microsoft.Windows.10.0.18363.",
          "Microsoft.Azure.Management.Network.NetworkManagementClient/19.17.1.0"
        ]
      },
      "ResponseHeaders": {
        "Cache-Control": [
          "no-cache"
        ],
        "Date": [
          "Thu, 04 Mar 2021 14:19:34 GMT"
        ],
        "Pragma": [
          "no-cache"
        ],
        "Server": [
          "Microsoft-HTTPAPI/2.0",
          "Microsoft-HTTPAPI/2.0"
        ],
        "x-ms-request-id": [
          "ba149a11-9882-4857-84c3-3d72a15a6c68"
        ],
        "x-ms-correlation-request-id": [
          "7566b451-aae4-4351-ad88-e9d908d86e08"
        ],
        "x-ms-arm-service-request-id": [
          "9ccaf0da-f595-48b9-9095-10559fbee5c7"
        ],
        "Strict-Transport-Security": [
          "max-age=31536000; includeSubDomains"
        ],
        "x-ms-ratelimit-remaining-subscription-reads": [
          "11998"
        ],
        "x-ms-routing-request-id": [
<<<<<<< HEAD
          "EASTUS2:20210323T164155Z:a1aa4803-c6bc-49f6-b949-0010fc859f0a"
        ],
        "X-Content-Type-Options": [
          "nosniff"
        ],
        "Date": [
          "Tue, 23 Mar 2021 16:41:54 GMT"
        ],
        "Content-Length": [
          "30"
        ],
        "Content-Type": [
          "application/json; charset=utf-8"
        ],
        "Expires": [
          "-1"
        ]
      },
      "ResponseBody": "{\r\n  \"status\": \"InProgress\"\r\n}",
      "StatusCode": 200
    },
    {
      "RequestUri": "/subscriptions/e37510d7-33b6-4676-886f-ee75bcc01871/providers/Microsoft.Network/locations/southeastasia/operations/174609f1-abc1-40f4-9f1b-30f6fba9b8ef?api-version=2019-09-01",
      "EncodedRequestUri": "L3N1YnNjcmlwdGlvbnMvZTM3NTEwZDctMzNiNi00Njc2LTg4NmYtZWU3NWJjYzAxODcxL3Byb3ZpZGVycy9NaWNyb3NvZnQuTmV0d29yay9sb2NhdGlvbnMvc291dGhlYXN0YXNpYS9vcGVyYXRpb25zLzE3NDYwOWYxLWFiYzEtNDBmNC05ZjFiLTMwZjZmYmE5YjhlZj9hcGktdmVyc2lvbj0yMDE5LTA5LTAx",
      "RequestMethod": "GET",
      "RequestBody": "",
      "RequestHeaders": {
        "User-Agent": [
          "FxVersion/4.6.29518.01",
          "OSName/Windows",
          "OSVersion/Microsoft.Windows.10.0.18363.",
          "Microsoft.Azure.Management.Network.NetworkManagementClient/19.17.1.0"
        ]
      },
      "ResponseHeaders": {
        "Cache-Control": [
          "no-cache"
        ],
        "Pragma": [
          "no-cache"
        ],
        "Retry-After": [
          "2"
        ],
        "x-ms-request-id": [
          "03ac752d-be00-44c3-9168-8c8c015d3081"
        ],
        "x-ms-correlation-request-id": [
          "ef3a08a0-1c5f-4c98-a0d1-2c4140039fe0"
        ],
        "x-ms-arm-service-request-id": [
          "7d2f306f-7861-4abf-a8af-c966eb4fc653"
        ],
        "Strict-Transport-Security": [
          "max-age=31536000; includeSubDomains"
        ],
        "Server": [
          "Microsoft-HTTPAPI/2.0",
          "Microsoft-HTTPAPI/2.0"
        ],
        "x-ms-ratelimit-remaining-subscription-reads": [
          "11998"
        ],
        "x-ms-routing-request-id": [
          "EASTUS2:20210323T164158Z:ef3a08a0-1c5f-4c98-a0d1-2c4140039fe0"
=======
          "CANADACENTRAL:20210304T141935Z:7566b451-aae4-4351-ad88-e9d908d86e08"
>>>>>>> 9e6c98a6
        ],
        "X-Content-Type-Options": [
          "nosniff"
        ],
<<<<<<< HEAD
        "Date": [
          "Tue, 23 Mar 2021 16:41:57 GMT"
        ],
        "Content-Length": [
          "30"
        ],
        "Content-Type": [
          "application/json; charset=utf-8"
        ],
        "Expires": [
          "-1"
        ]
      },
      "ResponseBody": "{\r\n  \"status\": \"InProgress\"\r\n}",
      "StatusCode": 200
    },
    {
      "RequestUri": "/subscriptions/e37510d7-33b6-4676-886f-ee75bcc01871/providers/Microsoft.Network/locations/southeastasia/operations/174609f1-abc1-40f4-9f1b-30f6fba9b8ef?api-version=2019-09-01",
      "EncodedRequestUri": "L3N1YnNjcmlwdGlvbnMvZTM3NTEwZDctMzNiNi00Njc2LTg4NmYtZWU3NWJjYzAxODcxL3Byb3ZpZGVycy9NaWNyb3NvZnQuTmV0d29yay9sb2NhdGlvbnMvc291dGhlYXN0YXNpYS9vcGVyYXRpb25zLzE3NDYwOWYxLWFiYzEtNDBmNC05ZjFiLTMwZjZmYmE5YjhlZj9hcGktdmVyc2lvbj0yMDE5LTA5LTAx",
      "RequestMethod": "GET",
      "RequestBody": "",
      "RequestHeaders": {
        "User-Agent": [
          "FxVersion/4.6.29518.01",
          "OSName/Windows",
          "OSVersion/Microsoft.Windows.10.0.18363.",
          "Microsoft.Azure.Management.Network.NetworkManagementClient/19.17.1.0"
        ]
      },
      "ResponseHeaders": {
        "Cache-Control": [
          "no-cache"
        ],
        "Pragma": [
          "no-cache"
        ],
        "Retry-After": [
          "2"
        ],
        "x-ms-request-id": [
          "8363fa33-4a4f-4124-93fa-5071cdc3de95"
        ],
        "x-ms-correlation-request-id": [
          "6438baef-93ac-455b-a975-8eab1dec8a19"
        ],
        "x-ms-arm-service-request-id": [
          "8bdc2a2f-0063-4071-a576-fb1ebf4b8df1"
        ],
        "Strict-Transport-Security": [
          "max-age=31536000; includeSubDomains"
        ],
        "Server": [
          "Microsoft-HTTPAPI/2.0",
          "Microsoft-HTTPAPI/2.0"
        ],
        "x-ms-ratelimit-remaining-subscription-reads": [
          "11997"
        ],
        "x-ms-routing-request-id": [
          "EASTUS2:20210323T164200Z:6438baef-93ac-455b-a975-8eab1dec8a19"
        ],
        "X-Content-Type-Options": [
          "nosniff"
        ],
        "Date": [
          "Tue, 23 Mar 2021 16:41:59 GMT"
        ],
        "Content-Length": [
          "30"
        ],
        "Content-Type": [
          "application/json; charset=utf-8"
        ],
        "Expires": [
          "-1"
        ]
      },
      "ResponseBody": "{\r\n  \"status\": \"InProgress\"\r\n}",
      "StatusCode": 200
    },
    {
      "RequestUri": "/subscriptions/e37510d7-33b6-4676-886f-ee75bcc01871/providers/Microsoft.Network/locations/southeastasia/operations/174609f1-abc1-40f4-9f1b-30f6fba9b8ef?api-version=2019-09-01",
      "EncodedRequestUri": "L3N1YnNjcmlwdGlvbnMvZTM3NTEwZDctMzNiNi00Njc2LTg4NmYtZWU3NWJjYzAxODcxL3Byb3ZpZGVycy9NaWNyb3NvZnQuTmV0d29yay9sb2NhdGlvbnMvc291dGhlYXN0YXNpYS9vcGVyYXRpb25zLzE3NDYwOWYxLWFiYzEtNDBmNC05ZjFiLTMwZjZmYmE5YjhlZj9hcGktdmVyc2lvbj0yMDE5LTA5LTAx",
      "RequestMethod": "GET",
      "RequestBody": "",
      "RequestHeaders": {
        "User-Agent": [
          "FxVersion/4.6.29518.01",
          "OSName/Windows",
          "OSVersion/Microsoft.Windows.10.0.18363.",
          "Microsoft.Azure.Management.Network.NetworkManagementClient/19.17.1.0"
        ]
      },
      "ResponseHeaders": {
        "Cache-Control": [
          "no-cache"
        ],
        "Pragma": [
          "no-cache"
        ],
        "x-ms-request-id": [
          "378adb3c-a3ce-46f9-82d2-d075b43dd380"
        ],
        "x-ms-correlation-request-id": [
          "1cde7769-d8fb-402c-adb8-57192412c725"
        ],
        "x-ms-arm-service-request-id": [
          "ea62c221-5fd0-4612-af3f-2d2c12a0cdc5"
        ],
        "Strict-Transport-Security": [
          "max-age=31536000; includeSubDomains"
        ],
        "Server": [
          "Microsoft-HTTPAPI/2.0",
          "Microsoft-HTTPAPI/2.0"
        ],
        "x-ms-ratelimit-remaining-subscription-reads": [
          "11996"
        ],
        "x-ms-routing-request-id": [
          "EASTUS2:20210323T164203Z:1cde7769-d8fb-402c-adb8-57192412c725"
        ],
        "X-Content-Type-Options": [
          "nosniff"
        ],
        "Date": [
          "Tue, 23 Mar 2021 16:42:02 GMT"
        ],
=======
>>>>>>> 9e6c98a6
        "Content-Length": [
          "29"
        ],
        "Content-Type": [
          "application/json; charset=utf-8"
        ],
        "Expires": [
          "-1"
        ]
      },
      "ResponseBody": "{\r\n  \"status\": \"Succeeded\"\r\n}",
      "StatusCode": 200
    },
    {
<<<<<<< HEAD
      "RequestUri": "/subscriptions/e37510d7-33b6-4676-886f-ee75bcc01871/resourceGroups/crptestar3910/providers/Microsoft.Network/publicIPAddresses/pip6682?api-version=2019-09-01",
      "EncodedRequestUri": "L3N1YnNjcmlwdGlvbnMvZTM3NTEwZDctMzNiNi00Njc2LTg4NmYtZWU3NWJjYzAxODcxL3Jlc291cmNlR3JvdXBzL2NycHRlc3RhcjM5MTAvcHJvdmlkZXJzL01pY3Jvc29mdC5OZXR3b3JrL3B1YmxpY0lQQWRkcmVzc2VzL3BpcDY2ODI/YXBpLXZlcnNpb249MjAxOS0wOS0wMQ==",
=======
      "RequestUri": "/subscriptions/0296790d-427c-48ca-b204-8b729bbd8670/resourceGroups/crptestar7257/providers/Microsoft.Network/publicIPAddresses/pip1876?api-version=2019-09-01",
      "EncodedRequestUri": "L3N1YnNjcmlwdGlvbnMvMDI5Njc5MGQtNDI3Yy00OGNhLWIyMDQtOGI3MjliYmQ4NjcwL3Jlc291cmNlR3JvdXBzL2NycHRlc3RhcjcyNTcvcHJvdmlkZXJzL01pY3Jvc29mdC5OZXR3b3JrL3B1YmxpY0lQQWRkcmVzc2VzL3BpcDE4NzY/YXBpLXZlcnNpb249MjAxOS0wOS0wMQ==",
>>>>>>> 9e6c98a6
      "RequestMethod": "GET",
      "RequestBody": "",
      "RequestHeaders": {
        "User-Agent": [
          "FxVersion/4.6.26614.01",
          "OSName/Windows",
          "OSVersion/Microsoft.Windows.10.0.18363.",
          "Microsoft.Azure.Management.Network.NetworkManagementClient/19.17.1.0"
        ]
      },
      "ResponseHeaders": {
        "Cache-Control": [
          "no-cache"
        ],
        "Date": [
          "Thu, 04 Mar 2021 14:19:34 GMT"
        ],
        "Pragma": [
          "no-cache"
        ],
        "ETag": [
<<<<<<< HEAD
          "W/\"206077d0-cef2-4e40-afb5-14a909d7a98a\""
        ],
        "x-ms-request-id": [
          "55cfb4c7-dd05-431a-af1f-4e9f5a196a93"
        ],
        "x-ms-correlation-request-id": [
          "b82bcd6b-2eb0-4af2-9007-5d9c516579a5"
        ],
        "x-ms-arm-service-request-id": [
          "f4f457a4-6809-4c09-b403-ce9c1d0d80b4"
=======
          "W/\"c7c0e382-9ab1-4239-a53c-616428dcc84e\""
        ],
        "Server": [
          "Microsoft-HTTPAPI/2.0",
          "Microsoft-HTTPAPI/2.0"
        ],
        "x-ms-request-id": [
          "bb1e2054-dc72-4b0c-b897-5905fa866ca1"
        ],
        "x-ms-correlation-request-id": [
          "ce31d041-f13e-4b09-8837-624676e88260"
        ],
        "x-ms-arm-service-request-id": [
          "47efed8f-a7f8-49c8-99cf-38bcd6c8e28c"
>>>>>>> 9e6c98a6
        ],
        "Strict-Transport-Security": [
          "max-age=31536000; includeSubDomains"
        ],
        "x-ms-ratelimit-remaining-subscription-reads": [
<<<<<<< HEAD
          "11995"
        ],
        "x-ms-routing-request-id": [
          "EASTUS2:20210323T164203Z:b82bcd6b-2eb0-4af2-9007-5d9c516579a5"
=======
          "11997"
        ],
        "x-ms-routing-request-id": [
          "CANADACENTRAL:20210304T141935Z:ce31d041-f13e-4b09-8837-624676e88260"
>>>>>>> 9e6c98a6
        ],
        "X-Content-Type-Options": [
          "nosniff"
        ],
<<<<<<< HEAD
        "Date": [
          "Tue, 23 Mar 2021 16:42:02 GMT"
        ],
=======
>>>>>>> 9e6c98a6
        "Content-Length": [
          "770"
        ],
        "Content-Type": [
          "application/json; charset=utf-8"
        ],
        "Expires": [
          "-1"
        ]
      },
<<<<<<< HEAD
      "ResponseBody": "{\r\n  \"name\": \"pip6682\",\r\n  \"id\": \"/subscriptions/e37510d7-33b6-4676-886f-ee75bcc01871/resourceGroups/crptestar3910/providers/Microsoft.Network/publicIPAddresses/pip6682\",\r\n  \"etag\": \"W/\\\"206077d0-cef2-4e40-afb5-14a909d7a98a\\\"\",\r\n  \"location\": \"southeastasia\",\r\n  \"tags\": {\r\n    \"key\": \"value\"\r\n  },\r\n  \"properties\": {\r\n    \"provisioningState\": \"Succeeded\",\r\n    \"resourceGuid\": \"bad86542-00ff-479a-8d96-9bed019d98d0\",\r\n    \"publicIPAddressVersion\": \"IPv4\",\r\n    \"publicIPAllocationMethod\": \"Dynamic\",\r\n    \"idleTimeoutInMinutes\": 4,\r\n    \"dnsSettings\": {\r\n      \"domainNameLabel\": \"dn5996\",\r\n      \"fqdn\": \"dn5996.southeastasia.cloudapp.azure.com\"\r\n    },\r\n    \"ipTags\": []\r\n  },\r\n  \"type\": \"Microsoft.Network/publicIPAddresses\",\r\n  \"sku\": {\r\n    \"name\": \"Basic\"\r\n  }\r\n}",
      "StatusCode": 200
    },
    {
      "RequestUri": "/subscriptions/e37510d7-33b6-4676-886f-ee75bcc01871/resourceGroups/crptestar3910/providers/Microsoft.Network/publicIPAddresses/pip6682?api-version=2019-09-01",
      "EncodedRequestUri": "L3N1YnNjcmlwdGlvbnMvZTM3NTEwZDctMzNiNi00Njc2LTg4NmYtZWU3NWJjYzAxODcxL3Jlc291cmNlR3JvdXBzL2NycHRlc3RhcjM5MTAvcHJvdmlkZXJzL01pY3Jvc29mdC5OZXR3b3JrL3B1YmxpY0lQQWRkcmVzc2VzL3BpcDY2ODI/YXBpLXZlcnNpb249MjAxOS0wOS0wMQ==",
=======
      "ResponseBody": "{\r\n  \"name\": \"pip1876\",\r\n  \"id\": \"/subscriptions/0296790d-427c-48ca-b204-8b729bbd8670/resourceGroups/crptestar7257/providers/Microsoft.Network/publicIPAddresses/pip1876\",\r\n  \"etag\": \"W/\\\"c7c0e382-9ab1-4239-a53c-616428dcc84e\\\"\",\r\n  \"location\": \"southeastasia\",\r\n  \"tags\": {\r\n    \"key\": \"value\"\r\n  },\r\n  \"properties\": {\r\n    \"provisioningState\": \"Succeeded\",\r\n    \"resourceGuid\": \"e30b2455-affc-426f-a1da-43e2d3da630b\",\r\n    \"publicIPAddressVersion\": \"IPv4\",\r\n    \"publicIPAllocationMethod\": \"Dynamic\",\r\n    \"idleTimeoutInMinutes\": 4,\r\n    \"dnsSettings\": {\r\n      \"domainNameLabel\": \"dn4334\",\r\n      \"fqdn\": \"dn4334.southeastasia.cloudapp.azure.com\"\r\n    },\r\n    \"ipTags\": []\r\n  },\r\n  \"type\": \"Microsoft.Network/publicIPAddresses\",\r\n  \"sku\": {\r\n    \"name\": \"Basic\"\r\n  }\r\n}",
      "StatusCode": 200
    },
    {
      "RequestUri": "/subscriptions/0296790d-427c-48ca-b204-8b729bbd8670/resourceGroups/crptestar7257/providers/Microsoft.Network/publicIPAddresses/pip1876?api-version=2019-09-01",
      "EncodedRequestUri": "L3N1YnNjcmlwdGlvbnMvMDI5Njc5MGQtNDI3Yy00OGNhLWIyMDQtOGI3MjliYmQ4NjcwL3Jlc291cmNlR3JvdXBzL2NycHRlc3RhcjcyNTcvcHJvdmlkZXJzL01pY3Jvc29mdC5OZXR3b3JrL3B1YmxpY0lQQWRkcmVzc2VzL3BpcDE4NzY/YXBpLXZlcnNpb249MjAxOS0wOS0wMQ==",
>>>>>>> 9e6c98a6
      "RequestMethod": "GET",
      "RequestBody": "",
      "RequestHeaders": {
        "x-ms-client-request-id": [
<<<<<<< HEAD
          "c78a2e6a-db03-46e9-94d8-14a2a386aa13"
=======
          "8d5ec048-8b8e-479a-8e81-8fb61095bd28"
>>>>>>> 9e6c98a6
        ],
        "accept-language": [
          "en-US"
        ],
        "User-Agent": [
          "FxVersion/4.6.26614.01",
          "OSName/Windows",
          "OSVersion/Microsoft.Windows.10.0.18363.",
          "Microsoft.Azure.Management.Network.NetworkManagementClient/19.17.1.0"
        ]
      },
      "ResponseHeaders": {
        "Cache-Control": [
          "no-cache"
        ],
        "Date": [
          "Thu, 04 Mar 2021 14:19:34 GMT"
        ],
        "Pragma": [
          "no-cache"
        ],
        "ETag": [
<<<<<<< HEAD
          "W/\"206077d0-cef2-4e40-afb5-14a909d7a98a\""
        ],
        "x-ms-request-id": [
          "7bed3be0-0e34-40f9-a4df-32de4be28a65"
        ],
        "x-ms-correlation-request-id": [
          "ab6eeb6c-edee-4fd9-b0d0-5f9d7db35a5a"
        ],
        "x-ms-arm-service-request-id": [
          "c12f5b7d-67f5-4a50-8ac5-966a782ddda1"
=======
          "W/\"c7c0e382-9ab1-4239-a53c-616428dcc84e\""
        ],
        "Server": [
          "Microsoft-HTTPAPI/2.0",
          "Microsoft-HTTPAPI/2.0"
        ],
        "x-ms-request-id": [
          "eff364c7-c403-4fa3-a52f-51e8774ba704"
        ],
        "x-ms-correlation-request-id": [
          "929c4f77-08ad-463e-b16e-67e75df93c69"
        ],
        "x-ms-arm-service-request-id": [
          "36357fa6-11ee-45b6-a976-839492025073"
>>>>>>> 9e6c98a6
        ],
        "Strict-Transport-Security": [
          "max-age=31536000; includeSubDomains"
        ],
        "x-ms-ratelimit-remaining-subscription-reads": [
<<<<<<< HEAD
          "11994"
        ],
        "x-ms-routing-request-id": [
          "EASTUS2:20210323T164203Z:ab6eeb6c-edee-4fd9-b0d0-5f9d7db35a5a"
=======
          "11996"
        ],
        "x-ms-routing-request-id": [
          "CANADACENTRAL:20210304T141935Z:929c4f77-08ad-463e-b16e-67e75df93c69"
>>>>>>> 9e6c98a6
        ],
        "X-Content-Type-Options": [
          "nosniff"
        ],
<<<<<<< HEAD
        "Date": [
          "Tue, 23 Mar 2021 16:42:02 GMT"
        ],
=======
>>>>>>> 9e6c98a6
        "Content-Length": [
          "770"
        ],
        "Content-Type": [
          "application/json; charset=utf-8"
        ],
        "Expires": [
          "-1"
        ]
      },
<<<<<<< HEAD
      "ResponseBody": "{\r\n  \"name\": \"pip6682\",\r\n  \"id\": \"/subscriptions/e37510d7-33b6-4676-886f-ee75bcc01871/resourceGroups/crptestar3910/providers/Microsoft.Network/publicIPAddresses/pip6682\",\r\n  \"etag\": \"W/\\\"206077d0-cef2-4e40-afb5-14a909d7a98a\\\"\",\r\n  \"location\": \"southeastasia\",\r\n  \"tags\": {\r\n    \"key\": \"value\"\r\n  },\r\n  \"properties\": {\r\n    \"provisioningState\": \"Succeeded\",\r\n    \"resourceGuid\": \"bad86542-00ff-479a-8d96-9bed019d98d0\",\r\n    \"publicIPAddressVersion\": \"IPv4\",\r\n    \"publicIPAllocationMethod\": \"Dynamic\",\r\n    \"idleTimeoutInMinutes\": 4,\r\n    \"dnsSettings\": {\r\n      \"domainNameLabel\": \"dn5996\",\r\n      \"fqdn\": \"dn5996.southeastasia.cloudapp.azure.com\"\r\n    },\r\n    \"ipTags\": []\r\n  },\r\n  \"type\": \"Microsoft.Network/publicIPAddresses\",\r\n  \"sku\": {\r\n    \"name\": \"Basic\"\r\n  }\r\n}",
      "StatusCode": 200
    },
    {
      "RequestUri": "/subscriptions/e37510d7-33b6-4676-886f-ee75bcc01871/resourceGroups/crptestar3910/providers/Microsoft.Network/virtualNetworks/vn3851?api-version=2019-09-01",
      "EncodedRequestUri": "L3N1YnNjcmlwdGlvbnMvZTM3NTEwZDctMzNiNi00Njc2LTg4NmYtZWU3NWJjYzAxODcxL3Jlc291cmNlR3JvdXBzL2NycHRlc3RhcjM5MTAvcHJvdmlkZXJzL01pY3Jvc29mdC5OZXR3b3JrL3ZpcnR1YWxOZXR3b3Jrcy92bjM4NTE/YXBpLXZlcnNpb249MjAxOS0wOS0wMQ==",
      "RequestMethod": "PUT",
      "RequestBody": "{\r\n  \"properties\": {\r\n    \"addressSpace\": {\r\n      \"addressPrefixes\": [\r\n        \"10.0.0.0/16\"\r\n      ]\r\n    },\r\n    \"subnets\": [\r\n      {\r\n        \"properties\": {\r\n          \"addressPrefix\": \"10.0.0.0/24\"\r\n        },\r\n        \"name\": \"sn3491\"\r\n      }\r\n    ]\r\n  },\r\n  \"location\": \"SoutheastAsia\"\r\n}",
      "RequestHeaders": {
        "x-ms-client-request-id": [
          "c7c0495a-db27-40bd-ace6-893c15cea5d9"
=======
      "ResponseBody": "{\r\n  \"name\": \"pip1876\",\r\n  \"id\": \"/subscriptions/0296790d-427c-48ca-b204-8b729bbd8670/resourceGroups/crptestar7257/providers/Microsoft.Network/publicIPAddresses/pip1876\",\r\n  \"etag\": \"W/\\\"c7c0e382-9ab1-4239-a53c-616428dcc84e\\\"\",\r\n  \"location\": \"southeastasia\",\r\n  \"tags\": {\r\n    \"key\": \"value\"\r\n  },\r\n  \"properties\": {\r\n    \"provisioningState\": \"Succeeded\",\r\n    \"resourceGuid\": \"e30b2455-affc-426f-a1da-43e2d3da630b\",\r\n    \"publicIPAddressVersion\": \"IPv4\",\r\n    \"publicIPAllocationMethod\": \"Dynamic\",\r\n    \"idleTimeoutInMinutes\": 4,\r\n    \"dnsSettings\": {\r\n      \"domainNameLabel\": \"dn4334\",\r\n      \"fqdn\": \"dn4334.southeastasia.cloudapp.azure.com\"\r\n    },\r\n    \"ipTags\": []\r\n  },\r\n  \"type\": \"Microsoft.Network/publicIPAddresses\",\r\n  \"sku\": {\r\n    \"name\": \"Basic\"\r\n  }\r\n}",
      "StatusCode": 200
    },
    {
      "RequestUri": "/subscriptions/0296790d-427c-48ca-b204-8b729bbd8670/resourceGroups/crptestar7257/providers/Microsoft.Network/virtualNetworks/vn4962?api-version=2019-09-01",
      "EncodedRequestUri": "L3N1YnNjcmlwdGlvbnMvMDI5Njc5MGQtNDI3Yy00OGNhLWIyMDQtOGI3MjliYmQ4NjcwL3Jlc291cmNlR3JvdXBzL2NycHRlc3RhcjcyNTcvcHJvdmlkZXJzL01pY3Jvc29mdC5OZXR3b3JrL3ZpcnR1YWxOZXR3b3Jrcy92bjQ5NjI/YXBpLXZlcnNpb249MjAxOS0wOS0wMQ==",
      "RequestMethod": "PUT",
      "RequestBody": "{\r\n  \"properties\": {\r\n    \"addressSpace\": {\r\n      \"addressPrefixes\": [\r\n        \"10.0.0.0/16\"\r\n      ]\r\n    },\r\n    \"subnets\": [\r\n      {\r\n        \"properties\": {\r\n          \"addressPrefix\": \"10.0.0.0/24\"\r\n        },\r\n        \"name\": \"sn1045\"\r\n      }\r\n    ]\r\n  },\r\n  \"location\": \"SoutheastAsia\"\r\n}",
      "RequestHeaders": {
        "x-ms-client-request-id": [
          "f52ffc6d-6142-4aac-b906-dc6409b0c27b"
>>>>>>> 9e6c98a6
        ],
        "accept-language": [
          "en-US"
        ],
        "User-Agent": [
          "FxVersion/4.6.26614.01",
          "OSName/Windows",
          "OSVersion/Microsoft.Windows.10.0.18363.",
          "Microsoft.Azure.Management.Network.NetworkManagementClient/19.17.1.0"
        ],
        "Content-Type": [
          "application/json; charset=utf-8"
        ],
        "Content-Length": [
          "299"
        ]
      },
      "ResponseHeaders": {
        "Cache-Control": [
          "no-cache"
        ],
        "Date": [
          "Thu, 04 Mar 2021 14:19:39 GMT"
        ],
        "Pragma": [
          "no-cache"
        ],
        "Retry-After": [
          "3"
        ],
        "Server": [
          "Microsoft-HTTPAPI/2.0",
          "Microsoft-HTTPAPI/2.0"
        ],
        "x-ms-request-id": [
<<<<<<< HEAD
          "ddf7469d-3cf4-4f33-9f8d-4c2ab4bcd1c3"
        ],
        "Azure-AsyncOperation": [
          "https://management.azure.com/subscriptions/e37510d7-33b6-4676-886f-ee75bcc01871/providers/Microsoft.Network/locations/southeastasia/operations/ddf7469d-3cf4-4f33-9f8d-4c2ab4bcd1c3?api-version=2019-09-01"
        ],
        "x-ms-correlation-request-id": [
          "22d3f32a-54d6-43ef-8f01-5ca79aa644dd"
=======
          "b4885541-0864-4df5-9dc2-1daebd7b5a3e"
        ],
        "Azure-AsyncOperation": [
          "https://management.azure.com/subscriptions/0296790d-427c-48ca-b204-8b729bbd8670/providers/Microsoft.Network/locations/southeastasia/operations/b4885541-0864-4df5-9dc2-1daebd7b5a3e?api-version=2019-09-01"
        ],
        "x-ms-correlation-request-id": [
          "fddf7a0d-ad26-4eac-8874-2a987bf0a861"
>>>>>>> 9e6c98a6
        ],
        "Azure-AsyncNotification": [
          "Enabled"
        ],
        "x-ms-arm-service-request-id": [
<<<<<<< HEAD
          "8eafefa6-efd5-414f-8519-53e8ccc0d0fa"
=======
          "ac85b3da-571c-4d49-b00b-e13deb59d5e9"
>>>>>>> 9e6c98a6
        ],
        "Strict-Transport-Security": [
          "max-age=31536000; includeSubDomains"
        ],
        "x-ms-ratelimit-remaining-subscription-writes": [
          "1198"
        ],
        "x-ms-routing-request-id": [
<<<<<<< HEAD
          "EASTUS2:20210323T164208Z:22d3f32a-54d6-43ef-8f01-5ca79aa644dd"
=======
          "CANADACENTRAL:20210304T141940Z:fddf7a0d-ad26-4eac-8874-2a987bf0a861"
>>>>>>> 9e6c98a6
        ],
        "X-Content-Type-Options": [
          "nosniff"
        ],
<<<<<<< HEAD
        "Date": [
          "Tue, 23 Mar 2021 16:42:07 GMT"
        ],
=======
>>>>>>> 9e6c98a6
        "Content-Length": [
          "1218"
        ],
        "Content-Type": [
          "application/json; charset=utf-8"
        ],
        "Expires": [
          "-1"
        ]
      },
<<<<<<< HEAD
      "ResponseBody": "{\r\n  \"name\": \"vn3851\",\r\n  \"id\": \"/subscriptions/e37510d7-33b6-4676-886f-ee75bcc01871/resourceGroups/crptestar3910/providers/Microsoft.Network/virtualNetworks/vn3851\",\r\n  \"etag\": \"W/\\\"fcd2c8ce-5889-4236-9a01-e2c5be97ab8b\\\"\",\r\n  \"type\": \"Microsoft.Network/virtualNetworks\",\r\n  \"location\": \"southeastasia\",\r\n  \"properties\": {\r\n    \"provisioningState\": \"Updating\",\r\n    \"resourceGuid\": \"4c9ac5d6-3903-4a5c-91fe-3917346c7326\",\r\n    \"addressSpace\": {\r\n      \"addressPrefixes\": [\r\n        \"10.0.0.0/16\"\r\n      ]\r\n    },\r\n    \"subnets\": [\r\n      {\r\n        \"name\": \"sn3491\",\r\n        \"id\": \"/subscriptions/e37510d7-33b6-4676-886f-ee75bcc01871/resourceGroups/crptestar3910/providers/Microsoft.Network/virtualNetworks/vn3851/subnets/sn3491\",\r\n        \"etag\": \"W/\\\"fcd2c8ce-5889-4236-9a01-e2c5be97ab8b\\\"\",\r\n        \"properties\": {\r\n          \"provisioningState\": \"Updating\",\r\n          \"addressPrefix\": \"10.0.0.0/24\",\r\n          \"delegations\": [],\r\n          \"privateEndpointNetworkPolicies\": \"Enabled\",\r\n          \"privateLinkServiceNetworkPolicies\": \"Enabled\"\r\n        },\r\n        \"type\": \"Microsoft.Network/virtualNetworks/subnets\"\r\n      }\r\n    ],\r\n    \"virtualNetworkPeerings\": [],\r\n    \"enableDdosProtection\": false\r\n  }\r\n}",
      "StatusCode": 201
    },
    {
      "RequestUri": "/subscriptions/e37510d7-33b6-4676-886f-ee75bcc01871/providers/Microsoft.Network/locations/southeastasia/operations/ddf7469d-3cf4-4f33-9f8d-4c2ab4bcd1c3?api-version=2019-09-01",
      "EncodedRequestUri": "L3N1YnNjcmlwdGlvbnMvZTM3NTEwZDctMzNiNi00Njc2LTg4NmYtZWU3NWJjYzAxODcxL3Byb3ZpZGVycy9NaWNyb3NvZnQuTmV0d29yay9sb2NhdGlvbnMvc291dGhlYXN0YXNpYS9vcGVyYXRpb25zL2RkZjc0NjlkLTNjZjQtNGYzMy05ZjhkLTRjMmFiNGJjZDFjMz9hcGktdmVyc2lvbj0yMDE5LTA5LTAx",
=======
      "ResponseBody": "{\r\n  \"name\": \"vn4962\",\r\n  \"id\": \"/subscriptions/0296790d-427c-48ca-b204-8b729bbd8670/resourceGroups/crptestar7257/providers/Microsoft.Network/virtualNetworks/vn4962\",\r\n  \"etag\": \"W/\\\"be45b1cd-6ad2-4cfb-8d8f-c54f03f3cfe8\\\"\",\r\n  \"type\": \"Microsoft.Network/virtualNetworks\",\r\n  \"location\": \"southeastasia\",\r\n  \"properties\": {\r\n    \"provisioningState\": \"Updating\",\r\n    \"resourceGuid\": \"8e763996-584a-4df1-b8e8-b8639034a435\",\r\n    \"addressSpace\": {\r\n      \"addressPrefixes\": [\r\n        \"10.0.0.0/16\"\r\n      ]\r\n    },\r\n    \"subnets\": [\r\n      {\r\n        \"name\": \"sn1045\",\r\n        \"id\": \"/subscriptions/0296790d-427c-48ca-b204-8b729bbd8670/resourceGroups/crptestar7257/providers/Microsoft.Network/virtualNetworks/vn4962/subnets/sn1045\",\r\n        \"etag\": \"W/\\\"be45b1cd-6ad2-4cfb-8d8f-c54f03f3cfe8\\\"\",\r\n        \"properties\": {\r\n          \"provisioningState\": \"Updating\",\r\n          \"addressPrefix\": \"10.0.0.0/24\",\r\n          \"delegations\": [],\r\n          \"privateEndpointNetworkPolicies\": \"Enabled\",\r\n          \"privateLinkServiceNetworkPolicies\": \"Enabled\"\r\n        },\r\n        \"type\": \"Microsoft.Network/virtualNetworks/subnets\"\r\n      }\r\n    ],\r\n    \"virtualNetworkPeerings\": [],\r\n    \"enableDdosProtection\": false\r\n  }\r\n}",
      "StatusCode": 201
    },
    {
      "RequestUri": "/subscriptions/0296790d-427c-48ca-b204-8b729bbd8670/providers/Microsoft.Network/locations/southeastasia/operations/b4885541-0864-4df5-9dc2-1daebd7b5a3e?api-version=2019-09-01",
      "EncodedRequestUri": "L3N1YnNjcmlwdGlvbnMvMDI5Njc5MGQtNDI3Yy00OGNhLWIyMDQtOGI3MjliYmQ4NjcwL3Byb3ZpZGVycy9NaWNyb3NvZnQuTmV0d29yay9sb2NhdGlvbnMvc291dGhlYXN0YXNpYS9vcGVyYXRpb25zL2I0ODg1NTQxLTA4NjQtNGRmNS05ZGMyLTFkYWViZDdiNWEzZT9hcGktdmVyc2lvbj0yMDE5LTA5LTAx",
>>>>>>> 9e6c98a6
      "RequestMethod": "GET",
      "RequestBody": "",
      "RequestHeaders": {
        "User-Agent": [
          "FxVersion/4.6.26614.01",
          "OSName/Windows",
          "OSVersion/Microsoft.Windows.10.0.18363.",
          "Microsoft.Azure.Management.Network.NetworkManagementClient/19.17.1.0"
        ]
      },
      "ResponseHeaders": {
        "Cache-Control": [
          "no-cache"
        ],
        "Date": [
          "Thu, 04 Mar 2021 14:19:42 GMT"
        ],
        "Pragma": [
          "no-cache"
        ],
        "Server": [
          "Microsoft-HTTPAPI/2.0",
          "Microsoft-HTTPAPI/2.0"
        ],
        "x-ms-request-id": [
<<<<<<< HEAD
          "b52f85a0-3b9a-4582-91a7-be3b5a3ec7f5"
        ],
        "x-ms-correlation-request-id": [
          "fdf6c887-0b84-47f5-8feb-a03b5a26fe19"
        ],
        "x-ms-arm-service-request-id": [
          "3f833307-5e1d-4d22-8480-e520f2358619"
=======
          "140922ef-db5a-46e8-b51b-0fdcb5188af5"
        ],
        "x-ms-correlation-request-id": [
          "beab6b55-b7db-45f0-ac77-1b142cbf8e92"
        ],
        "x-ms-arm-service-request-id": [
          "7248fcdc-c3a0-432e-85b8-5420f146d879"
>>>>>>> 9e6c98a6
        ],
        "Strict-Transport-Security": [
          "max-age=31536000; includeSubDomains"
        ],
        "x-ms-ratelimit-remaining-subscription-reads": [
<<<<<<< HEAD
          "11993"
        ],
        "x-ms-routing-request-id": [
          "EASTUS2:20210323T164212Z:fdf6c887-0b84-47f5-8feb-a03b5a26fe19"
=======
          "11995"
        ],
        "x-ms-routing-request-id": [
          "CANADACENTRAL:20210304T141943Z:beab6b55-b7db-45f0-ac77-1b142cbf8e92"
>>>>>>> 9e6c98a6
        ],
        "X-Content-Type-Options": [
          "nosniff"
        ],
<<<<<<< HEAD
        "Date": [
          "Tue, 23 Mar 2021 16:42:11 GMT"
        ],
=======
>>>>>>> 9e6c98a6
        "Content-Length": [
          "29"
        ],
        "Content-Type": [
          "application/json; charset=utf-8"
        ],
        "Expires": [
          "-1"
        ]
      },
      "ResponseBody": "{\r\n  \"status\": \"Succeeded\"\r\n}",
      "StatusCode": 200
    },
    {
<<<<<<< HEAD
      "RequestUri": "/subscriptions/e37510d7-33b6-4676-886f-ee75bcc01871/resourceGroups/crptestar3910/providers/Microsoft.Network/virtualNetworks/vn3851?api-version=2019-09-01",
      "EncodedRequestUri": "L3N1YnNjcmlwdGlvbnMvZTM3NTEwZDctMzNiNi00Njc2LTg4NmYtZWU3NWJjYzAxODcxL3Jlc291cmNlR3JvdXBzL2NycHRlc3RhcjM5MTAvcHJvdmlkZXJzL01pY3Jvc29mdC5OZXR3b3JrL3ZpcnR1YWxOZXR3b3Jrcy92bjM4NTE/YXBpLXZlcnNpb249MjAxOS0wOS0wMQ==",
=======
      "RequestUri": "/subscriptions/0296790d-427c-48ca-b204-8b729bbd8670/resourceGroups/crptestar7257/providers/Microsoft.Network/virtualNetworks/vn4962?api-version=2019-09-01",
      "EncodedRequestUri": "L3N1YnNjcmlwdGlvbnMvMDI5Njc5MGQtNDI3Yy00OGNhLWIyMDQtOGI3MjliYmQ4NjcwL3Jlc291cmNlR3JvdXBzL2NycHRlc3RhcjcyNTcvcHJvdmlkZXJzL01pY3Jvc29mdC5OZXR3b3JrL3ZpcnR1YWxOZXR3b3Jrcy92bjQ5NjI/YXBpLXZlcnNpb249MjAxOS0wOS0wMQ==",
>>>>>>> 9e6c98a6
      "RequestMethod": "GET",
      "RequestBody": "",
      "RequestHeaders": {
        "User-Agent": [
          "FxVersion/4.6.26614.01",
          "OSName/Windows",
          "OSVersion/Microsoft.Windows.10.0.18363.",
          "Microsoft.Azure.Management.Network.NetworkManagementClient/19.17.1.0"
        ]
      },
      "ResponseHeaders": {
        "Cache-Control": [
          "no-cache"
        ],
        "Date": [
          "Thu, 04 Mar 2021 14:19:43 GMT"
        ],
        "Pragma": [
          "no-cache"
        ],
        "ETag": [
<<<<<<< HEAD
          "W/\"c2994e44-2124-4e48-81b1-1ed1dda9c5f1\""
        ],
        "x-ms-request-id": [
          "59c2b800-6240-4c28-b1ed-5fe342dbf0f4"
        ],
        "x-ms-correlation-request-id": [
          "5354a435-e51b-40b3-8170-0d7f957b2a76"
        ],
        "x-ms-arm-service-request-id": [
          "eba986a9-0a55-47e7-a483-2ba2ba815762"
=======
          "W/\"fe734754-d275-478a-b4dc-0d83b7dcc35a\""
        ],
        "Server": [
          "Microsoft-HTTPAPI/2.0",
          "Microsoft-HTTPAPI/2.0"
        ],
        "x-ms-request-id": [
          "3b84c3f0-78e2-4a50-942f-f6b10d289297"
        ],
        "x-ms-correlation-request-id": [
          "979a099e-6f25-4d44-ab74-068866bb3501"
        ],
        "x-ms-arm-service-request-id": [
          "37dccb7e-e1f1-41ce-aef8-614726fa2a6a"
>>>>>>> 9e6c98a6
        ],
        "Strict-Transport-Security": [
          "max-age=31536000; includeSubDomains"
        ],
        "x-ms-ratelimit-remaining-subscription-reads": [
<<<<<<< HEAD
          "11992"
        ],
        "x-ms-routing-request-id": [
          "EASTUS2:20210323T164212Z:5354a435-e51b-40b3-8170-0d7f957b2a76"
=======
          "11994"
        ],
        "x-ms-routing-request-id": [
          "CANADACENTRAL:20210304T141943Z:979a099e-6f25-4d44-ab74-068866bb3501"
>>>>>>> 9e6c98a6
        ],
        "X-Content-Type-Options": [
          "nosniff"
        ],
<<<<<<< HEAD
        "Date": [
          "Tue, 23 Mar 2021 16:42:12 GMT"
        ],
=======
>>>>>>> 9e6c98a6
        "Content-Length": [
          "1220"
        ],
        "Content-Type": [
          "application/json; charset=utf-8"
        ],
        "Expires": [
          "-1"
        ]
      },
<<<<<<< HEAD
      "ResponseBody": "{\r\n  \"name\": \"vn3851\",\r\n  \"id\": \"/subscriptions/e37510d7-33b6-4676-886f-ee75bcc01871/resourceGroups/crptestar3910/providers/Microsoft.Network/virtualNetworks/vn3851\",\r\n  \"etag\": \"W/\\\"c2994e44-2124-4e48-81b1-1ed1dda9c5f1\\\"\",\r\n  \"type\": \"Microsoft.Network/virtualNetworks\",\r\n  \"location\": \"southeastasia\",\r\n  \"properties\": {\r\n    \"provisioningState\": \"Succeeded\",\r\n    \"resourceGuid\": \"4c9ac5d6-3903-4a5c-91fe-3917346c7326\",\r\n    \"addressSpace\": {\r\n      \"addressPrefixes\": [\r\n        \"10.0.0.0/16\"\r\n      ]\r\n    },\r\n    \"subnets\": [\r\n      {\r\n        \"name\": \"sn3491\",\r\n        \"id\": \"/subscriptions/e37510d7-33b6-4676-886f-ee75bcc01871/resourceGroups/crptestar3910/providers/Microsoft.Network/virtualNetworks/vn3851/subnets/sn3491\",\r\n        \"etag\": \"W/\\\"c2994e44-2124-4e48-81b1-1ed1dda9c5f1\\\"\",\r\n        \"properties\": {\r\n          \"provisioningState\": \"Succeeded\",\r\n          \"addressPrefix\": \"10.0.0.0/24\",\r\n          \"delegations\": [],\r\n          \"privateEndpointNetworkPolicies\": \"Enabled\",\r\n          \"privateLinkServiceNetworkPolicies\": \"Enabled\"\r\n        },\r\n        \"type\": \"Microsoft.Network/virtualNetworks/subnets\"\r\n      }\r\n    ],\r\n    \"virtualNetworkPeerings\": [],\r\n    \"enableDdosProtection\": false\r\n  }\r\n}",
      "StatusCode": 200
    },
    {
      "RequestUri": "/subscriptions/e37510d7-33b6-4676-886f-ee75bcc01871/resourceGroups/crptestar3910/providers/Microsoft.Network/virtualNetworks/vn3851/subnets/sn3491?api-version=2019-09-01",
      "EncodedRequestUri": "L3N1YnNjcmlwdGlvbnMvZTM3NTEwZDctMzNiNi00Njc2LTg4NmYtZWU3NWJjYzAxODcxL3Jlc291cmNlR3JvdXBzL2NycHRlc3RhcjM5MTAvcHJvdmlkZXJzL01pY3Jvc29mdC5OZXR3b3JrL3ZpcnR1YWxOZXR3b3Jrcy92bjM4NTEvc3VibmV0cy9zbjM0OTE/YXBpLXZlcnNpb249MjAxOS0wOS0wMQ==",
=======
      "ResponseBody": "{\r\n  \"name\": \"vn4962\",\r\n  \"id\": \"/subscriptions/0296790d-427c-48ca-b204-8b729bbd8670/resourceGroups/crptestar7257/providers/Microsoft.Network/virtualNetworks/vn4962\",\r\n  \"etag\": \"W/\\\"fe734754-d275-478a-b4dc-0d83b7dcc35a\\\"\",\r\n  \"type\": \"Microsoft.Network/virtualNetworks\",\r\n  \"location\": \"southeastasia\",\r\n  \"properties\": {\r\n    \"provisioningState\": \"Succeeded\",\r\n    \"resourceGuid\": \"8e763996-584a-4df1-b8e8-b8639034a435\",\r\n    \"addressSpace\": {\r\n      \"addressPrefixes\": [\r\n        \"10.0.0.0/16\"\r\n      ]\r\n    },\r\n    \"subnets\": [\r\n      {\r\n        \"name\": \"sn1045\",\r\n        \"id\": \"/subscriptions/0296790d-427c-48ca-b204-8b729bbd8670/resourceGroups/crptestar7257/providers/Microsoft.Network/virtualNetworks/vn4962/subnets/sn1045\",\r\n        \"etag\": \"W/\\\"fe734754-d275-478a-b4dc-0d83b7dcc35a\\\"\",\r\n        \"properties\": {\r\n          \"provisioningState\": \"Succeeded\",\r\n          \"addressPrefix\": \"10.0.0.0/24\",\r\n          \"delegations\": [],\r\n          \"privateEndpointNetworkPolicies\": \"Enabled\",\r\n          \"privateLinkServiceNetworkPolicies\": \"Enabled\"\r\n        },\r\n        \"type\": \"Microsoft.Network/virtualNetworks/subnets\"\r\n      }\r\n    ],\r\n    \"virtualNetworkPeerings\": [],\r\n    \"enableDdosProtection\": false\r\n  }\r\n}",
      "StatusCode": 200
    },
    {
      "RequestUri": "/subscriptions/0296790d-427c-48ca-b204-8b729bbd8670/resourceGroups/crptestar7257/providers/Microsoft.Network/virtualNetworks/vn4962/subnets/sn1045?api-version=2019-09-01",
      "EncodedRequestUri": "L3N1YnNjcmlwdGlvbnMvMDI5Njc5MGQtNDI3Yy00OGNhLWIyMDQtOGI3MjliYmQ4NjcwL3Jlc291cmNlR3JvdXBzL2NycHRlc3RhcjcyNTcvcHJvdmlkZXJzL01pY3Jvc29mdC5OZXR3b3JrL3ZpcnR1YWxOZXR3b3Jrcy92bjQ5NjIvc3VibmV0cy9zbjEwNDU/YXBpLXZlcnNpb249MjAxOS0wOS0wMQ==",
>>>>>>> 9e6c98a6
      "RequestMethod": "GET",
      "RequestBody": "",
      "RequestHeaders": {
        "x-ms-client-request-id": [
<<<<<<< HEAD
          "841c327c-cd26-4cbc-8c4f-09ae9b853161"
=======
          "64fee57f-ada2-477d-bf57-c8269da683eb"
>>>>>>> 9e6c98a6
        ],
        "accept-language": [
          "en-US"
        ],
        "User-Agent": [
          "FxVersion/4.6.26614.01",
          "OSName/Windows",
          "OSVersion/Microsoft.Windows.10.0.18363.",
          "Microsoft.Azure.Management.Network.NetworkManagementClient/19.17.1.0"
        ]
      },
      "ResponseHeaders": {
        "Cache-Control": [
          "no-cache"
        ],
        "Date": [
          "Thu, 04 Mar 2021 14:19:44 GMT"
        ],
        "Pragma": [
          "no-cache"
        ],
        "ETag": [
<<<<<<< HEAD
          "W/\"c2994e44-2124-4e48-81b1-1ed1dda9c5f1\""
        ],
        "x-ms-request-id": [
          "13542da6-72ac-494b-9e65-8e1e352ae3be"
        ],
        "x-ms-correlation-request-id": [
          "c7509c41-5f3b-4298-8f25-8e8b3478d3e1"
        ],
        "x-ms-arm-service-request-id": [
          "1c44bc76-7517-4dda-be96-3062e8cfa6ba"
=======
          "W/\"fe734754-d275-478a-b4dc-0d83b7dcc35a\""
        ],
        "Server": [
          "Microsoft-HTTPAPI/2.0",
          "Microsoft-HTTPAPI/2.0"
        ],
        "x-ms-request-id": [
          "1d201bd2-56ab-4f58-98f0-cfadc458cd87"
        ],
        "x-ms-correlation-request-id": [
          "5ca89855-e8c0-476f-bfa0-566b4300cb1d"
        ],
        "x-ms-arm-service-request-id": [
          "d4a1ff74-3b70-43fa-bae6-7e7aab08a403"
>>>>>>> 9e6c98a6
        ],
        "Strict-Transport-Security": [
          "max-age=31536000; includeSubDomains"
        ],
        "x-ms-ratelimit-remaining-subscription-reads": [
<<<<<<< HEAD
          "11991"
        ],
        "x-ms-routing-request-id": [
          "EASTUS2:20210323T164213Z:c7509c41-5f3b-4298-8f25-8e8b3478d3e1"
=======
          "11993"
        ],
        "x-ms-routing-request-id": [
          "CANADACENTRAL:20210304T141944Z:5ca89855-e8c0-476f-bfa0-566b4300cb1d"
>>>>>>> 9e6c98a6
        ],
        "X-Content-Type-Options": [
          "nosniff"
        ],
<<<<<<< HEAD
        "Date": [
          "Tue, 23 Mar 2021 16:42:12 GMT"
        ],
=======
>>>>>>> 9e6c98a6
        "Content-Length": [
          "523"
        ],
        "Content-Type": [
          "application/json; charset=utf-8"
        ],
        "Expires": [
          "-1"
        ]
      },
<<<<<<< HEAD
      "ResponseBody": "{\r\n  \"name\": \"sn3491\",\r\n  \"id\": \"/subscriptions/e37510d7-33b6-4676-886f-ee75bcc01871/resourceGroups/crptestar3910/providers/Microsoft.Network/virtualNetworks/vn3851/subnets/sn3491\",\r\n  \"etag\": \"W/\\\"c2994e44-2124-4e48-81b1-1ed1dda9c5f1\\\"\",\r\n  \"properties\": {\r\n    \"provisioningState\": \"Succeeded\",\r\n    \"addressPrefix\": \"10.0.0.0/24\",\r\n    \"delegations\": [],\r\n    \"privateEndpointNetworkPolicies\": \"Enabled\",\r\n    \"privateLinkServiceNetworkPolicies\": \"Enabled\"\r\n  },\r\n  \"type\": \"Microsoft.Network/virtualNetworks/subnets\"\r\n}",
      "StatusCode": 200
    },
    {
      "RequestUri": "/subscriptions/e37510d7-33b6-4676-886f-ee75bcc01871/resourceGroups/crptestar3910/providers/Microsoft.Network/networkInterfaces/nic6348?api-version=2019-09-01",
      "EncodedRequestUri": "L3N1YnNjcmlwdGlvbnMvZTM3NTEwZDctMzNiNi00Njc2LTg4NmYtZWU3NWJjYzAxODcxL3Jlc291cmNlR3JvdXBzL2NycHRlc3RhcjM5MTAvcHJvdmlkZXJzL01pY3Jvc29mdC5OZXR3b3JrL25ldHdvcmtJbnRlcmZhY2VzL25pYzYzNDg/YXBpLXZlcnNpb249MjAxOS0wOS0wMQ==",
      "RequestMethod": "PUT",
      "RequestBody": "{\r\n  \"properties\": {\r\n    \"ipConfigurations\": [\r\n      {\r\n        \"properties\": {\r\n          \"privateIPAllocationMethod\": \"Dynamic\",\r\n          \"subnet\": {\r\n            \"properties\": {\r\n              \"addressPrefix\": \"10.0.0.0/24\",\r\n              \"delegations\": [],\r\n              \"privateEndpointNetworkPolicies\": \"Enabled\",\r\n              \"privateLinkServiceNetworkPolicies\": \"Enabled\"\r\n            },\r\n            \"name\": \"sn3491\",\r\n            \"id\": \"/subscriptions/e37510d7-33b6-4676-886f-ee75bcc01871/resourceGroups/crptestar3910/providers/Microsoft.Network/virtualNetworks/vn3851/subnets/sn3491\"\r\n          }\r\n        },\r\n        \"name\": \"ip5269\"\r\n      }\r\n    ]\r\n  },\r\n  \"location\": \"SoutheastAsia\",\r\n  \"tags\": {\r\n    \"key\": \"value\"\r\n  }\r\n}",
      "RequestHeaders": {
        "x-ms-client-request-id": [
          "8577d52f-f18d-431e-ae1c-54f8f2a4ec80"
=======
      "ResponseBody": "{\r\n  \"name\": \"sn1045\",\r\n  \"id\": \"/subscriptions/0296790d-427c-48ca-b204-8b729bbd8670/resourceGroups/crptestar7257/providers/Microsoft.Network/virtualNetworks/vn4962/subnets/sn1045\",\r\n  \"etag\": \"W/\\\"fe734754-d275-478a-b4dc-0d83b7dcc35a\\\"\",\r\n  \"properties\": {\r\n    \"provisioningState\": \"Succeeded\",\r\n    \"addressPrefix\": \"10.0.0.0/24\",\r\n    \"delegations\": [],\r\n    \"privateEndpointNetworkPolicies\": \"Enabled\",\r\n    \"privateLinkServiceNetworkPolicies\": \"Enabled\"\r\n  },\r\n  \"type\": \"Microsoft.Network/virtualNetworks/subnets\"\r\n}",
      "StatusCode": 200
    },
    {
      "RequestUri": "/subscriptions/0296790d-427c-48ca-b204-8b729bbd8670/resourceGroups/crptestar7257/providers/Microsoft.Network/networkInterfaces/nic8192?api-version=2019-09-01",
      "EncodedRequestUri": "L3N1YnNjcmlwdGlvbnMvMDI5Njc5MGQtNDI3Yy00OGNhLWIyMDQtOGI3MjliYmQ4NjcwL3Jlc291cmNlR3JvdXBzL2NycHRlc3RhcjcyNTcvcHJvdmlkZXJzL01pY3Jvc29mdC5OZXR3b3JrL25ldHdvcmtJbnRlcmZhY2VzL25pYzgxOTI/YXBpLXZlcnNpb249MjAxOS0wOS0wMQ==",
      "RequestMethod": "PUT",
      "RequestBody": "{\r\n  \"properties\": {\r\n    \"ipConfigurations\": [\r\n      {\r\n        \"properties\": {\r\n          \"privateIPAllocationMethod\": \"Dynamic\",\r\n          \"subnet\": {\r\n            \"properties\": {\r\n              \"addressPrefix\": \"10.0.0.0/24\",\r\n              \"delegations\": [],\r\n              \"privateEndpointNetworkPolicies\": \"Enabled\",\r\n              \"privateLinkServiceNetworkPolicies\": \"Enabled\"\r\n            },\r\n            \"name\": \"sn1045\",\r\n            \"id\": \"/subscriptions/0296790d-427c-48ca-b204-8b729bbd8670/resourceGroups/crptestar7257/providers/Microsoft.Network/virtualNetworks/vn4962/subnets/sn1045\"\r\n          }\r\n        },\r\n        \"name\": \"ip6893\"\r\n      }\r\n    ]\r\n  },\r\n  \"location\": \"SoutheastAsia\",\r\n  \"tags\": {\r\n    \"key\": \"value\"\r\n  }\r\n}",
      "RequestHeaders": {
        "x-ms-client-request-id": [
          "6ba9d936-497c-4309-b132-ea7ecc4ab08a"
>>>>>>> 9e6c98a6
        ],
        "accept-language": [
          "en-US"
        ],
        "User-Agent": [
          "FxVersion/4.6.26614.01",
          "OSName/Windows",
          "OSVersion/Microsoft.Windows.10.0.18363.",
          "Microsoft.Azure.Management.Network.NetworkManagementClient/19.17.1.0"
        ],
        "Content-Type": [
          "application/json; charset=utf-8"
        ],
        "Content-Length": [
          "748"
        ]
      },
      "ResponseHeaders": {
        "Cache-Control": [
          "no-cache"
        ],
        "Date": [
          "Thu, 04 Mar 2021 14:19:49 GMT"
        ],
        "Pragma": [
          "no-cache"
        ],
        "Server": [
          "Microsoft-HTTPAPI/2.0",
          "Microsoft-HTTPAPI/2.0"
        ],
        "x-ms-request-id": [
<<<<<<< HEAD
          "b91a6f98-c1bd-4e45-b952-571c59c023f5"
        ],
        "Azure-AsyncOperation": [
          "https://management.azure.com/subscriptions/e37510d7-33b6-4676-886f-ee75bcc01871/providers/Microsoft.Network/locations/southeastasia/operations/b91a6f98-c1bd-4e45-b952-571c59c023f5?api-version=2019-09-01"
        ],
        "x-ms-correlation-request-id": [
          "5b445644-58ba-41c2-bf4c-85283d06795c"
=======
          "5bd6e17b-0eb1-4fd6-85bc-ae0850768a15"
        ],
        "Azure-AsyncOperation": [
          "https://management.azure.com/subscriptions/0296790d-427c-48ca-b204-8b729bbd8670/providers/Microsoft.Network/locations/southeastasia/operations/5bd6e17b-0eb1-4fd6-85bc-ae0850768a15?api-version=2019-09-01"
        ],
        "x-ms-correlation-request-id": [
          "ce619ea3-75e2-4c99-ba53-7bfb87c1220f"
>>>>>>> 9e6c98a6
        ],
        "Azure-AsyncNotification": [
          "Enabled"
        ],
        "x-ms-arm-service-request-id": [
<<<<<<< HEAD
          "50a9b27b-1fbc-4054-a82e-17065fef1f67"
=======
          "1d216989-2561-43ac-9674-88c54b8f3e13"
>>>>>>> 9e6c98a6
        ],
        "Strict-Transport-Security": [
          "max-age=31536000; includeSubDomains"
        ],
        "x-ms-ratelimit-remaining-subscription-writes": [
          "1197"
        ],
        "x-ms-routing-request-id": [
<<<<<<< HEAD
          "EASTUS2:20210323T164217Z:5b445644-58ba-41c2-bf4c-85283d06795c"
=======
          "CANADACENTRAL:20210304T141950Z:ce619ea3-75e2-4c99-ba53-7bfb87c1220f"
>>>>>>> 9e6c98a6
        ],
        "X-Content-Type-Options": [
          "nosniff"
        ],
<<<<<<< HEAD
        "Date": [
          "Tue, 23 Mar 2021 16:42:16 GMT"
        ],
=======
>>>>>>> 9e6c98a6
        "Content-Length": [
          "1631"
        ],
        "Content-Type": [
          "application/json; charset=utf-8"
        ],
        "Expires": [
          "-1"
        ]
      },
<<<<<<< HEAD
      "ResponseBody": "{\r\n  \"name\": \"nic6348\",\r\n  \"id\": \"/subscriptions/e37510d7-33b6-4676-886f-ee75bcc01871/resourceGroups/crptestar3910/providers/Microsoft.Network/networkInterfaces/nic6348\",\r\n  \"etag\": \"W/\\\"f0975c9e-0193-4480-8d25-2e997bb22700\\\"\",\r\n  \"location\": \"southeastasia\",\r\n  \"tags\": {\r\n    \"key\": \"value\"\r\n  },\r\n  \"properties\": {\r\n    \"provisioningState\": \"Succeeded\",\r\n    \"resourceGuid\": \"8f4663ef-996e-4816-8d08-f764ddc8d461\",\r\n    \"ipConfigurations\": [\r\n      {\r\n        \"name\": \"ip5269\",\r\n        \"id\": \"/subscriptions/e37510d7-33b6-4676-886f-ee75bcc01871/resourceGroups/crptestar3910/providers/Microsoft.Network/networkInterfaces/nic6348/ipConfigurations/ip5269\",\r\n        \"etag\": \"W/\\\"f0975c9e-0193-4480-8d25-2e997bb22700\\\"\",\r\n        \"type\": \"Microsoft.Network/networkInterfaces/ipConfigurations\",\r\n        \"properties\": {\r\n          \"provisioningState\": \"Succeeded\",\r\n          \"privateIPAddress\": \"10.0.0.4\",\r\n          \"privateIPAllocationMethod\": \"Dynamic\",\r\n          \"subnet\": {\r\n            \"id\": \"/subscriptions/e37510d7-33b6-4676-886f-ee75bcc01871/resourceGroups/crptestar3910/providers/Microsoft.Network/virtualNetworks/vn3851/subnets/sn3491\"\r\n          },\r\n          \"primary\": true,\r\n          \"privateIPAddressVersion\": \"IPv4\"\r\n        }\r\n      }\r\n    ],\r\n    \"dnsSettings\": {\r\n      \"dnsServers\": [],\r\n      \"appliedDnsServers\": [],\r\n      \"internalDomainNameSuffix\": \"01czutadhfoevep4helti1dteg.ix.internal.cloudapp.net\"\r\n    },\r\n    \"enableAcceleratedNetworking\": false,\r\n    \"enableIPForwarding\": false,\r\n    \"hostedWorkloads\": [],\r\n    \"tapConfigurations\": []\r\n  },\r\n  \"type\": \"Microsoft.Network/networkInterfaces\"\r\n}",
      "StatusCode": 201
    },
    {
      "RequestUri": "/subscriptions/e37510d7-33b6-4676-886f-ee75bcc01871/resourceGroups/crptestar3910/providers/Microsoft.Network/networkInterfaces/nic6348?api-version=2019-09-01",
      "EncodedRequestUri": "L3N1YnNjcmlwdGlvbnMvZTM3NTEwZDctMzNiNi00Njc2LTg4NmYtZWU3NWJjYzAxODcxL3Jlc291cmNlR3JvdXBzL2NycHRlc3RhcjM5MTAvcHJvdmlkZXJzL01pY3Jvc29mdC5OZXR3b3JrL25ldHdvcmtJbnRlcmZhY2VzL25pYzYzNDg/YXBpLXZlcnNpb249MjAxOS0wOS0wMQ==",
=======
      "ResponseBody": "{\r\n  \"name\": \"nic8192\",\r\n  \"id\": \"/subscriptions/0296790d-427c-48ca-b204-8b729bbd8670/resourceGroups/crptestar7257/providers/Microsoft.Network/networkInterfaces/nic8192\",\r\n  \"etag\": \"W/\\\"5f876dd4-2e91-4d9c-9286-22bf32844baf\\\"\",\r\n  \"location\": \"southeastasia\",\r\n  \"tags\": {\r\n    \"key\": \"value\"\r\n  },\r\n  \"properties\": {\r\n    \"provisioningState\": \"Succeeded\",\r\n    \"resourceGuid\": \"c14fcfd9-aaba-489f-bd85-2bb83a50cc43\",\r\n    \"ipConfigurations\": [\r\n      {\r\n        \"name\": \"ip6893\",\r\n        \"id\": \"/subscriptions/0296790d-427c-48ca-b204-8b729bbd8670/resourceGroups/crptestar7257/providers/Microsoft.Network/networkInterfaces/nic8192/ipConfigurations/ip6893\",\r\n        \"etag\": \"W/\\\"5f876dd4-2e91-4d9c-9286-22bf32844baf\\\"\",\r\n        \"type\": \"Microsoft.Network/networkInterfaces/ipConfigurations\",\r\n        \"properties\": {\r\n          \"provisioningState\": \"Succeeded\",\r\n          \"privateIPAddress\": \"10.0.0.4\",\r\n          \"privateIPAllocationMethod\": \"Dynamic\",\r\n          \"subnet\": {\r\n            \"id\": \"/subscriptions/0296790d-427c-48ca-b204-8b729bbd8670/resourceGroups/crptestar7257/providers/Microsoft.Network/virtualNetworks/vn4962/subnets/sn1045\"\r\n          },\r\n          \"primary\": true,\r\n          \"privateIPAddressVersion\": \"IPv4\"\r\n        }\r\n      }\r\n    ],\r\n    \"dnsSettings\": {\r\n      \"dnsServers\": [],\r\n      \"appliedDnsServers\": [],\r\n      \"internalDomainNameSuffix\": \"sy2xndskldyu1ohixbrzanfegf.ix.internal.cloudapp.net\"\r\n    },\r\n    \"enableAcceleratedNetworking\": false,\r\n    \"enableIPForwarding\": false,\r\n    \"hostedWorkloads\": [],\r\n    \"tapConfigurations\": []\r\n  },\r\n  \"type\": \"Microsoft.Network/networkInterfaces\"\r\n}",
      "StatusCode": 201
    },
    {
      "RequestUri": "/subscriptions/0296790d-427c-48ca-b204-8b729bbd8670/resourceGroups/crptestar7257/providers/Microsoft.Network/networkInterfaces/nic8192?api-version=2019-09-01",
      "EncodedRequestUri": "L3N1YnNjcmlwdGlvbnMvMDI5Njc5MGQtNDI3Yy00OGNhLWIyMDQtOGI3MjliYmQ4NjcwL3Jlc291cmNlR3JvdXBzL2NycHRlc3RhcjcyNTcvcHJvdmlkZXJzL01pY3Jvc29mdC5OZXR3b3JrL25ldHdvcmtJbnRlcmZhY2VzL25pYzgxOTI/YXBpLXZlcnNpb249MjAxOS0wOS0wMQ==",
>>>>>>> 9e6c98a6
      "RequestMethod": "GET",
      "RequestBody": "",
      "RequestHeaders": {
        "User-Agent": [
          "FxVersion/4.6.26614.01",
          "OSName/Windows",
          "OSVersion/Microsoft.Windows.10.0.18363.",
          "Microsoft.Azure.Management.Network.NetworkManagementClient/19.17.1.0"
        ]
      },
      "ResponseHeaders": {
        "Cache-Control": [
          "no-cache"
        ],
        "Date": [
          "Thu, 04 Mar 2021 14:19:50 GMT"
        ],
        "Pragma": [
          "no-cache"
        ],
        "ETag": [
<<<<<<< HEAD
          "W/\"f0975c9e-0193-4480-8d25-2e997bb22700\""
        ],
        "x-ms-request-id": [
          "df2e55b7-ec75-44a5-8708-b2f0bb4bc413"
        ],
        "x-ms-correlation-request-id": [
          "fce2372c-a564-42af-90e2-01fac0d8b06f"
        ],
        "x-ms-arm-service-request-id": [
          "317a97b8-99ca-4312-9150-9ad05ad5c575"
=======
          "W/\"5f876dd4-2e91-4d9c-9286-22bf32844baf\""
        ],
        "Server": [
          "Microsoft-HTTPAPI/2.0",
          "Microsoft-HTTPAPI/2.0"
        ],
        "x-ms-request-id": [
          "0e69f84f-e703-4967-a458-9de9befb7705"
        ],
        "x-ms-correlation-request-id": [
          "6fb78de5-3491-4d66-b6ef-83fb97fa66a6"
        ],
        "x-ms-arm-service-request-id": [
          "50b442de-e9e3-4ac0-a34b-97a4bc62289a"
>>>>>>> 9e6c98a6
        ],
        "Strict-Transport-Security": [
          "max-age=31536000; includeSubDomains"
        ],
        "x-ms-ratelimit-remaining-subscription-reads": [
<<<<<<< HEAD
          "11990"
        ],
        "x-ms-routing-request-id": [
          "EASTUS2:20210323T164217Z:fce2372c-a564-42af-90e2-01fac0d8b06f"
=======
          "11992"
        ],
        "x-ms-routing-request-id": [
          "CANADACENTRAL:20210304T141950Z:6fb78de5-3491-4d66-b6ef-83fb97fa66a6"
>>>>>>> 9e6c98a6
        ],
        "X-Content-Type-Options": [
          "nosniff"
        ],
<<<<<<< HEAD
        "Date": [
          "Tue, 23 Mar 2021 16:42:16 GMT"
        ],
=======
>>>>>>> 9e6c98a6
        "Content-Length": [
          "1631"
        ],
        "Content-Type": [
          "application/json; charset=utf-8"
        ],
        "Expires": [
          "-1"
        ]
      },
<<<<<<< HEAD
      "ResponseBody": "{\r\n  \"name\": \"nic6348\",\r\n  \"id\": \"/subscriptions/e37510d7-33b6-4676-886f-ee75bcc01871/resourceGroups/crptestar3910/providers/Microsoft.Network/networkInterfaces/nic6348\",\r\n  \"etag\": \"W/\\\"f0975c9e-0193-4480-8d25-2e997bb22700\\\"\",\r\n  \"location\": \"southeastasia\",\r\n  \"tags\": {\r\n    \"key\": \"value\"\r\n  },\r\n  \"properties\": {\r\n    \"provisioningState\": \"Succeeded\",\r\n    \"resourceGuid\": \"8f4663ef-996e-4816-8d08-f764ddc8d461\",\r\n    \"ipConfigurations\": [\r\n      {\r\n        \"name\": \"ip5269\",\r\n        \"id\": \"/subscriptions/e37510d7-33b6-4676-886f-ee75bcc01871/resourceGroups/crptestar3910/providers/Microsoft.Network/networkInterfaces/nic6348/ipConfigurations/ip5269\",\r\n        \"etag\": \"W/\\\"f0975c9e-0193-4480-8d25-2e997bb22700\\\"\",\r\n        \"type\": \"Microsoft.Network/networkInterfaces/ipConfigurations\",\r\n        \"properties\": {\r\n          \"provisioningState\": \"Succeeded\",\r\n          \"privateIPAddress\": \"10.0.0.4\",\r\n          \"privateIPAllocationMethod\": \"Dynamic\",\r\n          \"subnet\": {\r\n            \"id\": \"/subscriptions/e37510d7-33b6-4676-886f-ee75bcc01871/resourceGroups/crptestar3910/providers/Microsoft.Network/virtualNetworks/vn3851/subnets/sn3491\"\r\n          },\r\n          \"primary\": true,\r\n          \"privateIPAddressVersion\": \"IPv4\"\r\n        }\r\n      }\r\n    ],\r\n    \"dnsSettings\": {\r\n      \"dnsServers\": [],\r\n      \"appliedDnsServers\": [],\r\n      \"internalDomainNameSuffix\": \"01czutadhfoevep4helti1dteg.ix.internal.cloudapp.net\"\r\n    },\r\n    \"enableAcceleratedNetworking\": false,\r\n    \"enableIPForwarding\": false,\r\n    \"hostedWorkloads\": [],\r\n    \"tapConfigurations\": []\r\n  },\r\n  \"type\": \"Microsoft.Network/networkInterfaces\"\r\n}",
      "StatusCode": 200
    },
    {
      "RequestUri": "/subscriptions/e37510d7-33b6-4676-886f-ee75bcc01871/resourceGroups/crptestar3910/providers/Microsoft.Network/networkInterfaces/nic6348?api-version=2019-09-01",
      "EncodedRequestUri": "L3N1YnNjcmlwdGlvbnMvZTM3NTEwZDctMzNiNi00Njc2LTg4NmYtZWU3NWJjYzAxODcxL3Jlc291cmNlR3JvdXBzL2NycHRlc3RhcjM5MTAvcHJvdmlkZXJzL01pY3Jvc29mdC5OZXR3b3JrL25ldHdvcmtJbnRlcmZhY2VzL25pYzYzNDg/YXBpLXZlcnNpb249MjAxOS0wOS0wMQ==",
=======
      "ResponseBody": "{\r\n  \"name\": \"nic8192\",\r\n  \"id\": \"/subscriptions/0296790d-427c-48ca-b204-8b729bbd8670/resourceGroups/crptestar7257/providers/Microsoft.Network/networkInterfaces/nic8192\",\r\n  \"etag\": \"W/\\\"5f876dd4-2e91-4d9c-9286-22bf32844baf\\\"\",\r\n  \"location\": \"southeastasia\",\r\n  \"tags\": {\r\n    \"key\": \"value\"\r\n  },\r\n  \"properties\": {\r\n    \"provisioningState\": \"Succeeded\",\r\n    \"resourceGuid\": \"c14fcfd9-aaba-489f-bd85-2bb83a50cc43\",\r\n    \"ipConfigurations\": [\r\n      {\r\n        \"name\": \"ip6893\",\r\n        \"id\": \"/subscriptions/0296790d-427c-48ca-b204-8b729bbd8670/resourceGroups/crptestar7257/providers/Microsoft.Network/networkInterfaces/nic8192/ipConfigurations/ip6893\",\r\n        \"etag\": \"W/\\\"5f876dd4-2e91-4d9c-9286-22bf32844baf\\\"\",\r\n        \"type\": \"Microsoft.Network/networkInterfaces/ipConfigurations\",\r\n        \"properties\": {\r\n          \"provisioningState\": \"Succeeded\",\r\n          \"privateIPAddress\": \"10.0.0.4\",\r\n          \"privateIPAllocationMethod\": \"Dynamic\",\r\n          \"subnet\": {\r\n            \"id\": \"/subscriptions/0296790d-427c-48ca-b204-8b729bbd8670/resourceGroups/crptestar7257/providers/Microsoft.Network/virtualNetworks/vn4962/subnets/sn1045\"\r\n          },\r\n          \"primary\": true,\r\n          \"privateIPAddressVersion\": \"IPv4\"\r\n        }\r\n      }\r\n    ],\r\n    \"dnsSettings\": {\r\n      \"dnsServers\": [],\r\n      \"appliedDnsServers\": [],\r\n      \"internalDomainNameSuffix\": \"sy2xndskldyu1ohixbrzanfegf.ix.internal.cloudapp.net\"\r\n    },\r\n    \"enableAcceleratedNetworking\": false,\r\n    \"enableIPForwarding\": false,\r\n    \"hostedWorkloads\": [],\r\n    \"tapConfigurations\": []\r\n  },\r\n  \"type\": \"Microsoft.Network/networkInterfaces\"\r\n}",
      "StatusCode": 200
    },
    {
      "RequestUri": "/subscriptions/0296790d-427c-48ca-b204-8b729bbd8670/resourceGroups/crptestar7257/providers/Microsoft.Network/networkInterfaces/nic8192?api-version=2019-09-01",
      "EncodedRequestUri": "L3N1YnNjcmlwdGlvbnMvMDI5Njc5MGQtNDI3Yy00OGNhLWIyMDQtOGI3MjliYmQ4NjcwL3Jlc291cmNlR3JvdXBzL2NycHRlc3RhcjcyNTcvcHJvdmlkZXJzL01pY3Jvc29mdC5OZXR3b3JrL25ldHdvcmtJbnRlcmZhY2VzL25pYzgxOTI/YXBpLXZlcnNpb249MjAxOS0wOS0wMQ==",
>>>>>>> 9e6c98a6
      "RequestMethod": "GET",
      "RequestBody": "",
      "RequestHeaders": {
        "x-ms-client-request-id": [
<<<<<<< HEAD
          "c85341c0-6369-4282-87fe-5ca97a614f60"
=======
          "b735239d-2e87-4ce9-95fe-1774a5e98dfe"
>>>>>>> 9e6c98a6
        ],
        "accept-language": [
          "en-US"
        ],
        "User-Agent": [
          "FxVersion/4.6.26614.01",
          "OSName/Windows",
          "OSVersion/Microsoft.Windows.10.0.18363.",
          "Microsoft.Azure.Management.Network.NetworkManagementClient/19.17.1.0"
        ]
      },
      "ResponseHeaders": {
        "Cache-Control": [
          "no-cache"
        ],
        "Date": [
          "Thu, 04 Mar 2021 14:19:50 GMT"
        ],
        "Pragma": [
          "no-cache"
        ],
        "ETag": [
<<<<<<< HEAD
          "W/\"f0975c9e-0193-4480-8d25-2e997bb22700\""
        ],
        "x-ms-request-id": [
          "f0de72c6-a805-4d92-b521-609d0328ca8f"
        ],
        "x-ms-correlation-request-id": [
          "926c40f8-953f-4294-b4c2-9c602143b33e"
        ],
        "x-ms-arm-service-request-id": [
          "2455a46e-01ec-4978-82b1-392a663e4d31"
=======
          "W/\"5f876dd4-2e91-4d9c-9286-22bf32844baf\""
        ],
        "Server": [
          "Microsoft-HTTPAPI/2.0",
          "Microsoft-HTTPAPI/2.0"
        ],
        "x-ms-request-id": [
          "11877833-66ac-4254-95a7-c0405688021d"
        ],
        "x-ms-correlation-request-id": [
          "d830b7b5-186c-4836-a625-a235cecc0c34"
        ],
        "x-ms-arm-service-request-id": [
          "7e39d11e-5875-4b06-a2cc-32411081c5b0"
>>>>>>> 9e6c98a6
        ],
        "Strict-Transport-Security": [
          "max-age=31536000; includeSubDomains"
        ],
        "x-ms-ratelimit-remaining-subscription-reads": [
<<<<<<< HEAD
          "11989"
        ],
        "x-ms-routing-request-id": [
          "EASTUS2:20210323T164218Z:926c40f8-953f-4294-b4c2-9c602143b33e"
=======
          "11991"
        ],
        "x-ms-routing-request-id": [
          "CANADACENTRAL:20210304T141951Z:d830b7b5-186c-4836-a625-a235cecc0c34"
>>>>>>> 9e6c98a6
        ],
        "X-Content-Type-Options": [
          "nosniff"
        ],
<<<<<<< HEAD
        "Date": [
          "Tue, 23 Mar 2021 16:42:17 GMT"
        ],
=======
>>>>>>> 9e6c98a6
        "Content-Length": [
          "1631"
        ],
        "Content-Type": [
          "application/json; charset=utf-8"
        ],
        "Expires": [
          "-1"
        ]
      },
<<<<<<< HEAD
      "ResponseBody": "{\r\n  \"name\": \"nic6348\",\r\n  \"id\": \"/subscriptions/e37510d7-33b6-4676-886f-ee75bcc01871/resourceGroups/crptestar3910/providers/Microsoft.Network/networkInterfaces/nic6348\",\r\n  \"etag\": \"W/\\\"f0975c9e-0193-4480-8d25-2e997bb22700\\\"\",\r\n  \"location\": \"southeastasia\",\r\n  \"tags\": {\r\n    \"key\": \"value\"\r\n  },\r\n  \"properties\": {\r\n    \"provisioningState\": \"Succeeded\",\r\n    \"resourceGuid\": \"8f4663ef-996e-4816-8d08-f764ddc8d461\",\r\n    \"ipConfigurations\": [\r\n      {\r\n        \"name\": \"ip5269\",\r\n        \"id\": \"/subscriptions/e37510d7-33b6-4676-886f-ee75bcc01871/resourceGroups/crptestar3910/providers/Microsoft.Network/networkInterfaces/nic6348/ipConfigurations/ip5269\",\r\n        \"etag\": \"W/\\\"f0975c9e-0193-4480-8d25-2e997bb22700\\\"\",\r\n        \"type\": \"Microsoft.Network/networkInterfaces/ipConfigurations\",\r\n        \"properties\": {\r\n          \"provisioningState\": \"Succeeded\",\r\n          \"privateIPAddress\": \"10.0.0.4\",\r\n          \"privateIPAllocationMethod\": \"Dynamic\",\r\n          \"subnet\": {\r\n            \"id\": \"/subscriptions/e37510d7-33b6-4676-886f-ee75bcc01871/resourceGroups/crptestar3910/providers/Microsoft.Network/virtualNetworks/vn3851/subnets/sn3491\"\r\n          },\r\n          \"primary\": true,\r\n          \"privateIPAddressVersion\": \"IPv4\"\r\n        }\r\n      }\r\n    ],\r\n    \"dnsSettings\": {\r\n      \"dnsServers\": [],\r\n      \"appliedDnsServers\": [],\r\n      \"internalDomainNameSuffix\": \"01czutadhfoevep4helti1dteg.ix.internal.cloudapp.net\"\r\n    },\r\n    \"enableAcceleratedNetworking\": false,\r\n    \"enableIPForwarding\": false,\r\n    \"hostedWorkloads\": [],\r\n    \"tapConfigurations\": []\r\n  },\r\n  \"type\": \"Microsoft.Network/networkInterfaces\"\r\n}",
      "StatusCode": 200
    },
    {
      "RequestUri": "/subscriptions/e37510d7-33b6-4676-886f-ee75bcc01871/resourceGroups/crptestar3910/providers/Microsoft.Compute/availabilitySets/avSet5497?api-version=2021-03-01",
      "EncodedRequestUri": "L3N1YnNjcmlwdGlvbnMvZTM3NTEwZDctMzNiNi00Njc2LTg4NmYtZWU3NWJjYzAxODcxL3Jlc291cmNlR3JvdXBzL2NycHRlc3RhcjM5MTAvcHJvdmlkZXJzL01pY3Jvc29mdC5Db21wdXRlL2F2YWlsYWJpbGl0eVNldHMvYXZTZXQ1NDk3P2FwaS12ZXJzaW9uPTIwMjEtMDMtMDE=",
=======
      "ResponseBody": "{\r\n  \"name\": \"nic8192\",\r\n  \"id\": \"/subscriptions/0296790d-427c-48ca-b204-8b729bbd8670/resourceGroups/crptestar7257/providers/Microsoft.Network/networkInterfaces/nic8192\",\r\n  \"etag\": \"W/\\\"5f876dd4-2e91-4d9c-9286-22bf32844baf\\\"\",\r\n  \"location\": \"southeastasia\",\r\n  \"tags\": {\r\n    \"key\": \"value\"\r\n  },\r\n  \"properties\": {\r\n    \"provisioningState\": \"Succeeded\",\r\n    \"resourceGuid\": \"c14fcfd9-aaba-489f-bd85-2bb83a50cc43\",\r\n    \"ipConfigurations\": [\r\n      {\r\n        \"name\": \"ip6893\",\r\n        \"id\": \"/subscriptions/0296790d-427c-48ca-b204-8b729bbd8670/resourceGroups/crptestar7257/providers/Microsoft.Network/networkInterfaces/nic8192/ipConfigurations/ip6893\",\r\n        \"etag\": \"W/\\\"5f876dd4-2e91-4d9c-9286-22bf32844baf\\\"\",\r\n        \"type\": \"Microsoft.Network/networkInterfaces/ipConfigurations\",\r\n        \"properties\": {\r\n          \"provisioningState\": \"Succeeded\",\r\n          \"privateIPAddress\": \"10.0.0.4\",\r\n          \"privateIPAllocationMethod\": \"Dynamic\",\r\n          \"subnet\": {\r\n            \"id\": \"/subscriptions/0296790d-427c-48ca-b204-8b729bbd8670/resourceGroups/crptestar7257/providers/Microsoft.Network/virtualNetworks/vn4962/subnets/sn1045\"\r\n          },\r\n          \"primary\": true,\r\n          \"privateIPAddressVersion\": \"IPv4\"\r\n        }\r\n      }\r\n    ],\r\n    \"dnsSettings\": {\r\n      \"dnsServers\": [],\r\n      \"appliedDnsServers\": [],\r\n      \"internalDomainNameSuffix\": \"sy2xndskldyu1ohixbrzanfegf.ix.internal.cloudapp.net\"\r\n    },\r\n    \"enableAcceleratedNetworking\": false,\r\n    \"enableIPForwarding\": false,\r\n    \"hostedWorkloads\": [],\r\n    \"tapConfigurations\": []\r\n  },\r\n  \"type\": \"Microsoft.Network/networkInterfaces\"\r\n}",
      "StatusCode": 200
    },
    {
      "RequestUri": "/subscriptions/0296790d-427c-48ca-b204-8b729bbd8670/resourceGroups/crptestar7257/providers/Microsoft.Compute/availabilitySets/avSet3628?api-version=2020-12-01",
      "EncodedRequestUri": "L3N1YnNjcmlwdGlvbnMvMDI5Njc5MGQtNDI3Yy00OGNhLWIyMDQtOGI3MjliYmQ4NjcwL3Jlc291cmNlR3JvdXBzL2NycHRlc3RhcjcyNTcvcHJvdmlkZXJzL01pY3Jvc29mdC5Db21wdXRlL2F2YWlsYWJpbGl0eVNldHMvYXZTZXQzNjI4P2FwaS12ZXJzaW9uPTIwMjAtMTItMDE=",
>>>>>>> 9e6c98a6
      "RequestMethod": "PUT",
      "RequestBody": "{\r\n  \"properties\": {\r\n    \"platformUpdateDomainCount\": 1,\r\n    \"platformFaultDomainCount\": 1\r\n  },\r\n  \"sku\": {\r\n    \"name\": \"Aligned\"\r\n  },\r\n  \"location\": \"SoutheastAsia\",\r\n  \"tags\": {\r\n    \"RG\": \"rg\",\r\n    \"testTag\": \"1\"\r\n  }\r\n}",
      "RequestHeaders": {
        "x-ms-client-request-id": [
<<<<<<< HEAD
          "e56b593f-eead-4166-9082-3651d5db807b"
=======
          "bd8f67b7-60eb-4ad9-94a3-1b0c20ace258"
>>>>>>> 9e6c98a6
        ],
        "accept-language": [
          "en-US"
        ],
        "User-Agent": [
          "FxVersion/4.6.26614.01",
          "OSName/Windows",
          "OSVersion/Microsoft.Windows.10.0.18363.",
          "Microsoft.Azure.Management.Compute.ComputeManagementClient/44.0.0.0"
        ],
        "Content-Type": [
          "application/json; charset=utf-8"
        ],
        "Content-Length": [
          "229"
        ]
      },
      "ResponseHeaders": {
        "Cache-Control": [
          "no-cache"
        ],
        "Date": [
          "Thu, 04 Mar 2021 14:20:02 GMT"
        ],
        "Pragma": [
          "no-cache"
        ],
        "Server": [
          "Microsoft-HTTPAPI/2.0",
          "Microsoft-HTTPAPI/2.0"
        ],
        "x-ms-ratelimit-remaining-resource": [
          "Microsoft.Compute/PutVM3Min;239,Microsoft.Compute/PutVM30Min;1191"
        ],
        "Strict-Transport-Security": [
          "max-age=31536000; includeSubDomains"
        ],
        "x-ms-request-id": [
<<<<<<< HEAD
          "3666efc1-8edd-478d-9a71-2e9bc8d074b1"
        ],
        "Server": [
          "Microsoft-HTTPAPI/2.0",
          "Microsoft-HTTPAPI/2.0"
=======
          "909db2ac-0298-4c34-954a-1ca1e71eff6c"
>>>>>>> 9e6c98a6
        ],
        "x-ms-ratelimit-remaining-subscription-writes": [
          "1199"
        ],
        "x-ms-correlation-request-id": [
<<<<<<< HEAD
          "d514c4dd-d2c5-404c-a9a1-287899ddd6ae"
        ],
        "x-ms-routing-request-id": [
          "EASTUS2:20210323T164226Z:d514c4dd-d2c5-404c-a9a1-287899ddd6ae"
=======
          "f0a2766b-de5a-4b63-8b05-ca84152c35e2"
        ],
        "x-ms-routing-request-id": [
          "CANADACENTRAL:20210304T142003Z:f0a2766b-de5a-4b63-8b05-ca84152c35e2"
>>>>>>> 9e6c98a6
        ],
        "X-Content-Type-Options": [
          "nosniff"
        ],
<<<<<<< HEAD
        "Date": [
          "Tue, 23 Mar 2021 16:42:26 GMT"
        ],
=======
>>>>>>> 9e6c98a6
        "Content-Length": [
          "450"
        ],
        "Content-Type": [
          "application/json; charset=utf-8"
        ],
        "Expires": [
          "-1"
        ]
      },
<<<<<<< HEAD
      "ResponseBody": "{\r\n  \"name\": \"avSet5497\",\r\n  \"id\": \"/subscriptions/e37510d7-33b6-4676-886f-ee75bcc01871/resourceGroups/crptestar3910/providers/Microsoft.Compute/availabilitySets/avSet5497\",\r\n  \"type\": \"Microsoft.Compute/availabilitySets\",\r\n  \"location\": \"southeastasia\",\r\n  \"tags\": {\r\n    \"RG\": \"rg\",\r\n    \"testTag\": \"1\"\r\n  },\r\n  \"properties\": {\r\n    \"platformUpdateDomainCount\": 1,\r\n    \"platformFaultDomainCount\": 1\r\n  },\r\n  \"sku\": {\r\n    \"name\": \"Aligned\"\r\n  }\r\n}",
      "StatusCode": 200
    },
    {
      "RequestUri": "/subscriptions/e37510d7-33b6-4676-886f-ee75bcc01871/resourceGroups/crptestar3910/providers/Microsoft.Compute/virtualMachines/vm4106?api-version=2021-03-01",
      "EncodedRequestUri": "L3N1YnNjcmlwdGlvbnMvZTM3NTEwZDctMzNiNi00Njc2LTg4NmYtZWU3NWJjYzAxODcxL3Jlc291cmNlR3JvdXBzL2NycHRlc3RhcjM5MTAvcHJvdmlkZXJzL01pY3Jvc29mdC5Db21wdXRlL3ZpcnR1YWxNYWNoaW5lcy92bTQxMDY/YXBpLXZlcnNpb249MjAyMS0wMy0wMQ==",
      "RequestMethod": "PUT",
      "RequestBody": "{\r\n  \"properties\": {\r\n    \"hardwareProfile\": {\r\n      \"vmSize\": \"Standard_A1_v2\"\r\n    },\r\n    \"storageProfile\": {\r\n      \"imageReference\": {\r\n        \"publisher\": \"MicrosoftWindowsServer\",\r\n        \"offer\": \"WindowsServer\",\r\n        \"sku\": \"2012-R2-Datacenter\",\r\n        \"version\": \"4.127.20180315\"\r\n      },\r\n      \"osDisk\": {\r\n        \"name\": \"test\",\r\n        \"caching\": \"None\",\r\n        \"createOption\": \"FromImage\",\r\n        \"managedDisk\": {\r\n          \"storageAccountType\": \"Standard_LRS\"\r\n        }\r\n      },\r\n      \"dataDisks\": [\r\n        {\r\n          \"lun\": 0,\r\n          \"caching\": \"None\",\r\n          \"createOption\": \"Empty\",\r\n          \"diskSizeGB\": 30,\r\n          \"managedDisk\": {\r\n            \"storageAccountType\": \"Standard_LRS\"\r\n          }\r\n        }\r\n      ]\r\n    },\r\n    \"osProfile\": {\r\n      \"computerName\": \"Test\",\r\n      \"adminUsername\": \"Foo12\",\r\n      \"adminPassword\": \"[PLACEHOLDEr1]\"\r\n    },\r\n    \"networkProfile\": {\r\n      \"networkInterfaces\": [\r\n        {\r\n          \"id\": \"/subscriptions/e37510d7-33b6-4676-886f-ee75bcc01871/resourceGroups/crptestar3910/providers/Microsoft.Network/networkInterfaces/nic6348\"\r\n        }\r\n      ]\r\n    },\r\n    \"availabilitySet\": {\r\n      \"id\": \"/subscriptions/e37510d7-33b6-4676-886f-ee75bcc01871/resourceGroups/crptestar3910/providers/Microsoft.Compute/availabilitySets/avSet5497\"\r\n    }\r\n  },\r\n  \"location\": \"SoutheastAsia\",\r\n  \"tags\": {\r\n    \"RG\": \"rg\",\r\n    \"testTag\": \"1\"\r\n  }\r\n}",
      "RequestHeaders": {
        "x-ms-client-request-id": [
          "2eb7a62c-2449-4efb-8c75-0a29bc95102c"
=======
      "ResponseBody": "{\r\n  \"name\": \"avSet3628\",\r\n  \"id\": \"/subscriptions/0296790d-427c-48ca-b204-8b729bbd8670/resourceGroups/crptestar7257/providers/Microsoft.Compute/availabilitySets/avSet3628\",\r\n  \"type\": \"Microsoft.Compute/availabilitySets\",\r\n  \"location\": \"southeastasia\",\r\n  \"tags\": {\r\n    \"RG\": \"rg\",\r\n    \"testTag\": \"1\"\r\n  },\r\n  \"properties\": {\r\n    \"platformUpdateDomainCount\": 1,\r\n    \"platformFaultDomainCount\": 1\r\n  },\r\n  \"sku\": {\r\n    \"name\": \"Aligned\"\r\n  }\r\n}",
      "StatusCode": 200
    },
    {
      "RequestUri": "/subscriptions/0296790d-427c-48ca-b204-8b729bbd8670/resourceGroups/crptestar7257/providers/Microsoft.Compute/virtualMachines/vm1999?api-version=2020-12-01",
      "EncodedRequestUri": "L3N1YnNjcmlwdGlvbnMvMDI5Njc5MGQtNDI3Yy00OGNhLWIyMDQtOGI3MjliYmQ4NjcwL3Jlc291cmNlR3JvdXBzL2NycHRlc3RhcjcyNTcvcHJvdmlkZXJzL01pY3Jvc29mdC5Db21wdXRlL3ZpcnR1YWxNYWNoaW5lcy92bTE5OTk/YXBpLXZlcnNpb249MjAyMC0xMi0wMQ==",
      "RequestMethod": "PUT",
      "RequestBody": "{\r\n  \"properties\": {\r\n    \"hardwareProfile\": {\r\n      \"vmSize\": \"Standard_A1_v2\"\r\n    },\r\n    \"storageProfile\": {\r\n      \"imageReference\": {\r\n        \"publisher\": \"MicrosoftWindowsServer\",\r\n        \"offer\": \"WindowsServer\",\r\n        \"sku\": \"2012-R2-Datacenter\",\r\n        \"version\": \"4.127.20180315\"\r\n      },\r\n      \"osDisk\": {\r\n        \"name\": \"test\",\r\n        \"caching\": \"None\",\r\n        \"createOption\": \"FromImage\",\r\n        \"managedDisk\": {\r\n          \"storageAccountType\": \"Standard_LRS\"\r\n        }\r\n      },\r\n      \"dataDisks\": [\r\n        {\r\n          \"lun\": 0,\r\n          \"caching\": \"None\",\r\n          \"createOption\": \"Empty\",\r\n          \"diskSizeGB\": 30,\r\n          \"managedDisk\": {\r\n            \"storageAccountType\": \"Standard_LRS\"\r\n          }\r\n        }\r\n      ]\r\n    },\r\n    \"osProfile\": {\r\n      \"computerName\": \"Test\",\r\n      \"adminUsername\": \"Foo12\",\r\n      \"adminPassword\": \"[PLACEHOLDEr1]\"\r\n    },\r\n    \"networkProfile\": {\r\n      \"networkInterfaces\": [\r\n        {\r\n          \"id\": \"/subscriptions/0296790d-427c-48ca-b204-8b729bbd8670/resourceGroups/crptestar7257/providers/Microsoft.Network/networkInterfaces/nic8192\"\r\n        }\r\n      ]\r\n    },\r\n    \"availabilitySet\": {\r\n      \"id\": \"/subscriptions/0296790d-427c-48ca-b204-8b729bbd8670/resourceGroups/crptestar7257/providers/Microsoft.Compute/availabilitySets/avSet3628\"\r\n    }\r\n  },\r\n  \"location\": \"SoutheastAsia\",\r\n  \"tags\": {\r\n    \"RG\": \"rg\",\r\n    \"testTag\": \"1\"\r\n  }\r\n}",
      "RequestHeaders": {
        "x-ms-client-request-id": [
          "d8a7bfa2-e3fb-4c0c-bc2d-2c63e18a3cde"
>>>>>>> 9e6c98a6
        ],
        "accept-language": [
          "en-US"
        ],
        "User-Agent": [
          "FxVersion/4.6.26614.01",
          "OSName/Windows",
          "OSVersion/Microsoft.Windows.10.0.18363.",
          "Microsoft.Azure.Management.Compute.ComputeManagementClient/44.0.0.0"
        ],
        "Content-Type": [
          "application/json; charset=utf-8"
        ],
        "Content-Length": [
          "1442"
        ]
      },
      "ResponseHeaders": {
        "Cache-Control": [
          "no-cache"
        ],
        "Date": [
          "Thu, 04 Mar 2021 14:20:10 GMT"
        ],
        "Pragma": [
          "no-cache"
        ],
        "Retry-After": [
          "10"
        ],
        "Server": [
          "Microsoft-HTTPAPI/2.0",
          "Microsoft-HTTPAPI/2.0"
        ],
        "Azure-AsyncOperation": [
<<<<<<< HEAD
          "https://management.azure.com/subscriptions/e37510d7-33b6-4676-886f-ee75bcc01871/providers/Microsoft.Compute/locations/southeastasia/operations/0b20c3ca-de4c-41ff-843e-073d98e6c1ea?api-version=2021-03-01"
=======
          "https://management.azure.com/subscriptions/0296790d-427c-48ca-b204-8b729bbd8670/providers/Microsoft.Compute/locations/southeastasia/operations/a5b6b3a1-8538-4377-a1fb-9d01985b29e7?api-version=2020-12-01"
>>>>>>> 9e6c98a6
        ],
        "Azure-AsyncNotification": [
          "Enabled"
        ],
        "x-ms-ratelimit-remaining-resource": [
          "Microsoft.Compute/PutVM3Min;238,Microsoft.Compute/PutVM30Min;1190"
        ],
        "Strict-Transport-Security": [
          "max-age=31536000; includeSubDomains"
        ],
        "x-ms-request-id": [
<<<<<<< HEAD
          "0b20c3ca-de4c-41ff-843e-073d98e6c1ea"
        ],
        "Server": [
          "Microsoft-HTTPAPI/2.0",
          "Microsoft-HTTPAPI/2.0"
=======
          "a5b6b3a1-8538-4377-a1fb-9d01985b29e7"
>>>>>>> 9e6c98a6
        ],
        "x-ms-ratelimit-remaining-subscription-writes": [
          "1198"
        ],
        "x-ms-correlation-request-id": [
<<<<<<< HEAD
          "9cb38ad9-0552-4ea3-ab49-fd3de638f02e"
        ],
        "x-ms-routing-request-id": [
          "EASTUS2:20210323T164232Z:9cb38ad9-0552-4ea3-ab49-fd3de638f02e"
=======
          "6e8ecf97-2a06-4d5d-a6e0-759d48087a79"
        ],
        "x-ms-routing-request-id": [
          "CANADACENTRAL:20210304T142010Z:6e8ecf97-2a06-4d5d-a6e0-759d48087a79"
>>>>>>> 9e6c98a6
        ],
        "X-Content-Type-Options": [
          "nosniff"
        ],
<<<<<<< HEAD
        "Date": [
          "Tue, 23 Mar 2021 16:42:32 GMT"
        ],
=======
>>>>>>> 9e6c98a6
        "Content-Length": [
          "2206"
        ],
        "Content-Type": [
          "application/json; charset=utf-8"
        ],
        "Expires": [
          "-1"
        ]
      },
<<<<<<< HEAD
      "ResponseBody": "{\r\n  \"name\": \"vm4106\",\r\n  \"id\": \"/subscriptions/e37510d7-33b6-4676-886f-ee75bcc01871/resourceGroups/crptestar3910/providers/Microsoft.Compute/virtualMachines/vm4106\",\r\n  \"type\": \"Microsoft.Compute/virtualMachines\",\r\n  \"location\": \"southeastasia\",\r\n  \"tags\": {\r\n    \"RG\": \"rg\",\r\n    \"testTag\": \"1\",\r\n    \"azsecpack\": \"nonprod\",\r\n    \"platformsettings.host_environment.service.platform_optedin_for_rootcerts\": \"true\"\r\n  },\r\n  \"properties\": {\r\n    \"vmId\": \"3a20b0b5-ade8-4a9a-b4cc-cdb8176c30b8\",\r\n    \"availabilitySet\": {\r\n      \"id\": \"/subscriptions/e37510d7-33b6-4676-886f-ee75bcc01871/resourceGroups/crptestar3910/providers/Microsoft.Compute/availabilitySets/AVSET5497\"\r\n    },\r\n    \"hardwareProfile\": {\r\n      \"vmSize\": \"Standard_A1_v2\"\r\n    },\r\n    \"storageProfile\": {\r\n      \"imageReference\": {\r\n        \"publisher\": \"MicrosoftWindowsServer\",\r\n        \"offer\": \"WindowsServer\",\r\n        \"sku\": \"2012-R2-Datacenter\",\r\n        \"version\": \"4.127.20180315\",\r\n        \"exactVersion\": \"4.127.20180315\"\r\n      },\r\n      \"osDisk\": {\r\n        \"osType\": \"Windows\",\r\n        \"name\": \"test\",\r\n        \"createOption\": \"FromImage\",\r\n        \"caching\": \"None\",\r\n        \"managedDisk\": {\r\n          \"storageAccountType\": \"Standard_LRS\"\r\n        },\r\n        \"diskSizeGB\": 127\r\n      },\r\n      \"dataDisks\": [\r\n        {\r\n          \"lun\": 0,\r\n          \"createOption\": \"Empty\",\r\n          \"caching\": \"None\",\r\n          \"managedDisk\": {\r\n            \"storageAccountType\": \"Standard_LRS\"\r\n          },\r\n          \"diskSizeGB\": 30,\r\n          \"toBeDetached\": false\r\n        }\r\n      ]\r\n    },\r\n    \"osProfile\": {\r\n      \"computerName\": \"Test\",\r\n      \"adminUsername\": \"Foo12\",\r\n      \"windowsConfiguration\": {\r\n        \"provisionVMAgent\": true,\r\n        \"enableAutomaticUpdates\": true,\r\n        \"patchSettings\": {\r\n          \"patchMode\": \"AutomaticByOS\"\r\n        }\r\n      },\r\n      \"secrets\": [],\r\n      \"allowExtensionOperations\": true,\r\n      \"requireGuestProvisionSignal\": true\r\n    },\r\n    \"networkProfile\": {\r\n      \"networkInterfaces\": [\r\n        {\r\n          \"id\": \"/subscriptions/e37510d7-33b6-4676-886f-ee75bcc01871/resourceGroups/crptestar3910/providers/Microsoft.Network/networkInterfaces/nic6348\"\r\n        }\r\n      ]\r\n    },\r\n    \"provisioningState\": \"Creating\"\r\n  }\r\n}",
      "StatusCode": 201
    },
    {
      "RequestUri": "/subscriptions/e37510d7-33b6-4676-886f-ee75bcc01871/providers/Microsoft.Compute/locations/southeastasia/operations/0b20c3ca-de4c-41ff-843e-073d98e6c1ea?api-version=2021-03-01",
      "EncodedRequestUri": "L3N1YnNjcmlwdGlvbnMvZTM3NTEwZDctMzNiNi00Njc2LTg4NmYtZWU3NWJjYzAxODcxL3Byb3ZpZGVycy9NaWNyb3NvZnQuQ29tcHV0ZS9sb2NhdGlvbnMvc291dGhlYXN0YXNpYS9vcGVyYXRpb25zLzBiMjBjM2NhLWRlNGMtNDFmZi04NDNlLTA3M2Q5OGU2YzFlYT9hcGktdmVyc2lvbj0yMDIxLTAzLTAx",
=======
      "ResponseBody": "{\r\n  \"name\": \"vm1999\",\r\n  \"id\": \"/subscriptions/0296790d-427c-48ca-b204-8b729bbd8670/resourceGroups/crptestar7257/providers/Microsoft.Compute/virtualMachines/vm1999\",\r\n  \"type\": \"Microsoft.Compute/virtualMachines\",\r\n  \"location\": \"southeastasia\",\r\n  \"tags\": {\r\n    \"RG\": \"rg\",\r\n    \"testTag\": \"1\",\r\n    \"platformsettings.host_environment.service.platform_optedin_for_rootcerts\": \"true\"\r\n  },\r\n  \"properties\": {\r\n    \"vmId\": \"4f77a7d8-03c4-4533-a5d6-f19620f2369c\",\r\n    \"availabilitySet\": {\r\n      \"id\": \"/subscriptions/0296790d-427c-48ca-b204-8b729bbd8670/resourceGroups/crptestar7257/providers/Microsoft.Compute/availabilitySets/AVSET3628\"\r\n    },\r\n    \"hardwareProfile\": {\r\n      \"vmSize\": \"Standard_A1_v2\"\r\n    },\r\n    \"storageProfile\": {\r\n      \"imageReference\": {\r\n        \"publisher\": \"MicrosoftWindowsServer\",\r\n        \"offer\": \"WindowsServer\",\r\n        \"sku\": \"2012-R2-Datacenter\",\r\n        \"version\": \"4.127.20180315\",\r\n        \"exactVersion\": \"4.127.20180315\"\r\n      },\r\n      \"osDisk\": {\r\n        \"osType\": \"Windows\",\r\n        \"name\": \"test\",\r\n        \"createOption\": \"FromImage\",\r\n        \"caching\": \"None\",\r\n        \"managedDisk\": {\r\n          \"storageAccountType\": \"Standard_LRS\"\r\n        },\r\n        \"diskSizeGB\": 127\r\n      },\r\n      \"dataDisks\": [\r\n        {\r\n          \"lun\": 0,\r\n          \"createOption\": \"Empty\",\r\n          \"caching\": \"None\",\r\n          \"managedDisk\": {\r\n            \"storageAccountType\": \"Standard_LRS\"\r\n          },\r\n          \"diskSizeGB\": 30,\r\n          \"toBeDetached\": false\r\n        }\r\n      ]\r\n    },\r\n    \"osProfile\": {\r\n      \"computerName\": \"Test\",\r\n      \"adminUsername\": \"Foo12\",\r\n      \"windowsConfiguration\": {\r\n        \"provisionVMAgent\": true,\r\n        \"enableAutomaticUpdates\": true,\r\n        \"patchSettings\": {\r\n          \"patchMode\": \"AutomaticByOS\"\r\n        }\r\n      },\r\n      \"secrets\": [],\r\n      \"allowExtensionOperations\": true,\r\n      \"requireGuestProvisionSignal\": true\r\n    },\r\n    \"networkProfile\": {\r\n      \"networkInterfaces\": [\r\n        {\r\n          \"id\": \"/subscriptions/0296790d-427c-48ca-b204-8b729bbd8670/resourceGroups/crptestar7257/providers/Microsoft.Network/networkInterfaces/nic8192\"\r\n        }\r\n      ]\r\n    },\r\n    \"provisioningState\": \"Creating\"\r\n  }\r\n}",
      "StatusCode": 201
    },
    {
      "RequestUri": "/subscriptions/0296790d-427c-48ca-b204-8b729bbd8670/providers/Microsoft.Compute/locations/southeastasia/operations/a5b6b3a1-8538-4377-a1fb-9d01985b29e7?api-version=2020-12-01",
      "EncodedRequestUri": "L3N1YnNjcmlwdGlvbnMvMDI5Njc5MGQtNDI3Yy00OGNhLWIyMDQtOGI3MjliYmQ4NjcwL3Byb3ZpZGVycy9NaWNyb3NvZnQuQ29tcHV0ZS9sb2NhdGlvbnMvc291dGhlYXN0YXNpYS9vcGVyYXRpb25zL2E1YjZiM2ExLTg1MzgtNDM3Ny1hMWZiLTlkMDE5ODViMjllNz9hcGktdmVyc2lvbj0yMDIwLTEyLTAx",
>>>>>>> 9e6c98a6
      "RequestMethod": "GET",
      "RequestBody": "",
      "RequestHeaders": {
        "User-Agent": [
          "FxVersion/4.6.26614.01",
          "OSName/Windows",
          "OSVersion/Microsoft.Windows.10.0.18363.",
          "Microsoft.Azure.Management.Compute.ComputeManagementClient/44.0.0.0"
        ]
      },
      "ResponseHeaders": {
        "Cache-Control": [
          "no-cache"
        ],
        "Date": [
          "Thu, 04 Mar 2021 14:20:20 GMT"
        ],
        "Pragma": [
          "no-cache"
        ],
        "Retry-After": [
          "50"
        ],
        "Server": [
          "Microsoft-HTTPAPI/2.0",
          "Microsoft-HTTPAPI/2.0"
        ],
        "x-ms-ratelimit-remaining-resource": [
          "Microsoft.Compute/GetOperation3Min;14999,Microsoft.Compute/GetOperation30Min;29965"
        ],
        "Strict-Transport-Security": [
          "max-age=31536000; includeSubDomains"
        ],
        "x-ms-request-id": [
<<<<<<< HEAD
          "1ed6a135-12e9-493f-8e46-0f410a5765ef"
        ],
        "Server": [
          "Microsoft-HTTPAPI/2.0",
          "Microsoft-HTTPAPI/2.0"
=======
          "597e8171-6596-4447-99a5-b2155317bc20"
>>>>>>> 9e6c98a6
        ],
        "x-ms-ratelimit-remaining-subscription-reads": [
          "11999"
        ],
        "x-ms-correlation-request-id": [
<<<<<<< HEAD
          "e0537935-046c-4763-ab9c-01b33ec7f0ef"
        ],
        "x-ms-routing-request-id": [
          "EASTUS2:20210323T164243Z:e0537935-046c-4763-ab9c-01b33ec7f0ef"
=======
          "8f5b9fc8-627e-4125-b36d-7e73bd875da1"
        ],
        "x-ms-routing-request-id": [
          "CANADACENTRAL:20210304T142021Z:8f5b9fc8-627e-4125-b36d-7e73bd875da1"
>>>>>>> 9e6c98a6
        ],
        "X-Content-Type-Options": [
          "nosniff"
        ],
<<<<<<< HEAD
        "Date": [
          "Tue, 23 Mar 2021 16:42:43 GMT"
        ],
=======
>>>>>>> 9e6c98a6
        "Content-Length": [
          "134"
        ],
        "Content-Type": [
          "application/json; charset=utf-8"
        ],
        "Expires": [
          "-1"
        ]
      },
<<<<<<< HEAD
      "ResponseBody": "{\r\n  \"startTime\": \"2021-03-23T16:42:30.4944262+00:00\",\r\n  \"status\": \"InProgress\",\r\n  \"name\": \"0b20c3ca-de4c-41ff-843e-073d98e6c1ea\"\r\n}",
      "StatusCode": 200
    },
    {
      "RequestUri": "/subscriptions/e37510d7-33b6-4676-886f-ee75bcc01871/providers/Microsoft.Compute/locations/southeastasia/operations/0b20c3ca-de4c-41ff-843e-073d98e6c1ea?api-version=2021-03-01",
      "EncodedRequestUri": "L3N1YnNjcmlwdGlvbnMvZTM3NTEwZDctMzNiNi00Njc2LTg4NmYtZWU3NWJjYzAxODcxL3Byb3ZpZGVycy9NaWNyb3NvZnQuQ29tcHV0ZS9sb2NhdGlvbnMvc291dGhlYXN0YXNpYS9vcGVyYXRpb25zLzBiMjBjM2NhLWRlNGMtNDFmZi04NDNlLTA3M2Q5OGU2YzFlYT9hcGktdmVyc2lvbj0yMDIxLTAzLTAx",
=======
      "ResponseBody": "{\r\n  \"startTime\": \"2021-03-04T06:20:07.3041539-08:00\",\r\n  \"status\": \"InProgress\",\r\n  \"name\": \"a5b6b3a1-8538-4377-a1fb-9d01985b29e7\"\r\n}",
      "StatusCode": 200
    },
    {
      "RequestUri": "/subscriptions/0296790d-427c-48ca-b204-8b729bbd8670/providers/Microsoft.Compute/locations/southeastasia/operations/a5b6b3a1-8538-4377-a1fb-9d01985b29e7?api-version=2020-12-01",
      "EncodedRequestUri": "L3N1YnNjcmlwdGlvbnMvMDI5Njc5MGQtNDI3Yy00OGNhLWIyMDQtOGI3MjliYmQ4NjcwL3Byb3ZpZGVycy9NaWNyb3NvZnQuQ29tcHV0ZS9sb2NhdGlvbnMvc291dGhlYXN0YXNpYS9vcGVyYXRpb25zL2E1YjZiM2ExLTg1MzgtNDM3Ny1hMWZiLTlkMDE5ODViMjllNz9hcGktdmVyc2lvbj0yMDIwLTEyLTAx",
>>>>>>> 9e6c98a6
      "RequestMethod": "GET",
      "RequestBody": "",
      "RequestHeaders": {
        "User-Agent": [
          "FxVersion/4.6.26614.01",
          "OSName/Windows",
          "OSVersion/Microsoft.Windows.10.0.18363.",
          "Microsoft.Azure.Management.Compute.ComputeManagementClient/44.0.0.0"
        ]
      },
      "ResponseHeaders": {
        "Cache-Control": [
          "no-cache"
        ],
        "Date": [
          "Thu, 04 Mar 2021 14:21:11 GMT"
        ],
        "Pragma": [
          "no-cache"
        ],
        "Server": [
          "Microsoft-HTTPAPI/2.0",
          "Microsoft-HTTPAPI/2.0"
        ],
        "x-ms-ratelimit-remaining-resource": [
          "Microsoft.Compute/GetOperation3Min;14998,Microsoft.Compute/GetOperation30Min;29964"
        ],
        "Strict-Transport-Security": [
          "max-age=31536000; includeSubDomains"
        ],
        "x-ms-request-id": [
<<<<<<< HEAD
          "c69d182c-dd5a-4ea8-a3dc-f45b0f1175cb"
        ],
        "Server": [
          "Microsoft-HTTPAPI/2.0",
          "Microsoft-HTTPAPI/2.0"
=======
          "e114c5d9-7614-4a63-b398-c4fd3e022842"
>>>>>>> 9e6c98a6
        ],
        "x-ms-ratelimit-remaining-subscription-reads": [
          "11998"
        ],
        "x-ms-correlation-request-id": [
<<<<<<< HEAD
          "d9bd3bca-ba69-4470-814d-a56b00b469df"
        ],
        "x-ms-routing-request-id": [
          "EASTUS2:20210323T164333Z:d9bd3bca-ba69-4470-814d-a56b00b469df"
=======
          "0242b34b-28ab-455f-97a5-863c5728b362"
        ],
        "x-ms-routing-request-id": [
          "CANADACENTRAL:20210304T142111Z:0242b34b-28ab-455f-97a5-863c5728b362"
>>>>>>> 9e6c98a6
        ],
        "X-Content-Type-Options": [
          "nosniff"
        ],
<<<<<<< HEAD
        "Date": [
          "Tue, 23 Mar 2021 16:43:33 GMT"
        ],
=======
>>>>>>> 9e6c98a6
        "Content-Length": [
          "134"
        ],
        "Content-Type": [
          "application/json; charset=utf-8"
        ],
        "Expires": [
          "-1"
        ]
      },
<<<<<<< HEAD
      "ResponseBody": "{\r\n  \"startTime\": \"2021-03-23T16:42:30.4944262+00:00\",\r\n  \"status\": \"InProgress\",\r\n  \"name\": \"0b20c3ca-de4c-41ff-843e-073d98e6c1ea\"\r\n}",
      "StatusCode": 200
    },
    {
      "RequestUri": "/subscriptions/e37510d7-33b6-4676-886f-ee75bcc01871/providers/Microsoft.Compute/locations/southeastasia/operations/0b20c3ca-de4c-41ff-843e-073d98e6c1ea?api-version=2021-03-01",
      "EncodedRequestUri": "L3N1YnNjcmlwdGlvbnMvZTM3NTEwZDctMzNiNi00Njc2LTg4NmYtZWU3NWJjYzAxODcxL3Byb3ZpZGVycy9NaWNyb3NvZnQuQ29tcHV0ZS9sb2NhdGlvbnMvc291dGhlYXN0YXNpYS9vcGVyYXRpb25zLzBiMjBjM2NhLWRlNGMtNDFmZi04NDNlLTA3M2Q5OGU2YzFlYT9hcGktdmVyc2lvbj0yMDIxLTAzLTAx",
=======
      "ResponseBody": "{\r\n  \"startTime\": \"2021-03-04T06:20:07.3041539-08:00\",\r\n  \"status\": \"InProgress\",\r\n  \"name\": \"a5b6b3a1-8538-4377-a1fb-9d01985b29e7\"\r\n}",
      "StatusCode": 200
    },
    {
      "RequestUri": "/subscriptions/0296790d-427c-48ca-b204-8b729bbd8670/providers/Microsoft.Compute/locations/southeastasia/operations/a5b6b3a1-8538-4377-a1fb-9d01985b29e7?api-version=2020-12-01",
      "EncodedRequestUri": "L3N1YnNjcmlwdGlvbnMvMDI5Njc5MGQtNDI3Yy00OGNhLWIyMDQtOGI3MjliYmQ4NjcwL3Byb3ZpZGVycy9NaWNyb3NvZnQuQ29tcHV0ZS9sb2NhdGlvbnMvc291dGhlYXN0YXNpYS9vcGVyYXRpb25zL2E1YjZiM2ExLTg1MzgtNDM3Ny1hMWZiLTlkMDE5ODViMjllNz9hcGktdmVyc2lvbj0yMDIwLTEyLTAx",
>>>>>>> 9e6c98a6
      "RequestMethod": "GET",
      "RequestBody": "",
      "RequestHeaders": {
        "User-Agent": [
          "FxVersion/4.6.26614.01",
          "OSName/Windows",
          "OSVersion/Microsoft.Windows.10.0.18363.",
          "Microsoft.Azure.Management.Compute.ComputeManagementClient/44.0.0.0"
        ]
      },
      "ResponseHeaders": {
        "Cache-Control": [
          "no-cache"
        ],
        "Date": [
          "Thu, 04 Mar 2021 14:22:01 GMT"
        ],
        "Pragma": [
          "no-cache"
        ],
        "Server": [
          "Microsoft-HTTPAPI/2.0",
          "Microsoft-HTTPAPI/2.0"
        ],
        "x-ms-ratelimit-remaining-resource": [
          "Microsoft.Compute/GetOperation3Min;14997,Microsoft.Compute/GetOperation30Min;29963"
        ],
        "Strict-Transport-Security": [
          "max-age=31536000; includeSubDomains"
        ],
        "x-ms-request-id": [
<<<<<<< HEAD
          "4e92d648-8fa5-44d8-a187-3fcd6dd00c7d"
        ],
        "Server": [
          "Microsoft-HTTPAPI/2.0",
          "Microsoft-HTTPAPI/2.0"
=======
          "f01caf12-8a75-4f17-b7f4-6d5db86c366d"
>>>>>>> 9e6c98a6
        ],
        "x-ms-ratelimit-remaining-subscription-reads": [
          "11997"
        ],
        "x-ms-correlation-request-id": [
<<<<<<< HEAD
          "5ec36fed-00ee-4d9a-ac2f-77e779d5cb51"
        ],
        "x-ms-routing-request-id": [
          "EASTUS2:20210323T164423Z:5ec36fed-00ee-4d9a-ac2f-77e779d5cb51"
=======
          "9f2cc8f3-b993-4b51-ba33-8f95b687751e"
        ],
        "x-ms-routing-request-id": [
          "CANADACENTRAL:20210304T142201Z:9f2cc8f3-b993-4b51-ba33-8f95b687751e"
>>>>>>> 9e6c98a6
        ],
        "X-Content-Type-Options": [
          "nosniff"
        ],
<<<<<<< HEAD
        "Date": [
          "Tue, 23 Mar 2021 16:44:23 GMT"
        ],
=======
>>>>>>> 9e6c98a6
        "Content-Length": [
          "134"
        ],
        "Content-Type": [
          "application/json; charset=utf-8"
        ],
        "Expires": [
          "-1"
        ]
      },
<<<<<<< HEAD
      "ResponseBody": "{\r\n  \"startTime\": \"2021-03-23T16:42:30.4944262+00:00\",\r\n  \"status\": \"InProgress\",\r\n  \"name\": \"0b20c3ca-de4c-41ff-843e-073d98e6c1ea\"\r\n}",
      "StatusCode": 200
    },
    {
      "RequestUri": "/subscriptions/e37510d7-33b6-4676-886f-ee75bcc01871/providers/Microsoft.Compute/locations/southeastasia/operations/0b20c3ca-de4c-41ff-843e-073d98e6c1ea?api-version=2021-03-01",
      "EncodedRequestUri": "L3N1YnNjcmlwdGlvbnMvZTM3NTEwZDctMzNiNi00Njc2LTg4NmYtZWU3NWJjYzAxODcxL3Byb3ZpZGVycy9NaWNyb3NvZnQuQ29tcHV0ZS9sb2NhdGlvbnMvc291dGhlYXN0YXNpYS9vcGVyYXRpb25zLzBiMjBjM2NhLWRlNGMtNDFmZi04NDNlLTA3M2Q5OGU2YzFlYT9hcGktdmVyc2lvbj0yMDIxLTAzLTAx",
=======
      "ResponseBody": "{\r\n  \"startTime\": \"2021-03-04T06:20:07.3041539-08:00\",\r\n  \"status\": \"InProgress\",\r\n  \"name\": \"a5b6b3a1-8538-4377-a1fb-9d01985b29e7\"\r\n}",
      "StatusCode": 200
    },
    {
      "RequestUri": "/subscriptions/0296790d-427c-48ca-b204-8b729bbd8670/providers/Microsoft.Compute/locations/southeastasia/operations/a5b6b3a1-8538-4377-a1fb-9d01985b29e7?api-version=2020-12-01",
      "EncodedRequestUri": "L3N1YnNjcmlwdGlvbnMvMDI5Njc5MGQtNDI3Yy00OGNhLWIyMDQtOGI3MjliYmQ4NjcwL3Byb3ZpZGVycy9NaWNyb3NvZnQuQ29tcHV0ZS9sb2NhdGlvbnMvc291dGhlYXN0YXNpYS9vcGVyYXRpb25zL2E1YjZiM2ExLTg1MzgtNDM3Ny1hMWZiLTlkMDE5ODViMjllNz9hcGktdmVyc2lvbj0yMDIwLTEyLTAx",
>>>>>>> 9e6c98a6
      "RequestMethod": "GET",
      "RequestBody": "",
      "RequestHeaders": {
        "User-Agent": [
          "FxVersion/4.6.26614.01",
          "OSName/Windows",
          "OSVersion/Microsoft.Windows.10.0.18363.",
          "Microsoft.Azure.Management.Compute.ComputeManagementClient/44.0.0.0"
        ]
      },
      "ResponseHeaders": {
        "Cache-Control": [
          "no-cache"
        ],
        "Date": [
          "Thu, 04 Mar 2021 14:22:51 GMT"
        ],
        "Pragma": [
          "no-cache"
        ],
        "Server": [
          "Microsoft-HTTPAPI/2.0",
          "Microsoft-HTTPAPI/2.0"
        ],
        "x-ms-ratelimit-remaining-resource": [
          "Microsoft.Compute/GetOperation3Min;14995,Microsoft.Compute/GetOperation30Min;29971"
        ],
        "Strict-Transport-Security": [
          "max-age=31536000; includeSubDomains"
        ],
        "x-ms-request-id": [
<<<<<<< HEAD
          "8d32804a-7992-4b37-b955-14b8868f3b86"
        ],
        "Server": [
          "Microsoft-HTTPAPI/2.0",
          "Microsoft-HTTPAPI/2.0"
=======
          "f71084e7-031c-462b-b11b-499d567023ae"
>>>>>>> 9e6c98a6
        ],
        "x-ms-ratelimit-remaining-subscription-reads": [
          "11996"
        ],
        "x-ms-correlation-request-id": [
<<<<<<< HEAD
          "03f734b8-9d9e-4121-8145-2fad7aae05ff"
        ],
        "x-ms-routing-request-id": [
          "EASTUS2:20210323T164514Z:03f734b8-9d9e-4121-8145-2fad7aae05ff"
=======
          "52885cd6-4de9-467c-ae1a-605a196f0e56"
        ],
        "x-ms-routing-request-id": [
          "CANADACENTRAL:20210304T142251Z:52885cd6-4de9-467c-ae1a-605a196f0e56"
>>>>>>> 9e6c98a6
        ],
        "X-Content-Type-Options": [
          "nosniff"
        ],
<<<<<<< HEAD
        "Date": [
          "Tue, 23 Mar 2021 16:45:13 GMT"
        ],
=======
>>>>>>> 9e6c98a6
        "Content-Length": [
          "134"
        ],
        "Content-Type": [
          "application/json; charset=utf-8"
        ],
        "Expires": [
          "-1"
        ]
      },
<<<<<<< HEAD
      "ResponseBody": "{\r\n  \"startTime\": \"2021-03-23T16:42:30.4944262+00:00\",\r\n  \"status\": \"InProgress\",\r\n  \"name\": \"0b20c3ca-de4c-41ff-843e-073d98e6c1ea\"\r\n}",
      "StatusCode": 200
    },
    {
      "RequestUri": "/subscriptions/e37510d7-33b6-4676-886f-ee75bcc01871/providers/Microsoft.Compute/locations/southeastasia/operations/0b20c3ca-de4c-41ff-843e-073d98e6c1ea?api-version=2021-03-01",
      "EncodedRequestUri": "L3N1YnNjcmlwdGlvbnMvZTM3NTEwZDctMzNiNi00Njc2LTg4NmYtZWU3NWJjYzAxODcxL3Byb3ZpZGVycy9NaWNyb3NvZnQuQ29tcHV0ZS9sb2NhdGlvbnMvc291dGhlYXN0YXNpYS9vcGVyYXRpb25zLzBiMjBjM2NhLWRlNGMtNDFmZi04NDNlLTA3M2Q5OGU2YzFlYT9hcGktdmVyc2lvbj0yMDIxLTAzLTAx",
=======
      "ResponseBody": "{\r\n  \"startTime\": \"2021-03-04T06:20:07.3041539-08:00\",\r\n  \"status\": \"InProgress\",\r\n  \"name\": \"a5b6b3a1-8538-4377-a1fb-9d01985b29e7\"\r\n}",
      "StatusCode": 200
    },
    {
      "RequestUri": "/subscriptions/0296790d-427c-48ca-b204-8b729bbd8670/providers/Microsoft.Compute/locations/southeastasia/operations/a5b6b3a1-8538-4377-a1fb-9d01985b29e7?api-version=2020-12-01",
      "EncodedRequestUri": "L3N1YnNjcmlwdGlvbnMvMDI5Njc5MGQtNDI3Yy00OGNhLWIyMDQtOGI3MjliYmQ4NjcwL3Byb3ZpZGVycy9NaWNyb3NvZnQuQ29tcHV0ZS9sb2NhdGlvbnMvc291dGhlYXN0YXNpYS9vcGVyYXRpb25zL2E1YjZiM2ExLTg1MzgtNDM3Ny1hMWZiLTlkMDE5ODViMjllNz9hcGktdmVyc2lvbj0yMDIwLTEyLTAx",
>>>>>>> 9e6c98a6
      "RequestMethod": "GET",
      "RequestBody": "",
      "RequestHeaders": {
        "User-Agent": [
          "FxVersion/4.6.26614.01",
          "OSName/Windows",
          "OSVersion/Microsoft.Windows.10.0.18363.",
          "Microsoft.Azure.Management.Compute.ComputeManagementClient/44.0.0.0"
        ]
      },
      "ResponseHeaders": {
        "Cache-Control": [
          "no-cache"
        ],
        "Date": [
          "Thu, 04 Mar 2021 14:23:42 GMT"
        ],
        "Pragma": [
          "no-cache"
        ],
        "Server": [
          "Microsoft-HTTPAPI/2.0",
          "Microsoft-HTTPAPI/2.0"
        ],
        "x-ms-ratelimit-remaining-resource": [
          "Microsoft.Compute/GetOperation3Min;14994,Microsoft.Compute/GetOperation30Min;29969"
        ],
        "Strict-Transport-Security": [
          "max-age=31536000; includeSubDomains"
        ],
        "x-ms-request-id": [
<<<<<<< HEAD
          "71a893d5-cce6-4016-9ecd-853ffcdc5671"
        ],
        "Server": [
          "Microsoft-HTTPAPI/2.0",
          "Microsoft-HTTPAPI/2.0"
=======
          "aa3940ac-5850-49ee-bcbd-9370f84cb87e"
>>>>>>> 9e6c98a6
        ],
        "x-ms-ratelimit-remaining-subscription-reads": [
          "11995"
        ],
        "x-ms-correlation-request-id": [
<<<<<<< HEAD
          "768a415b-58fc-4bda-8904-150596396215"
        ],
        "x-ms-routing-request-id": [
          "EASTUS2:20210323T164604Z:768a415b-58fc-4bda-8904-150596396215"
=======
          "82f31fc8-4e5e-4488-953e-6866967a89a4"
        ],
        "x-ms-routing-request-id": [
          "CANADACENTRAL:20210304T142342Z:82f31fc8-4e5e-4488-953e-6866967a89a4"
>>>>>>> 9e6c98a6
        ],
        "X-Content-Type-Options": [
          "nosniff"
        ],
<<<<<<< HEAD
        "Date": [
          "Tue, 23 Mar 2021 16:46:04 GMT"
        ],
=======
>>>>>>> 9e6c98a6
        "Content-Length": [
          "184"
        ],
        "Content-Type": [
          "application/json; charset=utf-8"
        ],
        "Expires": [
          "-1"
        ]
      },
<<<<<<< HEAD
      "ResponseBody": "{\r\n  \"startTime\": \"2021-03-23T16:42:30.4944262+00:00\",\r\n  \"endTime\": \"2021-03-23T16:45:42.2913514+00:00\",\r\n  \"status\": \"Succeeded\",\r\n  \"name\": \"0b20c3ca-de4c-41ff-843e-073d98e6c1ea\"\r\n}",
      "StatusCode": 200
    },
    {
      "RequestUri": "/subscriptions/e37510d7-33b6-4676-886f-ee75bcc01871/resourceGroups/crptestar3910/providers/Microsoft.Compute/virtualMachines/vm4106?api-version=2021-03-01",
      "EncodedRequestUri": "L3N1YnNjcmlwdGlvbnMvZTM3NTEwZDctMzNiNi00Njc2LTg4NmYtZWU3NWJjYzAxODcxL3Jlc291cmNlR3JvdXBzL2NycHRlc3RhcjM5MTAvcHJvdmlkZXJzL01pY3Jvc29mdC5Db21wdXRlL3ZpcnR1YWxNYWNoaW5lcy92bTQxMDY/YXBpLXZlcnNpb249MjAyMS0wMy0wMQ==",
=======
      "ResponseBody": "{\r\n  \"startTime\": \"2021-03-04T06:20:07.3041539-08:00\",\r\n  \"endTime\": \"2021-03-04T06:23:31.5090727-08:00\",\r\n  \"status\": \"Succeeded\",\r\n  \"name\": \"a5b6b3a1-8538-4377-a1fb-9d01985b29e7\"\r\n}",
      "StatusCode": 200
    },
    {
      "RequestUri": "/subscriptions/0296790d-427c-48ca-b204-8b729bbd8670/resourceGroups/crptestar7257/providers/Microsoft.Compute/virtualMachines/vm1999?api-version=2020-12-01",
      "EncodedRequestUri": "L3N1YnNjcmlwdGlvbnMvMDI5Njc5MGQtNDI3Yy00OGNhLWIyMDQtOGI3MjliYmQ4NjcwL3Jlc291cmNlR3JvdXBzL2NycHRlc3RhcjcyNTcvcHJvdmlkZXJzL01pY3Jvc29mdC5Db21wdXRlL3ZpcnR1YWxNYWNoaW5lcy92bTE5OTk/YXBpLXZlcnNpb249MjAyMC0xMi0wMQ==",
>>>>>>> 9e6c98a6
      "RequestMethod": "GET",
      "RequestBody": "",
      "RequestHeaders": {
        "User-Agent": [
          "FxVersion/4.6.26614.01",
          "OSName/Windows",
          "OSVersion/Microsoft.Windows.10.0.18363.",
          "Microsoft.Azure.Management.Compute.ComputeManagementClient/44.0.0.0"
        ]
      },
      "ResponseHeaders": {
        "Cache-Control": [
          "no-cache"
        ],
        "Date": [
          "Thu, 04 Mar 2021 14:23:42 GMT"
        ],
        "Pragma": [
          "no-cache"
        ],
        "Server": [
          "Microsoft-HTTPAPI/2.0",
          "Microsoft-HTTPAPI/2.0"
        ],
        "x-ms-ratelimit-remaining-resource": [
          "Microsoft.Compute/LowCostGet3Min;3997,Microsoft.Compute/LowCostGet30Min;31968"
        ],
        "Strict-Transport-Security": [
          "max-age=31536000; includeSubDomains"
        ],
        "x-ms-request-id": [
<<<<<<< HEAD
          "210931f4-29d1-4406-986b-b51185b9c2b7"
        ],
        "Server": [
          "Microsoft-HTTPAPI/2.0",
          "Microsoft-HTTPAPI/2.0"
=======
          "11c43b4a-c922-40e2-9db1-33d77b10659b"
>>>>>>> 9e6c98a6
        ],
        "x-ms-ratelimit-remaining-subscription-reads": [
          "11994"
        ],
        "x-ms-correlation-request-id": [
<<<<<<< HEAD
          "55e9ea1b-6617-46af-892b-ca668578a627"
        ],
        "x-ms-routing-request-id": [
          "EASTUS2:20210323T164604Z:55e9ea1b-6617-46af-892b-ca668578a627"
=======
          "47b3ea35-a977-4dcb-a460-ddd0ab0f011c"
        ],
        "x-ms-routing-request-id": [
          "CANADACENTRAL:20210304T142342Z:47b3ea35-a977-4dcb-a460-ddd0ab0f011c"
>>>>>>> 9e6c98a6
        ],
        "X-Content-Type-Options": [
          "nosniff"
        ],
<<<<<<< HEAD
        "Date": [
          "Tue, 23 Mar 2021 16:46:04 GMT"
        ],
=======
>>>>>>> 9e6c98a6
        "Content-Length": [
          "2598"
        ],
        "Content-Type": [
          "application/json; charset=utf-8"
        ],
        "Expires": [
          "-1"
        ]
      },
<<<<<<< HEAD
      "ResponseBody": "{\r\n  \"name\": \"vm4106\",\r\n  \"id\": \"/subscriptions/e37510d7-33b6-4676-886f-ee75bcc01871/resourceGroups/crptestar3910/providers/Microsoft.Compute/virtualMachines/vm4106\",\r\n  \"type\": \"Microsoft.Compute/virtualMachines\",\r\n  \"location\": \"southeastasia\",\r\n  \"tags\": {\r\n    \"RG\": \"rg\",\r\n    \"testTag\": \"1\",\r\n    \"azsecpack\": \"nonprod\",\r\n    \"platformsettings.host_environment.service.platform_optedin_for_rootcerts\": \"true\"\r\n  },\r\n  \"properties\": {\r\n    \"vmId\": \"3a20b0b5-ade8-4a9a-b4cc-cdb8176c30b8\",\r\n    \"availabilitySet\": {\r\n      \"id\": \"/subscriptions/e37510d7-33b6-4676-886f-ee75bcc01871/resourceGroups/crptestar3910/providers/Microsoft.Compute/availabilitySets/AVSET5497\"\r\n    },\r\n    \"hardwareProfile\": {\r\n      \"vmSize\": \"Standard_A1_v2\"\r\n    },\r\n    \"storageProfile\": {\r\n      \"imageReference\": {\r\n        \"publisher\": \"MicrosoftWindowsServer\",\r\n        \"offer\": \"WindowsServer\",\r\n        \"sku\": \"2012-R2-Datacenter\",\r\n        \"version\": \"4.127.20180315\",\r\n        \"exactVersion\": \"4.127.20180315\"\r\n      },\r\n      \"osDisk\": {\r\n        \"osType\": \"Windows\",\r\n        \"name\": \"test\",\r\n        \"createOption\": \"FromImage\",\r\n        \"caching\": \"None\",\r\n        \"managedDisk\": {\r\n          \"storageAccountType\": \"Standard_LRS\",\r\n          \"id\": \"/subscriptions/e37510d7-33b6-4676-886f-ee75bcc01871/resourceGroups/crptestar3910/providers/Microsoft.Compute/disks/test\"\r\n        },\r\n        \"diskSizeGB\": 127\r\n      },\r\n      \"dataDisks\": [\r\n        {\r\n          \"lun\": 0,\r\n          \"name\": \"vm4106_disk2_fb529109805a4d7bb2248ae751fedef4\",\r\n          \"createOption\": \"Empty\",\r\n          \"caching\": \"None\",\r\n          \"managedDisk\": {\r\n            \"storageAccountType\": \"Standard_LRS\",\r\n            \"id\": \"/subscriptions/e37510d7-33b6-4676-886f-ee75bcc01871/resourceGroups/crptestar3910/providers/Microsoft.Compute/disks/vm4106_disk2_fb529109805a4d7bb2248ae751fedef4\"\r\n          },\r\n          \"diskSizeGB\": 30,\r\n          \"toBeDetached\": false\r\n        }\r\n      ]\r\n    },\r\n    \"osProfile\": {\r\n      \"computerName\": \"Test\",\r\n      \"adminUsername\": \"Foo12\",\r\n      \"windowsConfiguration\": {\r\n        \"provisionVMAgent\": true,\r\n        \"enableAutomaticUpdates\": true,\r\n        \"patchSettings\": {\r\n          \"patchMode\": \"AutomaticByOS\"\r\n        }\r\n      },\r\n      \"secrets\": [],\r\n      \"allowExtensionOperations\": true,\r\n      \"requireGuestProvisionSignal\": true\r\n    },\r\n    \"networkProfile\": {\r\n      \"networkInterfaces\": [\r\n        {\r\n          \"id\": \"/subscriptions/e37510d7-33b6-4676-886f-ee75bcc01871/resourceGroups/crptestar3910/providers/Microsoft.Network/networkInterfaces/nic6348\"\r\n        }\r\n      ]\r\n    },\r\n    \"provisioningState\": \"Succeeded\"\r\n  }\r\n}",
      "StatusCode": 200
    },
    {
      "RequestUri": "/subscriptions/e37510d7-33b6-4676-886f-ee75bcc01871/resourceGroups/crptestar3910/providers/Microsoft.Compute/virtualMachines/vm4106?api-version=2021-03-01",
      "EncodedRequestUri": "L3N1YnNjcmlwdGlvbnMvZTM3NTEwZDctMzNiNi00Njc2LTg4NmYtZWU3NWJjYzAxODcxL3Jlc291cmNlR3JvdXBzL2NycHRlc3RhcjM5MTAvcHJvdmlkZXJzL01pY3Jvc29mdC5Db21wdXRlL3ZpcnR1YWxNYWNoaW5lcy92bTQxMDY/YXBpLXZlcnNpb249MjAyMS0wMy0wMQ==",
=======
      "ResponseBody": "{\r\n  \"name\": \"vm1999\",\r\n  \"id\": \"/subscriptions/0296790d-427c-48ca-b204-8b729bbd8670/resourceGroups/crptestar7257/providers/Microsoft.Compute/virtualMachines/vm1999\",\r\n  \"type\": \"Microsoft.Compute/virtualMachines\",\r\n  \"location\": \"southeastasia\",\r\n  \"tags\": {\r\n    \"RG\": \"rg\",\r\n    \"testTag\": \"1\",\r\n    \"platformsettings.host_environment.service.platform_optedin_for_rootcerts\": \"true\"\r\n  },\r\n  \"properties\": {\r\n    \"vmId\": \"4f77a7d8-03c4-4533-a5d6-f19620f2369c\",\r\n    \"availabilitySet\": {\r\n      \"id\": \"/subscriptions/0296790d-427c-48ca-b204-8b729bbd8670/resourceGroups/crptestar7257/providers/Microsoft.Compute/availabilitySets/AVSET3628\"\r\n    },\r\n    \"hardwareProfile\": {\r\n      \"vmSize\": \"Standard_A1_v2\"\r\n    },\r\n    \"storageProfile\": {\r\n      \"imageReference\": {\r\n        \"publisher\": \"MicrosoftWindowsServer\",\r\n        \"offer\": \"WindowsServer\",\r\n        \"sku\": \"2012-R2-Datacenter\",\r\n        \"version\": \"4.127.20180315\",\r\n        \"exactVersion\": \"4.127.20180315\"\r\n      },\r\n      \"osDisk\": {\r\n        \"osType\": \"Windows\",\r\n        \"name\": \"test\",\r\n        \"createOption\": \"FromImage\",\r\n        \"caching\": \"None\",\r\n        \"managedDisk\": {\r\n          \"storageAccountType\": \"Standard_LRS\",\r\n          \"id\": \"/subscriptions/0296790d-427c-48ca-b204-8b729bbd8670/resourceGroups/crptestar7257/providers/Microsoft.Compute/disks/test\"\r\n        },\r\n        \"diskSizeGB\": 127\r\n      },\r\n      \"dataDisks\": [\r\n        {\r\n          \"lun\": 0,\r\n          \"name\": \"vm1999_disk2_aa984928fa80426f8d8bc2d73cb584bf\",\r\n          \"createOption\": \"Empty\",\r\n          \"caching\": \"None\",\r\n          \"managedDisk\": {\r\n            \"storageAccountType\": \"Standard_LRS\",\r\n            \"id\": \"/subscriptions/0296790d-427c-48ca-b204-8b729bbd8670/resourceGroups/crptestar7257/providers/Microsoft.Compute/disks/vm1999_disk2_aa984928fa80426f8d8bc2d73cb584bf\"\r\n          },\r\n          \"diskSizeGB\": 30,\r\n          \"toBeDetached\": false\r\n        }\r\n      ]\r\n    },\r\n    \"osProfile\": {\r\n      \"computerName\": \"Test\",\r\n      \"adminUsername\": \"Foo12\",\r\n      \"windowsConfiguration\": {\r\n        \"provisionVMAgent\": true,\r\n        \"enableAutomaticUpdates\": true,\r\n        \"patchSettings\": {\r\n          \"patchMode\": \"AutomaticByOS\"\r\n        }\r\n      },\r\n      \"secrets\": [],\r\n      \"allowExtensionOperations\": true,\r\n      \"requireGuestProvisionSignal\": true\r\n    },\r\n    \"networkProfile\": {\r\n      \"networkInterfaces\": [\r\n        {\r\n          \"id\": \"/subscriptions/0296790d-427c-48ca-b204-8b729bbd8670/resourceGroups/crptestar7257/providers/Microsoft.Network/networkInterfaces/nic8192\"\r\n        }\r\n      ]\r\n    },\r\n    \"provisioningState\": \"Succeeded\"\r\n  }\r\n}",
      "StatusCode": 200
    },
    {
      "RequestUri": "/subscriptions/0296790d-427c-48ca-b204-8b729bbd8670/resourceGroups/crptestar7257/providers/Microsoft.Compute/virtualMachines/vm1999?api-version=2020-12-01",
      "EncodedRequestUri": "L3N1YnNjcmlwdGlvbnMvMDI5Njc5MGQtNDI3Yy00OGNhLWIyMDQtOGI3MjliYmQ4NjcwL3Jlc291cmNlR3JvdXBzL2NycHRlc3RhcjcyNTcvcHJvdmlkZXJzL01pY3Jvc29mdC5Db21wdXRlL3ZpcnR1YWxNYWNoaW5lcy92bTE5OTk/YXBpLXZlcnNpb249MjAyMC0xMi0wMQ==",
>>>>>>> 9e6c98a6
      "RequestMethod": "GET",
      "RequestBody": "",
      "RequestHeaders": {
        "x-ms-client-request-id": [
<<<<<<< HEAD
          "4bd88b55-c467-4eb0-ab99-4a0294269a0c"
=======
          "ed82a9cf-e466-43d0-8d5b-8e1d119d84fe"
>>>>>>> 9e6c98a6
        ],
        "accept-language": [
          "en-US"
        ],
        "User-Agent": [
          "FxVersion/4.6.26614.01",
          "OSName/Windows",
          "OSVersion/Microsoft.Windows.10.0.18363.",
          "Microsoft.Azure.Management.Compute.ComputeManagementClient/44.0.0.0"
        ]
      },
      "ResponseHeaders": {
        "Cache-Control": [
          "no-cache"
        ],
        "Date": [
          "Thu, 04 Mar 2021 14:23:42 GMT"
        ],
        "Pragma": [
          "no-cache"
        ],
        "Server": [
          "Microsoft-HTTPAPI/2.0",
          "Microsoft-HTTPAPI/2.0"
        ],
        "x-ms-ratelimit-remaining-resource": [
          "Microsoft.Compute/LowCostGet3Min;3996,Microsoft.Compute/LowCostGet30Min;31967"
        ],
        "Strict-Transport-Security": [
          "max-age=31536000; includeSubDomains"
        ],
        "x-ms-request-id": [
<<<<<<< HEAD
          "c2d7cb90-ef39-4ef6-9ab4-5a4a5496b453"
        ],
        "Server": [
          "Microsoft-HTTPAPI/2.0",
          "Microsoft-HTTPAPI/2.0"
=======
          "009d6051-6c83-4f48-bbba-a4bfb36f91c7"
>>>>>>> 9e6c98a6
        ],
        "x-ms-ratelimit-remaining-subscription-reads": [
          "11993"
        ],
        "x-ms-correlation-request-id": [
<<<<<<< HEAD
          "185b204b-8e80-437a-bc49-294f806df3f0"
        ],
        "x-ms-routing-request-id": [
          "EASTUS2:20210323T164604Z:185b204b-8e80-437a-bc49-294f806df3f0"
=======
          "2b577a91-79d6-41ba-8882-9a9955a4ea95"
        ],
        "x-ms-routing-request-id": [
          "CANADACENTRAL:20210304T142342Z:2b577a91-79d6-41ba-8882-9a9955a4ea95"
>>>>>>> 9e6c98a6
        ],
        "X-Content-Type-Options": [
          "nosniff"
        ],
<<<<<<< HEAD
        "Date": [
          "Tue, 23 Mar 2021 16:46:04 GMT"
        ],
=======
>>>>>>> 9e6c98a6
        "Content-Length": [
          "2598"
        ],
        "Content-Type": [
          "application/json; charset=utf-8"
        ],
        "Expires": [
          "-1"
        ]
      },
<<<<<<< HEAD
      "ResponseBody": "{\r\n  \"name\": \"vm4106\",\r\n  \"id\": \"/subscriptions/e37510d7-33b6-4676-886f-ee75bcc01871/resourceGroups/crptestar3910/providers/Microsoft.Compute/virtualMachines/vm4106\",\r\n  \"type\": \"Microsoft.Compute/virtualMachines\",\r\n  \"location\": \"southeastasia\",\r\n  \"tags\": {\r\n    \"RG\": \"rg\",\r\n    \"testTag\": \"1\",\r\n    \"azsecpack\": \"nonprod\",\r\n    \"platformsettings.host_environment.service.platform_optedin_for_rootcerts\": \"true\"\r\n  },\r\n  \"properties\": {\r\n    \"vmId\": \"3a20b0b5-ade8-4a9a-b4cc-cdb8176c30b8\",\r\n    \"availabilitySet\": {\r\n      \"id\": \"/subscriptions/e37510d7-33b6-4676-886f-ee75bcc01871/resourceGroups/crptestar3910/providers/Microsoft.Compute/availabilitySets/AVSET5497\"\r\n    },\r\n    \"hardwareProfile\": {\r\n      \"vmSize\": \"Standard_A1_v2\"\r\n    },\r\n    \"storageProfile\": {\r\n      \"imageReference\": {\r\n        \"publisher\": \"MicrosoftWindowsServer\",\r\n        \"offer\": \"WindowsServer\",\r\n        \"sku\": \"2012-R2-Datacenter\",\r\n        \"version\": \"4.127.20180315\",\r\n        \"exactVersion\": \"4.127.20180315\"\r\n      },\r\n      \"osDisk\": {\r\n        \"osType\": \"Windows\",\r\n        \"name\": \"test\",\r\n        \"createOption\": \"FromImage\",\r\n        \"caching\": \"None\",\r\n        \"managedDisk\": {\r\n          \"storageAccountType\": \"Standard_LRS\",\r\n          \"id\": \"/subscriptions/e37510d7-33b6-4676-886f-ee75bcc01871/resourceGroups/crptestar3910/providers/Microsoft.Compute/disks/test\"\r\n        },\r\n        \"diskSizeGB\": 127\r\n      },\r\n      \"dataDisks\": [\r\n        {\r\n          \"lun\": 0,\r\n          \"name\": \"vm4106_disk2_fb529109805a4d7bb2248ae751fedef4\",\r\n          \"createOption\": \"Empty\",\r\n          \"caching\": \"None\",\r\n          \"managedDisk\": {\r\n            \"storageAccountType\": \"Standard_LRS\",\r\n            \"id\": \"/subscriptions/e37510d7-33b6-4676-886f-ee75bcc01871/resourceGroups/crptestar3910/providers/Microsoft.Compute/disks/vm4106_disk2_fb529109805a4d7bb2248ae751fedef4\"\r\n          },\r\n          \"diskSizeGB\": 30,\r\n          \"toBeDetached\": false\r\n        }\r\n      ]\r\n    },\r\n    \"osProfile\": {\r\n      \"computerName\": \"Test\",\r\n      \"adminUsername\": \"Foo12\",\r\n      \"windowsConfiguration\": {\r\n        \"provisionVMAgent\": true,\r\n        \"enableAutomaticUpdates\": true,\r\n        \"patchSettings\": {\r\n          \"patchMode\": \"AutomaticByOS\"\r\n        }\r\n      },\r\n      \"secrets\": [],\r\n      \"allowExtensionOperations\": true,\r\n      \"requireGuestProvisionSignal\": true\r\n    },\r\n    \"networkProfile\": {\r\n      \"networkInterfaces\": [\r\n        {\r\n          \"id\": \"/subscriptions/e37510d7-33b6-4676-886f-ee75bcc01871/resourceGroups/crptestar3910/providers/Microsoft.Network/networkInterfaces/nic6348\"\r\n        }\r\n      ]\r\n    },\r\n    \"provisioningState\": \"Succeeded\"\r\n  }\r\n}",
      "StatusCode": 200
    },
    {
      "RequestUri": "/subscriptions/e37510d7-33b6-4676-886f-ee75bcc01871/providers/Microsoft.Compute/virtualMachines?api-version=2021-03-01",
      "EncodedRequestUri": "L3N1YnNjcmlwdGlvbnMvZTM3NTEwZDctMzNiNi00Njc2LTg4NmYtZWU3NWJjYzAxODcxL3Byb3ZpZGVycy9NaWNyb3NvZnQuQ29tcHV0ZS92aXJ0dWFsTWFjaGluZXM/YXBpLXZlcnNpb249MjAyMS0wMy0wMQ==",
=======
      "ResponseBody": "{\r\n  \"name\": \"vm1999\",\r\n  \"id\": \"/subscriptions/0296790d-427c-48ca-b204-8b729bbd8670/resourceGroups/crptestar7257/providers/Microsoft.Compute/virtualMachines/vm1999\",\r\n  \"type\": \"Microsoft.Compute/virtualMachines\",\r\n  \"location\": \"southeastasia\",\r\n  \"tags\": {\r\n    \"RG\": \"rg\",\r\n    \"testTag\": \"1\",\r\n    \"platformsettings.host_environment.service.platform_optedin_for_rootcerts\": \"true\"\r\n  },\r\n  \"properties\": {\r\n    \"vmId\": \"4f77a7d8-03c4-4533-a5d6-f19620f2369c\",\r\n    \"availabilitySet\": {\r\n      \"id\": \"/subscriptions/0296790d-427c-48ca-b204-8b729bbd8670/resourceGroups/crptestar7257/providers/Microsoft.Compute/availabilitySets/AVSET3628\"\r\n    },\r\n    \"hardwareProfile\": {\r\n      \"vmSize\": \"Standard_A1_v2\"\r\n    },\r\n    \"storageProfile\": {\r\n      \"imageReference\": {\r\n        \"publisher\": \"MicrosoftWindowsServer\",\r\n        \"offer\": \"WindowsServer\",\r\n        \"sku\": \"2012-R2-Datacenter\",\r\n        \"version\": \"4.127.20180315\",\r\n        \"exactVersion\": \"4.127.20180315\"\r\n      },\r\n      \"osDisk\": {\r\n        \"osType\": \"Windows\",\r\n        \"name\": \"test\",\r\n        \"createOption\": \"FromImage\",\r\n        \"caching\": \"None\",\r\n        \"managedDisk\": {\r\n          \"storageAccountType\": \"Standard_LRS\",\r\n          \"id\": \"/subscriptions/0296790d-427c-48ca-b204-8b729bbd8670/resourceGroups/crptestar7257/providers/Microsoft.Compute/disks/test\"\r\n        },\r\n        \"diskSizeGB\": 127\r\n      },\r\n      \"dataDisks\": [\r\n        {\r\n          \"lun\": 0,\r\n          \"name\": \"vm1999_disk2_aa984928fa80426f8d8bc2d73cb584bf\",\r\n          \"createOption\": \"Empty\",\r\n          \"caching\": \"None\",\r\n          \"managedDisk\": {\r\n            \"storageAccountType\": \"Standard_LRS\",\r\n            \"id\": \"/subscriptions/0296790d-427c-48ca-b204-8b729bbd8670/resourceGroups/crptestar7257/providers/Microsoft.Compute/disks/vm1999_disk2_aa984928fa80426f8d8bc2d73cb584bf\"\r\n          },\r\n          \"diskSizeGB\": 30,\r\n          \"toBeDetached\": false\r\n        }\r\n      ]\r\n    },\r\n    \"osProfile\": {\r\n      \"computerName\": \"Test\",\r\n      \"adminUsername\": \"Foo12\",\r\n      \"windowsConfiguration\": {\r\n        \"provisionVMAgent\": true,\r\n        \"enableAutomaticUpdates\": true,\r\n        \"patchSettings\": {\r\n          \"patchMode\": \"AutomaticByOS\"\r\n        }\r\n      },\r\n      \"secrets\": [],\r\n      \"allowExtensionOperations\": true,\r\n      \"requireGuestProvisionSignal\": true\r\n    },\r\n    \"networkProfile\": {\r\n      \"networkInterfaces\": [\r\n        {\r\n          \"id\": \"/subscriptions/0296790d-427c-48ca-b204-8b729bbd8670/resourceGroups/crptestar7257/providers/Microsoft.Network/networkInterfaces/nic8192\"\r\n        }\r\n      ]\r\n    },\r\n    \"provisioningState\": \"Succeeded\"\r\n  }\r\n}",
      "StatusCode": 200
    },
    {
      "RequestUri": "/subscriptions/0296790d-427c-48ca-b204-8b729bbd8670/providers/Microsoft.Compute/virtualMachines?api-version=2020-12-01",
      "EncodedRequestUri": "L3N1YnNjcmlwdGlvbnMvMDI5Njc5MGQtNDI3Yy00OGNhLWIyMDQtOGI3MjliYmQ4NjcwL3Byb3ZpZGVycy9NaWNyb3NvZnQuQ29tcHV0ZS92aXJ0dWFsTWFjaGluZXM/YXBpLXZlcnNpb249MjAyMC0xMi0wMQ==",
>>>>>>> 9e6c98a6
      "RequestMethod": "GET",
      "RequestBody": "",
      "RequestHeaders": {
        "x-ms-client-request-id": [
<<<<<<< HEAD
          "3646f296-a416-41b1-b316-f8f4ff2d53e3"
=======
          "e9a738ed-f4a6-4096-8a7e-16e62892d360"
>>>>>>> 9e6c98a6
        ],
        "accept-language": [
          "en-US"
        ],
        "User-Agent": [
          "FxVersion/4.6.26614.01",
          "OSName/Windows",
          "OSVersion/Microsoft.Windows.10.0.18363.",
          "Microsoft.Azure.Management.Compute.ComputeManagementClient/44.0.0.0"
        ]
      },
      "ResponseHeaders": {
        "Cache-Control": [
          "no-cache"
        ],
        "Date": [
          "Thu, 04 Mar 2021 14:23:43 GMT"
        ],
        "Pragma": [
          "no-cache"
        ],
<<<<<<< HEAD
        "x-ms-original-request-ids": [
          "ad94afbd-3607-418e-8dc8-3e30eacff1b4",
          "1aafd34a-b904-4e02-9c75-effeebd21758",
          "8dcf414d-b61b-4943-8101-fb45ca22f983",
          "97ab750c-b01e-4c20-beb5-599cc85a5950"
=======
        "Server": [
          "Microsoft-HTTPAPI/2.0",
          "Microsoft-HTTPAPI/2.0"
>>>>>>> 9e6c98a6
        ],
        "x-ms-ratelimit-remaining-resource": [
          "Microsoft.Compute/HighCostGet3Min;139,Microsoft.Compute/HighCostGet30Min;699"
        ],
        "Strict-Transport-Security": [
          "max-age=31536000; includeSubDomains"
        ],
        "x-ms-request-id": [
<<<<<<< HEAD
          "dfe1a8d5-f044-4a53-9021-2e03f0fbe275"
        ],
        "x-ms-correlation-request-id": [
          "dfe1a8d5-f044-4a53-9021-2e03f0fbe275"
        ],
        "x-ms-routing-request-id": [
          "EASTUS2:20210323T164605Z:dfe1a8d5-f044-4a53-9021-2e03f0fbe275"
        ],
        "Strict-Transport-Security": [
          "max-age=31536000; includeSubDomains"
=======
          "e1563eee-dfb1-4999-9feb-8fa47d546e00"
        ],
        "x-ms-ratelimit-remaining-subscription-reads": [
          "11992"
        ],
        "x-ms-correlation-request-id": [
          "fdd366da-79dc-4a85-a806-9e89ada3d57e"
        ],
        "x-ms-routing-request-id": [
          "CANADACENTRAL:20210304T142343Z:fdd366da-79dc-4a85-a806-9e89ada3d57e"
>>>>>>> 9e6c98a6
        ],
        "X-Content-Type-Options": [
          "nosniff"
        ],
<<<<<<< HEAD
        "Date": [
          "Tue, 23 Mar 2021 16:46:04 GMT"
=======
        "Content-Length": [
          "7954"
>>>>>>> 9e6c98a6
        ],
        "Content-Type": [
          "application/json; charset=utf-8"
        ],
        "Expires": [
          "-1"
<<<<<<< HEAD
        ],
        "Content-Length": [
          "20573"
        ]
      },
      "ResponseBody": "{\r\n  \"value\": [\r\n    {\r\n      \"name\": \"newvmtest\",\r\n      \"id\": \"/subscriptions/e37510d7-33b6-4676-886f-ee75bcc01871/resourceGroups/ADAMNEWAZVM/providers/Microsoft.Compute/virtualMachines/newvmtest\",\r\n      \"type\": \"Microsoft.Compute/virtualMachines\",\r\n      \"location\": \"eastus\",\r\n      \"tags\": {\r\n        \"platformsettings.host_environment.service.platform_optedin_for_rootcerts\": \"true\"\r\n      },\r\n      \"properties\": {\r\n        \"vmId\": \"1abb1312-fa30-4b84-bf59-dab95282a4f7\",\r\n        \"hardwareProfile\": {\r\n          \"vmSize\": \"Standard_DS1_v2\"\r\n        },\r\n        \"storageProfile\": {\r\n          \"imageReference\": {\r\n            \"publisher\": \"MicrosoftWindowsServer\",\r\n            \"offer\": \"WindowsServer\",\r\n            \"sku\": \"2016-Datacenter\",\r\n            \"version\": \"latest\",\r\n            \"exactVersion\": \"14393.4048.2011170655\"\r\n          },\r\n          \"osDisk\": {\r\n            \"osType\": \"Windows\",\r\n            \"name\": \"newvmtest_disk1_99ac1bd1de9a48859b71983f448c8d4e\",\r\n            \"createOption\": \"FromImage\",\r\n            \"caching\": \"ReadWrite\",\r\n            \"managedDisk\": {\r\n              \"id\": \"/subscriptions/e37510d7-33b6-4676-886f-ee75bcc01871/resourceGroups/adamnewazvm/providers/Microsoft.Compute/disks/newvmtest_disk1_99ac1bd1de9a48859b71983f448c8d4e\"\r\n            }\r\n          },\r\n          \"dataDisks\": []\r\n        },\r\n        \"osProfile\": {\r\n          \"computerName\": \"newvmtest\",\r\n          \"adminUsername\": \"LocalAdminUser\",\r\n          \"windowsConfiguration\": {\r\n            \"provisionVMAgent\": true,\r\n            \"enableAutomaticUpdates\": true,\r\n            \"patchSettings\": {\r\n              \"patchMode\": \"AutomaticByOS\"\r\n            }\r\n          },\r\n          \"secrets\": [],\r\n          \"allowExtensionOperations\": true,\r\n          \"requireGuestProvisionSignal\": true\r\n        },\r\n        \"networkProfile\": {\r\n          \"networkInterfaces\": [\r\n            {\r\n              \"id\": \"/subscriptions/e37510d7-33b6-4676-886f-ee75bcc01871/resourceGroups/adamnewazvm/providers/Microsoft.Network/networkInterfaces/newvmtest\"\r\n            }\r\n          ]\r\n        },\r\n        \"provisioningState\": \"Succeeded\"\r\n      },\r\n      \"resources\": [\r\n        {\r\n          \"id\": \"/subscriptions/e37510d7-33b6-4676-886f-ee75bcc01871/resourceGroups/ADAMNEWAZVM/providers/Microsoft.Compute/virtualMachines/newvmtest/extensions/Microsoft.Azure.Geneva.GenevaMonitoring\"\r\n        },\r\n        {\r\n          \"id\": \"/subscriptions/e37510d7-33b6-4676-886f-ee75bcc01871/resourceGroups/ADAMNEWAZVM/providers/Microsoft.Compute/virtualMachines/newvmtest/extensions/Microsoft.Azure.Security.AntimalwareSignature.AntimalwareConfiguration\"\r\n        }\r\n      ]\r\n    },\r\n    {\r\n      \"name\": \"vmname3\",\r\n      \"id\": \"/subscriptions/e37510d7-33b6-4676-886f-ee75bcc01871/resourceGroups/ADAMNEWAZVM/providers/Microsoft.Compute/virtualMachines/vmname3\",\r\n      \"type\": \"Microsoft.Compute/virtualMachines\",\r\n      \"location\": \"eastus\",\r\n      \"tags\": {\r\n        \"azsecpack\": \"nonprod\",\r\n        \"platformsettings.host_environment.service.platform_optedin_for_rootcerts\": \"true\"\r\n      },\r\n      \"identity\": {\r\n        \"type\": \"UserAssigned\",\r\n        \"userAssignedIdentities\": {\r\n          \"/subscriptions/e37510d7-33b6-4676-886f-ee75bcc01871/resourceGroups/AzSecPackAutoConfigRG/providers/Microsoft.ManagedIdentity/userAssignedIdentities/AzSecPackAutoConfigUA-eastus\": {\r\n            \"principalId\": \"df6f2c83-d70b-461c-9ab3-328c60bdf46b\",\r\n            \"clientId\": \"a36da594-d77e-47c7-bcef-476c45011809\"\r\n          }\r\n        }\r\n      },\r\n      \"properties\": {\r\n        \"vmId\": \"9e355c03-0d1a-498b-ab8d-d1b4ab6ea87d\",\r\n        \"hardwareProfile\": {\r\n          \"vmSize\": \"Standard_D2s_v3\"\r\n        },\r\n        \"storageProfile\": {\r\n          \"imageReference\": {\r\n            \"publisher\": \"MicrosoftWindowsServer\",\r\n            \"offer\": \"WindowsServer\",\r\n            \"sku\": \"2016-Datacenter\",\r\n            \"version\": \"latest\",\r\n            \"exactVersion\": \"14393.4283.2103051830\"\r\n          },\r\n          \"osDisk\": {\r\n            \"osType\": \"Windows\",\r\n            \"name\": \"vmname3_disk1_c986797860684bc5a946d72dd4b085be\",\r\n            \"createOption\": \"FromImage\",\r\n            \"caching\": \"ReadWrite\",\r\n            \"managedDisk\": {\r\n              \"storageAccountType\": \"Premium_LRS\",\r\n              \"id\": \"/subscriptions/e37510d7-33b6-4676-886f-ee75bcc01871/resourceGroups/adamnewazvm/providers/Microsoft.Compute/disks/vmname3_disk1_c986797860684bc5a946d72dd4b085be\"\r\n            },\r\n            \"diskSizeGB\": 127\r\n          },\r\n          \"dataDisks\": []\r\n        },\r\n        \"osProfile\": {\r\n          \"computerName\": \"vmname3\",\r\n          \"adminUsername\": \"usertest\",\r\n          \"windowsConfiguration\": {\r\n            \"provisionVMAgent\": true,\r\n            \"enableAutomaticUpdates\": true,\r\n            \"patchSettings\": {\r\n              \"patchMode\": \"AutomaticByOS\"\r\n            }\r\n          },\r\n          \"secrets\": [],\r\n          \"allowExtensionOperations\": true,\r\n          \"requireGuestProvisionSignal\": true\r\n        },\r\n        \"networkProfile\": {\r\n          \"networkInterfaces\": [\r\n            {\r\n              \"id\": \"/subscriptions/e37510d7-33b6-4676-886f-ee75bcc01871/resourceGroups/adamnewazvm/providers/Microsoft.Network/networkInterfaces/vmname3\"\r\n            }\r\n          ]\r\n        },\r\n        \"provisioningState\": \"Succeeded\"\r\n      },\r\n      \"resources\": [\r\n        {\r\n          \"id\": \"/subscriptions/e37510d7-33b6-4676-886f-ee75bcc01871/resourceGroups/ADAMNEWAZVM/providers/Microsoft.Compute/virtualMachines/vmname3/extensions/Microsoft.Azure.Geneva.GenevaMonitoring\"\r\n        },\r\n        {\r\n          \"id\": \"/subscriptions/e37510d7-33b6-4676-886f-ee75bcc01871/resourceGroups/ADAMNEWAZVM/providers/Microsoft.Compute/virtualMachines/vmname3/extensions/Microsoft.Azure.Security.AntimalwareSignature.AntimalwareConfiguration\"\r\n        }\r\n      ]\r\n    },\r\n    {\r\n      \"name\": \"vmname\",\r\n      \"id\": \"/subscriptions/e37510d7-33b6-4676-886f-ee75bcc01871/resourceGroups/ADAMNEWAZVM1/providers/Microsoft.Compute/virtualMachines/vmname\",\r\n      \"type\": \"Microsoft.Compute/virtualMachines\",\r\n      \"location\": \"eastus\",\r\n      \"tags\": {\r\n        \"azsecpack\": \"nonprod\",\r\n        \"platformsettings.host_environment.service.platform_optedin_for_rootcerts\": \"true\"\r\n      },\r\n      \"identity\": {\r\n        \"type\": \"UserAssigned\",\r\n        \"userAssignedIdentities\": {\r\n          \"/subscriptions/e37510d7-33b6-4676-886f-ee75bcc01871/resourceGroups/AzSecPackAutoConfigRG/providers/Microsoft.ManagedIdentity/userAssignedIdentities/AzSecPackAutoConfigUA-eastus\": {\r\n            \"principalId\": \"df6f2c83-d70b-461c-9ab3-328c60bdf46b\",\r\n            \"clientId\": \"a36da594-d77e-47c7-bcef-476c45011809\"\r\n          }\r\n        }\r\n      },\r\n      \"properties\": {\r\n        \"vmId\": \"59337da6-eaa9-412b-b179-4771ea70f64c\",\r\n        \"hardwareProfile\": {\r\n          \"vmSize\": \"Standard_D2s_v3\"\r\n        },\r\n        \"storageProfile\": {\r\n          \"imageReference\": {\r\n            \"publisher\": \"MicrosoftWindowsServer\",\r\n            \"offer\": \"WindowsServer\",\r\n            \"sku\": \"2016-Datacenter\",\r\n            \"version\": \"latest\",\r\n            \"exactVersion\": \"14393.4283.2103051830\"\r\n          },\r\n          \"osDisk\": {\r\n            \"osType\": \"Windows\",\r\n            \"name\": \"vmname_disk1_81f584299dc344149a2eea24ca82bd52\",\r\n            \"createOption\": \"FromImage\",\r\n            \"caching\": \"ReadWrite\",\r\n            \"managedDisk\": {\r\n              \"storageAccountType\": \"Premium_LRS\",\r\n              \"id\": \"/subscriptions/e37510d7-33b6-4676-886f-ee75bcc01871/resourceGroups/adamnewazvm1/providers/Microsoft.Compute/disks/vmname_disk1_81f584299dc344149a2eea24ca82bd52\"\r\n            },\r\n            \"diskSizeGB\": 127\r\n          },\r\n          \"dataDisks\": []\r\n        },\r\n        \"osProfile\": {\r\n          \"computerName\": \"vmname\",\r\n          \"adminUsername\": \"usertest\",\r\n          \"windowsConfiguration\": {\r\n            \"provisionVMAgent\": true,\r\n            \"enableAutomaticUpdates\": true,\r\n            \"patchSettings\": {\r\n              \"patchMode\": \"AutomaticByOS\"\r\n            }\r\n          },\r\n          \"secrets\": [],\r\n          \"allowExtensionOperations\": true,\r\n          \"requireGuestProvisionSignal\": true\r\n        },\r\n        \"networkProfile\": {\r\n          \"networkInterfaces\": [\r\n            {\r\n              \"id\": \"/subscriptions/e37510d7-33b6-4676-886f-ee75bcc01871/resourceGroups/adamnewazvm1/providers/Microsoft.Network/networkInterfaces/vmname\"\r\n            }\r\n          ]\r\n        },\r\n        \"provisioningState\": \"Succeeded\"\r\n      },\r\n      \"resources\": [\r\n        {\r\n          \"id\": \"/subscriptions/e37510d7-33b6-4676-886f-ee75bcc01871/resourceGroups/ADAMNEWAZVM1/providers/Microsoft.Compute/virtualMachines/vmname/extensions/Microsoft.Azure.Geneva.GenevaMonitoring\"\r\n        },\r\n        {\r\n          \"id\": \"/subscriptions/e37510d7-33b6-4676-886f-ee75bcc01871/resourceGroups/ADAMNEWAZVM1/providers/Microsoft.Compute/virtualMachines/vmname/extensions/Microsoft.Azure.Security.AntimalwareSignature.AntimalwareConfiguration\"\r\n        }\r\n      ]\r\n    },\r\n    {\r\n      \"name\": \"brokenvm\",\r\n      \"id\": \"/subscriptions/e37510d7-33b6-4676-886f-ee75bcc01871/resourceGroups/HAIDERTEST/providers/Microsoft.Compute/virtualMachines/brokenvm\",\r\n      \"type\": \"Microsoft.Compute/virtualMachines\",\r\n      \"location\": \"eastus\",\r\n      \"tags\": {\r\n        \"platformsettings.host_environment.service.platform_optedin_for_rootcerts\": \"true\"\r\n      },\r\n      \"properties\": {\r\n        \"vmId\": \"ff87a98b-43a4-4e0c-9ce5-f86775cf83be\",\r\n        \"hardwareProfile\": {\r\n          \"vmSize\": \"Standard_DS1_v2\"\r\n        },\r\n        \"storageProfile\": {\r\n          \"imageReference\": {\r\n            \"publisher\": \"Canonical\",\r\n            \"offer\": \"UbuntuServer\",\r\n            \"sku\": \"18.04-LTS\",\r\n            \"version\": \"latest\",\r\n            \"exactVersion\": \"18.04.202101191\"\r\n          },\r\n          \"osDisk\": {\r\n            \"osType\": \"Linux\",\r\n            \"name\": \"brokenvm_disk1_37b1765d42cf48998335c9192f72434d\",\r\n            \"createOption\": \"FromImage\",\r\n            \"caching\": \"ReadWrite\",\r\n            \"managedDisk\": {\r\n              \"id\": \"/subscriptions/e37510d7-33b6-4676-886f-ee75bcc01871/resourceGroups/haidertest/providers/Microsoft.Compute/disks/brokenvm_disk1_37b1765d42cf48998335c9192f72434d\"\r\n            }\r\n          },\r\n          \"dataDisks\": []\r\n        },\r\n        \"osProfile\": {\r\n          \"computerName\": \"brokenvm\",\r\n          \"adminUsername\": \"haagha\",\r\n          \"linuxConfiguration\": {\r\n            \"disablePasswordAuthentication\": true,\r\n            \"ssh\": {\r\n              \"publicKeys\": [\r\n                {\r\n                  \"path\": \"/home/haagha/.ssh/authorized_keys\",\r\n                  \"keyData\": \"ssh-rsa AAAAB3NzaC1yc2EAAAADAQABAAABAQCwUlgHoqdoBaFZRTs2mxHZxAOBcVDpVt7Wj5PuNBO+FeSzERUQ50/vGgeLhSTnJhOHtxMu48QTdn9q3kRvLpJk/evzqtAFJiOvdMqqbPv9UW0EKjUPfEsRT6Q11gQ0NnwIfSkxjbrSFMBQkCiwNuxV+tCSKue4th7/Kk1cwxNg1V8NCps5/XV05BTPRYjJt/7B8FBhz6n3U6Vk0W2GJpXgxPBJchlgM844O6IRW5bmTKJ9aDJslbDLLZjiXl1KbCYZHys3TJCVrDj/9t7AIrGZgimCeXyVnr0IiorQSw85qeuU8Gv7Cpz6f4XKeP25TmGFzGhB7jRctYy+UOZdTyyP\"\r\n                }\r\n              ]\r\n            },\r\n            \"provisionVMAgent\": true,\r\n            \"patchSettings\": {\r\n              \"patchMode\": \"ImageDefault\"\r\n            }\r\n          },\r\n          \"secrets\": [],\r\n          \"allowExtensionOperations\": true,\r\n          \"requireGuestProvisionSignal\": true\r\n        },\r\n        \"networkProfile\": {\r\n          \"networkInterfaces\": [\r\n            {\r\n              \"id\": \"/subscriptions/e37510d7-33b6-4676-886f-ee75bcc01871/resourceGroups/haidertest/providers/Microsoft.Network/networkInterfaces/brokenvmVMNic\"\r\n            }\r\n          ]\r\n        },\r\n        \"provisioningState\": \"Succeeded\"\r\n      }\r\n    },\r\n    {\r\n      \"name\": \"testICM2\",\r\n      \"id\": \"/subscriptions/e37510d7-33b6-4676-886f-ee75bcc01871/resourceGroups/NEWRG/providers/Microsoft.Compute/virtualMachines/testICM2\",\r\n      \"type\": \"Microsoft.Compute/virtualMachines\",\r\n      \"location\": \"eastus\",\r\n      \"tags\": {\r\n        \"platformsettings.host_environment.service.platform_optedin_for_rootcerts\": \"true\"\r\n      },\r\n      \"properties\": {\r\n        \"vmId\": \"306dd774-76a8-4fe1-8c6c-93c6ffdc5380\",\r\n        \"hardwareProfile\": {\r\n          \"vmSize\": \"Standard_DS1_v2\"\r\n        },\r\n        \"storageProfile\": {\r\n          \"imageReference\": {\r\n            \"publisher\": \"MicrosoftWindowsServer\",\r\n            \"offer\": \"WindowsServer\",\r\n            \"sku\": \"2016-Datacenter\",\r\n            \"version\": \"latest\",\r\n            \"exactVersion\": \"14393.3866.2008081933\"\r\n          },\r\n          \"osDisk\": {\r\n            \"osType\": \"Windows\",\r\n            \"name\": \"testICM2_OsDisk_1_3935055fedf846e08cb9e21c1c0e71b4\",\r\n            \"createOption\": \"FromImage\",\r\n            \"caching\": \"ReadWrite\",\r\n            \"managedDisk\": {\r\n              \"id\": \"/subscriptions/e37510d7-33b6-4676-886f-ee75bcc01871/resourceGroups/NEWRG/providers/Microsoft.Compute/disks/testICM2_OsDisk_1_3935055fedf846e08cb9e21c1c0e71b4\"\r\n            }\r\n          },\r\n          \"dataDisks\": []\r\n        },\r\n        \"osProfile\": {\r\n          \"computerName\": \"testICM2\",\r\n          \"adminUsername\": \"haagha\",\r\n          \"windowsConfiguration\": {\r\n            \"provisionVMAgent\": true,\r\n            \"enableAutomaticUpdates\": true,\r\n            \"patchSettings\": {\r\n              \"patchMode\": \"AutomaticByOS\"\r\n            }\r\n          },\r\n          \"secrets\": [],\r\n          \"allowExtensionOperations\": true,\r\n          \"requireGuestProvisionSignal\": true\r\n        },\r\n        \"networkProfile\": {\r\n          \"networkInterfaces\": [\r\n            {\r\n              \"id\": \"/subscriptions/e37510d7-33b6-4676-886f-ee75bcc01871/resourceGroups/newrg/providers/Microsoft.Network/networkInterfaces/testICM2\"\r\n            }\r\n          ]\r\n        },\r\n        \"provisioningState\": \"Succeeded\"\r\n      },\r\n      \"resources\": [\r\n        {\r\n          \"id\": \"/subscriptions/e37510d7-33b6-4676-886f-ee75bcc01871/resourceGroups/NEWRG/providers/Microsoft.Compute/virtualMachines/testICM2/extensions/Microsoft.Azure.Geneva.GenevaMonitoring\"\r\n        }\r\n      ]\r\n    },\r\n    {\r\n      \"name\": \"imageVM\",\r\n      \"id\": \"/subscriptions/e37510d7-33b6-4676-886f-ee75bcc01871/resourceGroups/RGFORSDKTESTRESOURCES/providers/Microsoft.Compute/virtualMachines/imageVM\",\r\n      \"type\": \"Microsoft.Compute/virtualMachines\",\r\n      \"location\": \"eastus2\",\r\n      \"tags\": {\r\n        \"platformsettings.host_environment.service.platform_optedin_for_rootcerts\": \"true\"\r\n      },\r\n      \"properties\": {\r\n        \"vmId\": \"146e8e21-231c-4f1c-944f-3caa276ba4b3\",\r\n        \"hardwareProfile\": {\r\n          \"vmSize\": \"Standard_B1s\"\r\n        },\r\n        \"storageProfile\": {\r\n          \"imageReference\": {\r\n            \"publisher\": \"MicrosoftWindowsServer\",\r\n            \"offer\": \"WindowsServer\",\r\n            \"sku\": \"2019-Datacenter\",\r\n            \"version\": \"latest\",\r\n            \"exactVersion\": \"17763.1697.2101090203\"\r\n          },\r\n          \"osDisk\": {\r\n            \"osType\": \"Windows\",\r\n            \"name\": \"imageVM_OsDisk_1_1193bfcbb54745ae8343a2e08b157601\",\r\n            \"createOption\": \"FromImage\",\r\n            \"caching\": \"ReadWrite\",\r\n            \"writeAcceleratorEnabled\": false,\r\n            \"managedDisk\": {\r\n              \"id\": \"/subscriptions/e37510d7-33b6-4676-886f-ee75bcc01871/resourceGroups/RGforSDKtestResources/providers/Microsoft.Compute/disks/imageVM_OsDisk_1_1193bfcbb54745ae8343a2e08b157601\"\r\n            }\r\n          },\r\n          \"dataDisks\": [\r\n            {\r\n              \"lun\": 0,\r\n              \"name\": \"imageDisk\",\r\n              \"createOption\": \"Attach\",\r\n              \"caching\": \"None\",\r\n              \"writeAcceleratorEnabled\": false,\r\n              \"managedDisk\": {\r\n                \"id\": \"/subscriptions/e37510d7-33b6-4676-886f-ee75bcc01871/resourceGroups/RGforSDKtestResources/providers/Microsoft.Compute/disks/imagedisk\"\r\n              },\r\n              \"toBeDetached\": false\r\n            }\r\n          ]\r\n        },\r\n        \"osProfile\": {\r\n          \"computerName\": \"imageVM\",\r\n          \"adminUsername\": \"grizzlyhtheodore\",\r\n          \"windowsConfiguration\": {\r\n            \"provisionVMAgent\": true,\r\n            \"enableAutomaticUpdates\": true,\r\n            \"patchSettings\": {\r\n              \"patchMode\": \"AutomaticByOS\"\r\n            }\r\n          },\r\n          \"secrets\": [],\r\n          \"allowExtensionOperations\": true,\r\n          \"requireGuestProvisionSignal\": true\r\n        },\r\n        \"networkProfile\": {\r\n          \"networkInterfaces\": [\r\n            {\r\n              \"id\": \"/subscriptions/e37510d7-33b6-4676-886f-ee75bcc01871/resourceGroups/RGforSDKtestResources/providers/Microsoft.Network/networkInterfaces/imagevm115\"\r\n            }\r\n          ]\r\n        },\r\n        \"diagnosticsProfile\": {\r\n          \"bootDiagnostics\": {\r\n            \"enabled\": true\r\n          }\r\n        },\r\n        \"provisioningState\": \"Succeeded\"\r\n      }\r\n    },\r\n    {\r\n      \"name\": \"hyperVServer\",\r\n      \"id\": \"/subscriptions/e37510d7-33b6-4676-886f-ee75bcc01871/resourceGroups/THEO_TEST/providers/Microsoft.Compute/virtualMachines/hyperVServer\",\r\n      \"type\": \"Microsoft.Compute/virtualMachines\",\r\n      \"location\": \"eastus2\",\r\n      \"tags\": {\r\n        \"platformsettings.host_environment.service.platform_optedin_for_rootcerts\": \"true\",\r\n        \"SupportsMultipleExtensions\": \"true\"\r\n      },\r\n      \"properties\": {\r\n        \"vmId\": \"02bdf9bc-8e1a-41f3-94c6-f68334e2be65\",\r\n        \"hardwareProfile\": {\r\n          \"vmSize\": \"Standard_E2s_v3\"\r\n        },\r\n        \"storageProfile\": {\r\n          \"imageReference\": {\r\n            \"publisher\": \"MicrosoftWindowsServer\",\r\n            \"offer\": \"WindowsServer\",\r\n            \"sku\": \"2019-Datacenter\",\r\n            \"version\": \"latest\",\r\n            \"exactVersion\": \"17763.1518.2010132039\"\r\n          },\r\n          \"osDisk\": {\r\n            \"osType\": \"Windows\",\r\n            \"name\": \"hyperVServer_OsDisk_1_5833282d39514f6fa796f423fca2283a\",\r\n            \"createOption\": \"FromImage\",\r\n            \"caching\": \"ReadWrite\",\r\n            \"writeAcceleratorEnabled\": false,\r\n            \"managedDisk\": {\r\n              \"id\": \"/subscriptions/e37510d7-33b6-4676-886f-ee75bcc01871/resourceGroups/THEO_TEST/providers/Microsoft.Compute/disks/hyperVServer_OsDisk_1_5833282d39514f6fa796f423fca2283a\"\r\n            },\r\n            \"diskSizeGB\": 127\r\n          },\r\n          \"dataDisks\": [\r\n            {\r\n              \"lun\": 0,\r\n              \"name\": \"VHDdisk\",\r\n              \"createOption\": \"Attach\",\r\n              \"caching\": \"None\",\r\n              \"writeAcceleratorEnabled\": false,\r\n              \"managedDisk\": {\r\n                \"id\": \"/subscriptions/e37510d7-33b6-4676-886f-ee75bcc01871/resourceGroups/THEO_TEST/providers/Microsoft.Compute/disks/VHDdisk\"\r\n              },\r\n              \"diskSizeGB\": 1,\r\n              \"toBeDetached\": false\r\n            }\r\n          ]\r\n        },\r\n        \"osProfile\": {\r\n          \"computerName\": \"hyperVServer\",\r\n          \"adminUsername\": \"grizzlytheodore\",\r\n          \"windowsConfiguration\": {\r\n            \"provisionVMAgent\": true,\r\n            \"enableAutomaticUpdates\": true,\r\n            \"patchSettings\": {\r\n              \"patchMode\": \"AutomaticByOS\"\r\n            }\r\n          },\r\n          \"secrets\": [],\r\n          \"allowExtensionOperations\": true,\r\n          \"requireGuestProvisionSignal\": true\r\n        },\r\n        \"networkProfile\": {\r\n          \"networkInterfaces\": [\r\n            {\r\n              \"id\": \"/subscriptions/e37510d7-33b6-4676-886f-ee75bcc01871/resourceGroups/theo_test/providers/Microsoft.Network/networkInterfaces/hypervserver969\"\r\n            }\r\n          ]\r\n        },\r\n        \"diagnosticsProfile\": {\r\n          \"bootDiagnostics\": {\r\n            \"enabled\": true\r\n          }\r\n        },\r\n        \"provisioningState\": \"Failed\"\r\n      },\r\n      \"zones\": [\r\n        \"1\"\r\n      ],\r\n      \"resources\": [\r\n        {\r\n          \"id\": \"/subscriptions/e37510d7-33b6-4676-886f-ee75bcc01871/resourceGroups/THEO_TEST/providers/Microsoft.Compute/virtualMachines/hyperVServer/extensions/Microsoft.Azure.Geneva.GenevaMonitoring\"\r\n        },\r\n        {\r\n          \"id\": \"/subscriptions/e37510d7-33b6-4676-886f-ee75bcc01871/resourceGroups/THEO_TEST/providers/Microsoft.Compute/virtualMachines/hyperVServer/extensions/Microsoft.Azure.Security.AntimalwareSignature.AntimalwareConfiguration\"\r\n        }\r\n      ]\r\n    },\r\n    {\r\n      \"name\": \"sdkVM\",\r\n      \"id\": \"/subscriptions/e37510d7-33b6-4676-886f-ee75bcc01871/resourceGroups/THEO_TEST/providers/Microsoft.Compute/virtualMachines/sdkVM\",\r\n      \"type\": \"Microsoft.Compute/virtualMachines\",\r\n      \"location\": \"eastus2\",\r\n      \"tags\": {\r\n        \"platformsettings.host_environment.service.platform_optedin_for_rootcerts\": \"true\"\r\n      },\r\n      \"properties\": {\r\n        \"vmId\": \"f1a2b29b-6cf5-4123-ab0c-1d0b95644f1b\",\r\n        \"hardwareProfile\": {\r\n          \"vmSize\": \"Standard_D2_v2\"\r\n        },\r\n        \"storageProfile\": {\r\n          \"imageReference\": {\r\n            \"publisher\": \"MicrosoftWindowsDesktop\",\r\n            \"offer\": \"Windows-10\",\r\n            \"sku\": \"rs5-pro\",\r\n            \"version\": \"latest\",\r\n            \"exactVersion\": \"17763.1518.2010132039\"\r\n          },\r\n          \"osDisk\": {\r\n            \"osType\": \"Windows\",\r\n            \"name\": \"sdkVM_OsDisk_1_5cdd142f281d4454a911d64aa193eb4b\",\r\n            \"createOption\": \"FromImage\",\r\n            \"caching\": \"ReadWrite\",\r\n            \"managedDisk\": {\r\n              \"storageAccountType\": \"StandardSSD_LRS\",\r\n              \"id\": \"/subscriptions/e37510d7-33b6-4676-886f-ee75bcc01871/resourceGroups/THEO_TEST/providers/Microsoft.Compute/disks/sdkVM_OsDisk_1_5cdd142f281d4454a911d64aa193eb4b\"\r\n            },\r\n            \"diskSizeGB\": 127\r\n          },\r\n          \"dataDisks\": []\r\n        },\r\n        \"osProfile\": {\r\n          \"computerName\": \"sdkVM\",\r\n          \"adminUsername\": \"grizzlytheodore\",\r\n          \"windowsConfiguration\": {\r\n            \"provisionVMAgent\": true,\r\n            \"enableAutomaticUpdates\": true,\r\n            \"patchSettings\": {\r\n              \"patchMode\": \"AutomaticByOS\"\r\n            }\r\n          },\r\n          \"secrets\": [],\r\n          \"allowExtensionOperations\": true,\r\n          \"requireGuestProvisionSignal\": true\r\n        },\r\n        \"networkProfile\": {\r\n          \"networkInterfaces\": [\r\n            {\r\n              \"id\": \"/subscriptions/e37510d7-33b6-4676-886f-ee75bcc01871/resourceGroups/theo_test/providers/Microsoft.Network/networkInterfaces/sdkvm656\"\r\n            }\r\n          ]\r\n        },\r\n        \"diagnosticsProfile\": {\r\n          \"bootDiagnostics\": {\r\n            \"enabled\": true\r\n          }\r\n        },\r\n        \"licenseType\": \"Windows_Client\",\r\n        \"provisioningState\": \"Succeeded\"\r\n      },\r\n      \"zones\": [\r\n        \"1\"\r\n      ],\r\n      \"resources\": [\r\n        {\r\n          \"id\": \"/subscriptions/e37510d7-33b6-4676-886f-ee75bcc01871/resourceGroups/THEO_TEST/providers/Microsoft.Compute/virtualMachines/sdkVM/extensions/Microsoft.Azure.Geneva.GenevaMonitoring\"\r\n        }\r\n      ]\r\n    },\r\n    {\r\n      \"name\": \"vm6689\",\r\n      \"id\": \"/subscriptions/e37510d7-33b6-4676-886f-ee75bcc01871/resourceGroups/CRPTESTAR3839/providers/Microsoft.Compute/virtualMachines/vm6689\",\r\n      \"type\": \"Microsoft.Compute/virtualMachines\",\r\n      \"location\": \"northeurope\",\r\n      \"tags\": {\r\n        \"RG\": \"rg\",\r\n        \"testTag\": \"1\",\r\n        \"azsecpack\": \"nonprod\",\r\n        \"platformsettings.host_environment.service.platform_optedin_for_rootcerts\": \"true\"\r\n      },\r\n      \"identity\": {\r\n        \"type\": \"UserAssigned\",\r\n        \"userAssignedIdentities\": {\r\n          \"/subscriptions/e37510d7-33b6-4676-886f-ee75bcc01871/resourceGroups/AzSecPackAutoConfigRG/providers/Microsoft.ManagedIdentity/userAssignedIdentities/AzSecPackAutoConfigUA-northeurope\": {\r\n            \"principalId\": \"9647e97a-561d-48e2-97a7-31f59226f4ee\",\r\n            \"clientId\": \"57f3485f-594e-42f2-9a3a-5d7339520307\"\r\n          }\r\n        }\r\n      },\r\n      \"properties\": {\r\n        \"vmId\": \"8c86a3e7-a6ef-4ac7-bfd5-8453f0196a9a\",\r\n        \"availabilitySet\": {\r\n          \"id\": \"/subscriptions/e37510d7-33b6-4676-886f-ee75bcc01871/resourceGroups/CRPTESTAR3839/providers/Microsoft.Compute/availabilitySets/AS1505\"\r\n        },\r\n        \"hardwareProfile\": {\r\n          \"vmSize\": \"Standard_DS14-8_v2\"\r\n        },\r\n        \"storageProfile\": {\r\n          \"imageReference\": {\r\n            \"publisher\": \"MicrosoftWindowsServer\",\r\n            \"offer\": \"WindowsServer\",\r\n            \"sku\": \"2012-R2-Datacenter\",\r\n            \"version\": \"4.127.20180315\",\r\n            \"exactVersion\": \"4.127.20180315\"\r\n          },\r\n          \"osDisk\": {\r\n            \"osType\": \"Windows\",\r\n            \"diffDiskSettings\": {\r\n              \"option\": \"Local\",\r\n              \"placement\": \"ResourceDisk\"\r\n            },\r\n            \"name\": \"test\",\r\n            \"createOption\": \"FromImage\",\r\n            \"caching\": \"ReadOnly\",\r\n            \"managedDisk\": {\r\n              \"storageAccountType\": \"Standard_LRS\",\r\n              \"id\": \"/subscriptions/e37510d7-33b6-4676-886f-ee75bcc01871/resourceGroups/crptestar3839/providers/Microsoft.Compute/disks/test\"\r\n            },\r\n            \"diskSizeGB\": 127\r\n          },\r\n          \"dataDisks\": [\r\n            {\r\n              \"lun\": 0,\r\n              \"name\": \"vm6689_disk2_3b2796fa468d4301a29248d7574676c7\",\r\n              \"createOption\": \"Empty\",\r\n              \"caching\": \"None\",\r\n              \"managedDisk\": {\r\n                \"storageAccountType\": \"Standard_LRS\",\r\n                \"id\": \"/subscriptions/e37510d7-33b6-4676-886f-ee75bcc01871/resourceGroups/crptestar3839/providers/Microsoft.Compute/disks/vm6689_disk2_3b2796fa468d4301a29248d7574676c7\"\r\n              },\r\n              \"diskSizeGB\": 30,\r\n              \"toBeDetached\": false\r\n            }\r\n          ]\r\n        },\r\n        \"osProfile\": {\r\n          \"computerName\": \"Test\",\r\n          \"adminUsername\": \"Foo12\",\r\n          \"windowsConfiguration\": {\r\n            \"provisionVMAgent\": true,\r\n            \"enableAutomaticUpdates\": true,\r\n            \"patchSettings\": {\r\n              \"patchMode\": \"AutomaticByOS\"\r\n            }\r\n          },\r\n          \"secrets\": [],\r\n          \"allowExtensionOperations\": true,\r\n          \"requireGuestProvisionSignal\": true\r\n        },\r\n        \"networkProfile\": {\r\n          \"networkInterfaces\": [\r\n            {\r\n              \"id\": \"/subscriptions/e37510d7-33b6-4676-886f-ee75bcc01871/resourceGroups/crptestar3839/providers/Microsoft.Network/networkInterfaces/nic738\"\r\n            }\r\n          ]\r\n        },\r\n        \"provisioningState\": \"Succeeded\"\r\n      },\r\n      \"resources\": [\r\n        {\r\n          \"id\": \"/subscriptions/e37510d7-33b6-4676-886f-ee75bcc01871/resourceGroups/CRPTESTAR3839/providers/Microsoft.Compute/virtualMachines/vm6689/extensions/Microsoft.Azure.Geneva.GenevaMonitoring\"\r\n        },\r\n        {\r\n          \"id\": \"/subscriptions/e37510d7-33b6-4676-886f-ee75bcc01871/resourceGroups/CRPTESTAR3839/providers/Microsoft.Compute/virtualMachines/vm6689/extensions/Microsoft.Azure.Security.AntimalwareSignature.AntimalwareConfiguration\"\r\n        }\r\n      ]\r\n    },\r\n    {\r\n      \"name\": \"vm4106\",\r\n      \"id\": \"/subscriptions/e37510d7-33b6-4676-886f-ee75bcc01871/resourceGroups/CRPTESTAR3910/providers/Microsoft.Compute/virtualMachines/vm4106\",\r\n      \"type\": \"Microsoft.Compute/virtualMachines\",\r\n      \"location\": \"southeastasia\",\r\n      \"tags\": {\r\n        \"RG\": \"rg\",\r\n        \"testTag\": \"1\",\r\n        \"azsecpack\": \"nonprod\",\r\n        \"platformsettings.host_environment.service.platform_optedin_for_rootcerts\": \"true\"\r\n      },\r\n      \"properties\": {\r\n        \"vmId\": \"3a20b0b5-ade8-4a9a-b4cc-cdb8176c30b8\",\r\n        \"availabilitySet\": {\r\n          \"id\": \"/subscriptions/e37510d7-33b6-4676-886f-ee75bcc01871/resourceGroups/CRPTESTAR3910/providers/Microsoft.Compute/availabilitySets/AVSET5497\"\r\n        },\r\n        \"hardwareProfile\": {\r\n          \"vmSize\": \"Standard_A1_v2\"\r\n        },\r\n        \"storageProfile\": {\r\n          \"imageReference\": {\r\n            \"publisher\": \"MicrosoftWindowsServer\",\r\n            \"offer\": \"WindowsServer\",\r\n            \"sku\": \"2012-R2-Datacenter\",\r\n            \"version\": \"4.127.20180315\",\r\n            \"exactVersion\": \"4.127.20180315\"\r\n          },\r\n          \"osDisk\": {\r\n            \"osType\": \"Windows\",\r\n            \"name\": \"test\",\r\n            \"createOption\": \"FromImage\",\r\n            \"caching\": \"None\",\r\n            \"managedDisk\": {\r\n              \"storageAccountType\": \"Standard_LRS\",\r\n              \"id\": \"/subscriptions/e37510d7-33b6-4676-886f-ee75bcc01871/resourceGroups/crptestar3910/providers/Microsoft.Compute/disks/test\"\r\n            },\r\n            \"diskSizeGB\": 127\r\n          },\r\n          \"dataDisks\": [\r\n            {\r\n              \"lun\": 0,\r\n              \"name\": \"vm4106_disk2_fb529109805a4d7bb2248ae751fedef4\",\r\n              \"createOption\": \"Empty\",\r\n              \"caching\": \"None\",\r\n              \"managedDisk\": {\r\n                \"storageAccountType\": \"Standard_LRS\",\r\n                \"id\": \"/subscriptions/e37510d7-33b6-4676-886f-ee75bcc01871/resourceGroups/crptestar3910/providers/Microsoft.Compute/disks/vm4106_disk2_fb529109805a4d7bb2248ae751fedef4\"\r\n              },\r\n              \"diskSizeGB\": 30,\r\n              \"toBeDetached\": false\r\n            }\r\n          ]\r\n        },\r\n        \"osProfile\": {\r\n          \"computerName\": \"Test\",\r\n          \"adminUsername\": \"Foo12\",\r\n          \"windowsConfiguration\": {\r\n            \"provisionVMAgent\": true,\r\n            \"enableAutomaticUpdates\": true,\r\n            \"patchSettings\": {\r\n              \"patchMode\": \"AutomaticByOS\"\r\n            }\r\n          },\r\n          \"secrets\": [],\r\n          \"allowExtensionOperations\": true,\r\n          \"requireGuestProvisionSignal\": true\r\n        },\r\n        \"networkProfile\": {\r\n          \"networkInterfaces\": [\r\n            {\r\n              \"id\": \"/subscriptions/e37510d7-33b6-4676-886f-ee75bcc01871/resourceGroups/crptestar3910/providers/Microsoft.Network/networkInterfaces/nic6348\"\r\n            }\r\n          ]\r\n        },\r\n        \"provisioningState\": \"Succeeded\"\r\n      }\r\n    }\r\n  ]\r\n}",
      "StatusCode": 200
    },
    {
      "RequestUri": "/subscriptions/e37510d7-33b6-4676-886f-ee75bcc01871/resourceGroups/crptestar3910/providers/Microsoft.Compute/disks/test?api-version=2020-09-30",
      "EncodedRequestUri": "L3N1YnNjcmlwdGlvbnMvZTM3NTEwZDctMzNiNi00Njc2LTg4NmYtZWU3NWJjYzAxODcxL3Jlc291cmNlR3JvdXBzL2NycHRlc3RhcjM5MTAvcHJvdmlkZXJzL01pY3Jvc29mdC5Db21wdXRlL2Rpc2tzL3Rlc3Q/YXBpLXZlcnNpb249MjAyMC0wOS0zMA==",
=======
        ]
      },
      "ResponseBody": "{\r\n  \"value\": [\r\n    {\r\n      \"name\": \"vm1999\",\r\n      \"id\": \"/subscriptions/0296790d-427c-48ca-b204-8b729bbd8670/resourceGroups/CRPTESTAR7257/providers/Microsoft.Compute/virtualMachines/vm1999\",\r\n      \"type\": \"Microsoft.Compute/virtualMachines\",\r\n      \"location\": \"southeastasia\",\r\n      \"tags\": {\r\n        \"RG\": \"rg\",\r\n        \"testTag\": \"1\",\r\n        \"platformsettings.host_environment.service.platform_optedin_for_rootcerts\": \"true\"\r\n      },\r\n      \"properties\": {\r\n        \"vmId\": \"4f77a7d8-03c4-4533-a5d6-f19620f2369c\",\r\n        \"availabilitySet\": {\r\n          \"id\": \"/subscriptions/0296790d-427c-48ca-b204-8b729bbd8670/resourceGroups/CRPTESTAR7257/providers/Microsoft.Compute/availabilitySets/AVSET3628\"\r\n        },\r\n        \"hardwareProfile\": {\r\n          \"vmSize\": \"Standard_A1_v2\"\r\n        },\r\n        \"storageProfile\": {\r\n          \"imageReference\": {\r\n            \"publisher\": \"MicrosoftWindowsServer\",\r\n            \"offer\": \"WindowsServer\",\r\n            \"sku\": \"2012-R2-Datacenter\",\r\n            \"version\": \"4.127.20180315\",\r\n            \"exactVersion\": \"4.127.20180315\"\r\n          },\r\n          \"osDisk\": {\r\n            \"osType\": \"Windows\",\r\n            \"name\": \"test\",\r\n            \"createOption\": \"FromImage\",\r\n            \"caching\": \"None\",\r\n            \"managedDisk\": {\r\n              \"storageAccountType\": \"Standard_LRS\",\r\n              \"id\": \"/subscriptions/0296790d-427c-48ca-b204-8b729bbd8670/resourceGroups/crptestar7257/providers/Microsoft.Compute/disks/test\"\r\n            },\r\n            \"diskSizeGB\": 127\r\n          },\r\n          \"dataDisks\": [\r\n            {\r\n              \"lun\": 0,\r\n              \"name\": \"vm1999_disk2_aa984928fa80426f8d8bc2d73cb584bf\",\r\n              \"createOption\": \"Empty\",\r\n              \"caching\": \"None\",\r\n              \"managedDisk\": {\r\n                \"storageAccountType\": \"Standard_LRS\",\r\n                \"id\": \"/subscriptions/0296790d-427c-48ca-b204-8b729bbd8670/resourceGroups/crptestar7257/providers/Microsoft.Compute/disks/vm1999_disk2_aa984928fa80426f8d8bc2d73cb584bf\"\r\n              },\r\n              \"diskSizeGB\": 30,\r\n              \"toBeDetached\": false\r\n            }\r\n          ]\r\n        },\r\n        \"osProfile\": {\r\n          \"computerName\": \"Test\",\r\n          \"adminUsername\": \"Foo12\",\r\n          \"windowsConfiguration\": {\r\n            \"provisionVMAgent\": true,\r\n            \"enableAutomaticUpdates\": true,\r\n            \"patchSettings\": {\r\n              \"patchMode\": \"AutomaticByOS\"\r\n            }\r\n          },\r\n          \"secrets\": [],\r\n          \"allowExtensionOperations\": true,\r\n          \"requireGuestProvisionSignal\": true\r\n        },\r\n        \"networkProfile\": {\r\n          \"networkInterfaces\": [\r\n            {\r\n              \"id\": \"/subscriptions/0296790d-427c-48ca-b204-8b729bbd8670/resourceGroups/crptestar7257/providers/Microsoft.Network/networkInterfaces/nic8192\"\r\n            }\r\n          ]\r\n        },\r\n        \"provisioningState\": \"Succeeded\"\r\n      }\r\n    },\r\n    {\r\n      \"name\": \"myManagedDiskVM1\",\r\n      \"id\": \"/subscriptions/0296790d-427c-48ca-b204-8b729bbd8670/resourceGroups/VIKRAMD-AVSET-PR1/providers/Microsoft.Compute/virtualMachines/myManagedDiskVM1\",\r\n      \"type\": \"Microsoft.Compute/virtualMachines\",\r\n      \"location\": \"southeastasia\",\r\n      \"tags\": {\r\n        \"owner\": \"vikramd\",\r\n        \"project\": \"managedisks\"\r\n      },\r\n      \"properties\": {\r\n        \"vmId\": \"84946b7e-22af-4321-a366-8f4efcba1dcc\",\r\n        \"availabilitySet\": {\r\n          \"id\": \"/subscriptions/0296790d-427c-48ca-b204-8b729bbd8670/resourceGroups/VIKRAMD-AVSET-PR1/providers/Microsoft.Compute/availabilitySets/AVAILABILITYSET1\"\r\n        },\r\n        \"hardwareProfile\": {\r\n          \"vmSize\": \"Standard_DS1\"\r\n        },\r\n        \"storageProfile\": {\r\n          \"imageReference\": {\r\n            \"publisher\": \"MicrosoftWindowsServer\",\r\n            \"offer\": \"WindowsServer\",\r\n            \"sku\": \"2012-R2-Datacenter\",\r\n            \"version\": \"latest\",\r\n            \"exactVersion\": \"4.0.20160229\"\r\n          },\r\n          \"osDisk\": {\r\n            \"osType\": \"Windows\",\r\n            \"name\": \"osDisk1\",\r\n            \"createOption\": \"FromImage\",\r\n            \"caching\": \"ReadWrite\",\r\n            \"managedDisk\": {\r\n              \"storageAccountType\": \"Premium_LRS\",\r\n              \"id\": \"/subscriptions/0296790d-427c-48ca-b204-8b729bbd8670/resourceGroups/vikramd-avset-pr1/providers/Microsoft.Compute/disks/osDisk1\"\r\n            }\r\n          },\r\n          \"dataDisks\": []\r\n        },\r\n        \"osProfile\": {\r\n          \"computerName\": \"myManagedDiskVM\",\r\n          \"adminUsername\": \"vikramd\",\r\n          \"windowsConfiguration\": {\r\n            \"provisionVMAgent\": true,\r\n            \"enableAutomaticUpdates\": true,\r\n            \"patchSettings\": {\r\n              \"patchMode\": \"AutomaticByOS\"\r\n            }\r\n          },\r\n          \"secrets\": []\r\n        },\r\n        \"networkProfile\": {\r\n          \"networkInterfaces\": [\r\n            {\r\n              \"id\": \"/subscriptions/0296790d-427c-48ca-b204-8b729bbd8670/resourceGroups/vikramd-avset-pr1/providers/Microsoft.Network/networkInterfaces/mynic1\"\r\n            }\r\n          ]\r\n        },\r\n        \"provisioningState\": \"Failed\"\r\n      }\r\n    },\r\n    {\r\n      \"name\": \"myManagedDiskVM2\",\r\n      \"id\": \"/subscriptions/0296790d-427c-48ca-b204-8b729bbd8670/resourceGroups/VIKRAMD-AVSET-PR1/providers/Microsoft.Compute/virtualMachines/myManagedDiskVM2\",\r\n      \"type\": \"Microsoft.Compute/virtualMachines\",\r\n      \"location\": \"southeastasia\",\r\n      \"tags\": {\r\n        \"vikramd\": \"avset\",\r\n        \"disks\": \"managed\"\r\n      },\r\n      \"properties\": {\r\n        \"vmId\": \"647c2cca-1e69-444b-8ff1-4526f96992a8\",\r\n        \"availabilitySet\": {\r\n          \"id\": \"/subscriptions/0296790d-427c-48ca-b204-8b729bbd8670/resourceGroups/VIKRAMD-AVSET-PR1/providers/Microsoft.Compute/availabilitySets/AVAILABILITYSET1\"\r\n        },\r\n        \"hardwareProfile\": {\r\n          \"vmSize\": \"Standard_DS1\"\r\n        },\r\n        \"storageProfile\": {\r\n          \"imageReference\": {\r\n            \"publisher\": \"MicrosoftWindowsServer\",\r\n            \"offer\": \"WindowsServer\",\r\n            \"sku\": \"2012-R2-Datacenter\",\r\n            \"version\": \"latest\",\r\n            \"exactVersion\": \"4.0.20160229\"\r\n          },\r\n          \"osDisk\": {\r\n            \"osType\": \"Windows\",\r\n            \"name\": \"osDisk2\",\r\n            \"createOption\": \"FromImage\",\r\n            \"caching\": \"ReadWrite\",\r\n            \"managedDisk\": {\r\n              \"storageAccountType\": \"Premium_LRS\",\r\n              \"id\": \"/subscriptions/0296790d-427c-48ca-b204-8b729bbd8670/resourceGroups/vikramd-avset-pr1/providers/Microsoft.Compute/disks/osDisk2\"\r\n            }\r\n          },\r\n          \"dataDisks\": [\r\n            {\r\n              \"lun\": 1,\r\n              \"name\": \"dataDisk1\",\r\n              \"createOption\": \"Empty\",\r\n              \"caching\": \"None\",\r\n              \"managedDisk\": {\r\n                \"storageAccountType\": \"Premium_LRS\"\r\n              },\r\n              \"diskSizeGB\": 100,\r\n              \"toBeDetached\": true\r\n            },\r\n            {\r\n              \"lun\": 2,\r\n              \"name\": \"managedDataDisk\",\r\n              \"createOption\": \"Attach\",\r\n              \"caching\": \"ReadWrite\",\r\n              \"managedDisk\": {\r\n                \"storageAccountType\": \"Premium_LRS\",\r\n                \"id\": \"/subscriptions/0296790d-427c-48ca-b204-8b729bbd8670/resourceGroups/vikramd-avset-pr1/providers/Microsoft.Compute/disks/myManagedDataDisk\"\r\n              },\r\n              \"toBeDetached\": true\r\n            }\r\n          ]\r\n        },\r\n        \"osProfile\": {\r\n          \"computerName\": \"myManagedDiskVM\",\r\n          \"adminUsername\": \"vikramd\",\r\n          \"windowsConfiguration\": {\r\n            \"provisionVMAgent\": true,\r\n            \"enableAutomaticUpdates\": true,\r\n            \"patchSettings\": {\r\n              \"patchMode\": \"AutomaticByOS\"\r\n            }\r\n          },\r\n          \"secrets\": []\r\n        },\r\n        \"networkProfile\": {\r\n          \"networkInterfaces\": [\r\n            {\r\n              \"id\": \"/subscriptions/0296790d-427c-48ca-b204-8b729bbd8670/resourceGroups/vikramd-avset-pr1/providers/Microsoft.Network/networkInterfaces/mynic2\"\r\n            }\r\n          ]\r\n        },\r\n        \"provisioningState\": \"Failed\"\r\n      }\r\n    }\r\n  ]\r\n}",
      "StatusCode": 200
    },
    {
      "RequestUri": "/subscriptions/0296790d-427c-48ca-b204-8b729bbd8670/resourceGroups/crptestar7257/providers/Microsoft.Compute/disks/test?api-version=2020-12-01",
      "EncodedRequestUri": "L3N1YnNjcmlwdGlvbnMvMDI5Njc5MGQtNDI3Yy00OGNhLWIyMDQtOGI3MjliYmQ4NjcwL3Jlc291cmNlR3JvdXBzL2NycHRlc3RhcjcyNTcvcHJvdmlkZXJzL01pY3Jvc29mdC5Db21wdXRlL2Rpc2tzL3Rlc3Q/YXBpLXZlcnNpb249MjAyMC0xMi0wMQ==",
>>>>>>> 9e6c98a6
      "RequestMethod": "GET",
      "RequestBody": "",
      "RequestHeaders": {
        "x-ms-client-request-id": [
<<<<<<< HEAD
          "b84956d1-de07-4cd6-935b-4a2a756c4869"
=======
          "a02d3206-91c6-4961-9430-f7b4d84bb59a"
>>>>>>> 9e6c98a6
        ],
        "accept-language": [
          "en-US"
        ],
        "User-Agent": [
          "FxVersion/4.6.26614.01",
          "OSName/Windows",
          "OSVersion/Microsoft.Windows.10.0.18363.",
          "Microsoft.Azure.Management.Compute.ComputeManagementClient/44.0.0.0"
        ]
      },
      "ResponseHeaders": {
        "Cache-Control": [
          "no-cache"
        ],
        "Date": [
          "Thu, 04 Mar 2021 14:23:43 GMT"
        ],
        "Pragma": [
          "no-cache"
        ],
        "Server": [
          "Microsoft-HTTPAPI/2.0",
          "Microsoft-HTTPAPI/2.0"
        ],
        "x-ms-ratelimit-remaining-resource": [
<<<<<<< HEAD
          "Microsoft.Compute/LowCostGet3Min;14999,Microsoft.Compute/LowCostGet30Min;119995"
=======
          "Microsoft.Compute/LowCostGet3Min;14999,Microsoft.Compute/LowCostGet30Min;119997"
>>>>>>> 9e6c98a6
        ],
        "Strict-Transport-Security": [
          "max-age=31536000; includeSubDomains"
        ],
        "x-ms-served-by": [
<<<<<<< HEAD
          "bf22254a-89c5-4c2c-b03b-33e09f30cf73_132599744228920903"
        ],
        "x-ms-request-id": [
          "78c78888-c834-4dcb-8572-68c03bdb6706"
        ],
        "Server": [
          "Microsoft-HTTPAPI/2.0",
          "Microsoft-HTTPAPI/2.0"
=======
          "40b413c8-1c89-407c-9a87-4916243c3206_132434285255030519"
        ],
        "x-ms-request-id": [
          "ceb98f07-b0fb-410b-82fd-01ed954eb6e5"
>>>>>>> 9e6c98a6
        ],
        "x-ms-ratelimit-remaining-subscription-reads": [
          "11991"
        ],
        "x-ms-correlation-request-id": [
<<<<<<< HEAD
          "ce39d9de-278a-4566-9cb1-7f9909daffde"
        ],
        "x-ms-routing-request-id": [
          "EASTUS2:20210323T164605Z:ce39d9de-278a-4566-9cb1-7f9909daffde"
=======
          "c5b1114a-a73a-4bd9-85eb-00f9a4f8b174"
        ],
        "x-ms-routing-request-id": [
          "CANADACENTRAL:20210304T142343Z:c5b1114a-a73a-4bd9-85eb-00f9a4f8b174"
>>>>>>> 9e6c98a6
        ],
        "X-Content-Type-Options": [
          "nosniff"
        ],
<<<<<<< HEAD
        "Date": [
          "Tue, 23 Mar 2021 16:46:05 GMT"
        ],
=======
>>>>>>> 9e6c98a6
        "Content-Length": [
          "1472"
        ],
        "Content-Type": [
          "application/json; charset=utf-8"
        ],
        "Expires": [
          "-1"
        ]
      },
<<<<<<< HEAD
      "ResponseBody": "{\r\n  \"name\": \"test\",\r\n  \"id\": \"/subscriptions/e37510d7-33b6-4676-886f-ee75bcc01871/resourceGroups/crptestar3910/providers/Microsoft.Compute/disks/test\",\r\n  \"type\": \"Microsoft.Compute/disks\",\r\n  \"location\": \"southeastasia\",\r\n  \"tags\": {\r\n    \"RG\": \"rg\",\r\n    \"testTag\": \"1\",\r\n    \"azsecpack\": \"nonprod\",\r\n    \"platformsettings.host_environment.service.platform_optedin_for_rootcerts\": \"true\"\r\n  },\r\n  \"managedBy\": \"/subscriptions/e37510d7-33b6-4676-886f-ee75bcc01871/resourceGroups/crptestar3910/providers/Microsoft.Compute/virtualMachines/vm4106\",\r\n  \"sku\": {\r\n    \"name\": \"Standard_LRS\",\r\n    \"tier\": \"Standard\"\r\n  },\r\n  \"properties\": {\r\n    \"osType\": \"Windows\",\r\n    \"hyperVGeneration\": \"V1\",\r\n    \"creationData\": {\r\n      \"createOption\": \"FromImage\",\r\n      \"imageReference\": {\r\n        \"id\": \"/Subscriptions/e37510d7-33b6-4676-886f-ee75bcc01871/Providers/Microsoft.Compute/Locations/southeastasia/Publishers/MicrosoftWindowsServer/ArtifactTypes/VMImage/Offers/WindowsServer/Skus/2012-R2-Datacenter/Versions/4.127.20180315\"\r\n      }\r\n    },\r\n    \"diskSizeGB\": 127,\r\n    \"diskIOPSReadWrite\": 500,\r\n    \"diskMBpsReadWrite\": 60,\r\n    \"encryption\": {\r\n      \"type\": \"EncryptionAtRestWithPlatformKey\"\r\n    },\r\n    \"timeCreated\": \"2021-03-23T16:42:30.8173118+00:00\",\r\n    \"provisioningState\": \"Succeeded\",\r\n    \"diskState\": \"Attached\",\r\n    \"diskSizeBytes\": 136367308800,\r\n    \"uniqueId\": \"77133bbf-28b7-474d-8728-7af967490f00\",\r\n    \"networkAccessPolicy\": \"AllowAll\"\r\n  }\r\n}",
      "StatusCode": 200
    },
    {
      "RequestUri": "/subscriptions/e37510d7-33b6-4676-886f-ee75bcc01871/resourceGroups/crptestar3910/providers/Microsoft.Compute/virtualMachines/vm4106?api-version=2021-03-01",
      "EncodedRequestUri": "L3N1YnNjcmlwdGlvbnMvZTM3NTEwZDctMzNiNi00Njc2LTg4NmYtZWU3NWJjYzAxODcxL3Jlc291cmNlR3JvdXBzL2NycHRlc3RhcjM5MTAvcHJvdmlkZXJzL01pY3Jvc29mdC5Db21wdXRlL3ZpcnR1YWxNYWNoaW5lcy92bTQxMDY/YXBpLXZlcnNpb249MjAyMS0wMy0wMQ==",
=======
      "ResponseBody": "{\r\n  \"name\": \"test\",\r\n  \"id\": \"/subscriptions/0296790d-427c-48ca-b204-8b729bbd8670/resourceGroups/crptestar7257/providers/Microsoft.Compute/disks/test\",\r\n  \"type\": \"Microsoft.Compute/disks\",\r\n  \"location\": \"southeastasia\",\r\n  \"tags\": {\r\n    \"RG\": \"rg\",\r\n    \"testTag\": \"1\",\r\n    \"platformsettings.host_environment.service.platform_optedin_for_rootcerts\": \"true\"\r\n  },\r\n  \"managedBy\": \"/subscriptions/0296790d-427c-48ca-b204-8b729bbd8670/resourceGroups/crptestar7257/providers/Microsoft.Compute/virtualMachines/vm1999\",\r\n  \"sku\": {\r\n    \"name\": \"Standard_LRS\",\r\n    \"tier\": \"Standard\"\r\n  },\r\n  \"properties\": {\r\n    \"osType\": \"Windows\",\r\n    \"hyperVGeneration\": \"V1\",\r\n    \"creationData\": {\r\n      \"createOption\": \"FromImage\",\r\n      \"imageReference\": {\r\n        \"id\": \"/Subscriptions/0296790d-427c-48ca-b204-8b729bbd8670/Providers/Microsoft.Compute/Locations/southeastasia/Publishers/MicrosoftWindowsServer/ArtifactTypes/VMImage/Offers/WindowsServer/Skus/2012-R2-Datacenter/Versions/4.127.20180315\"\r\n      }\r\n    },\r\n    \"diskSizeGB\": 127,\r\n    \"diskIOPSReadWrite\": 500,\r\n    \"diskMBpsReadWrite\": 60,\r\n    \"encryption\": {\r\n      \"type\": \"EncryptionAtRestWithPlatformKey\"\r\n    },\r\n    \"timeCreated\": \"2021-03-04T06:20:07.6659249-08:00\",\r\n    \"provisioningState\": \"Succeeded\",\r\n    \"diskState\": \"Attached\",\r\n    \"diskSizeBytes\": 136367308800,\r\n    \"uniqueId\": \"7c86ab5e-563c-4c4a-ac11-6f2386d865d3\",\r\n    \"networkAccessPolicy\": \"AllowAll\"\r\n  }\r\n}",
      "StatusCode": 200
    },
    {
      "RequestUri": "/subscriptions/0296790d-427c-48ca-b204-8b729bbd8670/resourceGroups/crptestar7257/providers/Microsoft.Compute/virtualMachines/vm1999?api-version=2020-12-01",
      "EncodedRequestUri": "L3N1YnNjcmlwdGlvbnMvMDI5Njc5MGQtNDI3Yy00OGNhLWIyMDQtOGI3MjliYmQ4NjcwL3Jlc291cmNlR3JvdXBzL2NycHRlc3RhcjcyNTcvcHJvdmlkZXJzL01pY3Jvc29mdC5Db21wdXRlL3ZpcnR1YWxNYWNoaW5lcy92bTE5OTk/YXBpLXZlcnNpb249MjAyMC0xMi0wMQ==",
>>>>>>> 9e6c98a6
      "RequestMethod": "DELETE",
      "RequestBody": "",
      "RequestHeaders": {
        "x-ms-client-request-id": [
<<<<<<< HEAD
          "7366091d-b8ad-45e3-b440-7ba96da5eada"
=======
          "e81a466d-8bd0-48d8-8fc1-b9afa02b4f27"
>>>>>>> 9e6c98a6
        ],
        "accept-language": [
          "en-US"
        ],
        "User-Agent": [
          "FxVersion/4.6.26614.01",
          "OSName/Windows",
          "OSVersion/Microsoft.Windows.10.0.18363.",
          "Microsoft.Azure.Management.Compute.ComputeManagementClient/44.0.0.0"
        ]
      },
      "ResponseHeaders": {
        "Cache-Control": [
          "no-cache"
        ],
        "Date": [
          "Thu, 04 Mar 2021 14:23:44 GMT"
        ],
        "Pragma": [
          "no-cache"
        ],
        "Location": [
<<<<<<< HEAD
          "https://management.azure.com/subscriptions/e37510d7-33b6-4676-886f-ee75bcc01871/providers/Microsoft.Compute/locations/southeastasia/operations/baf9eb6e-da05-4da6-893c-162285af0ca0?monitor=true&api-version=2021-03-01"
=======
          "https://management.azure.com/subscriptions/0296790d-427c-48ca-b204-8b729bbd8670/providers/Microsoft.Compute/locations/southeastasia/operations/aaaf3774-179f-4751-857a-74d0edb8409c?monitor=true&api-version=2020-12-01"
>>>>>>> 9e6c98a6
        ],
        "Retry-After": [
          "10"
        ],
        "Server": [
          "Microsoft-HTTPAPI/2.0",
          "Microsoft-HTTPAPI/2.0"
        ],
        "Azure-AsyncOperation": [
<<<<<<< HEAD
          "https://management.azure.com/subscriptions/e37510d7-33b6-4676-886f-ee75bcc01871/providers/Microsoft.Compute/locations/southeastasia/operations/baf9eb6e-da05-4da6-893c-162285af0ca0?api-version=2021-03-01"
=======
          "https://management.azure.com/subscriptions/0296790d-427c-48ca-b204-8b729bbd8670/providers/Microsoft.Compute/locations/southeastasia/operations/aaaf3774-179f-4751-857a-74d0edb8409c?api-version=2020-12-01"
>>>>>>> 9e6c98a6
        ],
        "Azure-AsyncNotification": [
          "Enabled"
        ],
        "x-ms-ratelimit-remaining-resource": [
          "Microsoft.Compute/DeleteVM3Min;239,Microsoft.Compute/DeleteVM30Min;1189"
        ],
        "Strict-Transport-Security": [
          "max-age=31536000; includeSubDomains"
        ],
        "x-ms-request-id": [
<<<<<<< HEAD
          "baf9eb6e-da05-4da6-893c-162285af0ca0"
        ],
        "Server": [
          "Microsoft-HTTPAPI/2.0",
          "Microsoft-HTTPAPI/2.0"
=======
          "aaaf3774-179f-4751-857a-74d0edb8409c"
>>>>>>> 9e6c98a6
        ],
        "x-ms-ratelimit-remaining-subscription-deletes": [
          "14998"
        ],
        "x-ms-correlation-request-id": [
<<<<<<< HEAD
          "c57aae49-4cd8-4651-8dad-f179bff33e05"
        ],
        "x-ms-routing-request-id": [
          "EASTUS2:20210323T164607Z:c57aae49-4cd8-4651-8dad-f179bff33e05"
=======
          "0cb57334-ca7b-4632-b2f2-0247fe3c1f67"
        ],
        "x-ms-routing-request-id": [
          "CANADACENTRAL:20210304T142344Z:0cb57334-ca7b-4632-b2f2-0247fe3c1f67"
>>>>>>> 9e6c98a6
        ],
        "X-Content-Type-Options": [
          "nosniff"
        ],
<<<<<<< HEAD
        "Date": [
          "Tue, 23 Mar 2021 16:46:07 GMT"
=======
        "Content-Length": [
          "0"
>>>>>>> 9e6c98a6
        ],
        "Expires": [
          "-1"
        ]
      },
      "ResponseBody": "",
      "StatusCode": 202
    },
    {
<<<<<<< HEAD
      "RequestUri": "/subscriptions/e37510d7-33b6-4676-886f-ee75bcc01871/resourceGroups/crptestar3910/providers/Microsoft.Compute/virtualMachines/vm4106?api-version=2021-03-01",
      "EncodedRequestUri": "L3N1YnNjcmlwdGlvbnMvZTM3NTEwZDctMzNiNi00Njc2LTg4NmYtZWU3NWJjYzAxODcxL3Jlc291cmNlR3JvdXBzL2NycHRlc3RhcjM5MTAvcHJvdmlkZXJzL01pY3Jvc29mdC5Db21wdXRlL3ZpcnR1YWxNYWNoaW5lcy92bTQxMDY/YXBpLXZlcnNpb249MjAyMS0wMy0wMQ==",
=======
      "RequestUri": "/subscriptions/0296790d-427c-48ca-b204-8b729bbd8670/resourceGroups/crptestar7257/providers/Microsoft.Compute/virtualMachines/vm1999?api-version=2020-12-01",
      "EncodedRequestUri": "L3N1YnNjcmlwdGlvbnMvMDI5Njc5MGQtNDI3Yy00OGNhLWIyMDQtOGI3MjliYmQ4NjcwL3Jlc291cmNlR3JvdXBzL2NycHRlc3RhcjcyNTcvcHJvdmlkZXJzL01pY3Jvc29mdC5Db21wdXRlL3ZpcnR1YWxNYWNoaW5lcy92bTE5OTk/YXBpLXZlcnNpb249MjAyMC0xMi0wMQ==",
>>>>>>> 9e6c98a6
      "RequestMethod": "DELETE",
      "RequestBody": "",
      "RequestHeaders": {
        "x-ms-client-request-id": [
<<<<<<< HEAD
          "f1c366ca-1628-4a05-a435-c47c20cc1cd1"
=======
          "5d773351-7a67-4184-9b26-8ab51b301280"
>>>>>>> 9e6c98a6
        ],
        "accept-language": [
          "en-US"
        ],
        "User-Agent": [
          "FxVersion/4.6.26614.01",
          "OSName/Windows",
          "OSVersion/Microsoft.Windows.10.0.18363.",
          "Microsoft.Azure.Management.Compute.ComputeManagementClient/44.0.0.0"
        ]
      },
      "ResponseHeaders": {
        "Cache-Control": [
          "no-cache"
        ],
        "Date": [
          "Thu, 04 Mar 2021 14:25:56 GMT"
        ],
        "Pragma": [
          "no-cache"
        ],
<<<<<<< HEAD
        "x-ms-ratelimit-remaining-resource": [
          "Microsoft.Compute/DeleteVM3Min;238,Microsoft.Compute/DeleteVM30Min;1188"
=======
        "x-ms-ratelimit-remaining-subscription-deletes": [
          "14998"
        ],
        "x-ms-request-id": [
          "184fcfc3-f089-46e4-a39f-7f7a4f1c199e"
        ],
        "x-ms-correlation-request-id": [
          "184fcfc3-f089-46e4-a39f-7f7a4f1c199e"
        ],
        "x-ms-routing-request-id": [
          "CANADACENTRAL:20210304T142557Z:184fcfc3-f089-46e4-a39f-7f7a4f1c199e"
        ],
        "Strict-Transport-Security": [
          "max-age=31536000; includeSubDomains"
        ],
        "X-Content-Type-Options": [
          "nosniff"
        ],
        "Expires": [
          "-1"
        ]
      },
      "ResponseBody": "",
      "StatusCode": 204
    },
    {
      "RequestUri": "/subscriptions/0296790d-427c-48ca-b204-8b729bbd8670/providers/Microsoft.Compute/locations/southeastasia/operations/aaaf3774-179f-4751-857a-74d0edb8409c?api-version=2020-12-01",
      "EncodedRequestUri": "L3N1YnNjcmlwdGlvbnMvMDI5Njc5MGQtNDI3Yy00OGNhLWIyMDQtOGI3MjliYmQ4NjcwL3Byb3ZpZGVycy9NaWNyb3NvZnQuQ29tcHV0ZS9sb2NhdGlvbnMvc291dGhlYXN0YXNpYS9vcGVyYXRpb25zL2FhYWYzNzc0LTE3OWYtNDc1MS04NTdhLTc0ZDBlZGI4NDA5Yz9hcGktdmVyc2lvbj0yMDIwLTEyLTAx",
      "RequestMethod": "GET",
      "RequestBody": "",
      "RequestHeaders": {
        "User-Agent": [
          "FxVersion/4.6.26614.01",
          "OSName/Windows",
          "OSVersion/Microsoft.Windows.10.0.18363.",
          "Microsoft.Azure.Management.Compute.ComputeManagementClient/44.0.0.0"
        ]
      },
      "ResponseHeaders": {
        "Cache-Control": [
          "no-cache"
        ],
        "Date": [
          "Thu, 04 Mar 2021 14:23:55 GMT"
        ],
        "Pragma": [
          "no-cache"
        ],
        "Retry-After": [
          "30"
        ],
        "Server": [
          "Microsoft-HTTPAPI/2.0",
          "Microsoft-HTTPAPI/2.0"
        ],
        "x-ms-ratelimit-remaining-resource": [
          "Microsoft.Compute/GetOperation3Min;14993,Microsoft.Compute/GetOperation30Min;29992"
>>>>>>> 9e6c98a6
        ],
        "Strict-Transport-Security": [
          "max-age=31536000; includeSubDomains"
        ],
        "x-ms-request-id": [
<<<<<<< HEAD
          "d9a25b69-812d-466b-b067-c29c68c92778"
        ],
        "Server": [
          "Microsoft-HTTPAPI/2.0",
          "Microsoft-HTTPAPI/2.0"
        ],
        "x-ms-ratelimit-remaining-subscription-deletes": [
          "14997"
        ],
        "x-ms-correlation-request-id": [
          "666d88d7-8a26-4381-ad9b-73fa53fa2663"
        ],
        "x-ms-routing-request-id": [
          "EASTUS2:20210323T164658Z:666d88d7-8a26-4381-ad9b-73fa53fa2663"
=======
          "4c14ff3b-e793-4d5f-95a7-1fbf83d9074f"
        ],
        "x-ms-ratelimit-remaining-subscription-reads": [
          "11990"
        ],
        "x-ms-correlation-request-id": [
          "1eb8f3c3-688e-4a9a-bd75-2d73b80529ef"
        ],
        "x-ms-routing-request-id": [
          "CANADACENTRAL:20210304T142355Z:1eb8f3c3-688e-4a9a-bd75-2d73b80529ef"
        ],
        "X-Content-Type-Options": [
          "nosniff"
        ],
        "Content-Length": [
          "134"
        ],
        "Content-Type": [
          "application/json; charset=utf-8"
        ],
        "Expires": [
          "-1"
        ]
      },
      "ResponseBody": "{\r\n  \"startTime\": \"2021-03-04T06:23:44.6654381-08:00\",\r\n  \"status\": \"InProgress\",\r\n  \"name\": \"aaaf3774-179f-4751-857a-74d0edb8409c\"\r\n}",
      "StatusCode": 200
    },
    {
      "RequestUri": "/subscriptions/0296790d-427c-48ca-b204-8b729bbd8670/providers/Microsoft.Compute/locations/southeastasia/operations/aaaf3774-179f-4751-857a-74d0edb8409c?api-version=2020-12-01",
      "EncodedRequestUri": "L3N1YnNjcmlwdGlvbnMvMDI5Njc5MGQtNDI3Yy00OGNhLWIyMDQtOGI3MjliYmQ4NjcwL3Byb3ZpZGVycy9NaWNyb3NvZnQuQ29tcHV0ZS9sb2NhdGlvbnMvc291dGhlYXN0YXNpYS9vcGVyYXRpb25zL2FhYWYzNzc0LTE3OWYtNDc1MS04NTdhLTc0ZDBlZGI4NDA5Yz9hcGktdmVyc2lvbj0yMDIwLTEyLTAx",
      "RequestMethod": "GET",
      "RequestBody": "",
      "RequestHeaders": {
        "User-Agent": [
          "FxVersion/4.6.26614.01",
          "OSName/Windows",
          "OSVersion/Microsoft.Windows.10.0.18363.",
          "Microsoft.Azure.Management.Compute.ComputeManagementClient/44.0.0.0"
        ]
      },
      "ResponseHeaders": {
        "Cache-Control": [
          "no-cache"
        ],
        "Date": [
          "Thu, 04 Mar 2021 14:24:25 GMT"
        ],
        "Pragma": [
          "no-cache"
        ],
        "Server": [
          "Microsoft-HTTPAPI/2.0",
          "Microsoft-HTTPAPI/2.0"
        ],
        "x-ms-ratelimit-remaining-resource": [
          "Microsoft.Compute/GetOperation3Min;14993,Microsoft.Compute/GetOperation30Min;29991"
        ],
        "Strict-Transport-Security": [
          "max-age=31536000; includeSubDomains"
        ],
        "x-ms-request-id": [
          "7426efc2-c468-4d41-9e68-f8aaa8043a9b"
        ],
        "x-ms-ratelimit-remaining-subscription-reads": [
          "11989"
        ],
        "x-ms-correlation-request-id": [
          "f608c12f-e35d-4c7f-9d82-01d76d56b24f"
        ],
        "x-ms-routing-request-id": [
          "CANADACENTRAL:20210304T142425Z:f608c12f-e35d-4c7f-9d82-01d76d56b24f"
>>>>>>> 9e6c98a6
        ],
        "X-Content-Type-Options": [
          "nosniff"
        ],
<<<<<<< HEAD
        "Date": [
          "Tue, 23 Mar 2021 16:46:58 GMT"
=======
        "Content-Length": [
          "134"
        ],
        "Content-Type": [
          "application/json; charset=utf-8"
>>>>>>> 9e6c98a6
        ],
        "Expires": [
          "-1"
        ]
      },
<<<<<<< HEAD
      "ResponseBody": "",
      "StatusCode": 204
    },
    {
      "RequestUri": "/subscriptions/e37510d7-33b6-4676-886f-ee75bcc01871/providers/Microsoft.Compute/locations/southeastasia/operations/baf9eb6e-da05-4da6-893c-162285af0ca0?api-version=2021-03-01",
      "EncodedRequestUri": "L3N1YnNjcmlwdGlvbnMvZTM3NTEwZDctMzNiNi00Njc2LTg4NmYtZWU3NWJjYzAxODcxL3Byb3ZpZGVycy9NaWNyb3NvZnQuQ29tcHV0ZS9sb2NhdGlvbnMvc291dGhlYXN0YXNpYS9vcGVyYXRpb25zL2JhZjllYjZlLWRhMDUtNGRhNi04OTNjLTE2MjI4NWFmMGNhMD9hcGktdmVyc2lvbj0yMDIxLTAzLTAx",
=======
      "ResponseBody": "{\r\n  \"startTime\": \"2021-03-04T06:23:44.6654381-08:00\",\r\n  \"status\": \"InProgress\",\r\n  \"name\": \"aaaf3774-179f-4751-857a-74d0edb8409c\"\r\n}",
      "StatusCode": 200
    },
    {
      "RequestUri": "/subscriptions/0296790d-427c-48ca-b204-8b729bbd8670/providers/Microsoft.Compute/locations/southeastasia/operations/aaaf3774-179f-4751-857a-74d0edb8409c?api-version=2020-12-01",
      "EncodedRequestUri": "L3N1YnNjcmlwdGlvbnMvMDI5Njc5MGQtNDI3Yy00OGNhLWIyMDQtOGI3MjliYmQ4NjcwL3Byb3ZpZGVycy9NaWNyb3NvZnQuQ29tcHV0ZS9sb2NhdGlvbnMvc291dGhlYXN0YXNpYS9vcGVyYXRpb25zL2FhYWYzNzc0LTE3OWYtNDc1MS04NTdhLTc0ZDBlZGI4NDA5Yz9hcGktdmVyc2lvbj0yMDIwLTEyLTAx",
>>>>>>> 9e6c98a6
      "RequestMethod": "GET",
      "RequestBody": "",
      "RequestHeaders": {
        "User-Agent": [
          "FxVersion/4.6.26614.01",
          "OSName/Windows",
          "OSVersion/Microsoft.Windows.10.0.18363.",
          "Microsoft.Azure.Management.Compute.ComputeManagementClient/44.0.0.0"
        ]
      },
      "ResponseHeaders": {
        "Cache-Control": [
          "no-cache"
        ],
        "Date": [
          "Thu, 04 Mar 2021 14:24:55 GMT"
        ],
        "Pragma": [
          "no-cache"
        ],
<<<<<<< HEAD
        "Retry-After": [
          "30"
=======
        "Server": [
          "Microsoft-HTTPAPI/2.0",
          "Microsoft-HTTPAPI/2.0"
        ],
        "x-ms-ratelimit-remaining-resource": [
          "Microsoft.Compute/GetOperation3Min;14992,Microsoft.Compute/GetOperation30Min;29990"
        ],
        "Strict-Transport-Security": [
          "max-age=31536000; includeSubDomains"
        ],
        "x-ms-request-id": [
          "0759f2aa-3a2a-4cbc-8fca-9ffb0d2d23ec"
        ],
        "x-ms-ratelimit-remaining-subscription-reads": [
          "11988"
        ],
        "x-ms-correlation-request-id": [
          "90e3b919-92a5-42b1-a1c8-1256c24905c6"
        ],
        "x-ms-routing-request-id": [
          "CANADACENTRAL:20210304T142455Z:90e3b919-92a5-42b1-a1c8-1256c24905c6"
        ],
        "X-Content-Type-Options": [
          "nosniff"
        ],
        "Content-Length": [
          "134"
        ],
        "Content-Type": [
          "application/json; charset=utf-8"
        ],
        "Expires": [
          "-1"
        ]
      },
      "ResponseBody": "{\r\n  \"startTime\": \"2021-03-04T06:23:44.6654381-08:00\",\r\n  \"status\": \"InProgress\",\r\n  \"name\": \"aaaf3774-179f-4751-857a-74d0edb8409c\"\r\n}",
      "StatusCode": 200
    },
    {
      "RequestUri": "/subscriptions/0296790d-427c-48ca-b204-8b729bbd8670/providers/Microsoft.Compute/locations/southeastasia/operations/aaaf3774-179f-4751-857a-74d0edb8409c?api-version=2020-12-01",
      "EncodedRequestUri": "L3N1YnNjcmlwdGlvbnMvMDI5Njc5MGQtNDI3Yy00OGNhLWIyMDQtOGI3MjliYmQ4NjcwL3Byb3ZpZGVycy9NaWNyb3NvZnQuQ29tcHV0ZS9sb2NhdGlvbnMvc291dGhlYXN0YXNpYS9vcGVyYXRpb25zL2FhYWYzNzc0LTE3OWYtNDc1MS04NTdhLTc0ZDBlZGI4NDA5Yz9hcGktdmVyc2lvbj0yMDIwLTEyLTAx",
      "RequestMethod": "GET",
      "RequestBody": "",
      "RequestHeaders": {
        "User-Agent": [
          "FxVersion/4.6.26614.01",
          "OSName/Windows",
          "OSVersion/Microsoft.Windows.10.0.18363.",
          "Microsoft.Azure.Management.Compute.ComputeManagementClient/44.0.0.0"
        ]
      },
      "ResponseHeaders": {
        "Cache-Control": [
          "no-cache"
        ],
        "Date": [
          "Thu, 04 Mar 2021 14:25:25 GMT"
        ],
        "Pragma": [
          "no-cache"
>>>>>>> 9e6c98a6
        ],
        "Server": [
          "Microsoft-HTTPAPI/2.0",
          "Microsoft-HTTPAPI/2.0"
        ],
        "x-ms-ratelimit-remaining-resource": [
          "Microsoft.Compute/GetOperation3Min;14993,Microsoft.Compute/GetOperation30Min;29968"
        ],
        "Strict-Transport-Security": [
          "max-age=31536000; includeSubDomains"
        ],
        "x-ms-request-id": [
<<<<<<< HEAD
          "7635aadc-be37-4ff2-a3ed-0f395400ab1d"
        ],
        "Server": [
          "Microsoft-HTTPAPI/2.0",
          "Microsoft-HTTPAPI/2.0"
        ],
        "x-ms-ratelimit-remaining-subscription-reads": [
          "11989"
        ],
        "x-ms-correlation-request-id": [
          "08205b5c-80ce-4287-9642-1d76a7742295"
        ],
        "x-ms-routing-request-id": [
          "EASTUS2:20210323T164617Z:08205b5c-80ce-4287-9642-1d76a7742295"
=======
          "f9f1a5d7-3e3d-4f2f-a1c0-10f860f3314c"
        ],
        "x-ms-ratelimit-remaining-subscription-reads": [
          "11987"
        ],
        "x-ms-correlation-request-id": [
          "95d291aa-9793-47b1-b19b-d120068ae14d"
        ],
        "x-ms-routing-request-id": [
          "CANADACENTRAL:20210304T142526Z:95d291aa-9793-47b1-b19b-d120068ae14d"
>>>>>>> 9e6c98a6
        ],
        "X-Content-Type-Options": [
          "nosniff"
        ],
<<<<<<< HEAD
        "Date": [
          "Tue, 23 Mar 2021 16:46:17 GMT"
        ],
=======
>>>>>>> 9e6c98a6
        "Content-Length": [
          "134"
        ],
        "Content-Type": [
          "application/json; charset=utf-8"
        ],
        "Expires": [
          "-1"
        ]
      },
<<<<<<< HEAD
      "ResponseBody": "{\r\n  \"startTime\": \"2021-03-23T16:46:07.1038822+00:00\",\r\n  \"status\": \"InProgress\",\r\n  \"name\": \"baf9eb6e-da05-4da6-893c-162285af0ca0\"\r\n}",
      "StatusCode": 200
    },
    {
      "RequestUri": "/subscriptions/e37510d7-33b6-4676-886f-ee75bcc01871/providers/Microsoft.Compute/locations/southeastasia/operations/baf9eb6e-da05-4da6-893c-162285af0ca0?api-version=2021-03-01",
      "EncodedRequestUri": "L3N1YnNjcmlwdGlvbnMvZTM3NTEwZDctMzNiNi00Njc2LTg4NmYtZWU3NWJjYzAxODcxL3Byb3ZpZGVycy9NaWNyb3NvZnQuQ29tcHV0ZS9sb2NhdGlvbnMvc291dGhlYXN0YXNpYS9vcGVyYXRpb25zL2JhZjllYjZlLWRhMDUtNGRhNi04OTNjLTE2MjI4NWFmMGNhMD9hcGktdmVyc2lvbj0yMDIxLTAzLTAx",
=======
      "ResponseBody": "{\r\n  \"startTime\": \"2021-03-04T06:23:44.6654381-08:00\",\r\n  \"status\": \"InProgress\",\r\n  \"name\": \"aaaf3774-179f-4751-857a-74d0edb8409c\"\r\n}",
      "StatusCode": 200
    },
    {
      "RequestUri": "/subscriptions/0296790d-427c-48ca-b204-8b729bbd8670/providers/Microsoft.Compute/locations/southeastasia/operations/aaaf3774-179f-4751-857a-74d0edb8409c?api-version=2020-12-01",
      "EncodedRequestUri": "L3N1YnNjcmlwdGlvbnMvMDI5Njc5MGQtNDI3Yy00OGNhLWIyMDQtOGI3MjliYmQ4NjcwL3Byb3ZpZGVycy9NaWNyb3NvZnQuQ29tcHV0ZS9sb2NhdGlvbnMvc291dGhlYXN0YXNpYS9vcGVyYXRpb25zL2FhYWYzNzc0LTE3OWYtNDc1MS04NTdhLTc0ZDBlZGI4NDA5Yz9hcGktdmVyc2lvbj0yMDIwLTEyLTAx",
>>>>>>> 9e6c98a6
      "RequestMethod": "GET",
      "RequestBody": "",
      "RequestHeaders": {
        "User-Agent": [
          "FxVersion/4.6.26614.01",
          "OSName/Windows",
          "OSVersion/Microsoft.Windows.10.0.18363.",
          "Microsoft.Azure.Management.Compute.ComputeManagementClient/44.0.0.0"
        ]
      },
      "ResponseHeaders": {
        "Cache-Control": [
          "no-cache"
        ],
        "Date": [
          "Thu, 04 Mar 2021 14:25:55 GMT"
        ],
        "Pragma": [
          "no-cache"
        ],
        "Server": [
          "Microsoft-HTTPAPI/2.0",
          "Microsoft-HTTPAPI/2.0"
        ],
        "x-ms-ratelimit-remaining-resource": [
          "Microsoft.Compute/GetOperation3Min;14992,Microsoft.Compute/GetOperation30Min;29966"
        ],
        "Strict-Transport-Security": [
          "max-age=31536000; includeSubDomains"
        ],
        "x-ms-request-id": [
<<<<<<< HEAD
          "469691cf-0d82-4861-8069-298dd6d023a0"
        ],
        "Server": [
          "Microsoft-HTTPAPI/2.0",
          "Microsoft-HTTPAPI/2.0"
        ],
        "x-ms-ratelimit-remaining-subscription-reads": [
          "11988"
        ],
        "x-ms-correlation-request-id": [
          "1679a3af-7adc-44db-999c-1fd3f6481875"
        ],
        "x-ms-routing-request-id": [
          "EASTUS2:20210323T164647Z:1679a3af-7adc-44db-999c-1fd3f6481875"
=======
          "9e110e28-2cd1-4132-9a67-47c3b3a4b9a3"
        ],
        "x-ms-ratelimit-remaining-subscription-reads": [
          "11986"
        ],
        "x-ms-correlation-request-id": [
          "7a50b70f-b185-47d6-beb8-1c0da696b9ac"
        ],
        "x-ms-routing-request-id": [
          "CANADACENTRAL:20210304T142556Z:7a50b70f-b185-47d6-beb8-1c0da696b9ac"
>>>>>>> 9e6c98a6
        ],
        "X-Content-Type-Options": [
          "nosniff"
        ],
<<<<<<< HEAD
        "Date": [
          "Tue, 23 Mar 2021 16:46:47 GMT"
        ],
=======
>>>>>>> 9e6c98a6
        "Content-Length": [
          "184"
        ],
        "Content-Type": [
          "application/json; charset=utf-8"
        ],
        "Expires": [
          "-1"
        ]
      },
<<<<<<< HEAD
      "ResponseBody": "{\r\n  \"startTime\": \"2021-03-23T16:46:07.1038822+00:00\",\r\n  \"endTime\": \"2021-03-23T16:46:41.9007511+00:00\",\r\n  \"status\": \"Succeeded\",\r\n  \"name\": \"baf9eb6e-da05-4da6-893c-162285af0ca0\"\r\n}",
      "StatusCode": 200
    },
    {
      "RequestUri": "/subscriptions/e37510d7-33b6-4676-886f-ee75bcc01871/providers/Microsoft.Compute/locations/southeastasia/operations/baf9eb6e-da05-4da6-893c-162285af0ca0?monitor=true&api-version=2021-03-01",
      "EncodedRequestUri": "L3N1YnNjcmlwdGlvbnMvZTM3NTEwZDctMzNiNi00Njc2LTg4NmYtZWU3NWJjYzAxODcxL3Byb3ZpZGVycy9NaWNyb3NvZnQuQ29tcHV0ZS9sb2NhdGlvbnMvc291dGhlYXN0YXNpYS9vcGVyYXRpb25zL2JhZjllYjZlLWRhMDUtNGRhNi04OTNjLTE2MjI4NWFmMGNhMD9tb25pdG9yPXRydWUmYXBpLXZlcnNpb249MjAyMS0wMy0wMQ==",
=======
      "ResponseBody": "{\r\n  \"startTime\": \"2021-03-04T06:23:44.6654381-08:00\",\r\n  \"endTime\": \"2021-03-04T06:25:34.4164829-08:00\",\r\n  \"status\": \"Succeeded\",\r\n  \"name\": \"aaaf3774-179f-4751-857a-74d0edb8409c\"\r\n}",
      "StatusCode": 200
    },
    {
      "RequestUri": "/subscriptions/0296790d-427c-48ca-b204-8b729bbd8670/providers/Microsoft.Compute/locations/southeastasia/operations/aaaf3774-179f-4751-857a-74d0edb8409c?monitor=true&api-version=2020-12-01",
      "EncodedRequestUri": "L3N1YnNjcmlwdGlvbnMvMDI5Njc5MGQtNDI3Yy00OGNhLWIyMDQtOGI3MjliYmQ4NjcwL3Byb3ZpZGVycy9NaWNyb3NvZnQuQ29tcHV0ZS9sb2NhdGlvbnMvc291dGhlYXN0YXNpYS9vcGVyYXRpb25zL2FhYWYzNzc0LTE3OWYtNDc1MS04NTdhLTc0ZDBlZGI4NDA5Yz9tb25pdG9yPXRydWUmYXBpLXZlcnNpb249MjAyMC0xMi0wMQ==",
>>>>>>> 9e6c98a6
      "RequestMethod": "GET",
      "RequestBody": "",
      "RequestHeaders": {
        "User-Agent": [
          "FxVersion/4.6.26614.01",
          "OSName/Windows",
          "OSVersion/Microsoft.Windows.10.0.18363.",
          "Microsoft.Azure.Management.Compute.ComputeManagementClient/44.0.0.0"
        ]
      },
      "ResponseHeaders": {
        "Cache-Control": [
          "no-cache"
        ],
        "Date": [
          "Thu, 04 Mar 2021 14:25:56 GMT"
        ],
        "Pragma": [
          "no-cache"
        ],
        "Server": [
          "Microsoft-HTTPAPI/2.0",
          "Microsoft-HTTPAPI/2.0"
        ],
        "x-ms-ratelimit-remaining-resource": [
          "Microsoft.Compute/GetOperation3Min;14991,Microsoft.Compute/GetOperation30Min;29965"
        ],
        "Strict-Transport-Security": [
          "max-age=31536000; includeSubDomains"
        ],
        "x-ms-request-id": [
<<<<<<< HEAD
          "1f0bf2c3-925f-4c1b-8989-f6e1c2edb720"
        ],
        "Server": [
          "Microsoft-HTTPAPI/2.0",
          "Microsoft-HTTPAPI/2.0"
        ],
        "x-ms-ratelimit-remaining-subscription-reads": [
          "11987"
        ],
        "x-ms-correlation-request-id": [
          "7d66cbdf-249c-4e88-8f0d-c308540a1541"
        ],
        "x-ms-routing-request-id": [
          "EASTUS2:20210323T164647Z:7d66cbdf-249c-4e88-8f0d-c308540a1541"
=======
          "4631515c-d57f-4a8c-a013-350654675c47"
        ],
        "x-ms-ratelimit-remaining-subscription-reads": [
          "11985"
        ],
        "x-ms-correlation-request-id": [
          "47460b59-3d76-4bc5-8c90-7190b13b8556"
        ],
        "x-ms-routing-request-id": [
          "CANADACENTRAL:20210304T142557Z:47460b59-3d76-4bc5-8c90-7190b13b8556"
>>>>>>> 9e6c98a6
        ],
        "X-Content-Type-Options": [
          "nosniff"
        ],
<<<<<<< HEAD
        "Date": [
          "Tue, 23 Mar 2021 16:46:47 GMT"
=======
        "Content-Length": [
          "0"
>>>>>>> 9e6c98a6
        ],
        "Expires": [
          "-1"
        ]
      },
      "ResponseBody": "",
      "StatusCode": 200
    },
    {
<<<<<<< HEAD
      "RequestUri": "/subscriptions/e37510d7-33b6-4676-886f-ee75bcc01871/resourceGroups/crptestar3910/providers/Microsoft.Compute/disks/diskrp488?api-version=2020-09-30",
      "EncodedRequestUri": "L3N1YnNjcmlwdGlvbnMvZTM3NTEwZDctMzNiNi00Njc2LTg4NmYtZWU3NWJjYzAxODcxL3Jlc291cmNlR3JvdXBzL2NycHRlc3RhcjM5MTAvcHJvdmlkZXJzL01pY3Jvc29mdC5Db21wdXRlL2Rpc2tzL2Rpc2tycDQ4OD9hcGktdmVyc2lvbj0yMDIwLTA5LTMw",
=======
      "RequestUri": "/subscriptions/0296790d-427c-48ca-b204-8b729bbd8670/resourceGroups/crptestar7257/providers/Microsoft.Compute/disks/diskrp8018?api-version=2020-12-01",
      "EncodedRequestUri": "L3N1YnNjcmlwdGlvbnMvMDI5Njc5MGQtNDI3Yy00OGNhLWIyMDQtOGI3MjliYmQ4NjcwL3Jlc291cmNlR3JvdXBzL2NycHRlc3RhcjcyNTcvcHJvdmlkZXJzL01pY3Jvc29mdC5Db21wdXRlL2Rpc2tzL2Rpc2tycDgwMTg/YXBpLXZlcnNpb249MjAyMC0xMi0wMQ==",
>>>>>>> 9e6c98a6
      "RequestMethod": "DELETE",
      "RequestBody": "",
      "RequestHeaders": {
        "x-ms-client-request-id": [
<<<<<<< HEAD
          "1740ec7f-8097-45e9-955f-d0dd13294d2b"
=======
          "5564172b-f4b0-493d-bdad-2cca8792d1e1"
>>>>>>> 9e6c98a6
        ],
        "accept-language": [
          "en-US"
        ],
        "User-Agent": [
          "FxVersion/4.6.26614.01",
          "OSName/Windows",
          "OSVersion/Microsoft.Windows.10.0.18363.",
          "Microsoft.Azure.Management.Compute.ComputeManagementClient/44.0.0.0"
        ]
      },
      "ResponseHeaders": {
        "Cache-Control": [
          "no-cache"
        ],
        "Date": [
          "Thu, 04 Mar 2021 14:25:57 GMT"
        ],
        "Pragma": [
          "no-cache"
        ],
        "x-ms-ratelimit-remaining-subscription-deletes": [
          "14996"
        ],
        "x-ms-request-id": [
<<<<<<< HEAD
          "2ba3d837-2b54-4488-9f5a-899adeb134fa"
        ],
        "x-ms-correlation-request-id": [
          "2ba3d837-2b54-4488-9f5a-899adeb134fa"
        ],
        "x-ms-routing-request-id": [
          "EASTUS2:20210323T164658Z:2ba3d837-2b54-4488-9f5a-899adeb134fa"
=======
          "267ef9da-c675-4710-9630-d97fb1ed5af4"
        ],
        "x-ms-correlation-request-id": [
          "267ef9da-c675-4710-9630-d97fb1ed5af4"
        ],
        "x-ms-routing-request-id": [
          "CANADACENTRAL:20210304T142558Z:267ef9da-c675-4710-9630-d97fb1ed5af4"
>>>>>>> 9e6c98a6
        ],
        "Strict-Transport-Security": [
          "max-age=31536000; includeSubDomains"
        ],
        "X-Content-Type-Options": [
          "nosniff"
        ],
<<<<<<< HEAD
        "Date": [
          "Tue, 23 Mar 2021 16:46:58 GMT"
        ],
=======
>>>>>>> 9e6c98a6
        "Expires": [
          "-1"
        ]
      },
      "ResponseBody": "",
      "StatusCode": 204
    },
    {
<<<<<<< HEAD
      "RequestUri": "/subscriptions/e37510d7-33b6-4676-886f-ee75bcc01871/resourcegroups/crptestar3910?api-version=2017-05-10",
      "EncodedRequestUri": "L3N1YnNjcmlwdGlvbnMvZTM3NTEwZDctMzNiNi00Njc2LTg4NmYtZWU3NWJjYzAxODcxL3Jlc291cmNlZ3JvdXBzL2NycHRlc3RhcjM5MTA/YXBpLXZlcnNpb249MjAxNy0wNS0xMA==",
=======
      "RequestUri": "/subscriptions/0296790d-427c-48ca-b204-8b729bbd8670/resourcegroups/crptestar7257?api-version=2017-05-10",
      "EncodedRequestUri": "L3N1YnNjcmlwdGlvbnMvMDI5Njc5MGQtNDI3Yy00OGNhLWIyMDQtOGI3MjliYmQ4NjcwL3Jlc291cmNlZ3JvdXBzL2NycHRlc3RhcjcyNTc/YXBpLXZlcnNpb249MjAxNy0wNS0xMA==",
>>>>>>> 9e6c98a6
      "RequestMethod": "DELETE",
      "RequestBody": "",
      "RequestHeaders": {
        "x-ms-client-request-id": [
<<<<<<< HEAD
          "bba99872-2cf4-4bfd-9758-53c2f2b4a3cf"
=======
          "fb7e5f6b-0aa8-4fe4-825d-1558c1797bf5"
>>>>>>> 9e6c98a6
        ],
        "accept-language": [
          "en-US"
        ],
        "User-Agent": [
          "FxVersion/4.6.26614.01",
          "OSName/Windows",
          "OSVersion/Microsoft.Windows.10.0.18363.",
          "Microsoft.Azure.Management.ResourceManager.ResourceManagementClient/1.6.0.0"
        ]
      },
      "ResponseHeaders": {
        "Cache-Control": [
          "no-cache"
        ],
        "Date": [
          "Thu, 04 Mar 2021 14:26:03 GMT"
        ],
        "Pragma": [
          "no-cache"
        ],
        "Location": [
<<<<<<< HEAD
          "https://management.azure.com/subscriptions/e37510d7-33b6-4676-886f-ee75bcc01871/operationresults/eyJqb2JJZCI6IlJFU09VUkNFR1JPVVBERUxFVElPTkpPQi1DUlBURVNUQVIzOTEwLVNPVVRIRUFTVEFTSUEiLCJqb2JMb2NhdGlvbiI6InNvdXRoZWFzdGFzaWEifQ?api-version=2017-05-10"
=======
          "https://management.azure.com/subscriptions/0296790d-427c-48ca-b204-8b729bbd8670/operationresults/eyJqb2JJZCI6IlJFU09VUkNFR1JPVVBERUxFVElPTkpPQi1DUlBURVNUQVI3MjU3LVNPVVRIRUFTVEFTSUEiLCJqb2JMb2NhdGlvbiI6InNvdXRoZWFzdGFzaWEifQ?api-version=2017-05-10"
>>>>>>> 9e6c98a6
        ],
        "Retry-After": [
          "15"
        ],
        "x-ms-ratelimit-remaining-subscription-deletes": [
          "14998"
        ],
        "x-ms-request-id": [
<<<<<<< HEAD
          "ba7738a5-7cb7-439d-9455-869e963847c3"
        ],
        "x-ms-correlation-request-id": [
          "ba7738a5-7cb7-439d-9455-869e963847c3"
        ],
        "x-ms-routing-request-id": [
          "EASTUS2:20210323T164703Z:ba7738a5-7cb7-439d-9455-869e963847c3"
=======
          "3d12e5a6-8b45-4ab6-8c69-0872648544f6"
        ],
        "x-ms-correlation-request-id": [
          "3d12e5a6-8b45-4ab6-8c69-0872648544f6"
        ],
        "x-ms-routing-request-id": [
          "CANADACENTRAL:20210304T142603Z:3d12e5a6-8b45-4ab6-8c69-0872648544f6"
>>>>>>> 9e6c98a6
        ],
        "Strict-Transport-Security": [
          "max-age=31536000; includeSubDomains"
        ],
        "X-Content-Type-Options": [
          "nosniff"
        ],
<<<<<<< HEAD
        "Date": [
          "Tue, 23 Mar 2021 16:47:03 GMT"
=======
        "Content-Length": [
          "0"
>>>>>>> 9e6c98a6
        ],
        "Expires": [
          "-1"
        ]
      },
      "ResponseBody": "",
      "StatusCode": 202
    },
    {
<<<<<<< HEAD
      "RequestUri": "/subscriptions/e37510d7-33b6-4676-886f-ee75bcc01871/operationresults/eyJqb2JJZCI6IlJFU09VUkNFR1JPVVBERUxFVElPTkpPQi1DUlBURVNUQVIzOTEwLVNPVVRIRUFTVEFTSUEiLCJqb2JMb2NhdGlvbiI6InNvdXRoZWFzdGFzaWEifQ?api-version=2017-05-10",
      "EncodedRequestUri": "L3N1YnNjcmlwdGlvbnMvZTM3NTEwZDctMzNiNi00Njc2LTg4NmYtZWU3NWJjYzAxODcxL29wZXJhdGlvbnJlc3VsdHMvZXlKcWIySkpaQ0k2SWxKRlUwOVZVa05GUjFKUFZWQkVSVXhGVkVsUFRrcFBRaTFEVWxCVVJWTlVRVkl6T1RFd0xWTlBWVlJJUlVGVFZFRlRTVUVpTENKcWIySk1iMk5oZEdsdmJpSTZJbk52ZFhSb1pXRnpkR0Z6YVdFaWZRP2FwaS12ZXJzaW9uPTIwMTctMDUtMTA=",
=======
      "RequestUri": "/subscriptions/0296790d-427c-48ca-b204-8b729bbd8670/operationresults/eyJqb2JJZCI6IlJFU09VUkNFR1JPVVBERUxFVElPTkpPQi1DUlBURVNUQVI3MjU3LVNPVVRIRUFTVEFTSUEiLCJqb2JMb2NhdGlvbiI6InNvdXRoZWFzdGFzaWEifQ?api-version=2017-05-10",
      "EncodedRequestUri": "L3N1YnNjcmlwdGlvbnMvMDI5Njc5MGQtNDI3Yy00OGNhLWIyMDQtOGI3MjliYmQ4NjcwL29wZXJhdGlvbnJlc3VsdHMvZXlKcWIySkpaQ0k2SWxKRlUwOVZVa05GUjFKUFZWQkVSVXhGVkVsUFRrcFBRaTFEVWxCVVJWTlVRVkkzTWpVM0xWTlBWVlJJUlVGVFZFRlRTVUVpTENKcWIySk1iMk5oZEdsdmJpSTZJbk52ZFhSb1pXRnpkR0Z6YVdFaWZRP2FwaS12ZXJzaW9uPTIwMTctMDUtMTA=",
>>>>>>> 9e6c98a6
      "RequestMethod": "GET",
      "RequestBody": "",
      "RequestHeaders": {
        "User-Agent": [
          "FxVersion/4.6.26614.01",
          "OSName/Windows",
          "OSVersion/Microsoft.Windows.10.0.18363.",
          "Microsoft.Azure.Management.ResourceManager.ResourceManagementClient/1.6.0.0"
        ]
      },
      "ResponseHeaders": {
        "Cache-Control": [
          "no-cache"
        ],
        "Date": [
          "Thu, 04 Mar 2021 14:26:19 GMT"
        ],
        "Pragma": [
          "no-cache"
        ],
        "Location": [
<<<<<<< HEAD
          "https://management.azure.com/subscriptions/e37510d7-33b6-4676-886f-ee75bcc01871/operationresults/eyJqb2JJZCI6IlJFU09VUkNFR1JPVVBERUxFVElPTkpPQi1DUlBURVNUQVIzOTEwLVNPVVRIRUFTVEFTSUEiLCJqb2JMb2NhdGlvbiI6InNvdXRoZWFzdGFzaWEifQ?api-version=2017-05-10"
=======
          "https://management.azure.com/subscriptions/0296790d-427c-48ca-b204-8b729bbd8670/operationresults/eyJqb2JJZCI6IlJFU09VUkNFR1JPVVBERUxFVElPTkpPQi1DUlBURVNUQVI3MjU3LVNPVVRIRUFTVEFTSUEiLCJqb2JMb2NhdGlvbiI6InNvdXRoZWFzdGFzaWEifQ?api-version=2017-05-10"
>>>>>>> 9e6c98a6
        ],
        "Retry-After": [
          "15"
        ],
        "x-ms-ratelimit-remaining-subscription-reads": [
<<<<<<< HEAD
          "11999"
        ],
        "x-ms-request-id": [
          "72bc1e5d-f5e2-40cf-b3f6-cafeb0678b48"
        ],
        "x-ms-correlation-request-id": [
          "72bc1e5d-f5e2-40cf-b3f6-cafeb0678b48"
        ],
        "x-ms-routing-request-id": [
          "EASTUS2:20210323T164718Z:72bc1e5d-f5e2-40cf-b3f6-cafeb0678b48"
=======
          "11990"
        ],
        "x-ms-request-id": [
          "7019ad67-7316-4f05-bedb-357fd95d51be"
        ],
        "x-ms-correlation-request-id": [
          "7019ad67-7316-4f05-bedb-357fd95d51be"
        ],
        "x-ms-routing-request-id": [
          "CANADACENTRAL:20210304T142619Z:7019ad67-7316-4f05-bedb-357fd95d51be"
        ],
        "Strict-Transport-Security": [
          "max-age=31536000; includeSubDomains"
        ],
        "X-Content-Type-Options": [
          "nosniff"
        ],
        "Content-Length": [
          "0"
        ],
        "Expires": [
          "-1"
        ]
      },
      "ResponseBody": "",
      "StatusCode": 202
    },
    {
      "RequestUri": "/subscriptions/0296790d-427c-48ca-b204-8b729bbd8670/operationresults/eyJqb2JJZCI6IlJFU09VUkNFR1JPVVBERUxFVElPTkpPQi1DUlBURVNUQVI3MjU3LVNPVVRIRUFTVEFTSUEiLCJqb2JMb2NhdGlvbiI6InNvdXRoZWFzdGFzaWEifQ?api-version=2017-05-10",
      "EncodedRequestUri": "L3N1YnNjcmlwdGlvbnMvMDI5Njc5MGQtNDI3Yy00OGNhLWIyMDQtOGI3MjliYmQ4NjcwL29wZXJhdGlvbnJlc3VsdHMvZXlKcWIySkpaQ0k2SWxKRlUwOVZVa05GUjFKUFZWQkVSVXhGVkVsUFRrcFBRaTFEVWxCVVJWTlVRVkkzTWpVM0xWTlBWVlJJUlVGVFZFRlRTVUVpTENKcWIySk1iMk5oZEdsdmJpSTZJbk52ZFhSb1pXRnpkR0Z6YVdFaWZRP2FwaS12ZXJzaW9uPTIwMTctMDUtMTA=",
      "RequestMethod": "GET",
      "RequestBody": "",
      "RequestHeaders": {
        "User-Agent": [
          "FxVersion/4.6.26614.01",
          "OSName/Windows",
          "OSVersion/Microsoft.Windows.10.0.18363.",
          "Microsoft.Azure.Management.ResourceManager.ResourceManagementClient/1.6.0.0"
        ]
      },
      "ResponseHeaders": {
        "Cache-Control": [
          "no-cache"
        ],
        "Date": [
          "Thu, 04 Mar 2021 14:26:34 GMT"
        ],
        "Pragma": [
          "no-cache"
        ],
        "Location": [
          "https://management.azure.com/subscriptions/0296790d-427c-48ca-b204-8b729bbd8670/operationresults/eyJqb2JJZCI6IlJFU09VUkNFR1JPVVBERUxFVElPTkpPQi1DUlBURVNUQVI3MjU3LVNPVVRIRUFTVEFTSUEiLCJqb2JMb2NhdGlvbiI6InNvdXRoZWFzdGFzaWEifQ?api-version=2017-05-10"
        ],
        "Retry-After": [
          "15"
        ],
        "x-ms-ratelimit-remaining-subscription-reads": [
          "11989"
        ],
        "x-ms-request-id": [
          "2277515e-90fd-48dc-84ce-8961bb35347d"
        ],
        "x-ms-correlation-request-id": [
          "2277515e-90fd-48dc-84ce-8961bb35347d"
        ],
        "x-ms-routing-request-id": [
          "CANADACENTRAL:20210304T142634Z:2277515e-90fd-48dc-84ce-8961bb35347d"
>>>>>>> 9e6c98a6
        ],
        "Strict-Transport-Security": [
          "max-age=31536000; includeSubDomains"
        ],
        "X-Content-Type-Options": [
          "nosniff"
        ],
<<<<<<< HEAD
        "Date": [
          "Tue, 23 Mar 2021 16:47:18 GMT"
=======
        "Content-Length": [
          "0"
>>>>>>> 9e6c98a6
        ],
        "Expires": [
          "-1"
        ]
      },
      "ResponseBody": "",
      "StatusCode": 202
    },
    {
<<<<<<< HEAD
      "RequestUri": "/subscriptions/e37510d7-33b6-4676-886f-ee75bcc01871/operationresults/eyJqb2JJZCI6IlJFU09VUkNFR1JPVVBERUxFVElPTkpPQi1DUlBURVNUQVIzOTEwLVNPVVRIRUFTVEFTSUEiLCJqb2JMb2NhdGlvbiI6InNvdXRoZWFzdGFzaWEifQ?api-version=2017-05-10",
      "EncodedRequestUri": "L3N1YnNjcmlwdGlvbnMvZTM3NTEwZDctMzNiNi00Njc2LTg4NmYtZWU3NWJjYzAxODcxL29wZXJhdGlvbnJlc3VsdHMvZXlKcWIySkpaQ0k2SWxKRlUwOVZVa05GUjFKUFZWQkVSVXhGVkVsUFRrcFBRaTFEVWxCVVJWTlVRVkl6T1RFd0xWTlBWVlJJUlVGVFZFRlRTVUVpTENKcWIySk1iMk5oZEdsdmJpSTZJbk52ZFhSb1pXRnpkR0Z6YVdFaWZRP2FwaS12ZXJzaW9uPTIwMTctMDUtMTA=",
=======
      "RequestUri": "/subscriptions/0296790d-427c-48ca-b204-8b729bbd8670/operationresults/eyJqb2JJZCI6IlJFU09VUkNFR1JPVVBERUxFVElPTkpPQi1DUlBURVNUQVI3MjU3LVNPVVRIRUFTVEFTSUEiLCJqb2JMb2NhdGlvbiI6InNvdXRoZWFzdGFzaWEifQ?api-version=2017-05-10",
      "EncodedRequestUri": "L3N1YnNjcmlwdGlvbnMvMDI5Njc5MGQtNDI3Yy00OGNhLWIyMDQtOGI3MjliYmQ4NjcwL29wZXJhdGlvbnJlc3VsdHMvZXlKcWIySkpaQ0k2SWxKRlUwOVZVa05GUjFKUFZWQkVSVXhGVkVsUFRrcFBRaTFEVWxCVVJWTlVRVkkzTWpVM0xWTlBWVlJJUlVGVFZFRlRTVUVpTENKcWIySk1iMk5oZEdsdmJpSTZJbk52ZFhSb1pXRnpkR0Z6YVdFaWZRP2FwaS12ZXJzaW9uPTIwMTctMDUtMTA=",
>>>>>>> 9e6c98a6
      "RequestMethod": "GET",
      "RequestBody": "",
      "RequestHeaders": {
        "User-Agent": [
          "FxVersion/4.6.26614.01",
          "OSName/Windows",
          "OSVersion/Microsoft.Windows.10.0.18363.",
          "Microsoft.Azure.Management.ResourceManager.ResourceManagementClient/1.6.0.0"
        ]
      },
      "ResponseHeaders": {
        "Cache-Control": [
          "no-cache"
        ],
        "Date": [
          "Thu, 04 Mar 2021 14:26:50 GMT"
        ],
        "Pragma": [
          "no-cache"
        ],
        "Location": [
<<<<<<< HEAD
          "https://management.azure.com/subscriptions/e37510d7-33b6-4676-886f-ee75bcc01871/operationresults/eyJqb2JJZCI6IlJFU09VUkNFR1JPVVBERUxFVElPTkpPQi1DUlBURVNUQVIzOTEwLVNPVVRIRUFTVEFTSUEiLCJqb2JMb2NhdGlvbiI6InNvdXRoZWFzdGFzaWEifQ?api-version=2017-05-10"
=======
          "https://management.azure.com/subscriptions/0296790d-427c-48ca-b204-8b729bbd8670/operationresults/eyJqb2JJZCI6IlJFU09VUkNFR1JPVVBERUxFVElPTkpPQi1DUlBURVNUQVI3MjU3LVNPVVRIRUFTVEFTSUEiLCJqb2JMb2NhdGlvbiI6InNvdXRoZWFzdGFzaWEifQ?api-version=2017-05-10"
>>>>>>> 9e6c98a6
        ],
        "Retry-After": [
          "15"
        ],
        "x-ms-ratelimit-remaining-subscription-reads": [
<<<<<<< HEAD
          "11998"
        ],
        "x-ms-request-id": [
          "54674850-f00d-44ab-b2ff-ade438f2e158"
        ],
        "x-ms-correlation-request-id": [
          "54674850-f00d-44ab-b2ff-ade438f2e158"
        ],
        "x-ms-routing-request-id": [
          "EASTUS2:20210323T164734Z:54674850-f00d-44ab-b2ff-ade438f2e158"
=======
          "11988"
        ],
        "x-ms-request-id": [
          "1919e3ec-cce9-403e-84b3-9a82faf56ea9"
        ],
        "x-ms-correlation-request-id": [
          "1919e3ec-cce9-403e-84b3-9a82faf56ea9"
        ],
        "x-ms-routing-request-id": [
          "CANADACENTRAL:20210304T142650Z:1919e3ec-cce9-403e-84b3-9a82faf56ea9"
>>>>>>> 9e6c98a6
        ],
        "Strict-Transport-Security": [
          "max-age=31536000; includeSubDomains"
        ],
        "X-Content-Type-Options": [
          "nosniff"
        ],
<<<<<<< HEAD
        "Date": [
          "Tue, 23 Mar 2021 16:47:33 GMT"
=======
        "Content-Length": [
          "0"
>>>>>>> 9e6c98a6
        ],
        "Expires": [
          "-1"
        ]
      },
      "ResponseBody": "",
      "StatusCode": 202
    },
    {
<<<<<<< HEAD
      "RequestUri": "/subscriptions/e37510d7-33b6-4676-886f-ee75bcc01871/operationresults/eyJqb2JJZCI6IlJFU09VUkNFR1JPVVBERUxFVElPTkpPQi1DUlBURVNUQVIzOTEwLVNPVVRIRUFTVEFTSUEiLCJqb2JMb2NhdGlvbiI6InNvdXRoZWFzdGFzaWEifQ?api-version=2017-05-10",
      "EncodedRequestUri": "L3N1YnNjcmlwdGlvbnMvZTM3NTEwZDctMzNiNi00Njc2LTg4NmYtZWU3NWJjYzAxODcxL29wZXJhdGlvbnJlc3VsdHMvZXlKcWIySkpaQ0k2SWxKRlUwOVZVa05GUjFKUFZWQkVSVXhGVkVsUFRrcFBRaTFEVWxCVVJWTlVRVkl6T1RFd0xWTlBWVlJJUlVGVFZFRlRTVUVpTENKcWIySk1iMk5oZEdsdmJpSTZJbk52ZFhSb1pXRnpkR0Z6YVdFaWZRP2FwaS12ZXJzaW9uPTIwMTctMDUtMTA=",
=======
      "RequestUri": "/subscriptions/0296790d-427c-48ca-b204-8b729bbd8670/operationresults/eyJqb2JJZCI6IlJFU09VUkNFR1JPVVBERUxFVElPTkpPQi1DUlBURVNUQVI3MjU3LVNPVVRIRUFTVEFTSUEiLCJqb2JMb2NhdGlvbiI6InNvdXRoZWFzdGFzaWEifQ?api-version=2017-05-10",
      "EncodedRequestUri": "L3N1YnNjcmlwdGlvbnMvMDI5Njc5MGQtNDI3Yy00OGNhLWIyMDQtOGI3MjliYmQ4NjcwL29wZXJhdGlvbnJlc3VsdHMvZXlKcWIySkpaQ0k2SWxKRlUwOVZVa05GUjFKUFZWQkVSVXhGVkVsUFRrcFBRaTFEVWxCVVJWTlVRVkkzTWpVM0xWTlBWVlJJUlVGVFZFRlRTVUVpTENKcWIySk1iMk5oZEdsdmJpSTZJbk52ZFhSb1pXRnpkR0Z6YVdFaWZRP2FwaS12ZXJzaW9uPTIwMTctMDUtMTA=",
>>>>>>> 9e6c98a6
      "RequestMethod": "GET",
      "RequestBody": "",
      "RequestHeaders": {
        "User-Agent": [
          "FxVersion/4.6.26614.01",
          "OSName/Windows",
          "OSVersion/Microsoft.Windows.10.0.18363.",
          "Microsoft.Azure.Management.ResourceManager.ResourceManagementClient/1.6.0.0"
        ]
      },
      "ResponseHeaders": {
        "Cache-Control": [
          "no-cache"
        ],
        "Date": [
          "Thu, 04 Mar 2021 14:27:05 GMT"
        ],
        "Pragma": [
          "no-cache"
        ],
        "Location": [
<<<<<<< HEAD
          "https://management.azure.com/subscriptions/e37510d7-33b6-4676-886f-ee75bcc01871/operationresults/eyJqb2JJZCI6IlJFU09VUkNFR1JPVVBERUxFVElPTkpPQi1DUlBURVNUQVIzOTEwLVNPVVRIRUFTVEFTSUEiLCJqb2JMb2NhdGlvbiI6InNvdXRoZWFzdGFzaWEifQ?api-version=2017-05-10"
=======
          "https://management.azure.com/subscriptions/0296790d-427c-48ca-b204-8b729bbd8670/operationresults/eyJqb2JJZCI6IlJFU09VUkNFR1JPVVBERUxFVElPTkpPQi1DUlBURVNUQVI3MjU3LVNPVVRIRUFTVEFTSUEiLCJqb2JMb2NhdGlvbiI6InNvdXRoZWFzdGFzaWEifQ?api-version=2017-05-10"
>>>>>>> 9e6c98a6
        ],
        "Retry-After": [
          "15"
        ],
        "x-ms-ratelimit-remaining-subscription-reads": [
<<<<<<< HEAD
          "11997"
        ],
        "x-ms-request-id": [
          "38c9d301-3ecd-4480-8b85-2ff32ee73293"
        ],
        "x-ms-correlation-request-id": [
          "38c9d301-3ecd-4480-8b85-2ff32ee73293"
        ],
        "x-ms-routing-request-id": [
          "EASTUS2:20210323T164749Z:38c9d301-3ecd-4480-8b85-2ff32ee73293"
=======
          "11987"
        ],
        "x-ms-request-id": [
          "077a7ec7-3423-425e-afe0-7e7766287191"
        ],
        "x-ms-correlation-request-id": [
          "077a7ec7-3423-425e-afe0-7e7766287191"
        ],
        "x-ms-routing-request-id": [
          "CANADACENTRAL:20210304T142705Z:077a7ec7-3423-425e-afe0-7e7766287191"
>>>>>>> 9e6c98a6
        ],
        "Strict-Transport-Security": [
          "max-age=31536000; includeSubDomains"
        ],
        "X-Content-Type-Options": [
          "nosniff"
        ],
<<<<<<< HEAD
        "Date": [
          "Tue, 23 Mar 2021 16:47:49 GMT"
=======
        "Content-Length": [
          "0"
>>>>>>> 9e6c98a6
        ],
        "Expires": [
          "-1"
        ]
      },
      "ResponseBody": "",
      "StatusCode": 202
    },
    {
<<<<<<< HEAD
      "RequestUri": "/subscriptions/e37510d7-33b6-4676-886f-ee75bcc01871/operationresults/eyJqb2JJZCI6IlJFU09VUkNFR1JPVVBERUxFVElPTkpPQi1DUlBURVNUQVIzOTEwLVNPVVRIRUFTVEFTSUEiLCJqb2JMb2NhdGlvbiI6InNvdXRoZWFzdGFzaWEifQ?api-version=2017-05-10",
      "EncodedRequestUri": "L3N1YnNjcmlwdGlvbnMvZTM3NTEwZDctMzNiNi00Njc2LTg4NmYtZWU3NWJjYzAxODcxL29wZXJhdGlvbnJlc3VsdHMvZXlKcWIySkpaQ0k2SWxKRlUwOVZVa05GUjFKUFZWQkVSVXhGVkVsUFRrcFBRaTFEVWxCVVJWTlVRVkl6T1RFd0xWTlBWVlJJUlVGVFZFRlRTVUVpTENKcWIySk1iMk5oZEdsdmJpSTZJbk52ZFhSb1pXRnpkR0Z6YVdFaWZRP2FwaS12ZXJzaW9uPTIwMTctMDUtMTA=",
=======
      "RequestUri": "/subscriptions/0296790d-427c-48ca-b204-8b729bbd8670/operationresults/eyJqb2JJZCI6IlJFU09VUkNFR1JPVVBERUxFVElPTkpPQi1DUlBURVNUQVI3MjU3LVNPVVRIRUFTVEFTSUEiLCJqb2JMb2NhdGlvbiI6InNvdXRoZWFzdGFzaWEifQ?api-version=2017-05-10",
      "EncodedRequestUri": "L3N1YnNjcmlwdGlvbnMvMDI5Njc5MGQtNDI3Yy00OGNhLWIyMDQtOGI3MjliYmQ4NjcwL29wZXJhdGlvbnJlc3VsdHMvZXlKcWIySkpaQ0k2SWxKRlUwOVZVa05GUjFKUFZWQkVSVXhGVkVsUFRrcFBRaTFEVWxCVVJWTlVRVkkzTWpVM0xWTlBWVlJJUlVGVFZFRlRTVUVpTENKcWIySk1iMk5oZEdsdmJpSTZJbk52ZFhSb1pXRnpkR0Z6YVdFaWZRP2FwaS12ZXJzaW9uPTIwMTctMDUtMTA=",
>>>>>>> 9e6c98a6
      "RequestMethod": "GET",
      "RequestBody": "",
      "RequestHeaders": {
        "User-Agent": [
          "FxVersion/4.6.26614.01",
          "OSName/Windows",
          "OSVersion/Microsoft.Windows.10.0.18363.",
          "Microsoft.Azure.Management.ResourceManager.ResourceManagementClient/1.6.0.0"
        ]
      },
      "ResponseHeaders": {
        "Cache-Control": [
          "no-cache"
        ],
        "Date": [
          "Thu, 04 Mar 2021 14:27:20 GMT"
        ],
        "Pragma": [
          "no-cache"
        ],
        "Location": [
<<<<<<< HEAD
          "https://management.azure.com/subscriptions/e37510d7-33b6-4676-886f-ee75bcc01871/operationresults/eyJqb2JJZCI6IlJFU09VUkNFR1JPVVBERUxFVElPTkpPQi1DUlBURVNUQVIzOTEwLVNPVVRIRUFTVEFTSUEiLCJqb2JMb2NhdGlvbiI6InNvdXRoZWFzdGFzaWEifQ?api-version=2017-05-10"
=======
          "https://management.azure.com/subscriptions/0296790d-427c-48ca-b204-8b729bbd8670/operationresults/eyJqb2JJZCI6IlJFU09VUkNFR1JPVVBERUxFVElPTkpPQi1DUlBURVNUQVI3MjU3LVNPVVRIRUFTVEFTSUEiLCJqb2JMb2NhdGlvbiI6InNvdXRoZWFzdGFzaWEifQ?api-version=2017-05-10"
>>>>>>> 9e6c98a6
        ],
        "Retry-After": [
          "15"
        ],
        "x-ms-ratelimit-remaining-subscription-reads": [
<<<<<<< HEAD
          "11996"
        ],
        "x-ms-request-id": [
          "e4602508-e496-467c-b84c-920fd766dbbd"
        ],
        "x-ms-correlation-request-id": [
          "e4602508-e496-467c-b84c-920fd766dbbd"
        ],
        "x-ms-routing-request-id": [
          "EASTUS2:20210323T164805Z:e4602508-e496-467c-b84c-920fd766dbbd"
=======
          "11986"
        ],
        "x-ms-request-id": [
          "0082806b-c39c-4273-b9f9-a8ece6be0ff2"
        ],
        "x-ms-correlation-request-id": [
          "0082806b-c39c-4273-b9f9-a8ece6be0ff2"
        ],
        "x-ms-routing-request-id": [
          "CANADACENTRAL:20210304T142721Z:0082806b-c39c-4273-b9f9-a8ece6be0ff2"
>>>>>>> 9e6c98a6
        ],
        "Strict-Transport-Security": [
          "max-age=31536000; includeSubDomains"
        ],
        "X-Content-Type-Options": [
          "nosniff"
        ],
<<<<<<< HEAD
        "Date": [
          "Tue, 23 Mar 2021 16:48:04 GMT"
=======
        "Content-Length": [
          "0"
>>>>>>> 9e6c98a6
        ],
        "Expires": [
          "-1"
        ]
      },
      "ResponseBody": "",
      "StatusCode": 202
    },
    {
<<<<<<< HEAD
      "RequestUri": "/subscriptions/e37510d7-33b6-4676-886f-ee75bcc01871/operationresults/eyJqb2JJZCI6IlJFU09VUkNFR1JPVVBERUxFVElPTkpPQi1DUlBURVNUQVIzOTEwLVNPVVRIRUFTVEFTSUEiLCJqb2JMb2NhdGlvbiI6InNvdXRoZWFzdGFzaWEifQ?api-version=2017-05-10",
      "EncodedRequestUri": "L3N1YnNjcmlwdGlvbnMvZTM3NTEwZDctMzNiNi00Njc2LTg4NmYtZWU3NWJjYzAxODcxL29wZXJhdGlvbnJlc3VsdHMvZXlKcWIySkpaQ0k2SWxKRlUwOVZVa05GUjFKUFZWQkVSVXhGVkVsUFRrcFBRaTFEVWxCVVJWTlVRVkl6T1RFd0xWTlBWVlJJUlVGVFZFRlRTVUVpTENKcWIySk1iMk5oZEdsdmJpSTZJbk52ZFhSb1pXRnpkR0Z6YVdFaWZRP2FwaS12ZXJzaW9uPTIwMTctMDUtMTA=",
=======
      "RequestUri": "/subscriptions/0296790d-427c-48ca-b204-8b729bbd8670/operationresults/eyJqb2JJZCI6IlJFU09VUkNFR1JPVVBERUxFVElPTkpPQi1DUlBURVNUQVI3MjU3LVNPVVRIRUFTVEFTSUEiLCJqb2JMb2NhdGlvbiI6InNvdXRoZWFzdGFzaWEifQ?api-version=2017-05-10",
      "EncodedRequestUri": "L3N1YnNjcmlwdGlvbnMvMDI5Njc5MGQtNDI3Yy00OGNhLWIyMDQtOGI3MjliYmQ4NjcwL29wZXJhdGlvbnJlc3VsdHMvZXlKcWIySkpaQ0k2SWxKRlUwOVZVa05GUjFKUFZWQkVSVXhGVkVsUFRrcFBRaTFEVWxCVVJWTlVRVkkzTWpVM0xWTlBWVlJJUlVGVFZFRlRTVUVpTENKcWIySk1iMk5oZEdsdmJpSTZJbk52ZFhSb1pXRnpkR0Z6YVdFaWZRP2FwaS12ZXJzaW9uPTIwMTctMDUtMTA=",
>>>>>>> 9e6c98a6
      "RequestMethod": "GET",
      "RequestBody": "",
      "RequestHeaders": {
        "User-Agent": [
          "FxVersion/4.6.26614.01",
          "OSName/Windows",
          "OSVersion/Microsoft.Windows.10.0.18363.",
          "Microsoft.Azure.Management.ResourceManager.ResourceManagementClient/1.6.0.0"
        ]
      },
      "ResponseHeaders": {
        "Cache-Control": [
          "no-cache"
        ],
        "Date": [
          "Thu, 04 Mar 2021 14:27:36 GMT"
        ],
        "Pragma": [
          "no-cache"
        ],
        "Location": [
<<<<<<< HEAD
          "https://management.azure.com/subscriptions/e37510d7-33b6-4676-886f-ee75bcc01871/operationresults/eyJqb2JJZCI6IlJFU09VUkNFR1JPVVBERUxFVElPTkpPQi1DUlBURVNUQVIzOTEwLVNPVVRIRUFTVEFTSUEiLCJqb2JMb2NhdGlvbiI6InNvdXRoZWFzdGFzaWEifQ?api-version=2017-05-10"
=======
          "https://management.azure.com/subscriptions/0296790d-427c-48ca-b204-8b729bbd8670/operationresults/eyJqb2JJZCI6IlJFU09VUkNFR1JPVVBERUxFVElPTkpPQi1DUlBURVNUQVI3MjU3LVNPVVRIRUFTVEFTSUEiLCJqb2JMb2NhdGlvbiI6InNvdXRoZWFzdGFzaWEifQ?api-version=2017-05-10"
>>>>>>> 9e6c98a6
        ],
        "Retry-After": [
          "15"
        ],
        "x-ms-ratelimit-remaining-subscription-reads": [
<<<<<<< HEAD
          "11995"
        ],
        "x-ms-request-id": [
          "f971b8b1-8e98-4ca7-8765-6228f28421cc"
        ],
        "x-ms-correlation-request-id": [
          "f971b8b1-8e98-4ca7-8765-6228f28421cc"
        ],
        "x-ms-routing-request-id": [
          "EASTUS2:20210323T164820Z:f971b8b1-8e98-4ca7-8765-6228f28421cc"
=======
          "11985"
        ],
        "x-ms-request-id": [
          "b910da6a-5222-4bfd-a1e8-1bf0b9c0d21d"
        ],
        "x-ms-correlation-request-id": [
          "b910da6a-5222-4bfd-a1e8-1bf0b9c0d21d"
        ],
        "x-ms-routing-request-id": [
          "CANADACENTRAL:20210304T142736Z:b910da6a-5222-4bfd-a1e8-1bf0b9c0d21d"
>>>>>>> 9e6c98a6
        ],
        "Strict-Transport-Security": [
          "max-age=31536000; includeSubDomains"
        ],
        "X-Content-Type-Options": [
          "nosniff"
        ],
<<<<<<< HEAD
        "Date": [
          "Tue, 23 Mar 2021 16:48:20 GMT"
=======
        "Content-Length": [
          "0"
>>>>>>> 9e6c98a6
        ],
        "Expires": [
          "-1"
        ]
      },
      "ResponseBody": "",
      "StatusCode": 202
    },
    {
<<<<<<< HEAD
      "RequestUri": "/subscriptions/e37510d7-33b6-4676-886f-ee75bcc01871/operationresults/eyJqb2JJZCI6IlJFU09VUkNFR1JPVVBERUxFVElPTkpPQi1DUlBURVNUQVIzOTEwLVNPVVRIRUFTVEFTSUEiLCJqb2JMb2NhdGlvbiI6InNvdXRoZWFzdGFzaWEifQ?api-version=2017-05-10",
      "EncodedRequestUri": "L3N1YnNjcmlwdGlvbnMvZTM3NTEwZDctMzNiNi00Njc2LTg4NmYtZWU3NWJjYzAxODcxL29wZXJhdGlvbnJlc3VsdHMvZXlKcWIySkpaQ0k2SWxKRlUwOVZVa05GUjFKUFZWQkVSVXhGVkVsUFRrcFBRaTFEVWxCVVJWTlVRVkl6T1RFd0xWTlBWVlJJUlVGVFZFRlRTVUVpTENKcWIySk1iMk5oZEdsdmJpSTZJbk52ZFhSb1pXRnpkR0Z6YVdFaWZRP2FwaS12ZXJzaW9uPTIwMTctMDUtMTA=",
=======
      "RequestUri": "/subscriptions/0296790d-427c-48ca-b204-8b729bbd8670/operationresults/eyJqb2JJZCI6IlJFU09VUkNFR1JPVVBERUxFVElPTkpPQi1DUlBURVNUQVI3MjU3LVNPVVRIRUFTVEFTSUEiLCJqb2JMb2NhdGlvbiI6InNvdXRoZWFzdGFzaWEifQ?api-version=2017-05-10",
      "EncodedRequestUri": "L3N1YnNjcmlwdGlvbnMvMDI5Njc5MGQtNDI3Yy00OGNhLWIyMDQtOGI3MjliYmQ4NjcwL29wZXJhdGlvbnJlc3VsdHMvZXlKcWIySkpaQ0k2SWxKRlUwOVZVa05GUjFKUFZWQkVSVXhGVkVsUFRrcFBRaTFEVWxCVVJWTlVRVkkzTWpVM0xWTlBWVlJJUlVGVFZFRlRTVUVpTENKcWIySk1iMk5oZEdsdmJpSTZJbk52ZFhSb1pXRnpkR0Z6YVdFaWZRP2FwaS12ZXJzaW9uPTIwMTctMDUtMTA=",
>>>>>>> 9e6c98a6
      "RequestMethod": "GET",
      "RequestBody": "",
      "RequestHeaders": {
        "User-Agent": [
          "FxVersion/4.6.26614.01",
          "OSName/Windows",
          "OSVersion/Microsoft.Windows.10.0.18363.",
          "Microsoft.Azure.Management.ResourceManager.ResourceManagementClient/1.6.0.0"
        ]
      },
      "ResponseHeaders": {
        "Cache-Control": [
          "no-cache"
        ],
        "Date": [
          "Thu, 04 Mar 2021 14:27:51 GMT"
        ],
        "Pragma": [
          "no-cache"
        ],
        "x-ms-ratelimit-remaining-subscription-reads": [
<<<<<<< HEAD
          "11994"
        ],
        "x-ms-request-id": [
          "7e4dba01-6b48-4909-bc68-cb44f23c80dd"
        ],
        "x-ms-correlation-request-id": [
          "7e4dba01-6b48-4909-bc68-cb44f23c80dd"
        ],
        "x-ms-routing-request-id": [
          "EASTUS2:20210323T164836Z:7e4dba01-6b48-4909-bc68-cb44f23c80dd"
=======
          "11984"
        ],
        "x-ms-request-id": [
          "cba6ca3f-1af5-407d-be67-c535e9f6d7b6"
        ],
        "x-ms-correlation-request-id": [
          "cba6ca3f-1af5-407d-be67-c535e9f6d7b6"
        ],
        "x-ms-routing-request-id": [
          "CANADACENTRAL:20210304T142752Z:cba6ca3f-1af5-407d-be67-c535e9f6d7b6"
>>>>>>> 9e6c98a6
        ],
        "Strict-Transport-Security": [
          "max-age=31536000; includeSubDomains"
        ],
        "X-Content-Type-Options": [
          "nosniff"
        ],
<<<<<<< HEAD
        "Date": [
          "Tue, 23 Mar 2021 16:48:35 GMT"
=======
        "Content-Length": [
          "0"
>>>>>>> 9e6c98a6
        ],
        "Expires": [
          "-1"
        ]
      },
      "ResponseBody": "",
      "StatusCode": 200
    },
    {
<<<<<<< HEAD
      "RequestUri": "/subscriptions/e37510d7-33b6-4676-886f-ee75bcc01871/operationresults/eyJqb2JJZCI6IlJFU09VUkNFR1JPVVBERUxFVElPTkpPQi1DUlBURVNUQVIzOTEwLVNPVVRIRUFTVEFTSUEiLCJqb2JMb2NhdGlvbiI6InNvdXRoZWFzdGFzaWEifQ?api-version=2017-05-10",
      "EncodedRequestUri": "L3N1YnNjcmlwdGlvbnMvZTM3NTEwZDctMzNiNi00Njc2LTg4NmYtZWU3NWJjYzAxODcxL29wZXJhdGlvbnJlc3VsdHMvZXlKcWIySkpaQ0k2SWxKRlUwOVZVa05GUjFKUFZWQkVSVXhGVkVsUFRrcFBRaTFEVWxCVVJWTlVRVkl6T1RFd0xWTlBWVlJJUlVGVFZFRlRTVUVpTENKcWIySk1iMk5oZEdsdmJpSTZJbk52ZFhSb1pXRnpkR0Z6YVdFaWZRP2FwaS12ZXJzaW9uPTIwMTctMDUtMTA=",
=======
      "RequestUri": "/subscriptions/0296790d-427c-48ca-b204-8b729bbd8670/operationresults/eyJqb2JJZCI6IlJFU09VUkNFR1JPVVBERUxFVElPTkpPQi1DUlBURVNUQVI3MjU3LVNPVVRIRUFTVEFTSUEiLCJqb2JMb2NhdGlvbiI6InNvdXRoZWFzdGFzaWEifQ?api-version=2017-05-10",
      "EncodedRequestUri": "L3N1YnNjcmlwdGlvbnMvMDI5Njc5MGQtNDI3Yy00OGNhLWIyMDQtOGI3MjliYmQ4NjcwL29wZXJhdGlvbnJlc3VsdHMvZXlKcWIySkpaQ0k2SWxKRlUwOVZVa05GUjFKUFZWQkVSVXhGVkVsUFRrcFBRaTFEVWxCVVJWTlVRVkkzTWpVM0xWTlBWVlJJUlVGVFZFRlRTVUVpTENKcWIySk1iMk5oZEdsdmJpSTZJbk52ZFhSb1pXRnpkR0Z6YVdFaWZRP2FwaS12ZXJzaW9uPTIwMTctMDUtMTA=",
>>>>>>> 9e6c98a6
      "RequestMethod": "GET",
      "RequestBody": "",
      "RequestHeaders": {
        "User-Agent": [
          "FxVersion/4.6.26614.01",
          "OSName/Windows",
          "OSVersion/Microsoft.Windows.10.0.18363.",
          "Microsoft.Azure.Management.ResourceManager.ResourceManagementClient/1.6.0.0"
        ]
      },
      "ResponseHeaders": {
        "Cache-Control": [
          "no-cache"
        ],
        "Date": [
          "Thu, 04 Mar 2021 14:27:52 GMT"
        ],
        "Pragma": [
          "no-cache"
        ],
        "x-ms-ratelimit-remaining-subscription-reads": [
<<<<<<< HEAD
          "11993"
        ],
        "x-ms-request-id": [
          "dda8e1ea-927e-47df-a5e1-f878a522fba4"
        ],
        "x-ms-correlation-request-id": [
          "dda8e1ea-927e-47df-a5e1-f878a522fba4"
        ],
        "x-ms-routing-request-id": [
          "EASTUS2:20210323T164836Z:dda8e1ea-927e-47df-a5e1-f878a522fba4"
=======
          "11983"
        ],
        "x-ms-request-id": [
          "1f421c92-db20-407c-84f9-6b860d103a9a"
        ],
        "x-ms-correlation-request-id": [
          "1f421c92-db20-407c-84f9-6b860d103a9a"
        ],
        "x-ms-routing-request-id": [
          "CANADACENTRAL:20210304T142753Z:1f421c92-db20-407c-84f9-6b860d103a9a"
>>>>>>> 9e6c98a6
        ],
        "Strict-Transport-Security": [
          "max-age=31536000; includeSubDomains"
        ],
        "X-Content-Type-Options": [
          "nosniff"
        ],
<<<<<<< HEAD
        "Date": [
          "Tue, 23 Mar 2021 16:48:35 GMT"
=======
        "Content-Length": [
          "0"
>>>>>>> 9e6c98a6
        ],
        "Expires": [
          "-1"
        ]
      },
      "ResponseBody": "",
      "StatusCode": 200
    }
  ],
  "Names": {
    "DiskManagedByTest": [
<<<<<<< HEAD
      "crptestar3910",
      "diskrp488",
      "diskrp7019",
      "avSet5497"
    ],
    "CreatePublicIP": [
      "pip6682",
      "dn5996"
    ],
    "CreateVNET": [
      "vn3851",
      "sn3491"
    ],
    "CreateNIC": [
      "nic6348",
      "ip5269"
    ],
    "CreateDefaultVMInput": [
      "crptestar2705",
      "crptestar7573",
      "crptestar9049",
      "vm4106",
      "Microsoft.Compute/virtualMachines2609"
=======
      "crptestar7257",
      "diskrp8018",
      "diskrp7358",
      "avSet3628"
    ],
    "CreatePublicIP": [
      "pip1876",
      "dn4334"
    ],
    "CreateVNET": [
      "vn4962",
      "sn1045"
    ],
    "CreateNIC": [
      "nic8192",
      "ip6893"
    ],
    "CreateDefaultVMInput": [
      "crptestar5472",
      "crptestar2258",
      "crptestar2850",
      "vm1999",
      "Microsoft.Compute/virtualMachines3101"
>>>>>>> 9e6c98a6
    ]
  },
  "Variables": {
    "SubscriptionId": "0296790d-427c-48ca-b204-8b729bbd8670"
  }
}<|MERGE_RESOLUTION|>--- conflicted
+++ resolved
@@ -1,3957 +1,3110 @@
 {
   "Entries": [
     {
-<<<<<<< HEAD
       "RequestUri": "/subscriptions/e37510d7-33b6-4676-886f-ee75bcc01871/providers/Microsoft.Compute/locations/SoutheastAsia/publishers/MicrosoftWindowsServer/artifacttypes/vmimage/offers/WindowsServer/skus/2012-R2-Datacenter/versions?$top=1&api-version=2021-03-01",
       "EncodedRequestUri": "L3N1YnNjcmlwdGlvbnMvZTM3NTEwZDctMzNiNi00Njc2LTg4NmYtZWU3NWJjYzAxODcxL3Byb3ZpZGVycy9NaWNyb3NvZnQuQ29tcHV0ZS9sb2NhdGlvbnMvU291dGhlYXN0QXNpYS9wdWJsaXNoZXJzL01pY3Jvc29mdFdpbmRvd3NTZXJ2ZXIvYXJ0aWZhY3R0eXBlcy92bWltYWdlL29mZmVycy9XaW5kb3dzU2VydmVyL3NrdXMvMjAxMi1SMi1EYXRhY2VudGVyL3ZlcnNpb25zPyR0b3A9MSZhcGktdmVyc2lvbj0yMDIxLTAzLTAx",
-=======
-      "RequestUri": "/subscriptions/0296790d-427c-48ca-b204-8b729bbd8670/providers/Microsoft.Compute/locations/SoutheastAsia/publishers/MicrosoftWindowsServer/artifacttypes/vmimage/offers/WindowsServer/skus/2012-R2-Datacenter/versions?$top=1&api-version=2020-12-01",
-      "EncodedRequestUri": "L3N1YnNjcmlwdGlvbnMvMDI5Njc5MGQtNDI3Yy00OGNhLWIyMDQtOGI3MjliYmQ4NjcwL3Byb3ZpZGVycy9NaWNyb3NvZnQuQ29tcHV0ZS9sb2NhdGlvbnMvU291dGhlYXN0QXNpYS9wdWJsaXNoZXJzL01pY3Jvc29mdFdpbmRvd3NTZXJ2ZXIvYXJ0aWZhY3R0eXBlcy92bWltYWdlL29mZmVycy9XaW5kb3dzU2VydmVyL3NrdXMvMjAxMi1SMi1EYXRhY2VudGVyL3ZlcnNpb25zPyR0b3A9MSZhcGktdmVyc2lvbj0yMDIwLTEyLTAx",
->>>>>>> 9e6c98a6
       "RequestMethod": "GET",
       "RequestBody": "",
       "RequestHeaders": {
         "x-ms-client-request-id": [
-<<<<<<< HEAD
-          "d6d9c7ea-7830-40f5-a8a6-ce87055f064c"
-=======
-          "6b6c2f13-dc58-4a21-8f6e-7afeb55a369e"
->>>>>>> 9e6c98a6
-        ],
-        "accept-language": [
+          "364c08f7-4f9d-4d22-9350-b251569ed504"
+        ],
+        "Accept-Language": [
           "en-US"
         ],
         "User-Agent": [
-          "FxVersion/4.6.26614.01",
-          "OSName/Windows",
-          "OSVersion/Microsoft.Windows.10.0.18363.",
-          "Microsoft.Azure.Management.Compute.ComputeManagementClient/44.0.0.0"
-        ]
-      },
-      "ResponseHeaders": {
-        "Cache-Control": [
-          "no-cache"
-        ],
-        "Date": [
-          "Thu, 04 Mar 2021 14:18:31 GMT"
-        ],
-        "Pragma": [
-          "no-cache"
-        ],
-<<<<<<< HEAD
+          "FxVersion/4.6.29518.01",
+          "OSName/Windows",
+          "OSVersion/Microsoft.Windows.10.0.19042.",
+          "Microsoft.Azure.Management.Compute.ComputeManagementClient/46.0.0"
+        ]
+      },
+      "ResponseHeaders": {
+        "Cache-Control": [
+          "no-cache"
+        ],
+        "Pragma": [
+          "no-cache"
+        ],
         "x-ms-ratelimit-remaining-resource": [
-          "Microsoft.Compute/ListVMImagesVersionsFromLocation3Min;15999,Microsoft.Compute/ListVMImagesVersionsFromLocation30Min;43996"
-=======
+          "Microsoft.Compute/ListVMImagesVersionsFromLocation3Min;15999,Microsoft.Compute/ListVMImagesVersionsFromLocation30Min;43997"
+        ],
+        "Strict-Transport-Security": [
+          "max-age=31536000; includeSubDomains"
+        ],
+        "x-ms-served-by": [
+          "9fc414ea-410e-4600-9f7c-71bc36416f3f_132638684699023789"
+        ],
+        "x-ms-request-id": [
+          "e70501a3-8c6d-46b7-bb8c-b959434a0660"
+        ],
         "Server": [
           "Microsoft-HTTPAPI/2.0",
           "Microsoft-HTTPAPI/2.0"
         ],
-        "x-ms-ratelimit-remaining-resource": [
-          "Microsoft.Compute/ListVMImagesVersionsFromLocation3Min;15999,Microsoft.Compute/ListVMImagesVersionsFromLocation30Min;43999"
->>>>>>> 9e6c98a6
-        ],
-        "Strict-Transport-Security": [
-          "max-age=31536000; includeSubDomains"
-        ],
-        "x-ms-served-by": [
-<<<<<<< HEAD
-          "9fc414ea-410e-4600-9f7c-71bc36416f3f_132574676310658930"
-        ],
-        "x-ms-request-id": [
-          "5bc77cf2-1582-4ab7-9835-6a699e8f8b62"
+        "x-ms-ratelimit-remaining-subscription-reads": [
+          "11999"
+        ],
+        "x-ms-correlation-request-id": [
+          "54460ad7-366d-43eb-b9d0-0341104bd115"
+        ],
+        "x-ms-routing-request-id": [
+          "EASTUS2:20210521T195047Z:54460ad7-366d-43eb-b9d0-0341104bd115"
+        ],
+        "X-Content-Type-Options": [
+          "nosniff"
+        ],
+        "Date": [
+          "Fri, 21 May 2021 19:50:47 GMT"
+        ],
+        "Content-Length": [
+          "321"
+        ],
+        "Content-Type": [
+          "application/json; charset=utf-8"
+        ],
+        "Expires": [
+          "-1"
+        ]
+      },
+      "ResponseBody": "[\r\n  {\r\n    \"location\": \"southeastasia\",\r\n    \"name\": \"4.127.20180315\",\r\n    \"id\": \"/Subscriptions/e37510d7-33b6-4676-886f-ee75bcc01871/Providers/Microsoft.Compute/Locations/southeastasia/Publishers/MicrosoftWindowsServer/ArtifactTypes/VMImage/Offers/WindowsServer/Skus/2012-R2-Datacenter/Versions/4.127.20180315\"\r\n  }\r\n]",
+      "StatusCode": 200
+    },
+    {
+      "RequestUri": "/subscriptions/e37510d7-33b6-4676-886f-ee75bcc01871/resourcegroups/crptestar132?api-version=2017-05-10",
+      "EncodedRequestUri": "L3N1YnNjcmlwdGlvbnMvZTM3NTEwZDctMzNiNi00Njc2LTg4NmYtZWU3NWJjYzAxODcxL3Jlc291cmNlZ3JvdXBzL2NycHRlc3RhcjEzMj9hcGktdmVyc2lvbj0yMDE3LTA1LTEw",
+      "RequestMethod": "PUT",
+      "RequestBody": "{\r\n  \"location\": \"SoutheastAsia\",\r\n  \"tags\": {\r\n    \"crptestar132\": \"2021-05-21 19:50:47Z\"\r\n  }\r\n}",
+      "RequestHeaders": {
+        "x-ms-client-request-id": [
+          "be9ca862-9c40-4c4e-85c1-3f0f43c3d4a2"
+        ],
+        "Accept-Language": [
+          "en-US"
+        ],
+        "User-Agent": [
+          "FxVersion/4.6.29518.01",
+          "OSName/Windows",
+          "OSVersion/Microsoft.Windows.10.0.19042.",
+          "Microsoft.Azure.Management.ResourceManager.ResourceManagementClient/1.6.0.0"
+        ],
+        "Content-Type": [
+          "application/json; charset=utf-8"
+        ],
+        "Content-Length": [
+          "98"
+        ]
+      },
+      "ResponseHeaders": {
+        "Cache-Control": [
+          "no-cache"
+        ],
+        "Pragma": [
+          "no-cache"
+        ],
+        "x-ms-ratelimit-remaining-subscription-writes": [
+          "1199"
+        ],
+        "x-ms-request-id": [
+          "37f0988a-e284-41f9-ab3e-795e05017795"
+        ],
+        "x-ms-correlation-request-id": [
+          "37f0988a-e284-41f9-ab3e-795e05017795"
+        ],
+        "x-ms-routing-request-id": [
+          "EASTUS2:20210521T195050Z:37f0988a-e284-41f9-ab3e-795e05017795"
+        ],
+        "Strict-Transport-Security": [
+          "max-age=31536000; includeSubDomains"
+        ],
+        "X-Content-Type-Options": [
+          "nosniff"
+        ],
+        "Date": [
+          "Fri, 21 May 2021 19:50:49 GMT"
+        ],
+        "Content-Length": [
+          "231"
+        ],
+        "Content-Type": [
+          "application/json; charset=utf-8"
+        ],
+        "Expires": [
+          "-1"
+        ]
+      },
+      "ResponseBody": "{\r\n  \"id\": \"/subscriptions/e37510d7-33b6-4676-886f-ee75bcc01871/resourceGroups/crptestar132\",\r\n  \"name\": \"crptestar132\",\r\n  \"location\": \"southeastasia\",\r\n  \"tags\": {\r\n    \"crptestar132\": \"2021-05-21 19:50:47Z\"\r\n  },\r\n  \"properties\": {\r\n    \"provisioningState\": \"Succeeded\"\r\n  }\r\n}",
+      "StatusCode": 201
+    },
+    {
+      "RequestUri": "/subscriptions/e37510d7-33b6-4676-886f-ee75bcc01871/resourcegroups/crptestar132?api-version=2017-05-10",
+      "EncodedRequestUri": "L3N1YnNjcmlwdGlvbnMvZTM3NTEwZDctMzNiNi00Njc2LTg4NmYtZWU3NWJjYzAxODcxL3Jlc291cmNlZ3JvdXBzL2NycHRlc3RhcjEzMj9hcGktdmVyc2lvbj0yMDE3LTA1LTEw",
+      "RequestMethod": "PUT",
+      "RequestBody": "{\r\n  \"location\": \"SoutheastAsia\",\r\n  \"tags\": {\r\n    \"crptestar132\": \"2021-05-21 19:51:36Z\"\r\n  }\r\n}",
+      "RequestHeaders": {
+        "x-ms-client-request-id": [
+          "4878e455-7b47-4b0c-83cb-b9da5c88c0f8"
+        ],
+        "Accept-Language": [
+          "en-US"
+        ],
+        "User-Agent": [
+          "FxVersion/4.6.29518.01",
+          "OSName/Windows",
+          "OSVersion/Microsoft.Windows.10.0.19042.",
+          "Microsoft.Azure.Management.ResourceManager.ResourceManagementClient/1.6.0.0"
+        ],
+        "Content-Type": [
+          "application/json; charset=utf-8"
+        ],
+        "Content-Length": [
+          "98"
+        ]
+      },
+      "ResponseHeaders": {
+        "Cache-Control": [
+          "no-cache"
+        ],
+        "Pragma": [
+          "no-cache"
+        ],
+        "x-ms-ratelimit-remaining-subscription-writes": [
+          "1198"
+        ],
+        "x-ms-request-id": [
+          "710d1c11-c852-4d4b-ba21-8d0f4a337049"
+        ],
+        "x-ms-correlation-request-id": [
+          "710d1c11-c852-4d4b-ba21-8d0f4a337049"
+        ],
+        "x-ms-routing-request-id": [
+          "EASTUS2:20210521T195137Z:710d1c11-c852-4d4b-ba21-8d0f4a337049"
+        ],
+        "Strict-Transport-Security": [
+          "max-age=31536000; includeSubDomains"
+        ],
+        "X-Content-Type-Options": [
+          "nosniff"
+        ],
+        "Date": [
+          "Fri, 21 May 2021 19:51:36 GMT"
+        ],
+        "Content-Length": [
+          "231"
+        ],
+        "Content-Type": [
+          "application/json; charset=utf-8"
+        ],
+        "Expires": [
+          "-1"
+        ]
+      },
+      "ResponseBody": "{\r\n  \"id\": \"/subscriptions/e37510d7-33b6-4676-886f-ee75bcc01871/resourceGroups/crptestar132\",\r\n  \"name\": \"crptestar132\",\r\n  \"location\": \"southeastasia\",\r\n  \"tags\": {\r\n    \"crptestar132\": \"2021-05-21 19:51:36Z\"\r\n  },\r\n  \"properties\": {\r\n    \"provisioningState\": \"Succeeded\"\r\n  }\r\n}",
+      "StatusCode": 200
+    },
+    {
+      "RequestUri": "/subscriptions/e37510d7-33b6-4676-886f-ee75bcc01871/resourceGroups/crptestar132/providers/Microsoft.Storage/storageAccounts/diskrp1743?api-version=2015-06-15",
+      "EncodedRequestUri": "L3N1YnNjcmlwdGlvbnMvZTM3NTEwZDctMzNiNi00Njc2LTg4NmYtZWU3NWJjYzAxODcxL3Jlc291cmNlR3JvdXBzL2NycHRlc3RhcjEzMi9wcm92aWRlcnMvTWljcm9zb2Z0LlN0b3JhZ2Uvc3RvcmFnZUFjY291bnRzL2Rpc2tycDE3NDM/YXBpLXZlcnNpb249MjAxNS0wNi0xNQ==",
+      "RequestMethod": "PUT",
+      "RequestBody": "{\r\n  \"location\": \"SoutheastAsia\",\r\n  \"properties\": {\r\n    \"accountType\": \"Standard_GRS\"\r\n  }\r\n}",
+      "RequestHeaders": {
+        "x-ms-client-request-id": [
+          "14e2e379-76a7-4290-8c47-6b58ca2e2b38"
+        ],
+        "Accept-Language": [
+          "en-US"
+        ],
+        "User-Agent": [
+          "FxVersion/4.6.29518.01",
+          "OSName/Windows",
+          "OSVersion/Microsoft.Windows.10.0.19042.",
+          "Microsoft.Azure.Management.Storage.StorageManagementClient/4.0.0.0"
+        ],
+        "Content-Type": [
+          "application/json; charset=utf-8"
+        ],
+        "Content-Length": [
+          "95"
+        ]
+      },
+      "ResponseHeaders": {
+        "Cache-Control": [
+          "no-cache"
+        ],
+        "Pragma": [
+          "no-cache"
+        ],
+        "Location": [
+          "https://management.azure.com/subscriptions/e37510d7-33b6-4676-886f-ee75bcc01871/providers/Microsoft.Storage/locations/southeastasia/asyncoperations/98e32916-35ea-4751-bf86-7173b98633cd?monitor=true&api-version=2015-06-15"
+        ],
+        "Retry-After": [
+          "17"
+        ],
+        "x-ms-request-id": [
+          "98e32916-35ea-4751-bf86-7173b98633cd"
+        ],
+        "Strict-Transport-Security": [
+          "max-age=31536000; includeSubDomains"
+        ],
+        "Server": [
+          "Microsoft-Azure-Storage-Resource-Provider/1.0,Microsoft-HTTPAPI/2.0 Microsoft-HTTPAPI/2.0"
+        ],
+        "x-ms-ratelimit-remaining-subscription-writes": [
+          "1199"
+        ],
+        "x-ms-correlation-request-id": [
+          "380c161e-1ac3-45f0-bcab-0dcbd228b7bb"
+        ],
+        "x-ms-routing-request-id": [
+          "EASTUS2:20210521T195104Z:380c161e-1ac3-45f0-bcab-0dcbd228b7bb"
+        ],
+        "X-Content-Type-Options": [
+          "nosniff"
+        ],
+        "Date": [
+          "Fri, 21 May 2021 19:51:04 GMT"
+        ],
+        "Content-Type": [
+          "text/plain; charset=utf-8"
+        ],
+        "Expires": [
+          "-1"
+        ],
+        "Content-Length": [
+          "0"
+        ]
+      },
+      "ResponseBody": "",
+      "StatusCode": 202
+    },
+    {
+      "RequestUri": "/subscriptions/e37510d7-33b6-4676-886f-ee75bcc01871/providers/Microsoft.Storage/locations/southeastasia/asyncoperations/98e32916-35ea-4751-bf86-7173b98633cd?monitor=true&api-version=2015-06-15",
+      "EncodedRequestUri": "L3N1YnNjcmlwdGlvbnMvZTM3NTEwZDctMzNiNi00Njc2LTg4NmYtZWU3NWJjYzAxODcxL3Byb3ZpZGVycy9NaWNyb3NvZnQuU3RvcmFnZS9sb2NhdGlvbnMvc291dGhlYXN0YXNpYS9hc3luY29wZXJhdGlvbnMvOThlMzI5MTYtMzVlYS00NzUxLWJmODYtNzE3M2I5ODYzM2NkP21vbml0b3I9dHJ1ZSZhcGktdmVyc2lvbj0yMDE1LTA2LTE1",
+      "RequestMethod": "GET",
+      "RequestBody": "",
+      "RequestHeaders": {
+        "User-Agent": [
+          "FxVersion/4.6.29518.01",
+          "OSName/Windows",
+          "OSVersion/Microsoft.Windows.10.0.19042.",
+          "Microsoft.Azure.Management.Storage.StorageManagementClient/4.0.0.0"
+        ]
+      },
+      "ResponseHeaders": {
+        "Cache-Control": [
+          "no-cache"
+        ],
+        "Pragma": [
+          "no-cache"
+        ],
+        "Location": [
+          "https://management.azure.com/subscriptions/e37510d7-33b6-4676-886f-ee75bcc01871/providers/Microsoft.Storage/locations/southeastasia/asyncoperations/98e32916-35ea-4751-bf86-7173b98633cd?monitor=true&api-version=2015-06-15"
+        ],
+        "Retry-After": [
+          "3"
+        ],
+        "x-ms-request-id": [
+          "c025353c-499d-48fd-9c29-2bf65386f3fb"
+        ],
+        "Strict-Transport-Security": [
+          "max-age=31536000; includeSubDomains"
+        ],
+        "Server": [
+          "Microsoft-Azure-Storage-Resource-Provider/1.0,Microsoft-HTTPAPI/2.0 Microsoft-HTTPAPI/2.0"
+        ],
+        "x-ms-ratelimit-remaining-subscription-reads": [
+          "11999"
+        ],
+        "x-ms-correlation-request-id": [
+          "b31fc255-32c2-40f0-8667-686e51fcd3b9"
+        ],
+        "x-ms-routing-request-id": [
+          "EASTUS2:20210521T195122Z:b31fc255-32c2-40f0-8667-686e51fcd3b9"
+        ],
+        "X-Content-Type-Options": [
+          "nosniff"
+        ],
+        "Date": [
+          "Fri, 21 May 2021 19:51:21 GMT"
+        ],
+        "Content-Type": [
+          "text/plain; charset=utf-8"
+        ],
+        "Expires": [
+          "-1"
+        ],
+        "Content-Length": [
+          "0"
+        ]
+      },
+      "ResponseBody": "",
+      "StatusCode": 202
+    },
+    {
+      "RequestUri": "/subscriptions/e37510d7-33b6-4676-886f-ee75bcc01871/providers/Microsoft.Storage/locations/southeastasia/asyncoperations/98e32916-35ea-4751-bf86-7173b98633cd?monitor=true&api-version=2015-06-15",
+      "EncodedRequestUri": "L3N1YnNjcmlwdGlvbnMvZTM3NTEwZDctMzNiNi00Njc2LTg4NmYtZWU3NWJjYzAxODcxL3Byb3ZpZGVycy9NaWNyb3NvZnQuU3RvcmFnZS9sb2NhdGlvbnMvc291dGhlYXN0YXNpYS9hc3luY29wZXJhdGlvbnMvOThlMzI5MTYtMzVlYS00NzUxLWJmODYtNzE3M2I5ODYzM2NkP21vbml0b3I9dHJ1ZSZhcGktdmVyc2lvbj0yMDE1LTA2LTE1",
+      "RequestMethod": "GET",
+      "RequestBody": "",
+      "RequestHeaders": {
+        "User-Agent": [
+          "FxVersion/4.6.29518.01",
+          "OSName/Windows",
+          "OSVersion/Microsoft.Windows.10.0.19042.",
+          "Microsoft.Azure.Management.Storage.StorageManagementClient/4.0.0.0"
+        ]
+      },
+      "ResponseHeaders": {
+        "Cache-Control": [
+          "no-cache"
+        ],
+        "Pragma": [
+          "no-cache"
+        ],
+        "x-ms-request-id": [
+          "dba3bdd8-3f60-40a7-a1d7-eeb9c8bacd39"
+        ],
+        "Strict-Transport-Security": [
+          "max-age=31536000; includeSubDomains"
+        ],
+        "Server": [
+          "Microsoft-Azure-Storage-Resource-Provider/1.0,Microsoft-HTTPAPI/2.0 Microsoft-HTTPAPI/2.0"
+        ],
+        "x-ms-ratelimit-remaining-subscription-reads": [
+          "11998"
+        ],
+        "x-ms-correlation-request-id": [
+          "b9bc16a9-c1d4-4814-ae0b-d2dc1cac0781"
+        ],
+        "x-ms-routing-request-id": [
+          "EASTUS2:20210521T195125Z:b9bc16a9-c1d4-4814-ae0b-d2dc1cac0781"
+        ],
+        "X-Content-Type-Options": [
+          "nosniff"
+        ],
+        "Date": [
+          "Fri, 21 May 2021 19:51:25 GMT"
+        ],
+        "Content-Length": [
+          "95"
+        ],
+        "Content-Type": [
+          "application/json"
+        ],
+        "Expires": [
+          "-1"
+        ]
+      },
+      "ResponseBody": "{\r\n  \"location\": \"SoutheastAsia\",\r\n  \"properties\": {\r\n    \"accountType\": \"Standard_GRS\"\r\n  }\r\n}",
+      "StatusCode": 200
+    },
+    {
+      "RequestUri": "/subscriptions/e37510d7-33b6-4676-886f-ee75bcc01871/resourceGroups/crptestar132/providers/Microsoft.Storage/storageAccounts?api-version=2015-06-15",
+      "EncodedRequestUri": "L3N1YnNjcmlwdGlvbnMvZTM3NTEwZDctMzNiNi00Njc2LTg4NmYtZWU3NWJjYzAxODcxL3Jlc291cmNlR3JvdXBzL2NycHRlc3RhcjEzMi9wcm92aWRlcnMvTWljcm9zb2Z0LlN0b3JhZ2Uvc3RvcmFnZUFjY291bnRzP2FwaS12ZXJzaW9uPTIwMTUtMDYtMTU=",
+      "RequestMethod": "GET",
+      "RequestBody": "",
+      "RequestHeaders": {
+        "x-ms-client-request-id": [
+          "9df234df-48b5-4621-9621-8f3c519ac2fa"
+        ],
+        "Accept-Language": [
+          "en-US"
+        ],
+        "User-Agent": [
+          "FxVersion/4.6.29518.01",
+          "OSName/Windows",
+          "OSVersion/Microsoft.Windows.10.0.19042.",
+          "Microsoft.Azure.Management.Storage.StorageManagementClient/4.0.0.0"
+        ]
+      },
+      "ResponseHeaders": {
+        "Cache-Control": [
+          "no-cache"
+        ],
+        "Pragma": [
+          "no-cache"
+        ],
+        "x-ms-request-id": [
+          "b8f2e43c-c319-4b97-b3f8-231566fe1d01"
+        ],
+        "Strict-Transport-Security": [
+          "max-age=31536000; includeSubDomains"
+        ],
+        "Server": [
+          "Microsoft-Azure-Storage-Resource-Provider/1.0,Microsoft-HTTPAPI/2.0 Microsoft-HTTPAPI/2.0"
+        ],
+        "x-ms-ratelimit-remaining-subscription-reads": [
+          "11997"
+        ],
+        "x-ms-correlation-request-id": [
+          "d56321d0-8e1c-49ca-9ea5-07f3e9be7f31"
+        ],
+        "x-ms-routing-request-id": [
+          "EASTUS2:20210521T195135Z:d56321d0-8e1c-49ca-9ea5-07f3e9be7f31"
+        ],
+        "X-Content-Type-Options": [
+          "nosniff"
+        ],
+        "Date": [
+          "Fri, 21 May 2021 19:51:35 GMT"
+        ],
+        "Content-Length": [
+          "733"
+        ],
+        "Content-Type": [
+          "application/json"
+        ],
+        "Expires": [
+          "-1"
+        ]
+      },
+      "ResponseBody": "{\r\n  \"value\": [\r\n    {\r\n      \"id\": \"/subscriptions/e37510d7-33b6-4676-886f-ee75bcc01871/resourceGroups/crptestar132/providers/Microsoft.Storage/storageAccounts/diskrp1743\",\r\n      \"name\": \"diskrp1743\",\r\n      \"type\": \"Microsoft.Storage/storageAccounts\",\r\n      \"location\": \"southeastasia\",\r\n      \"tags\": {},\r\n      \"properties\": {\r\n        \"accountType\": \"Standard_GRS\",\r\n        \"provisioningState\": \"Succeeded\",\r\n        \"creationTime\": \"2021-05-21T19:50:58.5641351Z\",\r\n        \"primaryEndpoints\": {\r\n          \"blob\": \"https://diskrp1743.blob.core.windows.net/\",\r\n          \"queue\": \"https://diskrp1743.queue.core.windows.net/\",\r\n          \"table\": \"https://diskrp1743.table.core.windows.net/\",\r\n          \"file\": \"https://diskrp1743.file.core.windows.net/\"\r\n        },\r\n        \"primaryLocation\": \"southeastasia\",\r\n        \"statusOfPrimary\": \"available\",\r\n        \"secondaryLocation\": \"eastasia\",\r\n        \"statusOfSecondary\": \"available\"\r\n      }\r\n    }\r\n  ]\r\n}",
+      "StatusCode": 200
+    },
+    {
+      "RequestUri": "/subscriptions/e37510d7-33b6-4676-886f-ee75bcc01871/resourceGroups/crptestar132/providers/Microsoft.Storage/storageAccounts/diskrp1743?api-version=2015-06-15",
+      "EncodedRequestUri": "L3N1YnNjcmlwdGlvbnMvZTM3NTEwZDctMzNiNi00Njc2LTg4NmYtZWU3NWJjYzAxODcxL3Jlc291cmNlR3JvdXBzL2NycHRlc3RhcjEzMi9wcm92aWRlcnMvTWljcm9zb2Z0LlN0b3JhZ2Uvc3RvcmFnZUFjY291bnRzL2Rpc2tycDE3NDM/YXBpLXZlcnNpb249MjAxNS0wNi0xNQ==",
+      "RequestMethod": "GET",
+      "RequestBody": "",
+      "RequestHeaders": {
+        "x-ms-client-request-id": [
+          "559da0cd-0685-4f1f-aefa-57a9c5d2983e"
+        ],
+        "Accept-Language": [
+          "en-US"
+        ],
+        "User-Agent": [
+          "FxVersion/4.6.29518.01",
+          "OSName/Windows",
+          "OSVersion/Microsoft.Windows.10.0.19042.",
+          "Microsoft.Azure.Management.Storage.StorageManagementClient/4.0.0.0"
+        ]
+      },
+      "ResponseHeaders": {
+        "Cache-Control": [
+          "no-cache"
+        ],
+        "Pragma": [
+          "no-cache"
+        ],
+        "x-ms-request-id": [
+          "d8eb444f-a50e-48a9-86a4-f9514eebf0ff"
+        ],
+        "Strict-Transport-Security": [
+          "max-age=31536000; includeSubDomains"
+        ],
+        "Server": [
+          "Microsoft-Azure-Storage-Resource-Provider/1.0,Microsoft-HTTPAPI/2.0 Microsoft-HTTPAPI/2.0"
+        ],
+        "x-ms-ratelimit-remaining-subscription-reads": [
+          "11996"
+        ],
+        "x-ms-correlation-request-id": [
+          "9d1daeb4-5a2a-4f88-b820-c6060265379f"
+        ],
+        "x-ms-routing-request-id": [
+          "EASTUS2:20210521T195136Z:9d1daeb4-5a2a-4f88-b820-c6060265379f"
+        ],
+        "X-Content-Type-Options": [
+          "nosniff"
+        ],
+        "Date": [
+          "Fri, 21 May 2021 19:51:35 GMT"
+        ],
+        "Content-Length": [
+          "721"
+        ],
+        "Content-Type": [
+          "application/json"
+        ],
+        "Expires": [
+          "-1"
+        ]
+      },
+      "ResponseBody": "{\r\n  \"id\": \"/subscriptions/e37510d7-33b6-4676-886f-ee75bcc01871/resourceGroups/crptestar132/providers/Microsoft.Storage/storageAccounts/diskrp1743\",\r\n  \"name\": \"diskrp1743\",\r\n  \"type\": \"Microsoft.Storage/storageAccounts\",\r\n  \"location\": \"southeastasia\",\r\n  \"tags\": {},\r\n  \"properties\": {\r\n    \"accountType\": \"Standard_GRS\",\r\n    \"provisioningState\": \"Succeeded\",\r\n    \"creationTime\": \"2021-05-21T19:50:58.5641351Z\",\r\n    \"primaryEndpoints\": {\r\n      \"blob\": \"https://diskrp1743.blob.core.windows.net/\",\r\n      \"queue\": \"https://diskrp1743.queue.core.windows.net/\",\r\n      \"table\": \"https://diskrp1743.table.core.windows.net/\",\r\n      \"file\": \"https://diskrp1743.file.core.windows.net/\"\r\n    },\r\n    \"primaryLocation\": \"southeastasia\",\r\n    \"statusOfPrimary\": \"available\",\r\n    \"secondaryLocation\": \"eastasia\",\r\n    \"statusOfSecondary\": \"available\"\r\n  }\r\n}",
+      "StatusCode": 200
+    },
+    {
+      "RequestUri": "/subscriptions/e37510d7-33b6-4676-886f-ee75bcc01871/resourceGroups/crptestar132/providers/Microsoft.Network/publicIPAddresses/pip6858?api-version=2019-09-01",
+      "EncodedRequestUri": "L3N1YnNjcmlwdGlvbnMvZTM3NTEwZDctMzNiNi00Njc2LTg4NmYtZWU3NWJjYzAxODcxL3Jlc291cmNlR3JvdXBzL2NycHRlc3RhcjEzMi9wcm92aWRlcnMvTWljcm9zb2Z0Lk5ldHdvcmsvcHVibGljSVBBZGRyZXNzZXMvcGlwNjg1OD9hcGktdmVyc2lvbj0yMDE5LTA5LTAx",
+      "RequestMethod": "PUT",
+      "RequestBody": "{\r\n  \"properties\": {\r\n    \"publicIPAllocationMethod\": \"Dynamic\",\r\n    \"dnsSettings\": {\r\n      \"domainNameLabel\": \"dn6326\"\r\n    }\r\n  },\r\n  \"location\": \"SoutheastAsia\",\r\n  \"tags\": {\r\n    \"key\": \"value\"\r\n  }\r\n}",
+      "RequestHeaders": {
+        "x-ms-client-request-id": [
+          "e10e6618-12e0-4ffb-bd24-242c453d79ba"
+        ],
+        "Accept-Language": [
+          "en-US"
+        ],
+        "User-Agent": [
+          "FxVersion/4.6.29518.01",
+          "OSName/Windows",
+          "OSVersion/Microsoft.Windows.10.0.19042.",
+          "Microsoft.Azure.Management.Network.NetworkManagementClient/19.17.1.0"
+        ],
+        "Content-Type": [
+          "application/json; charset=utf-8"
+        ],
+        "Content-Length": [
+          "207"
+        ]
+      },
+      "ResponseHeaders": {
+        "Cache-Control": [
+          "no-cache"
+        ],
+        "Pragma": [
+          "no-cache"
+        ],
+        "Retry-After": [
+          "1"
+        ],
+        "x-ms-request-id": [
+          "c2f0be17-082a-4eb4-8e5a-4cfbc561f135"
+        ],
+        "Azure-AsyncOperation": [
+          "https://management.azure.com/subscriptions/e37510d7-33b6-4676-886f-ee75bcc01871/providers/Microsoft.Network/locations/southeastasia/operations/c2f0be17-082a-4eb4-8e5a-4cfbc561f135?api-version=2019-09-01"
+        ],
+        "x-ms-correlation-request-id": [
+          "2bc4b59a-ebb9-4756-8789-c0362afc504d"
+        ],
+        "Azure-AsyncNotification": [
+          "Enabled"
+        ],
+        "x-ms-arm-service-request-id": [
+          "b7771cd7-1360-4d95-8338-7fe530334465"
+        ],
+        "Strict-Transport-Security": [
+          "max-age=31536000; includeSubDomains"
         ],
         "Server": [
           "Microsoft-HTTPAPI/2.0",
           "Microsoft-HTTPAPI/2.0"
-=======
-          "9fc414ea-410e-4600-9f7c-71bc36416f3f_132592929598730918"
-        ],
-        "x-ms-request-id": [
-          "60116d9f-382b-4a6b-896a-45ff9fe66f23"
->>>>>>> 9e6c98a6
+        ],
+        "x-ms-ratelimit-remaining-subscription-writes": [
+          "1199"
+        ],
+        "x-ms-routing-request-id": [
+          "EASTUS2:20210521T195151Z:2bc4b59a-ebb9-4756-8789-c0362afc504d"
+        ],
+        "X-Content-Type-Options": [
+          "nosniff"
+        ],
+        "Date": [
+          "Fri, 21 May 2021 19:51:50 GMT"
+        ],
+        "Content-Length": [
+          "768"
+        ],
+        "Content-Type": [
+          "application/json; charset=utf-8"
+        ],
+        "Expires": [
+          "-1"
+        ]
+      },
+      "ResponseBody": "{\r\n  \"name\": \"pip6858\",\r\n  \"id\": \"/subscriptions/e37510d7-33b6-4676-886f-ee75bcc01871/resourceGroups/crptestar132/providers/Microsoft.Network/publicIPAddresses/pip6858\",\r\n  \"etag\": \"W/\\\"e497c84f-f4f1-4afa-be6d-c2d70cfd0bec\\\"\",\r\n  \"location\": \"southeastasia\",\r\n  \"tags\": {\r\n    \"key\": \"value\"\r\n  },\r\n  \"properties\": {\r\n    \"provisioningState\": \"Updating\",\r\n    \"resourceGuid\": \"1131d3ac-eeb1-4d8e-afcf-78e6be94b201\",\r\n    \"publicIPAddressVersion\": \"IPv4\",\r\n    \"publicIPAllocationMethod\": \"Dynamic\",\r\n    \"idleTimeoutInMinutes\": 4,\r\n    \"dnsSettings\": {\r\n      \"domainNameLabel\": \"dn6326\",\r\n      \"fqdn\": \"dn6326.southeastasia.cloudapp.azure.com\"\r\n    },\r\n    \"ipTags\": []\r\n  },\r\n  \"type\": \"Microsoft.Network/publicIPAddresses\",\r\n  \"sku\": {\r\n    \"name\": \"Basic\"\r\n  }\r\n}",
+      "StatusCode": 201
+    },
+    {
+      "RequestUri": "/subscriptions/e37510d7-33b6-4676-886f-ee75bcc01871/providers/Microsoft.Network/locations/southeastasia/operations/c2f0be17-082a-4eb4-8e5a-4cfbc561f135?api-version=2019-09-01",
+      "EncodedRequestUri": "L3N1YnNjcmlwdGlvbnMvZTM3NTEwZDctMzNiNi00Njc2LTg4NmYtZWU3NWJjYzAxODcxL3Byb3ZpZGVycy9NaWNyb3NvZnQuTmV0d29yay9sb2NhdGlvbnMvc291dGhlYXN0YXNpYS9vcGVyYXRpb25zL2MyZjBiZTE3LTA4MmEtNGViNC04ZTVhLTRjZmJjNTYxZjEzNT9hcGktdmVyc2lvbj0yMDE5LTA5LTAx",
+      "RequestMethod": "GET",
+      "RequestBody": "",
+      "RequestHeaders": {
+        "User-Agent": [
+          "FxVersion/4.6.29518.01",
+          "OSName/Windows",
+          "OSVersion/Microsoft.Windows.10.0.19042.",
+          "Microsoft.Azure.Management.Network.NetworkManagementClient/19.17.1.0"
+        ]
+      },
+      "ResponseHeaders": {
+        "Cache-Control": [
+          "no-cache"
+        ],
+        "Pragma": [
+          "no-cache"
+        ],
+        "Retry-After": [
+          "2"
+        ],
+        "x-ms-request-id": [
+          "27b9bca1-0478-4567-ae38-44dcfa235929"
+        ],
+        "x-ms-correlation-request-id": [
+          "4ae4dd3e-f61d-487f-b67f-acdff7d860cc"
+        ],
+        "x-ms-arm-service-request-id": [
+          "a354e3c9-aa4c-44e8-ad4d-b838dfec93b2"
+        ],
+        "Strict-Transport-Security": [
+          "max-age=31536000; includeSubDomains"
+        ],
+        "Server": [
+          "Microsoft-HTTPAPI/2.0",
+          "Microsoft-HTTPAPI/2.0"
+        ],
+        "x-ms-ratelimit-remaining-subscription-reads": [
+          "11999"
+        ],
+        "x-ms-routing-request-id": [
+          "EASTUS2:20210521T195152Z:4ae4dd3e-f61d-487f-b67f-acdff7d860cc"
+        ],
+        "X-Content-Type-Options": [
+          "nosniff"
+        ],
+        "Date": [
+          "Fri, 21 May 2021 19:51:52 GMT"
+        ],
+        "Content-Length": [
+          "30"
+        ],
+        "Content-Type": [
+          "application/json; charset=utf-8"
+        ],
+        "Expires": [
+          "-1"
+        ]
+      },
+      "ResponseBody": "{\r\n  \"status\": \"InProgress\"\r\n}",
+      "StatusCode": 200
+    },
+    {
+      "RequestUri": "/subscriptions/e37510d7-33b6-4676-886f-ee75bcc01871/providers/Microsoft.Network/locations/southeastasia/operations/c2f0be17-082a-4eb4-8e5a-4cfbc561f135?api-version=2019-09-01",
+      "EncodedRequestUri": "L3N1YnNjcmlwdGlvbnMvZTM3NTEwZDctMzNiNi00Njc2LTg4NmYtZWU3NWJjYzAxODcxL3Byb3ZpZGVycy9NaWNyb3NvZnQuTmV0d29yay9sb2NhdGlvbnMvc291dGhlYXN0YXNpYS9vcGVyYXRpb25zL2MyZjBiZTE3LTA4MmEtNGViNC04ZTVhLTRjZmJjNTYxZjEzNT9hcGktdmVyc2lvbj0yMDE5LTA5LTAx",
+      "RequestMethod": "GET",
+      "RequestBody": "",
+      "RequestHeaders": {
+        "User-Agent": [
+          "FxVersion/4.6.29518.01",
+          "OSName/Windows",
+          "OSVersion/Microsoft.Windows.10.0.19042.",
+          "Microsoft.Azure.Management.Network.NetworkManagementClient/19.17.1.0"
+        ]
+      },
+      "ResponseHeaders": {
+        "Cache-Control": [
+          "no-cache"
+        ],
+        "Pragma": [
+          "no-cache"
+        ],
+        "Retry-After": [
+          "2"
+        ],
+        "x-ms-request-id": [
+          "4c026250-7938-4114-bdf6-6f1b4e2fab69"
+        ],
+        "x-ms-correlation-request-id": [
+          "013012d6-2a53-413b-a303-22d73835d2d9"
+        ],
+        "x-ms-arm-service-request-id": [
+          "7fa48621-7666-4f6e-a298-c8163ebe0652"
+        ],
+        "Strict-Transport-Security": [
+          "max-age=31536000; includeSubDomains"
+        ],
+        "Server": [
+          "Microsoft-HTTPAPI/2.0",
+          "Microsoft-HTTPAPI/2.0"
+        ],
+        "x-ms-ratelimit-remaining-subscription-reads": [
+          "11998"
+        ],
+        "x-ms-routing-request-id": [
+          "EASTUS2:20210521T195155Z:013012d6-2a53-413b-a303-22d73835d2d9"
+        ],
+        "X-Content-Type-Options": [
+          "nosniff"
+        ],
+        "Date": [
+          "Fri, 21 May 2021 19:51:54 GMT"
+        ],
+        "Content-Length": [
+          "30"
+        ],
+        "Content-Type": [
+          "application/json; charset=utf-8"
+        ],
+        "Expires": [
+          "-1"
+        ]
+      },
+      "ResponseBody": "{\r\n  \"status\": \"InProgress\"\r\n}",
+      "StatusCode": 200
+    },
+    {
+      "RequestUri": "/subscriptions/e37510d7-33b6-4676-886f-ee75bcc01871/providers/Microsoft.Network/locations/southeastasia/operations/c2f0be17-082a-4eb4-8e5a-4cfbc561f135?api-version=2019-09-01",
+      "EncodedRequestUri": "L3N1YnNjcmlwdGlvbnMvZTM3NTEwZDctMzNiNi00Njc2LTg4NmYtZWU3NWJjYzAxODcxL3Byb3ZpZGVycy9NaWNyb3NvZnQuTmV0d29yay9sb2NhdGlvbnMvc291dGhlYXN0YXNpYS9vcGVyYXRpb25zL2MyZjBiZTE3LTA4MmEtNGViNC04ZTVhLTRjZmJjNTYxZjEzNT9hcGktdmVyc2lvbj0yMDE5LTA5LTAx",
+      "RequestMethod": "GET",
+      "RequestBody": "",
+      "RequestHeaders": {
+        "User-Agent": [
+          "FxVersion/4.6.29518.01",
+          "OSName/Windows",
+          "OSVersion/Microsoft.Windows.10.0.19042.",
+          "Microsoft.Azure.Management.Network.NetworkManagementClient/19.17.1.0"
+        ]
+      },
+      "ResponseHeaders": {
+        "Cache-Control": [
+          "no-cache"
+        ],
+        "Pragma": [
+          "no-cache"
+        ],
+        "Retry-After": [
+          "2"
+        ],
+        "x-ms-request-id": [
+          "85b4a21b-b8a3-4bc9-908b-e13579f43ae2"
+        ],
+        "x-ms-correlation-request-id": [
+          "dd945a5c-0f19-4f59-9257-67cc94ffd9e8"
+        ],
+        "x-ms-arm-service-request-id": [
+          "04281fa9-3cd7-4837-9e11-71b35854efa2"
+        ],
+        "Strict-Transport-Security": [
+          "max-age=31536000; includeSubDomains"
+        ],
+        "Server": [
+          "Microsoft-HTTPAPI/2.0",
+          "Microsoft-HTTPAPI/2.0"
+        ],
+        "x-ms-ratelimit-remaining-subscription-reads": [
+          "11997"
+        ],
+        "x-ms-routing-request-id": [
+          "EASTUS2:20210521T195157Z:dd945a5c-0f19-4f59-9257-67cc94ffd9e8"
+        ],
+        "X-Content-Type-Options": [
+          "nosniff"
+        ],
+        "Date": [
+          "Fri, 21 May 2021 19:51:56 GMT"
+        ],
+        "Content-Length": [
+          "30"
+        ],
+        "Content-Type": [
+          "application/json; charset=utf-8"
+        ],
+        "Expires": [
+          "-1"
+        ]
+      },
+      "ResponseBody": "{\r\n  \"status\": \"InProgress\"\r\n}",
+      "StatusCode": 200
+    },
+    {
+      "RequestUri": "/subscriptions/e37510d7-33b6-4676-886f-ee75bcc01871/providers/Microsoft.Network/locations/southeastasia/operations/c2f0be17-082a-4eb4-8e5a-4cfbc561f135?api-version=2019-09-01",
+      "EncodedRequestUri": "L3N1YnNjcmlwdGlvbnMvZTM3NTEwZDctMzNiNi00Njc2LTg4NmYtZWU3NWJjYzAxODcxL3Byb3ZpZGVycy9NaWNyb3NvZnQuTmV0d29yay9sb2NhdGlvbnMvc291dGhlYXN0YXNpYS9vcGVyYXRpb25zL2MyZjBiZTE3LTA4MmEtNGViNC04ZTVhLTRjZmJjNTYxZjEzNT9hcGktdmVyc2lvbj0yMDE5LTA5LTAx",
+      "RequestMethod": "GET",
+      "RequestBody": "",
+      "RequestHeaders": {
+        "User-Agent": [
+          "FxVersion/4.6.29518.01",
+          "OSName/Windows",
+          "OSVersion/Microsoft.Windows.10.0.19042.",
+          "Microsoft.Azure.Management.Network.NetworkManagementClient/19.17.1.0"
+        ]
+      },
+      "ResponseHeaders": {
+        "Cache-Control": [
+          "no-cache"
+        ],
+        "Pragma": [
+          "no-cache"
+        ],
+        "Retry-After": [
+          "2"
+        ],
+        "x-ms-request-id": [
+          "f3aa99d7-8fe3-459b-bae0-6b9580031429"
+        ],
+        "x-ms-correlation-request-id": [
+          "1f077abc-5498-45b4-8595-c895bc1debf2"
+        ],
+        "x-ms-arm-service-request-id": [
+          "e94edd88-30af-4006-87b3-c698b795a8d7"
+        ],
+        "Strict-Transport-Security": [
+          "max-age=31536000; includeSubDomains"
+        ],
+        "Server": [
+          "Microsoft-HTTPAPI/2.0",
+          "Microsoft-HTTPAPI/2.0"
+        ],
+        "x-ms-ratelimit-remaining-subscription-reads": [
+          "11996"
+        ],
+        "x-ms-routing-request-id": [
+          "EASTUS2:20210521T195159Z:1f077abc-5498-45b4-8595-c895bc1debf2"
+        ],
+        "X-Content-Type-Options": [
+          "nosniff"
+        ],
+        "Date": [
+          "Fri, 21 May 2021 19:51:58 GMT"
+        ],
+        "Content-Length": [
+          "30"
+        ],
+        "Content-Type": [
+          "application/json; charset=utf-8"
+        ],
+        "Expires": [
+          "-1"
+        ]
+      },
+      "ResponseBody": "{\r\n  \"status\": \"InProgress\"\r\n}",
+      "StatusCode": 200
+    },
+    {
+      "RequestUri": "/subscriptions/e37510d7-33b6-4676-886f-ee75bcc01871/providers/Microsoft.Network/locations/southeastasia/operations/c2f0be17-082a-4eb4-8e5a-4cfbc561f135?api-version=2019-09-01",
+      "EncodedRequestUri": "L3N1YnNjcmlwdGlvbnMvZTM3NTEwZDctMzNiNi00Njc2LTg4NmYtZWU3NWJjYzAxODcxL3Byb3ZpZGVycy9NaWNyb3NvZnQuTmV0d29yay9sb2NhdGlvbnMvc291dGhlYXN0YXNpYS9vcGVyYXRpb25zL2MyZjBiZTE3LTA4MmEtNGViNC04ZTVhLTRjZmJjNTYxZjEzNT9hcGktdmVyc2lvbj0yMDE5LTA5LTAx",
+      "RequestMethod": "GET",
+      "RequestBody": "",
+      "RequestHeaders": {
+        "User-Agent": [
+          "FxVersion/4.6.29518.01",
+          "OSName/Windows",
+          "OSVersion/Microsoft.Windows.10.0.19042.",
+          "Microsoft.Azure.Management.Network.NetworkManagementClient/19.17.1.0"
+        ]
+      },
+      "ResponseHeaders": {
+        "Cache-Control": [
+          "no-cache"
+        ],
+        "Pragma": [
+          "no-cache"
+        ],
+        "x-ms-request-id": [
+          "c3956ec5-a27e-4461-baf0-e1857d2f6a5b"
+        ],
+        "x-ms-correlation-request-id": [
+          "2ab5d435-8308-4b1b-a892-9df5b56b25a0"
+        ],
+        "x-ms-arm-service-request-id": [
+          "c81159ea-d643-441f-b0c3-ec1520b349e9"
+        ],
+        "Strict-Transport-Security": [
+          "max-age=31536000; includeSubDomains"
+        ],
+        "Server": [
+          "Microsoft-HTTPAPI/2.0",
+          "Microsoft-HTTPAPI/2.0"
         ],
         "x-ms-ratelimit-remaining-subscription-reads": [
           "11995"
         ],
-        "x-ms-correlation-request-id": [
-<<<<<<< HEAD
-          "d5f9f71b-80f9-4615-ab08-d5cdd921b1f4"
-        ],
-        "x-ms-routing-request-id": [
-          "EASTUS2:20210323T164102Z:d5f9f71b-80f9-4615-ab08-d5cdd921b1f4"
-=======
-          "f713b46b-ab5c-4166-a9c3-ad738ca85200"
-        ],
-        "x-ms-routing-request-id": [
-          "CANADACENTRAL:20210304T141832Z:f713b46b-ab5c-4166-a9c3-ad738ca85200"
->>>>>>> 9e6c98a6
-        ],
-        "X-Content-Type-Options": [
-          "nosniff"
-        ],
-<<<<<<< HEAD
-        "Date": [
-          "Tue, 23 Mar 2021 16:41:01 GMT"
-        ],
-=======
->>>>>>> 9e6c98a6
-        "Content-Length": [
-          "321"
-        ],
-        "Content-Type": [
-          "application/json; charset=utf-8"
-        ],
-        "Expires": [
-          "-1"
-        ]
-      },
-      "ResponseBody": "[\r\n  {\r\n    \"location\": \"southeastasia\",\r\n    \"name\": \"4.127.20180315\",\r\n    \"id\": \"/Subscriptions/0296790d-427c-48ca-b204-8b729bbd8670/Providers/Microsoft.Compute/Locations/southeastasia/Publishers/MicrosoftWindowsServer/ArtifactTypes/VMImage/Offers/WindowsServer/Skus/2012-R2-Datacenter/Versions/4.127.20180315\"\r\n  }\r\n]",
+        "x-ms-routing-request-id": [
+          "EASTUS2:20210521T195201Z:2ab5d435-8308-4b1b-a892-9df5b56b25a0"
+        ],
+        "X-Content-Type-Options": [
+          "nosniff"
+        ],
+        "Date": [
+          "Fri, 21 May 2021 19:52:00 GMT"
+        ],
+        "Content-Length": [
+          "29"
+        ],
+        "Content-Type": [
+          "application/json; charset=utf-8"
+        ],
+        "Expires": [
+          "-1"
+        ]
+      },
+      "ResponseBody": "{\r\n  \"status\": \"Succeeded\"\r\n}",
       "StatusCode": 200
     },
     {
-<<<<<<< HEAD
-      "RequestUri": "/subscriptions/e37510d7-33b6-4676-886f-ee75bcc01871/resourcegroups/crptestar3910?api-version=2017-05-10",
-      "EncodedRequestUri": "L3N1YnNjcmlwdGlvbnMvZTM3NTEwZDctMzNiNi00Njc2LTg4NmYtZWU3NWJjYzAxODcxL3Jlc291cmNlZ3JvdXBzL2NycHRlc3RhcjM5MTA/YXBpLXZlcnNpb249MjAxNy0wNS0xMA==",
+      "RequestUri": "/subscriptions/e37510d7-33b6-4676-886f-ee75bcc01871/resourceGroups/crptestar132/providers/Microsoft.Network/publicIPAddresses/pip6858?api-version=2019-09-01",
+      "EncodedRequestUri": "L3N1YnNjcmlwdGlvbnMvZTM3NTEwZDctMzNiNi00Njc2LTg4NmYtZWU3NWJjYzAxODcxL3Jlc291cmNlR3JvdXBzL2NycHRlc3RhcjEzMi9wcm92aWRlcnMvTWljcm9zb2Z0Lk5ldHdvcmsvcHVibGljSVBBZGRyZXNzZXMvcGlwNjg1OD9hcGktdmVyc2lvbj0yMDE5LTA5LTAx",
+      "RequestMethod": "GET",
+      "RequestBody": "",
+      "RequestHeaders": {
+        "User-Agent": [
+          "FxVersion/4.6.29518.01",
+          "OSName/Windows",
+          "OSVersion/Microsoft.Windows.10.0.19042.",
+          "Microsoft.Azure.Management.Network.NetworkManagementClient/19.17.1.0"
+        ]
+      },
+      "ResponseHeaders": {
+        "Cache-Control": [
+          "no-cache"
+        ],
+        "Pragma": [
+          "no-cache"
+        ],
+        "ETag": [
+          "W/\"1aaffc1c-014e-450e-99e6-f68f98c473f7\""
+        ],
+        "x-ms-request-id": [
+          "8ad6d0b1-2055-4c1e-8e32-b3b6416dd0f1"
+        ],
+        "x-ms-correlation-request-id": [
+          "8f9c7134-b596-4fb1-9075-52826f83be1b"
+        ],
+        "x-ms-arm-service-request-id": [
+          "e217b1ac-7580-4b90-8b04-0ce20a7dcd87"
+        ],
+        "Strict-Transport-Security": [
+          "max-age=31536000; includeSubDomains"
+        ],
+        "Server": [
+          "Microsoft-HTTPAPI/2.0",
+          "Microsoft-HTTPAPI/2.0"
+        ],
+        "x-ms-ratelimit-remaining-subscription-reads": [
+          "11994"
+        ],
+        "x-ms-routing-request-id": [
+          "EASTUS2:20210521T195202Z:8f9c7134-b596-4fb1-9075-52826f83be1b"
+        ],
+        "X-Content-Type-Options": [
+          "nosniff"
+        ],
+        "Date": [
+          "Fri, 21 May 2021 19:52:01 GMT"
+        ],
+        "Content-Length": [
+          "769"
+        ],
+        "Content-Type": [
+          "application/json; charset=utf-8"
+        ],
+        "Expires": [
+          "-1"
+        ]
+      },
+      "ResponseBody": "{\r\n  \"name\": \"pip6858\",\r\n  \"id\": \"/subscriptions/e37510d7-33b6-4676-886f-ee75bcc01871/resourceGroups/crptestar132/providers/Microsoft.Network/publicIPAddresses/pip6858\",\r\n  \"etag\": \"W/\\\"1aaffc1c-014e-450e-99e6-f68f98c473f7\\\"\",\r\n  \"location\": \"southeastasia\",\r\n  \"tags\": {\r\n    \"key\": \"value\"\r\n  },\r\n  \"properties\": {\r\n    \"provisioningState\": \"Succeeded\",\r\n    \"resourceGuid\": \"1131d3ac-eeb1-4d8e-afcf-78e6be94b201\",\r\n    \"publicIPAddressVersion\": \"IPv4\",\r\n    \"publicIPAllocationMethod\": \"Dynamic\",\r\n    \"idleTimeoutInMinutes\": 4,\r\n    \"dnsSettings\": {\r\n      \"domainNameLabel\": \"dn6326\",\r\n      \"fqdn\": \"dn6326.southeastasia.cloudapp.azure.com\"\r\n    },\r\n    \"ipTags\": []\r\n  },\r\n  \"type\": \"Microsoft.Network/publicIPAddresses\",\r\n  \"sku\": {\r\n    \"name\": \"Basic\"\r\n  }\r\n}",
+      "StatusCode": 200
+    },
+    {
+      "RequestUri": "/subscriptions/e37510d7-33b6-4676-886f-ee75bcc01871/resourceGroups/crptestar132/providers/Microsoft.Network/publicIPAddresses/pip6858?api-version=2019-09-01",
+      "EncodedRequestUri": "L3N1YnNjcmlwdGlvbnMvZTM3NTEwZDctMzNiNi00Njc2LTg4NmYtZWU3NWJjYzAxODcxL3Jlc291cmNlR3JvdXBzL2NycHRlc3RhcjEzMi9wcm92aWRlcnMvTWljcm9zb2Z0Lk5ldHdvcmsvcHVibGljSVBBZGRyZXNzZXMvcGlwNjg1OD9hcGktdmVyc2lvbj0yMDE5LTA5LTAx",
+      "RequestMethod": "GET",
+      "RequestBody": "",
+      "RequestHeaders": {
+        "x-ms-client-request-id": [
+          "8d6e8108-794f-414b-8c3d-0d5c72746fbf"
+        ],
+        "Accept-Language": [
+          "en-US"
+        ],
+        "User-Agent": [
+          "FxVersion/4.6.29518.01",
+          "OSName/Windows",
+          "OSVersion/Microsoft.Windows.10.0.19042.",
+          "Microsoft.Azure.Management.Network.NetworkManagementClient/19.17.1.0"
+        ]
+      },
+      "ResponseHeaders": {
+        "Cache-Control": [
+          "no-cache"
+        ],
+        "Pragma": [
+          "no-cache"
+        ],
+        "ETag": [
+          "W/\"1aaffc1c-014e-450e-99e6-f68f98c473f7\""
+        ],
+        "x-ms-request-id": [
+          "56bd6094-7ab3-4bcc-bc55-7a91c7066775"
+        ],
+        "x-ms-correlation-request-id": [
+          "658dc45c-a46e-479a-8fa2-2c74e5e268a6"
+        ],
+        "x-ms-arm-service-request-id": [
+          "d4828b2b-7405-418a-827a-9551b1f3c981"
+        ],
+        "Strict-Transport-Security": [
+          "max-age=31536000; includeSubDomains"
+        ],
+        "Server": [
+          "Microsoft-HTTPAPI/2.0",
+          "Microsoft-HTTPAPI/2.0"
+        ],
+        "x-ms-ratelimit-remaining-subscription-reads": [
+          "11993"
+        ],
+        "x-ms-routing-request-id": [
+          "EASTUS2:20210521T195202Z:658dc45c-a46e-479a-8fa2-2c74e5e268a6"
+        ],
+        "X-Content-Type-Options": [
+          "nosniff"
+        ],
+        "Date": [
+          "Fri, 21 May 2021 19:52:01 GMT"
+        ],
+        "Content-Length": [
+          "769"
+        ],
+        "Content-Type": [
+          "application/json; charset=utf-8"
+        ],
+        "Expires": [
+          "-1"
+        ]
+      },
+      "ResponseBody": "{\r\n  \"name\": \"pip6858\",\r\n  \"id\": \"/subscriptions/e37510d7-33b6-4676-886f-ee75bcc01871/resourceGroups/crptestar132/providers/Microsoft.Network/publicIPAddresses/pip6858\",\r\n  \"etag\": \"W/\\\"1aaffc1c-014e-450e-99e6-f68f98c473f7\\\"\",\r\n  \"location\": \"southeastasia\",\r\n  \"tags\": {\r\n    \"key\": \"value\"\r\n  },\r\n  \"properties\": {\r\n    \"provisioningState\": \"Succeeded\",\r\n    \"resourceGuid\": \"1131d3ac-eeb1-4d8e-afcf-78e6be94b201\",\r\n    \"publicIPAddressVersion\": \"IPv4\",\r\n    \"publicIPAllocationMethod\": \"Dynamic\",\r\n    \"idleTimeoutInMinutes\": 4,\r\n    \"dnsSettings\": {\r\n      \"domainNameLabel\": \"dn6326\",\r\n      \"fqdn\": \"dn6326.southeastasia.cloudapp.azure.com\"\r\n    },\r\n    \"ipTags\": []\r\n  },\r\n  \"type\": \"Microsoft.Network/publicIPAddresses\",\r\n  \"sku\": {\r\n    \"name\": \"Basic\"\r\n  }\r\n}",
+      "StatusCode": 200
+    },
+    {
+      "RequestUri": "/subscriptions/e37510d7-33b6-4676-886f-ee75bcc01871/resourceGroups/crptestar132/providers/Microsoft.Network/virtualNetworks/vn5203?api-version=2019-09-01",
+      "EncodedRequestUri": "L3N1YnNjcmlwdGlvbnMvZTM3NTEwZDctMzNiNi00Njc2LTg4NmYtZWU3NWJjYzAxODcxL3Jlc291cmNlR3JvdXBzL2NycHRlc3RhcjEzMi9wcm92aWRlcnMvTWljcm9zb2Z0Lk5ldHdvcmsvdmlydHVhbE5ldHdvcmtzL3ZuNTIwMz9hcGktdmVyc2lvbj0yMDE5LTA5LTAx",
       "RequestMethod": "PUT",
-      "RequestBody": "{\r\n  \"location\": \"SoutheastAsia\",\r\n  \"tags\": {\r\n    \"crptestar3910\": \"2021-03-23 16:41:02Z\"\r\n  }\r\n}",
+      "RequestBody": "{\r\n  \"properties\": {\r\n    \"addressSpace\": {\r\n      \"addressPrefixes\": [\r\n        \"10.0.0.0/16\"\r\n      ]\r\n    },\r\n    \"subnets\": [\r\n      {\r\n        \"properties\": {\r\n          \"addressPrefix\": \"10.0.0.0/24\"\r\n        },\r\n        \"name\": \"sn4181\"\r\n      }\r\n    ]\r\n  },\r\n  \"location\": \"SoutheastAsia\"\r\n}",
       "RequestHeaders": {
         "x-ms-client-request-id": [
-          "4c1d3089-5fdd-4b15-b0be-edb5f8a79230"
-=======
-      "RequestUri": "/subscriptions/0296790d-427c-48ca-b204-8b729bbd8670/resourcegroups/crptestar7257?api-version=2017-05-10",
-      "EncodedRequestUri": "L3N1YnNjcmlwdGlvbnMvMDI5Njc5MGQtNDI3Yy00OGNhLWIyMDQtOGI3MjliYmQ4NjcwL3Jlc291cmNlZ3JvdXBzL2NycHRlc3RhcjcyNTc/YXBpLXZlcnNpb249MjAxNy0wNS0xMA==",
+          "751b6556-78fc-4018-9c1b-fa2b633a6c08"
+        ],
+        "Accept-Language": [
+          "en-US"
+        ],
+        "User-Agent": [
+          "FxVersion/4.6.29518.01",
+          "OSName/Windows",
+          "OSVersion/Microsoft.Windows.10.0.19042.",
+          "Microsoft.Azure.Management.Network.NetworkManagementClient/19.17.1.0"
+        ],
+        "Content-Type": [
+          "application/json; charset=utf-8"
+        ],
+        "Content-Length": [
+          "299"
+        ]
+      },
+      "ResponseHeaders": {
+        "Cache-Control": [
+          "no-cache"
+        ],
+        "Pragma": [
+          "no-cache"
+        ],
+        "Retry-After": [
+          "3"
+        ],
+        "x-ms-request-id": [
+          "76628bfa-fa41-484f-9e97-abf02c92bc5b"
+        ],
+        "Azure-AsyncOperation": [
+          "https://management.azure.com/subscriptions/e37510d7-33b6-4676-886f-ee75bcc01871/providers/Microsoft.Network/locations/southeastasia/operations/76628bfa-fa41-484f-9e97-abf02c92bc5b?api-version=2019-09-01"
+        ],
+        "x-ms-correlation-request-id": [
+          "f6f82c4d-7b48-445d-a96d-fc2fee454331"
+        ],
+        "Azure-AsyncNotification": [
+          "Enabled"
+        ],
+        "x-ms-arm-service-request-id": [
+          "a85662b8-5a34-4dfe-a7f8-f8209c390e92"
+        ],
+        "Strict-Transport-Security": [
+          "max-age=31536000; includeSubDomains"
+        ],
+        "Server": [
+          "Microsoft-HTTPAPI/2.0",
+          "Microsoft-HTTPAPI/2.0"
+        ],
+        "x-ms-ratelimit-remaining-subscription-writes": [
+          "1198"
+        ],
+        "x-ms-routing-request-id": [
+          "EASTUS2:20210521T195206Z:f6f82c4d-7b48-445d-a96d-fc2fee454331"
+        ],
+        "X-Content-Type-Options": [
+          "nosniff"
+        ],
+        "Date": [
+          "Fri, 21 May 2021 19:52:05 GMT"
+        ],
+        "Content-Length": [
+          "1216"
+        ],
+        "Content-Type": [
+          "application/json; charset=utf-8"
+        ],
+        "Expires": [
+          "-1"
+        ]
+      },
+      "ResponseBody": "{\r\n  \"name\": \"vn5203\",\r\n  \"id\": \"/subscriptions/e37510d7-33b6-4676-886f-ee75bcc01871/resourceGroups/crptestar132/providers/Microsoft.Network/virtualNetworks/vn5203\",\r\n  \"etag\": \"W/\\\"86f889bc-40e5-4248-914f-0a7fd47d1af5\\\"\",\r\n  \"type\": \"Microsoft.Network/virtualNetworks\",\r\n  \"location\": \"southeastasia\",\r\n  \"properties\": {\r\n    \"provisioningState\": \"Updating\",\r\n    \"resourceGuid\": \"10932222-527e-4d38-8287-edae88af706b\",\r\n    \"addressSpace\": {\r\n      \"addressPrefixes\": [\r\n        \"10.0.0.0/16\"\r\n      ]\r\n    },\r\n    \"subnets\": [\r\n      {\r\n        \"name\": \"sn4181\",\r\n        \"id\": \"/subscriptions/e37510d7-33b6-4676-886f-ee75bcc01871/resourceGroups/crptestar132/providers/Microsoft.Network/virtualNetworks/vn5203/subnets/sn4181\",\r\n        \"etag\": \"W/\\\"86f889bc-40e5-4248-914f-0a7fd47d1af5\\\"\",\r\n        \"properties\": {\r\n          \"provisioningState\": \"Updating\",\r\n          \"addressPrefix\": \"10.0.0.0/24\",\r\n          \"delegations\": [],\r\n          \"privateEndpointNetworkPolicies\": \"Enabled\",\r\n          \"privateLinkServiceNetworkPolicies\": \"Enabled\"\r\n        },\r\n        \"type\": \"Microsoft.Network/virtualNetworks/subnets\"\r\n      }\r\n    ],\r\n    \"virtualNetworkPeerings\": [],\r\n    \"enableDdosProtection\": false\r\n  }\r\n}",
+      "StatusCode": 201
+    },
+    {
+      "RequestUri": "/subscriptions/e37510d7-33b6-4676-886f-ee75bcc01871/providers/Microsoft.Network/locations/southeastasia/operations/76628bfa-fa41-484f-9e97-abf02c92bc5b?api-version=2019-09-01",
+      "EncodedRequestUri": "L3N1YnNjcmlwdGlvbnMvZTM3NTEwZDctMzNiNi00Njc2LTg4NmYtZWU3NWJjYzAxODcxL3Byb3ZpZGVycy9NaWNyb3NvZnQuTmV0d29yay9sb2NhdGlvbnMvc291dGhlYXN0YXNpYS9vcGVyYXRpb25zLzc2NjI4YmZhLWZhNDEtNDg0Zi05ZTk3LWFiZjAyYzkyYmM1Yj9hcGktdmVyc2lvbj0yMDE5LTA5LTAx",
+      "RequestMethod": "GET",
+      "RequestBody": "",
+      "RequestHeaders": {
+        "User-Agent": [
+          "FxVersion/4.6.29518.01",
+          "OSName/Windows",
+          "OSVersion/Microsoft.Windows.10.0.19042.",
+          "Microsoft.Azure.Management.Network.NetworkManagementClient/19.17.1.0"
+        ]
+      },
+      "ResponseHeaders": {
+        "Cache-Control": [
+          "no-cache"
+        ],
+        "Pragma": [
+          "no-cache"
+        ],
+        "x-ms-request-id": [
+          "e0ea718b-b091-46c2-8bfd-6b66b1b06325"
+        ],
+        "x-ms-correlation-request-id": [
+          "85d1f3f6-7678-4831-b040-b894a9bb685c"
+        ],
+        "x-ms-arm-service-request-id": [
+          "49b0e795-5b0f-460e-8f74-f0754112aa46"
+        ],
+        "Strict-Transport-Security": [
+          "max-age=31536000; includeSubDomains"
+        ],
+        "Server": [
+          "Microsoft-HTTPAPI/2.0",
+          "Microsoft-HTTPAPI/2.0"
+        ],
+        "x-ms-ratelimit-remaining-subscription-reads": [
+          "11992"
+        ],
+        "x-ms-routing-request-id": [
+          "EASTUS2:20210521T195209Z:85d1f3f6-7678-4831-b040-b894a9bb685c"
+        ],
+        "X-Content-Type-Options": [
+          "nosniff"
+        ],
+        "Date": [
+          "Fri, 21 May 2021 19:52:09 GMT"
+        ],
+        "Content-Length": [
+          "29"
+        ],
+        "Content-Type": [
+          "application/json; charset=utf-8"
+        ],
+        "Expires": [
+          "-1"
+        ]
+      },
+      "ResponseBody": "{\r\n  \"status\": \"Succeeded\"\r\n}",
+      "StatusCode": 200
+    },
+    {
+      "RequestUri": "/subscriptions/e37510d7-33b6-4676-886f-ee75bcc01871/resourceGroups/crptestar132/providers/Microsoft.Network/virtualNetworks/vn5203?api-version=2019-09-01",
+      "EncodedRequestUri": "L3N1YnNjcmlwdGlvbnMvZTM3NTEwZDctMzNiNi00Njc2LTg4NmYtZWU3NWJjYzAxODcxL3Jlc291cmNlR3JvdXBzL2NycHRlc3RhcjEzMi9wcm92aWRlcnMvTWljcm9zb2Z0Lk5ldHdvcmsvdmlydHVhbE5ldHdvcmtzL3ZuNTIwMz9hcGktdmVyc2lvbj0yMDE5LTA5LTAx",
+      "RequestMethod": "GET",
+      "RequestBody": "",
+      "RequestHeaders": {
+        "User-Agent": [
+          "FxVersion/4.6.29518.01",
+          "OSName/Windows",
+          "OSVersion/Microsoft.Windows.10.0.19042.",
+          "Microsoft.Azure.Management.Network.NetworkManagementClient/19.17.1.0"
+        ]
+      },
+      "ResponseHeaders": {
+        "Cache-Control": [
+          "no-cache"
+        ],
+        "Pragma": [
+          "no-cache"
+        ],
+        "ETag": [
+          "W/\"9bc07522-555b-4521-a6ce-0c397cc52b69\""
+        ],
+        "x-ms-request-id": [
+          "287d399f-8c9f-4c4c-8d36-43b05f30f7d9"
+        ],
+        "x-ms-correlation-request-id": [
+          "d7f5ce04-8ebf-4633-baf1-cc0a3a794cef"
+        ],
+        "x-ms-arm-service-request-id": [
+          "a1145104-4b64-4689-982f-8f667c3604f7"
+        ],
+        "Strict-Transport-Security": [
+          "max-age=31536000; includeSubDomains"
+        ],
+        "Server": [
+          "Microsoft-HTTPAPI/2.0",
+          "Microsoft-HTTPAPI/2.0"
+        ],
+        "x-ms-ratelimit-remaining-subscription-reads": [
+          "11991"
+        ],
+        "x-ms-routing-request-id": [
+          "EASTUS2:20210521T195210Z:d7f5ce04-8ebf-4633-baf1-cc0a3a794cef"
+        ],
+        "X-Content-Type-Options": [
+          "nosniff"
+        ],
+        "Date": [
+          "Fri, 21 May 2021 19:52:10 GMT"
+        ],
+        "Content-Length": [
+          "1218"
+        ],
+        "Content-Type": [
+          "application/json; charset=utf-8"
+        ],
+        "Expires": [
+          "-1"
+        ]
+      },
+      "ResponseBody": "{\r\n  \"name\": \"vn5203\",\r\n  \"id\": \"/subscriptions/e37510d7-33b6-4676-886f-ee75bcc01871/resourceGroups/crptestar132/providers/Microsoft.Network/virtualNetworks/vn5203\",\r\n  \"etag\": \"W/\\\"9bc07522-555b-4521-a6ce-0c397cc52b69\\\"\",\r\n  \"type\": \"Microsoft.Network/virtualNetworks\",\r\n  \"location\": \"southeastasia\",\r\n  \"properties\": {\r\n    \"provisioningState\": \"Succeeded\",\r\n    \"resourceGuid\": \"10932222-527e-4d38-8287-edae88af706b\",\r\n    \"addressSpace\": {\r\n      \"addressPrefixes\": [\r\n        \"10.0.0.0/16\"\r\n      ]\r\n    },\r\n    \"subnets\": [\r\n      {\r\n        \"name\": \"sn4181\",\r\n        \"id\": \"/subscriptions/e37510d7-33b6-4676-886f-ee75bcc01871/resourceGroups/crptestar132/providers/Microsoft.Network/virtualNetworks/vn5203/subnets/sn4181\",\r\n        \"etag\": \"W/\\\"9bc07522-555b-4521-a6ce-0c397cc52b69\\\"\",\r\n        \"properties\": {\r\n          \"provisioningState\": \"Succeeded\",\r\n          \"addressPrefix\": \"10.0.0.0/24\",\r\n          \"delegations\": [],\r\n          \"privateEndpointNetworkPolicies\": \"Enabled\",\r\n          \"privateLinkServiceNetworkPolicies\": \"Enabled\"\r\n        },\r\n        \"type\": \"Microsoft.Network/virtualNetworks/subnets\"\r\n      }\r\n    ],\r\n    \"virtualNetworkPeerings\": [],\r\n    \"enableDdosProtection\": false\r\n  }\r\n}",
+      "StatusCode": 200
+    },
+    {
+      "RequestUri": "/subscriptions/e37510d7-33b6-4676-886f-ee75bcc01871/resourceGroups/crptestar132/providers/Microsoft.Network/virtualNetworks/vn5203/subnets/sn4181?api-version=2019-09-01",
+      "EncodedRequestUri": "L3N1YnNjcmlwdGlvbnMvZTM3NTEwZDctMzNiNi00Njc2LTg4NmYtZWU3NWJjYzAxODcxL3Jlc291cmNlR3JvdXBzL2NycHRlc3RhcjEzMi9wcm92aWRlcnMvTWljcm9zb2Z0Lk5ldHdvcmsvdmlydHVhbE5ldHdvcmtzL3ZuNTIwMy9zdWJuZXRzL3NuNDE4MT9hcGktdmVyc2lvbj0yMDE5LTA5LTAx",
+      "RequestMethod": "GET",
+      "RequestBody": "",
+      "RequestHeaders": {
+        "x-ms-client-request-id": [
+          "57fb10df-2c3d-4a2f-b8f5-d8b1d70f7e91"
+        ],
+        "Accept-Language": [
+          "en-US"
+        ],
+        "User-Agent": [
+          "FxVersion/4.6.29518.01",
+          "OSName/Windows",
+          "OSVersion/Microsoft.Windows.10.0.19042.",
+          "Microsoft.Azure.Management.Network.NetworkManagementClient/19.17.1.0"
+        ]
+      },
+      "ResponseHeaders": {
+        "Cache-Control": [
+          "no-cache"
+        ],
+        "Pragma": [
+          "no-cache"
+        ],
+        "ETag": [
+          "W/\"9bc07522-555b-4521-a6ce-0c397cc52b69\""
+        ],
+        "x-ms-request-id": [
+          "0727ae27-cf3f-40a1-a872-2197f27d36c0"
+        ],
+        "x-ms-correlation-request-id": [
+          "d2b3c29a-eaef-4d66-9af4-2200ea901ad9"
+        ],
+        "x-ms-arm-service-request-id": [
+          "844e328a-009b-4eae-966c-cfa08707b1f3"
+        ],
+        "Strict-Transport-Security": [
+          "max-age=31536000; includeSubDomains"
+        ],
+        "Server": [
+          "Microsoft-HTTPAPI/2.0",
+          "Microsoft-HTTPAPI/2.0"
+        ],
+        "x-ms-ratelimit-remaining-subscription-reads": [
+          "11990"
+        ],
+        "x-ms-routing-request-id": [
+          "EASTUS2:20210521T195210Z:d2b3c29a-eaef-4d66-9af4-2200ea901ad9"
+        ],
+        "X-Content-Type-Options": [
+          "nosniff"
+        ],
+        "Date": [
+          "Fri, 21 May 2021 19:52:10 GMT"
+        ],
+        "Content-Length": [
+          "522"
+        ],
+        "Content-Type": [
+          "application/json; charset=utf-8"
+        ],
+        "Expires": [
+          "-1"
+        ]
+      },
+      "ResponseBody": "{\r\n  \"name\": \"sn4181\",\r\n  \"id\": \"/subscriptions/e37510d7-33b6-4676-886f-ee75bcc01871/resourceGroups/crptestar132/providers/Microsoft.Network/virtualNetworks/vn5203/subnets/sn4181\",\r\n  \"etag\": \"W/\\\"9bc07522-555b-4521-a6ce-0c397cc52b69\\\"\",\r\n  \"properties\": {\r\n    \"provisioningState\": \"Succeeded\",\r\n    \"addressPrefix\": \"10.0.0.0/24\",\r\n    \"delegations\": [],\r\n    \"privateEndpointNetworkPolicies\": \"Enabled\",\r\n    \"privateLinkServiceNetworkPolicies\": \"Enabled\"\r\n  },\r\n  \"type\": \"Microsoft.Network/virtualNetworks/subnets\"\r\n}",
+      "StatusCode": 200
+    },
+    {
+      "RequestUri": "/subscriptions/e37510d7-33b6-4676-886f-ee75bcc01871/resourceGroups/crptestar132/providers/Microsoft.Network/networkInterfaces/nic4178?api-version=2019-09-01",
+      "EncodedRequestUri": "L3N1YnNjcmlwdGlvbnMvZTM3NTEwZDctMzNiNi00Njc2LTg4NmYtZWU3NWJjYzAxODcxL3Jlc291cmNlR3JvdXBzL2NycHRlc3RhcjEzMi9wcm92aWRlcnMvTWljcm9zb2Z0Lk5ldHdvcmsvbmV0d29ya0ludGVyZmFjZXMvbmljNDE3OD9hcGktdmVyc2lvbj0yMDE5LTA5LTAx",
       "RequestMethod": "PUT",
-      "RequestBody": "{\r\n  \"location\": \"SoutheastAsia\",\r\n  \"tags\": {\r\n    \"crptestar7257\": \"2021-03-04 14:18:33Z\"\r\n  }\r\n}",
+      "RequestBody": "{\r\n  \"properties\": {\r\n    \"ipConfigurations\": [\r\n      {\r\n        \"properties\": {\r\n          \"privateIPAllocationMethod\": \"Dynamic\",\r\n          \"subnet\": {\r\n            \"properties\": {\r\n              \"addressPrefix\": \"10.0.0.0/24\",\r\n              \"delegations\": [],\r\n              \"privateEndpointNetworkPolicies\": \"Enabled\",\r\n              \"privateLinkServiceNetworkPolicies\": \"Enabled\"\r\n            },\r\n            \"name\": \"sn4181\",\r\n            \"id\": \"/subscriptions/e37510d7-33b6-4676-886f-ee75bcc01871/resourceGroups/crptestar132/providers/Microsoft.Network/virtualNetworks/vn5203/subnets/sn4181\"\r\n          }\r\n        },\r\n        \"name\": \"ip1389\"\r\n      }\r\n    ]\r\n  },\r\n  \"location\": \"SoutheastAsia\",\r\n  \"tags\": {\r\n    \"key\": \"value\"\r\n  }\r\n}",
       "RequestHeaders": {
         "x-ms-client-request-id": [
-          "b6c3b663-2455-459a-b04b-618ba4473cbe"
->>>>>>> 9e6c98a6
-        ],
-        "accept-language": [
+          "40268280-bbca-4296-8074-b9762ea5ebab"
+        ],
+        "Accept-Language": [
           "en-US"
         ],
         "User-Agent": [
-          "FxVersion/4.6.26614.01",
-          "OSName/Windows",
-          "OSVersion/Microsoft.Windows.10.0.18363.",
-          "Microsoft.Azure.Management.ResourceManager.ResourceManagementClient/1.6.0.0"
-        ],
-        "Content-Type": [
-          "application/json; charset=utf-8"
-        ],
-        "Content-Length": [
-          "99"
-        ]
-      },
-      "ResponseHeaders": {
-        "Cache-Control": [
-          "no-cache"
-        ],
-        "Date": [
-          "Thu, 04 Mar 2021 14:18:36 GMT"
-        ],
-        "Pragma": [
-          "no-cache"
+          "FxVersion/4.6.29518.01",
+          "OSName/Windows",
+          "OSVersion/Microsoft.Windows.10.0.19042.",
+          "Microsoft.Azure.Management.Network.NetworkManagementClient/19.17.1.0"
+        ],
+        "Content-Type": [
+          "application/json; charset=utf-8"
+        ],
+        "Content-Length": [
+          "747"
+        ]
+      },
+      "ResponseHeaders": {
+        "Cache-Control": [
+          "no-cache"
+        ],
+        "Pragma": [
+          "no-cache"
+        ],
+        "x-ms-request-id": [
+          "32b7ccc3-4593-46bd-8ee2-ca2a34fe822f"
+        ],
+        "Azure-AsyncOperation": [
+          "https://management.azure.com/subscriptions/e37510d7-33b6-4676-886f-ee75bcc01871/providers/Microsoft.Network/locations/southeastasia/operations/32b7ccc3-4593-46bd-8ee2-ca2a34fe822f?api-version=2019-09-01"
+        ],
+        "x-ms-correlation-request-id": [
+          "f582fe10-9642-4667-81b5-382ad163105c"
+        ],
+        "Azure-AsyncNotification": [
+          "Enabled"
+        ],
+        "x-ms-arm-service-request-id": [
+          "5df5b0fb-6797-4c1f-87e6-98a0855ff5c3"
+        ],
+        "Strict-Transport-Security": [
+          "max-age=31536000; includeSubDomains"
+        ],
+        "Server": [
+          "Microsoft-HTTPAPI/2.0",
+          "Microsoft-HTTPAPI/2.0"
         ],
         "x-ms-ratelimit-remaining-subscription-writes": [
           "1197"
         ],
-        "x-ms-request-id": [
-<<<<<<< HEAD
-          "6bf93d0d-cff5-4369-9768-cd1927285449"
-        ],
-        "x-ms-correlation-request-id": [
-          "6bf93d0d-cff5-4369-9768-cd1927285449"
-        ],
-        "x-ms-routing-request-id": [
-          "EASTUS2:20210323T164105Z:6bf93d0d-cff5-4369-9768-cd1927285449"
-=======
-          "811afdc1-f6ac-4f5e-9a42-19ee09b76339"
-        ],
-        "x-ms-correlation-request-id": [
-          "811afdc1-f6ac-4f5e-9a42-19ee09b76339"
-        ],
-        "x-ms-routing-request-id": [
-          "CANADACENTRAL:20210304T141837Z:811afdc1-f6ac-4f5e-9a42-19ee09b76339"
->>>>>>> 9e6c98a6
-        ],
-        "Strict-Transport-Security": [
-          "max-age=31536000; includeSubDomains"
-        ],
-        "X-Content-Type-Options": [
-          "nosniff"
-        ],
-<<<<<<< HEAD
-        "Date": [
-          "Tue, 23 Mar 2021 16:41:04 GMT"
-        ],
-=======
->>>>>>> 9e6c98a6
-        "Content-Length": [
-          "234"
-        ],
-        "Content-Type": [
-          "application/json; charset=utf-8"
-        ],
-        "Expires": [
-          "-1"
-        ]
-      },
-<<<<<<< HEAD
-      "ResponseBody": "{\r\n  \"id\": \"/subscriptions/e37510d7-33b6-4676-886f-ee75bcc01871/resourceGroups/crptestar3910\",\r\n  \"name\": \"crptestar3910\",\r\n  \"location\": \"southeastasia\",\r\n  \"tags\": {\r\n    \"crptestar3910\": \"2021-03-23 16:41:02Z\"\r\n  },\r\n  \"properties\": {\r\n    \"provisioningState\": \"Succeeded\"\r\n  }\r\n}",
+        "x-ms-routing-request-id": [
+          "EASTUS2:20210521T195214Z:f582fe10-9642-4667-81b5-382ad163105c"
+        ],
+        "X-Content-Type-Options": [
+          "nosniff"
+        ],
+        "Date": [
+          "Fri, 21 May 2021 19:52:14 GMT"
+        ],
+        "Content-Length": [
+          "1628"
+        ],
+        "Content-Type": [
+          "application/json; charset=utf-8"
+        ],
+        "Expires": [
+          "-1"
+        ]
+      },
+      "ResponseBody": "{\r\n  \"name\": \"nic4178\",\r\n  \"id\": \"/subscriptions/e37510d7-33b6-4676-886f-ee75bcc01871/resourceGroups/crptestar132/providers/Microsoft.Network/networkInterfaces/nic4178\",\r\n  \"etag\": \"W/\\\"5fbd5a43-dc46-497f-a2b8-f1b3392bc718\\\"\",\r\n  \"location\": \"southeastasia\",\r\n  \"tags\": {\r\n    \"key\": \"value\"\r\n  },\r\n  \"properties\": {\r\n    \"provisioningState\": \"Succeeded\",\r\n    \"resourceGuid\": \"e7b5f201-4097-4aaf-9941-5849d9478a15\",\r\n    \"ipConfigurations\": [\r\n      {\r\n        \"name\": \"ip1389\",\r\n        \"id\": \"/subscriptions/e37510d7-33b6-4676-886f-ee75bcc01871/resourceGroups/crptestar132/providers/Microsoft.Network/networkInterfaces/nic4178/ipConfigurations/ip1389\",\r\n        \"etag\": \"W/\\\"5fbd5a43-dc46-497f-a2b8-f1b3392bc718\\\"\",\r\n        \"type\": \"Microsoft.Network/networkInterfaces/ipConfigurations\",\r\n        \"properties\": {\r\n          \"provisioningState\": \"Succeeded\",\r\n          \"privateIPAddress\": \"10.0.0.4\",\r\n          \"privateIPAllocationMethod\": \"Dynamic\",\r\n          \"subnet\": {\r\n            \"id\": \"/subscriptions/e37510d7-33b6-4676-886f-ee75bcc01871/resourceGroups/crptestar132/providers/Microsoft.Network/virtualNetworks/vn5203/subnets/sn4181\"\r\n          },\r\n          \"primary\": true,\r\n          \"privateIPAddressVersion\": \"IPv4\"\r\n        }\r\n      }\r\n    ],\r\n    \"dnsSettings\": {\r\n      \"dnsServers\": [],\r\n      \"appliedDnsServers\": [],\r\n      \"internalDomainNameSuffix\": \"eirjged4ki2e1auh3wxirl1qnd.ix.internal.cloudapp.net\"\r\n    },\r\n    \"enableAcceleratedNetworking\": false,\r\n    \"enableIPForwarding\": false,\r\n    \"hostedWorkloads\": [],\r\n    \"tapConfigurations\": []\r\n  },\r\n  \"type\": \"Microsoft.Network/networkInterfaces\"\r\n}",
       "StatusCode": 201
     },
     {
-      "RequestUri": "/subscriptions/e37510d7-33b6-4676-886f-ee75bcc01871/resourcegroups/crptestar3910?api-version=2017-05-10",
-      "EncodedRequestUri": "L3N1YnNjcmlwdGlvbnMvZTM3NTEwZDctMzNiNi00Njc2LTg4NmYtZWU3NWJjYzAxODcxL3Jlc291cmNlZ3JvdXBzL2NycHRlc3RhcjM5MTA/YXBpLXZlcnNpb249MjAxNy0wNS0xMA==",
+      "RequestUri": "/subscriptions/e37510d7-33b6-4676-886f-ee75bcc01871/resourceGroups/crptestar132/providers/Microsoft.Network/networkInterfaces/nic4178?api-version=2019-09-01",
+      "EncodedRequestUri": "L3N1YnNjcmlwdGlvbnMvZTM3NTEwZDctMzNiNi00Njc2LTg4NmYtZWU3NWJjYzAxODcxL3Jlc291cmNlR3JvdXBzL2NycHRlc3RhcjEzMi9wcm92aWRlcnMvTWljcm9zb2Z0Lk5ldHdvcmsvbmV0d29ya0ludGVyZmFjZXMvbmljNDE3OD9hcGktdmVyc2lvbj0yMDE5LTA5LTAx",
+      "RequestMethod": "GET",
+      "RequestBody": "",
+      "RequestHeaders": {
+        "User-Agent": [
+          "FxVersion/4.6.29518.01",
+          "OSName/Windows",
+          "OSVersion/Microsoft.Windows.10.0.19042.",
+          "Microsoft.Azure.Management.Network.NetworkManagementClient/19.17.1.0"
+        ]
+      },
+      "ResponseHeaders": {
+        "Cache-Control": [
+          "no-cache"
+        ],
+        "Pragma": [
+          "no-cache"
+        ],
+        "ETag": [
+          "W/\"5fbd5a43-dc46-497f-a2b8-f1b3392bc718\""
+        ],
+        "x-ms-request-id": [
+          "6eb10610-723d-401b-bae1-6fda7809a6f9"
+        ],
+        "x-ms-correlation-request-id": [
+          "7807025c-7f4c-42d6-bced-730c852884d9"
+        ],
+        "x-ms-arm-service-request-id": [
+          "f9a749dd-4f85-490e-a9c8-f52844216114"
+        ],
+        "Strict-Transport-Security": [
+          "max-age=31536000; includeSubDomains"
+        ],
+        "Server": [
+          "Microsoft-HTTPAPI/2.0",
+          "Microsoft-HTTPAPI/2.0"
+        ],
+        "x-ms-ratelimit-remaining-subscription-reads": [
+          "11989"
+        ],
+        "x-ms-routing-request-id": [
+          "EASTUS2:20210521T195215Z:7807025c-7f4c-42d6-bced-730c852884d9"
+        ],
+        "X-Content-Type-Options": [
+          "nosniff"
+        ],
+        "Date": [
+          "Fri, 21 May 2021 19:52:14 GMT"
+        ],
+        "Content-Length": [
+          "1628"
+        ],
+        "Content-Type": [
+          "application/json; charset=utf-8"
+        ],
+        "Expires": [
+          "-1"
+        ]
+      },
+      "ResponseBody": "{\r\n  \"name\": \"nic4178\",\r\n  \"id\": \"/subscriptions/e37510d7-33b6-4676-886f-ee75bcc01871/resourceGroups/crptestar132/providers/Microsoft.Network/networkInterfaces/nic4178\",\r\n  \"etag\": \"W/\\\"5fbd5a43-dc46-497f-a2b8-f1b3392bc718\\\"\",\r\n  \"location\": \"southeastasia\",\r\n  \"tags\": {\r\n    \"key\": \"value\"\r\n  },\r\n  \"properties\": {\r\n    \"provisioningState\": \"Succeeded\",\r\n    \"resourceGuid\": \"e7b5f201-4097-4aaf-9941-5849d9478a15\",\r\n    \"ipConfigurations\": [\r\n      {\r\n        \"name\": \"ip1389\",\r\n        \"id\": \"/subscriptions/e37510d7-33b6-4676-886f-ee75bcc01871/resourceGroups/crptestar132/providers/Microsoft.Network/networkInterfaces/nic4178/ipConfigurations/ip1389\",\r\n        \"etag\": \"W/\\\"5fbd5a43-dc46-497f-a2b8-f1b3392bc718\\\"\",\r\n        \"type\": \"Microsoft.Network/networkInterfaces/ipConfigurations\",\r\n        \"properties\": {\r\n          \"provisioningState\": \"Succeeded\",\r\n          \"privateIPAddress\": \"10.0.0.4\",\r\n          \"privateIPAllocationMethod\": \"Dynamic\",\r\n          \"subnet\": {\r\n            \"id\": \"/subscriptions/e37510d7-33b6-4676-886f-ee75bcc01871/resourceGroups/crptestar132/providers/Microsoft.Network/virtualNetworks/vn5203/subnets/sn4181\"\r\n          },\r\n          \"primary\": true,\r\n          \"privateIPAddressVersion\": \"IPv4\"\r\n        }\r\n      }\r\n    ],\r\n    \"dnsSettings\": {\r\n      \"dnsServers\": [],\r\n      \"appliedDnsServers\": [],\r\n      \"internalDomainNameSuffix\": \"eirjged4ki2e1auh3wxirl1qnd.ix.internal.cloudapp.net\"\r\n    },\r\n    \"enableAcceleratedNetworking\": false,\r\n    \"enableIPForwarding\": false,\r\n    \"hostedWorkloads\": [],\r\n    \"tapConfigurations\": []\r\n  },\r\n  \"type\": \"Microsoft.Network/networkInterfaces\"\r\n}",
+      "StatusCode": 200
+    },
+    {
+      "RequestUri": "/subscriptions/e37510d7-33b6-4676-886f-ee75bcc01871/resourceGroups/crptestar132/providers/Microsoft.Network/networkInterfaces/nic4178?api-version=2019-09-01",
+      "EncodedRequestUri": "L3N1YnNjcmlwdGlvbnMvZTM3NTEwZDctMzNiNi00Njc2LTg4NmYtZWU3NWJjYzAxODcxL3Jlc291cmNlR3JvdXBzL2NycHRlc3RhcjEzMi9wcm92aWRlcnMvTWljcm9zb2Z0Lk5ldHdvcmsvbmV0d29ya0ludGVyZmFjZXMvbmljNDE3OD9hcGktdmVyc2lvbj0yMDE5LTA5LTAx",
+      "RequestMethod": "GET",
+      "RequestBody": "",
+      "RequestHeaders": {
+        "x-ms-client-request-id": [
+          "f51afdca-99c4-420c-bc14-0ab9135d8f7a"
+        ],
+        "Accept-Language": [
+          "en-US"
+        ],
+        "User-Agent": [
+          "FxVersion/4.6.29518.01",
+          "OSName/Windows",
+          "OSVersion/Microsoft.Windows.10.0.19042.",
+          "Microsoft.Azure.Management.Network.NetworkManagementClient/19.17.1.0"
+        ]
+      },
+      "ResponseHeaders": {
+        "Cache-Control": [
+          "no-cache"
+        ],
+        "Pragma": [
+          "no-cache"
+        ],
+        "ETag": [
+          "W/\"5fbd5a43-dc46-497f-a2b8-f1b3392bc718\""
+        ],
+        "x-ms-request-id": [
+          "6c433d77-acf2-4306-b411-3b312ab90609"
+        ],
+        "x-ms-correlation-request-id": [
+          "07b177f2-7702-4605-8aac-4a8bb25046d3"
+        ],
+        "x-ms-arm-service-request-id": [
+          "feee1b49-f14c-4a3f-80fd-25a39d756e15"
+        ],
+        "Strict-Transport-Security": [
+          "max-age=31536000; includeSubDomains"
+        ],
+        "Server": [
+          "Microsoft-HTTPAPI/2.0",
+          "Microsoft-HTTPAPI/2.0"
+        ],
+        "x-ms-ratelimit-remaining-subscription-reads": [
+          "11988"
+        ],
+        "x-ms-routing-request-id": [
+          "EASTUS2:20210521T195215Z:07b177f2-7702-4605-8aac-4a8bb25046d3"
+        ],
+        "X-Content-Type-Options": [
+          "nosniff"
+        ],
+        "Date": [
+          "Fri, 21 May 2021 19:52:15 GMT"
+        ],
+        "Content-Length": [
+          "1628"
+        ],
+        "Content-Type": [
+          "application/json; charset=utf-8"
+        ],
+        "Expires": [
+          "-1"
+        ]
+      },
+      "ResponseBody": "{\r\n  \"name\": \"nic4178\",\r\n  \"id\": \"/subscriptions/e37510d7-33b6-4676-886f-ee75bcc01871/resourceGroups/crptestar132/providers/Microsoft.Network/networkInterfaces/nic4178\",\r\n  \"etag\": \"W/\\\"5fbd5a43-dc46-497f-a2b8-f1b3392bc718\\\"\",\r\n  \"location\": \"southeastasia\",\r\n  \"tags\": {\r\n    \"key\": \"value\"\r\n  },\r\n  \"properties\": {\r\n    \"provisioningState\": \"Succeeded\",\r\n    \"resourceGuid\": \"e7b5f201-4097-4aaf-9941-5849d9478a15\",\r\n    \"ipConfigurations\": [\r\n      {\r\n        \"name\": \"ip1389\",\r\n        \"id\": \"/subscriptions/e37510d7-33b6-4676-886f-ee75bcc01871/resourceGroups/crptestar132/providers/Microsoft.Network/networkInterfaces/nic4178/ipConfigurations/ip1389\",\r\n        \"etag\": \"W/\\\"5fbd5a43-dc46-497f-a2b8-f1b3392bc718\\\"\",\r\n        \"type\": \"Microsoft.Network/networkInterfaces/ipConfigurations\",\r\n        \"properties\": {\r\n          \"provisioningState\": \"Succeeded\",\r\n          \"privateIPAddress\": \"10.0.0.4\",\r\n          \"privateIPAllocationMethod\": \"Dynamic\",\r\n          \"subnet\": {\r\n            \"id\": \"/subscriptions/e37510d7-33b6-4676-886f-ee75bcc01871/resourceGroups/crptestar132/providers/Microsoft.Network/virtualNetworks/vn5203/subnets/sn4181\"\r\n          },\r\n          \"primary\": true,\r\n          \"privateIPAddressVersion\": \"IPv4\"\r\n        }\r\n      }\r\n    ],\r\n    \"dnsSettings\": {\r\n      \"dnsServers\": [],\r\n      \"appliedDnsServers\": [],\r\n      \"internalDomainNameSuffix\": \"eirjged4ki2e1auh3wxirl1qnd.ix.internal.cloudapp.net\"\r\n    },\r\n    \"enableAcceleratedNetworking\": false,\r\n    \"enableIPForwarding\": false,\r\n    \"hostedWorkloads\": [],\r\n    \"tapConfigurations\": []\r\n  },\r\n  \"type\": \"Microsoft.Network/networkInterfaces\"\r\n}",
+      "StatusCode": 200
+    },
+    {
+      "RequestUri": "/subscriptions/e37510d7-33b6-4676-886f-ee75bcc01871/resourceGroups/crptestar132/providers/Microsoft.Compute/availabilitySets/avSet84?api-version=2021-03-01",
+      "EncodedRequestUri": "L3N1YnNjcmlwdGlvbnMvZTM3NTEwZDctMzNiNi00Njc2LTg4NmYtZWU3NWJjYzAxODcxL3Jlc291cmNlR3JvdXBzL2NycHRlc3RhcjEzMi9wcm92aWRlcnMvTWljcm9zb2Z0LkNvbXB1dGUvYXZhaWxhYmlsaXR5U2V0cy9hdlNldDg0P2FwaS12ZXJzaW9uPTIwMjEtMDMtMDE=",
       "RequestMethod": "PUT",
-      "RequestBody": "{\r\n  \"location\": \"SoutheastAsia\",\r\n  \"tags\": {\r\n    \"crptestar3910\": \"2021-03-23 16:41:40Z\"\r\n  }\r\n}",
+      "RequestBody": "{\r\n  \"properties\": {\r\n    \"platformUpdateDomainCount\": 1,\r\n    \"platformFaultDomainCount\": 1\r\n  },\r\n  \"sku\": {\r\n    \"name\": \"Aligned\"\r\n  },\r\n  \"location\": \"SoutheastAsia\",\r\n  \"tags\": {\r\n    \"RG\": \"rg\",\r\n    \"testTag\": \"1\"\r\n  }\r\n}",
       "RequestHeaders": {
         "x-ms-client-request-id": [
-          "07056be2-3a20-4490-8f7f-2be8719dd89f"
-=======
-      "ResponseBody": "{\r\n  \"id\": \"/subscriptions/0296790d-427c-48ca-b204-8b729bbd8670/resourceGroups/crptestar7257\",\r\n  \"name\": \"crptestar7257\",\r\n  \"location\": \"southeastasia\",\r\n  \"tags\": {\r\n    \"crptestar7257\": \"2021-03-04 14:18:33Z\"\r\n  },\r\n  \"properties\": {\r\n    \"provisioningState\": \"Succeeded\"\r\n  }\r\n}",
-      "StatusCode": 201
-    },
-    {
-      "RequestUri": "/subscriptions/0296790d-427c-48ca-b204-8b729bbd8670/resourcegroups/crptestar7257?api-version=2017-05-10",
-      "EncodedRequestUri": "L3N1YnNjcmlwdGlvbnMvMDI5Njc5MGQtNDI3Yy00OGNhLWIyMDQtOGI3MjliYmQ4NjcwL3Jlc291cmNlZ3JvdXBzL2NycHRlc3RhcjcyNTc/YXBpLXZlcnNpb249MjAxNy0wNS0xMA==",
-      "RequestMethod": "PUT",
-      "RequestBody": "{\r\n  \"location\": \"SoutheastAsia\",\r\n  \"tags\": {\r\n    \"crptestar7257\": \"2021-03-04 14:19:16Z\"\r\n  }\r\n}",
-      "RequestHeaders": {
-        "x-ms-client-request-id": [
-          "195b388c-fad6-432b-99d8-9b3a69437b04"
->>>>>>> 9e6c98a6
-        ],
-        "accept-language": [
+          "456192fb-2c94-439f-b19e-c77c567c1d2c"
+        ],
+        "Accept-Language": [
           "en-US"
         ],
         "User-Agent": [
-          "FxVersion/4.6.26614.01",
-          "OSName/Windows",
-          "OSVersion/Microsoft.Windows.10.0.18363.",
-          "Microsoft.Azure.Management.ResourceManager.ResourceManagementClient/1.6.0.0"
-        ],
-        "Content-Type": [
-          "application/json; charset=utf-8"
-        ],
-        "Content-Length": [
-          "99"
-        ]
-      },
-      "ResponseHeaders": {
-        "Cache-Control": [
-          "no-cache"
-        ],
-        "Date": [
-          "Thu, 04 Mar 2021 14:19:16 GMT"
-        ],
-        "Pragma": [
-          "no-cache"
-        ],
-        "x-ms-ratelimit-remaining-subscription-writes": [
-          "1196"
-        ],
-        "x-ms-request-id": [
-<<<<<<< HEAD
-          "7aa69264-23d0-4c34-bbc4-764194c7b4f2"
-        ],
-        "x-ms-correlation-request-id": [
-          "7aa69264-23d0-4c34-bbc4-764194c7b4f2"
-        ],
-        "x-ms-routing-request-id": [
-          "EASTUS2:20210323T164141Z:7aa69264-23d0-4c34-bbc4-764194c7b4f2"
-=======
-          "8ecaf66a-1b04-461b-964a-6ba404291c0a"
-        ],
-        "x-ms-correlation-request-id": [
-          "8ecaf66a-1b04-461b-964a-6ba404291c0a"
-        ],
-        "x-ms-routing-request-id": [
-          "CANADACENTRAL:20210304T141916Z:8ecaf66a-1b04-461b-964a-6ba404291c0a"
->>>>>>> 9e6c98a6
-        ],
-        "Strict-Transport-Security": [
-          "max-age=31536000; includeSubDomains"
-        ],
-        "X-Content-Type-Options": [
-          "nosniff"
-        ],
-<<<<<<< HEAD
-        "Date": [
-          "Tue, 23 Mar 2021 16:41:40 GMT"
-        ],
-=======
->>>>>>> 9e6c98a6
-        "Content-Length": [
-          "234"
-        ],
-        "Content-Type": [
-          "application/json; charset=utf-8"
-        ],
-        "Expires": [
-          "-1"
-        ]
-      },
-<<<<<<< HEAD
-      "ResponseBody": "{\r\n  \"id\": \"/subscriptions/e37510d7-33b6-4676-886f-ee75bcc01871/resourceGroups/crptestar3910\",\r\n  \"name\": \"crptestar3910\",\r\n  \"location\": \"southeastasia\",\r\n  \"tags\": {\r\n    \"crptestar3910\": \"2021-03-23 16:41:40Z\"\r\n  },\r\n  \"properties\": {\r\n    \"provisioningState\": \"Succeeded\"\r\n  }\r\n}",
-      "StatusCode": 200
-    },
-    {
-      "RequestUri": "/subscriptions/e37510d7-33b6-4676-886f-ee75bcc01871/resourceGroups/crptestar3910/providers/Microsoft.Storage/storageAccounts/diskrp7019?api-version=2015-06-15",
-      "EncodedRequestUri": "L3N1YnNjcmlwdGlvbnMvZTM3NTEwZDctMzNiNi00Njc2LTg4NmYtZWU3NWJjYzAxODcxL3Jlc291cmNlR3JvdXBzL2NycHRlc3RhcjM5MTAvcHJvdmlkZXJzL01pY3Jvc29mdC5TdG9yYWdlL3N0b3JhZ2VBY2NvdW50cy9kaXNrcnA3MDE5P2FwaS12ZXJzaW9uPTIwMTUtMDYtMTU=",
-=======
-      "ResponseBody": "{\r\n  \"id\": \"/subscriptions/0296790d-427c-48ca-b204-8b729bbd8670/resourceGroups/crptestar7257\",\r\n  \"name\": \"crptestar7257\",\r\n  \"location\": \"southeastasia\",\r\n  \"tags\": {\r\n    \"crptestar7257\": \"2021-03-04 14:19:16Z\"\r\n  },\r\n  \"properties\": {\r\n    \"provisioningState\": \"Succeeded\"\r\n  }\r\n}",
-      "StatusCode": 200
-    },
-    {
-      "RequestUri": "/subscriptions/0296790d-427c-48ca-b204-8b729bbd8670/resourceGroups/crptestar7257/providers/Microsoft.Storage/storageAccounts/diskrp7358?api-version=2015-06-15",
-      "EncodedRequestUri": "L3N1YnNjcmlwdGlvbnMvMDI5Njc5MGQtNDI3Yy00OGNhLWIyMDQtOGI3MjliYmQ4NjcwL3Jlc291cmNlR3JvdXBzL2NycHRlc3RhcjcyNTcvcHJvdmlkZXJzL01pY3Jvc29mdC5TdG9yYWdlL3N0b3JhZ2VBY2NvdW50cy9kaXNrcnA3MzU4P2FwaS12ZXJzaW9uPTIwMTUtMDYtMTU=",
->>>>>>> 9e6c98a6
-      "RequestMethod": "PUT",
-      "RequestBody": "{\r\n  \"location\": \"SoutheastAsia\",\r\n  \"properties\": {\r\n    \"accountType\": \"Standard_GRS\"\r\n  }\r\n}",
-      "RequestHeaders": {
-        "x-ms-client-request-id": [
-<<<<<<< HEAD
-          "08926b5d-5818-474c-86fe-687a3dda672f"
-=======
-          "3015df71-a507-48d3-8182-7a306c48bd7d"
->>>>>>> 9e6c98a6
-        ],
-        "accept-language": [
-          "en-US"
-        ],
-        "User-Agent": [
-          "FxVersion/4.6.26614.01",
-          "OSName/Windows",
-          "OSVersion/Microsoft.Windows.10.0.18363.",
-          "Microsoft.Azure.Management.Storage.StorageManagementClient/4.0.0.0"
-        ],
-        "Content-Type": [
-          "application/json; charset=utf-8"
-        ],
-        "Content-Length": [
-          "95"
-        ]
-      },
-      "ResponseHeaders": {
-        "Cache-Control": [
-          "no-cache"
-        ],
-        "Date": [
-          "Thu, 04 Mar 2021 14:18:45 GMT"
-        ],
-        "Pragma": [
-          "no-cache"
-        ],
-        "Location": [
-<<<<<<< HEAD
-          "https://management.azure.com/subscriptions/e37510d7-33b6-4676-886f-ee75bcc01871/providers/Microsoft.Storage/locations/southeastasia/asyncoperations/55bf4775-8919-4012-8359-170f4e1e1e08?monitor=true&api-version=2015-06-15"
-=======
-          "https://management.azure.com/subscriptions/0296790d-427c-48ca-b204-8b729bbd8670/providers/Microsoft.Storage/locations/southeastasia/asyncoperations/b942b680-f5bd-4646-b0bb-3e6cebd2c9e7?monitor=true&api-version=2015-06-15"
->>>>>>> 9e6c98a6
-        ],
-        "Retry-After": [
-          "17"
-        ],
-        "Server": [
-          "Microsoft-Azure-Storage-Resource-Provider/1.0,Microsoft-HTTPAPI/2.0 Microsoft-HTTPAPI/2.0"
-        ],
-        "x-ms-request-id": [
-<<<<<<< HEAD
-          "55bf4775-8919-4012-8359-170f4e1e1e08"
-=======
-          "b942b680-f5bd-4646-b0bb-3e6cebd2c9e7"
->>>>>>> 9e6c98a6
-        ],
-        "Strict-Transport-Security": [
-          "max-age=31536000; includeSubDomains"
+          "FxVersion/4.6.29518.01",
+          "OSName/Windows",
+          "OSVersion/Microsoft.Windows.10.0.19042.",
+          "Microsoft.Azure.Management.Compute.ComputeManagementClient/46.0.0"
+        ],
+        "Content-Type": [
+          "application/json; charset=utf-8"
+        ],
+        "Content-Length": [
+          "229"
+        ]
+      },
+      "ResponseHeaders": {
+        "Cache-Control": [
+          "no-cache"
+        ],
+        "Pragma": [
+          "no-cache"
+        ],
+        "x-ms-ratelimit-remaining-resource": [
+          "Microsoft.Compute/PutVM3Min;239,Microsoft.Compute/PutVM30Min;1199"
+        ],
+        "Strict-Transport-Security": [
+          "max-age=31536000; includeSubDomains"
+        ],
+        "x-ms-request-id": [
+          "b9824ae8-416a-4a9f-bb9a-45e0181632e8"
+        ],
+        "Server": [
+          "Microsoft-HTTPAPI/2.0",
+          "Microsoft-HTTPAPI/2.0"
         ],
         "x-ms-ratelimit-remaining-subscription-writes": [
           "1199"
         ],
         "x-ms-correlation-request-id": [
-<<<<<<< HEAD
-          "3d23bc84-4a26-43f7-83bf-9853fdfc5490"
-        ],
-        "x-ms-routing-request-id": [
-          "EASTUS2:20210323T164112Z:3d23bc84-4a26-43f7-83bf-9853fdfc5490"
-=======
-          "ff8679ec-12e7-4454-a028-2557e7dd315f"
-        ],
-        "x-ms-routing-request-id": [
-          "CANADACENTRAL:20210304T141846Z:ff8679ec-12e7-4454-a028-2557e7dd315f"
->>>>>>> 9e6c98a6
-        ],
-        "X-Content-Type-Options": [
-          "nosniff"
-        ],
-<<<<<<< HEAD
-        "Date": [
-          "Tue, 23 Mar 2021 16:41:11 GMT"
-=======
+          "a88b5563-528b-40b4-9394-8a122d200cea"
+        ],
+        "x-ms-routing-request-id": [
+          "EASTUS2:20210521T195226Z:a88b5563-528b-40b4-9394-8a122d200cea"
+        ],
+        "X-Content-Type-Options": [
+          "nosniff"
+        ],
+        "Date": [
+          "Fri, 21 May 2021 19:52:25 GMT"
+        ],
+        "Content-Length": [
+          "445"
+        ],
+        "Content-Type": [
+          "application/json; charset=utf-8"
+        ],
+        "Expires": [
+          "-1"
+        ]
+      },
+      "ResponseBody": "{\r\n  \"name\": \"avSet84\",\r\n  \"id\": \"/subscriptions/e37510d7-33b6-4676-886f-ee75bcc01871/resourceGroups/crptestar132/providers/Microsoft.Compute/availabilitySets/avSet84\",\r\n  \"type\": \"Microsoft.Compute/availabilitySets\",\r\n  \"location\": \"southeastasia\",\r\n  \"tags\": {\r\n    \"RG\": \"rg\",\r\n    \"testTag\": \"1\"\r\n  },\r\n  \"properties\": {\r\n    \"platformUpdateDomainCount\": 1,\r\n    \"platformFaultDomainCount\": 1\r\n  },\r\n  \"sku\": {\r\n    \"name\": \"Aligned\"\r\n  }\r\n}",
+      "StatusCode": 200
+    },
+    {
+      "RequestUri": "/subscriptions/e37510d7-33b6-4676-886f-ee75bcc01871/resourceGroups/crptestar132/providers/Microsoft.Compute/virtualMachines/vm9142?api-version=2021-03-01",
+      "EncodedRequestUri": "L3N1YnNjcmlwdGlvbnMvZTM3NTEwZDctMzNiNi00Njc2LTg4NmYtZWU3NWJjYzAxODcxL3Jlc291cmNlR3JvdXBzL2NycHRlc3RhcjEzMi9wcm92aWRlcnMvTWljcm9zb2Z0LkNvbXB1dGUvdmlydHVhbE1hY2hpbmVzL3ZtOTE0Mj9hcGktdmVyc2lvbj0yMDIxLTAzLTAx",
+      "RequestMethod": "PUT",
+      "RequestBody": "{\r\n  \"properties\": {\r\n    \"hardwareProfile\": {\r\n      \"vmSize\": \"Standard_A1_v2\"\r\n    },\r\n    \"storageProfile\": {\r\n      \"imageReference\": {\r\n        \"publisher\": \"MicrosoftWindowsServer\",\r\n        \"offer\": \"WindowsServer\",\r\n        \"sku\": \"2012-R2-Datacenter\",\r\n        \"version\": \"4.127.20180315\"\r\n      },\r\n      \"osDisk\": {\r\n        \"name\": \"test\",\r\n        \"caching\": \"None\",\r\n        \"createOption\": \"FromImage\",\r\n        \"managedDisk\": {\r\n          \"storageAccountType\": \"Standard_LRS\"\r\n        }\r\n      },\r\n      \"dataDisks\": [\r\n        {\r\n          \"lun\": 0,\r\n          \"caching\": \"None\",\r\n          \"createOption\": \"Empty\",\r\n          \"diskSizeGB\": 30,\r\n          \"managedDisk\": {\r\n            \"storageAccountType\": \"Standard_LRS\"\r\n          }\r\n        }\r\n      ]\r\n    },\r\n    \"osProfile\": {\r\n      \"computerName\": \"Test\",\r\n      \"adminUsername\": \"Foo12\",\r\n      \"adminPassword\": \"[PLACEHOLDEr1]\"\r\n    },\r\n    \"networkProfile\": {\r\n      \"networkInterfaces\": [\r\n        {\r\n          \"id\": \"/subscriptions/e37510d7-33b6-4676-886f-ee75bcc01871/resourceGroups/crptestar132/providers/Microsoft.Network/networkInterfaces/nic4178\"\r\n        }\r\n      ]\r\n    },\r\n    \"availabilitySet\": {\r\n      \"id\": \"/subscriptions/e37510d7-33b6-4676-886f-ee75bcc01871/resourceGroups/crptestar132/providers/Microsoft.Compute/availabilitySets/avSet84\"\r\n    }\r\n  },\r\n  \"location\": \"SoutheastAsia\",\r\n  \"tags\": {\r\n    \"RG\": \"rg\",\r\n    \"testTag\": \"1\"\r\n  }\r\n}",
+      "RequestHeaders": {
+        "x-ms-client-request-id": [
+          "8cd9572a-882b-41bb-ae9c-9813855f339e"
+        ],
+        "Accept-Language": [
+          "en-US"
+        ],
+        "User-Agent": [
+          "FxVersion/4.6.29518.01",
+          "OSName/Windows",
+          "OSVersion/Microsoft.Windows.10.0.19042.",
+          "Microsoft.Azure.Management.Compute.ComputeManagementClient/46.0.0"
+        ],
+        "Content-Type": [
+          "application/json; charset=utf-8"
+        ],
+        "Content-Length": [
+          "1438"
+        ]
+      },
+      "ResponseHeaders": {
+        "Cache-Control": [
+          "no-cache"
+        ],
+        "Pragma": [
+          "no-cache"
+        ],
+        "Retry-After": [
+          "10"
+        ],
+        "Azure-AsyncOperation": [
+          "https://management.azure.com/subscriptions/e37510d7-33b6-4676-886f-ee75bcc01871/providers/Microsoft.Compute/locations/southeastasia/operations/220c9bb8-9d68-467b-abe4-9fd6daa7552f?api-version=2021-03-01"
+        ],
+        "Azure-AsyncNotification": [
+          "Enabled"
+        ],
+        "x-ms-ratelimit-remaining-resource": [
+          "Microsoft.Compute/PutVM3Min;238,Microsoft.Compute/PutVM30Min;1198"
+        ],
+        "Strict-Transport-Security": [
+          "max-age=31536000; includeSubDomains"
+        ],
+        "x-ms-request-id": [
+          "220c9bb8-9d68-467b-abe4-9fd6daa7552f"
+        ],
+        "Server": [
+          "Microsoft-HTTPAPI/2.0",
+          "Microsoft-HTTPAPI/2.0"
+        ],
+        "x-ms-ratelimit-remaining-subscription-writes": [
+          "1198"
+        ],
+        "x-ms-correlation-request-id": [
+          "dc23cd81-460f-4d9d-bdb0-422e9d30586a"
+        ],
+        "x-ms-routing-request-id": [
+          "EASTUS2:20210521T195233Z:dc23cd81-460f-4d9d-bdb0-422e9d30586a"
+        ],
+        "X-Content-Type-Options": [
+          "nosniff"
+        ],
+        "Date": [
+          "Fri, 21 May 2021 19:52:32 GMT"
+        ],
+        "Content-Length": [
+          "2246"
+        ],
+        "Content-Type": [
+          "application/json; charset=utf-8"
+        ],
+        "Expires": [
+          "-1"
+        ]
+      },
+      "ResponseBody": "{\r\n  \"name\": \"vm9142\",\r\n  \"id\": \"/subscriptions/e37510d7-33b6-4676-886f-ee75bcc01871/resourceGroups/crptestar132/providers/Microsoft.Compute/virtualMachines/vm9142\",\r\n  \"type\": \"Microsoft.Compute/virtualMachines\",\r\n  \"location\": \"southeastasia\",\r\n  \"tags\": {\r\n    \"RG\": \"rg\",\r\n    \"testTag\": \"1\",\r\n    \"azsecpack\": \"nonprod\",\r\n    \"platformsettings.host_environment.service.platform_optedin_for_rootcerts\": \"true\"\r\n  },\r\n  \"properties\": {\r\n    \"vmId\": \"7ecceab2-0c83-4f84-b598-d1dec4f8efb5\",\r\n    \"availabilitySet\": {\r\n      \"id\": \"/subscriptions/e37510d7-33b6-4676-886f-ee75bcc01871/resourceGroups/crptestar132/providers/Microsoft.Compute/availabilitySets/AVSET84\"\r\n    },\r\n    \"hardwareProfile\": {\r\n      \"vmSize\": \"Standard_A1_v2\"\r\n    },\r\n    \"storageProfile\": {\r\n      \"imageReference\": {\r\n        \"publisher\": \"MicrosoftWindowsServer\",\r\n        \"offer\": \"WindowsServer\",\r\n        \"sku\": \"2012-R2-Datacenter\",\r\n        \"version\": \"4.127.20180315\",\r\n        \"exactVersion\": \"4.127.20180315\"\r\n      },\r\n      \"osDisk\": {\r\n        \"osType\": \"Windows\",\r\n        \"name\": \"test\",\r\n        \"createOption\": \"FromImage\",\r\n        \"caching\": \"None\",\r\n        \"managedDisk\": {\r\n          \"storageAccountType\": \"Standard_LRS\"\r\n        },\r\n        \"diskSizeGB\": 127\r\n      },\r\n      \"dataDisks\": [\r\n        {\r\n          \"lun\": 0,\r\n          \"createOption\": \"Empty\",\r\n          \"caching\": \"None\",\r\n          \"managedDisk\": {\r\n            \"storageAccountType\": \"Standard_LRS\"\r\n          },\r\n          \"diskSizeGB\": 30,\r\n          \"toBeDetached\": false\r\n        }\r\n      ]\r\n    },\r\n    \"osProfile\": {\r\n      \"computerName\": \"Test\",\r\n      \"adminUsername\": \"Foo12\",\r\n      \"windowsConfiguration\": {\r\n        \"provisionVMAgent\": true,\r\n        \"enableAutomaticUpdates\": true,\r\n        \"patchSettings\": {\r\n          \"patchMode\": \"AutomaticByOS\",\r\n          \"assessmentMode\": \"ImageDefault\"\r\n        }\r\n      },\r\n      \"secrets\": [],\r\n      \"allowExtensionOperations\": true,\r\n      \"requireGuestProvisionSignal\": true\r\n    },\r\n    \"networkProfile\": {\r\n      \"networkInterfaces\": [\r\n        {\r\n          \"id\": \"/subscriptions/e37510d7-33b6-4676-886f-ee75bcc01871/resourceGroups/crptestar132/providers/Microsoft.Network/networkInterfaces/nic4178\"\r\n        }\r\n      ]\r\n    },\r\n    \"provisioningState\": \"Creating\"\r\n  }\r\n}",
+      "StatusCode": 201
+    },
+    {
+      "RequestUri": "/subscriptions/e37510d7-33b6-4676-886f-ee75bcc01871/providers/Microsoft.Compute/locations/southeastasia/operations/220c9bb8-9d68-467b-abe4-9fd6daa7552f?api-version=2021-03-01",
+      "EncodedRequestUri": "L3N1YnNjcmlwdGlvbnMvZTM3NTEwZDctMzNiNi00Njc2LTg4NmYtZWU3NWJjYzAxODcxL3Byb3ZpZGVycy9NaWNyb3NvZnQuQ29tcHV0ZS9sb2NhdGlvbnMvc291dGhlYXN0YXNpYS9vcGVyYXRpb25zLzIyMGM5YmI4LTlkNjgtNDY3Yi1hYmU0LTlmZDZkYWE3NTUyZj9hcGktdmVyc2lvbj0yMDIxLTAzLTAx",
+      "RequestMethod": "GET",
+      "RequestBody": "",
+      "RequestHeaders": {
+        "User-Agent": [
+          "FxVersion/4.6.29518.01",
+          "OSName/Windows",
+          "OSVersion/Microsoft.Windows.10.0.19042.",
+          "Microsoft.Azure.Management.Compute.ComputeManagementClient/46.0.0"
+        ]
+      },
+      "ResponseHeaders": {
+        "Cache-Control": [
+          "no-cache"
+        ],
+        "Pragma": [
+          "no-cache"
+        ],
+        "Retry-After": [
+          "50"
+        ],
+        "x-ms-ratelimit-remaining-resource": [
+          "Microsoft.Compute/GetOperation3Min;14999,Microsoft.Compute/GetOperation30Min;29999"
+        ],
+        "Strict-Transport-Security": [
+          "max-age=31536000; includeSubDomains"
+        ],
+        "x-ms-request-id": [
+          "2c42351e-6f87-437d-9e72-bee306920648"
+        ],
+        "Server": [
+          "Microsoft-HTTPAPI/2.0",
+          "Microsoft-HTTPAPI/2.0"
+        ],
+        "x-ms-ratelimit-remaining-subscription-reads": [
+          "11998"
+        ],
+        "x-ms-correlation-request-id": [
+          "7f429edb-0d9e-429b-a681-9bdfce59047f"
+        ],
+        "x-ms-routing-request-id": [
+          "EASTUS2:20210521T195243Z:7f429edb-0d9e-429b-a681-9bdfce59047f"
+        ],
+        "X-Content-Type-Options": [
+          "nosniff"
+        ],
+        "Date": [
+          "Fri, 21 May 2021 19:52:43 GMT"
+        ],
+        "Content-Length": [
+          "134"
+        ],
+        "Content-Type": [
+          "application/json; charset=utf-8"
+        ],
+        "Expires": [
+          "-1"
+        ]
+      },
+      "ResponseBody": "{\r\n  \"startTime\": \"2021-05-21T19:52:31.2366038+00:00\",\r\n  \"status\": \"InProgress\",\r\n  \"name\": \"220c9bb8-9d68-467b-abe4-9fd6daa7552f\"\r\n}",
+      "StatusCode": 200
+    },
+    {
+      "RequestUri": "/subscriptions/e37510d7-33b6-4676-886f-ee75bcc01871/providers/Microsoft.Compute/locations/southeastasia/operations/220c9bb8-9d68-467b-abe4-9fd6daa7552f?api-version=2021-03-01",
+      "EncodedRequestUri": "L3N1YnNjcmlwdGlvbnMvZTM3NTEwZDctMzNiNi00Njc2LTg4NmYtZWU3NWJjYzAxODcxL3Byb3ZpZGVycy9NaWNyb3NvZnQuQ29tcHV0ZS9sb2NhdGlvbnMvc291dGhlYXN0YXNpYS9vcGVyYXRpb25zLzIyMGM5YmI4LTlkNjgtNDY3Yi1hYmU0LTlmZDZkYWE3NTUyZj9hcGktdmVyc2lvbj0yMDIxLTAzLTAx",
+      "RequestMethod": "GET",
+      "RequestBody": "",
+      "RequestHeaders": {
+        "User-Agent": [
+          "FxVersion/4.6.29518.01",
+          "OSName/Windows",
+          "OSVersion/Microsoft.Windows.10.0.19042.",
+          "Microsoft.Azure.Management.Compute.ComputeManagementClient/46.0.0"
+        ]
+      },
+      "ResponseHeaders": {
+        "Cache-Control": [
+          "no-cache"
+        ],
+        "Pragma": [
+          "no-cache"
+        ],
+        "x-ms-ratelimit-remaining-resource": [
+          "Microsoft.Compute/GetOperation3Min;14998,Microsoft.Compute/GetOperation30Min;29998"
+        ],
+        "Strict-Transport-Security": [
+          "max-age=31536000; includeSubDomains"
+        ],
+        "x-ms-request-id": [
+          "0c703c32-8fc3-4a49-81f5-fe57a0bef2b5"
+        ],
+        "Server": [
+          "Microsoft-HTTPAPI/2.0",
+          "Microsoft-HTTPAPI/2.0"
+        ],
+        "x-ms-ratelimit-remaining-subscription-reads": [
+          "11997"
+        ],
+        "x-ms-correlation-request-id": [
+          "714802c0-d963-4c0f-a48a-2cd218ac4ae1"
+        ],
+        "x-ms-routing-request-id": [
+          "EASTUS2:20210521T195334Z:714802c0-d963-4c0f-a48a-2cd218ac4ae1"
+        ],
+        "X-Content-Type-Options": [
+          "nosniff"
+        ],
+        "Date": [
+          "Fri, 21 May 2021 19:53:33 GMT"
+        ],
+        "Content-Length": [
+          "134"
+        ],
+        "Content-Type": [
+          "application/json; charset=utf-8"
+        ],
+        "Expires": [
+          "-1"
+        ]
+      },
+      "ResponseBody": "{\r\n  \"startTime\": \"2021-05-21T19:52:31.2366038+00:00\",\r\n  \"status\": \"InProgress\",\r\n  \"name\": \"220c9bb8-9d68-467b-abe4-9fd6daa7552f\"\r\n}",
+      "StatusCode": 200
+    },
+    {
+      "RequestUri": "/subscriptions/e37510d7-33b6-4676-886f-ee75bcc01871/providers/Microsoft.Compute/locations/southeastasia/operations/220c9bb8-9d68-467b-abe4-9fd6daa7552f?api-version=2021-03-01",
+      "EncodedRequestUri": "L3N1YnNjcmlwdGlvbnMvZTM3NTEwZDctMzNiNi00Njc2LTg4NmYtZWU3NWJjYzAxODcxL3Byb3ZpZGVycy9NaWNyb3NvZnQuQ29tcHV0ZS9sb2NhdGlvbnMvc291dGhlYXN0YXNpYS9vcGVyYXRpb25zLzIyMGM5YmI4LTlkNjgtNDY3Yi1hYmU0LTlmZDZkYWE3NTUyZj9hcGktdmVyc2lvbj0yMDIxLTAzLTAx",
+      "RequestMethod": "GET",
+      "RequestBody": "",
+      "RequestHeaders": {
+        "User-Agent": [
+          "FxVersion/4.6.29518.01",
+          "OSName/Windows",
+          "OSVersion/Microsoft.Windows.10.0.19042.",
+          "Microsoft.Azure.Management.Compute.ComputeManagementClient/46.0.0"
+        ]
+      },
+      "ResponseHeaders": {
+        "Cache-Control": [
+          "no-cache"
+        ],
+        "Pragma": [
+          "no-cache"
+        ],
+        "x-ms-ratelimit-remaining-resource": [
+          "Microsoft.Compute/GetOperation3Min;14997,Microsoft.Compute/GetOperation30Min;29997"
+        ],
+        "Strict-Transport-Security": [
+          "max-age=31536000; includeSubDomains"
+        ],
+        "x-ms-request-id": [
+          "6595cc4e-2941-440f-81f7-ab099316a254"
+        ],
+        "Server": [
+          "Microsoft-HTTPAPI/2.0",
+          "Microsoft-HTTPAPI/2.0"
+        ],
+        "x-ms-ratelimit-remaining-subscription-reads": [
+          "11996"
+        ],
+        "x-ms-correlation-request-id": [
+          "c2c3d953-83a8-421e-b615-e599120d2883"
+        ],
+        "x-ms-routing-request-id": [
+          "EASTUS2:20210521T195424Z:c2c3d953-83a8-421e-b615-e599120d2883"
+        ],
+        "X-Content-Type-Options": [
+          "nosniff"
+        ],
+        "Date": [
+          "Fri, 21 May 2021 19:54:23 GMT"
+        ],
+        "Content-Length": [
+          "134"
+        ],
+        "Content-Type": [
+          "application/json; charset=utf-8"
+        ],
+        "Expires": [
+          "-1"
+        ]
+      },
+      "ResponseBody": "{\r\n  \"startTime\": \"2021-05-21T19:52:31.2366038+00:00\",\r\n  \"status\": \"InProgress\",\r\n  \"name\": \"220c9bb8-9d68-467b-abe4-9fd6daa7552f\"\r\n}",
+      "StatusCode": 200
+    },
+    {
+      "RequestUri": "/subscriptions/e37510d7-33b6-4676-886f-ee75bcc01871/providers/Microsoft.Compute/locations/southeastasia/operations/220c9bb8-9d68-467b-abe4-9fd6daa7552f?api-version=2021-03-01",
+      "EncodedRequestUri": "L3N1YnNjcmlwdGlvbnMvZTM3NTEwZDctMzNiNi00Njc2LTg4NmYtZWU3NWJjYzAxODcxL3Byb3ZpZGVycy9NaWNyb3NvZnQuQ29tcHV0ZS9sb2NhdGlvbnMvc291dGhlYXN0YXNpYS9vcGVyYXRpb25zLzIyMGM5YmI4LTlkNjgtNDY3Yi1hYmU0LTlmZDZkYWE3NTUyZj9hcGktdmVyc2lvbj0yMDIxLTAzLTAx",
+      "RequestMethod": "GET",
+      "RequestBody": "",
+      "RequestHeaders": {
+        "User-Agent": [
+          "FxVersion/4.6.29518.01",
+          "OSName/Windows",
+          "OSVersion/Microsoft.Windows.10.0.19042.",
+          "Microsoft.Azure.Management.Compute.ComputeManagementClient/46.0.0"
+        ]
+      },
+      "ResponseHeaders": {
+        "Cache-Control": [
+          "no-cache"
+        ],
+        "Pragma": [
+          "no-cache"
+        ],
+        "x-ms-ratelimit-remaining-resource": [
+          "Microsoft.Compute/GetOperation3Min;14995,Microsoft.Compute/GetOperation30Min;29995"
+        ],
+        "Strict-Transport-Security": [
+          "max-age=31536000; includeSubDomains"
+        ],
+        "x-ms-request-id": [
+          "dc15914f-5bc1-476f-a91e-10843d01a485"
+        ],
+        "Server": [
+          "Microsoft-HTTPAPI/2.0",
+          "Microsoft-HTTPAPI/2.0"
+        ],
+        "x-ms-ratelimit-remaining-subscription-reads": [
+          "11995"
+        ],
+        "x-ms-correlation-request-id": [
+          "909c2252-79ba-46c8-b650-3eda4c22dc77"
+        ],
+        "x-ms-routing-request-id": [
+          "EASTUS2:20210521T195515Z:909c2252-79ba-46c8-b650-3eda4c22dc77"
+        ],
+        "X-Content-Type-Options": [
+          "nosniff"
+        ],
+        "Date": [
+          "Fri, 21 May 2021 19:55:14 GMT"
+        ],
+        "Content-Length": [
+          "184"
+        ],
+        "Content-Type": [
+          "application/json; charset=utf-8"
+        ],
+        "Expires": [
+          "-1"
+        ]
+      },
+      "ResponseBody": "{\r\n  \"startTime\": \"2021-05-21T19:52:31.2366038+00:00\",\r\n  \"endTime\": \"2021-05-21T19:55:13.2056356+00:00\",\r\n  \"status\": \"Succeeded\",\r\n  \"name\": \"220c9bb8-9d68-467b-abe4-9fd6daa7552f\"\r\n}",
+      "StatusCode": 200
+    },
+    {
+      "RequestUri": "/subscriptions/e37510d7-33b6-4676-886f-ee75bcc01871/resourceGroups/crptestar132/providers/Microsoft.Compute/virtualMachines/vm9142?api-version=2021-03-01",
+      "EncodedRequestUri": "L3N1YnNjcmlwdGlvbnMvZTM3NTEwZDctMzNiNi00Njc2LTg4NmYtZWU3NWJjYzAxODcxL3Jlc291cmNlR3JvdXBzL2NycHRlc3RhcjEzMi9wcm92aWRlcnMvTWljcm9zb2Z0LkNvbXB1dGUvdmlydHVhbE1hY2hpbmVzL3ZtOTE0Mj9hcGktdmVyc2lvbj0yMDIxLTAzLTAx",
+      "RequestMethod": "GET",
+      "RequestBody": "",
+      "RequestHeaders": {
+        "User-Agent": [
+          "FxVersion/4.6.29518.01",
+          "OSName/Windows",
+          "OSVersion/Microsoft.Windows.10.0.19042.",
+          "Microsoft.Azure.Management.Compute.ComputeManagementClient/46.0.0"
+        ]
+      },
+      "ResponseHeaders": {
+        "Cache-Control": [
+          "no-cache"
+        ],
+        "Pragma": [
+          "no-cache"
+        ],
+        "x-ms-ratelimit-remaining-resource": [
+          "Microsoft.Compute/LowCostGet3Min;3999,Microsoft.Compute/LowCostGet30Min;31999"
+        ],
+        "Strict-Transport-Security": [
+          "max-age=31536000; includeSubDomains"
+        ],
+        "x-ms-request-id": [
+          "42d0efed-d173-49da-9362-a1078a43ddec"
+        ],
+        "Server": [
+          "Microsoft-HTTPAPI/2.0",
+          "Microsoft-HTTPAPI/2.0"
+        ],
+        "x-ms-ratelimit-remaining-subscription-reads": [
+          "11994"
+        ],
+        "x-ms-correlation-request-id": [
+          "57094bd8-ec65-4a73-bc73-aa6d93aa25c1"
+        ],
+        "x-ms-routing-request-id": [
+          "EASTUS2:20210521T195515Z:57094bd8-ec65-4a73-bc73-aa6d93aa25c1"
+        ],
+        "X-Content-Type-Options": [
+          "nosniff"
+        ],
+        "Date": [
+          "Fri, 21 May 2021 19:55:14 GMT"
+        ],
+        "Content-Length": [
+          "2636"
+        ],
+        "Content-Type": [
+          "application/json; charset=utf-8"
+        ],
+        "Expires": [
+          "-1"
+        ]
+      },
+      "ResponseBody": "{\r\n  \"name\": \"vm9142\",\r\n  \"id\": \"/subscriptions/e37510d7-33b6-4676-886f-ee75bcc01871/resourceGroups/crptestar132/providers/Microsoft.Compute/virtualMachines/vm9142\",\r\n  \"type\": \"Microsoft.Compute/virtualMachines\",\r\n  \"location\": \"southeastasia\",\r\n  \"tags\": {\r\n    \"RG\": \"rg\",\r\n    \"testTag\": \"1\",\r\n    \"azsecpack\": \"nonprod\",\r\n    \"platformsettings.host_environment.service.platform_optedin_for_rootcerts\": \"true\"\r\n  },\r\n  \"properties\": {\r\n    \"vmId\": \"7ecceab2-0c83-4f84-b598-d1dec4f8efb5\",\r\n    \"availabilitySet\": {\r\n      \"id\": \"/subscriptions/e37510d7-33b6-4676-886f-ee75bcc01871/resourceGroups/crptestar132/providers/Microsoft.Compute/availabilitySets/AVSET84\"\r\n    },\r\n    \"hardwareProfile\": {\r\n      \"vmSize\": \"Standard_A1_v2\"\r\n    },\r\n    \"storageProfile\": {\r\n      \"imageReference\": {\r\n        \"publisher\": \"MicrosoftWindowsServer\",\r\n        \"offer\": \"WindowsServer\",\r\n        \"sku\": \"2012-R2-Datacenter\",\r\n        \"version\": \"4.127.20180315\",\r\n        \"exactVersion\": \"4.127.20180315\"\r\n      },\r\n      \"osDisk\": {\r\n        \"osType\": \"Windows\",\r\n        \"name\": \"test\",\r\n        \"createOption\": \"FromImage\",\r\n        \"caching\": \"None\",\r\n        \"managedDisk\": {\r\n          \"storageAccountType\": \"Standard_LRS\",\r\n          \"id\": \"/subscriptions/e37510d7-33b6-4676-886f-ee75bcc01871/resourceGroups/crptestar132/providers/Microsoft.Compute/disks/test\"\r\n        },\r\n        \"diskSizeGB\": 127\r\n      },\r\n      \"dataDisks\": [\r\n        {\r\n          \"lun\": 0,\r\n          \"name\": \"vm9142_disk2_8ba8cca5cc024f73a5eb5343e48c99c9\",\r\n          \"createOption\": \"Empty\",\r\n          \"caching\": \"None\",\r\n          \"managedDisk\": {\r\n            \"storageAccountType\": \"Standard_LRS\",\r\n            \"id\": \"/subscriptions/e37510d7-33b6-4676-886f-ee75bcc01871/resourceGroups/crptestar132/providers/Microsoft.Compute/disks/vm9142_disk2_8ba8cca5cc024f73a5eb5343e48c99c9\"\r\n          },\r\n          \"diskSizeGB\": 30,\r\n          \"toBeDetached\": false\r\n        }\r\n      ]\r\n    },\r\n    \"osProfile\": {\r\n      \"computerName\": \"Test\",\r\n      \"adminUsername\": \"Foo12\",\r\n      \"windowsConfiguration\": {\r\n        \"provisionVMAgent\": true,\r\n        \"enableAutomaticUpdates\": true,\r\n        \"patchSettings\": {\r\n          \"patchMode\": \"AutomaticByOS\",\r\n          \"assessmentMode\": \"ImageDefault\"\r\n        }\r\n      },\r\n      \"secrets\": [],\r\n      \"allowExtensionOperations\": true,\r\n      \"requireGuestProvisionSignal\": true\r\n    },\r\n    \"networkProfile\": {\r\n      \"networkInterfaces\": [\r\n        {\r\n          \"id\": \"/subscriptions/e37510d7-33b6-4676-886f-ee75bcc01871/resourceGroups/crptestar132/providers/Microsoft.Network/networkInterfaces/nic4178\"\r\n        }\r\n      ]\r\n    },\r\n    \"provisioningState\": \"Succeeded\"\r\n  }\r\n}",
+      "StatusCode": 200
+    },
+    {
+      "RequestUri": "/subscriptions/e37510d7-33b6-4676-886f-ee75bcc01871/resourceGroups/crptestar132/providers/Microsoft.Compute/virtualMachines/vm9142?api-version=2021-03-01",
+      "EncodedRequestUri": "L3N1YnNjcmlwdGlvbnMvZTM3NTEwZDctMzNiNi00Njc2LTg4NmYtZWU3NWJjYzAxODcxL3Jlc291cmNlR3JvdXBzL2NycHRlc3RhcjEzMi9wcm92aWRlcnMvTWljcm9zb2Z0LkNvbXB1dGUvdmlydHVhbE1hY2hpbmVzL3ZtOTE0Mj9hcGktdmVyc2lvbj0yMDIxLTAzLTAx",
+      "RequestMethod": "GET",
+      "RequestBody": "",
+      "RequestHeaders": {
+        "x-ms-client-request-id": [
+          "ffb0eece-2efc-4845-ae05-13da2ead6f73"
+        ],
+        "Accept-Language": [
+          "en-US"
+        ],
+        "User-Agent": [
+          "FxVersion/4.6.29518.01",
+          "OSName/Windows",
+          "OSVersion/Microsoft.Windows.10.0.19042.",
+          "Microsoft.Azure.Management.Compute.ComputeManagementClient/46.0.0"
+        ]
+      },
+      "ResponseHeaders": {
+        "Cache-Control": [
+          "no-cache"
+        ],
+        "Pragma": [
+          "no-cache"
+        ],
+        "x-ms-ratelimit-remaining-resource": [
+          "Microsoft.Compute/LowCostGet3Min;3998,Microsoft.Compute/LowCostGet30Min;31998"
+        ],
+        "Strict-Transport-Security": [
+          "max-age=31536000; includeSubDomains"
+        ],
+        "x-ms-request-id": [
+          "57da81a0-1d44-497f-93b5-ac8687121020"
+        ],
+        "Server": [
+          "Microsoft-HTTPAPI/2.0",
+          "Microsoft-HTTPAPI/2.0"
+        ],
+        "x-ms-ratelimit-remaining-subscription-reads": [
+          "11993"
+        ],
+        "x-ms-correlation-request-id": [
+          "2fe5fa0d-ba86-415a-a7ec-833af1fe0ee0"
+        ],
+        "x-ms-routing-request-id": [
+          "EASTUS2:20210521T195515Z:2fe5fa0d-ba86-415a-a7ec-833af1fe0ee0"
+        ],
+        "X-Content-Type-Options": [
+          "nosniff"
+        ],
+        "Date": [
+          "Fri, 21 May 2021 19:55:14 GMT"
+        ],
+        "Content-Length": [
+          "2636"
+        ],
+        "Content-Type": [
+          "application/json; charset=utf-8"
+        ],
+        "Expires": [
+          "-1"
+        ]
+      },
+      "ResponseBody": "{\r\n  \"name\": \"vm9142\",\r\n  \"id\": \"/subscriptions/e37510d7-33b6-4676-886f-ee75bcc01871/resourceGroups/crptestar132/providers/Microsoft.Compute/virtualMachines/vm9142\",\r\n  \"type\": \"Microsoft.Compute/virtualMachines\",\r\n  \"location\": \"southeastasia\",\r\n  \"tags\": {\r\n    \"RG\": \"rg\",\r\n    \"testTag\": \"1\",\r\n    \"azsecpack\": \"nonprod\",\r\n    \"platformsettings.host_environment.service.platform_optedin_for_rootcerts\": \"true\"\r\n  },\r\n  \"properties\": {\r\n    \"vmId\": \"7ecceab2-0c83-4f84-b598-d1dec4f8efb5\",\r\n    \"availabilitySet\": {\r\n      \"id\": \"/subscriptions/e37510d7-33b6-4676-886f-ee75bcc01871/resourceGroups/crptestar132/providers/Microsoft.Compute/availabilitySets/AVSET84\"\r\n    },\r\n    \"hardwareProfile\": {\r\n      \"vmSize\": \"Standard_A1_v2\"\r\n    },\r\n    \"storageProfile\": {\r\n      \"imageReference\": {\r\n        \"publisher\": \"MicrosoftWindowsServer\",\r\n        \"offer\": \"WindowsServer\",\r\n        \"sku\": \"2012-R2-Datacenter\",\r\n        \"version\": \"4.127.20180315\",\r\n        \"exactVersion\": \"4.127.20180315\"\r\n      },\r\n      \"osDisk\": {\r\n        \"osType\": \"Windows\",\r\n        \"name\": \"test\",\r\n        \"createOption\": \"FromImage\",\r\n        \"caching\": \"None\",\r\n        \"managedDisk\": {\r\n          \"storageAccountType\": \"Standard_LRS\",\r\n          \"id\": \"/subscriptions/e37510d7-33b6-4676-886f-ee75bcc01871/resourceGroups/crptestar132/providers/Microsoft.Compute/disks/test\"\r\n        },\r\n        \"diskSizeGB\": 127\r\n      },\r\n      \"dataDisks\": [\r\n        {\r\n          \"lun\": 0,\r\n          \"name\": \"vm9142_disk2_8ba8cca5cc024f73a5eb5343e48c99c9\",\r\n          \"createOption\": \"Empty\",\r\n          \"caching\": \"None\",\r\n          \"managedDisk\": {\r\n            \"storageAccountType\": \"Standard_LRS\",\r\n            \"id\": \"/subscriptions/e37510d7-33b6-4676-886f-ee75bcc01871/resourceGroups/crptestar132/providers/Microsoft.Compute/disks/vm9142_disk2_8ba8cca5cc024f73a5eb5343e48c99c9\"\r\n          },\r\n          \"diskSizeGB\": 30,\r\n          \"toBeDetached\": false\r\n        }\r\n      ]\r\n    },\r\n    \"osProfile\": {\r\n      \"computerName\": \"Test\",\r\n      \"adminUsername\": \"Foo12\",\r\n      \"windowsConfiguration\": {\r\n        \"provisionVMAgent\": true,\r\n        \"enableAutomaticUpdates\": true,\r\n        \"patchSettings\": {\r\n          \"patchMode\": \"AutomaticByOS\",\r\n          \"assessmentMode\": \"ImageDefault\"\r\n        }\r\n      },\r\n      \"secrets\": [],\r\n      \"allowExtensionOperations\": true,\r\n      \"requireGuestProvisionSignal\": true\r\n    },\r\n    \"networkProfile\": {\r\n      \"networkInterfaces\": [\r\n        {\r\n          \"id\": \"/subscriptions/e37510d7-33b6-4676-886f-ee75bcc01871/resourceGroups/crptestar132/providers/Microsoft.Network/networkInterfaces/nic4178\"\r\n        }\r\n      ]\r\n    },\r\n    \"provisioningState\": \"Succeeded\"\r\n  }\r\n}",
+      "StatusCode": 200
+    },
+    {
+      "RequestUri": "/subscriptions/e37510d7-33b6-4676-886f-ee75bcc01871/providers/Microsoft.Compute/virtualMachines?api-version=2021-03-01",
+      "EncodedRequestUri": "L3N1YnNjcmlwdGlvbnMvZTM3NTEwZDctMzNiNi00Njc2LTg4NmYtZWU3NWJjYzAxODcxL3Byb3ZpZGVycy9NaWNyb3NvZnQuQ29tcHV0ZS92aXJ0dWFsTWFjaGluZXM/YXBpLXZlcnNpb249MjAyMS0wMy0wMQ==",
+      "RequestMethod": "GET",
+      "RequestBody": "",
+      "RequestHeaders": {
+        "x-ms-client-request-id": [
+          "0667e936-bce9-414d-a846-970a50a6fc82"
+        ],
+        "Accept-Language": [
+          "en-US"
+        ],
+        "User-Agent": [
+          "FxVersion/4.6.29518.01",
+          "OSName/Windows",
+          "OSVersion/Microsoft.Windows.10.0.19042.",
+          "Microsoft.Azure.Management.Compute.ComputeManagementClient/46.0.0"
+        ]
+      },
+      "ResponseHeaders": {
+        "Cache-Control": [
+          "no-cache"
+        ],
+        "Pragma": [
+          "no-cache"
+        ],
+        "x-ms-original-request-ids": [
+          "8b8b2d01-bf35-45e2-a8fc-cb82bfa1ca20",
+          "58dbf184-36d9-4e7b-ba02-99b1241a1283",
+          "6d8406ab-2d0c-4233-ae18-f695753b2757"
+        ],
+        "x-ms-ratelimit-remaining-subscription-reads": [
+          "11992"
+        ],
+        "x-ms-request-id": [
+          "6cdd8943-fcd1-40ac-bec6-27d19f1bdcb3"
+        ],
+        "x-ms-correlation-request-id": [
+          "6cdd8943-fcd1-40ac-bec6-27d19f1bdcb3"
+        ],
+        "x-ms-routing-request-id": [
+          "EASTUS2:20210521T195515Z:6cdd8943-fcd1-40ac-bec6-27d19f1bdcb3"
+        ],
+        "Strict-Transport-Security": [
+          "max-age=31536000; includeSubDomains"
+        ],
+        "X-Content-Type-Options": [
+          "nosniff"
+        ],
+        "Date": [
+          "Fri, 21 May 2021 19:55:15 GMT"
+        ],
+        "Content-Type": [
+          "application/json; charset=utf-8"
+        ],
+        "Expires": [
+          "-1"
+        ],
+        "Content-Length": [
+          "15552"
+        ]
+      },
+      "ResponseBody": "{\r\n  \"value\": [\r\n    {\r\n      \"name\": \"imageVM\",\r\n      \"id\": \"/subscriptions/e37510d7-33b6-4676-886f-ee75bcc01871/resourceGroups/RGFORSDKTESTRESOURCES/providers/Microsoft.Compute/virtualMachines/imageVM\",\r\n      \"type\": \"Microsoft.Compute/virtualMachines\",\r\n      \"location\": \"eastus2\",\r\n      \"tags\": {\r\n        \"platformsettings.host_environment.service.platform_optedin_for_rootcerts\": \"true\"\r\n      },\r\n      \"properties\": {\r\n        \"vmId\": \"146e8e21-231c-4f1c-944f-3caa276ba4b3\",\r\n        \"hardwareProfile\": {\r\n          \"vmSize\": \"Standard_B1s\"\r\n        },\r\n        \"storageProfile\": {\r\n          \"imageReference\": {\r\n            \"publisher\": \"MicrosoftWindowsServer\",\r\n            \"offer\": \"WindowsServer\",\r\n            \"sku\": \"2019-Datacenter\",\r\n            \"version\": \"latest\",\r\n            \"exactVersion\": \"17763.1697.2101090203\"\r\n          },\r\n          \"osDisk\": {\r\n            \"osType\": \"Windows\",\r\n            \"name\": \"imageVM_OsDisk_1_1193bfcbb54745ae8343a2e08b157601\",\r\n            \"createOption\": \"FromImage\",\r\n            \"caching\": \"ReadWrite\",\r\n            \"writeAcceleratorEnabled\": false,\r\n            \"managedDisk\": {\r\n              \"storageAccountType\": \"Premium_LRS\",\r\n              \"id\": \"/subscriptions/e37510d7-33b6-4676-886f-ee75bcc01871/resourceGroups/RGFORSDKTESTRESOURCES/providers/Microsoft.Compute/disks/imageVM_OsDisk_1_1193bfcbb54745ae8343a2e08b157601\"\r\n            },\r\n            \"diskSizeGB\": 127\r\n          },\r\n          \"dataDisks\": [\r\n            {\r\n              \"lun\": 0,\r\n              \"name\": \"imageDisk\",\r\n              \"createOption\": \"Attach\",\r\n              \"caching\": \"None\",\r\n              \"writeAcceleratorEnabled\": false,\r\n              \"managedDisk\": {\r\n                \"storageAccountType\": \"Premium_LRS\",\r\n                \"id\": \"/subscriptions/e37510d7-33b6-4676-886f-ee75bcc01871/resourceGroups/RGforSDKtestResources/providers/Microsoft.Compute/disks/imagedisk\"\r\n              },\r\n              \"diskSizeGB\": 4,\r\n              \"toBeDetached\": false\r\n            }\r\n          ]\r\n        },\r\n        \"osProfile\": {\r\n          \"computerName\": \"imageVM\",\r\n          \"adminUsername\": \"grizzlyhtheodore\",\r\n          \"windowsConfiguration\": {\r\n            \"provisionVMAgent\": true,\r\n            \"enableAutomaticUpdates\": true,\r\n            \"patchSettings\": {\r\n              \"patchMode\": \"AutomaticByOS\",\r\n              \"assessmentMode\": \"ImageDefault\"\r\n            }\r\n          },\r\n          \"secrets\": [],\r\n          \"allowExtensionOperations\": true,\r\n          \"requireGuestProvisionSignal\": true\r\n        },\r\n        \"networkProfile\": {\r\n          \"networkInterfaces\": [\r\n            {\r\n              \"id\": \"/subscriptions/e37510d7-33b6-4676-886f-ee75bcc01871/resourceGroups/RGforSDKtestResources/providers/Microsoft.Network/networkInterfaces/imagevm115\"\r\n            }\r\n          ]\r\n        },\r\n        \"diagnosticsProfile\": {\r\n          \"bootDiagnostics\": {\r\n            \"enabled\": true\r\n          }\r\n        },\r\n        \"provisioningState\": \"Succeeded\"\r\n      },\r\n      \"resources\": [\r\n        {\r\n          \"id\": \"/subscriptions/e37510d7-33b6-4676-886f-ee75bcc01871/resourceGroups/RGFORSDKTESTRESOURCES/providers/Microsoft.Compute/virtualMachines/imageVM/extensions/Microsoft.Azure.Geneva.GenevaMonitoring\"\r\n        }\r\n      ]\r\n    },\r\n    {\r\n      \"name\": \"hyperVServer\",\r\n      \"id\": \"/subscriptions/e37510d7-33b6-4676-886f-ee75bcc01871/resourceGroups/THEO_TEST/providers/Microsoft.Compute/virtualMachines/hyperVServer\",\r\n      \"type\": \"Microsoft.Compute/virtualMachines\",\r\n      \"location\": \"eastus2\",\r\n      \"tags\": {\r\n        \"platformsettings.host_environment.service.platform_optedin_for_rootcerts\": \"true\",\r\n        \"SupportsMultipleExtensions\": \"true\",\r\n        \"created\": \"2020-11-14T05:09:18Z\",\r\n        \"azsecpack\": \"nonprod\"\r\n      },\r\n      \"properties\": {\r\n        \"vmId\": \"02bdf9bc-8e1a-41f3-94c6-f68334e2be65\",\r\n        \"hardwareProfile\": {\r\n          \"vmSize\": \"Standard_E2s_v3\"\r\n        },\r\n        \"storageProfile\": {\r\n          \"imageReference\": {\r\n            \"publisher\": \"MicrosoftWindowsServer\",\r\n            \"offer\": \"WindowsServer\",\r\n            \"sku\": \"2019-Datacenter\",\r\n            \"version\": \"latest\",\r\n            \"exactVersion\": \"17763.1518.2010132039\"\r\n          },\r\n          \"osDisk\": {\r\n            \"osType\": \"Windows\",\r\n            \"name\": \"hyperVServer_OsDisk_1_5833282d39514f6fa796f423fca2283a\",\r\n            \"createOption\": \"FromImage\",\r\n            \"caching\": \"ReadWrite\",\r\n            \"writeAcceleratorEnabled\": false,\r\n            \"managedDisk\": {\r\n              \"storageAccountType\": \"Premium_LRS\",\r\n              \"id\": \"/subscriptions/e37510d7-33b6-4676-886f-ee75bcc01871/resourceGroups/THEO_TEST/providers/Microsoft.Compute/disks/hyperVServer_OsDisk_1_5833282d39514f6fa796f423fca2283a\"\r\n            },\r\n            \"diskSizeGB\": 127\r\n          },\r\n          \"dataDisks\": [\r\n            {\r\n              \"lun\": 0,\r\n              \"name\": \"VHDdisk\",\r\n              \"createOption\": \"Attach\",\r\n              \"caching\": \"None\",\r\n              \"writeAcceleratorEnabled\": false,\r\n              \"managedDisk\": {\r\n                \"storageAccountType\": \"Standard_LRS\",\r\n                \"id\": \"/subscriptions/e37510d7-33b6-4676-886f-ee75bcc01871/resourceGroups/THEO_TEST/providers/Microsoft.Compute/disks/VHDdisk\"\r\n              },\r\n              \"diskSizeGB\": 1,\r\n              \"toBeDetached\": false\r\n            }\r\n          ]\r\n        },\r\n        \"osProfile\": {\r\n          \"computerName\": \"hyperVServer\",\r\n          \"adminUsername\": \"grizzlytheodore\",\r\n          \"windowsConfiguration\": {\r\n            \"provisionVMAgent\": true,\r\n            \"enableAutomaticUpdates\": true,\r\n            \"patchSettings\": {\r\n              \"patchMode\": \"AutomaticByOS\",\r\n              \"assessmentMode\": \"ImageDefault\"\r\n            }\r\n          },\r\n          \"secrets\": [],\r\n          \"allowExtensionOperations\": true,\r\n          \"requireGuestProvisionSignal\": true\r\n        },\r\n        \"networkProfile\": {\r\n          \"networkInterfaces\": [\r\n            {\r\n              \"id\": \"/subscriptions/e37510d7-33b6-4676-886f-ee75bcc01871/resourceGroups/theo_test/providers/Microsoft.Network/networkInterfaces/hypervserver969\"\r\n            }\r\n          ]\r\n        },\r\n        \"diagnosticsProfile\": {\r\n          \"bootDiagnostics\": {\r\n            \"enabled\": true\r\n          }\r\n        },\r\n        \"provisioningState\": \"Succeeded\"\r\n      },\r\n      \"zones\": [\r\n        \"1\"\r\n      ],\r\n      \"resources\": [\r\n        {\r\n          \"id\": \"/subscriptions/e37510d7-33b6-4676-886f-ee75bcc01871/resourceGroups/THEO_TEST/providers/Microsoft.Compute/virtualMachines/hyperVServer/extensions/Microsoft.Azure.Geneva.GenevaMonitoring\"\r\n        },\r\n        {\r\n          \"id\": \"/subscriptions/e37510d7-33b6-4676-886f-ee75bcc01871/resourceGroups/THEO_TEST/providers/Microsoft.Compute/virtualMachines/hyperVServer/extensions/Microsoft.Azure.Security.AntimalwareSignature.AntimalwareConfiguration\"\r\n        }\r\n      ]\r\n    },\r\n    {\r\n      \"name\": \"sdkVM\",\r\n      \"id\": \"/subscriptions/e37510d7-33b6-4676-886f-ee75bcc01871/resourceGroups/THEO_TEST/providers/Microsoft.Compute/virtualMachines/sdkVM\",\r\n      \"type\": \"Microsoft.Compute/virtualMachines\",\r\n      \"location\": \"eastus2\",\r\n      \"tags\": {\r\n        \"platformsettings.host_environment.service.platform_optedin_for_rootcerts\": \"true\"\r\n      },\r\n      \"properties\": {\r\n        \"vmId\": \"f1a2b29b-6cf5-4123-ab0c-1d0b95644f1b\",\r\n        \"hardwareProfile\": {\r\n          \"vmSize\": \"Standard_D2_v2\"\r\n        },\r\n        \"storageProfile\": {\r\n          \"imageReference\": {\r\n            \"publisher\": \"MicrosoftWindowsDesktop\",\r\n            \"offer\": \"Windows-10\",\r\n            \"sku\": \"rs5-pro\",\r\n            \"version\": \"latest\",\r\n            \"exactVersion\": \"17763.1518.2010132039\"\r\n          },\r\n          \"osDisk\": {\r\n            \"osType\": \"Windows\",\r\n            \"name\": \"sdkVM_OsDisk_1_5cdd142f281d4454a911d64aa193eb4b\",\r\n            \"createOption\": \"FromImage\",\r\n            \"caching\": \"ReadWrite\",\r\n            \"managedDisk\": {\r\n              \"storageAccountType\": \"StandardSSD_LRS\",\r\n              \"id\": \"/subscriptions/e37510d7-33b6-4676-886f-ee75bcc01871/resourceGroups/THEO_TEST/providers/Microsoft.Compute/disks/sdkVM_OsDisk_1_5cdd142f281d4454a911d64aa193eb4b\"\r\n            },\r\n            \"diskSizeGB\": 127\r\n          },\r\n          \"dataDisks\": []\r\n        },\r\n        \"osProfile\": {\r\n          \"computerName\": \"sdkVM\",\r\n          \"adminUsername\": \"grizzlytheodore\",\r\n          \"windowsConfiguration\": {\r\n            \"provisionVMAgent\": true,\r\n            \"enableAutomaticUpdates\": true,\r\n            \"patchSettings\": {\r\n              \"patchMode\": \"AutomaticByOS\",\r\n              \"assessmentMode\": \"ImageDefault\"\r\n            }\r\n          },\r\n          \"secrets\": [],\r\n          \"allowExtensionOperations\": true,\r\n          \"requireGuestProvisionSignal\": true\r\n        },\r\n        \"networkProfile\": {\r\n          \"networkInterfaces\": [\r\n            {\r\n              \"id\": \"/subscriptions/e37510d7-33b6-4676-886f-ee75bcc01871/resourceGroups/theo_test/providers/Microsoft.Network/networkInterfaces/sdkvm656\"\r\n            }\r\n          ]\r\n        },\r\n        \"diagnosticsProfile\": {\r\n          \"bootDiagnostics\": {\r\n            \"enabled\": true\r\n          }\r\n        },\r\n        \"licenseType\": \"Windows_Client\",\r\n        \"provisioningState\": \"Succeeded\"\r\n      },\r\n      \"zones\": [\r\n        \"1\"\r\n      ],\r\n      \"resources\": [\r\n        {\r\n          \"id\": \"/subscriptions/e37510d7-33b6-4676-886f-ee75bcc01871/resourceGroups/THEO_TEST/providers/Microsoft.Compute/virtualMachines/sdkVM/extensions/Microsoft.Azure.Geneva.GenevaMonitoring\"\r\n        }\r\n      ]\r\n    },\r\n    {\r\n      \"name\": \"vm9142\",\r\n      \"id\": \"/subscriptions/e37510d7-33b6-4676-886f-ee75bcc01871/resourceGroups/CRPTESTAR132/providers/Microsoft.Compute/virtualMachines/vm9142\",\r\n      \"type\": \"Microsoft.Compute/virtualMachines\",\r\n      \"location\": \"southeastasia\",\r\n      \"tags\": {\r\n        \"RG\": \"rg\",\r\n        \"testTag\": \"1\",\r\n        \"azsecpack\": \"nonprod\",\r\n        \"platformsettings.host_environment.service.platform_optedin_for_rootcerts\": \"true\"\r\n      },\r\n      \"properties\": {\r\n        \"vmId\": \"7ecceab2-0c83-4f84-b598-d1dec4f8efb5\",\r\n        \"availabilitySet\": {\r\n          \"id\": \"/subscriptions/e37510d7-33b6-4676-886f-ee75bcc01871/resourceGroups/CRPTESTAR132/providers/Microsoft.Compute/availabilitySets/AVSET84\"\r\n        },\r\n        \"hardwareProfile\": {\r\n          \"vmSize\": \"Standard_A1_v2\"\r\n        },\r\n        \"storageProfile\": {\r\n          \"imageReference\": {\r\n            \"publisher\": \"MicrosoftWindowsServer\",\r\n            \"offer\": \"WindowsServer\",\r\n            \"sku\": \"2012-R2-Datacenter\",\r\n            \"version\": \"4.127.20180315\",\r\n            \"exactVersion\": \"4.127.20180315\"\r\n          },\r\n          \"osDisk\": {\r\n            \"osType\": \"Windows\",\r\n            \"name\": \"test\",\r\n            \"createOption\": \"FromImage\",\r\n            \"caching\": \"None\",\r\n            \"managedDisk\": {\r\n              \"storageAccountType\": \"Standard_LRS\",\r\n              \"id\": \"/subscriptions/e37510d7-33b6-4676-886f-ee75bcc01871/resourceGroups/crptestar132/providers/Microsoft.Compute/disks/test\"\r\n            },\r\n            \"diskSizeGB\": 127\r\n          },\r\n          \"dataDisks\": [\r\n            {\r\n              \"lun\": 0,\r\n              \"name\": \"vm9142_disk2_8ba8cca5cc024f73a5eb5343e48c99c9\",\r\n              \"createOption\": \"Empty\",\r\n              \"caching\": \"None\",\r\n              \"managedDisk\": {\r\n                \"storageAccountType\": \"Standard_LRS\",\r\n                \"id\": \"/subscriptions/e37510d7-33b6-4676-886f-ee75bcc01871/resourceGroups/crptestar132/providers/Microsoft.Compute/disks/vm9142_disk2_8ba8cca5cc024f73a5eb5343e48c99c9\"\r\n              },\r\n              \"diskSizeGB\": 30,\r\n              \"toBeDetached\": false\r\n            }\r\n          ]\r\n        },\r\n        \"osProfile\": {\r\n          \"computerName\": \"Test\",\r\n          \"adminUsername\": \"Foo12\",\r\n          \"windowsConfiguration\": {\r\n            \"provisionVMAgent\": true,\r\n            \"enableAutomaticUpdates\": true,\r\n            \"patchSettings\": {\r\n              \"patchMode\": \"AutomaticByOS\",\r\n              \"assessmentMode\": \"ImageDefault\"\r\n            }\r\n          },\r\n          \"secrets\": [],\r\n          \"allowExtensionOperations\": true,\r\n          \"requireGuestProvisionSignal\": true\r\n        },\r\n        \"networkProfile\": {\r\n          \"networkInterfaces\": [\r\n            {\r\n              \"id\": \"/subscriptions/e37510d7-33b6-4676-886f-ee75bcc01871/resourceGroups/crptestar132/providers/Microsoft.Network/networkInterfaces/nic4178\"\r\n            }\r\n          ]\r\n        },\r\n        \"provisioningState\": \"Succeeded\"\r\n      }\r\n    },\r\n    {\r\n      \"name\": \"vmnam\",\r\n      \"id\": \"/subscriptions/e37510d7-33b6-4676-886f-ee75bcc01871/resourceGroups/ADSANDORVMT/providers/Microsoft.Compute/virtualMachines/vmnam\",\r\n      \"type\": \"Microsoft.Compute/virtualMachines\",\r\n      \"location\": \"eastus2euap\",\r\n      \"tags\": {\r\n        \"azsecpack\": \"nonprod\",\r\n        \"platformsettings.host_environment.service.platform_optedin_for_rootcerts\": \"true\"\r\n      },\r\n      \"identity\": {\r\n        \"type\": \"UserAssigned\",\r\n        \"userAssignedIdentities\": {\r\n          \"/subscriptions/e37510d7-33b6-4676-886f-ee75bcc01871/resourceGroups/AzSecPackAutoConfigRG/providers/Microsoft.ManagedIdentity/userAssignedIdentities/AzSecPackAutoConfigUA-eastus2euap\": {\r\n            \"principalId\": \"d82e1901-8b6d-47dc-bd36-fd0801f2e691\",\r\n            \"clientId\": \"fc2feafd-c067-4322-86ff-9431a6f1c041\"\r\n          }\r\n        }\r\n      },\r\n      \"properties\": {\r\n        \"vmId\": \"b228f704-f9f3-451f-b6fc-e9d5b36f6571\",\r\n        \"hardwareProfile\": {\r\n          \"vmSize\": \"Standard_DS1_v2\"\r\n        },\r\n        \"storageProfile\": {\r\n          \"imageReference\": {\r\n            \"publisher\": \"MicrosoftWindowsServer\",\r\n            \"offer\": \"WindowsServer\",\r\n            \"sku\": \"2012-R2-Datacenter\",\r\n            \"version\": \"latest\",\r\n            \"exactVersion\": \"9600.20018.2105050405\"\r\n          },\r\n          \"osDisk\": {\r\n            \"osType\": \"Windows\",\r\n            \"name\": \"vmosnam\",\r\n            \"createOption\": \"FromImage\",\r\n            \"caching\": \"ReadWrite\",\r\n            \"writeAcceleratorEnabled\": false,\r\n            \"managedDisk\": {\r\n              \"storageAccountType\": \"StandardSSD_ZRS\",\r\n              \"id\": \"/subscriptions/e37510d7-33b6-4676-886f-ee75bcc01871/resourceGroups/adsandorvmt/providers/Microsoft.Compute/disks/vmosnam\"\r\n            },\r\n            \"diskSizeGB\": 127\r\n          },\r\n          \"dataDisks\": [\r\n            {\r\n              \"lun\": 0,\r\n              \"name\": \"disk1\",\r\n              \"createOption\": \"Empty\",\r\n              \"caching\": \"None\",\r\n              \"writeAcceleratorEnabled\": false,\r\n              \"managedDisk\": {\r\n                \"storageAccountType\": \"Premium_ZRS\",\r\n                \"id\": \"/subscriptions/e37510d7-33b6-4676-886f-ee75bcc01871/resourceGroups/adsandorvmt/providers/Microsoft.Compute/disks/disk1\"\r\n              },\r\n              \"diskSizeGB\": 128,\r\n              \"toBeDetached\": false\r\n            }\r\n          ]\r\n        },\r\n        \"osProfile\": {\r\n          \"computerName\": \"comname\",\r\n          \"adminUsername\": \"usertest\",\r\n          \"windowsConfiguration\": {\r\n            \"provisionVMAgent\": true,\r\n            \"enableAutomaticUpdates\": true,\r\n            \"patchSettings\": {\r\n              \"patchMode\": \"AutomaticByOS\",\r\n              \"assessmentMode\": \"ImageDefault\"\r\n            }\r\n          },\r\n          \"secrets\": [],\r\n          \"allowExtensionOperations\": true,\r\n          \"requireGuestProvisionSignal\": true\r\n        },\r\n        \"networkProfile\": {\r\n          \"networkInterfaces\": [\r\n            {\r\n              \"id\": \"/subscriptions/e37510d7-33b6-4676-886f-ee75bcc01871/resourceGroups/adsandorvmt/providers/Microsoft.Network/networkInterfaces/nicnam\"\r\n            }\r\n          ]\r\n        },\r\n        \"diagnosticsProfile\": {\r\n          \"bootDiagnostics\": {\r\n            \"enabled\": true,\r\n            \"storageUri\": \"https://cplatadsandvmna051410160.blob.core.windows.net/\"\r\n          }\r\n        },\r\n        \"provisioningState\": \"Succeeded\"\r\n      },\r\n      \"zones\": [\r\n        \"1\"\r\n      ],\r\n      \"resources\": [\r\n        {\r\n          \"id\": \"/subscriptions/e37510d7-33b6-4676-886f-ee75bcc01871/resourceGroups/ADSANDORVMT/providers/Microsoft.Compute/virtualMachines/vmnam/extensions/BGInfo\"\r\n        },\r\n        {\r\n          \"id\": \"/subscriptions/e37510d7-33b6-4676-886f-ee75bcc01871/resourceGroups/ADSANDORVMT/providers/Microsoft.Compute/virtualMachines/vmnam/extensions/Microsoft.Azure.Geneva.GenevaMonitoring\"\r\n        },\r\n        {\r\n          \"id\": \"/subscriptions/e37510d7-33b6-4676-886f-ee75bcc01871/resourceGroups/ADSANDORVMT/providers/Microsoft.Compute/virtualMachines/vmnam/extensions/Microsoft.Azure.Security.AntimalwareSignature.AntimalwareConfiguration\"\r\n        }\r\n      ]\r\n    },\r\n    {\r\n      \"name\": \"myVM1\",\r\n      \"id\": \"/subscriptions/e37510d7-33b6-4676-886f-ee75bcc01871/resourceGroups/ADSANDORVV/providers/Microsoft.Compute/virtualMachines/myVM1\",\r\n      \"type\": \"Microsoft.Compute/virtualMachines\",\r\n      \"location\": \"eastus2euap\",\r\n      \"tags\": {\r\n        \"azsecpack\": \"nonprod\",\r\n        \"platformsettings.host_environment.service.platform_optedin_for_rootcerts\": \"true\"\r\n      },\r\n      \"identity\": {\r\n        \"type\": \"UserAssigned\",\r\n        \"userAssignedIdentities\": {\r\n          \"/subscriptions/e37510d7-33b6-4676-886f-ee75bcc01871/resourceGroups/AzSecPackAutoConfigRG/providers/Microsoft.ManagedIdentity/userAssignedIdentities/AzSecPackAutoConfigUA-eastus2euap\": {\r\n            \"principalId\": \"d82e1901-8b6d-47dc-bd36-fd0801f2e691\",\r\n            \"clientId\": \"fc2feafd-c067-4322-86ff-9431a6f1c041\"\r\n          }\r\n        }\r\n      },\r\n      \"properties\": {\r\n        \"vmId\": \"70f3503f-50bc-46ee-9948-b5fee6b0cf3a\",\r\n        \"hardwareProfile\": {\r\n          \"vmSize\": \"Standard_D2s_v3\"\r\n        },\r\n        \"storageProfile\": {\r\n          \"imageReference\": {\r\n            \"publisher\": \"MicrosoftWindowsServer\",\r\n            \"offer\": \"WindowsServer\",\r\n            \"sku\": \"2016-Datacenter\",\r\n            \"version\": \"latest\",\r\n            \"exactVersion\": \"14393.4402.2105052108\"\r\n          },\r\n          \"osDisk\": {\r\n            \"osType\": \"Windows\",\r\n            \"name\": \"myVM1_disk1_2ca12fbc8adc4b8e8547821fcb629ac8\",\r\n            \"createOption\": \"FromImage\",\r\n            \"caching\": \"ReadWrite\",\r\n            \"managedDisk\": {\r\n              \"storageAccountType\": \"Premium_LRS\",\r\n              \"id\": \"/subscriptions/e37510d7-33b6-4676-886f-ee75bcc01871/resourceGroups/adsandorvv/providers/Microsoft.Compute/disks/myVM1_disk1_2ca12fbc8adc4b8e8547821fcb629ac8\"\r\n            },\r\n            \"diskSizeGB\": 127\r\n          },\r\n          \"dataDisks\": []\r\n        },\r\n        \"osProfile\": {\r\n          \"computerName\": \"myVM1\",\r\n          \"adminUsername\": \"usertest\",\r\n          \"windowsConfiguration\": {\r\n            \"provisionVMAgent\": true,\r\n            \"enableAutomaticUpdates\": true,\r\n            \"patchSettings\": {\r\n              \"patchMode\": \"AutomaticByOS\",\r\n              \"assessmentMode\": \"ImageDefault\"\r\n            }\r\n          },\r\n          \"secrets\": [],\r\n          \"allowExtensionOperations\": true,\r\n          \"requireGuestProvisionSignal\": true\r\n        },\r\n        \"networkProfile\": {\r\n          \"networkInterfaces\": [\r\n            {\r\n              \"id\": \"/subscriptions/e37510d7-33b6-4676-886f-ee75bcc01871/resourceGroups/adsandorvv/providers/Microsoft.Network/networkInterfaces/myVM1\"\r\n            }\r\n          ]\r\n        },\r\n        \"provisioningState\": \"Succeeded\"\r\n      },\r\n      \"resources\": [\r\n        {\r\n          \"id\": \"/subscriptions/e37510d7-33b6-4676-886f-ee75bcc01871/resourceGroups/ADSANDORVV/providers/Microsoft.Compute/virtualMachines/myVM1/extensions/Microsoft.Azure.Geneva.GenevaMonitoring\"\r\n        },\r\n        {\r\n          \"id\": \"/subscriptions/e37510d7-33b6-4676-886f-ee75bcc01871/resourceGroups/ADSANDORVV/providers/Microsoft.Compute/virtualMachines/myVM1/extensions/Microsoft.Azure.Security.AntimalwareSignature.AntimalwareConfiguration\"\r\n        }\r\n      ]\r\n    },\r\n    {\r\n      \"name\": \"myVM2\",\r\n      \"id\": \"/subscriptions/e37510d7-33b6-4676-886f-ee75bcc01871/resourceGroups/ADSANDORVV/providers/Microsoft.Compute/virtualMachines/myVM2\",\r\n      \"type\": \"Microsoft.Compute/virtualMachines\",\r\n      \"location\": \"eastus2euap\",\r\n      \"tags\": {\r\n        \"azsecpack\": \"nonprod\",\r\n        \"platformsettings.host_environment.service.platform_optedin_for_rootcerts\": \"true\"\r\n      },\r\n      \"properties\": {\r\n        \"vmId\": \"38849416-6d76-47fa-abe4-890a4fdf2238\",\r\n        \"hardwareProfile\": {\r\n          \"vmSize\": \"Standard_D2s_v3\"\r\n        },\r\n        \"storageProfile\": {\r\n          \"imageReference\": {\r\n            \"publisher\": \"MicrosoftWindowsServer\",\r\n            \"offer\": \"WindowsServer\",\r\n            \"sku\": \"2016-Datacenter\",\r\n            \"version\": \"latest\",\r\n            \"exactVersion\": \"14393.4402.2105052108\"\r\n          },\r\n          \"osDisk\": {\r\n            \"osType\": \"Windows\",\r\n            \"name\": \"myVM2_disk1_73f7b422413045dd8cba4d505a6a21fe\",\r\n            \"createOption\": \"FromImage\",\r\n            \"caching\": \"ReadWrite\",\r\n            \"managedDisk\": {\r\n              \"storageAccountType\": \"Premium_LRS\",\r\n              \"id\": \"/subscriptions/e37510d7-33b6-4676-886f-ee75bcc01871/resourceGroups/adsandorvv/providers/Microsoft.Compute/disks/myVM2_disk1_73f7b422413045dd8cba4d505a6a21fe\"\r\n            },\r\n            \"diskSizeGB\": 127\r\n          },\r\n          \"dataDisks\": []\r\n        },\r\n        \"osProfile\": {\r\n          \"computerName\": \"myVM2\",\r\n          \"adminUsername\": \"usertest\",\r\n          \"windowsConfiguration\": {\r\n            \"provisionVMAgent\": true,\r\n            \"enableAutomaticUpdates\": true,\r\n            \"patchSettings\": {\r\n              \"patchMode\": \"AutomaticByOS\",\r\n              \"assessmentMode\": \"ImageDefault\"\r\n            }\r\n          },\r\n          \"secrets\": [],\r\n          \"allowExtensionOperations\": true,\r\n          \"requireGuestProvisionSignal\": true\r\n        },\r\n        \"networkProfile\": {\r\n          \"networkInterfaces\": [\r\n            {\r\n              \"id\": \"/subscriptions/e37510d7-33b6-4676-886f-ee75bcc01871/resourceGroups/adsandorvv/providers/Microsoft.Network/networkInterfaces/myVM2\"\r\n            }\r\n          ]\r\n        },\r\n        \"provisioningState\": \"Failed\"\r\n      },\r\n      \"resources\": [\r\n        {\r\n          \"id\": \"/subscriptions/e37510d7-33b6-4676-886f-ee75bcc01871/resourceGroups/ADSANDORVV/providers/Microsoft.Compute/virtualMachines/myVM2/extensions/Microsoft.Azure.Geneva.GenevaMonitoring\"\r\n        },\r\n        {\r\n          \"id\": \"/subscriptions/e37510d7-33b6-4676-886f-ee75bcc01871/resourceGroups/ADSANDORVV/providers/Microsoft.Compute/virtualMachines/myVM2/extensions/Microsoft.Azure.Security.AntimalwareSignature.AntimalwareConfiguration\"\r\n        }\r\n      ]\r\n    }\r\n  ]\r\n}",
+      "StatusCode": 200
+    },
+    {
+      "RequestUri": "/subscriptions/e37510d7-33b6-4676-886f-ee75bcc01871/resourceGroups/crptestar132/providers/Microsoft.Compute/disks/test?api-version=2020-12-01",
+      "EncodedRequestUri": "L3N1YnNjcmlwdGlvbnMvZTM3NTEwZDctMzNiNi00Njc2LTg4NmYtZWU3NWJjYzAxODcxL3Jlc291cmNlR3JvdXBzL2NycHRlc3RhcjEzMi9wcm92aWRlcnMvTWljcm9zb2Z0LkNvbXB1dGUvZGlza3MvdGVzdD9hcGktdmVyc2lvbj0yMDIwLTEyLTAx",
+      "RequestMethod": "GET",
+      "RequestBody": "",
+      "RequestHeaders": {
+        "x-ms-client-request-id": [
+          "24c141a0-b72e-4deb-a5a6-833fdf481274"
+        ],
+        "Accept-Language": [
+          "en-US"
+        ],
+        "User-Agent": [
+          "FxVersion/4.6.29518.01",
+          "OSName/Windows",
+          "OSVersion/Microsoft.Windows.10.0.19042.",
+          "Microsoft.Azure.Management.Compute.ComputeManagementClient/46.0.0"
+        ]
+      },
+      "ResponseHeaders": {
+        "Cache-Control": [
+          "no-cache"
+        ],
+        "Pragma": [
+          "no-cache"
+        ],
+        "x-ms-ratelimit-remaining-resource": [
+          "Microsoft.Compute/LowCostGet3Min;14997,Microsoft.Compute/LowCostGet30Min;119997"
+        ],
+        "Strict-Transport-Security": [
+          "max-age=31536000; includeSubDomains"
+        ],
+        "x-ms-served-by": [
+          "bf22254a-89c5-4c2c-b03b-33e09f30cf73_132612634034135817"
+        ],
+        "x-ms-request-id": [
+          "ddc93271-7c09-4401-a9cc-ce2dc4768199"
+        ],
+        "Server": [
+          "Microsoft-HTTPAPI/2.0",
+          "Microsoft-HTTPAPI/2.0"
+        ],
+        "x-ms-ratelimit-remaining-subscription-reads": [
+          "11991"
+        ],
+        "x-ms-correlation-request-id": [
+          "52e65e55-4d55-4a17-8e0f-daa1df935c58"
+        ],
+        "x-ms-routing-request-id": [
+          "EASTUS2:20210521T195516Z:52e65e55-4d55-4a17-8e0f-daa1df935c58"
+        ],
+        "X-Content-Type-Options": [
+          "nosniff"
+        ],
+        "Date": [
+          "Fri, 21 May 2021 19:55:15 GMT"
+        ],
+        "Content-Length": [
+          "1470"
+        ],
+        "Content-Type": [
+          "application/json; charset=utf-8"
+        ],
+        "Expires": [
+          "-1"
+        ]
+      },
+      "ResponseBody": "{\r\n  \"name\": \"test\",\r\n  \"id\": \"/subscriptions/e37510d7-33b6-4676-886f-ee75bcc01871/resourceGroups/crptestar132/providers/Microsoft.Compute/disks/test\",\r\n  \"type\": \"Microsoft.Compute/disks\",\r\n  \"location\": \"southeastasia\",\r\n  \"tags\": {\r\n    \"RG\": \"rg\",\r\n    \"testTag\": \"1\",\r\n    \"azsecpack\": \"nonprod\",\r\n    \"platformsettings.host_environment.service.platform_optedin_for_rootcerts\": \"true\"\r\n  },\r\n  \"managedBy\": \"/subscriptions/e37510d7-33b6-4676-886f-ee75bcc01871/resourceGroups/crptestar132/providers/Microsoft.Compute/virtualMachines/vm9142\",\r\n  \"sku\": {\r\n    \"name\": \"Standard_LRS\",\r\n    \"tier\": \"Standard\"\r\n  },\r\n  \"properties\": {\r\n    \"osType\": \"Windows\",\r\n    \"hyperVGeneration\": \"V1\",\r\n    \"creationData\": {\r\n      \"createOption\": \"FromImage\",\r\n      \"imageReference\": {\r\n        \"id\": \"/Subscriptions/e37510d7-33b6-4676-886f-ee75bcc01871/Providers/Microsoft.Compute/Locations/southeastasia/Publishers/MicrosoftWindowsServer/ArtifactTypes/VMImage/Offers/WindowsServer/Skus/2012-R2-Datacenter/Versions/4.127.20180315\"\r\n      }\r\n    },\r\n    \"diskSizeGB\": 127,\r\n    \"diskIOPSReadWrite\": 500,\r\n    \"diskMBpsReadWrite\": 60,\r\n    \"encryption\": {\r\n      \"type\": \"EncryptionAtRestWithPlatformKey\"\r\n    },\r\n    \"timeCreated\": \"2021-05-21T19:52:31.5112201+00:00\",\r\n    \"provisioningState\": \"Succeeded\",\r\n    \"diskState\": \"Attached\",\r\n    \"diskSizeBytes\": 136367308800,\r\n    \"uniqueId\": \"4063b617-6dcd-4611-b350-1aea5ba23d7f\",\r\n    \"networkAccessPolicy\": \"AllowAll\"\r\n  }\r\n}",
+      "StatusCode": 200
+    },
+    {
+      "RequestUri": "/subscriptions/e37510d7-33b6-4676-886f-ee75bcc01871/resourceGroups/crptestar132/providers/Microsoft.Compute/virtualMachines/vm9142?api-version=2021-03-01",
+      "EncodedRequestUri": "L3N1YnNjcmlwdGlvbnMvZTM3NTEwZDctMzNiNi00Njc2LTg4NmYtZWU3NWJjYzAxODcxL3Jlc291cmNlR3JvdXBzL2NycHRlc3RhcjEzMi9wcm92aWRlcnMvTWljcm9zb2Z0LkNvbXB1dGUvdmlydHVhbE1hY2hpbmVzL3ZtOTE0Mj9hcGktdmVyc2lvbj0yMDIxLTAzLTAx",
+      "RequestMethod": "DELETE",
+      "RequestBody": "",
+      "RequestHeaders": {
+        "x-ms-client-request-id": [
+          "c563b80e-97c5-4b64-8c49-10be67e9fbc6"
+        ],
+        "Accept-Language": [
+          "en-US"
+        ],
+        "User-Agent": [
+          "FxVersion/4.6.29518.01",
+          "OSName/Windows",
+          "OSVersion/Microsoft.Windows.10.0.19042.",
+          "Microsoft.Azure.Management.Compute.ComputeManagementClient/46.0.0"
+        ]
+      },
+      "ResponseHeaders": {
+        "Cache-Control": [
+          "no-cache"
+        ],
+        "Pragma": [
+          "no-cache"
+        ],
+        "Location": [
+          "https://management.azure.com/subscriptions/e37510d7-33b6-4676-886f-ee75bcc01871/providers/Microsoft.Compute/locations/southeastasia/operations/9b24742e-4ce2-46c0-9565-c6b8ce6de1c2?monitor=true&api-version=2021-03-01"
+        ],
+        "Retry-After": [
+          "10"
+        ],
+        "Azure-AsyncOperation": [
+          "https://management.azure.com/subscriptions/e37510d7-33b6-4676-886f-ee75bcc01871/providers/Microsoft.Compute/locations/southeastasia/operations/9b24742e-4ce2-46c0-9565-c6b8ce6de1c2?api-version=2021-03-01"
+        ],
+        "Azure-AsyncNotification": [
+          "Enabled"
+        ],
+        "x-ms-ratelimit-remaining-resource": [
+          "Microsoft.Compute/DeleteVM3Min;239,Microsoft.Compute/DeleteVM30Min;1199"
+        ],
+        "Strict-Transport-Security": [
+          "max-age=31536000; includeSubDomains"
+        ],
+        "x-ms-request-id": [
+          "9b24742e-4ce2-46c0-9565-c6b8ce6de1c2"
+        ],
+        "Server": [
+          "Microsoft-HTTPAPI/2.0",
+          "Microsoft-HTTPAPI/2.0"
+        ],
+        "x-ms-ratelimit-remaining-subscription-deletes": [
+          "14999"
+        ],
+        "x-ms-correlation-request-id": [
+          "f7d1f700-a352-4850-9f4e-1abf6ab23a8a"
+        ],
+        "x-ms-routing-request-id": [
+          "EASTUS2:20210521T195517Z:f7d1f700-a352-4850-9f4e-1abf6ab23a8a"
+        ],
+        "X-Content-Type-Options": [
+          "nosniff"
+        ],
+        "Date": [
+          "Fri, 21 May 2021 19:55:16 GMT"
+        ],
+        "Expires": [
+          "-1"
+        ],
         "Content-Length": [
           "0"
->>>>>>> 9e6c98a6
-        ],
-        "Content-Type": [
-          "text/plain; charset=utf-8"
-        ],
-        "Expires": [
-          "-1"
         ]
       },
       "ResponseBody": "",
       "StatusCode": 202
     },
     {
-<<<<<<< HEAD
-      "RequestUri": "/subscriptions/e37510d7-33b6-4676-886f-ee75bcc01871/providers/Microsoft.Storage/locations/southeastasia/asyncoperations/55bf4775-8919-4012-8359-170f4e1e1e08?monitor=true&api-version=2015-06-15",
-      "EncodedRequestUri": "L3N1YnNjcmlwdGlvbnMvZTM3NTEwZDctMzNiNi00Njc2LTg4NmYtZWU3NWJjYzAxODcxL3Byb3ZpZGVycy9NaWNyb3NvZnQuU3RvcmFnZS9sb2NhdGlvbnMvc291dGhlYXN0YXNpYS9hc3luY29wZXJhdGlvbnMvNTViZjQ3NzUtODkxOS00MDEyLTgzNTktMTcwZjRlMWUxZTA4P21vbml0b3I9dHJ1ZSZhcGktdmVyc2lvbj0yMDE1LTA2LTE1",
-=======
-      "RequestUri": "/subscriptions/0296790d-427c-48ca-b204-8b729bbd8670/providers/Microsoft.Storage/locations/southeastasia/asyncoperations/b942b680-f5bd-4646-b0bb-3e6cebd2c9e7?monitor=true&api-version=2015-06-15",
-      "EncodedRequestUri": "L3N1YnNjcmlwdGlvbnMvMDI5Njc5MGQtNDI3Yy00OGNhLWIyMDQtOGI3MjliYmQ4NjcwL3Byb3ZpZGVycy9NaWNyb3NvZnQuU3RvcmFnZS9sb2NhdGlvbnMvc291dGhlYXN0YXNpYS9hc3luY29wZXJhdGlvbnMvYjk0MmI2ODAtZjViZC00NjQ2LWIwYmItM2U2Y2ViZDJjOWU3P21vbml0b3I9dHJ1ZSZhcGktdmVyc2lvbj0yMDE1LTA2LTE1",
->>>>>>> 9e6c98a6
-      "RequestMethod": "GET",
-      "RequestBody": "",
-      "RequestHeaders": {
-        "User-Agent": [
-          "FxVersion/4.6.26614.01",
-          "OSName/Windows",
-          "OSVersion/Microsoft.Windows.10.0.18363.",
-          "Microsoft.Azure.Management.Storage.StorageManagementClient/4.0.0.0"
-        ]
-      },
-      "ResponseHeaders": {
-        "Cache-Control": [
-          "no-cache"
-        ],
-        "Date": [
-          "Thu, 04 Mar 2021 14:19:03 GMT"
-        ],
-        "Pragma": [
-          "no-cache"
-        ],
-        "Server": [
-          "Microsoft-Azure-Storage-Resource-Provider/1.0,Microsoft-HTTPAPI/2.0 Microsoft-HTTPAPI/2.0"
-        ],
-        "x-ms-request-id": [
-<<<<<<< HEAD
-          "088a9640-8d0f-439c-be92-04d3e57e3a94"
-=======
-          "a9adc6f2-b286-48a3-ab0b-7a317e1b5887"
->>>>>>> 9e6c98a6
-        ],
-        "Strict-Transport-Security": [
-          "max-age=31536000; includeSubDomains"
-        ],
-        "x-ms-ratelimit-remaining-subscription-reads": [
-          "11999"
-        ],
-        "x-ms-correlation-request-id": [
-<<<<<<< HEAD
-          "32d153de-935b-4d2b-8d36-9dc768f1cff3"
-        ],
-        "x-ms-routing-request-id": [
-          "EASTUS2:20210323T164129Z:32d153de-935b-4d2b-8d36-9dc768f1cff3"
-=======
-          "1147e2e8-5593-4434-87a7-23f50ff9dc2f"
-        ],
-        "x-ms-routing-request-id": [
-          "CANADACENTRAL:20210304T141904Z:1147e2e8-5593-4434-87a7-23f50ff9dc2f"
->>>>>>> 9e6c98a6
-        ],
-        "X-Content-Type-Options": [
-          "nosniff"
-        ],
-<<<<<<< HEAD
-        "Date": [
-          "Tue, 23 Mar 2021 16:41:29 GMT"
-        ],
-=======
->>>>>>> 9e6c98a6
-        "Content-Length": [
-          "95"
-        ],
-        "Content-Type": [
-          "application/json"
-        ],
-        "Expires": [
-          "-1"
-        ]
-      },
-      "ResponseBody": "{\r\n  \"location\": \"SoutheastAsia\",\r\n  \"properties\": {\r\n    \"accountType\": \"Standard_GRS\"\r\n  }\r\n}",
-      "StatusCode": 200
-    },
-    {
-<<<<<<< HEAD
-      "RequestUri": "/subscriptions/e37510d7-33b6-4676-886f-ee75bcc01871/resourceGroups/crptestar3910/providers/Microsoft.Storage/storageAccounts?api-version=2015-06-15",
-      "EncodedRequestUri": "L3N1YnNjcmlwdGlvbnMvZTM3NTEwZDctMzNiNi00Njc2LTg4NmYtZWU3NWJjYzAxODcxL3Jlc291cmNlR3JvdXBzL2NycHRlc3RhcjM5MTAvcHJvdmlkZXJzL01pY3Jvc29mdC5TdG9yYWdlL3N0b3JhZ2VBY2NvdW50cz9hcGktdmVyc2lvbj0yMDE1LTA2LTE1",
-=======
-      "RequestUri": "/subscriptions/0296790d-427c-48ca-b204-8b729bbd8670/resourceGroups/crptestar7257/providers/Microsoft.Storage/storageAccounts?api-version=2015-06-15",
-      "EncodedRequestUri": "L3N1YnNjcmlwdGlvbnMvMDI5Njc5MGQtNDI3Yy00OGNhLWIyMDQtOGI3MjliYmQ4NjcwL3Jlc291cmNlR3JvdXBzL2NycHRlc3RhcjcyNTcvcHJvdmlkZXJzL01pY3Jvc29mdC5TdG9yYWdlL3N0b3JhZ2VBY2NvdW50cz9hcGktdmVyc2lvbj0yMDE1LTA2LTE1",
->>>>>>> 9e6c98a6
-      "RequestMethod": "GET",
+      "RequestUri": "/subscriptions/e37510d7-33b6-4676-886f-ee75bcc01871/resourceGroups/crptestar132/providers/Microsoft.Compute/virtualMachines/vm9142?api-version=2021-03-01",
+      "EncodedRequestUri": "L3N1YnNjcmlwdGlvbnMvZTM3NTEwZDctMzNiNi00Njc2LTg4NmYtZWU3NWJjYzAxODcxL3Jlc291cmNlR3JvdXBzL2NycHRlc3RhcjEzMi9wcm92aWRlcnMvTWljcm9zb2Z0LkNvbXB1dGUvdmlydHVhbE1hY2hpbmVzL3ZtOTE0Mj9hcGktdmVyc2lvbj0yMDIxLTAzLTAx",
+      "RequestMethod": "DELETE",
       "RequestBody": "",
       "RequestHeaders": {
         "x-ms-client-request-id": [
-<<<<<<< HEAD
-          "7c3d75f5-f660-46a5-9ca1-814e1fd215f6"
-=======
-          "8fdbf65b-77a9-4b25-8d07-31499a62c91a"
->>>>>>> 9e6c98a6
-        ],
-        "accept-language": [
+          "93faf18d-d628-40f6-8376-a87d63ad8838"
+        ],
+        "Accept-Language": [
           "en-US"
         ],
         "User-Agent": [
-          "FxVersion/4.6.26614.01",
-          "OSName/Windows",
-          "OSVersion/Microsoft.Windows.10.0.18363.",
-          "Microsoft.Azure.Management.Storage.StorageManagementClient/4.0.0.0"
-        ]
-      },
-      "ResponseHeaders": {
-        "Cache-Control": [
-          "no-cache"
-        ],
-        "Date": [
-          "Thu, 04 Mar 2021 14:19:14 GMT"
-        ],
-        "Pragma": [
-          "no-cache"
-        ],
-        "Server": [
-          "Microsoft-Azure-Storage-Resource-Provider/1.0,Microsoft-HTTPAPI/2.0 Microsoft-HTTPAPI/2.0"
-        ],
-        "x-ms-request-id": [
-<<<<<<< HEAD
-          "b96842eb-3637-4ae5-98e7-f76e41e6ed41"
-=======
-          "1af07ea0-3e82-44f2-8744-fe4975eb136a"
->>>>>>> 9e6c98a6
-        ],
-        "Strict-Transport-Security": [
-          "max-age=31536000; includeSubDomains"
-        ],
-        "x-ms-ratelimit-remaining-subscription-reads": [
-          "11998"
-        ],
-        "x-ms-correlation-request-id": [
-<<<<<<< HEAD
-          "178bb4cb-677e-48de-9c72-eeedfd3056a5"
-        ],
-        "x-ms-routing-request-id": [
-          "EASTUS2:20210323T164140Z:178bb4cb-677e-48de-9c72-eeedfd3056a5"
-=======
-          "2f9c1ca3-96f5-48f0-8f73-b4fad32d5ba7"
-        ],
-        "x-ms-routing-request-id": [
-          "CANADACENTRAL:20210304T141914Z:2f9c1ca3-96f5-48f0-8f73-b4fad32d5ba7"
->>>>>>> 9e6c98a6
-        ],
-        "X-Content-Type-Options": [
-          "nosniff"
-        ],
-<<<<<<< HEAD
-        "Date": [
-          "Tue, 23 Mar 2021 16:41:39 GMT"
-        ],
-=======
->>>>>>> 9e6c98a6
-        "Content-Length": [
-          "734"
-        ],
-        "Content-Type": [
-          "application/json"
-        ],
-        "Expires": [
-          "-1"
-        ]
-      },
-<<<<<<< HEAD
-      "ResponseBody": "{\r\n  \"value\": [\r\n    {\r\n      \"id\": \"/subscriptions/e37510d7-33b6-4676-886f-ee75bcc01871/resourceGroups/crptestar3910/providers/Microsoft.Storage/storageAccounts/diskrp7019\",\r\n      \"name\": \"diskrp7019\",\r\n      \"type\": \"Microsoft.Storage/storageAccounts\",\r\n      \"location\": \"southeastasia\",\r\n      \"tags\": {},\r\n      \"properties\": {\r\n        \"accountType\": \"Standard_GRS\",\r\n        \"provisioningState\": \"Succeeded\",\r\n        \"creationTime\": \"2021-03-23T16:41:11.0697142Z\",\r\n        \"primaryEndpoints\": {\r\n          \"blob\": \"https://diskrp7019.blob.core.windows.net/\",\r\n          \"queue\": \"https://diskrp7019.queue.core.windows.net/\",\r\n          \"table\": \"https://diskrp7019.table.core.windows.net/\",\r\n          \"file\": \"https://diskrp7019.file.core.windows.net/\"\r\n        },\r\n        \"primaryLocation\": \"southeastasia\",\r\n        \"statusOfPrimary\": \"available\",\r\n        \"secondaryLocation\": \"eastasia\",\r\n        \"statusOfSecondary\": \"available\"\r\n      }\r\n    }\r\n  ]\r\n}",
-      "StatusCode": 200
-    },
-    {
-      "RequestUri": "/subscriptions/e37510d7-33b6-4676-886f-ee75bcc01871/resourceGroups/crptestar3910/providers/Microsoft.Storage/storageAccounts/diskrp7019?api-version=2015-06-15",
-      "EncodedRequestUri": "L3N1YnNjcmlwdGlvbnMvZTM3NTEwZDctMzNiNi00Njc2LTg4NmYtZWU3NWJjYzAxODcxL3Jlc291cmNlR3JvdXBzL2NycHRlc3RhcjM5MTAvcHJvdmlkZXJzL01pY3Jvc29mdC5TdG9yYWdlL3N0b3JhZ2VBY2NvdW50cy9kaXNrcnA3MDE5P2FwaS12ZXJzaW9uPTIwMTUtMDYtMTU=",
-=======
-      "ResponseBody": "{\r\n  \"value\": [\r\n    {\r\n      \"id\": \"/subscriptions/0296790d-427c-48ca-b204-8b729bbd8670/resourceGroups/crptestar7257/providers/Microsoft.Storage/storageAccounts/diskrp7358\",\r\n      \"name\": \"diskrp7358\",\r\n      \"type\": \"Microsoft.Storage/storageAccounts\",\r\n      \"location\": \"southeastasia\",\r\n      \"tags\": {},\r\n      \"properties\": {\r\n        \"accountType\": \"Standard_GRS\",\r\n        \"provisioningState\": \"Succeeded\",\r\n        \"creationTime\": \"2021-03-04T14:18:45.2242401Z\",\r\n        \"primaryEndpoints\": {\r\n          \"blob\": \"https://diskrp7358.blob.core.windows.net/\",\r\n          \"queue\": \"https://diskrp7358.queue.core.windows.net/\",\r\n          \"table\": \"https://diskrp7358.table.core.windows.net/\",\r\n          \"file\": \"https://diskrp7358.file.core.windows.net/\"\r\n        },\r\n        \"primaryLocation\": \"southeastasia\",\r\n        \"statusOfPrimary\": \"available\",\r\n        \"secondaryLocation\": \"eastasia\",\r\n        \"statusOfSecondary\": \"available\"\r\n      }\r\n    }\r\n  ]\r\n}",
-      "StatusCode": 200
-    },
-    {
-      "RequestUri": "/subscriptions/0296790d-427c-48ca-b204-8b729bbd8670/resourceGroups/crptestar7257/providers/Microsoft.Storage/storageAccounts/diskrp7358?api-version=2015-06-15",
-      "EncodedRequestUri": "L3N1YnNjcmlwdGlvbnMvMDI5Njc5MGQtNDI3Yy00OGNhLWIyMDQtOGI3MjliYmQ4NjcwL3Jlc291cmNlR3JvdXBzL2NycHRlc3RhcjcyNTcvcHJvdmlkZXJzL01pY3Jvc29mdC5TdG9yYWdlL3N0b3JhZ2VBY2NvdW50cy9kaXNrcnA3MzU4P2FwaS12ZXJzaW9uPTIwMTUtMDYtMTU=",
->>>>>>> 9e6c98a6
-      "RequestMethod": "GET",
-      "RequestBody": "",
-      "RequestHeaders": {
-        "x-ms-client-request-id": [
-<<<<<<< HEAD
-          "ba5fd50c-29a2-4c1b-9d84-039130a7380a"
-=======
-          "1126146b-f4fe-4af2-8c20-93c871f2b0d0"
->>>>>>> 9e6c98a6
-        ],
-        "accept-language": [
-          "en-US"
-        ],
-        "User-Agent": [
-          "FxVersion/4.6.26614.01",
-          "OSName/Windows",
-          "OSVersion/Microsoft.Windows.10.0.18363.",
-          "Microsoft.Azure.Management.Storage.StorageManagementClient/4.0.0.0"
-        ]
-      },
-      "ResponseHeaders": {
-        "Cache-Control": [
-          "no-cache"
-        ],
-        "Date": [
-          "Thu, 04 Mar 2021 14:19:15 GMT"
-        ],
-        "Pragma": [
-          "no-cache"
-        ],
-        "Server": [
-          "Microsoft-Azure-Storage-Resource-Provider/1.0,Microsoft-HTTPAPI/2.0 Microsoft-HTTPAPI/2.0"
-        ],
-        "x-ms-request-id": [
-<<<<<<< HEAD
-          "28768787-a7a3-47e7-aac3-c27dad5e8eb0"
-=======
-          "4a607704-b7ba-4547-9b75-fdb78118dd7b"
->>>>>>> 9e6c98a6
-        ],
-        "Strict-Transport-Security": [
-          "max-age=31536000; includeSubDomains"
-        ],
-        "x-ms-ratelimit-remaining-subscription-reads": [
-          "11997"
-        ],
-        "x-ms-correlation-request-id": [
-<<<<<<< HEAD
-          "a0e626d0-b9d2-4f62-9b0a-18c7c4945c5a"
-        ],
-        "x-ms-routing-request-id": [
-          "EASTUS2:20210323T164140Z:a0e626d0-b9d2-4f62-9b0a-18c7c4945c5a"
-=======
-          "496e5bc3-0935-4b69-87ed-01e9af8486b8"
-        ],
-        "x-ms-routing-request-id": [
-          "CANADACENTRAL:20210304T141915Z:496e5bc3-0935-4b69-87ed-01e9af8486b8"
->>>>>>> 9e6c98a6
-        ],
-        "X-Content-Type-Options": [
-          "nosniff"
-        ],
-<<<<<<< HEAD
-        "Date": [
-          "Tue, 23 Mar 2021 16:41:40 GMT"
-        ],
-=======
->>>>>>> 9e6c98a6
-        "Content-Length": [
-          "722"
-        ],
-        "Content-Type": [
-          "application/json"
-        ],
-        "Expires": [
-          "-1"
-        ]
-      },
-<<<<<<< HEAD
-      "ResponseBody": "{\r\n  \"id\": \"/subscriptions/e37510d7-33b6-4676-886f-ee75bcc01871/resourceGroups/crptestar3910/providers/Microsoft.Storage/storageAccounts/diskrp7019\",\r\n  \"name\": \"diskrp7019\",\r\n  \"type\": \"Microsoft.Storage/storageAccounts\",\r\n  \"location\": \"southeastasia\",\r\n  \"tags\": {},\r\n  \"properties\": {\r\n    \"accountType\": \"Standard_GRS\",\r\n    \"provisioningState\": \"Succeeded\",\r\n    \"creationTime\": \"2021-03-23T16:41:11.0697142Z\",\r\n    \"primaryEndpoints\": {\r\n      \"blob\": \"https://diskrp7019.blob.core.windows.net/\",\r\n      \"queue\": \"https://diskrp7019.queue.core.windows.net/\",\r\n      \"table\": \"https://diskrp7019.table.core.windows.net/\",\r\n      \"file\": \"https://diskrp7019.file.core.windows.net/\"\r\n    },\r\n    \"primaryLocation\": \"southeastasia\",\r\n    \"statusOfPrimary\": \"available\",\r\n    \"secondaryLocation\": \"eastasia\",\r\n    \"statusOfSecondary\": \"available\"\r\n  }\r\n}",
-      "StatusCode": 200
-    },
-    {
-      "RequestUri": "/subscriptions/e37510d7-33b6-4676-886f-ee75bcc01871/resourceGroups/crptestar3910/providers/Microsoft.Network/publicIPAddresses/pip6682?api-version=2019-09-01",
-      "EncodedRequestUri": "L3N1YnNjcmlwdGlvbnMvZTM3NTEwZDctMzNiNi00Njc2LTg4NmYtZWU3NWJjYzAxODcxL3Jlc291cmNlR3JvdXBzL2NycHRlc3RhcjM5MTAvcHJvdmlkZXJzL01pY3Jvc29mdC5OZXR3b3JrL3B1YmxpY0lQQWRkcmVzc2VzL3BpcDY2ODI/YXBpLXZlcnNpb249MjAxOS0wOS0wMQ==",
-      "RequestMethod": "PUT",
-      "RequestBody": "{\r\n  \"properties\": {\r\n    \"publicIPAllocationMethod\": \"Dynamic\",\r\n    \"dnsSettings\": {\r\n      \"domainNameLabel\": \"dn5996\"\r\n    }\r\n  },\r\n  \"location\": \"SoutheastAsia\",\r\n  \"tags\": {\r\n    \"key\": \"value\"\r\n  }\r\n}",
-      "RequestHeaders": {
-        "x-ms-client-request-id": [
-          "e67c2f60-8fa8-4e30-a131-192cf7792c14"
-=======
-      "ResponseBody": "{\r\n  \"id\": \"/subscriptions/0296790d-427c-48ca-b204-8b729bbd8670/resourceGroups/crptestar7257/providers/Microsoft.Storage/storageAccounts/diskrp7358\",\r\n  \"name\": \"diskrp7358\",\r\n  \"type\": \"Microsoft.Storage/storageAccounts\",\r\n  \"location\": \"southeastasia\",\r\n  \"tags\": {},\r\n  \"properties\": {\r\n    \"accountType\": \"Standard_GRS\",\r\n    \"provisioningState\": \"Succeeded\",\r\n    \"creationTime\": \"2021-03-04T14:18:45.2242401Z\",\r\n    \"primaryEndpoints\": {\r\n      \"blob\": \"https://diskrp7358.blob.core.windows.net/\",\r\n      \"queue\": \"https://diskrp7358.queue.core.windows.net/\",\r\n      \"table\": \"https://diskrp7358.table.core.windows.net/\",\r\n      \"file\": \"https://diskrp7358.file.core.windows.net/\"\r\n    },\r\n    \"primaryLocation\": \"southeastasia\",\r\n    \"statusOfPrimary\": \"available\",\r\n    \"secondaryLocation\": \"eastasia\",\r\n    \"statusOfSecondary\": \"available\"\r\n  }\r\n}",
-      "StatusCode": 200
-    },
-    {
-      "RequestUri": "/subscriptions/0296790d-427c-48ca-b204-8b729bbd8670/resourceGroups/crptestar7257/providers/Microsoft.Network/publicIPAddresses/pip1876?api-version=2019-09-01",
-      "EncodedRequestUri": "L3N1YnNjcmlwdGlvbnMvMDI5Njc5MGQtNDI3Yy00OGNhLWIyMDQtOGI3MjliYmQ4NjcwL3Jlc291cmNlR3JvdXBzL2NycHRlc3RhcjcyNTcvcHJvdmlkZXJzL01pY3Jvc29mdC5OZXR3b3JrL3B1YmxpY0lQQWRkcmVzc2VzL3BpcDE4NzY/YXBpLXZlcnNpb249MjAxOS0wOS0wMQ==",
-      "RequestMethod": "PUT",
-      "RequestBody": "{\r\n  \"properties\": {\r\n    \"publicIPAllocationMethod\": \"Dynamic\",\r\n    \"dnsSettings\": {\r\n      \"domainNameLabel\": \"dn4334\"\r\n    }\r\n  },\r\n  \"location\": \"SoutheastAsia\",\r\n  \"tags\": {\r\n    \"key\": \"value\"\r\n  }\r\n}",
-      "RequestHeaders": {
-        "x-ms-client-request-id": [
-          "ea9addcb-b6d1-465b-9af7-83fff2d6c178"
->>>>>>> 9e6c98a6
-        ],
-        "accept-language": [
-          "en-US"
-        ],
-        "User-Agent": [
-          "FxVersion/4.6.26614.01",
-          "OSName/Windows",
-          "OSVersion/Microsoft.Windows.10.0.18363.",
-          "Microsoft.Azure.Management.Network.NetworkManagementClient/19.17.1.0"
-        ],
-        "Content-Type": [
-          "application/json; charset=utf-8"
-        ],
-        "Content-Length": [
-          "207"
-        ]
-      },
-      "ResponseHeaders": {
-        "Cache-Control": [
-          "no-cache"
-        ],
-        "Date": [
-          "Thu, 04 Mar 2021 14:19:30 GMT"
+          "FxVersion/4.6.29518.01",
+          "OSName/Windows",
+          "OSVersion/Microsoft.Windows.10.0.19042.",
+          "Microsoft.Azure.Management.Compute.ComputeManagementClient/46.0.0"
+        ]
+      },
+      "ResponseHeaders": {
+        "Cache-Control": [
+          "no-cache"
+        ],
+        "Pragma": [
+          "no-cache"
+        ],
+        "x-ms-ratelimit-remaining-subscription-deletes": [
+          "14998"
+        ],
+        "x-ms-request-id": [
+          "4e70ecbb-6540-4341-b265-59f8e8d8d331"
+        ],
+        "x-ms-correlation-request-id": [
+          "4e70ecbb-6540-4341-b265-59f8e8d8d331"
+        ],
+        "x-ms-routing-request-id": [
+          "EASTUS2:20210521T195630Z:4e70ecbb-6540-4341-b265-59f8e8d8d331"
+        ],
+        "Strict-Transport-Security": [
+          "max-age=31536000; includeSubDomains"
+        ],
+        "X-Content-Type-Options": [
+          "nosniff"
+        ],
+        "Date": [
+          "Fri, 21 May 2021 19:56:30 GMT"
+        ],
+        "Expires": [
+          "-1"
+        ]
+      },
+      "ResponseBody": "",
+      "StatusCode": 204
+    },
+    {
+      "RequestUri": "/subscriptions/e37510d7-33b6-4676-886f-ee75bcc01871/providers/Microsoft.Compute/locations/southeastasia/operations/9b24742e-4ce2-46c0-9565-c6b8ce6de1c2?api-version=2021-03-01",
+      "EncodedRequestUri": "L3N1YnNjcmlwdGlvbnMvZTM3NTEwZDctMzNiNi00Njc2LTg4NmYtZWU3NWJjYzAxODcxL3Byb3ZpZGVycy9NaWNyb3NvZnQuQ29tcHV0ZS9sb2NhdGlvbnMvc291dGhlYXN0YXNpYS9vcGVyYXRpb25zLzliMjQ3NDJlLTRjZTItNDZjMC05NTY1LWM2YjhjZTZkZTFjMj9hcGktdmVyc2lvbj0yMDIxLTAzLTAx",
+      "RequestMethod": "GET",
+      "RequestBody": "",
+      "RequestHeaders": {
+        "User-Agent": [
+          "FxVersion/4.6.29518.01",
+          "OSName/Windows",
+          "OSVersion/Microsoft.Windows.10.0.19042.",
+          "Microsoft.Azure.Management.Compute.ComputeManagementClient/46.0.0"
+        ]
+      },
+      "ResponseHeaders": {
+        "Cache-Control": [
+          "no-cache"
         ],
         "Pragma": [
           "no-cache"
         ],
         "Retry-After": [
-          "1"
+          "30"
+        ],
+        "x-ms-ratelimit-remaining-resource": [
+          "Microsoft.Compute/GetOperation3Min;14993,Microsoft.Compute/GetOperation30Min;29993"
+        ],
+        "Strict-Transport-Security": [
+          "max-age=31536000; includeSubDomains"
+        ],
+        "x-ms-request-id": [
+          "aecc2d89-b302-47b6-b1cf-758642b66ac1"
         ],
         "Server": [
           "Microsoft-HTTPAPI/2.0",
           "Microsoft-HTTPAPI/2.0"
         ],
-        "x-ms-request-id": [
-<<<<<<< HEAD
-          "174609f1-abc1-40f4-9f1b-30f6fba9b8ef"
-        ],
-        "Azure-AsyncOperation": [
-          "https://management.azure.com/subscriptions/e37510d7-33b6-4676-886f-ee75bcc01871/providers/Microsoft.Network/locations/southeastasia/operations/174609f1-abc1-40f4-9f1b-30f6fba9b8ef?api-version=2019-09-01"
-        ],
-        "x-ms-correlation-request-id": [
-          "b8a4358a-cadd-433a-ab8d-bd1049055fd1"
-=======
-          "5d89b9ea-b5fe-4474-adb4-77342cec5b45"
-        ],
-        "Azure-AsyncOperation": [
-          "https://management.azure.com/subscriptions/0296790d-427c-48ca-b204-8b729bbd8670/providers/Microsoft.Network/locations/southeastasia/operations/5d89b9ea-b5fe-4474-adb4-77342cec5b45?api-version=2019-09-01"
-        ],
-        "x-ms-correlation-request-id": [
-          "6f481334-f75e-4606-9a5b-8a468025a72d"
->>>>>>> 9e6c98a6
-        ],
-        "Azure-AsyncNotification": [
-          "Enabled"
-        ],
-        "x-ms-arm-service-request-id": [
-<<<<<<< HEAD
-          "8a5d5c31-277c-4556-a7fe-d1cd93860e31"
-=======
-          "a0d781ac-3eab-4e73-8098-d2bde748078e"
->>>>>>> 9e6c98a6
-        ],
-        "Strict-Transport-Security": [
-          "max-age=31536000; includeSubDomains"
-        ],
-        "x-ms-ratelimit-remaining-subscription-writes": [
-          "1199"
-        ],
-        "x-ms-routing-request-id": [
-<<<<<<< HEAD
-          "EASTUS2:20210323T164153Z:b8a4358a-cadd-433a-ab8d-bd1049055fd1"
-=======
-          "CANADACENTRAL:20210304T141931Z:6f481334-f75e-4606-9a5b-8a468025a72d"
->>>>>>> 9e6c98a6
-        ],
-        "X-Content-Type-Options": [
-          "nosniff"
-        ],
-<<<<<<< HEAD
-        "Date": [
-          "Tue, 23 Mar 2021 16:41:53 GMT"
-        ],
-=======
->>>>>>> 9e6c98a6
-        "Content-Length": [
-          "769"
-        ],
-        "Content-Type": [
-          "application/json; charset=utf-8"
-        ],
-        "Expires": [
-          "-1"
-        ]
-      },
-<<<<<<< HEAD
-      "ResponseBody": "{\r\n  \"name\": \"pip6682\",\r\n  \"id\": \"/subscriptions/e37510d7-33b6-4676-886f-ee75bcc01871/resourceGroups/crptestar3910/providers/Microsoft.Network/publicIPAddresses/pip6682\",\r\n  \"etag\": \"W/\\\"eb8a436b-b14a-48d1-b6d8-4a70bd232d9c\\\"\",\r\n  \"location\": \"southeastasia\",\r\n  \"tags\": {\r\n    \"key\": \"value\"\r\n  },\r\n  \"properties\": {\r\n    \"provisioningState\": \"Updating\",\r\n    \"resourceGuid\": \"bad86542-00ff-479a-8d96-9bed019d98d0\",\r\n    \"publicIPAddressVersion\": \"IPv4\",\r\n    \"publicIPAllocationMethod\": \"Dynamic\",\r\n    \"idleTimeoutInMinutes\": 4,\r\n    \"dnsSettings\": {\r\n      \"domainNameLabel\": \"dn5996\",\r\n      \"fqdn\": \"dn5996.southeastasia.cloudapp.azure.com\"\r\n    },\r\n    \"ipTags\": []\r\n  },\r\n  \"type\": \"Microsoft.Network/publicIPAddresses\",\r\n  \"sku\": {\r\n    \"name\": \"Basic\"\r\n  }\r\n}",
-      "StatusCode": 201
-    },
-    {
-      "RequestUri": "/subscriptions/e37510d7-33b6-4676-886f-ee75bcc01871/providers/Microsoft.Network/locations/southeastasia/operations/174609f1-abc1-40f4-9f1b-30f6fba9b8ef?api-version=2019-09-01",
-      "EncodedRequestUri": "L3N1YnNjcmlwdGlvbnMvZTM3NTEwZDctMzNiNi00Njc2LTg4NmYtZWU3NWJjYzAxODcxL3Byb3ZpZGVycy9NaWNyb3NvZnQuTmV0d29yay9sb2NhdGlvbnMvc291dGhlYXN0YXNpYS9vcGVyYXRpb25zLzE3NDYwOWYxLWFiYzEtNDBmNC05ZjFiLTMwZjZmYmE5YjhlZj9hcGktdmVyc2lvbj0yMDE5LTA5LTAx",
-=======
-      "ResponseBody": "{\r\n  \"name\": \"pip1876\",\r\n  \"id\": \"/subscriptions/0296790d-427c-48ca-b204-8b729bbd8670/resourceGroups/crptestar7257/providers/Microsoft.Network/publicIPAddresses/pip1876\",\r\n  \"etag\": \"W/\\\"6dced5b0-9ece-4c1c-8b97-5145f9bcc0f1\\\"\",\r\n  \"location\": \"southeastasia\",\r\n  \"tags\": {\r\n    \"key\": \"value\"\r\n  },\r\n  \"properties\": {\r\n    \"provisioningState\": \"Updating\",\r\n    \"resourceGuid\": \"e30b2455-affc-426f-a1da-43e2d3da630b\",\r\n    \"publicIPAddressVersion\": \"IPv4\",\r\n    \"publicIPAllocationMethod\": \"Dynamic\",\r\n    \"idleTimeoutInMinutes\": 4,\r\n    \"dnsSettings\": {\r\n      \"domainNameLabel\": \"dn4334\",\r\n      \"fqdn\": \"dn4334.southeastasia.cloudapp.azure.com\"\r\n    },\r\n    \"ipTags\": []\r\n  },\r\n  \"type\": \"Microsoft.Network/publicIPAddresses\",\r\n  \"sku\": {\r\n    \"name\": \"Basic\"\r\n  }\r\n}",
-      "StatusCode": 201
-    },
-    {
-      "RequestUri": "/subscriptions/0296790d-427c-48ca-b204-8b729bbd8670/providers/Microsoft.Network/locations/southeastasia/operations/5d89b9ea-b5fe-4474-adb4-77342cec5b45?api-version=2019-09-01",
-      "EncodedRequestUri": "L3N1YnNjcmlwdGlvbnMvMDI5Njc5MGQtNDI3Yy00OGNhLWIyMDQtOGI3MjliYmQ4NjcwL3Byb3ZpZGVycy9NaWNyb3NvZnQuTmV0d29yay9sb2NhdGlvbnMvc291dGhlYXN0YXNpYS9vcGVyYXRpb25zLzVkODliOWVhLWI1ZmUtNDQ3NC1hZGI0LTc3MzQyY2VjNWI0NT9hcGktdmVyc2lvbj0yMDE5LTA5LTAx",
->>>>>>> 9e6c98a6
-      "RequestMethod": "GET",
-      "RequestBody": "",
-      "RequestHeaders": {
-        "User-Agent": [
-          "FxVersion/4.6.26614.01",
-          "OSName/Windows",
-          "OSVersion/Microsoft.Windows.10.0.18363.",
-          "Microsoft.Azure.Management.Network.NetworkManagementClient/19.17.1.0"
-        ]
-      },
-      "ResponseHeaders": {
-        "Cache-Control": [
-          "no-cache"
-        ],
-        "Date": [
-          "Thu, 04 Mar 2021 14:19:31 GMT"
-        ],
-        "Pragma": [
-          "no-cache"
-        ],
-        "Retry-After": [
-          "2"
-        ],
-<<<<<<< HEAD
-        "x-ms-request-id": [
-          "f22dfd8d-f076-4d62-af1f-307f8650387f"
-        ],
-        "x-ms-correlation-request-id": [
-          "a1aa4803-c6bc-49f6-b949-0010fc859f0a"
-        ],
-        "x-ms-arm-service-request-id": [
-          "f0811b12-f039-4f7f-97c4-83762c56744e"
-=======
+        "x-ms-ratelimit-remaining-subscription-reads": [
+          "11990"
+        ],
+        "x-ms-correlation-request-id": [
+          "04aa7e7b-7cd0-46b4-bc53-f39505f26941"
+        ],
+        "x-ms-routing-request-id": [
+          "EASTUS2:20210521T195527Z:04aa7e7b-7cd0-46b4-bc53-f39505f26941"
+        ],
+        "X-Content-Type-Options": [
+          "nosniff"
+        ],
+        "Date": [
+          "Fri, 21 May 2021 19:55:26 GMT"
+        ],
+        "Content-Length": [
+          "134"
+        ],
+        "Content-Type": [
+          "application/json; charset=utf-8"
+        ],
+        "Expires": [
+          "-1"
+        ]
+      },
+      "ResponseBody": "{\r\n  \"startTime\": \"2021-05-21T19:55:17.2837667+00:00\",\r\n  \"status\": \"InProgress\",\r\n  \"name\": \"9b24742e-4ce2-46c0-9565-c6b8ce6de1c2\"\r\n}",
+      "StatusCode": 200
+    },
+    {
+      "RequestUri": "/subscriptions/e37510d7-33b6-4676-886f-ee75bcc01871/providers/Microsoft.Compute/locations/southeastasia/operations/9b24742e-4ce2-46c0-9565-c6b8ce6de1c2?api-version=2021-03-01",
+      "EncodedRequestUri": "L3N1YnNjcmlwdGlvbnMvZTM3NTEwZDctMzNiNi00Njc2LTg4NmYtZWU3NWJjYzAxODcxL3Byb3ZpZGVycy9NaWNyb3NvZnQuQ29tcHV0ZS9sb2NhdGlvbnMvc291dGhlYXN0YXNpYS9vcGVyYXRpb25zLzliMjQ3NDJlLTRjZTItNDZjMC05NTY1LWM2YjhjZTZkZTFjMj9hcGktdmVyc2lvbj0yMDIxLTAzLTAx",
+      "RequestMethod": "GET",
+      "RequestBody": "",
+      "RequestHeaders": {
+        "User-Agent": [
+          "FxVersion/4.6.29518.01",
+          "OSName/Windows",
+          "OSVersion/Microsoft.Windows.10.0.19042.",
+          "Microsoft.Azure.Management.Compute.ComputeManagementClient/46.0.0"
+        ]
+      },
+      "ResponseHeaders": {
+        "Cache-Control": [
+          "no-cache"
+        ],
+        "Pragma": [
+          "no-cache"
+        ],
+        "x-ms-ratelimit-remaining-resource": [
+          "Microsoft.Compute/GetOperation3Min;14993,Microsoft.Compute/GetOperation30Min;29992"
+        ],
+        "Strict-Transport-Security": [
+          "max-age=31536000; includeSubDomains"
+        ],
+        "x-ms-request-id": [
+          "c5d9c8e7-b98f-4021-83db-2e0f5e4c99c5"
+        ],
         "Server": [
           "Microsoft-HTTPAPI/2.0",
           "Microsoft-HTTPAPI/2.0"
         ],
-        "x-ms-request-id": [
-          "afccebaf-2ba1-4bb5-85ed-d05a51936fc6"
-        ],
-        "x-ms-correlation-request-id": [
-          "f8682cea-d475-493e-b921-db9ed17ada1c"
-        ],
-        "x-ms-arm-service-request-id": [
-          "bd4412d3-5ffa-4b63-bc8e-5876047f5e5b"
->>>>>>> 9e6c98a6
-        ],
-        "Strict-Transport-Security": [
-          "max-age=31536000; includeSubDomains"
-        ],
-        "x-ms-ratelimit-remaining-subscription-reads": [
-          "11999"
-        ],
-        "x-ms-routing-request-id": [
-          "CANADACENTRAL:20210304T141932Z:f8682cea-d475-493e-b921-db9ed17ada1c"
-        ],
-        "X-Content-Type-Options": [
-          "nosniff"
-        ],
-        "Content-Length": [
-          "30"
-        ],
-        "Content-Type": [
-          "application/json; charset=utf-8"
-        ],
-        "Expires": [
-          "-1"
-        ]
-      },
-      "ResponseBody": "{\r\n  \"status\": \"InProgress\"\r\n}",
+        "x-ms-ratelimit-remaining-subscription-reads": [
+          "11989"
+        ],
+        "x-ms-correlation-request-id": [
+          "67078c0e-4e15-490d-9d02-361ee89e7eaa"
+        ],
+        "x-ms-routing-request-id": [
+          "EASTUS2:20210521T195557Z:67078c0e-4e15-490d-9d02-361ee89e7eaa"
+        ],
+        "X-Content-Type-Options": [
+          "nosniff"
+        ],
+        "Date": [
+          "Fri, 21 May 2021 19:55:57 GMT"
+        ],
+        "Content-Length": [
+          "134"
+        ],
+        "Content-Type": [
+          "application/json; charset=utf-8"
+        ],
+        "Expires": [
+          "-1"
+        ]
+      },
+      "ResponseBody": "{\r\n  \"startTime\": \"2021-05-21T19:55:17.2837667+00:00\",\r\n  \"status\": \"InProgress\",\r\n  \"name\": \"9b24742e-4ce2-46c0-9565-c6b8ce6de1c2\"\r\n}",
       "StatusCode": 200
     },
     {
-      "RequestUri": "/subscriptions/0296790d-427c-48ca-b204-8b729bbd8670/providers/Microsoft.Network/locations/southeastasia/operations/5d89b9ea-b5fe-4474-adb4-77342cec5b45?api-version=2019-09-01",
-      "EncodedRequestUri": "L3N1YnNjcmlwdGlvbnMvMDI5Njc5MGQtNDI3Yy00OGNhLWIyMDQtOGI3MjliYmQ4NjcwL3Byb3ZpZGVycy9NaWNyb3NvZnQuTmV0d29yay9sb2NhdGlvbnMvc291dGhlYXN0YXNpYS9vcGVyYXRpb25zLzVkODliOWVhLWI1ZmUtNDQ3NC1hZGI0LTc3MzQyY2VjNWI0NT9hcGktdmVyc2lvbj0yMDE5LTA5LTAx",
-      "RequestMethod": "GET",
-      "RequestBody": "",
-      "RequestHeaders": {
-        "User-Agent": [
-          "FxVersion/4.6.26614.01",
-          "OSName/Windows",
-          "OSVersion/Microsoft.Windows.10.0.18363.",
-          "Microsoft.Azure.Management.Network.NetworkManagementClient/19.17.1.0"
-        ]
-      },
-      "ResponseHeaders": {
-        "Cache-Control": [
-          "no-cache"
-        ],
-        "Date": [
-          "Thu, 04 Mar 2021 14:19:34 GMT"
-        ],
-        "Pragma": [
-          "no-cache"
+      "RequestUri": "/subscriptions/e37510d7-33b6-4676-886f-ee75bcc01871/providers/Microsoft.Compute/locations/southeastasia/operations/9b24742e-4ce2-46c0-9565-c6b8ce6de1c2?api-version=2021-03-01",
+      "EncodedRequestUri": "L3N1YnNjcmlwdGlvbnMvZTM3NTEwZDctMzNiNi00Njc2LTg4NmYtZWU3NWJjYzAxODcxL3Byb3ZpZGVycy9NaWNyb3NvZnQuQ29tcHV0ZS9sb2NhdGlvbnMvc291dGhlYXN0YXNpYS9vcGVyYXRpb25zLzliMjQ3NDJlLTRjZTItNDZjMC05NTY1LWM2YjhjZTZkZTFjMj9hcGktdmVyc2lvbj0yMDIxLTAzLTAx",
+      "RequestMethod": "GET",
+      "RequestBody": "",
+      "RequestHeaders": {
+        "User-Agent": [
+          "FxVersion/4.6.29518.01",
+          "OSName/Windows",
+          "OSVersion/Microsoft.Windows.10.0.19042.",
+          "Microsoft.Azure.Management.Compute.ComputeManagementClient/46.0.0"
+        ]
+      },
+      "ResponseHeaders": {
+        "Cache-Control": [
+          "no-cache"
+        ],
+        "Pragma": [
+          "no-cache"
+        ],
+        "x-ms-ratelimit-remaining-resource": [
+          "Microsoft.Compute/GetOperation3Min;14991,Microsoft.Compute/GetOperation30Min;29990"
+        ],
+        "Strict-Transport-Security": [
+          "max-age=31536000; includeSubDomains"
+        ],
+        "x-ms-request-id": [
+          "79330e4e-9258-477c-964c-9014e1e2ae2f"
         ],
         "Server": [
           "Microsoft-HTTPAPI/2.0",
           "Microsoft-HTTPAPI/2.0"
         ],
-        "x-ms-request-id": [
-          "ba149a11-9882-4857-84c3-3d72a15a6c68"
-        ],
-        "x-ms-correlation-request-id": [
-          "7566b451-aae4-4351-ad88-e9d908d86e08"
-        ],
-        "x-ms-arm-service-request-id": [
-          "9ccaf0da-f595-48b9-9095-10559fbee5c7"
-        ],
-        "Strict-Transport-Security": [
-          "max-age=31536000; includeSubDomains"
-        ],
-        "x-ms-ratelimit-remaining-subscription-reads": [
-          "11998"
-        ],
-        "x-ms-routing-request-id": [
-<<<<<<< HEAD
-          "EASTUS2:20210323T164155Z:a1aa4803-c6bc-49f6-b949-0010fc859f0a"
-        ],
-        "X-Content-Type-Options": [
-          "nosniff"
-        ],
-        "Date": [
-          "Tue, 23 Mar 2021 16:41:54 GMT"
-        ],
-        "Content-Length": [
-          "30"
-        ],
-        "Content-Type": [
-          "application/json; charset=utf-8"
-        ],
-        "Expires": [
-          "-1"
-        ]
-      },
-      "ResponseBody": "{\r\n  \"status\": \"InProgress\"\r\n}",
+        "x-ms-ratelimit-remaining-subscription-reads": [
+          "11988"
+        ],
+        "x-ms-correlation-request-id": [
+          "ef92db4d-6b12-4615-b6aa-ec69886a8bf3"
+        ],
+        "x-ms-routing-request-id": [
+          "EASTUS2:20210521T195628Z:ef92db4d-6b12-4615-b6aa-ec69886a8bf3"
+        ],
+        "X-Content-Type-Options": [
+          "nosniff"
+        ],
+        "Date": [
+          "Fri, 21 May 2021 19:56:28 GMT"
+        ],
+        "Content-Length": [
+          "184"
+        ],
+        "Content-Type": [
+          "application/json; charset=utf-8"
+        ],
+        "Expires": [
+          "-1"
+        ]
+      },
+      "ResponseBody": "{\r\n  \"startTime\": \"2021-05-21T19:55:17.2837667+00:00\",\r\n  \"endTime\": \"2021-05-21T19:56:02.0806865+00:00\",\r\n  \"status\": \"Succeeded\",\r\n  \"name\": \"9b24742e-4ce2-46c0-9565-c6b8ce6de1c2\"\r\n}",
       "StatusCode": 200
     },
     {
-      "RequestUri": "/subscriptions/e37510d7-33b6-4676-886f-ee75bcc01871/providers/Microsoft.Network/locations/southeastasia/operations/174609f1-abc1-40f4-9f1b-30f6fba9b8ef?api-version=2019-09-01",
-      "EncodedRequestUri": "L3N1YnNjcmlwdGlvbnMvZTM3NTEwZDctMzNiNi00Njc2LTg4NmYtZWU3NWJjYzAxODcxL3Byb3ZpZGVycy9NaWNyb3NvZnQuTmV0d29yay9sb2NhdGlvbnMvc291dGhlYXN0YXNpYS9vcGVyYXRpb25zLzE3NDYwOWYxLWFiYzEtNDBmNC05ZjFiLTMwZjZmYmE5YjhlZj9hcGktdmVyc2lvbj0yMDE5LTA5LTAx",
-      "RequestMethod": "GET",
-      "RequestBody": "",
-      "RequestHeaders": {
-        "User-Agent": [
-          "FxVersion/4.6.29518.01",
-          "OSName/Windows",
-          "OSVersion/Microsoft.Windows.10.0.18363.",
-          "Microsoft.Azure.Management.Network.NetworkManagementClient/19.17.1.0"
-        ]
-      },
-      "ResponseHeaders": {
-        "Cache-Control": [
-          "no-cache"
-        ],
-        "Pragma": [
-          "no-cache"
-        ],
-        "Retry-After": [
-          "2"
-        ],
-        "x-ms-request-id": [
-          "03ac752d-be00-44c3-9168-8c8c015d3081"
-        ],
-        "x-ms-correlation-request-id": [
-          "ef3a08a0-1c5f-4c98-a0d1-2c4140039fe0"
-        ],
-        "x-ms-arm-service-request-id": [
-          "7d2f306f-7861-4abf-a8af-c966eb4fc653"
-        ],
-        "Strict-Transport-Security": [
-          "max-age=31536000; includeSubDomains"
+      "RequestUri": "/subscriptions/e37510d7-33b6-4676-886f-ee75bcc01871/providers/Microsoft.Compute/locations/southeastasia/operations/9b24742e-4ce2-46c0-9565-c6b8ce6de1c2?monitor=true&api-version=2021-03-01",
+      "EncodedRequestUri": "L3N1YnNjcmlwdGlvbnMvZTM3NTEwZDctMzNiNi00Njc2LTg4NmYtZWU3NWJjYzAxODcxL3Byb3ZpZGVycy9NaWNyb3NvZnQuQ29tcHV0ZS9sb2NhdGlvbnMvc291dGhlYXN0YXNpYS9vcGVyYXRpb25zLzliMjQ3NDJlLTRjZTItNDZjMC05NTY1LWM2YjhjZTZkZTFjMj9tb25pdG9yPXRydWUmYXBpLXZlcnNpb249MjAyMS0wMy0wMQ==",
+      "RequestMethod": "GET",
+      "RequestBody": "",
+      "RequestHeaders": {
+        "User-Agent": [
+          "FxVersion/4.6.29518.01",
+          "OSName/Windows",
+          "OSVersion/Microsoft.Windows.10.0.19042.",
+          "Microsoft.Azure.Management.Compute.ComputeManagementClient/46.0.0"
+        ]
+      },
+      "ResponseHeaders": {
+        "Cache-Control": [
+          "no-cache"
+        ],
+        "Pragma": [
+          "no-cache"
+        ],
+        "x-ms-ratelimit-remaining-resource": [
+          "Microsoft.Compute/GetOperation3Min;14990,Microsoft.Compute/GetOperation30Min;29989"
+        ],
+        "Strict-Transport-Security": [
+          "max-age=31536000; includeSubDomains"
+        ],
+        "x-ms-request-id": [
+          "0244786d-ab8d-42b5-9edb-e91319e8c3fa"
         ],
         "Server": [
           "Microsoft-HTTPAPI/2.0",
           "Microsoft-HTTPAPI/2.0"
         ],
         "x-ms-ratelimit-remaining-subscription-reads": [
-          "11998"
-        ],
-        "x-ms-routing-request-id": [
-          "EASTUS2:20210323T164158Z:ef3a08a0-1c5f-4c98-a0d1-2c4140039fe0"
-=======
-          "CANADACENTRAL:20210304T141935Z:7566b451-aae4-4351-ad88-e9d908d86e08"
->>>>>>> 9e6c98a6
-        ],
-        "X-Content-Type-Options": [
-          "nosniff"
-        ],
-<<<<<<< HEAD
-        "Date": [
-          "Tue, 23 Mar 2021 16:41:57 GMT"
-        ],
-        "Content-Length": [
-          "30"
-        ],
-        "Content-Type": [
-          "application/json; charset=utf-8"
-        ],
-        "Expires": [
-          "-1"
-        ]
-      },
-      "ResponseBody": "{\r\n  \"status\": \"InProgress\"\r\n}",
+          "11987"
+        ],
+        "x-ms-correlation-request-id": [
+          "23f5abdf-b268-4ed5-970f-0a86e68cde33"
+        ],
+        "x-ms-routing-request-id": [
+          "EASTUS2:20210521T195628Z:23f5abdf-b268-4ed5-970f-0a86e68cde33"
+        ],
+        "X-Content-Type-Options": [
+          "nosniff"
+        ],
+        "Date": [
+          "Fri, 21 May 2021 19:56:28 GMT"
+        ],
+        "Expires": [
+          "-1"
+        ],
+        "Content-Length": [
+          "0"
+        ]
+      },
+      "ResponseBody": "",
       "StatusCode": 200
     },
     {
-      "RequestUri": "/subscriptions/e37510d7-33b6-4676-886f-ee75bcc01871/providers/Microsoft.Network/locations/southeastasia/operations/174609f1-abc1-40f4-9f1b-30f6fba9b8ef?api-version=2019-09-01",
-      "EncodedRequestUri": "L3N1YnNjcmlwdGlvbnMvZTM3NTEwZDctMzNiNi00Njc2LTg4NmYtZWU3NWJjYzAxODcxL3Byb3ZpZGVycy9NaWNyb3NvZnQuTmV0d29yay9sb2NhdGlvbnMvc291dGhlYXN0YXNpYS9vcGVyYXRpb25zLzE3NDYwOWYxLWFiYzEtNDBmNC05ZjFiLTMwZjZmYmE5YjhlZj9hcGktdmVyc2lvbj0yMDE5LTA5LTAx",
-      "RequestMethod": "GET",
-      "RequestBody": "",
-      "RequestHeaders": {
-        "User-Agent": [
-          "FxVersion/4.6.29518.01",
-          "OSName/Windows",
-          "OSVersion/Microsoft.Windows.10.0.18363.",
-          "Microsoft.Azure.Management.Network.NetworkManagementClient/19.17.1.0"
-        ]
-      },
-      "ResponseHeaders": {
-        "Cache-Control": [
-          "no-cache"
-        ],
-        "Pragma": [
-          "no-cache"
+      "RequestUri": "/subscriptions/e37510d7-33b6-4676-886f-ee75bcc01871/resourceGroups/crptestar132/providers/Microsoft.Compute/disks/diskrp8839?api-version=2020-12-01",
+      "EncodedRequestUri": "L3N1YnNjcmlwdGlvbnMvZTM3NTEwZDctMzNiNi00Njc2LTg4NmYtZWU3NWJjYzAxODcxL3Jlc291cmNlR3JvdXBzL2NycHRlc3RhcjEzMi9wcm92aWRlcnMvTWljcm9zb2Z0LkNvbXB1dGUvZGlza3MvZGlza3JwODgzOT9hcGktdmVyc2lvbj0yMDIwLTEyLTAx",
+      "RequestMethod": "DELETE",
+      "RequestBody": "",
+      "RequestHeaders": {
+        "x-ms-client-request-id": [
+          "8ef49639-be56-48c3-a210-7e9d1040aadb"
+        ],
+        "Accept-Language": [
+          "en-US"
+        ],
+        "User-Agent": [
+          "FxVersion/4.6.29518.01",
+          "OSName/Windows",
+          "OSVersion/Microsoft.Windows.10.0.19042.",
+          "Microsoft.Azure.Management.Compute.ComputeManagementClient/46.0.0"
+        ]
+      },
+      "ResponseHeaders": {
+        "Cache-Control": [
+          "no-cache"
+        ],
+        "Pragma": [
+          "no-cache"
+        ],
+        "x-ms-ratelimit-remaining-subscription-deletes": [
+          "14997"
+        ],
+        "x-ms-request-id": [
+          "eb283912-acc4-46a9-a015-1015035e67a9"
+        ],
+        "x-ms-correlation-request-id": [
+          "eb283912-acc4-46a9-a015-1015035e67a9"
+        ],
+        "x-ms-routing-request-id": [
+          "EASTUS2:20210521T195630Z:eb283912-acc4-46a9-a015-1015035e67a9"
+        ],
+        "Strict-Transport-Security": [
+          "max-age=31536000; includeSubDomains"
+        ],
+        "X-Content-Type-Options": [
+          "nosniff"
+        ],
+        "Date": [
+          "Fri, 21 May 2021 19:56:30 GMT"
+        ],
+        "Expires": [
+          "-1"
+        ]
+      },
+      "ResponseBody": "",
+      "StatusCode": 204
+    },
+    {
+      "RequestUri": "/subscriptions/e37510d7-33b6-4676-886f-ee75bcc01871/resourcegroups/crptestar132?api-version=2017-05-10",
+      "EncodedRequestUri": "L3N1YnNjcmlwdGlvbnMvZTM3NTEwZDctMzNiNi00Njc2LTg4NmYtZWU3NWJjYzAxODcxL3Jlc291cmNlZ3JvdXBzL2NycHRlc3RhcjEzMj9hcGktdmVyc2lvbj0yMDE3LTA1LTEw",
+      "RequestMethod": "DELETE",
+      "RequestBody": "",
+      "RequestHeaders": {
+        "x-ms-client-request-id": [
+          "56d7ba37-7f99-45bc-a6a2-e91f6f7ab85c"
+        ],
+        "Accept-Language": [
+          "en-US"
+        ],
+        "User-Agent": [
+          "FxVersion/4.6.29518.01",
+          "OSName/Windows",
+          "OSVersion/Microsoft.Windows.10.0.19042.",
+          "Microsoft.Azure.Management.ResourceManager.ResourceManagementClient/1.6.0.0"
+        ]
+      },
+      "ResponseHeaders": {
+        "Cache-Control": [
+          "no-cache"
+        ],
+        "Pragma": [
+          "no-cache"
+        ],
+        "Location": [
+          "https://management.azure.com/subscriptions/e37510d7-33b6-4676-886f-ee75bcc01871/operationresults/eyJqb2JJZCI6IlJFU09VUkNFR1JPVVBERUxFVElPTkpPQi1DUlBURVNUQVIxMzItU09VVEhFQVNUQVNJQSIsImpvYkxvY2F0aW9uIjoic291dGhlYXN0YXNpYSJ9?api-version=2017-05-10"
         ],
         "Retry-After": [
-          "2"
-        ],
-        "x-ms-request-id": [
-          "8363fa33-4a4f-4124-93fa-5071cdc3de95"
-        ],
-        "x-ms-correlation-request-id": [
-          "6438baef-93ac-455b-a975-8eab1dec8a19"
-        ],
-        "x-ms-arm-service-request-id": [
-          "8bdc2a2f-0063-4071-a576-fb1ebf4b8df1"
-        ],
-        "Strict-Transport-Security": [
-          "max-age=31536000; includeSubDomains"
-        ],
-        "Server": [
-          "Microsoft-HTTPAPI/2.0",
-          "Microsoft-HTTPAPI/2.0"
-        ],
-        "x-ms-ratelimit-remaining-subscription-reads": [
-          "11997"
-        ],
-        "x-ms-routing-request-id": [
-          "EASTUS2:20210323T164200Z:6438baef-93ac-455b-a975-8eab1dec8a19"
-        ],
-        "X-Content-Type-Options": [
-          "nosniff"
-        ],
-        "Date": [
-          "Tue, 23 Mar 2021 16:41:59 GMT"
-        ],
-        "Content-Length": [
-          "30"
-        ],
-        "Content-Type": [
-          "application/json; charset=utf-8"
-        ],
-        "Expires": [
-          "-1"
-        ]
-      },
-      "ResponseBody": "{\r\n  \"status\": \"InProgress\"\r\n}",
-      "StatusCode": 200
-    },
-    {
-      "RequestUri": "/subscriptions/e37510d7-33b6-4676-886f-ee75bcc01871/providers/Microsoft.Network/locations/southeastasia/operations/174609f1-abc1-40f4-9f1b-30f6fba9b8ef?api-version=2019-09-01",
-      "EncodedRequestUri": "L3N1YnNjcmlwdGlvbnMvZTM3NTEwZDctMzNiNi00Njc2LTg4NmYtZWU3NWJjYzAxODcxL3Byb3ZpZGVycy9NaWNyb3NvZnQuTmV0d29yay9sb2NhdGlvbnMvc291dGhlYXN0YXNpYS9vcGVyYXRpb25zLzE3NDYwOWYxLWFiYzEtNDBmNC05ZjFiLTMwZjZmYmE5YjhlZj9hcGktdmVyc2lvbj0yMDE5LTA5LTAx",
-      "RequestMethod": "GET",
-      "RequestBody": "",
-      "RequestHeaders": {
-        "User-Agent": [
-          "FxVersion/4.6.29518.01",
-          "OSName/Windows",
-          "OSVersion/Microsoft.Windows.10.0.18363.",
-          "Microsoft.Azure.Management.Network.NetworkManagementClient/19.17.1.0"
-        ]
-      },
-      "ResponseHeaders": {
-        "Cache-Control": [
-          "no-cache"
-        ],
-        "Pragma": [
-          "no-cache"
-        ],
-        "x-ms-request-id": [
-          "378adb3c-a3ce-46f9-82d2-d075b43dd380"
-        ],
-        "x-ms-correlation-request-id": [
-          "1cde7769-d8fb-402c-adb8-57192412c725"
-        ],
-        "x-ms-arm-service-request-id": [
-          "ea62c221-5fd0-4612-af3f-2d2c12a0cdc5"
-        ],
-        "Strict-Transport-Security": [
-          "max-age=31536000; includeSubDomains"
-        ],
-        "Server": [
-          "Microsoft-HTTPAPI/2.0",
-          "Microsoft-HTTPAPI/2.0"
-        ],
-        "x-ms-ratelimit-remaining-subscription-reads": [
-          "11996"
-        ],
-        "x-ms-routing-request-id": [
-          "EASTUS2:20210323T164203Z:1cde7769-d8fb-402c-adb8-57192412c725"
-        ],
-        "X-Content-Type-Options": [
-          "nosniff"
-        ],
-        "Date": [
-          "Tue, 23 Mar 2021 16:42:02 GMT"
-        ],
-=======
->>>>>>> 9e6c98a6
-        "Content-Length": [
-          "29"
-        ],
-        "Content-Type": [
-          "application/json; charset=utf-8"
-        ],
-        "Expires": [
-          "-1"
-        ]
-      },
-      "ResponseBody": "{\r\n  \"status\": \"Succeeded\"\r\n}",
-      "StatusCode": 200
-    },
-    {
-<<<<<<< HEAD
-      "RequestUri": "/subscriptions/e37510d7-33b6-4676-886f-ee75bcc01871/resourceGroups/crptestar3910/providers/Microsoft.Network/publicIPAddresses/pip6682?api-version=2019-09-01",
-      "EncodedRequestUri": "L3N1YnNjcmlwdGlvbnMvZTM3NTEwZDctMzNiNi00Njc2LTg4NmYtZWU3NWJjYzAxODcxL3Jlc291cmNlR3JvdXBzL2NycHRlc3RhcjM5MTAvcHJvdmlkZXJzL01pY3Jvc29mdC5OZXR3b3JrL3B1YmxpY0lQQWRkcmVzc2VzL3BpcDY2ODI/YXBpLXZlcnNpb249MjAxOS0wOS0wMQ==",
-=======
-      "RequestUri": "/subscriptions/0296790d-427c-48ca-b204-8b729bbd8670/resourceGroups/crptestar7257/providers/Microsoft.Network/publicIPAddresses/pip1876?api-version=2019-09-01",
-      "EncodedRequestUri": "L3N1YnNjcmlwdGlvbnMvMDI5Njc5MGQtNDI3Yy00OGNhLWIyMDQtOGI3MjliYmQ4NjcwL3Jlc291cmNlR3JvdXBzL2NycHRlc3RhcjcyNTcvcHJvdmlkZXJzL01pY3Jvc29mdC5OZXR3b3JrL3B1YmxpY0lQQWRkcmVzc2VzL3BpcDE4NzY/YXBpLXZlcnNpb249MjAxOS0wOS0wMQ==",
->>>>>>> 9e6c98a6
-      "RequestMethod": "GET",
-      "RequestBody": "",
-      "RequestHeaders": {
-        "User-Agent": [
-          "FxVersion/4.6.26614.01",
-          "OSName/Windows",
-          "OSVersion/Microsoft.Windows.10.0.18363.",
-          "Microsoft.Azure.Management.Network.NetworkManagementClient/19.17.1.0"
-        ]
-      },
-      "ResponseHeaders": {
-        "Cache-Control": [
-          "no-cache"
-        ],
-        "Date": [
-          "Thu, 04 Mar 2021 14:19:34 GMT"
-        ],
-        "Pragma": [
-          "no-cache"
-        ],
-        "ETag": [
-<<<<<<< HEAD
-          "W/\"206077d0-cef2-4e40-afb5-14a909d7a98a\""
-        ],
-        "x-ms-request-id": [
-          "55cfb4c7-dd05-431a-af1f-4e9f5a196a93"
-        ],
-        "x-ms-correlation-request-id": [
-          "b82bcd6b-2eb0-4af2-9007-5d9c516579a5"
-        ],
-        "x-ms-arm-service-request-id": [
-          "f4f457a4-6809-4c09-b403-ce9c1d0d80b4"
-=======
-          "W/\"c7c0e382-9ab1-4239-a53c-616428dcc84e\""
-        ],
-        "Server": [
-          "Microsoft-HTTPAPI/2.0",
-          "Microsoft-HTTPAPI/2.0"
-        ],
-        "x-ms-request-id": [
-          "bb1e2054-dc72-4b0c-b897-5905fa866ca1"
-        ],
-        "x-ms-correlation-request-id": [
-          "ce31d041-f13e-4b09-8837-624676e88260"
-        ],
-        "x-ms-arm-service-request-id": [
-          "47efed8f-a7f8-49c8-99cf-38bcd6c8e28c"
->>>>>>> 9e6c98a6
-        ],
-        "Strict-Transport-Security": [
-          "max-age=31536000; includeSubDomains"
-        ],
-        "x-ms-ratelimit-remaining-subscription-reads": [
-<<<<<<< HEAD
-          "11995"
-        ],
-        "x-ms-routing-request-id": [
-          "EASTUS2:20210323T164203Z:b82bcd6b-2eb0-4af2-9007-5d9c516579a5"
-=======
-          "11997"
-        ],
-        "x-ms-routing-request-id": [
-          "CANADACENTRAL:20210304T141935Z:ce31d041-f13e-4b09-8837-624676e88260"
->>>>>>> 9e6c98a6
-        ],
-        "X-Content-Type-Options": [
-          "nosniff"
-        ],
-<<<<<<< HEAD
-        "Date": [
-          "Tue, 23 Mar 2021 16:42:02 GMT"
-        ],
-=======
->>>>>>> 9e6c98a6
-        "Content-Length": [
-          "770"
-        ],
-        "Content-Type": [
-          "application/json; charset=utf-8"
-        ],
-        "Expires": [
-          "-1"
-        ]
-      },
-<<<<<<< HEAD
-      "ResponseBody": "{\r\n  \"name\": \"pip6682\",\r\n  \"id\": \"/subscriptions/e37510d7-33b6-4676-886f-ee75bcc01871/resourceGroups/crptestar3910/providers/Microsoft.Network/publicIPAddresses/pip6682\",\r\n  \"etag\": \"W/\\\"206077d0-cef2-4e40-afb5-14a909d7a98a\\\"\",\r\n  \"location\": \"southeastasia\",\r\n  \"tags\": {\r\n    \"key\": \"value\"\r\n  },\r\n  \"properties\": {\r\n    \"provisioningState\": \"Succeeded\",\r\n    \"resourceGuid\": \"bad86542-00ff-479a-8d96-9bed019d98d0\",\r\n    \"publicIPAddressVersion\": \"IPv4\",\r\n    \"publicIPAllocationMethod\": \"Dynamic\",\r\n    \"idleTimeoutInMinutes\": 4,\r\n    \"dnsSettings\": {\r\n      \"domainNameLabel\": \"dn5996\",\r\n      \"fqdn\": \"dn5996.southeastasia.cloudapp.azure.com\"\r\n    },\r\n    \"ipTags\": []\r\n  },\r\n  \"type\": \"Microsoft.Network/publicIPAddresses\",\r\n  \"sku\": {\r\n    \"name\": \"Basic\"\r\n  }\r\n}",
-      "StatusCode": 200
-    },
-    {
-      "RequestUri": "/subscriptions/e37510d7-33b6-4676-886f-ee75bcc01871/resourceGroups/crptestar3910/providers/Microsoft.Network/publicIPAddresses/pip6682?api-version=2019-09-01",
-      "EncodedRequestUri": "L3N1YnNjcmlwdGlvbnMvZTM3NTEwZDctMzNiNi00Njc2LTg4NmYtZWU3NWJjYzAxODcxL3Jlc291cmNlR3JvdXBzL2NycHRlc3RhcjM5MTAvcHJvdmlkZXJzL01pY3Jvc29mdC5OZXR3b3JrL3B1YmxpY0lQQWRkcmVzc2VzL3BpcDY2ODI/YXBpLXZlcnNpb249MjAxOS0wOS0wMQ==",
-=======
-      "ResponseBody": "{\r\n  \"name\": \"pip1876\",\r\n  \"id\": \"/subscriptions/0296790d-427c-48ca-b204-8b729bbd8670/resourceGroups/crptestar7257/providers/Microsoft.Network/publicIPAddresses/pip1876\",\r\n  \"etag\": \"W/\\\"c7c0e382-9ab1-4239-a53c-616428dcc84e\\\"\",\r\n  \"location\": \"southeastasia\",\r\n  \"tags\": {\r\n    \"key\": \"value\"\r\n  },\r\n  \"properties\": {\r\n    \"provisioningState\": \"Succeeded\",\r\n    \"resourceGuid\": \"e30b2455-affc-426f-a1da-43e2d3da630b\",\r\n    \"publicIPAddressVersion\": \"IPv4\",\r\n    \"publicIPAllocationMethod\": \"Dynamic\",\r\n    \"idleTimeoutInMinutes\": 4,\r\n    \"dnsSettings\": {\r\n      \"domainNameLabel\": \"dn4334\",\r\n      \"fqdn\": \"dn4334.southeastasia.cloudapp.azure.com\"\r\n    },\r\n    \"ipTags\": []\r\n  },\r\n  \"type\": \"Microsoft.Network/publicIPAddresses\",\r\n  \"sku\": {\r\n    \"name\": \"Basic\"\r\n  }\r\n}",
-      "StatusCode": 200
-    },
-    {
-      "RequestUri": "/subscriptions/0296790d-427c-48ca-b204-8b729bbd8670/resourceGroups/crptestar7257/providers/Microsoft.Network/publicIPAddresses/pip1876?api-version=2019-09-01",
-      "EncodedRequestUri": "L3N1YnNjcmlwdGlvbnMvMDI5Njc5MGQtNDI3Yy00OGNhLWIyMDQtOGI3MjliYmQ4NjcwL3Jlc291cmNlR3JvdXBzL2NycHRlc3RhcjcyNTcvcHJvdmlkZXJzL01pY3Jvc29mdC5OZXR3b3JrL3B1YmxpY0lQQWRkcmVzc2VzL3BpcDE4NzY/YXBpLXZlcnNpb249MjAxOS0wOS0wMQ==",
->>>>>>> 9e6c98a6
-      "RequestMethod": "GET",
-      "RequestBody": "",
-      "RequestHeaders": {
-        "x-ms-client-request-id": [
-<<<<<<< HEAD
-          "c78a2e6a-db03-46e9-94d8-14a2a386aa13"
-=======
-          "8d5ec048-8b8e-479a-8e81-8fb61095bd28"
->>>>>>> 9e6c98a6
-        ],
-        "accept-language": [
-          "en-US"
-        ],
-        "User-Agent": [
-          "FxVersion/4.6.26614.01",
-          "OSName/Windows",
-          "OSVersion/Microsoft.Windows.10.0.18363.",
-          "Microsoft.Azure.Management.Network.NetworkManagementClient/19.17.1.0"
-        ]
-      },
-      "ResponseHeaders": {
-        "Cache-Control": [
-          "no-cache"
-        ],
-        "Date": [
-          "Thu, 04 Mar 2021 14:19:34 GMT"
-        ],
-        "Pragma": [
-          "no-cache"
-        ],
-        "ETag": [
-<<<<<<< HEAD
-          "W/\"206077d0-cef2-4e40-afb5-14a909d7a98a\""
-        ],
-        "x-ms-request-id": [
-          "7bed3be0-0e34-40f9-a4df-32de4be28a65"
-        ],
-        "x-ms-correlation-request-id": [
-          "ab6eeb6c-edee-4fd9-b0d0-5f9d7db35a5a"
-        ],
-        "x-ms-arm-service-request-id": [
-          "c12f5b7d-67f5-4a50-8ac5-966a782ddda1"
-=======
-          "W/\"c7c0e382-9ab1-4239-a53c-616428dcc84e\""
-        ],
-        "Server": [
-          "Microsoft-HTTPAPI/2.0",
-          "Microsoft-HTTPAPI/2.0"
-        ],
-        "x-ms-request-id": [
-          "eff364c7-c403-4fa3-a52f-51e8774ba704"
-        ],
-        "x-ms-correlation-request-id": [
-          "929c4f77-08ad-463e-b16e-67e75df93c69"
-        ],
-        "x-ms-arm-service-request-id": [
-          "36357fa6-11ee-45b6-a976-839492025073"
->>>>>>> 9e6c98a6
-        ],
-        "Strict-Transport-Security": [
-          "max-age=31536000; includeSubDomains"
-        ],
-        "x-ms-ratelimit-remaining-subscription-reads": [
-<<<<<<< HEAD
-          "11994"
-        ],
-        "x-ms-routing-request-id": [
-          "EASTUS2:20210323T164203Z:ab6eeb6c-edee-4fd9-b0d0-5f9d7db35a5a"
-=======
-          "11996"
-        ],
-        "x-ms-routing-request-id": [
-          "CANADACENTRAL:20210304T141935Z:929c4f77-08ad-463e-b16e-67e75df93c69"
->>>>>>> 9e6c98a6
-        ],
-        "X-Content-Type-Options": [
-          "nosniff"
-        ],
-<<<<<<< HEAD
-        "Date": [
-          "Tue, 23 Mar 2021 16:42:02 GMT"
-        ],
-=======
->>>>>>> 9e6c98a6
-        "Content-Length": [
-          "770"
-        ],
-        "Content-Type": [
-          "application/json; charset=utf-8"
-        ],
-        "Expires": [
-          "-1"
-        ]
-      },
-<<<<<<< HEAD
-      "ResponseBody": "{\r\n  \"name\": \"pip6682\",\r\n  \"id\": \"/subscriptions/e37510d7-33b6-4676-886f-ee75bcc01871/resourceGroups/crptestar3910/providers/Microsoft.Network/publicIPAddresses/pip6682\",\r\n  \"etag\": \"W/\\\"206077d0-cef2-4e40-afb5-14a909d7a98a\\\"\",\r\n  \"location\": \"southeastasia\",\r\n  \"tags\": {\r\n    \"key\": \"value\"\r\n  },\r\n  \"properties\": {\r\n    \"provisioningState\": \"Succeeded\",\r\n    \"resourceGuid\": \"bad86542-00ff-479a-8d96-9bed019d98d0\",\r\n    \"publicIPAddressVersion\": \"IPv4\",\r\n    \"publicIPAllocationMethod\": \"Dynamic\",\r\n    \"idleTimeoutInMinutes\": 4,\r\n    \"dnsSettings\": {\r\n      \"domainNameLabel\": \"dn5996\",\r\n      \"fqdn\": \"dn5996.southeastasia.cloudapp.azure.com\"\r\n    },\r\n    \"ipTags\": []\r\n  },\r\n  \"type\": \"Microsoft.Network/publicIPAddresses\",\r\n  \"sku\": {\r\n    \"name\": \"Basic\"\r\n  }\r\n}",
-      "StatusCode": 200
-    },
-    {
-      "RequestUri": "/subscriptions/e37510d7-33b6-4676-886f-ee75bcc01871/resourceGroups/crptestar3910/providers/Microsoft.Network/virtualNetworks/vn3851?api-version=2019-09-01",
-      "EncodedRequestUri": "L3N1YnNjcmlwdGlvbnMvZTM3NTEwZDctMzNiNi00Njc2LTg4NmYtZWU3NWJjYzAxODcxL3Jlc291cmNlR3JvdXBzL2NycHRlc3RhcjM5MTAvcHJvdmlkZXJzL01pY3Jvc29mdC5OZXR3b3JrL3ZpcnR1YWxOZXR3b3Jrcy92bjM4NTE/YXBpLXZlcnNpb249MjAxOS0wOS0wMQ==",
-      "RequestMethod": "PUT",
-      "RequestBody": "{\r\n  \"properties\": {\r\n    \"addressSpace\": {\r\n      \"addressPrefixes\": [\r\n        \"10.0.0.0/16\"\r\n      ]\r\n    },\r\n    \"subnets\": [\r\n      {\r\n        \"properties\": {\r\n          \"addressPrefix\": \"10.0.0.0/24\"\r\n        },\r\n        \"name\": \"sn3491\"\r\n      }\r\n    ]\r\n  },\r\n  \"location\": \"SoutheastAsia\"\r\n}",
-      "RequestHeaders": {
-        "x-ms-client-request-id": [
-          "c7c0495a-db27-40bd-ace6-893c15cea5d9"
-=======
-      "ResponseBody": "{\r\n  \"name\": \"pip1876\",\r\n  \"id\": \"/subscriptions/0296790d-427c-48ca-b204-8b729bbd8670/resourceGroups/crptestar7257/providers/Microsoft.Network/publicIPAddresses/pip1876\",\r\n  \"etag\": \"W/\\\"c7c0e382-9ab1-4239-a53c-616428dcc84e\\\"\",\r\n  \"location\": \"southeastasia\",\r\n  \"tags\": {\r\n    \"key\": \"value\"\r\n  },\r\n  \"properties\": {\r\n    \"provisioningState\": \"Succeeded\",\r\n    \"resourceGuid\": \"e30b2455-affc-426f-a1da-43e2d3da630b\",\r\n    \"publicIPAddressVersion\": \"IPv4\",\r\n    \"publicIPAllocationMethod\": \"Dynamic\",\r\n    \"idleTimeoutInMinutes\": 4,\r\n    \"dnsSettings\": {\r\n      \"domainNameLabel\": \"dn4334\",\r\n      \"fqdn\": \"dn4334.southeastasia.cloudapp.azure.com\"\r\n    },\r\n    \"ipTags\": []\r\n  },\r\n  \"type\": \"Microsoft.Network/publicIPAddresses\",\r\n  \"sku\": {\r\n    \"name\": \"Basic\"\r\n  }\r\n}",
-      "StatusCode": 200
-    },
-    {
-      "RequestUri": "/subscriptions/0296790d-427c-48ca-b204-8b729bbd8670/resourceGroups/crptestar7257/providers/Microsoft.Network/virtualNetworks/vn4962?api-version=2019-09-01",
-      "EncodedRequestUri": "L3N1YnNjcmlwdGlvbnMvMDI5Njc5MGQtNDI3Yy00OGNhLWIyMDQtOGI3MjliYmQ4NjcwL3Jlc291cmNlR3JvdXBzL2NycHRlc3RhcjcyNTcvcHJvdmlkZXJzL01pY3Jvc29mdC5OZXR3b3JrL3ZpcnR1YWxOZXR3b3Jrcy92bjQ5NjI/YXBpLXZlcnNpb249MjAxOS0wOS0wMQ==",
-      "RequestMethod": "PUT",
-      "RequestBody": "{\r\n  \"properties\": {\r\n    \"addressSpace\": {\r\n      \"addressPrefixes\": [\r\n        \"10.0.0.0/16\"\r\n      ]\r\n    },\r\n    \"subnets\": [\r\n      {\r\n        \"properties\": {\r\n          \"addressPrefix\": \"10.0.0.0/24\"\r\n        },\r\n        \"name\": \"sn1045\"\r\n      }\r\n    ]\r\n  },\r\n  \"location\": \"SoutheastAsia\"\r\n}",
-      "RequestHeaders": {
-        "x-ms-client-request-id": [
-          "f52ffc6d-6142-4aac-b906-dc6409b0c27b"
->>>>>>> 9e6c98a6
-        ],
-        "accept-language": [
-          "en-US"
-        ],
-        "User-Agent": [
-          "FxVersion/4.6.26614.01",
-          "OSName/Windows",
-          "OSVersion/Microsoft.Windows.10.0.18363.",
-          "Microsoft.Azure.Management.Network.NetworkManagementClient/19.17.1.0"
-        ],
-        "Content-Type": [
-          "application/json; charset=utf-8"
-        ],
-        "Content-Length": [
-          "299"
-        ]
-      },
-      "ResponseHeaders": {
-        "Cache-Control": [
-          "no-cache"
-        ],
-        "Date": [
-          "Thu, 04 Mar 2021 14:19:39 GMT"
-        ],
-        "Pragma": [
-          "no-cache"
-        ],
-        "Retry-After": [
-          "3"
-        ],
-        "Server": [
-          "Microsoft-HTTPAPI/2.0",
-          "Microsoft-HTTPAPI/2.0"
-        ],
-        "x-ms-request-id": [
-<<<<<<< HEAD
-          "ddf7469d-3cf4-4f33-9f8d-4c2ab4bcd1c3"
-        ],
-        "Azure-AsyncOperation": [
-          "https://management.azure.com/subscriptions/e37510d7-33b6-4676-886f-ee75bcc01871/providers/Microsoft.Network/locations/southeastasia/operations/ddf7469d-3cf4-4f33-9f8d-4c2ab4bcd1c3?api-version=2019-09-01"
-        ],
-        "x-ms-correlation-request-id": [
-          "22d3f32a-54d6-43ef-8f01-5ca79aa644dd"
-=======
-          "b4885541-0864-4df5-9dc2-1daebd7b5a3e"
-        ],
-        "Azure-AsyncOperation": [
-          "https://management.azure.com/subscriptions/0296790d-427c-48ca-b204-8b729bbd8670/providers/Microsoft.Network/locations/southeastasia/operations/b4885541-0864-4df5-9dc2-1daebd7b5a3e?api-version=2019-09-01"
-        ],
-        "x-ms-correlation-request-id": [
-          "fddf7a0d-ad26-4eac-8874-2a987bf0a861"
->>>>>>> 9e6c98a6
-        ],
-        "Azure-AsyncNotification": [
-          "Enabled"
-        ],
-        "x-ms-arm-service-request-id": [
-<<<<<<< HEAD
-          "8eafefa6-efd5-414f-8519-53e8ccc0d0fa"
-=======
-          "ac85b3da-571c-4d49-b00b-e13deb59d5e9"
->>>>>>> 9e6c98a6
-        ],
-        "Strict-Transport-Security": [
-          "max-age=31536000; includeSubDomains"
-        ],
-        "x-ms-ratelimit-remaining-subscription-writes": [
-          "1198"
-        ],
-        "x-ms-routing-request-id": [
-<<<<<<< HEAD
-          "EASTUS2:20210323T164208Z:22d3f32a-54d6-43ef-8f01-5ca79aa644dd"
-=======
-          "CANADACENTRAL:20210304T141940Z:fddf7a0d-ad26-4eac-8874-2a987bf0a861"
->>>>>>> 9e6c98a6
-        ],
-        "X-Content-Type-Options": [
-          "nosniff"
-        ],
-<<<<<<< HEAD
-        "Date": [
-          "Tue, 23 Mar 2021 16:42:07 GMT"
-        ],
-=======
->>>>>>> 9e6c98a6
-        "Content-Length": [
-          "1218"
-        ],
-        "Content-Type": [
-          "application/json; charset=utf-8"
-        ],
-        "Expires": [
-          "-1"
-        ]
-      },
-<<<<<<< HEAD
-      "ResponseBody": "{\r\n  \"name\": \"vn3851\",\r\n  \"id\": \"/subscriptions/e37510d7-33b6-4676-886f-ee75bcc01871/resourceGroups/crptestar3910/providers/Microsoft.Network/virtualNetworks/vn3851\",\r\n  \"etag\": \"W/\\\"fcd2c8ce-5889-4236-9a01-e2c5be97ab8b\\\"\",\r\n  \"type\": \"Microsoft.Network/virtualNetworks\",\r\n  \"location\": \"southeastasia\",\r\n  \"properties\": {\r\n    \"provisioningState\": \"Updating\",\r\n    \"resourceGuid\": \"4c9ac5d6-3903-4a5c-91fe-3917346c7326\",\r\n    \"addressSpace\": {\r\n      \"addressPrefixes\": [\r\n        \"10.0.0.0/16\"\r\n      ]\r\n    },\r\n    \"subnets\": [\r\n      {\r\n        \"name\": \"sn3491\",\r\n        \"id\": \"/subscriptions/e37510d7-33b6-4676-886f-ee75bcc01871/resourceGroups/crptestar3910/providers/Microsoft.Network/virtualNetworks/vn3851/subnets/sn3491\",\r\n        \"etag\": \"W/\\\"fcd2c8ce-5889-4236-9a01-e2c5be97ab8b\\\"\",\r\n        \"properties\": {\r\n          \"provisioningState\": \"Updating\",\r\n          \"addressPrefix\": \"10.0.0.0/24\",\r\n          \"delegations\": [],\r\n          \"privateEndpointNetworkPolicies\": \"Enabled\",\r\n          \"privateLinkServiceNetworkPolicies\": \"Enabled\"\r\n        },\r\n        \"type\": \"Microsoft.Network/virtualNetworks/subnets\"\r\n      }\r\n    ],\r\n    \"virtualNetworkPeerings\": [],\r\n    \"enableDdosProtection\": false\r\n  }\r\n}",
-      "StatusCode": 201
-    },
-    {
-      "RequestUri": "/subscriptions/e37510d7-33b6-4676-886f-ee75bcc01871/providers/Microsoft.Network/locations/southeastasia/operations/ddf7469d-3cf4-4f33-9f8d-4c2ab4bcd1c3?api-version=2019-09-01",
-      "EncodedRequestUri": "L3N1YnNjcmlwdGlvbnMvZTM3NTEwZDctMzNiNi00Njc2LTg4NmYtZWU3NWJjYzAxODcxL3Byb3ZpZGVycy9NaWNyb3NvZnQuTmV0d29yay9sb2NhdGlvbnMvc291dGhlYXN0YXNpYS9vcGVyYXRpb25zL2RkZjc0NjlkLTNjZjQtNGYzMy05ZjhkLTRjMmFiNGJjZDFjMz9hcGktdmVyc2lvbj0yMDE5LTA5LTAx",
-=======
-      "ResponseBody": "{\r\n  \"name\": \"vn4962\",\r\n  \"id\": \"/subscriptions/0296790d-427c-48ca-b204-8b729bbd8670/resourceGroups/crptestar7257/providers/Microsoft.Network/virtualNetworks/vn4962\",\r\n  \"etag\": \"W/\\\"be45b1cd-6ad2-4cfb-8d8f-c54f03f3cfe8\\\"\",\r\n  \"type\": \"Microsoft.Network/virtualNetworks\",\r\n  \"location\": \"southeastasia\",\r\n  \"properties\": {\r\n    \"provisioningState\": \"Updating\",\r\n    \"resourceGuid\": \"8e763996-584a-4df1-b8e8-b8639034a435\",\r\n    \"addressSpace\": {\r\n      \"addressPrefixes\": [\r\n        \"10.0.0.0/16\"\r\n      ]\r\n    },\r\n    \"subnets\": [\r\n      {\r\n        \"name\": \"sn1045\",\r\n        \"id\": \"/subscriptions/0296790d-427c-48ca-b204-8b729bbd8670/resourceGroups/crptestar7257/providers/Microsoft.Network/virtualNetworks/vn4962/subnets/sn1045\",\r\n        \"etag\": \"W/\\\"be45b1cd-6ad2-4cfb-8d8f-c54f03f3cfe8\\\"\",\r\n        \"properties\": {\r\n          \"provisioningState\": \"Updating\",\r\n          \"addressPrefix\": \"10.0.0.0/24\",\r\n          \"delegations\": [],\r\n          \"privateEndpointNetworkPolicies\": \"Enabled\",\r\n          \"privateLinkServiceNetworkPolicies\": \"Enabled\"\r\n        },\r\n        \"type\": \"Microsoft.Network/virtualNetworks/subnets\"\r\n      }\r\n    ],\r\n    \"virtualNetworkPeerings\": [],\r\n    \"enableDdosProtection\": false\r\n  }\r\n}",
-      "StatusCode": 201
-    },
-    {
-      "RequestUri": "/subscriptions/0296790d-427c-48ca-b204-8b729bbd8670/providers/Microsoft.Network/locations/southeastasia/operations/b4885541-0864-4df5-9dc2-1daebd7b5a3e?api-version=2019-09-01",
-      "EncodedRequestUri": "L3N1YnNjcmlwdGlvbnMvMDI5Njc5MGQtNDI3Yy00OGNhLWIyMDQtOGI3MjliYmQ4NjcwL3Byb3ZpZGVycy9NaWNyb3NvZnQuTmV0d29yay9sb2NhdGlvbnMvc291dGhlYXN0YXNpYS9vcGVyYXRpb25zL2I0ODg1NTQxLTA4NjQtNGRmNS05ZGMyLTFkYWViZDdiNWEzZT9hcGktdmVyc2lvbj0yMDE5LTA5LTAx",
->>>>>>> 9e6c98a6
-      "RequestMethod": "GET",
-      "RequestBody": "",
-      "RequestHeaders": {
-        "User-Agent": [
-          "FxVersion/4.6.26614.01",
-          "OSName/Windows",
-          "OSVersion/Microsoft.Windows.10.0.18363.",
-          "Microsoft.Azure.Management.Network.NetworkManagementClient/19.17.1.0"
-        ]
-      },
-      "ResponseHeaders": {
-        "Cache-Control": [
-          "no-cache"
-        ],
-        "Date": [
-          "Thu, 04 Mar 2021 14:19:42 GMT"
-        ],
-        "Pragma": [
-          "no-cache"
-        ],
-        "Server": [
-          "Microsoft-HTTPAPI/2.0",
-          "Microsoft-HTTPAPI/2.0"
-        ],
-        "x-ms-request-id": [
-<<<<<<< HEAD
-          "b52f85a0-3b9a-4582-91a7-be3b5a3ec7f5"
-        ],
-        "x-ms-correlation-request-id": [
-          "fdf6c887-0b84-47f5-8feb-a03b5a26fe19"
-        ],
-        "x-ms-arm-service-request-id": [
-          "3f833307-5e1d-4d22-8480-e520f2358619"
-=======
-          "140922ef-db5a-46e8-b51b-0fdcb5188af5"
-        ],
-        "x-ms-correlation-request-id": [
-          "beab6b55-b7db-45f0-ac77-1b142cbf8e92"
-        ],
-        "x-ms-arm-service-request-id": [
-          "7248fcdc-c3a0-432e-85b8-5420f146d879"
->>>>>>> 9e6c98a6
-        ],
-        "Strict-Transport-Security": [
-          "max-age=31536000; includeSubDomains"
-        ],
-        "x-ms-ratelimit-remaining-subscription-reads": [
-<<<<<<< HEAD
-          "11993"
-        ],
-        "x-ms-routing-request-id": [
-          "EASTUS2:20210323T164212Z:fdf6c887-0b84-47f5-8feb-a03b5a26fe19"
-=======
-          "11995"
-        ],
-        "x-ms-routing-request-id": [
-          "CANADACENTRAL:20210304T141943Z:beab6b55-b7db-45f0-ac77-1b142cbf8e92"
->>>>>>> 9e6c98a6
-        ],
-        "X-Content-Type-Options": [
-          "nosniff"
-        ],
-<<<<<<< HEAD
-        "Date": [
-          "Tue, 23 Mar 2021 16:42:11 GMT"
-        ],
-=======
->>>>>>> 9e6c98a6
-        "Content-Length": [
-          "29"
-        ],
-        "Content-Type": [
-          "application/json; charset=utf-8"
-        ],
-        "Expires": [
-          "-1"
-        ]
-      },
-      "ResponseBody": "{\r\n  \"status\": \"Succeeded\"\r\n}",
-      "StatusCode": 200
-    },
-    {
-<<<<<<< HEAD
-      "RequestUri": "/subscriptions/e37510d7-33b6-4676-886f-ee75bcc01871/resourceGroups/crptestar3910/providers/Microsoft.Network/virtualNetworks/vn3851?api-version=2019-09-01",
-      "EncodedRequestUri": "L3N1YnNjcmlwdGlvbnMvZTM3NTEwZDctMzNiNi00Njc2LTg4NmYtZWU3NWJjYzAxODcxL3Jlc291cmNlR3JvdXBzL2NycHRlc3RhcjM5MTAvcHJvdmlkZXJzL01pY3Jvc29mdC5OZXR3b3JrL3ZpcnR1YWxOZXR3b3Jrcy92bjM4NTE/YXBpLXZlcnNpb249MjAxOS0wOS0wMQ==",
-=======
-      "RequestUri": "/subscriptions/0296790d-427c-48ca-b204-8b729bbd8670/resourceGroups/crptestar7257/providers/Microsoft.Network/virtualNetworks/vn4962?api-version=2019-09-01",
-      "EncodedRequestUri": "L3N1YnNjcmlwdGlvbnMvMDI5Njc5MGQtNDI3Yy00OGNhLWIyMDQtOGI3MjliYmQ4NjcwL3Jlc291cmNlR3JvdXBzL2NycHRlc3RhcjcyNTcvcHJvdmlkZXJzL01pY3Jvc29mdC5OZXR3b3JrL3ZpcnR1YWxOZXR3b3Jrcy92bjQ5NjI/YXBpLXZlcnNpb249MjAxOS0wOS0wMQ==",
->>>>>>> 9e6c98a6
-      "RequestMethod": "GET",
-      "RequestBody": "",
-      "RequestHeaders": {
-        "User-Agent": [
-          "FxVersion/4.6.26614.01",
-          "OSName/Windows",
-          "OSVersion/Microsoft.Windows.10.0.18363.",
-          "Microsoft.Azure.Management.Network.NetworkManagementClient/19.17.1.0"
-        ]
-      },
-      "ResponseHeaders": {
-        "Cache-Control": [
-          "no-cache"
-        ],
-        "Date": [
-          "Thu, 04 Mar 2021 14:19:43 GMT"
-        ],
-        "Pragma": [
-          "no-cache"
-        ],
-        "ETag": [
-<<<<<<< HEAD
-          "W/\"c2994e44-2124-4e48-81b1-1ed1dda9c5f1\""
-        ],
-        "x-ms-request-id": [
-          "59c2b800-6240-4c28-b1ed-5fe342dbf0f4"
-        ],
-        "x-ms-correlation-request-id": [
-          "5354a435-e51b-40b3-8170-0d7f957b2a76"
-        ],
-        "x-ms-arm-service-request-id": [
-          "eba986a9-0a55-47e7-a483-2ba2ba815762"
-=======
-          "W/\"fe734754-d275-478a-b4dc-0d83b7dcc35a\""
-        ],
-        "Server": [
-          "Microsoft-HTTPAPI/2.0",
-          "Microsoft-HTTPAPI/2.0"
-        ],
-        "x-ms-request-id": [
-          "3b84c3f0-78e2-4a50-942f-f6b10d289297"
-        ],
-        "x-ms-correlation-request-id": [
-          "979a099e-6f25-4d44-ab74-068866bb3501"
-        ],
-        "x-ms-arm-service-request-id": [
-          "37dccb7e-e1f1-41ce-aef8-614726fa2a6a"
->>>>>>> 9e6c98a6
-        ],
-        "Strict-Transport-Security": [
-          "max-age=31536000; includeSubDomains"
-        ],
-        "x-ms-ratelimit-remaining-subscription-reads": [
-<<<<<<< HEAD
-          "11992"
-        ],
-        "x-ms-routing-request-id": [
-          "EASTUS2:20210323T164212Z:5354a435-e51b-40b3-8170-0d7f957b2a76"
-=======
-          "11994"
-        ],
-        "x-ms-routing-request-id": [
-          "CANADACENTRAL:20210304T141943Z:979a099e-6f25-4d44-ab74-068866bb3501"
->>>>>>> 9e6c98a6
-        ],
-        "X-Content-Type-Options": [
-          "nosniff"
-        ],
-<<<<<<< HEAD
-        "Date": [
-          "Tue, 23 Mar 2021 16:42:12 GMT"
-        ],
-=======
->>>>>>> 9e6c98a6
-        "Content-Length": [
-          "1220"
-        ],
-        "Content-Type": [
-          "application/json; charset=utf-8"
-        ],
-        "Expires": [
-          "-1"
-        ]
-      },
-<<<<<<< HEAD
-      "ResponseBody": "{\r\n  \"name\": \"vn3851\",\r\n  \"id\": \"/subscriptions/e37510d7-33b6-4676-886f-ee75bcc01871/resourceGroups/crptestar3910/providers/Microsoft.Network/virtualNetworks/vn3851\",\r\n  \"etag\": \"W/\\\"c2994e44-2124-4e48-81b1-1ed1dda9c5f1\\\"\",\r\n  \"type\": \"Microsoft.Network/virtualNetworks\",\r\n  \"location\": \"southeastasia\",\r\n  \"properties\": {\r\n    \"provisioningState\": \"Succeeded\",\r\n    \"resourceGuid\": \"4c9ac5d6-3903-4a5c-91fe-3917346c7326\",\r\n    \"addressSpace\": {\r\n      \"addressPrefixes\": [\r\n        \"10.0.0.0/16\"\r\n      ]\r\n    },\r\n    \"subnets\": [\r\n      {\r\n        \"name\": \"sn3491\",\r\n        \"id\": \"/subscriptions/e37510d7-33b6-4676-886f-ee75bcc01871/resourceGroups/crptestar3910/providers/Microsoft.Network/virtualNetworks/vn3851/subnets/sn3491\",\r\n        \"etag\": \"W/\\\"c2994e44-2124-4e48-81b1-1ed1dda9c5f1\\\"\",\r\n        \"properties\": {\r\n          \"provisioningState\": \"Succeeded\",\r\n          \"addressPrefix\": \"10.0.0.0/24\",\r\n          \"delegations\": [],\r\n          \"privateEndpointNetworkPolicies\": \"Enabled\",\r\n          \"privateLinkServiceNetworkPolicies\": \"Enabled\"\r\n        },\r\n        \"type\": \"Microsoft.Network/virtualNetworks/subnets\"\r\n      }\r\n    ],\r\n    \"virtualNetworkPeerings\": [],\r\n    \"enableDdosProtection\": false\r\n  }\r\n}",
-      "StatusCode": 200
-    },
-    {
-      "RequestUri": "/subscriptions/e37510d7-33b6-4676-886f-ee75bcc01871/resourceGroups/crptestar3910/providers/Microsoft.Network/virtualNetworks/vn3851/subnets/sn3491?api-version=2019-09-01",
-      "EncodedRequestUri": "L3N1YnNjcmlwdGlvbnMvZTM3NTEwZDctMzNiNi00Njc2LTg4NmYtZWU3NWJjYzAxODcxL3Jlc291cmNlR3JvdXBzL2NycHRlc3RhcjM5MTAvcHJvdmlkZXJzL01pY3Jvc29mdC5OZXR3b3JrL3ZpcnR1YWxOZXR3b3Jrcy92bjM4NTEvc3VibmV0cy9zbjM0OTE/YXBpLXZlcnNpb249MjAxOS0wOS0wMQ==",
-=======
-      "ResponseBody": "{\r\n  \"name\": \"vn4962\",\r\n  \"id\": \"/subscriptions/0296790d-427c-48ca-b204-8b729bbd8670/resourceGroups/crptestar7257/providers/Microsoft.Network/virtualNetworks/vn4962\",\r\n  \"etag\": \"W/\\\"fe734754-d275-478a-b4dc-0d83b7dcc35a\\\"\",\r\n  \"type\": \"Microsoft.Network/virtualNetworks\",\r\n  \"location\": \"southeastasia\",\r\n  \"properties\": {\r\n    \"provisioningState\": \"Succeeded\",\r\n    \"resourceGuid\": \"8e763996-584a-4df1-b8e8-b8639034a435\",\r\n    \"addressSpace\": {\r\n      \"addressPrefixes\": [\r\n        \"10.0.0.0/16\"\r\n      ]\r\n    },\r\n    \"subnets\": [\r\n      {\r\n        \"name\": \"sn1045\",\r\n        \"id\": \"/subscriptions/0296790d-427c-48ca-b204-8b729bbd8670/resourceGroups/crptestar7257/providers/Microsoft.Network/virtualNetworks/vn4962/subnets/sn1045\",\r\n        \"etag\": \"W/\\\"fe734754-d275-478a-b4dc-0d83b7dcc35a\\\"\",\r\n        \"properties\": {\r\n          \"provisioningState\": \"Succeeded\",\r\n          \"addressPrefix\": \"10.0.0.0/24\",\r\n          \"delegations\": [],\r\n          \"privateEndpointNetworkPolicies\": \"Enabled\",\r\n          \"privateLinkServiceNetworkPolicies\": \"Enabled\"\r\n        },\r\n        \"type\": \"Microsoft.Network/virtualNetworks/subnets\"\r\n      }\r\n    ],\r\n    \"virtualNetworkPeerings\": [],\r\n    \"enableDdosProtection\": false\r\n  }\r\n}",
-      "StatusCode": 200
-    },
-    {
-      "RequestUri": "/subscriptions/0296790d-427c-48ca-b204-8b729bbd8670/resourceGroups/crptestar7257/providers/Microsoft.Network/virtualNetworks/vn4962/subnets/sn1045?api-version=2019-09-01",
-      "EncodedRequestUri": "L3N1YnNjcmlwdGlvbnMvMDI5Njc5MGQtNDI3Yy00OGNhLWIyMDQtOGI3MjliYmQ4NjcwL3Jlc291cmNlR3JvdXBzL2NycHRlc3RhcjcyNTcvcHJvdmlkZXJzL01pY3Jvc29mdC5OZXR3b3JrL3ZpcnR1YWxOZXR3b3Jrcy92bjQ5NjIvc3VibmV0cy9zbjEwNDU/YXBpLXZlcnNpb249MjAxOS0wOS0wMQ==",
->>>>>>> 9e6c98a6
-      "RequestMethod": "GET",
-      "RequestBody": "",
-      "RequestHeaders": {
-        "x-ms-client-request-id": [
-<<<<<<< HEAD
-          "841c327c-cd26-4cbc-8c4f-09ae9b853161"
-=======
-          "64fee57f-ada2-477d-bf57-c8269da683eb"
->>>>>>> 9e6c98a6
-        ],
-        "accept-language": [
-          "en-US"
-        ],
-        "User-Agent": [
-          "FxVersion/4.6.26614.01",
-          "OSName/Windows",
-          "OSVersion/Microsoft.Windows.10.0.18363.",
-          "Microsoft.Azure.Management.Network.NetworkManagementClient/19.17.1.0"
-        ]
-      },
-      "ResponseHeaders": {
-        "Cache-Control": [
-          "no-cache"
-        ],
-        "Date": [
-          "Thu, 04 Mar 2021 14:19:44 GMT"
-        ],
-        "Pragma": [
-          "no-cache"
-        ],
-        "ETag": [
-<<<<<<< HEAD
-          "W/\"c2994e44-2124-4e48-81b1-1ed1dda9c5f1\""
-        ],
-        "x-ms-request-id": [
-          "13542da6-72ac-494b-9e65-8e1e352ae3be"
-        ],
-        "x-ms-correlation-request-id": [
-          "c7509c41-5f3b-4298-8f25-8e8b3478d3e1"
-        ],
-        "x-ms-arm-service-request-id": [
-          "1c44bc76-7517-4dda-be96-3062e8cfa6ba"
-=======
-          "W/\"fe734754-d275-478a-b4dc-0d83b7dcc35a\""
-        ],
-        "Server": [
-          "Microsoft-HTTPAPI/2.0",
-          "Microsoft-HTTPAPI/2.0"
-        ],
-        "x-ms-request-id": [
-          "1d201bd2-56ab-4f58-98f0-cfadc458cd87"
-        ],
-        "x-ms-correlation-request-id": [
-          "5ca89855-e8c0-476f-bfa0-566b4300cb1d"
-        ],
-        "x-ms-arm-service-request-id": [
-          "d4a1ff74-3b70-43fa-bae6-7e7aab08a403"
->>>>>>> 9e6c98a6
-        ],
-        "Strict-Transport-Security": [
-          "max-age=31536000; includeSubDomains"
-        ],
-        "x-ms-ratelimit-remaining-subscription-reads": [
-<<<<<<< HEAD
-          "11991"
-        ],
-        "x-ms-routing-request-id": [
-          "EASTUS2:20210323T164213Z:c7509c41-5f3b-4298-8f25-8e8b3478d3e1"
-=======
-          "11993"
-        ],
-        "x-ms-routing-request-id": [
-          "CANADACENTRAL:20210304T141944Z:5ca89855-e8c0-476f-bfa0-566b4300cb1d"
->>>>>>> 9e6c98a6
-        ],
-        "X-Content-Type-Options": [
-          "nosniff"
-        ],
-<<<<<<< HEAD
-        "Date": [
-          "Tue, 23 Mar 2021 16:42:12 GMT"
-        ],
-=======
->>>>>>> 9e6c98a6
-        "Content-Length": [
-          "523"
-        ],
-        "Content-Type": [
-          "application/json; charset=utf-8"
-        ],
-        "Expires": [
-          "-1"
-        ]
-      },
-<<<<<<< HEAD
-      "ResponseBody": "{\r\n  \"name\": \"sn3491\",\r\n  \"id\": \"/subscriptions/e37510d7-33b6-4676-886f-ee75bcc01871/resourceGroups/crptestar3910/providers/Microsoft.Network/virtualNetworks/vn3851/subnets/sn3491\",\r\n  \"etag\": \"W/\\\"c2994e44-2124-4e48-81b1-1ed1dda9c5f1\\\"\",\r\n  \"properties\": {\r\n    \"provisioningState\": \"Succeeded\",\r\n    \"addressPrefix\": \"10.0.0.0/24\",\r\n    \"delegations\": [],\r\n    \"privateEndpointNetworkPolicies\": \"Enabled\",\r\n    \"privateLinkServiceNetworkPolicies\": \"Enabled\"\r\n  },\r\n  \"type\": \"Microsoft.Network/virtualNetworks/subnets\"\r\n}",
-      "StatusCode": 200
-    },
-    {
-      "RequestUri": "/subscriptions/e37510d7-33b6-4676-886f-ee75bcc01871/resourceGroups/crptestar3910/providers/Microsoft.Network/networkInterfaces/nic6348?api-version=2019-09-01",
-      "EncodedRequestUri": "L3N1YnNjcmlwdGlvbnMvZTM3NTEwZDctMzNiNi00Njc2LTg4NmYtZWU3NWJjYzAxODcxL3Jlc291cmNlR3JvdXBzL2NycHRlc3RhcjM5MTAvcHJvdmlkZXJzL01pY3Jvc29mdC5OZXR3b3JrL25ldHdvcmtJbnRlcmZhY2VzL25pYzYzNDg/YXBpLXZlcnNpb249MjAxOS0wOS0wMQ==",
-      "RequestMethod": "PUT",
-      "RequestBody": "{\r\n  \"properties\": {\r\n    \"ipConfigurations\": [\r\n      {\r\n        \"properties\": {\r\n          \"privateIPAllocationMethod\": \"Dynamic\",\r\n          \"subnet\": {\r\n            \"properties\": {\r\n              \"addressPrefix\": \"10.0.0.0/24\",\r\n              \"delegations\": [],\r\n              \"privateEndpointNetworkPolicies\": \"Enabled\",\r\n              \"privateLinkServiceNetworkPolicies\": \"Enabled\"\r\n            },\r\n            \"name\": \"sn3491\",\r\n            \"id\": \"/subscriptions/e37510d7-33b6-4676-886f-ee75bcc01871/resourceGroups/crptestar3910/providers/Microsoft.Network/virtualNetworks/vn3851/subnets/sn3491\"\r\n          }\r\n        },\r\n        \"name\": \"ip5269\"\r\n      }\r\n    ]\r\n  },\r\n  \"location\": \"SoutheastAsia\",\r\n  \"tags\": {\r\n    \"key\": \"value\"\r\n  }\r\n}",
-      "RequestHeaders": {
-        "x-ms-client-request-id": [
-          "8577d52f-f18d-431e-ae1c-54f8f2a4ec80"
-=======
-      "ResponseBody": "{\r\n  \"name\": \"sn1045\",\r\n  \"id\": \"/subscriptions/0296790d-427c-48ca-b204-8b729bbd8670/resourceGroups/crptestar7257/providers/Microsoft.Network/virtualNetworks/vn4962/subnets/sn1045\",\r\n  \"etag\": \"W/\\\"fe734754-d275-478a-b4dc-0d83b7dcc35a\\\"\",\r\n  \"properties\": {\r\n    \"provisioningState\": \"Succeeded\",\r\n    \"addressPrefix\": \"10.0.0.0/24\",\r\n    \"delegations\": [],\r\n    \"privateEndpointNetworkPolicies\": \"Enabled\",\r\n    \"privateLinkServiceNetworkPolicies\": \"Enabled\"\r\n  },\r\n  \"type\": \"Microsoft.Network/virtualNetworks/subnets\"\r\n}",
-      "StatusCode": 200
-    },
-    {
-      "RequestUri": "/subscriptions/0296790d-427c-48ca-b204-8b729bbd8670/resourceGroups/crptestar7257/providers/Microsoft.Network/networkInterfaces/nic8192?api-version=2019-09-01",
-      "EncodedRequestUri": "L3N1YnNjcmlwdGlvbnMvMDI5Njc5MGQtNDI3Yy00OGNhLWIyMDQtOGI3MjliYmQ4NjcwL3Jlc291cmNlR3JvdXBzL2NycHRlc3RhcjcyNTcvcHJvdmlkZXJzL01pY3Jvc29mdC5OZXR3b3JrL25ldHdvcmtJbnRlcmZhY2VzL25pYzgxOTI/YXBpLXZlcnNpb249MjAxOS0wOS0wMQ==",
-      "RequestMethod": "PUT",
-      "RequestBody": "{\r\n  \"properties\": {\r\n    \"ipConfigurations\": [\r\n      {\r\n        \"properties\": {\r\n          \"privateIPAllocationMethod\": \"Dynamic\",\r\n          \"subnet\": {\r\n            \"properties\": {\r\n              \"addressPrefix\": \"10.0.0.0/24\",\r\n              \"delegations\": [],\r\n              \"privateEndpointNetworkPolicies\": \"Enabled\",\r\n              \"privateLinkServiceNetworkPolicies\": \"Enabled\"\r\n            },\r\n            \"name\": \"sn1045\",\r\n            \"id\": \"/subscriptions/0296790d-427c-48ca-b204-8b729bbd8670/resourceGroups/crptestar7257/providers/Microsoft.Network/virtualNetworks/vn4962/subnets/sn1045\"\r\n          }\r\n        },\r\n        \"name\": \"ip6893\"\r\n      }\r\n    ]\r\n  },\r\n  \"location\": \"SoutheastAsia\",\r\n  \"tags\": {\r\n    \"key\": \"value\"\r\n  }\r\n}",
-      "RequestHeaders": {
-        "x-ms-client-request-id": [
-          "6ba9d936-497c-4309-b132-ea7ecc4ab08a"
->>>>>>> 9e6c98a6
-        ],
-        "accept-language": [
-          "en-US"
-        ],
-        "User-Agent": [
-          "FxVersion/4.6.26614.01",
-          "OSName/Windows",
-          "OSVersion/Microsoft.Windows.10.0.18363.",
-          "Microsoft.Azure.Management.Network.NetworkManagementClient/19.17.1.0"
-        ],
-        "Content-Type": [
-          "application/json; charset=utf-8"
-        ],
-        "Content-Length": [
-          "748"
-        ]
-      },
-      "ResponseHeaders": {
-        "Cache-Control": [
-          "no-cache"
-        ],
-        "Date": [
-          "Thu, 04 Mar 2021 14:19:49 GMT"
-        ],
-        "Pragma": [
-          "no-cache"
-        ],
-        "Server": [
-          "Microsoft-HTTPAPI/2.0",
-          "Microsoft-HTTPAPI/2.0"
-        ],
-        "x-ms-request-id": [
-<<<<<<< HEAD
-          "b91a6f98-c1bd-4e45-b952-571c59c023f5"
-        ],
-        "Azure-AsyncOperation": [
-          "https://management.azure.com/subscriptions/e37510d7-33b6-4676-886f-ee75bcc01871/providers/Microsoft.Network/locations/southeastasia/operations/b91a6f98-c1bd-4e45-b952-571c59c023f5?api-version=2019-09-01"
-        ],
-        "x-ms-correlation-request-id": [
-          "5b445644-58ba-41c2-bf4c-85283d06795c"
-=======
-          "5bd6e17b-0eb1-4fd6-85bc-ae0850768a15"
-        ],
-        "Azure-AsyncOperation": [
-          "https://management.azure.com/subscriptions/0296790d-427c-48ca-b204-8b729bbd8670/providers/Microsoft.Network/locations/southeastasia/operations/5bd6e17b-0eb1-4fd6-85bc-ae0850768a15?api-version=2019-09-01"
-        ],
-        "x-ms-correlation-request-id": [
-          "ce619ea3-75e2-4c99-ba53-7bfb87c1220f"
->>>>>>> 9e6c98a6
-        ],
-        "Azure-AsyncNotification": [
-          "Enabled"
-        ],
-        "x-ms-arm-service-request-id": [
-<<<<<<< HEAD
-          "50a9b27b-1fbc-4054-a82e-17065fef1f67"
-=======
-          "1d216989-2561-43ac-9674-88c54b8f3e13"
->>>>>>> 9e6c98a6
-        ],
-        "Strict-Transport-Security": [
-          "max-age=31536000; includeSubDomains"
-        ],
-        "x-ms-ratelimit-remaining-subscription-writes": [
-          "1197"
-        ],
-        "x-ms-routing-request-id": [
-<<<<<<< HEAD
-          "EASTUS2:20210323T164217Z:5b445644-58ba-41c2-bf4c-85283d06795c"
-=======
-          "CANADACENTRAL:20210304T141950Z:ce619ea3-75e2-4c99-ba53-7bfb87c1220f"
->>>>>>> 9e6c98a6
-        ],
-        "X-Content-Type-Options": [
-          "nosniff"
-        ],
-<<<<<<< HEAD
-        "Date": [
-          "Tue, 23 Mar 2021 16:42:16 GMT"
-        ],
-=======
->>>>>>> 9e6c98a6
-        "Content-Length": [
-          "1631"
-        ],
-        "Content-Type": [
-          "application/json; charset=utf-8"
-        ],
-        "Expires": [
-          "-1"
-        ]
-      },
-<<<<<<< HEAD
-      "ResponseBody": "{\r\n  \"name\": \"nic6348\",\r\n  \"id\": \"/subscriptions/e37510d7-33b6-4676-886f-ee75bcc01871/resourceGroups/crptestar3910/providers/Microsoft.Network/networkInterfaces/nic6348\",\r\n  \"etag\": \"W/\\\"f0975c9e-0193-4480-8d25-2e997bb22700\\\"\",\r\n  \"location\": \"southeastasia\",\r\n  \"tags\": {\r\n    \"key\": \"value\"\r\n  },\r\n  \"properties\": {\r\n    \"provisioningState\": \"Succeeded\",\r\n    \"resourceGuid\": \"8f4663ef-996e-4816-8d08-f764ddc8d461\",\r\n    \"ipConfigurations\": [\r\n      {\r\n        \"name\": \"ip5269\",\r\n        \"id\": \"/subscriptions/e37510d7-33b6-4676-886f-ee75bcc01871/resourceGroups/crptestar3910/providers/Microsoft.Network/networkInterfaces/nic6348/ipConfigurations/ip5269\",\r\n        \"etag\": \"W/\\\"f0975c9e-0193-4480-8d25-2e997bb22700\\\"\",\r\n        \"type\": \"Microsoft.Network/networkInterfaces/ipConfigurations\",\r\n        \"properties\": {\r\n          \"provisioningState\": \"Succeeded\",\r\n          \"privateIPAddress\": \"10.0.0.4\",\r\n          \"privateIPAllocationMethod\": \"Dynamic\",\r\n          \"subnet\": {\r\n            \"id\": \"/subscriptions/e37510d7-33b6-4676-886f-ee75bcc01871/resourceGroups/crptestar3910/providers/Microsoft.Network/virtualNetworks/vn3851/subnets/sn3491\"\r\n          },\r\n          \"primary\": true,\r\n          \"privateIPAddressVersion\": \"IPv4\"\r\n        }\r\n      }\r\n    ],\r\n    \"dnsSettings\": {\r\n      \"dnsServers\": [],\r\n      \"appliedDnsServers\": [],\r\n      \"internalDomainNameSuffix\": \"01czutadhfoevep4helti1dteg.ix.internal.cloudapp.net\"\r\n    },\r\n    \"enableAcceleratedNetworking\": false,\r\n    \"enableIPForwarding\": false,\r\n    \"hostedWorkloads\": [],\r\n    \"tapConfigurations\": []\r\n  },\r\n  \"type\": \"Microsoft.Network/networkInterfaces\"\r\n}",
-      "StatusCode": 201
-    },
-    {
-      "RequestUri": "/subscriptions/e37510d7-33b6-4676-886f-ee75bcc01871/resourceGroups/crptestar3910/providers/Microsoft.Network/networkInterfaces/nic6348?api-version=2019-09-01",
-      "EncodedRequestUri": "L3N1YnNjcmlwdGlvbnMvZTM3NTEwZDctMzNiNi00Njc2LTg4NmYtZWU3NWJjYzAxODcxL3Jlc291cmNlR3JvdXBzL2NycHRlc3RhcjM5MTAvcHJvdmlkZXJzL01pY3Jvc29mdC5OZXR3b3JrL25ldHdvcmtJbnRlcmZhY2VzL25pYzYzNDg/YXBpLXZlcnNpb249MjAxOS0wOS0wMQ==",
-=======
-      "ResponseBody": "{\r\n  \"name\": \"nic8192\",\r\n  \"id\": \"/subscriptions/0296790d-427c-48ca-b204-8b729bbd8670/resourceGroups/crptestar7257/providers/Microsoft.Network/networkInterfaces/nic8192\",\r\n  \"etag\": \"W/\\\"5f876dd4-2e91-4d9c-9286-22bf32844baf\\\"\",\r\n  \"location\": \"southeastasia\",\r\n  \"tags\": {\r\n    \"key\": \"value\"\r\n  },\r\n  \"properties\": {\r\n    \"provisioningState\": \"Succeeded\",\r\n    \"resourceGuid\": \"c14fcfd9-aaba-489f-bd85-2bb83a50cc43\",\r\n    \"ipConfigurations\": [\r\n      {\r\n        \"name\": \"ip6893\",\r\n        \"id\": \"/subscriptions/0296790d-427c-48ca-b204-8b729bbd8670/resourceGroups/crptestar7257/providers/Microsoft.Network/networkInterfaces/nic8192/ipConfigurations/ip6893\",\r\n        \"etag\": \"W/\\\"5f876dd4-2e91-4d9c-9286-22bf32844baf\\\"\",\r\n        \"type\": \"Microsoft.Network/networkInterfaces/ipConfigurations\",\r\n        \"properties\": {\r\n          \"provisioningState\": \"Succeeded\",\r\n          \"privateIPAddress\": \"10.0.0.4\",\r\n          \"privateIPAllocationMethod\": \"Dynamic\",\r\n          \"subnet\": {\r\n            \"id\": \"/subscriptions/0296790d-427c-48ca-b204-8b729bbd8670/resourceGroups/crptestar7257/providers/Microsoft.Network/virtualNetworks/vn4962/subnets/sn1045\"\r\n          },\r\n          \"primary\": true,\r\n          \"privateIPAddressVersion\": \"IPv4\"\r\n        }\r\n      }\r\n    ],\r\n    \"dnsSettings\": {\r\n      \"dnsServers\": [],\r\n      \"appliedDnsServers\": [],\r\n      \"internalDomainNameSuffix\": \"sy2xndskldyu1ohixbrzanfegf.ix.internal.cloudapp.net\"\r\n    },\r\n    \"enableAcceleratedNetworking\": false,\r\n    \"enableIPForwarding\": false,\r\n    \"hostedWorkloads\": [],\r\n    \"tapConfigurations\": []\r\n  },\r\n  \"type\": \"Microsoft.Network/networkInterfaces\"\r\n}",
-      "StatusCode": 201
-    },
-    {
-      "RequestUri": "/subscriptions/0296790d-427c-48ca-b204-8b729bbd8670/resourceGroups/crptestar7257/providers/Microsoft.Network/networkInterfaces/nic8192?api-version=2019-09-01",
-      "EncodedRequestUri": "L3N1YnNjcmlwdGlvbnMvMDI5Njc5MGQtNDI3Yy00OGNhLWIyMDQtOGI3MjliYmQ4NjcwL3Jlc291cmNlR3JvdXBzL2NycHRlc3RhcjcyNTcvcHJvdmlkZXJzL01pY3Jvc29mdC5OZXR3b3JrL25ldHdvcmtJbnRlcmZhY2VzL25pYzgxOTI/YXBpLXZlcnNpb249MjAxOS0wOS0wMQ==",
->>>>>>> 9e6c98a6
-      "RequestMethod": "GET",
-      "RequestBody": "",
-      "RequestHeaders": {
-        "User-Agent": [
-          "FxVersion/4.6.26614.01",
-          "OSName/Windows",
-          "OSVersion/Microsoft.Windows.10.0.18363.",
-          "Microsoft.Azure.Management.Network.NetworkManagementClient/19.17.1.0"
-        ]
-      },
-      "ResponseHeaders": {
-        "Cache-Control": [
-          "no-cache"
-        ],
-        "Date": [
-          "Thu, 04 Mar 2021 14:19:50 GMT"
-        ],
-        "Pragma": [
-          "no-cache"
-        ],
-        "ETag": [
-<<<<<<< HEAD
-          "W/\"f0975c9e-0193-4480-8d25-2e997bb22700\""
-        ],
-        "x-ms-request-id": [
-          "df2e55b7-ec75-44a5-8708-b2f0bb4bc413"
-        ],
-        "x-ms-correlation-request-id": [
-          "fce2372c-a564-42af-90e2-01fac0d8b06f"
-        ],
-        "x-ms-arm-service-request-id": [
-          "317a97b8-99ca-4312-9150-9ad05ad5c575"
-=======
-          "W/\"5f876dd4-2e91-4d9c-9286-22bf32844baf\""
-        ],
-        "Server": [
-          "Microsoft-HTTPAPI/2.0",
-          "Microsoft-HTTPAPI/2.0"
-        ],
-        "x-ms-request-id": [
-          "0e69f84f-e703-4967-a458-9de9befb7705"
-        ],
-        "x-ms-correlation-request-id": [
-          "6fb78de5-3491-4d66-b6ef-83fb97fa66a6"
-        ],
-        "x-ms-arm-service-request-id": [
-          "50b442de-e9e3-4ac0-a34b-97a4bc62289a"
->>>>>>> 9e6c98a6
-        ],
-        "Strict-Transport-Security": [
-          "max-age=31536000; includeSubDomains"
-        ],
-        "x-ms-ratelimit-remaining-subscription-reads": [
-<<<<<<< HEAD
-          "11990"
-        ],
-        "x-ms-routing-request-id": [
-          "EASTUS2:20210323T164217Z:fce2372c-a564-42af-90e2-01fac0d8b06f"
-=======
-          "11992"
-        ],
-        "x-ms-routing-request-id": [
-          "CANADACENTRAL:20210304T141950Z:6fb78de5-3491-4d66-b6ef-83fb97fa66a6"
->>>>>>> 9e6c98a6
-        ],
-        "X-Content-Type-Options": [
-          "nosniff"
-        ],
-<<<<<<< HEAD
-        "Date": [
-          "Tue, 23 Mar 2021 16:42:16 GMT"
-        ],
-=======
->>>>>>> 9e6c98a6
-        "Content-Length": [
-          "1631"
-        ],
-        "Content-Type": [
-          "application/json; charset=utf-8"
-        ],
-        "Expires": [
-          "-1"
-        ]
-      },
-<<<<<<< HEAD
-      "ResponseBody": "{\r\n  \"name\": \"nic6348\",\r\n  \"id\": \"/subscriptions/e37510d7-33b6-4676-886f-ee75bcc01871/resourceGroups/crptestar3910/providers/Microsoft.Network/networkInterfaces/nic6348\",\r\n  \"etag\": \"W/\\\"f0975c9e-0193-4480-8d25-2e997bb22700\\\"\",\r\n  \"location\": \"southeastasia\",\r\n  \"tags\": {\r\n    \"key\": \"value\"\r\n  },\r\n  \"properties\": {\r\n    \"provisioningState\": \"Succeeded\",\r\n    \"resourceGuid\": \"8f4663ef-996e-4816-8d08-f764ddc8d461\",\r\n    \"ipConfigurations\": [\r\n      {\r\n        \"name\": \"ip5269\",\r\n        \"id\": \"/subscriptions/e37510d7-33b6-4676-886f-ee75bcc01871/resourceGroups/crptestar3910/providers/Microsoft.Network/networkInterfaces/nic6348/ipConfigurations/ip5269\",\r\n        \"etag\": \"W/\\\"f0975c9e-0193-4480-8d25-2e997bb22700\\\"\",\r\n        \"type\": \"Microsoft.Network/networkInterfaces/ipConfigurations\",\r\n        \"properties\": {\r\n          \"provisioningState\": \"Succeeded\",\r\n          \"privateIPAddress\": \"10.0.0.4\",\r\n          \"privateIPAllocationMethod\": \"Dynamic\",\r\n          \"subnet\": {\r\n            \"id\": \"/subscriptions/e37510d7-33b6-4676-886f-ee75bcc01871/resourceGroups/crptestar3910/providers/Microsoft.Network/virtualNetworks/vn3851/subnets/sn3491\"\r\n          },\r\n          \"primary\": true,\r\n          \"privateIPAddressVersion\": \"IPv4\"\r\n        }\r\n      }\r\n    ],\r\n    \"dnsSettings\": {\r\n      \"dnsServers\": [],\r\n      \"appliedDnsServers\": [],\r\n      \"internalDomainNameSuffix\": \"01czutadhfoevep4helti1dteg.ix.internal.cloudapp.net\"\r\n    },\r\n    \"enableAcceleratedNetworking\": false,\r\n    \"enableIPForwarding\": false,\r\n    \"hostedWorkloads\": [],\r\n    \"tapConfigurations\": []\r\n  },\r\n  \"type\": \"Microsoft.Network/networkInterfaces\"\r\n}",
-      "StatusCode": 200
-    },
-    {
-      "RequestUri": "/subscriptions/e37510d7-33b6-4676-886f-ee75bcc01871/resourceGroups/crptestar3910/providers/Microsoft.Network/networkInterfaces/nic6348?api-version=2019-09-01",
-      "EncodedRequestUri": "L3N1YnNjcmlwdGlvbnMvZTM3NTEwZDctMzNiNi00Njc2LTg4NmYtZWU3NWJjYzAxODcxL3Jlc291cmNlR3JvdXBzL2NycHRlc3RhcjM5MTAvcHJvdmlkZXJzL01pY3Jvc29mdC5OZXR3b3JrL25ldHdvcmtJbnRlcmZhY2VzL25pYzYzNDg/YXBpLXZlcnNpb249MjAxOS0wOS0wMQ==",
-=======
-      "ResponseBody": "{\r\n  \"name\": \"nic8192\",\r\n  \"id\": \"/subscriptions/0296790d-427c-48ca-b204-8b729bbd8670/resourceGroups/crptestar7257/providers/Microsoft.Network/networkInterfaces/nic8192\",\r\n  \"etag\": \"W/\\\"5f876dd4-2e91-4d9c-9286-22bf32844baf\\\"\",\r\n  \"location\": \"southeastasia\",\r\n  \"tags\": {\r\n    \"key\": \"value\"\r\n  },\r\n  \"properties\": {\r\n    \"provisioningState\": \"Succeeded\",\r\n    \"resourceGuid\": \"c14fcfd9-aaba-489f-bd85-2bb83a50cc43\",\r\n    \"ipConfigurations\": [\r\n      {\r\n        \"name\": \"ip6893\",\r\n        \"id\": \"/subscriptions/0296790d-427c-48ca-b204-8b729bbd8670/resourceGroups/crptestar7257/providers/Microsoft.Network/networkInterfaces/nic8192/ipConfigurations/ip6893\",\r\n        \"etag\": \"W/\\\"5f876dd4-2e91-4d9c-9286-22bf32844baf\\\"\",\r\n        \"type\": \"Microsoft.Network/networkInterfaces/ipConfigurations\",\r\n        \"properties\": {\r\n          \"provisioningState\": \"Succeeded\",\r\n          \"privateIPAddress\": \"10.0.0.4\",\r\n          \"privateIPAllocationMethod\": \"Dynamic\",\r\n          \"subnet\": {\r\n            \"id\": \"/subscriptions/0296790d-427c-48ca-b204-8b729bbd8670/resourceGroups/crptestar7257/providers/Microsoft.Network/virtualNetworks/vn4962/subnets/sn1045\"\r\n          },\r\n          \"primary\": true,\r\n          \"privateIPAddressVersion\": \"IPv4\"\r\n        }\r\n      }\r\n    ],\r\n    \"dnsSettings\": {\r\n      \"dnsServers\": [],\r\n      \"appliedDnsServers\": [],\r\n      \"internalDomainNameSuffix\": \"sy2xndskldyu1ohixbrzanfegf.ix.internal.cloudapp.net\"\r\n    },\r\n    \"enableAcceleratedNetworking\": false,\r\n    \"enableIPForwarding\": false,\r\n    \"hostedWorkloads\": [],\r\n    \"tapConfigurations\": []\r\n  },\r\n  \"type\": \"Microsoft.Network/networkInterfaces\"\r\n}",
-      "StatusCode": 200
-    },
-    {
-      "RequestUri": "/subscriptions/0296790d-427c-48ca-b204-8b729bbd8670/resourceGroups/crptestar7257/providers/Microsoft.Network/networkInterfaces/nic8192?api-version=2019-09-01",
-      "EncodedRequestUri": "L3N1YnNjcmlwdGlvbnMvMDI5Njc5MGQtNDI3Yy00OGNhLWIyMDQtOGI3MjliYmQ4NjcwL3Jlc291cmNlR3JvdXBzL2NycHRlc3RhcjcyNTcvcHJvdmlkZXJzL01pY3Jvc29mdC5OZXR3b3JrL25ldHdvcmtJbnRlcmZhY2VzL25pYzgxOTI/YXBpLXZlcnNpb249MjAxOS0wOS0wMQ==",
->>>>>>> 9e6c98a6
-      "RequestMethod": "GET",
-      "RequestBody": "",
-      "RequestHeaders": {
-        "x-ms-client-request-id": [
-<<<<<<< HEAD
-          "c85341c0-6369-4282-87fe-5ca97a614f60"
-=======
-          "b735239d-2e87-4ce9-95fe-1774a5e98dfe"
->>>>>>> 9e6c98a6
-        ],
-        "accept-language": [
-          "en-US"
-        ],
-        "User-Agent": [
-          "FxVersion/4.6.26614.01",
-          "OSName/Windows",
-          "OSVersion/Microsoft.Windows.10.0.18363.",
-          "Microsoft.Azure.Management.Network.NetworkManagementClient/19.17.1.0"
-        ]
-      },
-      "ResponseHeaders": {
-        "Cache-Control": [
-          "no-cache"
-        ],
-        "Date": [
-          "Thu, 04 Mar 2021 14:19:50 GMT"
-        ],
-        "Pragma": [
-          "no-cache"
-        ],
-        "ETag": [
-<<<<<<< HEAD
-          "W/\"f0975c9e-0193-4480-8d25-2e997bb22700\""
-        ],
-        "x-ms-request-id": [
-          "f0de72c6-a805-4d92-b521-609d0328ca8f"
-        ],
-        "x-ms-correlation-request-id": [
-          "926c40f8-953f-4294-b4c2-9c602143b33e"
-        ],
-        "x-ms-arm-service-request-id": [
-          "2455a46e-01ec-4978-82b1-392a663e4d31"
-=======
-          "W/\"5f876dd4-2e91-4d9c-9286-22bf32844baf\""
-        ],
-        "Server": [
-          "Microsoft-HTTPAPI/2.0",
-          "Microsoft-HTTPAPI/2.0"
-        ],
-        "x-ms-request-id": [
-          "11877833-66ac-4254-95a7-c0405688021d"
-        ],
-        "x-ms-correlation-request-id": [
-          "d830b7b5-186c-4836-a625-a235cecc0c34"
-        ],
-        "x-ms-arm-service-request-id": [
-          "7e39d11e-5875-4b06-a2cc-32411081c5b0"
->>>>>>> 9e6c98a6
-        ],
-        "Strict-Transport-Security": [
-          "max-age=31536000; includeSubDomains"
-        ],
-        "x-ms-ratelimit-remaining-subscription-reads": [
-<<<<<<< HEAD
-          "11989"
-        ],
-        "x-ms-routing-request-id": [
-          "EASTUS2:20210323T164218Z:926c40f8-953f-4294-b4c2-9c602143b33e"
-=======
-          "11991"
-        ],
-        "x-ms-routing-request-id": [
-          "CANADACENTRAL:20210304T141951Z:d830b7b5-186c-4836-a625-a235cecc0c34"
->>>>>>> 9e6c98a6
-        ],
-        "X-Content-Type-Options": [
-          "nosniff"
-        ],
-<<<<<<< HEAD
-        "Date": [
-          "Tue, 23 Mar 2021 16:42:17 GMT"
-        ],
-=======
->>>>>>> 9e6c98a6
-        "Content-Length": [
-          "1631"
-        ],
-        "Content-Type": [
-          "application/json; charset=utf-8"
-        ],
-        "Expires": [
-          "-1"
-        ]
-      },
-<<<<<<< HEAD
-      "ResponseBody": "{\r\n  \"name\": \"nic6348\",\r\n  \"id\": \"/subscriptions/e37510d7-33b6-4676-886f-ee75bcc01871/resourceGroups/crptestar3910/providers/Microsoft.Network/networkInterfaces/nic6348\",\r\n  \"etag\": \"W/\\\"f0975c9e-0193-4480-8d25-2e997bb22700\\\"\",\r\n  \"location\": \"southeastasia\",\r\n  \"tags\": {\r\n    \"key\": \"value\"\r\n  },\r\n  \"properties\": {\r\n    \"provisioningState\": \"Succeeded\",\r\n    \"resourceGuid\": \"8f4663ef-996e-4816-8d08-f764ddc8d461\",\r\n    \"ipConfigurations\": [\r\n      {\r\n        \"name\": \"ip5269\",\r\n        \"id\": \"/subscriptions/e37510d7-33b6-4676-886f-ee75bcc01871/resourceGroups/crptestar3910/providers/Microsoft.Network/networkInterfaces/nic6348/ipConfigurations/ip5269\",\r\n        \"etag\": \"W/\\\"f0975c9e-0193-4480-8d25-2e997bb22700\\\"\",\r\n        \"type\": \"Microsoft.Network/networkInterfaces/ipConfigurations\",\r\n        \"properties\": {\r\n          \"provisioningState\": \"Succeeded\",\r\n          \"privateIPAddress\": \"10.0.0.4\",\r\n          \"privateIPAllocationMethod\": \"Dynamic\",\r\n          \"subnet\": {\r\n            \"id\": \"/subscriptions/e37510d7-33b6-4676-886f-ee75bcc01871/resourceGroups/crptestar3910/providers/Microsoft.Network/virtualNetworks/vn3851/subnets/sn3491\"\r\n          },\r\n          \"primary\": true,\r\n          \"privateIPAddressVersion\": \"IPv4\"\r\n        }\r\n      }\r\n    ],\r\n    \"dnsSettings\": {\r\n      \"dnsServers\": [],\r\n      \"appliedDnsServers\": [],\r\n      \"internalDomainNameSuffix\": \"01czutadhfoevep4helti1dteg.ix.internal.cloudapp.net\"\r\n    },\r\n    \"enableAcceleratedNetworking\": false,\r\n    \"enableIPForwarding\": false,\r\n    \"hostedWorkloads\": [],\r\n    \"tapConfigurations\": []\r\n  },\r\n  \"type\": \"Microsoft.Network/networkInterfaces\"\r\n}",
-      "StatusCode": 200
-    },
-    {
-      "RequestUri": "/subscriptions/e37510d7-33b6-4676-886f-ee75bcc01871/resourceGroups/crptestar3910/providers/Microsoft.Compute/availabilitySets/avSet5497?api-version=2021-03-01",
-      "EncodedRequestUri": "L3N1YnNjcmlwdGlvbnMvZTM3NTEwZDctMzNiNi00Njc2LTg4NmYtZWU3NWJjYzAxODcxL3Jlc291cmNlR3JvdXBzL2NycHRlc3RhcjM5MTAvcHJvdmlkZXJzL01pY3Jvc29mdC5Db21wdXRlL2F2YWlsYWJpbGl0eVNldHMvYXZTZXQ1NDk3P2FwaS12ZXJzaW9uPTIwMjEtMDMtMDE=",
-=======
-      "ResponseBody": "{\r\n  \"name\": \"nic8192\",\r\n  \"id\": \"/subscriptions/0296790d-427c-48ca-b204-8b729bbd8670/resourceGroups/crptestar7257/providers/Microsoft.Network/networkInterfaces/nic8192\",\r\n  \"etag\": \"W/\\\"5f876dd4-2e91-4d9c-9286-22bf32844baf\\\"\",\r\n  \"location\": \"southeastasia\",\r\n  \"tags\": {\r\n    \"key\": \"value\"\r\n  },\r\n  \"properties\": {\r\n    \"provisioningState\": \"Succeeded\",\r\n    \"resourceGuid\": \"c14fcfd9-aaba-489f-bd85-2bb83a50cc43\",\r\n    \"ipConfigurations\": [\r\n      {\r\n        \"name\": \"ip6893\",\r\n        \"id\": \"/subscriptions/0296790d-427c-48ca-b204-8b729bbd8670/resourceGroups/crptestar7257/providers/Microsoft.Network/networkInterfaces/nic8192/ipConfigurations/ip6893\",\r\n        \"etag\": \"W/\\\"5f876dd4-2e91-4d9c-9286-22bf32844baf\\\"\",\r\n        \"type\": \"Microsoft.Network/networkInterfaces/ipConfigurations\",\r\n        \"properties\": {\r\n          \"provisioningState\": \"Succeeded\",\r\n          \"privateIPAddress\": \"10.0.0.4\",\r\n          \"privateIPAllocationMethod\": \"Dynamic\",\r\n          \"subnet\": {\r\n            \"id\": \"/subscriptions/0296790d-427c-48ca-b204-8b729bbd8670/resourceGroups/crptestar7257/providers/Microsoft.Network/virtualNetworks/vn4962/subnets/sn1045\"\r\n          },\r\n          \"primary\": true,\r\n          \"privateIPAddressVersion\": \"IPv4\"\r\n        }\r\n      }\r\n    ],\r\n    \"dnsSettings\": {\r\n      \"dnsServers\": [],\r\n      \"appliedDnsServers\": [],\r\n      \"internalDomainNameSuffix\": \"sy2xndskldyu1ohixbrzanfegf.ix.internal.cloudapp.net\"\r\n    },\r\n    \"enableAcceleratedNetworking\": false,\r\n    \"enableIPForwarding\": false,\r\n    \"hostedWorkloads\": [],\r\n    \"tapConfigurations\": []\r\n  },\r\n  \"type\": \"Microsoft.Network/networkInterfaces\"\r\n}",
-      "StatusCode": 200
-    },
-    {
-      "RequestUri": "/subscriptions/0296790d-427c-48ca-b204-8b729bbd8670/resourceGroups/crptestar7257/providers/Microsoft.Compute/availabilitySets/avSet3628?api-version=2020-12-01",
-      "EncodedRequestUri": "L3N1YnNjcmlwdGlvbnMvMDI5Njc5MGQtNDI3Yy00OGNhLWIyMDQtOGI3MjliYmQ4NjcwL3Jlc291cmNlR3JvdXBzL2NycHRlc3RhcjcyNTcvcHJvdmlkZXJzL01pY3Jvc29mdC5Db21wdXRlL2F2YWlsYWJpbGl0eVNldHMvYXZTZXQzNjI4P2FwaS12ZXJzaW9uPTIwMjAtMTItMDE=",
->>>>>>> 9e6c98a6
-      "RequestMethod": "PUT",
-      "RequestBody": "{\r\n  \"properties\": {\r\n    \"platformUpdateDomainCount\": 1,\r\n    \"platformFaultDomainCount\": 1\r\n  },\r\n  \"sku\": {\r\n    \"name\": \"Aligned\"\r\n  },\r\n  \"location\": \"SoutheastAsia\",\r\n  \"tags\": {\r\n    \"RG\": \"rg\",\r\n    \"testTag\": \"1\"\r\n  }\r\n}",
-      "RequestHeaders": {
-        "x-ms-client-request-id": [
-<<<<<<< HEAD
-          "e56b593f-eead-4166-9082-3651d5db807b"
-=======
-          "bd8f67b7-60eb-4ad9-94a3-1b0c20ace258"
->>>>>>> 9e6c98a6
-        ],
-        "accept-language": [
-          "en-US"
-        ],
-        "User-Agent": [
-          "FxVersion/4.6.26614.01",
-          "OSName/Windows",
-          "OSVersion/Microsoft.Windows.10.0.18363.",
-          "Microsoft.Azure.Management.Compute.ComputeManagementClient/44.0.0.0"
-        ],
-        "Content-Type": [
-          "application/json; charset=utf-8"
-        ],
-        "Content-Length": [
-          "229"
-        ]
-      },
-      "ResponseHeaders": {
-        "Cache-Control": [
-          "no-cache"
-        ],
-        "Date": [
-          "Thu, 04 Mar 2021 14:20:02 GMT"
-        ],
-        "Pragma": [
-          "no-cache"
-        ],
-        "Server": [
-          "Microsoft-HTTPAPI/2.0",
-          "Microsoft-HTTPAPI/2.0"
-        ],
-        "x-ms-ratelimit-remaining-resource": [
-          "Microsoft.Compute/PutVM3Min;239,Microsoft.Compute/PutVM30Min;1191"
-        ],
-        "Strict-Transport-Security": [
-          "max-age=31536000; includeSubDomains"
-        ],
-        "x-ms-request-id": [
-<<<<<<< HEAD
-          "3666efc1-8edd-478d-9a71-2e9bc8d074b1"
-        ],
-        "Server": [
-          "Microsoft-HTTPAPI/2.0",
-          "Microsoft-HTTPAPI/2.0"
-=======
-          "909db2ac-0298-4c34-954a-1ca1e71eff6c"
->>>>>>> 9e6c98a6
-        ],
-        "x-ms-ratelimit-remaining-subscription-writes": [
-          "1199"
-        ],
-        "x-ms-correlation-request-id": [
-<<<<<<< HEAD
-          "d514c4dd-d2c5-404c-a9a1-287899ddd6ae"
-        ],
-        "x-ms-routing-request-id": [
-          "EASTUS2:20210323T164226Z:d514c4dd-d2c5-404c-a9a1-287899ddd6ae"
-=======
-          "f0a2766b-de5a-4b63-8b05-ca84152c35e2"
-        ],
-        "x-ms-routing-request-id": [
-          "CANADACENTRAL:20210304T142003Z:f0a2766b-de5a-4b63-8b05-ca84152c35e2"
->>>>>>> 9e6c98a6
-        ],
-        "X-Content-Type-Options": [
-          "nosniff"
-        ],
-<<<<<<< HEAD
-        "Date": [
-          "Tue, 23 Mar 2021 16:42:26 GMT"
-        ],
-=======
->>>>>>> 9e6c98a6
-        "Content-Length": [
-          "450"
-        ],
-        "Content-Type": [
-          "application/json; charset=utf-8"
-        ],
-        "Expires": [
-          "-1"
-        ]
-      },
-<<<<<<< HEAD
-      "ResponseBody": "{\r\n  \"name\": \"avSet5497\",\r\n  \"id\": \"/subscriptions/e37510d7-33b6-4676-886f-ee75bcc01871/resourceGroups/crptestar3910/providers/Microsoft.Compute/availabilitySets/avSet5497\",\r\n  \"type\": \"Microsoft.Compute/availabilitySets\",\r\n  \"location\": \"southeastasia\",\r\n  \"tags\": {\r\n    \"RG\": \"rg\",\r\n    \"testTag\": \"1\"\r\n  },\r\n  \"properties\": {\r\n    \"platformUpdateDomainCount\": 1,\r\n    \"platformFaultDomainCount\": 1\r\n  },\r\n  \"sku\": {\r\n    \"name\": \"Aligned\"\r\n  }\r\n}",
-      "StatusCode": 200
-    },
-    {
-      "RequestUri": "/subscriptions/e37510d7-33b6-4676-886f-ee75bcc01871/resourceGroups/crptestar3910/providers/Microsoft.Compute/virtualMachines/vm4106?api-version=2021-03-01",
-      "EncodedRequestUri": "L3N1YnNjcmlwdGlvbnMvZTM3NTEwZDctMzNiNi00Njc2LTg4NmYtZWU3NWJjYzAxODcxL3Jlc291cmNlR3JvdXBzL2NycHRlc3RhcjM5MTAvcHJvdmlkZXJzL01pY3Jvc29mdC5Db21wdXRlL3ZpcnR1YWxNYWNoaW5lcy92bTQxMDY/YXBpLXZlcnNpb249MjAyMS0wMy0wMQ==",
-      "RequestMethod": "PUT",
-      "RequestBody": "{\r\n  \"properties\": {\r\n    \"hardwareProfile\": {\r\n      \"vmSize\": \"Standard_A1_v2\"\r\n    },\r\n    \"storageProfile\": {\r\n      \"imageReference\": {\r\n        \"publisher\": \"MicrosoftWindowsServer\",\r\n        \"offer\": \"WindowsServer\",\r\n        \"sku\": \"2012-R2-Datacenter\",\r\n        \"version\": \"4.127.20180315\"\r\n      },\r\n      \"osDisk\": {\r\n        \"name\": \"test\",\r\n        \"caching\": \"None\",\r\n        \"createOption\": \"FromImage\",\r\n        \"managedDisk\": {\r\n          \"storageAccountType\": \"Standard_LRS\"\r\n        }\r\n      },\r\n      \"dataDisks\": [\r\n        {\r\n          \"lun\": 0,\r\n          \"caching\": \"None\",\r\n          \"createOption\": \"Empty\",\r\n          \"diskSizeGB\": 30,\r\n          \"managedDisk\": {\r\n            \"storageAccountType\": \"Standard_LRS\"\r\n          }\r\n        }\r\n      ]\r\n    },\r\n    \"osProfile\": {\r\n      \"computerName\": \"Test\",\r\n      \"adminUsername\": \"Foo12\",\r\n      \"adminPassword\": \"[PLACEHOLDEr1]\"\r\n    },\r\n    \"networkProfile\": {\r\n      \"networkInterfaces\": [\r\n        {\r\n          \"id\": \"/subscriptions/e37510d7-33b6-4676-886f-ee75bcc01871/resourceGroups/crptestar3910/providers/Microsoft.Network/networkInterfaces/nic6348\"\r\n        }\r\n      ]\r\n    },\r\n    \"availabilitySet\": {\r\n      \"id\": \"/subscriptions/e37510d7-33b6-4676-886f-ee75bcc01871/resourceGroups/crptestar3910/providers/Microsoft.Compute/availabilitySets/avSet5497\"\r\n    }\r\n  },\r\n  \"location\": \"SoutheastAsia\",\r\n  \"tags\": {\r\n    \"RG\": \"rg\",\r\n    \"testTag\": \"1\"\r\n  }\r\n}",
-      "RequestHeaders": {
-        "x-ms-client-request-id": [
-          "2eb7a62c-2449-4efb-8c75-0a29bc95102c"
-=======
-      "ResponseBody": "{\r\n  \"name\": \"avSet3628\",\r\n  \"id\": \"/subscriptions/0296790d-427c-48ca-b204-8b729bbd8670/resourceGroups/crptestar7257/providers/Microsoft.Compute/availabilitySets/avSet3628\",\r\n  \"type\": \"Microsoft.Compute/availabilitySets\",\r\n  \"location\": \"southeastasia\",\r\n  \"tags\": {\r\n    \"RG\": \"rg\",\r\n    \"testTag\": \"1\"\r\n  },\r\n  \"properties\": {\r\n    \"platformUpdateDomainCount\": 1,\r\n    \"platformFaultDomainCount\": 1\r\n  },\r\n  \"sku\": {\r\n    \"name\": \"Aligned\"\r\n  }\r\n}",
-      "StatusCode": 200
-    },
-    {
-      "RequestUri": "/subscriptions/0296790d-427c-48ca-b204-8b729bbd8670/resourceGroups/crptestar7257/providers/Microsoft.Compute/virtualMachines/vm1999?api-version=2020-12-01",
-      "EncodedRequestUri": "L3N1YnNjcmlwdGlvbnMvMDI5Njc5MGQtNDI3Yy00OGNhLWIyMDQtOGI3MjliYmQ4NjcwL3Jlc291cmNlR3JvdXBzL2NycHRlc3RhcjcyNTcvcHJvdmlkZXJzL01pY3Jvc29mdC5Db21wdXRlL3ZpcnR1YWxNYWNoaW5lcy92bTE5OTk/YXBpLXZlcnNpb249MjAyMC0xMi0wMQ==",
-      "RequestMethod": "PUT",
-      "RequestBody": "{\r\n  \"properties\": {\r\n    \"hardwareProfile\": {\r\n      \"vmSize\": \"Standard_A1_v2\"\r\n    },\r\n    \"storageProfile\": {\r\n      \"imageReference\": {\r\n        \"publisher\": \"MicrosoftWindowsServer\",\r\n        \"offer\": \"WindowsServer\",\r\n        \"sku\": \"2012-R2-Datacenter\",\r\n        \"version\": \"4.127.20180315\"\r\n      },\r\n      \"osDisk\": {\r\n        \"name\": \"test\",\r\n        \"caching\": \"None\",\r\n        \"createOption\": \"FromImage\",\r\n        \"managedDisk\": {\r\n          \"storageAccountType\": \"Standard_LRS\"\r\n        }\r\n      },\r\n      \"dataDisks\": [\r\n        {\r\n          \"lun\": 0,\r\n          \"caching\": \"None\",\r\n          \"createOption\": \"Empty\",\r\n          \"diskSizeGB\": 30,\r\n          \"managedDisk\": {\r\n            \"storageAccountType\": \"Standard_LRS\"\r\n          }\r\n        }\r\n      ]\r\n    },\r\n    \"osProfile\": {\r\n      \"computerName\": \"Test\",\r\n      \"adminUsername\": \"Foo12\",\r\n      \"adminPassword\": \"[PLACEHOLDEr1]\"\r\n    },\r\n    \"networkProfile\": {\r\n      \"networkInterfaces\": [\r\n        {\r\n          \"id\": \"/subscriptions/0296790d-427c-48ca-b204-8b729bbd8670/resourceGroups/crptestar7257/providers/Microsoft.Network/networkInterfaces/nic8192\"\r\n        }\r\n      ]\r\n    },\r\n    \"availabilitySet\": {\r\n      \"id\": \"/subscriptions/0296790d-427c-48ca-b204-8b729bbd8670/resourceGroups/crptestar7257/providers/Microsoft.Compute/availabilitySets/avSet3628\"\r\n    }\r\n  },\r\n  \"location\": \"SoutheastAsia\",\r\n  \"tags\": {\r\n    \"RG\": \"rg\",\r\n    \"testTag\": \"1\"\r\n  }\r\n}",
-      "RequestHeaders": {
-        "x-ms-client-request-id": [
-          "d8a7bfa2-e3fb-4c0c-bc2d-2c63e18a3cde"
->>>>>>> 9e6c98a6
-        ],
-        "accept-language": [
-          "en-US"
-        ],
-        "User-Agent": [
-          "FxVersion/4.6.26614.01",
-          "OSName/Windows",
-          "OSVersion/Microsoft.Windows.10.0.18363.",
-          "Microsoft.Azure.Management.Compute.ComputeManagementClient/44.0.0.0"
-        ],
-        "Content-Type": [
-          "application/json; charset=utf-8"
-        ],
-        "Content-Length": [
-          "1442"
-        ]
-      },
-      "ResponseHeaders": {
-        "Cache-Control": [
-          "no-cache"
-        ],
-        "Date": [
-          "Thu, 04 Mar 2021 14:20:10 GMT"
-        ],
-        "Pragma": [
-          "no-cache"
-        ],
-        "Retry-After": [
-          "10"
-        ],
-        "Server": [
-          "Microsoft-HTTPAPI/2.0",
-          "Microsoft-HTTPAPI/2.0"
-        ],
-        "Azure-AsyncOperation": [
-<<<<<<< HEAD
-          "https://management.azure.com/subscriptions/e37510d7-33b6-4676-886f-ee75bcc01871/providers/Microsoft.Compute/locations/southeastasia/operations/0b20c3ca-de4c-41ff-843e-073d98e6c1ea?api-version=2021-03-01"
-=======
-          "https://management.azure.com/subscriptions/0296790d-427c-48ca-b204-8b729bbd8670/providers/Microsoft.Compute/locations/southeastasia/operations/a5b6b3a1-8538-4377-a1fb-9d01985b29e7?api-version=2020-12-01"
->>>>>>> 9e6c98a6
-        ],
-        "Azure-AsyncNotification": [
-          "Enabled"
-        ],
-        "x-ms-ratelimit-remaining-resource": [
-          "Microsoft.Compute/PutVM3Min;238,Microsoft.Compute/PutVM30Min;1190"
-        ],
-        "Strict-Transport-Security": [
-          "max-age=31536000; includeSubDomains"
-        ],
-        "x-ms-request-id": [
-<<<<<<< HEAD
-          "0b20c3ca-de4c-41ff-843e-073d98e6c1ea"
-        ],
-        "Server": [
-          "Microsoft-HTTPAPI/2.0",
-          "Microsoft-HTTPAPI/2.0"
-=======
-          "a5b6b3a1-8538-4377-a1fb-9d01985b29e7"
->>>>>>> 9e6c98a6
-        ],
-        "x-ms-ratelimit-remaining-subscription-writes": [
-          "1198"
-        ],
-        "x-ms-correlation-request-id": [
-<<<<<<< HEAD
-          "9cb38ad9-0552-4ea3-ab49-fd3de638f02e"
-        ],
-        "x-ms-routing-request-id": [
-          "EASTUS2:20210323T164232Z:9cb38ad9-0552-4ea3-ab49-fd3de638f02e"
-=======
-          "6e8ecf97-2a06-4d5d-a6e0-759d48087a79"
-        ],
-        "x-ms-routing-request-id": [
-          "CANADACENTRAL:20210304T142010Z:6e8ecf97-2a06-4d5d-a6e0-759d48087a79"
->>>>>>> 9e6c98a6
-        ],
-        "X-Content-Type-Options": [
-          "nosniff"
-        ],
-<<<<<<< HEAD
-        "Date": [
-          "Tue, 23 Mar 2021 16:42:32 GMT"
-        ],
-=======
->>>>>>> 9e6c98a6
-        "Content-Length": [
-          "2206"
-        ],
-        "Content-Type": [
-          "application/json; charset=utf-8"
-        ],
-        "Expires": [
-          "-1"
-        ]
-      },
-<<<<<<< HEAD
-      "ResponseBody": "{\r\n  \"name\": \"vm4106\",\r\n  \"id\": \"/subscriptions/e37510d7-33b6-4676-886f-ee75bcc01871/resourceGroups/crptestar3910/providers/Microsoft.Compute/virtualMachines/vm4106\",\r\n  \"type\": \"Microsoft.Compute/virtualMachines\",\r\n  \"location\": \"southeastasia\",\r\n  \"tags\": {\r\n    \"RG\": \"rg\",\r\n    \"testTag\": \"1\",\r\n    \"azsecpack\": \"nonprod\",\r\n    \"platformsettings.host_environment.service.platform_optedin_for_rootcerts\": \"true\"\r\n  },\r\n  \"properties\": {\r\n    \"vmId\": \"3a20b0b5-ade8-4a9a-b4cc-cdb8176c30b8\",\r\n    \"availabilitySet\": {\r\n      \"id\": \"/subscriptions/e37510d7-33b6-4676-886f-ee75bcc01871/resourceGroups/crptestar3910/providers/Microsoft.Compute/availabilitySets/AVSET5497\"\r\n    },\r\n    \"hardwareProfile\": {\r\n      \"vmSize\": \"Standard_A1_v2\"\r\n    },\r\n    \"storageProfile\": {\r\n      \"imageReference\": {\r\n        \"publisher\": \"MicrosoftWindowsServer\",\r\n        \"offer\": \"WindowsServer\",\r\n        \"sku\": \"2012-R2-Datacenter\",\r\n        \"version\": \"4.127.20180315\",\r\n        \"exactVersion\": \"4.127.20180315\"\r\n      },\r\n      \"osDisk\": {\r\n        \"osType\": \"Windows\",\r\n        \"name\": \"test\",\r\n        \"createOption\": \"FromImage\",\r\n        \"caching\": \"None\",\r\n        \"managedDisk\": {\r\n          \"storageAccountType\": \"Standard_LRS\"\r\n        },\r\n        \"diskSizeGB\": 127\r\n      },\r\n      \"dataDisks\": [\r\n        {\r\n          \"lun\": 0,\r\n          \"createOption\": \"Empty\",\r\n          \"caching\": \"None\",\r\n          \"managedDisk\": {\r\n            \"storageAccountType\": \"Standard_LRS\"\r\n          },\r\n          \"diskSizeGB\": 30,\r\n          \"toBeDetached\": false\r\n        }\r\n      ]\r\n    },\r\n    \"osProfile\": {\r\n      \"computerName\": \"Test\",\r\n      \"adminUsername\": \"Foo12\",\r\n      \"windowsConfiguration\": {\r\n        \"provisionVMAgent\": true,\r\n        \"enableAutomaticUpdates\": true,\r\n        \"patchSettings\": {\r\n          \"patchMode\": \"AutomaticByOS\"\r\n        }\r\n      },\r\n      \"secrets\": [],\r\n      \"allowExtensionOperations\": true,\r\n      \"requireGuestProvisionSignal\": true\r\n    },\r\n    \"networkProfile\": {\r\n      \"networkInterfaces\": [\r\n        {\r\n          \"id\": \"/subscriptions/e37510d7-33b6-4676-886f-ee75bcc01871/resourceGroups/crptestar3910/providers/Microsoft.Network/networkInterfaces/nic6348\"\r\n        }\r\n      ]\r\n    },\r\n    \"provisioningState\": \"Creating\"\r\n  }\r\n}",
-      "StatusCode": 201
-    },
-    {
-      "RequestUri": "/subscriptions/e37510d7-33b6-4676-886f-ee75bcc01871/providers/Microsoft.Compute/locations/southeastasia/operations/0b20c3ca-de4c-41ff-843e-073d98e6c1ea?api-version=2021-03-01",
-      "EncodedRequestUri": "L3N1YnNjcmlwdGlvbnMvZTM3NTEwZDctMzNiNi00Njc2LTg4NmYtZWU3NWJjYzAxODcxL3Byb3ZpZGVycy9NaWNyb3NvZnQuQ29tcHV0ZS9sb2NhdGlvbnMvc291dGhlYXN0YXNpYS9vcGVyYXRpb25zLzBiMjBjM2NhLWRlNGMtNDFmZi04NDNlLTA3M2Q5OGU2YzFlYT9hcGktdmVyc2lvbj0yMDIxLTAzLTAx",
-=======
-      "ResponseBody": "{\r\n  \"name\": \"vm1999\",\r\n  \"id\": \"/subscriptions/0296790d-427c-48ca-b204-8b729bbd8670/resourceGroups/crptestar7257/providers/Microsoft.Compute/virtualMachines/vm1999\",\r\n  \"type\": \"Microsoft.Compute/virtualMachines\",\r\n  \"location\": \"southeastasia\",\r\n  \"tags\": {\r\n    \"RG\": \"rg\",\r\n    \"testTag\": \"1\",\r\n    \"platformsettings.host_environment.service.platform_optedin_for_rootcerts\": \"true\"\r\n  },\r\n  \"properties\": {\r\n    \"vmId\": \"4f77a7d8-03c4-4533-a5d6-f19620f2369c\",\r\n    \"availabilitySet\": {\r\n      \"id\": \"/subscriptions/0296790d-427c-48ca-b204-8b729bbd8670/resourceGroups/crptestar7257/providers/Microsoft.Compute/availabilitySets/AVSET3628\"\r\n    },\r\n    \"hardwareProfile\": {\r\n      \"vmSize\": \"Standard_A1_v2\"\r\n    },\r\n    \"storageProfile\": {\r\n      \"imageReference\": {\r\n        \"publisher\": \"MicrosoftWindowsServer\",\r\n        \"offer\": \"WindowsServer\",\r\n        \"sku\": \"2012-R2-Datacenter\",\r\n        \"version\": \"4.127.20180315\",\r\n        \"exactVersion\": \"4.127.20180315\"\r\n      },\r\n      \"osDisk\": {\r\n        \"osType\": \"Windows\",\r\n        \"name\": \"test\",\r\n        \"createOption\": \"FromImage\",\r\n        \"caching\": \"None\",\r\n        \"managedDisk\": {\r\n          \"storageAccountType\": \"Standard_LRS\"\r\n        },\r\n        \"diskSizeGB\": 127\r\n      },\r\n      \"dataDisks\": [\r\n        {\r\n          \"lun\": 0,\r\n          \"createOption\": \"Empty\",\r\n          \"caching\": \"None\",\r\n          \"managedDisk\": {\r\n            \"storageAccountType\": \"Standard_LRS\"\r\n          },\r\n          \"diskSizeGB\": 30,\r\n          \"toBeDetached\": false\r\n        }\r\n      ]\r\n    },\r\n    \"osProfile\": {\r\n      \"computerName\": \"Test\",\r\n      \"adminUsername\": \"Foo12\",\r\n      \"windowsConfiguration\": {\r\n        \"provisionVMAgent\": true,\r\n        \"enableAutomaticUpdates\": true,\r\n        \"patchSettings\": {\r\n          \"patchMode\": \"AutomaticByOS\"\r\n        }\r\n      },\r\n      \"secrets\": [],\r\n      \"allowExtensionOperations\": true,\r\n      \"requireGuestProvisionSignal\": true\r\n    },\r\n    \"networkProfile\": {\r\n      \"networkInterfaces\": [\r\n        {\r\n          \"id\": \"/subscriptions/0296790d-427c-48ca-b204-8b729bbd8670/resourceGroups/crptestar7257/providers/Microsoft.Network/networkInterfaces/nic8192\"\r\n        }\r\n      ]\r\n    },\r\n    \"provisioningState\": \"Creating\"\r\n  }\r\n}",
-      "StatusCode": 201
-    },
-    {
-      "RequestUri": "/subscriptions/0296790d-427c-48ca-b204-8b729bbd8670/providers/Microsoft.Compute/locations/southeastasia/operations/a5b6b3a1-8538-4377-a1fb-9d01985b29e7?api-version=2020-12-01",
-      "EncodedRequestUri": "L3N1YnNjcmlwdGlvbnMvMDI5Njc5MGQtNDI3Yy00OGNhLWIyMDQtOGI3MjliYmQ4NjcwL3Byb3ZpZGVycy9NaWNyb3NvZnQuQ29tcHV0ZS9sb2NhdGlvbnMvc291dGhlYXN0YXNpYS9vcGVyYXRpb25zL2E1YjZiM2ExLTg1MzgtNDM3Ny1hMWZiLTlkMDE5ODViMjllNz9hcGktdmVyc2lvbj0yMDIwLTEyLTAx",
->>>>>>> 9e6c98a6
-      "RequestMethod": "GET",
-      "RequestBody": "",
-      "RequestHeaders": {
-        "User-Agent": [
-          "FxVersion/4.6.26614.01",
-          "OSName/Windows",
-          "OSVersion/Microsoft.Windows.10.0.18363.",
-          "Microsoft.Azure.Management.Compute.ComputeManagementClient/44.0.0.0"
-        ]
-      },
-      "ResponseHeaders": {
-        "Cache-Control": [
-          "no-cache"
-        ],
-        "Date": [
-          "Thu, 04 Mar 2021 14:20:20 GMT"
-        ],
-        "Pragma": [
-          "no-cache"
-        ],
-        "Retry-After": [
-          "50"
-        ],
-        "Server": [
-          "Microsoft-HTTPAPI/2.0",
-          "Microsoft-HTTPAPI/2.0"
-        ],
-        "x-ms-ratelimit-remaining-resource": [
-          "Microsoft.Compute/GetOperation3Min;14999,Microsoft.Compute/GetOperation30Min;29965"
-        ],
-        "Strict-Transport-Security": [
-          "max-age=31536000; includeSubDomains"
-        ],
-        "x-ms-request-id": [
-<<<<<<< HEAD
-          "1ed6a135-12e9-493f-8e46-0f410a5765ef"
-        ],
-        "Server": [
-          "Microsoft-HTTPAPI/2.0",
-          "Microsoft-HTTPAPI/2.0"
-=======
-          "597e8171-6596-4447-99a5-b2155317bc20"
->>>>>>> 9e6c98a6
-        ],
-        "x-ms-ratelimit-remaining-subscription-reads": [
-          "11999"
-        ],
-        "x-ms-correlation-request-id": [
-<<<<<<< HEAD
-          "e0537935-046c-4763-ab9c-01b33ec7f0ef"
-        ],
-        "x-ms-routing-request-id": [
-          "EASTUS2:20210323T164243Z:e0537935-046c-4763-ab9c-01b33ec7f0ef"
-=======
-          "8f5b9fc8-627e-4125-b36d-7e73bd875da1"
-        ],
-        "x-ms-routing-request-id": [
-          "CANADACENTRAL:20210304T142021Z:8f5b9fc8-627e-4125-b36d-7e73bd875da1"
->>>>>>> 9e6c98a6
-        ],
-        "X-Content-Type-Options": [
-          "nosniff"
-        ],
-<<<<<<< HEAD
-        "Date": [
-          "Tue, 23 Mar 2021 16:42:43 GMT"
-        ],
-=======
->>>>>>> 9e6c98a6
-        "Content-Length": [
-          "134"
-        ],
-        "Content-Type": [
-          "application/json; charset=utf-8"
-        ],
-        "Expires": [
-          "-1"
-        ]
-      },
-<<<<<<< HEAD
-      "ResponseBody": "{\r\n  \"startTime\": \"2021-03-23T16:42:30.4944262+00:00\",\r\n  \"status\": \"InProgress\",\r\n  \"name\": \"0b20c3ca-de4c-41ff-843e-073d98e6c1ea\"\r\n}",
-      "StatusCode": 200
-    },
-    {
-      "RequestUri": "/subscriptions/e37510d7-33b6-4676-886f-ee75bcc01871/providers/Microsoft.Compute/locations/southeastasia/operations/0b20c3ca-de4c-41ff-843e-073d98e6c1ea?api-version=2021-03-01",
-      "EncodedRequestUri": "L3N1YnNjcmlwdGlvbnMvZTM3NTEwZDctMzNiNi00Njc2LTg4NmYtZWU3NWJjYzAxODcxL3Byb3ZpZGVycy9NaWNyb3NvZnQuQ29tcHV0ZS9sb2NhdGlvbnMvc291dGhlYXN0YXNpYS9vcGVyYXRpb25zLzBiMjBjM2NhLWRlNGMtNDFmZi04NDNlLTA3M2Q5OGU2YzFlYT9hcGktdmVyc2lvbj0yMDIxLTAzLTAx",
-=======
-      "ResponseBody": "{\r\n  \"startTime\": \"2021-03-04T06:20:07.3041539-08:00\",\r\n  \"status\": \"InProgress\",\r\n  \"name\": \"a5b6b3a1-8538-4377-a1fb-9d01985b29e7\"\r\n}",
-      "StatusCode": 200
-    },
-    {
-      "RequestUri": "/subscriptions/0296790d-427c-48ca-b204-8b729bbd8670/providers/Microsoft.Compute/locations/southeastasia/operations/a5b6b3a1-8538-4377-a1fb-9d01985b29e7?api-version=2020-12-01",
-      "EncodedRequestUri": "L3N1YnNjcmlwdGlvbnMvMDI5Njc5MGQtNDI3Yy00OGNhLWIyMDQtOGI3MjliYmQ4NjcwL3Byb3ZpZGVycy9NaWNyb3NvZnQuQ29tcHV0ZS9sb2NhdGlvbnMvc291dGhlYXN0YXNpYS9vcGVyYXRpb25zL2E1YjZiM2ExLTg1MzgtNDM3Ny1hMWZiLTlkMDE5ODViMjllNz9hcGktdmVyc2lvbj0yMDIwLTEyLTAx",
->>>>>>> 9e6c98a6
-      "RequestMethod": "GET",
-      "RequestBody": "",
-      "RequestHeaders": {
-        "User-Agent": [
-          "FxVersion/4.6.26614.01",
-          "OSName/Windows",
-          "OSVersion/Microsoft.Windows.10.0.18363.",
-          "Microsoft.Azure.Management.Compute.ComputeManagementClient/44.0.0.0"
-        ]
-      },
-      "ResponseHeaders": {
-        "Cache-Control": [
-          "no-cache"
-        ],
-        "Date": [
-          "Thu, 04 Mar 2021 14:21:11 GMT"
-        ],
-        "Pragma": [
-          "no-cache"
-        ],
-        "Server": [
-          "Microsoft-HTTPAPI/2.0",
-          "Microsoft-HTTPAPI/2.0"
-        ],
-        "x-ms-ratelimit-remaining-resource": [
-          "Microsoft.Compute/GetOperation3Min;14998,Microsoft.Compute/GetOperation30Min;29964"
-        ],
-        "Strict-Transport-Security": [
-          "max-age=31536000; includeSubDomains"
-        ],
-        "x-ms-request-id": [
-<<<<<<< HEAD
-          "c69d182c-dd5a-4ea8-a3dc-f45b0f1175cb"
-        ],
-        "Server": [
-          "Microsoft-HTTPAPI/2.0",
-          "Microsoft-HTTPAPI/2.0"
-=======
-          "e114c5d9-7614-4a63-b398-c4fd3e022842"
->>>>>>> 9e6c98a6
-        ],
-        "x-ms-ratelimit-remaining-subscription-reads": [
-          "11998"
-        ],
-        "x-ms-correlation-request-id": [
-<<<<<<< HEAD
-          "d9bd3bca-ba69-4470-814d-a56b00b469df"
-        ],
-        "x-ms-routing-request-id": [
-          "EASTUS2:20210323T164333Z:d9bd3bca-ba69-4470-814d-a56b00b469df"
-=======
-          "0242b34b-28ab-455f-97a5-863c5728b362"
-        ],
-        "x-ms-routing-request-id": [
-          "CANADACENTRAL:20210304T142111Z:0242b34b-28ab-455f-97a5-863c5728b362"
->>>>>>> 9e6c98a6
-        ],
-        "X-Content-Type-Options": [
-          "nosniff"
-        ],
-<<<<<<< HEAD
-        "Date": [
-          "Tue, 23 Mar 2021 16:43:33 GMT"
-        ],
-=======
->>>>>>> 9e6c98a6
-        "Content-Length": [
-          "134"
-        ],
-        "Content-Type": [
-          "application/json; charset=utf-8"
-        ],
-        "Expires": [
-          "-1"
-        ]
-      },
-<<<<<<< HEAD
-      "ResponseBody": "{\r\n  \"startTime\": \"2021-03-23T16:42:30.4944262+00:00\",\r\n  \"status\": \"InProgress\",\r\n  \"name\": \"0b20c3ca-de4c-41ff-843e-073d98e6c1ea\"\r\n}",
-      "StatusCode": 200
-    },
-    {
-      "RequestUri": "/subscriptions/e37510d7-33b6-4676-886f-ee75bcc01871/providers/Microsoft.Compute/locations/southeastasia/operations/0b20c3ca-de4c-41ff-843e-073d98e6c1ea?api-version=2021-03-01",
-      "EncodedRequestUri": "L3N1YnNjcmlwdGlvbnMvZTM3NTEwZDctMzNiNi00Njc2LTg4NmYtZWU3NWJjYzAxODcxL3Byb3ZpZGVycy9NaWNyb3NvZnQuQ29tcHV0ZS9sb2NhdGlvbnMvc291dGhlYXN0YXNpYS9vcGVyYXRpb25zLzBiMjBjM2NhLWRlNGMtNDFmZi04NDNlLTA3M2Q5OGU2YzFlYT9hcGktdmVyc2lvbj0yMDIxLTAzLTAx",
-=======
-      "ResponseBody": "{\r\n  \"startTime\": \"2021-03-04T06:20:07.3041539-08:00\",\r\n  \"status\": \"InProgress\",\r\n  \"name\": \"a5b6b3a1-8538-4377-a1fb-9d01985b29e7\"\r\n}",
-      "StatusCode": 200
-    },
-    {
-      "RequestUri": "/subscriptions/0296790d-427c-48ca-b204-8b729bbd8670/providers/Microsoft.Compute/locations/southeastasia/operations/a5b6b3a1-8538-4377-a1fb-9d01985b29e7?api-version=2020-12-01",
-      "EncodedRequestUri": "L3N1YnNjcmlwdGlvbnMvMDI5Njc5MGQtNDI3Yy00OGNhLWIyMDQtOGI3MjliYmQ4NjcwL3Byb3ZpZGVycy9NaWNyb3NvZnQuQ29tcHV0ZS9sb2NhdGlvbnMvc291dGhlYXN0YXNpYS9vcGVyYXRpb25zL2E1YjZiM2ExLTg1MzgtNDM3Ny1hMWZiLTlkMDE5ODViMjllNz9hcGktdmVyc2lvbj0yMDIwLTEyLTAx",
->>>>>>> 9e6c98a6
-      "RequestMethod": "GET",
-      "RequestBody": "",
-      "RequestHeaders": {
-        "User-Agent": [
-          "FxVersion/4.6.26614.01",
-          "OSName/Windows",
-          "OSVersion/Microsoft.Windows.10.0.18363.",
-          "Microsoft.Azure.Management.Compute.ComputeManagementClient/44.0.0.0"
-        ]
-      },
-      "ResponseHeaders": {
-        "Cache-Control": [
-          "no-cache"
-        ],
-        "Date": [
-          "Thu, 04 Mar 2021 14:22:01 GMT"
-        ],
-        "Pragma": [
-          "no-cache"
-        ],
-        "Server": [
-          "Microsoft-HTTPAPI/2.0",
-          "Microsoft-HTTPAPI/2.0"
-        ],
-        "x-ms-ratelimit-remaining-resource": [
-          "Microsoft.Compute/GetOperation3Min;14997,Microsoft.Compute/GetOperation30Min;29963"
-        ],
-        "Strict-Transport-Security": [
-          "max-age=31536000; includeSubDomains"
-        ],
-        "x-ms-request-id": [
-<<<<<<< HEAD
-          "4e92d648-8fa5-44d8-a187-3fcd6dd00c7d"
-        ],
-        "Server": [
-          "Microsoft-HTTPAPI/2.0",
-          "Microsoft-HTTPAPI/2.0"
-=======
-          "f01caf12-8a75-4f17-b7f4-6d5db86c366d"
->>>>>>> 9e6c98a6
-        ],
-        "x-ms-ratelimit-remaining-subscription-reads": [
-          "11997"
-        ],
-        "x-ms-correlation-request-id": [
-<<<<<<< HEAD
-          "5ec36fed-00ee-4d9a-ac2f-77e779d5cb51"
-        ],
-        "x-ms-routing-request-id": [
-          "EASTUS2:20210323T164423Z:5ec36fed-00ee-4d9a-ac2f-77e779d5cb51"
-=======
-          "9f2cc8f3-b993-4b51-ba33-8f95b687751e"
-        ],
-        "x-ms-routing-request-id": [
-          "CANADACENTRAL:20210304T142201Z:9f2cc8f3-b993-4b51-ba33-8f95b687751e"
->>>>>>> 9e6c98a6
-        ],
-        "X-Content-Type-Options": [
-          "nosniff"
-        ],
-<<<<<<< HEAD
-        "Date": [
-          "Tue, 23 Mar 2021 16:44:23 GMT"
-        ],
-=======
->>>>>>> 9e6c98a6
-        "Content-Length": [
-          "134"
-        ],
-        "Content-Type": [
-          "application/json; charset=utf-8"
-        ],
-        "Expires": [
-          "-1"
-        ]
-      },
-<<<<<<< HEAD
-      "ResponseBody": "{\r\n  \"startTime\": \"2021-03-23T16:42:30.4944262+00:00\",\r\n  \"status\": \"InProgress\",\r\n  \"name\": \"0b20c3ca-de4c-41ff-843e-073d98e6c1ea\"\r\n}",
-      "StatusCode": 200
-    },
-    {
-      "RequestUri": "/subscriptions/e37510d7-33b6-4676-886f-ee75bcc01871/providers/Microsoft.Compute/locations/southeastasia/operations/0b20c3ca-de4c-41ff-843e-073d98e6c1ea?api-version=2021-03-01",
-      "EncodedRequestUri": "L3N1YnNjcmlwdGlvbnMvZTM3NTEwZDctMzNiNi00Njc2LTg4NmYtZWU3NWJjYzAxODcxL3Byb3ZpZGVycy9NaWNyb3NvZnQuQ29tcHV0ZS9sb2NhdGlvbnMvc291dGhlYXN0YXNpYS9vcGVyYXRpb25zLzBiMjBjM2NhLWRlNGMtNDFmZi04NDNlLTA3M2Q5OGU2YzFlYT9hcGktdmVyc2lvbj0yMDIxLTAzLTAx",
-=======
-      "ResponseBody": "{\r\n  \"startTime\": \"2021-03-04T06:20:07.3041539-08:00\",\r\n  \"status\": \"InProgress\",\r\n  \"name\": \"a5b6b3a1-8538-4377-a1fb-9d01985b29e7\"\r\n}",
-      "StatusCode": 200
-    },
-    {
-      "RequestUri": "/subscriptions/0296790d-427c-48ca-b204-8b729bbd8670/providers/Microsoft.Compute/locations/southeastasia/operations/a5b6b3a1-8538-4377-a1fb-9d01985b29e7?api-version=2020-12-01",
-      "EncodedRequestUri": "L3N1YnNjcmlwdGlvbnMvMDI5Njc5MGQtNDI3Yy00OGNhLWIyMDQtOGI3MjliYmQ4NjcwL3Byb3ZpZGVycy9NaWNyb3NvZnQuQ29tcHV0ZS9sb2NhdGlvbnMvc291dGhlYXN0YXNpYS9vcGVyYXRpb25zL2E1YjZiM2ExLTg1MzgtNDM3Ny1hMWZiLTlkMDE5ODViMjllNz9hcGktdmVyc2lvbj0yMDIwLTEyLTAx",
->>>>>>> 9e6c98a6
-      "RequestMethod": "GET",
-      "RequestBody": "",
-      "RequestHeaders": {
-        "User-Agent": [
-          "FxVersion/4.6.26614.01",
-          "OSName/Windows",
-          "OSVersion/Microsoft.Windows.10.0.18363.",
-          "Microsoft.Azure.Management.Compute.ComputeManagementClient/44.0.0.0"
-        ]
-      },
-      "ResponseHeaders": {
-        "Cache-Control": [
-          "no-cache"
-        ],
-        "Date": [
-          "Thu, 04 Mar 2021 14:22:51 GMT"
-        ],
-        "Pragma": [
-          "no-cache"
-        ],
-        "Server": [
-          "Microsoft-HTTPAPI/2.0",
-          "Microsoft-HTTPAPI/2.0"
-        ],
-        "x-ms-ratelimit-remaining-resource": [
-          "Microsoft.Compute/GetOperation3Min;14995,Microsoft.Compute/GetOperation30Min;29971"
-        ],
-        "Strict-Transport-Security": [
-          "max-age=31536000; includeSubDomains"
-        ],
-        "x-ms-request-id": [
-<<<<<<< HEAD
-          "8d32804a-7992-4b37-b955-14b8868f3b86"
-        ],
-        "Server": [
-          "Microsoft-HTTPAPI/2.0",
-          "Microsoft-HTTPAPI/2.0"
-=======
-          "f71084e7-031c-462b-b11b-499d567023ae"
->>>>>>> 9e6c98a6
-        ],
-        "x-ms-ratelimit-remaining-subscription-reads": [
-          "11996"
-        ],
-        "x-ms-correlation-request-id": [
-<<<<<<< HEAD
-          "03f734b8-9d9e-4121-8145-2fad7aae05ff"
-        ],
-        "x-ms-routing-request-id": [
-          "EASTUS2:20210323T164514Z:03f734b8-9d9e-4121-8145-2fad7aae05ff"
-=======
-          "52885cd6-4de9-467c-ae1a-605a196f0e56"
-        ],
-        "x-ms-routing-request-id": [
-          "CANADACENTRAL:20210304T142251Z:52885cd6-4de9-467c-ae1a-605a196f0e56"
->>>>>>> 9e6c98a6
-        ],
-        "X-Content-Type-Options": [
-          "nosniff"
-        ],
-<<<<<<< HEAD
-        "Date": [
-          "Tue, 23 Mar 2021 16:45:13 GMT"
-        ],
-=======
->>>>>>> 9e6c98a6
-        "Content-Length": [
-          "134"
-        ],
-        "Content-Type": [
-          "application/json; charset=utf-8"
-        ],
-        "Expires": [
-          "-1"
-        ]
-      },
-<<<<<<< HEAD
-      "ResponseBody": "{\r\n  \"startTime\": \"2021-03-23T16:42:30.4944262+00:00\",\r\n  \"status\": \"InProgress\",\r\n  \"name\": \"0b20c3ca-de4c-41ff-843e-073d98e6c1ea\"\r\n}",
-      "StatusCode": 200
-    },
-    {
-      "RequestUri": "/subscriptions/e37510d7-33b6-4676-886f-ee75bcc01871/providers/Microsoft.Compute/locations/southeastasia/operations/0b20c3ca-de4c-41ff-843e-073d98e6c1ea?api-version=2021-03-01",
-      "EncodedRequestUri": "L3N1YnNjcmlwdGlvbnMvZTM3NTEwZDctMzNiNi00Njc2LTg4NmYtZWU3NWJjYzAxODcxL3Byb3ZpZGVycy9NaWNyb3NvZnQuQ29tcHV0ZS9sb2NhdGlvbnMvc291dGhlYXN0YXNpYS9vcGVyYXRpb25zLzBiMjBjM2NhLWRlNGMtNDFmZi04NDNlLTA3M2Q5OGU2YzFlYT9hcGktdmVyc2lvbj0yMDIxLTAzLTAx",
-=======
-      "ResponseBody": "{\r\n  \"startTime\": \"2021-03-04T06:20:07.3041539-08:00\",\r\n  \"status\": \"InProgress\",\r\n  \"name\": \"a5b6b3a1-8538-4377-a1fb-9d01985b29e7\"\r\n}",
-      "StatusCode": 200
-    },
-    {
-      "RequestUri": "/subscriptions/0296790d-427c-48ca-b204-8b729bbd8670/providers/Microsoft.Compute/locations/southeastasia/operations/a5b6b3a1-8538-4377-a1fb-9d01985b29e7?api-version=2020-12-01",
-      "EncodedRequestUri": "L3N1YnNjcmlwdGlvbnMvMDI5Njc5MGQtNDI3Yy00OGNhLWIyMDQtOGI3MjliYmQ4NjcwL3Byb3ZpZGVycy9NaWNyb3NvZnQuQ29tcHV0ZS9sb2NhdGlvbnMvc291dGhlYXN0YXNpYS9vcGVyYXRpb25zL2E1YjZiM2ExLTg1MzgtNDM3Ny1hMWZiLTlkMDE5ODViMjllNz9hcGktdmVyc2lvbj0yMDIwLTEyLTAx",
->>>>>>> 9e6c98a6
-      "RequestMethod": "GET",
-      "RequestBody": "",
-      "RequestHeaders": {
-        "User-Agent": [
-          "FxVersion/4.6.26614.01",
-          "OSName/Windows",
-          "OSVersion/Microsoft.Windows.10.0.18363.",
-          "Microsoft.Azure.Management.Compute.ComputeManagementClient/44.0.0.0"
-        ]
-      },
-      "ResponseHeaders": {
-        "Cache-Control": [
-          "no-cache"
-        ],
-        "Date": [
-          "Thu, 04 Mar 2021 14:23:42 GMT"
-        ],
-        "Pragma": [
-          "no-cache"
-        ],
-        "Server": [
-          "Microsoft-HTTPAPI/2.0",
-          "Microsoft-HTTPAPI/2.0"
-        ],
-        "x-ms-ratelimit-remaining-resource": [
-          "Microsoft.Compute/GetOperation3Min;14994,Microsoft.Compute/GetOperation30Min;29969"
-        ],
-        "Strict-Transport-Security": [
-          "max-age=31536000; includeSubDomains"
-        ],
-        "x-ms-request-id": [
-<<<<<<< HEAD
-          "71a893d5-cce6-4016-9ecd-853ffcdc5671"
-        ],
-        "Server": [
-          "Microsoft-HTTPAPI/2.0",
-          "Microsoft-HTTPAPI/2.0"
-=======
-          "aa3940ac-5850-49ee-bcbd-9370f84cb87e"
->>>>>>> 9e6c98a6
-        ],
-        "x-ms-ratelimit-remaining-subscription-reads": [
-          "11995"
-        ],
-        "x-ms-correlation-request-id": [
-<<<<<<< HEAD
-          "768a415b-58fc-4bda-8904-150596396215"
-        ],
-        "x-ms-routing-request-id": [
-          "EASTUS2:20210323T164604Z:768a415b-58fc-4bda-8904-150596396215"
-=======
-          "82f31fc8-4e5e-4488-953e-6866967a89a4"
-        ],
-        "x-ms-routing-request-id": [
-          "CANADACENTRAL:20210304T142342Z:82f31fc8-4e5e-4488-953e-6866967a89a4"
->>>>>>> 9e6c98a6
-        ],
-        "X-Content-Type-Options": [
-          "nosniff"
-        ],
-<<<<<<< HEAD
-        "Date": [
-          "Tue, 23 Mar 2021 16:46:04 GMT"
-        ],
-=======
->>>>>>> 9e6c98a6
-        "Content-Length": [
-          "184"
-        ],
-        "Content-Type": [
-          "application/json; charset=utf-8"
-        ],
-        "Expires": [
-          "-1"
-        ]
-      },
-<<<<<<< HEAD
-      "ResponseBody": "{\r\n  \"startTime\": \"2021-03-23T16:42:30.4944262+00:00\",\r\n  \"endTime\": \"2021-03-23T16:45:42.2913514+00:00\",\r\n  \"status\": \"Succeeded\",\r\n  \"name\": \"0b20c3ca-de4c-41ff-843e-073d98e6c1ea\"\r\n}",
-      "StatusCode": 200
-    },
-    {
-      "RequestUri": "/subscriptions/e37510d7-33b6-4676-886f-ee75bcc01871/resourceGroups/crptestar3910/providers/Microsoft.Compute/virtualMachines/vm4106?api-version=2021-03-01",
-      "EncodedRequestUri": "L3N1YnNjcmlwdGlvbnMvZTM3NTEwZDctMzNiNi00Njc2LTg4NmYtZWU3NWJjYzAxODcxL3Jlc291cmNlR3JvdXBzL2NycHRlc3RhcjM5MTAvcHJvdmlkZXJzL01pY3Jvc29mdC5Db21wdXRlL3ZpcnR1YWxNYWNoaW5lcy92bTQxMDY/YXBpLXZlcnNpb249MjAyMS0wMy0wMQ==",
-=======
-      "ResponseBody": "{\r\n  \"startTime\": \"2021-03-04T06:20:07.3041539-08:00\",\r\n  \"endTime\": \"2021-03-04T06:23:31.5090727-08:00\",\r\n  \"status\": \"Succeeded\",\r\n  \"name\": \"a5b6b3a1-8538-4377-a1fb-9d01985b29e7\"\r\n}",
-      "StatusCode": 200
-    },
-    {
-      "RequestUri": "/subscriptions/0296790d-427c-48ca-b204-8b729bbd8670/resourceGroups/crptestar7257/providers/Microsoft.Compute/virtualMachines/vm1999?api-version=2020-12-01",
-      "EncodedRequestUri": "L3N1YnNjcmlwdGlvbnMvMDI5Njc5MGQtNDI3Yy00OGNhLWIyMDQtOGI3MjliYmQ4NjcwL3Jlc291cmNlR3JvdXBzL2NycHRlc3RhcjcyNTcvcHJvdmlkZXJzL01pY3Jvc29mdC5Db21wdXRlL3ZpcnR1YWxNYWNoaW5lcy92bTE5OTk/YXBpLXZlcnNpb249MjAyMC0xMi0wMQ==",
->>>>>>> 9e6c98a6
-      "RequestMethod": "GET",
-      "RequestBody": "",
-      "RequestHeaders": {
-        "User-Agent": [
-          "FxVersion/4.6.26614.01",
-          "OSName/Windows",
-          "OSVersion/Microsoft.Windows.10.0.18363.",
-          "Microsoft.Azure.Management.Compute.ComputeManagementClient/44.0.0.0"
-        ]
-      },
-      "ResponseHeaders": {
-        "Cache-Control": [
-          "no-cache"
-        ],
-        "Date": [
-          "Thu, 04 Mar 2021 14:23:42 GMT"
-        ],
-        "Pragma": [
-          "no-cache"
-        ],
-        "Server": [
-          "Microsoft-HTTPAPI/2.0",
-          "Microsoft-HTTPAPI/2.0"
-        ],
-        "x-ms-ratelimit-remaining-resource": [
-          "Microsoft.Compute/LowCostGet3Min;3997,Microsoft.Compute/LowCostGet30Min;31968"
-        ],
-        "Strict-Transport-Security": [
-          "max-age=31536000; includeSubDomains"
-        ],
-        "x-ms-request-id": [
-<<<<<<< HEAD
-          "210931f4-29d1-4406-986b-b51185b9c2b7"
-        ],
-        "Server": [
-          "Microsoft-HTTPAPI/2.0",
-          "Microsoft-HTTPAPI/2.0"
-=======
-          "11c43b4a-c922-40e2-9db1-33d77b10659b"
->>>>>>> 9e6c98a6
-        ],
-        "x-ms-ratelimit-remaining-subscription-reads": [
-          "11994"
-        ],
-        "x-ms-correlation-request-id": [
-<<<<<<< HEAD
-          "55e9ea1b-6617-46af-892b-ca668578a627"
-        ],
-        "x-ms-routing-request-id": [
-          "EASTUS2:20210323T164604Z:55e9ea1b-6617-46af-892b-ca668578a627"
-=======
-          "47b3ea35-a977-4dcb-a460-ddd0ab0f011c"
-        ],
-        "x-ms-routing-request-id": [
-          "CANADACENTRAL:20210304T142342Z:47b3ea35-a977-4dcb-a460-ddd0ab0f011c"
->>>>>>> 9e6c98a6
-        ],
-        "X-Content-Type-Options": [
-          "nosniff"
-        ],
-<<<<<<< HEAD
-        "Date": [
-          "Tue, 23 Mar 2021 16:46:04 GMT"
-        ],
-=======
->>>>>>> 9e6c98a6
-        "Content-Length": [
-          "2598"
-        ],
-        "Content-Type": [
-          "application/json; charset=utf-8"
-        ],
-        "Expires": [
-          "-1"
-        ]
-      },
-<<<<<<< HEAD
-      "ResponseBody": "{\r\n  \"name\": \"vm4106\",\r\n  \"id\": \"/subscriptions/e37510d7-33b6-4676-886f-ee75bcc01871/resourceGroups/crptestar3910/providers/Microsoft.Compute/virtualMachines/vm4106\",\r\n  \"type\": \"Microsoft.Compute/virtualMachines\",\r\n  \"location\": \"southeastasia\",\r\n  \"tags\": {\r\n    \"RG\": \"rg\",\r\n    \"testTag\": \"1\",\r\n    \"azsecpack\": \"nonprod\",\r\n    \"platformsettings.host_environment.service.platform_optedin_for_rootcerts\": \"true\"\r\n  },\r\n  \"properties\": {\r\n    \"vmId\": \"3a20b0b5-ade8-4a9a-b4cc-cdb8176c30b8\",\r\n    \"availabilitySet\": {\r\n      \"id\": \"/subscriptions/e37510d7-33b6-4676-886f-ee75bcc01871/resourceGroups/crptestar3910/providers/Microsoft.Compute/availabilitySets/AVSET5497\"\r\n    },\r\n    \"hardwareProfile\": {\r\n      \"vmSize\": \"Standard_A1_v2\"\r\n    },\r\n    \"storageProfile\": {\r\n      \"imageReference\": {\r\n        \"publisher\": \"MicrosoftWindowsServer\",\r\n        \"offer\": \"WindowsServer\",\r\n        \"sku\": \"2012-R2-Datacenter\",\r\n        \"version\": \"4.127.20180315\",\r\n        \"exactVersion\": \"4.127.20180315\"\r\n      },\r\n      \"osDisk\": {\r\n        \"osType\": \"Windows\",\r\n        \"name\": \"test\",\r\n        \"createOption\": \"FromImage\",\r\n        \"caching\": \"None\",\r\n        \"managedDisk\": {\r\n          \"storageAccountType\": \"Standard_LRS\",\r\n          \"id\": \"/subscriptions/e37510d7-33b6-4676-886f-ee75bcc01871/resourceGroups/crptestar3910/providers/Microsoft.Compute/disks/test\"\r\n        },\r\n        \"diskSizeGB\": 127\r\n      },\r\n      \"dataDisks\": [\r\n        {\r\n          \"lun\": 0,\r\n          \"name\": \"vm4106_disk2_fb529109805a4d7bb2248ae751fedef4\",\r\n          \"createOption\": \"Empty\",\r\n          \"caching\": \"None\",\r\n          \"managedDisk\": {\r\n            \"storageAccountType\": \"Standard_LRS\",\r\n            \"id\": \"/subscriptions/e37510d7-33b6-4676-886f-ee75bcc01871/resourceGroups/crptestar3910/providers/Microsoft.Compute/disks/vm4106_disk2_fb529109805a4d7bb2248ae751fedef4\"\r\n          },\r\n          \"diskSizeGB\": 30,\r\n          \"toBeDetached\": false\r\n        }\r\n      ]\r\n    },\r\n    \"osProfile\": {\r\n      \"computerName\": \"Test\",\r\n      \"adminUsername\": \"Foo12\",\r\n      \"windowsConfiguration\": {\r\n        \"provisionVMAgent\": true,\r\n        \"enableAutomaticUpdates\": true,\r\n        \"patchSettings\": {\r\n          \"patchMode\": \"AutomaticByOS\"\r\n        }\r\n      },\r\n      \"secrets\": [],\r\n      \"allowExtensionOperations\": true,\r\n      \"requireGuestProvisionSignal\": true\r\n    },\r\n    \"networkProfile\": {\r\n      \"networkInterfaces\": [\r\n        {\r\n          \"id\": \"/subscriptions/e37510d7-33b6-4676-886f-ee75bcc01871/resourceGroups/crptestar3910/providers/Microsoft.Network/networkInterfaces/nic6348\"\r\n        }\r\n      ]\r\n    },\r\n    \"provisioningState\": \"Succeeded\"\r\n  }\r\n}",
-      "StatusCode": 200
-    },
-    {
-      "RequestUri": "/subscriptions/e37510d7-33b6-4676-886f-ee75bcc01871/resourceGroups/crptestar3910/providers/Microsoft.Compute/virtualMachines/vm4106?api-version=2021-03-01",
-      "EncodedRequestUri": "L3N1YnNjcmlwdGlvbnMvZTM3NTEwZDctMzNiNi00Njc2LTg4NmYtZWU3NWJjYzAxODcxL3Jlc291cmNlR3JvdXBzL2NycHRlc3RhcjM5MTAvcHJvdmlkZXJzL01pY3Jvc29mdC5Db21wdXRlL3ZpcnR1YWxNYWNoaW5lcy92bTQxMDY/YXBpLXZlcnNpb249MjAyMS0wMy0wMQ==",
-=======
-      "ResponseBody": "{\r\n  \"name\": \"vm1999\",\r\n  \"id\": \"/subscriptions/0296790d-427c-48ca-b204-8b729bbd8670/resourceGroups/crptestar7257/providers/Microsoft.Compute/virtualMachines/vm1999\",\r\n  \"type\": \"Microsoft.Compute/virtualMachines\",\r\n  \"location\": \"southeastasia\",\r\n  \"tags\": {\r\n    \"RG\": \"rg\",\r\n    \"testTag\": \"1\",\r\n    \"platformsettings.host_environment.service.platform_optedin_for_rootcerts\": \"true\"\r\n  },\r\n  \"properties\": {\r\n    \"vmId\": \"4f77a7d8-03c4-4533-a5d6-f19620f2369c\",\r\n    \"availabilitySet\": {\r\n      \"id\": \"/subscriptions/0296790d-427c-48ca-b204-8b729bbd8670/resourceGroups/crptestar7257/providers/Microsoft.Compute/availabilitySets/AVSET3628\"\r\n    },\r\n    \"hardwareProfile\": {\r\n      \"vmSize\": \"Standard_A1_v2\"\r\n    },\r\n    \"storageProfile\": {\r\n      \"imageReference\": {\r\n        \"publisher\": \"MicrosoftWindowsServer\",\r\n        \"offer\": \"WindowsServer\",\r\n        \"sku\": \"2012-R2-Datacenter\",\r\n        \"version\": \"4.127.20180315\",\r\n        \"exactVersion\": \"4.127.20180315\"\r\n      },\r\n      \"osDisk\": {\r\n        \"osType\": \"Windows\",\r\n        \"name\": \"test\",\r\n        \"createOption\": \"FromImage\",\r\n        \"caching\": \"None\",\r\n        \"managedDisk\": {\r\n          \"storageAccountType\": \"Standard_LRS\",\r\n          \"id\": \"/subscriptions/0296790d-427c-48ca-b204-8b729bbd8670/resourceGroups/crptestar7257/providers/Microsoft.Compute/disks/test\"\r\n        },\r\n        \"diskSizeGB\": 127\r\n      },\r\n      \"dataDisks\": [\r\n        {\r\n          \"lun\": 0,\r\n          \"name\": \"vm1999_disk2_aa984928fa80426f8d8bc2d73cb584bf\",\r\n          \"createOption\": \"Empty\",\r\n          \"caching\": \"None\",\r\n          \"managedDisk\": {\r\n            \"storageAccountType\": \"Standard_LRS\",\r\n            \"id\": \"/subscriptions/0296790d-427c-48ca-b204-8b729bbd8670/resourceGroups/crptestar7257/providers/Microsoft.Compute/disks/vm1999_disk2_aa984928fa80426f8d8bc2d73cb584bf\"\r\n          },\r\n          \"diskSizeGB\": 30,\r\n          \"toBeDetached\": false\r\n        }\r\n      ]\r\n    },\r\n    \"osProfile\": {\r\n      \"computerName\": \"Test\",\r\n      \"adminUsername\": \"Foo12\",\r\n      \"windowsConfiguration\": {\r\n        \"provisionVMAgent\": true,\r\n        \"enableAutomaticUpdates\": true,\r\n        \"patchSettings\": {\r\n          \"patchMode\": \"AutomaticByOS\"\r\n        }\r\n      },\r\n      \"secrets\": [],\r\n      \"allowExtensionOperations\": true,\r\n      \"requireGuestProvisionSignal\": true\r\n    },\r\n    \"networkProfile\": {\r\n      \"networkInterfaces\": [\r\n        {\r\n          \"id\": \"/subscriptions/0296790d-427c-48ca-b204-8b729bbd8670/resourceGroups/crptestar7257/providers/Microsoft.Network/networkInterfaces/nic8192\"\r\n        }\r\n      ]\r\n    },\r\n    \"provisioningState\": \"Succeeded\"\r\n  }\r\n}",
-      "StatusCode": 200
-    },
-    {
-      "RequestUri": "/subscriptions/0296790d-427c-48ca-b204-8b729bbd8670/resourceGroups/crptestar7257/providers/Microsoft.Compute/virtualMachines/vm1999?api-version=2020-12-01",
-      "EncodedRequestUri": "L3N1YnNjcmlwdGlvbnMvMDI5Njc5MGQtNDI3Yy00OGNhLWIyMDQtOGI3MjliYmQ4NjcwL3Jlc291cmNlR3JvdXBzL2NycHRlc3RhcjcyNTcvcHJvdmlkZXJzL01pY3Jvc29mdC5Db21wdXRlL3ZpcnR1YWxNYWNoaW5lcy92bTE5OTk/YXBpLXZlcnNpb249MjAyMC0xMi0wMQ==",
->>>>>>> 9e6c98a6
-      "RequestMethod": "GET",
-      "RequestBody": "",
-      "RequestHeaders": {
-        "x-ms-client-request-id": [
-<<<<<<< HEAD
-          "4bd88b55-c467-4eb0-ab99-4a0294269a0c"
-=======
-          "ed82a9cf-e466-43d0-8d5b-8e1d119d84fe"
->>>>>>> 9e6c98a6
-        ],
-        "accept-language": [
-          "en-US"
-        ],
-        "User-Agent": [
-          "FxVersion/4.6.26614.01",
-          "OSName/Windows",
-          "OSVersion/Microsoft.Windows.10.0.18363.",
-          "Microsoft.Azure.Management.Compute.ComputeManagementClient/44.0.0.0"
-        ]
-      },
-      "ResponseHeaders": {
-        "Cache-Control": [
-          "no-cache"
-        ],
-        "Date": [
-          "Thu, 04 Mar 2021 14:23:42 GMT"
-        ],
-        "Pragma": [
-          "no-cache"
-        ],
-        "Server": [
-          "Microsoft-HTTPAPI/2.0",
-          "Microsoft-HTTPAPI/2.0"
-        ],
-        "x-ms-ratelimit-remaining-resource": [
-          "Microsoft.Compute/LowCostGet3Min;3996,Microsoft.Compute/LowCostGet30Min;31967"
-        ],
-        "Strict-Transport-Security": [
-          "max-age=31536000; includeSubDomains"
-        ],
-        "x-ms-request-id": [
-<<<<<<< HEAD
-          "c2d7cb90-ef39-4ef6-9ab4-5a4a5496b453"
-        ],
-        "Server": [
-          "Microsoft-HTTPAPI/2.0",
-          "Microsoft-HTTPAPI/2.0"
-=======
-          "009d6051-6c83-4f48-bbba-a4bfb36f91c7"
->>>>>>> 9e6c98a6
-        ],
-        "x-ms-ratelimit-remaining-subscription-reads": [
-          "11993"
-        ],
-        "x-ms-correlation-request-id": [
-<<<<<<< HEAD
-          "185b204b-8e80-437a-bc49-294f806df3f0"
-        ],
-        "x-ms-routing-request-id": [
-          "EASTUS2:20210323T164604Z:185b204b-8e80-437a-bc49-294f806df3f0"
-=======
-          "2b577a91-79d6-41ba-8882-9a9955a4ea95"
-        ],
-        "x-ms-routing-request-id": [
-          "CANADACENTRAL:20210304T142342Z:2b577a91-79d6-41ba-8882-9a9955a4ea95"
->>>>>>> 9e6c98a6
-        ],
-        "X-Content-Type-Options": [
-          "nosniff"
-        ],
-<<<<<<< HEAD
-        "Date": [
-          "Tue, 23 Mar 2021 16:46:04 GMT"
-        ],
-=======
->>>>>>> 9e6c98a6
-        "Content-Length": [
-          "2598"
-        ],
-        "Content-Type": [
-          "application/json; charset=utf-8"
-        ],
-        "Expires": [
-          "-1"
-        ]
-      },
-<<<<<<< HEAD
-      "ResponseBody": "{\r\n  \"name\": \"vm4106\",\r\n  \"id\": \"/subscriptions/e37510d7-33b6-4676-886f-ee75bcc01871/resourceGroups/crptestar3910/providers/Microsoft.Compute/virtualMachines/vm4106\",\r\n  \"type\": \"Microsoft.Compute/virtualMachines\",\r\n  \"location\": \"southeastasia\",\r\n  \"tags\": {\r\n    \"RG\": \"rg\",\r\n    \"testTag\": \"1\",\r\n    \"azsecpack\": \"nonprod\",\r\n    \"platformsettings.host_environment.service.platform_optedin_for_rootcerts\": \"true\"\r\n  },\r\n  \"properties\": {\r\n    \"vmId\": \"3a20b0b5-ade8-4a9a-b4cc-cdb8176c30b8\",\r\n    \"availabilitySet\": {\r\n      \"id\": \"/subscriptions/e37510d7-33b6-4676-886f-ee75bcc01871/resourceGroups/crptestar3910/providers/Microsoft.Compute/availabilitySets/AVSET5497\"\r\n    },\r\n    \"hardwareProfile\": {\r\n      \"vmSize\": \"Standard_A1_v2\"\r\n    },\r\n    \"storageProfile\": {\r\n      \"imageReference\": {\r\n        \"publisher\": \"MicrosoftWindowsServer\",\r\n        \"offer\": \"WindowsServer\",\r\n        \"sku\": \"2012-R2-Datacenter\",\r\n        \"version\": \"4.127.20180315\",\r\n        \"exactVersion\": \"4.127.20180315\"\r\n      },\r\n      \"osDisk\": {\r\n        \"osType\": \"Windows\",\r\n        \"name\": \"test\",\r\n        \"createOption\": \"FromImage\",\r\n        \"caching\": \"None\",\r\n        \"managedDisk\": {\r\n          \"storageAccountType\": \"Standard_LRS\",\r\n          \"id\": \"/subscriptions/e37510d7-33b6-4676-886f-ee75bcc01871/resourceGroups/crptestar3910/providers/Microsoft.Compute/disks/test\"\r\n        },\r\n        \"diskSizeGB\": 127\r\n      },\r\n      \"dataDisks\": [\r\n        {\r\n          \"lun\": 0,\r\n          \"name\": \"vm4106_disk2_fb529109805a4d7bb2248ae751fedef4\",\r\n          \"createOption\": \"Empty\",\r\n          \"caching\": \"None\",\r\n          \"managedDisk\": {\r\n            \"storageAccountType\": \"Standard_LRS\",\r\n            \"id\": \"/subscriptions/e37510d7-33b6-4676-886f-ee75bcc01871/resourceGroups/crptestar3910/providers/Microsoft.Compute/disks/vm4106_disk2_fb529109805a4d7bb2248ae751fedef4\"\r\n          },\r\n          \"diskSizeGB\": 30,\r\n          \"toBeDetached\": false\r\n        }\r\n      ]\r\n    },\r\n    \"osProfile\": {\r\n      \"computerName\": \"Test\",\r\n      \"adminUsername\": \"Foo12\",\r\n      \"windowsConfiguration\": {\r\n        \"provisionVMAgent\": true,\r\n        \"enableAutomaticUpdates\": true,\r\n        \"patchSettings\": {\r\n          \"patchMode\": \"AutomaticByOS\"\r\n        }\r\n      },\r\n      \"secrets\": [],\r\n      \"allowExtensionOperations\": true,\r\n      \"requireGuestProvisionSignal\": true\r\n    },\r\n    \"networkProfile\": {\r\n      \"networkInterfaces\": [\r\n        {\r\n          \"id\": \"/subscriptions/e37510d7-33b6-4676-886f-ee75bcc01871/resourceGroups/crptestar3910/providers/Microsoft.Network/networkInterfaces/nic6348\"\r\n        }\r\n      ]\r\n    },\r\n    \"provisioningState\": \"Succeeded\"\r\n  }\r\n}",
-      "StatusCode": 200
-    },
-    {
-      "RequestUri": "/subscriptions/e37510d7-33b6-4676-886f-ee75bcc01871/providers/Microsoft.Compute/virtualMachines?api-version=2021-03-01",
-      "EncodedRequestUri": "L3N1YnNjcmlwdGlvbnMvZTM3NTEwZDctMzNiNi00Njc2LTg4NmYtZWU3NWJjYzAxODcxL3Byb3ZpZGVycy9NaWNyb3NvZnQuQ29tcHV0ZS92aXJ0dWFsTWFjaGluZXM/YXBpLXZlcnNpb249MjAyMS0wMy0wMQ==",
-=======
-      "ResponseBody": "{\r\n  \"name\": \"vm1999\",\r\n  \"id\": \"/subscriptions/0296790d-427c-48ca-b204-8b729bbd8670/resourceGroups/crptestar7257/providers/Microsoft.Compute/virtualMachines/vm1999\",\r\n  \"type\": \"Microsoft.Compute/virtualMachines\",\r\n  \"location\": \"southeastasia\",\r\n  \"tags\": {\r\n    \"RG\": \"rg\",\r\n    \"testTag\": \"1\",\r\n    \"platformsettings.host_environment.service.platform_optedin_for_rootcerts\": \"true\"\r\n  },\r\n  \"properties\": {\r\n    \"vmId\": \"4f77a7d8-03c4-4533-a5d6-f19620f2369c\",\r\n    \"availabilitySet\": {\r\n      \"id\": \"/subscriptions/0296790d-427c-48ca-b204-8b729bbd8670/resourceGroups/crptestar7257/providers/Microsoft.Compute/availabilitySets/AVSET3628\"\r\n    },\r\n    \"hardwareProfile\": {\r\n      \"vmSize\": \"Standard_A1_v2\"\r\n    },\r\n    \"storageProfile\": {\r\n      \"imageReference\": {\r\n        \"publisher\": \"MicrosoftWindowsServer\",\r\n        \"offer\": \"WindowsServer\",\r\n        \"sku\": \"2012-R2-Datacenter\",\r\n        \"version\": \"4.127.20180315\",\r\n        \"exactVersion\": \"4.127.20180315\"\r\n      },\r\n      \"osDisk\": {\r\n        \"osType\": \"Windows\",\r\n        \"name\": \"test\",\r\n        \"createOption\": \"FromImage\",\r\n        \"caching\": \"None\",\r\n        \"managedDisk\": {\r\n          \"storageAccountType\": \"Standard_LRS\",\r\n          \"id\": \"/subscriptions/0296790d-427c-48ca-b204-8b729bbd8670/resourceGroups/crptestar7257/providers/Microsoft.Compute/disks/test\"\r\n        },\r\n        \"diskSizeGB\": 127\r\n      },\r\n      \"dataDisks\": [\r\n        {\r\n          \"lun\": 0,\r\n          \"name\": \"vm1999_disk2_aa984928fa80426f8d8bc2d73cb584bf\",\r\n          \"createOption\": \"Empty\",\r\n          \"caching\": \"None\",\r\n          \"managedDisk\": {\r\n            \"storageAccountType\": \"Standard_LRS\",\r\n            \"id\": \"/subscriptions/0296790d-427c-48ca-b204-8b729bbd8670/resourceGroups/crptestar7257/providers/Microsoft.Compute/disks/vm1999_disk2_aa984928fa80426f8d8bc2d73cb584bf\"\r\n          },\r\n          \"diskSizeGB\": 30,\r\n          \"toBeDetached\": false\r\n        }\r\n      ]\r\n    },\r\n    \"osProfile\": {\r\n      \"computerName\": \"Test\",\r\n      \"adminUsername\": \"Foo12\",\r\n      \"windowsConfiguration\": {\r\n        \"provisionVMAgent\": true,\r\n        \"enableAutomaticUpdates\": true,\r\n        \"patchSettings\": {\r\n          \"patchMode\": \"AutomaticByOS\"\r\n        }\r\n      },\r\n      \"secrets\": [],\r\n      \"allowExtensionOperations\": true,\r\n      \"requireGuestProvisionSignal\": true\r\n    },\r\n    \"networkProfile\": {\r\n      \"networkInterfaces\": [\r\n        {\r\n          \"id\": \"/subscriptions/0296790d-427c-48ca-b204-8b729bbd8670/resourceGroups/crptestar7257/providers/Microsoft.Network/networkInterfaces/nic8192\"\r\n        }\r\n      ]\r\n    },\r\n    \"provisioningState\": \"Succeeded\"\r\n  }\r\n}",
-      "StatusCode": 200
-    },
-    {
-      "RequestUri": "/subscriptions/0296790d-427c-48ca-b204-8b729bbd8670/providers/Microsoft.Compute/virtualMachines?api-version=2020-12-01",
-      "EncodedRequestUri": "L3N1YnNjcmlwdGlvbnMvMDI5Njc5MGQtNDI3Yy00OGNhLWIyMDQtOGI3MjliYmQ4NjcwL3Byb3ZpZGVycy9NaWNyb3NvZnQuQ29tcHV0ZS92aXJ0dWFsTWFjaGluZXM/YXBpLXZlcnNpb249MjAyMC0xMi0wMQ==",
->>>>>>> 9e6c98a6
-      "RequestMethod": "GET",
-      "RequestBody": "",
-      "RequestHeaders": {
-        "x-ms-client-request-id": [
-<<<<<<< HEAD
-          "3646f296-a416-41b1-b316-f8f4ff2d53e3"
-=======
-          "e9a738ed-f4a6-4096-8a7e-16e62892d360"
->>>>>>> 9e6c98a6
-        ],
-        "accept-language": [
-          "en-US"
-        ],
-        "User-Agent": [
-          "FxVersion/4.6.26614.01",
-          "OSName/Windows",
-          "OSVersion/Microsoft.Windows.10.0.18363.",
-          "Microsoft.Azure.Management.Compute.ComputeManagementClient/44.0.0.0"
-        ]
-      },
-      "ResponseHeaders": {
-        "Cache-Control": [
-          "no-cache"
-        ],
-        "Date": [
-          "Thu, 04 Mar 2021 14:23:43 GMT"
-        ],
-        "Pragma": [
-          "no-cache"
-        ],
-<<<<<<< HEAD
-        "x-ms-original-request-ids": [
-          "ad94afbd-3607-418e-8dc8-3e30eacff1b4",
-          "1aafd34a-b904-4e02-9c75-effeebd21758",
-          "8dcf414d-b61b-4943-8101-fb45ca22f983",
-          "97ab750c-b01e-4c20-beb5-599cc85a5950"
-=======
-        "Server": [
-          "Microsoft-HTTPAPI/2.0",
-          "Microsoft-HTTPAPI/2.0"
->>>>>>> 9e6c98a6
-        ],
-        "x-ms-ratelimit-remaining-resource": [
-          "Microsoft.Compute/HighCostGet3Min;139,Microsoft.Compute/HighCostGet30Min;699"
-        ],
-        "Strict-Transport-Security": [
-          "max-age=31536000; includeSubDomains"
-        ],
-        "x-ms-request-id": [
-<<<<<<< HEAD
-          "dfe1a8d5-f044-4a53-9021-2e03f0fbe275"
-        ],
-        "x-ms-correlation-request-id": [
-          "dfe1a8d5-f044-4a53-9021-2e03f0fbe275"
-        ],
-        "x-ms-routing-request-id": [
-          "EASTUS2:20210323T164605Z:dfe1a8d5-f044-4a53-9021-2e03f0fbe275"
-        ],
-        "Strict-Transport-Security": [
-          "max-age=31536000; includeSubDomains"
-=======
-          "e1563eee-dfb1-4999-9feb-8fa47d546e00"
-        ],
-        "x-ms-ratelimit-remaining-subscription-reads": [
-          "11992"
-        ],
-        "x-ms-correlation-request-id": [
-          "fdd366da-79dc-4a85-a806-9e89ada3d57e"
-        ],
-        "x-ms-routing-request-id": [
-          "CANADACENTRAL:20210304T142343Z:fdd366da-79dc-4a85-a806-9e89ada3d57e"
->>>>>>> 9e6c98a6
-        ],
-        "X-Content-Type-Options": [
-          "nosniff"
-        ],
-<<<<<<< HEAD
-        "Date": [
-          "Tue, 23 Mar 2021 16:46:04 GMT"
-=======
-        "Content-Length": [
-          "7954"
->>>>>>> 9e6c98a6
-        ],
-        "Content-Type": [
-          "application/json; charset=utf-8"
-        ],
-        "Expires": [
-          "-1"
-<<<<<<< HEAD
-        ],
-        "Content-Length": [
-          "20573"
-        ]
-      },
-      "ResponseBody": "{\r\n  \"value\": [\r\n    {\r\n      \"name\": \"newvmtest\",\r\n      \"id\": \"/subscriptions/e37510d7-33b6-4676-886f-ee75bcc01871/resourceGroups/ADAMNEWAZVM/providers/Microsoft.Compute/virtualMachines/newvmtest\",\r\n      \"type\": \"Microsoft.Compute/virtualMachines\",\r\n      \"location\": \"eastus\",\r\n      \"tags\": {\r\n        \"platformsettings.host_environment.service.platform_optedin_for_rootcerts\": \"true\"\r\n      },\r\n      \"properties\": {\r\n        \"vmId\": \"1abb1312-fa30-4b84-bf59-dab95282a4f7\",\r\n        \"hardwareProfile\": {\r\n          \"vmSize\": \"Standard_DS1_v2\"\r\n        },\r\n        \"storageProfile\": {\r\n          \"imageReference\": {\r\n            \"publisher\": \"MicrosoftWindowsServer\",\r\n            \"offer\": \"WindowsServer\",\r\n            \"sku\": \"2016-Datacenter\",\r\n            \"version\": \"latest\",\r\n            \"exactVersion\": \"14393.4048.2011170655\"\r\n          },\r\n          \"osDisk\": {\r\n            \"osType\": \"Windows\",\r\n            \"name\": \"newvmtest_disk1_99ac1bd1de9a48859b71983f448c8d4e\",\r\n            \"createOption\": \"FromImage\",\r\n            \"caching\": \"ReadWrite\",\r\n            \"managedDisk\": {\r\n              \"id\": \"/subscriptions/e37510d7-33b6-4676-886f-ee75bcc01871/resourceGroups/adamnewazvm/providers/Microsoft.Compute/disks/newvmtest_disk1_99ac1bd1de9a48859b71983f448c8d4e\"\r\n            }\r\n          },\r\n          \"dataDisks\": []\r\n        },\r\n        \"osProfile\": {\r\n          \"computerName\": \"newvmtest\",\r\n          \"adminUsername\": \"LocalAdminUser\",\r\n          \"windowsConfiguration\": {\r\n            \"provisionVMAgent\": true,\r\n            \"enableAutomaticUpdates\": true,\r\n            \"patchSettings\": {\r\n              \"patchMode\": \"AutomaticByOS\"\r\n            }\r\n          },\r\n          \"secrets\": [],\r\n          \"allowExtensionOperations\": true,\r\n          \"requireGuestProvisionSignal\": true\r\n        },\r\n        \"networkProfile\": {\r\n          \"networkInterfaces\": [\r\n            {\r\n              \"id\": \"/subscriptions/e37510d7-33b6-4676-886f-ee75bcc01871/resourceGroups/adamnewazvm/providers/Microsoft.Network/networkInterfaces/newvmtest\"\r\n            }\r\n          ]\r\n        },\r\n        \"provisioningState\": \"Succeeded\"\r\n      },\r\n      \"resources\": [\r\n        {\r\n          \"id\": \"/subscriptions/e37510d7-33b6-4676-886f-ee75bcc01871/resourceGroups/ADAMNEWAZVM/providers/Microsoft.Compute/virtualMachines/newvmtest/extensions/Microsoft.Azure.Geneva.GenevaMonitoring\"\r\n        },\r\n        {\r\n          \"id\": \"/subscriptions/e37510d7-33b6-4676-886f-ee75bcc01871/resourceGroups/ADAMNEWAZVM/providers/Microsoft.Compute/virtualMachines/newvmtest/extensions/Microsoft.Azure.Security.AntimalwareSignature.AntimalwareConfiguration\"\r\n        }\r\n      ]\r\n    },\r\n    {\r\n      \"name\": \"vmname3\",\r\n      \"id\": \"/subscriptions/e37510d7-33b6-4676-886f-ee75bcc01871/resourceGroups/ADAMNEWAZVM/providers/Microsoft.Compute/virtualMachines/vmname3\",\r\n      \"type\": \"Microsoft.Compute/virtualMachines\",\r\n      \"location\": \"eastus\",\r\n      \"tags\": {\r\n        \"azsecpack\": \"nonprod\",\r\n        \"platformsettings.host_environment.service.platform_optedin_for_rootcerts\": \"true\"\r\n      },\r\n      \"identity\": {\r\n        \"type\": \"UserAssigned\",\r\n        \"userAssignedIdentities\": {\r\n          \"/subscriptions/e37510d7-33b6-4676-886f-ee75bcc01871/resourceGroups/AzSecPackAutoConfigRG/providers/Microsoft.ManagedIdentity/userAssignedIdentities/AzSecPackAutoConfigUA-eastus\": {\r\n            \"principalId\": \"df6f2c83-d70b-461c-9ab3-328c60bdf46b\",\r\n            \"clientId\": \"a36da594-d77e-47c7-bcef-476c45011809\"\r\n          }\r\n        }\r\n      },\r\n      \"properties\": {\r\n        \"vmId\": \"9e355c03-0d1a-498b-ab8d-d1b4ab6ea87d\",\r\n        \"hardwareProfile\": {\r\n          \"vmSize\": \"Standard_D2s_v3\"\r\n        },\r\n        \"storageProfile\": {\r\n          \"imageReference\": {\r\n            \"publisher\": \"MicrosoftWindowsServer\",\r\n            \"offer\": \"WindowsServer\",\r\n            \"sku\": \"2016-Datacenter\",\r\n            \"version\": \"latest\",\r\n            \"exactVersion\": \"14393.4283.2103051830\"\r\n          },\r\n          \"osDisk\": {\r\n            \"osType\": \"Windows\",\r\n            \"name\": \"vmname3_disk1_c986797860684bc5a946d72dd4b085be\",\r\n            \"createOption\": \"FromImage\",\r\n            \"caching\": \"ReadWrite\",\r\n            \"managedDisk\": {\r\n              \"storageAccountType\": \"Premium_LRS\",\r\n              \"id\": \"/subscriptions/e37510d7-33b6-4676-886f-ee75bcc01871/resourceGroups/adamnewazvm/providers/Microsoft.Compute/disks/vmname3_disk1_c986797860684bc5a946d72dd4b085be\"\r\n            },\r\n            \"diskSizeGB\": 127\r\n          },\r\n          \"dataDisks\": []\r\n        },\r\n        \"osProfile\": {\r\n          \"computerName\": \"vmname3\",\r\n          \"adminUsername\": \"usertest\",\r\n          \"windowsConfiguration\": {\r\n            \"provisionVMAgent\": true,\r\n            \"enableAutomaticUpdates\": true,\r\n            \"patchSettings\": {\r\n              \"patchMode\": \"AutomaticByOS\"\r\n            }\r\n          },\r\n          \"secrets\": [],\r\n          \"allowExtensionOperations\": true,\r\n          \"requireGuestProvisionSignal\": true\r\n        },\r\n        \"networkProfile\": {\r\n          \"networkInterfaces\": [\r\n            {\r\n              \"id\": \"/subscriptions/e37510d7-33b6-4676-886f-ee75bcc01871/resourceGroups/adamnewazvm/providers/Microsoft.Network/networkInterfaces/vmname3\"\r\n            }\r\n          ]\r\n        },\r\n        \"provisioningState\": \"Succeeded\"\r\n      },\r\n      \"resources\": [\r\n        {\r\n          \"id\": \"/subscriptions/e37510d7-33b6-4676-886f-ee75bcc01871/resourceGroups/ADAMNEWAZVM/providers/Microsoft.Compute/virtualMachines/vmname3/extensions/Microsoft.Azure.Geneva.GenevaMonitoring\"\r\n        },\r\n        {\r\n          \"id\": \"/subscriptions/e37510d7-33b6-4676-886f-ee75bcc01871/resourceGroups/ADAMNEWAZVM/providers/Microsoft.Compute/virtualMachines/vmname3/extensions/Microsoft.Azure.Security.AntimalwareSignature.AntimalwareConfiguration\"\r\n        }\r\n      ]\r\n    },\r\n    {\r\n      \"name\": \"vmname\",\r\n      \"id\": \"/subscriptions/e37510d7-33b6-4676-886f-ee75bcc01871/resourceGroups/ADAMNEWAZVM1/providers/Microsoft.Compute/virtualMachines/vmname\",\r\n      \"type\": \"Microsoft.Compute/virtualMachines\",\r\n      \"location\": \"eastus\",\r\n      \"tags\": {\r\n        \"azsecpack\": \"nonprod\",\r\n        \"platformsettings.host_environment.service.platform_optedin_for_rootcerts\": \"true\"\r\n      },\r\n      \"identity\": {\r\n        \"type\": \"UserAssigned\",\r\n        \"userAssignedIdentities\": {\r\n          \"/subscriptions/e37510d7-33b6-4676-886f-ee75bcc01871/resourceGroups/AzSecPackAutoConfigRG/providers/Microsoft.ManagedIdentity/userAssignedIdentities/AzSecPackAutoConfigUA-eastus\": {\r\n            \"principalId\": \"df6f2c83-d70b-461c-9ab3-328c60bdf46b\",\r\n            \"clientId\": \"a36da594-d77e-47c7-bcef-476c45011809\"\r\n          }\r\n        }\r\n      },\r\n      \"properties\": {\r\n        \"vmId\": \"59337da6-eaa9-412b-b179-4771ea70f64c\",\r\n        \"hardwareProfile\": {\r\n          \"vmSize\": \"Standard_D2s_v3\"\r\n        },\r\n        \"storageProfile\": {\r\n          \"imageReference\": {\r\n            \"publisher\": \"MicrosoftWindowsServer\",\r\n            \"offer\": \"WindowsServer\",\r\n            \"sku\": \"2016-Datacenter\",\r\n            \"version\": \"latest\",\r\n            \"exactVersion\": \"14393.4283.2103051830\"\r\n          },\r\n          \"osDisk\": {\r\n            \"osType\": \"Windows\",\r\n            \"name\": \"vmname_disk1_81f584299dc344149a2eea24ca82bd52\",\r\n            \"createOption\": \"FromImage\",\r\n            \"caching\": \"ReadWrite\",\r\n            \"managedDisk\": {\r\n              \"storageAccountType\": \"Premium_LRS\",\r\n              \"id\": \"/subscriptions/e37510d7-33b6-4676-886f-ee75bcc01871/resourceGroups/adamnewazvm1/providers/Microsoft.Compute/disks/vmname_disk1_81f584299dc344149a2eea24ca82bd52\"\r\n            },\r\n            \"diskSizeGB\": 127\r\n          },\r\n          \"dataDisks\": []\r\n        },\r\n        \"osProfile\": {\r\n          \"computerName\": \"vmname\",\r\n          \"adminUsername\": \"usertest\",\r\n          \"windowsConfiguration\": {\r\n            \"provisionVMAgent\": true,\r\n            \"enableAutomaticUpdates\": true,\r\n            \"patchSettings\": {\r\n              \"patchMode\": \"AutomaticByOS\"\r\n            }\r\n          },\r\n          \"secrets\": [],\r\n          \"allowExtensionOperations\": true,\r\n          \"requireGuestProvisionSignal\": true\r\n        },\r\n        \"networkProfile\": {\r\n          \"networkInterfaces\": [\r\n            {\r\n              \"id\": \"/subscriptions/e37510d7-33b6-4676-886f-ee75bcc01871/resourceGroups/adamnewazvm1/providers/Microsoft.Network/networkInterfaces/vmname\"\r\n            }\r\n          ]\r\n        },\r\n        \"provisioningState\": \"Succeeded\"\r\n      },\r\n      \"resources\": [\r\n        {\r\n          \"id\": \"/subscriptions/e37510d7-33b6-4676-886f-ee75bcc01871/resourceGroups/ADAMNEWAZVM1/providers/Microsoft.Compute/virtualMachines/vmname/extensions/Microsoft.Azure.Geneva.GenevaMonitoring\"\r\n        },\r\n        {\r\n          \"id\": \"/subscriptions/e37510d7-33b6-4676-886f-ee75bcc01871/resourceGroups/ADAMNEWAZVM1/providers/Microsoft.Compute/virtualMachines/vmname/extensions/Microsoft.Azure.Security.AntimalwareSignature.AntimalwareConfiguration\"\r\n        }\r\n      ]\r\n    },\r\n    {\r\n      \"name\": \"brokenvm\",\r\n      \"id\": \"/subscriptions/e37510d7-33b6-4676-886f-ee75bcc01871/resourceGroups/HAIDERTEST/providers/Microsoft.Compute/virtualMachines/brokenvm\",\r\n      \"type\": \"Microsoft.Compute/virtualMachines\",\r\n      \"location\": \"eastus\",\r\n      \"tags\": {\r\n        \"platformsettings.host_environment.service.platform_optedin_for_rootcerts\": \"true\"\r\n      },\r\n      \"properties\": {\r\n        \"vmId\": \"ff87a98b-43a4-4e0c-9ce5-f86775cf83be\",\r\n        \"hardwareProfile\": {\r\n          \"vmSize\": \"Standard_DS1_v2\"\r\n        },\r\n        \"storageProfile\": {\r\n          \"imageReference\": {\r\n            \"publisher\": \"Canonical\",\r\n            \"offer\": \"UbuntuServer\",\r\n            \"sku\": \"18.04-LTS\",\r\n            \"version\": \"latest\",\r\n            \"exactVersion\": \"18.04.202101191\"\r\n          },\r\n          \"osDisk\": {\r\n            \"osType\": \"Linux\",\r\n            \"name\": \"brokenvm_disk1_37b1765d42cf48998335c9192f72434d\",\r\n            \"createOption\": \"FromImage\",\r\n            \"caching\": \"ReadWrite\",\r\n            \"managedDisk\": {\r\n              \"id\": \"/subscriptions/e37510d7-33b6-4676-886f-ee75bcc01871/resourceGroups/haidertest/providers/Microsoft.Compute/disks/brokenvm_disk1_37b1765d42cf48998335c9192f72434d\"\r\n            }\r\n          },\r\n          \"dataDisks\": []\r\n        },\r\n        \"osProfile\": {\r\n          \"computerName\": \"brokenvm\",\r\n          \"adminUsername\": \"haagha\",\r\n          \"linuxConfiguration\": {\r\n            \"disablePasswordAuthentication\": true,\r\n            \"ssh\": {\r\n              \"publicKeys\": [\r\n                {\r\n                  \"path\": \"/home/haagha/.ssh/authorized_keys\",\r\n                  \"keyData\": \"ssh-rsa AAAAB3NzaC1yc2EAAAADAQABAAABAQCwUlgHoqdoBaFZRTs2mxHZxAOBcVDpVt7Wj5PuNBO+FeSzERUQ50/vGgeLhSTnJhOHtxMu48QTdn9q3kRvLpJk/evzqtAFJiOvdMqqbPv9UW0EKjUPfEsRT6Q11gQ0NnwIfSkxjbrSFMBQkCiwNuxV+tCSKue4th7/Kk1cwxNg1V8NCps5/XV05BTPRYjJt/7B8FBhz6n3U6Vk0W2GJpXgxPBJchlgM844O6IRW5bmTKJ9aDJslbDLLZjiXl1KbCYZHys3TJCVrDj/9t7AIrGZgimCeXyVnr0IiorQSw85qeuU8Gv7Cpz6f4XKeP25TmGFzGhB7jRctYy+UOZdTyyP\"\r\n                }\r\n              ]\r\n            },\r\n            \"provisionVMAgent\": true,\r\n            \"patchSettings\": {\r\n              \"patchMode\": \"ImageDefault\"\r\n            }\r\n          },\r\n          \"secrets\": [],\r\n          \"allowExtensionOperations\": true,\r\n          \"requireGuestProvisionSignal\": true\r\n        },\r\n        \"networkProfile\": {\r\n          \"networkInterfaces\": [\r\n            {\r\n              \"id\": \"/subscriptions/e37510d7-33b6-4676-886f-ee75bcc01871/resourceGroups/haidertest/providers/Microsoft.Network/networkInterfaces/brokenvmVMNic\"\r\n            }\r\n          ]\r\n        },\r\n        \"provisioningState\": \"Succeeded\"\r\n      }\r\n    },\r\n    {\r\n      \"name\": \"testICM2\",\r\n      \"id\": \"/subscriptions/e37510d7-33b6-4676-886f-ee75bcc01871/resourceGroups/NEWRG/providers/Microsoft.Compute/virtualMachines/testICM2\",\r\n      \"type\": \"Microsoft.Compute/virtualMachines\",\r\n      \"location\": \"eastus\",\r\n      \"tags\": {\r\n        \"platformsettings.host_environment.service.platform_optedin_for_rootcerts\": \"true\"\r\n      },\r\n      \"properties\": {\r\n        \"vmId\": \"306dd774-76a8-4fe1-8c6c-93c6ffdc5380\",\r\n        \"hardwareProfile\": {\r\n          \"vmSize\": \"Standard_DS1_v2\"\r\n        },\r\n        \"storageProfile\": {\r\n          \"imageReference\": {\r\n            \"publisher\": \"MicrosoftWindowsServer\",\r\n            \"offer\": \"WindowsServer\",\r\n            \"sku\": \"2016-Datacenter\",\r\n            \"version\": \"latest\",\r\n            \"exactVersion\": \"14393.3866.2008081933\"\r\n          },\r\n          \"osDisk\": {\r\n            \"osType\": \"Windows\",\r\n            \"name\": \"testICM2_OsDisk_1_3935055fedf846e08cb9e21c1c0e71b4\",\r\n            \"createOption\": \"FromImage\",\r\n            \"caching\": \"ReadWrite\",\r\n            \"managedDisk\": {\r\n              \"id\": \"/subscriptions/e37510d7-33b6-4676-886f-ee75bcc01871/resourceGroups/NEWRG/providers/Microsoft.Compute/disks/testICM2_OsDisk_1_3935055fedf846e08cb9e21c1c0e71b4\"\r\n            }\r\n          },\r\n          \"dataDisks\": []\r\n        },\r\n        \"osProfile\": {\r\n          \"computerName\": \"testICM2\",\r\n          \"adminUsername\": \"haagha\",\r\n          \"windowsConfiguration\": {\r\n            \"provisionVMAgent\": true,\r\n            \"enableAutomaticUpdates\": true,\r\n            \"patchSettings\": {\r\n              \"patchMode\": \"AutomaticByOS\"\r\n            }\r\n          },\r\n          \"secrets\": [],\r\n          \"allowExtensionOperations\": true,\r\n          \"requireGuestProvisionSignal\": true\r\n        },\r\n        \"networkProfile\": {\r\n          \"networkInterfaces\": [\r\n            {\r\n              \"id\": \"/subscriptions/e37510d7-33b6-4676-886f-ee75bcc01871/resourceGroups/newrg/providers/Microsoft.Network/networkInterfaces/testICM2\"\r\n            }\r\n          ]\r\n        },\r\n        \"provisioningState\": \"Succeeded\"\r\n      },\r\n      \"resources\": [\r\n        {\r\n          \"id\": \"/subscriptions/e37510d7-33b6-4676-886f-ee75bcc01871/resourceGroups/NEWRG/providers/Microsoft.Compute/virtualMachines/testICM2/extensions/Microsoft.Azure.Geneva.GenevaMonitoring\"\r\n        }\r\n      ]\r\n    },\r\n    {\r\n      \"name\": \"imageVM\",\r\n      \"id\": \"/subscriptions/e37510d7-33b6-4676-886f-ee75bcc01871/resourceGroups/RGFORSDKTESTRESOURCES/providers/Microsoft.Compute/virtualMachines/imageVM\",\r\n      \"type\": \"Microsoft.Compute/virtualMachines\",\r\n      \"location\": \"eastus2\",\r\n      \"tags\": {\r\n        \"platformsettings.host_environment.service.platform_optedin_for_rootcerts\": \"true\"\r\n      },\r\n      \"properties\": {\r\n        \"vmId\": \"146e8e21-231c-4f1c-944f-3caa276ba4b3\",\r\n        \"hardwareProfile\": {\r\n          \"vmSize\": \"Standard_B1s\"\r\n        },\r\n        \"storageProfile\": {\r\n          \"imageReference\": {\r\n            \"publisher\": \"MicrosoftWindowsServer\",\r\n            \"offer\": \"WindowsServer\",\r\n            \"sku\": \"2019-Datacenter\",\r\n            \"version\": \"latest\",\r\n            \"exactVersion\": \"17763.1697.2101090203\"\r\n          },\r\n          \"osDisk\": {\r\n            \"osType\": \"Windows\",\r\n            \"name\": \"imageVM_OsDisk_1_1193bfcbb54745ae8343a2e08b157601\",\r\n            \"createOption\": \"FromImage\",\r\n            \"caching\": \"ReadWrite\",\r\n            \"writeAcceleratorEnabled\": false,\r\n            \"managedDisk\": {\r\n              \"id\": \"/subscriptions/e37510d7-33b6-4676-886f-ee75bcc01871/resourceGroups/RGforSDKtestResources/providers/Microsoft.Compute/disks/imageVM_OsDisk_1_1193bfcbb54745ae8343a2e08b157601\"\r\n            }\r\n          },\r\n          \"dataDisks\": [\r\n            {\r\n              \"lun\": 0,\r\n              \"name\": \"imageDisk\",\r\n              \"createOption\": \"Attach\",\r\n              \"caching\": \"None\",\r\n              \"writeAcceleratorEnabled\": false,\r\n              \"managedDisk\": {\r\n                \"id\": \"/subscriptions/e37510d7-33b6-4676-886f-ee75bcc01871/resourceGroups/RGforSDKtestResources/providers/Microsoft.Compute/disks/imagedisk\"\r\n              },\r\n              \"toBeDetached\": false\r\n            }\r\n          ]\r\n        },\r\n        \"osProfile\": {\r\n          \"computerName\": \"imageVM\",\r\n          \"adminUsername\": \"grizzlyhtheodore\",\r\n          \"windowsConfiguration\": {\r\n            \"provisionVMAgent\": true,\r\n            \"enableAutomaticUpdates\": true,\r\n            \"patchSettings\": {\r\n              \"patchMode\": \"AutomaticByOS\"\r\n            }\r\n          },\r\n          \"secrets\": [],\r\n          \"allowExtensionOperations\": true,\r\n          \"requireGuestProvisionSignal\": true\r\n        },\r\n        \"networkProfile\": {\r\n          \"networkInterfaces\": [\r\n            {\r\n              \"id\": \"/subscriptions/e37510d7-33b6-4676-886f-ee75bcc01871/resourceGroups/RGforSDKtestResources/providers/Microsoft.Network/networkInterfaces/imagevm115\"\r\n            }\r\n          ]\r\n        },\r\n        \"diagnosticsProfile\": {\r\n          \"bootDiagnostics\": {\r\n            \"enabled\": true\r\n          }\r\n        },\r\n        \"provisioningState\": \"Succeeded\"\r\n      }\r\n    },\r\n    {\r\n      \"name\": \"hyperVServer\",\r\n      \"id\": \"/subscriptions/e37510d7-33b6-4676-886f-ee75bcc01871/resourceGroups/THEO_TEST/providers/Microsoft.Compute/virtualMachines/hyperVServer\",\r\n      \"type\": \"Microsoft.Compute/virtualMachines\",\r\n      \"location\": \"eastus2\",\r\n      \"tags\": {\r\n        \"platformsettings.host_environment.service.platform_optedin_for_rootcerts\": \"true\",\r\n        \"SupportsMultipleExtensions\": \"true\"\r\n      },\r\n      \"properties\": {\r\n        \"vmId\": \"02bdf9bc-8e1a-41f3-94c6-f68334e2be65\",\r\n        \"hardwareProfile\": {\r\n          \"vmSize\": \"Standard_E2s_v3\"\r\n        },\r\n        \"storageProfile\": {\r\n          \"imageReference\": {\r\n            \"publisher\": \"MicrosoftWindowsServer\",\r\n            \"offer\": \"WindowsServer\",\r\n            \"sku\": \"2019-Datacenter\",\r\n            \"version\": \"latest\",\r\n            \"exactVersion\": \"17763.1518.2010132039\"\r\n          },\r\n          \"osDisk\": {\r\n            \"osType\": \"Windows\",\r\n            \"name\": \"hyperVServer_OsDisk_1_5833282d39514f6fa796f423fca2283a\",\r\n            \"createOption\": \"FromImage\",\r\n            \"caching\": \"ReadWrite\",\r\n            \"writeAcceleratorEnabled\": false,\r\n            \"managedDisk\": {\r\n              \"id\": \"/subscriptions/e37510d7-33b6-4676-886f-ee75bcc01871/resourceGroups/THEO_TEST/providers/Microsoft.Compute/disks/hyperVServer_OsDisk_1_5833282d39514f6fa796f423fca2283a\"\r\n            },\r\n            \"diskSizeGB\": 127\r\n          },\r\n          \"dataDisks\": [\r\n            {\r\n              \"lun\": 0,\r\n              \"name\": \"VHDdisk\",\r\n              \"createOption\": \"Attach\",\r\n              \"caching\": \"None\",\r\n              \"writeAcceleratorEnabled\": false,\r\n              \"managedDisk\": {\r\n                \"id\": \"/subscriptions/e37510d7-33b6-4676-886f-ee75bcc01871/resourceGroups/THEO_TEST/providers/Microsoft.Compute/disks/VHDdisk\"\r\n              },\r\n              \"diskSizeGB\": 1,\r\n              \"toBeDetached\": false\r\n            }\r\n          ]\r\n        },\r\n        \"osProfile\": {\r\n          \"computerName\": \"hyperVServer\",\r\n          \"adminUsername\": \"grizzlytheodore\",\r\n          \"windowsConfiguration\": {\r\n            \"provisionVMAgent\": true,\r\n            \"enableAutomaticUpdates\": true,\r\n            \"patchSettings\": {\r\n              \"patchMode\": \"AutomaticByOS\"\r\n            }\r\n          },\r\n          \"secrets\": [],\r\n          \"allowExtensionOperations\": true,\r\n          \"requireGuestProvisionSignal\": true\r\n        },\r\n        \"networkProfile\": {\r\n          \"networkInterfaces\": [\r\n            {\r\n              \"id\": \"/subscriptions/e37510d7-33b6-4676-886f-ee75bcc01871/resourceGroups/theo_test/providers/Microsoft.Network/networkInterfaces/hypervserver969\"\r\n            }\r\n          ]\r\n        },\r\n        \"diagnosticsProfile\": {\r\n          \"bootDiagnostics\": {\r\n            \"enabled\": true\r\n          }\r\n        },\r\n        \"provisioningState\": \"Failed\"\r\n      },\r\n      \"zones\": [\r\n        \"1\"\r\n      ],\r\n      \"resources\": [\r\n        {\r\n          \"id\": \"/subscriptions/e37510d7-33b6-4676-886f-ee75bcc01871/resourceGroups/THEO_TEST/providers/Microsoft.Compute/virtualMachines/hyperVServer/extensions/Microsoft.Azure.Geneva.GenevaMonitoring\"\r\n        },\r\n        {\r\n          \"id\": \"/subscriptions/e37510d7-33b6-4676-886f-ee75bcc01871/resourceGroups/THEO_TEST/providers/Microsoft.Compute/virtualMachines/hyperVServer/extensions/Microsoft.Azure.Security.AntimalwareSignature.AntimalwareConfiguration\"\r\n        }\r\n      ]\r\n    },\r\n    {\r\n      \"name\": \"sdkVM\",\r\n      \"id\": \"/subscriptions/e37510d7-33b6-4676-886f-ee75bcc01871/resourceGroups/THEO_TEST/providers/Microsoft.Compute/virtualMachines/sdkVM\",\r\n      \"type\": \"Microsoft.Compute/virtualMachines\",\r\n      \"location\": \"eastus2\",\r\n      \"tags\": {\r\n        \"platformsettings.host_environment.service.platform_optedin_for_rootcerts\": \"true\"\r\n      },\r\n      \"properties\": {\r\n        \"vmId\": \"f1a2b29b-6cf5-4123-ab0c-1d0b95644f1b\",\r\n        \"hardwareProfile\": {\r\n          \"vmSize\": \"Standard_D2_v2\"\r\n        },\r\n        \"storageProfile\": {\r\n          \"imageReference\": {\r\n            \"publisher\": \"MicrosoftWindowsDesktop\",\r\n            \"offer\": \"Windows-10\",\r\n            \"sku\": \"rs5-pro\",\r\n            \"version\": \"latest\",\r\n            \"exactVersion\": \"17763.1518.2010132039\"\r\n          },\r\n          \"osDisk\": {\r\n            \"osType\": \"Windows\",\r\n            \"name\": \"sdkVM_OsDisk_1_5cdd142f281d4454a911d64aa193eb4b\",\r\n            \"createOption\": \"FromImage\",\r\n            \"caching\": \"ReadWrite\",\r\n            \"managedDisk\": {\r\n              \"storageAccountType\": \"StandardSSD_LRS\",\r\n              \"id\": \"/subscriptions/e37510d7-33b6-4676-886f-ee75bcc01871/resourceGroups/THEO_TEST/providers/Microsoft.Compute/disks/sdkVM_OsDisk_1_5cdd142f281d4454a911d64aa193eb4b\"\r\n            },\r\n            \"diskSizeGB\": 127\r\n          },\r\n          \"dataDisks\": []\r\n        },\r\n        \"osProfile\": {\r\n          \"computerName\": \"sdkVM\",\r\n          \"adminUsername\": \"grizzlytheodore\",\r\n          \"windowsConfiguration\": {\r\n            \"provisionVMAgent\": true,\r\n            \"enableAutomaticUpdates\": true,\r\n            \"patchSettings\": {\r\n              \"patchMode\": \"AutomaticByOS\"\r\n            }\r\n          },\r\n          \"secrets\": [],\r\n          \"allowExtensionOperations\": true,\r\n          \"requireGuestProvisionSignal\": true\r\n        },\r\n        \"networkProfile\": {\r\n          \"networkInterfaces\": [\r\n            {\r\n              \"id\": \"/subscriptions/e37510d7-33b6-4676-886f-ee75bcc01871/resourceGroups/theo_test/providers/Microsoft.Network/networkInterfaces/sdkvm656\"\r\n            }\r\n          ]\r\n        },\r\n        \"diagnosticsProfile\": {\r\n          \"bootDiagnostics\": {\r\n            \"enabled\": true\r\n          }\r\n        },\r\n        \"licenseType\": \"Windows_Client\",\r\n        \"provisioningState\": \"Succeeded\"\r\n      },\r\n      \"zones\": [\r\n        \"1\"\r\n      ],\r\n      \"resources\": [\r\n        {\r\n          \"id\": \"/subscriptions/e37510d7-33b6-4676-886f-ee75bcc01871/resourceGroups/THEO_TEST/providers/Microsoft.Compute/virtualMachines/sdkVM/extensions/Microsoft.Azure.Geneva.GenevaMonitoring\"\r\n        }\r\n      ]\r\n    },\r\n    {\r\n      \"name\": \"vm6689\",\r\n      \"id\": \"/subscriptions/e37510d7-33b6-4676-886f-ee75bcc01871/resourceGroups/CRPTESTAR3839/providers/Microsoft.Compute/virtualMachines/vm6689\",\r\n      \"type\": \"Microsoft.Compute/virtualMachines\",\r\n      \"location\": \"northeurope\",\r\n      \"tags\": {\r\n        \"RG\": \"rg\",\r\n        \"testTag\": \"1\",\r\n        \"azsecpack\": \"nonprod\",\r\n        \"platformsettings.host_environment.service.platform_optedin_for_rootcerts\": \"true\"\r\n      },\r\n      \"identity\": {\r\n        \"type\": \"UserAssigned\",\r\n        \"userAssignedIdentities\": {\r\n          \"/subscriptions/e37510d7-33b6-4676-886f-ee75bcc01871/resourceGroups/AzSecPackAutoConfigRG/providers/Microsoft.ManagedIdentity/userAssignedIdentities/AzSecPackAutoConfigUA-northeurope\": {\r\n            \"principalId\": \"9647e97a-561d-48e2-97a7-31f59226f4ee\",\r\n            \"clientId\": \"57f3485f-594e-42f2-9a3a-5d7339520307\"\r\n          }\r\n        }\r\n      },\r\n      \"properties\": {\r\n        \"vmId\": \"8c86a3e7-a6ef-4ac7-bfd5-8453f0196a9a\",\r\n        \"availabilitySet\": {\r\n          \"id\": \"/subscriptions/e37510d7-33b6-4676-886f-ee75bcc01871/resourceGroups/CRPTESTAR3839/providers/Microsoft.Compute/availabilitySets/AS1505\"\r\n        },\r\n        \"hardwareProfile\": {\r\n          \"vmSize\": \"Standard_DS14-8_v2\"\r\n        },\r\n        \"storageProfile\": {\r\n          \"imageReference\": {\r\n            \"publisher\": \"MicrosoftWindowsServer\",\r\n            \"offer\": \"WindowsServer\",\r\n            \"sku\": \"2012-R2-Datacenter\",\r\n            \"version\": \"4.127.20180315\",\r\n            \"exactVersion\": \"4.127.20180315\"\r\n          },\r\n          \"osDisk\": {\r\n            \"osType\": \"Windows\",\r\n            \"diffDiskSettings\": {\r\n              \"option\": \"Local\",\r\n              \"placement\": \"ResourceDisk\"\r\n            },\r\n            \"name\": \"test\",\r\n            \"createOption\": \"FromImage\",\r\n            \"caching\": \"ReadOnly\",\r\n            \"managedDisk\": {\r\n              \"storageAccountType\": \"Standard_LRS\",\r\n              \"id\": \"/subscriptions/e37510d7-33b6-4676-886f-ee75bcc01871/resourceGroups/crptestar3839/providers/Microsoft.Compute/disks/test\"\r\n            },\r\n            \"diskSizeGB\": 127\r\n          },\r\n          \"dataDisks\": [\r\n            {\r\n              \"lun\": 0,\r\n              \"name\": \"vm6689_disk2_3b2796fa468d4301a29248d7574676c7\",\r\n              \"createOption\": \"Empty\",\r\n              \"caching\": \"None\",\r\n              \"managedDisk\": {\r\n                \"storageAccountType\": \"Standard_LRS\",\r\n                \"id\": \"/subscriptions/e37510d7-33b6-4676-886f-ee75bcc01871/resourceGroups/crptestar3839/providers/Microsoft.Compute/disks/vm6689_disk2_3b2796fa468d4301a29248d7574676c7\"\r\n              },\r\n              \"diskSizeGB\": 30,\r\n              \"toBeDetached\": false\r\n            }\r\n          ]\r\n        },\r\n        \"osProfile\": {\r\n          \"computerName\": \"Test\",\r\n          \"adminUsername\": \"Foo12\",\r\n          \"windowsConfiguration\": {\r\n            \"provisionVMAgent\": true,\r\n            \"enableAutomaticUpdates\": true,\r\n            \"patchSettings\": {\r\n              \"patchMode\": \"AutomaticByOS\"\r\n            }\r\n          },\r\n          \"secrets\": [],\r\n          \"allowExtensionOperations\": true,\r\n          \"requireGuestProvisionSignal\": true\r\n        },\r\n        \"networkProfile\": {\r\n          \"networkInterfaces\": [\r\n            {\r\n              \"id\": \"/subscriptions/e37510d7-33b6-4676-886f-ee75bcc01871/resourceGroups/crptestar3839/providers/Microsoft.Network/networkInterfaces/nic738\"\r\n            }\r\n          ]\r\n        },\r\n        \"provisioningState\": \"Succeeded\"\r\n      },\r\n      \"resources\": [\r\n        {\r\n          \"id\": \"/subscriptions/e37510d7-33b6-4676-886f-ee75bcc01871/resourceGroups/CRPTESTAR3839/providers/Microsoft.Compute/virtualMachines/vm6689/extensions/Microsoft.Azure.Geneva.GenevaMonitoring\"\r\n        },\r\n        {\r\n          \"id\": \"/subscriptions/e37510d7-33b6-4676-886f-ee75bcc01871/resourceGroups/CRPTESTAR3839/providers/Microsoft.Compute/virtualMachines/vm6689/extensions/Microsoft.Azure.Security.AntimalwareSignature.AntimalwareConfiguration\"\r\n        }\r\n      ]\r\n    },\r\n    {\r\n      \"name\": \"vm4106\",\r\n      \"id\": \"/subscriptions/e37510d7-33b6-4676-886f-ee75bcc01871/resourceGroups/CRPTESTAR3910/providers/Microsoft.Compute/virtualMachines/vm4106\",\r\n      \"type\": \"Microsoft.Compute/virtualMachines\",\r\n      \"location\": \"southeastasia\",\r\n      \"tags\": {\r\n        \"RG\": \"rg\",\r\n        \"testTag\": \"1\",\r\n        \"azsecpack\": \"nonprod\",\r\n        \"platformsettings.host_environment.service.platform_optedin_for_rootcerts\": \"true\"\r\n      },\r\n      \"properties\": {\r\n        \"vmId\": \"3a20b0b5-ade8-4a9a-b4cc-cdb8176c30b8\",\r\n        \"availabilitySet\": {\r\n          \"id\": \"/subscriptions/e37510d7-33b6-4676-886f-ee75bcc01871/resourceGroups/CRPTESTAR3910/providers/Microsoft.Compute/availabilitySets/AVSET5497\"\r\n        },\r\n        \"hardwareProfile\": {\r\n          \"vmSize\": \"Standard_A1_v2\"\r\n        },\r\n        \"storageProfile\": {\r\n          \"imageReference\": {\r\n            \"publisher\": \"MicrosoftWindowsServer\",\r\n            \"offer\": \"WindowsServer\",\r\n            \"sku\": \"2012-R2-Datacenter\",\r\n            \"version\": \"4.127.20180315\",\r\n            \"exactVersion\": \"4.127.20180315\"\r\n          },\r\n          \"osDisk\": {\r\n            \"osType\": \"Windows\",\r\n            \"name\": \"test\",\r\n            \"createOption\": \"FromImage\",\r\n            \"caching\": \"None\",\r\n            \"managedDisk\": {\r\n              \"storageAccountType\": \"Standard_LRS\",\r\n              \"id\": \"/subscriptions/e37510d7-33b6-4676-886f-ee75bcc01871/resourceGroups/crptestar3910/providers/Microsoft.Compute/disks/test\"\r\n            },\r\n            \"diskSizeGB\": 127\r\n          },\r\n          \"dataDisks\": [\r\n            {\r\n              \"lun\": 0,\r\n              \"name\": \"vm4106_disk2_fb529109805a4d7bb2248ae751fedef4\",\r\n              \"createOption\": \"Empty\",\r\n              \"caching\": \"None\",\r\n              \"managedDisk\": {\r\n                \"storageAccountType\": \"Standard_LRS\",\r\n                \"id\": \"/subscriptions/e37510d7-33b6-4676-886f-ee75bcc01871/resourceGroups/crptestar3910/providers/Microsoft.Compute/disks/vm4106_disk2_fb529109805a4d7bb2248ae751fedef4\"\r\n              },\r\n              \"diskSizeGB\": 30,\r\n              \"toBeDetached\": false\r\n            }\r\n          ]\r\n        },\r\n        \"osProfile\": {\r\n          \"computerName\": \"Test\",\r\n          \"adminUsername\": \"Foo12\",\r\n          \"windowsConfiguration\": {\r\n            \"provisionVMAgent\": true,\r\n            \"enableAutomaticUpdates\": true,\r\n            \"patchSettings\": {\r\n              \"patchMode\": \"AutomaticByOS\"\r\n            }\r\n          },\r\n          \"secrets\": [],\r\n          \"allowExtensionOperations\": true,\r\n          \"requireGuestProvisionSignal\": true\r\n        },\r\n        \"networkProfile\": {\r\n          \"networkInterfaces\": [\r\n            {\r\n              \"id\": \"/subscriptions/e37510d7-33b6-4676-886f-ee75bcc01871/resourceGroups/crptestar3910/providers/Microsoft.Network/networkInterfaces/nic6348\"\r\n            }\r\n          ]\r\n        },\r\n        \"provisioningState\": \"Succeeded\"\r\n      }\r\n    }\r\n  ]\r\n}",
-      "StatusCode": 200
-    },
-    {
-      "RequestUri": "/subscriptions/e37510d7-33b6-4676-886f-ee75bcc01871/resourceGroups/crptestar3910/providers/Microsoft.Compute/disks/test?api-version=2020-09-30",
-      "EncodedRequestUri": "L3N1YnNjcmlwdGlvbnMvZTM3NTEwZDctMzNiNi00Njc2LTg4NmYtZWU3NWJjYzAxODcxL3Jlc291cmNlR3JvdXBzL2NycHRlc3RhcjM5MTAvcHJvdmlkZXJzL01pY3Jvc29mdC5Db21wdXRlL2Rpc2tzL3Rlc3Q/YXBpLXZlcnNpb249MjAyMC0wOS0zMA==",
-=======
-        ]
-      },
-      "ResponseBody": "{\r\n  \"value\": [\r\n    {\r\n      \"name\": \"vm1999\",\r\n      \"id\": \"/subscriptions/0296790d-427c-48ca-b204-8b729bbd8670/resourceGroups/CRPTESTAR7257/providers/Microsoft.Compute/virtualMachines/vm1999\",\r\n      \"type\": \"Microsoft.Compute/virtualMachines\",\r\n      \"location\": \"southeastasia\",\r\n      \"tags\": {\r\n        \"RG\": \"rg\",\r\n        \"testTag\": \"1\",\r\n        \"platformsettings.host_environment.service.platform_optedin_for_rootcerts\": \"true\"\r\n      },\r\n      \"properties\": {\r\n        \"vmId\": \"4f77a7d8-03c4-4533-a5d6-f19620f2369c\",\r\n        \"availabilitySet\": {\r\n          \"id\": \"/subscriptions/0296790d-427c-48ca-b204-8b729bbd8670/resourceGroups/CRPTESTAR7257/providers/Microsoft.Compute/availabilitySets/AVSET3628\"\r\n        },\r\n        \"hardwareProfile\": {\r\n          \"vmSize\": \"Standard_A1_v2\"\r\n        },\r\n        \"storageProfile\": {\r\n          \"imageReference\": {\r\n            \"publisher\": \"MicrosoftWindowsServer\",\r\n            \"offer\": \"WindowsServer\",\r\n            \"sku\": \"2012-R2-Datacenter\",\r\n            \"version\": \"4.127.20180315\",\r\n            \"exactVersion\": \"4.127.20180315\"\r\n          },\r\n          \"osDisk\": {\r\n            \"osType\": \"Windows\",\r\n            \"name\": \"test\",\r\n            \"createOption\": \"FromImage\",\r\n            \"caching\": \"None\",\r\n            \"managedDisk\": {\r\n              \"storageAccountType\": \"Standard_LRS\",\r\n              \"id\": \"/subscriptions/0296790d-427c-48ca-b204-8b729bbd8670/resourceGroups/crptestar7257/providers/Microsoft.Compute/disks/test\"\r\n            },\r\n            \"diskSizeGB\": 127\r\n          },\r\n          \"dataDisks\": [\r\n            {\r\n              \"lun\": 0,\r\n              \"name\": \"vm1999_disk2_aa984928fa80426f8d8bc2d73cb584bf\",\r\n              \"createOption\": \"Empty\",\r\n              \"caching\": \"None\",\r\n              \"managedDisk\": {\r\n                \"storageAccountType\": \"Standard_LRS\",\r\n                \"id\": \"/subscriptions/0296790d-427c-48ca-b204-8b729bbd8670/resourceGroups/crptestar7257/providers/Microsoft.Compute/disks/vm1999_disk2_aa984928fa80426f8d8bc2d73cb584bf\"\r\n              },\r\n              \"diskSizeGB\": 30,\r\n              \"toBeDetached\": false\r\n            }\r\n          ]\r\n        },\r\n        \"osProfile\": {\r\n          \"computerName\": \"Test\",\r\n          \"adminUsername\": \"Foo12\",\r\n          \"windowsConfiguration\": {\r\n            \"provisionVMAgent\": true,\r\n            \"enableAutomaticUpdates\": true,\r\n            \"patchSettings\": {\r\n              \"patchMode\": \"AutomaticByOS\"\r\n            }\r\n          },\r\n          \"secrets\": [],\r\n          \"allowExtensionOperations\": true,\r\n          \"requireGuestProvisionSignal\": true\r\n        },\r\n        \"networkProfile\": {\r\n          \"networkInterfaces\": [\r\n            {\r\n              \"id\": \"/subscriptions/0296790d-427c-48ca-b204-8b729bbd8670/resourceGroups/crptestar7257/providers/Microsoft.Network/networkInterfaces/nic8192\"\r\n            }\r\n          ]\r\n        },\r\n        \"provisioningState\": \"Succeeded\"\r\n      }\r\n    },\r\n    {\r\n      \"name\": \"myManagedDiskVM1\",\r\n      \"id\": \"/subscriptions/0296790d-427c-48ca-b204-8b729bbd8670/resourceGroups/VIKRAMD-AVSET-PR1/providers/Microsoft.Compute/virtualMachines/myManagedDiskVM1\",\r\n      \"type\": \"Microsoft.Compute/virtualMachines\",\r\n      \"location\": \"southeastasia\",\r\n      \"tags\": {\r\n        \"owner\": \"vikramd\",\r\n        \"project\": \"managedisks\"\r\n      },\r\n      \"properties\": {\r\n        \"vmId\": \"84946b7e-22af-4321-a366-8f4efcba1dcc\",\r\n        \"availabilitySet\": {\r\n          \"id\": \"/subscriptions/0296790d-427c-48ca-b204-8b729bbd8670/resourceGroups/VIKRAMD-AVSET-PR1/providers/Microsoft.Compute/availabilitySets/AVAILABILITYSET1\"\r\n        },\r\n        \"hardwareProfile\": {\r\n          \"vmSize\": \"Standard_DS1\"\r\n        },\r\n        \"storageProfile\": {\r\n          \"imageReference\": {\r\n            \"publisher\": \"MicrosoftWindowsServer\",\r\n            \"offer\": \"WindowsServer\",\r\n            \"sku\": \"2012-R2-Datacenter\",\r\n            \"version\": \"latest\",\r\n            \"exactVersion\": \"4.0.20160229\"\r\n          },\r\n          \"osDisk\": {\r\n            \"osType\": \"Windows\",\r\n            \"name\": \"osDisk1\",\r\n            \"createOption\": \"FromImage\",\r\n            \"caching\": \"ReadWrite\",\r\n            \"managedDisk\": {\r\n              \"storageAccountType\": \"Premium_LRS\",\r\n              \"id\": \"/subscriptions/0296790d-427c-48ca-b204-8b729bbd8670/resourceGroups/vikramd-avset-pr1/providers/Microsoft.Compute/disks/osDisk1\"\r\n            }\r\n          },\r\n          \"dataDisks\": []\r\n        },\r\n        \"osProfile\": {\r\n          \"computerName\": \"myManagedDiskVM\",\r\n          \"adminUsername\": \"vikramd\",\r\n          \"windowsConfiguration\": {\r\n            \"provisionVMAgent\": true,\r\n            \"enableAutomaticUpdates\": true,\r\n            \"patchSettings\": {\r\n              \"patchMode\": \"AutomaticByOS\"\r\n            }\r\n          },\r\n          \"secrets\": []\r\n        },\r\n        \"networkProfile\": {\r\n          \"networkInterfaces\": [\r\n            {\r\n              \"id\": \"/subscriptions/0296790d-427c-48ca-b204-8b729bbd8670/resourceGroups/vikramd-avset-pr1/providers/Microsoft.Network/networkInterfaces/mynic1\"\r\n            }\r\n          ]\r\n        },\r\n        \"provisioningState\": \"Failed\"\r\n      }\r\n    },\r\n    {\r\n      \"name\": \"myManagedDiskVM2\",\r\n      \"id\": \"/subscriptions/0296790d-427c-48ca-b204-8b729bbd8670/resourceGroups/VIKRAMD-AVSET-PR1/providers/Microsoft.Compute/virtualMachines/myManagedDiskVM2\",\r\n      \"type\": \"Microsoft.Compute/virtualMachines\",\r\n      \"location\": \"southeastasia\",\r\n      \"tags\": {\r\n        \"vikramd\": \"avset\",\r\n        \"disks\": \"managed\"\r\n      },\r\n      \"properties\": {\r\n        \"vmId\": \"647c2cca-1e69-444b-8ff1-4526f96992a8\",\r\n        \"availabilitySet\": {\r\n          \"id\": \"/subscriptions/0296790d-427c-48ca-b204-8b729bbd8670/resourceGroups/VIKRAMD-AVSET-PR1/providers/Microsoft.Compute/availabilitySets/AVAILABILITYSET1\"\r\n        },\r\n        \"hardwareProfile\": {\r\n          \"vmSize\": \"Standard_DS1\"\r\n        },\r\n        \"storageProfile\": {\r\n          \"imageReference\": {\r\n            \"publisher\": \"MicrosoftWindowsServer\",\r\n            \"offer\": \"WindowsServer\",\r\n            \"sku\": \"2012-R2-Datacenter\",\r\n            \"version\": \"latest\",\r\n            \"exactVersion\": \"4.0.20160229\"\r\n          },\r\n          \"osDisk\": {\r\n            \"osType\": \"Windows\",\r\n            \"name\": \"osDisk2\",\r\n            \"createOption\": \"FromImage\",\r\n            \"caching\": \"ReadWrite\",\r\n            \"managedDisk\": {\r\n              \"storageAccountType\": \"Premium_LRS\",\r\n              \"id\": \"/subscriptions/0296790d-427c-48ca-b204-8b729bbd8670/resourceGroups/vikramd-avset-pr1/providers/Microsoft.Compute/disks/osDisk2\"\r\n            }\r\n          },\r\n          \"dataDisks\": [\r\n            {\r\n              \"lun\": 1,\r\n              \"name\": \"dataDisk1\",\r\n              \"createOption\": \"Empty\",\r\n              \"caching\": \"None\",\r\n              \"managedDisk\": {\r\n                \"storageAccountType\": \"Premium_LRS\"\r\n              },\r\n              \"diskSizeGB\": 100,\r\n              \"toBeDetached\": true\r\n            },\r\n            {\r\n              \"lun\": 2,\r\n              \"name\": \"managedDataDisk\",\r\n              \"createOption\": \"Attach\",\r\n              \"caching\": \"ReadWrite\",\r\n              \"managedDisk\": {\r\n                \"storageAccountType\": \"Premium_LRS\",\r\n                \"id\": \"/subscriptions/0296790d-427c-48ca-b204-8b729bbd8670/resourceGroups/vikramd-avset-pr1/providers/Microsoft.Compute/disks/myManagedDataDisk\"\r\n              },\r\n              \"toBeDetached\": true\r\n            }\r\n          ]\r\n        },\r\n        \"osProfile\": {\r\n          \"computerName\": \"myManagedDiskVM\",\r\n          \"adminUsername\": \"vikramd\",\r\n          \"windowsConfiguration\": {\r\n            \"provisionVMAgent\": true,\r\n            \"enableAutomaticUpdates\": true,\r\n            \"patchSettings\": {\r\n              \"patchMode\": \"AutomaticByOS\"\r\n            }\r\n          },\r\n          \"secrets\": []\r\n        },\r\n        \"networkProfile\": {\r\n          \"networkInterfaces\": [\r\n            {\r\n              \"id\": \"/subscriptions/0296790d-427c-48ca-b204-8b729bbd8670/resourceGroups/vikramd-avset-pr1/providers/Microsoft.Network/networkInterfaces/mynic2\"\r\n            }\r\n          ]\r\n        },\r\n        \"provisioningState\": \"Failed\"\r\n      }\r\n    }\r\n  ]\r\n}",
-      "StatusCode": 200
-    },
-    {
-      "RequestUri": "/subscriptions/0296790d-427c-48ca-b204-8b729bbd8670/resourceGroups/crptestar7257/providers/Microsoft.Compute/disks/test?api-version=2020-12-01",
-      "EncodedRequestUri": "L3N1YnNjcmlwdGlvbnMvMDI5Njc5MGQtNDI3Yy00OGNhLWIyMDQtOGI3MjliYmQ4NjcwL3Jlc291cmNlR3JvdXBzL2NycHRlc3RhcjcyNTcvcHJvdmlkZXJzL01pY3Jvc29mdC5Db21wdXRlL2Rpc2tzL3Rlc3Q/YXBpLXZlcnNpb249MjAyMC0xMi0wMQ==",
->>>>>>> 9e6c98a6
-      "RequestMethod": "GET",
-      "RequestBody": "",
-      "RequestHeaders": {
-        "x-ms-client-request-id": [
-<<<<<<< HEAD
-          "b84956d1-de07-4cd6-935b-4a2a756c4869"
-=======
-          "a02d3206-91c6-4961-9430-f7b4d84bb59a"
->>>>>>> 9e6c98a6
-        ],
-        "accept-language": [
-          "en-US"
-        ],
-        "User-Agent": [
-          "FxVersion/4.6.26614.01",
-          "OSName/Windows",
-          "OSVersion/Microsoft.Windows.10.0.18363.",
-          "Microsoft.Azure.Management.Compute.ComputeManagementClient/44.0.0.0"
-        ]
-      },
-      "ResponseHeaders": {
-        "Cache-Control": [
-          "no-cache"
-        ],
-        "Date": [
-          "Thu, 04 Mar 2021 14:23:43 GMT"
-        ],
-        "Pragma": [
-          "no-cache"
-        ],
-        "Server": [
-          "Microsoft-HTTPAPI/2.0",
-          "Microsoft-HTTPAPI/2.0"
-        ],
-        "x-ms-ratelimit-remaining-resource": [
-<<<<<<< HEAD
-          "Microsoft.Compute/LowCostGet3Min;14999,Microsoft.Compute/LowCostGet30Min;119995"
-=======
-          "Microsoft.Compute/LowCostGet3Min;14999,Microsoft.Compute/LowCostGet30Min;119997"
->>>>>>> 9e6c98a6
-        ],
-        "Strict-Transport-Security": [
-          "max-age=31536000; includeSubDomains"
-        ],
-        "x-ms-served-by": [
-<<<<<<< HEAD
-          "bf22254a-89c5-4c2c-b03b-33e09f30cf73_132599744228920903"
-        ],
-        "x-ms-request-id": [
-          "78c78888-c834-4dcb-8572-68c03bdb6706"
-        ],
-        "Server": [
-          "Microsoft-HTTPAPI/2.0",
-          "Microsoft-HTTPAPI/2.0"
-=======
-          "40b413c8-1c89-407c-9a87-4916243c3206_132434285255030519"
-        ],
-        "x-ms-request-id": [
-          "ceb98f07-b0fb-410b-82fd-01ed954eb6e5"
->>>>>>> 9e6c98a6
-        ],
-        "x-ms-ratelimit-remaining-subscription-reads": [
-          "11991"
-        ],
-        "x-ms-correlation-request-id": [
-<<<<<<< HEAD
-          "ce39d9de-278a-4566-9cb1-7f9909daffde"
-        ],
-        "x-ms-routing-request-id": [
-          "EASTUS2:20210323T164605Z:ce39d9de-278a-4566-9cb1-7f9909daffde"
-=======
-          "c5b1114a-a73a-4bd9-85eb-00f9a4f8b174"
-        ],
-        "x-ms-routing-request-id": [
-          "CANADACENTRAL:20210304T142343Z:c5b1114a-a73a-4bd9-85eb-00f9a4f8b174"
->>>>>>> 9e6c98a6
-        ],
-        "X-Content-Type-Options": [
-          "nosniff"
-        ],
-<<<<<<< HEAD
-        "Date": [
-          "Tue, 23 Mar 2021 16:46:05 GMT"
-        ],
-=======
->>>>>>> 9e6c98a6
-        "Content-Length": [
-          "1472"
-        ],
-        "Content-Type": [
-          "application/json; charset=utf-8"
-        ],
-        "Expires": [
-          "-1"
-        ]
-      },
-<<<<<<< HEAD
-      "ResponseBody": "{\r\n  \"name\": \"test\",\r\n  \"id\": \"/subscriptions/e37510d7-33b6-4676-886f-ee75bcc01871/resourceGroups/crptestar3910/providers/Microsoft.Compute/disks/test\",\r\n  \"type\": \"Microsoft.Compute/disks\",\r\n  \"location\": \"southeastasia\",\r\n  \"tags\": {\r\n    \"RG\": \"rg\",\r\n    \"testTag\": \"1\",\r\n    \"azsecpack\": \"nonprod\",\r\n    \"platformsettings.host_environment.service.platform_optedin_for_rootcerts\": \"true\"\r\n  },\r\n  \"managedBy\": \"/subscriptions/e37510d7-33b6-4676-886f-ee75bcc01871/resourceGroups/crptestar3910/providers/Microsoft.Compute/virtualMachines/vm4106\",\r\n  \"sku\": {\r\n    \"name\": \"Standard_LRS\",\r\n    \"tier\": \"Standard\"\r\n  },\r\n  \"properties\": {\r\n    \"osType\": \"Windows\",\r\n    \"hyperVGeneration\": \"V1\",\r\n    \"creationData\": {\r\n      \"createOption\": \"FromImage\",\r\n      \"imageReference\": {\r\n        \"id\": \"/Subscriptions/e37510d7-33b6-4676-886f-ee75bcc01871/Providers/Microsoft.Compute/Locations/southeastasia/Publishers/MicrosoftWindowsServer/ArtifactTypes/VMImage/Offers/WindowsServer/Skus/2012-R2-Datacenter/Versions/4.127.20180315\"\r\n      }\r\n    },\r\n    \"diskSizeGB\": 127,\r\n    \"diskIOPSReadWrite\": 500,\r\n    \"diskMBpsReadWrite\": 60,\r\n    \"encryption\": {\r\n      \"type\": \"EncryptionAtRestWithPlatformKey\"\r\n    },\r\n    \"timeCreated\": \"2021-03-23T16:42:30.8173118+00:00\",\r\n    \"provisioningState\": \"Succeeded\",\r\n    \"diskState\": \"Attached\",\r\n    \"diskSizeBytes\": 136367308800,\r\n    \"uniqueId\": \"77133bbf-28b7-474d-8728-7af967490f00\",\r\n    \"networkAccessPolicy\": \"AllowAll\"\r\n  }\r\n}",
-      "StatusCode": 200
-    },
-    {
-      "RequestUri": "/subscriptions/e37510d7-33b6-4676-886f-ee75bcc01871/resourceGroups/crptestar3910/providers/Microsoft.Compute/virtualMachines/vm4106?api-version=2021-03-01",
-      "EncodedRequestUri": "L3N1YnNjcmlwdGlvbnMvZTM3NTEwZDctMzNiNi00Njc2LTg4NmYtZWU3NWJjYzAxODcxL3Jlc291cmNlR3JvdXBzL2NycHRlc3RhcjM5MTAvcHJvdmlkZXJzL01pY3Jvc29mdC5Db21wdXRlL3ZpcnR1YWxNYWNoaW5lcy92bTQxMDY/YXBpLXZlcnNpb249MjAyMS0wMy0wMQ==",
-=======
-      "ResponseBody": "{\r\n  \"name\": \"test\",\r\n  \"id\": \"/subscriptions/0296790d-427c-48ca-b204-8b729bbd8670/resourceGroups/crptestar7257/providers/Microsoft.Compute/disks/test\",\r\n  \"type\": \"Microsoft.Compute/disks\",\r\n  \"location\": \"southeastasia\",\r\n  \"tags\": {\r\n    \"RG\": \"rg\",\r\n    \"testTag\": \"1\",\r\n    \"platformsettings.host_environment.service.platform_optedin_for_rootcerts\": \"true\"\r\n  },\r\n  \"managedBy\": \"/subscriptions/0296790d-427c-48ca-b204-8b729bbd8670/resourceGroups/crptestar7257/providers/Microsoft.Compute/virtualMachines/vm1999\",\r\n  \"sku\": {\r\n    \"name\": \"Standard_LRS\",\r\n    \"tier\": \"Standard\"\r\n  },\r\n  \"properties\": {\r\n    \"osType\": \"Windows\",\r\n    \"hyperVGeneration\": \"V1\",\r\n    \"creationData\": {\r\n      \"createOption\": \"FromImage\",\r\n      \"imageReference\": {\r\n        \"id\": \"/Subscriptions/0296790d-427c-48ca-b204-8b729bbd8670/Providers/Microsoft.Compute/Locations/southeastasia/Publishers/MicrosoftWindowsServer/ArtifactTypes/VMImage/Offers/WindowsServer/Skus/2012-R2-Datacenter/Versions/4.127.20180315\"\r\n      }\r\n    },\r\n    \"diskSizeGB\": 127,\r\n    \"diskIOPSReadWrite\": 500,\r\n    \"diskMBpsReadWrite\": 60,\r\n    \"encryption\": {\r\n      \"type\": \"EncryptionAtRestWithPlatformKey\"\r\n    },\r\n    \"timeCreated\": \"2021-03-04T06:20:07.6659249-08:00\",\r\n    \"provisioningState\": \"Succeeded\",\r\n    \"diskState\": \"Attached\",\r\n    \"diskSizeBytes\": 136367308800,\r\n    \"uniqueId\": \"7c86ab5e-563c-4c4a-ac11-6f2386d865d3\",\r\n    \"networkAccessPolicy\": \"AllowAll\"\r\n  }\r\n}",
-      "StatusCode": 200
-    },
-    {
-      "RequestUri": "/subscriptions/0296790d-427c-48ca-b204-8b729bbd8670/resourceGroups/crptestar7257/providers/Microsoft.Compute/virtualMachines/vm1999?api-version=2020-12-01",
-      "EncodedRequestUri": "L3N1YnNjcmlwdGlvbnMvMDI5Njc5MGQtNDI3Yy00OGNhLWIyMDQtOGI3MjliYmQ4NjcwL3Jlc291cmNlR3JvdXBzL2NycHRlc3RhcjcyNTcvcHJvdmlkZXJzL01pY3Jvc29mdC5Db21wdXRlL3ZpcnR1YWxNYWNoaW5lcy92bTE5OTk/YXBpLXZlcnNpb249MjAyMC0xMi0wMQ==",
->>>>>>> 9e6c98a6
-      "RequestMethod": "DELETE",
-      "RequestBody": "",
-      "RequestHeaders": {
-        "x-ms-client-request-id": [
-<<<<<<< HEAD
-          "7366091d-b8ad-45e3-b440-7ba96da5eada"
-=======
-          "e81a466d-8bd0-48d8-8fc1-b9afa02b4f27"
->>>>>>> 9e6c98a6
-        ],
-        "accept-language": [
-          "en-US"
-        ],
-        "User-Agent": [
-          "FxVersion/4.6.26614.01",
-          "OSName/Windows",
-          "OSVersion/Microsoft.Windows.10.0.18363.",
-          "Microsoft.Azure.Management.Compute.ComputeManagementClient/44.0.0.0"
-        ]
-      },
-      "ResponseHeaders": {
-        "Cache-Control": [
-          "no-cache"
-        ],
-        "Date": [
-          "Thu, 04 Mar 2021 14:23:44 GMT"
-        ],
-        "Pragma": [
-          "no-cache"
-        ],
-        "Location": [
-<<<<<<< HEAD
-          "https://management.azure.com/subscriptions/e37510d7-33b6-4676-886f-ee75bcc01871/providers/Microsoft.Compute/locations/southeastasia/operations/baf9eb6e-da05-4da6-893c-162285af0ca0?monitor=true&api-version=2021-03-01"
-=======
-          "https://management.azure.com/subscriptions/0296790d-427c-48ca-b204-8b729bbd8670/providers/Microsoft.Compute/locations/southeastasia/operations/aaaf3774-179f-4751-857a-74d0edb8409c?monitor=true&api-version=2020-12-01"
->>>>>>> 9e6c98a6
-        ],
-        "Retry-After": [
-          "10"
-        ],
-        "Server": [
-          "Microsoft-HTTPAPI/2.0",
-          "Microsoft-HTTPAPI/2.0"
-        ],
-        "Azure-AsyncOperation": [
-<<<<<<< HEAD
-          "https://management.azure.com/subscriptions/e37510d7-33b6-4676-886f-ee75bcc01871/providers/Microsoft.Compute/locations/southeastasia/operations/baf9eb6e-da05-4da6-893c-162285af0ca0?api-version=2021-03-01"
-=======
-          "https://management.azure.com/subscriptions/0296790d-427c-48ca-b204-8b729bbd8670/providers/Microsoft.Compute/locations/southeastasia/operations/aaaf3774-179f-4751-857a-74d0edb8409c?api-version=2020-12-01"
->>>>>>> 9e6c98a6
-        ],
-        "Azure-AsyncNotification": [
-          "Enabled"
-        ],
-        "x-ms-ratelimit-remaining-resource": [
-          "Microsoft.Compute/DeleteVM3Min;239,Microsoft.Compute/DeleteVM30Min;1189"
-        ],
-        "Strict-Transport-Security": [
-          "max-age=31536000; includeSubDomains"
-        ],
-        "x-ms-request-id": [
-<<<<<<< HEAD
-          "baf9eb6e-da05-4da6-893c-162285af0ca0"
-        ],
-        "Server": [
-          "Microsoft-HTTPAPI/2.0",
-          "Microsoft-HTTPAPI/2.0"
-=======
-          "aaaf3774-179f-4751-857a-74d0edb8409c"
->>>>>>> 9e6c98a6
+          "15"
         ],
         "x-ms-ratelimit-remaining-subscription-deletes": [
-          "14998"
-        ],
-        "x-ms-correlation-request-id": [
-<<<<<<< HEAD
-          "c57aae49-4cd8-4651-8dad-f179bff33e05"
-        ],
-        "x-ms-routing-request-id": [
-          "EASTUS2:20210323T164607Z:c57aae49-4cd8-4651-8dad-f179bff33e05"
-=======
-          "0cb57334-ca7b-4632-b2f2-0247fe3c1f67"
-        ],
-        "x-ms-routing-request-id": [
-          "CANADACENTRAL:20210304T142344Z:0cb57334-ca7b-4632-b2f2-0247fe3c1f67"
->>>>>>> 9e6c98a6
-        ],
-        "X-Content-Type-Options": [
-          "nosniff"
-        ],
-<<<<<<< HEAD
-        "Date": [
-          "Tue, 23 Mar 2021 16:46:07 GMT"
-=======
+          "14996"
+        ],
+        "x-ms-request-id": [
+          "c18d747c-c61e-436b-8277-bdc31b9a57a8"
+        ],
+        "x-ms-correlation-request-id": [
+          "c18d747c-c61e-436b-8277-bdc31b9a57a8"
+        ],
+        "x-ms-routing-request-id": [
+          "EASTUS2:20210521T195636Z:c18d747c-c61e-436b-8277-bdc31b9a57a8"
+        ],
+        "Strict-Transport-Security": [
+          "max-age=31536000; includeSubDomains"
+        ],
+        "X-Content-Type-Options": [
+          "nosniff"
+        ],
+        "Date": [
+          "Fri, 21 May 2021 19:56:35 GMT"
+        ],
+        "Expires": [
+          "-1"
+        ],
         "Content-Length": [
           "0"
->>>>>>> 9e6c98a6
-        ],
-        "Expires": [
-          "-1"
         ]
       },
       "ResponseBody": "",
       "StatusCode": 202
     },
     {
-<<<<<<< HEAD
-      "RequestUri": "/subscriptions/e37510d7-33b6-4676-886f-ee75bcc01871/resourceGroups/crptestar3910/providers/Microsoft.Compute/virtualMachines/vm4106?api-version=2021-03-01",
-      "EncodedRequestUri": "L3N1YnNjcmlwdGlvbnMvZTM3NTEwZDctMzNiNi00Njc2LTg4NmYtZWU3NWJjYzAxODcxL3Jlc291cmNlR3JvdXBzL2NycHRlc3RhcjM5MTAvcHJvdmlkZXJzL01pY3Jvc29mdC5Db21wdXRlL3ZpcnR1YWxNYWNoaW5lcy92bTQxMDY/YXBpLXZlcnNpb249MjAyMS0wMy0wMQ==",
-=======
-      "RequestUri": "/subscriptions/0296790d-427c-48ca-b204-8b729bbd8670/resourceGroups/crptestar7257/providers/Microsoft.Compute/virtualMachines/vm1999?api-version=2020-12-01",
-      "EncodedRequestUri": "L3N1YnNjcmlwdGlvbnMvMDI5Njc5MGQtNDI3Yy00OGNhLWIyMDQtOGI3MjliYmQ4NjcwL3Jlc291cmNlR3JvdXBzL2NycHRlc3RhcjcyNTcvcHJvdmlkZXJzL01pY3Jvc29mdC5Db21wdXRlL3ZpcnR1YWxNYWNoaW5lcy92bTE5OTk/YXBpLXZlcnNpb249MjAyMC0xMi0wMQ==",
->>>>>>> 9e6c98a6
-      "RequestMethod": "DELETE",
-      "RequestBody": "",
-      "RequestHeaders": {
-        "x-ms-client-request-id": [
-<<<<<<< HEAD
-          "f1c366ca-1628-4a05-a435-c47c20cc1cd1"
-=======
-          "5d773351-7a67-4184-9b26-8ab51b301280"
->>>>>>> 9e6c98a6
-        ],
-        "accept-language": [
-          "en-US"
-        ],
-        "User-Agent": [
-          "FxVersion/4.6.26614.01",
-          "OSName/Windows",
-          "OSVersion/Microsoft.Windows.10.0.18363.",
-          "Microsoft.Azure.Management.Compute.ComputeManagementClient/44.0.0.0"
-        ]
-      },
-      "ResponseHeaders": {
-        "Cache-Control": [
-          "no-cache"
-        ],
-        "Date": [
-          "Thu, 04 Mar 2021 14:25:56 GMT"
-        ],
-        "Pragma": [
-          "no-cache"
-        ],
-<<<<<<< HEAD
-        "x-ms-ratelimit-remaining-resource": [
-          "Microsoft.Compute/DeleteVM3Min;238,Microsoft.Compute/DeleteVM30Min;1188"
-=======
-        "x-ms-ratelimit-remaining-subscription-deletes": [
-          "14998"
-        ],
-        "x-ms-request-id": [
-          "184fcfc3-f089-46e4-a39f-7f7a4f1c199e"
-        ],
-        "x-ms-correlation-request-id": [
-          "184fcfc3-f089-46e4-a39f-7f7a4f1c199e"
-        ],
-        "x-ms-routing-request-id": [
-          "CANADACENTRAL:20210304T142557Z:184fcfc3-f089-46e4-a39f-7f7a4f1c199e"
-        ],
-        "Strict-Transport-Security": [
-          "max-age=31536000; includeSubDomains"
-        ],
-        "X-Content-Type-Options": [
-          "nosniff"
-        ],
-        "Expires": [
-          "-1"
+      "RequestUri": "/subscriptions/e37510d7-33b6-4676-886f-ee75bcc01871/operationresults/eyJqb2JJZCI6IlJFU09VUkNFR1JPVVBERUxFVElPTkpPQi1DUlBURVNUQVIxMzItU09VVEhFQVNUQVNJQSIsImpvYkxvY2F0aW9uIjoic291dGhlYXN0YXNpYSJ9?api-version=2017-05-10",
+      "EncodedRequestUri": "L3N1YnNjcmlwdGlvbnMvZTM3NTEwZDctMzNiNi00Njc2LTg4NmYtZWU3NWJjYzAxODcxL29wZXJhdGlvbnJlc3VsdHMvZXlKcWIySkpaQ0k2SWxKRlUwOVZVa05GUjFKUFZWQkVSVXhGVkVsUFRrcFBRaTFEVWxCVVJWTlVRVkl4TXpJdFUwOVZWRWhGUVZOVVFWTkpRU0lzSW1wdllreHZZMkYwYVc5dUlqb2ljMjkxZEdobFlYTjBZWE5wWVNKOT9hcGktdmVyc2lvbj0yMDE3LTA1LTEw",
+      "RequestMethod": "GET",
+      "RequestBody": "",
+      "RequestHeaders": {
+        "User-Agent": [
+          "FxVersion/4.6.29518.01",
+          "OSName/Windows",
+          "OSVersion/Microsoft.Windows.10.0.19042.",
+          "Microsoft.Azure.Management.ResourceManager.ResourceManagementClient/1.6.0.0"
+        ]
+      },
+      "ResponseHeaders": {
+        "Cache-Control": [
+          "no-cache"
+        ],
+        "Pragma": [
+          "no-cache"
+        ],
+        "Location": [
+          "https://management.azure.com/subscriptions/e37510d7-33b6-4676-886f-ee75bcc01871/operationresults/eyJqb2JJZCI6IlJFU09VUkNFR1JPVVBERUxFVElPTkpPQi1DUlBURVNUQVIxMzItU09VVEhFQVNUQVNJQSIsImpvYkxvY2F0aW9uIjoic291dGhlYXN0YXNpYSJ9?api-version=2017-05-10"
+        ],
+        "Retry-After": [
+          "15"
+        ],
+        "x-ms-ratelimit-remaining-subscription-reads": [
+          "11970"
+        ],
+        "x-ms-request-id": [
+          "18ca04d4-6f12-46df-bc36-b20fda9e1d83"
+        ],
+        "x-ms-correlation-request-id": [
+          "18ca04d4-6f12-46df-bc36-b20fda9e1d83"
+        ],
+        "x-ms-routing-request-id": [
+          "EASTUS2:20210521T195651Z:18ca04d4-6f12-46df-bc36-b20fda9e1d83"
+        ],
+        "Strict-Transport-Security": [
+          "max-age=31536000; includeSubDomains"
+        ],
+        "X-Content-Type-Options": [
+          "nosniff"
+        ],
+        "Date": [
+          "Fri, 21 May 2021 19:56:50 GMT"
+        ],
+        "Expires": [
+          "-1"
+        ],
+        "Content-Length": [
+          "0"
         ]
       },
       "ResponseBody": "",
-      "StatusCode": 204
-    },
-    {
-      "RequestUri": "/subscriptions/0296790d-427c-48ca-b204-8b729bbd8670/providers/Microsoft.Compute/locations/southeastasia/operations/aaaf3774-179f-4751-857a-74d0edb8409c?api-version=2020-12-01",
-      "EncodedRequestUri": "L3N1YnNjcmlwdGlvbnMvMDI5Njc5MGQtNDI3Yy00OGNhLWIyMDQtOGI3MjliYmQ4NjcwL3Byb3ZpZGVycy9NaWNyb3NvZnQuQ29tcHV0ZS9sb2NhdGlvbnMvc291dGhlYXN0YXNpYS9vcGVyYXRpb25zL2FhYWYzNzc0LTE3OWYtNDc1MS04NTdhLTc0ZDBlZGI4NDA5Yz9hcGktdmVyc2lvbj0yMDIwLTEyLTAx",
-      "RequestMethod": "GET",
-      "RequestBody": "",
-      "RequestHeaders": {
-        "User-Agent": [
-          "FxVersion/4.6.26614.01",
-          "OSName/Windows",
-          "OSVersion/Microsoft.Windows.10.0.18363.",
-          "Microsoft.Azure.Management.Compute.ComputeManagementClient/44.0.0.0"
-        ]
-      },
-      "ResponseHeaders": {
-        "Cache-Control": [
-          "no-cache"
-        ],
-        "Date": [
-          "Thu, 04 Mar 2021 14:23:55 GMT"
-        ],
-        "Pragma": [
-          "no-cache"
+      "StatusCode": 202
+    },
+    {
+      "RequestUri": "/subscriptions/e37510d7-33b6-4676-886f-ee75bcc01871/operationresults/eyJqb2JJZCI6IlJFU09VUkNFR1JPVVBERUxFVElPTkpPQi1DUlBURVNUQVIxMzItU09VVEhFQVNUQVNJQSIsImpvYkxvY2F0aW9uIjoic291dGhlYXN0YXNpYSJ9?api-version=2017-05-10",
+      "EncodedRequestUri": "L3N1YnNjcmlwdGlvbnMvZTM3NTEwZDctMzNiNi00Njc2LTg4NmYtZWU3NWJjYzAxODcxL29wZXJhdGlvbnJlc3VsdHMvZXlKcWIySkpaQ0k2SWxKRlUwOVZVa05GUjFKUFZWQkVSVXhGVkVsUFRrcFBRaTFEVWxCVVJWTlVRVkl4TXpJdFUwOVZWRWhGUVZOVVFWTkpRU0lzSW1wdllreHZZMkYwYVc5dUlqb2ljMjkxZEdobFlYTjBZWE5wWVNKOT9hcGktdmVyc2lvbj0yMDE3LTA1LTEw",
+      "RequestMethod": "GET",
+      "RequestBody": "",
+      "RequestHeaders": {
+        "User-Agent": [
+          "FxVersion/4.6.29518.01",
+          "OSName/Windows",
+          "OSVersion/Microsoft.Windows.10.0.19042.",
+          "Microsoft.Azure.Management.ResourceManager.ResourceManagementClient/1.6.0.0"
+        ]
+      },
+      "ResponseHeaders": {
+        "Cache-Control": [
+          "no-cache"
+        ],
+        "Pragma": [
+          "no-cache"
+        ],
+        "Location": [
+          "https://management.azure.com/subscriptions/e37510d7-33b6-4676-886f-ee75bcc01871/operationresults/eyJqb2JJZCI6IlJFU09VUkNFR1JPVVBERUxFVElPTkpPQi1DUlBURVNUQVIxMzItU09VVEhFQVNUQVNJQSIsImpvYkxvY2F0aW9uIjoic291dGhlYXN0YXNpYSJ9?api-version=2017-05-10"
         ],
         "Retry-After": [
-          "30"
-        ],
-        "Server": [
-          "Microsoft-HTTPAPI/2.0",
-          "Microsoft-HTTPAPI/2.0"
-        ],
-        "x-ms-ratelimit-remaining-resource": [
-          "Microsoft.Compute/GetOperation3Min;14993,Microsoft.Compute/GetOperation30Min;29992"
->>>>>>> 9e6c98a6
-        ],
-        "Strict-Transport-Security": [
-          "max-age=31536000; includeSubDomains"
-        ],
-        "x-ms-request-id": [
-<<<<<<< HEAD
-          "d9a25b69-812d-466b-b067-c29c68c92778"
-        ],
-        "Server": [
-          "Microsoft-HTTPAPI/2.0",
-          "Microsoft-HTTPAPI/2.0"
-        ],
-        "x-ms-ratelimit-remaining-subscription-deletes": [
-          "14997"
-        ],
-        "x-ms-correlation-request-id": [
-          "666d88d7-8a26-4381-ad9b-73fa53fa2663"
-        ],
-        "x-ms-routing-request-id": [
-          "EASTUS2:20210323T164658Z:666d88d7-8a26-4381-ad9b-73fa53fa2663"
-=======
-          "4c14ff3b-e793-4d5f-95a7-1fbf83d9074f"
-        ],
-        "x-ms-ratelimit-remaining-subscription-reads": [
-          "11990"
-        ],
-        "x-ms-correlation-request-id": [
-          "1eb8f3c3-688e-4a9a-bd75-2d73b80529ef"
-        ],
-        "x-ms-routing-request-id": [
-          "CANADACENTRAL:20210304T142355Z:1eb8f3c3-688e-4a9a-bd75-2d73b80529ef"
-        ],
-        "X-Content-Type-Options": [
-          "nosniff"
-        ],
-        "Content-Length": [
-          "134"
-        ],
-        "Content-Type": [
-          "application/json; charset=utf-8"
-        ],
-        "Expires": [
-          "-1"
-        ]
-      },
-      "ResponseBody": "{\r\n  \"startTime\": \"2021-03-04T06:23:44.6654381-08:00\",\r\n  \"status\": \"InProgress\",\r\n  \"name\": \"aaaf3774-179f-4751-857a-74d0edb8409c\"\r\n}",
-      "StatusCode": 200
-    },
-    {
-      "RequestUri": "/subscriptions/0296790d-427c-48ca-b204-8b729bbd8670/providers/Microsoft.Compute/locations/southeastasia/operations/aaaf3774-179f-4751-857a-74d0edb8409c?api-version=2020-12-01",
-      "EncodedRequestUri": "L3N1YnNjcmlwdGlvbnMvMDI5Njc5MGQtNDI3Yy00OGNhLWIyMDQtOGI3MjliYmQ4NjcwL3Byb3ZpZGVycy9NaWNyb3NvZnQuQ29tcHV0ZS9sb2NhdGlvbnMvc291dGhlYXN0YXNpYS9vcGVyYXRpb25zL2FhYWYzNzc0LTE3OWYtNDc1MS04NTdhLTc0ZDBlZGI4NDA5Yz9hcGktdmVyc2lvbj0yMDIwLTEyLTAx",
-      "RequestMethod": "GET",
-      "RequestBody": "",
-      "RequestHeaders": {
-        "User-Agent": [
-          "FxVersion/4.6.26614.01",
-          "OSName/Windows",
-          "OSVersion/Microsoft.Windows.10.0.18363.",
-          "Microsoft.Azure.Management.Compute.ComputeManagementClient/44.0.0.0"
-        ]
-      },
-      "ResponseHeaders": {
-        "Cache-Control": [
-          "no-cache"
-        ],
-        "Date": [
-          "Thu, 04 Mar 2021 14:24:25 GMT"
-        ],
-        "Pragma": [
-          "no-cache"
-        ],
-        "Server": [
-          "Microsoft-HTTPAPI/2.0",
-          "Microsoft-HTTPAPI/2.0"
-        ],
-        "x-ms-ratelimit-remaining-resource": [
-          "Microsoft.Compute/GetOperation3Min;14993,Microsoft.Compute/GetOperation30Min;29991"
-        ],
-        "Strict-Transport-Security": [
-          "max-age=31536000; includeSubDomains"
-        ],
-        "x-ms-request-id": [
-          "7426efc2-c468-4d41-9e68-f8aaa8043a9b"
-        ],
-        "x-ms-ratelimit-remaining-subscription-reads": [
-          "11989"
-        ],
-        "x-ms-correlation-request-id": [
-          "f608c12f-e35d-4c7f-9d82-01d76d56b24f"
-        ],
-        "x-ms-routing-request-id": [
-          "CANADACENTRAL:20210304T142425Z:f608c12f-e35d-4c7f-9d82-01d76d56b24f"
->>>>>>> 9e6c98a6
-        ],
-        "X-Content-Type-Options": [
-          "nosniff"
-        ],
-<<<<<<< HEAD
-        "Date": [
-          "Tue, 23 Mar 2021 16:46:58 GMT"
-=======
-        "Content-Length": [
-          "134"
-        ],
-        "Content-Type": [
-          "application/json; charset=utf-8"
->>>>>>> 9e6c98a6
-        ],
-        "Expires": [
-          "-1"
-        ]
-      },
-<<<<<<< HEAD
+          "15"
+        ],
+        "x-ms-ratelimit-remaining-subscription-reads": [
+          "11969"
+        ],
+        "x-ms-request-id": [
+          "89752aaf-99ae-4475-8f11-55001c89daad"
+        ],
+        "x-ms-correlation-request-id": [
+          "89752aaf-99ae-4475-8f11-55001c89daad"
+        ],
+        "x-ms-routing-request-id": [
+          "EASTUS2:20210521T195706Z:89752aaf-99ae-4475-8f11-55001c89daad"
+        ],
+        "Strict-Transport-Security": [
+          "max-age=31536000; includeSubDomains"
+        ],
+        "X-Content-Type-Options": [
+          "nosniff"
+        ],
+        "Date": [
+          "Fri, 21 May 2021 19:57:06 GMT"
+        ],
+        "Expires": [
+          "-1"
+        ],
+        "Content-Length": [
+          "0"
+        ]
+      },
       "ResponseBody": "",
-      "StatusCode": 204
-    },
-    {
-      "RequestUri": "/subscriptions/e37510d7-33b6-4676-886f-ee75bcc01871/providers/Microsoft.Compute/locations/southeastasia/operations/baf9eb6e-da05-4da6-893c-162285af0ca0?api-version=2021-03-01",
-      "EncodedRequestUri": "L3N1YnNjcmlwdGlvbnMvZTM3NTEwZDctMzNiNi00Njc2LTg4NmYtZWU3NWJjYzAxODcxL3Byb3ZpZGVycy9NaWNyb3NvZnQuQ29tcHV0ZS9sb2NhdGlvbnMvc291dGhlYXN0YXNpYS9vcGVyYXRpb25zL2JhZjllYjZlLWRhMDUtNGRhNi04OTNjLTE2MjI4NWFmMGNhMD9hcGktdmVyc2lvbj0yMDIxLTAzLTAx",
-=======
-      "ResponseBody": "{\r\n  \"startTime\": \"2021-03-04T06:23:44.6654381-08:00\",\r\n  \"status\": \"InProgress\",\r\n  \"name\": \"aaaf3774-179f-4751-857a-74d0edb8409c\"\r\n}",
-      "StatusCode": 200
-    },
-    {
-      "RequestUri": "/subscriptions/0296790d-427c-48ca-b204-8b729bbd8670/providers/Microsoft.Compute/locations/southeastasia/operations/aaaf3774-179f-4751-857a-74d0edb8409c?api-version=2020-12-01",
-      "EncodedRequestUri": "L3N1YnNjcmlwdGlvbnMvMDI5Njc5MGQtNDI3Yy00OGNhLWIyMDQtOGI3MjliYmQ4NjcwL3Byb3ZpZGVycy9NaWNyb3NvZnQuQ29tcHV0ZS9sb2NhdGlvbnMvc291dGhlYXN0YXNpYS9vcGVyYXRpb25zL2FhYWYzNzc0LTE3OWYtNDc1MS04NTdhLTc0ZDBlZGI4NDA5Yz9hcGktdmVyc2lvbj0yMDIwLTEyLTAx",
->>>>>>> 9e6c98a6
-      "RequestMethod": "GET",
-      "RequestBody": "",
-      "RequestHeaders": {
-        "User-Agent": [
-          "FxVersion/4.6.26614.01",
-          "OSName/Windows",
-          "OSVersion/Microsoft.Windows.10.0.18363.",
-          "Microsoft.Azure.Management.Compute.ComputeManagementClient/44.0.0.0"
-        ]
-      },
-      "ResponseHeaders": {
-        "Cache-Control": [
-          "no-cache"
-        ],
-        "Date": [
-          "Thu, 04 Mar 2021 14:24:55 GMT"
-        ],
-        "Pragma": [
-          "no-cache"
-        ],
-<<<<<<< HEAD
+      "StatusCode": 202
+    },
+    {
+      "RequestUri": "/subscriptions/e37510d7-33b6-4676-886f-ee75bcc01871/operationresults/eyJqb2JJZCI6IlJFU09VUkNFR1JPVVBERUxFVElPTkpPQi1DUlBURVNUQVIxMzItU09VVEhFQVNUQVNJQSIsImpvYkxvY2F0aW9uIjoic291dGhlYXN0YXNpYSJ9?api-version=2017-05-10",
+      "EncodedRequestUri": "L3N1YnNjcmlwdGlvbnMvZTM3NTEwZDctMzNiNi00Njc2LTg4NmYtZWU3NWJjYzAxODcxL29wZXJhdGlvbnJlc3VsdHMvZXlKcWIySkpaQ0k2SWxKRlUwOVZVa05GUjFKUFZWQkVSVXhGVkVsUFRrcFBRaTFEVWxCVVJWTlVRVkl4TXpJdFUwOVZWRWhGUVZOVVFWTkpRU0lzSW1wdllreHZZMkYwYVc5dUlqb2ljMjkxZEdobFlYTjBZWE5wWVNKOT9hcGktdmVyc2lvbj0yMDE3LTA1LTEw",
+      "RequestMethod": "GET",
+      "RequestBody": "",
+      "RequestHeaders": {
+        "User-Agent": [
+          "FxVersion/4.6.29518.01",
+          "OSName/Windows",
+          "OSVersion/Microsoft.Windows.10.0.19042.",
+          "Microsoft.Azure.Management.ResourceManager.ResourceManagementClient/1.6.0.0"
+        ]
+      },
+      "ResponseHeaders": {
+        "Cache-Control": [
+          "no-cache"
+        ],
+        "Pragma": [
+          "no-cache"
+        ],
+        "Location": [
+          "https://management.azure.com/subscriptions/e37510d7-33b6-4676-886f-ee75bcc01871/operationresults/eyJqb2JJZCI6IlJFU09VUkNFR1JPVVBERUxFVElPTkpPQi1DUlBURVNUQVIxMzItU09VVEhFQVNUQVNJQSIsImpvYkxvY2F0aW9uIjoic291dGhlYXN0YXNpYSJ9?api-version=2017-05-10"
+        ],
         "Retry-After": [
-          "30"
-=======
-        "Server": [
-          "Microsoft-HTTPAPI/2.0",
-          "Microsoft-HTTPAPI/2.0"
-        ],
-        "x-ms-ratelimit-remaining-resource": [
-          "Microsoft.Compute/GetOperation3Min;14992,Microsoft.Compute/GetOperation30Min;29990"
-        ],
-        "Strict-Transport-Security": [
-          "max-age=31536000; includeSubDomains"
-        ],
-        "x-ms-request-id": [
-          "0759f2aa-3a2a-4cbc-8fca-9ffb0d2d23ec"
-        ],
-        "x-ms-ratelimit-remaining-subscription-reads": [
-          "11988"
-        ],
-        "x-ms-correlation-request-id": [
-          "90e3b919-92a5-42b1-a1c8-1256c24905c6"
-        ],
-        "x-ms-routing-request-id": [
-          "CANADACENTRAL:20210304T142455Z:90e3b919-92a5-42b1-a1c8-1256c24905c6"
-        ],
-        "X-Content-Type-Options": [
-          "nosniff"
-        ],
-        "Content-Length": [
-          "134"
-        ],
-        "Content-Type": [
-          "application/json; charset=utf-8"
-        ],
-        "Expires": [
-          "-1"
-        ]
-      },
-      "ResponseBody": "{\r\n  \"startTime\": \"2021-03-04T06:23:44.6654381-08:00\",\r\n  \"status\": \"InProgress\",\r\n  \"name\": \"aaaf3774-179f-4751-857a-74d0edb8409c\"\r\n}",
-      "StatusCode": 200
-    },
-    {
-      "RequestUri": "/subscriptions/0296790d-427c-48ca-b204-8b729bbd8670/providers/Microsoft.Compute/locations/southeastasia/operations/aaaf3774-179f-4751-857a-74d0edb8409c?api-version=2020-12-01",
-      "EncodedRequestUri": "L3N1YnNjcmlwdGlvbnMvMDI5Njc5MGQtNDI3Yy00OGNhLWIyMDQtOGI3MjliYmQ4NjcwL3Byb3ZpZGVycy9NaWNyb3NvZnQuQ29tcHV0ZS9sb2NhdGlvbnMvc291dGhlYXN0YXNpYS9vcGVyYXRpb25zL2FhYWYzNzc0LTE3OWYtNDc1MS04NTdhLTc0ZDBlZGI4NDA5Yz9hcGktdmVyc2lvbj0yMDIwLTEyLTAx",
-      "RequestMethod": "GET",
-      "RequestBody": "",
-      "RequestHeaders": {
-        "User-Agent": [
-          "FxVersion/4.6.26614.01",
-          "OSName/Windows",
-          "OSVersion/Microsoft.Windows.10.0.18363.",
-          "Microsoft.Azure.Management.Compute.ComputeManagementClient/44.0.0.0"
-        ]
-      },
-      "ResponseHeaders": {
-        "Cache-Control": [
-          "no-cache"
-        ],
-        "Date": [
-          "Thu, 04 Mar 2021 14:25:25 GMT"
-        ],
-        "Pragma": [
-          "no-cache"
->>>>>>> 9e6c98a6
-        ],
-        "Server": [
-          "Microsoft-HTTPAPI/2.0",
-          "Microsoft-HTTPAPI/2.0"
-        ],
-        "x-ms-ratelimit-remaining-resource": [
-          "Microsoft.Compute/GetOperation3Min;14993,Microsoft.Compute/GetOperation30Min;29968"
-        ],
-        "Strict-Transport-Security": [
-          "max-age=31536000; includeSubDomains"
-        ],
-        "x-ms-request-id": [
-<<<<<<< HEAD
-          "7635aadc-be37-4ff2-a3ed-0f395400ab1d"
-        ],
-        "Server": [
-          "Microsoft-HTTPAPI/2.0",
-          "Microsoft-HTTPAPI/2.0"
-        ],
-        "x-ms-ratelimit-remaining-subscription-reads": [
-          "11989"
-        ],
-        "x-ms-correlation-request-id": [
-          "08205b5c-80ce-4287-9642-1d76a7742295"
-        ],
-        "x-ms-routing-request-id": [
-          "EASTUS2:20210323T164617Z:08205b5c-80ce-4287-9642-1d76a7742295"
-=======
-          "f9f1a5d7-3e3d-4f2f-a1c0-10f860f3314c"
-        ],
-        "x-ms-ratelimit-remaining-subscription-reads": [
-          "11987"
-        ],
-        "x-ms-correlation-request-id": [
-          "95d291aa-9793-47b1-b19b-d120068ae14d"
-        ],
-        "x-ms-routing-request-id": [
-          "CANADACENTRAL:20210304T142526Z:95d291aa-9793-47b1-b19b-d120068ae14d"
->>>>>>> 9e6c98a6
-        ],
-        "X-Content-Type-Options": [
-          "nosniff"
-        ],
-<<<<<<< HEAD
-        "Date": [
-          "Tue, 23 Mar 2021 16:46:17 GMT"
-        ],
-=======
->>>>>>> 9e6c98a6
-        "Content-Length": [
-          "134"
-        ],
-        "Content-Type": [
-          "application/json; charset=utf-8"
-        ],
-        "Expires": [
-          "-1"
-        ]
-      },
-<<<<<<< HEAD
-      "ResponseBody": "{\r\n  \"startTime\": \"2021-03-23T16:46:07.1038822+00:00\",\r\n  \"status\": \"InProgress\",\r\n  \"name\": \"baf9eb6e-da05-4da6-893c-162285af0ca0\"\r\n}",
-      "StatusCode": 200
-    },
-    {
-      "RequestUri": "/subscriptions/e37510d7-33b6-4676-886f-ee75bcc01871/providers/Microsoft.Compute/locations/southeastasia/operations/baf9eb6e-da05-4da6-893c-162285af0ca0?api-version=2021-03-01",
-      "EncodedRequestUri": "L3N1YnNjcmlwdGlvbnMvZTM3NTEwZDctMzNiNi00Njc2LTg4NmYtZWU3NWJjYzAxODcxL3Byb3ZpZGVycy9NaWNyb3NvZnQuQ29tcHV0ZS9sb2NhdGlvbnMvc291dGhlYXN0YXNpYS9vcGVyYXRpb25zL2JhZjllYjZlLWRhMDUtNGRhNi04OTNjLTE2MjI4NWFmMGNhMD9hcGktdmVyc2lvbj0yMDIxLTAzLTAx",
-=======
-      "ResponseBody": "{\r\n  \"startTime\": \"2021-03-04T06:23:44.6654381-08:00\",\r\n  \"status\": \"InProgress\",\r\n  \"name\": \"aaaf3774-179f-4751-857a-74d0edb8409c\"\r\n}",
-      "StatusCode": 200
-    },
-    {
-      "RequestUri": "/subscriptions/0296790d-427c-48ca-b204-8b729bbd8670/providers/Microsoft.Compute/locations/southeastasia/operations/aaaf3774-179f-4751-857a-74d0edb8409c?api-version=2020-12-01",
-      "EncodedRequestUri": "L3N1YnNjcmlwdGlvbnMvMDI5Njc5MGQtNDI3Yy00OGNhLWIyMDQtOGI3MjliYmQ4NjcwL3Byb3ZpZGVycy9NaWNyb3NvZnQuQ29tcHV0ZS9sb2NhdGlvbnMvc291dGhlYXN0YXNpYS9vcGVyYXRpb25zL2FhYWYzNzc0LTE3OWYtNDc1MS04NTdhLTc0ZDBlZGI4NDA5Yz9hcGktdmVyc2lvbj0yMDIwLTEyLTAx",
->>>>>>> 9e6c98a6
-      "RequestMethod": "GET",
-      "RequestBody": "",
-      "RequestHeaders": {
-        "User-Agent": [
-          "FxVersion/4.6.26614.01",
-          "OSName/Windows",
-          "OSVersion/Microsoft.Windows.10.0.18363.",
-          "Microsoft.Azure.Management.Compute.ComputeManagementClient/44.0.0.0"
-        ]
-      },
-      "ResponseHeaders": {
-        "Cache-Control": [
-          "no-cache"
-        ],
-        "Date": [
-          "Thu, 04 Mar 2021 14:25:55 GMT"
-        ],
-        "Pragma": [
-          "no-cache"
-        ],
-        "Server": [
-          "Microsoft-HTTPAPI/2.0",
-          "Microsoft-HTTPAPI/2.0"
-        ],
-        "x-ms-ratelimit-remaining-resource": [
-          "Microsoft.Compute/GetOperation3Min;14992,Microsoft.Compute/GetOperation30Min;29966"
-        ],
-        "Strict-Transport-Security": [
-          "max-age=31536000; includeSubDomains"
-        ],
-        "x-ms-request-id": [
-<<<<<<< HEAD
-          "469691cf-0d82-4861-8069-298dd6d023a0"
-        ],
-        "Server": [
-          "Microsoft-HTTPAPI/2.0",
-          "Microsoft-HTTPAPI/2.0"
-        ],
-        "x-ms-ratelimit-remaining-subscription-reads": [
-          "11988"
-        ],
-        "x-ms-correlation-request-id": [
-          "1679a3af-7adc-44db-999c-1fd3f6481875"
-        ],
-        "x-ms-routing-request-id": [
-          "EASTUS2:20210323T164647Z:1679a3af-7adc-44db-999c-1fd3f6481875"
-=======
-          "9e110e28-2cd1-4132-9a67-47c3b3a4b9a3"
-        ],
-        "x-ms-ratelimit-remaining-subscription-reads": [
-          "11986"
-        ],
-        "x-ms-correlation-request-id": [
-          "7a50b70f-b185-47d6-beb8-1c0da696b9ac"
-        ],
-        "x-ms-routing-request-id": [
-          "CANADACENTRAL:20210304T142556Z:7a50b70f-b185-47d6-beb8-1c0da696b9ac"
->>>>>>> 9e6c98a6
-        ],
-        "X-Content-Type-Options": [
-          "nosniff"
-        ],
-<<<<<<< HEAD
-        "Date": [
-          "Tue, 23 Mar 2021 16:46:47 GMT"
-        ],
-=======
->>>>>>> 9e6c98a6
-        "Content-Length": [
-          "184"
-        ],
-        "Content-Type": [
-          "application/json; charset=utf-8"
-        ],
-        "Expires": [
-          "-1"
-        ]
-      },
-<<<<<<< HEAD
-      "ResponseBody": "{\r\n  \"startTime\": \"2021-03-23T16:46:07.1038822+00:00\",\r\n  \"endTime\": \"2021-03-23T16:46:41.9007511+00:00\",\r\n  \"status\": \"Succeeded\",\r\n  \"name\": \"baf9eb6e-da05-4da6-893c-162285af0ca0\"\r\n}",
-      "StatusCode": 200
-    },
-    {
-      "RequestUri": "/subscriptions/e37510d7-33b6-4676-886f-ee75bcc01871/providers/Microsoft.Compute/locations/southeastasia/operations/baf9eb6e-da05-4da6-893c-162285af0ca0?monitor=true&api-version=2021-03-01",
-      "EncodedRequestUri": "L3N1YnNjcmlwdGlvbnMvZTM3NTEwZDctMzNiNi00Njc2LTg4NmYtZWU3NWJjYzAxODcxL3Byb3ZpZGVycy9NaWNyb3NvZnQuQ29tcHV0ZS9sb2NhdGlvbnMvc291dGhlYXN0YXNpYS9vcGVyYXRpb25zL2JhZjllYjZlLWRhMDUtNGRhNi04OTNjLTE2MjI4NWFmMGNhMD9tb25pdG9yPXRydWUmYXBpLXZlcnNpb249MjAyMS0wMy0wMQ==",
-=======
-      "ResponseBody": "{\r\n  \"startTime\": \"2021-03-04T06:23:44.6654381-08:00\",\r\n  \"endTime\": \"2021-03-04T06:25:34.4164829-08:00\",\r\n  \"status\": \"Succeeded\",\r\n  \"name\": \"aaaf3774-179f-4751-857a-74d0edb8409c\"\r\n}",
-      "StatusCode": 200
-    },
-    {
-      "RequestUri": "/subscriptions/0296790d-427c-48ca-b204-8b729bbd8670/providers/Microsoft.Compute/locations/southeastasia/operations/aaaf3774-179f-4751-857a-74d0edb8409c?monitor=true&api-version=2020-12-01",
-      "EncodedRequestUri": "L3N1YnNjcmlwdGlvbnMvMDI5Njc5MGQtNDI3Yy00OGNhLWIyMDQtOGI3MjliYmQ4NjcwL3Byb3ZpZGVycy9NaWNyb3NvZnQuQ29tcHV0ZS9sb2NhdGlvbnMvc291dGhlYXN0YXNpYS9vcGVyYXRpb25zL2FhYWYzNzc0LTE3OWYtNDc1MS04NTdhLTc0ZDBlZGI4NDA5Yz9tb25pdG9yPXRydWUmYXBpLXZlcnNpb249MjAyMC0xMi0wMQ==",
->>>>>>> 9e6c98a6
-      "RequestMethod": "GET",
-      "RequestBody": "",
-      "RequestHeaders": {
-        "User-Agent": [
-          "FxVersion/4.6.26614.01",
-          "OSName/Windows",
-          "OSVersion/Microsoft.Windows.10.0.18363.",
-          "Microsoft.Azure.Management.Compute.ComputeManagementClient/44.0.0.0"
-        ]
-      },
-      "ResponseHeaders": {
-        "Cache-Control": [
-          "no-cache"
-        ],
-        "Date": [
-          "Thu, 04 Mar 2021 14:25:56 GMT"
-        ],
-        "Pragma": [
-          "no-cache"
-        ],
-        "Server": [
-          "Microsoft-HTTPAPI/2.0",
-          "Microsoft-HTTPAPI/2.0"
-        ],
-        "x-ms-ratelimit-remaining-resource": [
-          "Microsoft.Compute/GetOperation3Min;14991,Microsoft.Compute/GetOperation30Min;29965"
-        ],
-        "Strict-Transport-Security": [
-          "max-age=31536000; includeSubDomains"
-        ],
-        "x-ms-request-id": [
-<<<<<<< HEAD
-          "1f0bf2c3-925f-4c1b-8989-f6e1c2edb720"
-        ],
-        "Server": [
-          "Microsoft-HTTPAPI/2.0",
-          "Microsoft-HTTPAPI/2.0"
-        ],
-        "x-ms-ratelimit-remaining-subscription-reads": [
-          "11987"
-        ],
-        "x-ms-correlation-request-id": [
-          "7d66cbdf-249c-4e88-8f0d-c308540a1541"
-        ],
-        "x-ms-routing-request-id": [
-          "EASTUS2:20210323T164647Z:7d66cbdf-249c-4e88-8f0d-c308540a1541"
-=======
-          "4631515c-d57f-4a8c-a013-350654675c47"
-        ],
-        "x-ms-ratelimit-remaining-subscription-reads": [
-          "11985"
-        ],
-        "x-ms-correlation-request-id": [
-          "47460b59-3d76-4bc5-8c90-7190b13b8556"
-        ],
-        "x-ms-routing-request-id": [
-          "CANADACENTRAL:20210304T142557Z:47460b59-3d76-4bc5-8c90-7190b13b8556"
->>>>>>> 9e6c98a6
-        ],
-        "X-Content-Type-Options": [
-          "nosniff"
-        ],
-<<<<<<< HEAD
-        "Date": [
-          "Tue, 23 Mar 2021 16:46:47 GMT"
-=======
+          "15"
+        ],
+        "x-ms-ratelimit-remaining-subscription-reads": [
+          "11968"
+        ],
+        "x-ms-request-id": [
+          "62cebd17-9d0c-4dab-b76f-75107345d15a"
+        ],
+        "x-ms-correlation-request-id": [
+          "62cebd17-9d0c-4dab-b76f-75107345d15a"
+        ],
+        "x-ms-routing-request-id": [
+          "EASTUS2:20210521T195722Z:62cebd17-9d0c-4dab-b76f-75107345d15a"
+        ],
+        "Strict-Transport-Security": [
+          "max-age=31536000; includeSubDomains"
+        ],
+        "X-Content-Type-Options": [
+          "nosniff"
+        ],
+        "Date": [
+          "Fri, 21 May 2021 19:57:22 GMT"
+        ],
+        "Expires": [
+          "-1"
+        ],
         "Content-Length": [
           "0"
->>>>>>> 9e6c98a6
-        ],
-        "Expires": [
-          "-1"
+        ]
+      },
+      "ResponseBody": "",
+      "StatusCode": 202
+    },
+    {
+      "RequestUri": "/subscriptions/e37510d7-33b6-4676-886f-ee75bcc01871/operationresults/eyJqb2JJZCI6IlJFU09VUkNFR1JPVVBERUxFVElPTkpPQi1DUlBURVNUQVIxMzItU09VVEhFQVNUQVNJQSIsImpvYkxvY2F0aW9uIjoic291dGhlYXN0YXNpYSJ9?api-version=2017-05-10",
+      "EncodedRequestUri": "L3N1YnNjcmlwdGlvbnMvZTM3NTEwZDctMzNiNi00Njc2LTg4NmYtZWU3NWJjYzAxODcxL29wZXJhdGlvbnJlc3VsdHMvZXlKcWIySkpaQ0k2SWxKRlUwOVZVa05GUjFKUFZWQkVSVXhGVkVsUFRrcFBRaTFEVWxCVVJWTlVRVkl4TXpJdFUwOVZWRWhGUVZOVVFWTkpRU0lzSW1wdllreHZZMkYwYVc5dUlqb2ljMjkxZEdobFlYTjBZWE5wWVNKOT9hcGktdmVyc2lvbj0yMDE3LTA1LTEw",
+      "RequestMethod": "GET",
+      "RequestBody": "",
+      "RequestHeaders": {
+        "User-Agent": [
+          "FxVersion/4.6.29518.01",
+          "OSName/Windows",
+          "OSVersion/Microsoft.Windows.10.0.19042.",
+          "Microsoft.Azure.Management.ResourceManager.ResourceManagementClient/1.6.0.0"
+        ]
+      },
+      "ResponseHeaders": {
+        "Cache-Control": [
+          "no-cache"
+        ],
+        "Pragma": [
+          "no-cache"
+        ],
+        "Location": [
+          "https://management.azure.com/subscriptions/e37510d7-33b6-4676-886f-ee75bcc01871/operationresults/eyJqb2JJZCI6IlJFU09VUkNFR1JPVVBERUxFVElPTkpPQi1DUlBURVNUQVIxMzItU09VVEhFQVNUQVNJQSIsImpvYkxvY2F0aW9uIjoic291dGhlYXN0YXNpYSJ9?api-version=2017-05-10"
+        ],
+        "Retry-After": [
+          "15"
+        ],
+        "x-ms-ratelimit-remaining-subscription-reads": [
+          "11967"
+        ],
+        "x-ms-request-id": [
+          "9f3c476e-bef1-44a1-8058-ef25abb4e3d5"
+        ],
+        "x-ms-correlation-request-id": [
+          "9f3c476e-bef1-44a1-8058-ef25abb4e3d5"
+        ],
+        "x-ms-routing-request-id": [
+          "EASTUS2:20210521T195737Z:9f3c476e-bef1-44a1-8058-ef25abb4e3d5"
+        ],
+        "Strict-Transport-Security": [
+          "max-age=31536000; includeSubDomains"
+        ],
+        "X-Content-Type-Options": [
+          "nosniff"
+        ],
+        "Date": [
+          "Fri, 21 May 2021 19:57:37 GMT"
+        ],
+        "Expires": [
+          "-1"
+        ],
+        "Content-Length": [
+          "0"
+        ]
+      },
+      "ResponseBody": "",
+      "StatusCode": 202
+    },
+    {
+      "RequestUri": "/subscriptions/e37510d7-33b6-4676-886f-ee75bcc01871/operationresults/eyJqb2JJZCI6IlJFU09VUkNFR1JPVVBERUxFVElPTkpPQi1DUlBURVNUQVIxMzItU09VVEhFQVNUQVNJQSIsImpvYkxvY2F0aW9uIjoic291dGhlYXN0YXNpYSJ9?api-version=2017-05-10",
+      "EncodedRequestUri": "L3N1YnNjcmlwdGlvbnMvZTM3NTEwZDctMzNiNi00Njc2LTg4NmYtZWU3NWJjYzAxODcxL29wZXJhdGlvbnJlc3VsdHMvZXlKcWIySkpaQ0k2SWxKRlUwOVZVa05GUjFKUFZWQkVSVXhGVkVsUFRrcFBRaTFEVWxCVVJWTlVRVkl4TXpJdFUwOVZWRWhGUVZOVVFWTkpRU0lzSW1wdllreHZZMkYwYVc5dUlqb2ljMjkxZEdobFlYTjBZWE5wWVNKOT9hcGktdmVyc2lvbj0yMDE3LTA1LTEw",
+      "RequestMethod": "GET",
+      "RequestBody": "",
+      "RequestHeaders": {
+        "User-Agent": [
+          "FxVersion/4.6.29518.01",
+          "OSName/Windows",
+          "OSVersion/Microsoft.Windows.10.0.19042.",
+          "Microsoft.Azure.Management.ResourceManager.ResourceManagementClient/1.6.0.0"
+        ]
+      },
+      "ResponseHeaders": {
+        "Cache-Control": [
+          "no-cache"
+        ],
+        "Pragma": [
+          "no-cache"
+        ],
+        "Location": [
+          "https://management.azure.com/subscriptions/e37510d7-33b6-4676-886f-ee75bcc01871/operationresults/eyJqb2JJZCI6IlJFU09VUkNFR1JPVVBERUxFVElPTkpPQi1DUlBURVNUQVIxMzItU09VVEhFQVNUQVNJQSIsImpvYkxvY2F0aW9uIjoic291dGhlYXN0YXNpYSJ9?api-version=2017-05-10"
+        ],
+        "Retry-After": [
+          "15"
+        ],
+        "x-ms-ratelimit-remaining-subscription-reads": [
+          "11966"
+        ],
+        "x-ms-request-id": [
+          "3085e311-d6b2-4843-9909-1fe0a8632fef"
+        ],
+        "x-ms-correlation-request-id": [
+          "3085e311-d6b2-4843-9909-1fe0a8632fef"
+        ],
+        "x-ms-routing-request-id": [
+          "EASTUS2:20210521T195753Z:3085e311-d6b2-4843-9909-1fe0a8632fef"
+        ],
+        "Strict-Transport-Security": [
+          "max-age=31536000; includeSubDomains"
+        ],
+        "X-Content-Type-Options": [
+          "nosniff"
+        ],
+        "Date": [
+          "Fri, 21 May 2021 19:57:52 GMT"
+        ],
+        "Expires": [
+          "-1"
+        ],
+        "Content-Length": [
+          "0"
+        ]
+      },
+      "ResponseBody": "",
+      "StatusCode": 202
+    },
+    {
+      "RequestUri": "/subscriptions/e37510d7-33b6-4676-886f-ee75bcc01871/operationresults/eyJqb2JJZCI6IlJFU09VUkNFR1JPVVBERUxFVElPTkpPQi1DUlBURVNUQVIxMzItU09VVEhFQVNUQVNJQSIsImpvYkxvY2F0aW9uIjoic291dGhlYXN0YXNpYSJ9?api-version=2017-05-10",
+      "EncodedRequestUri": "L3N1YnNjcmlwdGlvbnMvZTM3NTEwZDctMzNiNi00Njc2LTg4NmYtZWU3NWJjYzAxODcxL29wZXJhdGlvbnJlc3VsdHMvZXlKcWIySkpaQ0k2SWxKRlUwOVZVa05GUjFKUFZWQkVSVXhGVkVsUFRrcFBRaTFEVWxCVVJWTlVRVkl4TXpJdFUwOVZWRWhGUVZOVVFWTkpRU0lzSW1wdllreHZZMkYwYVc5dUlqb2ljMjkxZEdobFlYTjBZWE5wWVNKOT9hcGktdmVyc2lvbj0yMDE3LTA1LTEw",
+      "RequestMethod": "GET",
+      "RequestBody": "",
+      "RequestHeaders": {
+        "User-Agent": [
+          "FxVersion/4.6.29518.01",
+          "OSName/Windows",
+          "OSVersion/Microsoft.Windows.10.0.19042.",
+          "Microsoft.Azure.Management.ResourceManager.ResourceManagementClient/1.6.0.0"
+        ]
+      },
+      "ResponseHeaders": {
+        "Cache-Control": [
+          "no-cache"
+        ],
+        "Pragma": [
+          "no-cache"
+        ],
+        "Location": [
+          "https://management.azure.com/subscriptions/e37510d7-33b6-4676-886f-ee75bcc01871/operationresults/eyJqb2JJZCI6IlJFU09VUkNFR1JPVVBERUxFVElPTkpPQi1DUlBURVNUQVIxMzItU09VVEhFQVNUQVNJQSIsImpvYkxvY2F0aW9uIjoic291dGhlYXN0YXNpYSJ9?api-version=2017-05-10"
+        ],
+        "Retry-After": [
+          "15"
+        ],
+        "x-ms-ratelimit-remaining-subscription-reads": [
+          "11965"
+        ],
+        "x-ms-request-id": [
+          "373a2983-f3c1-4d1f-baf7-29c3202d9c5f"
+        ],
+        "x-ms-correlation-request-id": [
+          "373a2983-f3c1-4d1f-baf7-29c3202d9c5f"
+        ],
+        "x-ms-routing-request-id": [
+          "EASTUS2:20210521T195808Z:373a2983-f3c1-4d1f-baf7-29c3202d9c5f"
+        ],
+        "Strict-Transport-Security": [
+          "max-age=31536000; includeSubDomains"
+        ],
+        "X-Content-Type-Options": [
+          "nosniff"
+        ],
+        "Date": [
+          "Fri, 21 May 2021 19:58:07 GMT"
+        ],
+        "Expires": [
+          "-1"
+        ],
+        "Content-Length": [
+          "0"
+        ]
+      },
+      "ResponseBody": "",
+      "StatusCode": 202
+    },
+    {
+      "RequestUri": "/subscriptions/e37510d7-33b6-4676-886f-ee75bcc01871/operationresults/eyJqb2JJZCI6IlJFU09VUkNFR1JPVVBERUxFVElPTkpPQi1DUlBURVNUQVIxMzItU09VVEhFQVNUQVNJQSIsImpvYkxvY2F0aW9uIjoic291dGhlYXN0YXNpYSJ9?api-version=2017-05-10",
+      "EncodedRequestUri": "L3N1YnNjcmlwdGlvbnMvZTM3NTEwZDctMzNiNi00Njc2LTg4NmYtZWU3NWJjYzAxODcxL29wZXJhdGlvbnJlc3VsdHMvZXlKcWIySkpaQ0k2SWxKRlUwOVZVa05GUjFKUFZWQkVSVXhGVkVsUFRrcFBRaTFEVWxCVVJWTlVRVkl4TXpJdFUwOVZWRWhGUVZOVVFWTkpRU0lzSW1wdllreHZZMkYwYVc5dUlqb2ljMjkxZEdobFlYTjBZWE5wWVNKOT9hcGktdmVyc2lvbj0yMDE3LTA1LTEw",
+      "RequestMethod": "GET",
+      "RequestBody": "",
+      "RequestHeaders": {
+        "User-Agent": [
+          "FxVersion/4.6.29518.01",
+          "OSName/Windows",
+          "OSVersion/Microsoft.Windows.10.0.19042.",
+          "Microsoft.Azure.Management.ResourceManager.ResourceManagementClient/1.6.0.0"
+        ]
+      },
+      "ResponseHeaders": {
+        "Cache-Control": [
+          "no-cache"
+        ],
+        "Pragma": [
+          "no-cache"
+        ],
+        "x-ms-ratelimit-remaining-subscription-reads": [
+          "11964"
+        ],
+        "x-ms-request-id": [
+          "0c91f807-1517-4c7c-84f8-1ef48f25ba48"
+        ],
+        "x-ms-correlation-request-id": [
+          "0c91f807-1517-4c7c-84f8-1ef48f25ba48"
+        ],
+        "x-ms-routing-request-id": [
+          "EASTUS2:20210521T195824Z:0c91f807-1517-4c7c-84f8-1ef48f25ba48"
+        ],
+        "Strict-Transport-Security": [
+          "max-age=31536000; includeSubDomains"
+        ],
+        "X-Content-Type-Options": [
+          "nosniff"
+        ],
+        "Date": [
+          "Fri, 21 May 2021 19:58:24 GMT"
+        ],
+        "Expires": [
+          "-1"
+        ],
+        "Content-Length": [
+          "0"
         ]
       },
       "ResponseBody": "",
       "StatusCode": 200
     },
     {
-<<<<<<< HEAD
-      "RequestUri": "/subscriptions/e37510d7-33b6-4676-886f-ee75bcc01871/resourceGroups/crptestar3910/providers/Microsoft.Compute/disks/diskrp488?api-version=2020-09-30",
-      "EncodedRequestUri": "L3N1YnNjcmlwdGlvbnMvZTM3NTEwZDctMzNiNi00Njc2LTg4NmYtZWU3NWJjYzAxODcxL3Jlc291cmNlR3JvdXBzL2NycHRlc3RhcjM5MTAvcHJvdmlkZXJzL01pY3Jvc29mdC5Db21wdXRlL2Rpc2tzL2Rpc2tycDQ4OD9hcGktdmVyc2lvbj0yMDIwLTA5LTMw",
-=======
-      "RequestUri": "/subscriptions/0296790d-427c-48ca-b204-8b729bbd8670/resourceGroups/crptestar7257/providers/Microsoft.Compute/disks/diskrp8018?api-version=2020-12-01",
-      "EncodedRequestUri": "L3N1YnNjcmlwdGlvbnMvMDI5Njc5MGQtNDI3Yy00OGNhLWIyMDQtOGI3MjliYmQ4NjcwL3Jlc291cmNlR3JvdXBzL2NycHRlc3RhcjcyNTcvcHJvdmlkZXJzL01pY3Jvc29mdC5Db21wdXRlL2Rpc2tzL2Rpc2tycDgwMTg/YXBpLXZlcnNpb249MjAyMC0xMi0wMQ==",
->>>>>>> 9e6c98a6
-      "RequestMethod": "DELETE",
-      "RequestBody": "",
-      "RequestHeaders": {
-        "x-ms-client-request-id": [
-<<<<<<< HEAD
-          "1740ec7f-8097-45e9-955f-d0dd13294d2b"
-=======
-          "5564172b-f4b0-493d-bdad-2cca8792d1e1"
->>>>>>> 9e6c98a6
-        ],
-        "accept-language": [
-          "en-US"
-        ],
-        "User-Agent": [
-          "FxVersion/4.6.26614.01",
-          "OSName/Windows",
-          "OSVersion/Microsoft.Windows.10.0.18363.",
-          "Microsoft.Azure.Management.Compute.ComputeManagementClient/44.0.0.0"
-        ]
-      },
-      "ResponseHeaders": {
-        "Cache-Control": [
-          "no-cache"
-        ],
-        "Date": [
-          "Thu, 04 Mar 2021 14:25:57 GMT"
-        ],
-        "Pragma": [
-          "no-cache"
-        ],
-        "x-ms-ratelimit-remaining-subscription-deletes": [
-          "14996"
-        ],
-        "x-ms-request-id": [
-<<<<<<< HEAD
-          "2ba3d837-2b54-4488-9f5a-899adeb134fa"
-        ],
-        "x-ms-correlation-request-id": [
-          "2ba3d837-2b54-4488-9f5a-899adeb134fa"
-        ],
-        "x-ms-routing-request-id": [
-          "EASTUS2:20210323T164658Z:2ba3d837-2b54-4488-9f5a-899adeb134fa"
-=======
-          "267ef9da-c675-4710-9630-d97fb1ed5af4"
-        ],
-        "x-ms-correlation-request-id": [
-          "267ef9da-c675-4710-9630-d97fb1ed5af4"
-        ],
-        "x-ms-routing-request-id": [
-          "CANADACENTRAL:20210304T142558Z:267ef9da-c675-4710-9630-d97fb1ed5af4"
->>>>>>> 9e6c98a6
-        ],
-        "Strict-Transport-Security": [
-          "max-age=31536000; includeSubDomains"
-        ],
-        "X-Content-Type-Options": [
-          "nosniff"
-        ],
-<<<<<<< HEAD
-        "Date": [
-          "Tue, 23 Mar 2021 16:46:58 GMT"
-        ],
-=======
->>>>>>> 9e6c98a6
-        "Expires": [
-          "-1"
-        ]
-      },
-      "ResponseBody": "",
-      "StatusCode": 204
-    },
-    {
-<<<<<<< HEAD
-      "RequestUri": "/subscriptions/e37510d7-33b6-4676-886f-ee75bcc01871/resourcegroups/crptestar3910?api-version=2017-05-10",
-      "EncodedRequestUri": "L3N1YnNjcmlwdGlvbnMvZTM3NTEwZDctMzNiNi00Njc2LTg4NmYtZWU3NWJjYzAxODcxL3Jlc291cmNlZ3JvdXBzL2NycHRlc3RhcjM5MTA/YXBpLXZlcnNpb249MjAxNy0wNS0xMA==",
-=======
-      "RequestUri": "/subscriptions/0296790d-427c-48ca-b204-8b729bbd8670/resourcegroups/crptestar7257?api-version=2017-05-10",
-      "EncodedRequestUri": "L3N1YnNjcmlwdGlvbnMvMDI5Njc5MGQtNDI3Yy00OGNhLWIyMDQtOGI3MjliYmQ4NjcwL3Jlc291cmNlZ3JvdXBzL2NycHRlc3RhcjcyNTc/YXBpLXZlcnNpb249MjAxNy0wNS0xMA==",
->>>>>>> 9e6c98a6
-      "RequestMethod": "DELETE",
-      "RequestBody": "",
-      "RequestHeaders": {
-        "x-ms-client-request-id": [
-<<<<<<< HEAD
-          "bba99872-2cf4-4bfd-9758-53c2f2b4a3cf"
-=======
-          "fb7e5f6b-0aa8-4fe4-825d-1558c1797bf5"
->>>>>>> 9e6c98a6
-        ],
-        "accept-language": [
-          "en-US"
-        ],
-        "User-Agent": [
-          "FxVersion/4.6.26614.01",
-          "OSName/Windows",
-          "OSVersion/Microsoft.Windows.10.0.18363.",
+      "RequestUri": "/subscriptions/e37510d7-33b6-4676-886f-ee75bcc01871/operationresults/eyJqb2JJZCI6IlJFU09VUkNFR1JPVVBERUxFVElPTkpPQi1DUlBURVNUQVIxMzItU09VVEhFQVNUQVNJQSIsImpvYkxvY2F0aW9uIjoic291dGhlYXN0YXNpYSJ9?api-version=2017-05-10",
+      "EncodedRequestUri": "L3N1YnNjcmlwdGlvbnMvZTM3NTEwZDctMzNiNi00Njc2LTg4NmYtZWU3NWJjYzAxODcxL29wZXJhdGlvbnJlc3VsdHMvZXlKcWIySkpaQ0k2SWxKRlUwOVZVa05GUjFKUFZWQkVSVXhGVkVsUFRrcFBRaTFEVWxCVVJWTlVRVkl4TXpJdFUwOVZWRWhGUVZOVVFWTkpRU0lzSW1wdllreHZZMkYwYVc5dUlqb2ljMjkxZEdobFlYTjBZWE5wWVNKOT9hcGktdmVyc2lvbj0yMDE3LTA1LTEw",
+      "RequestMethod": "GET",
+      "RequestBody": "",
+      "RequestHeaders": {
+        "User-Agent": [
+          "FxVersion/4.6.29518.01",
+          "OSName/Windows",
+          "OSVersion/Microsoft.Windows.10.0.19042.",
           "Microsoft.Azure.Management.ResourceManager.ResourceManagementClient/1.6.0.0"
         ]
       },
@@ -3959,685 +3112,35 @@
         "Cache-Control": [
           "no-cache"
         ],
-        "Date": [
-          "Thu, 04 Mar 2021 14:26:03 GMT"
-        ],
-        "Pragma": [
-          "no-cache"
-        ],
-        "Location": [
-<<<<<<< HEAD
-          "https://management.azure.com/subscriptions/e37510d7-33b6-4676-886f-ee75bcc01871/operationresults/eyJqb2JJZCI6IlJFU09VUkNFR1JPVVBERUxFVElPTkpPQi1DUlBURVNUQVIzOTEwLVNPVVRIRUFTVEFTSUEiLCJqb2JMb2NhdGlvbiI6InNvdXRoZWFzdGFzaWEifQ?api-version=2017-05-10"
-=======
-          "https://management.azure.com/subscriptions/0296790d-427c-48ca-b204-8b729bbd8670/operationresults/eyJqb2JJZCI6IlJFU09VUkNFR1JPVVBERUxFVElPTkpPQi1DUlBURVNUQVI3MjU3LVNPVVRIRUFTVEFTSUEiLCJqb2JMb2NhdGlvbiI6InNvdXRoZWFzdGFzaWEifQ?api-version=2017-05-10"
->>>>>>> 9e6c98a6
-        ],
-        "Retry-After": [
-          "15"
-        ],
-        "x-ms-ratelimit-remaining-subscription-deletes": [
-          "14998"
-        ],
-        "x-ms-request-id": [
-<<<<<<< HEAD
-          "ba7738a5-7cb7-439d-9455-869e963847c3"
-        ],
-        "x-ms-correlation-request-id": [
-          "ba7738a5-7cb7-439d-9455-869e963847c3"
-        ],
-        "x-ms-routing-request-id": [
-          "EASTUS2:20210323T164703Z:ba7738a5-7cb7-439d-9455-869e963847c3"
-=======
-          "3d12e5a6-8b45-4ab6-8c69-0872648544f6"
-        ],
-        "x-ms-correlation-request-id": [
-          "3d12e5a6-8b45-4ab6-8c69-0872648544f6"
-        ],
-        "x-ms-routing-request-id": [
-          "CANADACENTRAL:20210304T142603Z:3d12e5a6-8b45-4ab6-8c69-0872648544f6"
->>>>>>> 9e6c98a6
-        ],
-        "Strict-Transport-Security": [
-          "max-age=31536000; includeSubDomains"
-        ],
-        "X-Content-Type-Options": [
-          "nosniff"
-        ],
-<<<<<<< HEAD
-        "Date": [
-          "Tue, 23 Mar 2021 16:47:03 GMT"
-=======
+        "Pragma": [
+          "no-cache"
+        ],
+        "x-ms-ratelimit-remaining-subscription-reads": [
+          "11963"
+        ],
+        "x-ms-request-id": [
+          "8eb7a912-460c-4782-89a6-323d86a95c53"
+        ],
+        "x-ms-correlation-request-id": [
+          "8eb7a912-460c-4782-89a6-323d86a95c53"
+        ],
+        "x-ms-routing-request-id": [
+          "EASTUS2:20210521T195824Z:8eb7a912-460c-4782-89a6-323d86a95c53"
+        ],
+        "Strict-Transport-Security": [
+          "max-age=31536000; includeSubDomains"
+        ],
+        "X-Content-Type-Options": [
+          "nosniff"
+        ],
+        "Date": [
+          "Fri, 21 May 2021 19:58:24 GMT"
+        ],
+        "Expires": [
+          "-1"
+        ],
         "Content-Length": [
           "0"
->>>>>>> 9e6c98a6
-        ],
-        "Expires": [
-          "-1"
-        ]
-      },
-      "ResponseBody": "",
-      "StatusCode": 202
-    },
-    {
-<<<<<<< HEAD
-      "RequestUri": "/subscriptions/e37510d7-33b6-4676-886f-ee75bcc01871/operationresults/eyJqb2JJZCI6IlJFU09VUkNFR1JPVVBERUxFVElPTkpPQi1DUlBURVNUQVIzOTEwLVNPVVRIRUFTVEFTSUEiLCJqb2JMb2NhdGlvbiI6InNvdXRoZWFzdGFzaWEifQ?api-version=2017-05-10",
-      "EncodedRequestUri": "L3N1YnNjcmlwdGlvbnMvZTM3NTEwZDctMzNiNi00Njc2LTg4NmYtZWU3NWJjYzAxODcxL29wZXJhdGlvbnJlc3VsdHMvZXlKcWIySkpaQ0k2SWxKRlUwOVZVa05GUjFKUFZWQkVSVXhGVkVsUFRrcFBRaTFEVWxCVVJWTlVRVkl6T1RFd0xWTlBWVlJJUlVGVFZFRlRTVUVpTENKcWIySk1iMk5oZEdsdmJpSTZJbk52ZFhSb1pXRnpkR0Z6YVdFaWZRP2FwaS12ZXJzaW9uPTIwMTctMDUtMTA=",
-=======
-      "RequestUri": "/subscriptions/0296790d-427c-48ca-b204-8b729bbd8670/operationresults/eyJqb2JJZCI6IlJFU09VUkNFR1JPVVBERUxFVElPTkpPQi1DUlBURVNUQVI3MjU3LVNPVVRIRUFTVEFTSUEiLCJqb2JMb2NhdGlvbiI6InNvdXRoZWFzdGFzaWEifQ?api-version=2017-05-10",
-      "EncodedRequestUri": "L3N1YnNjcmlwdGlvbnMvMDI5Njc5MGQtNDI3Yy00OGNhLWIyMDQtOGI3MjliYmQ4NjcwL29wZXJhdGlvbnJlc3VsdHMvZXlKcWIySkpaQ0k2SWxKRlUwOVZVa05GUjFKUFZWQkVSVXhGVkVsUFRrcFBRaTFEVWxCVVJWTlVRVkkzTWpVM0xWTlBWVlJJUlVGVFZFRlRTVUVpTENKcWIySk1iMk5oZEdsdmJpSTZJbk52ZFhSb1pXRnpkR0Z6YVdFaWZRP2FwaS12ZXJzaW9uPTIwMTctMDUtMTA=",
->>>>>>> 9e6c98a6
-      "RequestMethod": "GET",
-      "RequestBody": "",
-      "RequestHeaders": {
-        "User-Agent": [
-          "FxVersion/4.6.26614.01",
-          "OSName/Windows",
-          "OSVersion/Microsoft.Windows.10.0.18363.",
-          "Microsoft.Azure.Management.ResourceManager.ResourceManagementClient/1.6.0.0"
-        ]
-      },
-      "ResponseHeaders": {
-        "Cache-Control": [
-          "no-cache"
-        ],
-        "Date": [
-          "Thu, 04 Mar 2021 14:26:19 GMT"
-        ],
-        "Pragma": [
-          "no-cache"
-        ],
-        "Location": [
-<<<<<<< HEAD
-          "https://management.azure.com/subscriptions/e37510d7-33b6-4676-886f-ee75bcc01871/operationresults/eyJqb2JJZCI6IlJFU09VUkNFR1JPVVBERUxFVElPTkpPQi1DUlBURVNUQVIzOTEwLVNPVVRIRUFTVEFTSUEiLCJqb2JMb2NhdGlvbiI6InNvdXRoZWFzdGFzaWEifQ?api-version=2017-05-10"
-=======
-          "https://management.azure.com/subscriptions/0296790d-427c-48ca-b204-8b729bbd8670/operationresults/eyJqb2JJZCI6IlJFU09VUkNFR1JPVVBERUxFVElPTkpPQi1DUlBURVNUQVI3MjU3LVNPVVRIRUFTVEFTSUEiLCJqb2JMb2NhdGlvbiI6InNvdXRoZWFzdGFzaWEifQ?api-version=2017-05-10"
->>>>>>> 9e6c98a6
-        ],
-        "Retry-After": [
-          "15"
-        ],
-        "x-ms-ratelimit-remaining-subscription-reads": [
-<<<<<<< HEAD
-          "11999"
-        ],
-        "x-ms-request-id": [
-          "72bc1e5d-f5e2-40cf-b3f6-cafeb0678b48"
-        ],
-        "x-ms-correlation-request-id": [
-          "72bc1e5d-f5e2-40cf-b3f6-cafeb0678b48"
-        ],
-        "x-ms-routing-request-id": [
-          "EASTUS2:20210323T164718Z:72bc1e5d-f5e2-40cf-b3f6-cafeb0678b48"
-=======
-          "11990"
-        ],
-        "x-ms-request-id": [
-          "7019ad67-7316-4f05-bedb-357fd95d51be"
-        ],
-        "x-ms-correlation-request-id": [
-          "7019ad67-7316-4f05-bedb-357fd95d51be"
-        ],
-        "x-ms-routing-request-id": [
-          "CANADACENTRAL:20210304T142619Z:7019ad67-7316-4f05-bedb-357fd95d51be"
-        ],
-        "Strict-Transport-Security": [
-          "max-age=31536000; includeSubDomains"
-        ],
-        "X-Content-Type-Options": [
-          "nosniff"
-        ],
-        "Content-Length": [
-          "0"
-        ],
-        "Expires": [
-          "-1"
-        ]
-      },
-      "ResponseBody": "",
-      "StatusCode": 202
-    },
-    {
-      "RequestUri": "/subscriptions/0296790d-427c-48ca-b204-8b729bbd8670/operationresults/eyJqb2JJZCI6IlJFU09VUkNFR1JPVVBERUxFVElPTkpPQi1DUlBURVNUQVI3MjU3LVNPVVRIRUFTVEFTSUEiLCJqb2JMb2NhdGlvbiI6InNvdXRoZWFzdGFzaWEifQ?api-version=2017-05-10",
-      "EncodedRequestUri": "L3N1YnNjcmlwdGlvbnMvMDI5Njc5MGQtNDI3Yy00OGNhLWIyMDQtOGI3MjliYmQ4NjcwL29wZXJhdGlvbnJlc3VsdHMvZXlKcWIySkpaQ0k2SWxKRlUwOVZVa05GUjFKUFZWQkVSVXhGVkVsUFRrcFBRaTFEVWxCVVJWTlVRVkkzTWpVM0xWTlBWVlJJUlVGVFZFRlRTVUVpTENKcWIySk1iMk5oZEdsdmJpSTZJbk52ZFhSb1pXRnpkR0Z6YVdFaWZRP2FwaS12ZXJzaW9uPTIwMTctMDUtMTA=",
-      "RequestMethod": "GET",
-      "RequestBody": "",
-      "RequestHeaders": {
-        "User-Agent": [
-          "FxVersion/4.6.26614.01",
-          "OSName/Windows",
-          "OSVersion/Microsoft.Windows.10.0.18363.",
-          "Microsoft.Azure.Management.ResourceManager.ResourceManagementClient/1.6.0.0"
-        ]
-      },
-      "ResponseHeaders": {
-        "Cache-Control": [
-          "no-cache"
-        ],
-        "Date": [
-          "Thu, 04 Mar 2021 14:26:34 GMT"
-        ],
-        "Pragma": [
-          "no-cache"
-        ],
-        "Location": [
-          "https://management.azure.com/subscriptions/0296790d-427c-48ca-b204-8b729bbd8670/operationresults/eyJqb2JJZCI6IlJFU09VUkNFR1JPVVBERUxFVElPTkpPQi1DUlBURVNUQVI3MjU3LVNPVVRIRUFTVEFTSUEiLCJqb2JMb2NhdGlvbiI6InNvdXRoZWFzdGFzaWEifQ?api-version=2017-05-10"
-        ],
-        "Retry-After": [
-          "15"
-        ],
-        "x-ms-ratelimit-remaining-subscription-reads": [
-          "11989"
-        ],
-        "x-ms-request-id": [
-          "2277515e-90fd-48dc-84ce-8961bb35347d"
-        ],
-        "x-ms-correlation-request-id": [
-          "2277515e-90fd-48dc-84ce-8961bb35347d"
-        ],
-        "x-ms-routing-request-id": [
-          "CANADACENTRAL:20210304T142634Z:2277515e-90fd-48dc-84ce-8961bb35347d"
->>>>>>> 9e6c98a6
-        ],
-        "Strict-Transport-Security": [
-          "max-age=31536000; includeSubDomains"
-        ],
-        "X-Content-Type-Options": [
-          "nosniff"
-        ],
-<<<<<<< HEAD
-        "Date": [
-          "Tue, 23 Mar 2021 16:47:18 GMT"
-=======
-        "Content-Length": [
-          "0"
->>>>>>> 9e6c98a6
-        ],
-        "Expires": [
-          "-1"
-        ]
-      },
-      "ResponseBody": "",
-      "StatusCode": 202
-    },
-    {
-<<<<<<< HEAD
-      "RequestUri": "/subscriptions/e37510d7-33b6-4676-886f-ee75bcc01871/operationresults/eyJqb2JJZCI6IlJFU09VUkNFR1JPVVBERUxFVElPTkpPQi1DUlBURVNUQVIzOTEwLVNPVVRIRUFTVEFTSUEiLCJqb2JMb2NhdGlvbiI6InNvdXRoZWFzdGFzaWEifQ?api-version=2017-05-10",
-      "EncodedRequestUri": "L3N1YnNjcmlwdGlvbnMvZTM3NTEwZDctMzNiNi00Njc2LTg4NmYtZWU3NWJjYzAxODcxL29wZXJhdGlvbnJlc3VsdHMvZXlKcWIySkpaQ0k2SWxKRlUwOVZVa05GUjFKUFZWQkVSVXhGVkVsUFRrcFBRaTFEVWxCVVJWTlVRVkl6T1RFd0xWTlBWVlJJUlVGVFZFRlRTVUVpTENKcWIySk1iMk5oZEdsdmJpSTZJbk52ZFhSb1pXRnpkR0Z6YVdFaWZRP2FwaS12ZXJzaW9uPTIwMTctMDUtMTA=",
-=======
-      "RequestUri": "/subscriptions/0296790d-427c-48ca-b204-8b729bbd8670/operationresults/eyJqb2JJZCI6IlJFU09VUkNFR1JPVVBERUxFVElPTkpPQi1DUlBURVNUQVI3MjU3LVNPVVRIRUFTVEFTSUEiLCJqb2JMb2NhdGlvbiI6InNvdXRoZWFzdGFzaWEifQ?api-version=2017-05-10",
-      "EncodedRequestUri": "L3N1YnNjcmlwdGlvbnMvMDI5Njc5MGQtNDI3Yy00OGNhLWIyMDQtOGI3MjliYmQ4NjcwL29wZXJhdGlvbnJlc3VsdHMvZXlKcWIySkpaQ0k2SWxKRlUwOVZVa05GUjFKUFZWQkVSVXhGVkVsUFRrcFBRaTFEVWxCVVJWTlVRVkkzTWpVM0xWTlBWVlJJUlVGVFZFRlRTVUVpTENKcWIySk1iMk5oZEdsdmJpSTZJbk52ZFhSb1pXRnpkR0Z6YVdFaWZRP2FwaS12ZXJzaW9uPTIwMTctMDUtMTA=",
->>>>>>> 9e6c98a6
-      "RequestMethod": "GET",
-      "RequestBody": "",
-      "RequestHeaders": {
-        "User-Agent": [
-          "FxVersion/4.6.26614.01",
-          "OSName/Windows",
-          "OSVersion/Microsoft.Windows.10.0.18363.",
-          "Microsoft.Azure.Management.ResourceManager.ResourceManagementClient/1.6.0.0"
-        ]
-      },
-      "ResponseHeaders": {
-        "Cache-Control": [
-          "no-cache"
-        ],
-        "Date": [
-          "Thu, 04 Mar 2021 14:26:50 GMT"
-        ],
-        "Pragma": [
-          "no-cache"
-        ],
-        "Location": [
-<<<<<<< HEAD
-          "https://management.azure.com/subscriptions/e37510d7-33b6-4676-886f-ee75bcc01871/operationresults/eyJqb2JJZCI6IlJFU09VUkNFR1JPVVBERUxFVElPTkpPQi1DUlBURVNUQVIzOTEwLVNPVVRIRUFTVEFTSUEiLCJqb2JMb2NhdGlvbiI6InNvdXRoZWFzdGFzaWEifQ?api-version=2017-05-10"
-=======
-          "https://management.azure.com/subscriptions/0296790d-427c-48ca-b204-8b729bbd8670/operationresults/eyJqb2JJZCI6IlJFU09VUkNFR1JPVVBERUxFVElPTkpPQi1DUlBURVNUQVI3MjU3LVNPVVRIRUFTVEFTSUEiLCJqb2JMb2NhdGlvbiI6InNvdXRoZWFzdGFzaWEifQ?api-version=2017-05-10"
->>>>>>> 9e6c98a6
-        ],
-        "Retry-After": [
-          "15"
-        ],
-        "x-ms-ratelimit-remaining-subscription-reads": [
-<<<<<<< HEAD
-          "11998"
-        ],
-        "x-ms-request-id": [
-          "54674850-f00d-44ab-b2ff-ade438f2e158"
-        ],
-        "x-ms-correlation-request-id": [
-          "54674850-f00d-44ab-b2ff-ade438f2e158"
-        ],
-        "x-ms-routing-request-id": [
-          "EASTUS2:20210323T164734Z:54674850-f00d-44ab-b2ff-ade438f2e158"
-=======
-          "11988"
-        ],
-        "x-ms-request-id": [
-          "1919e3ec-cce9-403e-84b3-9a82faf56ea9"
-        ],
-        "x-ms-correlation-request-id": [
-          "1919e3ec-cce9-403e-84b3-9a82faf56ea9"
-        ],
-        "x-ms-routing-request-id": [
-          "CANADACENTRAL:20210304T142650Z:1919e3ec-cce9-403e-84b3-9a82faf56ea9"
->>>>>>> 9e6c98a6
-        ],
-        "Strict-Transport-Security": [
-          "max-age=31536000; includeSubDomains"
-        ],
-        "X-Content-Type-Options": [
-          "nosniff"
-        ],
-<<<<<<< HEAD
-        "Date": [
-          "Tue, 23 Mar 2021 16:47:33 GMT"
-=======
-        "Content-Length": [
-          "0"
->>>>>>> 9e6c98a6
-        ],
-        "Expires": [
-          "-1"
-        ]
-      },
-      "ResponseBody": "",
-      "StatusCode": 202
-    },
-    {
-<<<<<<< HEAD
-      "RequestUri": "/subscriptions/e37510d7-33b6-4676-886f-ee75bcc01871/operationresults/eyJqb2JJZCI6IlJFU09VUkNFR1JPVVBERUxFVElPTkpPQi1DUlBURVNUQVIzOTEwLVNPVVRIRUFTVEFTSUEiLCJqb2JMb2NhdGlvbiI6InNvdXRoZWFzdGFzaWEifQ?api-version=2017-05-10",
-      "EncodedRequestUri": "L3N1YnNjcmlwdGlvbnMvZTM3NTEwZDctMzNiNi00Njc2LTg4NmYtZWU3NWJjYzAxODcxL29wZXJhdGlvbnJlc3VsdHMvZXlKcWIySkpaQ0k2SWxKRlUwOVZVa05GUjFKUFZWQkVSVXhGVkVsUFRrcFBRaTFEVWxCVVJWTlVRVkl6T1RFd0xWTlBWVlJJUlVGVFZFRlRTVUVpTENKcWIySk1iMk5oZEdsdmJpSTZJbk52ZFhSb1pXRnpkR0Z6YVdFaWZRP2FwaS12ZXJzaW9uPTIwMTctMDUtMTA=",
-=======
-      "RequestUri": "/subscriptions/0296790d-427c-48ca-b204-8b729bbd8670/operationresults/eyJqb2JJZCI6IlJFU09VUkNFR1JPVVBERUxFVElPTkpPQi1DUlBURVNUQVI3MjU3LVNPVVRIRUFTVEFTSUEiLCJqb2JMb2NhdGlvbiI6InNvdXRoZWFzdGFzaWEifQ?api-version=2017-05-10",
-      "EncodedRequestUri": "L3N1YnNjcmlwdGlvbnMvMDI5Njc5MGQtNDI3Yy00OGNhLWIyMDQtOGI3MjliYmQ4NjcwL29wZXJhdGlvbnJlc3VsdHMvZXlKcWIySkpaQ0k2SWxKRlUwOVZVa05GUjFKUFZWQkVSVXhGVkVsUFRrcFBRaTFEVWxCVVJWTlVRVkkzTWpVM0xWTlBWVlJJUlVGVFZFRlRTVUVpTENKcWIySk1iMk5oZEdsdmJpSTZJbk52ZFhSb1pXRnpkR0Z6YVdFaWZRP2FwaS12ZXJzaW9uPTIwMTctMDUtMTA=",
->>>>>>> 9e6c98a6
-      "RequestMethod": "GET",
-      "RequestBody": "",
-      "RequestHeaders": {
-        "User-Agent": [
-          "FxVersion/4.6.26614.01",
-          "OSName/Windows",
-          "OSVersion/Microsoft.Windows.10.0.18363.",
-          "Microsoft.Azure.Management.ResourceManager.ResourceManagementClient/1.6.0.0"
-        ]
-      },
-      "ResponseHeaders": {
-        "Cache-Control": [
-          "no-cache"
-        ],
-        "Date": [
-          "Thu, 04 Mar 2021 14:27:05 GMT"
-        ],
-        "Pragma": [
-          "no-cache"
-        ],
-        "Location": [
-<<<<<<< HEAD
-          "https://management.azure.com/subscriptions/e37510d7-33b6-4676-886f-ee75bcc01871/operationresults/eyJqb2JJZCI6IlJFU09VUkNFR1JPVVBERUxFVElPTkpPQi1DUlBURVNUQVIzOTEwLVNPVVRIRUFTVEFTSUEiLCJqb2JMb2NhdGlvbiI6InNvdXRoZWFzdGFzaWEifQ?api-version=2017-05-10"
-=======
-          "https://management.azure.com/subscriptions/0296790d-427c-48ca-b204-8b729bbd8670/operationresults/eyJqb2JJZCI6IlJFU09VUkNFR1JPVVBERUxFVElPTkpPQi1DUlBURVNUQVI3MjU3LVNPVVRIRUFTVEFTSUEiLCJqb2JMb2NhdGlvbiI6InNvdXRoZWFzdGFzaWEifQ?api-version=2017-05-10"
->>>>>>> 9e6c98a6
-        ],
-        "Retry-After": [
-          "15"
-        ],
-        "x-ms-ratelimit-remaining-subscription-reads": [
-<<<<<<< HEAD
-          "11997"
-        ],
-        "x-ms-request-id": [
-          "38c9d301-3ecd-4480-8b85-2ff32ee73293"
-        ],
-        "x-ms-correlation-request-id": [
-          "38c9d301-3ecd-4480-8b85-2ff32ee73293"
-        ],
-        "x-ms-routing-request-id": [
-          "EASTUS2:20210323T164749Z:38c9d301-3ecd-4480-8b85-2ff32ee73293"
-=======
-          "11987"
-        ],
-        "x-ms-request-id": [
-          "077a7ec7-3423-425e-afe0-7e7766287191"
-        ],
-        "x-ms-correlation-request-id": [
-          "077a7ec7-3423-425e-afe0-7e7766287191"
-        ],
-        "x-ms-routing-request-id": [
-          "CANADACENTRAL:20210304T142705Z:077a7ec7-3423-425e-afe0-7e7766287191"
->>>>>>> 9e6c98a6
-        ],
-        "Strict-Transport-Security": [
-          "max-age=31536000; includeSubDomains"
-        ],
-        "X-Content-Type-Options": [
-          "nosniff"
-        ],
-<<<<<<< HEAD
-        "Date": [
-          "Tue, 23 Mar 2021 16:47:49 GMT"
-=======
-        "Content-Length": [
-          "0"
->>>>>>> 9e6c98a6
-        ],
-        "Expires": [
-          "-1"
-        ]
-      },
-      "ResponseBody": "",
-      "StatusCode": 202
-    },
-    {
-<<<<<<< HEAD
-      "RequestUri": "/subscriptions/e37510d7-33b6-4676-886f-ee75bcc01871/operationresults/eyJqb2JJZCI6IlJFU09VUkNFR1JPVVBERUxFVElPTkpPQi1DUlBURVNUQVIzOTEwLVNPVVRIRUFTVEFTSUEiLCJqb2JMb2NhdGlvbiI6InNvdXRoZWFzdGFzaWEifQ?api-version=2017-05-10",
-      "EncodedRequestUri": "L3N1YnNjcmlwdGlvbnMvZTM3NTEwZDctMzNiNi00Njc2LTg4NmYtZWU3NWJjYzAxODcxL29wZXJhdGlvbnJlc3VsdHMvZXlKcWIySkpaQ0k2SWxKRlUwOVZVa05GUjFKUFZWQkVSVXhGVkVsUFRrcFBRaTFEVWxCVVJWTlVRVkl6T1RFd0xWTlBWVlJJUlVGVFZFRlRTVUVpTENKcWIySk1iMk5oZEdsdmJpSTZJbk52ZFhSb1pXRnpkR0Z6YVdFaWZRP2FwaS12ZXJzaW9uPTIwMTctMDUtMTA=",
-=======
-      "RequestUri": "/subscriptions/0296790d-427c-48ca-b204-8b729bbd8670/operationresults/eyJqb2JJZCI6IlJFU09VUkNFR1JPVVBERUxFVElPTkpPQi1DUlBURVNUQVI3MjU3LVNPVVRIRUFTVEFTSUEiLCJqb2JMb2NhdGlvbiI6InNvdXRoZWFzdGFzaWEifQ?api-version=2017-05-10",
-      "EncodedRequestUri": "L3N1YnNjcmlwdGlvbnMvMDI5Njc5MGQtNDI3Yy00OGNhLWIyMDQtOGI3MjliYmQ4NjcwL29wZXJhdGlvbnJlc3VsdHMvZXlKcWIySkpaQ0k2SWxKRlUwOVZVa05GUjFKUFZWQkVSVXhGVkVsUFRrcFBRaTFEVWxCVVJWTlVRVkkzTWpVM0xWTlBWVlJJUlVGVFZFRlRTVUVpTENKcWIySk1iMk5oZEdsdmJpSTZJbk52ZFhSb1pXRnpkR0Z6YVdFaWZRP2FwaS12ZXJzaW9uPTIwMTctMDUtMTA=",
->>>>>>> 9e6c98a6
-      "RequestMethod": "GET",
-      "RequestBody": "",
-      "RequestHeaders": {
-        "User-Agent": [
-          "FxVersion/4.6.26614.01",
-          "OSName/Windows",
-          "OSVersion/Microsoft.Windows.10.0.18363.",
-          "Microsoft.Azure.Management.ResourceManager.ResourceManagementClient/1.6.0.0"
-        ]
-      },
-      "ResponseHeaders": {
-        "Cache-Control": [
-          "no-cache"
-        ],
-        "Date": [
-          "Thu, 04 Mar 2021 14:27:20 GMT"
-        ],
-        "Pragma": [
-          "no-cache"
-        ],
-        "Location": [
-<<<<<<< HEAD
-          "https://management.azure.com/subscriptions/e37510d7-33b6-4676-886f-ee75bcc01871/operationresults/eyJqb2JJZCI6IlJFU09VUkNFR1JPVVBERUxFVElPTkpPQi1DUlBURVNUQVIzOTEwLVNPVVRIRUFTVEFTSUEiLCJqb2JMb2NhdGlvbiI6InNvdXRoZWFzdGFzaWEifQ?api-version=2017-05-10"
-=======
-          "https://management.azure.com/subscriptions/0296790d-427c-48ca-b204-8b729bbd8670/operationresults/eyJqb2JJZCI6IlJFU09VUkNFR1JPVVBERUxFVElPTkpPQi1DUlBURVNUQVI3MjU3LVNPVVRIRUFTVEFTSUEiLCJqb2JMb2NhdGlvbiI6InNvdXRoZWFzdGFzaWEifQ?api-version=2017-05-10"
->>>>>>> 9e6c98a6
-        ],
-        "Retry-After": [
-          "15"
-        ],
-        "x-ms-ratelimit-remaining-subscription-reads": [
-<<<<<<< HEAD
-          "11996"
-        ],
-        "x-ms-request-id": [
-          "e4602508-e496-467c-b84c-920fd766dbbd"
-        ],
-        "x-ms-correlation-request-id": [
-          "e4602508-e496-467c-b84c-920fd766dbbd"
-        ],
-        "x-ms-routing-request-id": [
-          "EASTUS2:20210323T164805Z:e4602508-e496-467c-b84c-920fd766dbbd"
-=======
-          "11986"
-        ],
-        "x-ms-request-id": [
-          "0082806b-c39c-4273-b9f9-a8ece6be0ff2"
-        ],
-        "x-ms-correlation-request-id": [
-          "0082806b-c39c-4273-b9f9-a8ece6be0ff2"
-        ],
-        "x-ms-routing-request-id": [
-          "CANADACENTRAL:20210304T142721Z:0082806b-c39c-4273-b9f9-a8ece6be0ff2"
->>>>>>> 9e6c98a6
-        ],
-        "Strict-Transport-Security": [
-          "max-age=31536000; includeSubDomains"
-        ],
-        "X-Content-Type-Options": [
-          "nosniff"
-        ],
-<<<<<<< HEAD
-        "Date": [
-          "Tue, 23 Mar 2021 16:48:04 GMT"
-=======
-        "Content-Length": [
-          "0"
->>>>>>> 9e6c98a6
-        ],
-        "Expires": [
-          "-1"
-        ]
-      },
-      "ResponseBody": "",
-      "StatusCode": 202
-    },
-    {
-<<<<<<< HEAD
-      "RequestUri": "/subscriptions/e37510d7-33b6-4676-886f-ee75bcc01871/operationresults/eyJqb2JJZCI6IlJFU09VUkNFR1JPVVBERUxFVElPTkpPQi1DUlBURVNUQVIzOTEwLVNPVVRIRUFTVEFTSUEiLCJqb2JMb2NhdGlvbiI6InNvdXRoZWFzdGFzaWEifQ?api-version=2017-05-10",
-      "EncodedRequestUri": "L3N1YnNjcmlwdGlvbnMvZTM3NTEwZDctMzNiNi00Njc2LTg4NmYtZWU3NWJjYzAxODcxL29wZXJhdGlvbnJlc3VsdHMvZXlKcWIySkpaQ0k2SWxKRlUwOVZVa05GUjFKUFZWQkVSVXhGVkVsUFRrcFBRaTFEVWxCVVJWTlVRVkl6T1RFd0xWTlBWVlJJUlVGVFZFRlRTVUVpTENKcWIySk1iMk5oZEdsdmJpSTZJbk52ZFhSb1pXRnpkR0Z6YVdFaWZRP2FwaS12ZXJzaW9uPTIwMTctMDUtMTA=",
-=======
-      "RequestUri": "/subscriptions/0296790d-427c-48ca-b204-8b729bbd8670/operationresults/eyJqb2JJZCI6IlJFU09VUkNFR1JPVVBERUxFVElPTkpPQi1DUlBURVNUQVI3MjU3LVNPVVRIRUFTVEFTSUEiLCJqb2JMb2NhdGlvbiI6InNvdXRoZWFzdGFzaWEifQ?api-version=2017-05-10",
-      "EncodedRequestUri": "L3N1YnNjcmlwdGlvbnMvMDI5Njc5MGQtNDI3Yy00OGNhLWIyMDQtOGI3MjliYmQ4NjcwL29wZXJhdGlvbnJlc3VsdHMvZXlKcWIySkpaQ0k2SWxKRlUwOVZVa05GUjFKUFZWQkVSVXhGVkVsUFRrcFBRaTFEVWxCVVJWTlVRVkkzTWpVM0xWTlBWVlJJUlVGVFZFRlRTVUVpTENKcWIySk1iMk5oZEdsdmJpSTZJbk52ZFhSb1pXRnpkR0Z6YVdFaWZRP2FwaS12ZXJzaW9uPTIwMTctMDUtMTA=",
->>>>>>> 9e6c98a6
-      "RequestMethod": "GET",
-      "RequestBody": "",
-      "RequestHeaders": {
-        "User-Agent": [
-          "FxVersion/4.6.26614.01",
-          "OSName/Windows",
-          "OSVersion/Microsoft.Windows.10.0.18363.",
-          "Microsoft.Azure.Management.ResourceManager.ResourceManagementClient/1.6.0.0"
-        ]
-      },
-      "ResponseHeaders": {
-        "Cache-Control": [
-          "no-cache"
-        ],
-        "Date": [
-          "Thu, 04 Mar 2021 14:27:36 GMT"
-        ],
-        "Pragma": [
-          "no-cache"
-        ],
-        "Location": [
-<<<<<<< HEAD
-          "https://management.azure.com/subscriptions/e37510d7-33b6-4676-886f-ee75bcc01871/operationresults/eyJqb2JJZCI6IlJFU09VUkNFR1JPVVBERUxFVElPTkpPQi1DUlBURVNUQVIzOTEwLVNPVVRIRUFTVEFTSUEiLCJqb2JMb2NhdGlvbiI6InNvdXRoZWFzdGFzaWEifQ?api-version=2017-05-10"
-=======
-          "https://management.azure.com/subscriptions/0296790d-427c-48ca-b204-8b729bbd8670/operationresults/eyJqb2JJZCI6IlJFU09VUkNFR1JPVVBERUxFVElPTkpPQi1DUlBURVNUQVI3MjU3LVNPVVRIRUFTVEFTSUEiLCJqb2JMb2NhdGlvbiI6InNvdXRoZWFzdGFzaWEifQ?api-version=2017-05-10"
->>>>>>> 9e6c98a6
-        ],
-        "Retry-After": [
-          "15"
-        ],
-        "x-ms-ratelimit-remaining-subscription-reads": [
-<<<<<<< HEAD
-          "11995"
-        ],
-        "x-ms-request-id": [
-          "f971b8b1-8e98-4ca7-8765-6228f28421cc"
-        ],
-        "x-ms-correlation-request-id": [
-          "f971b8b1-8e98-4ca7-8765-6228f28421cc"
-        ],
-        "x-ms-routing-request-id": [
-          "EASTUS2:20210323T164820Z:f971b8b1-8e98-4ca7-8765-6228f28421cc"
-=======
-          "11985"
-        ],
-        "x-ms-request-id": [
-          "b910da6a-5222-4bfd-a1e8-1bf0b9c0d21d"
-        ],
-        "x-ms-correlation-request-id": [
-          "b910da6a-5222-4bfd-a1e8-1bf0b9c0d21d"
-        ],
-        "x-ms-routing-request-id": [
-          "CANADACENTRAL:20210304T142736Z:b910da6a-5222-4bfd-a1e8-1bf0b9c0d21d"
->>>>>>> 9e6c98a6
-        ],
-        "Strict-Transport-Security": [
-          "max-age=31536000; includeSubDomains"
-        ],
-        "X-Content-Type-Options": [
-          "nosniff"
-        ],
-<<<<<<< HEAD
-        "Date": [
-          "Tue, 23 Mar 2021 16:48:20 GMT"
-=======
-        "Content-Length": [
-          "0"
->>>>>>> 9e6c98a6
-        ],
-        "Expires": [
-          "-1"
-        ]
-      },
-      "ResponseBody": "",
-      "StatusCode": 202
-    },
-    {
-<<<<<<< HEAD
-      "RequestUri": "/subscriptions/e37510d7-33b6-4676-886f-ee75bcc01871/operationresults/eyJqb2JJZCI6IlJFU09VUkNFR1JPVVBERUxFVElPTkpPQi1DUlBURVNUQVIzOTEwLVNPVVRIRUFTVEFTSUEiLCJqb2JMb2NhdGlvbiI6InNvdXRoZWFzdGFzaWEifQ?api-version=2017-05-10",
-      "EncodedRequestUri": "L3N1YnNjcmlwdGlvbnMvZTM3NTEwZDctMzNiNi00Njc2LTg4NmYtZWU3NWJjYzAxODcxL29wZXJhdGlvbnJlc3VsdHMvZXlKcWIySkpaQ0k2SWxKRlUwOVZVa05GUjFKUFZWQkVSVXhGVkVsUFRrcFBRaTFEVWxCVVJWTlVRVkl6T1RFd0xWTlBWVlJJUlVGVFZFRlRTVUVpTENKcWIySk1iMk5oZEdsdmJpSTZJbk52ZFhSb1pXRnpkR0Z6YVdFaWZRP2FwaS12ZXJzaW9uPTIwMTctMDUtMTA=",
-=======
-      "RequestUri": "/subscriptions/0296790d-427c-48ca-b204-8b729bbd8670/operationresults/eyJqb2JJZCI6IlJFU09VUkNFR1JPVVBERUxFVElPTkpPQi1DUlBURVNUQVI3MjU3LVNPVVRIRUFTVEFTSUEiLCJqb2JMb2NhdGlvbiI6InNvdXRoZWFzdGFzaWEifQ?api-version=2017-05-10",
-      "EncodedRequestUri": "L3N1YnNjcmlwdGlvbnMvMDI5Njc5MGQtNDI3Yy00OGNhLWIyMDQtOGI3MjliYmQ4NjcwL29wZXJhdGlvbnJlc3VsdHMvZXlKcWIySkpaQ0k2SWxKRlUwOVZVa05GUjFKUFZWQkVSVXhGVkVsUFRrcFBRaTFEVWxCVVJWTlVRVkkzTWpVM0xWTlBWVlJJUlVGVFZFRlRTVUVpTENKcWIySk1iMk5oZEdsdmJpSTZJbk52ZFhSb1pXRnpkR0Z6YVdFaWZRP2FwaS12ZXJzaW9uPTIwMTctMDUtMTA=",
->>>>>>> 9e6c98a6
-      "RequestMethod": "GET",
-      "RequestBody": "",
-      "RequestHeaders": {
-        "User-Agent": [
-          "FxVersion/4.6.26614.01",
-          "OSName/Windows",
-          "OSVersion/Microsoft.Windows.10.0.18363.",
-          "Microsoft.Azure.Management.ResourceManager.ResourceManagementClient/1.6.0.0"
-        ]
-      },
-      "ResponseHeaders": {
-        "Cache-Control": [
-          "no-cache"
-        ],
-        "Date": [
-          "Thu, 04 Mar 2021 14:27:51 GMT"
-        ],
-        "Pragma": [
-          "no-cache"
-        ],
-        "x-ms-ratelimit-remaining-subscription-reads": [
-<<<<<<< HEAD
-          "11994"
-        ],
-        "x-ms-request-id": [
-          "7e4dba01-6b48-4909-bc68-cb44f23c80dd"
-        ],
-        "x-ms-correlation-request-id": [
-          "7e4dba01-6b48-4909-bc68-cb44f23c80dd"
-        ],
-        "x-ms-routing-request-id": [
-          "EASTUS2:20210323T164836Z:7e4dba01-6b48-4909-bc68-cb44f23c80dd"
-=======
-          "11984"
-        ],
-        "x-ms-request-id": [
-          "cba6ca3f-1af5-407d-be67-c535e9f6d7b6"
-        ],
-        "x-ms-correlation-request-id": [
-          "cba6ca3f-1af5-407d-be67-c535e9f6d7b6"
-        ],
-        "x-ms-routing-request-id": [
-          "CANADACENTRAL:20210304T142752Z:cba6ca3f-1af5-407d-be67-c535e9f6d7b6"
->>>>>>> 9e6c98a6
-        ],
-        "Strict-Transport-Security": [
-          "max-age=31536000; includeSubDomains"
-        ],
-        "X-Content-Type-Options": [
-          "nosniff"
-        ],
-<<<<<<< HEAD
-        "Date": [
-          "Tue, 23 Mar 2021 16:48:35 GMT"
-=======
-        "Content-Length": [
-          "0"
->>>>>>> 9e6c98a6
-        ],
-        "Expires": [
-          "-1"
-        ]
-      },
-      "ResponseBody": "",
-      "StatusCode": 200
-    },
-    {
-<<<<<<< HEAD
-      "RequestUri": "/subscriptions/e37510d7-33b6-4676-886f-ee75bcc01871/operationresults/eyJqb2JJZCI6IlJFU09VUkNFR1JPVVBERUxFVElPTkpPQi1DUlBURVNUQVIzOTEwLVNPVVRIRUFTVEFTSUEiLCJqb2JMb2NhdGlvbiI6InNvdXRoZWFzdGFzaWEifQ?api-version=2017-05-10",
-      "EncodedRequestUri": "L3N1YnNjcmlwdGlvbnMvZTM3NTEwZDctMzNiNi00Njc2LTg4NmYtZWU3NWJjYzAxODcxL29wZXJhdGlvbnJlc3VsdHMvZXlKcWIySkpaQ0k2SWxKRlUwOVZVa05GUjFKUFZWQkVSVXhGVkVsUFRrcFBRaTFEVWxCVVJWTlVRVkl6T1RFd0xWTlBWVlJJUlVGVFZFRlRTVUVpTENKcWIySk1iMk5oZEdsdmJpSTZJbk52ZFhSb1pXRnpkR0Z6YVdFaWZRP2FwaS12ZXJzaW9uPTIwMTctMDUtMTA=",
-=======
-      "RequestUri": "/subscriptions/0296790d-427c-48ca-b204-8b729bbd8670/operationresults/eyJqb2JJZCI6IlJFU09VUkNFR1JPVVBERUxFVElPTkpPQi1DUlBURVNUQVI3MjU3LVNPVVRIRUFTVEFTSUEiLCJqb2JMb2NhdGlvbiI6InNvdXRoZWFzdGFzaWEifQ?api-version=2017-05-10",
-      "EncodedRequestUri": "L3N1YnNjcmlwdGlvbnMvMDI5Njc5MGQtNDI3Yy00OGNhLWIyMDQtOGI3MjliYmQ4NjcwL29wZXJhdGlvbnJlc3VsdHMvZXlKcWIySkpaQ0k2SWxKRlUwOVZVa05GUjFKUFZWQkVSVXhGVkVsUFRrcFBRaTFEVWxCVVJWTlVRVkkzTWpVM0xWTlBWVlJJUlVGVFZFRlRTVUVpTENKcWIySk1iMk5oZEdsdmJpSTZJbk52ZFhSb1pXRnpkR0Z6YVdFaWZRP2FwaS12ZXJzaW9uPTIwMTctMDUtMTA=",
->>>>>>> 9e6c98a6
-      "RequestMethod": "GET",
-      "RequestBody": "",
-      "RequestHeaders": {
-        "User-Agent": [
-          "FxVersion/4.6.26614.01",
-          "OSName/Windows",
-          "OSVersion/Microsoft.Windows.10.0.18363.",
-          "Microsoft.Azure.Management.ResourceManager.ResourceManagementClient/1.6.0.0"
-        ]
-      },
-      "ResponseHeaders": {
-        "Cache-Control": [
-          "no-cache"
-        ],
-        "Date": [
-          "Thu, 04 Mar 2021 14:27:52 GMT"
-        ],
-        "Pragma": [
-          "no-cache"
-        ],
-        "x-ms-ratelimit-remaining-subscription-reads": [
-<<<<<<< HEAD
-          "11993"
-        ],
-        "x-ms-request-id": [
-          "dda8e1ea-927e-47df-a5e1-f878a522fba4"
-        ],
-        "x-ms-correlation-request-id": [
-          "dda8e1ea-927e-47df-a5e1-f878a522fba4"
-        ],
-        "x-ms-routing-request-id": [
-          "EASTUS2:20210323T164836Z:dda8e1ea-927e-47df-a5e1-f878a522fba4"
-=======
-          "11983"
-        ],
-        "x-ms-request-id": [
-          "1f421c92-db20-407c-84f9-6b860d103a9a"
-        ],
-        "x-ms-correlation-request-id": [
-          "1f421c92-db20-407c-84f9-6b860d103a9a"
-        ],
-        "x-ms-routing-request-id": [
-          "CANADACENTRAL:20210304T142753Z:1f421c92-db20-407c-84f9-6b860d103a9a"
->>>>>>> 9e6c98a6
-        ],
-        "Strict-Transport-Security": [
-          "max-age=31536000; includeSubDomains"
-        ],
-        "X-Content-Type-Options": [
-          "nosniff"
-        ],
-<<<<<<< HEAD
-        "Date": [
-          "Tue, 23 Mar 2021 16:48:35 GMT"
-=======
-        "Content-Length": [
-          "0"
->>>>>>> 9e6c98a6
-        ],
-        "Expires": [
-          "-1"
         ]
       },
       "ResponseBody": "",
@@ -4646,58 +3149,32 @@
   ],
   "Names": {
     "DiskManagedByTest": [
-<<<<<<< HEAD
-      "crptestar3910",
-      "diskrp488",
-      "diskrp7019",
-      "avSet5497"
+      "crptestar132",
+      "diskrp8839",
+      "diskrp1743",
+      "avSet84"
     ],
     "CreatePublicIP": [
-      "pip6682",
-      "dn5996"
+      "pip6858",
+      "dn6326"
     ],
     "CreateVNET": [
-      "vn3851",
-      "sn3491"
+      "vn5203",
+      "sn4181"
     ],
     "CreateNIC": [
-      "nic6348",
-      "ip5269"
+      "nic4178",
+      "ip1389"
     ],
     "CreateDefaultVMInput": [
-      "crptestar2705",
-      "crptestar7573",
-      "crptestar9049",
-      "vm4106",
-      "Microsoft.Compute/virtualMachines2609"
-=======
-      "crptestar7257",
-      "diskrp8018",
-      "diskrp7358",
-      "avSet3628"
-    ],
-    "CreatePublicIP": [
-      "pip1876",
-      "dn4334"
-    ],
-    "CreateVNET": [
-      "vn4962",
-      "sn1045"
-    ],
-    "CreateNIC": [
-      "nic8192",
-      "ip6893"
-    ],
-    "CreateDefaultVMInput": [
-      "crptestar5472",
-      "crptestar2258",
-      "crptestar2850",
-      "vm1999",
-      "Microsoft.Compute/virtualMachines3101"
->>>>>>> 9e6c98a6
+      "crptestar2642",
+      "crptestar3751",
+      "crptestar1526",
+      "vm9142",
+      "Microsoft.Compute/virtualMachines1240"
     ]
   },
   "Variables": {
-    "SubscriptionId": "0296790d-427c-48ca-b204-8b729bbd8670"
+    "SubscriptionId": "e37510d7-33b6-4676-886f-ee75bcc01871"
   }
 }