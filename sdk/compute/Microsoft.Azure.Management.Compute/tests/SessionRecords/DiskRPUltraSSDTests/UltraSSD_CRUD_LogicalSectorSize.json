--- conflicted
+++ resolved
@@ -1,22 +1,13 @@
 {
   "Entries": [
     {
-<<<<<<< HEAD
-      "RequestUri": "/subscriptions/e37510d7-33b6-4676-886f-ee75bcc01871/resourcegroups/crptestar2088?api-version=2017-05-10",
-      "EncodedRequestUri": "L3N1YnNjcmlwdGlvbnMvZTM3NTEwZDctMzNiNi00Njc2LTg4NmYtZWU3NWJjYzAxODcxL3Jlc291cmNlZ3JvdXBzL2NycHRlc3RhcjIwODg/YXBpLXZlcnNpb249MjAxNy0wNS0xMA==",
-=======
       "RequestUri": "/subscriptions/0296790d-427c-48ca-b204-8b729bbd8670/resourcegroups/crptestar1264?api-version=2017-05-10",
       "EncodedRequestUri": "L3N1YnNjcmlwdGlvbnMvMDI5Njc5MGQtNDI3Yy00OGNhLWIyMDQtOGI3MjliYmQ4NjcwL3Jlc291cmNlZ3JvdXBzL2NycHRlc3RhcjEyNjQ/YXBpLXZlcnNpb249MjAxNy0wNS0xMA==",
->>>>>>> 20321026
       "RequestMethod": "PUT",
       "RequestBody": "{\r\n  \"location\": \"eastus2euap\"\r\n}",
       "RequestHeaders": {
         "x-ms-client-request-id": [
-<<<<<<< HEAD
-          "89d55f9c-5a8a-497c-ab24-0b8f546f1d81"
-=======
           "eab786de-d86f-47a8-8c7f-54a8523ac5c6"
->>>>>>> 20321026
         ],
         "accept-language": [
           "en-US"
@@ -48,15 +39,6 @@
           "1199"
         ],
         "x-ms-request-id": [
-<<<<<<< HEAD
-          "5164734e-ec1e-42ab-9499-b1c57b5fba66"
-        ],
-        "x-ms-correlation-request-id": [
-          "5164734e-ec1e-42ab-9499-b1c57b5fba66"
-        ],
-        "x-ms-routing-request-id": [
-          "EASTUS2:20210323T145637Z:5164734e-ec1e-42ab-9499-b1c57b5fba66"
-=======
           "5f810ecb-c569-4b1e-84ae-b09102ec52b4"
         ],
         "x-ms-correlation-request-id": [
@@ -64,20 +46,13 @@
         ],
         "x-ms-routing-request-id": [
           "CANADACENTRAL:20210304T141416Z:5f810ecb-c569-4b1e-84ae-b09102ec52b4"
->>>>>>> 20321026
-        ],
-        "Strict-Transport-Security": [
-          "max-age=31536000; includeSubDomains"
-        ],
-        "X-Content-Type-Options": [
-          "nosniff"
-        ],
-<<<<<<< HEAD
-        "Date": [
-          "Tue, 23 Mar 2021 14:56:37 GMT"
-        ],
-=======
->>>>>>> 20321026
+        ],
+        "Strict-Transport-Security": [
+          "max-age=31536000; includeSubDomains"
+        ],
+        "X-Content-Type-Options": [
+          "nosniff"
+        ],
         "Content-Length": [
           "184"
         ],
@@ -88,30 +63,17 @@
           "-1"
         ]
       },
-<<<<<<< HEAD
-      "ResponseBody": "{\r\n  \"id\": \"/subscriptions/e37510d7-33b6-4676-886f-ee75bcc01871/resourceGroups/crptestar2088\",\r\n  \"name\": \"crptestar2088\",\r\n  \"location\": \"eastus2euap\",\r\n  \"properties\": {\r\n    \"provisioningState\": \"Succeeded\"\r\n  }\r\n}",
-      "StatusCode": 201
-    },
-    {
-      "RequestUri": "/subscriptions/e37510d7-33b6-4676-886f-ee75bcc01871/resourceGroups/crptestar2088/providers/Microsoft.Compute/disks/diskrp7184?api-version=2020-09-30",
-      "EncodedRequestUri": "L3N1YnNjcmlwdGlvbnMvZTM3NTEwZDctMzNiNi00Njc2LTg4NmYtZWU3NWJjYzAxODcxL3Jlc291cmNlR3JvdXBzL2NycHRlc3RhcjIwODgvcHJvdmlkZXJzL01pY3Jvc29mdC5Db21wdXRlL2Rpc2tzL2Rpc2tycDcxODQ/YXBpLXZlcnNpb249MjAyMC0wOS0zMA==",
-=======
       "ResponseBody": "{\r\n  \"id\": \"/subscriptions/0296790d-427c-48ca-b204-8b729bbd8670/resourceGroups/crptestar1264\",\r\n  \"name\": \"crptestar1264\",\r\n  \"location\": \"eastus2euap\",\r\n  \"properties\": {\r\n    \"provisioningState\": \"Succeeded\"\r\n  }\r\n}",
       "StatusCode": 201
     },
     {
       "RequestUri": "/subscriptions/0296790d-427c-48ca-b204-8b729bbd8670/resourceGroups/crptestar1264/providers/Microsoft.Compute/disks/diskrp1989?api-version=2020-12-01",
       "EncodedRequestUri": "L3N1YnNjcmlwdGlvbnMvMDI5Njc5MGQtNDI3Yy00OGNhLWIyMDQtOGI3MjliYmQ4NjcwL3Jlc291cmNlR3JvdXBzL2NycHRlc3RhcjEyNjQvcHJvdmlkZXJzL01pY3Jvc29mdC5Db21wdXRlL2Rpc2tzL2Rpc2tycDE5ODk/YXBpLXZlcnNpb249MjAyMC0xMi0wMQ==",
->>>>>>> 20321026
       "RequestMethod": "PUT",
       "RequestBody": "{\r\n  \"sku\": {\r\n    \"name\": \"UltraSSD_LRS\"\r\n  },\r\n  \"properties\": {\r\n    \"osType\": \"Linux\",\r\n    \"creationData\": {\r\n      \"createOption\": \"Empty\",\r\n      \"logicalSectorSize\": 512\r\n    },\r\n    \"diskSizeGB\": 32,\r\n    \"diskIOPSReadWrite\": 512,\r\n    \"diskMBpsReadWrite\": 8\r\n  },\r\n  \"location\": \"eastus2euap\"\r\n}",
       "RequestHeaders": {
         "x-ms-client-request-id": [
-<<<<<<< HEAD
-          "7bb1279c-22cc-46e1-9ea7-66362beec7f9"
-=======
           "6ee73884-663d-4d9f-bc84-146b4394164f"
->>>>>>> 20321026
         ],
         "accept-language": [
           "en-US"
@@ -140,11 +102,7 @@
           "no-cache"
         ],
         "Location": [
-<<<<<<< HEAD
-          "https://management.azure.com/subscriptions/e37510d7-33b6-4676-886f-ee75bcc01871/providers/Microsoft.Compute/locations/eastus2euap/DiskOperations/285e1885-9d0f-43a6-b08f-39a2eb3b552f?monitor=true&api-version=2020-09-30"
-=======
           "https://management.azure.com/subscriptions/0296790d-427c-48ca-b204-8b729bbd8670/providers/Microsoft.Compute/locations/eastus2euap/DiskOperations/16913a93-c8ad-463c-8a2d-b49143c846d6?monitor=true&api-version=2020-12-01"
->>>>>>> 20321026
         ],
         "Retry-After": [
           "2"
@@ -154,11 +112,7 @@
           "Microsoft-HTTPAPI/2.0"
         ],
         "Azure-AsyncOperation": [
-<<<<<<< HEAD
-          "https://management.azure.com/subscriptions/e37510d7-33b6-4676-886f-ee75bcc01871/providers/Microsoft.Compute/locations/eastus2euap/DiskOperations/285e1885-9d0f-43a6-b08f-39a2eb3b552f?api-version=2020-09-30"
-=======
           "https://management.azure.com/subscriptions/0296790d-427c-48ca-b204-8b729bbd8670/providers/Microsoft.Compute/locations/eastus2euap/DiskOperations/16913a93-c8ad-463c-8a2d-b49143c846d6?api-version=2020-12-01"
->>>>>>> 20321026
         ],
         "x-ms-ratelimit-remaining-resource": [
           "Microsoft.Compute/CreateUpdateDisks3Min;999,Microsoft.Compute/CreateUpdateDisks30Min;7999"
@@ -167,72 +121,103 @@
           "max-age=31536000; includeSubDomains"
         ],
         "x-ms-served-by": [
-<<<<<<< HEAD
-          "8bc2ceff-14f8-4fd7-9c7b-ddac93c5c168_132604968708257311"
-        ],
-        "x-ms-request-id": [
-          "285e1885-9d0f-43a6-b08f-39a2eb3b552f"
+          "ded1dc0e-bc59-4491-b707-c0a9c98ab021_132489970250949067"
+        ],
+        "x-ms-request-id": [
+          "16913a93-c8ad-463c-8a2d-b49143c846d6"
+        ],
+        "x-ms-ratelimit-remaining-subscription-writes": [
+          "1199"
+        ],
+        "x-ms-correlation-request-id": [
+          "9639e8a4-3633-42d5-9e8d-6a64ce17a16d"
+        ],
+        "x-ms-routing-request-id": [
+          "CANADACENTRAL:20210304T141418Z:9639e8a4-3633-42d5-9e8d-6a64ce17a16d"
+        ],
+        "X-Content-Type-Options": [
+          "nosniff"
+        ],
+        "Content-Length": [
+          "479"
+        ],
+        "Content-Type": [
+          "application/json; charset=utf-8"
+        ],
+        "Expires": [
+          "-1"
+        ]
+      },
+      "ResponseBody": "{\r\n  \"name\": \"diskrp1989\",\r\n  \"location\": \"eastus2euap\",\r\n  \"sku\": {\r\n    \"name\": \"UltraSSD_LRS\"\r\n  },\r\n  \"properties\": {\r\n    \"osType\": \"Linux\",\r\n    \"creationData\": {\r\n      \"createOption\": \"Empty\",\r\n      \"logicalSectorSize\": 512\r\n    },\r\n    \"diskSizeGB\": 32,\r\n    \"diskIOPSReadWrite\": 512,\r\n    \"diskMBpsReadWrite\": 8,\r\n    \"readOnly\": false,\r\n    \"diskIOPSReadOnly\": 100,\r\n    \"diskMBpsReadOnly\": 13,\r\n    \"provisioningState\": \"Updating\",\r\n    \"isArmResource\": true\r\n  }\r\n}",
+      "StatusCode": 202
+    },
+    {
+      "RequestUri": "/subscriptions/0296790d-427c-48ca-b204-8b729bbd8670/providers/Microsoft.Compute/locations/eastus2euap/DiskOperations/16913a93-c8ad-463c-8a2d-b49143c846d6?api-version=2020-12-01",
+      "EncodedRequestUri": "L3N1YnNjcmlwdGlvbnMvMDI5Njc5MGQtNDI3Yy00OGNhLWIyMDQtOGI3MjliYmQ4NjcwL3Byb3ZpZGVycy9NaWNyb3NvZnQuQ29tcHV0ZS9sb2NhdGlvbnMvZWFzdHVzMmV1YXAvRGlza09wZXJhdGlvbnMvMTY5MTNhOTMtYzhhZC00NjNjLThhMmQtYjQ5MTQzYzg0NmQ2P2FwaS12ZXJzaW9uPTIwMjAtMTItMDE=",
+      "RequestMethod": "GET",
+      "RequestBody": "",
+      "RequestHeaders": {
+        "User-Agent": [
+          "FxVersion/4.6.26614.01",
+          "OSName/Windows",
+          "OSVersion/Microsoft.Windows.10.0.18363.",
+          "Microsoft.Azure.Management.Compute.ComputeManagementClient/44.0.0.0"
+        ]
+      },
+      "ResponseHeaders": {
+        "Cache-Control": [
+          "no-cache"
+        ],
+        "Date": [
+          "Thu, 04 Mar 2021 14:14:20 GMT"
+        ],
+        "Pragma": [
+          "no-cache"
         ],
         "Server": [
           "Microsoft-HTTPAPI/2.0",
           "Microsoft-HTTPAPI/2.0"
-=======
+        ],
+        "x-ms-ratelimit-remaining-resource": [
+          "Microsoft.Compute/GetOperation3Min;49999,Microsoft.Compute/GetOperation30Min;399999"
+        ],
+        "Strict-Transport-Security": [
+          "max-age=31536000; includeSubDomains"
+        ],
+        "x-ms-served-by": [
           "ded1dc0e-bc59-4491-b707-c0a9c98ab021_132489970250949067"
         ],
         "x-ms-request-id": [
-          "16913a93-c8ad-463c-8a2d-b49143c846d6"
->>>>>>> 20321026
-        ],
-        "x-ms-ratelimit-remaining-subscription-writes": [
-          "1199"
-        ],
-        "x-ms-correlation-request-id": [
-<<<<<<< HEAD
-          "2110e271-d15e-42da-b685-cf76ea0aeba3"
-        ],
-        "x-ms-routing-request-id": [
-          "EASTUS2:20210323T145638Z:2110e271-d15e-42da-b685-cf76ea0aeba3"
-=======
-          "9639e8a4-3633-42d5-9e8d-6a64ce17a16d"
-        ],
-        "x-ms-routing-request-id": [
-          "CANADACENTRAL:20210304T141418Z:9639e8a4-3633-42d5-9e8d-6a64ce17a16d"
->>>>>>> 20321026
-        ],
-        "X-Content-Type-Options": [
-          "nosniff"
-        ],
-<<<<<<< HEAD
-        "Date": [
-          "Tue, 23 Mar 2021 14:56:38 GMT"
-        ],
-=======
->>>>>>> 20321026
-        "Content-Length": [
-          "479"
-        ],
-        "Content-Type": [
-          "application/json; charset=utf-8"
-        ],
-        "Expires": [
-          "-1"
-        ]
-      },
-<<<<<<< HEAD
-      "ResponseBody": "{\r\n  \"name\": \"diskrp7184\",\r\n  \"location\": \"eastus2euap\",\r\n  \"sku\": {\r\n    \"name\": \"UltraSSD_LRS\"\r\n  },\r\n  \"properties\": {\r\n    \"osType\": \"Linux\",\r\n    \"creationData\": {\r\n      \"createOption\": \"Empty\",\r\n      \"logicalSectorSize\": 512\r\n    },\r\n    \"diskSizeGB\": 32,\r\n    \"diskIOPSReadWrite\": 512,\r\n    \"diskMBpsReadWrite\": 8,\r\n    \"readOnly\": false,\r\n    \"diskIOPSReadOnly\": 100,\r\n    \"diskMBpsReadOnly\": 13,\r\n    \"provisioningState\": \"Updating\",\r\n    \"isArmResource\": true\r\n  }\r\n}",
-      "StatusCode": 202
-    },
-    {
-      "RequestUri": "/subscriptions/e37510d7-33b6-4676-886f-ee75bcc01871/providers/Microsoft.Compute/locations/eastus2euap/DiskOperations/285e1885-9d0f-43a6-b08f-39a2eb3b552f?api-version=2020-09-30",
-      "EncodedRequestUri": "L3N1YnNjcmlwdGlvbnMvZTM3NTEwZDctMzNiNi00Njc2LTg4NmYtZWU3NWJjYzAxODcxL3Byb3ZpZGVycy9NaWNyb3NvZnQuQ29tcHV0ZS9sb2NhdGlvbnMvZWFzdHVzMmV1YXAvRGlza09wZXJhdGlvbnMvMjg1ZTE4ODUtOWQwZi00M2E2LWIwOGYtMzlhMmViM2I1NTJmP2FwaS12ZXJzaW9uPTIwMjAtMDktMzA=",
-=======
-      "ResponseBody": "{\r\n  \"name\": \"diskrp1989\",\r\n  \"location\": \"eastus2euap\",\r\n  \"sku\": {\r\n    \"name\": \"UltraSSD_LRS\"\r\n  },\r\n  \"properties\": {\r\n    \"osType\": \"Linux\",\r\n    \"creationData\": {\r\n      \"createOption\": \"Empty\",\r\n      \"logicalSectorSize\": 512\r\n    },\r\n    \"diskSizeGB\": 32,\r\n    \"diskIOPSReadWrite\": 512,\r\n    \"diskMBpsReadWrite\": 8,\r\n    \"readOnly\": false,\r\n    \"diskIOPSReadOnly\": 100,\r\n    \"diskMBpsReadOnly\": 13,\r\n    \"provisioningState\": \"Updating\",\r\n    \"isArmResource\": true\r\n  }\r\n}",
-      "StatusCode": 202
-    },
-    {
-      "RequestUri": "/subscriptions/0296790d-427c-48ca-b204-8b729bbd8670/providers/Microsoft.Compute/locations/eastus2euap/DiskOperations/16913a93-c8ad-463c-8a2d-b49143c846d6?api-version=2020-12-01",
-      "EncodedRequestUri": "L3N1YnNjcmlwdGlvbnMvMDI5Njc5MGQtNDI3Yy00OGNhLWIyMDQtOGI3MjliYmQ4NjcwL3Byb3ZpZGVycy9NaWNyb3NvZnQuQ29tcHV0ZS9sb2NhdGlvbnMvZWFzdHVzMmV1YXAvRGlza09wZXJhdGlvbnMvMTY5MTNhOTMtYzhhZC00NjNjLThhMmQtYjQ5MTQzYzg0NmQ2P2FwaS12ZXJzaW9uPTIwMjAtMTItMDE=",
->>>>>>> 20321026
+          "6b636703-f528-459f-9c64-c126bb1f6d1c"
+        ],
+        "x-ms-ratelimit-remaining-subscription-reads": [
+          "11999"
+        ],
+        "x-ms-correlation-request-id": [
+          "7a16845f-2e2b-473e-9eba-fc3107136a81"
+        ],
+        "x-ms-routing-request-id": [
+          "CANADACENTRAL:20210304T141420Z:7a16845f-2e2b-473e-9eba-fc3107136a81"
+        ],
+        "X-Content-Type-Options": [
+          "nosniff"
+        ],
+        "Content-Length": [
+          "1195"
+        ],
+        "Content-Type": [
+          "application/json; charset=utf-8"
+        ],
+        "Expires": [
+          "-1"
+        ]
+      },
+      "ResponseBody": "{\r\n  \"startTime\": \"2021-03-04T06:14:18.6399578-08:00\",\r\n  \"endTime\": \"2021-03-04T06:14:19.6866515-08:00\",\r\n  \"status\": \"Succeeded\",\r\n  \"properties\": {\r\n    \"output\": {\r\n      \"name\": \"diskrp1989\",\r\n      \"id\": \"/subscriptions/0296790d-427c-48ca-b204-8b729bbd8670/resourceGroups/crptestar1264/providers/Microsoft.Compute/disks/diskrp1989\",\r\n      \"type\": \"Microsoft.Compute/disks\",\r\n      \"location\": \"eastus2euap\",\r\n      \"sku\": {\r\n        \"name\": \"UltraSSD_LRS\",\r\n        \"tier\": \"Ultra\"\r\n      },\r\n      \"properties\": {\r\n        \"osType\": \"Linux\",\r\n        \"creationData\": {\r\n          \"createOption\": \"Empty\",\r\n          \"logicalSectorSize\": 512\r\n        },\r\n        \"diskSizeGB\": 32,\r\n        \"diskIOPSReadWrite\": 512,\r\n        \"diskMBpsReadWrite\": 8,\r\n        \"readOnly\": false,\r\n        \"diskIOPSReadOnly\": 100,\r\n        \"diskMBpsReadOnly\": 13,\r\n        \"encryption\": {\r\n          \"type\": \"EncryptionAtRestWithPlatformKey\"\r\n        },\r\n        \"maxShares\": 1,\r\n        \"timeCreated\": \"2021-03-04T06:14:18.6649134-08:00\",\r\n        \"provisioningState\": \"Succeeded\",\r\n        \"diskState\": \"Unattached\",\r\n        \"diskSizeBytes\": 34359738368,\r\n        \"uniqueId\": \"d1775259-e26b-48ff-b536-45c257e60858\",\r\n        \"networkAccessPolicy\": \"AllowAll\"\r\n      }\r\n    }\r\n  },\r\n  \"name\": \"16913a93-c8ad-463c-8a2d-b49143c846d6\"\r\n}",
+      "StatusCode": 200
+    },
+    {
+      "RequestUri": "/subscriptions/0296790d-427c-48ca-b204-8b729bbd8670/resourceGroups/crptestar1264/providers/Microsoft.Compute/disks/diskrp1989?api-version=2020-12-01",
+      "EncodedRequestUri": "L3N1YnNjcmlwdGlvbnMvMDI5Njc5MGQtNDI3Yy00OGNhLWIyMDQtOGI3MjliYmQ4NjcwL3Jlc291cmNlR3JvdXBzL2NycHRlc3RhcjEyNjQvcHJvdmlkZXJzL01pY3Jvc29mdC5Db21wdXRlL2Rpc2tzL2Rpc2tycDE5ODk/YXBpLXZlcnNpb249MjAyMC0xMi0wMQ==",
       "RequestMethod": "GET",
       "RequestBody": "",
       "RequestHeaders": {
@@ -258,78 +243,115 @@
           "Microsoft-HTTPAPI/2.0"
         ],
         "x-ms-ratelimit-remaining-resource": [
-          "Microsoft.Compute/GetOperation3Min;49999,Microsoft.Compute/GetOperation30Min;399999"
+          "Microsoft.Compute/LowCostGet3Min;14999,Microsoft.Compute/LowCostGet30Min;119999"
         ],
         "Strict-Transport-Security": [
           "max-age=31536000; includeSubDomains"
         ],
         "x-ms-served-by": [
-<<<<<<< HEAD
-          "8bc2ceff-14f8-4fd7-9c7b-ddac93c5c168_132604968708257311"
-        ],
-        "x-ms-request-id": [
-          "6d3b854d-b794-44c9-97c1-d9e21c633c65"
+          "ded1dc0e-bc59-4491-b707-c0a9c98ab021_132489970250949067"
+        ],
+        "x-ms-request-id": [
+          "152f7e2d-a435-4ca6-b1f9-e38e1f15a6f9"
+        ],
+        "x-ms-ratelimit-remaining-subscription-reads": [
+          "11998"
+        ],
+        "x-ms-correlation-request-id": [
+          "75b03d3f-1586-4c69-a05c-c2313b1f4b86"
+        ],
+        "x-ms-routing-request-id": [
+          "CANADACENTRAL:20210304T141421Z:75b03d3f-1586-4c69-a05c-c2313b1f4b86"
+        ],
+        "X-Content-Type-Options": [
+          "nosniff"
+        ],
+        "Content-Length": [
+          "970"
+        ],
+        "Content-Type": [
+          "application/json; charset=utf-8"
+        ],
+        "Expires": [
+          "-1"
+        ]
+      },
+      "ResponseBody": "{\r\n  \"name\": \"diskrp1989\",\r\n  \"id\": \"/subscriptions/0296790d-427c-48ca-b204-8b729bbd8670/resourceGroups/crptestar1264/providers/Microsoft.Compute/disks/diskrp1989\",\r\n  \"type\": \"Microsoft.Compute/disks\",\r\n  \"location\": \"eastus2euap\",\r\n  \"sku\": {\r\n    \"name\": \"UltraSSD_LRS\",\r\n    \"tier\": \"Ultra\"\r\n  },\r\n  \"properties\": {\r\n    \"osType\": \"Linux\",\r\n    \"creationData\": {\r\n      \"createOption\": \"Empty\",\r\n      \"logicalSectorSize\": 512\r\n    },\r\n    \"diskSizeGB\": 32,\r\n    \"diskIOPSReadWrite\": 512,\r\n    \"diskMBpsReadWrite\": 8,\r\n    \"readOnly\": false,\r\n    \"diskIOPSReadOnly\": 100,\r\n    \"diskMBpsReadOnly\": 13,\r\n    \"encryption\": {\r\n      \"type\": \"EncryptionAtRestWithPlatformKey\"\r\n    },\r\n    \"maxShares\": 1,\r\n    \"timeCreated\": \"2021-03-04T06:14:18.6649134-08:00\",\r\n    \"provisioningState\": \"Succeeded\",\r\n    \"diskState\": \"Unattached\",\r\n    \"diskSizeBytes\": 34359738368,\r\n    \"uniqueId\": \"d1775259-e26b-48ff-b536-45c257e60858\",\r\n    \"networkAccessPolicy\": \"AllowAll\"\r\n  }\r\n}",
+      "StatusCode": 200
+    },
+    {
+      "RequestUri": "/subscriptions/0296790d-427c-48ca-b204-8b729bbd8670/resourceGroups/crptestar1264/providers/Microsoft.Compute/disks/diskrp1989?api-version=2020-12-01",
+      "EncodedRequestUri": "L3N1YnNjcmlwdGlvbnMvMDI5Njc5MGQtNDI3Yy00OGNhLWIyMDQtOGI3MjliYmQ4NjcwL3Jlc291cmNlR3JvdXBzL2NycHRlc3RhcjEyNjQvcHJvdmlkZXJzL01pY3Jvc29mdC5Db21wdXRlL2Rpc2tzL2Rpc2tycDE5ODk/YXBpLXZlcnNpb249MjAyMC0xMi0wMQ==",
+      "RequestMethod": "GET",
+      "RequestBody": "",
+      "RequestHeaders": {
+        "x-ms-client-request-id": [
+          "c110b94e-4e71-413d-9532-6e8b5fefcce9"
+        ],
+        "accept-language": [
+          "en-US"
+        ],
+        "User-Agent": [
+          "FxVersion/4.6.26614.01",
+          "OSName/Windows",
+          "OSVersion/Microsoft.Windows.10.0.18363.",
+          "Microsoft.Azure.Management.Compute.ComputeManagementClient/44.0.0.0"
+        ]
+      },
+      "ResponseHeaders": {
+        "Cache-Control": [
+          "no-cache"
+        ],
+        "Date": [
+          "Thu, 04 Mar 2021 14:14:20 GMT"
+        ],
+        "Pragma": [
+          "no-cache"
         ],
         "Server": [
           "Microsoft-HTTPAPI/2.0",
           "Microsoft-HTTPAPI/2.0"
-=======
+        ],
+        "x-ms-ratelimit-remaining-resource": [
+          "Microsoft.Compute/LowCostGet3Min;14998,Microsoft.Compute/LowCostGet30Min;119998"
+        ],
+        "Strict-Transport-Security": [
+          "max-age=31536000; includeSubDomains"
+        ],
+        "x-ms-served-by": [
           "ded1dc0e-bc59-4491-b707-c0a9c98ab021_132489970250949067"
         ],
         "x-ms-request-id": [
-          "6b636703-f528-459f-9c64-c126bb1f6d1c"
->>>>>>> 20321026
+          "d7f1467c-5483-469d-a420-033c602d3120"
         ],
         "x-ms-ratelimit-remaining-subscription-reads": [
-          "11999"
-        ],
-        "x-ms-correlation-request-id": [
-<<<<<<< HEAD
-          "7512a8a2-6063-4c79-852a-b3af1a3bf91d"
-        ],
-        "x-ms-routing-request-id": [
-          "EASTUS2:20210323T145640Z:7512a8a2-6063-4c79-852a-b3af1a3bf91d"
-=======
-          "7a16845f-2e2b-473e-9eba-fc3107136a81"
-        ],
-        "x-ms-routing-request-id": [
-          "CANADACENTRAL:20210304T141420Z:7a16845f-2e2b-473e-9eba-fc3107136a81"
->>>>>>> 20321026
-        ],
-        "X-Content-Type-Options": [
-          "nosniff"
-        ],
-<<<<<<< HEAD
-        "Date": [
-          "Tue, 23 Mar 2021 14:56:40 GMT"
-        ],
-=======
->>>>>>> 20321026
-        "Content-Length": [
-          "1195"
-        ],
-        "Content-Type": [
-          "application/json; charset=utf-8"
-        ],
-        "Expires": [
-          "-1"
-        ]
-      },
-<<<<<<< HEAD
-      "ResponseBody": "{\r\n  \"startTime\": \"2021-03-23T14:56:37.9597262+00:00\",\r\n  \"endTime\": \"2021-03-23T14:56:39.0139087+00:00\",\r\n  \"status\": \"Succeeded\",\r\n  \"properties\": {\r\n    \"output\": {\r\n      \"name\": \"diskrp7184\",\r\n      \"id\": \"/subscriptions/e37510d7-33b6-4676-886f-ee75bcc01871/resourceGroups/crptestar2088/providers/Microsoft.Compute/disks/diskrp7184\",\r\n      \"type\": \"Microsoft.Compute/disks\",\r\n      \"location\": \"eastus2euap\",\r\n      \"sku\": {\r\n        \"name\": \"UltraSSD_LRS\",\r\n        \"tier\": \"Ultra\"\r\n      },\r\n      \"properties\": {\r\n        \"osType\": \"Linux\",\r\n        \"creationData\": {\r\n          \"createOption\": \"Empty\",\r\n          \"logicalSectorSize\": 512\r\n        },\r\n        \"diskSizeGB\": 32,\r\n        \"diskIOPSReadWrite\": 512,\r\n        \"diskMBpsReadWrite\": 8,\r\n        \"readOnly\": false,\r\n        \"diskIOPSReadOnly\": 100,\r\n        \"diskMBpsReadOnly\": 13,\r\n        \"encryption\": {\r\n          \"type\": \"EncryptionAtRestWithPlatformKey\"\r\n        },\r\n        \"maxShares\": 1,\r\n        \"timeCreated\": \"2021-03-23T14:56:37.9797052+00:00\",\r\n        \"provisioningState\": \"Succeeded\",\r\n        \"diskState\": \"Unattached\",\r\n        \"diskSizeBytes\": 34359738368,\r\n        \"uniqueId\": \"324e6a21-1111-45ad-9866-6e7a5dd99b8d\",\r\n        \"networkAccessPolicy\": \"AllowAll\"\r\n      }\r\n    }\r\n  },\r\n  \"name\": \"285e1885-9d0f-43a6-b08f-39a2eb3b552f\"\r\n}",
-      "StatusCode": 200
-    },
-    {
-      "RequestUri": "/subscriptions/e37510d7-33b6-4676-886f-ee75bcc01871/resourceGroups/crptestar2088/providers/Microsoft.Compute/disks/diskrp7184?api-version=2020-09-30",
-      "EncodedRequestUri": "L3N1YnNjcmlwdGlvbnMvZTM3NTEwZDctMzNiNi00Njc2LTg4NmYtZWU3NWJjYzAxODcxL3Jlc291cmNlR3JvdXBzL2NycHRlc3RhcjIwODgvcHJvdmlkZXJzL01pY3Jvc29mdC5Db21wdXRlL2Rpc2tzL2Rpc2tycDcxODQ/YXBpLXZlcnNpb249MjAyMC0wOS0zMA==",
-=======
-      "ResponseBody": "{\r\n  \"startTime\": \"2021-03-04T06:14:18.6399578-08:00\",\r\n  \"endTime\": \"2021-03-04T06:14:19.6866515-08:00\",\r\n  \"status\": \"Succeeded\",\r\n  \"properties\": {\r\n    \"output\": {\r\n      \"name\": \"diskrp1989\",\r\n      \"id\": \"/subscriptions/0296790d-427c-48ca-b204-8b729bbd8670/resourceGroups/crptestar1264/providers/Microsoft.Compute/disks/diskrp1989\",\r\n      \"type\": \"Microsoft.Compute/disks\",\r\n      \"location\": \"eastus2euap\",\r\n      \"sku\": {\r\n        \"name\": \"UltraSSD_LRS\",\r\n        \"tier\": \"Ultra\"\r\n      },\r\n      \"properties\": {\r\n        \"osType\": \"Linux\",\r\n        \"creationData\": {\r\n          \"createOption\": \"Empty\",\r\n          \"logicalSectorSize\": 512\r\n        },\r\n        \"diskSizeGB\": 32,\r\n        \"diskIOPSReadWrite\": 512,\r\n        \"diskMBpsReadWrite\": 8,\r\n        \"readOnly\": false,\r\n        \"diskIOPSReadOnly\": 100,\r\n        \"diskMBpsReadOnly\": 13,\r\n        \"encryption\": {\r\n          \"type\": \"EncryptionAtRestWithPlatformKey\"\r\n        },\r\n        \"maxShares\": 1,\r\n        \"timeCreated\": \"2021-03-04T06:14:18.6649134-08:00\",\r\n        \"provisioningState\": \"Succeeded\",\r\n        \"diskState\": \"Unattached\",\r\n        \"diskSizeBytes\": 34359738368,\r\n        \"uniqueId\": \"d1775259-e26b-48ff-b536-45c257e60858\",\r\n        \"networkAccessPolicy\": \"AllowAll\"\r\n      }\r\n    }\r\n  },\r\n  \"name\": \"16913a93-c8ad-463c-8a2d-b49143c846d6\"\r\n}",
+          "11997"
+        ],
+        "x-ms-correlation-request-id": [
+          "204bdf68-3296-40e6-a38e-7de76d8553bf"
+        ],
+        "x-ms-routing-request-id": [
+          "CANADACENTRAL:20210304T141421Z:204bdf68-3296-40e6-a38e-7de76d8553bf"
+        ],
+        "X-Content-Type-Options": [
+          "nosniff"
+        ],
+        "Content-Length": [
+          "970"
+        ],
+        "Content-Type": [
+          "application/json; charset=utf-8"
+        ],
+        "Expires": [
+          "-1"
+        ]
+      },
+      "ResponseBody": "{\r\n  \"name\": \"diskrp1989\",\r\n  \"id\": \"/subscriptions/0296790d-427c-48ca-b204-8b729bbd8670/resourceGroups/crptestar1264/providers/Microsoft.Compute/disks/diskrp1989\",\r\n  \"type\": \"Microsoft.Compute/disks\",\r\n  \"location\": \"eastus2euap\",\r\n  \"sku\": {\r\n    \"name\": \"UltraSSD_LRS\",\r\n    \"tier\": \"Ultra\"\r\n  },\r\n  \"properties\": {\r\n    \"osType\": \"Linux\",\r\n    \"creationData\": {\r\n      \"createOption\": \"Empty\",\r\n      \"logicalSectorSize\": 512\r\n    },\r\n    \"diskSizeGB\": 32,\r\n    \"diskIOPSReadWrite\": 512,\r\n    \"diskMBpsReadWrite\": 8,\r\n    \"readOnly\": false,\r\n    \"diskIOPSReadOnly\": 100,\r\n    \"diskMBpsReadOnly\": 13,\r\n    \"encryption\": {\r\n      \"type\": \"EncryptionAtRestWithPlatformKey\"\r\n    },\r\n    \"maxShares\": 1,\r\n    \"timeCreated\": \"2021-03-04T06:14:18.6649134-08:00\",\r\n    \"provisioningState\": \"Succeeded\",\r\n    \"diskState\": \"Unattached\",\r\n    \"diskSizeBytes\": 34359738368,\r\n    \"uniqueId\": \"d1775259-e26b-48ff-b536-45c257e60858\",\r\n    \"networkAccessPolicy\": \"AllowAll\"\r\n  }\r\n}",
       "StatusCode": 200
     },
     {
       "RequestUri": "/subscriptions/0296790d-427c-48ca-b204-8b729bbd8670/resourceGroups/crptestar1264/providers/Microsoft.Compute/disks/diskrp1989?api-version=2020-12-01",
       "EncodedRequestUri": "L3N1YnNjcmlwdGlvbnMvMDI5Njc5MGQtNDI3Yy00OGNhLWIyMDQtOGI3MjliYmQ4NjcwL3Jlc291cmNlR3JvdXBzL2NycHRlc3RhcjEyNjQvcHJvdmlkZXJzL01pY3Jvc29mdC5Db21wdXRlL2Rpc2tzL2Rpc2tycDE5ODk/YXBpLXZlcnNpb249MjAyMC0xMi0wMQ==",
->>>>>>> 20321026
       "RequestMethod": "GET",
       "RequestBody": "",
       "RequestHeaders": {
@@ -345,7 +367,7 @@
           "no-cache"
         ],
         "Date": [
-          "Thu, 04 Mar 2021 14:14:20 GMT"
+          "Thu, 04 Mar 2021 14:14:23 GMT"
         ],
         "Pragma": [
           "no-cache"
@@ -355,87 +377,120 @@
           "Microsoft-HTTPAPI/2.0"
         ],
         "x-ms-ratelimit-remaining-resource": [
-          "Microsoft.Compute/LowCostGet3Min;14999,Microsoft.Compute/LowCostGet30Min;119999"
+          "Microsoft.Compute/LowCostGet3Min;14997,Microsoft.Compute/LowCostGet30Min;119997"
         ],
         "Strict-Transport-Security": [
           "max-age=31536000; includeSubDomains"
         ],
         "x-ms-served-by": [
-<<<<<<< HEAD
-          "8bc2ceff-14f8-4fd7-9c7b-ddac93c5c168_132604968708257311"
-        ],
-        "x-ms-request-id": [
-          "edfaed57-0187-42dc-8d30-089eaa2d7b23"
+          "ded1dc0e-bc59-4491-b707-c0a9c98ab021_132489970250949067"
+        ],
+        "x-ms-request-id": [
+          "117d9c4f-df12-4d5e-a8be-103e1867cd5a"
+        ],
+        "x-ms-ratelimit-remaining-subscription-reads": [
+          "11995"
+        ],
+        "x-ms-correlation-request-id": [
+          "2e418216-67da-4f49-9600-e765ae85e9d7"
+        ],
+        "x-ms-routing-request-id": [
+          "CANADACENTRAL:20210304T141424Z:2e418216-67da-4f49-9600-e765ae85e9d7"
+        ],
+        "X-Content-Type-Options": [
+          "nosniff"
+        ],
+        "Content-Length": [
+          "1015"
+        ],
+        "Content-Type": [
+          "application/json; charset=utf-8"
+        ],
+        "Expires": [
+          "-1"
+        ]
+      },
+      "ResponseBody": "{\r\n  \"name\": \"diskrp1989\",\r\n  \"id\": \"/subscriptions/0296790d-427c-48ca-b204-8b729bbd8670/resourceGroups/crptestar1264/providers/Microsoft.Compute/disks/diskrp1989\",\r\n  \"type\": \"Microsoft.Compute/disks\",\r\n  \"location\": \"eastus2euap\",\r\n  \"tags\": {\r\n    \"tagKey\": \"tagValue\"\r\n  },\r\n  \"sku\": {\r\n    \"name\": \"UltraSSD_LRS\",\r\n    \"tier\": \"Ultra\"\r\n  },\r\n  \"properties\": {\r\n    \"osType\": \"Linux\",\r\n    \"creationData\": {\r\n      \"createOption\": \"Empty\",\r\n      \"logicalSectorSize\": 512\r\n    },\r\n    \"diskSizeGB\": 32,\r\n    \"diskIOPSReadWrite\": 600,\r\n    \"diskMBpsReadWrite\": 9,\r\n    \"readOnly\": false,\r\n    \"diskIOPSReadOnly\": 100,\r\n    \"diskMBpsReadOnly\": 13,\r\n    \"encryption\": {\r\n      \"type\": \"EncryptionAtRestWithPlatformKey\"\r\n    },\r\n    \"maxShares\": 1,\r\n    \"timeCreated\": \"2021-03-04T06:14:18.6649134-08:00\",\r\n    \"provisioningState\": \"Succeeded\",\r\n    \"diskState\": \"Unattached\",\r\n    \"diskSizeBytes\": 34359738368,\r\n    \"uniqueId\": \"d1775259-e26b-48ff-b536-45c257e60858\",\r\n    \"networkAccessPolicy\": \"AllowAll\"\r\n  }\r\n}",
+      "StatusCode": 200
+    },
+    {
+      "RequestUri": "/subscriptions/0296790d-427c-48ca-b204-8b729bbd8670/resourceGroups/crptestar1264/providers/Microsoft.Compute/disks/diskrp1989?api-version=2020-12-01",
+      "EncodedRequestUri": "L3N1YnNjcmlwdGlvbnMvMDI5Njc5MGQtNDI3Yy00OGNhLWIyMDQtOGI3MjliYmQ4NjcwL3Jlc291cmNlR3JvdXBzL2NycHRlc3RhcjEyNjQvcHJvdmlkZXJzL01pY3Jvc29mdC5Db21wdXRlL2Rpc2tzL2Rpc2tycDE5ODk/YXBpLXZlcnNpb249MjAyMC0xMi0wMQ==",
+      "RequestMethod": "GET",
+      "RequestBody": "",
+      "RequestHeaders": {
+        "x-ms-client-request-id": [
+          "99c8521a-aa38-48d4-a3e3-a69652fc4fab"
+        ],
+        "accept-language": [
+          "en-US"
+        ],
+        "User-Agent": [
+          "FxVersion/4.6.26614.01",
+          "OSName/Windows",
+          "OSVersion/Microsoft.Windows.10.0.18363.",
+          "Microsoft.Azure.Management.Compute.ComputeManagementClient/44.0.0.0"
+        ]
+      },
+      "ResponseHeaders": {
+        "Cache-Control": [
+          "no-cache"
+        ],
+        "Date": [
+          "Thu, 04 Mar 2021 14:14:23 GMT"
+        ],
+        "Pragma": [
+          "no-cache"
         ],
         "Server": [
           "Microsoft-HTTPAPI/2.0",
           "Microsoft-HTTPAPI/2.0"
-=======
+        ],
+        "x-ms-ratelimit-remaining-resource": [
+          "Microsoft.Compute/LowCostGet3Min;14995,Microsoft.Compute/LowCostGet30Min;119995"
+        ],
+        "Strict-Transport-Security": [
+          "max-age=31536000; includeSubDomains"
+        ],
+        "x-ms-served-by": [
           "ded1dc0e-bc59-4491-b707-c0a9c98ab021_132489970250949067"
         ],
         "x-ms-request-id": [
-          "152f7e2d-a435-4ca6-b1f9-e38e1f15a6f9"
->>>>>>> 20321026
+          "ba3affc3-097f-4ace-96bf-6064ef7bf445"
         ],
         "x-ms-ratelimit-remaining-subscription-reads": [
-          "11998"
-        ],
-        "x-ms-correlation-request-id": [
-<<<<<<< HEAD
-          "40d1b604-1ea9-44c4-a78a-c65c0c3ba46d"
-        ],
-        "x-ms-routing-request-id": [
-          "EASTUS2:20210323T145640Z:40d1b604-1ea9-44c4-a78a-c65c0c3ba46d"
-=======
-          "75b03d3f-1586-4c69-a05c-c2313b1f4b86"
-        ],
-        "x-ms-routing-request-id": [
-          "CANADACENTRAL:20210304T141421Z:75b03d3f-1586-4c69-a05c-c2313b1f4b86"
->>>>>>> 20321026
-        ],
-        "X-Content-Type-Options": [
-          "nosniff"
-        ],
-<<<<<<< HEAD
-        "Date": [
-          "Tue, 23 Mar 2021 14:56:40 GMT"
-        ],
-=======
->>>>>>> 20321026
-        "Content-Length": [
-          "970"
-        ],
-        "Content-Type": [
-          "application/json; charset=utf-8"
-        ],
-        "Expires": [
-          "-1"
-        ]
-      },
-<<<<<<< HEAD
-      "ResponseBody": "{\r\n  \"name\": \"diskrp7184\",\r\n  \"id\": \"/subscriptions/e37510d7-33b6-4676-886f-ee75bcc01871/resourceGroups/crptestar2088/providers/Microsoft.Compute/disks/diskrp7184\",\r\n  \"type\": \"Microsoft.Compute/disks\",\r\n  \"location\": \"eastus2euap\",\r\n  \"sku\": {\r\n    \"name\": \"UltraSSD_LRS\",\r\n    \"tier\": \"Ultra\"\r\n  },\r\n  \"properties\": {\r\n    \"osType\": \"Linux\",\r\n    \"creationData\": {\r\n      \"createOption\": \"Empty\",\r\n      \"logicalSectorSize\": 512\r\n    },\r\n    \"diskSizeGB\": 32,\r\n    \"diskIOPSReadWrite\": 512,\r\n    \"diskMBpsReadWrite\": 8,\r\n    \"readOnly\": false,\r\n    \"diskIOPSReadOnly\": 100,\r\n    \"diskMBpsReadOnly\": 13,\r\n    \"encryption\": {\r\n      \"type\": \"EncryptionAtRestWithPlatformKey\"\r\n    },\r\n    \"maxShares\": 1,\r\n    \"timeCreated\": \"2021-03-23T14:56:37.9797052+00:00\",\r\n    \"provisioningState\": \"Succeeded\",\r\n    \"diskState\": \"Unattached\",\r\n    \"diskSizeBytes\": 34359738368,\r\n    \"uniqueId\": \"324e6a21-1111-45ad-9866-6e7a5dd99b8d\",\r\n    \"networkAccessPolicy\": \"AllowAll\"\r\n  }\r\n}",
-      "StatusCode": 200
-    },
-    {
-      "RequestUri": "/subscriptions/e37510d7-33b6-4676-886f-ee75bcc01871/resourceGroups/crptestar2088/providers/Microsoft.Compute/disks/diskrp7184?api-version=2020-09-30",
-      "EncodedRequestUri": "L3N1YnNjcmlwdGlvbnMvZTM3NTEwZDctMzNiNi00Njc2LTg4NmYtZWU3NWJjYzAxODcxL3Jlc291cmNlR3JvdXBzL2NycHRlc3RhcjIwODgvcHJvdmlkZXJzL01pY3Jvc29mdC5Db21wdXRlL2Rpc2tzL2Rpc2tycDcxODQ/YXBpLXZlcnNpb249MjAyMC0wOS0zMA==",
-=======
-      "ResponseBody": "{\r\n  \"name\": \"diskrp1989\",\r\n  \"id\": \"/subscriptions/0296790d-427c-48ca-b204-8b729bbd8670/resourceGroups/crptestar1264/providers/Microsoft.Compute/disks/diskrp1989\",\r\n  \"type\": \"Microsoft.Compute/disks\",\r\n  \"location\": \"eastus2euap\",\r\n  \"sku\": {\r\n    \"name\": \"UltraSSD_LRS\",\r\n    \"tier\": \"Ultra\"\r\n  },\r\n  \"properties\": {\r\n    \"osType\": \"Linux\",\r\n    \"creationData\": {\r\n      \"createOption\": \"Empty\",\r\n      \"logicalSectorSize\": 512\r\n    },\r\n    \"diskSizeGB\": 32,\r\n    \"diskIOPSReadWrite\": 512,\r\n    \"diskMBpsReadWrite\": 8,\r\n    \"readOnly\": false,\r\n    \"diskIOPSReadOnly\": 100,\r\n    \"diskMBpsReadOnly\": 13,\r\n    \"encryption\": {\r\n      \"type\": \"EncryptionAtRestWithPlatformKey\"\r\n    },\r\n    \"maxShares\": 1,\r\n    \"timeCreated\": \"2021-03-04T06:14:18.6649134-08:00\",\r\n    \"provisioningState\": \"Succeeded\",\r\n    \"diskState\": \"Unattached\",\r\n    \"diskSizeBytes\": 34359738368,\r\n    \"uniqueId\": \"d1775259-e26b-48ff-b536-45c257e60858\",\r\n    \"networkAccessPolicy\": \"AllowAll\"\r\n  }\r\n}",
+          "11994"
+        ],
+        "x-ms-correlation-request-id": [
+          "8a9bd9ea-76c8-4b8c-96f2-6183657ccfc5"
+        ],
+        "x-ms-routing-request-id": [
+          "CANADACENTRAL:20210304T141424Z:8a9bd9ea-76c8-4b8c-96f2-6183657ccfc5"
+        ],
+        "X-Content-Type-Options": [
+          "nosniff"
+        ],
+        "Content-Length": [
+          "1015"
+        ],
+        "Content-Type": [
+          "application/json; charset=utf-8"
+        ],
+        "Expires": [
+          "-1"
+        ]
+      },
+      "ResponseBody": "{\r\n  \"name\": \"diskrp1989\",\r\n  \"id\": \"/subscriptions/0296790d-427c-48ca-b204-8b729bbd8670/resourceGroups/crptestar1264/providers/Microsoft.Compute/disks/diskrp1989\",\r\n  \"type\": \"Microsoft.Compute/disks\",\r\n  \"location\": \"eastus2euap\",\r\n  \"tags\": {\r\n    \"tagKey\": \"tagValue\"\r\n  },\r\n  \"sku\": {\r\n    \"name\": \"UltraSSD_LRS\",\r\n    \"tier\": \"Ultra\"\r\n  },\r\n  \"properties\": {\r\n    \"osType\": \"Linux\",\r\n    \"creationData\": {\r\n      \"createOption\": \"Empty\",\r\n      \"logicalSectorSize\": 512\r\n    },\r\n    \"diskSizeGB\": 32,\r\n    \"diskIOPSReadWrite\": 600,\r\n    \"diskMBpsReadWrite\": 9,\r\n    \"readOnly\": false,\r\n    \"diskIOPSReadOnly\": 100,\r\n    \"diskMBpsReadOnly\": 13,\r\n    \"encryption\": {\r\n      \"type\": \"EncryptionAtRestWithPlatformKey\"\r\n    },\r\n    \"maxShares\": 1,\r\n    \"timeCreated\": \"2021-03-04T06:14:18.6649134-08:00\",\r\n    \"provisioningState\": \"Succeeded\",\r\n    \"diskState\": \"Unattached\",\r\n    \"diskSizeBytes\": 34359738368,\r\n    \"uniqueId\": \"d1775259-e26b-48ff-b536-45c257e60858\",\r\n    \"networkAccessPolicy\": \"AllowAll\"\r\n  }\r\n}",
       "StatusCode": 200
     },
     {
       "RequestUri": "/subscriptions/0296790d-427c-48ca-b204-8b729bbd8670/resourceGroups/crptestar1264/providers/Microsoft.Compute/disks/diskrp1989?api-version=2020-12-01",
       "EncodedRequestUri": "L3N1YnNjcmlwdGlvbnMvMDI5Njc5MGQtNDI3Yy00OGNhLWIyMDQtOGI3MjliYmQ4NjcwL3Jlc291cmNlR3JvdXBzL2NycHRlc3RhcjEyNjQvcHJvdmlkZXJzL01pY3Jvc29mdC5Db21wdXRlL2Rpc2tzL2Rpc2tycDE5ODk/YXBpLXZlcnNpb249MjAyMC0xMi0wMQ==",
->>>>>>> 20321026
       "RequestMethod": "GET",
       "RequestBody": "",
       "RequestHeaders": {
         "x-ms-client-request-id": [
-<<<<<<< HEAD
-          "60509b1a-38df-4b31-a035-d2cd7ddefb4c"
-=======
-          "c110b94e-4e71-413d-9532-6e8b5fefcce9"
->>>>>>> 20321026
+          "aa67a194-ac77-47c5-a33c-e4fb9cbc57be"
         ],
         "accept-language": [
           "en-US"
@@ -452,91 +507,203 @@
           "no-cache"
         ],
         "Date": [
-          "Thu, 04 Mar 2021 14:14:20 GMT"
-        ],
-        "Pragma": [
-          "no-cache"
+          "Thu, 04 Mar 2021 14:14:54 GMT"
+        ],
+        "Pragma": [
+          "no-cache"
+        ],
+        "x-ms-failure-cause": [
+          "gateway"
+        ],
+        "x-ms-request-id": [
+          "6b7fe3ab-f8cb-4f06-b205-5532ee43ec41"
+        ],
+        "x-ms-correlation-request-id": [
+          "6b7fe3ab-f8cb-4f06-b205-5532ee43ec41"
+        ],
+        "x-ms-routing-request-id": [
+          "CANADACENTRAL:20210304T141454Z:6b7fe3ab-f8cb-4f06-b205-5532ee43ec41"
+        ],
+        "Strict-Transport-Security": [
+          "max-age=31536000; includeSubDomains"
+        ],
+        "X-Content-Type-Options": [
+          "nosniff"
+        ],
+        "Content-Length": [
+          "219"
+        ],
+        "Content-Type": [
+          "application/json; charset=utf-8"
+        ],
+        "Expires": [
+          "-1"
+        ]
+      },
+      "ResponseBody": "{\r\n  \"error\": {\r\n    \"code\": \"ResourceNotFound\",\r\n    \"message\": \"The Resource 'Microsoft.Compute/disks/diskrp1989' under resource group 'crptestar1264' was not found. For more details please go to https://aka.ms/ARMResourceNotFoundFix\"\r\n  }\r\n}",
+      "StatusCode": 404
+    },
+    {
+      "RequestUri": "/subscriptions/0296790d-427c-48ca-b204-8b729bbd8670/resourceGroups/crptestar1264/providers/Microsoft.Compute/disks/diskrp1989?api-version=2020-12-01",
+      "EncodedRequestUri": "L3N1YnNjcmlwdGlvbnMvMDI5Njc5MGQtNDI3Yy00OGNhLWIyMDQtOGI3MjliYmQ4NjcwL3Jlc291cmNlR3JvdXBzL2NycHRlc3RhcjEyNjQvcHJvdmlkZXJzL01pY3Jvc29mdC5Db21wdXRlL2Rpc2tzL2Rpc2tycDE5ODk/YXBpLXZlcnNpb249MjAyMC0xMi0wMQ==",
+      "RequestMethod": "PATCH",
+      "RequestBody": "{\r\n  \"properties\": {\r\n    \"diskIOPSReadWrite\": 600,\r\n    \"diskMBpsReadWrite\": 9\r\n  },\r\n  \"tags\": {\r\n    \"tagKey\": \"tagValue\"\r\n  },\r\n  \"sku\": {\r\n    \"name\": \"UltraSSD_LRS\"\r\n  }\r\n}",
+      "RequestHeaders": {
+        "x-ms-client-request-id": [
+          "2ca4207c-6269-41ac-a8a1-83a98cf733f8"
+        ],
+        "accept-language": [
+          "en-US"
+        ],
+        "User-Agent": [
+          "FxVersion/4.6.26614.01",
+          "OSName/Windows",
+          "OSVersion/Microsoft.Windows.10.0.18363.",
+          "Microsoft.Azure.Management.Compute.ComputeManagementClient/44.0.0.0"
+        ],
+        "Content-Type": [
+          "application/json; charset=utf-8"
+        ],
+        "Content-Length": [
+          "178"
+        ]
+      },
+      "ResponseHeaders": {
+        "Cache-Control": [
+          "no-cache"
+        ],
+        "Date": [
+          "Thu, 04 Mar 2021 14:14:21 GMT"
+        ],
+        "Pragma": [
+          "no-cache"
+        ],
+        "Location": [
+          "https://management.azure.com/subscriptions/0296790d-427c-48ca-b204-8b729bbd8670/providers/Microsoft.Compute/locations/eastus2euap/DiskOperations/131c07a0-5867-468e-88b6-9053c5381959?monitor=true&api-version=2020-12-01"
+        ],
+        "Retry-After": [
+          "2"
         ],
         "Server": [
           "Microsoft-HTTPAPI/2.0",
           "Microsoft-HTTPAPI/2.0"
         ],
+        "Azure-AsyncOperation": [
+          "https://management.azure.com/subscriptions/0296790d-427c-48ca-b204-8b729bbd8670/providers/Microsoft.Compute/locations/eastus2euap/DiskOperations/131c07a0-5867-468e-88b6-9053c5381959?api-version=2020-12-01"
+        ],
         "x-ms-ratelimit-remaining-resource": [
-          "Microsoft.Compute/LowCostGet3Min;14998,Microsoft.Compute/LowCostGet30Min;119998"
+          "Microsoft.Compute/CreateUpdateDisks3Min;998,Microsoft.Compute/CreateUpdateDisks30Min;7998"
         ],
         "Strict-Transport-Security": [
           "max-age=31536000; includeSubDomains"
         ],
         "x-ms-served-by": [
-<<<<<<< HEAD
-          "8bc2ceff-14f8-4fd7-9c7b-ddac93c5c168_132604968708257311"
-        ],
-        "x-ms-request-id": [
-          "91270dfc-15b0-4c0f-ac08-090d9bfac494"
+          "ded1dc0e-bc59-4491-b707-c0a9c98ab021_132489970250949067"
+        ],
+        "x-ms-request-id": [
+          "131c07a0-5867-468e-88b6-9053c5381959"
+        ],
+        "x-ms-ratelimit-remaining-subscription-writes": [
+          "1198"
+        ],
+        "x-ms-correlation-request-id": [
+          "3b7845f7-4be9-4c6d-b677-a7051fd9c766"
+        ],
+        "x-ms-routing-request-id": [
+          "CANADACENTRAL:20210304T141421Z:3b7845f7-4be9-4c6d-b677-a7051fd9c766"
+        ],
+        "X-Content-Type-Options": [
+          "nosniff"
+        ],
+        "Content-Length": [
+          "547"
+        ],
+        "Content-Type": [
+          "application/json; charset=utf-8"
+        ],
+        "Expires": [
+          "-1"
+        ]
+      },
+      "ResponseBody": "{\r\n  \"name\": \"diskrp1989\",\r\n  \"location\": \"eastus2euap\",\r\n  \"tags\": {\r\n    \"tagKey\": \"tagValue\"\r\n  },\r\n  \"sku\": {\r\n    \"name\": \"UltraSSD_LRS\"\r\n  },\r\n  \"properties\": {\r\n    \"osType\": \"Linux\",\r\n    \"creationData\": {\r\n      \"createOption\": \"Empty\",\r\n      \"logicalSectorSize\": 512\r\n    },\r\n    \"diskSizeGB\": 32,\r\n    \"diskIOPSReadWrite\": 600,\r\n    \"diskMBpsReadWrite\": 9,\r\n    \"readOnly\": false,\r\n    \"diskIOPSReadOnly\": 100,\r\n    \"diskMBpsReadOnly\": 13,\r\n    \"provisioningState\": \"Updating\",\r\n    \"isArmResource\": true,\r\n    \"faultDomain\": 0\r\n  }\r\n}",
+      "StatusCode": 202
+    },
+    {
+      "RequestUri": "/subscriptions/0296790d-427c-48ca-b204-8b729bbd8670/providers/Microsoft.Compute/locations/eastus2euap/DiskOperations/131c07a0-5867-468e-88b6-9053c5381959?api-version=2020-12-01",
+      "EncodedRequestUri": "L3N1YnNjcmlwdGlvbnMvMDI5Njc5MGQtNDI3Yy00OGNhLWIyMDQtOGI3MjliYmQ4NjcwL3Byb3ZpZGVycy9NaWNyb3NvZnQuQ29tcHV0ZS9sb2NhdGlvbnMvZWFzdHVzMmV1YXAvRGlza09wZXJhdGlvbnMvMTMxYzA3YTAtNTg2Ny00NjhlLTg4YjYtOTA1M2M1MzgxOTU5P2FwaS12ZXJzaW9uPTIwMjAtMTItMDE=",
+      "RequestMethod": "GET",
+      "RequestBody": "",
+      "RequestHeaders": {
+        "User-Agent": [
+          "FxVersion/4.6.26614.01",
+          "OSName/Windows",
+          "OSVersion/Microsoft.Windows.10.0.18363.",
+          "Microsoft.Azure.Management.Compute.ComputeManagementClient/44.0.0.0"
+        ]
+      },
+      "ResponseHeaders": {
+        "Cache-Control": [
+          "no-cache"
+        ],
+        "Date": [
+          "Thu, 04 Mar 2021 14:14:23 GMT"
+        ],
+        "Pragma": [
+          "no-cache"
         ],
         "Server": [
           "Microsoft-HTTPAPI/2.0",
           "Microsoft-HTTPAPI/2.0"
-=======
+        ],
+        "x-ms-ratelimit-remaining-resource": [
+          "Microsoft.Compute/GetOperation3Min;49998,Microsoft.Compute/GetOperation30Min;399998"
+        ],
+        "Strict-Transport-Security": [
+          "max-age=31536000; includeSubDomains"
+        ],
+        "x-ms-served-by": [
           "ded1dc0e-bc59-4491-b707-c0a9c98ab021_132489970250949067"
         ],
         "x-ms-request-id": [
-          "d7f1467c-5483-469d-a420-033c602d3120"
->>>>>>> 20321026
+          "e2928aa8-5f86-4a53-95a5-9162ba6407f2"
         ],
         "x-ms-ratelimit-remaining-subscription-reads": [
-          "11997"
-        ],
-        "x-ms-correlation-request-id": [
-<<<<<<< HEAD
-          "b36fe7c0-b8b1-4068-b72a-c68aebf62e45"
-        ],
-        "x-ms-routing-request-id": [
-          "EASTUS2:20210323T145640Z:b36fe7c0-b8b1-4068-b72a-c68aebf62e45"
-=======
-          "204bdf68-3296-40e6-a38e-7de76d8553bf"
-        ],
-        "x-ms-routing-request-id": [
-          "CANADACENTRAL:20210304T141421Z:204bdf68-3296-40e6-a38e-7de76d8553bf"
->>>>>>> 20321026
-        ],
-        "X-Content-Type-Options": [
-          "nosniff"
-        ],
-<<<<<<< HEAD
-        "Date": [
-          "Tue, 23 Mar 2021 14:56:40 GMT"
-        ],
-=======
->>>>>>> 20321026
-        "Content-Length": [
-          "970"
-        ],
-        "Content-Type": [
-          "application/json; charset=utf-8"
-        ],
-        "Expires": [
-          "-1"
-        ]
-      },
-<<<<<<< HEAD
-      "ResponseBody": "{\r\n  \"name\": \"diskrp7184\",\r\n  \"id\": \"/subscriptions/e37510d7-33b6-4676-886f-ee75bcc01871/resourceGroups/crptestar2088/providers/Microsoft.Compute/disks/diskrp7184\",\r\n  \"type\": \"Microsoft.Compute/disks\",\r\n  \"location\": \"eastus2euap\",\r\n  \"sku\": {\r\n    \"name\": \"UltraSSD_LRS\",\r\n    \"tier\": \"Ultra\"\r\n  },\r\n  \"properties\": {\r\n    \"osType\": \"Linux\",\r\n    \"creationData\": {\r\n      \"createOption\": \"Empty\",\r\n      \"logicalSectorSize\": 512\r\n    },\r\n    \"diskSizeGB\": 32,\r\n    \"diskIOPSReadWrite\": 512,\r\n    \"diskMBpsReadWrite\": 8,\r\n    \"readOnly\": false,\r\n    \"diskIOPSReadOnly\": 100,\r\n    \"diskMBpsReadOnly\": 13,\r\n    \"encryption\": {\r\n      \"type\": \"EncryptionAtRestWithPlatformKey\"\r\n    },\r\n    \"maxShares\": 1,\r\n    \"timeCreated\": \"2021-03-23T14:56:37.9797052+00:00\",\r\n    \"provisioningState\": \"Succeeded\",\r\n    \"diskState\": \"Unattached\",\r\n    \"diskSizeBytes\": 34359738368,\r\n    \"uniqueId\": \"324e6a21-1111-45ad-9866-6e7a5dd99b8d\",\r\n    \"networkAccessPolicy\": \"AllowAll\"\r\n  }\r\n}",
-      "StatusCode": 200
-    },
-    {
-      "RequestUri": "/subscriptions/e37510d7-33b6-4676-886f-ee75bcc01871/resourceGroups/crptestar2088/providers/Microsoft.Compute/disks/diskrp7184?api-version=2020-09-30",
-      "EncodedRequestUri": "L3N1YnNjcmlwdGlvbnMvZTM3NTEwZDctMzNiNi00Njc2LTg4NmYtZWU3NWJjYzAxODcxL3Jlc291cmNlR3JvdXBzL2NycHRlc3RhcjIwODgvcHJvdmlkZXJzL01pY3Jvc29mdC5Db21wdXRlL2Rpc2tzL2Rpc2tycDcxODQ/YXBpLXZlcnNpb249MjAyMC0wOS0zMA==",
-=======
-      "ResponseBody": "{\r\n  \"name\": \"diskrp1989\",\r\n  \"id\": \"/subscriptions/0296790d-427c-48ca-b204-8b729bbd8670/resourceGroups/crptestar1264/providers/Microsoft.Compute/disks/diskrp1989\",\r\n  \"type\": \"Microsoft.Compute/disks\",\r\n  \"location\": \"eastus2euap\",\r\n  \"sku\": {\r\n    \"name\": \"UltraSSD_LRS\",\r\n    \"tier\": \"Ultra\"\r\n  },\r\n  \"properties\": {\r\n    \"osType\": \"Linux\",\r\n    \"creationData\": {\r\n      \"createOption\": \"Empty\",\r\n      \"logicalSectorSize\": 512\r\n    },\r\n    \"diskSizeGB\": 32,\r\n    \"diskIOPSReadWrite\": 512,\r\n    \"diskMBpsReadWrite\": 8,\r\n    \"readOnly\": false,\r\n    \"diskIOPSReadOnly\": 100,\r\n    \"diskMBpsReadOnly\": 13,\r\n    \"encryption\": {\r\n      \"type\": \"EncryptionAtRestWithPlatformKey\"\r\n    },\r\n    \"maxShares\": 1,\r\n    \"timeCreated\": \"2021-03-04T06:14:18.6649134-08:00\",\r\n    \"provisioningState\": \"Succeeded\",\r\n    \"diskState\": \"Unattached\",\r\n    \"diskSizeBytes\": 34359738368,\r\n    \"uniqueId\": \"d1775259-e26b-48ff-b536-45c257e60858\",\r\n    \"networkAccessPolicy\": \"AllowAll\"\r\n  }\r\n}",
+          "11996"
+        ],
+        "x-ms-correlation-request-id": [
+          "17d02b5d-91e8-4ef1-ad93-95474d35059a"
+        ],
+        "x-ms-routing-request-id": [
+          "CANADACENTRAL:20210304T141423Z:17d02b5d-91e8-4ef1-ad93-95474d35059a"
+        ],
+        "X-Content-Type-Options": [
+          "nosniff"
+        ],
+        "Content-Length": [
+          "1240"
+        ],
+        "Content-Type": [
+          "application/json; charset=utf-8"
+        ],
+        "Expires": [
+          "-1"
+        ]
+      },
+      "ResponseBody": "{\r\n  \"startTime\": \"2021-03-04T06:14:21.6250751-08:00\",\r\n  \"endTime\": \"2021-03-04T06:14:21.8450663-08:00\",\r\n  \"status\": \"Succeeded\",\r\n  \"properties\": {\r\n    \"output\": {\r\n      \"name\": \"diskrp1989\",\r\n      \"id\": \"/subscriptions/0296790d-427c-48ca-b204-8b729bbd8670/resourceGroups/crptestar1264/providers/Microsoft.Compute/disks/diskrp1989\",\r\n      \"type\": \"Microsoft.Compute/disks\",\r\n      \"location\": \"eastus2euap\",\r\n      \"tags\": {\r\n        \"tagKey\": \"tagValue\"\r\n      },\r\n      \"sku\": {\r\n        \"name\": \"UltraSSD_LRS\",\r\n        \"tier\": \"Ultra\"\r\n      },\r\n      \"properties\": {\r\n        \"osType\": \"Linux\",\r\n        \"creationData\": {\r\n          \"createOption\": \"Empty\",\r\n          \"logicalSectorSize\": 512\r\n        },\r\n        \"diskSizeGB\": 32,\r\n        \"diskIOPSReadWrite\": 600,\r\n        \"diskMBpsReadWrite\": 9,\r\n        \"readOnly\": false,\r\n        \"diskIOPSReadOnly\": 100,\r\n        \"diskMBpsReadOnly\": 13,\r\n        \"encryption\": {\r\n          \"type\": \"EncryptionAtRestWithPlatformKey\"\r\n        },\r\n        \"maxShares\": 1,\r\n        \"timeCreated\": \"2021-03-04T06:14:18.6649134-08:00\",\r\n        \"provisioningState\": \"Succeeded\",\r\n        \"diskState\": \"Unattached\",\r\n        \"diskSizeBytes\": 34359738368,\r\n        \"uniqueId\": \"d1775259-e26b-48ff-b536-45c257e60858\",\r\n        \"networkAccessPolicy\": \"AllowAll\"\r\n      }\r\n    }\r\n  },\r\n  \"name\": \"131c07a0-5867-468e-88b6-9053c5381959\"\r\n}",
       "StatusCode": 200
     },
     {
       "RequestUri": "/subscriptions/0296790d-427c-48ca-b204-8b729bbd8670/resourceGroups/crptestar1264/providers/Microsoft.Compute/disks/diskrp1989?api-version=2020-12-01",
       "EncodedRequestUri": "L3N1YnNjcmlwdGlvbnMvMDI5Njc5MGQtNDI3Yy00OGNhLWIyMDQtOGI3MjliYmQ4NjcwL3Jlc291cmNlR3JvdXBzL2NycHRlc3RhcjEyNjQvcHJvdmlkZXJzL01pY3Jvc29mdC5Db21wdXRlL2Rpc2tzL2Rpc2tycDE5ODk/YXBpLXZlcnNpb249MjAyMC0xMi0wMQ==",
->>>>>>> 20321026
-      "RequestMethod": "GET",
-      "RequestBody": "",
-      "RequestHeaders": {
+      "RequestMethod": "DELETE",
+      "RequestBody": "",
+      "RequestHeaders": {
+        "x-ms-client-request-id": [
+          "c007ce18-e65c-46fe-acf4-05eb5449a63a"
+        ],
+        "accept-language": [
+          "en-US"
+        ],
         "User-Agent": [
           "FxVersion/4.6.26614.01",
           "OSName/Windows",
@@ -549,101 +716,125 @@
           "no-cache"
         ],
         "Date": [
-          "Thu, 04 Mar 2021 14:14:23 GMT"
-        ],
-        "Pragma": [
-          "no-cache"
+          "Thu, 04 Mar 2021 14:14:24 GMT"
+        ],
+        "Pragma": [
+          "no-cache"
+        ],
+        "Location": [
+          "https://management.azure.com/subscriptions/0296790d-427c-48ca-b204-8b729bbd8670/providers/Microsoft.Compute/locations/eastus2euap/DiskOperations/af380304-4849-4ca6-aeef-eb74e3d25ba9?monitor=true&api-version=2020-12-01"
         ],
         "Server": [
           "Microsoft-HTTPAPI/2.0",
           "Microsoft-HTTPAPI/2.0"
         ],
+        "Azure-AsyncOperation": [
+          "https://management.azure.com/subscriptions/0296790d-427c-48ca-b204-8b729bbd8670/providers/Microsoft.Compute/locations/eastus2euap/DiskOperations/af380304-4849-4ca6-aeef-eb74e3d25ba9?api-version=2020-12-01"
+        ],
         "x-ms-ratelimit-remaining-resource": [
-          "Microsoft.Compute/LowCostGet3Min;14997,Microsoft.Compute/LowCostGet30Min;119997"
+          "Microsoft.Compute/DeleteDisks3Min;2999,Microsoft.Compute/DeleteDisks30Min;23999"
         ],
         "Strict-Transport-Security": [
           "max-age=31536000; includeSubDomains"
         ],
         "x-ms-served-by": [
-<<<<<<< HEAD
-          "8bc2ceff-14f8-4fd7-9c7b-ddac93c5c168_132604968708257311"
-        ],
-        "x-ms-request-id": [
-          "a3dd6ffb-118e-4d98-8f6e-29e1cd7b146c"
+          "ded1dc0e-bc59-4491-b707-c0a9c98ab021_132489970250949067"
+        ],
+        "x-ms-request-id": [
+          "af380304-4849-4ca6-aeef-eb74e3d25ba9"
+        ],
+        "x-ms-ratelimit-remaining-subscription-deletes": [
+          "14999"
+        ],
+        "x-ms-correlation-request-id": [
+          "c0b571b7-a491-43c0-b2d2-6b7495d63c67"
+        ],
+        "x-ms-routing-request-id": [
+          "CANADACENTRAL:20210304T141424Z:c0b571b7-a491-43c0-b2d2-6b7495d63c67"
+        ],
+        "X-Content-Type-Options": [
+          "nosniff"
+        ],
+        "Content-Length": [
+          "0"
+        ],
+        "Expires": [
+          "-1"
+        ]
+      },
+      "ResponseBody": "",
+      "StatusCode": 202
+    },
+    {
+      "RequestUri": "/subscriptions/0296790d-427c-48ca-b204-8b729bbd8670/providers/Microsoft.Compute/locations/eastus2euap/DiskOperations/af380304-4849-4ca6-aeef-eb74e3d25ba9?api-version=2020-12-01",
+      "EncodedRequestUri": "L3N1YnNjcmlwdGlvbnMvMDI5Njc5MGQtNDI3Yy00OGNhLWIyMDQtOGI3MjliYmQ4NjcwL3Byb3ZpZGVycy9NaWNyb3NvZnQuQ29tcHV0ZS9sb2NhdGlvbnMvZWFzdHVzMmV1YXAvRGlza09wZXJhdGlvbnMvYWYzODAzMDQtNDg0OS00Y2E2LWFlZWYtZWI3NGUzZDI1YmE5P2FwaS12ZXJzaW9uPTIwMjAtMTItMDE=",
+      "RequestMethod": "GET",
+      "RequestBody": "",
+      "RequestHeaders": {
+        "User-Agent": [
+          "FxVersion/4.6.26614.01",
+          "OSName/Windows",
+          "OSVersion/Microsoft.Windows.10.0.18363.",
+          "Microsoft.Azure.Management.Compute.ComputeManagementClient/44.0.0.0"
+        ]
+      },
+      "ResponseHeaders": {
+        "Cache-Control": [
+          "no-cache"
+        ],
+        "Date": [
+          "Thu, 04 Mar 2021 14:14:54 GMT"
+        ],
+        "Pragma": [
+          "no-cache"
         ],
         "Server": [
           "Microsoft-HTTPAPI/2.0",
           "Microsoft-HTTPAPI/2.0"
-=======
+        ],
+        "x-ms-ratelimit-remaining-resource": [
+          "Microsoft.Compute/GetOperation3Min;49994,Microsoft.Compute/GetOperation30Min;399994"
+        ],
+        "Strict-Transport-Security": [
+          "max-age=31536000; includeSubDomains"
+        ],
+        "x-ms-served-by": [
           "ded1dc0e-bc59-4491-b707-c0a9c98ab021_132489970250949067"
         ],
         "x-ms-request-id": [
-          "117d9c4f-df12-4d5e-a8be-103e1867cd5a"
->>>>>>> 20321026
+          "38bc062e-8868-4453-bb27-8e4a418aed25"
         ],
         "x-ms-ratelimit-remaining-subscription-reads": [
-          "11995"
-        ],
-        "x-ms-correlation-request-id": [
-<<<<<<< HEAD
-          "babfdb66-cf41-4ce8-a5d5-7c02b9d3ff74"
-        ],
-        "x-ms-routing-request-id": [
-          "EASTUS2:20210323T145642Z:babfdb66-cf41-4ce8-a5d5-7c02b9d3ff74"
-=======
-          "2e418216-67da-4f49-9600-e765ae85e9d7"
-        ],
-        "x-ms-routing-request-id": [
-          "CANADACENTRAL:20210304T141424Z:2e418216-67da-4f49-9600-e765ae85e9d7"
->>>>>>> 20321026
-        ],
-        "X-Content-Type-Options": [
-          "nosniff"
-        ],
-<<<<<<< HEAD
-        "Date": [
-          "Tue, 23 Mar 2021 14:56:42 GMT"
-        ],
-=======
->>>>>>> 20321026
-        "Content-Length": [
-          "1015"
-        ],
-        "Content-Type": [
-          "application/json; charset=utf-8"
-        ],
-        "Expires": [
-          "-1"
-        ]
-      },
-<<<<<<< HEAD
-      "ResponseBody": "{\r\n  \"name\": \"diskrp7184\",\r\n  \"id\": \"/subscriptions/e37510d7-33b6-4676-886f-ee75bcc01871/resourceGroups/crptestar2088/providers/Microsoft.Compute/disks/diskrp7184\",\r\n  \"type\": \"Microsoft.Compute/disks\",\r\n  \"location\": \"eastus2euap\",\r\n  \"tags\": {\r\n    \"tagKey\": \"tagValue\"\r\n  },\r\n  \"sku\": {\r\n    \"name\": \"UltraSSD_LRS\",\r\n    \"tier\": \"Ultra\"\r\n  },\r\n  \"properties\": {\r\n    \"osType\": \"Linux\",\r\n    \"creationData\": {\r\n      \"createOption\": \"Empty\",\r\n      \"logicalSectorSize\": 512\r\n    },\r\n    \"diskSizeGB\": 32,\r\n    \"diskIOPSReadWrite\": 600,\r\n    \"diskMBpsReadWrite\": 9,\r\n    \"readOnly\": false,\r\n    \"diskIOPSReadOnly\": 100,\r\n    \"diskMBpsReadOnly\": 13,\r\n    \"encryption\": {\r\n      \"type\": \"EncryptionAtRestWithPlatformKey\"\r\n    },\r\n    \"maxShares\": 1,\r\n    \"timeCreated\": \"2021-03-23T14:56:37.9797052+00:00\",\r\n    \"provisioningState\": \"Succeeded\",\r\n    \"diskState\": \"Unattached\",\r\n    \"diskSizeBytes\": 34359738368,\r\n    \"uniqueId\": \"324e6a21-1111-45ad-9866-6e7a5dd99b8d\",\r\n    \"networkAccessPolicy\": \"AllowAll\"\r\n  }\r\n}",
+          "11993"
+        ],
+        "x-ms-correlation-request-id": [
+          "6a27ca92-c684-4e18-b917-3eff201dd959"
+        ],
+        "x-ms-routing-request-id": [
+          "CANADACENTRAL:20210304T141454Z:6a27ca92-c684-4e18-b917-3eff201dd959"
+        ],
+        "X-Content-Type-Options": [
+          "nosniff"
+        ],
+        "Content-Length": [
+          "183"
+        ],
+        "Content-Type": [
+          "application/json; charset=utf-8"
+        ],
+        "Expires": [
+          "-1"
+        ]
+      },
+      "ResponseBody": "{\r\n  \"startTime\": \"2021-03-04T06:14:24.298964-08:00\",\r\n  \"endTime\": \"2021-03-04T06:14:24.5639728-08:00\",\r\n  \"status\": \"Succeeded\",\r\n  \"name\": \"af380304-4849-4ca6-aeef-eb74e3d25ba9\"\r\n}",
       "StatusCode": 200
     },
     {
-      "RequestUri": "/subscriptions/e37510d7-33b6-4676-886f-ee75bcc01871/resourceGroups/crptestar2088/providers/Microsoft.Compute/disks/diskrp7184?api-version=2020-09-30",
-      "EncodedRequestUri": "L3N1YnNjcmlwdGlvbnMvZTM3NTEwZDctMzNiNi00Njc2LTg4NmYtZWU3NWJjYzAxODcxL3Jlc291cmNlR3JvdXBzL2NycHRlc3RhcjIwODgvcHJvdmlkZXJzL01pY3Jvc29mdC5Db21wdXRlL2Rpc2tzL2Rpc2tycDcxODQ/YXBpLXZlcnNpb249MjAyMC0wOS0zMA==",
-=======
-      "ResponseBody": "{\r\n  \"name\": \"diskrp1989\",\r\n  \"id\": \"/subscriptions/0296790d-427c-48ca-b204-8b729bbd8670/resourceGroups/crptestar1264/providers/Microsoft.Compute/disks/diskrp1989\",\r\n  \"type\": \"Microsoft.Compute/disks\",\r\n  \"location\": \"eastus2euap\",\r\n  \"tags\": {\r\n    \"tagKey\": \"tagValue\"\r\n  },\r\n  \"sku\": {\r\n    \"name\": \"UltraSSD_LRS\",\r\n    \"tier\": \"Ultra\"\r\n  },\r\n  \"properties\": {\r\n    \"osType\": \"Linux\",\r\n    \"creationData\": {\r\n      \"createOption\": \"Empty\",\r\n      \"logicalSectorSize\": 512\r\n    },\r\n    \"diskSizeGB\": 32,\r\n    \"diskIOPSReadWrite\": 600,\r\n    \"diskMBpsReadWrite\": 9,\r\n    \"readOnly\": false,\r\n    \"diskIOPSReadOnly\": 100,\r\n    \"diskMBpsReadOnly\": 13,\r\n    \"encryption\": {\r\n      \"type\": \"EncryptionAtRestWithPlatformKey\"\r\n    },\r\n    \"maxShares\": 1,\r\n    \"timeCreated\": \"2021-03-04T06:14:18.6649134-08:00\",\r\n    \"provisioningState\": \"Succeeded\",\r\n    \"diskState\": \"Unattached\",\r\n    \"diskSizeBytes\": 34359738368,\r\n    \"uniqueId\": \"d1775259-e26b-48ff-b536-45c257e60858\",\r\n    \"networkAccessPolicy\": \"AllowAll\"\r\n  }\r\n}",
-      "StatusCode": 200
-    },
-    {
-      "RequestUri": "/subscriptions/0296790d-427c-48ca-b204-8b729bbd8670/resourceGroups/crptestar1264/providers/Microsoft.Compute/disks/diskrp1989?api-version=2020-12-01",
-      "EncodedRequestUri": "L3N1YnNjcmlwdGlvbnMvMDI5Njc5MGQtNDI3Yy00OGNhLWIyMDQtOGI3MjliYmQ4NjcwL3Jlc291cmNlR3JvdXBzL2NycHRlc3RhcjEyNjQvcHJvdmlkZXJzL01pY3Jvc29mdC5Db21wdXRlL2Rpc2tzL2Rpc2tycDE5ODk/YXBpLXZlcnNpb249MjAyMC0xMi0wMQ==",
->>>>>>> 20321026
-      "RequestMethod": "GET",
-      "RequestBody": "",
-      "RequestHeaders": {
-        "x-ms-client-request-id": [
-<<<<<<< HEAD
-          "60521f25-2a31-4bdb-8a20-4fd101f475f0"
-=======
-          "99c8521a-aa38-48d4-a3e3-a69652fc4fab"
->>>>>>> 20321026
-        ],
-        "accept-language": [
-          "en-US"
-        ],
+      "RequestUri": "/subscriptions/0296790d-427c-48ca-b204-8b729bbd8670/providers/Microsoft.Compute/locations/eastus2euap/DiskOperations/af380304-4849-4ca6-aeef-eb74e3d25ba9?monitor=true&api-version=2020-12-01",
+      "EncodedRequestUri": "L3N1YnNjcmlwdGlvbnMvMDI5Njc5MGQtNDI3Yy00OGNhLWIyMDQtOGI3MjliYmQ4NjcwL3Byb3ZpZGVycy9NaWNyb3NvZnQuQ29tcHV0ZS9sb2NhdGlvbnMvZWFzdHVzMmV1YXAvRGlza09wZXJhdGlvbnMvYWYzODAzMDQtNDg0OS00Y2E2LWFlZWYtZWI3NGUzZDI1YmE5P21vbml0b3I9dHJ1ZSZhcGktdmVyc2lvbj0yMDIwLTEyLTAx",
+      "RequestMethod": "GET",
+      "RequestBody": "",
+      "RequestHeaders": {
         "User-Agent": [
           "FxVersion/4.6.26614.01",
           "OSName/Windows",
@@ -656,7 +847,7 @@
           "no-cache"
         ],
         "Date": [
-          "Thu, 04 Mar 2021 14:14:23 GMT"
+          "Thu, 04 Mar 2021 14:14:54 GMT"
         ],
         "Pragma": [
           "no-cache"
@@ -666,87 +857,47 @@
           "Microsoft-HTTPAPI/2.0"
         ],
         "x-ms-ratelimit-remaining-resource": [
-          "Microsoft.Compute/LowCostGet3Min;14995,Microsoft.Compute/LowCostGet30Min;119995"
+          "Microsoft.Compute/GetOperation3Min;49993,Microsoft.Compute/GetOperation30Min;399993"
         ],
         "Strict-Transport-Security": [
           "max-age=31536000; includeSubDomains"
         ],
         "x-ms-served-by": [
-<<<<<<< HEAD
-          "8bc2ceff-14f8-4fd7-9c7b-ddac93c5c168_132604968708257311"
-        ],
-        "x-ms-request-id": [
-          "0263c1bc-daef-48c4-9cee-220881ebd31a"
-        ],
-        "Server": [
-          "Microsoft-HTTPAPI/2.0",
-          "Microsoft-HTTPAPI/2.0"
-=======
           "ded1dc0e-bc59-4491-b707-c0a9c98ab021_132489970250949067"
         ],
         "x-ms-request-id": [
-          "ba3affc3-097f-4ace-96bf-6064ef7bf445"
->>>>>>> 20321026
+          "1274e7b8-926c-4a01-92c8-5c445f791c13"
         ],
         "x-ms-ratelimit-remaining-subscription-reads": [
-          "11994"
-        ],
-        "x-ms-correlation-request-id": [
-<<<<<<< HEAD
-          "859ffd23-7054-424f-9d9b-6b49b74691dd"
-        ],
-        "x-ms-routing-request-id": [
-          "EASTUS2:20210323T145642Z:859ffd23-7054-424f-9d9b-6b49b74691dd"
-=======
-          "8a9bd9ea-76c8-4b8c-96f2-6183657ccfc5"
-        ],
-        "x-ms-routing-request-id": [
-          "CANADACENTRAL:20210304T141424Z:8a9bd9ea-76c8-4b8c-96f2-6183657ccfc5"
->>>>>>> 20321026
-        ],
-        "X-Content-Type-Options": [
-          "nosniff"
-        ],
-<<<<<<< HEAD
-        "Date": [
-          "Tue, 23 Mar 2021 14:56:42 GMT"
-        ],
-=======
->>>>>>> 20321026
-        "Content-Length": [
-          "1015"
-        ],
-        "Content-Type": [
-          "application/json; charset=utf-8"
-        ],
-        "Expires": [
-          "-1"
-        ]
-      },
-<<<<<<< HEAD
-      "ResponseBody": "{\r\n  \"name\": \"diskrp7184\",\r\n  \"id\": \"/subscriptions/e37510d7-33b6-4676-886f-ee75bcc01871/resourceGroups/crptestar2088/providers/Microsoft.Compute/disks/diskrp7184\",\r\n  \"type\": \"Microsoft.Compute/disks\",\r\n  \"location\": \"eastus2euap\",\r\n  \"tags\": {\r\n    \"tagKey\": \"tagValue\"\r\n  },\r\n  \"sku\": {\r\n    \"name\": \"UltraSSD_LRS\",\r\n    \"tier\": \"Ultra\"\r\n  },\r\n  \"properties\": {\r\n    \"osType\": \"Linux\",\r\n    \"creationData\": {\r\n      \"createOption\": \"Empty\",\r\n      \"logicalSectorSize\": 512\r\n    },\r\n    \"diskSizeGB\": 32,\r\n    \"diskIOPSReadWrite\": 600,\r\n    \"diskMBpsReadWrite\": 9,\r\n    \"readOnly\": false,\r\n    \"diskIOPSReadOnly\": 100,\r\n    \"diskMBpsReadOnly\": 13,\r\n    \"encryption\": {\r\n      \"type\": \"EncryptionAtRestWithPlatformKey\"\r\n    },\r\n    \"maxShares\": 1,\r\n    \"timeCreated\": \"2021-03-23T14:56:37.9797052+00:00\",\r\n    \"provisioningState\": \"Succeeded\",\r\n    \"diskState\": \"Unattached\",\r\n    \"diskSizeBytes\": 34359738368,\r\n    \"uniqueId\": \"324e6a21-1111-45ad-9866-6e7a5dd99b8d\",\r\n    \"networkAccessPolicy\": \"AllowAll\"\r\n  }\r\n}",
+          "11992"
+        ],
+        "x-ms-correlation-request-id": [
+          "df29d195-ce58-4a59-a9a1-9cbe7d054337"
+        ],
+        "x-ms-routing-request-id": [
+          "CANADACENTRAL:20210304T141454Z:df29d195-ce58-4a59-a9a1-9cbe7d054337"
+        ],
+        "X-Content-Type-Options": [
+          "nosniff"
+        ],
+        "Content-Length": [
+          "0"
+        ],
+        "Expires": [
+          "-1"
+        ]
+      },
+      "ResponseBody": "",
       "StatusCode": 200
     },
     {
-      "RequestUri": "/subscriptions/e37510d7-33b6-4676-886f-ee75bcc01871/resourceGroups/crptestar2088/providers/Microsoft.Compute/disks/diskrp7184?api-version=2020-09-30",
-      "EncodedRequestUri": "L3N1YnNjcmlwdGlvbnMvZTM3NTEwZDctMzNiNi00Njc2LTg4NmYtZWU3NWJjYzAxODcxL3Jlc291cmNlR3JvdXBzL2NycHRlc3RhcjIwODgvcHJvdmlkZXJzL01pY3Jvc29mdC5Db21wdXRlL2Rpc2tzL2Rpc2tycDcxODQ/YXBpLXZlcnNpb249MjAyMC0wOS0zMA==",
-=======
-      "ResponseBody": "{\r\n  \"name\": \"diskrp1989\",\r\n  \"id\": \"/subscriptions/0296790d-427c-48ca-b204-8b729bbd8670/resourceGroups/crptestar1264/providers/Microsoft.Compute/disks/diskrp1989\",\r\n  \"type\": \"Microsoft.Compute/disks\",\r\n  \"location\": \"eastus2euap\",\r\n  \"tags\": {\r\n    \"tagKey\": \"tagValue\"\r\n  },\r\n  \"sku\": {\r\n    \"name\": \"UltraSSD_LRS\",\r\n    \"tier\": \"Ultra\"\r\n  },\r\n  \"properties\": {\r\n    \"osType\": \"Linux\",\r\n    \"creationData\": {\r\n      \"createOption\": \"Empty\",\r\n      \"logicalSectorSize\": 512\r\n    },\r\n    \"diskSizeGB\": 32,\r\n    \"diskIOPSReadWrite\": 600,\r\n    \"diskMBpsReadWrite\": 9,\r\n    \"readOnly\": false,\r\n    \"diskIOPSReadOnly\": 100,\r\n    \"diskMBpsReadOnly\": 13,\r\n    \"encryption\": {\r\n      \"type\": \"EncryptionAtRestWithPlatformKey\"\r\n    },\r\n    \"maxShares\": 1,\r\n    \"timeCreated\": \"2021-03-04T06:14:18.6649134-08:00\",\r\n    \"provisioningState\": \"Succeeded\",\r\n    \"diskState\": \"Unattached\",\r\n    \"diskSizeBytes\": 34359738368,\r\n    \"uniqueId\": \"d1775259-e26b-48ff-b536-45c257e60858\",\r\n    \"networkAccessPolicy\": \"AllowAll\"\r\n  }\r\n}",
-      "StatusCode": 200
-    },
-    {
-      "RequestUri": "/subscriptions/0296790d-427c-48ca-b204-8b729bbd8670/resourceGroups/crptestar1264/providers/Microsoft.Compute/disks/diskrp1989?api-version=2020-12-01",
-      "EncodedRequestUri": "L3N1YnNjcmlwdGlvbnMvMDI5Njc5MGQtNDI3Yy00OGNhLWIyMDQtOGI3MjliYmQ4NjcwL3Jlc291cmNlR3JvdXBzL2NycHRlc3RhcjEyNjQvcHJvdmlkZXJzL01pY3Jvc29mdC5Db21wdXRlL2Rpc2tzL2Rpc2tycDE5ODk/YXBpLXZlcnNpb249MjAyMC0xMi0wMQ==",
->>>>>>> 20321026
-      "RequestMethod": "GET",
+      "RequestUri": "/subscriptions/0296790d-427c-48ca-b204-8b729bbd8670/resourcegroups/crptestar1264?api-version=2017-05-10",
+      "EncodedRequestUri": "L3N1YnNjcmlwdGlvbnMvMDI5Njc5MGQtNDI3Yy00OGNhLWIyMDQtOGI3MjliYmQ4NjcwL3Jlc291cmNlZ3JvdXBzL2NycHRlc3RhcjEyNjQ/YXBpLXZlcnNpb249MjAxNy0wNS0xMA==",
+      "RequestMethod": "DELETE",
       "RequestBody": "",
       "RequestHeaders": {
         "x-ms-client-request-id": [
-<<<<<<< HEAD
-          "51361c64-71b4-4682-8c68-2581f7e791d6"
-=======
-          "aa67a194-ac77-47c5-a33c-e4fb9cbc57be"
->>>>>>> 20321026
+          "88df240d-a773-49b8-a1da-4f53c8046beb"
         ],
         "accept-language": [
           "en-US"
@@ -755,7 +906,7 @@
           "FxVersion/4.6.26614.01",
           "OSName/Windows",
           "OSVersion/Microsoft.Windows.10.0.18363.",
-          "Microsoft.Azure.Management.Compute.ComputeManagementClient/44.0.0.0"
+          "Microsoft.Azure.Management.ResourceManager.ResourceManagementClient/1.6.0.0"
         ]
       },
       "ResponseHeaders": {
@@ -768,968 +919,248 @@
         "Pragma": [
           "no-cache"
         ],
-        "x-ms-failure-cause": [
-          "gateway"
-        ],
-        "x-ms-request-id": [
-<<<<<<< HEAD
-          "ca5f567f-2c1e-4580-8465-6fd2cb420d5f"
-        ],
-        "x-ms-correlation-request-id": [
-          "ca5f567f-2c1e-4580-8465-6fd2cb420d5f"
-        ],
-        "x-ms-routing-request-id": [
-          "EASTUS2:20210323T145712Z:ca5f567f-2c1e-4580-8465-6fd2cb420d5f"
-=======
-          "6b7fe3ab-f8cb-4f06-b205-5532ee43ec41"
-        ],
-        "x-ms-correlation-request-id": [
-          "6b7fe3ab-f8cb-4f06-b205-5532ee43ec41"
-        ],
-        "x-ms-routing-request-id": [
-          "CANADACENTRAL:20210304T141454Z:6b7fe3ab-f8cb-4f06-b205-5532ee43ec41"
->>>>>>> 20321026
-        ],
-        "Strict-Transport-Security": [
-          "max-age=31536000; includeSubDomains"
-        ],
-        "X-Content-Type-Options": [
-          "nosniff"
-        ],
-<<<<<<< HEAD
-        "Date": [
-          "Tue, 23 Mar 2021 14:57:12 GMT"
-=======
-        "Content-Length": [
-          "219"
->>>>>>> 20321026
-        ],
-        "Content-Type": [
-          "application/json; charset=utf-8"
-        ],
-        "Expires": [
-          "-1"
-        ]
-      },
-<<<<<<< HEAD
-      "ResponseBody": "{\r\n  \"error\": {\r\n    \"code\": \"ResourceNotFound\",\r\n    \"message\": \"The Resource 'Microsoft.Compute/disks/diskrp7184' under resource group 'crptestar2088' was not found. For more details please go to https://aka.ms/ARMResourceNotFoundFix\"\r\n  }\r\n}",
-      "StatusCode": 404
-    },
-    {
-      "RequestUri": "/subscriptions/e37510d7-33b6-4676-886f-ee75bcc01871/resourceGroups/crptestar2088/providers/Microsoft.Compute/disks/diskrp7184?api-version=2020-09-30",
-      "EncodedRequestUri": "L3N1YnNjcmlwdGlvbnMvZTM3NTEwZDctMzNiNi00Njc2LTg4NmYtZWU3NWJjYzAxODcxL3Jlc291cmNlR3JvdXBzL2NycHRlc3RhcjIwODgvcHJvdmlkZXJzL01pY3Jvc29mdC5Db21wdXRlL2Rpc2tzL2Rpc2tycDcxODQ/YXBpLXZlcnNpb249MjAyMC0wOS0zMA==",
-=======
-      "ResponseBody": "{\r\n  \"error\": {\r\n    \"code\": \"ResourceNotFound\",\r\n    \"message\": \"The Resource 'Microsoft.Compute/disks/diskrp1989' under resource group 'crptestar1264' was not found. For more details please go to https://aka.ms/ARMResourceNotFoundFix\"\r\n  }\r\n}",
-      "StatusCode": 404
-    },
-    {
-      "RequestUri": "/subscriptions/0296790d-427c-48ca-b204-8b729bbd8670/resourceGroups/crptestar1264/providers/Microsoft.Compute/disks/diskrp1989?api-version=2020-12-01",
-      "EncodedRequestUri": "L3N1YnNjcmlwdGlvbnMvMDI5Njc5MGQtNDI3Yy00OGNhLWIyMDQtOGI3MjliYmQ4NjcwL3Jlc291cmNlR3JvdXBzL2NycHRlc3RhcjEyNjQvcHJvdmlkZXJzL01pY3Jvc29mdC5Db21wdXRlL2Rpc2tzL2Rpc2tycDE5ODk/YXBpLXZlcnNpb249MjAyMC0xMi0wMQ==",
->>>>>>> 20321026
-      "RequestMethod": "PATCH",
-      "RequestBody": "{\r\n  \"properties\": {\r\n    \"diskIOPSReadWrite\": 600,\r\n    \"diskMBpsReadWrite\": 9\r\n  },\r\n  \"tags\": {\r\n    \"tagKey\": \"tagValue\"\r\n  },\r\n  \"sku\": {\r\n    \"name\": \"UltraSSD_LRS\"\r\n  }\r\n}",
-      "RequestHeaders": {
-        "x-ms-client-request-id": [
-<<<<<<< HEAD
-          "d3658e46-d476-405b-93ad-f92c5812a6b6"
-=======
-          "2ca4207c-6269-41ac-a8a1-83a98cf733f8"
->>>>>>> 20321026
-        ],
-        "accept-language": [
-          "en-US"
-        ],
-        "User-Agent": [
-          "FxVersion/4.6.26614.01",
-          "OSName/Windows",
-          "OSVersion/Microsoft.Windows.10.0.18363.",
-          "Microsoft.Azure.Management.Compute.ComputeManagementClient/44.0.0.0"
-        ],
-        "Content-Type": [
-          "application/json; charset=utf-8"
-        ],
-        "Content-Length": [
-          "178"
-        ]
-      },
-      "ResponseHeaders": {
-        "Cache-Control": [
-          "no-cache"
-        ],
-        "Date": [
-          "Thu, 04 Mar 2021 14:14:21 GMT"
-        ],
-        "Pragma": [
-          "no-cache"
-        ],
         "Location": [
-<<<<<<< HEAD
-          "https://management.azure.com/subscriptions/e37510d7-33b6-4676-886f-ee75bcc01871/providers/Microsoft.Compute/locations/eastus2euap/DiskOperations/f04c5f00-c399-4e41-83e4-d472cf7de3bc?monitor=true&api-version=2020-09-30"
-=======
-          "https://management.azure.com/subscriptions/0296790d-427c-48ca-b204-8b729bbd8670/providers/Microsoft.Compute/locations/eastus2euap/DiskOperations/131c07a0-5867-468e-88b6-9053c5381959?monitor=true&api-version=2020-12-01"
->>>>>>> 20321026
+          "https://management.azure.com/subscriptions/0296790d-427c-48ca-b204-8b729bbd8670/operationresults/eyJqb2JJZCI6IlJFU09VUkNFR1JPVVBERUxFVElPTkpPQi1DUlBURVNUQVIxMjY0LUVBU1RVUzJFVUFQIiwiam9iTG9jYXRpb24iOiJlYXN0dXMyZXVhcCJ9?api-version=2017-05-10"
         ],
         "Retry-After": [
-          "2"
-        ],
-        "Server": [
-          "Microsoft-HTTPAPI/2.0",
-          "Microsoft-HTTPAPI/2.0"
-        ],
-        "Azure-AsyncOperation": [
-<<<<<<< HEAD
-          "https://management.azure.com/subscriptions/e37510d7-33b6-4676-886f-ee75bcc01871/providers/Microsoft.Compute/locations/eastus2euap/DiskOperations/f04c5f00-c399-4e41-83e4-d472cf7de3bc?api-version=2020-09-30"
-=======
-          "https://management.azure.com/subscriptions/0296790d-427c-48ca-b204-8b729bbd8670/providers/Microsoft.Compute/locations/eastus2euap/DiskOperations/131c07a0-5867-468e-88b6-9053c5381959?api-version=2020-12-01"
->>>>>>> 20321026
-        ],
-        "x-ms-ratelimit-remaining-resource": [
-          "Microsoft.Compute/CreateUpdateDisks3Min;998,Microsoft.Compute/CreateUpdateDisks30Min;7998"
-        ],
-        "Strict-Transport-Security": [
-          "max-age=31536000; includeSubDomains"
-        ],
-        "x-ms-served-by": [
-<<<<<<< HEAD
-          "8bc2ceff-14f8-4fd7-9c7b-ddac93c5c168_132604968708257311"
-        ],
-        "x-ms-request-id": [
-          "f04c5f00-c399-4e41-83e4-d472cf7de3bc"
-        ],
-        "Server": [
-          "Microsoft-HTTPAPI/2.0",
-          "Microsoft-HTTPAPI/2.0"
-=======
-          "ded1dc0e-bc59-4491-b707-c0a9c98ab021_132489970250949067"
-        ],
-        "x-ms-request-id": [
-          "131c07a0-5867-468e-88b6-9053c5381959"
->>>>>>> 20321026
-        ],
-        "x-ms-ratelimit-remaining-subscription-writes": [
-          "1198"
-        ],
-        "x-ms-correlation-request-id": [
-<<<<<<< HEAD
-          "ecd31cd0-a2d2-4b7b-af05-f2d719b25416"
-        ],
-        "x-ms-routing-request-id": [
-          "EASTUS2:20210323T145640Z:ecd31cd0-a2d2-4b7b-af05-f2d719b25416"
-=======
-          "3b7845f7-4be9-4c6d-b677-a7051fd9c766"
-        ],
-        "x-ms-routing-request-id": [
-          "CANADACENTRAL:20210304T141421Z:3b7845f7-4be9-4c6d-b677-a7051fd9c766"
->>>>>>> 20321026
-        ],
-        "X-Content-Type-Options": [
-          "nosniff"
-        ],
-<<<<<<< HEAD
-        "Date": [
-          "Tue, 23 Mar 2021 14:56:40 GMT"
-        ],
-=======
->>>>>>> 20321026
-        "Content-Length": [
-          "547"
-        ],
-        "Content-Type": [
-          "application/json; charset=utf-8"
-        ],
-        "Expires": [
-          "-1"
-        ]
-      },
-<<<<<<< HEAD
-      "ResponseBody": "{\r\n  \"name\": \"diskrp7184\",\r\n  \"location\": \"eastus2euap\",\r\n  \"tags\": {\r\n    \"tagKey\": \"tagValue\"\r\n  },\r\n  \"sku\": {\r\n    \"name\": \"UltraSSD_LRS\"\r\n  },\r\n  \"properties\": {\r\n    \"osType\": \"Linux\",\r\n    \"creationData\": {\r\n      \"createOption\": \"Empty\",\r\n      \"logicalSectorSize\": 512\r\n    },\r\n    \"diskSizeGB\": 32,\r\n    \"diskIOPSReadWrite\": 600,\r\n    \"diskMBpsReadWrite\": 9,\r\n    \"readOnly\": false,\r\n    \"diskIOPSReadOnly\": 100,\r\n    \"diskMBpsReadOnly\": 13,\r\n    \"provisioningState\": \"Updating\",\r\n    \"isArmResource\": true,\r\n    \"faultDomain\": 0\r\n  }\r\n}",
+          "15"
+        ],
+        "x-ms-ratelimit-remaining-subscription-deletes": [
+          "14999"
+        ],
+        "x-ms-request-id": [
+          "e43486d2-ffe1-4aa9-8cb6-f9a833ebb0db"
+        ],
+        "x-ms-correlation-request-id": [
+          "e43486d2-ffe1-4aa9-8cb6-f9a833ebb0db"
+        ],
+        "x-ms-routing-request-id": [
+          "CANADACENTRAL:20210304T141455Z:e43486d2-ffe1-4aa9-8cb6-f9a833ebb0db"
+        ],
+        "Strict-Transport-Security": [
+          "max-age=31536000; includeSubDomains"
+        ],
+        "X-Content-Type-Options": [
+          "nosniff"
+        ],
+        "Content-Length": [
+          "0"
+        ],
+        "Expires": [
+          "-1"
+        ]
+      },
+      "ResponseBody": "",
       "StatusCode": 202
     },
     {
-      "RequestUri": "/subscriptions/e37510d7-33b6-4676-886f-ee75bcc01871/providers/Microsoft.Compute/locations/eastus2euap/DiskOperations/f04c5f00-c399-4e41-83e4-d472cf7de3bc?api-version=2020-09-30",
-      "EncodedRequestUri": "L3N1YnNjcmlwdGlvbnMvZTM3NTEwZDctMzNiNi00Njc2LTg4NmYtZWU3NWJjYzAxODcxL3Byb3ZpZGVycy9NaWNyb3NvZnQuQ29tcHV0ZS9sb2NhdGlvbnMvZWFzdHVzMmV1YXAvRGlza09wZXJhdGlvbnMvZjA0YzVmMDAtYzM5OS00ZTQxLTgzZTQtZDQ3MmNmN2RlM2JjP2FwaS12ZXJzaW9uPTIwMjAtMDktMzA=",
-=======
-      "ResponseBody": "{\r\n  \"name\": \"diskrp1989\",\r\n  \"location\": \"eastus2euap\",\r\n  \"tags\": {\r\n    \"tagKey\": \"tagValue\"\r\n  },\r\n  \"sku\": {\r\n    \"name\": \"UltraSSD_LRS\"\r\n  },\r\n  \"properties\": {\r\n    \"osType\": \"Linux\",\r\n    \"creationData\": {\r\n      \"createOption\": \"Empty\",\r\n      \"logicalSectorSize\": 512\r\n    },\r\n    \"diskSizeGB\": 32,\r\n    \"diskIOPSReadWrite\": 600,\r\n    \"diskMBpsReadWrite\": 9,\r\n    \"readOnly\": false,\r\n    \"diskIOPSReadOnly\": 100,\r\n    \"diskMBpsReadOnly\": 13,\r\n    \"provisioningState\": \"Updating\",\r\n    \"isArmResource\": true,\r\n    \"faultDomain\": 0\r\n  }\r\n}",
+      "RequestUri": "/subscriptions/0296790d-427c-48ca-b204-8b729bbd8670/operationresults/eyJqb2JJZCI6IlJFU09VUkNFR1JPVVBERUxFVElPTkpPQi1DUlBURVNUQVIxMjY0LUVBU1RVUzJFVUFQIiwiam9iTG9jYXRpb24iOiJlYXN0dXMyZXVhcCJ9?api-version=2017-05-10",
+      "EncodedRequestUri": "L3N1YnNjcmlwdGlvbnMvMDI5Njc5MGQtNDI3Yy00OGNhLWIyMDQtOGI3MjliYmQ4NjcwL29wZXJhdGlvbnJlc3VsdHMvZXlKcWIySkpaQ0k2SWxKRlUwOVZVa05GUjFKUFZWQkVSVXhGVkVsUFRrcFBRaTFEVWxCVVJWTlVRVkl4TWpZMExVVkJVMVJWVXpKRlZVRlFJaXdpYW05aVRHOWpZWFJwYjI0aU9pSmxZWE4wZFhNeVpYVmhjQ0o5P2FwaS12ZXJzaW9uPTIwMTctMDUtMTA=",
+      "RequestMethod": "GET",
+      "RequestBody": "",
+      "RequestHeaders": {
+        "User-Agent": [
+          "FxVersion/4.6.26614.01",
+          "OSName/Windows",
+          "OSVersion/Microsoft.Windows.10.0.18363.",
+          "Microsoft.Azure.Management.ResourceManager.ResourceManagementClient/1.6.0.0"
+        ]
+      },
+      "ResponseHeaders": {
+        "Cache-Control": [
+          "no-cache"
+        ],
+        "Date": [
+          "Thu, 04 Mar 2021 14:15:09 GMT"
+        ],
+        "Pragma": [
+          "no-cache"
+        ],
+        "Location": [
+          "https://management.azure.com/subscriptions/0296790d-427c-48ca-b204-8b729bbd8670/operationresults/eyJqb2JJZCI6IlJFU09VUkNFR1JPVVBERUxFVElPTkpPQi1DUlBURVNUQVIxMjY0LUVBU1RVUzJFVUFQIiwiam9iTG9jYXRpb24iOiJlYXN0dXMyZXVhcCJ9?api-version=2017-05-10"
+        ],
+        "Retry-After": [
+          "15"
+        ],
+        "x-ms-ratelimit-remaining-subscription-reads": [
+          "11999"
+        ],
+        "x-ms-request-id": [
+          "057056b8-5dc2-4ff9-8459-11288651512f"
+        ],
+        "x-ms-correlation-request-id": [
+          "057056b8-5dc2-4ff9-8459-11288651512f"
+        ],
+        "x-ms-routing-request-id": [
+          "CANADACENTRAL:20210304T141510Z:057056b8-5dc2-4ff9-8459-11288651512f"
+        ],
+        "Strict-Transport-Security": [
+          "max-age=31536000; includeSubDomains"
+        ],
+        "X-Content-Type-Options": [
+          "nosniff"
+        ],
+        "Content-Length": [
+          "0"
+        ],
+        "Expires": [
+          "-1"
+        ]
+      },
+      "ResponseBody": "",
       "StatusCode": 202
     },
     {
-      "RequestUri": "/subscriptions/0296790d-427c-48ca-b204-8b729bbd8670/providers/Microsoft.Compute/locations/eastus2euap/DiskOperations/131c07a0-5867-468e-88b6-9053c5381959?api-version=2020-12-01",
-      "EncodedRequestUri": "L3N1YnNjcmlwdGlvbnMvMDI5Njc5MGQtNDI3Yy00OGNhLWIyMDQtOGI3MjliYmQ4NjcwL3Byb3ZpZGVycy9NaWNyb3NvZnQuQ29tcHV0ZS9sb2NhdGlvbnMvZWFzdHVzMmV1YXAvRGlza09wZXJhdGlvbnMvMTMxYzA3YTAtNTg2Ny00NjhlLTg4YjYtOTA1M2M1MzgxOTU5P2FwaS12ZXJzaW9uPTIwMjAtMTItMDE=",
->>>>>>> 20321026
-      "RequestMethod": "GET",
-      "RequestBody": "",
-      "RequestHeaders": {
-        "User-Agent": [
-          "FxVersion/4.6.26614.01",
-          "OSName/Windows",
-          "OSVersion/Microsoft.Windows.10.0.18363.",
-          "Microsoft.Azure.Management.Compute.ComputeManagementClient/44.0.0.0"
-        ]
-      },
-      "ResponseHeaders": {
-        "Cache-Control": [
-          "no-cache"
-        ],
-        "Date": [
-          "Thu, 04 Mar 2021 14:14:23 GMT"
-        ],
-        "Pragma": [
-          "no-cache"
-        ],
-        "Server": [
-          "Microsoft-HTTPAPI/2.0",
-          "Microsoft-HTTPAPI/2.0"
-        ],
-        "x-ms-ratelimit-remaining-resource": [
-          "Microsoft.Compute/GetOperation3Min;49998,Microsoft.Compute/GetOperation30Min;399998"
-        ],
-        "Strict-Transport-Security": [
-          "max-age=31536000; includeSubDomains"
-        ],
-        "x-ms-served-by": [
-<<<<<<< HEAD
-          "8bc2ceff-14f8-4fd7-9c7b-ddac93c5c168_132604968708257311"
-        ],
-        "x-ms-request-id": [
-          "2865623a-b7d6-402d-bf27-b4dec955dd27"
-        ],
-        "Server": [
-          "Microsoft-HTTPAPI/2.0",
-          "Microsoft-HTTPAPI/2.0"
-=======
-          "ded1dc0e-bc59-4491-b707-c0a9c98ab021_132489970250949067"
-        ],
-        "x-ms-request-id": [
-          "e2928aa8-5f86-4a53-95a5-9162ba6407f2"
->>>>>>> 20321026
+      "RequestUri": "/subscriptions/0296790d-427c-48ca-b204-8b729bbd8670/operationresults/eyJqb2JJZCI6IlJFU09VUkNFR1JPVVBERUxFVElPTkpPQi1DUlBURVNUQVIxMjY0LUVBU1RVUzJFVUFQIiwiam9iTG9jYXRpb24iOiJlYXN0dXMyZXVhcCJ9?api-version=2017-05-10",
+      "EncodedRequestUri": "L3N1YnNjcmlwdGlvbnMvMDI5Njc5MGQtNDI3Yy00OGNhLWIyMDQtOGI3MjliYmQ4NjcwL29wZXJhdGlvbnJlc3VsdHMvZXlKcWIySkpaQ0k2SWxKRlUwOVZVa05GUjFKUFZWQkVSVXhGVkVsUFRrcFBRaTFEVWxCVVJWTlVRVkl4TWpZMExVVkJVMVJWVXpKRlZVRlFJaXdpYW05aVRHOWpZWFJwYjI0aU9pSmxZWE4wZFhNeVpYVmhjQ0o5P2FwaS12ZXJzaW9uPTIwMTctMDUtMTA=",
+      "RequestMethod": "GET",
+      "RequestBody": "",
+      "RequestHeaders": {
+        "User-Agent": [
+          "FxVersion/4.6.26614.01",
+          "OSName/Windows",
+          "OSVersion/Microsoft.Windows.10.0.18363.",
+          "Microsoft.Azure.Management.ResourceManager.ResourceManagementClient/1.6.0.0"
+        ]
+      },
+      "ResponseHeaders": {
+        "Cache-Control": [
+          "no-cache"
+        ],
+        "Date": [
+          "Thu, 04 Mar 2021 14:15:24 GMT"
+        ],
+        "Pragma": [
+          "no-cache"
+        ],
+        "Location": [
+          "https://management.azure.com/subscriptions/0296790d-427c-48ca-b204-8b729bbd8670/operationresults/eyJqb2JJZCI6IlJFU09VUkNFR1JPVVBERUxFVElPTkpPQi1DUlBURVNUQVIxMjY0LUVBU1RVUzJFVUFQIiwiam9iTG9jYXRpb24iOiJlYXN0dXMyZXVhcCJ9?api-version=2017-05-10"
+        ],
+        "Retry-After": [
+          "15"
+        ],
+        "x-ms-ratelimit-remaining-subscription-reads": [
+          "11998"
+        ],
+        "x-ms-request-id": [
+          "5e340acc-595c-4039-b99a-dd1f7ecd5f37"
+        ],
+        "x-ms-correlation-request-id": [
+          "5e340acc-595c-4039-b99a-dd1f7ecd5f37"
+        ],
+        "x-ms-routing-request-id": [
+          "CANADACENTRAL:20210304T141525Z:5e340acc-595c-4039-b99a-dd1f7ecd5f37"
+        ],
+        "Strict-Transport-Security": [
+          "max-age=31536000; includeSubDomains"
+        ],
+        "X-Content-Type-Options": [
+          "nosniff"
+        ],
+        "Content-Length": [
+          "0"
+        ],
+        "Expires": [
+          "-1"
+        ]
+      },
+      "ResponseBody": "",
+      "StatusCode": 202
+    },
+    {
+      "RequestUri": "/subscriptions/0296790d-427c-48ca-b204-8b729bbd8670/operationresults/eyJqb2JJZCI6IlJFU09VUkNFR1JPVVBERUxFVElPTkpPQi1DUlBURVNUQVIxMjY0LUVBU1RVUzJFVUFQIiwiam9iTG9jYXRpb24iOiJlYXN0dXMyZXVhcCJ9?api-version=2017-05-10",
+      "EncodedRequestUri": "L3N1YnNjcmlwdGlvbnMvMDI5Njc5MGQtNDI3Yy00OGNhLWIyMDQtOGI3MjliYmQ4NjcwL29wZXJhdGlvbnJlc3VsdHMvZXlKcWIySkpaQ0k2SWxKRlUwOVZVa05GUjFKUFZWQkVSVXhGVkVsUFRrcFBRaTFEVWxCVVJWTlVRVkl4TWpZMExVVkJVMVJWVXpKRlZVRlFJaXdpYW05aVRHOWpZWFJwYjI0aU9pSmxZWE4wZFhNeVpYVmhjQ0o5P2FwaS12ZXJzaW9uPTIwMTctMDUtMTA=",
+      "RequestMethod": "GET",
+      "RequestBody": "",
+      "RequestHeaders": {
+        "User-Agent": [
+          "FxVersion/4.6.26614.01",
+          "OSName/Windows",
+          "OSVersion/Microsoft.Windows.10.0.18363.",
+          "Microsoft.Azure.Management.ResourceManager.ResourceManagementClient/1.6.0.0"
+        ]
+      },
+      "ResponseHeaders": {
+        "Cache-Control": [
+          "no-cache"
+        ],
+        "Date": [
+          "Thu, 04 Mar 2021 14:15:39 GMT"
+        ],
+        "Pragma": [
+          "no-cache"
+        ],
+        "x-ms-ratelimit-remaining-subscription-reads": [
+          "11997"
+        ],
+        "x-ms-request-id": [
+          "4d126dfd-fb0b-42bd-ae5b-e27a5ec6f74e"
+        ],
+        "x-ms-correlation-request-id": [
+          "4d126dfd-fb0b-42bd-ae5b-e27a5ec6f74e"
+        ],
+        "x-ms-routing-request-id": [
+          "CANADACENTRAL:20210304T141540Z:4d126dfd-fb0b-42bd-ae5b-e27a5ec6f74e"
+        ],
+        "Strict-Transport-Security": [
+          "max-age=31536000; includeSubDomains"
+        ],
+        "X-Content-Type-Options": [
+          "nosniff"
+        ],
+        "Content-Length": [
+          "0"
+        ],
+        "Expires": [
+          "-1"
+        ]
+      },
+      "ResponseBody": "",
+      "StatusCode": 200
+    },
+    {
+      "RequestUri": "/subscriptions/0296790d-427c-48ca-b204-8b729bbd8670/operationresults/eyJqb2JJZCI6IlJFU09VUkNFR1JPVVBERUxFVElPTkpPQi1DUlBURVNUQVIxMjY0LUVBU1RVUzJFVUFQIiwiam9iTG9jYXRpb24iOiJlYXN0dXMyZXVhcCJ9?api-version=2017-05-10",
+      "EncodedRequestUri": "L3N1YnNjcmlwdGlvbnMvMDI5Njc5MGQtNDI3Yy00OGNhLWIyMDQtOGI3MjliYmQ4NjcwL29wZXJhdGlvbnJlc3VsdHMvZXlKcWIySkpaQ0k2SWxKRlUwOVZVa05GUjFKUFZWQkVSVXhGVkVsUFRrcFBRaTFEVWxCVVJWTlVRVkl4TWpZMExVVkJVMVJWVXpKRlZVRlFJaXdpYW05aVRHOWpZWFJwYjI0aU9pSmxZWE4wZFhNeVpYVmhjQ0o5P2FwaS12ZXJzaW9uPTIwMTctMDUtMTA=",
+      "RequestMethod": "GET",
+      "RequestBody": "",
+      "RequestHeaders": {
+        "User-Agent": [
+          "FxVersion/4.6.26614.01",
+          "OSName/Windows",
+          "OSVersion/Microsoft.Windows.10.0.18363.",
+          "Microsoft.Azure.Management.ResourceManager.ResourceManagementClient/1.6.0.0"
+        ]
+      },
+      "ResponseHeaders": {
+        "Cache-Control": [
+          "no-cache"
+        ],
+        "Date": [
+          "Thu, 04 Mar 2021 14:15:40 GMT"
+        ],
+        "Pragma": [
+          "no-cache"
         ],
         "x-ms-ratelimit-remaining-subscription-reads": [
           "11996"
         ],
-        "x-ms-correlation-request-id": [
-<<<<<<< HEAD
-          "31bc6fe4-8694-406b-a633-ee204486f49b"
-        ],
-        "x-ms-routing-request-id": [
-          "EASTUS2:20210323T145642Z:31bc6fe4-8694-406b-a633-ee204486f49b"
-=======
-          "17d02b5d-91e8-4ef1-ad93-95474d35059a"
-        ],
-        "x-ms-routing-request-id": [
-          "CANADACENTRAL:20210304T141423Z:17d02b5d-91e8-4ef1-ad93-95474d35059a"
->>>>>>> 20321026
-        ],
-        "X-Content-Type-Options": [
-          "nosniff"
-        ],
-<<<<<<< HEAD
-        "Date": [
-          "Tue, 23 Mar 2021 14:56:42 GMT"
-        ],
-=======
->>>>>>> 20321026
-        "Content-Length": [
-          "1240"
-        ],
-        "Content-Type": [
-          "application/json; charset=utf-8"
-        ],
-        "Expires": [
-          "-1"
-        ]
-      },
-<<<<<<< HEAD
-      "ResponseBody": "{\r\n  \"startTime\": \"2021-03-23T14:56:40.5198711+00:00\",\r\n  \"endTime\": \"2021-03-23T14:56:40.6898588+00:00\",\r\n  \"status\": \"Succeeded\",\r\n  \"properties\": {\r\n    \"output\": {\r\n      \"name\": \"diskrp7184\",\r\n      \"id\": \"/subscriptions/e37510d7-33b6-4676-886f-ee75bcc01871/resourceGroups/crptestar2088/providers/Microsoft.Compute/disks/diskrp7184\",\r\n      \"type\": \"Microsoft.Compute/disks\",\r\n      \"location\": \"eastus2euap\",\r\n      \"tags\": {\r\n        \"tagKey\": \"tagValue\"\r\n      },\r\n      \"sku\": {\r\n        \"name\": \"UltraSSD_LRS\",\r\n        \"tier\": \"Ultra\"\r\n      },\r\n      \"properties\": {\r\n        \"osType\": \"Linux\",\r\n        \"creationData\": {\r\n          \"createOption\": \"Empty\",\r\n          \"logicalSectorSize\": 512\r\n        },\r\n        \"diskSizeGB\": 32,\r\n        \"diskIOPSReadWrite\": 600,\r\n        \"diskMBpsReadWrite\": 9,\r\n        \"readOnly\": false,\r\n        \"diskIOPSReadOnly\": 100,\r\n        \"diskMBpsReadOnly\": 13,\r\n        \"encryption\": {\r\n          \"type\": \"EncryptionAtRestWithPlatformKey\"\r\n        },\r\n        \"maxShares\": 1,\r\n        \"timeCreated\": \"2021-03-23T14:56:37.9797052+00:00\",\r\n        \"provisioningState\": \"Succeeded\",\r\n        \"diskState\": \"Unattached\",\r\n        \"diskSizeBytes\": 34359738368,\r\n        \"uniqueId\": \"324e6a21-1111-45ad-9866-6e7a5dd99b8d\",\r\n        \"networkAccessPolicy\": \"AllowAll\"\r\n      }\r\n    }\r\n  },\r\n  \"name\": \"f04c5f00-c399-4e41-83e4-d472cf7de3bc\"\r\n}",
-      "StatusCode": 200
-    },
-    {
-      "RequestUri": "/subscriptions/e37510d7-33b6-4676-886f-ee75bcc01871/resourceGroups/crptestar2088/providers/Microsoft.Compute/disks/diskrp7184?api-version=2020-09-30",
-      "EncodedRequestUri": "L3N1YnNjcmlwdGlvbnMvZTM3NTEwZDctMzNiNi00Njc2LTg4NmYtZWU3NWJjYzAxODcxL3Jlc291cmNlR3JvdXBzL2NycHRlc3RhcjIwODgvcHJvdmlkZXJzL01pY3Jvc29mdC5Db21wdXRlL2Rpc2tzL2Rpc2tycDcxODQ/YXBpLXZlcnNpb249MjAyMC0wOS0zMA==",
-=======
-      "ResponseBody": "{\r\n  \"startTime\": \"2021-03-04T06:14:21.6250751-08:00\",\r\n  \"endTime\": \"2021-03-04T06:14:21.8450663-08:00\",\r\n  \"status\": \"Succeeded\",\r\n  \"properties\": {\r\n    \"output\": {\r\n      \"name\": \"diskrp1989\",\r\n      \"id\": \"/subscriptions/0296790d-427c-48ca-b204-8b729bbd8670/resourceGroups/crptestar1264/providers/Microsoft.Compute/disks/diskrp1989\",\r\n      \"type\": \"Microsoft.Compute/disks\",\r\n      \"location\": \"eastus2euap\",\r\n      \"tags\": {\r\n        \"tagKey\": \"tagValue\"\r\n      },\r\n      \"sku\": {\r\n        \"name\": \"UltraSSD_LRS\",\r\n        \"tier\": \"Ultra\"\r\n      },\r\n      \"properties\": {\r\n        \"osType\": \"Linux\",\r\n        \"creationData\": {\r\n          \"createOption\": \"Empty\",\r\n          \"logicalSectorSize\": 512\r\n        },\r\n        \"diskSizeGB\": 32,\r\n        \"diskIOPSReadWrite\": 600,\r\n        \"diskMBpsReadWrite\": 9,\r\n        \"readOnly\": false,\r\n        \"diskIOPSReadOnly\": 100,\r\n        \"diskMBpsReadOnly\": 13,\r\n        \"encryption\": {\r\n          \"type\": \"EncryptionAtRestWithPlatformKey\"\r\n        },\r\n        \"maxShares\": 1,\r\n        \"timeCreated\": \"2021-03-04T06:14:18.6649134-08:00\",\r\n        \"provisioningState\": \"Succeeded\",\r\n        \"diskState\": \"Unattached\",\r\n        \"diskSizeBytes\": 34359738368,\r\n        \"uniqueId\": \"d1775259-e26b-48ff-b536-45c257e60858\",\r\n        \"networkAccessPolicy\": \"AllowAll\"\r\n      }\r\n    }\r\n  },\r\n  \"name\": \"131c07a0-5867-468e-88b6-9053c5381959\"\r\n}",
-      "StatusCode": 200
-    },
-    {
-      "RequestUri": "/subscriptions/0296790d-427c-48ca-b204-8b729bbd8670/resourceGroups/crptestar1264/providers/Microsoft.Compute/disks/diskrp1989?api-version=2020-12-01",
-      "EncodedRequestUri": "L3N1YnNjcmlwdGlvbnMvMDI5Njc5MGQtNDI3Yy00OGNhLWIyMDQtOGI3MjliYmQ4NjcwL3Jlc291cmNlR3JvdXBzL2NycHRlc3RhcjEyNjQvcHJvdmlkZXJzL01pY3Jvc29mdC5Db21wdXRlL2Rpc2tzL2Rpc2tycDE5ODk/YXBpLXZlcnNpb249MjAyMC0xMi0wMQ==",
->>>>>>> 20321026
-      "RequestMethod": "DELETE",
-      "RequestBody": "",
-      "RequestHeaders": {
-        "x-ms-client-request-id": [
-<<<<<<< HEAD
-          "79de35e2-2dee-41cf-8e90-5d800899391c"
-=======
-          "c007ce18-e65c-46fe-acf4-05eb5449a63a"
->>>>>>> 20321026
-        ],
-        "accept-language": [
-          "en-US"
-        ],
-        "User-Agent": [
-          "FxVersion/4.6.26614.01",
-          "OSName/Windows",
-          "OSVersion/Microsoft.Windows.10.0.18363.",
-          "Microsoft.Azure.Management.Compute.ComputeManagementClient/44.0.0.0"
-        ]
-      },
-      "ResponseHeaders": {
-        "Cache-Control": [
-          "no-cache"
-        ],
-        "Date": [
-          "Thu, 04 Mar 2021 14:14:24 GMT"
-        ],
-        "Pragma": [
-          "no-cache"
-        ],
-        "Location": [
-<<<<<<< HEAD
-          "https://management.azure.com/subscriptions/e37510d7-33b6-4676-886f-ee75bcc01871/providers/Microsoft.Compute/locations/eastus2euap/DiskOperations/30ea9cf4-cecf-4224-b7d4-d380bcc3a959?monitor=true&api-version=2020-09-30"
-        ],
-        "Azure-AsyncOperation": [
-          "https://management.azure.com/subscriptions/e37510d7-33b6-4676-886f-ee75bcc01871/providers/Microsoft.Compute/locations/eastus2euap/DiskOperations/30ea9cf4-cecf-4224-b7d4-d380bcc3a959?api-version=2020-09-30"
-=======
-          "https://management.azure.com/subscriptions/0296790d-427c-48ca-b204-8b729bbd8670/providers/Microsoft.Compute/locations/eastus2euap/DiskOperations/af380304-4849-4ca6-aeef-eb74e3d25ba9?monitor=true&api-version=2020-12-01"
-        ],
-        "Server": [
-          "Microsoft-HTTPAPI/2.0",
-          "Microsoft-HTTPAPI/2.0"
-        ],
-        "Azure-AsyncOperation": [
-          "https://management.azure.com/subscriptions/0296790d-427c-48ca-b204-8b729bbd8670/providers/Microsoft.Compute/locations/eastus2euap/DiskOperations/af380304-4849-4ca6-aeef-eb74e3d25ba9?api-version=2020-12-01"
->>>>>>> 20321026
-        ],
-        "x-ms-ratelimit-remaining-resource": [
-          "Microsoft.Compute/DeleteDisks3Min;2999,Microsoft.Compute/DeleteDisks30Min;23999"
-        ],
-        "Strict-Transport-Security": [
-          "max-age=31536000; includeSubDomains"
-        ],
-        "x-ms-served-by": [
-<<<<<<< HEAD
-          "8bc2ceff-14f8-4fd7-9c7b-ddac93c5c168_132604968708257311"
-        ],
-        "x-ms-request-id": [
-          "30ea9cf4-cecf-4224-b7d4-d380bcc3a959"
-        ],
-        "Server": [
-          "Microsoft-HTTPAPI/2.0",
-          "Microsoft-HTTPAPI/2.0"
-=======
-          "ded1dc0e-bc59-4491-b707-c0a9c98ab021_132489970250949067"
-        ],
-        "x-ms-request-id": [
-          "af380304-4849-4ca6-aeef-eb74e3d25ba9"
->>>>>>> 20321026
-        ],
-        "x-ms-ratelimit-remaining-subscription-deletes": [
-          "14999"
-        ],
-        "x-ms-correlation-request-id": [
-<<<<<<< HEAD
-          "19fc8a6a-6038-4535-9acc-ca886226ed06"
-        ],
-        "x-ms-routing-request-id": [
-          "EASTUS2:20210323T145642Z:19fc8a6a-6038-4535-9acc-ca886226ed06"
-=======
-          "c0b571b7-a491-43c0-b2d2-6b7495d63c67"
-        ],
-        "x-ms-routing-request-id": [
-          "CANADACENTRAL:20210304T141424Z:c0b571b7-a491-43c0-b2d2-6b7495d63c67"
->>>>>>> 20321026
-        ],
-        "X-Content-Type-Options": [
-          "nosniff"
-        ],
-<<<<<<< HEAD
-        "Date": [
-          "Tue, 23 Mar 2021 14:56:42 GMT"
-=======
+        "x-ms-request-id": [
+          "7c5bd62c-dc18-4911-9ea1-6e00965daca4"
+        ],
+        "x-ms-correlation-request-id": [
+          "7c5bd62c-dc18-4911-9ea1-6e00965daca4"
+        ],
+        "x-ms-routing-request-id": [
+          "CANADACENTRAL:20210304T141540Z:7c5bd62c-dc18-4911-9ea1-6e00965daca4"
+        ],
+        "Strict-Transport-Security": [
+          "max-age=31536000; includeSubDomains"
+        ],
+        "X-Content-Type-Options": [
+          "nosniff"
+        ],
         "Content-Length": [
           "0"
->>>>>>> 20321026
-        ],
-        "Expires": [
-          "-1"
-        ]
-      },
-      "ResponseBody": "",
-      "StatusCode": 202
-    },
-    {
-<<<<<<< HEAD
-      "RequestUri": "/subscriptions/e37510d7-33b6-4676-886f-ee75bcc01871/providers/Microsoft.Compute/locations/eastus2euap/DiskOperations/30ea9cf4-cecf-4224-b7d4-d380bcc3a959?api-version=2020-09-30",
-      "EncodedRequestUri": "L3N1YnNjcmlwdGlvbnMvZTM3NTEwZDctMzNiNi00Njc2LTg4NmYtZWU3NWJjYzAxODcxL3Byb3ZpZGVycy9NaWNyb3NvZnQuQ29tcHV0ZS9sb2NhdGlvbnMvZWFzdHVzMmV1YXAvRGlza09wZXJhdGlvbnMvMzBlYTljZjQtY2VjZi00MjI0LWI3ZDQtZDM4MGJjYzNhOTU5P2FwaS12ZXJzaW9uPTIwMjAtMDktMzA=",
-=======
-      "RequestUri": "/subscriptions/0296790d-427c-48ca-b204-8b729bbd8670/providers/Microsoft.Compute/locations/eastus2euap/DiskOperations/af380304-4849-4ca6-aeef-eb74e3d25ba9?api-version=2020-12-01",
-      "EncodedRequestUri": "L3N1YnNjcmlwdGlvbnMvMDI5Njc5MGQtNDI3Yy00OGNhLWIyMDQtOGI3MjliYmQ4NjcwL3Byb3ZpZGVycy9NaWNyb3NvZnQuQ29tcHV0ZS9sb2NhdGlvbnMvZWFzdHVzMmV1YXAvRGlza09wZXJhdGlvbnMvYWYzODAzMDQtNDg0OS00Y2E2LWFlZWYtZWI3NGUzZDI1YmE5P2FwaS12ZXJzaW9uPTIwMjAtMTItMDE=",
->>>>>>> 20321026
-      "RequestMethod": "GET",
-      "RequestBody": "",
-      "RequestHeaders": {
-        "User-Agent": [
-          "FxVersion/4.6.26614.01",
-          "OSName/Windows",
-          "OSVersion/Microsoft.Windows.10.0.18363.",
-          "Microsoft.Azure.Management.Compute.ComputeManagementClient/44.0.0.0"
-        ]
-      },
-      "ResponseHeaders": {
-        "Cache-Control": [
-          "no-cache"
-        ],
-        "Date": [
-          "Thu, 04 Mar 2021 14:14:54 GMT"
-        ],
-        "Pragma": [
-          "no-cache"
-        ],
-        "Server": [
-          "Microsoft-HTTPAPI/2.0",
-          "Microsoft-HTTPAPI/2.0"
-        ],
-        "x-ms-ratelimit-remaining-resource": [
-          "Microsoft.Compute/GetOperation3Min;49994,Microsoft.Compute/GetOperation30Min;399994"
-        ],
-        "Strict-Transport-Security": [
-          "max-age=31536000; includeSubDomains"
-        ],
-        "x-ms-served-by": [
-<<<<<<< HEAD
-          "8bc2ceff-14f8-4fd7-9c7b-ddac93c5c168_132604968708257311"
-        ],
-        "x-ms-request-id": [
-          "cc25a518-8891-4ad9-90d6-022bd826af76"
-        ],
-        "Server": [
-          "Microsoft-HTTPAPI/2.0",
-          "Microsoft-HTTPAPI/2.0"
-=======
-          "ded1dc0e-bc59-4491-b707-c0a9c98ab021_132489970250949067"
-        ],
-        "x-ms-request-id": [
-          "38bc062e-8868-4453-bb27-8e4a418aed25"
->>>>>>> 20321026
-        ],
-        "x-ms-ratelimit-remaining-subscription-reads": [
-          "11993"
-        ],
-        "x-ms-correlation-request-id": [
-<<<<<<< HEAD
-          "456cd1f3-6aa1-4b37-ab14-07c587ebbe36"
-        ],
-        "x-ms-routing-request-id": [
-          "EASTUS2:20210323T145712Z:456cd1f3-6aa1-4b37-ab14-07c587ebbe36"
-=======
-          "6a27ca92-c684-4e18-b917-3eff201dd959"
-        ],
-        "x-ms-routing-request-id": [
-          "CANADACENTRAL:20210304T141454Z:6a27ca92-c684-4e18-b917-3eff201dd959"
->>>>>>> 20321026
-        ],
-        "X-Content-Type-Options": [
-          "nosniff"
-        ],
-<<<<<<< HEAD
-        "Date": [
-          "Tue, 23 Mar 2021 14:57:12 GMT"
-        ],
-=======
->>>>>>> 20321026
-        "Content-Length": [
-          "184"
-        ],
-        "Content-Type": [
-          "application/json; charset=utf-8"
-        ],
-        "Expires": [
-          "-1"
-        ]
-      },
-<<<<<<< HEAD
-      "ResponseBody": "{\r\n  \"startTime\": \"2021-03-23T14:56:42.8425671+00:00\",\r\n  \"endTime\": \"2021-03-23T14:56:43.1125722+00:00\",\r\n  \"status\": \"Succeeded\",\r\n  \"name\": \"30ea9cf4-cecf-4224-b7d4-d380bcc3a959\"\r\n}",
-      "StatusCode": 200
-    },
-    {
-      "RequestUri": "/subscriptions/e37510d7-33b6-4676-886f-ee75bcc01871/providers/Microsoft.Compute/locations/eastus2euap/DiskOperations/30ea9cf4-cecf-4224-b7d4-d380bcc3a959?monitor=true&api-version=2020-09-30",
-      "EncodedRequestUri": "L3N1YnNjcmlwdGlvbnMvZTM3NTEwZDctMzNiNi00Njc2LTg4NmYtZWU3NWJjYzAxODcxL3Byb3ZpZGVycy9NaWNyb3NvZnQuQ29tcHV0ZS9sb2NhdGlvbnMvZWFzdHVzMmV1YXAvRGlza09wZXJhdGlvbnMvMzBlYTljZjQtY2VjZi00MjI0LWI3ZDQtZDM4MGJjYzNhOTU5P21vbml0b3I9dHJ1ZSZhcGktdmVyc2lvbj0yMDIwLTA5LTMw",
-=======
-      "ResponseBody": "{\r\n  \"startTime\": \"2021-03-04T06:14:24.298964-08:00\",\r\n  \"endTime\": \"2021-03-04T06:14:24.5639728-08:00\",\r\n  \"status\": \"Succeeded\",\r\n  \"name\": \"af380304-4849-4ca6-aeef-eb74e3d25ba9\"\r\n}",
-      "StatusCode": 200
-    },
-    {
-      "RequestUri": "/subscriptions/0296790d-427c-48ca-b204-8b729bbd8670/providers/Microsoft.Compute/locations/eastus2euap/DiskOperations/af380304-4849-4ca6-aeef-eb74e3d25ba9?monitor=true&api-version=2020-12-01",
-      "EncodedRequestUri": "L3N1YnNjcmlwdGlvbnMvMDI5Njc5MGQtNDI3Yy00OGNhLWIyMDQtOGI3MjliYmQ4NjcwL3Byb3ZpZGVycy9NaWNyb3NvZnQuQ29tcHV0ZS9sb2NhdGlvbnMvZWFzdHVzMmV1YXAvRGlza09wZXJhdGlvbnMvYWYzODAzMDQtNDg0OS00Y2E2LWFlZWYtZWI3NGUzZDI1YmE5P21vbml0b3I9dHJ1ZSZhcGktdmVyc2lvbj0yMDIwLTEyLTAx",
->>>>>>> 20321026
-      "RequestMethod": "GET",
-      "RequestBody": "",
-      "RequestHeaders": {
-        "User-Agent": [
-          "FxVersion/4.6.26614.01",
-          "OSName/Windows",
-          "OSVersion/Microsoft.Windows.10.0.18363.",
-          "Microsoft.Azure.Management.Compute.ComputeManagementClient/44.0.0.0"
-        ]
-      },
-      "ResponseHeaders": {
-        "Cache-Control": [
-          "no-cache"
-        ],
-        "Date": [
-          "Thu, 04 Mar 2021 14:14:54 GMT"
-        ],
-        "Pragma": [
-          "no-cache"
-        ],
-        "Server": [
-          "Microsoft-HTTPAPI/2.0",
-          "Microsoft-HTTPAPI/2.0"
-        ],
-        "x-ms-ratelimit-remaining-resource": [
-          "Microsoft.Compute/GetOperation3Min;49993,Microsoft.Compute/GetOperation30Min;399993"
-        ],
-        "Strict-Transport-Security": [
-          "max-age=31536000; includeSubDomains"
-        ],
-        "x-ms-served-by": [
-<<<<<<< HEAD
-          "8bc2ceff-14f8-4fd7-9c7b-ddac93c5c168_132604968708257311"
-        ],
-        "x-ms-request-id": [
-          "b556fc23-0769-4533-8dcd-5d06cf8a4477"
-        ],
-        "Server": [
-          "Microsoft-HTTPAPI/2.0",
-          "Microsoft-HTTPAPI/2.0"
-=======
-          "ded1dc0e-bc59-4491-b707-c0a9c98ab021_132489970250949067"
-        ],
-        "x-ms-request-id": [
-          "1274e7b8-926c-4a01-92c8-5c445f791c13"
->>>>>>> 20321026
-        ],
-        "x-ms-ratelimit-remaining-subscription-reads": [
-          "11992"
-        ],
-        "x-ms-correlation-request-id": [
-<<<<<<< HEAD
-          "9d6d13f5-0286-4617-9f42-d66c6360b728"
-        ],
-        "x-ms-routing-request-id": [
-          "EASTUS2:20210323T145712Z:9d6d13f5-0286-4617-9f42-d66c6360b728"
-=======
-          "df29d195-ce58-4a59-a9a1-9cbe7d054337"
-        ],
-        "x-ms-routing-request-id": [
-          "CANADACENTRAL:20210304T141454Z:df29d195-ce58-4a59-a9a1-9cbe7d054337"
->>>>>>> 20321026
-        ],
-        "X-Content-Type-Options": [
-          "nosniff"
-        ],
-<<<<<<< HEAD
-        "Date": [
-          "Tue, 23 Mar 2021 14:57:12 GMT"
-=======
-        "Content-Length": [
-          "0"
->>>>>>> 20321026
-        ],
-        "Expires": [
-          "-1"
-        ]
-      },
-      "ResponseBody": "",
-      "StatusCode": 200
-    },
-    {
-<<<<<<< HEAD
-      "RequestUri": "/subscriptions/e37510d7-33b6-4676-886f-ee75bcc01871/resourcegroups/crptestar2088?api-version=2017-05-10",
-      "EncodedRequestUri": "L3N1YnNjcmlwdGlvbnMvZTM3NTEwZDctMzNiNi00Njc2LTg4NmYtZWU3NWJjYzAxODcxL3Jlc291cmNlZ3JvdXBzL2NycHRlc3RhcjIwODg/YXBpLXZlcnNpb249MjAxNy0wNS0xMA==",
-=======
-      "RequestUri": "/subscriptions/0296790d-427c-48ca-b204-8b729bbd8670/resourcegroups/crptestar1264?api-version=2017-05-10",
-      "EncodedRequestUri": "L3N1YnNjcmlwdGlvbnMvMDI5Njc5MGQtNDI3Yy00OGNhLWIyMDQtOGI3MjliYmQ4NjcwL3Jlc291cmNlZ3JvdXBzL2NycHRlc3RhcjEyNjQ/YXBpLXZlcnNpb249MjAxNy0wNS0xMA==",
->>>>>>> 20321026
-      "RequestMethod": "DELETE",
-      "RequestBody": "",
-      "RequestHeaders": {
-        "x-ms-client-request-id": [
-<<<<<<< HEAD
-          "0ad4e038-a04f-476e-8aad-0b1255f25a48"
-=======
-          "88df240d-a773-49b8-a1da-4f53c8046beb"
->>>>>>> 20321026
-        ],
-        "accept-language": [
-          "en-US"
-        ],
-        "User-Agent": [
-          "FxVersion/4.6.26614.01",
-          "OSName/Windows",
-          "OSVersion/Microsoft.Windows.10.0.18363.",
-          "Microsoft.Azure.Management.ResourceManager.ResourceManagementClient/1.6.0.0"
-        ]
-      },
-      "ResponseHeaders": {
-        "Cache-Control": [
-          "no-cache"
-        ],
-        "Date": [
-          "Thu, 04 Mar 2021 14:14:54 GMT"
-        ],
-        "Pragma": [
-          "no-cache"
-        ],
-        "Location": [
-<<<<<<< HEAD
-          "https://management.azure.com/subscriptions/e37510d7-33b6-4676-886f-ee75bcc01871/operationresults/eyJqb2JJZCI6IlJFU09VUkNFR1JPVVBERUxFVElPTkpPQi1DUlBURVNUQVIyMDg4LUVBU1RVUzJFVUFQIiwiam9iTG9jYXRpb24iOiJlYXN0dXMyZXVhcCJ9?api-version=2017-05-10"
-=======
-          "https://management.azure.com/subscriptions/0296790d-427c-48ca-b204-8b729bbd8670/operationresults/eyJqb2JJZCI6IlJFU09VUkNFR1JPVVBERUxFVElPTkpPQi1DUlBURVNUQVIxMjY0LUVBU1RVUzJFVUFQIiwiam9iTG9jYXRpb24iOiJlYXN0dXMyZXVhcCJ9?api-version=2017-05-10"
->>>>>>> 20321026
-        ],
-        "Retry-After": [
-          "15"
-        ],
-        "x-ms-ratelimit-remaining-subscription-deletes": [
-          "14999"
-        ],
-        "x-ms-request-id": [
-<<<<<<< HEAD
-          "c9c70140-01a6-4436-b297-9ae7c3dfebe5"
-        ],
-        "x-ms-correlation-request-id": [
-          "c9c70140-01a6-4436-b297-9ae7c3dfebe5"
-        ],
-        "x-ms-routing-request-id": [
-          "EASTUS2:20210323T145713Z:c9c70140-01a6-4436-b297-9ae7c3dfebe5"
-=======
-          "e43486d2-ffe1-4aa9-8cb6-f9a833ebb0db"
-        ],
-        "x-ms-correlation-request-id": [
-          "e43486d2-ffe1-4aa9-8cb6-f9a833ebb0db"
-        ],
-        "x-ms-routing-request-id": [
-          "CANADACENTRAL:20210304T141455Z:e43486d2-ffe1-4aa9-8cb6-f9a833ebb0db"
->>>>>>> 20321026
-        ],
-        "Strict-Transport-Security": [
-          "max-age=31536000; includeSubDomains"
-        ],
-        "X-Content-Type-Options": [
-          "nosniff"
-        ],
-<<<<<<< HEAD
-        "Date": [
-          "Tue, 23 Mar 2021 14:57:12 GMT"
-=======
-        "Content-Length": [
-          "0"
->>>>>>> 20321026
-        ],
-        "Expires": [
-          "-1"
-        ]
-      },
-      "ResponseBody": "",
-      "StatusCode": 202
-    },
-    {
-<<<<<<< HEAD
-      "RequestUri": "/subscriptions/e37510d7-33b6-4676-886f-ee75bcc01871/operationresults/eyJqb2JJZCI6IlJFU09VUkNFR1JPVVBERUxFVElPTkpPQi1DUlBURVNUQVIyMDg4LUVBU1RVUzJFVUFQIiwiam9iTG9jYXRpb24iOiJlYXN0dXMyZXVhcCJ9?api-version=2017-05-10",
-      "EncodedRequestUri": "L3N1YnNjcmlwdGlvbnMvZTM3NTEwZDctMzNiNi00Njc2LTg4NmYtZWU3NWJjYzAxODcxL29wZXJhdGlvbnJlc3VsdHMvZXlKcWIySkpaQ0k2SWxKRlUwOVZVa05GUjFKUFZWQkVSVXhGVkVsUFRrcFBRaTFEVWxCVVJWTlVRVkl5TURnNExVVkJVMVJWVXpKRlZVRlFJaXdpYW05aVRHOWpZWFJwYjI0aU9pSmxZWE4wZFhNeVpYVmhjQ0o5P2FwaS12ZXJzaW9uPTIwMTctMDUtMTA=",
-=======
-      "RequestUri": "/subscriptions/0296790d-427c-48ca-b204-8b729bbd8670/operationresults/eyJqb2JJZCI6IlJFU09VUkNFR1JPVVBERUxFVElPTkpPQi1DUlBURVNUQVIxMjY0LUVBU1RVUzJFVUFQIiwiam9iTG9jYXRpb24iOiJlYXN0dXMyZXVhcCJ9?api-version=2017-05-10",
-      "EncodedRequestUri": "L3N1YnNjcmlwdGlvbnMvMDI5Njc5MGQtNDI3Yy00OGNhLWIyMDQtOGI3MjliYmQ4NjcwL29wZXJhdGlvbnJlc3VsdHMvZXlKcWIySkpaQ0k2SWxKRlUwOVZVa05GUjFKUFZWQkVSVXhGVkVsUFRrcFBRaTFEVWxCVVJWTlVRVkl4TWpZMExVVkJVMVJWVXpKRlZVRlFJaXdpYW05aVRHOWpZWFJwYjI0aU9pSmxZWE4wZFhNeVpYVmhjQ0o5P2FwaS12ZXJzaW9uPTIwMTctMDUtMTA=",
->>>>>>> 20321026
-      "RequestMethod": "GET",
-      "RequestBody": "",
-      "RequestHeaders": {
-        "User-Agent": [
-          "FxVersion/4.6.26614.01",
-          "OSName/Windows",
-          "OSVersion/Microsoft.Windows.10.0.18363.",
-          "Microsoft.Azure.Management.ResourceManager.ResourceManagementClient/1.6.0.0"
-        ]
-      },
-      "ResponseHeaders": {
-        "Cache-Control": [
-          "no-cache"
-        ],
-        "Date": [
-          "Thu, 04 Mar 2021 14:15:09 GMT"
-        ],
-        "Pragma": [
-          "no-cache"
-        ],
-        "Location": [
-<<<<<<< HEAD
-          "https://management.azure.com/subscriptions/e37510d7-33b6-4676-886f-ee75bcc01871/operationresults/eyJqb2JJZCI6IlJFU09VUkNFR1JPVVBERUxFVElPTkpPQi1DUlBURVNUQVIyMDg4LUVBU1RVUzJFVUFQIiwiam9iTG9jYXRpb24iOiJlYXN0dXMyZXVhcCJ9?api-version=2017-05-10"
-=======
-          "https://management.azure.com/subscriptions/0296790d-427c-48ca-b204-8b729bbd8670/operationresults/eyJqb2JJZCI6IlJFU09VUkNFR1JPVVBERUxFVElPTkpPQi1DUlBURVNUQVIxMjY0LUVBU1RVUzJFVUFQIiwiam9iTG9jYXRpb24iOiJlYXN0dXMyZXVhcCJ9?api-version=2017-05-10"
->>>>>>> 20321026
-        ],
-        "Retry-After": [
-          "15"
-        ],
-        "x-ms-ratelimit-remaining-subscription-reads": [
-          "11999"
-        ],
-        "x-ms-request-id": [
-<<<<<<< HEAD
-          "861e319d-e1d3-4b20-9a27-3a4a59c8d52b"
-        ],
-        "x-ms-correlation-request-id": [
-          "861e319d-e1d3-4b20-9a27-3a4a59c8d52b"
-        ],
-        "x-ms-routing-request-id": [
-          "EASTUS2:20210323T145728Z:861e319d-e1d3-4b20-9a27-3a4a59c8d52b"
-=======
-          "057056b8-5dc2-4ff9-8459-11288651512f"
-        ],
-        "x-ms-correlation-request-id": [
-          "057056b8-5dc2-4ff9-8459-11288651512f"
-        ],
-        "x-ms-routing-request-id": [
-          "CANADACENTRAL:20210304T141510Z:057056b8-5dc2-4ff9-8459-11288651512f"
->>>>>>> 20321026
-        ],
-        "Strict-Transport-Security": [
-          "max-age=31536000; includeSubDomains"
-        ],
-        "X-Content-Type-Options": [
-          "nosniff"
-        ],
-<<<<<<< HEAD
-        "Date": [
-          "Tue, 23 Mar 2021 14:57:27 GMT"
-=======
-        "Content-Length": [
-          "0"
->>>>>>> 20321026
-        ],
-        "Expires": [
-          "-1"
-        ]
-      },
-      "ResponseBody": "",
-      "StatusCode": 202
-    },
-    {
-<<<<<<< HEAD
-      "RequestUri": "/subscriptions/e37510d7-33b6-4676-886f-ee75bcc01871/operationresults/eyJqb2JJZCI6IlJFU09VUkNFR1JPVVBERUxFVElPTkpPQi1DUlBURVNUQVIyMDg4LUVBU1RVUzJFVUFQIiwiam9iTG9jYXRpb24iOiJlYXN0dXMyZXVhcCJ9?api-version=2017-05-10",
-      "EncodedRequestUri": "L3N1YnNjcmlwdGlvbnMvZTM3NTEwZDctMzNiNi00Njc2LTg4NmYtZWU3NWJjYzAxODcxL29wZXJhdGlvbnJlc3VsdHMvZXlKcWIySkpaQ0k2SWxKRlUwOVZVa05GUjFKUFZWQkVSVXhGVkVsUFRrcFBRaTFEVWxCVVJWTlVRVkl5TURnNExVVkJVMVJWVXpKRlZVRlFJaXdpYW05aVRHOWpZWFJwYjI0aU9pSmxZWE4wZFhNeVpYVmhjQ0o5P2FwaS12ZXJzaW9uPTIwMTctMDUtMTA=",
-=======
-      "RequestUri": "/subscriptions/0296790d-427c-48ca-b204-8b729bbd8670/operationresults/eyJqb2JJZCI6IlJFU09VUkNFR1JPVVBERUxFVElPTkpPQi1DUlBURVNUQVIxMjY0LUVBU1RVUzJFVUFQIiwiam9iTG9jYXRpb24iOiJlYXN0dXMyZXVhcCJ9?api-version=2017-05-10",
-      "EncodedRequestUri": "L3N1YnNjcmlwdGlvbnMvMDI5Njc5MGQtNDI3Yy00OGNhLWIyMDQtOGI3MjliYmQ4NjcwL29wZXJhdGlvbnJlc3VsdHMvZXlKcWIySkpaQ0k2SWxKRlUwOVZVa05GUjFKUFZWQkVSVXhGVkVsUFRrcFBRaTFEVWxCVVJWTlVRVkl4TWpZMExVVkJVMVJWVXpKRlZVRlFJaXdpYW05aVRHOWpZWFJwYjI0aU9pSmxZWE4wZFhNeVpYVmhjQ0o5P2FwaS12ZXJzaW9uPTIwMTctMDUtMTA=",
->>>>>>> 20321026
-      "RequestMethod": "GET",
-      "RequestBody": "",
-      "RequestHeaders": {
-        "User-Agent": [
-          "FxVersion/4.6.26614.01",
-          "OSName/Windows",
-          "OSVersion/Microsoft.Windows.10.0.18363.",
-          "Microsoft.Azure.Management.ResourceManager.ResourceManagementClient/1.6.0.0"
-        ]
-      },
-      "ResponseHeaders": {
-        "Cache-Control": [
-          "no-cache"
-        ],
-        "Date": [
-          "Thu, 04 Mar 2021 14:15:24 GMT"
-        ],
-        "Pragma": [
-          "no-cache"
-        ],
-        "Location": [
-<<<<<<< HEAD
-          "https://management.azure.com/subscriptions/e37510d7-33b6-4676-886f-ee75bcc01871/operationresults/eyJqb2JJZCI6IlJFU09VUkNFR1JPVVBERUxFVElPTkpPQi1DUlBURVNUQVIyMDg4LUVBU1RVUzJFVUFQIiwiam9iTG9jYXRpb24iOiJlYXN0dXMyZXVhcCJ9?api-version=2017-05-10"
-=======
-          "https://management.azure.com/subscriptions/0296790d-427c-48ca-b204-8b729bbd8670/operationresults/eyJqb2JJZCI6IlJFU09VUkNFR1JPVVBERUxFVElPTkpPQi1DUlBURVNUQVIxMjY0LUVBU1RVUzJFVUFQIiwiam9iTG9jYXRpb24iOiJlYXN0dXMyZXVhcCJ9?api-version=2017-05-10"
->>>>>>> 20321026
-        ],
-        "Retry-After": [
-          "15"
-        ],
-        "x-ms-ratelimit-remaining-subscription-reads": [
-          "11998"
-        ],
-        "x-ms-request-id": [
-<<<<<<< HEAD
-          "0829131b-493e-49f0-acfd-7b1eb206fbee"
-        ],
-        "x-ms-correlation-request-id": [
-          "0829131b-493e-49f0-acfd-7b1eb206fbee"
-        ],
-        "x-ms-routing-request-id": [
-          "EASTUS2:20210323T145743Z:0829131b-493e-49f0-acfd-7b1eb206fbee"
-=======
-          "5e340acc-595c-4039-b99a-dd1f7ecd5f37"
-        ],
-        "x-ms-correlation-request-id": [
-          "5e340acc-595c-4039-b99a-dd1f7ecd5f37"
-        ],
-        "x-ms-routing-request-id": [
-          "CANADACENTRAL:20210304T141525Z:5e340acc-595c-4039-b99a-dd1f7ecd5f37"
->>>>>>> 20321026
-        ],
-        "Strict-Transport-Security": [
-          "max-age=31536000; includeSubDomains"
-        ],
-        "X-Content-Type-Options": [
-          "nosniff"
-        ],
-<<<<<<< HEAD
-        "Date": [
-          "Tue, 23 Mar 2021 14:57:42 GMT"
-=======
-        "Content-Length": [
-          "0"
->>>>>>> 20321026
-        ],
-        "Expires": [
-          "-1"
-        ]
-      },
-      "ResponseBody": "",
-      "StatusCode": 202
-    },
-    {
-<<<<<<< HEAD
-      "RequestUri": "/subscriptions/e37510d7-33b6-4676-886f-ee75bcc01871/operationresults/eyJqb2JJZCI6IlJFU09VUkNFR1JPVVBERUxFVElPTkpPQi1DUlBURVNUQVIyMDg4LUVBU1RVUzJFVUFQIiwiam9iTG9jYXRpb24iOiJlYXN0dXMyZXVhcCJ9?api-version=2017-05-10",
-      "EncodedRequestUri": "L3N1YnNjcmlwdGlvbnMvZTM3NTEwZDctMzNiNi00Njc2LTg4NmYtZWU3NWJjYzAxODcxL29wZXJhdGlvbnJlc3VsdHMvZXlKcWIySkpaQ0k2SWxKRlUwOVZVa05GUjFKUFZWQkVSVXhGVkVsUFRrcFBRaTFEVWxCVVJWTlVRVkl5TURnNExVVkJVMVJWVXpKRlZVRlFJaXdpYW05aVRHOWpZWFJwYjI0aU9pSmxZWE4wZFhNeVpYVmhjQ0o5P2FwaS12ZXJzaW9uPTIwMTctMDUtMTA=",
-=======
-      "RequestUri": "/subscriptions/0296790d-427c-48ca-b204-8b729bbd8670/operationresults/eyJqb2JJZCI6IlJFU09VUkNFR1JPVVBERUxFVElPTkpPQi1DUlBURVNUQVIxMjY0LUVBU1RVUzJFVUFQIiwiam9iTG9jYXRpb24iOiJlYXN0dXMyZXVhcCJ9?api-version=2017-05-10",
-      "EncodedRequestUri": "L3N1YnNjcmlwdGlvbnMvMDI5Njc5MGQtNDI3Yy00OGNhLWIyMDQtOGI3MjliYmQ4NjcwL29wZXJhdGlvbnJlc3VsdHMvZXlKcWIySkpaQ0k2SWxKRlUwOVZVa05GUjFKUFZWQkVSVXhGVkVsUFRrcFBRaTFEVWxCVVJWTlVRVkl4TWpZMExVVkJVMVJWVXpKRlZVRlFJaXdpYW05aVRHOWpZWFJwYjI0aU9pSmxZWE4wZFhNeVpYVmhjQ0o5P2FwaS12ZXJzaW9uPTIwMTctMDUtMTA=",
->>>>>>> 20321026
-      "RequestMethod": "GET",
-      "RequestBody": "",
-      "RequestHeaders": {
-        "User-Agent": [
-          "FxVersion/4.6.26614.01",
-          "OSName/Windows",
-          "OSVersion/Microsoft.Windows.10.0.18363.",
-          "Microsoft.Azure.Management.ResourceManager.ResourceManagementClient/1.6.0.0"
-        ]
-      },
-      "ResponseHeaders": {
-        "Cache-Control": [
-          "no-cache"
-        ],
-        "Date": [
-          "Thu, 04 Mar 2021 14:15:39 GMT"
-        ],
-        "Pragma": [
-          "no-cache"
-        ],
-        "x-ms-ratelimit-remaining-subscription-reads": [
-          "11997"
-        ],
-        "x-ms-request-id": [
-<<<<<<< HEAD
-          "2d285dd2-e575-4980-9b3e-41cb8087a2c2"
-        ],
-        "x-ms-correlation-request-id": [
-          "2d285dd2-e575-4980-9b3e-41cb8087a2c2"
-        ],
-        "x-ms-routing-request-id": [
-          "EASTUS2:20210323T145758Z:2d285dd2-e575-4980-9b3e-41cb8087a2c2"
-=======
-          "4d126dfd-fb0b-42bd-ae5b-e27a5ec6f74e"
-        ],
-        "x-ms-correlation-request-id": [
-          "4d126dfd-fb0b-42bd-ae5b-e27a5ec6f74e"
-        ],
-        "x-ms-routing-request-id": [
-          "CANADACENTRAL:20210304T141540Z:4d126dfd-fb0b-42bd-ae5b-e27a5ec6f74e"
->>>>>>> 20321026
-        ],
-        "Strict-Transport-Security": [
-          "max-age=31536000; includeSubDomains"
-        ],
-        "X-Content-Type-Options": [
-          "nosniff"
-        ],
-<<<<<<< HEAD
-        "Date": [
-          "Tue, 23 Mar 2021 14:57:57 GMT"
-=======
-        "Content-Length": [
-          "0"
->>>>>>> 20321026
-        ],
-        "Expires": [
-          "-1"
-        ]
-      },
-      "ResponseBody": "",
-      "StatusCode": 200
-    },
-    {
-<<<<<<< HEAD
-      "RequestUri": "/subscriptions/e37510d7-33b6-4676-886f-ee75bcc01871/operationresults/eyJqb2JJZCI6IlJFU09VUkNFR1JPVVBERUxFVElPTkpPQi1DUlBURVNUQVIyMDg4LUVBU1RVUzJFVUFQIiwiam9iTG9jYXRpb24iOiJlYXN0dXMyZXVhcCJ9?api-version=2017-05-10",
-      "EncodedRequestUri": "L3N1YnNjcmlwdGlvbnMvZTM3NTEwZDctMzNiNi00Njc2LTg4NmYtZWU3NWJjYzAxODcxL29wZXJhdGlvbnJlc3VsdHMvZXlKcWIySkpaQ0k2SWxKRlUwOVZVa05GUjFKUFZWQkVSVXhGVkVsUFRrcFBRaTFEVWxCVVJWTlVRVkl5TURnNExVVkJVMVJWVXpKRlZVRlFJaXdpYW05aVRHOWpZWFJwYjI0aU9pSmxZWE4wZFhNeVpYVmhjQ0o5P2FwaS12ZXJzaW9uPTIwMTctMDUtMTA=",
-=======
-      "RequestUri": "/subscriptions/0296790d-427c-48ca-b204-8b729bbd8670/operationresults/eyJqb2JJZCI6IlJFU09VUkNFR1JPVVBERUxFVElPTkpPQi1DUlBURVNUQVIxMjY0LUVBU1RVUzJFVUFQIiwiam9iTG9jYXRpb24iOiJlYXN0dXMyZXVhcCJ9?api-version=2017-05-10",
-      "EncodedRequestUri": "L3N1YnNjcmlwdGlvbnMvMDI5Njc5MGQtNDI3Yy00OGNhLWIyMDQtOGI3MjliYmQ4NjcwL29wZXJhdGlvbnJlc3VsdHMvZXlKcWIySkpaQ0k2SWxKRlUwOVZVa05GUjFKUFZWQkVSVXhGVkVsUFRrcFBRaTFEVWxCVVJWTlVRVkl4TWpZMExVVkJVMVJWVXpKRlZVRlFJaXdpYW05aVRHOWpZWFJwYjI0aU9pSmxZWE4wZFhNeVpYVmhjQ0o5P2FwaS12ZXJzaW9uPTIwMTctMDUtMTA=",
->>>>>>> 20321026
-      "RequestMethod": "GET",
-      "RequestBody": "",
-      "RequestHeaders": {
-        "User-Agent": [
-          "FxVersion/4.6.26614.01",
-          "OSName/Windows",
-          "OSVersion/Microsoft.Windows.10.0.18363.",
-          "Microsoft.Azure.Management.ResourceManager.ResourceManagementClient/1.6.0.0"
-        ]
-      },
-      "ResponseHeaders": {
-        "Cache-Control": [
-          "no-cache"
-        ],
-        "Date": [
-          "Thu, 04 Mar 2021 14:15:40 GMT"
-        ],
-        "Pragma": [
-          "no-cache"
-        ],
-        "x-ms-ratelimit-remaining-subscription-reads": [
-          "11996"
-        ],
-        "x-ms-request-id": [
-<<<<<<< HEAD
-          "17585895-162f-421e-a6c9-6dd4d52c78ac"
-        ],
-        "x-ms-correlation-request-id": [
-          "17585895-162f-421e-a6c9-6dd4d52c78ac"
-        ],
-        "x-ms-routing-request-id": [
-          "EASTUS2:20210323T145758Z:17585895-162f-421e-a6c9-6dd4d52c78ac"
-=======
-          "7c5bd62c-dc18-4911-9ea1-6e00965daca4"
-        ],
-        "x-ms-correlation-request-id": [
-          "7c5bd62c-dc18-4911-9ea1-6e00965daca4"
-        ],
-        "x-ms-routing-request-id": [
-          "CANADACENTRAL:20210304T141540Z:7c5bd62c-dc18-4911-9ea1-6e00965daca4"
->>>>>>> 20321026
-        ],
-        "Strict-Transport-Security": [
-          "max-age=31536000; includeSubDomains"
-        ],
-        "X-Content-Type-Options": [
-          "nosniff"
-        ],
-<<<<<<< HEAD
-        "Date": [
-          "Tue, 23 Mar 2021 14:57:57 GMT"
-=======
-        "Content-Length": [
-          "0"
->>>>>>> 20321026
         ],
         "Expires": [
           "-1"
@@ -1741,13 +1172,8 @@
   ],
   "Names": {
     "UltraSSD_CRUD_Helper": [
-<<<<<<< HEAD
-      "crptestar2088",
-      "diskrp7184"
-=======
       "crptestar1264",
       "diskrp1989"
->>>>>>> 20321026
     ]
   },
   "Variables": {
