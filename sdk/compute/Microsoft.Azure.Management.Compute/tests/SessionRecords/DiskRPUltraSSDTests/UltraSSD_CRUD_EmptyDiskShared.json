--- conflicted
+++ resolved
@@ -1,22 +1,13 @@
 {
   "Entries": [
     {
-<<<<<<< HEAD
-      "RequestUri": "/subscriptions/e37510d7-33b6-4676-886f-ee75bcc01871/resourcegroups/crptestar9818?api-version=2017-05-10",
-      "EncodedRequestUri": "L3N1YnNjcmlwdGlvbnMvZTM3NTEwZDctMzNiNi00Njc2LTg4NmYtZWU3NWJjYzAxODcxL3Jlc291cmNlZ3JvdXBzL2NycHRlc3Rhcjk4MTg/YXBpLXZlcnNpb249MjAxNy0wNS0xMA==",
-=======
       "RequestUri": "/subscriptions/0296790d-427c-48ca-b204-8b729bbd8670/resourcegroups/crptestar380?api-version=2017-05-10",
       "EncodedRequestUri": "L3N1YnNjcmlwdGlvbnMvMDI5Njc5MGQtNDI3Yy00OGNhLWIyMDQtOGI3MjliYmQ4NjcwL3Jlc291cmNlZ3JvdXBzL2NycHRlc3RhcjM4MD9hcGktdmVyc2lvbj0yMDE3LTA1LTEw",
->>>>>>> 9e6c98a6
       "RequestMethod": "PUT",
       "RequestBody": "{\r\n  \"location\": \"eastus\"\r\n}",
       "RequestHeaders": {
         "x-ms-client-request-id": [
-<<<<<<< HEAD
-          "1c8a7de5-3319-4c99-ad58-fd07a47c8df9"
-=======
           "c7b486f7-d05c-45d4-91f1-c7ad16e0afd2"
->>>>>>> 9e6c98a6
         ],
         "accept-language": [
           "en-US"
@@ -48,15 +39,6 @@
           "1199"
         ],
         "x-ms-request-id": [
-<<<<<<< HEAD
-          "698c0a31-4478-430f-a58e-0d96784db14b"
-        ],
-        "x-ms-correlation-request-id": [
-          "698c0a31-4478-430f-a58e-0d96784db14b"
-        ],
-        "x-ms-routing-request-id": [
-          "EASTUS2:20210323T145920Z:698c0a31-4478-430f-a58e-0d96784db14b"
-=======
           "61f37930-4b83-4232-9245-a64c7e5fe93f"
         ],
         "x-ms-correlation-request-id": [
@@ -64,54 +46,34 @@
         ],
         "x-ms-routing-request-id": [
           "CANADACENTRAL:20210304T141707Z:61f37930-4b83-4232-9245-a64c7e5fe93f"
->>>>>>> 9e6c98a6
-        ],
-        "Strict-Transport-Security": [
-          "max-age=31536000; includeSubDomains"
-        ],
-        "X-Content-Type-Options": [
-          "nosniff"
-        ],
-<<<<<<< HEAD
-        "Date": [
-          "Tue, 23 Mar 2021 14:59:19 GMT"
-        ],
-=======
->>>>>>> 9e6c98a6
-        "Content-Length": [
-          "179"
-        ],
-        "Content-Type": [
-          "application/json; charset=utf-8"
-        ],
-        "Expires": [
-          "-1"
-        ]
-      },
-<<<<<<< HEAD
-      "ResponseBody": "{\r\n  \"id\": \"/subscriptions/e37510d7-33b6-4676-886f-ee75bcc01871/resourceGroups/crptestar9818\",\r\n  \"name\": \"crptestar9818\",\r\n  \"location\": \"eastus\",\r\n  \"properties\": {\r\n    \"provisioningState\": \"Succeeded\"\r\n  }\r\n}",
-      "StatusCode": 201
-    },
-    {
-      "RequestUri": "/subscriptions/e37510d7-33b6-4676-886f-ee75bcc01871/resourceGroups/crptestar9818/providers/Microsoft.Compute/disks/diskrp8914?api-version=2020-09-30",
-      "EncodedRequestUri": "L3N1YnNjcmlwdGlvbnMvZTM3NTEwZDctMzNiNi00Njc2LTg4NmYtZWU3NWJjYzAxODcxL3Jlc291cmNlR3JvdXBzL2NycHRlc3Rhcjk4MTgvcHJvdmlkZXJzL01pY3Jvc29mdC5Db21wdXRlL2Rpc2tzL2Rpc2tycDg5MTQ/YXBpLXZlcnNpb249MjAyMC0wOS0zMA==",
-=======
+        ],
+        "Strict-Transport-Security": [
+          "max-age=31536000; includeSubDomains"
+        ],
+        "X-Content-Type-Options": [
+          "nosniff"
+        ],
+        "Content-Length": [
+          "177"
+        ],
+        "Content-Type": [
+          "application/json; charset=utf-8"
+        ],
+        "Expires": [
+          "-1"
+        ]
+      },
       "ResponseBody": "{\r\n  \"id\": \"/subscriptions/0296790d-427c-48ca-b204-8b729bbd8670/resourceGroups/crptestar380\",\r\n  \"name\": \"crptestar380\",\r\n  \"location\": \"eastus\",\r\n  \"properties\": {\r\n    \"provisioningState\": \"Succeeded\"\r\n  }\r\n}",
       "StatusCode": 201
     },
     {
       "RequestUri": "/subscriptions/0296790d-427c-48ca-b204-8b729bbd8670/resourceGroups/crptestar380/providers/Microsoft.Compute/disks/diskrp8072?api-version=2020-12-01",
       "EncodedRequestUri": "L3N1YnNjcmlwdGlvbnMvMDI5Njc5MGQtNDI3Yy00OGNhLWIyMDQtOGI3MjliYmQ4NjcwL3Jlc291cmNlR3JvdXBzL2NycHRlc3RhcjM4MC9wcm92aWRlcnMvTWljcm9zb2Z0LkNvbXB1dGUvZGlza3MvZGlza3JwODA3Mj9hcGktdmVyc2lvbj0yMDIwLTEyLTAx",
->>>>>>> 9e6c98a6
       "RequestMethod": "PUT",
       "RequestBody": "{\r\n  \"sku\": {\r\n    \"name\": \"UltraSSD_LRS\"\r\n  },\r\n  \"properties\": {\r\n    \"osType\": \"Linux\",\r\n    \"creationData\": {\r\n      \"createOption\": \"Empty\"\r\n    },\r\n    \"diskSizeGB\": 32,\r\n    \"diskIOPSReadWrite\": 512,\r\n    \"diskMBpsReadWrite\": 8,\r\n    \"diskIOPSReadOnly\": 512,\r\n    \"diskMBpsReadOnly\": 8,\r\n    \"maxShares\": 2\r\n  },\r\n  \"location\": \"eastus\"\r\n}",
       "RequestHeaders": {
         "x-ms-client-request-id": [
-<<<<<<< HEAD
-          "cf05a6cd-6e8c-4079-896d-c3f9bd88d58a"
-=======
           "25b0eeb4-2257-47c2-80eb-309d3e3dd11f"
->>>>>>> 9e6c98a6
         ],
         "accept-language": [
           "en-US"
@@ -140,11 +102,7 @@
           "no-cache"
         ],
         "Location": [
-<<<<<<< HEAD
-          "https://management.azure.com/subscriptions/e37510d7-33b6-4676-886f-ee75bcc01871/providers/Microsoft.Compute/locations/eastus/DiskOperations/1ad1eeb2-51bc-4379-9e2e-ac348ee4d8c2?monitor=true&api-version=2020-09-30"
-=======
           "https://management.azure.com/subscriptions/0296790d-427c-48ca-b204-8b729bbd8670/providers/Microsoft.Compute/locations/eastus/DiskOperations/60dcdac3-13fa-48d2-83fb-d79f9da96123?monitor=true&api-version=2020-12-01"
->>>>>>> 9e6c98a6
         ],
         "Retry-After": [
           "2"
@@ -154,11 +112,7 @@
           "Microsoft-HTTPAPI/2.0"
         ],
         "Azure-AsyncOperation": [
-<<<<<<< HEAD
-          "https://management.azure.com/subscriptions/e37510d7-33b6-4676-886f-ee75bcc01871/providers/Microsoft.Compute/locations/eastus/DiskOperations/1ad1eeb2-51bc-4379-9e2e-ac348ee4d8c2?api-version=2020-09-30"
-=======
           "https://management.azure.com/subscriptions/0296790d-427c-48ca-b204-8b729bbd8670/providers/Microsoft.Compute/locations/eastus/DiskOperations/60dcdac3-13fa-48d2-83fb-d79f9da96123?api-version=2020-12-01"
->>>>>>> 9e6c98a6
         ],
         "x-ms-ratelimit-remaining-resource": [
           "Microsoft.Compute/CreateUpdateDisks3Min;997,Microsoft.Compute/CreateUpdateDisks30Min;7997"
@@ -167,72 +121,103 @@
           "max-age=31536000; includeSubDomains"
         ],
         "x-ms-served-by": [
-<<<<<<< HEAD
-          "d3255131-e7b3-4a83-8960-a836a057d1f8_132410062635387608"
-        ],
-        "x-ms-request-id": [
-          "1ad1eeb2-51bc-4379-9e2e-ac348ee4d8c2"
+          "a669ff77-bea8-4e24-ba91-013205ea4897_132457898156429424"
+        ],
+        "x-ms-request-id": [
+          "60dcdac3-13fa-48d2-83fb-d79f9da96123"
+        ],
+        "x-ms-ratelimit-remaining-subscription-writes": [
+          "1199"
+        ],
+        "x-ms-correlation-request-id": [
+          "52aad40a-c3d7-4c55-837f-de0fd57fb4b9"
+        ],
+        "x-ms-routing-request-id": [
+          "CANADACENTRAL:20210304T141708Z:52aad40a-c3d7-4c55-837f-de0fd57fb4b9"
+        ],
+        "X-Content-Type-Options": [
+          "nosniff"
+        ],
+        "Content-Length": [
+          "461"
+        ],
+        "Content-Type": [
+          "application/json; charset=utf-8"
+        ],
+        "Expires": [
+          "-1"
+        ]
+      },
+      "ResponseBody": "{\r\n  \"name\": \"diskrp8072\",\r\n  \"location\": \"eastus\",\r\n  \"sku\": {\r\n    \"name\": \"UltraSSD_LRS\"\r\n  },\r\n  \"properties\": {\r\n    \"osType\": \"Linux\",\r\n    \"creationData\": {\r\n      \"createOption\": \"Empty\"\r\n    },\r\n    \"diskSizeGB\": 32,\r\n    \"diskIOPSReadWrite\": 512,\r\n    \"diskMBpsReadWrite\": 8,\r\n    \"readOnly\": false,\r\n    \"diskIOPSReadOnly\": 512,\r\n    \"diskMBpsReadOnly\": 8,\r\n    \"maxShares\": 2,\r\n    \"provisioningState\": \"Updating\",\r\n    \"isArmResource\": true\r\n  }\r\n}",
+      "StatusCode": 202
+    },
+    {
+      "RequestUri": "/subscriptions/0296790d-427c-48ca-b204-8b729bbd8670/providers/Microsoft.Compute/locations/eastus/DiskOperations/60dcdac3-13fa-48d2-83fb-d79f9da96123?api-version=2020-12-01",
+      "EncodedRequestUri": "L3N1YnNjcmlwdGlvbnMvMDI5Njc5MGQtNDI3Yy00OGNhLWIyMDQtOGI3MjliYmQ4NjcwL3Byb3ZpZGVycy9NaWNyb3NvZnQuQ29tcHV0ZS9sb2NhdGlvbnMvZWFzdHVzL0Rpc2tPcGVyYXRpb25zLzYwZGNkYWMzLTEzZmEtNDhkMi04M2ZiLWQ3OWY5ZGE5NjEyMz9hcGktdmVyc2lvbj0yMDIwLTEyLTAx",
+      "RequestMethod": "GET",
+      "RequestBody": "",
+      "RequestHeaders": {
+        "User-Agent": [
+          "FxVersion/4.6.26614.01",
+          "OSName/Windows",
+          "OSVersion/Microsoft.Windows.10.0.18363.",
+          "Microsoft.Azure.Management.Compute.ComputeManagementClient/44.0.0.0"
+        ]
+      },
+      "ResponseHeaders": {
+        "Cache-Control": [
+          "no-cache"
+        ],
+        "Date": [
+          "Thu, 04 Mar 2021 14:17:10 GMT"
+        ],
+        "Pragma": [
+          "no-cache"
         ],
         "Server": [
           "Microsoft-HTTPAPI/2.0",
           "Microsoft-HTTPAPI/2.0"
-=======
+        ],
+        "x-ms-ratelimit-remaining-resource": [
+          "Microsoft.Compute/GetOperation3Min;49992,Microsoft.Compute/GetOperation30Min;399992"
+        ],
+        "Strict-Transport-Security": [
+          "max-age=31536000; includeSubDomains"
+        ],
+        "x-ms-served-by": [
           "a669ff77-bea8-4e24-ba91-013205ea4897_132457898156429424"
         ],
         "x-ms-request-id": [
-          "60dcdac3-13fa-48d2-83fb-d79f9da96123"
->>>>>>> 9e6c98a6
-        ],
-        "x-ms-ratelimit-remaining-subscription-writes": [
-          "1199"
-        ],
-        "x-ms-correlation-request-id": [
-<<<<<<< HEAD
-          "6475671e-6ab9-4510-87f6-efbad05f6b1a"
-        ],
-        "x-ms-routing-request-id": [
-          "EASTUS2:20210323T145921Z:6475671e-6ab9-4510-87f6-efbad05f6b1a"
-=======
-          "52aad40a-c3d7-4c55-837f-de0fd57fb4b9"
-        ],
-        "x-ms-routing-request-id": [
-          "CANADACENTRAL:20210304T141708Z:52aad40a-c3d7-4c55-837f-de0fd57fb4b9"
->>>>>>> 9e6c98a6
-        ],
-        "X-Content-Type-Options": [
-          "nosniff"
-        ],
-<<<<<<< HEAD
-        "Date": [
-          "Tue, 23 Mar 2021 14:59:20 GMT"
-        ],
-=======
->>>>>>> 9e6c98a6
-        "Content-Length": [
-          "461"
-        ],
-        "Content-Type": [
-          "application/json; charset=utf-8"
-        ],
-        "Expires": [
-          "-1"
-        ]
-      },
-<<<<<<< HEAD
-      "ResponseBody": "{\r\n  \"name\": \"diskrp8914\",\r\n  \"location\": \"eastus\",\r\n  \"sku\": {\r\n    \"name\": \"UltraSSD_LRS\"\r\n  },\r\n  \"properties\": {\r\n    \"osType\": \"Linux\",\r\n    \"creationData\": {\r\n      \"createOption\": \"Empty\"\r\n    },\r\n    \"diskSizeGB\": 32,\r\n    \"diskIOPSReadWrite\": 512,\r\n    \"diskMBpsReadWrite\": 8,\r\n    \"readOnly\": false,\r\n    \"diskIOPSReadOnly\": 512,\r\n    \"diskMBpsReadOnly\": 8,\r\n    \"maxShares\": 2,\r\n    \"provisioningState\": \"Updating\",\r\n    \"isArmResource\": true\r\n  }\r\n}",
-      "StatusCode": 202
-    },
-    {
-      "RequestUri": "/subscriptions/e37510d7-33b6-4676-886f-ee75bcc01871/providers/Microsoft.Compute/locations/eastus/DiskOperations/1ad1eeb2-51bc-4379-9e2e-ac348ee4d8c2?api-version=2020-09-30",
-      "EncodedRequestUri": "L3N1YnNjcmlwdGlvbnMvZTM3NTEwZDctMzNiNi00Njc2LTg4NmYtZWU3NWJjYzAxODcxL3Byb3ZpZGVycy9NaWNyb3NvZnQuQ29tcHV0ZS9sb2NhdGlvbnMvZWFzdHVzL0Rpc2tPcGVyYXRpb25zLzFhZDFlZWIyLTUxYmMtNDM3OS05ZTJlLWFjMzQ4ZWU0ZDhjMj9hcGktdmVyc2lvbj0yMDIwLTA5LTMw",
-=======
-      "ResponseBody": "{\r\n  \"name\": \"diskrp8072\",\r\n  \"location\": \"eastus\",\r\n  \"sku\": {\r\n    \"name\": \"UltraSSD_LRS\"\r\n  },\r\n  \"properties\": {\r\n    \"osType\": \"Linux\",\r\n    \"creationData\": {\r\n      \"createOption\": \"Empty\"\r\n    },\r\n    \"diskSizeGB\": 32,\r\n    \"diskIOPSReadWrite\": 512,\r\n    \"diskMBpsReadWrite\": 8,\r\n    \"readOnly\": false,\r\n    \"diskIOPSReadOnly\": 512,\r\n    \"diskMBpsReadOnly\": 8,\r\n    \"maxShares\": 2,\r\n    \"provisioningState\": \"Updating\",\r\n    \"isArmResource\": true\r\n  }\r\n}",
-      "StatusCode": 202
-    },
-    {
-      "RequestUri": "/subscriptions/0296790d-427c-48ca-b204-8b729bbd8670/providers/Microsoft.Compute/locations/eastus/DiskOperations/60dcdac3-13fa-48d2-83fb-d79f9da96123?api-version=2020-12-01",
-      "EncodedRequestUri": "L3N1YnNjcmlwdGlvbnMvMDI5Njc5MGQtNDI3Yy00OGNhLWIyMDQtOGI3MjliYmQ4NjcwL3Byb3ZpZGVycy9NaWNyb3NvZnQuQ29tcHV0ZS9sb2NhdGlvbnMvZWFzdHVzL0Rpc2tPcGVyYXRpb25zLzYwZGNkYWMzLTEzZmEtNDhkMi04M2ZiLWQ3OWY5ZGE5NjEyMz9hcGktdmVyc2lvbj0yMDIwLTEyLTAx",
->>>>>>> 9e6c98a6
+          "7cf6bd4e-debe-4128-b80b-249b1e25ee6b"
+        ],
+        "x-ms-ratelimit-remaining-subscription-reads": [
+          "11999"
+        ],
+        "x-ms-correlation-request-id": [
+          "e066c3fe-04cc-4a14-aca8-693016403f44"
+        ],
+        "x-ms-routing-request-id": [
+          "CANADACENTRAL:20210304T141710Z:e066c3fe-04cc-4a14-aca8-693016403f44"
+        ],
+        "X-Content-Type-Options": [
+          "nosniff"
+        ],
+        "Content-Length": [
+          "1189"
+        ],
+        "Content-Type": [
+          "application/json; charset=utf-8"
+        ],
+        "Expires": [
+          "-1"
+        ]
+      },
+      "ResponseBody": "{\r\n  \"startTime\": \"2021-03-04T06:17:08.4443707-08:00\",\r\n  \"endTime\": \"2021-03-04T06:17:09.4599766-08:00\",\r\n  \"status\": \"Succeeded\",\r\n  \"properties\": {\r\n    \"output\": {\r\n      \"name\": \"diskrp8072\",\r\n      \"id\": \"/subscriptions/0296790d-427c-48ca-b204-8b729bbd8670/resourceGroups/crptestar380/providers/Microsoft.Compute/disks/diskrp8072\",\r\n      \"type\": \"Microsoft.Compute/disks\",\r\n      \"location\": \"eastus\",\r\n      \"sku\": {\r\n        \"name\": \"UltraSSD_LRS\",\r\n        \"tier\": \"Ultra\"\r\n      },\r\n      \"properties\": {\r\n        \"osType\": \"Linux\",\r\n        \"creationData\": {\r\n          \"createOption\": \"Empty\",\r\n          \"logicalSectorSize\": 4096\r\n        },\r\n        \"diskSizeGB\": 32,\r\n        \"diskIOPSReadWrite\": 512,\r\n        \"diskMBpsReadWrite\": 8,\r\n        \"readOnly\": false,\r\n        \"diskIOPSReadOnly\": 512,\r\n        \"diskMBpsReadOnly\": 8,\r\n        \"encryption\": {\r\n          \"type\": \"EncryptionAtRestWithPlatformKey\"\r\n        },\r\n        \"maxShares\": 2,\r\n        \"timeCreated\": \"2021-03-04T06:17:08.4443707-08:00\",\r\n        \"provisioningState\": \"Succeeded\",\r\n        \"diskState\": \"Unattached\",\r\n        \"diskSizeBytes\": 34359738368,\r\n        \"uniqueId\": \"12d921a3-0021-4d75-bcf9-7b3e673231d5\",\r\n        \"networkAccessPolicy\": \"AllowAll\"\r\n      }\r\n    }\r\n  },\r\n  \"name\": \"60dcdac3-13fa-48d2-83fb-d79f9da96123\"\r\n}",
+      "StatusCode": 200
+    },
+    {
+      "RequestUri": "/subscriptions/0296790d-427c-48ca-b204-8b729bbd8670/resourceGroups/crptestar380/providers/Microsoft.Compute/disks/diskrp8072?api-version=2020-12-01",
+      "EncodedRequestUri": "L3N1YnNjcmlwdGlvbnMvMDI5Njc5MGQtNDI3Yy00OGNhLWIyMDQtOGI3MjliYmQ4NjcwL3Jlc291cmNlR3JvdXBzL2NycHRlc3RhcjM4MC9wcm92aWRlcnMvTWljcm9zb2Z0LkNvbXB1dGUvZGlza3MvZGlza3JwODA3Mj9hcGktdmVyc2lvbj0yMDIwLTEyLTAx",
       "RequestMethod": "GET",
       "RequestBody": "",
       "RequestHeaders": {
@@ -258,80 +243,115 @@
           "Microsoft-HTTPAPI/2.0"
         ],
         "x-ms-ratelimit-remaining-resource": [
-          "Microsoft.Compute/GetOperation3Min;49992,Microsoft.Compute/GetOperation30Min;399992"
+          "Microsoft.Compute/LowCostGet3Min;14991,Microsoft.Compute/LowCostGet30Min;119991"
         ],
         "Strict-Transport-Security": [
           "max-age=31536000; includeSubDomains"
         ],
         "x-ms-served-by": [
-<<<<<<< HEAD
-          "d3255131-e7b3-4a83-8960-a836a057d1f8_132410062635387608"
-        ],
-        "x-ms-request-id": [
-          "7100029f-9ede-4a51-9d0f-f3edb5cbd354"
+          "a669ff77-bea8-4e24-ba91-013205ea4897_132457898156429424"
+        ],
+        "x-ms-request-id": [
+          "f60e5321-7906-4e2b-910f-057edd8605c5"
+        ],
+        "x-ms-ratelimit-remaining-subscription-reads": [
+          "11998"
+        ],
+        "x-ms-correlation-request-id": [
+          "aae4c37f-3685-4c58-9a5c-06a5d7d76b26"
+        ],
+        "x-ms-routing-request-id": [
+          "CANADACENTRAL:20210304T141710Z:aae4c37f-3685-4c58-9a5c-06a5d7d76b26"
+        ],
+        "X-Content-Type-Options": [
+          "nosniff"
+        ],
+        "Content-Length": [
+          "964"
+        ],
+        "Content-Type": [
+          "application/json; charset=utf-8"
+        ],
+        "Expires": [
+          "-1"
+        ]
+      },
+      "ResponseBody": "{\r\n  \"name\": \"diskrp8072\",\r\n  \"id\": \"/subscriptions/0296790d-427c-48ca-b204-8b729bbd8670/resourceGroups/crptestar380/providers/Microsoft.Compute/disks/diskrp8072\",\r\n  \"type\": \"Microsoft.Compute/disks\",\r\n  \"location\": \"eastus\",\r\n  \"sku\": {\r\n    \"name\": \"UltraSSD_LRS\",\r\n    \"tier\": \"Ultra\"\r\n  },\r\n  \"properties\": {\r\n    \"osType\": \"Linux\",\r\n    \"creationData\": {\r\n      \"createOption\": \"Empty\",\r\n      \"logicalSectorSize\": 4096\r\n    },\r\n    \"diskSizeGB\": 32,\r\n    \"diskIOPSReadWrite\": 512,\r\n    \"diskMBpsReadWrite\": 8,\r\n    \"readOnly\": false,\r\n    \"diskIOPSReadOnly\": 512,\r\n    \"diskMBpsReadOnly\": 8,\r\n    \"encryption\": {\r\n      \"type\": \"EncryptionAtRestWithPlatformKey\"\r\n    },\r\n    \"maxShares\": 2,\r\n    \"timeCreated\": \"2021-03-04T06:17:08.4443707-08:00\",\r\n    \"provisioningState\": \"Succeeded\",\r\n    \"diskState\": \"Unattached\",\r\n    \"diskSizeBytes\": 34359738368,\r\n    \"uniqueId\": \"12d921a3-0021-4d75-bcf9-7b3e673231d5\",\r\n    \"networkAccessPolicy\": \"AllowAll\"\r\n  }\r\n}",
+      "StatusCode": 200
+    },
+    {
+      "RequestUri": "/subscriptions/0296790d-427c-48ca-b204-8b729bbd8670/resourceGroups/crptestar380/providers/Microsoft.Compute/disks/diskrp8072?api-version=2020-12-01",
+      "EncodedRequestUri": "L3N1YnNjcmlwdGlvbnMvMDI5Njc5MGQtNDI3Yy00OGNhLWIyMDQtOGI3MjliYmQ4NjcwL3Jlc291cmNlR3JvdXBzL2NycHRlc3RhcjM4MC9wcm92aWRlcnMvTWljcm9zb2Z0LkNvbXB1dGUvZGlza3MvZGlza3JwODA3Mj9hcGktdmVyc2lvbj0yMDIwLTEyLTAx",
+      "RequestMethod": "GET",
+      "RequestBody": "",
+      "RequestHeaders": {
+        "x-ms-client-request-id": [
+          "b12d0f4a-42e4-443b-89ab-42d63599efa6"
+        ],
+        "accept-language": [
+          "en-US"
+        ],
+        "User-Agent": [
+          "FxVersion/4.6.26614.01",
+          "OSName/Windows",
+          "OSVersion/Microsoft.Windows.10.0.18363.",
+          "Microsoft.Azure.Management.Compute.ComputeManagementClient/44.0.0.0"
+        ]
+      },
+      "ResponseHeaders": {
+        "Cache-Control": [
+          "no-cache"
+        ],
+        "Date": [
+          "Thu, 04 Mar 2021 14:17:10 GMT"
+        ],
+        "Pragma": [
+          "no-cache"
         ],
         "Server": [
           "Microsoft-HTTPAPI/2.0",
           "Microsoft-HTTPAPI/2.0"
-=======
+        ],
+        "x-ms-ratelimit-remaining-resource": [
+          "Microsoft.Compute/LowCostGet3Min;14990,Microsoft.Compute/LowCostGet30Min;119990"
+        ],
+        "Strict-Transport-Security": [
+          "max-age=31536000; includeSubDomains"
+        ],
+        "x-ms-served-by": [
           "a669ff77-bea8-4e24-ba91-013205ea4897_132457898156429424"
         ],
         "x-ms-request-id": [
-          "7cf6bd4e-debe-4128-b80b-249b1e25ee6b"
->>>>>>> 9e6c98a6
+          "4c32d27c-1e54-4590-8c34-9578369e1268"
         ],
         "x-ms-ratelimit-remaining-subscription-reads": [
-          "11999"
-        ],
-        "x-ms-correlation-request-id": [
-<<<<<<< HEAD
-          "13f3bac1-01f7-44eb-a529-f652dfb090ea"
-        ],
-        "x-ms-routing-request-id": [
-          "EASTUS2:20210323T145923Z:13f3bac1-01f7-44eb-a529-f652dfb090ea"
-=======
-          "e066c3fe-04cc-4a14-aca8-693016403f44"
-        ],
-        "x-ms-routing-request-id": [
-          "CANADACENTRAL:20210304T141710Z:e066c3fe-04cc-4a14-aca8-693016403f44"
->>>>>>> 9e6c98a6
-        ],
-        "X-Content-Type-Options": [
-          "nosniff"
-        ],
-<<<<<<< HEAD
-        "Date": [
-          "Tue, 23 Mar 2021 14:59:22 GMT"
-        ],
-        "Content-Length": [
-          "1190"
-=======
-        "Content-Length": [
-          "1189"
->>>>>>> 9e6c98a6
-        ],
-        "Content-Type": [
-          "application/json; charset=utf-8"
-        ],
-        "Expires": [
-          "-1"
-        ]
-      },
-<<<<<<< HEAD
-      "ResponseBody": "{\r\n  \"startTime\": \"2021-03-23T14:59:21.0560094+00:00\",\r\n  \"endTime\": \"2021-03-23T14:59:21.7434665+00:00\",\r\n  \"status\": \"Succeeded\",\r\n  \"properties\": {\r\n    \"output\": {\r\n      \"name\": \"diskrp8914\",\r\n      \"id\": \"/subscriptions/e37510d7-33b6-4676-886f-ee75bcc01871/resourceGroups/crptestar9818/providers/Microsoft.Compute/disks/diskrp8914\",\r\n      \"type\": \"Microsoft.Compute/disks\",\r\n      \"location\": \"eastus\",\r\n      \"sku\": {\r\n        \"name\": \"UltraSSD_LRS\",\r\n        \"tier\": \"Ultra\"\r\n      },\r\n      \"properties\": {\r\n        \"osType\": \"Linux\",\r\n        \"creationData\": {\r\n          \"createOption\": \"Empty\",\r\n          \"logicalSectorSize\": 4096\r\n        },\r\n        \"diskSizeGB\": 32,\r\n        \"diskIOPSReadWrite\": 512,\r\n        \"diskMBpsReadWrite\": 8,\r\n        \"readOnly\": false,\r\n        \"diskIOPSReadOnly\": 512,\r\n        \"diskMBpsReadOnly\": 8,\r\n        \"encryption\": {\r\n          \"type\": \"EncryptionAtRestWithPlatformKey\"\r\n        },\r\n        \"maxShares\": 2,\r\n        \"timeCreated\": \"2021-03-23T14:59:21.0560094+00:00\",\r\n        \"provisioningState\": \"Succeeded\",\r\n        \"diskState\": \"Unattached\",\r\n        \"diskSizeBytes\": 34359738368,\r\n        \"uniqueId\": \"d137ffa7-1995-48af-b38d-efbbcf0869ea\",\r\n        \"networkAccessPolicy\": \"AllowAll\"\r\n      }\r\n    }\r\n  },\r\n  \"name\": \"1ad1eeb2-51bc-4379-9e2e-ac348ee4d8c2\"\r\n}",
-      "StatusCode": 200
-    },
-    {
-      "RequestUri": "/subscriptions/e37510d7-33b6-4676-886f-ee75bcc01871/resourceGroups/crptestar9818/providers/Microsoft.Compute/disks/diskrp8914?api-version=2020-09-30",
-      "EncodedRequestUri": "L3N1YnNjcmlwdGlvbnMvZTM3NTEwZDctMzNiNi00Njc2LTg4NmYtZWU3NWJjYzAxODcxL3Jlc291cmNlR3JvdXBzL2NycHRlc3Rhcjk4MTgvcHJvdmlkZXJzL01pY3Jvc29mdC5Db21wdXRlL2Rpc2tzL2Rpc2tycDg5MTQ/YXBpLXZlcnNpb249MjAyMC0wOS0zMA==",
-=======
-      "ResponseBody": "{\r\n  \"startTime\": \"2021-03-04T06:17:08.4443707-08:00\",\r\n  \"endTime\": \"2021-03-04T06:17:09.4599766-08:00\",\r\n  \"status\": \"Succeeded\",\r\n  \"properties\": {\r\n    \"output\": {\r\n      \"name\": \"diskrp8072\",\r\n      \"id\": \"/subscriptions/0296790d-427c-48ca-b204-8b729bbd8670/resourceGroups/crptestar380/providers/Microsoft.Compute/disks/diskrp8072\",\r\n      \"type\": \"Microsoft.Compute/disks\",\r\n      \"location\": \"eastus\",\r\n      \"sku\": {\r\n        \"name\": \"UltraSSD_LRS\",\r\n        \"tier\": \"Ultra\"\r\n      },\r\n      \"properties\": {\r\n        \"osType\": \"Linux\",\r\n        \"creationData\": {\r\n          \"createOption\": \"Empty\",\r\n          \"logicalSectorSize\": 4096\r\n        },\r\n        \"diskSizeGB\": 32,\r\n        \"diskIOPSReadWrite\": 512,\r\n        \"diskMBpsReadWrite\": 8,\r\n        \"readOnly\": false,\r\n        \"diskIOPSReadOnly\": 512,\r\n        \"diskMBpsReadOnly\": 8,\r\n        \"encryption\": {\r\n          \"type\": \"EncryptionAtRestWithPlatformKey\"\r\n        },\r\n        \"maxShares\": 2,\r\n        \"timeCreated\": \"2021-03-04T06:17:08.4443707-08:00\",\r\n        \"provisioningState\": \"Succeeded\",\r\n        \"diskState\": \"Unattached\",\r\n        \"diskSizeBytes\": 34359738368,\r\n        \"uniqueId\": \"12d921a3-0021-4d75-bcf9-7b3e673231d5\",\r\n        \"networkAccessPolicy\": \"AllowAll\"\r\n      }\r\n    }\r\n  },\r\n  \"name\": \"60dcdac3-13fa-48d2-83fb-d79f9da96123\"\r\n}",
+          "11997"
+        ],
+        "x-ms-correlation-request-id": [
+          "ed463fef-3349-4cea-98d6-77915d669cfe"
+        ],
+        "x-ms-routing-request-id": [
+          "CANADACENTRAL:20210304T141710Z:ed463fef-3349-4cea-98d6-77915d669cfe"
+        ],
+        "X-Content-Type-Options": [
+          "nosniff"
+        ],
+        "Content-Length": [
+          "964"
+        ],
+        "Content-Type": [
+          "application/json; charset=utf-8"
+        ],
+        "Expires": [
+          "-1"
+        ]
+      },
+      "ResponseBody": "{\r\n  \"name\": \"diskrp8072\",\r\n  \"id\": \"/subscriptions/0296790d-427c-48ca-b204-8b729bbd8670/resourceGroups/crptestar380/providers/Microsoft.Compute/disks/diskrp8072\",\r\n  \"type\": \"Microsoft.Compute/disks\",\r\n  \"location\": \"eastus\",\r\n  \"sku\": {\r\n    \"name\": \"UltraSSD_LRS\",\r\n    \"tier\": \"Ultra\"\r\n  },\r\n  \"properties\": {\r\n    \"osType\": \"Linux\",\r\n    \"creationData\": {\r\n      \"createOption\": \"Empty\",\r\n      \"logicalSectorSize\": 4096\r\n    },\r\n    \"diskSizeGB\": 32,\r\n    \"diskIOPSReadWrite\": 512,\r\n    \"diskMBpsReadWrite\": 8,\r\n    \"readOnly\": false,\r\n    \"diskIOPSReadOnly\": 512,\r\n    \"diskMBpsReadOnly\": 8,\r\n    \"encryption\": {\r\n      \"type\": \"EncryptionAtRestWithPlatformKey\"\r\n    },\r\n    \"maxShares\": 2,\r\n    \"timeCreated\": \"2021-03-04T06:17:08.4443707-08:00\",\r\n    \"provisioningState\": \"Succeeded\",\r\n    \"diskState\": \"Unattached\",\r\n    \"diskSizeBytes\": 34359738368,\r\n    \"uniqueId\": \"12d921a3-0021-4d75-bcf9-7b3e673231d5\",\r\n    \"networkAccessPolicy\": \"AllowAll\"\r\n  }\r\n}",
       "StatusCode": 200
     },
     {
       "RequestUri": "/subscriptions/0296790d-427c-48ca-b204-8b729bbd8670/resourceGroups/crptestar380/providers/Microsoft.Compute/disks/diskrp8072?api-version=2020-12-01",
       "EncodedRequestUri": "L3N1YnNjcmlwdGlvbnMvMDI5Njc5MGQtNDI3Yy00OGNhLWIyMDQtOGI3MjliYmQ4NjcwL3Jlc291cmNlR3JvdXBzL2NycHRlc3RhcjM4MC9wcm92aWRlcnMvTWljcm9zb2Z0LkNvbXB1dGUvZGlza3MvZGlza3JwODA3Mj9hcGktdmVyc2lvbj0yMDIwLTEyLTAx",
->>>>>>> 9e6c98a6
       "RequestMethod": "GET",
       "RequestBody": "",
       "RequestHeaders": {
@@ -347,7 +367,7 @@
           "no-cache"
         ],
         "Date": [
-          "Thu, 04 Mar 2021 14:17:10 GMT"
+          "Thu, 04 Mar 2021 14:17:13 GMT"
         ],
         "Pragma": [
           "no-cache"
@@ -357,93 +377,120 @@
           "Microsoft-HTTPAPI/2.0"
         ],
         "x-ms-ratelimit-remaining-resource": [
-<<<<<<< HEAD
-          "Microsoft.Compute/LowCostGet3Min;14992,Microsoft.Compute/LowCostGet30Min;119989"
-=======
-          "Microsoft.Compute/LowCostGet3Min;14991,Microsoft.Compute/LowCostGet30Min;119991"
->>>>>>> 9e6c98a6
+          "Microsoft.Compute/LowCostGet3Min;14989,Microsoft.Compute/LowCostGet30Min;119989"
         ],
         "Strict-Transport-Security": [
           "max-age=31536000; includeSubDomains"
         ],
         "x-ms-served-by": [
-<<<<<<< HEAD
-          "d3255131-e7b3-4a83-8960-a836a057d1f8_132410062635387608"
-        ],
-        "x-ms-request-id": [
-          "fa5d18cf-e9a7-4ac2-9944-b2df7161ae9a"
+          "a669ff77-bea8-4e24-ba91-013205ea4897_132457898156429424"
+        ],
+        "x-ms-request-id": [
+          "283d725b-1f14-4c46-96b6-15322f306b55"
+        ],
+        "x-ms-ratelimit-remaining-subscription-reads": [
+          "11995"
+        ],
+        "x-ms-correlation-request-id": [
+          "7e7c697a-c0d8-41a6-bd30-8faa9a5c1e02"
+        ],
+        "x-ms-routing-request-id": [
+          "CANADACENTRAL:20210304T141714Z:7e7c697a-c0d8-41a6-bd30-8faa9a5c1e02"
+        ],
+        "X-Content-Type-Options": [
+          "nosniff"
+        ],
+        "Content-Length": [
+          "1009"
+        ],
+        "Content-Type": [
+          "application/json; charset=utf-8"
+        ],
+        "Expires": [
+          "-1"
+        ]
+      },
+      "ResponseBody": "{\r\n  \"name\": \"diskrp8072\",\r\n  \"id\": \"/subscriptions/0296790d-427c-48ca-b204-8b729bbd8670/resourceGroups/crptestar380/providers/Microsoft.Compute/disks/diskrp8072\",\r\n  \"type\": \"Microsoft.Compute/disks\",\r\n  \"location\": \"eastus\",\r\n  \"tags\": {\r\n    \"tagKey\": \"tagValue\"\r\n  },\r\n  \"sku\": {\r\n    \"name\": \"UltraSSD_LRS\",\r\n    \"tier\": \"Ultra\"\r\n  },\r\n  \"properties\": {\r\n    \"osType\": \"Linux\",\r\n    \"creationData\": {\r\n      \"createOption\": \"Empty\",\r\n      \"logicalSectorSize\": 4096\r\n    },\r\n    \"diskSizeGB\": 32,\r\n    \"diskIOPSReadWrite\": 600,\r\n    \"diskMBpsReadWrite\": 9,\r\n    \"readOnly\": false,\r\n    \"diskIOPSReadOnly\": 600,\r\n    \"diskMBpsReadOnly\": 9,\r\n    \"encryption\": {\r\n      \"type\": \"EncryptionAtRestWithPlatformKey\"\r\n    },\r\n    \"maxShares\": 3,\r\n    \"timeCreated\": \"2021-03-04T06:17:08.4443707-08:00\",\r\n    \"provisioningState\": \"Succeeded\",\r\n    \"diskState\": \"Unattached\",\r\n    \"diskSizeBytes\": 34359738368,\r\n    \"uniqueId\": \"12d921a3-0021-4d75-bcf9-7b3e673231d5\",\r\n    \"networkAccessPolicy\": \"AllowAll\"\r\n  }\r\n}",
+      "StatusCode": 200
+    },
+    {
+      "RequestUri": "/subscriptions/0296790d-427c-48ca-b204-8b729bbd8670/resourceGroups/crptestar380/providers/Microsoft.Compute/disks/diskrp8072?api-version=2020-12-01",
+      "EncodedRequestUri": "L3N1YnNjcmlwdGlvbnMvMDI5Njc5MGQtNDI3Yy00OGNhLWIyMDQtOGI3MjliYmQ4NjcwL3Jlc291cmNlR3JvdXBzL2NycHRlc3RhcjM4MC9wcm92aWRlcnMvTWljcm9zb2Z0LkNvbXB1dGUvZGlza3MvZGlza3JwODA3Mj9hcGktdmVyc2lvbj0yMDIwLTEyLTAx",
+      "RequestMethod": "GET",
+      "RequestBody": "",
+      "RequestHeaders": {
+        "x-ms-client-request-id": [
+          "410d8653-ebb5-4a49-9eef-2fef3e598713"
+        ],
+        "accept-language": [
+          "en-US"
+        ],
+        "User-Agent": [
+          "FxVersion/4.6.26614.01",
+          "OSName/Windows",
+          "OSVersion/Microsoft.Windows.10.0.18363.",
+          "Microsoft.Azure.Management.Compute.ComputeManagementClient/44.0.0.0"
+        ]
+      },
+      "ResponseHeaders": {
+        "Cache-Control": [
+          "no-cache"
+        ],
+        "Date": [
+          "Thu, 04 Mar 2021 14:17:13 GMT"
+        ],
+        "Pragma": [
+          "no-cache"
         ],
         "Server": [
           "Microsoft-HTTPAPI/2.0",
           "Microsoft-HTTPAPI/2.0"
-=======
+        ],
+        "x-ms-ratelimit-remaining-resource": [
+          "Microsoft.Compute/LowCostGet3Min;14988,Microsoft.Compute/LowCostGet30Min;119988"
+        ],
+        "Strict-Transport-Security": [
+          "max-age=31536000; includeSubDomains"
+        ],
+        "x-ms-served-by": [
           "a669ff77-bea8-4e24-ba91-013205ea4897_132457898156429424"
         ],
         "x-ms-request-id": [
-          "f60e5321-7906-4e2b-910f-057edd8605c5"
->>>>>>> 9e6c98a6
+          "a7a6865b-9499-412e-b1d7-25d572a05070"
         ],
         "x-ms-ratelimit-remaining-subscription-reads": [
-          "11998"
-        ],
-        "x-ms-correlation-request-id": [
-<<<<<<< HEAD
-          "49dc128b-6985-4243-b787-535d6dfe3b02"
-        ],
-        "x-ms-routing-request-id": [
-          "EASTUS2:20210323T145923Z:49dc128b-6985-4243-b787-535d6dfe3b02"
-=======
-          "aae4c37f-3685-4c58-9a5c-06a5d7d76b26"
-        ],
-        "x-ms-routing-request-id": [
-          "CANADACENTRAL:20210304T141710Z:aae4c37f-3685-4c58-9a5c-06a5d7d76b26"
->>>>>>> 9e6c98a6
-        ],
-        "X-Content-Type-Options": [
-          "nosniff"
-        ],
-<<<<<<< HEAD
-        "Date": [
-          "Tue, 23 Mar 2021 14:59:22 GMT"
-        ],
-        "Content-Length": [
-          "965"
-=======
-        "Content-Length": [
-          "964"
->>>>>>> 9e6c98a6
-        ],
-        "Content-Type": [
-          "application/json; charset=utf-8"
-        ],
-        "Expires": [
-          "-1"
-        ]
-      },
-<<<<<<< HEAD
-      "ResponseBody": "{\r\n  \"name\": \"diskrp8914\",\r\n  \"id\": \"/subscriptions/e37510d7-33b6-4676-886f-ee75bcc01871/resourceGroups/crptestar9818/providers/Microsoft.Compute/disks/diskrp8914\",\r\n  \"type\": \"Microsoft.Compute/disks\",\r\n  \"location\": \"eastus\",\r\n  \"sku\": {\r\n    \"name\": \"UltraSSD_LRS\",\r\n    \"tier\": \"Ultra\"\r\n  },\r\n  \"properties\": {\r\n    \"osType\": \"Linux\",\r\n    \"creationData\": {\r\n      \"createOption\": \"Empty\",\r\n      \"logicalSectorSize\": 4096\r\n    },\r\n    \"diskSizeGB\": 32,\r\n    \"diskIOPSReadWrite\": 512,\r\n    \"diskMBpsReadWrite\": 8,\r\n    \"readOnly\": false,\r\n    \"diskIOPSReadOnly\": 512,\r\n    \"diskMBpsReadOnly\": 8,\r\n    \"encryption\": {\r\n      \"type\": \"EncryptionAtRestWithPlatformKey\"\r\n    },\r\n    \"maxShares\": 2,\r\n    \"timeCreated\": \"2021-03-23T14:59:21.0560094+00:00\",\r\n    \"provisioningState\": \"Succeeded\",\r\n    \"diskState\": \"Unattached\",\r\n    \"diskSizeBytes\": 34359738368,\r\n    \"uniqueId\": \"d137ffa7-1995-48af-b38d-efbbcf0869ea\",\r\n    \"networkAccessPolicy\": \"AllowAll\"\r\n  }\r\n}",
-      "StatusCode": 200
-    },
-    {
-      "RequestUri": "/subscriptions/e37510d7-33b6-4676-886f-ee75bcc01871/resourceGroups/crptestar9818/providers/Microsoft.Compute/disks/diskrp8914?api-version=2020-09-30",
-      "EncodedRequestUri": "L3N1YnNjcmlwdGlvbnMvZTM3NTEwZDctMzNiNi00Njc2LTg4NmYtZWU3NWJjYzAxODcxL3Jlc291cmNlR3JvdXBzL2NycHRlc3Rhcjk4MTgvcHJvdmlkZXJzL01pY3Jvc29mdC5Db21wdXRlL2Rpc2tzL2Rpc2tycDg5MTQ/YXBpLXZlcnNpb249MjAyMC0wOS0zMA==",
-=======
-      "ResponseBody": "{\r\n  \"name\": \"diskrp8072\",\r\n  \"id\": \"/subscriptions/0296790d-427c-48ca-b204-8b729bbd8670/resourceGroups/crptestar380/providers/Microsoft.Compute/disks/diskrp8072\",\r\n  \"type\": \"Microsoft.Compute/disks\",\r\n  \"location\": \"eastus\",\r\n  \"sku\": {\r\n    \"name\": \"UltraSSD_LRS\",\r\n    \"tier\": \"Ultra\"\r\n  },\r\n  \"properties\": {\r\n    \"osType\": \"Linux\",\r\n    \"creationData\": {\r\n      \"createOption\": \"Empty\",\r\n      \"logicalSectorSize\": 4096\r\n    },\r\n    \"diskSizeGB\": 32,\r\n    \"diskIOPSReadWrite\": 512,\r\n    \"diskMBpsReadWrite\": 8,\r\n    \"readOnly\": false,\r\n    \"diskIOPSReadOnly\": 512,\r\n    \"diskMBpsReadOnly\": 8,\r\n    \"encryption\": {\r\n      \"type\": \"EncryptionAtRestWithPlatformKey\"\r\n    },\r\n    \"maxShares\": 2,\r\n    \"timeCreated\": \"2021-03-04T06:17:08.4443707-08:00\",\r\n    \"provisioningState\": \"Succeeded\",\r\n    \"diskState\": \"Unattached\",\r\n    \"diskSizeBytes\": 34359738368,\r\n    \"uniqueId\": \"12d921a3-0021-4d75-bcf9-7b3e673231d5\",\r\n    \"networkAccessPolicy\": \"AllowAll\"\r\n  }\r\n}",
+          "11994"
+        ],
+        "x-ms-correlation-request-id": [
+          "d4366888-3fcd-4f79-9cec-07d8158c40a0"
+        ],
+        "x-ms-routing-request-id": [
+          "CANADACENTRAL:20210304T141714Z:d4366888-3fcd-4f79-9cec-07d8158c40a0"
+        ],
+        "X-Content-Type-Options": [
+          "nosniff"
+        ],
+        "Content-Length": [
+          "1009"
+        ],
+        "Content-Type": [
+          "application/json; charset=utf-8"
+        ],
+        "Expires": [
+          "-1"
+        ]
+      },
+      "ResponseBody": "{\r\n  \"name\": \"diskrp8072\",\r\n  \"id\": \"/subscriptions/0296790d-427c-48ca-b204-8b729bbd8670/resourceGroups/crptestar380/providers/Microsoft.Compute/disks/diskrp8072\",\r\n  \"type\": \"Microsoft.Compute/disks\",\r\n  \"location\": \"eastus\",\r\n  \"tags\": {\r\n    \"tagKey\": \"tagValue\"\r\n  },\r\n  \"sku\": {\r\n    \"name\": \"UltraSSD_LRS\",\r\n    \"tier\": \"Ultra\"\r\n  },\r\n  \"properties\": {\r\n    \"osType\": \"Linux\",\r\n    \"creationData\": {\r\n      \"createOption\": \"Empty\",\r\n      \"logicalSectorSize\": 4096\r\n    },\r\n    \"diskSizeGB\": 32,\r\n    \"diskIOPSReadWrite\": 600,\r\n    \"diskMBpsReadWrite\": 9,\r\n    \"readOnly\": false,\r\n    \"diskIOPSReadOnly\": 600,\r\n    \"diskMBpsReadOnly\": 9,\r\n    \"encryption\": {\r\n      \"type\": \"EncryptionAtRestWithPlatformKey\"\r\n    },\r\n    \"maxShares\": 3,\r\n    \"timeCreated\": \"2021-03-04T06:17:08.4443707-08:00\",\r\n    \"provisioningState\": \"Succeeded\",\r\n    \"diskState\": \"Unattached\",\r\n    \"diskSizeBytes\": 34359738368,\r\n    \"uniqueId\": \"12d921a3-0021-4d75-bcf9-7b3e673231d5\",\r\n    \"networkAccessPolicy\": \"AllowAll\"\r\n  }\r\n}",
       "StatusCode": 200
     },
     {
       "RequestUri": "/subscriptions/0296790d-427c-48ca-b204-8b729bbd8670/resourceGroups/crptestar380/providers/Microsoft.Compute/disks/diskrp8072?api-version=2020-12-01",
       "EncodedRequestUri": "L3N1YnNjcmlwdGlvbnMvMDI5Njc5MGQtNDI3Yy00OGNhLWIyMDQtOGI3MjliYmQ4NjcwL3Jlc291cmNlR3JvdXBzL2NycHRlc3RhcjM4MC9wcm92aWRlcnMvTWljcm9zb2Z0LkNvbXB1dGUvZGlza3MvZGlza3JwODA3Mj9hcGktdmVyc2lvbj0yMDIwLTEyLTAx",
->>>>>>> 9e6c98a6
       "RequestMethod": "GET",
       "RequestBody": "",
       "RequestHeaders": {
         "x-ms-client-request-id": [
-<<<<<<< HEAD
-          "ca7ace63-4bbf-4637-b23d-dbd607f761bb"
-=======
-          "b12d0f4a-42e4-443b-89ab-42d63599efa6"
->>>>>>> 9e6c98a6
+          "9687f8d3-a0ff-40c9-b1fb-9c25c162099f"
         ],
         "accept-language": [
           "en-US"
@@ -460,97 +507,203 @@
           "no-cache"
         ],
         "Date": [
-          "Thu, 04 Mar 2021 14:17:10 GMT"
-        ],
-        "Pragma": [
-          "no-cache"
+          "Thu, 04 Mar 2021 14:17:44 GMT"
+        ],
+        "Pragma": [
+          "no-cache"
+        ],
+        "x-ms-failure-cause": [
+          "gateway"
+        ],
+        "x-ms-request-id": [
+          "1e03cbff-ade0-404f-8d90-e2367ae21484"
+        ],
+        "x-ms-correlation-request-id": [
+          "1e03cbff-ade0-404f-8d90-e2367ae21484"
+        ],
+        "x-ms-routing-request-id": [
+          "CANADACENTRAL:20210304T141744Z:1e03cbff-ade0-404f-8d90-e2367ae21484"
+        ],
+        "Strict-Transport-Security": [
+          "max-age=31536000; includeSubDomains"
+        ],
+        "X-Content-Type-Options": [
+          "nosniff"
+        ],
+        "Content-Length": [
+          "218"
+        ],
+        "Content-Type": [
+          "application/json; charset=utf-8"
+        ],
+        "Expires": [
+          "-1"
+        ]
+      },
+      "ResponseBody": "{\r\n  \"error\": {\r\n    \"code\": \"ResourceNotFound\",\r\n    \"message\": \"The Resource 'Microsoft.Compute/disks/diskrp8072' under resource group 'crptestar380' was not found. For more details please go to https://aka.ms/ARMResourceNotFoundFix\"\r\n  }\r\n}",
+      "StatusCode": 404
+    },
+    {
+      "RequestUri": "/subscriptions/0296790d-427c-48ca-b204-8b729bbd8670/resourceGroups/crptestar380/providers/Microsoft.Compute/disks/diskrp8072?api-version=2020-12-01",
+      "EncodedRequestUri": "L3N1YnNjcmlwdGlvbnMvMDI5Njc5MGQtNDI3Yy00OGNhLWIyMDQtOGI3MjliYmQ4NjcwL3Jlc291cmNlR3JvdXBzL2NycHRlc3RhcjM4MC9wcm92aWRlcnMvTWljcm9zb2Z0LkNvbXB1dGUvZGlza3MvZGlza3JwODA3Mj9hcGktdmVyc2lvbj0yMDIwLTEyLTAx",
+      "RequestMethod": "PATCH",
+      "RequestBody": "{\r\n  \"properties\": {\r\n    \"diskIOPSReadWrite\": 600,\r\n    \"diskMBpsReadWrite\": 9,\r\n    \"diskIOPSReadOnly\": 600,\r\n    \"diskMBpsReadOnly\": 9,\r\n    \"maxShares\": 3\r\n  },\r\n  \"tags\": {\r\n    \"tagKey\": \"tagValue\"\r\n  },\r\n  \"sku\": {\r\n    \"name\": \"UltraSSD_LRS\"\r\n  }\r\n}",
+      "RequestHeaders": {
+        "x-ms-client-request-id": [
+          "c4259357-8e8f-434a-96a0-814c0fe6845b"
+        ],
+        "accept-language": [
+          "en-US"
+        ],
+        "User-Agent": [
+          "FxVersion/4.6.26614.01",
+          "OSName/Windows",
+          "OSVersion/Microsoft.Windows.10.0.18363.",
+          "Microsoft.Azure.Management.Compute.ComputeManagementClient/44.0.0.0"
+        ],
+        "Content-Type": [
+          "application/json; charset=utf-8"
+        ],
+        "Content-Length": [
+          "257"
+        ]
+      },
+      "ResponseHeaders": {
+        "Cache-Control": [
+          "no-cache"
+        ],
+        "Date": [
+          "Thu, 04 Mar 2021 14:17:11 GMT"
+        ],
+        "Pragma": [
+          "no-cache"
+        ],
+        "Location": [
+          "https://management.azure.com/subscriptions/0296790d-427c-48ca-b204-8b729bbd8670/providers/Microsoft.Compute/locations/eastus/DiskOperations/9dc81b7c-f5cb-424a-a72c-21890c89f251?monitor=true&api-version=2020-12-01"
+        ],
+        "Retry-After": [
+          "2"
         ],
         "Server": [
           "Microsoft-HTTPAPI/2.0",
           "Microsoft-HTTPAPI/2.0"
         ],
+        "Azure-AsyncOperation": [
+          "https://management.azure.com/subscriptions/0296790d-427c-48ca-b204-8b729bbd8670/providers/Microsoft.Compute/locations/eastus/DiskOperations/9dc81b7c-f5cb-424a-a72c-21890c89f251?api-version=2020-12-01"
+        ],
         "x-ms-ratelimit-remaining-resource": [
-<<<<<<< HEAD
-          "Microsoft.Compute/LowCostGet3Min;14991,Microsoft.Compute/LowCostGet30Min;119988"
-=======
-          "Microsoft.Compute/LowCostGet3Min;14990,Microsoft.Compute/LowCostGet30Min;119990"
->>>>>>> 9e6c98a6
+          "Microsoft.Compute/CreateUpdateDisks3Min;996,Microsoft.Compute/CreateUpdateDisks30Min;7996"
         ],
         "Strict-Transport-Security": [
           "max-age=31536000; includeSubDomains"
         ],
         "x-ms-served-by": [
-<<<<<<< HEAD
-          "d3255131-e7b3-4a83-8960-a836a057d1f8_132410062635387608"
-        ],
-        "x-ms-request-id": [
-          "b4596852-89fa-4aba-90b4-40841c9baf41"
+          "a669ff77-bea8-4e24-ba91-013205ea4897_132457898156429424"
+        ],
+        "x-ms-request-id": [
+          "9dc81b7c-f5cb-424a-a72c-21890c89f251"
+        ],
+        "x-ms-ratelimit-remaining-subscription-writes": [
+          "1198"
+        ],
+        "x-ms-correlation-request-id": [
+          "3d0bc15d-2684-49fe-98bb-88c1cce617b1"
+        ],
+        "x-ms-routing-request-id": [
+          "CANADACENTRAL:20210304T141711Z:3d0bc15d-2684-49fe-98bb-88c1cce617b1"
+        ],
+        "X-Content-Type-Options": [
+          "nosniff"
+        ],
+        "Content-Length": [
+          "563"
+        ],
+        "Content-Type": [
+          "application/json; charset=utf-8"
+        ],
+        "Expires": [
+          "-1"
+        ]
+      },
+      "ResponseBody": "{\r\n  \"name\": \"diskrp8072\",\r\n  \"location\": \"eastus\",\r\n  \"tags\": {\r\n    \"tagKey\": \"tagValue\"\r\n  },\r\n  \"sku\": {\r\n    \"name\": \"UltraSSD_LRS\"\r\n  },\r\n  \"properties\": {\r\n    \"osType\": \"Linux\",\r\n    \"creationData\": {\r\n      \"createOption\": \"Empty\",\r\n      \"logicalSectorSize\": 4096\r\n    },\r\n    \"diskSizeGB\": 32,\r\n    \"diskIOPSReadWrite\": 600,\r\n    \"diskMBpsReadWrite\": 9,\r\n    \"readOnly\": false,\r\n    \"diskIOPSReadOnly\": 600,\r\n    \"diskMBpsReadOnly\": 9,\r\n    \"maxShares\": 3,\r\n    \"provisioningState\": \"Updating\",\r\n    \"isArmResource\": true,\r\n    \"faultDomain\": 0\r\n  }\r\n}",
+      "StatusCode": 202
+    },
+    {
+      "RequestUri": "/subscriptions/0296790d-427c-48ca-b204-8b729bbd8670/providers/Microsoft.Compute/locations/eastus/DiskOperations/9dc81b7c-f5cb-424a-a72c-21890c89f251?api-version=2020-12-01",
+      "EncodedRequestUri": "L3N1YnNjcmlwdGlvbnMvMDI5Njc5MGQtNDI3Yy00OGNhLWIyMDQtOGI3MjliYmQ4NjcwL3Byb3ZpZGVycy9NaWNyb3NvZnQuQ29tcHV0ZS9sb2NhdGlvbnMvZWFzdHVzL0Rpc2tPcGVyYXRpb25zLzlkYzgxYjdjLWY1Y2ItNDI0YS1hNzJjLTIxODkwYzg5ZjI1MT9hcGktdmVyc2lvbj0yMDIwLTEyLTAx",
+      "RequestMethod": "GET",
+      "RequestBody": "",
+      "RequestHeaders": {
+        "User-Agent": [
+          "FxVersion/4.6.26614.01",
+          "OSName/Windows",
+          "OSVersion/Microsoft.Windows.10.0.18363.",
+          "Microsoft.Azure.Management.Compute.ComputeManagementClient/44.0.0.0"
+        ]
+      },
+      "ResponseHeaders": {
+        "Cache-Control": [
+          "no-cache"
+        ],
+        "Date": [
+          "Thu, 04 Mar 2021 14:17:13 GMT"
+        ],
+        "Pragma": [
+          "no-cache"
         ],
         "Server": [
           "Microsoft-HTTPAPI/2.0",
           "Microsoft-HTTPAPI/2.0"
-=======
+        ],
+        "x-ms-ratelimit-remaining-resource": [
+          "Microsoft.Compute/GetOperation3Min;49991,Microsoft.Compute/GetOperation30Min;399991"
+        ],
+        "Strict-Transport-Security": [
+          "max-age=31536000; includeSubDomains"
+        ],
+        "x-ms-served-by": [
           "a669ff77-bea8-4e24-ba91-013205ea4897_132457898156429424"
         ],
         "x-ms-request-id": [
-          "4c32d27c-1e54-4590-8c34-9578369e1268"
->>>>>>> 9e6c98a6
+          "9c3b0138-5238-477b-a200-0c7d28ab105b"
         ],
         "x-ms-ratelimit-remaining-subscription-reads": [
-          "11997"
-        ],
-        "x-ms-correlation-request-id": [
-<<<<<<< HEAD
-          "bdd4b718-4f50-4f5d-ba7f-61b6063f32aa"
-        ],
-        "x-ms-routing-request-id": [
-          "EASTUS2:20210323T145923Z:bdd4b718-4f50-4f5d-ba7f-61b6063f32aa"
-=======
-          "ed463fef-3349-4cea-98d6-77915d669cfe"
-        ],
-        "x-ms-routing-request-id": [
-          "CANADACENTRAL:20210304T141710Z:ed463fef-3349-4cea-98d6-77915d669cfe"
->>>>>>> 9e6c98a6
-        ],
-        "X-Content-Type-Options": [
-          "nosniff"
-        ],
-<<<<<<< HEAD
-        "Date": [
-          "Tue, 23 Mar 2021 14:59:22 GMT"
-        ],
-        "Content-Length": [
-          "965"
-=======
-        "Content-Length": [
-          "964"
->>>>>>> 9e6c98a6
-        ],
-        "Content-Type": [
-          "application/json; charset=utf-8"
-        ],
-        "Expires": [
-          "-1"
-        ]
-      },
-<<<<<<< HEAD
-      "ResponseBody": "{\r\n  \"name\": \"diskrp8914\",\r\n  \"id\": \"/subscriptions/e37510d7-33b6-4676-886f-ee75bcc01871/resourceGroups/crptestar9818/providers/Microsoft.Compute/disks/diskrp8914\",\r\n  \"type\": \"Microsoft.Compute/disks\",\r\n  \"location\": \"eastus\",\r\n  \"sku\": {\r\n    \"name\": \"UltraSSD_LRS\",\r\n    \"tier\": \"Ultra\"\r\n  },\r\n  \"properties\": {\r\n    \"osType\": \"Linux\",\r\n    \"creationData\": {\r\n      \"createOption\": \"Empty\",\r\n      \"logicalSectorSize\": 4096\r\n    },\r\n    \"diskSizeGB\": 32,\r\n    \"diskIOPSReadWrite\": 512,\r\n    \"diskMBpsReadWrite\": 8,\r\n    \"readOnly\": false,\r\n    \"diskIOPSReadOnly\": 512,\r\n    \"diskMBpsReadOnly\": 8,\r\n    \"encryption\": {\r\n      \"type\": \"EncryptionAtRestWithPlatformKey\"\r\n    },\r\n    \"maxShares\": 2,\r\n    \"timeCreated\": \"2021-03-23T14:59:21.0560094+00:00\",\r\n    \"provisioningState\": \"Succeeded\",\r\n    \"diskState\": \"Unattached\",\r\n    \"diskSizeBytes\": 34359738368,\r\n    \"uniqueId\": \"d137ffa7-1995-48af-b38d-efbbcf0869ea\",\r\n    \"networkAccessPolicy\": \"AllowAll\"\r\n  }\r\n}",
-      "StatusCode": 200
-    },
-    {
-      "RequestUri": "/subscriptions/e37510d7-33b6-4676-886f-ee75bcc01871/resourceGroups/crptestar9818/providers/Microsoft.Compute/disks/diskrp8914?api-version=2020-09-30",
-      "EncodedRequestUri": "L3N1YnNjcmlwdGlvbnMvZTM3NTEwZDctMzNiNi00Njc2LTg4NmYtZWU3NWJjYzAxODcxL3Jlc291cmNlR3JvdXBzL2NycHRlc3Rhcjk4MTgvcHJvdmlkZXJzL01pY3Jvc29mdC5Db21wdXRlL2Rpc2tzL2Rpc2tycDg5MTQ/YXBpLXZlcnNpb249MjAyMC0wOS0zMA==",
-=======
-      "ResponseBody": "{\r\n  \"name\": \"diskrp8072\",\r\n  \"id\": \"/subscriptions/0296790d-427c-48ca-b204-8b729bbd8670/resourceGroups/crptestar380/providers/Microsoft.Compute/disks/diskrp8072\",\r\n  \"type\": \"Microsoft.Compute/disks\",\r\n  \"location\": \"eastus\",\r\n  \"sku\": {\r\n    \"name\": \"UltraSSD_LRS\",\r\n    \"tier\": \"Ultra\"\r\n  },\r\n  \"properties\": {\r\n    \"osType\": \"Linux\",\r\n    \"creationData\": {\r\n      \"createOption\": \"Empty\",\r\n      \"logicalSectorSize\": 4096\r\n    },\r\n    \"diskSizeGB\": 32,\r\n    \"diskIOPSReadWrite\": 512,\r\n    \"diskMBpsReadWrite\": 8,\r\n    \"readOnly\": false,\r\n    \"diskIOPSReadOnly\": 512,\r\n    \"diskMBpsReadOnly\": 8,\r\n    \"encryption\": {\r\n      \"type\": \"EncryptionAtRestWithPlatformKey\"\r\n    },\r\n    \"maxShares\": 2,\r\n    \"timeCreated\": \"2021-03-04T06:17:08.4443707-08:00\",\r\n    \"provisioningState\": \"Succeeded\",\r\n    \"diskState\": \"Unattached\",\r\n    \"diskSizeBytes\": 34359738368,\r\n    \"uniqueId\": \"12d921a3-0021-4d75-bcf9-7b3e673231d5\",\r\n    \"networkAccessPolicy\": \"AllowAll\"\r\n  }\r\n}",
+          "11996"
+        ],
+        "x-ms-correlation-request-id": [
+          "55e3900b-1add-439c-846e-be388cd1197a"
+        ],
+        "x-ms-routing-request-id": [
+          "CANADACENTRAL:20210304T141713Z:55e3900b-1add-439c-846e-be388cd1197a"
+        ],
+        "X-Content-Type-Options": [
+          "nosniff"
+        ],
+        "Content-Length": [
+          "1232"
+        ],
+        "Content-Type": [
+          "application/json; charset=utf-8"
+        ],
+        "Expires": [
+          "-1"
+        ]
+      },
+      "ResponseBody": "{\r\n  \"startTime\": \"2021-03-04T06:17:11.5225418-08:00\",\r\n  \"endTime\": \"2021-03-04T06:17:11.67881-08:00\",\r\n  \"status\": \"Succeeded\",\r\n  \"properties\": {\r\n    \"output\": {\r\n      \"name\": \"diskrp8072\",\r\n      \"id\": \"/subscriptions/0296790d-427c-48ca-b204-8b729bbd8670/resourceGroups/crptestar380/providers/Microsoft.Compute/disks/diskrp8072\",\r\n      \"type\": \"Microsoft.Compute/disks\",\r\n      \"location\": \"eastus\",\r\n      \"tags\": {\r\n        \"tagKey\": \"tagValue\"\r\n      },\r\n      \"sku\": {\r\n        \"name\": \"UltraSSD_LRS\",\r\n        \"tier\": \"Ultra\"\r\n      },\r\n      \"properties\": {\r\n        \"osType\": \"Linux\",\r\n        \"creationData\": {\r\n          \"createOption\": \"Empty\",\r\n          \"logicalSectorSize\": 4096\r\n        },\r\n        \"diskSizeGB\": 32,\r\n        \"diskIOPSReadWrite\": 600,\r\n        \"diskMBpsReadWrite\": 9,\r\n        \"readOnly\": false,\r\n        \"diskIOPSReadOnly\": 600,\r\n        \"diskMBpsReadOnly\": 9,\r\n        \"encryption\": {\r\n          \"type\": \"EncryptionAtRestWithPlatformKey\"\r\n        },\r\n        \"maxShares\": 3,\r\n        \"timeCreated\": \"2021-03-04T06:17:08.4443707-08:00\",\r\n        \"provisioningState\": \"Succeeded\",\r\n        \"diskState\": \"Unattached\",\r\n        \"diskSizeBytes\": 34359738368,\r\n        \"uniqueId\": \"12d921a3-0021-4d75-bcf9-7b3e673231d5\",\r\n        \"networkAccessPolicy\": \"AllowAll\"\r\n      }\r\n    }\r\n  },\r\n  \"name\": \"9dc81b7c-f5cb-424a-a72c-21890c89f251\"\r\n}",
       "StatusCode": 200
     },
     {
       "RequestUri": "/subscriptions/0296790d-427c-48ca-b204-8b729bbd8670/resourceGroups/crptestar380/providers/Microsoft.Compute/disks/diskrp8072?api-version=2020-12-01",
       "EncodedRequestUri": "L3N1YnNjcmlwdGlvbnMvMDI5Njc5MGQtNDI3Yy00OGNhLWIyMDQtOGI3MjliYmQ4NjcwL3Jlc291cmNlR3JvdXBzL2NycHRlc3RhcjM4MC9wcm92aWRlcnMvTWljcm9zb2Z0LkNvbXB1dGUvZGlza3MvZGlza3JwODA3Mj9hcGktdmVyc2lvbj0yMDIwLTEyLTAx",
->>>>>>> 9e6c98a6
-      "RequestMethod": "GET",
-      "RequestBody": "",
-      "RequestHeaders": {
+      "RequestMethod": "DELETE",
+      "RequestBody": "",
+      "RequestHeaders": {
+        "x-ms-client-request-id": [
+          "80fdbf45-b1ce-4c7b-9f55-c06c7f481c81"
+        ],
+        "accept-language": [
+          "en-US"
+        ],
         "User-Agent": [
           "FxVersion/4.6.26614.01",
           "OSName/Windows",
@@ -563,107 +716,125 @@
           "no-cache"
         ],
         "Date": [
-          "Thu, 04 Mar 2021 14:17:13 GMT"
-        ],
-        "Pragma": [
-          "no-cache"
+          "Thu, 04 Mar 2021 14:17:14 GMT"
+        ],
+        "Pragma": [
+          "no-cache"
+        ],
+        "Location": [
+          "https://management.azure.com/subscriptions/0296790d-427c-48ca-b204-8b729bbd8670/providers/Microsoft.Compute/locations/eastus/DiskOperations/e5411371-ba04-49c5-9f93-9310c831c449?monitor=true&api-version=2020-12-01"
         ],
         "Server": [
           "Microsoft-HTTPAPI/2.0",
           "Microsoft-HTTPAPI/2.0"
         ],
+        "Azure-AsyncOperation": [
+          "https://management.azure.com/subscriptions/0296790d-427c-48ca-b204-8b729bbd8670/providers/Microsoft.Compute/locations/eastus/DiskOperations/e5411371-ba04-49c5-9f93-9310c831c449?api-version=2020-12-01"
+        ],
         "x-ms-ratelimit-remaining-resource": [
-<<<<<<< HEAD
-          "Microsoft.Compute/LowCostGet3Min;14990,Microsoft.Compute/LowCostGet30Min;119987"
-=======
-          "Microsoft.Compute/LowCostGet3Min;14989,Microsoft.Compute/LowCostGet30Min;119989"
->>>>>>> 9e6c98a6
+          "Microsoft.Compute/DeleteDisks3Min;2998,Microsoft.Compute/DeleteDisks30Min;23998"
         ],
         "Strict-Transport-Security": [
           "max-age=31536000; includeSubDomains"
         ],
         "x-ms-served-by": [
-<<<<<<< HEAD
-          "d3255131-e7b3-4a83-8960-a836a057d1f8_132410062635387608"
-        ],
-        "x-ms-request-id": [
-          "acf3a7ec-a963-4422-a088-919f93c13e02"
+          "a669ff77-bea8-4e24-ba91-013205ea4897_132457898156429424"
+        ],
+        "x-ms-request-id": [
+          "e5411371-ba04-49c5-9f93-9310c831c449"
+        ],
+        "x-ms-ratelimit-remaining-subscription-deletes": [
+          "14999"
+        ],
+        "x-ms-correlation-request-id": [
+          "98313427-b636-4713-98e9-e57db7853dea"
+        ],
+        "x-ms-routing-request-id": [
+          "CANADACENTRAL:20210304T141714Z:98313427-b636-4713-98e9-e57db7853dea"
+        ],
+        "X-Content-Type-Options": [
+          "nosniff"
+        ],
+        "Content-Length": [
+          "0"
+        ],
+        "Expires": [
+          "-1"
+        ]
+      },
+      "ResponseBody": "",
+      "StatusCode": 202
+    },
+    {
+      "RequestUri": "/subscriptions/0296790d-427c-48ca-b204-8b729bbd8670/providers/Microsoft.Compute/locations/eastus/DiskOperations/e5411371-ba04-49c5-9f93-9310c831c449?api-version=2020-12-01",
+      "EncodedRequestUri": "L3N1YnNjcmlwdGlvbnMvMDI5Njc5MGQtNDI3Yy00OGNhLWIyMDQtOGI3MjliYmQ4NjcwL3Byb3ZpZGVycy9NaWNyb3NvZnQuQ29tcHV0ZS9sb2NhdGlvbnMvZWFzdHVzL0Rpc2tPcGVyYXRpb25zL2U1NDExMzcxLWJhMDQtNDljNS05ZjkzLTkzMTBjODMxYzQ0OT9hcGktdmVyc2lvbj0yMDIwLTEyLTAx",
+      "RequestMethod": "GET",
+      "RequestBody": "",
+      "RequestHeaders": {
+        "User-Agent": [
+          "FxVersion/4.6.26614.01",
+          "OSName/Windows",
+          "OSVersion/Microsoft.Windows.10.0.18363.",
+          "Microsoft.Azure.Management.Compute.ComputeManagementClient/44.0.0.0"
+        ]
+      },
+      "ResponseHeaders": {
+        "Cache-Control": [
+          "no-cache"
+        ],
+        "Date": [
+          "Thu, 04 Mar 2021 14:17:44 GMT"
+        ],
+        "Pragma": [
+          "no-cache"
         ],
         "Server": [
           "Microsoft-HTTPAPI/2.0",
           "Microsoft-HTTPAPI/2.0"
-=======
+        ],
+        "x-ms-ratelimit-remaining-resource": [
+          "Microsoft.Compute/GetOperation3Min;49987,Microsoft.Compute/GetOperation30Min;399987"
+        ],
+        "Strict-Transport-Security": [
+          "max-age=31536000; includeSubDomains"
+        ],
+        "x-ms-served-by": [
           "a669ff77-bea8-4e24-ba91-013205ea4897_132457898156429424"
         ],
         "x-ms-request-id": [
-          "283d725b-1f14-4c46-96b6-15322f306b55"
->>>>>>> 9e6c98a6
+          "76ec48ae-1ae0-403e-824f-0d712df9386f"
         ],
         "x-ms-ratelimit-remaining-subscription-reads": [
-          "11995"
-        ],
-        "x-ms-correlation-request-id": [
-<<<<<<< HEAD
-          "38c2a192-ad8b-4146-8c91-de1de717b99a"
-        ],
-        "x-ms-routing-request-id": [
-          "EASTUS2:20210323T145925Z:38c2a192-ad8b-4146-8c91-de1de717b99a"
-=======
-          "7e7c697a-c0d8-41a6-bd30-8faa9a5c1e02"
-        ],
-        "x-ms-routing-request-id": [
-          "CANADACENTRAL:20210304T141714Z:7e7c697a-c0d8-41a6-bd30-8faa9a5c1e02"
->>>>>>> 9e6c98a6
-        ],
-        "X-Content-Type-Options": [
-          "nosniff"
-        ],
-<<<<<<< HEAD
-        "Date": [
-          "Tue, 23 Mar 2021 14:59:25 GMT"
-        ],
-        "Content-Length": [
-          "1010"
-=======
-        "Content-Length": [
-          "1009"
->>>>>>> 9e6c98a6
-        ],
-        "Content-Type": [
-          "application/json; charset=utf-8"
-        ],
-        "Expires": [
-          "-1"
-        ]
-      },
-<<<<<<< HEAD
-      "ResponseBody": "{\r\n  \"name\": \"diskrp8914\",\r\n  \"id\": \"/subscriptions/e37510d7-33b6-4676-886f-ee75bcc01871/resourceGroups/crptestar9818/providers/Microsoft.Compute/disks/diskrp8914\",\r\n  \"type\": \"Microsoft.Compute/disks\",\r\n  \"location\": \"eastus\",\r\n  \"tags\": {\r\n    \"tagKey\": \"tagValue\"\r\n  },\r\n  \"sku\": {\r\n    \"name\": \"UltraSSD_LRS\",\r\n    \"tier\": \"Ultra\"\r\n  },\r\n  \"properties\": {\r\n    \"osType\": \"Linux\",\r\n    \"creationData\": {\r\n      \"createOption\": \"Empty\",\r\n      \"logicalSectorSize\": 4096\r\n    },\r\n    \"diskSizeGB\": 32,\r\n    \"diskIOPSReadWrite\": 600,\r\n    \"diskMBpsReadWrite\": 9,\r\n    \"readOnly\": false,\r\n    \"diskIOPSReadOnly\": 600,\r\n    \"diskMBpsReadOnly\": 9,\r\n    \"encryption\": {\r\n      \"type\": \"EncryptionAtRestWithPlatformKey\"\r\n    },\r\n    \"maxShares\": 3,\r\n    \"timeCreated\": \"2021-03-23T14:59:21.0560094+00:00\",\r\n    \"provisioningState\": \"Succeeded\",\r\n    \"diskState\": \"Unattached\",\r\n    \"diskSizeBytes\": 34359738368,\r\n    \"uniqueId\": \"d137ffa7-1995-48af-b38d-efbbcf0869ea\",\r\n    \"networkAccessPolicy\": \"AllowAll\"\r\n  }\r\n}",
+          "11993"
+        ],
+        "x-ms-correlation-request-id": [
+          "05c05fd9-a28b-4c22-a874-ee680b04bc3d"
+        ],
+        "x-ms-routing-request-id": [
+          "CANADACENTRAL:20210304T141744Z:05c05fd9-a28b-4c22-a874-ee680b04bc3d"
+        ],
+        "X-Content-Type-Options": [
+          "nosniff"
+        ],
+        "Content-Length": [
+          "184"
+        ],
+        "Content-Type": [
+          "application/json; charset=utf-8"
+        ],
+        "Expires": [
+          "-1"
+        ]
+      },
+      "ResponseBody": "{\r\n  \"startTime\": \"2021-03-04T06:17:14.3194304-08:00\",\r\n  \"endTime\": \"2021-03-04T06:17:14.5850712-08:00\",\r\n  \"status\": \"Succeeded\",\r\n  \"name\": \"e5411371-ba04-49c5-9f93-9310c831c449\"\r\n}",
       "StatusCode": 200
     },
     {
-      "RequestUri": "/subscriptions/e37510d7-33b6-4676-886f-ee75bcc01871/resourceGroups/crptestar9818/providers/Microsoft.Compute/disks/diskrp8914?api-version=2020-09-30",
-      "EncodedRequestUri": "L3N1YnNjcmlwdGlvbnMvZTM3NTEwZDctMzNiNi00Njc2LTg4NmYtZWU3NWJjYzAxODcxL3Jlc291cmNlR3JvdXBzL2NycHRlc3Rhcjk4MTgvcHJvdmlkZXJzL01pY3Jvc29mdC5Db21wdXRlL2Rpc2tzL2Rpc2tycDg5MTQ/YXBpLXZlcnNpb249MjAyMC0wOS0zMA==",
-=======
-      "ResponseBody": "{\r\n  \"name\": \"diskrp8072\",\r\n  \"id\": \"/subscriptions/0296790d-427c-48ca-b204-8b729bbd8670/resourceGroups/crptestar380/providers/Microsoft.Compute/disks/diskrp8072\",\r\n  \"type\": \"Microsoft.Compute/disks\",\r\n  \"location\": \"eastus\",\r\n  \"tags\": {\r\n    \"tagKey\": \"tagValue\"\r\n  },\r\n  \"sku\": {\r\n    \"name\": \"UltraSSD_LRS\",\r\n    \"tier\": \"Ultra\"\r\n  },\r\n  \"properties\": {\r\n    \"osType\": \"Linux\",\r\n    \"creationData\": {\r\n      \"createOption\": \"Empty\",\r\n      \"logicalSectorSize\": 4096\r\n    },\r\n    \"diskSizeGB\": 32,\r\n    \"diskIOPSReadWrite\": 600,\r\n    \"diskMBpsReadWrite\": 9,\r\n    \"readOnly\": false,\r\n    \"diskIOPSReadOnly\": 600,\r\n    \"diskMBpsReadOnly\": 9,\r\n    \"encryption\": {\r\n      \"type\": \"EncryptionAtRestWithPlatformKey\"\r\n    },\r\n    \"maxShares\": 3,\r\n    \"timeCreated\": \"2021-03-04T06:17:08.4443707-08:00\",\r\n    \"provisioningState\": \"Succeeded\",\r\n    \"diskState\": \"Unattached\",\r\n    \"diskSizeBytes\": 34359738368,\r\n    \"uniqueId\": \"12d921a3-0021-4d75-bcf9-7b3e673231d5\",\r\n    \"networkAccessPolicy\": \"AllowAll\"\r\n  }\r\n}",
-      "StatusCode": 200
-    },
-    {
-      "RequestUri": "/subscriptions/0296790d-427c-48ca-b204-8b729bbd8670/resourceGroups/crptestar380/providers/Microsoft.Compute/disks/diskrp8072?api-version=2020-12-01",
-      "EncodedRequestUri": "L3N1YnNjcmlwdGlvbnMvMDI5Njc5MGQtNDI3Yy00OGNhLWIyMDQtOGI3MjliYmQ4NjcwL3Jlc291cmNlR3JvdXBzL2NycHRlc3RhcjM4MC9wcm92aWRlcnMvTWljcm9zb2Z0LkNvbXB1dGUvZGlza3MvZGlza3JwODA3Mj9hcGktdmVyc2lvbj0yMDIwLTEyLTAx",
->>>>>>> 9e6c98a6
-      "RequestMethod": "GET",
-      "RequestBody": "",
-      "RequestHeaders": {
-        "x-ms-client-request-id": [
-<<<<<<< HEAD
-          "63ad81ff-cc07-4c67-9284-e7264a9a8005"
-=======
-          "410d8653-ebb5-4a49-9eef-2fef3e598713"
->>>>>>> 9e6c98a6
-        ],
-        "accept-language": [
-          "en-US"
-        ],
+      "RequestUri": "/subscriptions/0296790d-427c-48ca-b204-8b729bbd8670/providers/Microsoft.Compute/locations/eastus/DiskOperations/e5411371-ba04-49c5-9f93-9310c831c449?monitor=true&api-version=2020-12-01",
+      "EncodedRequestUri": "L3N1YnNjcmlwdGlvbnMvMDI5Njc5MGQtNDI3Yy00OGNhLWIyMDQtOGI3MjliYmQ4NjcwL3Byb3ZpZGVycy9NaWNyb3NvZnQuQ29tcHV0ZS9sb2NhdGlvbnMvZWFzdHVzL0Rpc2tPcGVyYXRpb25zL2U1NDExMzcxLWJhMDQtNDljNS05ZjkzLTkzMTBjODMxYzQ0OT9tb25pdG9yPXRydWUmYXBpLXZlcnNpb249MjAyMC0xMi0wMQ==",
+      "RequestMethod": "GET",
+      "RequestBody": "",
+      "RequestHeaders": {
         "User-Agent": [
           "FxVersion/4.6.26614.01",
           "OSName/Windows",
@@ -676,7 +847,7 @@
           "no-cache"
         ],
         "Date": [
-          "Thu, 04 Mar 2021 14:17:13 GMT"
+          "Thu, 04 Mar 2021 14:17:44 GMT"
         ],
         "Pragma": [
           "no-cache"
@@ -686,93 +857,47 @@
           "Microsoft-HTTPAPI/2.0"
         ],
         "x-ms-ratelimit-remaining-resource": [
-<<<<<<< HEAD
-          "Microsoft.Compute/LowCostGet3Min;14989,Microsoft.Compute/LowCostGet30Min;119986"
-=======
-          "Microsoft.Compute/LowCostGet3Min;14988,Microsoft.Compute/LowCostGet30Min;119988"
->>>>>>> 9e6c98a6
+          "Microsoft.Compute/GetOperation3Min;49986,Microsoft.Compute/GetOperation30Min;399986"
         ],
         "Strict-Transport-Security": [
           "max-age=31536000; includeSubDomains"
         ],
         "x-ms-served-by": [
-<<<<<<< HEAD
-          "d3255131-e7b3-4a83-8960-a836a057d1f8_132410062635387608"
-        ],
-        "x-ms-request-id": [
-          "de2978a1-1bda-4bd5-8c62-aa957d80ca1f"
-        ],
-        "Server": [
-          "Microsoft-HTTPAPI/2.0",
-          "Microsoft-HTTPAPI/2.0"
-=======
           "a669ff77-bea8-4e24-ba91-013205ea4897_132457898156429424"
         ],
         "x-ms-request-id": [
-          "a7a6865b-9499-412e-b1d7-25d572a05070"
->>>>>>> 9e6c98a6
+          "0bef4ae7-a90c-4894-ba2e-e9db2fad3466"
         ],
         "x-ms-ratelimit-remaining-subscription-reads": [
-          "11994"
-        ],
-        "x-ms-correlation-request-id": [
-<<<<<<< HEAD
-          "5e779423-c585-4785-94f6-d61b997adf3e"
-        ],
-        "x-ms-routing-request-id": [
-          "EASTUS2:20210323T145925Z:5e779423-c585-4785-94f6-d61b997adf3e"
-=======
-          "d4366888-3fcd-4f79-9cec-07d8158c40a0"
-        ],
-        "x-ms-routing-request-id": [
-          "CANADACENTRAL:20210304T141714Z:d4366888-3fcd-4f79-9cec-07d8158c40a0"
->>>>>>> 9e6c98a6
-        ],
-        "X-Content-Type-Options": [
-          "nosniff"
-        ],
-<<<<<<< HEAD
-        "Date": [
-          "Tue, 23 Mar 2021 14:59:25 GMT"
-        ],
-        "Content-Length": [
-          "1010"
-=======
-        "Content-Length": [
-          "1009"
->>>>>>> 9e6c98a6
-        ],
-        "Content-Type": [
-          "application/json; charset=utf-8"
-        ],
-        "Expires": [
-          "-1"
-        ]
-      },
-<<<<<<< HEAD
-      "ResponseBody": "{\r\n  \"name\": \"diskrp8914\",\r\n  \"id\": \"/subscriptions/e37510d7-33b6-4676-886f-ee75bcc01871/resourceGroups/crptestar9818/providers/Microsoft.Compute/disks/diskrp8914\",\r\n  \"type\": \"Microsoft.Compute/disks\",\r\n  \"location\": \"eastus\",\r\n  \"tags\": {\r\n    \"tagKey\": \"tagValue\"\r\n  },\r\n  \"sku\": {\r\n    \"name\": \"UltraSSD_LRS\",\r\n    \"tier\": \"Ultra\"\r\n  },\r\n  \"properties\": {\r\n    \"osType\": \"Linux\",\r\n    \"creationData\": {\r\n      \"createOption\": \"Empty\",\r\n      \"logicalSectorSize\": 4096\r\n    },\r\n    \"diskSizeGB\": 32,\r\n    \"diskIOPSReadWrite\": 600,\r\n    \"diskMBpsReadWrite\": 9,\r\n    \"readOnly\": false,\r\n    \"diskIOPSReadOnly\": 600,\r\n    \"diskMBpsReadOnly\": 9,\r\n    \"encryption\": {\r\n      \"type\": \"EncryptionAtRestWithPlatformKey\"\r\n    },\r\n    \"maxShares\": 3,\r\n    \"timeCreated\": \"2021-03-23T14:59:21.0560094+00:00\",\r\n    \"provisioningState\": \"Succeeded\",\r\n    \"diskState\": \"Unattached\",\r\n    \"diskSizeBytes\": 34359738368,\r\n    \"uniqueId\": \"d137ffa7-1995-48af-b38d-efbbcf0869ea\",\r\n    \"networkAccessPolicy\": \"AllowAll\"\r\n  }\r\n}",
+          "11992"
+        ],
+        "x-ms-correlation-request-id": [
+          "548a0e96-0c97-405b-8018-f5b8ee6e2732"
+        ],
+        "x-ms-routing-request-id": [
+          "CANADACENTRAL:20210304T141744Z:548a0e96-0c97-405b-8018-f5b8ee6e2732"
+        ],
+        "X-Content-Type-Options": [
+          "nosniff"
+        ],
+        "Content-Length": [
+          "0"
+        ],
+        "Expires": [
+          "-1"
+        ]
+      },
+      "ResponseBody": "",
       "StatusCode": 200
     },
     {
-      "RequestUri": "/subscriptions/e37510d7-33b6-4676-886f-ee75bcc01871/resourceGroups/crptestar9818/providers/Microsoft.Compute/disks/diskrp8914?api-version=2020-09-30",
-      "EncodedRequestUri": "L3N1YnNjcmlwdGlvbnMvZTM3NTEwZDctMzNiNi00Njc2LTg4NmYtZWU3NWJjYzAxODcxL3Jlc291cmNlR3JvdXBzL2NycHRlc3Rhcjk4MTgvcHJvdmlkZXJzL01pY3Jvc29mdC5Db21wdXRlL2Rpc2tzL2Rpc2tycDg5MTQ/YXBpLXZlcnNpb249MjAyMC0wOS0zMA==",
-=======
-      "ResponseBody": "{\r\n  \"name\": \"diskrp8072\",\r\n  \"id\": \"/subscriptions/0296790d-427c-48ca-b204-8b729bbd8670/resourceGroups/crptestar380/providers/Microsoft.Compute/disks/diskrp8072\",\r\n  \"type\": \"Microsoft.Compute/disks\",\r\n  \"location\": \"eastus\",\r\n  \"tags\": {\r\n    \"tagKey\": \"tagValue\"\r\n  },\r\n  \"sku\": {\r\n    \"name\": \"UltraSSD_LRS\",\r\n    \"tier\": \"Ultra\"\r\n  },\r\n  \"properties\": {\r\n    \"osType\": \"Linux\",\r\n    \"creationData\": {\r\n      \"createOption\": \"Empty\",\r\n      \"logicalSectorSize\": 4096\r\n    },\r\n    \"diskSizeGB\": 32,\r\n    \"diskIOPSReadWrite\": 600,\r\n    \"diskMBpsReadWrite\": 9,\r\n    \"readOnly\": false,\r\n    \"diskIOPSReadOnly\": 600,\r\n    \"diskMBpsReadOnly\": 9,\r\n    \"encryption\": {\r\n      \"type\": \"EncryptionAtRestWithPlatformKey\"\r\n    },\r\n    \"maxShares\": 3,\r\n    \"timeCreated\": \"2021-03-04T06:17:08.4443707-08:00\",\r\n    \"provisioningState\": \"Succeeded\",\r\n    \"diskState\": \"Unattached\",\r\n    \"diskSizeBytes\": 34359738368,\r\n    \"uniqueId\": \"12d921a3-0021-4d75-bcf9-7b3e673231d5\",\r\n    \"networkAccessPolicy\": \"AllowAll\"\r\n  }\r\n}",
-      "StatusCode": 200
-    },
-    {
-      "RequestUri": "/subscriptions/0296790d-427c-48ca-b204-8b729bbd8670/resourceGroups/crptestar380/providers/Microsoft.Compute/disks/diskrp8072?api-version=2020-12-01",
-      "EncodedRequestUri": "L3N1YnNjcmlwdGlvbnMvMDI5Njc5MGQtNDI3Yy00OGNhLWIyMDQtOGI3MjliYmQ4NjcwL3Jlc291cmNlR3JvdXBzL2NycHRlc3RhcjM4MC9wcm92aWRlcnMvTWljcm9zb2Z0LkNvbXB1dGUvZGlza3MvZGlza3JwODA3Mj9hcGktdmVyc2lvbj0yMDIwLTEyLTAx",
->>>>>>> 9e6c98a6
-      "RequestMethod": "GET",
+      "RequestUri": "/subscriptions/0296790d-427c-48ca-b204-8b729bbd8670/resourcegroups/crptestar380?api-version=2017-05-10",
+      "EncodedRequestUri": "L3N1YnNjcmlwdGlvbnMvMDI5Njc5MGQtNDI3Yy00OGNhLWIyMDQtOGI3MjliYmQ4NjcwL3Jlc291cmNlZ3JvdXBzL2NycHRlc3RhcjM4MD9hcGktdmVyc2lvbj0yMDE3LTA1LTEw",
+      "RequestMethod": "DELETE",
       "RequestBody": "",
       "RequestHeaders": {
         "x-ms-client-request-id": [
-<<<<<<< HEAD
-          "becf37e6-1f1d-42a8-aeef-ef24b8d9324f"
-=======
-          "9687f8d3-a0ff-40c9-b1fb-9c25c162099f"
->>>>>>> 9e6c98a6
+          "d47b2a23-49f1-4403-abe7-021d16aee298"
         ],
         "accept-language": [
           "en-US"
@@ -781,988 +906,261 @@
           "FxVersion/4.6.26614.01",
           "OSName/Windows",
           "OSVersion/Microsoft.Windows.10.0.18363.",
-          "Microsoft.Azure.Management.Compute.ComputeManagementClient/44.0.0.0"
-        ]
-      },
-      "ResponseHeaders": {
-        "Cache-Control": [
-          "no-cache"
-        ],
-        "Date": [
-          "Thu, 04 Mar 2021 14:17:44 GMT"
-        ],
-        "Pragma": [
-          "no-cache"
-        ],
-        "x-ms-failure-cause": [
-          "gateway"
-        ],
-        "x-ms-request-id": [
-<<<<<<< HEAD
-          "d5279c8c-0ab3-446b-b7e4-e67b7082013e"
-        ],
-        "x-ms-correlation-request-id": [
-          "d5279c8c-0ab3-446b-b7e4-e67b7082013e"
-        ],
-        "x-ms-routing-request-id": [
-          "EASTUS2:20210323T145956Z:d5279c8c-0ab3-446b-b7e4-e67b7082013e"
-=======
-          "1e03cbff-ade0-404f-8d90-e2367ae21484"
-        ],
-        "x-ms-correlation-request-id": [
-          "1e03cbff-ade0-404f-8d90-e2367ae21484"
-        ],
-        "x-ms-routing-request-id": [
-          "CANADACENTRAL:20210304T141744Z:1e03cbff-ade0-404f-8d90-e2367ae21484"
->>>>>>> 9e6c98a6
-        ],
-        "Strict-Transport-Security": [
-          "max-age=31536000; includeSubDomains"
-        ],
-        "X-Content-Type-Options": [
-          "nosniff"
-        ],
-<<<<<<< HEAD
-        "Date": [
-          "Tue, 23 Mar 2021 14:59:55 GMT"
-=======
-        "Content-Length": [
-          "218"
->>>>>>> 9e6c98a6
-        ],
-        "Content-Type": [
-          "application/json; charset=utf-8"
-        ],
-        "Expires": [
-          "-1"
-<<<<<<< HEAD
-        ],
-        "Content-Length": [
-          "219"
-        ]
-      },
-      "ResponseBody": "{\r\n  \"error\": {\r\n    \"code\": \"ResourceNotFound\",\r\n    \"message\": \"The Resource 'Microsoft.Compute/disks/diskrp8914' under resource group 'crptestar9818' was not found. For more details please go to https://aka.ms/ARMResourceNotFoundFix\"\r\n  }\r\n}",
-      "StatusCode": 404
-    },
-    {
-      "RequestUri": "/subscriptions/e37510d7-33b6-4676-886f-ee75bcc01871/resourceGroups/crptestar9818/providers/Microsoft.Compute/disks/diskrp8914?api-version=2020-09-30",
-      "EncodedRequestUri": "L3N1YnNjcmlwdGlvbnMvZTM3NTEwZDctMzNiNi00Njc2LTg4NmYtZWU3NWJjYzAxODcxL3Jlc291cmNlR3JvdXBzL2NycHRlc3Rhcjk4MTgvcHJvdmlkZXJzL01pY3Jvc29mdC5Db21wdXRlL2Rpc2tzL2Rpc2tycDg5MTQ/YXBpLXZlcnNpb249MjAyMC0wOS0zMA==",
-=======
-        ]
-      },
-      "ResponseBody": "{\r\n  \"error\": {\r\n    \"code\": \"ResourceNotFound\",\r\n    \"message\": \"The Resource 'Microsoft.Compute/disks/diskrp8072' under resource group 'crptestar380' was not found. For more details please go to https://aka.ms/ARMResourceNotFoundFix\"\r\n  }\r\n}",
-      "StatusCode": 404
-    },
-    {
-      "RequestUri": "/subscriptions/0296790d-427c-48ca-b204-8b729bbd8670/resourceGroups/crptestar380/providers/Microsoft.Compute/disks/diskrp8072?api-version=2020-12-01",
-      "EncodedRequestUri": "L3N1YnNjcmlwdGlvbnMvMDI5Njc5MGQtNDI3Yy00OGNhLWIyMDQtOGI3MjliYmQ4NjcwL3Jlc291cmNlR3JvdXBzL2NycHRlc3RhcjM4MC9wcm92aWRlcnMvTWljcm9zb2Z0LkNvbXB1dGUvZGlza3MvZGlza3JwODA3Mj9hcGktdmVyc2lvbj0yMDIwLTEyLTAx",
->>>>>>> 9e6c98a6
-      "RequestMethod": "PATCH",
-      "RequestBody": "{\r\n  \"properties\": {\r\n    \"diskIOPSReadWrite\": 600,\r\n    \"diskMBpsReadWrite\": 9,\r\n    \"diskIOPSReadOnly\": 600,\r\n    \"diskMBpsReadOnly\": 9,\r\n    \"maxShares\": 3\r\n  },\r\n  \"tags\": {\r\n    \"tagKey\": \"tagValue\"\r\n  },\r\n  \"sku\": {\r\n    \"name\": \"UltraSSD_LRS\"\r\n  }\r\n}",
-      "RequestHeaders": {
-        "x-ms-client-request-id": [
-<<<<<<< HEAD
-          "91da978b-aea8-430a-ba01-779a466ecbc6"
-=======
-          "c4259357-8e8f-434a-96a0-814c0fe6845b"
->>>>>>> 9e6c98a6
-        ],
-        "accept-language": [
-          "en-US"
-        ],
-        "User-Agent": [
-          "FxVersion/4.6.26614.01",
-          "OSName/Windows",
-          "OSVersion/Microsoft.Windows.10.0.18363.",
-          "Microsoft.Azure.Management.Compute.ComputeManagementClient/44.0.0.0"
-        ],
-        "Content-Type": [
-          "application/json; charset=utf-8"
-        ],
-        "Content-Length": [
-          "257"
-        ]
-      },
-      "ResponseHeaders": {
-        "Cache-Control": [
-          "no-cache"
-        ],
-        "Date": [
-          "Thu, 04 Mar 2021 14:17:11 GMT"
+          "Microsoft.Azure.Management.ResourceManager.ResourceManagementClient/1.6.0.0"
+        ]
+      },
+      "ResponseHeaders": {
+        "Cache-Control": [
+          "no-cache"
+        ],
+        "Date": [
+          "Thu, 04 Mar 2021 14:17:45 GMT"
         ],
         "Pragma": [
           "no-cache"
         ],
         "Location": [
-<<<<<<< HEAD
-          "https://management.azure.com/subscriptions/e37510d7-33b6-4676-886f-ee75bcc01871/providers/Microsoft.Compute/locations/eastus/DiskOperations/e5d3ede9-dffb-4a6c-b921-bd33494a3967?monitor=true&api-version=2020-09-30"
-=======
-          "https://management.azure.com/subscriptions/0296790d-427c-48ca-b204-8b729bbd8670/providers/Microsoft.Compute/locations/eastus/DiskOperations/9dc81b7c-f5cb-424a-a72c-21890c89f251?monitor=true&api-version=2020-12-01"
->>>>>>> 9e6c98a6
+          "https://management.azure.com/subscriptions/0296790d-427c-48ca-b204-8b729bbd8670/operationresults/eyJqb2JJZCI6IlJFU09VUkNFR1JPVVBERUxFVElPTkpPQi1DUlBURVNUQVIzODAtRUFTVFVTIiwiam9iTG9jYXRpb24iOiJlYXN0dXMifQ?api-version=2017-05-10"
         ],
         "Retry-After": [
-          "2"
-        ],
-        "Server": [
-          "Microsoft-HTTPAPI/2.0",
-          "Microsoft-HTTPAPI/2.0"
-        ],
-        "Azure-AsyncOperation": [
-<<<<<<< HEAD
-          "https://management.azure.com/subscriptions/e37510d7-33b6-4676-886f-ee75bcc01871/providers/Microsoft.Compute/locations/eastus/DiskOperations/e5d3ede9-dffb-4a6c-b921-bd33494a3967?api-version=2020-09-30"
-=======
-          "https://management.azure.com/subscriptions/0296790d-427c-48ca-b204-8b729bbd8670/providers/Microsoft.Compute/locations/eastus/DiskOperations/9dc81b7c-f5cb-424a-a72c-21890c89f251?api-version=2020-12-01"
->>>>>>> 9e6c98a6
-        ],
-        "x-ms-ratelimit-remaining-resource": [
-          "Microsoft.Compute/CreateUpdateDisks3Min;996,Microsoft.Compute/CreateUpdateDisks30Min;7996"
-        ],
-        "Strict-Transport-Security": [
-          "max-age=31536000; includeSubDomains"
-        ],
-        "x-ms-served-by": [
-<<<<<<< HEAD
-          "d3255131-e7b3-4a83-8960-a836a057d1f8_132410062635387608"
-        ],
-        "x-ms-request-id": [
-          "e5d3ede9-dffb-4a6c-b921-bd33494a3967"
-        ],
-        "Server": [
-          "Microsoft-HTTPAPI/2.0",
-          "Microsoft-HTTPAPI/2.0"
-=======
-          "a669ff77-bea8-4e24-ba91-013205ea4897_132457898156429424"
-        ],
-        "x-ms-request-id": [
-          "9dc81b7c-f5cb-424a-a72c-21890c89f251"
->>>>>>> 9e6c98a6
-        ],
-        "x-ms-ratelimit-remaining-subscription-writes": [
-          "1198"
-        ],
-        "x-ms-correlation-request-id": [
-<<<<<<< HEAD
-          "03fb283e-dff7-4a68-8396-7be0f8872b44"
-        ],
-        "x-ms-routing-request-id": [
-          "EASTUS2:20210323T145923Z:03fb283e-dff7-4a68-8396-7be0f8872b44"
-=======
-          "3d0bc15d-2684-49fe-98bb-88c1cce617b1"
-        ],
-        "x-ms-routing-request-id": [
-          "CANADACENTRAL:20210304T141711Z:3d0bc15d-2684-49fe-98bb-88c1cce617b1"
->>>>>>> 9e6c98a6
-        ],
-        "X-Content-Type-Options": [
-          "nosniff"
-        ],
-<<<<<<< HEAD
-        "Date": [
-          "Tue, 23 Mar 2021 14:59:23 GMT"
-        ],
-=======
->>>>>>> 9e6c98a6
-        "Content-Length": [
-          "563"
-        ],
-        "Content-Type": [
-          "application/json; charset=utf-8"
-        ],
-        "Expires": [
-          "-1"
-        ]
-      },
-<<<<<<< HEAD
-      "ResponseBody": "{\r\n  \"name\": \"diskrp8914\",\r\n  \"location\": \"eastus\",\r\n  \"tags\": {\r\n    \"tagKey\": \"tagValue\"\r\n  },\r\n  \"sku\": {\r\n    \"name\": \"UltraSSD_LRS\"\r\n  },\r\n  \"properties\": {\r\n    \"osType\": \"Linux\",\r\n    \"creationData\": {\r\n      \"createOption\": \"Empty\",\r\n      \"logicalSectorSize\": 4096\r\n    },\r\n    \"diskSizeGB\": 32,\r\n    \"diskIOPSReadWrite\": 600,\r\n    \"diskMBpsReadWrite\": 9,\r\n    \"readOnly\": false,\r\n    \"diskIOPSReadOnly\": 600,\r\n    \"diskMBpsReadOnly\": 9,\r\n    \"maxShares\": 3,\r\n    \"provisioningState\": \"Updating\",\r\n    \"isArmResource\": true,\r\n    \"faultDomain\": 0\r\n  }\r\n}",
+          "15"
+        ],
+        "x-ms-ratelimit-remaining-subscription-deletes": [
+          "14999"
+        ],
+        "x-ms-request-id": [
+          "151016ae-3742-419c-81dc-e188819c151d"
+        ],
+        "x-ms-correlation-request-id": [
+          "151016ae-3742-419c-81dc-e188819c151d"
+        ],
+        "x-ms-routing-request-id": [
+          "CANADACENTRAL:20210304T141745Z:151016ae-3742-419c-81dc-e188819c151d"
+        ],
+        "Strict-Transport-Security": [
+          "max-age=31536000; includeSubDomains"
+        ],
+        "X-Content-Type-Options": [
+          "nosniff"
+        ],
+        "Content-Length": [
+          "0"
+        ],
+        "Expires": [
+          "-1"
+        ]
+      },
+      "ResponseBody": "",
       "StatusCode": 202
     },
     {
-      "RequestUri": "/subscriptions/e37510d7-33b6-4676-886f-ee75bcc01871/providers/Microsoft.Compute/locations/eastus/DiskOperations/e5d3ede9-dffb-4a6c-b921-bd33494a3967?api-version=2020-09-30",
-      "EncodedRequestUri": "L3N1YnNjcmlwdGlvbnMvZTM3NTEwZDctMzNiNi00Njc2LTg4NmYtZWU3NWJjYzAxODcxL3Byb3ZpZGVycy9NaWNyb3NvZnQuQ29tcHV0ZS9sb2NhdGlvbnMvZWFzdHVzL0Rpc2tPcGVyYXRpb25zL2U1ZDNlZGU5LWRmZmItNGE2Yy1iOTIxLWJkMzM0OTRhMzk2Nz9hcGktdmVyc2lvbj0yMDIwLTA5LTMw",
-=======
-      "ResponseBody": "{\r\n  \"name\": \"diskrp8072\",\r\n  \"location\": \"eastus\",\r\n  \"tags\": {\r\n    \"tagKey\": \"tagValue\"\r\n  },\r\n  \"sku\": {\r\n    \"name\": \"UltraSSD_LRS\"\r\n  },\r\n  \"properties\": {\r\n    \"osType\": \"Linux\",\r\n    \"creationData\": {\r\n      \"createOption\": \"Empty\",\r\n      \"logicalSectorSize\": 4096\r\n    },\r\n    \"diskSizeGB\": 32,\r\n    \"diskIOPSReadWrite\": 600,\r\n    \"diskMBpsReadWrite\": 9,\r\n    \"readOnly\": false,\r\n    \"diskIOPSReadOnly\": 600,\r\n    \"diskMBpsReadOnly\": 9,\r\n    \"maxShares\": 3,\r\n    \"provisioningState\": \"Updating\",\r\n    \"isArmResource\": true,\r\n    \"faultDomain\": 0\r\n  }\r\n}",
+      "RequestUri": "/subscriptions/0296790d-427c-48ca-b204-8b729bbd8670/operationresults/eyJqb2JJZCI6IlJFU09VUkNFR1JPVVBERUxFVElPTkpPQi1DUlBURVNUQVIzODAtRUFTVFVTIiwiam9iTG9jYXRpb24iOiJlYXN0dXMifQ?api-version=2017-05-10",
+      "EncodedRequestUri": "L3N1YnNjcmlwdGlvbnMvMDI5Njc5MGQtNDI3Yy00OGNhLWIyMDQtOGI3MjliYmQ4NjcwL29wZXJhdGlvbnJlc3VsdHMvZXlKcWIySkpaQ0k2SWxKRlUwOVZVa05GUjFKUFZWQkVSVXhGVkVsUFRrcFBRaTFEVWxCVVJWTlVRVkl6T0RBdFJVRlRWRlZUSWl3aWFtOWlURzlqWVhScGIyNGlPaUpsWVhOMGRYTWlmUT9hcGktdmVyc2lvbj0yMDE3LTA1LTEw",
+      "RequestMethod": "GET",
+      "RequestBody": "",
+      "RequestHeaders": {
+        "User-Agent": [
+          "FxVersion/4.6.26614.01",
+          "OSName/Windows",
+          "OSVersion/Microsoft.Windows.10.0.18363.",
+          "Microsoft.Azure.Management.ResourceManager.ResourceManagementClient/1.6.0.0"
+        ]
+      },
+      "ResponseHeaders": {
+        "Cache-Control": [
+          "no-cache"
+        ],
+        "Date": [
+          "Thu, 04 Mar 2021 14:18:00 GMT"
+        ],
+        "Pragma": [
+          "no-cache"
+        ],
+        "Location": [
+          "https://management.azure.com/subscriptions/0296790d-427c-48ca-b204-8b729bbd8670/operationresults/eyJqb2JJZCI6IlJFU09VUkNFR1JPVVBERUxFVElPTkpPQi1DUlBURVNUQVIzODAtRUFTVFVTIiwiam9iTG9jYXRpb24iOiJlYXN0dXMifQ?api-version=2017-05-10"
+        ],
+        "Retry-After": [
+          "15"
+        ],
+        "x-ms-ratelimit-remaining-subscription-reads": [
+          "11999"
+        ],
+        "x-ms-request-id": [
+          "67bc7c10-1600-49eb-9ca4-4a985f376942"
+        ],
+        "x-ms-correlation-request-id": [
+          "67bc7c10-1600-49eb-9ca4-4a985f376942"
+        ],
+        "x-ms-routing-request-id": [
+          "CANADACENTRAL:20210304T141800Z:67bc7c10-1600-49eb-9ca4-4a985f376942"
+        ],
+        "Strict-Transport-Security": [
+          "max-age=31536000; includeSubDomains"
+        ],
+        "X-Content-Type-Options": [
+          "nosniff"
+        ],
+        "Content-Length": [
+          "0"
+        ],
+        "Expires": [
+          "-1"
+        ]
+      },
+      "ResponseBody": "",
       "StatusCode": 202
     },
     {
-      "RequestUri": "/subscriptions/0296790d-427c-48ca-b204-8b729bbd8670/providers/Microsoft.Compute/locations/eastus/DiskOperations/9dc81b7c-f5cb-424a-a72c-21890c89f251?api-version=2020-12-01",
-      "EncodedRequestUri": "L3N1YnNjcmlwdGlvbnMvMDI5Njc5MGQtNDI3Yy00OGNhLWIyMDQtOGI3MjliYmQ4NjcwL3Byb3ZpZGVycy9NaWNyb3NvZnQuQ29tcHV0ZS9sb2NhdGlvbnMvZWFzdHVzL0Rpc2tPcGVyYXRpb25zLzlkYzgxYjdjLWY1Y2ItNDI0YS1hNzJjLTIxODkwYzg5ZjI1MT9hcGktdmVyc2lvbj0yMDIwLTEyLTAx",
->>>>>>> 9e6c98a6
-      "RequestMethod": "GET",
-      "RequestBody": "",
-      "RequestHeaders": {
-        "User-Agent": [
-          "FxVersion/4.6.26614.01",
-          "OSName/Windows",
-          "OSVersion/Microsoft.Windows.10.0.18363.",
-          "Microsoft.Azure.Management.Compute.ComputeManagementClient/44.0.0.0"
-        ]
-      },
-      "ResponseHeaders": {
-        "Cache-Control": [
-          "no-cache"
-        ],
-        "Date": [
-          "Thu, 04 Mar 2021 14:17:13 GMT"
-        ],
-        "Pragma": [
-          "no-cache"
-        ],
-        "Server": [
-          "Microsoft-HTTPAPI/2.0",
-          "Microsoft-HTTPAPI/2.0"
-        ],
-        "x-ms-ratelimit-remaining-resource": [
-          "Microsoft.Compute/GetOperation3Min;49991,Microsoft.Compute/GetOperation30Min;399991"
-        ],
-        "Strict-Transport-Security": [
-          "max-age=31536000; includeSubDomains"
-        ],
-        "x-ms-served-by": [
-<<<<<<< HEAD
-          "d3255131-e7b3-4a83-8960-a836a057d1f8_132410062635387608"
-        ],
-        "x-ms-request-id": [
-          "ed5ff7f3-b1d2-419a-96f5-915624b4e2d0"
-        ],
-        "Server": [
-          "Microsoft-HTTPAPI/2.0",
-          "Microsoft-HTTPAPI/2.0"
-=======
-          "a669ff77-bea8-4e24-ba91-013205ea4897_132457898156429424"
-        ],
-        "x-ms-request-id": [
-          "9c3b0138-5238-477b-a200-0c7d28ab105b"
->>>>>>> 9e6c98a6
+      "RequestUri": "/subscriptions/0296790d-427c-48ca-b204-8b729bbd8670/operationresults/eyJqb2JJZCI6IlJFU09VUkNFR1JPVVBERUxFVElPTkpPQi1DUlBURVNUQVIzODAtRUFTVFVTIiwiam9iTG9jYXRpb24iOiJlYXN0dXMifQ?api-version=2017-05-10",
+      "EncodedRequestUri": "L3N1YnNjcmlwdGlvbnMvMDI5Njc5MGQtNDI3Yy00OGNhLWIyMDQtOGI3MjliYmQ4NjcwL29wZXJhdGlvbnJlc3VsdHMvZXlKcWIySkpaQ0k2SWxKRlUwOVZVa05GUjFKUFZWQkVSVXhGVkVsUFRrcFBRaTFEVWxCVVJWTlVRVkl6T0RBdFJVRlRWRlZUSWl3aWFtOWlURzlqWVhScGIyNGlPaUpsWVhOMGRYTWlmUT9hcGktdmVyc2lvbj0yMDE3LTA1LTEw",
+      "RequestMethod": "GET",
+      "RequestBody": "",
+      "RequestHeaders": {
+        "User-Agent": [
+          "FxVersion/4.6.26614.01",
+          "OSName/Windows",
+          "OSVersion/Microsoft.Windows.10.0.18363.",
+          "Microsoft.Azure.Management.ResourceManager.ResourceManagementClient/1.6.0.0"
+        ]
+      },
+      "ResponseHeaders": {
+        "Cache-Control": [
+          "no-cache"
+        ],
+        "Date": [
+          "Thu, 04 Mar 2021 14:18:15 GMT"
+        ],
+        "Pragma": [
+          "no-cache"
+        ],
+        "Location": [
+          "https://management.azure.com/subscriptions/0296790d-427c-48ca-b204-8b729bbd8670/operationresults/eyJqb2JJZCI6IlJFU09VUkNFR1JPVVBERUxFVElPTkpPQi1DUlBURVNUQVIzODAtRUFTVFVTIiwiam9iTG9jYXRpb24iOiJlYXN0dXMifQ?api-version=2017-05-10"
+        ],
+        "Retry-After": [
+          "15"
+        ],
+        "x-ms-ratelimit-remaining-subscription-reads": [
+          "11998"
+        ],
+        "x-ms-request-id": [
+          "7a05d49f-2d4e-414a-93d4-04579c47550c"
+        ],
+        "x-ms-correlation-request-id": [
+          "7a05d49f-2d4e-414a-93d4-04579c47550c"
+        ],
+        "x-ms-routing-request-id": [
+          "CANADACENTRAL:20210304T141815Z:7a05d49f-2d4e-414a-93d4-04579c47550c"
+        ],
+        "Strict-Transport-Security": [
+          "max-age=31536000; includeSubDomains"
+        ],
+        "X-Content-Type-Options": [
+          "nosniff"
+        ],
+        "Content-Length": [
+          "0"
+        ],
+        "Expires": [
+          "-1"
+        ]
+      },
+      "ResponseBody": "",
+      "StatusCode": 202
+    },
+    {
+      "RequestUri": "/subscriptions/0296790d-427c-48ca-b204-8b729bbd8670/operationresults/eyJqb2JJZCI6IlJFU09VUkNFR1JPVVBERUxFVElPTkpPQi1DUlBURVNUQVIzODAtRUFTVFVTIiwiam9iTG9jYXRpb24iOiJlYXN0dXMifQ?api-version=2017-05-10",
+      "EncodedRequestUri": "L3N1YnNjcmlwdGlvbnMvMDI5Njc5MGQtNDI3Yy00OGNhLWIyMDQtOGI3MjliYmQ4NjcwL29wZXJhdGlvbnJlc3VsdHMvZXlKcWIySkpaQ0k2SWxKRlUwOVZVa05GUjFKUFZWQkVSVXhGVkVsUFRrcFBRaTFEVWxCVVJWTlVRVkl6T0RBdFJVRlRWRlZUSWl3aWFtOWlURzlqWVhScGIyNGlPaUpsWVhOMGRYTWlmUT9hcGktdmVyc2lvbj0yMDE3LTA1LTEw",
+      "RequestMethod": "GET",
+      "RequestBody": "",
+      "RequestHeaders": {
+        "User-Agent": [
+          "FxVersion/4.6.26614.01",
+          "OSName/Windows",
+          "OSVersion/Microsoft.Windows.10.0.18363.",
+          "Microsoft.Azure.Management.ResourceManager.ResourceManagementClient/1.6.0.0"
+        ]
+      },
+      "ResponseHeaders": {
+        "Cache-Control": [
+          "no-cache"
+        ],
+        "Date": [
+          "Thu, 04 Mar 2021 14:18:30 GMT"
+        ],
+        "Pragma": [
+          "no-cache"
+        ],
+        "x-ms-ratelimit-remaining-subscription-reads": [
+          "11997"
+        ],
+        "x-ms-request-id": [
+          "38309dea-0502-405a-bea2-98976ce69186"
+        ],
+        "x-ms-correlation-request-id": [
+          "38309dea-0502-405a-bea2-98976ce69186"
+        ],
+        "x-ms-routing-request-id": [
+          "CANADACENTRAL:20210304T141830Z:38309dea-0502-405a-bea2-98976ce69186"
+        ],
+        "Strict-Transport-Security": [
+          "max-age=31536000; includeSubDomains"
+        ],
+        "X-Content-Type-Options": [
+          "nosniff"
+        ],
+        "Content-Length": [
+          "0"
+        ],
+        "Expires": [
+          "-1"
+        ]
+      },
+      "ResponseBody": "",
+      "StatusCode": 200
+    },
+    {
+      "RequestUri": "/subscriptions/0296790d-427c-48ca-b204-8b729bbd8670/operationresults/eyJqb2JJZCI6IlJFU09VUkNFR1JPVVBERUxFVElPTkpPQi1DUlBURVNUQVIzODAtRUFTVFVTIiwiam9iTG9jYXRpb24iOiJlYXN0dXMifQ?api-version=2017-05-10",
+      "EncodedRequestUri": "L3N1YnNjcmlwdGlvbnMvMDI5Njc5MGQtNDI3Yy00OGNhLWIyMDQtOGI3MjliYmQ4NjcwL29wZXJhdGlvbnJlc3VsdHMvZXlKcWIySkpaQ0k2SWxKRlUwOVZVa05GUjFKUFZWQkVSVXhGVkVsUFRrcFBRaTFEVWxCVVJWTlVRVkl6T0RBdFJVRlRWRlZUSWl3aWFtOWlURzlqWVhScGIyNGlPaUpsWVhOMGRYTWlmUT9hcGktdmVyc2lvbj0yMDE3LTA1LTEw",
+      "RequestMethod": "GET",
+      "RequestBody": "",
+      "RequestHeaders": {
+        "User-Agent": [
+          "FxVersion/4.6.26614.01",
+          "OSName/Windows",
+          "OSVersion/Microsoft.Windows.10.0.18363.",
+          "Microsoft.Azure.Management.ResourceManager.ResourceManagementClient/1.6.0.0"
+        ]
+      },
+      "ResponseHeaders": {
+        "Cache-Control": [
+          "no-cache"
+        ],
+        "Date": [
+          "Thu, 04 Mar 2021 14:18:30 GMT"
+        ],
+        "Pragma": [
+          "no-cache"
         ],
         "x-ms-ratelimit-remaining-subscription-reads": [
           "11996"
         ],
-        "x-ms-correlation-request-id": [
-<<<<<<< HEAD
-          "c6c67883-ebea-472b-87f0-7550b1453019"
-        ],
-        "x-ms-routing-request-id": [
-          "EASTUS2:20210323T145925Z:c6c67883-ebea-472b-87f0-7550b1453019"
-=======
-          "55e3900b-1add-439c-846e-be388cd1197a"
-        ],
-        "x-ms-routing-request-id": [
-          "CANADACENTRAL:20210304T141713Z:55e3900b-1add-439c-846e-be388cd1197a"
->>>>>>> 9e6c98a6
-        ],
-        "X-Content-Type-Options": [
-          "nosniff"
-        ],
-<<<<<<< HEAD
-        "Date": [
-          "Tue, 23 Mar 2021 14:59:25 GMT"
-        ],
-        "Content-Length": [
-          "1235"
-=======
-        "Content-Length": [
-          "1232"
->>>>>>> 9e6c98a6
-        ],
-        "Content-Type": [
-          "application/json; charset=utf-8"
-        ],
-        "Expires": [
-          "-1"
-        ]
-      },
-<<<<<<< HEAD
-      "ResponseBody": "{\r\n  \"startTime\": \"2021-03-23T14:59:23.5872689+00:00\",\r\n  \"endTime\": \"2021-03-23T14:59:23.7278715+00:00\",\r\n  \"status\": \"Succeeded\",\r\n  \"properties\": {\r\n    \"output\": {\r\n      \"name\": \"diskrp8914\",\r\n      \"id\": \"/subscriptions/e37510d7-33b6-4676-886f-ee75bcc01871/resourceGroups/crptestar9818/providers/Microsoft.Compute/disks/diskrp8914\",\r\n      \"type\": \"Microsoft.Compute/disks\",\r\n      \"location\": \"eastus\",\r\n      \"tags\": {\r\n        \"tagKey\": \"tagValue\"\r\n      },\r\n      \"sku\": {\r\n        \"name\": \"UltraSSD_LRS\",\r\n        \"tier\": \"Ultra\"\r\n      },\r\n      \"properties\": {\r\n        \"osType\": \"Linux\",\r\n        \"creationData\": {\r\n          \"createOption\": \"Empty\",\r\n          \"logicalSectorSize\": 4096\r\n        },\r\n        \"diskSizeGB\": 32,\r\n        \"diskIOPSReadWrite\": 600,\r\n        \"diskMBpsReadWrite\": 9,\r\n        \"readOnly\": false,\r\n        \"diskIOPSReadOnly\": 600,\r\n        \"diskMBpsReadOnly\": 9,\r\n        \"encryption\": {\r\n          \"type\": \"EncryptionAtRestWithPlatformKey\"\r\n        },\r\n        \"maxShares\": 3,\r\n        \"timeCreated\": \"2021-03-23T14:59:21.0560094+00:00\",\r\n        \"provisioningState\": \"Succeeded\",\r\n        \"diskState\": \"Unattached\",\r\n        \"diskSizeBytes\": 34359738368,\r\n        \"uniqueId\": \"d137ffa7-1995-48af-b38d-efbbcf0869ea\",\r\n        \"networkAccessPolicy\": \"AllowAll\"\r\n      }\r\n    }\r\n  },\r\n  \"name\": \"e5d3ede9-dffb-4a6c-b921-bd33494a3967\"\r\n}",
-      "StatusCode": 200
-    },
-    {
-      "RequestUri": "/subscriptions/e37510d7-33b6-4676-886f-ee75bcc01871/resourceGroups/crptestar9818/providers/Microsoft.Compute/disks/diskrp8914?api-version=2020-09-30",
-      "EncodedRequestUri": "L3N1YnNjcmlwdGlvbnMvZTM3NTEwZDctMzNiNi00Njc2LTg4NmYtZWU3NWJjYzAxODcxL3Jlc291cmNlR3JvdXBzL2NycHRlc3Rhcjk4MTgvcHJvdmlkZXJzL01pY3Jvc29mdC5Db21wdXRlL2Rpc2tzL2Rpc2tycDg5MTQ/YXBpLXZlcnNpb249MjAyMC0wOS0zMA==",
-=======
-      "ResponseBody": "{\r\n  \"startTime\": \"2021-03-04T06:17:11.5225418-08:00\",\r\n  \"endTime\": \"2021-03-04T06:17:11.67881-08:00\",\r\n  \"status\": \"Succeeded\",\r\n  \"properties\": {\r\n    \"output\": {\r\n      \"name\": \"diskrp8072\",\r\n      \"id\": \"/subscriptions/0296790d-427c-48ca-b204-8b729bbd8670/resourceGroups/crptestar380/providers/Microsoft.Compute/disks/diskrp8072\",\r\n      \"type\": \"Microsoft.Compute/disks\",\r\n      \"location\": \"eastus\",\r\n      \"tags\": {\r\n        \"tagKey\": \"tagValue\"\r\n      },\r\n      \"sku\": {\r\n        \"name\": \"UltraSSD_LRS\",\r\n        \"tier\": \"Ultra\"\r\n      },\r\n      \"properties\": {\r\n        \"osType\": \"Linux\",\r\n        \"creationData\": {\r\n          \"createOption\": \"Empty\",\r\n          \"logicalSectorSize\": 4096\r\n        },\r\n        \"diskSizeGB\": 32,\r\n        \"diskIOPSReadWrite\": 600,\r\n        \"diskMBpsReadWrite\": 9,\r\n        \"readOnly\": false,\r\n        \"diskIOPSReadOnly\": 600,\r\n        \"diskMBpsReadOnly\": 9,\r\n        \"encryption\": {\r\n          \"type\": \"EncryptionAtRestWithPlatformKey\"\r\n        },\r\n        \"maxShares\": 3,\r\n        \"timeCreated\": \"2021-03-04T06:17:08.4443707-08:00\",\r\n        \"provisioningState\": \"Succeeded\",\r\n        \"diskState\": \"Unattached\",\r\n        \"diskSizeBytes\": 34359738368,\r\n        \"uniqueId\": \"12d921a3-0021-4d75-bcf9-7b3e673231d5\",\r\n        \"networkAccessPolicy\": \"AllowAll\"\r\n      }\r\n    }\r\n  },\r\n  \"name\": \"9dc81b7c-f5cb-424a-a72c-21890c89f251\"\r\n}",
-      "StatusCode": 200
-    },
-    {
-      "RequestUri": "/subscriptions/0296790d-427c-48ca-b204-8b729bbd8670/resourceGroups/crptestar380/providers/Microsoft.Compute/disks/diskrp8072?api-version=2020-12-01",
-      "EncodedRequestUri": "L3N1YnNjcmlwdGlvbnMvMDI5Njc5MGQtNDI3Yy00OGNhLWIyMDQtOGI3MjliYmQ4NjcwL3Jlc291cmNlR3JvdXBzL2NycHRlc3RhcjM4MC9wcm92aWRlcnMvTWljcm9zb2Z0LkNvbXB1dGUvZGlza3MvZGlza3JwODA3Mj9hcGktdmVyc2lvbj0yMDIwLTEyLTAx",
->>>>>>> 9e6c98a6
-      "RequestMethod": "DELETE",
-      "RequestBody": "",
-      "RequestHeaders": {
-        "x-ms-client-request-id": [
-<<<<<<< HEAD
-          "68993caf-790b-43e2-b95f-074099b9332d"
-=======
-          "80fdbf45-b1ce-4c7b-9f55-c06c7f481c81"
->>>>>>> 9e6c98a6
-        ],
-        "accept-language": [
-          "en-US"
-        ],
-        "User-Agent": [
-          "FxVersion/4.6.26614.01",
-          "OSName/Windows",
-          "OSVersion/Microsoft.Windows.10.0.18363.",
-          "Microsoft.Azure.Management.Compute.ComputeManagementClient/44.0.0.0"
-        ]
-      },
-      "ResponseHeaders": {
-        "Cache-Control": [
-          "no-cache"
-        ],
-        "Date": [
-          "Thu, 04 Mar 2021 14:17:14 GMT"
-        ],
-        "Pragma": [
-          "no-cache"
-        ],
-        "Location": [
-<<<<<<< HEAD
-          "https://management.azure.com/subscriptions/e37510d7-33b6-4676-886f-ee75bcc01871/providers/Microsoft.Compute/locations/eastus/DiskOperations/ddfe66d0-28f1-48fe-9b04-937c818febe7?monitor=true&api-version=2020-09-30"
-        ],
-        "Azure-AsyncOperation": [
-          "https://management.azure.com/subscriptions/e37510d7-33b6-4676-886f-ee75bcc01871/providers/Microsoft.Compute/locations/eastus/DiskOperations/ddfe66d0-28f1-48fe-9b04-937c818febe7?api-version=2020-09-30"
-=======
-          "https://management.azure.com/subscriptions/0296790d-427c-48ca-b204-8b729bbd8670/providers/Microsoft.Compute/locations/eastus/DiskOperations/e5411371-ba04-49c5-9f93-9310c831c449?monitor=true&api-version=2020-12-01"
-        ],
-        "Server": [
-          "Microsoft-HTTPAPI/2.0",
-          "Microsoft-HTTPAPI/2.0"
-        ],
-        "Azure-AsyncOperation": [
-          "https://management.azure.com/subscriptions/0296790d-427c-48ca-b204-8b729bbd8670/providers/Microsoft.Compute/locations/eastus/DiskOperations/e5411371-ba04-49c5-9f93-9310c831c449?api-version=2020-12-01"
->>>>>>> 9e6c98a6
-        ],
-        "x-ms-ratelimit-remaining-resource": [
-          "Microsoft.Compute/DeleteDisks3Min;2998,Microsoft.Compute/DeleteDisks30Min;23998"
-        ],
-        "Strict-Transport-Security": [
-          "max-age=31536000; includeSubDomains"
-        ],
-        "x-ms-served-by": [
-<<<<<<< HEAD
-          "d3255131-e7b3-4a83-8960-a836a057d1f8_132410062635387608"
-        ],
-        "x-ms-request-id": [
-          "ddfe66d0-28f1-48fe-9b04-937c818febe7"
-        ],
-        "Server": [
-          "Microsoft-HTTPAPI/2.0",
-          "Microsoft-HTTPAPI/2.0"
-=======
-          "a669ff77-bea8-4e24-ba91-013205ea4897_132457898156429424"
-        ],
-        "x-ms-request-id": [
-          "e5411371-ba04-49c5-9f93-9310c831c449"
->>>>>>> 9e6c98a6
-        ],
-        "x-ms-ratelimit-remaining-subscription-deletes": [
-          "14999"
-        ],
-        "x-ms-correlation-request-id": [
-<<<<<<< HEAD
-          "d209f225-a65b-4fde-a573-43b9c99961b3"
-        ],
-        "x-ms-routing-request-id": [
-          "EASTUS2:20210323T145925Z:d209f225-a65b-4fde-a573-43b9c99961b3"
-=======
-          "98313427-b636-4713-98e9-e57db7853dea"
-        ],
-        "x-ms-routing-request-id": [
-          "CANADACENTRAL:20210304T141714Z:98313427-b636-4713-98e9-e57db7853dea"
->>>>>>> 9e6c98a6
-        ],
-        "X-Content-Type-Options": [
-          "nosniff"
-        ],
-<<<<<<< HEAD
-        "Date": [
-          "Tue, 23 Mar 2021 14:59:25 GMT"
-=======
+        "x-ms-request-id": [
+          "8e489881-c221-4996-a16c-be7de4d8566b"
+        ],
+        "x-ms-correlation-request-id": [
+          "8e489881-c221-4996-a16c-be7de4d8566b"
+        ],
+        "x-ms-routing-request-id": [
+          "CANADACENTRAL:20210304T141830Z:8e489881-c221-4996-a16c-be7de4d8566b"
+        ],
+        "Strict-Transport-Security": [
+          "max-age=31536000; includeSubDomains"
+        ],
+        "X-Content-Type-Options": [
+          "nosniff"
+        ],
         "Content-Length": [
           "0"
->>>>>>> 9e6c98a6
-        ],
-        "Expires": [
-          "-1"
-        ]
-      },
-      "ResponseBody": "",
-      "StatusCode": 202
-    },
-    {
-<<<<<<< HEAD
-      "RequestUri": "/subscriptions/e37510d7-33b6-4676-886f-ee75bcc01871/providers/Microsoft.Compute/locations/eastus/DiskOperations/ddfe66d0-28f1-48fe-9b04-937c818febe7?api-version=2020-09-30",
-      "EncodedRequestUri": "L3N1YnNjcmlwdGlvbnMvZTM3NTEwZDctMzNiNi00Njc2LTg4NmYtZWU3NWJjYzAxODcxL3Byb3ZpZGVycy9NaWNyb3NvZnQuQ29tcHV0ZS9sb2NhdGlvbnMvZWFzdHVzL0Rpc2tPcGVyYXRpb25zL2RkZmU2NmQwLTI4ZjEtNDhmZS05YjA0LTkzN2M4MThmZWJlNz9hcGktdmVyc2lvbj0yMDIwLTA5LTMw",
-=======
-      "RequestUri": "/subscriptions/0296790d-427c-48ca-b204-8b729bbd8670/providers/Microsoft.Compute/locations/eastus/DiskOperations/e5411371-ba04-49c5-9f93-9310c831c449?api-version=2020-12-01",
-      "EncodedRequestUri": "L3N1YnNjcmlwdGlvbnMvMDI5Njc5MGQtNDI3Yy00OGNhLWIyMDQtOGI3MjliYmQ4NjcwL3Byb3ZpZGVycy9NaWNyb3NvZnQuQ29tcHV0ZS9sb2NhdGlvbnMvZWFzdHVzL0Rpc2tPcGVyYXRpb25zL2U1NDExMzcxLWJhMDQtNDljNS05ZjkzLTkzMTBjODMxYzQ0OT9hcGktdmVyc2lvbj0yMDIwLTEyLTAx",
->>>>>>> 9e6c98a6
-      "RequestMethod": "GET",
-      "RequestBody": "",
-      "RequestHeaders": {
-        "User-Agent": [
-          "FxVersion/4.6.26614.01",
-          "OSName/Windows",
-          "OSVersion/Microsoft.Windows.10.0.18363.",
-          "Microsoft.Azure.Management.Compute.ComputeManagementClient/44.0.0.0"
-        ]
-      },
-      "ResponseHeaders": {
-        "Cache-Control": [
-          "no-cache"
-        ],
-        "Date": [
-          "Thu, 04 Mar 2021 14:17:44 GMT"
-        ],
-        "Pragma": [
-          "no-cache"
-        ],
-        "Server": [
-          "Microsoft-HTTPAPI/2.0",
-          "Microsoft-HTTPAPI/2.0"
-        ],
-        "x-ms-ratelimit-remaining-resource": [
-          "Microsoft.Compute/GetOperation3Min;49987,Microsoft.Compute/GetOperation30Min;399987"
-        ],
-        "Strict-Transport-Security": [
-          "max-age=31536000; includeSubDomains"
-        ],
-        "x-ms-served-by": [
-<<<<<<< HEAD
-          "d3255131-e7b3-4a83-8960-a836a057d1f8_132410062635387608"
-        ],
-        "x-ms-request-id": [
-          "555c0500-e495-40df-ae78-af70ead4ef3b"
-        ],
-        "Server": [
-          "Microsoft-HTTPAPI/2.0",
-          "Microsoft-HTTPAPI/2.0"
-=======
-          "a669ff77-bea8-4e24-ba91-013205ea4897_132457898156429424"
-        ],
-        "x-ms-request-id": [
-          "76ec48ae-1ae0-403e-824f-0d712df9386f"
->>>>>>> 9e6c98a6
-        ],
-        "x-ms-ratelimit-remaining-subscription-reads": [
-          "11993"
-        ],
-        "x-ms-correlation-request-id": [
-<<<<<<< HEAD
-          "10c92fa2-497c-45b1-9373-0d86d86350ef"
-        ],
-        "x-ms-routing-request-id": [
-          "EASTUS2:20210323T145955Z:10c92fa2-497c-45b1-9373-0d86d86350ef"
-=======
-          "05c05fd9-a28b-4c22-a874-ee680b04bc3d"
-        ],
-        "x-ms-routing-request-id": [
-          "CANADACENTRAL:20210304T141744Z:05c05fd9-a28b-4c22-a874-ee680b04bc3d"
->>>>>>> 9e6c98a6
-        ],
-        "X-Content-Type-Options": [
-          "nosniff"
-        ],
-<<<<<<< HEAD
-        "Date": [
-          "Tue, 23 Mar 2021 14:59:55 GMT"
-        ],
-=======
->>>>>>> 9e6c98a6
-        "Content-Length": [
-          "182"
-        ],
-        "Content-Type": [
-          "application/json; charset=utf-8"
-        ],
-        "Expires": [
-          "-1"
-        ]
-      },
-<<<<<<< HEAD
-      "ResponseBody": "{\r\n  \"startTime\": \"2021-03-23T14:59:25.884161+00:00\",\r\n  \"endTime\": \"2021-03-23T14:59:26.056013+00:00\",\r\n  \"status\": \"Succeeded\",\r\n  \"name\": \"ddfe66d0-28f1-48fe-9b04-937c818febe7\"\r\n}",
-      "StatusCode": 200
-    },
-    {
-      "RequestUri": "/subscriptions/e37510d7-33b6-4676-886f-ee75bcc01871/providers/Microsoft.Compute/locations/eastus/DiskOperations/ddfe66d0-28f1-48fe-9b04-937c818febe7?monitor=true&api-version=2020-09-30",
-      "EncodedRequestUri": "L3N1YnNjcmlwdGlvbnMvZTM3NTEwZDctMzNiNi00Njc2LTg4NmYtZWU3NWJjYzAxODcxL3Byb3ZpZGVycy9NaWNyb3NvZnQuQ29tcHV0ZS9sb2NhdGlvbnMvZWFzdHVzL0Rpc2tPcGVyYXRpb25zL2RkZmU2NmQwLTI4ZjEtNDhmZS05YjA0LTkzN2M4MThmZWJlNz9tb25pdG9yPXRydWUmYXBpLXZlcnNpb249MjAyMC0wOS0zMA==",
-=======
-      "ResponseBody": "{\r\n  \"startTime\": \"2021-03-04T06:17:14.3194304-08:00\",\r\n  \"endTime\": \"2021-03-04T06:17:14.5850712-08:00\",\r\n  \"status\": \"Succeeded\",\r\n  \"name\": \"e5411371-ba04-49c5-9f93-9310c831c449\"\r\n}",
-      "StatusCode": 200
-    },
-    {
-      "RequestUri": "/subscriptions/0296790d-427c-48ca-b204-8b729bbd8670/providers/Microsoft.Compute/locations/eastus/DiskOperations/e5411371-ba04-49c5-9f93-9310c831c449?monitor=true&api-version=2020-12-01",
-      "EncodedRequestUri": "L3N1YnNjcmlwdGlvbnMvMDI5Njc5MGQtNDI3Yy00OGNhLWIyMDQtOGI3MjliYmQ4NjcwL3Byb3ZpZGVycy9NaWNyb3NvZnQuQ29tcHV0ZS9sb2NhdGlvbnMvZWFzdHVzL0Rpc2tPcGVyYXRpb25zL2U1NDExMzcxLWJhMDQtNDljNS05ZjkzLTkzMTBjODMxYzQ0OT9tb25pdG9yPXRydWUmYXBpLXZlcnNpb249MjAyMC0xMi0wMQ==",
->>>>>>> 9e6c98a6
-      "RequestMethod": "GET",
-      "RequestBody": "",
-      "RequestHeaders": {
-        "User-Agent": [
-          "FxVersion/4.6.26614.01",
-          "OSName/Windows",
-          "OSVersion/Microsoft.Windows.10.0.18363.",
-          "Microsoft.Azure.Management.Compute.ComputeManagementClient/44.0.0.0"
-        ]
-      },
-      "ResponseHeaders": {
-        "Cache-Control": [
-          "no-cache"
-        ],
-        "Date": [
-          "Thu, 04 Mar 2021 14:17:44 GMT"
-        ],
-        "Pragma": [
-          "no-cache"
-        ],
-        "Server": [
-          "Microsoft-HTTPAPI/2.0",
-          "Microsoft-HTTPAPI/2.0"
-        ],
-        "x-ms-ratelimit-remaining-resource": [
-          "Microsoft.Compute/GetOperation3Min;49986,Microsoft.Compute/GetOperation30Min;399986"
-        ],
-        "Strict-Transport-Security": [
-          "max-age=31536000; includeSubDomains"
-        ],
-        "x-ms-served-by": [
-<<<<<<< HEAD
-          "d3255131-e7b3-4a83-8960-a836a057d1f8_132410062635387608"
-        ],
-        "x-ms-request-id": [
-          "0d7b6bae-ae5e-45f5-b993-7add13b77867"
-        ],
-        "Server": [
-          "Microsoft-HTTPAPI/2.0",
-          "Microsoft-HTTPAPI/2.0"
-=======
-          "a669ff77-bea8-4e24-ba91-013205ea4897_132457898156429424"
-        ],
-        "x-ms-request-id": [
-          "0bef4ae7-a90c-4894-ba2e-e9db2fad3466"
->>>>>>> 9e6c98a6
-        ],
-        "x-ms-ratelimit-remaining-subscription-reads": [
-          "11992"
-        ],
-        "x-ms-correlation-request-id": [
-<<<<<<< HEAD
-          "61ca2669-c895-4c13-af2c-e76fa34f3c2e"
-        ],
-        "x-ms-routing-request-id": [
-          "EASTUS2:20210323T145955Z:61ca2669-c895-4c13-af2c-e76fa34f3c2e"
-=======
-          "548a0e96-0c97-405b-8018-f5b8ee6e2732"
-        ],
-        "x-ms-routing-request-id": [
-          "CANADACENTRAL:20210304T141744Z:548a0e96-0c97-405b-8018-f5b8ee6e2732"
->>>>>>> 9e6c98a6
-        ],
-        "X-Content-Type-Options": [
-          "nosniff"
-        ],
-<<<<<<< HEAD
-        "Date": [
-          "Tue, 23 Mar 2021 14:59:55 GMT"
-=======
-        "Content-Length": [
-          "0"
->>>>>>> 9e6c98a6
-        ],
-        "Expires": [
-          "-1"
-        ]
-      },
-      "ResponseBody": "",
-      "StatusCode": 200
-    },
-    {
-<<<<<<< HEAD
-      "RequestUri": "/subscriptions/e37510d7-33b6-4676-886f-ee75bcc01871/resourcegroups/crptestar9818?api-version=2017-05-10",
-      "EncodedRequestUri": "L3N1YnNjcmlwdGlvbnMvZTM3NTEwZDctMzNiNi00Njc2LTg4NmYtZWU3NWJjYzAxODcxL3Jlc291cmNlZ3JvdXBzL2NycHRlc3Rhcjk4MTg/YXBpLXZlcnNpb249MjAxNy0wNS0xMA==",
-=======
-      "RequestUri": "/subscriptions/0296790d-427c-48ca-b204-8b729bbd8670/resourcegroups/crptestar380?api-version=2017-05-10",
-      "EncodedRequestUri": "L3N1YnNjcmlwdGlvbnMvMDI5Njc5MGQtNDI3Yy00OGNhLWIyMDQtOGI3MjliYmQ4NjcwL3Jlc291cmNlZ3JvdXBzL2NycHRlc3RhcjM4MD9hcGktdmVyc2lvbj0yMDE3LTA1LTEw",
->>>>>>> 9e6c98a6
-      "RequestMethod": "DELETE",
-      "RequestBody": "",
-      "RequestHeaders": {
-        "x-ms-client-request-id": [
-<<<<<<< HEAD
-          "4e88facf-f91b-4a6c-ad18-8f323ecb3581"
-=======
-          "d47b2a23-49f1-4403-abe7-021d16aee298"
->>>>>>> 9e6c98a6
-        ],
-        "accept-language": [
-          "en-US"
-        ],
-        "User-Agent": [
-          "FxVersion/4.6.26614.01",
-          "OSName/Windows",
-          "OSVersion/Microsoft.Windows.10.0.18363.",
-          "Microsoft.Azure.Management.ResourceManager.ResourceManagementClient/1.6.0.0"
-        ]
-      },
-      "ResponseHeaders": {
-        "Cache-Control": [
-          "no-cache"
-        ],
-        "Date": [
-          "Thu, 04 Mar 2021 14:17:45 GMT"
-        ],
-        "Pragma": [
-          "no-cache"
-        ],
-        "Location": [
-<<<<<<< HEAD
-          "https://management.azure.com/subscriptions/e37510d7-33b6-4676-886f-ee75bcc01871/operationresults/eyJqb2JJZCI6IlJFU09VUkNFR1JPVVBERUxFVElPTkpPQi1DUlBURVNUQVI5ODE4LUVBU1RVUyIsImpvYkxvY2F0aW9uIjoiZWFzdHVzIn0?api-version=2017-05-10"
-=======
-          "https://management.azure.com/subscriptions/0296790d-427c-48ca-b204-8b729bbd8670/operationresults/eyJqb2JJZCI6IlJFU09VUkNFR1JPVVBERUxFVElPTkpPQi1DUlBURVNUQVIzODAtRUFTVFVTIiwiam9iTG9jYXRpb24iOiJlYXN0dXMifQ?api-version=2017-05-10"
->>>>>>> 9e6c98a6
-        ],
-        "Retry-After": [
-          "15"
-        ],
-        "x-ms-ratelimit-remaining-subscription-deletes": [
-          "14999"
-        ],
-        "x-ms-request-id": [
-<<<<<<< HEAD
-          "76a26e70-8493-46e2-a3ba-d5db8b9f8ec6"
-        ],
-        "x-ms-correlation-request-id": [
-          "76a26e70-8493-46e2-a3ba-d5db8b9f8ec6"
-        ],
-        "x-ms-routing-request-id": [
-          "EASTUS2:20210323T145956Z:76a26e70-8493-46e2-a3ba-d5db8b9f8ec6"
-=======
-          "151016ae-3742-419c-81dc-e188819c151d"
-        ],
-        "x-ms-correlation-request-id": [
-          "151016ae-3742-419c-81dc-e188819c151d"
-        ],
-        "x-ms-routing-request-id": [
-          "CANADACENTRAL:20210304T141745Z:151016ae-3742-419c-81dc-e188819c151d"
->>>>>>> 9e6c98a6
-        ],
-        "Strict-Transport-Security": [
-          "max-age=31536000; includeSubDomains"
-        ],
-        "X-Content-Type-Options": [
-          "nosniff"
-        ],
-<<<<<<< HEAD
-        "Date": [
-          "Tue, 23 Mar 2021 14:59:56 GMT"
-=======
-        "Content-Length": [
-          "0"
->>>>>>> 9e6c98a6
-        ],
-        "Expires": [
-          "-1"
-        ]
-      },
-      "ResponseBody": "",
-      "StatusCode": 202
-    },
-    {
-<<<<<<< HEAD
-      "RequestUri": "/subscriptions/e37510d7-33b6-4676-886f-ee75bcc01871/operationresults/eyJqb2JJZCI6IlJFU09VUkNFR1JPVVBERUxFVElPTkpPQi1DUlBURVNUQVI5ODE4LUVBU1RVUyIsImpvYkxvY2F0aW9uIjoiZWFzdHVzIn0?api-version=2017-05-10",
-      "EncodedRequestUri": "L3N1YnNjcmlwdGlvbnMvZTM3NTEwZDctMzNiNi00Njc2LTg4NmYtZWU3NWJjYzAxODcxL29wZXJhdGlvbnJlc3VsdHMvZXlKcWIySkpaQ0k2SWxKRlUwOVZVa05GUjFKUFZWQkVSVXhGVkVsUFRrcFBRaTFEVWxCVVJWTlVRVkk1T0RFNExVVkJVMVJWVXlJc0ltcHZZa3h2WTJGMGFXOXVJam9pWldGemRIVnpJbjA/YXBpLXZlcnNpb249MjAxNy0wNS0xMA==",
-=======
-      "RequestUri": "/subscriptions/0296790d-427c-48ca-b204-8b729bbd8670/operationresults/eyJqb2JJZCI6IlJFU09VUkNFR1JPVVBERUxFVElPTkpPQi1DUlBURVNUQVIzODAtRUFTVFVTIiwiam9iTG9jYXRpb24iOiJlYXN0dXMifQ?api-version=2017-05-10",
-      "EncodedRequestUri": "L3N1YnNjcmlwdGlvbnMvMDI5Njc5MGQtNDI3Yy00OGNhLWIyMDQtOGI3MjliYmQ4NjcwL29wZXJhdGlvbnJlc3VsdHMvZXlKcWIySkpaQ0k2SWxKRlUwOVZVa05GUjFKUFZWQkVSVXhGVkVsUFRrcFBRaTFEVWxCVVJWTlVRVkl6T0RBdFJVRlRWRlZUSWl3aWFtOWlURzlqWVhScGIyNGlPaUpsWVhOMGRYTWlmUT9hcGktdmVyc2lvbj0yMDE3LTA1LTEw",
->>>>>>> 9e6c98a6
-      "RequestMethod": "GET",
-      "RequestBody": "",
-      "RequestHeaders": {
-        "User-Agent": [
-          "FxVersion/4.6.26614.01",
-          "OSName/Windows",
-          "OSVersion/Microsoft.Windows.10.0.18363.",
-          "Microsoft.Azure.Management.ResourceManager.ResourceManagementClient/1.6.0.0"
-        ]
-      },
-      "ResponseHeaders": {
-        "Cache-Control": [
-          "no-cache"
-        ],
-        "Date": [
-          "Thu, 04 Mar 2021 14:18:00 GMT"
-        ],
-        "Pragma": [
-          "no-cache"
-        ],
-        "Location": [
-<<<<<<< HEAD
-          "https://management.azure.com/subscriptions/e37510d7-33b6-4676-886f-ee75bcc01871/operationresults/eyJqb2JJZCI6IlJFU09VUkNFR1JPVVBERUxFVElPTkpPQi1DUlBURVNUQVI5ODE4LUVBU1RVUyIsImpvYkxvY2F0aW9uIjoiZWFzdHVzIn0?api-version=2017-05-10"
-=======
-          "https://management.azure.com/subscriptions/0296790d-427c-48ca-b204-8b729bbd8670/operationresults/eyJqb2JJZCI6IlJFU09VUkNFR1JPVVBERUxFVElPTkpPQi1DUlBURVNUQVIzODAtRUFTVFVTIiwiam9iTG9jYXRpb24iOiJlYXN0dXMifQ?api-version=2017-05-10"
->>>>>>> 9e6c98a6
-        ],
-        "Retry-After": [
-          "15"
-        ],
-        "x-ms-ratelimit-remaining-subscription-reads": [
-          "11999"
-        ],
-        "x-ms-request-id": [
-<<<<<<< HEAD
-          "47b92035-68d6-4503-be72-af7719b42607"
-        ],
-        "x-ms-correlation-request-id": [
-          "47b92035-68d6-4503-be72-af7719b42607"
-        ],
-        "x-ms-routing-request-id": [
-          "EASTUS2:20210323T150011Z:47b92035-68d6-4503-be72-af7719b42607"
-=======
-          "67bc7c10-1600-49eb-9ca4-4a985f376942"
-        ],
-        "x-ms-correlation-request-id": [
-          "67bc7c10-1600-49eb-9ca4-4a985f376942"
-        ],
-        "x-ms-routing-request-id": [
-          "CANADACENTRAL:20210304T141800Z:67bc7c10-1600-49eb-9ca4-4a985f376942"
->>>>>>> 9e6c98a6
-        ],
-        "Strict-Transport-Security": [
-          "max-age=31536000; includeSubDomains"
-        ],
-        "X-Content-Type-Options": [
-          "nosniff"
-        ],
-<<<<<<< HEAD
-        "Date": [
-          "Tue, 23 Mar 2021 15:00:11 GMT"
-=======
-        "Content-Length": [
-          "0"
->>>>>>> 9e6c98a6
-        ],
-        "Expires": [
-          "-1"
-        ]
-      },
-      "ResponseBody": "",
-      "StatusCode": 202
-    },
-    {
-<<<<<<< HEAD
-      "RequestUri": "/subscriptions/e37510d7-33b6-4676-886f-ee75bcc01871/operationresults/eyJqb2JJZCI6IlJFU09VUkNFR1JPVVBERUxFVElPTkpPQi1DUlBURVNUQVI5ODE4LUVBU1RVUyIsImpvYkxvY2F0aW9uIjoiZWFzdHVzIn0?api-version=2017-05-10",
-      "EncodedRequestUri": "L3N1YnNjcmlwdGlvbnMvZTM3NTEwZDctMzNiNi00Njc2LTg4NmYtZWU3NWJjYzAxODcxL29wZXJhdGlvbnJlc3VsdHMvZXlKcWIySkpaQ0k2SWxKRlUwOVZVa05GUjFKUFZWQkVSVXhGVkVsUFRrcFBRaTFEVWxCVVJWTlVRVkk1T0RFNExVVkJVMVJWVXlJc0ltcHZZa3h2WTJGMGFXOXVJam9pWldGemRIVnpJbjA/YXBpLXZlcnNpb249MjAxNy0wNS0xMA==",
-=======
-      "RequestUri": "/subscriptions/0296790d-427c-48ca-b204-8b729bbd8670/operationresults/eyJqb2JJZCI6IlJFU09VUkNFR1JPVVBERUxFVElPTkpPQi1DUlBURVNUQVIzODAtRUFTVFVTIiwiam9iTG9jYXRpb24iOiJlYXN0dXMifQ?api-version=2017-05-10",
-      "EncodedRequestUri": "L3N1YnNjcmlwdGlvbnMvMDI5Njc5MGQtNDI3Yy00OGNhLWIyMDQtOGI3MjliYmQ4NjcwL29wZXJhdGlvbnJlc3VsdHMvZXlKcWIySkpaQ0k2SWxKRlUwOVZVa05GUjFKUFZWQkVSVXhGVkVsUFRrcFBRaTFEVWxCVVJWTlVRVkl6T0RBdFJVRlRWRlZUSWl3aWFtOWlURzlqWVhScGIyNGlPaUpsWVhOMGRYTWlmUT9hcGktdmVyc2lvbj0yMDE3LTA1LTEw",
->>>>>>> 9e6c98a6
-      "RequestMethod": "GET",
-      "RequestBody": "",
-      "RequestHeaders": {
-        "User-Agent": [
-          "FxVersion/4.6.26614.01",
-          "OSName/Windows",
-          "OSVersion/Microsoft.Windows.10.0.18363.",
-          "Microsoft.Azure.Management.ResourceManager.ResourceManagementClient/1.6.0.0"
-        ]
-      },
-      "ResponseHeaders": {
-        "Cache-Control": [
-          "no-cache"
-        ],
-        "Date": [
-          "Thu, 04 Mar 2021 14:18:15 GMT"
-        ],
-        "Pragma": [
-          "no-cache"
-        ],
-        "Location": [
-<<<<<<< HEAD
-          "https://management.azure.com/subscriptions/e37510d7-33b6-4676-886f-ee75bcc01871/operationresults/eyJqb2JJZCI6IlJFU09VUkNFR1JPVVBERUxFVElPTkpPQi1DUlBURVNUQVI5ODE4LUVBU1RVUyIsImpvYkxvY2F0aW9uIjoiZWFzdHVzIn0?api-version=2017-05-10"
-=======
-          "https://management.azure.com/subscriptions/0296790d-427c-48ca-b204-8b729bbd8670/operationresults/eyJqb2JJZCI6IlJFU09VUkNFR1JPVVBERUxFVElPTkpPQi1DUlBURVNUQVIzODAtRUFTVFVTIiwiam9iTG9jYXRpb24iOiJlYXN0dXMifQ?api-version=2017-05-10"
->>>>>>> 9e6c98a6
-        ],
-        "Retry-After": [
-          "15"
-        ],
-        "x-ms-ratelimit-remaining-subscription-reads": [
-          "11998"
-        ],
-        "x-ms-request-id": [
-<<<<<<< HEAD
-          "2ba0021c-816f-43b2-98fc-82a270f73ebc"
-        ],
-        "x-ms-correlation-request-id": [
-          "2ba0021c-816f-43b2-98fc-82a270f73ebc"
-        ],
-        "x-ms-routing-request-id": [
-          "EASTUS2:20210323T150026Z:2ba0021c-816f-43b2-98fc-82a270f73ebc"
-=======
-          "7a05d49f-2d4e-414a-93d4-04579c47550c"
-        ],
-        "x-ms-correlation-request-id": [
-          "7a05d49f-2d4e-414a-93d4-04579c47550c"
-        ],
-        "x-ms-routing-request-id": [
-          "CANADACENTRAL:20210304T141815Z:7a05d49f-2d4e-414a-93d4-04579c47550c"
->>>>>>> 9e6c98a6
-        ],
-        "Strict-Transport-Security": [
-          "max-age=31536000; includeSubDomains"
-        ],
-        "X-Content-Type-Options": [
-          "nosniff"
-        ],
-<<<<<<< HEAD
-        "Date": [
-          "Tue, 23 Mar 2021 15:00:25 GMT"
-=======
-        "Content-Length": [
-          "0"
->>>>>>> 9e6c98a6
-        ],
-        "Expires": [
-          "-1"
-        ]
-      },
-      "ResponseBody": "",
-      "StatusCode": 202
-    },
-    {
-<<<<<<< HEAD
-      "RequestUri": "/subscriptions/e37510d7-33b6-4676-886f-ee75bcc01871/operationresults/eyJqb2JJZCI6IlJFU09VUkNFR1JPVVBERUxFVElPTkpPQi1DUlBURVNUQVI5ODE4LUVBU1RVUyIsImpvYkxvY2F0aW9uIjoiZWFzdHVzIn0?api-version=2017-05-10",
-      "EncodedRequestUri": "L3N1YnNjcmlwdGlvbnMvZTM3NTEwZDctMzNiNi00Njc2LTg4NmYtZWU3NWJjYzAxODcxL29wZXJhdGlvbnJlc3VsdHMvZXlKcWIySkpaQ0k2SWxKRlUwOVZVa05GUjFKUFZWQkVSVXhGVkVsUFRrcFBRaTFEVWxCVVJWTlVRVkk1T0RFNExVVkJVMVJWVXlJc0ltcHZZa3h2WTJGMGFXOXVJam9pWldGemRIVnpJbjA/YXBpLXZlcnNpb249MjAxNy0wNS0xMA==",
-=======
-      "RequestUri": "/subscriptions/0296790d-427c-48ca-b204-8b729bbd8670/operationresults/eyJqb2JJZCI6IlJFU09VUkNFR1JPVVBERUxFVElPTkpPQi1DUlBURVNUQVIzODAtRUFTVFVTIiwiam9iTG9jYXRpb24iOiJlYXN0dXMifQ?api-version=2017-05-10",
-      "EncodedRequestUri": "L3N1YnNjcmlwdGlvbnMvMDI5Njc5MGQtNDI3Yy00OGNhLWIyMDQtOGI3MjliYmQ4NjcwL29wZXJhdGlvbnJlc3VsdHMvZXlKcWIySkpaQ0k2SWxKRlUwOVZVa05GUjFKUFZWQkVSVXhGVkVsUFRrcFBRaTFEVWxCVVJWTlVRVkl6T0RBdFJVRlRWRlZUSWl3aWFtOWlURzlqWVhScGIyNGlPaUpsWVhOMGRYTWlmUT9hcGktdmVyc2lvbj0yMDE3LTA1LTEw",
->>>>>>> 9e6c98a6
-      "RequestMethod": "GET",
-      "RequestBody": "",
-      "RequestHeaders": {
-        "User-Agent": [
-          "FxVersion/4.6.26614.01",
-          "OSName/Windows",
-          "OSVersion/Microsoft.Windows.10.0.18363.",
-          "Microsoft.Azure.Management.ResourceManager.ResourceManagementClient/1.6.0.0"
-        ]
-      },
-      "ResponseHeaders": {
-        "Cache-Control": [
-          "no-cache"
-        ],
-        "Date": [
-          "Thu, 04 Mar 2021 14:18:30 GMT"
-        ],
-        "Pragma": [
-          "no-cache"
-        ],
-        "x-ms-ratelimit-remaining-subscription-reads": [
-          "11997"
-        ],
-        "x-ms-request-id": [
-<<<<<<< HEAD
-          "e158d3c2-ba45-4729-add4-376a57ebf12b"
-        ],
-        "x-ms-correlation-request-id": [
-          "e158d3c2-ba45-4729-add4-376a57ebf12b"
-        ],
-        "x-ms-routing-request-id": [
-          "EASTUS2:20210323T150041Z:e158d3c2-ba45-4729-add4-376a57ebf12b"
-=======
-          "38309dea-0502-405a-bea2-98976ce69186"
-        ],
-        "x-ms-correlation-request-id": [
-          "38309dea-0502-405a-bea2-98976ce69186"
-        ],
-        "x-ms-routing-request-id": [
-          "CANADACENTRAL:20210304T141830Z:38309dea-0502-405a-bea2-98976ce69186"
->>>>>>> 9e6c98a6
-        ],
-        "Strict-Transport-Security": [
-          "max-age=31536000; includeSubDomains"
-        ],
-        "X-Content-Type-Options": [
-          "nosniff"
-        ],
-<<<<<<< HEAD
-        "Date": [
-          "Tue, 23 Mar 2021 15:00:40 GMT"
-=======
-        "Content-Length": [
-          "0"
->>>>>>> 9e6c98a6
-        ],
-        "Expires": [
-          "-1"
-        ]
-      },
-      "ResponseBody": "",
-      "StatusCode": 200
-    },
-    {
-<<<<<<< HEAD
-      "RequestUri": "/subscriptions/e37510d7-33b6-4676-886f-ee75bcc01871/operationresults/eyJqb2JJZCI6IlJFU09VUkNFR1JPVVBERUxFVElPTkpPQi1DUlBURVNUQVI5ODE4LUVBU1RVUyIsImpvYkxvY2F0aW9uIjoiZWFzdHVzIn0?api-version=2017-05-10",
-      "EncodedRequestUri": "L3N1YnNjcmlwdGlvbnMvZTM3NTEwZDctMzNiNi00Njc2LTg4NmYtZWU3NWJjYzAxODcxL29wZXJhdGlvbnJlc3VsdHMvZXlKcWIySkpaQ0k2SWxKRlUwOVZVa05GUjFKUFZWQkVSVXhGVkVsUFRrcFBRaTFEVWxCVVJWTlVRVkk1T0RFNExVVkJVMVJWVXlJc0ltcHZZa3h2WTJGMGFXOXVJam9pWldGemRIVnpJbjA/YXBpLXZlcnNpb249MjAxNy0wNS0xMA==",
-=======
-      "RequestUri": "/subscriptions/0296790d-427c-48ca-b204-8b729bbd8670/operationresults/eyJqb2JJZCI6IlJFU09VUkNFR1JPVVBERUxFVElPTkpPQi1DUlBURVNUQVIzODAtRUFTVFVTIiwiam9iTG9jYXRpb24iOiJlYXN0dXMifQ?api-version=2017-05-10",
-      "EncodedRequestUri": "L3N1YnNjcmlwdGlvbnMvMDI5Njc5MGQtNDI3Yy00OGNhLWIyMDQtOGI3MjliYmQ4NjcwL29wZXJhdGlvbnJlc3VsdHMvZXlKcWIySkpaQ0k2SWxKRlUwOVZVa05GUjFKUFZWQkVSVXhGVkVsUFRrcFBRaTFEVWxCVVJWTlVRVkl6T0RBdFJVRlRWRlZUSWl3aWFtOWlURzlqWVhScGIyNGlPaUpsWVhOMGRYTWlmUT9hcGktdmVyc2lvbj0yMDE3LTA1LTEw",
->>>>>>> 9e6c98a6
-      "RequestMethod": "GET",
-      "RequestBody": "",
-      "RequestHeaders": {
-        "User-Agent": [
-          "FxVersion/4.6.26614.01",
-          "OSName/Windows",
-          "OSVersion/Microsoft.Windows.10.0.18363.",
-          "Microsoft.Azure.Management.ResourceManager.ResourceManagementClient/1.6.0.0"
-        ]
-      },
-      "ResponseHeaders": {
-        "Cache-Control": [
-          "no-cache"
-        ],
-        "Date": [
-          "Thu, 04 Mar 2021 14:18:30 GMT"
-        ],
-        "Pragma": [
-          "no-cache"
-        ],
-        "x-ms-ratelimit-remaining-subscription-reads": [
-          "11996"
-        ],
-        "x-ms-request-id": [
-<<<<<<< HEAD
-          "c4363d82-809e-4f21-9bb1-e4d51aeb1f92"
-        ],
-        "x-ms-correlation-request-id": [
-          "c4363d82-809e-4f21-9bb1-e4d51aeb1f92"
-        ],
-        "x-ms-routing-request-id": [
-          "EASTUS2:20210323T150041Z:c4363d82-809e-4f21-9bb1-e4d51aeb1f92"
-=======
-          "8e489881-c221-4996-a16c-be7de4d8566b"
-        ],
-        "x-ms-correlation-request-id": [
-          "8e489881-c221-4996-a16c-be7de4d8566b"
-        ],
-        "x-ms-routing-request-id": [
-          "CANADACENTRAL:20210304T141830Z:8e489881-c221-4996-a16c-be7de4d8566b"
->>>>>>> 9e6c98a6
-        ],
-        "Strict-Transport-Security": [
-          "max-age=31536000; includeSubDomains"
-        ],
-        "X-Content-Type-Options": [
-          "nosniff"
-        ],
-<<<<<<< HEAD
-        "Date": [
-          "Tue, 23 Mar 2021 15:00:40 GMT"
-=======
-        "Content-Length": [
-          "0"
->>>>>>> 9e6c98a6
         ],
         "Expires": [
           "-1"
@@ -1774,13 +1172,8 @@
   ],
   "Names": {
     "UltraSSD_CRUD_Helper": [
-<<<<<<< HEAD
-      "crptestar9818",
-      "diskrp8914"
-=======
       "crptestar380",
       "diskrp8072"
->>>>>>> 9e6c98a6
     ]
   },
   "Variables": {
