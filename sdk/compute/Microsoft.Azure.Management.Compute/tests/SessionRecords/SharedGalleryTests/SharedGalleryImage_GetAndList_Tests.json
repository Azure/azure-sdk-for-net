{
  "Entries": [
    {
<<<<<<< HEAD
      "RequestUri": "/subscriptions/97f78232-382b-46a7-8a72-964d692c4f3f/providers/Microsoft.Compute/locations/eastus2euap/sharedGalleries/97f78232-382b-46a7-8a72-964d692c4f3f-LONGLIVEGALLERYFOJNVV/images/jmaesscc?api-version=2022-03-03",
      "EncodedRequestUri": "L3N1YnNjcmlwdGlvbnMvOTdmNzgyMzItMzgyYi00NmE3LThhNzItOTY0ZDY5MmM0ZjNmL3Byb3ZpZGVycy9NaWNyb3NvZnQuQ29tcHV0ZS9sb2NhdGlvbnMvZWFzdHVzMmV1YXAvc2hhcmVkR2FsbGVyaWVzLzk3Zjc4MjMyLTM4MmItNDZhNy04YTcyLTk2NGQ2OTJjNGYzZi1MT05HTElWRUdBTExFUllGT0pOVlYvaW1hZ2VzL2ptYWVzc2NjP2FwaS12ZXJzaW9uPTIwMjItMDMtMDM=",
=======
      "RequestUri": "/subscriptions/e37510d7-33b6-4676-886f-ee75bcc01871/providers/Microsoft.Compute/locations/eastus2euap/sharedGalleries/97f78232-382b-46a7-8a72-964d692c4f3f-LONGLIVEGALLERYFOJNVV/images/jmaesscc?api-version=2022-03-03",
      "EncodedRequestUri": "L3N1YnNjcmlwdGlvbnMvZTM3NTEwZDctMzNiNi00Njc2LTg4NmYtZWU3NWJjYzAxODcxL3Byb3ZpZGVycy9NaWNyb3NvZnQuQ29tcHV0ZS9sb2NhdGlvbnMvZWFzdHVzMmV1YXAvc2hhcmVkR2FsbGVyaWVzLzk3Zjc4MjMyLTM4MmItNDZhNy04YTcyLTk2NGQ2OTJjNGYzZi1MT05HTElWRUdBTExFUllGT0pOVlYvaW1hZ2VzL2ptYWVzc2NjP2FwaS12ZXJzaW9uPTIwMjItMDMtMDM=",
>>>>>>> 66eff864
      "RequestMethod": "GET",
      "RequestBody": "",
      "RequestHeaders": {
        "x-ms-client-request-id": [
<<<<<<< HEAD
          "e240020f-168c-4b97-be2f-67526008f1d9"
=======
          "8d9bd695-b2e3-4247-89fb-1cab46b4c5c7"
>>>>>>> 66eff864
        ],
        "Accept-Language": [
          "en-US"
        ],
        "User-Agent": [
<<<<<<< HEAD
          "FxVersion/4.700.22.36202",
          "OSName/Windows",
          "OSVersion/Microsoft.Windows.10.0.19044",
=======
          "FxVersion/4.700.22.30802",
          "OSName/Windows",
          "OSVersion/Microsoft.Windows.10.0.22000",
>>>>>>> 66eff864
          "Microsoft.Azure.Management.Compute.ComputeManagementClient/57.0.0"
        ]
      },
      "ResponseHeaders": {
        "Cache-Control": [
          "no-cache"
        ],
        "Pragma": [
          "no-cache"
        ],
        "Strict-Transport-Security": [
          "max-age=31536000; includeSubDomains"
        ],
        "x-ms-served-by": [
<<<<<<< HEAD
          "929b4a17-2677-4b76-97c2-2f5d5b05d4b0_133047277854242941"
        ],
        "x-ms-request-id": [
          "c880ab19-ce31-43ec-8c6f-8c053ce2be23"
=======
          "929b4a17-2677-4b76-97c2-2f5d5b05d4b0_133028703489092498"
        ],
        "x-ms-request-id": [
          "26dd2be4-c05c-4695-866d-0be47823d7ac"
>>>>>>> 66eff864
        ],
        "Server": [
          "Microsoft-HTTPAPI/2.0",
          "Microsoft-HTTPAPI/2.0"
        ],
        "x-ms-ratelimit-remaining-subscription-reads": [
          "11999"
        ],
        "x-ms-correlation-request-id": [
<<<<<<< HEAD
          "6824e16a-15e9-4115-9172-f22a55ebf5a4"
        ],
        "x-ms-routing-request-id": [
          "WESTCENTRALUS:20220812T231907Z:6824e16a-15e9-4115-9172-f22a55ebf5a4"
=======
          "b82acea9-ff57-41df-ae3e-2e98d77ee404"
        ],
        "x-ms-routing-request-id": [
          "CENTRALUS:20220722T221009Z:b82acea9-ff57-41df-ae3e-2e98d77ee404"
>>>>>>> 66eff864
        ],
        "X-Content-Type-Options": [
          "nosniff"
        ],
        "Date": [
<<<<<<< HEAD
          "Fri, 12 Aug 2022 23:19:06 GMT"
=======
          "Fri, 22 Jul 2022 22:10:09 GMT"
>>>>>>> 66eff864
        ],
        "Content-Length": [
          "476"
        ],
        "Content-Type": [
          "application/json; charset=utf-8"
        ],
        "Expires": [
          "-1"
        ]
      },
      "ResponseBody": "{\r\n  \"identifier\": {\r\n    \"uniqueId\": \"/SharedGalleries/97f78232-382b-46a7-8a72-964d692c4f3f-LONGLIVEGALLERYFOJNVV/Images/jmaesscc\"\r\n  },\r\n  \"properties\": {\r\n    \"osType\": \"Linux\",\r\n    \"osState\": \"Generalized\",\r\n    \"identifier\": {\r\n      \"publisher\": \"GalleryPub\",\r\n      \"offer\": \"GalleryOffer\",\r\n      \"sku\": \"GallerySku\"\r\n    },\r\n    \"recommended\": {},\r\n    \"hyperVGeneration\": \"V1\",\r\n    \"architecture\": \"x64\"\r\n  },\r\n  \"location\": \"EastUS2EUAP\",\r\n  \"name\": \"jmaesscc\"\r\n}",
      "StatusCode": 200
    },
    {
<<<<<<< HEAD
      "RequestUri": "/subscriptions/97f78232-382b-46a7-8a72-964d692c4f3f/providers/Microsoft.Compute/locations/eastus2euap/sharedGalleries/97f78232-382b-46a7-8a72-964d692c4f3f-LONGLIVEGALLERYFOJNVV/images?api-version=2022-03-03&sharedTo=tenant",
      "EncodedRequestUri": "L3N1YnNjcmlwdGlvbnMvOTdmNzgyMzItMzgyYi00NmE3LThhNzItOTY0ZDY5MmM0ZjNmL3Byb3ZpZGVycy9NaWNyb3NvZnQuQ29tcHV0ZS9sb2NhdGlvbnMvZWFzdHVzMmV1YXAvc2hhcmVkR2FsbGVyaWVzLzk3Zjc4MjMyLTM4MmItNDZhNy04YTcyLTk2NGQ2OTJjNGYzZi1MT05HTElWRUdBTExFUllGT0pOVlYvaW1hZ2VzP2FwaS12ZXJzaW9uPTIwMjItMDMtMDMmc2hhcmVkVG89dGVuYW50",
=======
      "RequestUri": "/subscriptions/e37510d7-33b6-4676-886f-ee75bcc01871/providers/Microsoft.Compute/locations/eastus2euap/sharedGalleries/97f78232-382b-46a7-8a72-964d692c4f3f-LONGLIVEGALLERYFOJNVV/images?api-version=2022-03-03&sharedTo=tenant",
      "EncodedRequestUri": "L3N1YnNjcmlwdGlvbnMvZTM3NTEwZDctMzNiNi00Njc2LTg4NmYtZWU3NWJjYzAxODcxL3Byb3ZpZGVycy9NaWNyb3NvZnQuQ29tcHV0ZS9sb2NhdGlvbnMvZWFzdHVzMmV1YXAvc2hhcmVkR2FsbGVyaWVzLzk3Zjc4MjMyLTM4MmItNDZhNy04YTcyLTk2NGQ2OTJjNGYzZi1MT05HTElWRUdBTExFUllGT0pOVlYvaW1hZ2VzP2FwaS12ZXJzaW9uPTIwMjItMDMtMDMmc2hhcmVkVG89dGVuYW50",
>>>>>>> 66eff864
      "RequestMethod": "GET",
      "RequestBody": "",
      "RequestHeaders": {
        "x-ms-client-request-id": [
<<<<<<< HEAD
          "799697fa-c238-411f-b730-aec8a4024602"
=======
          "285f3c64-39e5-4f4c-869d-f7e328af6b9d"
>>>>>>> 66eff864
        ],
        "Accept-Language": [
          "en-US"
        ],
        "User-Agent": [
<<<<<<< HEAD
          "FxVersion/4.700.22.36202",
          "OSName/Windows",
          "OSVersion/Microsoft.Windows.10.0.19044",
=======
          "FxVersion/4.700.22.30802",
          "OSName/Windows",
          "OSVersion/Microsoft.Windows.10.0.22000",
>>>>>>> 66eff864
          "Microsoft.Azure.Management.Compute.ComputeManagementClient/57.0.0"
        ]
      },
      "ResponseHeaders": {
        "Cache-Control": [
          "no-cache"
        ],
        "Pragma": [
          "no-cache"
        ],
        "Strict-Transport-Security": [
          "max-age=31536000; includeSubDomains"
        ],
        "x-ms-served-by": [
<<<<<<< HEAD
          "929b4a17-2677-4b76-97c2-2f5d5b05d4b0_133047277854242941"
        ],
        "x-ms-request-id": [
          "50f04ea0-3116-48b4-91e2-dba7afa835e6"
=======
          "929b4a17-2677-4b76-97c2-2f5d5b05d4b0_133028703489092498"
        ],
        "x-ms-request-id": [
          "8f4f0c9d-242d-4707-8b16-65836e8519d6"
>>>>>>> 66eff864
        ],
        "Server": [
          "Microsoft-HTTPAPI/2.0",
          "Microsoft-HTTPAPI/2.0"
        ],
        "x-ms-ratelimit-remaining-subscription-reads": [
          "11998"
        ],
        "x-ms-correlation-request-id": [
<<<<<<< HEAD
          "ae702582-410f-4c58-93a3-aa8d87be75dd"
        ],
        "x-ms-routing-request-id": [
          "WESTCENTRALUS:20220812T231907Z:ae702582-410f-4c58-93a3-aa8d87be75dd"
=======
          "413f806b-7bea-40e3-9c0b-e16e41b1527a"
        ],
        "x-ms-routing-request-id": [
          "CENTRALUS:20220722T221010Z:413f806b-7bea-40e3-9c0b-e16e41b1527a"
>>>>>>> 66eff864
        ],
        "X-Content-Type-Options": [
          "nosniff"
        ],
        "Date": [
<<<<<<< HEAD
          "Fri, 12 Aug 2022 23:19:07 GMT"
=======
          "Fri, 22 Jul 2022 22:10:10 GMT"
>>>>>>> 66eff864
        ],
        "Content-Length": [
          "577"
        ],
        "Content-Type": [
          "application/json; charset=utf-8"
        ],
        "Expires": [
          "-1"
        ]
      },
      "ResponseBody": "{\r\n  \"value\": [\r\n    {\r\n      \"identifier\": {\r\n        \"uniqueId\": \"/SharedGalleries/97f78232-382b-46a7-8a72-964d692c4f3f-LONGLIVEGALLERYFOJNVV/Images/jmaesscc\"\r\n      },\r\n      \"properties\": {\r\n        \"osType\": \"Linux\",\r\n        \"osState\": \"Generalized\",\r\n        \"identifier\": {\r\n          \"publisher\": \"GalleryPub\",\r\n          \"offer\": \"GalleryOffer\",\r\n          \"sku\": \"GallerySku\"\r\n        },\r\n        \"recommended\": {},\r\n        \"hyperVGeneration\": \"V1\",\r\n        \"architecture\": \"x64\"\r\n      },\r\n      \"location\": \"EastUS2EUAP\",\r\n      \"name\": \"jmaesscc\"\r\n    }\r\n  ]\r\n}",
      "StatusCode": 200
    },
    {
<<<<<<< HEAD
      "RequestUri": "/subscriptions/97f78232-382b-46a7-8a72-964d692c4f3f/providers/Microsoft.Compute/locations/eastus2euap/sharedGalleries/97f78232-382b-46a7-8a72-964d692c4f3f-LONGLIVEGALLERYFOJNVV/images?api-version=2022-03-03&sharedTo=tenant",
      "EncodedRequestUri": "L3N1YnNjcmlwdGlvbnMvOTdmNzgyMzItMzgyYi00NmE3LThhNzItOTY0ZDY5MmM0ZjNmL3Byb3ZpZGVycy9NaWNyb3NvZnQuQ29tcHV0ZS9sb2NhdGlvbnMvZWFzdHVzMmV1YXAvc2hhcmVkR2FsbGVyaWVzLzk3Zjc4MjMyLTM4MmItNDZhNy04YTcyLTk2NGQ2OTJjNGYzZi1MT05HTElWRUdBTExFUllGT0pOVlYvaW1hZ2VzP2FwaS12ZXJzaW9uPTIwMjItMDMtMDMmc2hhcmVkVG89dGVuYW50",
=======
      "RequestUri": "/subscriptions/e37510d7-33b6-4676-886f-ee75bcc01871/providers/Microsoft.Compute/locations/eastus2euap/sharedGalleries/97f78232-382b-46a7-8a72-964d692c4f3f-LONGLIVEGALLERYFOJNVV/images?api-version=2022-03-03&sharedTo=tenant",
      "EncodedRequestUri": "L3N1YnNjcmlwdGlvbnMvZTM3NTEwZDctMzNiNi00Njc2LTg4NmYtZWU3NWJjYzAxODcxL3Byb3ZpZGVycy9NaWNyb3NvZnQuQ29tcHV0ZS9sb2NhdGlvbnMvZWFzdHVzMmV1YXAvc2hhcmVkR2FsbGVyaWVzLzk3Zjc4MjMyLTM4MmItNDZhNy04YTcyLTk2NGQ2OTJjNGYzZi1MT05HTElWRUdBTExFUllGT0pOVlYvaW1hZ2VzP2FwaS12ZXJzaW9uPTIwMjItMDMtMDMmc2hhcmVkVG89dGVuYW50",
>>>>>>> 66eff864
      "RequestMethod": "GET",
      "RequestBody": "",
      "RequestHeaders": {
        "x-ms-client-request-id": [
<<<<<<< HEAD
          "c5d75f41-80ce-4e4f-9cd1-81c17c7e0e99"
=======
          "0c417b8c-3e95-47a6-938d-b51b311030e0"
>>>>>>> 66eff864
        ],
        "Accept-Language": [
          "en-US"
        ],
        "User-Agent": [
<<<<<<< HEAD
          "FxVersion/4.700.22.36202",
          "OSName/Windows",
          "OSVersion/Microsoft.Windows.10.0.19044",
=======
          "FxVersion/4.700.22.30802",
          "OSName/Windows",
          "OSVersion/Microsoft.Windows.10.0.22000",
>>>>>>> 66eff864
          "Microsoft.Azure.Management.Compute.ComputeManagementClient/57.0.0"
        ]
      },
      "ResponseHeaders": {
        "Cache-Control": [
          "no-cache"
        ],
        "Pragma": [
          "no-cache"
        ],
        "Strict-Transport-Security": [
          "max-age=31536000; includeSubDomains"
        ],
        "x-ms-served-by": [
<<<<<<< HEAD
          "929b4a17-2677-4b76-97c2-2f5d5b05d4b0_133047277854242941"
        ],
        "x-ms-request-id": [
          "bc7ac95c-416a-49f9-b0e0-2832b26cf8af"
=======
          "929b4a17-2677-4b76-97c2-2f5d5b05d4b0_133028703489092498"
        ],
        "x-ms-request-id": [
          "05f4fe90-7286-469f-92d4-779173b92312"
>>>>>>> 66eff864
        ],
        "Server": [
          "Microsoft-HTTPAPI/2.0",
          "Microsoft-HTTPAPI/2.0"
        ],
        "x-ms-ratelimit-remaining-subscription-reads": [
          "11996"
        ],
        "x-ms-correlation-request-id": [
<<<<<<< HEAD
          "15343a91-30de-44e9-8473-07c5faa95602"
        ],
        "x-ms-routing-request-id": [
          "WESTCENTRALUS:20220812T231907Z:15343a91-30de-44e9-8473-07c5faa95602"
=======
          "d20bd1f2-7082-40d6-86d4-3ca707a41735"
        ],
        "x-ms-routing-request-id": [
          "CENTRALUS:20220722T221010Z:d20bd1f2-7082-40d6-86d4-3ca707a41735"
>>>>>>> 66eff864
        ],
        "X-Content-Type-Options": [
          "nosniff"
        ],
        "Date": [
<<<<<<< HEAD
          "Fri, 12 Aug 2022 23:19:07 GMT"
=======
          "Fri, 22 Jul 2022 22:10:10 GMT"
>>>>>>> 66eff864
        ],
        "Content-Length": [
          "577"
        ],
        "Content-Type": [
          "application/json; charset=utf-8"
        ],
        "Expires": [
          "-1"
        ]
      },
      "ResponseBody": "{\r\n  \"value\": [\r\n    {\r\n      \"identifier\": {\r\n        \"uniqueId\": \"/SharedGalleries/97f78232-382b-46a7-8a72-964d692c4f3f-LONGLIVEGALLERYFOJNVV/Images/jmaesscc\"\r\n      },\r\n      \"properties\": {\r\n        \"osType\": \"Linux\",\r\n        \"osState\": \"Generalized\",\r\n        \"identifier\": {\r\n          \"publisher\": \"GalleryPub\",\r\n          \"offer\": \"GalleryOffer\",\r\n          \"sku\": \"GallerySku\"\r\n        },\r\n        \"recommended\": {},\r\n        \"hyperVGeneration\": \"V1\",\r\n        \"architecture\": \"x64\"\r\n      },\r\n      \"location\": \"EastUS2EUAP\",\r\n      \"name\": \"jmaesscc\"\r\n    }\r\n  ]\r\n}",
      "StatusCode": 200
    },
    {
<<<<<<< HEAD
      "RequestUri": "/subscriptions/97f78232-382b-46a7-8a72-964d692c4f3f/providers/Microsoft.Compute/locations/eastus2euap/sharedGalleries/97f78232-382b-46a7-8a72-964d692c4f3f-LONGLIVEGALLERYFOJNVV/images?api-version=2022-03-03",
      "EncodedRequestUri": "L3N1YnNjcmlwdGlvbnMvOTdmNzgyMzItMzgyYi00NmE3LThhNzItOTY0ZDY5MmM0ZjNmL3Byb3ZpZGVycy9NaWNyb3NvZnQuQ29tcHV0ZS9sb2NhdGlvbnMvZWFzdHVzMmV1YXAvc2hhcmVkR2FsbGVyaWVzLzk3Zjc4MjMyLTM4MmItNDZhNy04YTcyLTk2NGQ2OTJjNGYzZi1MT05HTElWRUdBTExFUllGT0pOVlYvaW1hZ2VzP2FwaS12ZXJzaW9uPTIwMjItMDMtMDM=",
=======
      "RequestUri": "/subscriptions/e37510d7-33b6-4676-886f-ee75bcc01871/providers/Microsoft.Compute/locations/eastus2euap/sharedGalleries/97f78232-382b-46a7-8a72-964d692c4f3f-LONGLIVEGALLERYFOJNVV/images?api-version=2022-03-03",
      "EncodedRequestUri": "L3N1YnNjcmlwdGlvbnMvZTM3NTEwZDctMzNiNi00Njc2LTg4NmYtZWU3NWJjYzAxODcxL3Byb3ZpZGVycy9NaWNyb3NvZnQuQ29tcHV0ZS9sb2NhdGlvbnMvZWFzdHVzMmV1YXAvc2hhcmVkR2FsbGVyaWVzLzk3Zjc4MjMyLTM4MmItNDZhNy04YTcyLTk2NGQ2OTJjNGYzZi1MT05HTElWRUdBTExFUllGT0pOVlYvaW1hZ2VzP2FwaS12ZXJzaW9uPTIwMjItMDMtMDM=",
>>>>>>> 66eff864
      "RequestMethod": "GET",
      "RequestBody": "",
      "RequestHeaders": {
        "x-ms-client-request-id": [
<<<<<<< HEAD
          "02932a18-ed9e-4f70-ba35-cdb8c583645c"
=======
          "9fd171c5-5936-4e5d-85b7-cb29a3a0d2bb"
>>>>>>> 66eff864
        ],
        "Accept-Language": [
          "en-US"
        ],
        "User-Agent": [
<<<<<<< HEAD
          "FxVersion/4.700.22.36202",
          "OSName/Windows",
          "OSVersion/Microsoft.Windows.10.0.19044",
=======
          "FxVersion/4.700.22.30802",
          "OSName/Windows",
          "OSVersion/Microsoft.Windows.10.0.22000",
>>>>>>> 66eff864
          "Microsoft.Azure.Management.Compute.ComputeManagementClient/57.0.0"
        ]
      },
      "ResponseHeaders": {
        "Cache-Control": [
          "no-cache"
        ],
        "Pragma": [
          "no-cache"
        ],
        "Strict-Transport-Security": [
          "max-age=31536000; includeSubDomains"
        ],
        "x-ms-served-by": [
<<<<<<< HEAD
          "929b4a17-2677-4b76-97c2-2f5d5b05d4b0_133047277854242941"
        ],
        "x-ms-request-id": [
          "edba720e-75af-45db-9078-6119f0297acb"
=======
          "929b4a17-2677-4b76-97c2-2f5d5b05d4b0_133028703489092498"
        ],
        "x-ms-request-id": [
          "7457688a-17e8-499c-ac66-ff0e8e98e992"
>>>>>>> 66eff864
        ],
        "Server": [
          "Microsoft-HTTPAPI/2.0",
          "Microsoft-HTTPAPI/2.0"
        ],
        "x-ms-ratelimit-remaining-subscription-reads": [
          "11997"
        ],
        "x-ms-correlation-request-id": [
<<<<<<< HEAD
          "439a6d08-5784-48a9-bb49-7022efb43e10"
        ],
        "x-ms-routing-request-id": [
          "WESTCENTRALUS:20220812T231907Z:439a6d08-5784-48a9-bb49-7022efb43e10"
=======
          "08a184da-a959-44b7-ad2e-b6cab84f569f"
        ],
        "x-ms-routing-request-id": [
          "CENTRALUS:20220722T221010Z:08a184da-a959-44b7-ad2e-b6cab84f569f"
>>>>>>> 66eff864
        ],
        "X-Content-Type-Options": [
          "nosniff"
        ],
        "Date": [
<<<<<<< HEAD
          "Fri, 12 Aug 2022 23:19:07 GMT"
=======
          "Fri, 22 Jul 2022 22:10:10 GMT"
>>>>>>> 66eff864
        ],
        "Content-Length": [
          "577"
        ],
        "Content-Type": [
          "application/json; charset=utf-8"
        ],
        "Expires": [
          "-1"
        ]
      },
      "ResponseBody": "{\r\n  \"value\": [\r\n    {\r\n      \"identifier\": {\r\n        \"uniqueId\": \"/SharedGalleries/97f78232-382b-46a7-8a72-964d692c4f3f-LONGLIVEGALLERYFOJNVV/Images/jmaesscc\"\r\n      },\r\n      \"properties\": {\r\n        \"osType\": \"Linux\",\r\n        \"osState\": \"Generalized\",\r\n        \"identifier\": {\r\n          \"publisher\": \"GalleryPub\",\r\n          \"offer\": \"GalleryOffer\",\r\n          \"sku\": \"GallerySku\"\r\n        },\r\n        \"recommended\": {},\r\n        \"hyperVGeneration\": \"V1\",\r\n        \"architecture\": \"x64\"\r\n      },\r\n      \"location\": \"EastUS2EUAP\",\r\n      \"name\": \"jmaesscc\"\r\n    }\r\n  ]\r\n}",
      "StatusCode": 200
    }
  ],
  "Names": {},
  "Variables": {
    "SubscriptionId": "e37510d7-33b6-4676-886f-ee75bcc01871"
  }
}<|MERGE_RESOLUTION|>--- conflicted
+++ resolved
@@ -1,61 +1,39 @@
 {
   "Entries": [
     {
-<<<<<<< HEAD
-      "RequestUri": "/subscriptions/97f78232-382b-46a7-8a72-964d692c4f3f/providers/Microsoft.Compute/locations/eastus2euap/sharedGalleries/97f78232-382b-46a7-8a72-964d692c4f3f-LONGLIVEGALLERYFOJNVV/images/jmaesscc?api-version=2022-03-03",
-      "EncodedRequestUri": "L3N1YnNjcmlwdGlvbnMvOTdmNzgyMzItMzgyYi00NmE3LThhNzItOTY0ZDY5MmM0ZjNmL3Byb3ZpZGVycy9NaWNyb3NvZnQuQ29tcHV0ZS9sb2NhdGlvbnMvZWFzdHVzMmV1YXAvc2hhcmVkR2FsbGVyaWVzLzk3Zjc4MjMyLTM4MmItNDZhNy04YTcyLTk2NGQ2OTJjNGYzZi1MT05HTElWRUdBTExFUllGT0pOVlYvaW1hZ2VzL2ptYWVzc2NjP2FwaS12ZXJzaW9uPTIwMjItMDMtMDM=",
-=======
       "RequestUri": "/subscriptions/e37510d7-33b6-4676-886f-ee75bcc01871/providers/Microsoft.Compute/locations/eastus2euap/sharedGalleries/97f78232-382b-46a7-8a72-964d692c4f3f-LONGLIVEGALLERYFOJNVV/images/jmaesscc?api-version=2022-03-03",
       "EncodedRequestUri": "L3N1YnNjcmlwdGlvbnMvZTM3NTEwZDctMzNiNi00Njc2LTg4NmYtZWU3NWJjYzAxODcxL3Byb3ZpZGVycy9NaWNyb3NvZnQuQ29tcHV0ZS9sb2NhdGlvbnMvZWFzdHVzMmV1YXAvc2hhcmVkR2FsbGVyaWVzLzk3Zjc4MjMyLTM4MmItNDZhNy04YTcyLTk2NGQ2OTJjNGYzZi1MT05HTElWRUdBTExFUllGT0pOVlYvaW1hZ2VzL2ptYWVzc2NjP2FwaS12ZXJzaW9uPTIwMjItMDMtMDM=",
->>>>>>> 66eff864
-      "RequestMethod": "GET",
-      "RequestBody": "",
-      "RequestHeaders": {
-        "x-ms-client-request-id": [
-<<<<<<< HEAD
-          "e240020f-168c-4b97-be2f-67526008f1d9"
-=======
+      "RequestMethod": "GET",
+      "RequestBody": "",
+      "RequestHeaders": {
+        "x-ms-client-request-id": [
           "8d9bd695-b2e3-4247-89fb-1cab46b4c5c7"
->>>>>>> 66eff864
-        ],
-        "Accept-Language": [
-          "en-US"
-        ],
-        "User-Agent": [
-<<<<<<< HEAD
-          "FxVersion/4.700.22.36202",
-          "OSName/Windows",
-          "OSVersion/Microsoft.Windows.10.0.19044",
-=======
-          "FxVersion/4.700.22.30802",
-          "OSName/Windows",
-          "OSVersion/Microsoft.Windows.10.0.22000",
->>>>>>> 66eff864
-          "Microsoft.Azure.Management.Compute.ComputeManagementClient/57.0.0"
-        ]
-      },
-      "ResponseHeaders": {
-        "Cache-Control": [
-          "no-cache"
-        ],
-        "Pragma": [
-          "no-cache"
-        ],
-        "Strict-Transport-Security": [
-          "max-age=31536000; includeSubDomains"
-        ],
-        "x-ms-served-by": [
-<<<<<<< HEAD
-          "929b4a17-2677-4b76-97c2-2f5d5b05d4b0_133047277854242941"
-        ],
-        "x-ms-request-id": [
-          "c880ab19-ce31-43ec-8c6f-8c053ce2be23"
-=======
+        ],
+        "Accept-Language": [
+          "en-US"
+        ],
+        "User-Agent": [
+          "FxVersion/4.700.22.30802",
+          "OSName/Windows",
+          "OSVersion/Microsoft.Windows.10.0.22000",
+          "Microsoft.Azure.Management.Compute.ComputeManagementClient/57.0.0"
+        ]
+      },
+      "ResponseHeaders": {
+        "Cache-Control": [
+          "no-cache"
+        ],
+        "Pragma": [
+          "no-cache"
+        ],
+        "Strict-Transport-Security": [
+          "max-age=31536000; includeSubDomains"
+        ],
+        "x-ms-served-by": [
           "929b4a17-2677-4b76-97c2-2f5d5b05d4b0_133028703489092498"
         ],
         "x-ms-request-id": [
           "26dd2be4-c05c-4695-866d-0be47823d7ac"
->>>>>>> 66eff864
         ],
         "Server": [
           "Microsoft-HTTPAPI/2.0",
@@ -65,27 +43,16 @@
           "11999"
         ],
         "x-ms-correlation-request-id": [
-<<<<<<< HEAD
-          "6824e16a-15e9-4115-9172-f22a55ebf5a4"
-        ],
-        "x-ms-routing-request-id": [
-          "WESTCENTRALUS:20220812T231907Z:6824e16a-15e9-4115-9172-f22a55ebf5a4"
-=======
           "b82acea9-ff57-41df-ae3e-2e98d77ee404"
         ],
         "x-ms-routing-request-id": [
           "CENTRALUS:20220722T221009Z:b82acea9-ff57-41df-ae3e-2e98d77ee404"
->>>>>>> 66eff864
-        ],
-        "X-Content-Type-Options": [
-          "nosniff"
-        ],
-        "Date": [
-<<<<<<< HEAD
-          "Fri, 12 Aug 2022 23:19:06 GMT"
-=======
+        ],
+        "X-Content-Type-Options": [
+          "nosniff"
+        ],
+        "Date": [
           "Fri, 22 Jul 2022 22:10:09 GMT"
->>>>>>> 66eff864
         ],
         "Content-Length": [
           "476"
@@ -101,61 +68,39 @@
       "StatusCode": 200
     },
     {
-<<<<<<< HEAD
-      "RequestUri": "/subscriptions/97f78232-382b-46a7-8a72-964d692c4f3f/providers/Microsoft.Compute/locations/eastus2euap/sharedGalleries/97f78232-382b-46a7-8a72-964d692c4f3f-LONGLIVEGALLERYFOJNVV/images?api-version=2022-03-03&sharedTo=tenant",
-      "EncodedRequestUri": "L3N1YnNjcmlwdGlvbnMvOTdmNzgyMzItMzgyYi00NmE3LThhNzItOTY0ZDY5MmM0ZjNmL3Byb3ZpZGVycy9NaWNyb3NvZnQuQ29tcHV0ZS9sb2NhdGlvbnMvZWFzdHVzMmV1YXAvc2hhcmVkR2FsbGVyaWVzLzk3Zjc4MjMyLTM4MmItNDZhNy04YTcyLTk2NGQ2OTJjNGYzZi1MT05HTElWRUdBTExFUllGT0pOVlYvaW1hZ2VzP2FwaS12ZXJzaW9uPTIwMjItMDMtMDMmc2hhcmVkVG89dGVuYW50",
-=======
       "RequestUri": "/subscriptions/e37510d7-33b6-4676-886f-ee75bcc01871/providers/Microsoft.Compute/locations/eastus2euap/sharedGalleries/97f78232-382b-46a7-8a72-964d692c4f3f-LONGLIVEGALLERYFOJNVV/images?api-version=2022-03-03&sharedTo=tenant",
       "EncodedRequestUri": "L3N1YnNjcmlwdGlvbnMvZTM3NTEwZDctMzNiNi00Njc2LTg4NmYtZWU3NWJjYzAxODcxL3Byb3ZpZGVycy9NaWNyb3NvZnQuQ29tcHV0ZS9sb2NhdGlvbnMvZWFzdHVzMmV1YXAvc2hhcmVkR2FsbGVyaWVzLzk3Zjc4MjMyLTM4MmItNDZhNy04YTcyLTk2NGQ2OTJjNGYzZi1MT05HTElWRUdBTExFUllGT0pOVlYvaW1hZ2VzP2FwaS12ZXJzaW9uPTIwMjItMDMtMDMmc2hhcmVkVG89dGVuYW50",
->>>>>>> 66eff864
-      "RequestMethod": "GET",
-      "RequestBody": "",
-      "RequestHeaders": {
-        "x-ms-client-request-id": [
-<<<<<<< HEAD
-          "799697fa-c238-411f-b730-aec8a4024602"
-=======
+      "RequestMethod": "GET",
+      "RequestBody": "",
+      "RequestHeaders": {
+        "x-ms-client-request-id": [
           "285f3c64-39e5-4f4c-869d-f7e328af6b9d"
->>>>>>> 66eff864
-        ],
-        "Accept-Language": [
-          "en-US"
-        ],
-        "User-Agent": [
-<<<<<<< HEAD
-          "FxVersion/4.700.22.36202",
-          "OSName/Windows",
-          "OSVersion/Microsoft.Windows.10.0.19044",
-=======
-          "FxVersion/4.700.22.30802",
-          "OSName/Windows",
-          "OSVersion/Microsoft.Windows.10.0.22000",
->>>>>>> 66eff864
-          "Microsoft.Azure.Management.Compute.ComputeManagementClient/57.0.0"
-        ]
-      },
-      "ResponseHeaders": {
-        "Cache-Control": [
-          "no-cache"
-        ],
-        "Pragma": [
-          "no-cache"
-        ],
-        "Strict-Transport-Security": [
-          "max-age=31536000; includeSubDomains"
-        ],
-        "x-ms-served-by": [
-<<<<<<< HEAD
-          "929b4a17-2677-4b76-97c2-2f5d5b05d4b0_133047277854242941"
-        ],
-        "x-ms-request-id": [
-          "50f04ea0-3116-48b4-91e2-dba7afa835e6"
-=======
+        ],
+        "Accept-Language": [
+          "en-US"
+        ],
+        "User-Agent": [
+          "FxVersion/4.700.22.30802",
+          "OSName/Windows",
+          "OSVersion/Microsoft.Windows.10.0.22000",
+          "Microsoft.Azure.Management.Compute.ComputeManagementClient/57.0.0"
+        ]
+      },
+      "ResponseHeaders": {
+        "Cache-Control": [
+          "no-cache"
+        ],
+        "Pragma": [
+          "no-cache"
+        ],
+        "Strict-Transport-Security": [
+          "max-age=31536000; includeSubDomains"
+        ],
+        "x-ms-served-by": [
           "929b4a17-2677-4b76-97c2-2f5d5b05d4b0_133028703489092498"
         ],
         "x-ms-request-id": [
           "8f4f0c9d-242d-4707-8b16-65836e8519d6"
->>>>>>> 66eff864
         ],
         "Server": [
           "Microsoft-HTTPAPI/2.0",
@@ -165,27 +110,16 @@
           "11998"
         ],
         "x-ms-correlation-request-id": [
-<<<<<<< HEAD
-          "ae702582-410f-4c58-93a3-aa8d87be75dd"
-        ],
-        "x-ms-routing-request-id": [
-          "WESTCENTRALUS:20220812T231907Z:ae702582-410f-4c58-93a3-aa8d87be75dd"
-=======
           "413f806b-7bea-40e3-9c0b-e16e41b1527a"
         ],
         "x-ms-routing-request-id": [
           "CENTRALUS:20220722T221010Z:413f806b-7bea-40e3-9c0b-e16e41b1527a"
->>>>>>> 66eff864
-        ],
-        "X-Content-Type-Options": [
-          "nosniff"
-        ],
-        "Date": [
-<<<<<<< HEAD
-          "Fri, 12 Aug 2022 23:19:07 GMT"
-=======
+        ],
+        "X-Content-Type-Options": [
+          "nosniff"
+        ],
+        "Date": [
           "Fri, 22 Jul 2022 22:10:10 GMT"
->>>>>>> 66eff864
         ],
         "Content-Length": [
           "577"
@@ -201,61 +135,39 @@
       "StatusCode": 200
     },
     {
-<<<<<<< HEAD
-      "RequestUri": "/subscriptions/97f78232-382b-46a7-8a72-964d692c4f3f/providers/Microsoft.Compute/locations/eastus2euap/sharedGalleries/97f78232-382b-46a7-8a72-964d692c4f3f-LONGLIVEGALLERYFOJNVV/images?api-version=2022-03-03&sharedTo=tenant",
-      "EncodedRequestUri": "L3N1YnNjcmlwdGlvbnMvOTdmNzgyMzItMzgyYi00NmE3LThhNzItOTY0ZDY5MmM0ZjNmL3Byb3ZpZGVycy9NaWNyb3NvZnQuQ29tcHV0ZS9sb2NhdGlvbnMvZWFzdHVzMmV1YXAvc2hhcmVkR2FsbGVyaWVzLzk3Zjc4MjMyLTM4MmItNDZhNy04YTcyLTk2NGQ2OTJjNGYzZi1MT05HTElWRUdBTExFUllGT0pOVlYvaW1hZ2VzP2FwaS12ZXJzaW9uPTIwMjItMDMtMDMmc2hhcmVkVG89dGVuYW50",
-=======
       "RequestUri": "/subscriptions/e37510d7-33b6-4676-886f-ee75bcc01871/providers/Microsoft.Compute/locations/eastus2euap/sharedGalleries/97f78232-382b-46a7-8a72-964d692c4f3f-LONGLIVEGALLERYFOJNVV/images?api-version=2022-03-03&sharedTo=tenant",
       "EncodedRequestUri": "L3N1YnNjcmlwdGlvbnMvZTM3NTEwZDctMzNiNi00Njc2LTg4NmYtZWU3NWJjYzAxODcxL3Byb3ZpZGVycy9NaWNyb3NvZnQuQ29tcHV0ZS9sb2NhdGlvbnMvZWFzdHVzMmV1YXAvc2hhcmVkR2FsbGVyaWVzLzk3Zjc4MjMyLTM4MmItNDZhNy04YTcyLTk2NGQ2OTJjNGYzZi1MT05HTElWRUdBTExFUllGT0pOVlYvaW1hZ2VzP2FwaS12ZXJzaW9uPTIwMjItMDMtMDMmc2hhcmVkVG89dGVuYW50",
->>>>>>> 66eff864
-      "RequestMethod": "GET",
-      "RequestBody": "",
-      "RequestHeaders": {
-        "x-ms-client-request-id": [
-<<<<<<< HEAD
-          "c5d75f41-80ce-4e4f-9cd1-81c17c7e0e99"
-=======
+      "RequestMethod": "GET",
+      "RequestBody": "",
+      "RequestHeaders": {
+        "x-ms-client-request-id": [
           "0c417b8c-3e95-47a6-938d-b51b311030e0"
->>>>>>> 66eff864
-        ],
-        "Accept-Language": [
-          "en-US"
-        ],
-        "User-Agent": [
-<<<<<<< HEAD
-          "FxVersion/4.700.22.36202",
-          "OSName/Windows",
-          "OSVersion/Microsoft.Windows.10.0.19044",
-=======
-          "FxVersion/4.700.22.30802",
-          "OSName/Windows",
-          "OSVersion/Microsoft.Windows.10.0.22000",
->>>>>>> 66eff864
-          "Microsoft.Azure.Management.Compute.ComputeManagementClient/57.0.0"
-        ]
-      },
-      "ResponseHeaders": {
-        "Cache-Control": [
-          "no-cache"
-        ],
-        "Pragma": [
-          "no-cache"
-        ],
-        "Strict-Transport-Security": [
-          "max-age=31536000; includeSubDomains"
-        ],
-        "x-ms-served-by": [
-<<<<<<< HEAD
-          "929b4a17-2677-4b76-97c2-2f5d5b05d4b0_133047277854242941"
-        ],
-        "x-ms-request-id": [
-          "bc7ac95c-416a-49f9-b0e0-2832b26cf8af"
-=======
+        ],
+        "Accept-Language": [
+          "en-US"
+        ],
+        "User-Agent": [
+          "FxVersion/4.700.22.30802",
+          "OSName/Windows",
+          "OSVersion/Microsoft.Windows.10.0.22000",
+          "Microsoft.Azure.Management.Compute.ComputeManagementClient/57.0.0"
+        ]
+      },
+      "ResponseHeaders": {
+        "Cache-Control": [
+          "no-cache"
+        ],
+        "Pragma": [
+          "no-cache"
+        ],
+        "Strict-Transport-Security": [
+          "max-age=31536000; includeSubDomains"
+        ],
+        "x-ms-served-by": [
           "929b4a17-2677-4b76-97c2-2f5d5b05d4b0_133028703489092498"
         ],
         "x-ms-request-id": [
           "05f4fe90-7286-469f-92d4-779173b92312"
->>>>>>> 66eff864
         ],
         "Server": [
           "Microsoft-HTTPAPI/2.0",
@@ -265,27 +177,16 @@
           "11996"
         ],
         "x-ms-correlation-request-id": [
-<<<<<<< HEAD
-          "15343a91-30de-44e9-8473-07c5faa95602"
-        ],
-        "x-ms-routing-request-id": [
-          "WESTCENTRALUS:20220812T231907Z:15343a91-30de-44e9-8473-07c5faa95602"
-=======
           "d20bd1f2-7082-40d6-86d4-3ca707a41735"
         ],
         "x-ms-routing-request-id": [
           "CENTRALUS:20220722T221010Z:d20bd1f2-7082-40d6-86d4-3ca707a41735"
->>>>>>> 66eff864
-        ],
-        "X-Content-Type-Options": [
-          "nosniff"
-        ],
-        "Date": [
-<<<<<<< HEAD
-          "Fri, 12 Aug 2022 23:19:07 GMT"
-=======
+        ],
+        "X-Content-Type-Options": [
+          "nosniff"
+        ],
+        "Date": [
           "Fri, 22 Jul 2022 22:10:10 GMT"
->>>>>>> 66eff864
         ],
         "Content-Length": [
           "577"
@@ -301,61 +202,39 @@
       "StatusCode": 200
     },
     {
-<<<<<<< HEAD
-      "RequestUri": "/subscriptions/97f78232-382b-46a7-8a72-964d692c4f3f/providers/Microsoft.Compute/locations/eastus2euap/sharedGalleries/97f78232-382b-46a7-8a72-964d692c4f3f-LONGLIVEGALLERYFOJNVV/images?api-version=2022-03-03",
-      "EncodedRequestUri": "L3N1YnNjcmlwdGlvbnMvOTdmNzgyMzItMzgyYi00NmE3LThhNzItOTY0ZDY5MmM0ZjNmL3Byb3ZpZGVycy9NaWNyb3NvZnQuQ29tcHV0ZS9sb2NhdGlvbnMvZWFzdHVzMmV1YXAvc2hhcmVkR2FsbGVyaWVzLzk3Zjc4MjMyLTM4MmItNDZhNy04YTcyLTk2NGQ2OTJjNGYzZi1MT05HTElWRUdBTExFUllGT0pOVlYvaW1hZ2VzP2FwaS12ZXJzaW9uPTIwMjItMDMtMDM=",
-=======
       "RequestUri": "/subscriptions/e37510d7-33b6-4676-886f-ee75bcc01871/providers/Microsoft.Compute/locations/eastus2euap/sharedGalleries/97f78232-382b-46a7-8a72-964d692c4f3f-LONGLIVEGALLERYFOJNVV/images?api-version=2022-03-03",
       "EncodedRequestUri": "L3N1YnNjcmlwdGlvbnMvZTM3NTEwZDctMzNiNi00Njc2LTg4NmYtZWU3NWJjYzAxODcxL3Byb3ZpZGVycy9NaWNyb3NvZnQuQ29tcHV0ZS9sb2NhdGlvbnMvZWFzdHVzMmV1YXAvc2hhcmVkR2FsbGVyaWVzLzk3Zjc4MjMyLTM4MmItNDZhNy04YTcyLTk2NGQ2OTJjNGYzZi1MT05HTElWRUdBTExFUllGT0pOVlYvaW1hZ2VzP2FwaS12ZXJzaW9uPTIwMjItMDMtMDM=",
->>>>>>> 66eff864
-      "RequestMethod": "GET",
-      "RequestBody": "",
-      "RequestHeaders": {
-        "x-ms-client-request-id": [
-<<<<<<< HEAD
-          "02932a18-ed9e-4f70-ba35-cdb8c583645c"
-=======
+      "RequestMethod": "GET",
+      "RequestBody": "",
+      "RequestHeaders": {
+        "x-ms-client-request-id": [
           "9fd171c5-5936-4e5d-85b7-cb29a3a0d2bb"
->>>>>>> 66eff864
-        ],
-        "Accept-Language": [
-          "en-US"
-        ],
-        "User-Agent": [
-<<<<<<< HEAD
-          "FxVersion/4.700.22.36202",
-          "OSName/Windows",
-          "OSVersion/Microsoft.Windows.10.0.19044",
-=======
-          "FxVersion/4.700.22.30802",
-          "OSName/Windows",
-          "OSVersion/Microsoft.Windows.10.0.22000",
->>>>>>> 66eff864
-          "Microsoft.Azure.Management.Compute.ComputeManagementClient/57.0.0"
-        ]
-      },
-      "ResponseHeaders": {
-        "Cache-Control": [
-          "no-cache"
-        ],
-        "Pragma": [
-          "no-cache"
-        ],
-        "Strict-Transport-Security": [
-          "max-age=31536000; includeSubDomains"
-        ],
-        "x-ms-served-by": [
-<<<<<<< HEAD
-          "929b4a17-2677-4b76-97c2-2f5d5b05d4b0_133047277854242941"
-        ],
-        "x-ms-request-id": [
-          "edba720e-75af-45db-9078-6119f0297acb"
-=======
+        ],
+        "Accept-Language": [
+          "en-US"
+        ],
+        "User-Agent": [
+          "FxVersion/4.700.22.30802",
+          "OSName/Windows",
+          "OSVersion/Microsoft.Windows.10.0.22000",
+          "Microsoft.Azure.Management.Compute.ComputeManagementClient/57.0.0"
+        ]
+      },
+      "ResponseHeaders": {
+        "Cache-Control": [
+          "no-cache"
+        ],
+        "Pragma": [
+          "no-cache"
+        ],
+        "Strict-Transport-Security": [
+          "max-age=31536000; includeSubDomains"
+        ],
+        "x-ms-served-by": [
           "929b4a17-2677-4b76-97c2-2f5d5b05d4b0_133028703489092498"
         ],
         "x-ms-request-id": [
           "7457688a-17e8-499c-ac66-ff0e8e98e992"
->>>>>>> 66eff864
         ],
         "Server": [
           "Microsoft-HTTPAPI/2.0",
@@ -365,27 +244,16 @@
           "11997"
         ],
         "x-ms-correlation-request-id": [
-<<<<<<< HEAD
-          "439a6d08-5784-48a9-bb49-7022efb43e10"
-        ],
-        "x-ms-routing-request-id": [
-          "WESTCENTRALUS:20220812T231907Z:439a6d08-5784-48a9-bb49-7022efb43e10"
-=======
           "08a184da-a959-44b7-ad2e-b6cab84f569f"
         ],
         "x-ms-routing-request-id": [
           "CENTRALUS:20220722T221010Z:08a184da-a959-44b7-ad2e-b6cab84f569f"
->>>>>>> 66eff864
-        ],
-        "X-Content-Type-Options": [
-          "nosniff"
-        ],
-        "Date": [
-<<<<<<< HEAD
-          "Fri, 12 Aug 2022 23:19:07 GMT"
-=======
+        ],
+        "X-Content-Type-Options": [
+          "nosniff"
+        ],
+        "Date": [
           "Fri, 22 Jul 2022 22:10:10 GMT"
->>>>>>> 66eff864
         ],
         "Content-Length": [
           "577"
