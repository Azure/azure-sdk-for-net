--- conflicted
+++ resolved
@@ -1,55 +1,39 @@
 {
   "Entries": [
     {
-<<<<<<< HEAD
-      "RequestUri": "/subscriptions/97f78232-382b-46a7-8a72-964d692c4f3f/providers/Microsoft.Compute/locations/eastus2euap/sharedGalleries/97f78232-382b-46a7-8a72-964d692c4f3f-LONGLIVEGALLERYFOJNVV?api-version=2022-01-03",
-      "EncodedRequestUri": "L3N1YnNjcmlwdGlvbnMvOTdmNzgyMzItMzgyYi00NmE3LThhNzItOTY0ZDY5MmM0ZjNmL3Byb3ZpZGVycy9NaWNyb3NvZnQuQ29tcHV0ZS9sb2NhdGlvbnMvZWFzdHVzMmV1YXAvc2hhcmVkR2FsbGVyaWVzLzk3Zjc4MjMyLTM4MmItNDZhNy04YTcyLTk2NGQ2OTJjNGYzZi1MT05HTElWRUdBTExFUllGT0pOVlY/YXBpLXZlcnNpb249MjAyMi0wMS0wMw==",
-=======
       "RequestUri": "/subscriptions/e37510d7-33b6-4676-886f-ee75bcc01871/providers/Microsoft.Compute/locations/eastus2euap/sharedGalleries/97f78232-382b-46a7-8a72-964d692c4f3f-LONGLIVEGALLERYFOJNVV?api-version=2022-01-03",
       "EncodedRequestUri": "L3N1YnNjcmlwdGlvbnMvZTM3NTEwZDctMzNiNi00Njc2LTg4NmYtZWU3NWJjYzAxODcxL3Byb3ZpZGVycy9NaWNyb3NvZnQuQ29tcHV0ZS9sb2NhdGlvbnMvZWFzdHVzMmV1YXAvc2hhcmVkR2FsbGVyaWVzLzk3Zjc4MjMyLTM4MmItNDZhNy04YTcyLTk2NGQ2OTJjNGYzZi1MT05HTElWRUdBTExFUllGT0pOVlY/YXBpLXZlcnNpb249MjAyMi0wMS0wMw==",
->>>>>>> 79e2560a
-      "RequestMethod": "GET",
-      "RequestBody": "",
-      "RequestHeaders": {
-        "x-ms-client-request-id": [
-<<<<<<< HEAD
-          "1ac0b67e-0ac6-4d07-911d-cf51dabb9c97"
-=======
+      "RequestMethod": "GET",
+      "RequestBody": "",
+      "RequestHeaders": {
+        "x-ms-client-request-id": [
           "f3a7f603-7564-4d06-9ded-6d75bc970c96"
->>>>>>> 79e2560a
-        ],
-        "Accept-Language": [
-          "en-US"
-        ],
-        "User-Agent": [
-          "FxVersion/4.700.22.11601",
-          "OSName/Windows",
-          "OSVersion/Microsoft.Windows.10.0.22000",
-          "Microsoft.Azure.Management.Compute.ComputeManagementClient/53.0.0"
-        ]
-      },
-      "ResponseHeaders": {
-        "Cache-Control": [
-          "no-cache"
-        ],
-        "Pragma": [
-          "no-cache"
-        ],
-        "Strict-Transport-Security": [
-          "max-age=31536000; includeSubDomains"
-        ],
-        "x-ms-served-by": [
-<<<<<<< HEAD
-          "929b4a17-2677-4b76-97c2-2f5d5b05d4b0_132902158476019100"
-        ],
-        "x-ms-request-id": [
-          "41c10c69-5882-4a04-b27a-27451476229a"
-=======
+        ],
+        "Accept-Language": [
+          "en-US"
+        ],
+        "User-Agent": [
+          "FxVersion/4.700.22.11601",
+          "OSName/Windows",
+          "OSVersion/Microsoft.Windows.10.0.22000",
+          "Microsoft.Azure.Management.Compute.ComputeManagementClient/53.0.0"
+        ]
+      },
+      "ResponseHeaders": {
+        "Cache-Control": [
+          "no-cache"
+        ],
+        "Pragma": [
+          "no-cache"
+        ],
+        "Strict-Transport-Security": [
+          "max-age=31536000; includeSubDomains"
+        ],
+        "x-ms-served-by": [
           "929b4a17-2677-4b76-97c2-2f5d5b05d4b0_132895603710570547"
         ],
         "x-ms-request-id": [
           "926471b0-8e06-4e7b-bb0d-20365ff176ab"
->>>>>>> 79e2560a
         ],
         "Server": [
           "Microsoft-HTTPAPI/2.0",
@@ -59,27 +43,16 @@
           "11999"
         ],
         "x-ms-correlation-request-id": [
-<<<<<<< HEAD
-          "d38df685-351f-4282-87ee-f1c0f7a96425"
-        ],
-        "x-ms-routing-request-id": [
-          "WESTCENTRALUS:20220309T072019Z:d38df685-351f-4282-87ee-f1c0f7a96425"
-=======
           "c6be8097-ce2d-44f0-a677-2db0e23d00a7"
         ],
         "x-ms-routing-request-id": [
           "SOUTHCENTRALUS:20220311T023924Z:c6be8097-ce2d-44f0-a677-2db0e23d00a7"
->>>>>>> 79e2560a
-        ],
-        "X-Content-Type-Options": [
-          "nosniff"
-        ],
-        "Date": [
-<<<<<<< HEAD
-          "Wed, 09 Mar 2022 07:20:18 GMT"
-=======
+        ],
+        "X-Content-Type-Options": [
+          "nosniff"
+        ],
+        "Date": [
           "Fri, 11 Mar 2022 02:39:23 GMT"
->>>>>>> 79e2560a
         ],
         "Content-Length": [
           "226"
@@ -95,55 +68,39 @@
       "StatusCode": 200
     },
     {
-<<<<<<< HEAD
-      "RequestUri": "/subscriptions/97f78232-382b-46a7-8a72-964d692c4f3f/providers/Microsoft.Compute/locations/eastus2euap/sharedGalleries?api-version=2022-01-03&sharedTo=tenant",
-      "EncodedRequestUri": "L3N1YnNjcmlwdGlvbnMvOTdmNzgyMzItMzgyYi00NmE3LThhNzItOTY0ZDY5MmM0ZjNmL3Byb3ZpZGVycy9NaWNyb3NvZnQuQ29tcHV0ZS9sb2NhdGlvbnMvZWFzdHVzMmV1YXAvc2hhcmVkR2FsbGVyaWVzP2FwaS12ZXJzaW9uPTIwMjItMDEtMDMmc2hhcmVkVG89dGVuYW50",
-=======
       "RequestUri": "/subscriptions/e37510d7-33b6-4676-886f-ee75bcc01871/providers/Microsoft.Compute/locations/eastus2euap/sharedGalleries?api-version=2022-01-03&sharedTo=tenant",
       "EncodedRequestUri": "L3N1YnNjcmlwdGlvbnMvZTM3NTEwZDctMzNiNi00Njc2LTg4NmYtZWU3NWJjYzAxODcxL3Byb3ZpZGVycy9NaWNyb3NvZnQuQ29tcHV0ZS9sb2NhdGlvbnMvZWFzdHVzMmV1YXAvc2hhcmVkR2FsbGVyaWVzP2FwaS12ZXJzaW9uPTIwMjItMDEtMDMmc2hhcmVkVG89dGVuYW50",
->>>>>>> 79e2560a
-      "RequestMethod": "GET",
-      "RequestBody": "",
-      "RequestHeaders": {
-        "x-ms-client-request-id": [
-<<<<<<< HEAD
-          "2e05678d-5ca1-4f5a-9d77-91b3306815a9"
-=======
+      "RequestMethod": "GET",
+      "RequestBody": "",
+      "RequestHeaders": {
+        "x-ms-client-request-id": [
           "06c43160-a1d8-422a-bcfd-7f1a7a902c1b"
->>>>>>> 79e2560a
-        ],
-        "Accept-Language": [
-          "en-US"
-        ],
-        "User-Agent": [
-          "FxVersion/4.700.22.11601",
-          "OSName/Windows",
-          "OSVersion/Microsoft.Windows.10.0.22000",
-          "Microsoft.Azure.Management.Compute.ComputeManagementClient/53.0.0"
-        ]
-      },
-      "ResponseHeaders": {
-        "Cache-Control": [
-          "no-cache"
-        ],
-        "Pragma": [
-          "no-cache"
-        ],
-        "Strict-Transport-Security": [
-          "max-age=31536000; includeSubDomains"
-        ],
-        "x-ms-served-by": [
-<<<<<<< HEAD
-          "74657d10-ae84-4ba1-9987-bf2190e52342_132900559448908539"
-        ],
-        "x-ms-request-id": [
-          "84d2d879-8b42-4342-9baa-588fbd265078"
-=======
+        ],
+        "Accept-Language": [
+          "en-US"
+        ],
+        "User-Agent": [
+          "FxVersion/4.700.22.11601",
+          "OSName/Windows",
+          "OSVersion/Microsoft.Windows.10.0.22000",
+          "Microsoft.Azure.Management.Compute.ComputeManagementClient/53.0.0"
+        ]
+      },
+      "ResponseHeaders": {
+        "Cache-Control": [
+          "no-cache"
+        ],
+        "Pragma": [
+          "no-cache"
+        ],
+        "Strict-Transport-Security": [
+          "max-age=31536000; includeSubDomains"
+        ],
+        "x-ms-served-by": [
           "0ac215da-9fa3-417d-b10f-e2e37ecff6d1_132900563061621478"
         ],
         "x-ms-request-id": [
           "c48d8529-fae8-4165-bfcc-d27b8bc5e44e"
->>>>>>> 79e2560a
         ],
         "Server": [
           "Microsoft-HTTPAPI/2.0",
@@ -153,27 +110,16 @@
           "11998"
         ],
         "x-ms-correlation-request-id": [
-<<<<<<< HEAD
-          "53cbbf8b-ceca-4533-a9b8-91ff6e621dea"
-        ],
-        "x-ms-routing-request-id": [
-          "WESTCENTRALUS:20220309T072019Z:53cbbf8b-ceca-4533-a9b8-91ff6e621dea"
-=======
           "b2f99399-a904-4691-b178-e68fbd32d173"
         ],
         "x-ms-routing-request-id": [
           "SOUTHCENTRALUS:20220311T023924Z:b2f99399-a904-4691-b178-e68fbd32d173"
->>>>>>> 79e2560a
-        ],
-        "X-Content-Type-Options": [
-          "nosniff"
-        ],
-        "Date": [
-<<<<<<< HEAD
-          "Wed, 09 Mar 2022 07:20:18 GMT"
-=======
+        ],
+        "X-Content-Type-Options": [
+          "nosniff"
+        ],
+        "Date": [
           "Fri, 11 Mar 2022 02:39:23 GMT"
->>>>>>> 79e2560a
         ],
         "Content-Length": [
           "279"
@@ -189,50 +135,35 @@
       "StatusCode": 200
     },
     {
-<<<<<<< HEAD
-      "RequestUri": "/subscriptions/97f78232-382b-46a7-8a72-964d692c4f3f/providers/Microsoft.Compute/locations/eastus2euap/sharedGalleries?api-version=2022-01-03",
-      "EncodedRequestUri": "L3N1YnNjcmlwdGlvbnMvOTdmNzgyMzItMzgyYi00NmE3LThhNzItOTY0ZDY5MmM0ZjNmL3Byb3ZpZGVycy9NaWNyb3NvZnQuQ29tcHV0ZS9sb2NhdGlvbnMvZWFzdHVzMmV1YXAvc2hhcmVkR2FsbGVyaWVzP2FwaS12ZXJzaW9uPTIwMjItMDEtMDM=",
-=======
       "RequestUri": "/subscriptions/e37510d7-33b6-4676-886f-ee75bcc01871/providers/Microsoft.Compute/locations/eastus2euap/sharedGalleries?api-version=2022-01-03&sharedTo=tenant",
       "EncodedRequestUri": "L3N1YnNjcmlwdGlvbnMvZTM3NTEwZDctMzNiNi00Njc2LTg4NmYtZWU3NWJjYzAxODcxL3Byb3ZpZGVycy9NaWNyb3NvZnQuQ29tcHV0ZS9sb2NhdGlvbnMvZWFzdHVzMmV1YXAvc2hhcmVkR2FsbGVyaWVzP2FwaS12ZXJzaW9uPTIwMjItMDEtMDMmc2hhcmVkVG89dGVuYW50",
->>>>>>> 79e2560a
-      "RequestMethod": "GET",
-      "RequestBody": "",
-      "RequestHeaders": {
-        "x-ms-client-request-id": [
-<<<<<<< HEAD
-          "d6c972c9-fb48-4ff1-8624-1cfda97c0296"
-=======
+      "RequestMethod": "GET",
+      "RequestBody": "",
+      "RequestHeaders": {
+        "x-ms-client-request-id": [
           "ded71dc3-c26c-4b95-9806-b27af0363fdf"
->>>>>>> 79e2560a
-        ],
-        "Accept-Language": [
-          "en-US"
-        ],
-        "User-Agent": [
-          "FxVersion/4.700.22.11601",
-          "OSName/Windows",
-          "OSVersion/Microsoft.Windows.10.0.22000",
-          "Microsoft.Azure.Management.Compute.ComputeManagementClient/53.0.0"
-        ]
-      },
-      "ResponseHeaders": {
-        "Cache-Control": [
-          "no-cache"
-        ],
-        "Pragma": [
-          "no-cache"
-        ],
-        "Strict-Transport-Security": [
-          "max-age=31536000; includeSubDomains"
-        ],
-        "x-ms-served-by": [
-<<<<<<< HEAD
-          "74657d10-ae84-4ba1-9987-bf2190e52342_132900559448908539"
-        ],
-        "x-ms-request-id": [
-          "49aa9b0d-bcb0-4d35-8d70-6d138f5fcfd9"
-=======
+        ],
+        "Accept-Language": [
+          "en-US"
+        ],
+        "User-Agent": [
+          "FxVersion/4.700.22.11601",
+          "OSName/Windows",
+          "OSVersion/Microsoft.Windows.10.0.22000",
+          "Microsoft.Azure.Management.Compute.ComputeManagementClient/53.0.0"
+        ]
+      },
+      "ResponseHeaders": {
+        "Cache-Control": [
+          "no-cache"
+        ],
+        "Pragma": [
+          "no-cache"
+        ],
+        "Strict-Transport-Security": [
+          "max-age=31536000; includeSubDomains"
+        ],
+        "x-ms-served-by": [
           "0ac215da-9fa3-417d-b10f-e2e37ecff6d1_132900563061621478"
         ],
         "x-ms-request-id": [
@@ -304,7 +235,6 @@
         ],
         "x-ms-request-id": [
           "7f71710f-d382-4e67-b017-fbf773d8fe87"
->>>>>>> 79e2560a
         ],
         "Server": [
           "Microsoft-HTTPAPI/2.0",
@@ -314,27 +244,16 @@
           "11997"
         ],
         "x-ms-correlation-request-id": [
-<<<<<<< HEAD
-          "1712f482-7112-460d-959c-08fc2fb7faa5"
-        ],
-        "x-ms-routing-request-id": [
-          "WESTCENTRALUS:20220309T072019Z:1712f482-7112-460d-959c-08fc2fb7faa5"
-=======
           "10ca89ab-ecb5-43c4-b5a4-bd42f8cefe2d"
         ],
         "x-ms-routing-request-id": [
           "SOUTHCENTRALUS:20220311T023924Z:10ca89ab-ecb5-43c4-b5a4-bd42f8cefe2d"
->>>>>>> 79e2560a
-        ],
-        "X-Content-Type-Options": [
-          "nosniff"
-        ],
-        "Date": [
-<<<<<<< HEAD
-          "Wed, 09 Mar 2022 07:20:18 GMT"
-=======
+        ],
+        "X-Content-Type-Options": [
+          "nosniff"
+        ],
+        "Date": [
           "Fri, 11 Mar 2022 02:39:23 GMT"
->>>>>>> 79e2560a
         ],
         "Content-Length": [
           "526"
