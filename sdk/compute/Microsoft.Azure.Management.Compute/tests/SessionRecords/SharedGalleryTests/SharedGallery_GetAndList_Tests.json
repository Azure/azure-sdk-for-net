{
  "Entries": [
    {
<<<<<<< HEAD
      "RequestUri": "/subscriptions/97f78232-382b-46a7-8a72-964d692c4f3f/providers/Microsoft.Compute/locations/eastus2euap/sharedGalleries/97f78232-382b-46a7-8a72-964d692c4f3f-LONGLIVEGALLERYFOJNVV?api-version=2022-03-03",
      "EncodedRequestUri": "L3N1YnNjcmlwdGlvbnMvOTdmNzgyMzItMzgyYi00NmE3LThhNzItOTY0ZDY5MmM0ZjNmL3Byb3ZpZGVycy9NaWNyb3NvZnQuQ29tcHV0ZS9sb2NhdGlvbnMvZWFzdHVzMmV1YXAvc2hhcmVkR2FsbGVyaWVzLzk3Zjc4MjMyLTM4MmItNDZhNy04YTcyLTk2NGQ2OTJjNGYzZi1MT05HTElWRUdBTExFUllGT0pOVlY/YXBpLXZlcnNpb249MjAyMi0wMy0wMw==",
=======
      "RequestUri": "/subscriptions/e37510d7-33b6-4676-886f-ee75bcc01871/providers/Microsoft.Compute/locations/eastus2euap/sharedGalleries/97f78232-382b-46a7-8a72-964d692c4f3f-LONGLIVEGALLERYFOJNVV?api-version=2022-03-03",
      "EncodedRequestUri": "L3N1YnNjcmlwdGlvbnMvZTM3NTEwZDctMzNiNi00Njc2LTg4NmYtZWU3NWJjYzAxODcxL3Byb3ZpZGVycy9NaWNyb3NvZnQuQ29tcHV0ZS9sb2NhdGlvbnMvZWFzdHVzMmV1YXAvc2hhcmVkR2FsbGVyaWVzLzk3Zjc4MjMyLTM4MmItNDZhNy04YTcyLTk2NGQ2OTJjNGYzZi1MT05HTElWRUdBTExFUllGT0pOVlY/YXBpLXZlcnNpb249MjAyMi0wMy0wMw==",
>>>>>>> 66eff864
      "RequestMethod": "GET",
      "RequestBody": "",
      "RequestHeaders": {
        "x-ms-client-request-id": [
<<<<<<< HEAD
          "b527d198-646d-4c18-90f0-461b92ce9af4"
=======
          "eabb7401-c50d-44e6-bc70-8579820a6ff0"
>>>>>>> 66eff864
        ],
        "Accept-Language": [
          "en-US"
        ],
        "User-Agent": [
<<<<<<< HEAD
          "FxVersion/4.700.22.36202",
          "OSName/Windows",
          "OSVersion/Microsoft.Windows.10.0.19044",
=======
          "FxVersion/4.700.22.30802",
          "OSName/Windows",
          "OSVersion/Microsoft.Windows.10.0.22000",
>>>>>>> 66eff864
          "Microsoft.Azure.Management.Compute.ComputeManagementClient/57.0.0"
        ]
      },
      "ResponseHeaders": {
        "Cache-Control": [
          "no-cache"
        ],
        "Pragma": [
          "no-cache"
        ],
        "Strict-Transport-Security": [
          "max-age=31536000; includeSubDomains"
        ],
        "x-ms-served-by": [
<<<<<<< HEAD
          "929b4a17-2677-4b76-97c2-2f5d5b05d4b0_133047277854242941"
        ],
        "x-ms-request-id": [
          "2741085f-765c-4e30-9431-84059bf329c4"
=======
          "929b4a17-2677-4b76-97c2-2f5d5b05d4b0_133028703489092498"
        ],
        "x-ms-request-id": [
          "ebebf591-cee2-41f5-8b4f-9bb6fde31a02"
>>>>>>> 66eff864
        ],
        "Server": [
          "Microsoft-HTTPAPI/2.0",
          "Microsoft-HTTPAPI/2.0"
        ],
        "x-ms-ratelimit-remaining-subscription-reads": [
          "11995"
        ],
        "x-ms-correlation-request-id": [
<<<<<<< HEAD
          "4daf631c-3b56-42de-91fc-2511d1f3860d"
        ],
        "x-ms-routing-request-id": [
          "WESTCENTRALUS:20220812T231908Z:4daf631c-3b56-42de-91fc-2511d1f3860d"
=======
          "003c4e68-1c12-44fa-a176-72ad0abc9567"
        ],
        "x-ms-routing-request-id": [
          "CENTRALUS:20220722T221013Z:003c4e68-1c12-44fa-a176-72ad0abc9567"
>>>>>>> 66eff864
        ],
        "X-Content-Type-Options": [
          "nosniff"
        ],
        "Date": [
<<<<<<< HEAD
          "Fri, 12 Aug 2022 23:19:08 GMT"
=======
          "Fri, 22 Jul 2022 22:10:12 GMT"
>>>>>>> 66eff864
        ],
        "Content-Length": [
          "226"
        ],
        "Content-Type": [
          "application/json; charset=utf-8"
        ],
        "Expires": [
          "-1"
        ]
      },
      "ResponseBody": "{\r\n  \"identifier\": {\r\n    \"uniqueId\": \"/SharedGalleries/97f78232-382b-46a7-8a72-964d692c4f3f-LONGLIVEGALLERYFOJNVV\"\r\n  },\r\n  \"location\": \"EastUS2EUAP\",\r\n  \"name\": \"97f78232-382b-46a7-8a72-964d692c4f3f-LONGLIVEGALLERYFOJNVV\"\r\n}",
      "StatusCode": 200
    },
    {
<<<<<<< HEAD
      "RequestUri": "/subscriptions/97f78232-382b-46a7-8a72-964d692c4f3f/providers/Microsoft.Compute/locations/eastus2euap/sharedGalleries?api-version=2022-03-03&sharedTo=tenant",
      "EncodedRequestUri": "L3N1YnNjcmlwdGlvbnMvOTdmNzgyMzItMzgyYi00NmE3LThhNzItOTY0ZDY5MmM0ZjNmL3Byb3ZpZGVycy9NaWNyb3NvZnQuQ29tcHV0ZS9sb2NhdGlvbnMvZWFzdHVzMmV1YXAvc2hhcmVkR2FsbGVyaWVzP2FwaS12ZXJzaW9uPTIwMjItMDMtMDMmc2hhcmVkVG89dGVuYW50",
=======
      "RequestUri": "/subscriptions/e37510d7-33b6-4676-886f-ee75bcc01871/providers/Microsoft.Compute/locations/eastus2euap/sharedGalleries?api-version=2022-03-03&sharedTo=tenant",
      "EncodedRequestUri": "L3N1YnNjcmlwdGlvbnMvZTM3NTEwZDctMzNiNi00Njc2LTg4NmYtZWU3NWJjYzAxODcxL3Byb3ZpZGVycy9NaWNyb3NvZnQuQ29tcHV0ZS9sb2NhdGlvbnMvZWFzdHVzMmV1YXAvc2hhcmVkR2FsbGVyaWVzP2FwaS12ZXJzaW9uPTIwMjItMDMtMDMmc2hhcmVkVG89dGVuYW50",
>>>>>>> 66eff864
      "RequestMethod": "GET",
      "RequestBody": "",
      "RequestHeaders": {
        "x-ms-client-request-id": [
<<<<<<< HEAD
          "429752a4-f8ad-4c97-a77f-d1dcf64df0fa"
=======
          "140234fd-66b5-451d-ba88-9a0a5ae1bd8e"
>>>>>>> 66eff864
        ],
        "Accept-Language": [
          "en-US"
        ],
        "User-Agent": [
<<<<<<< HEAD
          "FxVersion/4.700.22.36202",
          "OSName/Windows",
          "OSVersion/Microsoft.Windows.10.0.19044",
=======
          "FxVersion/4.700.22.30802",
          "OSName/Windows",
          "OSVersion/Microsoft.Windows.10.0.22000",
>>>>>>> 66eff864
          "Microsoft.Azure.Management.Compute.ComputeManagementClient/57.0.0"
        ]
      },
      "ResponseHeaders": {
        "Cache-Control": [
          "no-cache"
        ],
        "Pragma": [
          "no-cache"
        ],
        "Strict-Transport-Security": [
          "max-age=31536000; includeSubDomains"
        ],
        "x-ms-served-by": [
<<<<<<< HEAD
          "74657d10-ae84-4ba1-9987-bf2190e52342_133045727861665280"
        ],
        "x-ms-request-id": [
          "33512b35-ce06-4a2a-8d8a-e1262f119d26"
=======
          "0ac215da-9fa3-417d-b10f-e2e37ecff6d1_133029696582965807"
        ],
        "x-ms-request-id": [
          "16b0cb84-3689-43ec-ad12-0edad2bc23db"
>>>>>>> 66eff864
        ],
        "Server": [
          "Microsoft-HTTPAPI/2.0",
          "Microsoft-HTTPAPI/2.0"
        ],
        "x-ms-ratelimit-remaining-subscription-reads": [
          "11994"
        ],
        "x-ms-correlation-request-id": [
<<<<<<< HEAD
          "6bc38619-195a-404b-9397-c1d50593f696"
        ],
        "x-ms-routing-request-id": [
          "WESTCENTRALUS:20220812T231908Z:6bc38619-195a-404b-9397-c1d50593f696"
=======
          "19f853cb-2019-4144-bf79-bb931b246bce"
        ],
        "x-ms-routing-request-id": [
          "CENTRALUS:20220722T221013Z:19f853cb-2019-4144-bf79-bb931b246bce"
>>>>>>> 66eff864
        ],
        "X-Content-Type-Options": [
          "nosniff"
        ],
        "Date": [
<<<<<<< HEAD
          "Fri, 12 Aug 2022 23:19:08 GMT"
=======
          "Fri, 22 Jul 2022 22:10:13 GMT"
>>>>>>> 66eff864
        ],
        "Content-Length": [
          "542"
        ],
        "Content-Type": [
          "application/json; charset=utf-8"
        ],
        "Expires": [
          "-1"
        ]
      },
      "ResponseBody": "{\r\n  \"value\": [\r\n    {\r\n      \"identifier\": {\r\n        \"uniqueId\": \"/SharedGalleries/97f78232-382b-46a7-8a72-964d692c4f3f-LONGLIVEGALLERYFOJNVV\"\r\n      },\r\n      \"location\": \"EastUS2EUAP\",\r\n      \"name\": \"97f78232-382b-46a7-8a72-964d692c4f3f-LONGLIVEGALLERYFOJNVV\"\r\n    },\r\n    {\r\n      \"identifier\": {\r\n        \"uniqueId\": \"/SharedGalleries/cd394747-7701-4062-a28e-6e3804c8f71d-AURORACONCURRENCYGALLERY\"\r\n      },\r\n      \"location\": \"EastUS2EUAP\",\r\n      \"name\": \"cd394747-7701-4062-a28e-6e3804c8f71d-AURORACONCURRENCYGALLERY\"\r\n    }\r\n  ]\r\n}",
      "StatusCode": 200
    },
    {
<<<<<<< HEAD
      "RequestUri": "/subscriptions/97f78232-382b-46a7-8a72-964d692c4f3f/providers/Microsoft.Compute/locations/eastus2euap/sharedGalleries?api-version=2022-03-03",
      "EncodedRequestUri": "L3N1YnNjcmlwdGlvbnMvOTdmNzgyMzItMzgyYi00NmE3LThhNzItOTY0ZDY5MmM0ZjNmL3Byb3ZpZGVycy9NaWNyb3NvZnQuQ29tcHV0ZS9sb2NhdGlvbnMvZWFzdHVzMmV1YXAvc2hhcmVkR2FsbGVyaWVzP2FwaS12ZXJzaW9uPTIwMjItMDMtMDM=",
=======
      "RequestUri": "/subscriptions/e37510d7-33b6-4676-886f-ee75bcc01871/providers/Microsoft.Compute/locations/eastus2euap/sharedGalleries?api-version=2022-03-03",
      "EncodedRequestUri": "L3N1YnNjcmlwdGlvbnMvZTM3NTEwZDctMzNiNi00Njc2LTg4NmYtZWU3NWJjYzAxODcxL3Byb3ZpZGVycy9NaWNyb3NvZnQuQ29tcHV0ZS9sb2NhdGlvbnMvZWFzdHVzMmV1YXAvc2hhcmVkR2FsbGVyaWVzP2FwaS12ZXJzaW9uPTIwMjItMDMtMDM=",
>>>>>>> 66eff864
      "RequestMethod": "GET",
      "RequestBody": "",
      "RequestHeaders": {
        "x-ms-client-request-id": [
<<<<<<< HEAD
          "94a1e777-298f-476a-bfb4-5e3c2f867689"
=======
          "5a38668d-3e5e-43a3-9c2f-bbe32acb598e"
>>>>>>> 66eff864
        ],
        "Accept-Language": [
          "en-US"
        ],
        "User-Agent": [
<<<<<<< HEAD
          "FxVersion/4.700.22.36202",
          "OSName/Windows",
          "OSVersion/Microsoft.Windows.10.0.19044",
=======
          "FxVersion/4.700.22.30802",
          "OSName/Windows",
          "OSVersion/Microsoft.Windows.10.0.22000",
>>>>>>> 66eff864
          "Microsoft.Azure.Management.Compute.ComputeManagementClient/57.0.0"
        ]
      },
      "ResponseHeaders": {
        "Cache-Control": [
          "no-cache"
        ],
        "Pragma": [
          "no-cache"
        ],
        "Strict-Transport-Security": [
          "max-age=31536000; includeSubDomains"
        ],
        "x-ms-served-by": [
<<<<<<< HEAD
          "74657d10-ae84-4ba1-9987-bf2190e52342_133045727861665280"
        ],
        "x-ms-request-id": [
          "660742cb-f36c-426e-912c-94cb4093bd5e"
=======
          "0ac215da-9fa3-417d-b10f-e2e37ecff6d1_133029696582965807"
        ],
        "x-ms-request-id": [
          "5ebdf3d5-ebb3-4e70-a9f4-e91cbab4e50c"
>>>>>>> 66eff864
        ],
        "Server": [
          "Microsoft-HTTPAPI/2.0",
          "Microsoft-HTTPAPI/2.0"
        ],
        "x-ms-ratelimit-remaining-subscription-reads": [
          "11993"
        ],
        "x-ms-correlation-request-id": [
<<<<<<< HEAD
          "74342d7f-6f91-49b5-8bd0-ae52717d4972"
        ],
        "x-ms-routing-request-id": [
          "WESTCENTRALUS:20220812T231908Z:74342d7f-6f91-49b5-8bd0-ae52717d4972"
=======
          "5a4f54ad-1b0d-4688-8042-1f935fbf31c1"
        ],
        "x-ms-routing-request-id": [
          "CENTRALUS:20220722T221014Z:5a4f54ad-1b0d-4688-8042-1f935fbf31c1"
>>>>>>> 66eff864
        ],
        "X-Content-Type-Options": [
          "nosniff"
        ],
        "Date": [
<<<<<<< HEAD
          "Fri, 12 Aug 2022 23:19:08 GMT"
=======
          "Fri, 22 Jul 2022 22:10:13 GMT"
>>>>>>> 66eff864
        ],
        "Content-Length": [
          "279"
        ],
        "Content-Type": [
          "application/json; charset=utf-8"
        ],
        "Expires": [
          "-1"
        ]
      },
      "ResponseBody": "{\r\n  \"value\": [\r\n    {\r\n      \"identifier\": {\r\n        \"uniqueId\": \"/SharedGalleries/97f78232-382b-46a7-8a72-964d692c4f3f-LONGLIVEGALLERYFOJNVV\"\r\n      },\r\n      \"location\": \"EastUS2EUAP\",\r\n      \"name\": \"97f78232-382b-46a7-8a72-964d692c4f3f-LONGLIVEGALLERYFOJNVV\"\r\n    }\r\n  ]\r\n}",
      "StatusCode": 200
    }
  ],
  "Names": {},
  "Variables": {
    "SubscriptionId": "e37510d7-33b6-4676-886f-ee75bcc01871"
  }
}<|MERGE_RESOLUTION|>--- conflicted
+++ resolved
@@ -1,36 +1,21 @@
 {
   "Entries": [
     {
-<<<<<<< HEAD
-      "RequestUri": "/subscriptions/97f78232-382b-46a7-8a72-964d692c4f3f/providers/Microsoft.Compute/locations/eastus2euap/sharedGalleries/97f78232-382b-46a7-8a72-964d692c4f3f-LONGLIVEGALLERYFOJNVV?api-version=2022-03-03",
-      "EncodedRequestUri": "L3N1YnNjcmlwdGlvbnMvOTdmNzgyMzItMzgyYi00NmE3LThhNzItOTY0ZDY5MmM0ZjNmL3Byb3ZpZGVycy9NaWNyb3NvZnQuQ29tcHV0ZS9sb2NhdGlvbnMvZWFzdHVzMmV1YXAvc2hhcmVkR2FsbGVyaWVzLzk3Zjc4MjMyLTM4MmItNDZhNy04YTcyLTk2NGQ2OTJjNGYzZi1MT05HTElWRUdBTExFUllGT0pOVlY/YXBpLXZlcnNpb249MjAyMi0wMy0wMw==",
-=======
       "RequestUri": "/subscriptions/e37510d7-33b6-4676-886f-ee75bcc01871/providers/Microsoft.Compute/locations/eastus2euap/sharedGalleries/97f78232-382b-46a7-8a72-964d692c4f3f-LONGLIVEGALLERYFOJNVV?api-version=2022-03-03",
       "EncodedRequestUri": "L3N1YnNjcmlwdGlvbnMvZTM3NTEwZDctMzNiNi00Njc2LTg4NmYtZWU3NWJjYzAxODcxL3Byb3ZpZGVycy9NaWNyb3NvZnQuQ29tcHV0ZS9sb2NhdGlvbnMvZWFzdHVzMmV1YXAvc2hhcmVkR2FsbGVyaWVzLzk3Zjc4MjMyLTM4MmItNDZhNy04YTcyLTk2NGQ2OTJjNGYzZi1MT05HTElWRUdBTExFUllGT0pOVlY/YXBpLXZlcnNpb249MjAyMi0wMy0wMw==",
->>>>>>> 66eff864
       "RequestMethod": "GET",
       "RequestBody": "",
       "RequestHeaders": {
         "x-ms-client-request-id": [
-<<<<<<< HEAD
-          "b527d198-646d-4c18-90f0-461b92ce9af4"
-=======
           "eabb7401-c50d-44e6-bc70-8579820a6ff0"
->>>>>>> 66eff864
         ],
         "Accept-Language": [
           "en-US"
         ],
         "User-Agent": [
-<<<<<<< HEAD
-          "FxVersion/4.700.22.36202",
-          "OSName/Windows",
-          "OSVersion/Microsoft.Windows.10.0.19044",
-=======
           "FxVersion/4.700.22.30802",
           "OSName/Windows",
           "OSVersion/Microsoft.Windows.10.0.22000",
->>>>>>> 66eff864
           "Microsoft.Azure.Management.Compute.ComputeManagementClient/57.0.0"
         ]
       },
@@ -45,47 +30,29 @@
           "max-age=31536000; includeSubDomains"
         ],
         "x-ms-served-by": [
-<<<<<<< HEAD
-          "929b4a17-2677-4b76-97c2-2f5d5b05d4b0_133047277854242941"
-        ],
-        "x-ms-request-id": [
-          "2741085f-765c-4e30-9431-84059bf329c4"
-=======
           "929b4a17-2677-4b76-97c2-2f5d5b05d4b0_133028703489092498"
         ],
         "x-ms-request-id": [
           "ebebf591-cee2-41f5-8b4f-9bb6fde31a02"
->>>>>>> 66eff864
         ],
         "Server": [
           "Microsoft-HTTPAPI/2.0",
           "Microsoft-HTTPAPI/2.0"
         ],
         "x-ms-ratelimit-remaining-subscription-reads": [
-          "11995"
+          "11999"
         ],
         "x-ms-correlation-request-id": [
-<<<<<<< HEAD
-          "4daf631c-3b56-42de-91fc-2511d1f3860d"
-        ],
-        "x-ms-routing-request-id": [
-          "WESTCENTRALUS:20220812T231908Z:4daf631c-3b56-42de-91fc-2511d1f3860d"
-=======
           "003c4e68-1c12-44fa-a176-72ad0abc9567"
         ],
         "x-ms-routing-request-id": [
           "CENTRALUS:20220722T221013Z:003c4e68-1c12-44fa-a176-72ad0abc9567"
->>>>>>> 66eff864
         ],
         "X-Content-Type-Options": [
           "nosniff"
         ],
         "Date": [
-<<<<<<< HEAD
-          "Fri, 12 Aug 2022 23:19:08 GMT"
-=======
           "Fri, 22 Jul 2022 22:10:12 GMT"
->>>>>>> 66eff864
         ],
         "Content-Length": [
           "226"
@@ -101,36 +68,21 @@
       "StatusCode": 200
     },
     {
-<<<<<<< HEAD
-      "RequestUri": "/subscriptions/97f78232-382b-46a7-8a72-964d692c4f3f/providers/Microsoft.Compute/locations/eastus2euap/sharedGalleries?api-version=2022-03-03&sharedTo=tenant",
-      "EncodedRequestUri": "L3N1YnNjcmlwdGlvbnMvOTdmNzgyMzItMzgyYi00NmE3LThhNzItOTY0ZDY5MmM0ZjNmL3Byb3ZpZGVycy9NaWNyb3NvZnQuQ29tcHV0ZS9sb2NhdGlvbnMvZWFzdHVzMmV1YXAvc2hhcmVkR2FsbGVyaWVzP2FwaS12ZXJzaW9uPTIwMjItMDMtMDMmc2hhcmVkVG89dGVuYW50",
-=======
       "RequestUri": "/subscriptions/e37510d7-33b6-4676-886f-ee75bcc01871/providers/Microsoft.Compute/locations/eastus2euap/sharedGalleries?api-version=2022-03-03&sharedTo=tenant",
       "EncodedRequestUri": "L3N1YnNjcmlwdGlvbnMvZTM3NTEwZDctMzNiNi00Njc2LTg4NmYtZWU3NWJjYzAxODcxL3Byb3ZpZGVycy9NaWNyb3NvZnQuQ29tcHV0ZS9sb2NhdGlvbnMvZWFzdHVzMmV1YXAvc2hhcmVkR2FsbGVyaWVzP2FwaS12ZXJzaW9uPTIwMjItMDMtMDMmc2hhcmVkVG89dGVuYW50",
->>>>>>> 66eff864
       "RequestMethod": "GET",
       "RequestBody": "",
       "RequestHeaders": {
         "x-ms-client-request-id": [
-<<<<<<< HEAD
-          "429752a4-f8ad-4c97-a77f-d1dcf64df0fa"
-=======
           "140234fd-66b5-451d-ba88-9a0a5ae1bd8e"
->>>>>>> 66eff864
         ],
         "Accept-Language": [
           "en-US"
         ],
         "User-Agent": [
-<<<<<<< HEAD
-          "FxVersion/4.700.22.36202",
-          "OSName/Windows",
-          "OSVersion/Microsoft.Windows.10.0.19044",
-=======
           "FxVersion/4.700.22.30802",
           "OSName/Windows",
           "OSVersion/Microsoft.Windows.10.0.22000",
->>>>>>> 66eff864
           "Microsoft.Azure.Management.Compute.ComputeManagementClient/57.0.0"
         ]
       },
@@ -145,50 +97,32 @@
           "max-age=31536000; includeSubDomains"
         ],
         "x-ms-served-by": [
-<<<<<<< HEAD
-          "74657d10-ae84-4ba1-9987-bf2190e52342_133045727861665280"
-        ],
-        "x-ms-request-id": [
-          "33512b35-ce06-4a2a-8d8a-e1262f119d26"
-=======
           "0ac215da-9fa3-417d-b10f-e2e37ecff6d1_133029696582965807"
         ],
         "x-ms-request-id": [
           "16b0cb84-3689-43ec-ad12-0edad2bc23db"
->>>>>>> 66eff864
         ],
         "Server": [
           "Microsoft-HTTPAPI/2.0",
           "Microsoft-HTTPAPI/2.0"
         ],
         "x-ms-ratelimit-remaining-subscription-reads": [
-          "11994"
+          "11998"
         ],
         "x-ms-correlation-request-id": [
-<<<<<<< HEAD
-          "6bc38619-195a-404b-9397-c1d50593f696"
-        ],
-        "x-ms-routing-request-id": [
-          "WESTCENTRALUS:20220812T231908Z:6bc38619-195a-404b-9397-c1d50593f696"
-=======
           "19f853cb-2019-4144-bf79-bb931b246bce"
         ],
         "x-ms-routing-request-id": [
           "CENTRALUS:20220722T221013Z:19f853cb-2019-4144-bf79-bb931b246bce"
->>>>>>> 66eff864
         ],
         "X-Content-Type-Options": [
           "nosniff"
         ],
         "Date": [
-<<<<<<< HEAD
-          "Fri, 12 Aug 2022 23:19:08 GMT"
-=======
           "Fri, 22 Jul 2022 22:10:13 GMT"
->>>>>>> 66eff864
         ],
         "Content-Length": [
-          "542"
+          "279"
         ],
         "Content-Type": [
           "application/json; charset=utf-8"
@@ -197,40 +131,25 @@
           "-1"
         ]
       },
-      "ResponseBody": "{\r\n  \"value\": [\r\n    {\r\n      \"identifier\": {\r\n        \"uniqueId\": \"/SharedGalleries/97f78232-382b-46a7-8a72-964d692c4f3f-LONGLIVEGALLERYFOJNVV\"\r\n      },\r\n      \"location\": \"EastUS2EUAP\",\r\n      \"name\": \"97f78232-382b-46a7-8a72-964d692c4f3f-LONGLIVEGALLERYFOJNVV\"\r\n    },\r\n    {\r\n      \"identifier\": {\r\n        \"uniqueId\": \"/SharedGalleries/cd394747-7701-4062-a28e-6e3804c8f71d-AURORACONCURRENCYGALLERY\"\r\n      },\r\n      \"location\": \"EastUS2EUAP\",\r\n      \"name\": \"cd394747-7701-4062-a28e-6e3804c8f71d-AURORACONCURRENCYGALLERY\"\r\n    }\r\n  ]\r\n}",
+      "ResponseBody": "{\r\n  \"value\": [\r\n    {\r\n      \"identifier\": {\r\n        \"uniqueId\": \"/SharedGalleries/97f78232-382b-46a7-8a72-964d692c4f3f-LONGLIVEGALLERYFOJNVV\"\r\n      },\r\n      \"location\": \"EastUS2EUAP\",\r\n      \"name\": \"97f78232-382b-46a7-8a72-964d692c4f3f-LONGLIVEGALLERYFOJNVV\"\r\n    }\r\n  ]\r\n}",
       "StatusCode": 200
     },
     {
-<<<<<<< HEAD
-      "RequestUri": "/subscriptions/97f78232-382b-46a7-8a72-964d692c4f3f/providers/Microsoft.Compute/locations/eastus2euap/sharedGalleries?api-version=2022-03-03",
-      "EncodedRequestUri": "L3N1YnNjcmlwdGlvbnMvOTdmNzgyMzItMzgyYi00NmE3LThhNzItOTY0ZDY5MmM0ZjNmL3Byb3ZpZGVycy9NaWNyb3NvZnQuQ29tcHV0ZS9sb2NhdGlvbnMvZWFzdHVzMmV1YXAvc2hhcmVkR2FsbGVyaWVzP2FwaS12ZXJzaW9uPTIwMjItMDMtMDM=",
-=======
       "RequestUri": "/subscriptions/e37510d7-33b6-4676-886f-ee75bcc01871/providers/Microsoft.Compute/locations/eastus2euap/sharedGalleries?api-version=2022-03-03",
       "EncodedRequestUri": "L3N1YnNjcmlwdGlvbnMvZTM3NTEwZDctMzNiNi00Njc2LTg4NmYtZWU3NWJjYzAxODcxL3Byb3ZpZGVycy9NaWNyb3NvZnQuQ29tcHV0ZS9sb2NhdGlvbnMvZWFzdHVzMmV1YXAvc2hhcmVkR2FsbGVyaWVzP2FwaS12ZXJzaW9uPTIwMjItMDMtMDM=",
->>>>>>> 66eff864
       "RequestMethod": "GET",
       "RequestBody": "",
       "RequestHeaders": {
         "x-ms-client-request-id": [
-<<<<<<< HEAD
-          "94a1e777-298f-476a-bfb4-5e3c2f867689"
-=======
           "5a38668d-3e5e-43a3-9c2f-bbe32acb598e"
->>>>>>> 66eff864
         ],
         "Accept-Language": [
           "en-US"
         ],
         "User-Agent": [
-<<<<<<< HEAD
-          "FxVersion/4.700.22.36202",
-          "OSName/Windows",
-          "OSVersion/Microsoft.Windows.10.0.19044",
-=======
           "FxVersion/4.700.22.30802",
           "OSName/Windows",
           "OSVersion/Microsoft.Windows.10.0.22000",
->>>>>>> 66eff864
           "Microsoft.Azure.Management.Compute.ComputeManagementClient/57.0.0"
         ]
       },
@@ -245,47 +164,29 @@
           "max-age=31536000; includeSubDomains"
         ],
         "x-ms-served-by": [
-<<<<<<< HEAD
-          "74657d10-ae84-4ba1-9987-bf2190e52342_133045727861665280"
-        ],
-        "x-ms-request-id": [
-          "660742cb-f36c-426e-912c-94cb4093bd5e"
-=======
           "0ac215da-9fa3-417d-b10f-e2e37ecff6d1_133029696582965807"
         ],
         "x-ms-request-id": [
           "5ebdf3d5-ebb3-4e70-a9f4-e91cbab4e50c"
->>>>>>> 66eff864
         ],
         "Server": [
           "Microsoft-HTTPAPI/2.0",
           "Microsoft-HTTPAPI/2.0"
         ],
         "x-ms-ratelimit-remaining-subscription-reads": [
-          "11993"
+          "11997"
         ],
         "x-ms-correlation-request-id": [
-<<<<<<< HEAD
-          "74342d7f-6f91-49b5-8bd0-ae52717d4972"
-        ],
-        "x-ms-routing-request-id": [
-          "WESTCENTRALUS:20220812T231908Z:74342d7f-6f91-49b5-8bd0-ae52717d4972"
-=======
           "5a4f54ad-1b0d-4688-8042-1f935fbf31c1"
         ],
         "x-ms-routing-request-id": [
           "CENTRALUS:20220722T221014Z:5a4f54ad-1b0d-4688-8042-1f935fbf31c1"
->>>>>>> 66eff864
         ],
         "X-Content-Type-Options": [
           "nosniff"
         ],
         "Date": [
-<<<<<<< HEAD
-          "Fri, 12 Aug 2022 23:19:08 GMT"
-=======
           "Fri, 22 Jul 2022 22:10:13 GMT"
->>>>>>> 66eff864
         ],
         "Content-Length": [
           "279"
