{
  "Entries": [
    {
<<<<<<< HEAD
      "RequestUri": "/subscriptions/e37510d7-33b6-4676-886f-ee75bcc01871/resourcegroups/galleryPsTestRg8417?api-version=2017-05-10",
      "EncodedRequestUri": "L3N1YnNjcmlwdGlvbnMvZTM3NTEwZDctMzNiNi00Njc2LTg4NmYtZWU3NWJjYzAxODcxL3Jlc291cmNlZ3JvdXBzL2dhbGxlcnlQc1Rlc3RSZzg0MTc/YXBpLXZlcnNpb249MjAxNy0wNS0xMA==",
=======
      "RequestUri": "/subscriptions/97f78232-382b-46a7-8a72-964d692c4f3f/resourcegroups/galleryPsTestRg3658?api-version=2017-05-10",
      "EncodedRequestUri": "L3N1YnNjcmlwdGlvbnMvOTdmNzgyMzItMzgyYi00NmE3LThhNzItOTY0ZDY5MmM0ZjNmL3Jlc291cmNlZ3JvdXBzL2dhbGxlcnlQc1Rlc3RSZzM2NTg/YXBpLXZlcnNpb249MjAxNy0wNS0xMA==",
>>>>>>> c112a861
      "RequestMethod": "PUT",
      "RequestBody": "{\r\n  \"location\": \"eastus2\"\r\n}",
      "RequestHeaders": {
        "x-ms-client-request-id": [
<<<<<<< HEAD
          "0f191e3f-eb6c-43b9-88b9-4dd27aa5d67c"
=======
          "d21c7324-01e6-463f-a783-2eadef6be5b9"
>>>>>>> c112a861
        ],
        "Accept-Language": [
          "en-US"
        ],
        "User-Agent": [
<<<<<<< HEAD
          "FxVersion/4.6.29518.01",
=======
          "FxVersion/4.6.29812.02",
>>>>>>> c112a861
          "OSName/Windows",
          "OSVersion/Microsoft.Windows.10.0.19042.",
          "Microsoft.Azure.Management.ResourceManager.ResourceManagementClient/1.6.0.0"
        ],
        "Content-Type": [
          "application/json; charset=utf-8"
        ],
        "Content-Length": [
          "29"
        ]
      },
      "ResponseHeaders": {
        "Cache-Control": [
          "no-cache"
        ],
        "Pragma": [
          "no-cache"
        ],
        "x-ms-ratelimit-remaining-subscription-writes": [
          "1198"
        ],
        "x-ms-request-id": [
<<<<<<< HEAD
          "edeb72fc-9981-442a-87c7-91c6b420f812"
        ],
        "x-ms-correlation-request-id": [
          "edeb72fc-9981-442a-87c7-91c6b420f812"
        ],
        "x-ms-routing-request-id": [
          "EASTUS2:20210322T234053Z:edeb72fc-9981-442a-87c7-91c6b420f812"
=======
          "47c19756-8875-415d-a2cc-9f41a8c09d06"
        ],
        "x-ms-correlation-request-id": [
          "47c19756-8875-415d-a2cc-9f41a8c09d06"
        ],
        "x-ms-routing-request-id": [
          "WESTUS:20210330T010032Z:47c19756-8875-415d-a2cc-9f41a8c09d06"
>>>>>>> c112a861
        ],
        "Strict-Transport-Security": [
          "max-age=31536000; includeSubDomains"
        ],
        "X-Content-Type-Options": [
          "nosniff"
        ],
        "Date": [
<<<<<<< HEAD
          "Mon, 22 Mar 2021 23:40:52 GMT"
=======
          "Tue, 30 Mar 2021 01:00:32 GMT"
>>>>>>> c112a861
        ],
        "Content-Length": [
          "192"
        ],
        "Content-Type": [
          "application/json; charset=utf-8"
        ],
        "Expires": [
          "-1"
        ]
      },
<<<<<<< HEAD
      "ResponseBody": "{\r\n  \"id\": \"/subscriptions/e37510d7-33b6-4676-886f-ee75bcc01871/resourceGroups/galleryPsTestRg8417\",\r\n  \"name\": \"galleryPsTestRg8417\",\r\n  \"location\": \"eastus2\",\r\n  \"properties\": {\r\n    \"provisioningState\": \"Succeeded\"\r\n  }\r\n}",
      "StatusCode": 201
    },
    {
      "RequestUri": "/subscriptions/e37510d7-33b6-4676-886f-ee75bcc01871/resourceGroups/galleryPsTestRg8417/providers/Microsoft.Compute/galleries/galleryPsTestGallery6031?api-version=2019-12-01",
      "EncodedRequestUri": "L3N1YnNjcmlwdGlvbnMvZTM3NTEwZDctMzNiNi00Njc2LTg4NmYtZWU3NWJjYzAxODcxL3Jlc291cmNlR3JvdXBzL2dhbGxlcnlQc1Rlc3RSZzg0MTcvcHJvdmlkZXJzL01pY3Jvc29mdC5Db21wdXRlL2dhbGxlcmllcy9nYWxsZXJ5UHNUZXN0R2FsbGVyeTYwMzE/YXBpLXZlcnNpb249MjAxOS0xMi0wMQ==",
=======
      "ResponseBody": "{\r\n  \"id\": \"/subscriptions/97f78232-382b-46a7-8a72-964d692c4f3f/resourceGroups/galleryPsTestRg3658\",\r\n  \"name\": \"galleryPsTestRg3658\",\r\n  \"location\": \"eastus2\",\r\n  \"properties\": {\r\n    \"provisioningState\": \"Succeeded\"\r\n  }\r\n}",
      "StatusCode": 201
    },
    {
      "RequestUri": "/subscriptions/97f78232-382b-46a7-8a72-964d692c4f3f/resourceGroups/galleryPsTestRg3658/providers/Microsoft.Compute/galleries/galleryPsTestGallery1299?api-version=2020-09-30",
      "EncodedRequestUri": "L3N1YnNjcmlwdGlvbnMvOTdmNzgyMzItMzgyYi00NmE3LThhNzItOTY0ZDY5MmM0ZjNmL3Jlc291cmNlR3JvdXBzL2dhbGxlcnlQc1Rlc3RSZzM2NTgvcHJvdmlkZXJzL01pY3Jvc29mdC5Db21wdXRlL2dhbGxlcmllcy9nYWxsZXJ5UHNUZXN0R2FsbGVyeTEyOTk/YXBpLXZlcnNpb249MjAyMC0wOS0zMA==",
>>>>>>> c112a861
      "RequestMethod": "PUT",
      "RequestBody": "{\r\n  \"properties\": {\r\n    \"description\": \"This is a sample gallery description\"\r\n  },\r\n  \"location\": \"eastus2\"\r\n}",
      "RequestHeaders": {
        "x-ms-client-request-id": [
<<<<<<< HEAD
          "9b32cff5-7877-4933-9b23-276fcc4c90a4"
=======
          "688abc9d-4499-460a-aec9-40283bd9441e"
>>>>>>> c112a861
        ],
        "Accept-Language": [
          "en-US"
        ],
        "User-Agent": [
<<<<<<< HEAD
          "FxVersion/4.6.29518.01",
          "OSName/Windows",
          "OSVersion/Microsoft.Windows.10.0.18363.",
=======
          "FxVersion/4.6.29812.02",
          "OSName/Windows",
          "OSVersion/Microsoft.Windows.10.0.19042.",
>>>>>>> c112a861
          "Microsoft.Azure.Management.Compute.ComputeManagementClient/44.0.0.0"
        ],
        "Content-Type": [
          "application/json; charset=utf-8"
        ],
        "Content-Length": [
          "113"
        ]
      },
      "ResponseHeaders": {
        "Cache-Control": [
          "no-cache"
        ],
        "Pragma": [
          "no-cache"
        ],
        "Azure-AsyncOperation": [
<<<<<<< HEAD
          "https://management.azure.com/subscriptions/e37510d7-33b6-4676-886f-ee75bcc01871/providers/Microsoft.Compute/locations/eastus2/capsOperations/6911d9ed-a1c5-4af7-ac03-130113733d37?api-version=2019-12-01"
=======
          "https://management.azure.com/subscriptions/97f78232-382b-46a7-8a72-964d692c4f3f/providers/Microsoft.Compute/locations/eastus2/capsOperations/14f6e75a-b430-4c40-87ba-5448b6214b35?api-version=2020-09-30"
>>>>>>> c112a861
        ],
        "x-ms-ratelimit-remaining-resource": [
          "Microsoft.Compute/CreateUpdateGallery3Min;49,Microsoft.Compute/CreateUpdateGallery30Min;298"
        ],
        "Strict-Transport-Security": [
          "max-age=31536000; includeSubDomains"
        ],
        "x-ms-served-by": [
<<<<<<< HEAD
          "a129388d-91d6-4310-81e1-d02ce40a61ca_132598921607348334,a129388d-91d6-4310-81e1-d02ce40a61ca_132598921607348334"
        ],
        "x-ms-request-id": [
          "6911d9ed-a1c5-4af7-ac03-130113733d37"
=======
          "1dd04696-ef54-4aec-bada-944b3b397491_132529239451466592,1dd04696-ef54-4aec-bada-944b3b397491_132529239451466592"
        ],
        "x-ms-request-id": [
          "14f6e75a-b430-4c40-87ba-5448b6214b35"
>>>>>>> c112a861
        ],
        "Server": [
          "Microsoft-HTTPAPI/2.0",
          "Microsoft-HTTPAPI/2.0"
        ],
        "x-ms-ratelimit-remaining-subscription-writes": [
          "1199"
        ],
        "x-ms-correlation-request-id": [
<<<<<<< HEAD
          "8baa13aa-dd24-4bfd-b408-e92beedf1d91"
        ],
        "x-ms-routing-request-id": [
          "EASTUS2:20210322T234054Z:8baa13aa-dd24-4bfd-b408-e92beedf1d91"
=======
          "8b861719-086c-4b57-a64b-691c459725a8"
        ],
        "x-ms-routing-request-id": [
          "WESTUS:20210330T010035Z:8b861719-086c-4b57-a64b-691c459725a8"
>>>>>>> c112a861
        ],
        "X-Content-Type-Options": [
          "nosniff"
        ],
        "Date": [
<<<<<<< HEAD
          "Mon, 22 Mar 2021 23:40:53 GMT"
=======
          "Tue, 30 Mar 2021 01:00:35 GMT"
>>>>>>> c112a861
        ],
        "Content-Length": [
          "573"
        ],
        "Content-Type": [
          "application/json; charset=utf-8"
        ],
        "Expires": [
          "-1"
        ]
      },
<<<<<<< HEAD
      "ResponseBody": "{\r\n  \"name\": \"galleryPsTestGallery6031\",\r\n  \"id\": \"/subscriptions/e37510d7-33b6-4676-886f-ee75bcc01871/resourceGroups/galleryPsTestRg8417/providers/Microsoft.Compute/galleries/galleryPsTestGallery6031\",\r\n  \"type\": \"Microsoft.Compute/galleries\",\r\n  \"location\": \"eastus2\",\r\n  \"properties\": {\r\n    \"description\": \"This is a sample gallery description\",\r\n    \"identifier\": {\r\n      \"uniqueName\": \"e37510d7-33b6-4676-886f-ee75bcc01871-GALLERYPSTESTGALLERY6031\"\r\n    },\r\n    \"provisioningState\": \"Creating\"\r\n  }\r\n}",
      "StatusCode": 201
    },
    {
      "RequestUri": "/subscriptions/e37510d7-33b6-4676-886f-ee75bcc01871/resourceGroups/galleryPsTestRg8417/providers/Microsoft.Compute/galleries/galleryPsTestGallery6031?api-version=2019-12-01",
      "EncodedRequestUri": "L3N1YnNjcmlwdGlvbnMvZTM3NTEwZDctMzNiNi00Njc2LTg4NmYtZWU3NWJjYzAxODcxL3Jlc291cmNlR3JvdXBzL2dhbGxlcnlQc1Rlc3RSZzg0MTcvcHJvdmlkZXJzL01pY3Jvc29mdC5Db21wdXRlL2dhbGxlcmllcy9nYWxsZXJ5UHNUZXN0R2FsbGVyeTYwMzE/YXBpLXZlcnNpb249MjAxOS0xMi0wMQ==",
=======
      "ResponseBody": "{\r\n  \"name\": \"galleryPsTestGallery1299\",\r\n  \"id\": \"/subscriptions/97f78232-382b-46a7-8a72-964d692c4f3f/resourceGroups/galleryPsTestRg3658/providers/Microsoft.Compute/galleries/galleryPsTestGallery1299\",\r\n  \"type\": \"Microsoft.Compute/galleries\",\r\n  \"location\": \"eastus2\",\r\n  \"properties\": {\r\n    \"description\": \"This is a sample gallery description\",\r\n    \"identifier\": {\r\n      \"uniqueName\": \"97f78232-382b-46a7-8a72-964d692c4f3f-GALLERYPSTESTGALLERY1299\"\r\n    },\r\n    \"sharingProfile\": {\r\n      \"permissions\": \"Private\"\r\n    },\r\n    \"provisioningState\": \"Creating\"\r\n  }\r\n}",
      "StatusCode": 201
    },
    {
      "RequestUri": "/subscriptions/97f78232-382b-46a7-8a72-964d692c4f3f/resourceGroups/galleryPsTestRg3658/providers/Microsoft.Compute/galleries/galleryPsTestGallery1299?api-version=2020-09-30",
      "EncodedRequestUri": "L3N1YnNjcmlwdGlvbnMvOTdmNzgyMzItMzgyYi00NmE3LThhNzItOTY0ZDY5MmM0ZjNmL3Jlc291cmNlR3JvdXBzL2dhbGxlcnlQc1Rlc3RSZzM2NTgvcHJvdmlkZXJzL01pY3Jvc29mdC5Db21wdXRlL2dhbGxlcmllcy9nYWxsZXJ5UHNUZXN0R2FsbGVyeTEyOTk/YXBpLXZlcnNpb249MjAyMC0wOS0zMA==",
>>>>>>> c112a861
      "RequestMethod": "PUT",
      "RequestBody": "{\r\n  \"properties\": {\r\n    \"description\": \"This is an updated description\"\r\n  },\r\n  \"location\": \"eastus2\"\r\n}",
      "RequestHeaders": {
        "x-ms-client-request-id": [
<<<<<<< HEAD
          "17571f94-7329-48f8-8203-051e51658d7f"
=======
          "1d35e011-114a-4e56-a0b7-1bed504182fd"
>>>>>>> c112a861
        ],
        "Accept-Language": [
          "en-US"
        ],
        "User-Agent": [
<<<<<<< HEAD
          "FxVersion/4.6.29518.01",
          "OSName/Windows",
          "OSVersion/Microsoft.Windows.10.0.18363.",
=======
          "FxVersion/4.6.29812.02",
          "OSName/Windows",
          "OSVersion/Microsoft.Windows.10.0.19042.",
>>>>>>> c112a861
          "Microsoft.Azure.Management.Compute.ComputeManagementClient/44.0.0.0"
        ],
        "Content-Type": [
          "application/json; charset=utf-8"
        ],
        "Content-Length": [
          "107"
        ]
      },
      "ResponseHeaders": {
        "Cache-Control": [
          "no-cache"
        ],
        "Pragma": [
          "no-cache"
        ],
        "Azure-AsyncOperation": [
<<<<<<< HEAD
          "https://management.azure.com/subscriptions/e37510d7-33b6-4676-886f-ee75bcc01871/providers/Microsoft.Compute/locations/eastus2/capsOperations/bdb39590-16d3-4cee-8139-a34f53b94d1f?api-version=2019-12-01"
=======
          "https://management.azure.com/subscriptions/97f78232-382b-46a7-8a72-964d692c4f3f/providers/Microsoft.Compute/locations/eastus2/capsOperations/6aa0310d-11ff-4b7c-958e-a27a13c90ece?api-version=2020-09-30"
>>>>>>> c112a861
        ],
        "x-ms-ratelimit-remaining-resource": [
          "Microsoft.Compute/CreateUpdateGallery3Min;48,Microsoft.Compute/CreateUpdateGallery30Min;297"
        ],
        "Strict-Transport-Security": [
          "max-age=31536000; includeSubDomains"
        ],
        "x-ms-served-by": [
<<<<<<< HEAD
          "a129388d-91d6-4310-81e1-d02ce40a61ca_132598921607348334,a129388d-91d6-4310-81e1-d02ce40a61ca_132598921607348334"
        ],
        "x-ms-request-id": [
          "bdb39590-16d3-4cee-8139-a34f53b94d1f"
=======
          "1dd04696-ef54-4aec-bada-944b3b397491_132529239451466592,1dd04696-ef54-4aec-bada-944b3b397491_132529239451466592"
        ],
        "x-ms-request-id": [
          "6aa0310d-11ff-4b7c-958e-a27a13c90ece"
>>>>>>> c112a861
        ],
        "Server": [
          "Microsoft-HTTPAPI/2.0",
          "Microsoft-HTTPAPI/2.0"
        ],
        "x-ms-ratelimit-remaining-subscription-writes": [
          "1198"
        ],
        "x-ms-correlation-request-id": [
<<<<<<< HEAD
          "22c13324-5495-4602-a389-b728bc8309eb"
        ],
        "x-ms-routing-request-id": [
          "EASTUS2:20210322T234124Z:22c13324-5495-4602-a389-b728bc8309eb"
=======
          "ec511fc9-ffc9-46d8-8bc0-f083d4f1baae"
        ],
        "x-ms-routing-request-id": [
          "WESTUS:20210330T010106Z:ec511fc9-ffc9-46d8-8bc0-f083d4f1baae"
>>>>>>> c112a861
        ],
        "X-Content-Type-Options": [
          "nosniff"
        ],
        "Date": [
<<<<<<< HEAD
          "Mon, 22 Mar 2021 23:41:23 GMT"
=======
          "Tue, 30 Mar 2021 01:01:05 GMT"
>>>>>>> c112a861
        ],
        "Content-Length": [
          "568"
        ],
        "Content-Type": [
          "application/json; charset=utf-8"
        ],
        "Expires": [
          "-1"
        ]
      },
<<<<<<< HEAD
      "ResponseBody": "{\r\n  \"name\": \"galleryPsTestGallery6031\",\r\n  \"id\": \"/subscriptions/e37510d7-33b6-4676-886f-ee75bcc01871/resourceGroups/galleryPsTestRg8417/providers/Microsoft.Compute/galleries/galleryPsTestGallery6031\",\r\n  \"type\": \"Microsoft.Compute/galleries\",\r\n  \"location\": \"eastus2\",\r\n  \"properties\": {\r\n    \"description\": \"This is an updated description\",\r\n    \"identifier\": {\r\n      \"uniqueName\": \"e37510d7-33b6-4676-886f-ee75bcc01871-GALLERYPSTESTGALLERY6031\"\r\n    },\r\n    \"provisioningState\": \"Succeeded\"\r\n  }\r\n}",
      "StatusCode": 200
    },
    {
      "RequestUri": "/subscriptions/e37510d7-33b6-4676-886f-ee75bcc01871/providers/Microsoft.Compute/locations/eastus2/capsOperations/6911d9ed-a1c5-4af7-ac03-130113733d37?api-version=2019-12-01",
      "EncodedRequestUri": "L3N1YnNjcmlwdGlvbnMvZTM3NTEwZDctMzNiNi00Njc2LTg4NmYtZWU3NWJjYzAxODcxL3Byb3ZpZGVycy9NaWNyb3NvZnQuQ29tcHV0ZS9sb2NhdGlvbnMvZWFzdHVzMi9jYXBzT3BlcmF0aW9ucy82OTExZDllZC1hMWM1LTRhZjctYWMwMy0xMzAxMTM3MzNkMzc/YXBpLXZlcnNpb249MjAxOS0xMi0wMQ==",
=======
      "ResponseBody": "{\r\n  \"name\": \"galleryPsTestGallery1299\",\r\n  \"id\": \"/subscriptions/97f78232-382b-46a7-8a72-964d692c4f3f/resourceGroups/galleryPsTestRg3658/providers/Microsoft.Compute/galleries/galleryPsTestGallery1299\",\r\n  \"type\": \"Microsoft.Compute/galleries\",\r\n  \"location\": \"eastus2\",\r\n  \"properties\": {\r\n    \"description\": \"This is an updated description\",\r\n    \"identifier\": {\r\n      \"uniqueName\": \"97f78232-382b-46a7-8a72-964d692c4f3f-GALLERYPSTESTGALLERY1299\"\r\n    },\r\n    \"sharingProfile\": {\r\n      \"permissions\": \"Private\"\r\n    },\r\n    \"provisioningState\": \"Succeeded\"\r\n  }\r\n}",
      "StatusCode": 200
    },
    {
      "RequestUri": "/subscriptions/97f78232-382b-46a7-8a72-964d692c4f3f/providers/Microsoft.Compute/locations/eastus2/capsOperations/14f6e75a-b430-4c40-87ba-5448b6214b35?api-version=2020-09-30",
      "EncodedRequestUri": "L3N1YnNjcmlwdGlvbnMvOTdmNzgyMzItMzgyYi00NmE3LThhNzItOTY0ZDY5MmM0ZjNmL3Byb3ZpZGVycy9NaWNyb3NvZnQuQ29tcHV0ZS9sb2NhdGlvbnMvZWFzdHVzMi9jYXBzT3BlcmF0aW9ucy8xNGY2ZTc1YS1iNDMwLTRjNDAtODdiYS01NDQ4YjYyMTRiMzU/YXBpLXZlcnNpb249MjAyMC0wOS0zMA==",
>>>>>>> c112a861
      "RequestMethod": "GET",
      "RequestBody": "",
      "RequestHeaders": {
        "User-Agent": [
<<<<<<< HEAD
          "FxVersion/4.6.29518.01",
          "OSName/Windows",
          "OSVersion/Microsoft.Windows.10.0.18363.",
=======
          "FxVersion/4.6.29812.02",
          "OSName/Windows",
          "OSVersion/Microsoft.Windows.10.0.19042.",
>>>>>>> c112a861
          "Microsoft.Azure.Management.Compute.ComputeManagementClient/44.0.0.0"
        ]
      },
      "ResponseHeaders": {
        "Cache-Control": [
          "no-cache"
        ],
        "Pragma": [
          "no-cache"
        ],
        "x-ms-ratelimit-remaining-resource": [
<<<<<<< HEAD
          "Microsoft.Compute/GetOperationStatus3Min;1198,Microsoft.Compute/GetOperationStatus30Min;4177"
=======
          "Microsoft.Compute/GetOperationStatus3Min;1192,Microsoft.Compute/GetOperationStatus30Min;4161"
>>>>>>> c112a861
        ],
        "Strict-Transport-Security": [
          "max-age=31536000; includeSubDomains"
        ],
        "x-ms-served-by": [
<<<<<<< HEAD
          "a129388d-91d6-4310-81e1-d02ce40a61ca_132598921607348334,a129388d-91d6-4310-81e1-d02ce40a61ca_132598921607348334"
        ],
        "x-ms-request-id": [
          "291706bf-829b-48ea-980b-b1cd68ba00ed"
=======
          "1dd04696-ef54-4aec-bada-944b3b397491_132529239451466592,1dd04696-ef54-4aec-bada-944b3b397491_132529239451466592"
        ],
        "x-ms-request-id": [
          "fcad369e-7188-4e71-8b4b-0308b66907a6"
>>>>>>> c112a861
        ],
        "Server": [
          "Microsoft-HTTPAPI/2.0",
          "Microsoft-HTTPAPI/2.0"
        ],
        "x-ms-ratelimit-remaining-subscription-reads": [
          "11999"
        ],
        "x-ms-correlation-request-id": [
<<<<<<< HEAD
          "72d98480-0407-4142-a610-45770ccbb763"
        ],
        "x-ms-routing-request-id": [
          "EASTUS2:20210322T234124Z:72d98480-0407-4142-a610-45770ccbb763"
=======
          "ff7fc37f-df9d-4937-90aa-81e6da54bcbb"
        ],
        "x-ms-routing-request-id": [
          "WESTUS:20210330T010105Z:ff7fc37f-df9d-4937-90aa-81e6da54bcbb"
>>>>>>> c112a861
        ],
        "X-Content-Type-Options": [
          "nosniff"
        ],
        "Date": [
<<<<<<< HEAD
          "Mon, 22 Mar 2021 23:41:23 GMT"
=======
          "Tue, 30 Mar 2021 01:01:05 GMT"
>>>>>>> c112a861
        ],
        "Content-Length": [
          "183"
        ],
        "Content-Type": [
          "application/json; charset=utf-8"
        ],
        "Expires": [
          "-1"
        ]
      },
<<<<<<< HEAD
      "ResponseBody": "{\r\n  \"startTime\": \"2021-03-22T23:40:53.8836255+00:00\",\r\n  \"endTime\": \"2021-03-22T23:40:54.1023708+00:00\",\r\n  \"status\": \"Succeeded\",\r\n  \"name\": \"6911d9ed-a1c5-4af7-ac03-130113733d37\"\r\n}",
      "StatusCode": 200
    },
    {
      "RequestUri": "/subscriptions/e37510d7-33b6-4676-886f-ee75bcc01871/resourceGroups/galleryPsTestRg8417/providers/Microsoft.Compute/galleries/galleryPsTestGallery6031?api-version=2019-12-01",
      "EncodedRequestUri": "L3N1YnNjcmlwdGlvbnMvZTM3NTEwZDctMzNiNi00Njc2LTg4NmYtZWU3NWJjYzAxODcxL3Jlc291cmNlR3JvdXBzL2dhbGxlcnlQc1Rlc3RSZzg0MTcvcHJvdmlkZXJzL01pY3Jvc29mdC5Db21wdXRlL2dhbGxlcmllcy9nYWxsZXJ5UHNUZXN0R2FsbGVyeTYwMzE/YXBpLXZlcnNpb249MjAxOS0xMi0wMQ==",
=======
      "ResponseBody": "{\r\n  \"startTime\": \"2021-03-29T18:00:35.1392098-07:00\",\r\n  \"endTime\": \"2021-03-29T18:00:35.248592-07:00\",\r\n  \"status\": \"Succeeded\",\r\n  \"name\": \"14f6e75a-b430-4c40-87ba-5448b6214b35\"\r\n}",
      "StatusCode": 200
    },
    {
      "RequestUri": "/subscriptions/97f78232-382b-46a7-8a72-964d692c4f3f/resourceGroups/galleryPsTestRg3658/providers/Microsoft.Compute/galleries/galleryPsTestGallery1299?api-version=2020-09-30",
      "EncodedRequestUri": "L3N1YnNjcmlwdGlvbnMvOTdmNzgyMzItMzgyYi00NmE3LThhNzItOTY0ZDY5MmM0ZjNmL3Jlc291cmNlR3JvdXBzL2dhbGxlcnlQc1Rlc3RSZzM2NTgvcHJvdmlkZXJzL01pY3Jvc29mdC5Db21wdXRlL2dhbGxlcmllcy9nYWxsZXJ5UHNUZXN0R2FsbGVyeTEyOTk/YXBpLXZlcnNpb249MjAyMC0wOS0zMA==",
>>>>>>> c112a861
      "RequestMethod": "GET",
      "RequestBody": "",
      "RequestHeaders": {
        "User-Agent": [
<<<<<<< HEAD
          "FxVersion/4.6.29518.01",
          "OSName/Windows",
          "OSVersion/Microsoft.Windows.10.0.18363.",
=======
          "FxVersion/4.6.29812.02",
          "OSName/Windows",
          "OSVersion/Microsoft.Windows.10.0.19042.",
>>>>>>> c112a861
          "Microsoft.Azure.Management.Compute.ComputeManagementClient/44.0.0.0"
        ]
      },
      "ResponseHeaders": {
        "Cache-Control": [
          "no-cache"
        ],
        "Pragma": [
          "no-cache"
        ],
        "x-ms-ratelimit-remaining-resource": [
<<<<<<< HEAD
          "Microsoft.Compute/GetGallery3Min;345,Microsoft.Compute/GetGallery30Min;2494"
=======
          "Microsoft.Compute/GetGallery3Min;344,Microsoft.Compute/GetGallery30Min;2483"
>>>>>>> c112a861
        ],
        "Strict-Transport-Security": [
          "max-age=31536000; includeSubDomains"
        ],
        "x-ms-served-by": [
<<<<<<< HEAD
          "a129388d-91d6-4310-81e1-d02ce40a61ca_132598921607348334,a129388d-91d6-4310-81e1-d02ce40a61ca_132598921607348334"
        ],
        "x-ms-request-id": [
          "14d2a672-ef75-478b-9948-e23ef1c3cc4e"
=======
          "1dd04696-ef54-4aec-bada-944b3b397491_132529239451466592,1dd04696-ef54-4aec-bada-944b3b397491_132529239451466592"
        ],
        "x-ms-request-id": [
          "a0c5a9cf-a8d3-4331-8c76-e14f641ad514"
>>>>>>> c112a861
        ],
        "Server": [
          "Microsoft-HTTPAPI/2.0",
          "Microsoft-HTTPAPI/2.0"
        ],
        "x-ms-ratelimit-remaining-subscription-reads": [
          "11998"
        ],
        "x-ms-correlation-request-id": [
<<<<<<< HEAD
          "648cfd07-4d18-4ee0-a57d-b6549a285c47"
        ],
        "x-ms-routing-request-id": [
          "EASTUS2:20210322T234124Z:648cfd07-4d18-4ee0-a57d-b6549a285c47"
=======
          "4da8dde3-641c-4dad-81c7-b3e768009e1a"
        ],
        "x-ms-routing-request-id": [
          "WESTUS:20210330T010105Z:4da8dde3-641c-4dad-81c7-b3e768009e1a"
>>>>>>> c112a861
        ],
        "X-Content-Type-Options": [
          "nosniff"
        ],
        "Date": [
<<<<<<< HEAD
          "Mon, 22 Mar 2021 23:41:23 GMT"
=======
          "Tue, 30 Mar 2021 01:01:05 GMT"
>>>>>>> c112a861
        ],
        "Content-Length": [
          "509"
        ],
        "Content-Type": [
          "application/json; charset=utf-8"
        ],
        "Expires": [
          "-1"
        ]
      },
<<<<<<< HEAD
      "ResponseBody": "{\r\n  \"name\": \"galleryPsTestGallery6031\",\r\n  \"id\": \"/subscriptions/e37510d7-33b6-4676-886f-ee75bcc01871/resourceGroups/galleryPsTestRg8417/providers/Microsoft.Compute/galleries/galleryPsTestGallery6031\",\r\n  \"type\": \"Microsoft.Compute/galleries\",\r\n  \"location\": \"eastus2\",\r\n  \"properties\": {\r\n    \"description\": \"This is a sample gallery description\",\r\n    \"identifier\": {\r\n      \"uniqueName\": \"e37510d7-33b6-4676-886f-ee75bcc01871-GALLERYPSTESTGALLERY6031\"\r\n    },\r\n    \"provisioningState\": \"Succeeded\"\r\n  }\r\n}",
      "StatusCode": 200
    },
    {
      "RequestUri": "/subscriptions/e37510d7-33b6-4676-886f-ee75bcc01871/resourceGroups/galleryPsTestRg8417/providers/Microsoft.Compute/galleries/galleryPsTestGallery6031?api-version=2019-12-01",
      "EncodedRequestUri": "L3N1YnNjcmlwdGlvbnMvZTM3NTEwZDctMzNiNi00Njc2LTg4NmYtZWU3NWJjYzAxODcxL3Jlc291cmNlR3JvdXBzL2dhbGxlcnlQc1Rlc3RSZzg0MTcvcHJvdmlkZXJzL01pY3Jvc29mdC5Db21wdXRlL2dhbGxlcmllcy9nYWxsZXJ5UHNUZXN0R2FsbGVyeTYwMzE/YXBpLXZlcnNpb249MjAxOS0xMi0wMQ==",
=======
      "ResponseBody": "{\r\n  \"name\": \"galleryPsTestGallery1299\",\r\n  \"id\": \"/subscriptions/97f78232-382b-46a7-8a72-964d692c4f3f/resourceGroups/galleryPsTestRg3658/providers/Microsoft.Compute/galleries/galleryPsTestGallery1299\",\r\n  \"type\": \"Microsoft.Compute/galleries\",\r\n  \"location\": \"eastus2\",\r\n  \"properties\": {\r\n    \"description\": \"This is a sample gallery description\",\r\n    \"identifier\": {\r\n      \"uniqueName\": \"97f78232-382b-46a7-8a72-964d692c4f3f-GALLERYPSTESTGALLERY1299\"\r\n    },\r\n    \"provisioningState\": \"Succeeded\"\r\n  }\r\n}",
      "StatusCode": 200
    },
    {
      "RequestUri": "/subscriptions/97f78232-382b-46a7-8a72-964d692c4f3f/resourceGroups/galleryPsTestRg3658/providers/Microsoft.Compute/galleries/galleryPsTestGallery1299?api-version=2020-09-30",
      "EncodedRequestUri": "L3N1YnNjcmlwdGlvbnMvOTdmNzgyMzItMzgyYi00NmE3LThhNzItOTY0ZDY5MmM0ZjNmL3Jlc291cmNlR3JvdXBzL2dhbGxlcnlQc1Rlc3RSZzM2NTgvcHJvdmlkZXJzL01pY3Jvc29mdC5Db21wdXRlL2dhbGxlcmllcy9nYWxsZXJ5UHNUZXN0R2FsbGVyeTEyOTk/YXBpLXZlcnNpb249MjAyMC0wOS0zMA==",
>>>>>>> c112a861
      "RequestMethod": "GET",
      "RequestBody": "",
      "RequestHeaders": {
        "x-ms-client-request-id": [
<<<<<<< HEAD
          "17dc2b34-7c61-4d2e-ad0d-707157465573"
=======
          "23e68ba8-f395-4858-a250-22a18e35900c"
>>>>>>> c112a861
        ],
        "Accept-Language": [
          "en-US"
        ],
        "User-Agent": [
<<<<<<< HEAD
          "FxVersion/4.6.29518.01",
          "OSName/Windows",
          "OSVersion/Microsoft.Windows.10.0.18363.",
=======
          "FxVersion/4.6.29812.02",
          "OSName/Windows",
          "OSVersion/Microsoft.Windows.10.0.19042.",
>>>>>>> c112a861
          "Microsoft.Azure.Management.Compute.ComputeManagementClient/44.0.0.0"
        ]
      },
      "ResponseHeaders": {
        "Cache-Control": [
          "no-cache"
        ],
        "Pragma": [
          "no-cache"
        ],
        "x-ms-ratelimit-remaining-resource": [
<<<<<<< HEAD
          "Microsoft.Compute/GetGallery3Min;344,Microsoft.Compute/GetGallery30Min;2493"
=======
          "Microsoft.Compute/GetGallery3Min;343,Microsoft.Compute/GetGallery30Min;2482"
>>>>>>> c112a861
        ],
        "Strict-Transport-Security": [
          "max-age=31536000; includeSubDomains"
        ],
        "x-ms-served-by": [
<<<<<<< HEAD
          "a129388d-91d6-4310-81e1-d02ce40a61ca_132598921607348334,a129388d-91d6-4310-81e1-d02ce40a61ca_132598921607348334"
        ],
        "x-ms-request-id": [
          "d060b475-35a8-45d3-9167-c8a128e63424"
=======
          "1dd04696-ef54-4aec-bada-944b3b397491_132529239451466592,1dd04696-ef54-4aec-bada-944b3b397491_132529239451466592"
        ],
        "x-ms-request-id": [
          "2fbe6c47-fa8e-433d-9b3f-b41c0cd2de08"
>>>>>>> c112a861
        ],
        "Server": [
          "Microsoft-HTTPAPI/2.0",
          "Microsoft-HTTPAPI/2.0"
        ],
        "x-ms-ratelimit-remaining-subscription-reads": [
          "11997"
        ],
        "x-ms-correlation-request-id": [
<<<<<<< HEAD
          "2c6820df-b5fb-411a-bc09-f1e8dbbc693b"
        ],
        "x-ms-routing-request-id": [
          "EASTUS2:20210322T234124Z:2c6820df-b5fb-411a-bc09-f1e8dbbc693b"
=======
          "eed467fd-eeb5-4484-8878-f8fad17d3aea"
        ],
        "x-ms-routing-request-id": [
          "WESTUS:20210330T010106Z:eed467fd-eeb5-4484-8878-f8fad17d3aea"
>>>>>>> c112a861
        ],
        "X-Content-Type-Options": [
          "nosniff"
        ],
        "Date": [
<<<<<<< HEAD
          "Mon, 22 Mar 2021 23:41:23 GMT"
=======
          "Tue, 30 Mar 2021 01:01:05 GMT"
>>>>>>> c112a861
        ],
        "Content-Length": [
          "509"
        ],
        "Content-Type": [
          "application/json; charset=utf-8"
        ],
        "Expires": [
          "-1"
        ]
      },
<<<<<<< HEAD
      "ResponseBody": "{\r\n  \"name\": \"galleryPsTestGallery6031\",\r\n  \"id\": \"/subscriptions/e37510d7-33b6-4676-886f-ee75bcc01871/resourceGroups/galleryPsTestRg8417/providers/Microsoft.Compute/galleries/galleryPsTestGallery6031\",\r\n  \"type\": \"Microsoft.Compute/galleries\",\r\n  \"location\": \"eastus2\",\r\n  \"properties\": {\r\n    \"description\": \"This is a sample gallery description\",\r\n    \"identifier\": {\r\n      \"uniqueName\": \"e37510d7-33b6-4676-886f-ee75bcc01871-GALLERYPSTESTGALLERY6031\"\r\n    },\r\n    \"provisioningState\": \"Succeeded\"\r\n  }\r\n}",
      "StatusCode": 200
    },
    {
      "RequestUri": "/subscriptions/e37510d7-33b6-4676-886f-ee75bcc01871/resourceGroups/galleryPsTestRg8417/providers/Microsoft.Compute/galleries/galleryPsTestGallery6031?api-version=2019-12-01",
      "EncodedRequestUri": "L3N1YnNjcmlwdGlvbnMvZTM3NTEwZDctMzNiNi00Njc2LTg4NmYtZWU3NWJjYzAxODcxL3Jlc291cmNlR3JvdXBzL2dhbGxlcnlQc1Rlc3RSZzg0MTcvcHJvdmlkZXJzL01pY3Jvc29mdC5Db21wdXRlL2dhbGxlcmllcy9nYWxsZXJ5UHNUZXN0R2FsbGVyeTYwMzE/YXBpLXZlcnNpb249MjAxOS0xMi0wMQ==",
=======
      "ResponseBody": "{\r\n  \"name\": \"galleryPsTestGallery1299\",\r\n  \"id\": \"/subscriptions/97f78232-382b-46a7-8a72-964d692c4f3f/resourceGroups/galleryPsTestRg3658/providers/Microsoft.Compute/galleries/galleryPsTestGallery1299\",\r\n  \"type\": \"Microsoft.Compute/galleries\",\r\n  \"location\": \"eastus2\",\r\n  \"properties\": {\r\n    \"description\": \"This is a sample gallery description\",\r\n    \"identifier\": {\r\n      \"uniqueName\": \"97f78232-382b-46a7-8a72-964d692c4f3f-GALLERYPSTESTGALLERY1299\"\r\n    },\r\n    \"provisioningState\": \"Succeeded\"\r\n  }\r\n}",
      "StatusCode": 200
    },
    {
      "RequestUri": "/subscriptions/97f78232-382b-46a7-8a72-964d692c4f3f/resourceGroups/galleryPsTestRg3658/providers/Microsoft.Compute/galleries/galleryPsTestGallery1299?api-version=2020-09-30",
      "EncodedRequestUri": "L3N1YnNjcmlwdGlvbnMvOTdmNzgyMzItMzgyYi00NmE3LThhNzItOTY0ZDY5MmM0ZjNmL3Jlc291cmNlR3JvdXBzL2dhbGxlcnlQc1Rlc3RSZzM2NTgvcHJvdmlkZXJzL01pY3Jvc29mdC5Db21wdXRlL2dhbGxlcmllcy9nYWxsZXJ5UHNUZXN0R2FsbGVyeTEyOTk/YXBpLXZlcnNpb249MjAyMC0wOS0zMA==",
>>>>>>> c112a861
      "RequestMethod": "GET",
      "RequestBody": "",
      "RequestHeaders": {
        "User-Agent": [
<<<<<<< HEAD
          "FxVersion/4.6.29518.01",
          "OSName/Windows",
          "OSVersion/Microsoft.Windows.10.0.18363.",
=======
          "FxVersion/4.6.29812.02",
          "OSName/Windows",
          "OSVersion/Microsoft.Windows.10.0.19042.",
>>>>>>> c112a861
          "Microsoft.Azure.Management.Compute.ComputeManagementClient/44.0.0.0"
        ]
      },
      "ResponseHeaders": {
        "Cache-Control": [
          "no-cache"
        ],
        "Pragma": [
          "no-cache"
        ],
        "x-ms-ratelimit-remaining-resource": [
<<<<<<< HEAD
          "Microsoft.Compute/GetGallery3Min;343,Microsoft.Compute/GetGallery30Min;2492"
=======
          "Microsoft.Compute/GetGallery3Min;342,Microsoft.Compute/GetGallery30Min;2481"
>>>>>>> c112a861
        ],
        "Strict-Transport-Security": [
          "max-age=31536000; includeSubDomains"
        ],
        "x-ms-served-by": [
<<<<<<< HEAD
          "a129388d-91d6-4310-81e1-d02ce40a61ca_132598921607348334,a129388d-91d6-4310-81e1-d02ce40a61ca_132598921607348334"
        ],
        "x-ms-request-id": [
          "0efebe16-92ec-49ca-8a07-0098bbd6c13e"
=======
          "1dd04696-ef54-4aec-bada-944b3b397491_132529239451466592,1dd04696-ef54-4aec-bada-944b3b397491_132529239451466592"
        ],
        "x-ms-request-id": [
          "31b1cbed-567d-473f-b6d0-553615d02a8d"
>>>>>>> c112a861
        ],
        "Server": [
          "Microsoft-HTTPAPI/2.0",
          "Microsoft-HTTPAPI/2.0"
        ],
        "x-ms-ratelimit-remaining-subscription-reads": [
          "11996"
        ],
        "x-ms-correlation-request-id": [
<<<<<<< HEAD
          "3822538b-7c83-4422-8aa0-7c2690bf0b53"
        ],
        "x-ms-routing-request-id": [
          "EASTUS2:20210322T234124Z:3822538b-7c83-4422-8aa0-7c2690bf0b53"
=======
          "14770c38-8b27-4ce2-9382-a8ed1e9d027f"
        ],
        "x-ms-routing-request-id": [
          "WESTUS:20210330T010106Z:14770c38-8b27-4ce2-9382-a8ed1e9d027f"
>>>>>>> c112a861
        ],
        "X-Content-Type-Options": [
          "nosniff"
        ],
        "Date": [
<<<<<<< HEAD
          "Mon, 22 Mar 2021 23:41:23 GMT"
=======
          "Tue, 30 Mar 2021 01:01:06 GMT"
>>>>>>> c112a861
        ],
        "Content-Length": [
          "503"
        ],
        "Content-Type": [
          "application/json; charset=utf-8"
        ],
        "Expires": [
          "-1"
        ]
      },
<<<<<<< HEAD
      "ResponseBody": "{\r\n  \"name\": \"galleryPsTestGallery6031\",\r\n  \"id\": \"/subscriptions/e37510d7-33b6-4676-886f-ee75bcc01871/resourceGroups/galleryPsTestRg8417/providers/Microsoft.Compute/galleries/galleryPsTestGallery6031\",\r\n  \"type\": \"Microsoft.Compute/galleries\",\r\n  \"location\": \"eastus2\",\r\n  \"properties\": {\r\n    \"description\": \"This is an updated description\",\r\n    \"identifier\": {\r\n      \"uniqueName\": \"e37510d7-33b6-4676-886f-ee75bcc01871-GALLERYPSTESTGALLERY6031\"\r\n    },\r\n    \"provisioningState\": \"Succeeded\"\r\n  }\r\n}",
      "StatusCode": 200
    },
    {
      "RequestUri": "/subscriptions/e37510d7-33b6-4676-886f-ee75bcc01871/resourceGroups/galleryPsTestRg8417/providers/Microsoft.Compute/galleries/galleryPsTestGallery6031?api-version=2019-12-01",
      "EncodedRequestUri": "L3N1YnNjcmlwdGlvbnMvZTM3NTEwZDctMzNiNi00Njc2LTg4NmYtZWU3NWJjYzAxODcxL3Jlc291cmNlR3JvdXBzL2dhbGxlcnlQc1Rlc3RSZzg0MTcvcHJvdmlkZXJzL01pY3Jvc29mdC5Db21wdXRlL2dhbGxlcmllcy9nYWxsZXJ5UHNUZXN0R2FsbGVyeTYwMzE/YXBpLXZlcnNpb249MjAxOS0xMi0wMQ==",
=======
      "ResponseBody": "{\r\n  \"name\": \"galleryPsTestGallery1299\",\r\n  \"id\": \"/subscriptions/97f78232-382b-46a7-8a72-964d692c4f3f/resourceGroups/galleryPsTestRg3658/providers/Microsoft.Compute/galleries/galleryPsTestGallery1299\",\r\n  \"type\": \"Microsoft.Compute/galleries\",\r\n  \"location\": \"eastus2\",\r\n  \"properties\": {\r\n    \"description\": \"This is an updated description\",\r\n    \"identifier\": {\r\n      \"uniqueName\": \"97f78232-382b-46a7-8a72-964d692c4f3f-GALLERYPSTESTGALLERY1299\"\r\n    },\r\n    \"provisioningState\": \"Succeeded\"\r\n  }\r\n}",
      "StatusCode": 200
    },
    {
      "RequestUri": "/subscriptions/97f78232-382b-46a7-8a72-964d692c4f3f/resourceGroups/galleryPsTestRg3658/providers/Microsoft.Compute/galleries/galleryPsTestGallery1299?api-version=2020-09-30",
      "EncodedRequestUri": "L3N1YnNjcmlwdGlvbnMvOTdmNzgyMzItMzgyYi00NmE3LThhNzItOTY0ZDY5MmM0ZjNmL3Jlc291cmNlR3JvdXBzL2dhbGxlcnlQc1Rlc3RSZzM2NTgvcHJvdmlkZXJzL01pY3Jvc29mdC5Db21wdXRlL2dhbGxlcmllcy9nYWxsZXJ5UHNUZXN0R2FsbGVyeTEyOTk/YXBpLXZlcnNpb249MjAyMC0wOS0zMA==",
>>>>>>> c112a861
      "RequestMethod": "GET",
      "RequestBody": "",
      "RequestHeaders": {
        "x-ms-client-request-id": [
<<<<<<< HEAD
          "11f35658-5073-4b46-95a6-6f6d978e2573"
=======
          "c7d5902c-0443-46c5-92dd-acd45308b13c"
>>>>>>> c112a861
        ],
        "Accept-Language": [
          "en-US"
        ],
        "User-Agent": [
<<<<<<< HEAD
          "FxVersion/4.6.29518.01",
          "OSName/Windows",
          "OSVersion/Microsoft.Windows.10.0.18363.",
=======
          "FxVersion/4.6.29812.02",
          "OSName/Windows",
          "OSVersion/Microsoft.Windows.10.0.19042.",
>>>>>>> c112a861
          "Microsoft.Azure.Management.Compute.ComputeManagementClient/44.0.0.0"
        ]
      },
      "ResponseHeaders": {
        "Cache-Control": [
          "no-cache"
        ],
        "Pragma": [
          "no-cache"
        ],
        "x-ms-ratelimit-remaining-resource": [
<<<<<<< HEAD
          "Microsoft.Compute/GetGallery3Min;342,Microsoft.Compute/GetGallery30Min;2491"
=======
          "Microsoft.Compute/GetGallery3Min;341,Microsoft.Compute/GetGallery30Min;2480"
>>>>>>> c112a861
        ],
        "Strict-Transport-Security": [
          "max-age=31536000; includeSubDomains"
        ],
        "x-ms-served-by": [
<<<<<<< HEAD
          "a129388d-91d6-4310-81e1-d02ce40a61ca_132598921607348334,a129388d-91d6-4310-81e1-d02ce40a61ca_132598921607348334"
        ],
        "x-ms-request-id": [
          "f2e1c447-ced8-4bc9-b41c-5be722509b00"
=======
          "1dd04696-ef54-4aec-bada-944b3b397491_132529239451466592,1dd04696-ef54-4aec-bada-944b3b397491_132529239451466592"
        ],
        "x-ms-request-id": [
          "52c258fb-cd4e-4e36-8485-50cdfa4b05d0"
>>>>>>> c112a861
        ],
        "Server": [
          "Microsoft-HTTPAPI/2.0",
          "Microsoft-HTTPAPI/2.0"
        ],
        "x-ms-ratelimit-remaining-subscription-reads": [
          "11995"
        ],
        "x-ms-correlation-request-id": [
<<<<<<< HEAD
          "b1d176f3-ec8b-43cc-b056-c3d6bcb70a0e"
        ],
        "x-ms-routing-request-id": [
          "EASTUS2:20210322T234124Z:b1d176f3-ec8b-43cc-b056-c3d6bcb70a0e"
=======
          "b9d3369c-9b49-4b70-9bce-b00925075e95"
        ],
        "x-ms-routing-request-id": [
          "WESTUS:20210330T010106Z:b9d3369c-9b49-4b70-9bce-b00925075e95"
>>>>>>> c112a861
        ],
        "X-Content-Type-Options": [
          "nosniff"
        ],
        "Date": [
<<<<<<< HEAD
          "Mon, 22 Mar 2021 23:41:23 GMT"
=======
          "Tue, 30 Mar 2021 01:01:06 GMT"
>>>>>>> c112a861
        ],
        "Content-Length": [
          "503"
        ],
        "Content-Type": [
          "application/json; charset=utf-8"
        ],
        "Expires": [
          "-1"
        ]
      },
<<<<<<< HEAD
      "ResponseBody": "{\r\n  \"name\": \"galleryPsTestGallery6031\",\r\n  \"id\": \"/subscriptions/e37510d7-33b6-4676-886f-ee75bcc01871/resourceGroups/galleryPsTestRg8417/providers/Microsoft.Compute/galleries/galleryPsTestGallery6031\",\r\n  \"type\": \"Microsoft.Compute/galleries\",\r\n  \"location\": \"eastus2\",\r\n  \"properties\": {\r\n    \"description\": \"This is an updated description\",\r\n    \"identifier\": {\r\n      \"uniqueName\": \"e37510d7-33b6-4676-886f-ee75bcc01871-GALLERYPSTESTGALLERY6031\"\r\n    },\r\n    \"provisioningState\": \"Succeeded\"\r\n  }\r\n}",
      "StatusCode": 200
    },
    {
      "RequestUri": "/subscriptions/e37510d7-33b6-4676-886f-ee75bcc01871/resourcegroups/galleryPsTestRg8417New?api-version=2017-05-10",
      "EncodedRequestUri": "L3N1YnNjcmlwdGlvbnMvZTM3NTEwZDctMzNiNi00Njc2LTg4NmYtZWU3NWJjYzAxODcxL3Jlc291cmNlZ3JvdXBzL2dhbGxlcnlQc1Rlc3RSZzg0MTdOZXc/YXBpLXZlcnNpb249MjAxNy0wNS0xMA==",
=======
      "ResponseBody": "{\r\n  \"name\": \"galleryPsTestGallery1299\",\r\n  \"id\": \"/subscriptions/97f78232-382b-46a7-8a72-964d692c4f3f/resourceGroups/galleryPsTestRg3658/providers/Microsoft.Compute/galleries/galleryPsTestGallery1299\",\r\n  \"type\": \"Microsoft.Compute/galleries\",\r\n  \"location\": \"eastus2\",\r\n  \"properties\": {\r\n    \"description\": \"This is an updated description\",\r\n    \"identifier\": {\r\n      \"uniqueName\": \"97f78232-382b-46a7-8a72-964d692c4f3f-GALLERYPSTESTGALLERY1299\"\r\n    },\r\n    \"provisioningState\": \"Succeeded\"\r\n  }\r\n}",
      "StatusCode": 200
    },
    {
      "RequestUri": "/subscriptions/97f78232-382b-46a7-8a72-964d692c4f3f/resourcegroups/galleryPsTestRg3658New?api-version=2017-05-10",
      "EncodedRequestUri": "L3N1YnNjcmlwdGlvbnMvOTdmNzgyMzItMzgyYi00NmE3LThhNzItOTY0ZDY5MmM0ZjNmL3Jlc291cmNlZ3JvdXBzL2dhbGxlcnlQc1Rlc3RSZzM2NThOZXc/YXBpLXZlcnNpb249MjAxNy0wNS0xMA==",
>>>>>>> c112a861
      "RequestMethod": "PUT",
      "RequestBody": "{\r\n  \"location\": \"eastus2\"\r\n}",
      "RequestHeaders": {
        "x-ms-client-request-id": [
<<<<<<< HEAD
          "cc6bddcb-56ec-4451-9e69-9becce288653"
=======
          "043a69f7-a991-4934-82c6-c4877cf82754"
>>>>>>> c112a861
        ],
        "Accept-Language": [
          "en-US"
        ],
        "User-Agent": [
<<<<<<< HEAD
          "FxVersion/4.6.29518.01",
=======
          "FxVersion/4.6.29812.02",
>>>>>>> c112a861
          "OSName/Windows",
          "OSVersion/Microsoft.Windows.10.0.19042.",
          "Microsoft.Azure.Management.ResourceManager.ResourceManagementClient/1.6.0.0"
        ],
        "Content-Type": [
          "application/json; charset=utf-8"
        ],
        "Content-Length": [
          "29"
        ]
      },
      "ResponseHeaders": {
        "Cache-Control": [
          "no-cache"
        ],
        "Pragma": [
          "no-cache"
        ],
        "x-ms-ratelimit-remaining-subscription-writes": [
          "1197"
        ],
        "x-ms-request-id": [
<<<<<<< HEAD
          "e444b613-f925-47f1-a549-cefc009fa274"
        ],
        "x-ms-correlation-request-id": [
          "e444b613-f925-47f1-a549-cefc009fa274"
        ],
        "x-ms-routing-request-id": [
          "EASTUS2:20210322T234124Z:e444b613-f925-47f1-a549-cefc009fa274"
=======
          "8a4980f5-8994-4e88-be90-081abe4d1300"
        ],
        "x-ms-correlation-request-id": [
          "8a4980f5-8994-4e88-be90-081abe4d1300"
        ],
        "x-ms-routing-request-id": [
          "WESTUS:20210330T010107Z:8a4980f5-8994-4e88-be90-081abe4d1300"
>>>>>>> c112a861
        ],
        "Strict-Transport-Security": [
          "max-age=31536000; includeSubDomains"
        ],
        "X-Content-Type-Options": [
          "nosniff"
        ],
        "Date": [
<<<<<<< HEAD
          "Mon, 22 Mar 2021 23:41:23 GMT"
=======
          "Tue, 30 Mar 2021 01:01:06 GMT"
>>>>>>> c112a861
        ],
        "Content-Length": [
          "198"
        ],
        "Content-Type": [
          "application/json; charset=utf-8"
        ],
        "Expires": [
          "-1"
        ]
      },
<<<<<<< HEAD
      "ResponseBody": "{\r\n  \"id\": \"/subscriptions/e37510d7-33b6-4676-886f-ee75bcc01871/resourceGroups/galleryPsTestRg8417New\",\r\n  \"name\": \"galleryPsTestRg8417New\",\r\n  \"location\": \"eastus2\",\r\n  \"properties\": {\r\n    \"provisioningState\": \"Succeeded\"\r\n  }\r\n}",
      "StatusCode": 201
    },
    {
      "RequestUri": "/subscriptions/e37510d7-33b6-4676-886f-ee75bcc01871/resourceGroups/galleryPsTestRg8417New/providers/Microsoft.Compute/galleries/galleryPsTestGallery6031New?api-version=2019-12-01",
      "EncodedRequestUri": "L3N1YnNjcmlwdGlvbnMvZTM3NTEwZDctMzNiNi00Njc2LTg4NmYtZWU3NWJjYzAxODcxL3Jlc291cmNlR3JvdXBzL2dhbGxlcnlQc1Rlc3RSZzg0MTdOZXcvcHJvdmlkZXJzL01pY3Jvc29mdC5Db21wdXRlL2dhbGxlcmllcy9nYWxsZXJ5UHNUZXN0R2FsbGVyeTYwMzFOZXc/YXBpLXZlcnNpb249MjAxOS0xMi0wMQ==",
=======
      "ResponseBody": "{\r\n  \"id\": \"/subscriptions/97f78232-382b-46a7-8a72-964d692c4f3f/resourceGroups/galleryPsTestRg3658New\",\r\n  \"name\": \"galleryPsTestRg3658New\",\r\n  \"location\": \"eastus2\",\r\n  \"properties\": {\r\n    \"provisioningState\": \"Succeeded\"\r\n  }\r\n}",
      "StatusCode": 201
    },
    {
      "RequestUri": "/subscriptions/97f78232-382b-46a7-8a72-964d692c4f3f/resourceGroups/galleryPsTestRg3658New/providers/Microsoft.Compute/galleries/galleryPsTestGallery1299New?api-version=2020-09-30",
      "EncodedRequestUri": "L3N1YnNjcmlwdGlvbnMvOTdmNzgyMzItMzgyYi00NmE3LThhNzItOTY0ZDY5MmM0ZjNmL3Jlc291cmNlR3JvdXBzL2dhbGxlcnlQc1Rlc3RSZzM2NThOZXcvcHJvdmlkZXJzL01pY3Jvc29mdC5Db21wdXRlL2dhbGxlcmllcy9nYWxsZXJ5UHNUZXN0R2FsbGVyeTEyOTlOZXc/YXBpLXZlcnNpb249MjAyMC0wOS0zMA==",
>>>>>>> c112a861
      "RequestMethod": "PUT",
      "RequestBody": "{\r\n  \"properties\": {\r\n    \"description\": \"This is an updated description\"\r\n  },\r\n  \"location\": \"eastus2\"\r\n}",
      "RequestHeaders": {
        "x-ms-client-request-id": [
<<<<<<< HEAD
          "2611a5c4-8a3f-469b-bba6-7bf4675b4f87"
=======
          "6d7b60b0-7bb6-489b-b526-908d380764d3"
>>>>>>> c112a861
        ],
        "Accept-Language": [
          "en-US"
        ],
        "User-Agent": [
<<<<<<< HEAD
          "FxVersion/4.6.29518.01",
          "OSName/Windows",
          "OSVersion/Microsoft.Windows.10.0.18363.",
=======
          "FxVersion/4.6.29812.02",
          "OSName/Windows",
          "OSVersion/Microsoft.Windows.10.0.19042.",
>>>>>>> c112a861
          "Microsoft.Azure.Management.Compute.ComputeManagementClient/44.0.0.0"
        ],
        "Content-Type": [
          "application/json; charset=utf-8"
        ],
        "Content-Length": [
          "107"
        ]
      },
      "ResponseHeaders": {
        "Cache-Control": [
          "no-cache"
        ],
        "Pragma": [
          "no-cache"
        ],
        "Azure-AsyncOperation": [
<<<<<<< HEAD
          "https://management.azure.com/subscriptions/e37510d7-33b6-4676-886f-ee75bcc01871/providers/Microsoft.Compute/locations/eastus2/capsOperations/85d719bb-e689-401e-affe-11b9d89e5c12?api-version=2019-12-01"
=======
          "https://management.azure.com/subscriptions/97f78232-382b-46a7-8a72-964d692c4f3f/providers/Microsoft.Compute/locations/eastus2/capsOperations/a5089f24-a00a-4351-80f6-14edbda3696a?api-version=2020-09-30"
>>>>>>> c112a861
        ],
        "x-ms-ratelimit-remaining-resource": [
          "Microsoft.Compute/CreateUpdateGallery3Min;47,Microsoft.Compute/CreateUpdateGallery30Min;296"
        ],
        "Strict-Transport-Security": [
          "max-age=31536000; includeSubDomains"
        ],
        "x-ms-served-by": [
<<<<<<< HEAD
          "a129388d-91d6-4310-81e1-d02ce40a61ca_132598921607348334,a129388d-91d6-4310-81e1-d02ce40a61ca_132598921607348334"
        ],
        "x-ms-request-id": [
          "85d719bb-e689-401e-affe-11b9d89e5c12"
=======
          "1dd04696-ef54-4aec-bada-944b3b397491_132529239451466592,1dd04696-ef54-4aec-bada-944b3b397491_132529239451466592"
        ],
        "x-ms-request-id": [
          "a5089f24-a00a-4351-80f6-14edbda3696a"
>>>>>>> c112a861
        ],
        "Server": [
          "Microsoft-HTTPAPI/2.0",
          "Microsoft-HTTPAPI/2.0"
        ],
        "x-ms-ratelimit-remaining-subscription-writes": [
          "1197"
        ],
        "x-ms-correlation-request-id": [
<<<<<<< HEAD
          "729b6dde-554d-4f2f-b4cf-62b2a1a60654"
        ],
        "x-ms-routing-request-id": [
          "EASTUS2:20210322T234135Z:729b6dde-554d-4f2f-b4cf-62b2a1a60654"
=======
          "221d11a8-e4cb-4105-bc87-4ce6a8465616"
        ],
        "x-ms-routing-request-id": [
          "WESTUS:20210330T010119Z:221d11a8-e4cb-4105-bc87-4ce6a8465616"
>>>>>>> c112a861
        ],
        "X-Content-Type-Options": [
          "nosniff"
        ],
        "Date": [
<<<<<<< HEAD
          "Mon, 22 Mar 2021 23:41:34 GMT"
=======
          "Tue, 30 Mar 2021 01:01:18 GMT"
>>>>>>> c112a861
        ],
        "Content-Length": [
          "579"
        ],
        "Content-Type": [
          "application/json; charset=utf-8"
        ],
        "Expires": [
          "-1"
        ]
      },
<<<<<<< HEAD
      "ResponseBody": "{\r\n  \"name\": \"galleryPsTestGallery6031New\",\r\n  \"id\": \"/subscriptions/e37510d7-33b6-4676-886f-ee75bcc01871/resourceGroups/galleryPsTestRg8417New/providers/Microsoft.Compute/galleries/galleryPsTestGallery6031New\",\r\n  \"type\": \"Microsoft.Compute/galleries\",\r\n  \"location\": \"eastus2\",\r\n  \"properties\": {\r\n    \"description\": \"This is an updated description\",\r\n    \"identifier\": {\r\n      \"uniqueName\": \"e37510d7-33b6-4676-886f-ee75bcc01871-GALLERYPSTESTGALLERY6031NEW\"\r\n    },\r\n    \"provisioningState\": \"Creating\"\r\n  }\r\n}",
      "StatusCode": 201
    },
    {
      "RequestUri": "/subscriptions/e37510d7-33b6-4676-886f-ee75bcc01871/providers/Microsoft.Compute/locations/eastus2/capsOperations/85d719bb-e689-401e-affe-11b9d89e5c12?api-version=2019-12-01",
      "EncodedRequestUri": "L3N1YnNjcmlwdGlvbnMvZTM3NTEwZDctMzNiNi00Njc2LTg4NmYtZWU3NWJjYzAxODcxL3Byb3ZpZGVycy9NaWNyb3NvZnQuQ29tcHV0ZS9sb2NhdGlvbnMvZWFzdHVzMi9jYXBzT3BlcmF0aW9ucy84NWQ3MTliYi1lNjg5LTQwMWUtYWZmZS0xMWI5ZDg5ZTVjMTI/YXBpLXZlcnNpb249MjAxOS0xMi0wMQ==",
=======
      "ResponseBody": "{\r\n  \"name\": \"galleryPsTestGallery1299New\",\r\n  \"id\": \"/subscriptions/97f78232-382b-46a7-8a72-964d692c4f3f/resourceGroups/galleryPsTestRg3658New/providers/Microsoft.Compute/galleries/galleryPsTestGallery1299New\",\r\n  \"type\": \"Microsoft.Compute/galleries\",\r\n  \"location\": \"eastus2\",\r\n  \"properties\": {\r\n    \"description\": \"This is an updated description\",\r\n    \"identifier\": {\r\n      \"uniqueName\": \"97f78232-382b-46a7-8a72-964d692c4f3f-GALLERYPSTESTGALLERY1299NEW\"\r\n    },\r\n    \"sharingProfile\": {\r\n      \"permissions\": \"Private\"\r\n    },\r\n    \"provisioningState\": \"Creating\"\r\n  }\r\n}",
      "StatusCode": 201
    },
    {
      "RequestUri": "/subscriptions/97f78232-382b-46a7-8a72-964d692c4f3f/providers/Microsoft.Compute/locations/eastus2/capsOperations/a5089f24-a00a-4351-80f6-14edbda3696a?api-version=2020-09-30",
      "EncodedRequestUri": "L3N1YnNjcmlwdGlvbnMvOTdmNzgyMzItMzgyYi00NmE3LThhNzItOTY0ZDY5MmM0ZjNmL3Byb3ZpZGVycy9NaWNyb3NvZnQuQ29tcHV0ZS9sb2NhdGlvbnMvZWFzdHVzMi9jYXBzT3BlcmF0aW9ucy9hNTA4OWYyNC1hMDBhLTQzNTEtODBmNi0xNGVkYmRhMzY5NmE/YXBpLXZlcnNpb249MjAyMC0wOS0zMA==",
>>>>>>> c112a861
      "RequestMethod": "GET",
      "RequestBody": "",
      "RequestHeaders": {
        "User-Agent": [
<<<<<<< HEAD
          "FxVersion/4.6.29518.01",
          "OSName/Windows",
          "OSVersion/Microsoft.Windows.10.0.18363.",
=======
          "FxVersion/4.6.29812.02",
          "OSName/Windows",
          "OSVersion/Microsoft.Windows.10.0.19042.",
>>>>>>> c112a861
          "Microsoft.Azure.Management.Compute.ComputeManagementClient/44.0.0.0"
        ]
      },
      "ResponseHeaders": {
        "Cache-Control": [
          "no-cache"
        ],
        "Pragma": [
          "no-cache"
        ],
        "x-ms-ratelimit-remaining-resource": [
<<<<<<< HEAD
          "Microsoft.Compute/GetOperationStatus3Min;1196,Microsoft.Compute/GetOperationStatus30Min;4175"
=======
          "Microsoft.Compute/GetOperationStatus3Min;1190,Microsoft.Compute/GetOperationStatus30Min;4159"
>>>>>>> c112a861
        ],
        "Strict-Transport-Security": [
          "max-age=31536000; includeSubDomains"
        ],
        "x-ms-served-by": [
<<<<<<< HEAD
          "a129388d-91d6-4310-81e1-d02ce40a61ca_132598921607348334,a129388d-91d6-4310-81e1-d02ce40a61ca_132598921607348334"
        ],
        "x-ms-request-id": [
          "534351fd-f151-45e7-82ed-066d25e80823"
=======
          "1dd04696-ef54-4aec-bada-944b3b397491_132529239451466592,1dd04696-ef54-4aec-bada-944b3b397491_132529239451466592"
        ],
        "x-ms-request-id": [
          "0c2114a7-9aad-47ff-af30-58fad2d0f915"
>>>>>>> c112a861
        ],
        "Server": [
          "Microsoft-HTTPAPI/2.0",
          "Microsoft-HTTPAPI/2.0"
        ],
        "x-ms-ratelimit-remaining-subscription-reads": [
          "11994"
        ],
        "x-ms-correlation-request-id": [
<<<<<<< HEAD
          "0b1fe158-19b1-41a5-bc47-872b5ac36e98"
        ],
        "x-ms-routing-request-id": [
          "EASTUS2:20210322T234205Z:0b1fe158-19b1-41a5-bc47-872b5ac36e98"
=======
          "743cee55-35f3-4f57-9406-56179999e3a4"
        ],
        "x-ms-routing-request-id": [
          "WESTUS:20210330T010149Z:743cee55-35f3-4f57-9406-56179999e3a4"
>>>>>>> c112a861
        ],
        "X-Content-Type-Options": [
          "nosniff"
        ],
        "Date": [
<<<<<<< HEAD
          "Mon, 22 Mar 2021 23:42:04 GMT"
=======
          "Tue, 30 Mar 2021 01:01:48 GMT"
>>>>>>> c112a861
        ],
        "Content-Length": [
          "184"
        ],
        "Content-Type": [
          "application/json; charset=utf-8"
        ],
        "Expires": [
          "-1"
        ]
      },
<<<<<<< HEAD
      "ResponseBody": "{\r\n  \"startTime\": \"2021-03-22T23:41:34.9148616+00:00\",\r\n  \"endTime\": \"2021-03-22T23:41:35.0242783+00:00\",\r\n  \"status\": \"Succeeded\",\r\n  \"name\": \"85d719bb-e689-401e-affe-11b9d89e5c12\"\r\n}",
      "StatusCode": 200
    },
    {
      "RequestUri": "/subscriptions/e37510d7-33b6-4676-886f-ee75bcc01871/resourceGroups/galleryPsTestRg8417New/providers/Microsoft.Compute/galleries/galleryPsTestGallery6031New?api-version=2019-12-01",
      "EncodedRequestUri": "L3N1YnNjcmlwdGlvbnMvZTM3NTEwZDctMzNiNi00Njc2LTg4NmYtZWU3NWJjYzAxODcxL3Jlc291cmNlR3JvdXBzL2dhbGxlcnlQc1Rlc3RSZzg0MTdOZXcvcHJvdmlkZXJzL01pY3Jvc29mdC5Db21wdXRlL2dhbGxlcmllcy9nYWxsZXJ5UHNUZXN0R2FsbGVyeTYwMzFOZXc/YXBpLXZlcnNpb249MjAxOS0xMi0wMQ==",
=======
      "ResponseBody": "{\r\n  \"startTime\": \"2021-03-29T18:01:18.5632801-07:00\",\r\n  \"endTime\": \"2021-03-29T18:01:18.6726601-07:00\",\r\n  \"status\": \"Succeeded\",\r\n  \"name\": \"a5089f24-a00a-4351-80f6-14edbda3696a\"\r\n}",
      "StatusCode": 200
    },
    {
      "RequestUri": "/subscriptions/97f78232-382b-46a7-8a72-964d692c4f3f/resourceGroups/galleryPsTestRg3658New/providers/Microsoft.Compute/galleries/galleryPsTestGallery1299New?api-version=2020-09-30",
      "EncodedRequestUri": "L3N1YnNjcmlwdGlvbnMvOTdmNzgyMzItMzgyYi00NmE3LThhNzItOTY0ZDY5MmM0ZjNmL3Jlc291cmNlR3JvdXBzL2dhbGxlcnlQc1Rlc3RSZzM2NThOZXcvcHJvdmlkZXJzL01pY3Jvc29mdC5Db21wdXRlL2dhbGxlcmllcy9nYWxsZXJ5UHNUZXN0R2FsbGVyeTEyOTlOZXc/YXBpLXZlcnNpb249MjAyMC0wOS0zMA==",
>>>>>>> c112a861
      "RequestMethod": "GET",
      "RequestBody": "",
      "RequestHeaders": {
        "User-Agent": [
<<<<<<< HEAD
          "FxVersion/4.6.29518.01",
          "OSName/Windows",
          "OSVersion/Microsoft.Windows.10.0.18363.",
=======
          "FxVersion/4.6.29812.02",
          "OSName/Windows",
          "OSVersion/Microsoft.Windows.10.0.19042.",
>>>>>>> c112a861
          "Microsoft.Azure.Management.Compute.ComputeManagementClient/44.0.0.0"
        ]
      },
      "ResponseHeaders": {
        "Cache-Control": [
          "no-cache"
        ],
        "Pragma": [
          "no-cache"
        ],
        "x-ms-ratelimit-remaining-resource": [
<<<<<<< HEAD
          "Microsoft.Compute/GetGallery3Min;337,Microsoft.Compute/GetGallery30Min;2485"
=======
          "Microsoft.Compute/GetGallery3Min;335,Microsoft.Compute/GetGallery30Min;2474"
>>>>>>> c112a861
        ],
        "Strict-Transport-Security": [
          "max-age=31536000; includeSubDomains"
        ],
        "x-ms-served-by": [
<<<<<<< HEAD
          "a129388d-91d6-4310-81e1-d02ce40a61ca_132598921607348334,a129388d-91d6-4310-81e1-d02ce40a61ca_132598921607348334"
        ],
        "x-ms-request-id": [
          "f64af187-7989-4346-b82d-ad0d603065f4"
=======
          "1dd04696-ef54-4aec-bada-944b3b397491_132529239451466592,1dd04696-ef54-4aec-bada-944b3b397491_132529239451466592"
        ],
        "x-ms-request-id": [
          "a964f3ef-cebd-46c9-b25f-10cf15cbb5cc"
>>>>>>> c112a861
        ],
        "Server": [
          "Microsoft-HTTPAPI/2.0",
          "Microsoft-HTTPAPI/2.0"
        ],
        "x-ms-ratelimit-remaining-subscription-reads": [
          "11993"
        ],
        "x-ms-correlation-request-id": [
<<<<<<< HEAD
          "425417ab-d722-4628-8ae5-c5d20a5448a0"
        ],
        "x-ms-routing-request-id": [
          "EASTUS2:20210322T234205Z:425417ab-d722-4628-8ae5-c5d20a5448a0"
=======
          "025db2f5-5d5f-4713-b74a-3a2dbc20f9f9"
        ],
        "x-ms-routing-request-id": [
          "WESTUS:20210330T010149Z:025db2f5-5d5f-4713-b74a-3a2dbc20f9f9"
>>>>>>> c112a861
        ],
        "X-Content-Type-Options": [
          "nosniff"
        ],
        "Date": [
<<<<<<< HEAD
          "Mon, 22 Mar 2021 23:42:04 GMT"
=======
          "Tue, 30 Mar 2021 01:01:48 GMT"
>>>>>>> c112a861
        ],
        "Content-Length": [
          "515"
        ],
        "Content-Type": [
          "application/json; charset=utf-8"
        ],
        "Expires": [
          "-1"
        ]
      },
<<<<<<< HEAD
      "ResponseBody": "{\r\n  \"name\": \"galleryPsTestGallery6031New\",\r\n  \"id\": \"/subscriptions/e37510d7-33b6-4676-886f-ee75bcc01871/resourceGroups/galleryPsTestRg8417New/providers/Microsoft.Compute/galleries/galleryPsTestGallery6031New\",\r\n  \"type\": \"Microsoft.Compute/galleries\",\r\n  \"location\": \"eastus2\",\r\n  \"properties\": {\r\n    \"description\": \"This is an updated description\",\r\n    \"identifier\": {\r\n      \"uniqueName\": \"e37510d7-33b6-4676-886f-ee75bcc01871-GALLERYPSTESTGALLERY6031NEW\"\r\n    },\r\n    \"provisioningState\": \"Succeeded\"\r\n  }\r\n}",
      "StatusCode": 200
    },
    {
      "RequestUri": "/subscriptions/e37510d7-33b6-4676-886f-ee75bcc01871/resourceGroups/galleryPsTestRg8417/providers/Microsoft.Compute/galleries?api-version=2019-12-01",
      "EncodedRequestUri": "L3N1YnNjcmlwdGlvbnMvZTM3NTEwZDctMzNiNi00Njc2LTg4NmYtZWU3NWJjYzAxODcxL3Jlc291cmNlR3JvdXBzL2dhbGxlcnlQc1Rlc3RSZzg0MTcvcHJvdmlkZXJzL01pY3Jvc29mdC5Db21wdXRlL2dhbGxlcmllcz9hcGktdmVyc2lvbj0yMDE5LTEyLTAx",
=======
      "ResponseBody": "{\r\n  \"name\": \"galleryPsTestGallery1299New\",\r\n  \"id\": \"/subscriptions/97f78232-382b-46a7-8a72-964d692c4f3f/resourceGroups/galleryPsTestRg3658New/providers/Microsoft.Compute/galleries/galleryPsTestGallery1299New\",\r\n  \"type\": \"Microsoft.Compute/galleries\",\r\n  \"location\": \"eastus2\",\r\n  \"properties\": {\r\n    \"description\": \"This is an updated description\",\r\n    \"identifier\": {\r\n      \"uniqueName\": \"97f78232-382b-46a7-8a72-964d692c4f3f-GALLERYPSTESTGALLERY1299NEW\"\r\n    },\r\n    \"provisioningState\": \"Succeeded\"\r\n  }\r\n}",
      "StatusCode": 200
    },
    {
      "RequestUri": "/subscriptions/97f78232-382b-46a7-8a72-964d692c4f3f/resourceGroups/galleryPsTestRg3658/providers/Microsoft.Compute/galleries?api-version=2020-09-30",
      "EncodedRequestUri": "L3N1YnNjcmlwdGlvbnMvOTdmNzgyMzItMzgyYi00NmE3LThhNzItOTY0ZDY5MmM0ZjNmL3Jlc291cmNlR3JvdXBzL2dhbGxlcnlQc1Rlc3RSZzM2NTgvcHJvdmlkZXJzL01pY3Jvc29mdC5Db21wdXRlL2dhbGxlcmllcz9hcGktdmVyc2lvbj0yMDIwLTA5LTMw",
>>>>>>> c112a861
      "RequestMethod": "GET",
      "RequestBody": "",
      "RequestHeaders": {
        "x-ms-client-request-id": [
<<<<<<< HEAD
          "6b41e4ed-351d-4f2b-a38f-e7b147d64a82"
=======
          "e09db24f-d52c-48cb-ad1e-2a231b1d29d0"
>>>>>>> c112a861
        ],
        "Accept-Language": [
          "en-US"
        ],
        "User-Agent": [
<<<<<<< HEAD
          "FxVersion/4.6.29518.01",
          "OSName/Windows",
          "OSVersion/Microsoft.Windows.10.0.18363.",
=======
          "FxVersion/4.6.29812.02",
          "OSName/Windows",
          "OSVersion/Microsoft.Windows.10.0.19042.",
>>>>>>> c112a861
          "Microsoft.Azure.Management.Compute.ComputeManagementClient/44.0.0.0"
        ]
      },
      "ResponseHeaders": {
        "Cache-Control": [
          "no-cache"
        ],
        "Pragma": [
          "no-cache"
        ],
        "x-ms-ratelimit-remaining-resource": [
          "Microsoft.Compute/ListGalleryInResourceGroup3Min;99,Microsoft.Compute/ListGalleryInResourceGroup30Min;999"
        ],
        "Strict-Transport-Security": [
          "max-age=31536000; includeSubDomains"
        ],
        "x-ms-served-by": [
<<<<<<< HEAD
          "a129388d-91d6-4310-81e1-d02ce40a61ca_132598921607348334,a129388d-91d6-4310-81e1-d02ce40a61ca_132598921607348334"
        ],
        "x-ms-request-id": [
          "44a0eaa1-1f99-4350-8240-084baf13fe97"
=======
          "1dd04696-ef54-4aec-bada-944b3b397491_132529239451466592,1dd04696-ef54-4aec-bada-944b3b397491_132529239451466592"
        ],
        "x-ms-request-id": [
          "849dd5c4-1969-4189-8e91-642de077daa0"
>>>>>>> c112a861
        ],
        "Server": [
          "Microsoft-HTTPAPI/2.0",
          "Microsoft-HTTPAPI/2.0"
        ],
        "x-ms-ratelimit-remaining-subscription-reads": [
          "11992"
        ],
        "x-ms-correlation-request-id": [
<<<<<<< HEAD
          "8803f296-a93f-46bb-b6d0-dfe38df837d5"
        ],
        "x-ms-routing-request-id": [
          "EASTUS2:20210322T234205Z:8803f296-a93f-46bb-b6d0-dfe38df837d5"
=======
          "dfbb3788-3c63-49ef-880d-5ba487b253e4"
        ],
        "x-ms-routing-request-id": [
          "WESTUS:20210330T010149Z:dfbb3788-3c63-49ef-880d-5ba487b253e4"
>>>>>>> c112a861
        ],
        "X-Content-Type-Options": [
          "nosniff"
        ],
        "Date": [
<<<<<<< HEAD
          "Mon, 22 Mar 2021 23:42:04 GMT"
=======
          "Tue, 30 Mar 2021 01:01:48 GMT"
>>>>>>> c112a861
        ],
        "Content-Length": [
          "580"
        ],
        "Content-Type": [
          "application/json; charset=utf-8"
        ],
        "Expires": [
          "-1"
        ]
      },
<<<<<<< HEAD
      "ResponseBody": "{\r\n  \"value\": [\r\n    {\r\n      \"name\": \"galleryPsTestGallery6031\",\r\n      \"id\": \"/subscriptions/e37510d7-33b6-4676-886f-ee75bcc01871/resourceGroups/GALLERYPSTESTRG8417/providers/Microsoft.Compute/galleries/galleryPsTestGallery6031\",\r\n      \"type\": \"Microsoft.Compute/galleries\",\r\n      \"location\": \"eastus2\",\r\n      \"properties\": {\r\n        \"description\": \"This is an updated description\",\r\n        \"identifier\": {\r\n          \"uniqueName\": \"e37510d7-33b6-4676-886f-ee75bcc01871-GALLERYPSTESTGALLERY6031\"\r\n        },\r\n        \"provisioningState\": \"Succeeded\"\r\n      }\r\n    }\r\n  ]\r\n}",
      "StatusCode": 200
    },
    {
      "RequestUri": "/subscriptions/e37510d7-33b6-4676-886f-ee75bcc01871/resourceGroups/galleryPsTestRg8417/providers/Microsoft.Compute/galleries?api-version=2019-12-01",
      "EncodedRequestUri": "L3N1YnNjcmlwdGlvbnMvZTM3NTEwZDctMzNiNi00Njc2LTg4NmYtZWU3NWJjYzAxODcxL3Jlc291cmNlR3JvdXBzL2dhbGxlcnlQc1Rlc3RSZzg0MTcvcHJvdmlkZXJzL01pY3Jvc29mdC5Db21wdXRlL2dhbGxlcmllcz9hcGktdmVyc2lvbj0yMDE5LTEyLTAx",
=======
      "ResponseBody": "{\r\n  \"value\": [\r\n    {\r\n      \"name\": \"galleryPsTestGallery1299\",\r\n      \"id\": \"/subscriptions/97f78232-382b-46a7-8a72-964d692c4f3f/resourceGroups/GALLERYPSTESTRG3658/providers/Microsoft.Compute/galleries/galleryPsTestGallery1299\",\r\n      \"type\": \"Microsoft.Compute/galleries\",\r\n      \"location\": \"eastus2\",\r\n      \"properties\": {\r\n        \"description\": \"This is an updated description\",\r\n        \"identifier\": {\r\n          \"uniqueName\": \"97f78232-382b-46a7-8a72-964d692c4f3f-GALLERYPSTESTGALLERY1299\"\r\n        },\r\n        \"provisioningState\": \"Succeeded\"\r\n      }\r\n    }\r\n  ]\r\n}",
      "StatusCode": 200
    },
    {
      "RequestUri": "/subscriptions/97f78232-382b-46a7-8a72-964d692c4f3f/resourceGroups/galleryPsTestRg3658/providers/Microsoft.Compute/galleries?api-version=2020-09-30",
      "EncodedRequestUri": "L3N1YnNjcmlwdGlvbnMvOTdmNzgyMzItMzgyYi00NmE3LThhNzItOTY0ZDY5MmM0ZjNmL3Jlc291cmNlR3JvdXBzL2dhbGxlcnlQc1Rlc3RSZzM2NTgvcHJvdmlkZXJzL01pY3Jvc29mdC5Db21wdXRlL2dhbGxlcmllcz9hcGktdmVyc2lvbj0yMDIwLTA5LTMw",
>>>>>>> c112a861
      "RequestMethod": "GET",
      "RequestBody": "",
      "RequestHeaders": {
        "x-ms-client-request-id": [
<<<<<<< HEAD
          "289c9318-6727-45a6-ab8e-c3b500994427"
=======
          "2a5e2546-63bd-4fc5-8bba-0b3d6fef5538"
>>>>>>> c112a861
        ],
        "Accept-Language": [
          "en-US"
        ],
        "User-Agent": [
<<<<<<< HEAD
          "FxVersion/4.6.29518.01",
          "OSName/Windows",
          "OSVersion/Microsoft.Windows.10.0.18363.",
=======
          "FxVersion/4.6.29812.02",
          "OSName/Windows",
          "OSVersion/Microsoft.Windows.10.0.19042.",
>>>>>>> c112a861
          "Microsoft.Azure.Management.Compute.ComputeManagementClient/44.0.0.0"
        ]
      },
      "ResponseHeaders": {
        "Cache-Control": [
          "no-cache"
        ],
        "Pragma": [
          "no-cache"
        ],
        "x-ms-ratelimit-remaining-subscription-reads": [
          "11986"
        ],
        "x-ms-request-id": [
<<<<<<< HEAD
          "f3a35426-9044-4cda-96a0-473f9ad0ad99"
        ],
        "x-ms-correlation-request-id": [
          "f3a35426-9044-4cda-96a0-473f9ad0ad99"
        ],
        "x-ms-routing-request-id": [
          "EASTUS2:20210322T234306Z:f3a35426-9044-4cda-96a0-473f9ad0ad99"
=======
          "b3afe6e6-fee0-4546-8ab4-7a6e58ecdb84"
        ],
        "x-ms-correlation-request-id": [
          "b3afe6e6-fee0-4546-8ab4-7a6e58ecdb84"
        ],
        "x-ms-routing-request-id": [
          "WESTUS:20210330T010253Z:b3afe6e6-fee0-4546-8ab4-7a6e58ecdb84"
>>>>>>> c112a861
        ],
        "Strict-Transport-Security": [
          "max-age=31536000; includeSubDomains"
        ],
        "X-Content-Type-Options": [
          "nosniff"
        ],
        "Date": [
<<<<<<< HEAD
          "Mon, 22 Mar 2021 23:43:06 GMT"
=======
          "Tue, 30 Mar 2021 01:02:53 GMT"
>>>>>>> c112a861
        ],
        "Content-Type": [
          "application/json; charset=utf-8"
        ],
        "Expires": [
          "-1"
        ],
        "Content-Length": [
          "12"
        ]
      },
      "ResponseBody": "{\r\n  \"value\": []\r\n}",
      "StatusCode": 200
    },
    {
      "RequestUri": "/subscriptions/97f78232-382b-46a7-8a72-964d692c4f3f/providers/Microsoft.Compute/galleries?api-version=2020-09-30",
      "EncodedRequestUri": "L3N1YnNjcmlwdGlvbnMvOTdmNzgyMzItMzgyYi00NmE3LThhNzItOTY0ZDY5MmM0ZjNmL3Byb3ZpZGVycy9NaWNyb3NvZnQuQ29tcHV0ZS9nYWxsZXJpZXM/YXBpLXZlcnNpb249MjAyMC0wOS0zMA==",
      "RequestMethod": "GET",
      "RequestBody": "",
      "RequestHeaders": {
        "x-ms-client-request-id": [
<<<<<<< HEAD
          "be3b40db-6585-4635-bea6-9776b6940098"
=======
          "58ea1ac5-d5ca-4d39-aa03-33938eea8967"
>>>>>>> c112a861
        ],
        "Accept-Language": [
          "en-US"
        ],
        "User-Agent": [
<<<<<<< HEAD
          "FxVersion/4.6.29518.01",
          "OSName/Windows",
          "OSVersion/Microsoft.Windows.10.0.18363.",
=======
          "FxVersion/4.6.29812.02",
          "OSName/Windows",
          "OSVersion/Microsoft.Windows.10.0.19042.",
>>>>>>> c112a861
          "Microsoft.Azure.Management.Compute.ComputeManagementClient/44.0.0.0"
        ]
      },
      "ResponseHeaders": {
        "Cache-Control": [
          "no-cache"
        ],
        "Pragma": [
          "no-cache"
        ],
        "x-ms-original-request-ids": [
<<<<<<< HEAD
          "7a05891b-0c11-466f-ba63-be108547e9fb",
          "e3fdfecd-9b1b-485c-9825-fb00a58de51a"
=======
          "ca6763b5-e6da-427d-91fb-38526e48a4c7",
          "9f8f50b9-0e6f-415f-887f-ac79595943cb",
          "b72ab8e3-029d-472d-bae5-771bdbeb6ec0",
          "638a7679-c1c2-4b2d-839f-e47ed88d956a",
          "0fad5795-386f-427d-806a-31ea852a21c6",
          "401c1da3-d1a7-47f6-bf68-073587534eb9",
          "7e70b158-db0b-456b-b3e2-98896b10ba06",
          "74594b7d-3d97-453c-9528-c5680cf6dfeb",
          "22b1f30c-fa04-4c37-8a34-233c045edbb6",
          "405f42f6-4a7f-403b-b228-dfce3b0aaf5f",
          "e165faf0-fae5-49e5-a2de-624bfd012801",
          "2388322d-3785-4ae0-ba59-e211e75027cd",
          "fdb387e3-35e4-4e2a-b84f-f8ef8324d0af",
          "cadc3799-428f-4ce1-b6c7-1c692d3569f2"
>>>>>>> c112a861
        ],
        "x-ms-ratelimit-remaining-subscription-reads": [
          "11991"
        ],
        "x-ms-request-id": [
<<<<<<< HEAD
          "8a82c451-a886-4deb-b332-cdb051bb2924"
        ],
        "x-ms-correlation-request-id": [
          "8a82c451-a886-4deb-b332-cdb051bb2924"
        ],
        "x-ms-routing-request-id": [
          "EASTUS2:20210322T234206Z:8a82c451-a886-4deb-b332-cdb051bb2924"
=======
          "f857b073-aa5d-4bda-b069-694fd975abfc"
        ],
        "x-ms-correlation-request-id": [
          "f857b073-aa5d-4bda-b069-694fd975abfc"
        ],
        "x-ms-routing-request-id": [
          "WESTUS:20210330T010152Z:f857b073-aa5d-4bda-b069-694fd975abfc"
>>>>>>> c112a861
        ],
        "Strict-Transport-Security": [
          "max-age=31536000; includeSubDomains"
        ],
        "X-Content-Type-Options": [
          "nosniff"
        ],
        "Date": [
<<<<<<< HEAD
          "Mon, 22 Mar 2021 23:42:05 GMT"
=======
          "Tue, 30 Mar 2021 01:01:51 GMT"
>>>>>>> c112a861
        ],
        "Content-Type": [
          "application/json; charset=utf-8"
        ],
        "Expires": [
          "-1"
        ],
        "Content-Length": [
<<<<<<< HEAD
          "5746"
        ]
      },
      "ResponseBody": "{\r\n  \"value\": [\r\n    {\r\n      \"name\": \"galleryPsTestGallery6031\",\r\n      \"id\": \"/subscriptions/e37510d7-33b6-4676-886f-ee75bcc01871/resourceGroups/GALLERYPSTESTRG8417/providers/Microsoft.Compute/galleries/galleryPsTestGallery6031\",\r\n      \"type\": \"Microsoft.Compute/galleries\",\r\n      \"location\": \"eastus2\",\r\n      \"properties\": {\r\n        \"description\": \"This is an updated description\",\r\n        \"identifier\": {\r\n          \"uniqueName\": \"e37510d7-33b6-4676-886f-ee75bcc01871-GALLERYPSTESTGALLERY6031\"\r\n        },\r\n        \"provisioningState\": \"Succeeded\"\r\n      }\r\n    },\r\n    {\r\n      \"name\": \"galleryPsTestGallery6031New\",\r\n      \"id\": \"/subscriptions/e37510d7-33b6-4676-886f-ee75bcc01871/resourceGroups/GALLERYPSTESTRG8417NEW/providers/Microsoft.Compute/galleries/galleryPsTestGallery6031New\",\r\n      \"type\": \"Microsoft.Compute/galleries\",\r\n      \"location\": \"eastus2\",\r\n      \"properties\": {\r\n        \"description\": \"This is an updated description\",\r\n        \"identifier\": {\r\n          \"uniqueName\": \"e37510d7-33b6-4676-886f-ee75bcc01871-GALLERYPSTESTGALLERY6031NEW\"\r\n        },\r\n        \"provisioningState\": \"Succeeded\"\r\n      }\r\n    },\r\n    {\r\n      \"name\": \"gallerysdktest\",\r\n      \"id\": \"/subscriptions/e37510d7-33b6-4676-886f-ee75bcc01871/resourceGroups/RGFORSDKTESTRESOURCES/providers/Microsoft.Compute/galleries/gallerysdktest\",\r\n      \"type\": \"Microsoft.Compute/galleries\",\r\n      \"location\": \"eastus2\",\r\n      \"tags\": {},\r\n      \"properties\": {\r\n        \"identifier\": {\r\n          \"uniqueName\": \"e37510d7-33b6-4676-886f-ee75bcc01871-GALLERYSDKTEST\"\r\n        },\r\n        \"provisioningState\": \"Succeeded\"\r\n      }\r\n    },\r\n    {\r\n      \"name\": \"galleryPsTestGallery5964\",\r\n      \"id\": \"/subscriptions/e37510d7-33b6-4676-886f-ee75bcc01871/resourceGroups/GALLERYPSTESTRG1183/providers/Microsoft.Compute/galleries/galleryPsTestGallery5964\",\r\n      \"type\": \"Microsoft.Compute/galleries\",\r\n      \"location\": \"southeastasia\",\r\n      \"properties\": {\r\n        \"description\": \"This is a sample gallery description\",\r\n        \"identifier\": {\r\n          \"uniqueName\": \"e37510d7-33b6-4676-886f-ee75bcc01871-GALLERYPSTESTGALLERY5964\"\r\n        },\r\n        \"provisioningState\": \"Succeeded\"\r\n      }\r\n    },\r\n    {\r\n      \"name\": \"galleryPsTestGallery4140\",\r\n      \"id\": \"/subscriptions/e37510d7-33b6-4676-886f-ee75bcc01871/resourceGroups/GALLERYPSTESTRG1797/providers/Microsoft.Compute/galleries/galleryPsTestGallery4140\",\r\n      \"type\": \"Microsoft.Compute/galleries\",\r\n      \"location\": \"southeastasia\",\r\n      \"properties\": {\r\n        \"description\": \"This is a sample gallery description\",\r\n        \"identifier\": {\r\n          \"uniqueName\": \"e37510d7-33b6-4676-886f-ee75bcc01871-GALLERYPSTESTGALLERY4140\"\r\n        },\r\n        \"provisioningState\": \"Succeeded\"\r\n      }\r\n    },\r\n    {\r\n      \"name\": \"galleryPsTestGallery866\",\r\n      \"id\": \"/subscriptions/e37510d7-33b6-4676-886f-ee75bcc01871/resourceGroups/GALLERYPSTESTRG2387/providers/Microsoft.Compute/galleries/galleryPsTestGallery866\",\r\n      \"type\": \"Microsoft.Compute/galleries\",\r\n      \"location\": \"southeastasia\",\r\n      \"properties\": {\r\n        \"description\": \"This is a sample gallery description\",\r\n        \"identifier\": {\r\n          \"uniqueName\": \"e37510d7-33b6-4676-886f-ee75bcc01871-GALLERYPSTESTGALLERY866\"\r\n        },\r\n        \"provisioningState\": \"Succeeded\"\r\n      }\r\n    },\r\n    {\r\n      \"name\": \"galleryPsTestGallery518\",\r\n      \"id\": \"/subscriptions/e37510d7-33b6-4676-886f-ee75bcc01871/resourceGroups/GALLERYPSTESTRG2779/providers/Microsoft.Compute/galleries/galleryPsTestGallery518\",\r\n      \"type\": \"Microsoft.Compute/galleries\",\r\n      \"location\": \"southeastasia\",\r\n      \"properties\": {\r\n        \"description\": \"This is a sample gallery description\",\r\n        \"identifier\": {\r\n          \"uniqueName\": \"e37510d7-33b6-4676-886f-ee75bcc01871-GALLERYPSTESTGALLERY518\"\r\n        },\r\n        \"provisioningState\": \"Succeeded\"\r\n      }\r\n    },\r\n    {\r\n      \"name\": \"galleryPsTestGallery88\",\r\n      \"id\": \"/subscriptions/e37510d7-33b6-4676-886f-ee75bcc01871/resourceGroups/GALLERYPSTESTRG3744/providers/Microsoft.Compute/galleries/galleryPsTestGallery88\",\r\n      \"type\": \"Microsoft.Compute/galleries\",\r\n      \"location\": \"southeastasia\",\r\n      \"properties\": {\r\n        \"description\": \"This is a sample gallery description\",\r\n        \"identifier\": {\r\n          \"uniqueName\": \"e37510d7-33b6-4676-886f-ee75bcc01871-GALLERYPSTESTGALLERY88\"\r\n        },\r\n        \"provisioningState\": \"Succeeded\"\r\n      }\r\n    },\r\n    {\r\n      \"name\": \"galleryPsTestGallery4464\",\r\n      \"id\": \"/subscriptions/e37510d7-33b6-4676-886f-ee75bcc01871/resourceGroups/GALLERYPSTESTRG394/providers/Microsoft.Compute/galleries/galleryPsTestGallery4464\",\r\n      \"type\": \"Microsoft.Compute/galleries\",\r\n      \"location\": \"southeastasia\",\r\n      \"properties\": {\r\n        \"description\": \"This is a sample gallery description\",\r\n        \"identifier\": {\r\n          \"uniqueName\": \"e37510d7-33b6-4676-886f-ee75bcc01871-GALLERYPSTESTGALLERY4464\"\r\n        },\r\n        \"provisioningState\": \"Succeeded\"\r\n      }\r\n    },\r\n    {\r\n      \"name\": \"galleryPsTestGallery5159\",\r\n      \"id\": \"/subscriptions/e37510d7-33b6-4676-886f-ee75bcc01871/resourceGroups/GALLERYPSTESTRG7301/providers/Microsoft.Compute/galleries/galleryPsTestGallery5159\",\r\n      \"type\": \"Microsoft.Compute/galleries\",\r\n      \"location\": \"southeastasia\",\r\n      \"properties\": {\r\n        \"description\": \"This is a sample gallery description\",\r\n        \"identifier\": {\r\n          \"uniqueName\": \"e37510d7-33b6-4676-886f-ee75bcc01871-GALLERYPSTESTGALLERY5159\"\r\n        },\r\n        \"provisioningState\": \"Succeeded\"\r\n      }\r\n    },\r\n    {\r\n      \"name\": \"galleryPsTestGallery6398\",\r\n      \"id\": \"/subscriptions/e37510d7-33b6-4676-886f-ee75bcc01871/resourceGroups/GALLERYPSTESTRG8135/providers/Microsoft.Compute/galleries/galleryPsTestGallery6398\",\r\n      \"type\": \"Microsoft.Compute/galleries\",\r\n      \"location\": \"southeastasia\",\r\n      \"properties\": {\r\n        \"description\": \"This is a sample gallery description\",\r\n        \"identifier\": {\r\n          \"uniqueName\": \"e37510d7-33b6-4676-886f-ee75bcc01871-GALLERYPSTESTGALLERY6398\"\r\n        },\r\n        \"provisioningState\": \"Succeeded\"\r\n      }\r\n    },\r\n    {\r\n      \"name\": \"galleryPsTestGallery7368\",\r\n      \"id\": \"/subscriptions/e37510d7-33b6-4676-886f-ee75bcc01871/resourceGroups/GALLERYPSTESTRG8952/providers/Microsoft.Compute/galleries/galleryPsTestGallery7368\",\r\n      \"type\": \"Microsoft.Compute/galleries\",\r\n      \"location\": \"southeastasia\",\r\n      \"properties\": {\r\n        \"description\": \"This is a sample gallery description\",\r\n        \"identifier\": {\r\n          \"uniqueName\": \"e37510d7-33b6-4676-886f-ee75bcc01871-GALLERYPSTESTGALLERY7368\"\r\n        },\r\n        \"provisioningState\": \"Succeeded\"\r\n      }\r\n    },\r\n    {\r\n      \"name\": \"galleryPsTestGallery1531\",\r\n      \"id\": \"/subscriptions/e37510d7-33b6-4676-886f-ee75bcc01871/resourceGroups/GALLERYPSTESTRG9726/providers/Microsoft.Compute/galleries/galleryPsTestGallery1531\",\r\n      \"type\": \"Microsoft.Compute/galleries\",\r\n      \"location\": \"southeastasia\",\r\n      \"properties\": {\r\n        \"description\": \"This is a sample gallery description\",\r\n        \"identifier\": {\r\n          \"uniqueName\": \"e37510d7-33b6-4676-886f-ee75bcc01871-GALLERYPSTESTGALLERY1531\"\r\n        },\r\n        \"provisioningState\": \"Succeeded\"\r\n      }\r\n    }\r\n  ]\r\n}",
      "StatusCode": 200
    },
    {
      "RequestUri": "/subscriptions/e37510d7-33b6-4676-886f-ee75bcc01871/resourceGroups/galleryPsTestRg8417/providers/Microsoft.Compute/galleries/galleryPsTestGallery6031?api-version=2019-12-01",
      "EncodedRequestUri": "L3N1YnNjcmlwdGlvbnMvZTM3NTEwZDctMzNiNi00Njc2LTg4NmYtZWU3NWJjYzAxODcxL3Jlc291cmNlR3JvdXBzL2dhbGxlcnlQc1Rlc3RSZzg0MTcvcHJvdmlkZXJzL01pY3Jvc29mdC5Db21wdXRlL2dhbGxlcmllcy9nYWxsZXJ5UHNUZXN0R2FsbGVyeTYwMzE/YXBpLXZlcnNpb249MjAxOS0xMi0wMQ==",
=======
          "26620"
        ]
      },
      "ResponseBody": "{\r\n  \"value\": [\r\n    {\r\n      \"name\": \"longlivedgalwcus\",\r\n      \"id\": \"/subscriptions/97f78232-382b-46a7-8a72-964d692c4f3f/resourceGroups/LONGLIVEDGALLERYWCUS/providers/Microsoft.Compute/galleries/longlivedgalwcus\",\r\n      \"type\": \"Microsoft.Compute/galleries\",\r\n      \"location\": \"westcentralus\",\r\n      \"properties\": {\r\n        \"description\": \"gallery used for e2e testing\",\r\n        \"identifier\": {\r\n          \"uniqueName\": \"97f78232-382b-46a7-8a72-964d692c4f3f-LONGLIVEDGALWCUS\"\r\n        },\r\n        \"provisioningState\": \"Succeeded\"\r\n      }\r\n    },\r\n    {\r\n      \"name\": \"gal1-with-dash\",\r\n      \"id\": \"/subscriptions/97f78232-382b-46a7-8a72-964d692c4f3f/resourceGroups/SIG1/providers/Microsoft.Compute/galleries/gal1-with-dash\",\r\n      \"type\": \"Microsoft.Compute/galleries\",\r\n      \"location\": \"westcentralus\",\r\n      \"tags\": {},\r\n      \"properties\": {\r\n        \"description\": \"Shared Image Gallery for my ORG\",\r\n        \"identifier\": {\r\n          \"uniqueName\": \"97f78232-382b-46a7-8a72-964d692c4f3f-GAL1-WITH-DASH\"\r\n        },\r\n        \"provisioningState\": \"Succeeded\"\r\n      }\r\n    },\r\n    {\r\n      \"name\": \"newgal\",\r\n      \"id\": \"/subscriptions/97f78232-382b-46a7-8a72-964d692c4f3f/resourceGroups/LONGLIVEDGALLERYSCUS/providers/Microsoft.Compute/galleries/newgal\",\r\n      \"type\": \"Microsoft.Compute/galleries\",\r\n      \"location\": \"southcentralus\",\r\n      \"tags\": {},\r\n      \"properties\": {\r\n        \"identifier\": {\r\n          \"uniqueName\": \"97f78232-382b-46a7-8a72-964d692c4f3f-NEWGAL\"\r\n        },\r\n        \"provisioningState\": \"Succeeded\"\r\n      }\r\n    },\r\n    {\r\n      \"name\": \"galleryPsTestGallery1396\",\r\n      \"id\": \"/subscriptions/97f78232-382b-46a7-8a72-964d692c4f3f/resourceGroups/GALLERYPSTESTRG1344/providers/Microsoft.Compute/galleries/galleryPsTestGallery1396\",\r\n      \"type\": \"Microsoft.Compute/galleries\",\r\n      \"location\": \"eastus2\",\r\n      \"properties\": {\r\n        \"description\": \"This is a sample gallery description\",\r\n        \"identifier\": {\r\n          \"uniqueName\": \"97f78232-382b-46a7-8a72-964d692c4f3f-GALLERYPSTESTGALLERY1396\"\r\n        },\r\n        \"provisioningState\": \"Succeeded\"\r\n      }\r\n    },\r\n    {\r\n      \"name\": \"galleryPsTestGallery2393\",\r\n      \"id\": \"/subscriptions/97f78232-382b-46a7-8a72-964d692c4f3f/resourceGroups/GALLERYPSTESTRG1498/providers/Microsoft.Compute/galleries/galleryPsTestGallery2393\",\r\n      \"type\": \"Microsoft.Compute/galleries\",\r\n      \"location\": \"eastus2\",\r\n      \"properties\": {\r\n        \"description\": \"This is a sample gallery description\",\r\n        \"identifier\": {\r\n          \"uniqueName\": \"97f78232-382b-46a7-8a72-964d692c4f3f-GALLERYPSTESTGALLERY2393\"\r\n        },\r\n        \"provisioningState\": \"Succeeded\"\r\n      }\r\n    },\r\n    {\r\n      \"name\": \"galleryPsTestGallery1299\",\r\n      \"id\": \"/subscriptions/97f78232-382b-46a7-8a72-964d692c4f3f/resourceGroups/GALLERYPSTESTRG3658/providers/Microsoft.Compute/galleries/galleryPsTestGallery1299\",\r\n      \"type\": \"Microsoft.Compute/galleries\",\r\n      \"location\": \"eastus2\",\r\n      \"properties\": {\r\n        \"description\": \"This is an updated description\",\r\n        \"identifier\": {\r\n          \"uniqueName\": \"97f78232-382b-46a7-8a72-964d692c4f3f-GALLERYPSTESTGALLERY1299\"\r\n        },\r\n        \"provisioningState\": \"Succeeded\"\r\n      }\r\n    },\r\n    {\r\n      \"name\": \"galleryPsTestGallery1299New\",\r\n      \"id\": \"/subscriptions/97f78232-382b-46a7-8a72-964d692c4f3f/resourceGroups/GALLERYPSTESTRG3658NEW/providers/Microsoft.Compute/galleries/galleryPsTestGallery1299New\",\r\n      \"type\": \"Microsoft.Compute/galleries\",\r\n      \"location\": \"eastus2\",\r\n      \"properties\": {\r\n        \"description\": \"This is an updated description\",\r\n        \"identifier\": {\r\n          \"uniqueName\": \"97f78232-382b-46a7-8a72-964d692c4f3f-GALLERYPSTESTGALLERY1299NEW\"\r\n        },\r\n        \"provisioningState\": \"Succeeded\"\r\n      }\r\n    },\r\n    {\r\n      \"name\": \"galleryPsTestGallery7877\",\r\n      \"id\": \"/subscriptions/97f78232-382b-46a7-8a72-964d692c4f3f/resourceGroups/GALLERYPSTESTRG3904/providers/Microsoft.Compute/galleries/galleryPsTestGallery7877\",\r\n      \"type\": \"Microsoft.Compute/galleries\",\r\n      \"location\": \"eastus2\",\r\n      \"properties\": {\r\n        \"description\": \"This is a sample gallery description\",\r\n        \"identifier\": {\r\n          \"uniqueName\": \"97f78232-382b-46a7-8a72-964d692c4f3f-GALLERYPSTESTGALLERY7877\"\r\n        },\r\n        \"provisioningState\": \"Succeeded\"\r\n      }\r\n    },\r\n    {\r\n      \"name\": \"galleryPsTestGallery1060\",\r\n      \"id\": \"/subscriptions/97f78232-382b-46a7-8a72-964d692c4f3f/resourceGroups/GALLERYPSTESTRG4931/providers/Microsoft.Compute/galleries/galleryPsTestGallery1060\",\r\n      \"type\": \"Microsoft.Compute/galleries\",\r\n      \"location\": \"eastus2\",\r\n      \"properties\": {\r\n        \"description\": \"This is a sample gallery description\",\r\n        \"identifier\": {\r\n          \"uniqueName\": \"97f78232-382b-46a7-8a72-964d692c4f3f-GALLERYPSTESTGALLERY1060\"\r\n        },\r\n        \"provisioningState\": \"Succeeded\"\r\n      }\r\n    },\r\n    {\r\n      \"name\": \"galleryPsTestGallery4214\",\r\n      \"id\": \"/subscriptions/97f78232-382b-46a7-8a72-964d692c4f3f/resourceGroups/GALLERYPSTESTRG5385/providers/Microsoft.Compute/galleries/galleryPsTestGallery4214\",\r\n      \"type\": \"Microsoft.Compute/galleries\",\r\n      \"location\": \"eastus2\",\r\n      \"properties\": {\r\n        \"description\": \"This is a sample gallery description\",\r\n        \"identifier\": {\r\n          \"uniqueName\": \"97f78232-382b-46a7-8a72-964d692c4f3f-GALLERYPSTESTGALLERY4214\"\r\n        },\r\n        \"provisioningState\": \"Succeeded\"\r\n      }\r\n    },\r\n    {\r\n      \"name\": \"galleryPsTestGallery8723\",\r\n      \"id\": \"/subscriptions/97f78232-382b-46a7-8a72-964d692c4f3f/resourceGroups/GALLERYPSTESTRG5403/providers/Microsoft.Compute/galleries/galleryPsTestGallery8723\",\r\n      \"type\": \"Microsoft.Compute/galleries\",\r\n      \"location\": \"eastus2\",\r\n      \"properties\": {\r\n        \"description\": \"This is a sample gallery description\",\r\n        \"identifier\": {\r\n          \"uniqueName\": \"97f78232-382b-46a7-8a72-964d692c4f3f-GALLERYPSTESTGALLERY8723\"\r\n        },\r\n        \"provisioningState\": \"Succeeded\"\r\n      }\r\n    },\r\n    {\r\n      \"name\": \"galleryPsTestGallery6594\",\r\n      \"id\": \"/subscriptions/97f78232-382b-46a7-8a72-964d692c4f3f/resourceGroups/GALLERYPSTESTRG6583/providers/Microsoft.Compute/galleries/galleryPsTestGallery6594\",\r\n      \"type\": \"Microsoft.Compute/galleries\",\r\n      \"location\": \"eastus2\",\r\n      \"properties\": {\r\n        \"description\": \"This is a sample gallery description\",\r\n        \"identifier\": {\r\n          \"uniqueName\": \"97f78232-382b-46a7-8a72-964d692c4f3f-GALLERYPSTESTGALLERY6594\"\r\n        },\r\n        \"provisioningState\": \"Succeeded\"\r\n      }\r\n    },\r\n    {\r\n      \"name\": \"galleryPsTestGallery1139\",\r\n      \"id\": \"/subscriptions/97f78232-382b-46a7-8a72-964d692c4f3f/resourceGroups/GALLERYPSTESTRG8162/providers/Microsoft.Compute/galleries/galleryPsTestGallery1139\",\r\n      \"type\": \"Microsoft.Compute/galleries\",\r\n      \"location\": \"eastus2\",\r\n      \"properties\": {\r\n        \"description\": \"This is a sample gallery description\",\r\n        \"identifier\": {\r\n          \"uniqueName\": \"97f78232-382b-46a7-8a72-964d692c4f3f-GALLERYPSTESTGALLERY1139\"\r\n        },\r\n        \"provisioningState\": \"Succeeded\"\r\n      }\r\n    },\r\n    {\r\n      \"name\": \"galleryPsTestGallery9002\",\r\n      \"id\": \"/subscriptions/97f78232-382b-46a7-8a72-964d692c4f3f/resourceGroups/GALLERYPSTESTRG861/providers/Microsoft.Compute/galleries/galleryPsTestGallery9002\",\r\n      \"type\": \"Microsoft.Compute/galleries\",\r\n      \"location\": \"eastus2\",\r\n      \"properties\": {\r\n        \"description\": \"This is a sample gallery description\",\r\n        \"identifier\": {\r\n          \"uniqueName\": \"97f78232-382b-46a7-8a72-964d692c4f3f-GALLERYPSTESTGALLERY9002\"\r\n        },\r\n        \"provisioningState\": \"Succeeded\"\r\n      }\r\n    },\r\n    {\r\n      \"name\": \"galleryPsTestGallery5754\",\r\n      \"id\": \"/subscriptions/97f78232-382b-46a7-8a72-964d692c4f3f/resourceGroups/GALLERYPSTESTRG9127/providers/Microsoft.Compute/galleries/galleryPsTestGallery5754\",\r\n      \"type\": \"Microsoft.Compute/galleries\",\r\n      \"location\": \"eastus2\",\r\n      \"properties\": {\r\n        \"description\": \"This is a sample gallery description\",\r\n        \"identifier\": {\r\n          \"uniqueName\": \"97f78232-382b-46a7-8a72-964d692c4f3f-GALLERYPSTESTGALLERY5754\"\r\n        },\r\n        \"provisioningState\": \"Succeeded\"\r\n      }\r\n    },\r\n    {\r\n      \"name\": \"galleryPsTestGallery2082\",\r\n      \"id\": \"/subscriptions/97f78232-382b-46a7-8a72-964d692c4f3f/resourceGroups/GALLERYPSTESTRG955/providers/Microsoft.Compute/galleries/galleryPsTestGallery2082\",\r\n      \"type\": \"Microsoft.Compute/galleries\",\r\n      \"location\": \"eastus2\",\r\n      \"properties\": {\r\n        \"description\": \"This is a sample gallery description\",\r\n        \"identifier\": {\r\n          \"uniqueName\": \"97f78232-382b-46a7-8a72-964d692c4f3f-GALLERYPSTESTGALLERY2082\"\r\n        },\r\n        \"provisioningState\": \"Succeeded\"\r\n      }\r\n    },\r\n    {\r\n      \"name\": \"galleryPsTestGallery8748\",\r\n      \"id\": \"/subscriptions/97f78232-382b-46a7-8a72-964d692c4f3f/resourceGroups/GALLERYPSTESTRG9611/providers/Microsoft.Compute/galleries/galleryPsTestGallery8748\",\r\n      \"type\": \"Microsoft.Compute/galleries\",\r\n      \"location\": \"eastus2\",\r\n      \"properties\": {\r\n        \"description\": \"This is a sample gallery description\",\r\n        \"identifier\": {\r\n          \"uniqueName\": \"97f78232-382b-46a7-8a72-964d692c4f3f-GALLERYPSTESTGALLERY8748\"\r\n        },\r\n        \"provisioningState\": \"Succeeded\"\r\n      }\r\n    },\r\n    {\r\n      \"name\": \"galleryPsTestGallery5452\",\r\n      \"id\": \"/subscriptions/97f78232-382b-46a7-8a72-964d692c4f3f/resourceGroups/GALLERYPSTESTRG2221/providers/Microsoft.Compute/galleries/galleryPsTestGallery5452\",\r\n      \"type\": \"Microsoft.Compute/galleries\",\r\n      \"location\": \"southeastasia\",\r\n      \"properties\": {\r\n        \"description\": \"This is a sample gallery description\",\r\n        \"identifier\": {\r\n          \"uniqueName\": \"97f78232-382b-46a7-8a72-964d692c4f3f-GALLERYPSTESTGALLERY5452\"\r\n        },\r\n        \"provisioningState\": \"Succeeded\"\r\n      }\r\n    },\r\n    {\r\n      \"name\": \"galleryPsTestGallery2813\",\r\n      \"id\": \"/subscriptions/97f78232-382b-46a7-8a72-964d692c4f3f/resourceGroups/GALLERYPSTESTRG2383/providers/Microsoft.Compute/galleries/galleryPsTestGallery2813\",\r\n      \"type\": \"Microsoft.Compute/galleries\",\r\n      \"location\": \"southeastasia\",\r\n      \"properties\": {\r\n        \"description\": \"This is a sample gallery description\",\r\n        \"identifier\": {\r\n          \"uniqueName\": \"97f78232-382b-46a7-8a72-964d692c4f3f-GALLERYPSTESTGALLERY2813\"\r\n        },\r\n        \"provisioningState\": \"Succeeded\"\r\n      }\r\n    },\r\n    {\r\n      \"name\": \"galleryPsTestGallery1535\",\r\n      \"id\": \"/subscriptions/97f78232-382b-46a7-8a72-964d692c4f3f/resourceGroups/GALLERYPSTESTRG2561/providers/Microsoft.Compute/galleries/galleryPsTestGallery1535\",\r\n      \"type\": \"Microsoft.Compute/galleries\",\r\n      \"location\": \"southeastasia\",\r\n      \"properties\": {\r\n        \"description\": \"This is a sample gallery description\",\r\n        \"identifier\": {\r\n          \"uniqueName\": \"97f78232-382b-46a7-8a72-964d692c4f3f-GALLERYPSTESTGALLERY1535\"\r\n        },\r\n        \"provisioningState\": \"Succeeded\"\r\n      }\r\n    },\r\n    {\r\n      \"name\": \"galleryPsTestGallery2290\",\r\n      \"id\": \"/subscriptions/97f78232-382b-46a7-8a72-964d692c4f3f/resourceGroups/GALLERYPSTESTRG3320/providers/Microsoft.Compute/galleries/galleryPsTestGallery2290\",\r\n      \"type\": \"Microsoft.Compute/galleries\",\r\n      \"location\": \"southeastasia\",\r\n      \"properties\": {\r\n        \"description\": \"This is a sample gallery description\",\r\n        \"identifier\": {\r\n          \"uniqueName\": \"97f78232-382b-46a7-8a72-964d692c4f3f-GALLERYPSTESTGALLERY2290\"\r\n        },\r\n        \"provisioningState\": \"Succeeded\"\r\n      }\r\n    },\r\n    {\r\n      \"name\": \"galleryPsTestGallery7072\",\r\n      \"id\": \"/subscriptions/97f78232-382b-46a7-8a72-964d692c4f3f/resourceGroups/GALLERYPSTESTRG3950/providers/Microsoft.Compute/galleries/galleryPsTestGallery7072\",\r\n      \"type\": \"Microsoft.Compute/galleries\",\r\n      \"location\": \"southeastasia\",\r\n      \"properties\": {\r\n        \"description\": \"This is a sample gallery description\",\r\n        \"identifier\": {\r\n          \"uniqueName\": \"97f78232-382b-46a7-8a72-964d692c4f3f-GALLERYPSTESTGALLERY7072\"\r\n        },\r\n        \"provisioningState\": \"Succeeded\"\r\n      }\r\n    },\r\n    {\r\n      \"name\": \"galleryPsTestGallery6097\",\r\n      \"id\": \"/subscriptions/97f78232-382b-46a7-8a72-964d692c4f3f/resourceGroups/GALLERYPSTESTRG5384/providers/Microsoft.Compute/galleries/galleryPsTestGallery6097\",\r\n      \"type\": \"Microsoft.Compute/galleries\",\r\n      \"location\": \"southeastasia\",\r\n      \"properties\": {\r\n        \"description\": \"This is a sample gallery description\",\r\n        \"identifier\": {\r\n          \"uniqueName\": \"97f78232-382b-46a7-8a72-964d692c4f3f-GALLERYPSTESTGALLERY6097\"\r\n        },\r\n        \"provisioningState\": \"Succeeded\"\r\n      }\r\n    },\r\n    {\r\n      \"name\": \"galleryPsTestGallery6736\",\r\n      \"id\": \"/subscriptions/97f78232-382b-46a7-8a72-964d692c4f3f/resourceGroups/GALLERYPSTESTRG5735/providers/Microsoft.Compute/galleries/galleryPsTestGallery6736\",\r\n      \"type\": \"Microsoft.Compute/galleries\",\r\n      \"location\": \"southeastasia\",\r\n      \"properties\": {\r\n        \"description\": \"This is a sample gallery description\",\r\n        \"identifier\": {\r\n          \"uniqueName\": \"97f78232-382b-46a7-8a72-964d692c4f3f-GALLERYPSTESTGALLERY6736\"\r\n        },\r\n        \"provisioningState\": \"Succeeded\"\r\n      }\r\n    },\r\n    {\r\n      \"name\": \"galleryPsTestGallery2697\",\r\n      \"id\": \"/subscriptions/97f78232-382b-46a7-8a72-964d692c4f3f/resourceGroups/GALLERYPSTESTRG5937/providers/Microsoft.Compute/galleries/galleryPsTestGallery2697\",\r\n      \"type\": \"Microsoft.Compute/galleries\",\r\n      \"location\": \"southeastasia\",\r\n      \"properties\": {\r\n        \"description\": \"This is a sample gallery description\",\r\n        \"identifier\": {\r\n          \"uniqueName\": \"97f78232-382b-46a7-8a72-964d692c4f3f-GALLERYPSTESTGALLERY2697\"\r\n        },\r\n        \"provisioningState\": \"Succeeded\"\r\n      }\r\n    },\r\n    {\r\n      \"name\": \"galleryPsTestGallery4873\",\r\n      \"id\": \"/subscriptions/97f78232-382b-46a7-8a72-964d692c4f3f/resourceGroups/GALLERYPSTESTRG7379/providers/Microsoft.Compute/galleries/galleryPsTestGallery4873\",\r\n      \"type\": \"Microsoft.Compute/galleries\",\r\n      \"location\": \"southeastasia\",\r\n      \"properties\": {\r\n        \"description\": \"This is a sample gallery description\",\r\n        \"identifier\": {\r\n          \"uniqueName\": \"97f78232-382b-46a7-8a72-964d692c4f3f-GALLERYPSTESTGALLERY4873\"\r\n        },\r\n        \"provisioningState\": \"Succeeded\"\r\n      }\r\n    },\r\n    {\r\n      \"name\": \"galleryPsTestGallery5395\",\r\n      \"id\": \"/subscriptions/97f78232-382b-46a7-8a72-964d692c4f3f/resourceGroups/GALLERYPSTESTRG7539/providers/Microsoft.Compute/galleries/galleryPsTestGallery5395\",\r\n      \"type\": \"Microsoft.Compute/galleries\",\r\n      \"location\": \"southeastasia\",\r\n      \"properties\": {\r\n        \"description\": \"This is a sample gallery description\",\r\n        \"identifier\": {\r\n          \"uniqueName\": \"97f78232-382b-46a7-8a72-964d692c4f3f-GALLERYPSTESTGALLERY5395\"\r\n        },\r\n        \"provisioningState\": \"Succeeded\"\r\n      }\r\n    },\r\n    {\r\n      \"name\": \"galleryPsTestGallery9652\",\r\n      \"id\": \"/subscriptions/97f78232-382b-46a7-8a72-964d692c4f3f/resourceGroups/GALLERYPSTESTRG768/providers/Microsoft.Compute/galleries/galleryPsTestGallery9652\",\r\n      \"type\": \"Microsoft.Compute/galleries\",\r\n      \"location\": \"southeastasia\",\r\n      \"properties\": {\r\n        \"description\": \"This is a sample gallery description\",\r\n        \"identifier\": {\r\n          \"uniqueName\": \"97f78232-382b-46a7-8a72-964d692c4f3f-GALLERYPSTESTGALLERY9652\"\r\n        },\r\n        \"provisioningState\": \"Succeeded\"\r\n      }\r\n    },\r\n    {\r\n      \"name\": \"galleryPsTestGallery4074\",\r\n      \"id\": \"/subscriptions/97f78232-382b-46a7-8a72-964d692c4f3f/resourceGroups/GALLERYPSTESTRG7763/providers/Microsoft.Compute/galleries/galleryPsTestGallery4074\",\r\n      \"type\": \"Microsoft.Compute/galleries\",\r\n      \"location\": \"southeastasia\",\r\n      \"properties\": {\r\n        \"description\": \"This is a sample gallery description\",\r\n        \"identifier\": {\r\n          \"uniqueName\": \"97f78232-382b-46a7-8a72-964d692c4f3f-GALLERYPSTESTGALLERY4074\"\r\n        },\r\n        \"provisioningState\": \"Succeeded\"\r\n      }\r\n    },\r\n    {\r\n      \"name\": \"galleryPsTestGallery8638\",\r\n      \"id\": \"/subscriptions/97f78232-382b-46a7-8a72-964d692c4f3f/resourceGroups/GALLERYPSTESTRG7993/providers/Microsoft.Compute/galleries/galleryPsTestGallery8638\",\r\n      \"type\": \"Microsoft.Compute/galleries\",\r\n      \"location\": \"southeastasia\",\r\n      \"properties\": {\r\n        \"description\": \"This is a sample gallery description\",\r\n        \"identifier\": {\r\n          \"uniqueName\": \"97f78232-382b-46a7-8a72-964d692c4f3f-GALLERYPSTESTGALLERY8638\"\r\n        },\r\n        \"provisioningState\": \"Succeeded\"\r\n      }\r\n    },\r\n    {\r\n      \"name\": \"galleryPsTestGallery9035\",\r\n      \"id\": \"/subscriptions/97f78232-382b-46a7-8a72-964d692c4f3f/resourceGroups/GALLERYPSTESTRG8001/providers/Microsoft.Compute/galleries/galleryPsTestGallery9035\",\r\n      \"type\": \"Microsoft.Compute/galleries\",\r\n      \"location\": \"southeastasia\",\r\n      \"properties\": {\r\n        \"description\": \"This is a sample gallery description\",\r\n        \"identifier\": {\r\n          \"uniqueName\": \"97f78232-382b-46a7-8a72-964d692c4f3f-GALLERYPSTESTGALLERY9035\"\r\n        },\r\n        \"provisioningState\": \"Succeeded\"\r\n      }\r\n    },\r\n    {\r\n      \"name\": \"galleryPsTestGallery5554\",\r\n      \"id\": \"/subscriptions/97f78232-382b-46a7-8a72-964d692c4f3f/resourceGroups/GALLERYPSTESTRG8037/providers/Microsoft.Compute/galleries/galleryPsTestGallery5554\",\r\n      \"type\": \"Microsoft.Compute/galleries\",\r\n      \"location\": \"southeastasia\",\r\n      \"properties\": {\r\n        \"description\": \"This is a sample gallery description\",\r\n        \"identifier\": {\r\n          \"uniqueName\": \"97f78232-382b-46a7-8a72-964d692c4f3f-GALLERYPSTESTGALLERY5554\"\r\n        },\r\n        \"provisioningState\": \"Succeeded\"\r\n      }\r\n    },\r\n    {\r\n      \"name\": \"galleryPsTestGallery8307\",\r\n      \"id\": \"/subscriptions/97f78232-382b-46a7-8a72-964d692c4f3f/resourceGroups/GALLERYPSTESTRG8405/providers/Microsoft.Compute/galleries/galleryPsTestGallery8307\",\r\n      \"type\": \"Microsoft.Compute/galleries\",\r\n      \"location\": \"southeastasia\",\r\n      \"properties\": {\r\n        \"description\": \"This is a sample gallery description\",\r\n        \"identifier\": {\r\n          \"uniqueName\": \"97f78232-382b-46a7-8a72-964d692c4f3f-GALLERYPSTESTGALLERY8307\"\r\n        },\r\n        \"provisioningState\": \"Succeeded\"\r\n      }\r\n    },\r\n    {\r\n      \"name\": \"galleryPsTestGallery9682\",\r\n      \"id\": \"/subscriptions/97f78232-382b-46a7-8a72-964d692c4f3f/resourceGroups/GALLERYPSTESTRG8649/providers/Microsoft.Compute/galleries/galleryPsTestGallery9682\",\r\n      \"type\": \"Microsoft.Compute/galleries\",\r\n      \"location\": \"southeastasia\",\r\n      \"properties\": {\r\n        \"description\": \"This is a sample gallery description\",\r\n        \"identifier\": {\r\n          \"uniqueName\": \"97f78232-382b-46a7-8a72-964d692c4f3f-GALLERYPSTESTGALLERY9682\"\r\n        },\r\n        \"provisioningState\": \"Succeeded\"\r\n      }\r\n    },\r\n    {\r\n      \"name\": \"galleryPsTestGallery8732\",\r\n      \"id\": \"/subscriptions/97f78232-382b-46a7-8a72-964d692c4f3f/resourceGroups/GALLERYPSTESTRG9198/providers/Microsoft.Compute/galleries/galleryPsTestGallery8732\",\r\n      \"type\": \"Microsoft.Compute/galleries\",\r\n      \"location\": \"southeastasia\",\r\n      \"properties\": {\r\n        \"description\": \"This is a sample gallery description\",\r\n        \"identifier\": {\r\n          \"uniqueName\": \"97f78232-382b-46a7-8a72-964d692c4f3f-GALLERYPSTESTGALLERY8732\"\r\n        },\r\n        \"provisioningState\": \"Succeeded\"\r\n      }\r\n    },\r\n    {\r\n      \"name\": \"galleryPsTestGallery3722\",\r\n      \"id\": \"/subscriptions/97f78232-382b-46a7-8a72-964d692c4f3f/resourceGroups/GALLERYPSTESTRG9909/providers/Microsoft.Compute/galleries/galleryPsTestGallery3722\",\r\n      \"type\": \"Microsoft.Compute/galleries\",\r\n      \"location\": \"southeastasia\",\r\n      \"properties\": {\r\n        \"description\": \"This is a sample gallery description\",\r\n        \"identifier\": {\r\n          \"uniqueName\": \"97f78232-382b-46a7-8a72-964d692c4f3f-GALLERYPSTESTGALLERY3722\"\r\n        },\r\n        \"provisioningState\": \"Succeeded\"\r\n      }\r\n    },\r\n    {\r\n      \"name\": \"galleryPsTestGallery7310\",\r\n      \"id\": \"/subscriptions/97f78232-382b-46a7-8a72-964d692c4f3f/resourceGroups/GALLERYPSTESTRG9915/providers/Microsoft.Compute/galleries/galleryPsTestGallery7310\",\r\n      \"type\": \"Microsoft.Compute/galleries\",\r\n      \"location\": \"southeastasia\",\r\n      \"properties\": {\r\n        \"description\": \"This is a sample gallery description\",\r\n        \"identifier\": {\r\n          \"uniqueName\": \"97f78232-382b-46a7-8a72-964d692c4f3f-GALLERYPSTESTGALLERY7310\"\r\n        },\r\n        \"provisioningState\": \"Succeeded\"\r\n      }\r\n    },\r\n    {\r\n      \"name\": \"sigtiptest\",\r\n      \"id\": \"/subscriptions/97f78232-382b-46a7-8a72-964d692c4f3f/resourceGroups/LONGLIVEDGALLERYWESTUS/providers/Microsoft.Compute/galleries/sigtiptest\",\r\n      \"type\": \"Microsoft.Compute/galleries\",\r\n      \"location\": \"westus\",\r\n      \"tags\": {},\r\n      \"properties\": {\r\n        \"identifier\": {\r\n          \"uniqueName\": \"97f78232-382b-46a7-8a72-964d692c4f3f-SIGTIPTEST\"\r\n        },\r\n        \"provisioningState\": \"Succeeded\"\r\n      }\r\n    },\r\n    {\r\n      \"name\": \"sig_test_aus\",\r\n      \"id\": \"/subscriptions/97f78232-382b-46a7-8a72-964d692c4f3f/resourceGroups/SIG_TEST/providers/Microsoft.Compute/galleries/sig_test_aus\",\r\n      \"type\": \"Microsoft.Compute/galleries\",\r\n      \"location\": \"eastus\",\r\n      \"tags\": {},\r\n      \"properties\": {\r\n        \"identifier\": {\r\n          \"uniqueName\": \"97f78232-382b-46a7-8a72-964d692c4f3f-SIG_TEST_AUS\"\r\n        },\r\n        \"provisioningState\": \"Succeeded\"\r\n      }\r\n    },\r\n    {\r\n      \"name\": \"myGalleryHaHa20191004\",\r\n      \"id\": \"/subscriptions/97f78232-382b-46a7-8a72-964d692c4f3f/resourceGroups/TEMPRG2/providers/Microsoft.Compute/galleries/myGalleryHaHa20191004\",\r\n      \"type\": \"Microsoft.Compute/galleries\",\r\n      \"location\": \"eastus\",\r\n      \"properties\": {\r\n        \"description\": \"This is the gallery description.\",\r\n        \"identifier\": {\r\n          \"uniqueName\": \"97f78232-382b-46a7-8a72-964d692c4f3f-MYGALLERYHAHA20191004\"\r\n        },\r\n        \"provisioningState\": \"Succeeded\"\r\n      }\r\n    },\r\n    {\r\n      \"name\": \"DiskLonglivedGallerycanadacentral\",\r\n      \"id\": \"/subscriptions/97f78232-382b-46a7-8a72-964d692c4f3f/resourceGroups/LONGLIVEDSIGDISKRGINCANADACENTRAL/providers/Microsoft.Compute/galleries/DiskLonglivedGallerycanadacentral\",\r\n      \"type\": \"Microsoft.Compute/galleries\",\r\n      \"location\": \"canadacentral\",\r\n      \"properties\": {\r\n        \"identifier\": {\r\n          \"uniqueName\": \"97f78232-382b-46a7-8a72-964d692c4f3f-DISKLONGLIVEDGALLERYCANADACENTRAL\"\r\n        },\r\n        \"provisioningState\": \"Succeeded\"\r\n      }\r\n    },\r\n    {\r\n      \"name\": \"disklonglivedgalleryIncanadacentral\",\r\n      \"id\": \"/subscriptions/97f78232-382b-46a7-8a72-964d692c4f3f/resourceGroups/LONGRUNNINGRG-CANADACENTRAL/providers/Microsoft.Compute/galleries/disklonglivedgalleryIncanadacentral\",\r\n      \"type\": \"Microsoft.Compute/galleries\",\r\n      \"location\": \"canadacentral\",\r\n      \"properties\": {\r\n        \"identifier\": {\r\n          \"uniqueName\": \"97f78232-382b-46a7-8a72-964d692c4f3f-DISKLONGLIVEDGALLERYINCANADACENTRAL\"\r\n        },\r\n        \"provisioningState\": \"Succeeded\"\r\n      }\r\n    },\r\n    {\r\n      \"name\": \"disklonglivedgalleryInukwest\",\r\n      \"id\": \"/subscriptions/97f78232-382b-46a7-8a72-964d692c4f3f/resourceGroups/LONGRUNNINGRG-UKWEST/providers/Microsoft.Compute/galleries/disklonglivedgalleryInukwest\",\r\n      \"type\": \"Microsoft.Compute/galleries\",\r\n      \"location\": \"ukwest\",\r\n      \"properties\": {\r\n        \"identifier\": {\r\n          \"uniqueName\": \"97f78232-382b-46a7-8a72-964d692c4f3f-DISKLONGLIVEDGALLERYINUKWEST\"\r\n        },\r\n        \"provisioningState\": \"Succeeded\"\r\n      }\r\n    },\r\n    {\r\n      \"name\": \"grlianTestGallery\",\r\n      \"id\": \"/subscriptions/97f78232-382b-46a7-8a72-964d692c4f3f/resourceGroups/GRLIANRG/providers/Microsoft.Compute/galleries/grlianTestGallery\",\r\n      \"type\": \"Microsoft.Compute/galleries\",\r\n      \"location\": \"westus2\",\r\n      \"tags\": {},\r\n      \"properties\": {\r\n        \"identifier\": {\r\n          \"uniqueName\": \"97f78232-382b-46a7-8a72-964d692c4f3f-GRLIANTESTGALLERY\"\r\n        },\r\n        \"provisioningState\": \"Succeeded\"\r\n      }\r\n    },\r\n    {\r\n      \"name\": \"longlivedgallery\",\r\n      \"id\": \"/subscriptions/97f78232-382b-46a7-8a72-964d692c4f3f/resourceGroups/LONGLIVEDGALLERYAZURESUPPORTRG/providers/Microsoft.Compute/galleries/longlivedgallery\",\r\n      \"type\": \"Microsoft.Compute/galleries\",\r\n      \"location\": \"westus2\",\r\n      \"properties\": {\r\n        \"description\": \"My Private Gallery\",\r\n        \"identifier\": {\r\n          \"uniqueName\": \"97f78232-382b-46a7-8a72-964d692c4f3f-LONGLIVEDGALLERY\"\r\n        },\r\n        \"provisioningState\": \"Succeeded\"\r\n      }\r\n    },\r\n    {\r\n      \"name\": \"disklonglivedgalleryIncanadaeast\",\r\n      \"id\": \"/subscriptions/97f78232-382b-46a7-8a72-964d692c4f3f/resourceGroups/LONGRUNNINGRG-CANADAEAST/providers/Microsoft.Compute/galleries/disklonglivedgalleryIncanadaeast\",\r\n      \"type\": \"Microsoft.Compute/galleries\",\r\n      \"location\": \"canadaeast\",\r\n      \"properties\": {\r\n        \"identifier\": {\r\n          \"uniqueName\": \"97f78232-382b-46a7-8a72-964d692c4f3f-DISKLONGLIVEDGALLERYINCANADAEAST\"\r\n        },\r\n        \"provisioningState\": \"Succeeded\"\r\n      }\r\n    },\r\n    {\r\n      \"name\": \"disklonglivedgalleryInaustraliasoutheast\",\r\n      \"id\": \"/subscriptions/97f78232-382b-46a7-8a72-964d692c4f3f/resourceGroups/LONGRUNNINGRG-AUSTRALIASOUTHEAST/providers/Microsoft.Compute/galleries/disklonglivedgalleryInaustraliasoutheast\",\r\n      \"type\": \"Microsoft.Compute/galleries\",\r\n      \"location\": \"australiasoutheast\",\r\n      \"properties\": {\r\n        \"identifier\": {\r\n          \"uniqueName\": \"97f78232-382b-46a7-8a72-964d692c4f3f-DISKLONGLIVEDGALLERYINAUSTRALIASOUTHEAST\"\r\n        },\r\n        \"provisioningState\": \"Succeeded\"\r\n      }\r\n    },\r\n    {\r\n      \"name\": \"galleryruwvgxcnsire\",\r\n      \"id\": \"/subscriptions/97f78232-382b-46a7-8a72-964d692c4f3f/resourceGroups/CAPS-3-29-2021-PRODUAECENTRAL/providers/Microsoft.Compute/galleries/galleryruwvgxcnsire\",\r\n      \"type\": \"Microsoft.Compute/galleries\",\r\n      \"location\": \"uaecentral\",\r\n      \"properties\": {\r\n        \"description\": \"gallery scenario test\",\r\n        \"identifier\": {\r\n          \"uniqueName\": \"97f78232-382b-46a7-8a72-964d692c4f3f-GALLERYRUWVGXCNSIRE\"\r\n        },\r\n        \"provisioningState\": \"Succeeded\"\r\n      }\r\n    },\r\n    {\r\n      \"name\": \"galleryjqdethyiqazk\",\r\n      \"id\": \"/subscriptions/97f78232-382b-46a7-8a72-964d692c4f3f/resourceGroups/CAPS-9-22-2020-PRODUAECENTRAL/providers/Microsoft.Compute/galleries/galleryjqdethyiqazk\",\r\n      \"type\": \"Microsoft.Compute/galleries\",\r\n      \"location\": \"uaecentral\",\r\n      \"properties\": {\r\n        \"description\": \"gallery scenario test\",\r\n        \"identifier\": {\r\n          \"uniqueName\": \"97f78232-382b-46a7-8a72-964d692c4f3f-GALLERYJQDETHYIQAZK\"\r\n        },\r\n        \"provisioningState\": \"Succeeded\"\r\n      }\r\n    },\r\n    {\r\n      \"name\": \"galleryPsTestGallery2975\",\r\n      \"id\": \"/subscriptions/97f78232-382b-46a7-8a72-964d692c4f3f/resourceGroups/GALLERYPSTESTRG3906/providers/Microsoft.Compute/galleries/galleryPsTestGallery2975\",\r\n      \"type\": \"Microsoft.Compute/galleries\",\r\n      \"location\": \"EastUS2EUAP\",\r\n      \"properties\": {\r\n        \"description\": \"This is a sample gallery description\",\r\n        \"identifier\": {\r\n          \"uniqueName\": \"97f78232-382b-46a7-8a72-964d692c4f3f-GALLERYPSTESTGALLERY2975\"\r\n        },\r\n        \"provisioningState\": \"Succeeded\"\r\n      }\r\n    },\r\n    {\r\n      \"name\": \"galleryPsTestGallery8333\",\r\n      \"id\": \"/subscriptions/97f78232-382b-46a7-8a72-964d692c4f3f/resourceGroups/GALLERYPSTESTRG9881/providers/Microsoft.Compute/galleries/galleryPsTestGallery8333\",\r\n      \"type\": \"Microsoft.Compute/galleries\",\r\n      \"location\": \"EastUS2EUAP\",\r\n      \"properties\": {\r\n        \"description\": \"This is a sample gallery description\",\r\n        \"identifier\": {\r\n          \"uniqueName\": \"97f78232-382b-46a7-8a72-964d692c4f3f-GALLERYPSTESTGALLERY8333\"\r\n        },\r\n        \"provisioningState\": \"Succeeded\"\r\n      }\r\n    },\r\n    {\r\n      \"name\": \"longlivedgal\",\r\n      \"id\": \"/subscriptions/97f78232-382b-46a7-8a72-964d692c4f3f/resourceGroups/LONGLIVEDGALLERY/providers/Microsoft.Compute/galleries/longlivedgal\",\r\n      \"type\": \"Microsoft.Compute/galleries\",\r\n      \"location\": \"EastUS2EUAP\",\r\n      \"properties\": {\r\n        \"description\": \"gallery used for e2e testing\",\r\n        \"identifier\": {\r\n          \"uniqueName\": \"97f78232-382b-46a7-8a72-964d692c4f3f-LONGLIVEDGAL\"\r\n        },\r\n        \"provisioningState\": \"Succeeded\"\r\n      }\r\n    },\r\n    {\r\n      \"name\": \"mygalleryForCrp97f7\",\r\n      \"id\": \"/subscriptions/97f78232-382b-46a7-8a72-964d692c4f3f/resourceGroups/LONGLIVEDGALLERY/providers/Microsoft.Compute/galleries/mygalleryForCrp97f7\",\r\n      \"type\": \"Microsoft.Compute/galleries\",\r\n      \"location\": \"eastus2euap\",\r\n      \"properties\": {\r\n        \"description\": \"gallery scenario test\",\r\n        \"identifier\": {\r\n          \"uniqueName\": \"97f78232-382b-46a7-8a72-964d692c4f3f-MYGALLERYFORCRP97F7\"\r\n        },\r\n        \"provisioningState\": \"Succeeded\"\r\n      }\r\n    },\r\n    {\r\n      \"name\": \"mygalleryForCrpEastus2euap\",\r\n      \"id\": \"/subscriptions/97f78232-382b-46a7-8a72-964d692c4f3f/resourceGroups/LONGLIVEDGALLERY/providers/Microsoft.Compute/galleries/mygalleryForCrpEastus2euap\",\r\n      \"type\": \"Microsoft.Compute/galleries\",\r\n      \"location\": \"eastus2euap\",\r\n      \"properties\": {\r\n        \"description\": \"gallery scenario test\",\r\n        \"identifier\": {\r\n          \"uniqueName\": \"97f78232-382b-46a7-8a72-964d692c4f3f-MYGALLERYFORCRPEASTUS2EUAP\"\r\n        },\r\n        \"provisioningState\": \"Succeeded\"\r\n      }\r\n    },\r\n    {\r\n      \"name\": \"tireganGuestOSImage\",\r\n      \"id\": \"/subscriptions/97f78232-382b-46a7-8a72-964d692c4f3f/resourceGroups/LONGLIVEDGALLERY/providers/Microsoft.Compute/galleries/tireganGuestOSImage\",\r\n      \"type\": \"Microsoft.Compute/galleries\",\r\n      \"location\": \"eastus2euap\",\r\n      \"tags\": {},\r\n      \"properties\": {\r\n        \"identifier\": {\r\n          \"uniqueName\": \"97f78232-382b-46a7-8a72-964d692c4f3f-TIREGANGUESTOSIMAGE\"\r\n        },\r\n        \"provisioningState\": \"Succeeded\"\r\n      }\r\n    },\r\n    {\r\n      \"name\": \"TVMTestGallery\",\r\n      \"id\": \"/subscriptions/97f78232-382b-46a7-8a72-964d692c4f3f/resourceGroups/LONGLIVEDTRUSTEDVMRG/providers/Microsoft.Compute/galleries/TVMTestGallery\",\r\n      \"type\": \"Microsoft.Compute/galleries\",\r\n      \"location\": \"eastus2euap\",\r\n      \"properties\": {\r\n        \"description\": \"TrustedVM gallery test in Canary.\",\r\n        \"identifier\": {\r\n          \"uniqueName\": \"97f78232-382b-46a7-8a72-964d692c4f3f-TVMTESTGALLERY\"\r\n        },\r\n        \"provisioningState\": \"Succeeded\"\r\n      }\r\n    },\r\n    {\r\n      \"name\": \"gallery1euap\",\r\n      \"id\": \"/subscriptions/97f78232-382b-46a7-8a72-964d692c4f3f/resourceGroups/RGEUAP/providers/Microsoft.Compute/galleries/gallery1euap\",\r\n      \"type\": \"Microsoft.Compute/galleries\",\r\n      \"location\": \"EastUS2EUAP\",\r\n      \"properties\": {\r\n        \"identifier\": {\r\n          \"uniqueName\": \"97f78232-382b-46a7-8a72-964d692c4f3f-GALLERY1EUAP\"\r\n        },\r\n        \"provisioningState\": \"Succeeded\"\r\n      }\r\n    },\r\n    {\r\n      \"name\": \"tempnewgallery\",\r\n      \"id\": \"/subscriptions/97f78232-382b-46a7-8a72-964d692c4f3f/resourceGroups/TEMPNEWRG/providers/Microsoft.Compute/galleries/tempnewgallery\",\r\n      \"type\": \"Microsoft.Compute/galleries\",\r\n      \"location\": \"eastus2euap\",\r\n      \"tags\": {},\r\n      \"properties\": {\r\n        \"identifier\": {\r\n          \"uniqueName\": \"97f78232-382b-46a7-8a72-964d692c4f3f-TEMPNEWGALLERY\"\r\n        },\r\n        \"provisioningState\": \"Succeeded\"\r\n      }\r\n    },\r\n    {\r\n      \"name\": \"grlianTestGalleryUniqueName\",\r\n      \"id\": \"/subscriptions/97f78232-382b-46a7-8a72-964d692c4f3f/resourceGroups/GRLIANRG/providers/Microsoft.Compute/galleries/grlianTestGalleryUniqueName\",\r\n      \"type\": \"Microsoft.Compute/galleries\",\r\n      \"location\": \"centraluseuap\",\r\n      \"properties\": {\r\n        \"description\": \"My Private Gallery\",\r\n        \"identifier\": {\r\n          \"uniqueName\": \"97f78232-382b-46a7-8a72-964d692c4f3f-GRLIANTESTGALLERYUNIQUENAME\"\r\n        },\r\n        \"provisioningState\": \"Succeeded\"\r\n      }\r\n    },\r\n    {\r\n      \"name\": \"grlianTestGalleryUniqueNameT15\",\r\n      \"id\": \"/subscriptions/97f78232-382b-46a7-8a72-964d692c4f3f/resourceGroups/GRLIANRG/providers/Microsoft.Compute/galleries/grlianTestGalleryUniqueNameT15\",\r\n      \"type\": \"Microsoft.Compute/galleries\",\r\n      \"location\": \"centraluseuap\",\r\n      \"properties\": {\r\n        \"description\": \"My Private Gallery\",\r\n        \"identifier\": {\r\n          \"uniqueName\": \"97f78232-382b-46a7-8a72-964d692c4f3f-GRLIANTESTGALLERYUNIQUENAMET15\"\r\n        },\r\n        \"provisioningState\": \"Succeeded\"\r\n      }\r\n    },\r\n    {\r\n      \"name\": \"longlivegalleryfojnvv\",\r\n      \"id\": \"/subscriptions/97f78232-382b-46a7-8a72-964d692c4f3f/resourceGroups/LONGLIVEDGALLERYCENTRALUSEUAP/providers/Microsoft.Compute/galleries/longlivegalleryfojnvv\",\r\n      \"type\": \"Microsoft.Compute/galleries\",\r\n      \"location\": \"centraluseuap\",\r\n      \"properties\": {\r\n        \"description\": \"gallery scenario test\",\r\n        \"identifier\": {\r\n          \"uniqueName\": \"97f78232-382b-46a7-8a72-964d692c4f3f-LONGLIVEGALLERYFOJNVV\"\r\n        },\r\n        \"provisioningState\": \"Succeeded\"\r\n      }\r\n    },\r\n    {\r\n      \"name\": \"canarydrillsig\",\r\n      \"id\": \"/subscriptions/97f78232-382b-46a7-8a72-964d692c4f3f/resourceGroups/SIGCANARYDRDRILL/providers/Microsoft.Compute/galleries/canarydrillsig\",\r\n      \"type\": \"Microsoft.Compute/galleries\",\r\n      \"location\": \"centraluseuap\",\r\n      \"tags\": {},\r\n      \"properties\": {\r\n        \"identifier\": {\r\n          \"uniqueName\": \"97f78232-382b-46a7-8a72-964d692c4f3f-CANARYDRILLSIG\"\r\n        },\r\n        \"provisioningState\": \"Succeeded\"\r\n      }\r\n    }\r\n  ]\r\n}",
      "StatusCode": 200
    },
    {
      "RequestUri": "/subscriptions/97f78232-382b-46a7-8a72-964d692c4f3f/resourceGroups/galleryPsTestRg3658/providers/Microsoft.Compute/galleries/galleryPsTestGallery1299?api-version=2020-09-30",
      "EncodedRequestUri": "L3N1YnNjcmlwdGlvbnMvOTdmNzgyMzItMzgyYi00NmE3LThhNzItOTY0ZDY5MmM0ZjNmL3Jlc291cmNlR3JvdXBzL2dhbGxlcnlQc1Rlc3RSZzM2NTgvcHJvdmlkZXJzL01pY3Jvc29mdC5Db21wdXRlL2dhbGxlcmllcy9nYWxsZXJ5UHNUZXN0R2FsbGVyeTEyOTk/YXBpLXZlcnNpb249MjAyMC0wOS0zMA==",
>>>>>>> c112a861
      "RequestMethod": "DELETE",
      "RequestBody": "",
      "RequestHeaders": {
        "x-ms-client-request-id": [
<<<<<<< HEAD
          "ff20685e-8162-4a13-a4c6-b035b285f229"
=======
          "b88dbf72-8b10-4878-87a1-3c0342e9af40"
>>>>>>> c112a861
        ],
        "Accept-Language": [
          "en-US"
        ],
        "User-Agent": [
<<<<<<< HEAD
          "FxVersion/4.6.29518.01",
          "OSName/Windows",
          "OSVersion/Microsoft.Windows.10.0.18363.",
=======
          "FxVersion/4.6.29812.02",
          "OSName/Windows",
          "OSVersion/Microsoft.Windows.10.0.19042.",
>>>>>>> c112a861
          "Microsoft.Azure.Management.Compute.ComputeManagementClient/44.0.0.0"
        ]
      },
      "ResponseHeaders": {
        "Cache-Control": [
          "no-cache"
        ],
        "Pragma": [
          "no-cache"
        ],
        "Location": [
<<<<<<< HEAD
          "https://management.azure.com/subscriptions/e37510d7-33b6-4676-886f-ee75bcc01871/providers/Microsoft.Compute/locations/eastus2/capsOperations/efd0b519-7c39-47b5-86a4-dc6f94fb8cdf?monitor=true&api-version=2019-12-01"
        ],
        "Azure-AsyncOperation": [
          "https://management.azure.com/subscriptions/e37510d7-33b6-4676-886f-ee75bcc01871/providers/Microsoft.Compute/locations/eastus2/capsOperations/efd0b519-7c39-47b5-86a4-dc6f94fb8cdf?api-version=2019-12-01"
=======
          "https://management.azure.com/subscriptions/97f78232-382b-46a7-8a72-964d692c4f3f/providers/Microsoft.Compute/locations/eastus2/capsOperations/d8eda5ed-05eb-4a0a-a15b-5095642ddbbf?monitor=true&api-version=2020-09-30"
        ],
        "Azure-AsyncOperation": [
          "https://management.azure.com/subscriptions/97f78232-382b-46a7-8a72-964d692c4f3f/providers/Microsoft.Compute/locations/eastus2/capsOperations/d8eda5ed-05eb-4a0a-a15b-5095642ddbbf?api-version=2020-09-30"
>>>>>>> c112a861
        ],
        "x-ms-ratelimit-remaining-resource": [
          "Microsoft.Compute/DeleteGallery3Min;48,Microsoft.Compute/DeleteGallery30Min;898"
        ],
        "Strict-Transport-Security": [
          "max-age=31536000; includeSubDomains"
        ],
        "x-ms-served-by": [
<<<<<<< HEAD
          "a129388d-91d6-4310-81e1-d02ce40a61ca_132598921607348334,a129388d-91d6-4310-81e1-d02ce40a61ca_132598921607348334"
        ],
        "x-ms-request-id": [
          "efd0b519-7c39-47b5-86a4-dc6f94fb8cdf"
=======
          "1dd04696-ef54-4aec-bada-944b3b397491_132529239451466592,1dd04696-ef54-4aec-bada-944b3b397491_132529239451466592"
        ],
        "x-ms-request-id": [
          "d8eda5ed-05eb-4a0a-a15b-5095642ddbbf"
>>>>>>> c112a861
        ],
        "Server": [
          "Microsoft-HTTPAPI/2.0",
          "Microsoft-HTTPAPI/2.0"
        ],
        "x-ms-ratelimit-remaining-subscription-deletes": [
          "14999"
        ],
        "x-ms-correlation-request-id": [
<<<<<<< HEAD
          "a2fe5c9f-f63d-46d7-a6c6-7224c2668c87"
        ],
        "x-ms-routing-request-id": [
          "EASTUS2:20210322T234206Z:a2fe5c9f-f63d-46d7-a6c6-7224c2668c87"
=======
          "3a37fb9b-d110-495f-bdf9-2e08275a19ce"
        ],
        "x-ms-routing-request-id": [
          "WESTUS:20210330T010152Z:3a37fb9b-d110-495f-bdf9-2e08275a19ce"
>>>>>>> c112a861
        ],
        "X-Content-Type-Options": [
          "nosniff"
        ],
        "Date": [
<<<<<<< HEAD
          "Mon, 22 Mar 2021 23:42:05 GMT"
=======
          "Tue, 30 Mar 2021 01:01:52 GMT"
>>>>>>> c112a861
        ],
        "Expires": [
          "-1"
        ],
        "Content-Length": [
          "0"
        ]
      },
      "ResponseBody": "",
      "StatusCode": 202
    },
    {
<<<<<<< HEAD
      "RequestUri": "/subscriptions/e37510d7-33b6-4676-886f-ee75bcc01871/providers/Microsoft.Compute/locations/eastus2/capsOperations/efd0b519-7c39-47b5-86a4-dc6f94fb8cdf?api-version=2019-12-01",
      "EncodedRequestUri": "L3N1YnNjcmlwdGlvbnMvZTM3NTEwZDctMzNiNi00Njc2LTg4NmYtZWU3NWJjYzAxODcxL3Byb3ZpZGVycy9NaWNyb3NvZnQuQ29tcHV0ZS9sb2NhdGlvbnMvZWFzdHVzMi9jYXBzT3BlcmF0aW9ucy9lZmQwYjUxOS03YzM5LTQ3YjUtODZhNC1kYzZmOTRmYjhjZGY/YXBpLXZlcnNpb249MjAxOS0xMi0wMQ==",
=======
      "RequestUri": "/subscriptions/97f78232-382b-46a7-8a72-964d692c4f3f/providers/Microsoft.Compute/locations/eastus2/capsOperations/d8eda5ed-05eb-4a0a-a15b-5095642ddbbf?api-version=2020-09-30",
      "EncodedRequestUri": "L3N1YnNjcmlwdGlvbnMvOTdmNzgyMzItMzgyYi00NmE3LThhNzItOTY0ZDY5MmM0ZjNmL3Byb3ZpZGVycy9NaWNyb3NvZnQuQ29tcHV0ZS9sb2NhdGlvbnMvZWFzdHVzMi9jYXBzT3BlcmF0aW9ucy9kOGVkYTVlZC0wNWViLTRhMGEtYTE1Yi01MDk1NjQyZGRiYmY/YXBpLXZlcnNpb249MjAyMC0wOS0zMA==",
>>>>>>> c112a861
      "RequestMethod": "GET",
      "RequestBody": "",
      "RequestHeaders": {
        "User-Agent": [
<<<<<<< HEAD
          "FxVersion/4.6.29518.01",
          "OSName/Windows",
          "OSVersion/Microsoft.Windows.10.0.18363.",
=======
          "FxVersion/4.6.29812.02",
          "OSName/Windows",
          "OSVersion/Microsoft.Windows.10.0.19042.",
>>>>>>> c112a861
          "Microsoft.Azure.Management.Compute.ComputeManagementClient/44.0.0.0"
        ]
      },
      "ResponseHeaders": {
        "Cache-Control": [
          "no-cache"
        ],
        "Pragma": [
          "no-cache"
        ],
        "x-ms-ratelimit-remaining-resource": [
<<<<<<< HEAD
          "Microsoft.Compute/GetOperationStatus3Min;1194,Microsoft.Compute/GetOperationStatus30Min;4173"
=======
          "Microsoft.Compute/GetOperationStatus3Min;1188,Microsoft.Compute/GetOperationStatus30Min;4157"
>>>>>>> c112a861
        ],
        "Strict-Transport-Security": [
          "max-age=31536000; includeSubDomains"
        ],
        "x-ms-served-by": [
<<<<<<< HEAD
          "a129388d-91d6-4310-81e1-d02ce40a61ca_132598921607348334,a129388d-91d6-4310-81e1-d02ce40a61ca_132598921607348334"
        ],
        "x-ms-request-id": [
          "a5e6f929-d875-4dca-a7dd-b4ec1abfad05"
=======
          "1dd04696-ef54-4aec-bada-944b3b397491_132529239451466592,1dd04696-ef54-4aec-bada-944b3b397491_132529239451466592"
        ],
        "x-ms-request-id": [
          "9b129d34-e176-41b4-b75d-ed4a110046fc"
>>>>>>> c112a861
        ],
        "Server": [
          "Microsoft-HTTPAPI/2.0",
          "Microsoft-HTTPAPI/2.0"
        ],
        "x-ms-ratelimit-remaining-subscription-reads": [
          "11990"
        ],
        "x-ms-correlation-request-id": [
<<<<<<< HEAD
          "a7ec4137-64ef-4232-b3f0-6ae779128d6b"
        ],
        "x-ms-routing-request-id": [
          "EASTUS2:20210322T234236Z:a7ec4137-64ef-4232-b3f0-6ae779128d6b"
=======
          "a990651b-04fc-4ce3-8219-cfd828e71760"
        ],
        "x-ms-routing-request-id": [
          "WESTUS:20210330T010222Z:a990651b-04fc-4ce3-8219-cfd828e71760"
>>>>>>> c112a861
        ],
        "X-Content-Type-Options": [
          "nosniff"
        ],
        "Date": [
<<<<<<< HEAD
          "Mon, 22 Mar 2021 23:42:36 GMT"
=======
          "Tue, 30 Mar 2021 01:02:22 GMT"
>>>>>>> c112a861
        ],
        "Content-Length": [
          "184"
        ],
        "Content-Type": [
          "application/json; charset=utf-8"
        ],
        "Expires": [
          "-1"
        ]
      },
<<<<<<< HEAD
      "ResponseBody": "{\r\n  \"startTime\": \"2021-03-22T23:42:06.4148732+00:00\",\r\n  \"endTime\": \"2021-03-22T23:42:06.5242772+00:00\",\r\n  \"status\": \"Succeeded\",\r\n  \"name\": \"efd0b519-7c39-47b5-86a4-dc6f94fb8cdf\"\r\n}",
      "StatusCode": 200
    },
    {
      "RequestUri": "/subscriptions/e37510d7-33b6-4676-886f-ee75bcc01871/providers/Microsoft.Compute/locations/eastus2/capsOperations/efd0b519-7c39-47b5-86a4-dc6f94fb8cdf?monitor=true&api-version=2019-12-01",
      "EncodedRequestUri": "L3N1YnNjcmlwdGlvbnMvZTM3NTEwZDctMzNiNi00Njc2LTg4NmYtZWU3NWJjYzAxODcxL3Byb3ZpZGVycy9NaWNyb3NvZnQuQ29tcHV0ZS9sb2NhdGlvbnMvZWFzdHVzMi9jYXBzT3BlcmF0aW9ucy9lZmQwYjUxOS03YzM5LTQ3YjUtODZhNC1kYzZmOTRmYjhjZGY/bW9uaXRvcj10cnVlJmFwaS12ZXJzaW9uPTIwMTktMTItMDE=",
=======
      "ResponseBody": "{\r\n  \"startTime\": \"2021-03-29T18:01:52.7212346-07:00\",\r\n  \"endTime\": \"2021-03-29T18:01:52.8462436-07:00\",\r\n  \"status\": \"Succeeded\",\r\n  \"name\": \"d8eda5ed-05eb-4a0a-a15b-5095642ddbbf\"\r\n}",
      "StatusCode": 200
    },
    {
      "RequestUri": "/subscriptions/97f78232-382b-46a7-8a72-964d692c4f3f/providers/Microsoft.Compute/locations/eastus2/capsOperations/d8eda5ed-05eb-4a0a-a15b-5095642ddbbf?monitor=true&api-version=2020-09-30",
      "EncodedRequestUri": "L3N1YnNjcmlwdGlvbnMvOTdmNzgyMzItMzgyYi00NmE3LThhNzItOTY0ZDY5MmM0ZjNmL3Byb3ZpZGVycy9NaWNyb3NvZnQuQ29tcHV0ZS9sb2NhdGlvbnMvZWFzdHVzMi9jYXBzT3BlcmF0aW9ucy9kOGVkYTVlZC0wNWViLTRhMGEtYTE1Yi01MDk1NjQyZGRiYmY/bW9uaXRvcj10cnVlJmFwaS12ZXJzaW9uPTIwMjAtMDktMzA=",
>>>>>>> c112a861
      "RequestMethod": "GET",
      "RequestBody": "",
      "RequestHeaders": {
        "User-Agent": [
<<<<<<< HEAD
          "FxVersion/4.6.29518.01",
          "OSName/Windows",
          "OSVersion/Microsoft.Windows.10.0.18363.",
=======
          "FxVersion/4.6.29812.02",
          "OSName/Windows",
          "OSVersion/Microsoft.Windows.10.0.19042.",
>>>>>>> c112a861
          "Microsoft.Azure.Management.Compute.ComputeManagementClient/44.0.0.0"
        ]
      },
      "ResponseHeaders": {
        "Cache-Control": [
          "no-cache"
        ],
        "Pragma": [
          "no-cache"
        ],
        "x-ms-ratelimit-remaining-resource": [
<<<<<<< HEAD
          "Microsoft.Compute/GetOperationStatus3Min;1193,Microsoft.Compute/GetOperationStatus30Min;4172"
=======
          "Microsoft.Compute/GetOperationStatus3Min;1187,Microsoft.Compute/GetOperationStatus30Min;4156"
>>>>>>> c112a861
        ],
        "Strict-Transport-Security": [
          "max-age=31536000; includeSubDomains"
        ],
        "x-ms-served-by": [
<<<<<<< HEAD
          "a129388d-91d6-4310-81e1-d02ce40a61ca_132598921607348334,a129388d-91d6-4310-81e1-d02ce40a61ca_132598921607348334"
        ],
        "x-ms-request-id": [
          "dfe327fc-a1f9-4f8f-b4fd-89479a11b0c6"
=======
          "1dd04696-ef54-4aec-bada-944b3b397491_132529239451466592,1dd04696-ef54-4aec-bada-944b3b397491_132529239451466592"
        ],
        "x-ms-request-id": [
          "40ebfb8f-e99a-4c7c-989f-97e1e45b57c6"
>>>>>>> c112a861
        ],
        "Server": [
          "Microsoft-HTTPAPI/2.0",
          "Microsoft-HTTPAPI/2.0"
        ],
        "x-ms-ratelimit-remaining-subscription-reads": [
          "11989"
        ],
        "x-ms-correlation-request-id": [
<<<<<<< HEAD
          "e1a9f5e9-6738-4728-9182-5b6fc5e9ebeb"
        ],
        "x-ms-routing-request-id": [
          "EASTUS2:20210322T234236Z:e1a9f5e9-6738-4728-9182-5b6fc5e9ebeb"
=======
          "97c47cbf-1562-41de-8f84-4bb5bc48e131"
        ],
        "x-ms-routing-request-id": [
          "WESTUS:20210330T010223Z:97c47cbf-1562-41de-8f84-4bb5bc48e131"
>>>>>>> c112a861
        ],
        "X-Content-Type-Options": [
          "nosniff"
        ],
        "Date": [
<<<<<<< HEAD
          "Mon, 22 Mar 2021 23:42:36 GMT"
=======
          "Tue, 30 Mar 2021 01:02:23 GMT"
>>>>>>> c112a861
        ],
        "Expires": [
          "-1"
        ],
        "Content-Length": [
          "0"
        ]
      },
      "ResponseBody": "",
      "StatusCode": 200
    },
    {
<<<<<<< HEAD
      "RequestUri": "/subscriptions/e37510d7-33b6-4676-886f-ee75bcc01871/resourceGroups/galleryPsTestRg8417New/providers/Microsoft.Compute/galleries/galleryPsTestGallery6031New?api-version=2019-12-01",
      "EncodedRequestUri": "L3N1YnNjcmlwdGlvbnMvZTM3NTEwZDctMzNiNi00Njc2LTg4NmYtZWU3NWJjYzAxODcxL3Jlc291cmNlR3JvdXBzL2dhbGxlcnlQc1Rlc3RSZzg0MTdOZXcvcHJvdmlkZXJzL01pY3Jvc29mdC5Db21wdXRlL2dhbGxlcmllcy9nYWxsZXJ5UHNUZXN0R2FsbGVyeTYwMzFOZXc/YXBpLXZlcnNpb249MjAxOS0xMi0wMQ==",
=======
      "RequestUri": "/subscriptions/97f78232-382b-46a7-8a72-964d692c4f3f/resourceGroups/galleryPsTestRg3658New/providers/Microsoft.Compute/galleries/galleryPsTestGallery1299New?api-version=2020-09-30",
      "EncodedRequestUri": "L3N1YnNjcmlwdGlvbnMvOTdmNzgyMzItMzgyYi00NmE3LThhNzItOTY0ZDY5MmM0ZjNmL3Jlc291cmNlR3JvdXBzL2dhbGxlcnlQc1Rlc3RSZzM2NThOZXcvcHJvdmlkZXJzL01pY3Jvc29mdC5Db21wdXRlL2dhbGxlcmllcy9nYWxsZXJ5UHNUZXN0R2FsbGVyeTEyOTlOZXc/YXBpLXZlcnNpb249MjAyMC0wOS0zMA==",
>>>>>>> c112a861
      "RequestMethod": "DELETE",
      "RequestBody": "",
      "RequestHeaders": {
        "x-ms-client-request-id": [
<<<<<<< HEAD
          "682cba7f-095f-4b86-9cad-256be17b186c"
=======
          "f029e0c0-74e5-43cc-b957-bb7db6637d25"
>>>>>>> c112a861
        ],
        "Accept-Language": [
          "en-US"
        ],
        "User-Agent": [
<<<<<<< HEAD
          "FxVersion/4.6.29518.01",
          "OSName/Windows",
          "OSVersion/Microsoft.Windows.10.0.18363.",
=======
          "FxVersion/4.6.29812.02",
          "OSName/Windows",
          "OSVersion/Microsoft.Windows.10.0.19042.",
>>>>>>> c112a861
          "Microsoft.Azure.Management.Compute.ComputeManagementClient/44.0.0.0"
        ]
      },
      "ResponseHeaders": {
        "Cache-Control": [
          "no-cache"
        ],
        "Pragma": [
          "no-cache"
        ],
        "Location": [
<<<<<<< HEAD
          "https://management.azure.com/subscriptions/e37510d7-33b6-4676-886f-ee75bcc01871/providers/Microsoft.Compute/locations/eastus2/capsOperations/9b12c474-a360-4924-8af9-ff3e6759ee41?monitor=true&api-version=2019-12-01"
        ],
        "Azure-AsyncOperation": [
          "https://management.azure.com/subscriptions/e37510d7-33b6-4676-886f-ee75bcc01871/providers/Microsoft.Compute/locations/eastus2/capsOperations/9b12c474-a360-4924-8af9-ff3e6759ee41?api-version=2019-12-01"
=======
          "https://management.azure.com/subscriptions/97f78232-382b-46a7-8a72-964d692c4f3f/providers/Microsoft.Compute/locations/eastus2/capsOperations/be80655e-9c41-4c2f-8a34-8731e27659f8?monitor=true&api-version=2020-09-30"
        ],
        "Azure-AsyncOperation": [
          "https://management.azure.com/subscriptions/97f78232-382b-46a7-8a72-964d692c4f3f/providers/Microsoft.Compute/locations/eastus2/capsOperations/be80655e-9c41-4c2f-8a34-8731e27659f8?api-version=2020-09-30"
>>>>>>> c112a861
        ],
        "x-ms-ratelimit-remaining-resource": [
          "Microsoft.Compute/DeleteGallery3Min;47,Microsoft.Compute/DeleteGallery30Min;897"
        ],
        "Strict-Transport-Security": [
          "max-age=31536000; includeSubDomains"
        ],
        "x-ms-served-by": [
<<<<<<< HEAD
          "a129388d-91d6-4310-81e1-d02ce40a61ca_132598921607348334,a129388d-91d6-4310-81e1-d02ce40a61ca_132598921607348334"
        ],
        "x-ms-request-id": [
          "9b12c474-a360-4924-8af9-ff3e6759ee41"
=======
          "1dd04696-ef54-4aec-bada-944b3b397491_132529239451466592,1dd04696-ef54-4aec-bada-944b3b397491_132529239451466592"
        ],
        "x-ms-request-id": [
          "be80655e-9c41-4c2f-8a34-8731e27659f8"
>>>>>>> c112a861
        ],
        "Server": [
          "Microsoft-HTTPAPI/2.0",
          "Microsoft-HTTPAPI/2.0"
        ],
        "x-ms-ratelimit-remaining-subscription-deletes": [
          "14998"
        ],
        "x-ms-correlation-request-id": [
<<<<<<< HEAD
          "169f0364-f38b-4de5-9e0e-8b6aeeadf3d5"
        ],
        "x-ms-routing-request-id": [
          "EASTUS2:20210322T234236Z:169f0364-f38b-4de5-9e0e-8b6aeeadf3d5"
=======
          "57413bf0-aaa7-423b-9765-4047c83ac1d0"
        ],
        "x-ms-routing-request-id": [
          "WESTUS:20210330T010223Z:57413bf0-aaa7-423b-9765-4047c83ac1d0"
>>>>>>> c112a861
        ],
        "X-Content-Type-Options": [
          "nosniff"
        ],
        "Date": [
<<<<<<< HEAD
          "Mon, 22 Mar 2021 23:42:36 GMT"
=======
          "Tue, 30 Mar 2021 01:02:23 GMT"
>>>>>>> c112a861
        ],
        "Expires": [
          "-1"
        ],
        "Content-Length": [
          "0"
        ]
      },
      "ResponseBody": "",
      "StatusCode": 202
    },
    {
<<<<<<< HEAD
      "RequestUri": "/subscriptions/e37510d7-33b6-4676-886f-ee75bcc01871/providers/Microsoft.Compute/locations/eastus2/capsOperations/9b12c474-a360-4924-8af9-ff3e6759ee41?api-version=2019-12-01",
      "EncodedRequestUri": "L3N1YnNjcmlwdGlvbnMvZTM3NTEwZDctMzNiNi00Njc2LTg4NmYtZWU3NWJjYzAxODcxL3Byb3ZpZGVycy9NaWNyb3NvZnQuQ29tcHV0ZS9sb2NhdGlvbnMvZWFzdHVzMi9jYXBzT3BlcmF0aW9ucy85YjEyYzQ3NC1hMzYwLTQ5MjQtOGFmOS1mZjNlNjc1OWVlNDE/YXBpLXZlcnNpb249MjAxOS0xMi0wMQ==",
=======
      "RequestUri": "/subscriptions/97f78232-382b-46a7-8a72-964d692c4f3f/providers/Microsoft.Compute/locations/eastus2/capsOperations/be80655e-9c41-4c2f-8a34-8731e27659f8?api-version=2020-09-30",
      "EncodedRequestUri": "L3N1YnNjcmlwdGlvbnMvOTdmNzgyMzItMzgyYi00NmE3LThhNzItOTY0ZDY5MmM0ZjNmL3Byb3ZpZGVycy9NaWNyb3NvZnQuQ29tcHV0ZS9sb2NhdGlvbnMvZWFzdHVzMi9jYXBzT3BlcmF0aW9ucy9iZTgwNjU1ZS05YzQxLTRjMmYtOGEzNC04NzMxZTI3NjU5Zjg/YXBpLXZlcnNpb249MjAyMC0wOS0zMA==",
>>>>>>> c112a861
      "RequestMethod": "GET",
      "RequestBody": "",
      "RequestHeaders": {
        "User-Agent": [
<<<<<<< HEAD
          "FxVersion/4.6.29518.01",
          "OSName/Windows",
          "OSVersion/Microsoft.Windows.10.0.18363.",
=======
          "FxVersion/4.6.29812.02",
          "OSName/Windows",
          "OSVersion/Microsoft.Windows.10.0.19042.",
>>>>>>> c112a861
          "Microsoft.Azure.Management.Compute.ComputeManagementClient/44.0.0.0"
        ]
      },
      "ResponseHeaders": {
        "Cache-Control": [
          "no-cache"
        ],
        "Pragma": [
          "no-cache"
        ],
        "x-ms-ratelimit-remaining-resource": [
<<<<<<< HEAD
          "Microsoft.Compute/GetOperationStatus3Min;1191,Microsoft.Compute/GetOperationStatus30Min;4170"
=======
          "Microsoft.Compute/GetOperationStatus3Min;1188,Microsoft.Compute/GetOperationStatus30Min;4154"
>>>>>>> c112a861
        ],
        "Strict-Transport-Security": [
          "max-age=31536000; includeSubDomains"
        ],
        "x-ms-served-by": [
<<<<<<< HEAD
          "a129388d-91d6-4310-81e1-d02ce40a61ca_132598921607348334,a129388d-91d6-4310-81e1-d02ce40a61ca_132598921607348334"
        ],
        "x-ms-request-id": [
          "1ae4b695-637b-4e55-a48b-ac7399f314f4"
=======
          "1dd04696-ef54-4aec-bada-944b3b397491_132529239451466592,1dd04696-ef54-4aec-bada-944b3b397491_132529239451466592"
        ],
        "x-ms-request-id": [
          "05e32e41-ba21-41a1-8531-fa993dd9a1a4"
>>>>>>> c112a861
        ],
        "Server": [
          "Microsoft-HTTPAPI/2.0",
          "Microsoft-HTTPAPI/2.0"
        ],
        "x-ms-ratelimit-remaining-subscription-reads": [
          "11988"
        ],
        "x-ms-correlation-request-id": [
<<<<<<< HEAD
          "b0f260cc-dac1-44f4-b632-b2e8eeac0d02"
        ],
        "x-ms-routing-request-id": [
          "EASTUS2:20210322T234306Z:b0f260cc-dac1-44f4-b632-b2e8eeac0d02"
=======
          "8c1949c8-c7a4-44e8-9c32-bde239ba9dd7"
        ],
        "x-ms-routing-request-id": [
          "WESTUS:20210330T010253Z:8c1949c8-c7a4-44e8-9c32-bde239ba9dd7"
>>>>>>> c112a861
        ],
        "X-Content-Type-Options": [
          "nosniff"
        ],
        "Date": [
<<<<<<< HEAD
          "Mon, 22 Mar 2021 23:43:06 GMT"
=======
          "Tue, 30 Mar 2021 01:02:53 GMT"
>>>>>>> c112a861
        ],
        "Content-Length": [
          "183"
        ],
        "Content-Type": [
          "application/json; charset=utf-8"
        ],
        "Expires": [
          "-1"
        ]
      },
<<<<<<< HEAD
      "ResponseBody": "{\r\n  \"startTime\": \"2021-03-22T23:42:36.5710971+00:00\",\r\n  \"endTime\": \"2021-03-22T23:42:36.7117184+00:00\",\r\n  \"status\": \"Succeeded\",\r\n  \"name\": \"9b12c474-a360-4924-8af9-ff3e6759ee41\"\r\n}",
      "StatusCode": 200
    },
    {
      "RequestUri": "/subscriptions/e37510d7-33b6-4676-886f-ee75bcc01871/providers/Microsoft.Compute/locations/eastus2/capsOperations/9b12c474-a360-4924-8af9-ff3e6759ee41?monitor=true&api-version=2019-12-01",
      "EncodedRequestUri": "L3N1YnNjcmlwdGlvbnMvZTM3NTEwZDctMzNiNi00Njc2LTg4NmYtZWU3NWJjYzAxODcxL3Byb3ZpZGVycy9NaWNyb3NvZnQuQ29tcHV0ZS9sb2NhdGlvbnMvZWFzdHVzMi9jYXBzT3BlcmF0aW9ucy85YjEyYzQ3NC1hMzYwLTQ5MjQtOGFmOS1mZjNlNjc1OWVlNDE/bW9uaXRvcj10cnVlJmFwaS12ZXJzaW9uPTIwMTktMTItMDE=",
=======
      "ResponseBody": "{\r\n  \"startTime\": \"2021-03-29T18:02:23.332131-07:00\",\r\n  \"endTime\": \"2021-03-29T18:02:23.4571399-07:00\",\r\n  \"status\": \"Succeeded\",\r\n  \"name\": \"be80655e-9c41-4c2f-8a34-8731e27659f8\"\r\n}",
      "StatusCode": 200
    },
    {
      "RequestUri": "/subscriptions/97f78232-382b-46a7-8a72-964d692c4f3f/providers/Microsoft.Compute/locations/eastus2/capsOperations/be80655e-9c41-4c2f-8a34-8731e27659f8?monitor=true&api-version=2020-09-30",
      "EncodedRequestUri": "L3N1YnNjcmlwdGlvbnMvOTdmNzgyMzItMzgyYi00NmE3LThhNzItOTY0ZDY5MmM0ZjNmL3Byb3ZpZGVycy9NaWNyb3NvZnQuQ29tcHV0ZS9sb2NhdGlvbnMvZWFzdHVzMi9jYXBzT3BlcmF0aW9ucy9iZTgwNjU1ZS05YzQxLTRjMmYtOGEzNC04NzMxZTI3NjU5Zjg/bW9uaXRvcj10cnVlJmFwaS12ZXJzaW9uPTIwMjAtMDktMzA=",
>>>>>>> c112a861
      "RequestMethod": "GET",
      "RequestBody": "",
      "RequestHeaders": {
        "User-Agent": [
<<<<<<< HEAD
          "FxVersion/4.6.29518.01",
          "OSName/Windows",
          "OSVersion/Microsoft.Windows.10.0.18363.",
=======
          "FxVersion/4.6.29812.02",
          "OSName/Windows",
          "OSVersion/Microsoft.Windows.10.0.19042.",
>>>>>>> c112a861
          "Microsoft.Azure.Management.Compute.ComputeManagementClient/44.0.0.0"
        ]
      },
      "ResponseHeaders": {
        "Cache-Control": [
          "no-cache"
        ],
        "Pragma": [
          "no-cache"
        ],
        "x-ms-ratelimit-remaining-resource": [
<<<<<<< HEAD
          "Microsoft.Compute/GetOperationStatus3Min;1190,Microsoft.Compute/GetOperationStatus30Min;4169"
=======
          "Microsoft.Compute/GetOperationStatus3Min;1187,Microsoft.Compute/GetOperationStatus30Min;4153"
>>>>>>> c112a861
        ],
        "Strict-Transport-Security": [
          "max-age=31536000; includeSubDomains"
        ],
        "x-ms-served-by": [
<<<<<<< HEAD
          "a129388d-91d6-4310-81e1-d02ce40a61ca_132598921607348334,a129388d-91d6-4310-81e1-d02ce40a61ca_132598921607348334"
        ],
        "x-ms-request-id": [
          "908d8b8a-68d8-4ad9-a65a-9da678da74de"
=======
          "1dd04696-ef54-4aec-bada-944b3b397491_132529239451466592,1dd04696-ef54-4aec-bada-944b3b397491_132529239451466592"
        ],
        "x-ms-request-id": [
          "6f5ba58a-e23f-47ef-90c7-87c09b915b30"
>>>>>>> c112a861
        ],
        "Server": [
          "Microsoft-HTTPAPI/2.0",
          "Microsoft-HTTPAPI/2.0"
        ],
        "x-ms-ratelimit-remaining-subscription-reads": [
          "11987"
        ],
        "x-ms-correlation-request-id": [
<<<<<<< HEAD
          "b5a90b9a-1b36-41da-b816-066eca5291a9"
        ],
        "x-ms-routing-request-id": [
          "EASTUS2:20210322T234306Z:b5a90b9a-1b36-41da-b816-066eca5291a9"
=======
          "1d846107-8c9d-4b04-b23e-8a497fe2408e"
        ],
        "x-ms-routing-request-id": [
          "WESTUS:20210330T010253Z:1d846107-8c9d-4b04-b23e-8a497fe2408e"
>>>>>>> c112a861
        ],
        "X-Content-Type-Options": [
          "nosniff"
        ],
        "Date": [
<<<<<<< HEAD
          "Mon, 22 Mar 2021 23:43:06 GMT"
=======
          "Tue, 30 Mar 2021 01:02:53 GMT"
>>>>>>> c112a861
        ],
        "Expires": [
          "-1"
        ],
        "Content-Length": [
          "0"
        ]
      },
      "ResponseBody": "",
      "StatusCode": 200
    }
  ],
  "Names": {
    "Gallery_CRUD_Tests": [
<<<<<<< HEAD
      "galleryPsTestRg8417",
      "galleryPsTestGallery6031"
=======
      "galleryPsTestRg3658",
      "galleryPsTestGallery1299"
>>>>>>> c112a861
    ]
  },
  "Variables": {
    "SubscriptionId": "97f78232-382b-46a7-8a72-964d692c4f3f"
  }
}<|MERGE_RESOLUTION|>--- conflicted
+++ resolved
@@ -1,32 +1,19 @@
 {
   "Entries": [
     {
-<<<<<<< HEAD
-      "RequestUri": "/subscriptions/e37510d7-33b6-4676-886f-ee75bcc01871/resourcegroups/galleryPsTestRg8417?api-version=2017-05-10",
-      "EncodedRequestUri": "L3N1YnNjcmlwdGlvbnMvZTM3NTEwZDctMzNiNi00Njc2LTg4NmYtZWU3NWJjYzAxODcxL3Jlc291cmNlZ3JvdXBzL2dhbGxlcnlQc1Rlc3RSZzg0MTc/YXBpLXZlcnNpb249MjAxNy0wNS0xMA==",
-=======
       "RequestUri": "/subscriptions/97f78232-382b-46a7-8a72-964d692c4f3f/resourcegroups/galleryPsTestRg3658?api-version=2017-05-10",
       "EncodedRequestUri": "L3N1YnNjcmlwdGlvbnMvOTdmNzgyMzItMzgyYi00NmE3LThhNzItOTY0ZDY5MmM0ZjNmL3Jlc291cmNlZ3JvdXBzL2dhbGxlcnlQc1Rlc3RSZzM2NTg/YXBpLXZlcnNpb249MjAxNy0wNS0xMA==",
->>>>>>> c112a861
       "RequestMethod": "PUT",
       "RequestBody": "{\r\n  \"location\": \"eastus2\"\r\n}",
       "RequestHeaders": {
         "x-ms-client-request-id": [
-<<<<<<< HEAD
-          "0f191e3f-eb6c-43b9-88b9-4dd27aa5d67c"
-=======
           "d21c7324-01e6-463f-a783-2eadef6be5b9"
->>>>>>> c112a861
         ],
         "Accept-Language": [
           "en-US"
         ],
         "User-Agent": [
-<<<<<<< HEAD
-          "FxVersion/4.6.29518.01",
-=======
-          "FxVersion/4.6.29812.02",
->>>>>>> c112a861
+          "FxVersion/4.6.29812.02",
           "OSName/Windows",
           "OSVersion/Microsoft.Windows.10.0.19042.",
           "Microsoft.Azure.Management.ResourceManager.ResourceManagementClient/1.6.0.0"
@@ -44,210 +31,613 @@
         ],
         "Pragma": [
           "no-cache"
+        ],
+        "x-ms-ratelimit-remaining-subscription-writes": [
+          "1199"
+        ],
+        "x-ms-request-id": [
+          "47c19756-8875-415d-a2cc-9f41a8c09d06"
+        ],
+        "x-ms-correlation-request-id": [
+          "47c19756-8875-415d-a2cc-9f41a8c09d06"
+        ],
+        "x-ms-routing-request-id": [
+          "WESTUS:20210330T010032Z:47c19756-8875-415d-a2cc-9f41a8c09d06"
+        ],
+        "Strict-Transport-Security": [
+          "max-age=31536000; includeSubDomains"
+        ],
+        "X-Content-Type-Options": [
+          "nosniff"
+        ],
+        "Date": [
+          "Tue, 30 Mar 2021 01:00:32 GMT"
+        ],
+        "Content-Length": [
+          "192"
+        ],
+        "Content-Type": [
+          "application/json; charset=utf-8"
+        ],
+        "Expires": [
+          "-1"
+        ]
+      },
+      "ResponseBody": "{\r\n  \"id\": \"/subscriptions/97f78232-382b-46a7-8a72-964d692c4f3f/resourceGroups/galleryPsTestRg3658\",\r\n  \"name\": \"galleryPsTestRg3658\",\r\n  \"location\": \"eastus2\",\r\n  \"properties\": {\r\n    \"provisioningState\": \"Succeeded\"\r\n  }\r\n}",
+      "StatusCode": 201
+    },
+    {
+      "RequestUri": "/subscriptions/97f78232-382b-46a7-8a72-964d692c4f3f/resourceGroups/galleryPsTestRg3658/providers/Microsoft.Compute/galleries/galleryPsTestGallery1299?api-version=2020-09-30",
+      "EncodedRequestUri": "L3N1YnNjcmlwdGlvbnMvOTdmNzgyMzItMzgyYi00NmE3LThhNzItOTY0ZDY5MmM0ZjNmL3Jlc291cmNlR3JvdXBzL2dhbGxlcnlQc1Rlc3RSZzM2NTgvcHJvdmlkZXJzL01pY3Jvc29mdC5Db21wdXRlL2dhbGxlcmllcy9nYWxsZXJ5UHNUZXN0R2FsbGVyeTEyOTk/YXBpLXZlcnNpb249MjAyMC0wOS0zMA==",
+      "RequestMethod": "PUT",
+      "RequestBody": "{\r\n  \"properties\": {\r\n    \"description\": \"This is a sample gallery description\"\r\n  },\r\n  \"location\": \"eastus2\"\r\n}",
+      "RequestHeaders": {
+        "x-ms-client-request-id": [
+          "688abc9d-4499-460a-aec9-40283bd9441e"
+        ],
+        "Accept-Language": [
+          "en-US"
+        ],
+        "User-Agent": [
+          "FxVersion/4.6.29812.02",
+          "OSName/Windows",
+          "OSVersion/Microsoft.Windows.10.0.19042.",
+          "Microsoft.Azure.Management.Compute.ComputeManagementClient/44.0.0.0"
+        ],
+        "Content-Type": [
+          "application/json; charset=utf-8"
+        ],
+        "Content-Length": [
+          "113"
+        ]
+      },
+      "ResponseHeaders": {
+        "Cache-Control": [
+          "no-cache"
+        ],
+        "Pragma": [
+          "no-cache"
+        ],
+        "Azure-AsyncOperation": [
+          "https://management.azure.com/subscriptions/97f78232-382b-46a7-8a72-964d692c4f3f/providers/Microsoft.Compute/locations/eastus2/capsOperations/14f6e75a-b430-4c40-87ba-5448b6214b35?api-version=2020-09-30"
+        ],
+        "x-ms-ratelimit-remaining-resource": [
+          "Microsoft.Compute/CreateUpdateGallery3Min;49,Microsoft.Compute/CreateUpdateGallery30Min;298"
+        ],
+        "Strict-Transport-Security": [
+          "max-age=31536000; includeSubDomains"
+        ],
+        "x-ms-served-by": [
+          "1dd04696-ef54-4aec-bada-944b3b397491_132529239451466592,1dd04696-ef54-4aec-bada-944b3b397491_132529239451466592"
+        ],
+        "x-ms-request-id": [
+          "14f6e75a-b430-4c40-87ba-5448b6214b35"
+        ],
+        "Server": [
+          "Microsoft-HTTPAPI/2.0",
+          "Microsoft-HTTPAPI/2.0"
+        ],
+        "x-ms-ratelimit-remaining-subscription-writes": [
+          "1199"
+        ],
+        "x-ms-correlation-request-id": [
+          "8b861719-086c-4b57-a64b-691c459725a8"
+        ],
+        "x-ms-routing-request-id": [
+          "WESTUS:20210330T010035Z:8b861719-086c-4b57-a64b-691c459725a8"
+        ],
+        "X-Content-Type-Options": [
+          "nosniff"
+        ],
+        "Date": [
+          "Tue, 30 Mar 2021 01:00:35 GMT"
+        ],
+        "Content-Length": [
+          "573"
+        ],
+        "Content-Type": [
+          "application/json; charset=utf-8"
+        ],
+        "Expires": [
+          "-1"
+        ]
+      },
+      "ResponseBody": "{\r\n  \"name\": \"galleryPsTestGallery1299\",\r\n  \"id\": \"/subscriptions/97f78232-382b-46a7-8a72-964d692c4f3f/resourceGroups/galleryPsTestRg3658/providers/Microsoft.Compute/galleries/galleryPsTestGallery1299\",\r\n  \"type\": \"Microsoft.Compute/galleries\",\r\n  \"location\": \"eastus2\",\r\n  \"properties\": {\r\n    \"description\": \"This is a sample gallery description\",\r\n    \"identifier\": {\r\n      \"uniqueName\": \"97f78232-382b-46a7-8a72-964d692c4f3f-GALLERYPSTESTGALLERY1299\"\r\n    },\r\n    \"sharingProfile\": {\r\n      \"permissions\": \"Private\"\r\n    },\r\n    \"provisioningState\": \"Creating\"\r\n  }\r\n}",
+      "StatusCode": 201
+    },
+    {
+      "RequestUri": "/subscriptions/97f78232-382b-46a7-8a72-964d692c4f3f/resourceGroups/galleryPsTestRg3658/providers/Microsoft.Compute/galleries/galleryPsTestGallery1299?api-version=2020-09-30",
+      "EncodedRequestUri": "L3N1YnNjcmlwdGlvbnMvOTdmNzgyMzItMzgyYi00NmE3LThhNzItOTY0ZDY5MmM0ZjNmL3Jlc291cmNlR3JvdXBzL2dhbGxlcnlQc1Rlc3RSZzM2NTgvcHJvdmlkZXJzL01pY3Jvc29mdC5Db21wdXRlL2dhbGxlcmllcy9nYWxsZXJ5UHNUZXN0R2FsbGVyeTEyOTk/YXBpLXZlcnNpb249MjAyMC0wOS0zMA==",
+      "RequestMethod": "PUT",
+      "RequestBody": "{\r\n  \"properties\": {\r\n    \"description\": \"This is an updated description\"\r\n  },\r\n  \"location\": \"eastus2\"\r\n}",
+      "RequestHeaders": {
+        "x-ms-client-request-id": [
+          "1d35e011-114a-4e56-a0b7-1bed504182fd"
+        ],
+        "Accept-Language": [
+          "en-US"
+        ],
+        "User-Agent": [
+          "FxVersion/4.6.29812.02",
+          "OSName/Windows",
+          "OSVersion/Microsoft.Windows.10.0.19042.",
+          "Microsoft.Azure.Management.Compute.ComputeManagementClient/44.0.0.0"
+        ],
+        "Content-Type": [
+          "application/json; charset=utf-8"
+        ],
+        "Content-Length": [
+          "107"
+        ]
+      },
+      "ResponseHeaders": {
+        "Cache-Control": [
+          "no-cache"
+        ],
+        "Pragma": [
+          "no-cache"
+        ],
+        "Azure-AsyncOperation": [
+          "https://management.azure.com/subscriptions/97f78232-382b-46a7-8a72-964d692c4f3f/providers/Microsoft.Compute/locations/eastus2/capsOperations/6aa0310d-11ff-4b7c-958e-a27a13c90ece?api-version=2020-09-30"
+        ],
+        "x-ms-ratelimit-remaining-resource": [
+          "Microsoft.Compute/CreateUpdateGallery3Min;48,Microsoft.Compute/CreateUpdateGallery30Min;297"
+        ],
+        "Strict-Transport-Security": [
+          "max-age=31536000; includeSubDomains"
+        ],
+        "x-ms-served-by": [
+          "1dd04696-ef54-4aec-bada-944b3b397491_132529239451466592,1dd04696-ef54-4aec-bada-944b3b397491_132529239451466592"
+        ],
+        "x-ms-request-id": [
+          "6aa0310d-11ff-4b7c-958e-a27a13c90ece"
+        ],
+        "Server": [
+          "Microsoft-HTTPAPI/2.0",
+          "Microsoft-HTTPAPI/2.0"
         ],
         "x-ms-ratelimit-remaining-subscription-writes": [
           "1198"
         ],
-        "x-ms-request-id": [
-<<<<<<< HEAD
-          "edeb72fc-9981-442a-87c7-91c6b420f812"
-        ],
-        "x-ms-correlation-request-id": [
-          "edeb72fc-9981-442a-87c7-91c6b420f812"
-        ],
-        "x-ms-routing-request-id": [
-          "EASTUS2:20210322T234053Z:edeb72fc-9981-442a-87c7-91c6b420f812"
-=======
-          "47c19756-8875-415d-a2cc-9f41a8c09d06"
-        ],
-        "x-ms-correlation-request-id": [
-          "47c19756-8875-415d-a2cc-9f41a8c09d06"
-        ],
-        "x-ms-routing-request-id": [
-          "WESTUS:20210330T010032Z:47c19756-8875-415d-a2cc-9f41a8c09d06"
->>>>>>> c112a861
-        ],
-        "Strict-Transport-Security": [
-          "max-age=31536000; includeSubDomains"
-        ],
-        "X-Content-Type-Options": [
-          "nosniff"
-        ],
-        "Date": [
-<<<<<<< HEAD
-          "Mon, 22 Mar 2021 23:40:52 GMT"
-=======
-          "Tue, 30 Mar 2021 01:00:32 GMT"
->>>>>>> c112a861
-        ],
-        "Content-Length": [
-          "192"
-        ],
-        "Content-Type": [
-          "application/json; charset=utf-8"
-        ],
-        "Expires": [
-          "-1"
-        ]
-      },
-<<<<<<< HEAD
-      "ResponseBody": "{\r\n  \"id\": \"/subscriptions/e37510d7-33b6-4676-886f-ee75bcc01871/resourceGroups/galleryPsTestRg8417\",\r\n  \"name\": \"galleryPsTestRg8417\",\r\n  \"location\": \"eastus2\",\r\n  \"properties\": {\r\n    \"provisioningState\": \"Succeeded\"\r\n  }\r\n}",
-      "StatusCode": 201
-    },
-    {
-      "RequestUri": "/subscriptions/e37510d7-33b6-4676-886f-ee75bcc01871/resourceGroups/galleryPsTestRg8417/providers/Microsoft.Compute/galleries/galleryPsTestGallery6031?api-version=2019-12-01",
-      "EncodedRequestUri": "L3N1YnNjcmlwdGlvbnMvZTM3NTEwZDctMzNiNi00Njc2LTg4NmYtZWU3NWJjYzAxODcxL3Jlc291cmNlR3JvdXBzL2dhbGxlcnlQc1Rlc3RSZzg0MTcvcHJvdmlkZXJzL01pY3Jvc29mdC5Db21wdXRlL2dhbGxlcmllcy9nYWxsZXJ5UHNUZXN0R2FsbGVyeTYwMzE/YXBpLXZlcnNpb249MjAxOS0xMi0wMQ==",
-=======
-      "ResponseBody": "{\r\n  \"id\": \"/subscriptions/97f78232-382b-46a7-8a72-964d692c4f3f/resourceGroups/galleryPsTestRg3658\",\r\n  \"name\": \"galleryPsTestRg3658\",\r\n  \"location\": \"eastus2\",\r\n  \"properties\": {\r\n    \"provisioningState\": \"Succeeded\"\r\n  }\r\n}",
-      "StatusCode": 201
+        "x-ms-correlation-request-id": [
+          "ec511fc9-ffc9-46d8-8bc0-f083d4f1baae"
+        ],
+        "x-ms-routing-request-id": [
+          "WESTUS:20210330T010106Z:ec511fc9-ffc9-46d8-8bc0-f083d4f1baae"
+        ],
+        "X-Content-Type-Options": [
+          "nosniff"
+        ],
+        "Date": [
+          "Tue, 30 Mar 2021 01:01:05 GMT"
+        ],
+        "Content-Length": [
+          "568"
+        ],
+        "Content-Type": [
+          "application/json; charset=utf-8"
+        ],
+        "Expires": [
+          "-1"
+        ]
+      },
+      "ResponseBody": "{\r\n  \"name\": \"galleryPsTestGallery1299\",\r\n  \"id\": \"/subscriptions/97f78232-382b-46a7-8a72-964d692c4f3f/resourceGroups/galleryPsTestRg3658/providers/Microsoft.Compute/galleries/galleryPsTestGallery1299\",\r\n  \"type\": \"Microsoft.Compute/galleries\",\r\n  \"location\": \"eastus2\",\r\n  \"properties\": {\r\n    \"description\": \"This is an updated description\",\r\n    \"identifier\": {\r\n      \"uniqueName\": \"97f78232-382b-46a7-8a72-964d692c4f3f-GALLERYPSTESTGALLERY1299\"\r\n    },\r\n    \"sharingProfile\": {\r\n      \"permissions\": \"Private\"\r\n    },\r\n    \"provisioningState\": \"Succeeded\"\r\n  }\r\n}",
+      "StatusCode": 200
+    },
+    {
+      "RequestUri": "/subscriptions/97f78232-382b-46a7-8a72-964d692c4f3f/providers/Microsoft.Compute/locations/eastus2/capsOperations/14f6e75a-b430-4c40-87ba-5448b6214b35?api-version=2020-09-30",
+      "EncodedRequestUri": "L3N1YnNjcmlwdGlvbnMvOTdmNzgyMzItMzgyYi00NmE3LThhNzItOTY0ZDY5MmM0ZjNmL3Byb3ZpZGVycy9NaWNyb3NvZnQuQ29tcHV0ZS9sb2NhdGlvbnMvZWFzdHVzMi9jYXBzT3BlcmF0aW9ucy8xNGY2ZTc1YS1iNDMwLTRjNDAtODdiYS01NDQ4YjYyMTRiMzU/YXBpLXZlcnNpb249MjAyMC0wOS0zMA==",
+      "RequestMethod": "GET",
+      "RequestBody": "",
+      "RequestHeaders": {
+        "User-Agent": [
+          "FxVersion/4.6.29812.02",
+          "OSName/Windows",
+          "OSVersion/Microsoft.Windows.10.0.19042.",
+          "Microsoft.Azure.Management.Compute.ComputeManagementClient/44.0.0.0"
+        ]
+      },
+      "ResponseHeaders": {
+        "Cache-Control": [
+          "no-cache"
+        ],
+        "Pragma": [
+          "no-cache"
+        ],
+        "x-ms-ratelimit-remaining-resource": [
+          "Microsoft.Compute/GetOperationStatus3Min;1192,Microsoft.Compute/GetOperationStatus30Min;4161"
+        ],
+        "Strict-Transport-Security": [
+          "max-age=31536000; includeSubDomains"
+        ],
+        "x-ms-served-by": [
+          "1dd04696-ef54-4aec-bada-944b3b397491_132529239451466592,1dd04696-ef54-4aec-bada-944b3b397491_132529239451466592"
+        ],
+        "x-ms-request-id": [
+          "fcad369e-7188-4e71-8b4b-0308b66907a6"
+        ],
+        "Server": [
+          "Microsoft-HTTPAPI/2.0",
+          "Microsoft-HTTPAPI/2.0"
+        ],
+        "x-ms-ratelimit-remaining-subscription-reads": [
+          "11999"
+        ],
+        "x-ms-correlation-request-id": [
+          "ff7fc37f-df9d-4937-90aa-81e6da54bcbb"
+        ],
+        "x-ms-routing-request-id": [
+          "WESTUS:20210330T010105Z:ff7fc37f-df9d-4937-90aa-81e6da54bcbb"
+        ],
+        "X-Content-Type-Options": [
+          "nosniff"
+        ],
+        "Date": [
+          "Tue, 30 Mar 2021 01:01:05 GMT"
+        ],
+        "Content-Length": [
+          "183"
+        ],
+        "Content-Type": [
+          "application/json; charset=utf-8"
+        ],
+        "Expires": [
+          "-1"
+        ]
+      },
+      "ResponseBody": "{\r\n  \"startTime\": \"2021-03-29T18:00:35.1392098-07:00\",\r\n  \"endTime\": \"2021-03-29T18:00:35.248592-07:00\",\r\n  \"status\": \"Succeeded\",\r\n  \"name\": \"14f6e75a-b430-4c40-87ba-5448b6214b35\"\r\n}",
+      "StatusCode": 200
     },
     {
       "RequestUri": "/subscriptions/97f78232-382b-46a7-8a72-964d692c4f3f/resourceGroups/galleryPsTestRg3658/providers/Microsoft.Compute/galleries/galleryPsTestGallery1299?api-version=2020-09-30",
       "EncodedRequestUri": "L3N1YnNjcmlwdGlvbnMvOTdmNzgyMzItMzgyYi00NmE3LThhNzItOTY0ZDY5MmM0ZjNmL3Jlc291cmNlR3JvdXBzL2dhbGxlcnlQc1Rlc3RSZzM2NTgvcHJvdmlkZXJzL01pY3Jvc29mdC5Db21wdXRlL2dhbGxlcmllcy9nYWxsZXJ5UHNUZXN0R2FsbGVyeTEyOTk/YXBpLXZlcnNpb249MjAyMC0wOS0zMA==",
->>>>>>> c112a861
-      "RequestMethod": "PUT",
-      "RequestBody": "{\r\n  \"properties\": {\r\n    \"description\": \"This is a sample gallery description\"\r\n  },\r\n  \"location\": \"eastus2\"\r\n}",
+      "RequestMethod": "GET",
+      "RequestBody": "",
+      "RequestHeaders": {
+        "User-Agent": [
+          "FxVersion/4.6.29812.02",
+          "OSName/Windows",
+          "OSVersion/Microsoft.Windows.10.0.19042.",
+          "Microsoft.Azure.Management.Compute.ComputeManagementClient/44.0.0.0"
+        ]
+      },
+      "ResponseHeaders": {
+        "Cache-Control": [
+          "no-cache"
+        ],
+        "Pragma": [
+          "no-cache"
+        ],
+        "x-ms-ratelimit-remaining-resource": [
+          "Microsoft.Compute/GetGallery3Min;344,Microsoft.Compute/GetGallery30Min;2483"
+        ],
+        "Strict-Transport-Security": [
+          "max-age=31536000; includeSubDomains"
+        ],
+        "x-ms-served-by": [
+          "1dd04696-ef54-4aec-bada-944b3b397491_132529239451466592,1dd04696-ef54-4aec-bada-944b3b397491_132529239451466592"
+        ],
+        "x-ms-request-id": [
+          "a0c5a9cf-a8d3-4331-8c76-e14f641ad514"
+        ],
+        "Server": [
+          "Microsoft-HTTPAPI/2.0",
+          "Microsoft-HTTPAPI/2.0"
+        ],
+        "x-ms-ratelimit-remaining-subscription-reads": [
+          "11998"
+        ],
+        "x-ms-correlation-request-id": [
+          "4da8dde3-641c-4dad-81c7-b3e768009e1a"
+        ],
+        "x-ms-routing-request-id": [
+          "WESTUS:20210330T010105Z:4da8dde3-641c-4dad-81c7-b3e768009e1a"
+        ],
+        "X-Content-Type-Options": [
+          "nosniff"
+        ],
+        "Date": [
+          "Tue, 30 Mar 2021 01:01:05 GMT"
+        ],
+        "Content-Length": [
+          "509"
+        ],
+        "Content-Type": [
+          "application/json; charset=utf-8"
+        ],
+        "Expires": [
+          "-1"
+        ]
+      },
+      "ResponseBody": "{\r\n  \"name\": \"galleryPsTestGallery1299\",\r\n  \"id\": \"/subscriptions/97f78232-382b-46a7-8a72-964d692c4f3f/resourceGroups/galleryPsTestRg3658/providers/Microsoft.Compute/galleries/galleryPsTestGallery1299\",\r\n  \"type\": \"Microsoft.Compute/galleries\",\r\n  \"location\": \"eastus2\",\r\n  \"properties\": {\r\n    \"description\": \"This is a sample gallery description\",\r\n    \"identifier\": {\r\n      \"uniqueName\": \"97f78232-382b-46a7-8a72-964d692c4f3f-GALLERYPSTESTGALLERY1299\"\r\n    },\r\n    \"provisioningState\": \"Succeeded\"\r\n  }\r\n}",
+      "StatusCode": 200
+    },
+    {
+      "RequestUri": "/subscriptions/97f78232-382b-46a7-8a72-964d692c4f3f/resourceGroups/galleryPsTestRg3658/providers/Microsoft.Compute/galleries/galleryPsTestGallery1299?api-version=2020-09-30",
+      "EncodedRequestUri": "L3N1YnNjcmlwdGlvbnMvOTdmNzgyMzItMzgyYi00NmE3LThhNzItOTY0ZDY5MmM0ZjNmL3Jlc291cmNlR3JvdXBzL2dhbGxlcnlQc1Rlc3RSZzM2NTgvcHJvdmlkZXJzL01pY3Jvc29mdC5Db21wdXRlL2dhbGxlcmllcy9nYWxsZXJ5UHNUZXN0R2FsbGVyeTEyOTk/YXBpLXZlcnNpb249MjAyMC0wOS0zMA==",
+      "RequestMethod": "GET",
+      "RequestBody": "",
       "RequestHeaders": {
         "x-ms-client-request-id": [
-<<<<<<< HEAD
-          "9b32cff5-7877-4933-9b23-276fcc4c90a4"
-=======
-          "688abc9d-4499-460a-aec9-40283bd9441e"
->>>>>>> c112a861
+          "23e68ba8-f395-4858-a250-22a18e35900c"
         ],
         "Accept-Language": [
           "en-US"
         ],
         "User-Agent": [
-<<<<<<< HEAD
-          "FxVersion/4.6.29518.01",
-          "OSName/Windows",
-          "OSVersion/Microsoft.Windows.10.0.18363.",
-=======
-          "FxVersion/4.6.29812.02",
-          "OSName/Windows",
-          "OSVersion/Microsoft.Windows.10.0.19042.",
->>>>>>> c112a861
-          "Microsoft.Azure.Management.Compute.ComputeManagementClient/44.0.0.0"
-        ],
-        "Content-Type": [
-          "application/json; charset=utf-8"
-        ],
-        "Content-Length": [
-          "113"
-        ]
-      },
-      "ResponseHeaders": {
-        "Cache-Control": [
-          "no-cache"
-        ],
-        "Pragma": [
-          "no-cache"
-        ],
-        "Azure-AsyncOperation": [
-<<<<<<< HEAD
-          "https://management.azure.com/subscriptions/e37510d7-33b6-4676-886f-ee75bcc01871/providers/Microsoft.Compute/locations/eastus2/capsOperations/6911d9ed-a1c5-4af7-ac03-130113733d37?api-version=2019-12-01"
-=======
-          "https://management.azure.com/subscriptions/97f78232-382b-46a7-8a72-964d692c4f3f/providers/Microsoft.Compute/locations/eastus2/capsOperations/14f6e75a-b430-4c40-87ba-5448b6214b35?api-version=2020-09-30"
->>>>>>> c112a861
-        ],
-        "x-ms-ratelimit-remaining-resource": [
-          "Microsoft.Compute/CreateUpdateGallery3Min;49,Microsoft.Compute/CreateUpdateGallery30Min;298"
-        ],
-        "Strict-Transport-Security": [
-          "max-age=31536000; includeSubDomains"
-        ],
-        "x-ms-served-by": [
-<<<<<<< HEAD
-          "a129388d-91d6-4310-81e1-d02ce40a61ca_132598921607348334,a129388d-91d6-4310-81e1-d02ce40a61ca_132598921607348334"
-        ],
-        "x-ms-request-id": [
-          "6911d9ed-a1c5-4af7-ac03-130113733d37"
-=======
-          "1dd04696-ef54-4aec-bada-944b3b397491_132529239451466592,1dd04696-ef54-4aec-bada-944b3b397491_132529239451466592"
-        ],
-        "x-ms-request-id": [
-          "14f6e75a-b430-4c40-87ba-5448b6214b35"
->>>>>>> c112a861
-        ],
-        "Server": [
-          "Microsoft-HTTPAPI/2.0",
-          "Microsoft-HTTPAPI/2.0"
-        ],
-        "x-ms-ratelimit-remaining-subscription-writes": [
-          "1199"
-        ],
-        "x-ms-correlation-request-id": [
-<<<<<<< HEAD
-          "8baa13aa-dd24-4bfd-b408-e92beedf1d91"
-        ],
-        "x-ms-routing-request-id": [
-          "EASTUS2:20210322T234054Z:8baa13aa-dd24-4bfd-b408-e92beedf1d91"
-=======
-          "8b861719-086c-4b57-a64b-691c459725a8"
-        ],
-        "x-ms-routing-request-id": [
-          "WESTUS:20210330T010035Z:8b861719-086c-4b57-a64b-691c459725a8"
->>>>>>> c112a861
-        ],
-        "X-Content-Type-Options": [
-          "nosniff"
-        ],
-        "Date": [
-<<<<<<< HEAD
-          "Mon, 22 Mar 2021 23:40:53 GMT"
-=======
-          "Tue, 30 Mar 2021 01:00:35 GMT"
->>>>>>> c112a861
-        ],
-        "Content-Length": [
-          "573"
-        ],
-        "Content-Type": [
-          "application/json; charset=utf-8"
-        ],
-        "Expires": [
-          "-1"
-        ]
-      },
-<<<<<<< HEAD
-      "ResponseBody": "{\r\n  \"name\": \"galleryPsTestGallery6031\",\r\n  \"id\": \"/subscriptions/e37510d7-33b6-4676-886f-ee75bcc01871/resourceGroups/galleryPsTestRg8417/providers/Microsoft.Compute/galleries/galleryPsTestGallery6031\",\r\n  \"type\": \"Microsoft.Compute/galleries\",\r\n  \"location\": \"eastus2\",\r\n  \"properties\": {\r\n    \"description\": \"This is a sample gallery description\",\r\n    \"identifier\": {\r\n      \"uniqueName\": \"e37510d7-33b6-4676-886f-ee75bcc01871-GALLERYPSTESTGALLERY6031\"\r\n    },\r\n    \"provisioningState\": \"Creating\"\r\n  }\r\n}",
-      "StatusCode": 201
-    },
-    {
-      "RequestUri": "/subscriptions/e37510d7-33b6-4676-886f-ee75bcc01871/resourceGroups/galleryPsTestRg8417/providers/Microsoft.Compute/galleries/galleryPsTestGallery6031?api-version=2019-12-01",
-      "EncodedRequestUri": "L3N1YnNjcmlwdGlvbnMvZTM3NTEwZDctMzNiNi00Njc2LTg4NmYtZWU3NWJjYzAxODcxL3Jlc291cmNlR3JvdXBzL2dhbGxlcnlQc1Rlc3RSZzg0MTcvcHJvdmlkZXJzL01pY3Jvc29mdC5Db21wdXRlL2dhbGxlcmllcy9nYWxsZXJ5UHNUZXN0R2FsbGVyeTYwMzE/YXBpLXZlcnNpb249MjAxOS0xMi0wMQ==",
-=======
-      "ResponseBody": "{\r\n  \"name\": \"galleryPsTestGallery1299\",\r\n  \"id\": \"/subscriptions/97f78232-382b-46a7-8a72-964d692c4f3f/resourceGroups/galleryPsTestRg3658/providers/Microsoft.Compute/galleries/galleryPsTestGallery1299\",\r\n  \"type\": \"Microsoft.Compute/galleries\",\r\n  \"location\": \"eastus2\",\r\n  \"properties\": {\r\n    \"description\": \"This is a sample gallery description\",\r\n    \"identifier\": {\r\n      \"uniqueName\": \"97f78232-382b-46a7-8a72-964d692c4f3f-GALLERYPSTESTGALLERY1299\"\r\n    },\r\n    \"sharingProfile\": {\r\n      \"permissions\": \"Private\"\r\n    },\r\n    \"provisioningState\": \"Creating\"\r\n  }\r\n}",
-      "StatusCode": 201
+          "FxVersion/4.6.29812.02",
+          "OSName/Windows",
+          "OSVersion/Microsoft.Windows.10.0.19042.",
+          "Microsoft.Azure.Management.Compute.ComputeManagementClient/44.0.0.0"
+        ]
+      },
+      "ResponseHeaders": {
+        "Cache-Control": [
+          "no-cache"
+        ],
+        "Pragma": [
+          "no-cache"
+        ],
+        "x-ms-ratelimit-remaining-resource": [
+          "Microsoft.Compute/GetGallery3Min;343,Microsoft.Compute/GetGallery30Min;2482"
+        ],
+        "Strict-Transport-Security": [
+          "max-age=31536000; includeSubDomains"
+        ],
+        "x-ms-served-by": [
+          "1dd04696-ef54-4aec-bada-944b3b397491_132529239451466592,1dd04696-ef54-4aec-bada-944b3b397491_132529239451466592"
+        ],
+        "x-ms-request-id": [
+          "2fbe6c47-fa8e-433d-9b3f-b41c0cd2de08"
+        ],
+        "Server": [
+          "Microsoft-HTTPAPI/2.0",
+          "Microsoft-HTTPAPI/2.0"
+        ],
+        "x-ms-ratelimit-remaining-subscription-reads": [
+          "11997"
+        ],
+        "x-ms-correlation-request-id": [
+          "eed467fd-eeb5-4484-8878-f8fad17d3aea"
+        ],
+        "x-ms-routing-request-id": [
+          "WESTUS:20210330T010106Z:eed467fd-eeb5-4484-8878-f8fad17d3aea"
+        ],
+        "X-Content-Type-Options": [
+          "nosniff"
+        ],
+        "Date": [
+          "Tue, 30 Mar 2021 01:01:05 GMT"
+        ],
+        "Content-Length": [
+          "509"
+        ],
+        "Content-Type": [
+          "application/json; charset=utf-8"
+        ],
+        "Expires": [
+          "-1"
+        ]
+      },
+      "ResponseBody": "{\r\n  \"name\": \"galleryPsTestGallery1299\",\r\n  \"id\": \"/subscriptions/97f78232-382b-46a7-8a72-964d692c4f3f/resourceGroups/galleryPsTestRg3658/providers/Microsoft.Compute/galleries/galleryPsTestGallery1299\",\r\n  \"type\": \"Microsoft.Compute/galleries\",\r\n  \"location\": \"eastus2\",\r\n  \"properties\": {\r\n    \"description\": \"This is a sample gallery description\",\r\n    \"identifier\": {\r\n      \"uniqueName\": \"97f78232-382b-46a7-8a72-964d692c4f3f-GALLERYPSTESTGALLERY1299\"\r\n    },\r\n    \"provisioningState\": \"Succeeded\"\r\n  }\r\n}",
+      "StatusCode": 200
     },
     {
       "RequestUri": "/subscriptions/97f78232-382b-46a7-8a72-964d692c4f3f/resourceGroups/galleryPsTestRg3658/providers/Microsoft.Compute/galleries/galleryPsTestGallery1299?api-version=2020-09-30",
       "EncodedRequestUri": "L3N1YnNjcmlwdGlvbnMvOTdmNzgyMzItMzgyYi00NmE3LThhNzItOTY0ZDY5MmM0ZjNmL3Jlc291cmNlR3JvdXBzL2dhbGxlcnlQc1Rlc3RSZzM2NTgvcHJvdmlkZXJzL01pY3Jvc29mdC5Db21wdXRlL2dhbGxlcmllcy9nYWxsZXJ5UHNUZXN0R2FsbGVyeTEyOTk/YXBpLXZlcnNpb249MjAyMC0wOS0zMA==",
->>>>>>> c112a861
+      "RequestMethod": "GET",
+      "RequestBody": "",
+      "RequestHeaders": {
+        "User-Agent": [
+          "FxVersion/4.6.29812.02",
+          "OSName/Windows",
+          "OSVersion/Microsoft.Windows.10.0.19042.",
+          "Microsoft.Azure.Management.Compute.ComputeManagementClient/44.0.0.0"
+        ]
+      },
+      "ResponseHeaders": {
+        "Cache-Control": [
+          "no-cache"
+        ],
+        "Pragma": [
+          "no-cache"
+        ],
+        "x-ms-ratelimit-remaining-resource": [
+          "Microsoft.Compute/GetGallery3Min;342,Microsoft.Compute/GetGallery30Min;2481"
+        ],
+        "Strict-Transport-Security": [
+          "max-age=31536000; includeSubDomains"
+        ],
+        "x-ms-served-by": [
+          "1dd04696-ef54-4aec-bada-944b3b397491_132529239451466592,1dd04696-ef54-4aec-bada-944b3b397491_132529239451466592"
+        ],
+        "x-ms-request-id": [
+          "31b1cbed-567d-473f-b6d0-553615d02a8d"
+        ],
+        "Server": [
+          "Microsoft-HTTPAPI/2.0",
+          "Microsoft-HTTPAPI/2.0"
+        ],
+        "x-ms-ratelimit-remaining-subscription-reads": [
+          "11996"
+        ],
+        "x-ms-correlation-request-id": [
+          "14770c38-8b27-4ce2-9382-a8ed1e9d027f"
+        ],
+        "x-ms-routing-request-id": [
+          "WESTUS:20210330T010106Z:14770c38-8b27-4ce2-9382-a8ed1e9d027f"
+        ],
+        "X-Content-Type-Options": [
+          "nosniff"
+        ],
+        "Date": [
+          "Tue, 30 Mar 2021 01:01:06 GMT"
+        ],
+        "Content-Length": [
+          "503"
+        ],
+        "Content-Type": [
+          "application/json; charset=utf-8"
+        ],
+        "Expires": [
+          "-1"
+        ]
+      },
+      "ResponseBody": "{\r\n  \"name\": \"galleryPsTestGallery1299\",\r\n  \"id\": \"/subscriptions/97f78232-382b-46a7-8a72-964d692c4f3f/resourceGroups/galleryPsTestRg3658/providers/Microsoft.Compute/galleries/galleryPsTestGallery1299\",\r\n  \"type\": \"Microsoft.Compute/galleries\",\r\n  \"location\": \"eastus2\",\r\n  \"properties\": {\r\n    \"description\": \"This is an updated description\",\r\n    \"identifier\": {\r\n      \"uniqueName\": \"97f78232-382b-46a7-8a72-964d692c4f3f-GALLERYPSTESTGALLERY1299\"\r\n    },\r\n    \"provisioningState\": \"Succeeded\"\r\n  }\r\n}",
+      "StatusCode": 200
+    },
+    {
+      "RequestUri": "/subscriptions/97f78232-382b-46a7-8a72-964d692c4f3f/resourceGroups/galleryPsTestRg3658/providers/Microsoft.Compute/galleries/galleryPsTestGallery1299?api-version=2020-09-30",
+      "EncodedRequestUri": "L3N1YnNjcmlwdGlvbnMvOTdmNzgyMzItMzgyYi00NmE3LThhNzItOTY0ZDY5MmM0ZjNmL3Jlc291cmNlR3JvdXBzL2dhbGxlcnlQc1Rlc3RSZzM2NTgvcHJvdmlkZXJzL01pY3Jvc29mdC5Db21wdXRlL2dhbGxlcmllcy9nYWxsZXJ5UHNUZXN0R2FsbGVyeTEyOTk/YXBpLXZlcnNpb249MjAyMC0wOS0zMA==",
+      "RequestMethod": "GET",
+      "RequestBody": "",
+      "RequestHeaders": {
+        "x-ms-client-request-id": [
+          "c7d5902c-0443-46c5-92dd-acd45308b13c"
+        ],
+        "Accept-Language": [
+          "en-US"
+        ],
+        "User-Agent": [
+          "FxVersion/4.6.29812.02",
+          "OSName/Windows",
+          "OSVersion/Microsoft.Windows.10.0.19042.",
+          "Microsoft.Azure.Management.Compute.ComputeManagementClient/44.0.0.0"
+        ]
+      },
+      "ResponseHeaders": {
+        "Cache-Control": [
+          "no-cache"
+        ],
+        "Pragma": [
+          "no-cache"
+        ],
+        "x-ms-ratelimit-remaining-resource": [
+          "Microsoft.Compute/GetGallery3Min;341,Microsoft.Compute/GetGallery30Min;2480"
+        ],
+        "Strict-Transport-Security": [
+          "max-age=31536000; includeSubDomains"
+        ],
+        "x-ms-served-by": [
+          "1dd04696-ef54-4aec-bada-944b3b397491_132529239451466592,1dd04696-ef54-4aec-bada-944b3b397491_132529239451466592"
+        ],
+        "x-ms-request-id": [
+          "52c258fb-cd4e-4e36-8485-50cdfa4b05d0"
+        ],
+        "Server": [
+          "Microsoft-HTTPAPI/2.0",
+          "Microsoft-HTTPAPI/2.0"
+        ],
+        "x-ms-ratelimit-remaining-subscription-reads": [
+          "11995"
+        ],
+        "x-ms-correlation-request-id": [
+          "b9d3369c-9b49-4b70-9bce-b00925075e95"
+        ],
+        "x-ms-routing-request-id": [
+          "WESTUS:20210330T010106Z:b9d3369c-9b49-4b70-9bce-b00925075e95"
+        ],
+        "X-Content-Type-Options": [
+          "nosniff"
+        ],
+        "Date": [
+          "Tue, 30 Mar 2021 01:01:06 GMT"
+        ],
+        "Content-Length": [
+          "503"
+        ],
+        "Content-Type": [
+          "application/json; charset=utf-8"
+        ],
+        "Expires": [
+          "-1"
+        ]
+      },
+      "ResponseBody": "{\r\n  \"name\": \"galleryPsTestGallery1299\",\r\n  \"id\": \"/subscriptions/97f78232-382b-46a7-8a72-964d692c4f3f/resourceGroups/galleryPsTestRg3658/providers/Microsoft.Compute/galleries/galleryPsTestGallery1299\",\r\n  \"type\": \"Microsoft.Compute/galleries\",\r\n  \"location\": \"eastus2\",\r\n  \"properties\": {\r\n    \"description\": \"This is an updated description\",\r\n    \"identifier\": {\r\n      \"uniqueName\": \"97f78232-382b-46a7-8a72-964d692c4f3f-GALLERYPSTESTGALLERY1299\"\r\n    },\r\n    \"provisioningState\": \"Succeeded\"\r\n  }\r\n}",
+      "StatusCode": 200
+    },
+    {
+      "RequestUri": "/subscriptions/97f78232-382b-46a7-8a72-964d692c4f3f/resourcegroups/galleryPsTestRg3658New?api-version=2017-05-10",
+      "EncodedRequestUri": "L3N1YnNjcmlwdGlvbnMvOTdmNzgyMzItMzgyYi00NmE3LThhNzItOTY0ZDY5MmM0ZjNmL3Jlc291cmNlZ3JvdXBzL2dhbGxlcnlQc1Rlc3RSZzM2NThOZXc/YXBpLXZlcnNpb249MjAxNy0wNS0xMA==",
+      "RequestMethod": "PUT",
+      "RequestBody": "{\r\n  \"location\": \"eastus2\"\r\n}",
+      "RequestHeaders": {
+        "x-ms-client-request-id": [
+          "043a69f7-a991-4934-82c6-c4877cf82754"
+        ],
+        "Accept-Language": [
+          "en-US"
+        ],
+        "User-Agent": [
+          "FxVersion/4.6.29812.02",
+          "OSName/Windows",
+          "OSVersion/Microsoft.Windows.10.0.19042.",
+          "Microsoft.Azure.Management.ResourceManager.ResourceManagementClient/1.6.0.0"
+        ],
+        "Content-Type": [
+          "application/json; charset=utf-8"
+        ],
+        "Content-Length": [
+          "29"
+        ]
+      },
+      "ResponseHeaders": {
+        "Cache-Control": [
+          "no-cache"
+        ],
+        "Pragma": [
+          "no-cache"
+        ],
+        "x-ms-ratelimit-remaining-subscription-writes": [
+          "1198"
+        ],
+        "x-ms-request-id": [
+          "8a4980f5-8994-4e88-be90-081abe4d1300"
+        ],
+        "x-ms-correlation-request-id": [
+          "8a4980f5-8994-4e88-be90-081abe4d1300"
+        ],
+        "x-ms-routing-request-id": [
+          "WESTUS:20210330T010107Z:8a4980f5-8994-4e88-be90-081abe4d1300"
+        ],
+        "Strict-Transport-Security": [
+          "max-age=31536000; includeSubDomains"
+        ],
+        "X-Content-Type-Options": [
+          "nosniff"
+        ],
+        "Date": [
+          "Tue, 30 Mar 2021 01:01:06 GMT"
+        ],
+        "Content-Length": [
+          "198"
+        ],
+        "Content-Type": [
+          "application/json; charset=utf-8"
+        ],
+        "Expires": [
+          "-1"
+        ]
+      },
+      "ResponseBody": "{\r\n  \"id\": \"/subscriptions/97f78232-382b-46a7-8a72-964d692c4f3f/resourceGroups/galleryPsTestRg3658New\",\r\n  \"name\": \"galleryPsTestRg3658New\",\r\n  \"location\": \"eastus2\",\r\n  \"properties\": {\r\n    \"provisioningState\": \"Succeeded\"\r\n  }\r\n}",
+      "StatusCode": 201
+    },
+    {
+      "RequestUri": "/subscriptions/97f78232-382b-46a7-8a72-964d692c4f3f/resourceGroups/galleryPsTestRg3658New/providers/Microsoft.Compute/galleries/galleryPsTestGallery1299New?api-version=2020-09-30",
+      "EncodedRequestUri": "L3N1YnNjcmlwdGlvbnMvOTdmNzgyMzItMzgyYi00NmE3LThhNzItOTY0ZDY5MmM0ZjNmL3Jlc291cmNlR3JvdXBzL2dhbGxlcnlQc1Rlc3RSZzM2NThOZXcvcHJvdmlkZXJzL01pY3Jvc29mdC5Db21wdXRlL2dhbGxlcmllcy9nYWxsZXJ5UHNUZXN0R2FsbGVyeTEyOTlOZXc/YXBpLXZlcnNpb249MjAyMC0wOS0zMA==",
       "RequestMethod": "PUT",
       "RequestBody": "{\r\n  \"properties\": {\r\n    \"description\": \"This is an updated description\"\r\n  },\r\n  \"location\": \"eastus2\"\r\n}",
       "RequestHeaders": {
         "x-ms-client-request-id": [
-<<<<<<< HEAD
-          "17571f94-7329-48f8-8203-051e51658d7f"
-=======
-          "1d35e011-114a-4e56-a0b7-1bed504182fd"
->>>>>>> c112a861
+          "6d7b60b0-7bb6-489b-b526-908d380764d3"
         ],
         "Accept-Language": [
           "en-US"
         ],
         "User-Agent": [
-<<<<<<< HEAD
-          "FxVersion/4.6.29518.01",
-          "OSName/Windows",
-          "OSVersion/Microsoft.Windows.10.0.18363.",
-=======
-          "FxVersion/4.6.29812.02",
-          "OSName/Windows",
-          "OSVersion/Microsoft.Windows.10.0.19042.",
->>>>>>> c112a861
+          "FxVersion/4.6.29812.02",
+          "OSName/Windows",
+          "OSVersion/Microsoft.Windows.10.0.19042.",
           "Microsoft.Azure.Management.Compute.ComputeManagementClient/44.0.0.0"
         ],
         "Content-Type": [
@@ -265,1160 +655,266 @@
           "no-cache"
         ],
         "Azure-AsyncOperation": [
-<<<<<<< HEAD
-          "https://management.azure.com/subscriptions/e37510d7-33b6-4676-886f-ee75bcc01871/providers/Microsoft.Compute/locations/eastus2/capsOperations/bdb39590-16d3-4cee-8139-a34f53b94d1f?api-version=2019-12-01"
-=======
-          "https://management.azure.com/subscriptions/97f78232-382b-46a7-8a72-964d692c4f3f/providers/Microsoft.Compute/locations/eastus2/capsOperations/6aa0310d-11ff-4b7c-958e-a27a13c90ece?api-version=2020-09-30"
->>>>>>> c112a861
-        ],
-        "x-ms-ratelimit-remaining-resource": [
-          "Microsoft.Compute/CreateUpdateGallery3Min;48,Microsoft.Compute/CreateUpdateGallery30Min;297"
-        ],
-        "Strict-Transport-Security": [
-          "max-age=31536000; includeSubDomains"
-        ],
-        "x-ms-served-by": [
-<<<<<<< HEAD
-          "a129388d-91d6-4310-81e1-d02ce40a61ca_132598921607348334,a129388d-91d6-4310-81e1-d02ce40a61ca_132598921607348334"
-        ],
-        "x-ms-request-id": [
-          "bdb39590-16d3-4cee-8139-a34f53b94d1f"
-=======
-          "1dd04696-ef54-4aec-bada-944b3b397491_132529239451466592,1dd04696-ef54-4aec-bada-944b3b397491_132529239451466592"
-        ],
-        "x-ms-request-id": [
-          "6aa0310d-11ff-4b7c-958e-a27a13c90ece"
->>>>>>> c112a861
+          "https://management.azure.com/subscriptions/97f78232-382b-46a7-8a72-964d692c4f3f/providers/Microsoft.Compute/locations/eastus2/capsOperations/a5089f24-a00a-4351-80f6-14edbda3696a?api-version=2020-09-30"
+        ],
+        "x-ms-ratelimit-remaining-resource": [
+          "Microsoft.Compute/CreateUpdateGallery3Min;47,Microsoft.Compute/CreateUpdateGallery30Min;296"
+        ],
+        "Strict-Transport-Security": [
+          "max-age=31536000; includeSubDomains"
+        ],
+        "x-ms-served-by": [
+          "1dd04696-ef54-4aec-bada-944b3b397491_132529239451466592,1dd04696-ef54-4aec-bada-944b3b397491_132529239451466592"
+        ],
+        "x-ms-request-id": [
+          "a5089f24-a00a-4351-80f6-14edbda3696a"
         ],
         "Server": [
           "Microsoft-HTTPAPI/2.0",
           "Microsoft-HTTPAPI/2.0"
         ],
         "x-ms-ratelimit-remaining-subscription-writes": [
-          "1198"
-        ],
-        "x-ms-correlation-request-id": [
-<<<<<<< HEAD
-          "22c13324-5495-4602-a389-b728bc8309eb"
-        ],
-        "x-ms-routing-request-id": [
-          "EASTUS2:20210322T234124Z:22c13324-5495-4602-a389-b728bc8309eb"
-=======
-          "ec511fc9-ffc9-46d8-8bc0-f083d4f1baae"
-        ],
-        "x-ms-routing-request-id": [
-          "WESTUS:20210330T010106Z:ec511fc9-ffc9-46d8-8bc0-f083d4f1baae"
->>>>>>> c112a861
-        ],
-        "X-Content-Type-Options": [
-          "nosniff"
-        ],
-        "Date": [
-<<<<<<< HEAD
-          "Mon, 22 Mar 2021 23:41:23 GMT"
-=======
-          "Tue, 30 Mar 2021 01:01:05 GMT"
->>>>>>> c112a861
-        ],
-        "Content-Length": [
-          "568"
-        ],
-        "Content-Type": [
-          "application/json; charset=utf-8"
-        ],
-        "Expires": [
-          "-1"
-        ]
-      },
-<<<<<<< HEAD
-      "ResponseBody": "{\r\n  \"name\": \"galleryPsTestGallery6031\",\r\n  \"id\": \"/subscriptions/e37510d7-33b6-4676-886f-ee75bcc01871/resourceGroups/galleryPsTestRg8417/providers/Microsoft.Compute/galleries/galleryPsTestGallery6031\",\r\n  \"type\": \"Microsoft.Compute/galleries\",\r\n  \"location\": \"eastus2\",\r\n  \"properties\": {\r\n    \"description\": \"This is an updated description\",\r\n    \"identifier\": {\r\n      \"uniqueName\": \"e37510d7-33b6-4676-886f-ee75bcc01871-GALLERYPSTESTGALLERY6031\"\r\n    },\r\n    \"provisioningState\": \"Succeeded\"\r\n  }\r\n}",
+          "1197"
+        ],
+        "x-ms-correlation-request-id": [
+          "221d11a8-e4cb-4105-bc87-4ce6a8465616"
+        ],
+        "x-ms-routing-request-id": [
+          "WESTUS:20210330T010119Z:221d11a8-e4cb-4105-bc87-4ce6a8465616"
+        ],
+        "X-Content-Type-Options": [
+          "nosniff"
+        ],
+        "Date": [
+          "Tue, 30 Mar 2021 01:01:18 GMT"
+        ],
+        "Content-Length": [
+          "579"
+        ],
+        "Content-Type": [
+          "application/json; charset=utf-8"
+        ],
+        "Expires": [
+          "-1"
+        ]
+      },
+      "ResponseBody": "{\r\n  \"name\": \"galleryPsTestGallery1299New\",\r\n  \"id\": \"/subscriptions/97f78232-382b-46a7-8a72-964d692c4f3f/resourceGroups/galleryPsTestRg3658New/providers/Microsoft.Compute/galleries/galleryPsTestGallery1299New\",\r\n  \"type\": \"Microsoft.Compute/galleries\",\r\n  \"location\": \"eastus2\",\r\n  \"properties\": {\r\n    \"description\": \"This is an updated description\",\r\n    \"identifier\": {\r\n      \"uniqueName\": \"97f78232-382b-46a7-8a72-964d692c4f3f-GALLERYPSTESTGALLERY1299NEW\"\r\n    },\r\n    \"sharingProfile\": {\r\n      \"permissions\": \"Private\"\r\n    },\r\n    \"provisioningState\": \"Creating\"\r\n  }\r\n}",
+      "StatusCode": 201
+    },
+    {
+      "RequestUri": "/subscriptions/97f78232-382b-46a7-8a72-964d692c4f3f/providers/Microsoft.Compute/locations/eastus2/capsOperations/a5089f24-a00a-4351-80f6-14edbda3696a?api-version=2020-09-30",
+      "EncodedRequestUri": "L3N1YnNjcmlwdGlvbnMvOTdmNzgyMzItMzgyYi00NmE3LThhNzItOTY0ZDY5MmM0ZjNmL3Byb3ZpZGVycy9NaWNyb3NvZnQuQ29tcHV0ZS9sb2NhdGlvbnMvZWFzdHVzMi9jYXBzT3BlcmF0aW9ucy9hNTA4OWYyNC1hMDBhLTQzNTEtODBmNi0xNGVkYmRhMzY5NmE/YXBpLXZlcnNpb249MjAyMC0wOS0zMA==",
+      "RequestMethod": "GET",
+      "RequestBody": "",
+      "RequestHeaders": {
+        "User-Agent": [
+          "FxVersion/4.6.29812.02",
+          "OSName/Windows",
+          "OSVersion/Microsoft.Windows.10.0.19042.",
+          "Microsoft.Azure.Management.Compute.ComputeManagementClient/44.0.0.0"
+        ]
+      },
+      "ResponseHeaders": {
+        "Cache-Control": [
+          "no-cache"
+        ],
+        "Pragma": [
+          "no-cache"
+        ],
+        "x-ms-ratelimit-remaining-resource": [
+          "Microsoft.Compute/GetOperationStatus3Min;1190,Microsoft.Compute/GetOperationStatus30Min;4159"
+        ],
+        "Strict-Transport-Security": [
+          "max-age=31536000; includeSubDomains"
+        ],
+        "x-ms-served-by": [
+          "1dd04696-ef54-4aec-bada-944b3b397491_132529239451466592,1dd04696-ef54-4aec-bada-944b3b397491_132529239451466592"
+        ],
+        "x-ms-request-id": [
+          "0c2114a7-9aad-47ff-af30-58fad2d0f915"
+        ],
+        "Server": [
+          "Microsoft-HTTPAPI/2.0",
+          "Microsoft-HTTPAPI/2.0"
+        ],
+        "x-ms-ratelimit-remaining-subscription-reads": [
+          "11994"
+        ],
+        "x-ms-correlation-request-id": [
+          "743cee55-35f3-4f57-9406-56179999e3a4"
+        ],
+        "x-ms-routing-request-id": [
+          "WESTUS:20210330T010149Z:743cee55-35f3-4f57-9406-56179999e3a4"
+        ],
+        "X-Content-Type-Options": [
+          "nosniff"
+        ],
+        "Date": [
+          "Tue, 30 Mar 2021 01:01:48 GMT"
+        ],
+        "Content-Length": [
+          "184"
+        ],
+        "Content-Type": [
+          "application/json; charset=utf-8"
+        ],
+        "Expires": [
+          "-1"
+        ]
+      },
+      "ResponseBody": "{\r\n  \"startTime\": \"2021-03-29T18:01:18.5632801-07:00\",\r\n  \"endTime\": \"2021-03-29T18:01:18.6726601-07:00\",\r\n  \"status\": \"Succeeded\",\r\n  \"name\": \"a5089f24-a00a-4351-80f6-14edbda3696a\"\r\n}",
       "StatusCode": 200
     },
     {
-      "RequestUri": "/subscriptions/e37510d7-33b6-4676-886f-ee75bcc01871/providers/Microsoft.Compute/locations/eastus2/capsOperations/6911d9ed-a1c5-4af7-ac03-130113733d37?api-version=2019-12-01",
-      "EncodedRequestUri": "L3N1YnNjcmlwdGlvbnMvZTM3NTEwZDctMzNiNi00Njc2LTg4NmYtZWU3NWJjYzAxODcxL3Byb3ZpZGVycy9NaWNyb3NvZnQuQ29tcHV0ZS9sb2NhdGlvbnMvZWFzdHVzMi9jYXBzT3BlcmF0aW9ucy82OTExZDllZC1hMWM1LTRhZjctYWMwMy0xMzAxMTM3MzNkMzc/YXBpLXZlcnNpb249MjAxOS0xMi0wMQ==",
-=======
-      "ResponseBody": "{\r\n  \"name\": \"galleryPsTestGallery1299\",\r\n  \"id\": \"/subscriptions/97f78232-382b-46a7-8a72-964d692c4f3f/resourceGroups/galleryPsTestRg3658/providers/Microsoft.Compute/galleries/galleryPsTestGallery1299\",\r\n  \"type\": \"Microsoft.Compute/galleries\",\r\n  \"location\": \"eastus2\",\r\n  \"properties\": {\r\n    \"description\": \"This is an updated description\",\r\n    \"identifier\": {\r\n      \"uniqueName\": \"97f78232-382b-46a7-8a72-964d692c4f3f-GALLERYPSTESTGALLERY1299\"\r\n    },\r\n    \"sharingProfile\": {\r\n      \"permissions\": \"Private\"\r\n    },\r\n    \"provisioningState\": \"Succeeded\"\r\n  }\r\n}",
+      "RequestUri": "/subscriptions/97f78232-382b-46a7-8a72-964d692c4f3f/resourceGroups/galleryPsTestRg3658New/providers/Microsoft.Compute/galleries/galleryPsTestGallery1299New?api-version=2020-09-30",
+      "EncodedRequestUri": "L3N1YnNjcmlwdGlvbnMvOTdmNzgyMzItMzgyYi00NmE3LThhNzItOTY0ZDY5MmM0ZjNmL3Jlc291cmNlR3JvdXBzL2dhbGxlcnlQc1Rlc3RSZzM2NThOZXcvcHJvdmlkZXJzL01pY3Jvc29mdC5Db21wdXRlL2dhbGxlcmllcy9nYWxsZXJ5UHNUZXN0R2FsbGVyeTEyOTlOZXc/YXBpLXZlcnNpb249MjAyMC0wOS0zMA==",
+      "RequestMethod": "GET",
+      "RequestBody": "",
+      "RequestHeaders": {
+        "User-Agent": [
+          "FxVersion/4.6.29812.02",
+          "OSName/Windows",
+          "OSVersion/Microsoft.Windows.10.0.19042.",
+          "Microsoft.Azure.Management.Compute.ComputeManagementClient/44.0.0.0"
+        ]
+      },
+      "ResponseHeaders": {
+        "Cache-Control": [
+          "no-cache"
+        ],
+        "Pragma": [
+          "no-cache"
+        ],
+        "x-ms-ratelimit-remaining-resource": [
+          "Microsoft.Compute/GetGallery3Min;335,Microsoft.Compute/GetGallery30Min;2474"
+        ],
+        "Strict-Transport-Security": [
+          "max-age=31536000; includeSubDomains"
+        ],
+        "x-ms-served-by": [
+          "1dd04696-ef54-4aec-bada-944b3b397491_132529239451466592,1dd04696-ef54-4aec-bada-944b3b397491_132529239451466592"
+        ],
+        "x-ms-request-id": [
+          "a964f3ef-cebd-46c9-b25f-10cf15cbb5cc"
+        ],
+        "Server": [
+          "Microsoft-HTTPAPI/2.0",
+          "Microsoft-HTTPAPI/2.0"
+        ],
+        "x-ms-ratelimit-remaining-subscription-reads": [
+          "11993"
+        ],
+        "x-ms-correlation-request-id": [
+          "025db2f5-5d5f-4713-b74a-3a2dbc20f9f9"
+        ],
+        "x-ms-routing-request-id": [
+          "WESTUS:20210330T010149Z:025db2f5-5d5f-4713-b74a-3a2dbc20f9f9"
+        ],
+        "X-Content-Type-Options": [
+          "nosniff"
+        ],
+        "Date": [
+          "Tue, 30 Mar 2021 01:01:48 GMT"
+        ],
+        "Content-Length": [
+          "515"
+        ],
+        "Content-Type": [
+          "application/json; charset=utf-8"
+        ],
+        "Expires": [
+          "-1"
+        ]
+      },
+      "ResponseBody": "{\r\n  \"name\": \"galleryPsTestGallery1299New\",\r\n  \"id\": \"/subscriptions/97f78232-382b-46a7-8a72-964d692c4f3f/resourceGroups/galleryPsTestRg3658New/providers/Microsoft.Compute/galleries/galleryPsTestGallery1299New\",\r\n  \"type\": \"Microsoft.Compute/galleries\",\r\n  \"location\": \"eastus2\",\r\n  \"properties\": {\r\n    \"description\": \"This is an updated description\",\r\n    \"identifier\": {\r\n      \"uniqueName\": \"97f78232-382b-46a7-8a72-964d692c4f3f-GALLERYPSTESTGALLERY1299NEW\"\r\n    },\r\n    \"provisioningState\": \"Succeeded\"\r\n  }\r\n}",
       "StatusCode": 200
     },
     {
-      "RequestUri": "/subscriptions/97f78232-382b-46a7-8a72-964d692c4f3f/providers/Microsoft.Compute/locations/eastus2/capsOperations/14f6e75a-b430-4c40-87ba-5448b6214b35?api-version=2020-09-30",
-      "EncodedRequestUri": "L3N1YnNjcmlwdGlvbnMvOTdmNzgyMzItMzgyYi00NmE3LThhNzItOTY0ZDY5MmM0ZjNmL3Byb3ZpZGVycy9NaWNyb3NvZnQuQ29tcHV0ZS9sb2NhdGlvbnMvZWFzdHVzMi9jYXBzT3BlcmF0aW9ucy8xNGY2ZTc1YS1iNDMwLTRjNDAtODdiYS01NDQ4YjYyMTRiMzU/YXBpLXZlcnNpb249MjAyMC0wOS0zMA==",
->>>>>>> c112a861
+      "RequestUri": "/subscriptions/97f78232-382b-46a7-8a72-964d692c4f3f/resourceGroups/galleryPsTestRg3658/providers/Microsoft.Compute/galleries?api-version=2020-09-30",
+      "EncodedRequestUri": "L3N1YnNjcmlwdGlvbnMvOTdmNzgyMzItMzgyYi00NmE3LThhNzItOTY0ZDY5MmM0ZjNmL3Jlc291cmNlR3JvdXBzL2dhbGxlcnlQc1Rlc3RSZzM2NTgvcHJvdmlkZXJzL01pY3Jvc29mdC5Db21wdXRlL2dhbGxlcmllcz9hcGktdmVyc2lvbj0yMDIwLTA5LTMw",
       "RequestMethod": "GET",
       "RequestBody": "",
       "RequestHeaders": {
-        "User-Agent": [
-<<<<<<< HEAD
-          "FxVersion/4.6.29518.01",
-          "OSName/Windows",
-          "OSVersion/Microsoft.Windows.10.0.18363.",
-=======
-          "FxVersion/4.6.29812.02",
-          "OSName/Windows",
-          "OSVersion/Microsoft.Windows.10.0.19042.",
->>>>>>> c112a861
-          "Microsoft.Azure.Management.Compute.ComputeManagementClient/44.0.0.0"
-        ]
-      },
-      "ResponseHeaders": {
-        "Cache-Control": [
-          "no-cache"
-        ],
-        "Pragma": [
-          "no-cache"
-        ],
-        "x-ms-ratelimit-remaining-resource": [
-<<<<<<< HEAD
-          "Microsoft.Compute/GetOperationStatus3Min;1198,Microsoft.Compute/GetOperationStatus30Min;4177"
-=======
-          "Microsoft.Compute/GetOperationStatus3Min;1192,Microsoft.Compute/GetOperationStatus30Min;4161"
->>>>>>> c112a861
-        ],
-        "Strict-Transport-Security": [
-          "max-age=31536000; includeSubDomains"
-        ],
-        "x-ms-served-by": [
-<<<<<<< HEAD
-          "a129388d-91d6-4310-81e1-d02ce40a61ca_132598921607348334,a129388d-91d6-4310-81e1-d02ce40a61ca_132598921607348334"
-        ],
-        "x-ms-request-id": [
-          "291706bf-829b-48ea-980b-b1cd68ba00ed"
-=======
-          "1dd04696-ef54-4aec-bada-944b3b397491_132529239451466592,1dd04696-ef54-4aec-bada-944b3b397491_132529239451466592"
-        ],
-        "x-ms-request-id": [
-          "fcad369e-7188-4e71-8b4b-0308b66907a6"
->>>>>>> c112a861
-        ],
-        "Server": [
-          "Microsoft-HTTPAPI/2.0",
-          "Microsoft-HTTPAPI/2.0"
-        ],
-        "x-ms-ratelimit-remaining-subscription-reads": [
-          "11999"
-        ],
-        "x-ms-correlation-request-id": [
-<<<<<<< HEAD
-          "72d98480-0407-4142-a610-45770ccbb763"
-        ],
-        "x-ms-routing-request-id": [
-          "EASTUS2:20210322T234124Z:72d98480-0407-4142-a610-45770ccbb763"
-=======
-          "ff7fc37f-df9d-4937-90aa-81e6da54bcbb"
-        ],
-        "x-ms-routing-request-id": [
-          "WESTUS:20210330T010105Z:ff7fc37f-df9d-4937-90aa-81e6da54bcbb"
->>>>>>> c112a861
-        ],
-        "X-Content-Type-Options": [
-          "nosniff"
-        ],
-        "Date": [
-<<<<<<< HEAD
-          "Mon, 22 Mar 2021 23:41:23 GMT"
-=======
-          "Tue, 30 Mar 2021 01:01:05 GMT"
->>>>>>> c112a861
-        ],
-        "Content-Length": [
-          "183"
-        ],
-        "Content-Type": [
-          "application/json; charset=utf-8"
-        ],
-        "Expires": [
-          "-1"
-        ]
-      },
-<<<<<<< HEAD
-      "ResponseBody": "{\r\n  \"startTime\": \"2021-03-22T23:40:53.8836255+00:00\",\r\n  \"endTime\": \"2021-03-22T23:40:54.1023708+00:00\",\r\n  \"status\": \"Succeeded\",\r\n  \"name\": \"6911d9ed-a1c5-4af7-ac03-130113733d37\"\r\n}",
-      "StatusCode": 200
-    },
-    {
-      "RequestUri": "/subscriptions/e37510d7-33b6-4676-886f-ee75bcc01871/resourceGroups/galleryPsTestRg8417/providers/Microsoft.Compute/galleries/galleryPsTestGallery6031?api-version=2019-12-01",
-      "EncodedRequestUri": "L3N1YnNjcmlwdGlvbnMvZTM3NTEwZDctMzNiNi00Njc2LTg4NmYtZWU3NWJjYzAxODcxL3Jlc291cmNlR3JvdXBzL2dhbGxlcnlQc1Rlc3RSZzg0MTcvcHJvdmlkZXJzL01pY3Jvc29mdC5Db21wdXRlL2dhbGxlcmllcy9nYWxsZXJ5UHNUZXN0R2FsbGVyeTYwMzE/YXBpLXZlcnNpb249MjAxOS0xMi0wMQ==",
-=======
-      "ResponseBody": "{\r\n  \"startTime\": \"2021-03-29T18:00:35.1392098-07:00\",\r\n  \"endTime\": \"2021-03-29T18:00:35.248592-07:00\",\r\n  \"status\": \"Succeeded\",\r\n  \"name\": \"14f6e75a-b430-4c40-87ba-5448b6214b35\"\r\n}",
-      "StatusCode": 200
-    },
-    {
-      "RequestUri": "/subscriptions/97f78232-382b-46a7-8a72-964d692c4f3f/resourceGroups/galleryPsTestRg3658/providers/Microsoft.Compute/galleries/galleryPsTestGallery1299?api-version=2020-09-30",
-      "EncodedRequestUri": "L3N1YnNjcmlwdGlvbnMvOTdmNzgyMzItMzgyYi00NmE3LThhNzItOTY0ZDY5MmM0ZjNmL3Jlc291cmNlR3JvdXBzL2dhbGxlcnlQc1Rlc3RSZzM2NTgvcHJvdmlkZXJzL01pY3Jvc29mdC5Db21wdXRlL2dhbGxlcmllcy9nYWxsZXJ5UHNUZXN0R2FsbGVyeTEyOTk/YXBpLXZlcnNpb249MjAyMC0wOS0zMA==",
->>>>>>> c112a861
-      "RequestMethod": "GET",
-      "RequestBody": "",
-      "RequestHeaders": {
-        "User-Agent": [
-<<<<<<< HEAD
-          "FxVersion/4.6.29518.01",
-          "OSName/Windows",
-          "OSVersion/Microsoft.Windows.10.0.18363.",
-=======
-          "FxVersion/4.6.29812.02",
-          "OSName/Windows",
-          "OSVersion/Microsoft.Windows.10.0.19042.",
->>>>>>> c112a861
-          "Microsoft.Azure.Management.Compute.ComputeManagementClient/44.0.0.0"
-        ]
-      },
-      "ResponseHeaders": {
-        "Cache-Control": [
-          "no-cache"
-        ],
-        "Pragma": [
-          "no-cache"
-        ],
-        "x-ms-ratelimit-remaining-resource": [
-<<<<<<< HEAD
-          "Microsoft.Compute/GetGallery3Min;345,Microsoft.Compute/GetGallery30Min;2494"
-=======
-          "Microsoft.Compute/GetGallery3Min;344,Microsoft.Compute/GetGallery30Min;2483"
->>>>>>> c112a861
-        ],
-        "Strict-Transport-Security": [
-          "max-age=31536000; includeSubDomains"
-        ],
-        "x-ms-served-by": [
-<<<<<<< HEAD
-          "a129388d-91d6-4310-81e1-d02ce40a61ca_132598921607348334,a129388d-91d6-4310-81e1-d02ce40a61ca_132598921607348334"
-        ],
-        "x-ms-request-id": [
-          "14d2a672-ef75-478b-9948-e23ef1c3cc4e"
-=======
-          "1dd04696-ef54-4aec-bada-944b3b397491_132529239451466592,1dd04696-ef54-4aec-bada-944b3b397491_132529239451466592"
-        ],
-        "x-ms-request-id": [
-          "a0c5a9cf-a8d3-4331-8c76-e14f641ad514"
->>>>>>> c112a861
-        ],
-        "Server": [
-          "Microsoft-HTTPAPI/2.0",
-          "Microsoft-HTTPAPI/2.0"
-        ],
-        "x-ms-ratelimit-remaining-subscription-reads": [
-          "11998"
-        ],
-        "x-ms-correlation-request-id": [
-<<<<<<< HEAD
-          "648cfd07-4d18-4ee0-a57d-b6549a285c47"
-        ],
-        "x-ms-routing-request-id": [
-          "EASTUS2:20210322T234124Z:648cfd07-4d18-4ee0-a57d-b6549a285c47"
-=======
-          "4da8dde3-641c-4dad-81c7-b3e768009e1a"
-        ],
-        "x-ms-routing-request-id": [
-          "WESTUS:20210330T010105Z:4da8dde3-641c-4dad-81c7-b3e768009e1a"
->>>>>>> c112a861
-        ],
-        "X-Content-Type-Options": [
-          "nosniff"
-        ],
-        "Date": [
-<<<<<<< HEAD
-          "Mon, 22 Mar 2021 23:41:23 GMT"
-=======
-          "Tue, 30 Mar 2021 01:01:05 GMT"
->>>>>>> c112a861
-        ],
-        "Content-Length": [
-          "509"
-        ],
-        "Content-Type": [
-          "application/json; charset=utf-8"
-        ],
-        "Expires": [
-          "-1"
-        ]
-      },
-<<<<<<< HEAD
-      "ResponseBody": "{\r\n  \"name\": \"galleryPsTestGallery6031\",\r\n  \"id\": \"/subscriptions/e37510d7-33b6-4676-886f-ee75bcc01871/resourceGroups/galleryPsTestRg8417/providers/Microsoft.Compute/galleries/galleryPsTestGallery6031\",\r\n  \"type\": \"Microsoft.Compute/galleries\",\r\n  \"location\": \"eastus2\",\r\n  \"properties\": {\r\n    \"description\": \"This is a sample gallery description\",\r\n    \"identifier\": {\r\n      \"uniqueName\": \"e37510d7-33b6-4676-886f-ee75bcc01871-GALLERYPSTESTGALLERY6031\"\r\n    },\r\n    \"provisioningState\": \"Succeeded\"\r\n  }\r\n}",
-      "StatusCode": 200
-    },
-    {
-      "RequestUri": "/subscriptions/e37510d7-33b6-4676-886f-ee75bcc01871/resourceGroups/galleryPsTestRg8417/providers/Microsoft.Compute/galleries/galleryPsTestGallery6031?api-version=2019-12-01",
-      "EncodedRequestUri": "L3N1YnNjcmlwdGlvbnMvZTM3NTEwZDctMzNiNi00Njc2LTg4NmYtZWU3NWJjYzAxODcxL3Jlc291cmNlR3JvdXBzL2dhbGxlcnlQc1Rlc3RSZzg0MTcvcHJvdmlkZXJzL01pY3Jvc29mdC5Db21wdXRlL2dhbGxlcmllcy9nYWxsZXJ5UHNUZXN0R2FsbGVyeTYwMzE/YXBpLXZlcnNpb249MjAxOS0xMi0wMQ==",
-=======
-      "ResponseBody": "{\r\n  \"name\": \"galleryPsTestGallery1299\",\r\n  \"id\": \"/subscriptions/97f78232-382b-46a7-8a72-964d692c4f3f/resourceGroups/galleryPsTestRg3658/providers/Microsoft.Compute/galleries/galleryPsTestGallery1299\",\r\n  \"type\": \"Microsoft.Compute/galleries\",\r\n  \"location\": \"eastus2\",\r\n  \"properties\": {\r\n    \"description\": \"This is a sample gallery description\",\r\n    \"identifier\": {\r\n      \"uniqueName\": \"97f78232-382b-46a7-8a72-964d692c4f3f-GALLERYPSTESTGALLERY1299\"\r\n    },\r\n    \"provisioningState\": \"Succeeded\"\r\n  }\r\n}",
-      "StatusCode": 200
-    },
-    {
-      "RequestUri": "/subscriptions/97f78232-382b-46a7-8a72-964d692c4f3f/resourceGroups/galleryPsTestRg3658/providers/Microsoft.Compute/galleries/galleryPsTestGallery1299?api-version=2020-09-30",
-      "EncodedRequestUri": "L3N1YnNjcmlwdGlvbnMvOTdmNzgyMzItMzgyYi00NmE3LThhNzItOTY0ZDY5MmM0ZjNmL3Jlc291cmNlR3JvdXBzL2dhbGxlcnlQc1Rlc3RSZzM2NTgvcHJvdmlkZXJzL01pY3Jvc29mdC5Db21wdXRlL2dhbGxlcmllcy9nYWxsZXJ5UHNUZXN0R2FsbGVyeTEyOTk/YXBpLXZlcnNpb249MjAyMC0wOS0zMA==",
->>>>>>> c112a861
-      "RequestMethod": "GET",
-      "RequestBody": "",
-      "RequestHeaders": {
         "x-ms-client-request-id": [
-<<<<<<< HEAD
-          "17dc2b34-7c61-4d2e-ad0d-707157465573"
-=======
-          "23e68ba8-f395-4858-a250-22a18e35900c"
->>>>>>> c112a861
+          "e09db24f-d52c-48cb-ad1e-2a231b1d29d0"
         ],
         "Accept-Language": [
           "en-US"
         ],
         "User-Agent": [
-<<<<<<< HEAD
-          "FxVersion/4.6.29518.01",
-          "OSName/Windows",
-          "OSVersion/Microsoft.Windows.10.0.18363.",
-=======
-          "FxVersion/4.6.29812.02",
-          "OSName/Windows",
-          "OSVersion/Microsoft.Windows.10.0.19042.",
->>>>>>> c112a861
-          "Microsoft.Azure.Management.Compute.ComputeManagementClient/44.0.0.0"
-        ]
-      },
-      "ResponseHeaders": {
-        "Cache-Control": [
-          "no-cache"
-        ],
-        "Pragma": [
-          "no-cache"
-        ],
-        "x-ms-ratelimit-remaining-resource": [
-<<<<<<< HEAD
-          "Microsoft.Compute/GetGallery3Min;344,Microsoft.Compute/GetGallery30Min;2493"
-=======
-          "Microsoft.Compute/GetGallery3Min;343,Microsoft.Compute/GetGallery30Min;2482"
->>>>>>> c112a861
-        ],
-        "Strict-Transport-Security": [
-          "max-age=31536000; includeSubDomains"
-        ],
-        "x-ms-served-by": [
-<<<<<<< HEAD
-          "a129388d-91d6-4310-81e1-d02ce40a61ca_132598921607348334,a129388d-91d6-4310-81e1-d02ce40a61ca_132598921607348334"
-        ],
-        "x-ms-request-id": [
-          "d060b475-35a8-45d3-9167-c8a128e63424"
-=======
-          "1dd04696-ef54-4aec-bada-944b3b397491_132529239451466592,1dd04696-ef54-4aec-bada-944b3b397491_132529239451466592"
-        ],
-        "x-ms-request-id": [
-          "2fbe6c47-fa8e-433d-9b3f-b41c0cd2de08"
->>>>>>> c112a861
+          "FxVersion/4.6.29812.02",
+          "OSName/Windows",
+          "OSVersion/Microsoft.Windows.10.0.19042.",
+          "Microsoft.Azure.Management.Compute.ComputeManagementClient/44.0.0.0"
+        ]
+      },
+      "ResponseHeaders": {
+        "Cache-Control": [
+          "no-cache"
+        ],
+        "Pragma": [
+          "no-cache"
+        ],
+        "x-ms-ratelimit-remaining-resource": [
+          "Microsoft.Compute/ListGalleryInResourceGroup3Min;99,Microsoft.Compute/ListGalleryInResourceGroup30Min;999"
+        ],
+        "Strict-Transport-Security": [
+          "max-age=31536000; includeSubDomains"
+        ],
+        "x-ms-served-by": [
+          "1dd04696-ef54-4aec-bada-944b3b397491_132529239451466592,1dd04696-ef54-4aec-bada-944b3b397491_132529239451466592"
+        ],
+        "x-ms-request-id": [
+          "849dd5c4-1969-4189-8e91-642de077daa0"
         ],
         "Server": [
           "Microsoft-HTTPAPI/2.0",
           "Microsoft-HTTPAPI/2.0"
         ],
         "x-ms-ratelimit-remaining-subscription-reads": [
-          "11997"
-        ],
-        "x-ms-correlation-request-id": [
-<<<<<<< HEAD
-          "2c6820df-b5fb-411a-bc09-f1e8dbbc693b"
-        ],
-        "x-ms-routing-request-id": [
-          "EASTUS2:20210322T234124Z:2c6820df-b5fb-411a-bc09-f1e8dbbc693b"
-=======
-          "eed467fd-eeb5-4484-8878-f8fad17d3aea"
-        ],
-        "x-ms-routing-request-id": [
-          "WESTUS:20210330T010106Z:eed467fd-eeb5-4484-8878-f8fad17d3aea"
->>>>>>> c112a861
-        ],
-        "X-Content-Type-Options": [
-          "nosniff"
-        ],
-        "Date": [
-<<<<<<< HEAD
-          "Mon, 22 Mar 2021 23:41:23 GMT"
-=======
-          "Tue, 30 Mar 2021 01:01:05 GMT"
->>>>>>> c112a861
-        ],
-        "Content-Length": [
-          "509"
-        ],
-        "Content-Type": [
-          "application/json; charset=utf-8"
-        ],
-        "Expires": [
-          "-1"
-        ]
-      },
-<<<<<<< HEAD
-      "ResponseBody": "{\r\n  \"name\": \"galleryPsTestGallery6031\",\r\n  \"id\": \"/subscriptions/e37510d7-33b6-4676-886f-ee75bcc01871/resourceGroups/galleryPsTestRg8417/providers/Microsoft.Compute/galleries/galleryPsTestGallery6031\",\r\n  \"type\": \"Microsoft.Compute/galleries\",\r\n  \"location\": \"eastus2\",\r\n  \"properties\": {\r\n    \"description\": \"This is a sample gallery description\",\r\n    \"identifier\": {\r\n      \"uniqueName\": \"e37510d7-33b6-4676-886f-ee75bcc01871-GALLERYPSTESTGALLERY6031\"\r\n    },\r\n    \"provisioningState\": \"Succeeded\"\r\n  }\r\n}",
+          "11992"
+        ],
+        "x-ms-correlation-request-id": [
+          "dfbb3788-3c63-49ef-880d-5ba487b253e4"
+        ],
+        "x-ms-routing-request-id": [
+          "WESTUS:20210330T010149Z:dfbb3788-3c63-49ef-880d-5ba487b253e4"
+        ],
+        "X-Content-Type-Options": [
+          "nosniff"
+        ],
+        "Date": [
+          "Tue, 30 Mar 2021 01:01:48 GMT"
+        ],
+        "Content-Length": [
+          "580"
+        ],
+        "Content-Type": [
+          "application/json; charset=utf-8"
+        ],
+        "Expires": [
+          "-1"
+        ]
+      },
+      "ResponseBody": "{\r\n  \"value\": [\r\n    {\r\n      \"name\": \"galleryPsTestGallery1299\",\r\n      \"id\": \"/subscriptions/97f78232-382b-46a7-8a72-964d692c4f3f/resourceGroups/GALLERYPSTESTRG3658/providers/Microsoft.Compute/galleries/galleryPsTestGallery1299\",\r\n      \"type\": \"Microsoft.Compute/galleries\",\r\n      \"location\": \"eastus2\",\r\n      \"properties\": {\r\n        \"description\": \"This is an updated description\",\r\n        \"identifier\": {\r\n          \"uniqueName\": \"97f78232-382b-46a7-8a72-964d692c4f3f-GALLERYPSTESTGALLERY1299\"\r\n        },\r\n        \"provisioningState\": \"Succeeded\"\r\n      }\r\n    }\r\n  ]\r\n}",
       "StatusCode": 200
     },
     {
-      "RequestUri": "/subscriptions/e37510d7-33b6-4676-886f-ee75bcc01871/resourceGroups/galleryPsTestRg8417/providers/Microsoft.Compute/galleries/galleryPsTestGallery6031?api-version=2019-12-01",
-      "EncodedRequestUri": "L3N1YnNjcmlwdGlvbnMvZTM3NTEwZDctMzNiNi00Njc2LTg4NmYtZWU3NWJjYzAxODcxL3Jlc291cmNlR3JvdXBzL2dhbGxlcnlQc1Rlc3RSZzg0MTcvcHJvdmlkZXJzL01pY3Jvc29mdC5Db21wdXRlL2dhbGxlcmllcy9nYWxsZXJ5UHNUZXN0R2FsbGVyeTYwMzE/YXBpLXZlcnNpb249MjAxOS0xMi0wMQ==",
-=======
-      "ResponseBody": "{\r\n  \"name\": \"galleryPsTestGallery1299\",\r\n  \"id\": \"/subscriptions/97f78232-382b-46a7-8a72-964d692c4f3f/resourceGroups/galleryPsTestRg3658/providers/Microsoft.Compute/galleries/galleryPsTestGallery1299\",\r\n  \"type\": \"Microsoft.Compute/galleries\",\r\n  \"location\": \"eastus2\",\r\n  \"properties\": {\r\n    \"description\": \"This is a sample gallery description\",\r\n    \"identifier\": {\r\n      \"uniqueName\": \"97f78232-382b-46a7-8a72-964d692c4f3f-GALLERYPSTESTGALLERY1299\"\r\n    },\r\n    \"provisioningState\": \"Succeeded\"\r\n  }\r\n}",
-      "StatusCode": 200
-    },
-    {
-      "RequestUri": "/subscriptions/97f78232-382b-46a7-8a72-964d692c4f3f/resourceGroups/galleryPsTestRg3658/providers/Microsoft.Compute/galleries/galleryPsTestGallery1299?api-version=2020-09-30",
-      "EncodedRequestUri": "L3N1YnNjcmlwdGlvbnMvOTdmNzgyMzItMzgyYi00NmE3LThhNzItOTY0ZDY5MmM0ZjNmL3Jlc291cmNlR3JvdXBzL2dhbGxlcnlQc1Rlc3RSZzM2NTgvcHJvdmlkZXJzL01pY3Jvc29mdC5Db21wdXRlL2dhbGxlcmllcy9nYWxsZXJ5UHNUZXN0R2FsbGVyeTEyOTk/YXBpLXZlcnNpb249MjAyMC0wOS0zMA==",
->>>>>>> c112a861
+      "RequestUri": "/subscriptions/97f78232-382b-46a7-8a72-964d692c4f3f/resourceGroups/galleryPsTestRg3658/providers/Microsoft.Compute/galleries?api-version=2020-09-30",
+      "EncodedRequestUri": "L3N1YnNjcmlwdGlvbnMvOTdmNzgyMzItMzgyYi00NmE3LThhNzItOTY0ZDY5MmM0ZjNmL3Jlc291cmNlR3JvdXBzL2dhbGxlcnlQc1Rlc3RSZzM2NTgvcHJvdmlkZXJzL01pY3Jvc29mdC5Db21wdXRlL2dhbGxlcmllcz9hcGktdmVyc2lvbj0yMDIwLTA5LTMw",
       "RequestMethod": "GET",
       "RequestBody": "",
       "RequestHeaders": {
-        "User-Agent": [
-<<<<<<< HEAD
-          "FxVersion/4.6.29518.01",
-          "OSName/Windows",
-          "OSVersion/Microsoft.Windows.10.0.18363.",
-=======
-          "FxVersion/4.6.29812.02",
-          "OSName/Windows",
-          "OSVersion/Microsoft.Windows.10.0.19042.",
->>>>>>> c112a861
-          "Microsoft.Azure.Management.Compute.ComputeManagementClient/44.0.0.0"
-        ]
-      },
-      "ResponseHeaders": {
-        "Cache-Control": [
-          "no-cache"
-        ],
-        "Pragma": [
-          "no-cache"
-        ],
-        "x-ms-ratelimit-remaining-resource": [
-<<<<<<< HEAD
-          "Microsoft.Compute/GetGallery3Min;343,Microsoft.Compute/GetGallery30Min;2492"
-=======
-          "Microsoft.Compute/GetGallery3Min;342,Microsoft.Compute/GetGallery30Min;2481"
->>>>>>> c112a861
-        ],
-        "Strict-Transport-Security": [
-          "max-age=31536000; includeSubDomains"
-        ],
-        "x-ms-served-by": [
-<<<<<<< HEAD
-          "a129388d-91d6-4310-81e1-d02ce40a61ca_132598921607348334,a129388d-91d6-4310-81e1-d02ce40a61ca_132598921607348334"
-        ],
-        "x-ms-request-id": [
-          "0efebe16-92ec-49ca-8a07-0098bbd6c13e"
-=======
-          "1dd04696-ef54-4aec-bada-944b3b397491_132529239451466592,1dd04696-ef54-4aec-bada-944b3b397491_132529239451466592"
-        ],
-        "x-ms-request-id": [
-          "31b1cbed-567d-473f-b6d0-553615d02a8d"
->>>>>>> c112a861
-        ],
-        "Server": [
-          "Microsoft-HTTPAPI/2.0",
-          "Microsoft-HTTPAPI/2.0"
-        ],
-        "x-ms-ratelimit-remaining-subscription-reads": [
-          "11996"
-        ],
-        "x-ms-correlation-request-id": [
-<<<<<<< HEAD
-          "3822538b-7c83-4422-8aa0-7c2690bf0b53"
-        ],
-        "x-ms-routing-request-id": [
-          "EASTUS2:20210322T234124Z:3822538b-7c83-4422-8aa0-7c2690bf0b53"
-=======
-          "14770c38-8b27-4ce2-9382-a8ed1e9d027f"
-        ],
-        "x-ms-routing-request-id": [
-          "WESTUS:20210330T010106Z:14770c38-8b27-4ce2-9382-a8ed1e9d027f"
->>>>>>> c112a861
-        ],
-        "X-Content-Type-Options": [
-          "nosniff"
-        ],
-        "Date": [
-<<<<<<< HEAD
-          "Mon, 22 Mar 2021 23:41:23 GMT"
-=======
-          "Tue, 30 Mar 2021 01:01:06 GMT"
->>>>>>> c112a861
-        ],
-        "Content-Length": [
-          "503"
-        ],
-        "Content-Type": [
-          "application/json; charset=utf-8"
-        ],
-        "Expires": [
-          "-1"
-        ]
-      },
-<<<<<<< HEAD
-      "ResponseBody": "{\r\n  \"name\": \"galleryPsTestGallery6031\",\r\n  \"id\": \"/subscriptions/e37510d7-33b6-4676-886f-ee75bcc01871/resourceGroups/galleryPsTestRg8417/providers/Microsoft.Compute/galleries/galleryPsTestGallery6031\",\r\n  \"type\": \"Microsoft.Compute/galleries\",\r\n  \"location\": \"eastus2\",\r\n  \"properties\": {\r\n    \"description\": \"This is an updated description\",\r\n    \"identifier\": {\r\n      \"uniqueName\": \"e37510d7-33b6-4676-886f-ee75bcc01871-GALLERYPSTESTGALLERY6031\"\r\n    },\r\n    \"provisioningState\": \"Succeeded\"\r\n  }\r\n}",
-      "StatusCode": 200
-    },
-    {
-      "RequestUri": "/subscriptions/e37510d7-33b6-4676-886f-ee75bcc01871/resourceGroups/galleryPsTestRg8417/providers/Microsoft.Compute/galleries/galleryPsTestGallery6031?api-version=2019-12-01",
-      "EncodedRequestUri": "L3N1YnNjcmlwdGlvbnMvZTM3NTEwZDctMzNiNi00Njc2LTg4NmYtZWU3NWJjYzAxODcxL3Jlc291cmNlR3JvdXBzL2dhbGxlcnlQc1Rlc3RSZzg0MTcvcHJvdmlkZXJzL01pY3Jvc29mdC5Db21wdXRlL2dhbGxlcmllcy9nYWxsZXJ5UHNUZXN0R2FsbGVyeTYwMzE/YXBpLXZlcnNpb249MjAxOS0xMi0wMQ==",
-=======
-      "ResponseBody": "{\r\n  \"name\": \"galleryPsTestGallery1299\",\r\n  \"id\": \"/subscriptions/97f78232-382b-46a7-8a72-964d692c4f3f/resourceGroups/galleryPsTestRg3658/providers/Microsoft.Compute/galleries/galleryPsTestGallery1299\",\r\n  \"type\": \"Microsoft.Compute/galleries\",\r\n  \"location\": \"eastus2\",\r\n  \"properties\": {\r\n    \"description\": \"This is an updated description\",\r\n    \"identifier\": {\r\n      \"uniqueName\": \"97f78232-382b-46a7-8a72-964d692c4f3f-GALLERYPSTESTGALLERY1299\"\r\n    },\r\n    \"provisioningState\": \"Succeeded\"\r\n  }\r\n}",
-      "StatusCode": 200
-    },
-    {
-      "RequestUri": "/subscriptions/97f78232-382b-46a7-8a72-964d692c4f3f/resourceGroups/galleryPsTestRg3658/providers/Microsoft.Compute/galleries/galleryPsTestGallery1299?api-version=2020-09-30",
-      "EncodedRequestUri": "L3N1YnNjcmlwdGlvbnMvOTdmNzgyMzItMzgyYi00NmE3LThhNzItOTY0ZDY5MmM0ZjNmL3Jlc291cmNlR3JvdXBzL2dhbGxlcnlQc1Rlc3RSZzM2NTgvcHJvdmlkZXJzL01pY3Jvc29mdC5Db21wdXRlL2dhbGxlcmllcy9nYWxsZXJ5UHNUZXN0R2FsbGVyeTEyOTk/YXBpLXZlcnNpb249MjAyMC0wOS0zMA==",
->>>>>>> c112a861
-      "RequestMethod": "GET",
-      "RequestBody": "",
-      "RequestHeaders": {
         "x-ms-client-request-id": [
-<<<<<<< HEAD
-          "11f35658-5073-4b46-95a6-6f6d978e2573"
-=======
-          "c7d5902c-0443-46c5-92dd-acd45308b13c"
->>>>>>> c112a861
+          "2a5e2546-63bd-4fc5-8bba-0b3d6fef5538"
         ],
         "Accept-Language": [
           "en-US"
         ],
         "User-Agent": [
-<<<<<<< HEAD
-          "FxVersion/4.6.29518.01",
-          "OSName/Windows",
-          "OSVersion/Microsoft.Windows.10.0.18363.",
-=======
-          "FxVersion/4.6.29812.02",
-          "OSName/Windows",
-          "OSVersion/Microsoft.Windows.10.0.19042.",
->>>>>>> c112a861
-          "Microsoft.Azure.Management.Compute.ComputeManagementClient/44.0.0.0"
-        ]
-      },
-      "ResponseHeaders": {
-        "Cache-Control": [
-          "no-cache"
-        ],
-        "Pragma": [
-          "no-cache"
-        ],
-        "x-ms-ratelimit-remaining-resource": [
-<<<<<<< HEAD
-          "Microsoft.Compute/GetGallery3Min;342,Microsoft.Compute/GetGallery30Min;2491"
-=======
-          "Microsoft.Compute/GetGallery3Min;341,Microsoft.Compute/GetGallery30Min;2480"
->>>>>>> c112a861
-        ],
-        "Strict-Transport-Security": [
-          "max-age=31536000; includeSubDomains"
-        ],
-        "x-ms-served-by": [
-<<<<<<< HEAD
-          "a129388d-91d6-4310-81e1-d02ce40a61ca_132598921607348334,a129388d-91d6-4310-81e1-d02ce40a61ca_132598921607348334"
-        ],
-        "x-ms-request-id": [
-          "f2e1c447-ced8-4bc9-b41c-5be722509b00"
-=======
-          "1dd04696-ef54-4aec-bada-944b3b397491_132529239451466592,1dd04696-ef54-4aec-bada-944b3b397491_132529239451466592"
-        ],
-        "x-ms-request-id": [
-          "52c258fb-cd4e-4e36-8485-50cdfa4b05d0"
->>>>>>> c112a861
-        ],
-        "Server": [
-          "Microsoft-HTTPAPI/2.0",
-          "Microsoft-HTTPAPI/2.0"
-        ],
-        "x-ms-ratelimit-remaining-subscription-reads": [
-          "11995"
-        ],
-        "x-ms-correlation-request-id": [
-<<<<<<< HEAD
-          "b1d176f3-ec8b-43cc-b056-c3d6bcb70a0e"
-        ],
-        "x-ms-routing-request-id": [
-          "EASTUS2:20210322T234124Z:b1d176f3-ec8b-43cc-b056-c3d6bcb70a0e"
-=======
-          "b9d3369c-9b49-4b70-9bce-b00925075e95"
-        ],
-        "x-ms-routing-request-id": [
-          "WESTUS:20210330T010106Z:b9d3369c-9b49-4b70-9bce-b00925075e95"
->>>>>>> c112a861
-        ],
-        "X-Content-Type-Options": [
-          "nosniff"
-        ],
-        "Date": [
-<<<<<<< HEAD
-          "Mon, 22 Mar 2021 23:41:23 GMT"
-=======
-          "Tue, 30 Mar 2021 01:01:06 GMT"
->>>>>>> c112a861
-        ],
-        "Content-Length": [
-          "503"
-        ],
-        "Content-Type": [
-          "application/json; charset=utf-8"
-        ],
-        "Expires": [
-          "-1"
-        ]
-      },
-<<<<<<< HEAD
-      "ResponseBody": "{\r\n  \"name\": \"galleryPsTestGallery6031\",\r\n  \"id\": \"/subscriptions/e37510d7-33b6-4676-886f-ee75bcc01871/resourceGroups/galleryPsTestRg8417/providers/Microsoft.Compute/galleries/galleryPsTestGallery6031\",\r\n  \"type\": \"Microsoft.Compute/galleries\",\r\n  \"location\": \"eastus2\",\r\n  \"properties\": {\r\n    \"description\": \"This is an updated description\",\r\n    \"identifier\": {\r\n      \"uniqueName\": \"e37510d7-33b6-4676-886f-ee75bcc01871-GALLERYPSTESTGALLERY6031\"\r\n    },\r\n    \"provisioningState\": \"Succeeded\"\r\n  }\r\n}",
-      "StatusCode": 200
-    },
-    {
-      "RequestUri": "/subscriptions/e37510d7-33b6-4676-886f-ee75bcc01871/resourcegroups/galleryPsTestRg8417New?api-version=2017-05-10",
-      "EncodedRequestUri": "L3N1YnNjcmlwdGlvbnMvZTM3NTEwZDctMzNiNi00Njc2LTg4NmYtZWU3NWJjYzAxODcxL3Jlc291cmNlZ3JvdXBzL2dhbGxlcnlQc1Rlc3RSZzg0MTdOZXc/YXBpLXZlcnNpb249MjAxNy0wNS0xMA==",
-=======
-      "ResponseBody": "{\r\n  \"name\": \"galleryPsTestGallery1299\",\r\n  \"id\": \"/subscriptions/97f78232-382b-46a7-8a72-964d692c4f3f/resourceGroups/galleryPsTestRg3658/providers/Microsoft.Compute/galleries/galleryPsTestGallery1299\",\r\n  \"type\": \"Microsoft.Compute/galleries\",\r\n  \"location\": \"eastus2\",\r\n  \"properties\": {\r\n    \"description\": \"This is an updated description\",\r\n    \"identifier\": {\r\n      \"uniqueName\": \"97f78232-382b-46a7-8a72-964d692c4f3f-GALLERYPSTESTGALLERY1299\"\r\n    },\r\n    \"provisioningState\": \"Succeeded\"\r\n  }\r\n}",
-      "StatusCode": 200
-    },
-    {
-      "RequestUri": "/subscriptions/97f78232-382b-46a7-8a72-964d692c4f3f/resourcegroups/galleryPsTestRg3658New?api-version=2017-05-10",
-      "EncodedRequestUri": "L3N1YnNjcmlwdGlvbnMvOTdmNzgyMzItMzgyYi00NmE3LThhNzItOTY0ZDY5MmM0ZjNmL3Jlc291cmNlZ3JvdXBzL2dhbGxlcnlQc1Rlc3RSZzM2NThOZXc/YXBpLXZlcnNpb249MjAxNy0wNS0xMA==",
->>>>>>> c112a861
-      "RequestMethod": "PUT",
-      "RequestBody": "{\r\n  \"location\": \"eastus2\"\r\n}",
-      "RequestHeaders": {
-        "x-ms-client-request-id": [
-<<<<<<< HEAD
-          "cc6bddcb-56ec-4451-9e69-9becce288653"
-=======
-          "043a69f7-a991-4934-82c6-c4877cf82754"
->>>>>>> c112a861
-        ],
-        "Accept-Language": [
-          "en-US"
-        ],
-        "User-Agent": [
-<<<<<<< HEAD
-          "FxVersion/4.6.29518.01",
-=======
-          "FxVersion/4.6.29812.02",
->>>>>>> c112a861
-          "OSName/Windows",
-          "OSVersion/Microsoft.Windows.10.0.19042.",
-          "Microsoft.Azure.Management.ResourceManager.ResourceManagementClient/1.6.0.0"
-        ],
-        "Content-Type": [
-          "application/json; charset=utf-8"
-        ],
-        "Content-Length": [
-          "29"
-        ]
-      },
-      "ResponseHeaders": {
-        "Cache-Control": [
-          "no-cache"
-        ],
-        "Pragma": [
-          "no-cache"
-        ],
-        "x-ms-ratelimit-remaining-subscription-writes": [
-          "1197"
-        ],
-        "x-ms-request-id": [
-<<<<<<< HEAD
-          "e444b613-f925-47f1-a549-cefc009fa274"
-        ],
-        "x-ms-correlation-request-id": [
-          "e444b613-f925-47f1-a549-cefc009fa274"
-        ],
-        "x-ms-routing-request-id": [
-          "EASTUS2:20210322T234124Z:e444b613-f925-47f1-a549-cefc009fa274"
-=======
-          "8a4980f5-8994-4e88-be90-081abe4d1300"
-        ],
-        "x-ms-correlation-request-id": [
-          "8a4980f5-8994-4e88-be90-081abe4d1300"
-        ],
-        "x-ms-routing-request-id": [
-          "WESTUS:20210330T010107Z:8a4980f5-8994-4e88-be90-081abe4d1300"
->>>>>>> c112a861
-        ],
-        "Strict-Transport-Security": [
-          "max-age=31536000; includeSubDomains"
-        ],
-        "X-Content-Type-Options": [
-          "nosniff"
-        ],
-        "Date": [
-<<<<<<< HEAD
-          "Mon, 22 Mar 2021 23:41:23 GMT"
-=======
-          "Tue, 30 Mar 2021 01:01:06 GMT"
->>>>>>> c112a861
-        ],
-        "Content-Length": [
-          "198"
-        ],
-        "Content-Type": [
-          "application/json; charset=utf-8"
-        ],
-        "Expires": [
-          "-1"
-        ]
-      },
-<<<<<<< HEAD
-      "ResponseBody": "{\r\n  \"id\": \"/subscriptions/e37510d7-33b6-4676-886f-ee75bcc01871/resourceGroups/galleryPsTestRg8417New\",\r\n  \"name\": \"galleryPsTestRg8417New\",\r\n  \"location\": \"eastus2\",\r\n  \"properties\": {\r\n    \"provisioningState\": \"Succeeded\"\r\n  }\r\n}",
-      "StatusCode": 201
-    },
-    {
-      "RequestUri": "/subscriptions/e37510d7-33b6-4676-886f-ee75bcc01871/resourceGroups/galleryPsTestRg8417New/providers/Microsoft.Compute/galleries/galleryPsTestGallery6031New?api-version=2019-12-01",
-      "EncodedRequestUri": "L3N1YnNjcmlwdGlvbnMvZTM3NTEwZDctMzNiNi00Njc2LTg4NmYtZWU3NWJjYzAxODcxL3Jlc291cmNlR3JvdXBzL2dhbGxlcnlQc1Rlc3RSZzg0MTdOZXcvcHJvdmlkZXJzL01pY3Jvc29mdC5Db21wdXRlL2dhbGxlcmllcy9nYWxsZXJ5UHNUZXN0R2FsbGVyeTYwMzFOZXc/YXBpLXZlcnNpb249MjAxOS0xMi0wMQ==",
-=======
-      "ResponseBody": "{\r\n  \"id\": \"/subscriptions/97f78232-382b-46a7-8a72-964d692c4f3f/resourceGroups/galleryPsTestRg3658New\",\r\n  \"name\": \"galleryPsTestRg3658New\",\r\n  \"location\": \"eastus2\",\r\n  \"properties\": {\r\n    \"provisioningState\": \"Succeeded\"\r\n  }\r\n}",
-      "StatusCode": 201
-    },
-    {
-      "RequestUri": "/subscriptions/97f78232-382b-46a7-8a72-964d692c4f3f/resourceGroups/galleryPsTestRg3658New/providers/Microsoft.Compute/galleries/galleryPsTestGallery1299New?api-version=2020-09-30",
-      "EncodedRequestUri": "L3N1YnNjcmlwdGlvbnMvOTdmNzgyMzItMzgyYi00NmE3LThhNzItOTY0ZDY5MmM0ZjNmL3Jlc291cmNlR3JvdXBzL2dhbGxlcnlQc1Rlc3RSZzM2NThOZXcvcHJvdmlkZXJzL01pY3Jvc29mdC5Db21wdXRlL2dhbGxlcmllcy9nYWxsZXJ5UHNUZXN0R2FsbGVyeTEyOTlOZXc/YXBpLXZlcnNpb249MjAyMC0wOS0zMA==",
->>>>>>> c112a861
-      "RequestMethod": "PUT",
-      "RequestBody": "{\r\n  \"properties\": {\r\n    \"description\": \"This is an updated description\"\r\n  },\r\n  \"location\": \"eastus2\"\r\n}",
-      "RequestHeaders": {
-        "x-ms-client-request-id": [
-<<<<<<< HEAD
-          "2611a5c4-8a3f-469b-bba6-7bf4675b4f87"
-=======
-          "6d7b60b0-7bb6-489b-b526-908d380764d3"
->>>>>>> c112a861
-        ],
-        "Accept-Language": [
-          "en-US"
-        ],
-        "User-Agent": [
-<<<<<<< HEAD
-          "FxVersion/4.6.29518.01",
-          "OSName/Windows",
-          "OSVersion/Microsoft.Windows.10.0.18363.",
-=======
-          "FxVersion/4.6.29812.02",
-          "OSName/Windows",
-          "OSVersion/Microsoft.Windows.10.0.19042.",
->>>>>>> c112a861
-          "Microsoft.Azure.Management.Compute.ComputeManagementClient/44.0.0.0"
-        ],
-        "Content-Type": [
-          "application/json; charset=utf-8"
-        ],
-        "Content-Length": [
-          "107"
-        ]
-      },
-      "ResponseHeaders": {
-        "Cache-Control": [
-          "no-cache"
-        ],
-        "Pragma": [
-          "no-cache"
-        ],
-        "Azure-AsyncOperation": [
-<<<<<<< HEAD
-          "https://management.azure.com/subscriptions/e37510d7-33b6-4676-886f-ee75bcc01871/providers/Microsoft.Compute/locations/eastus2/capsOperations/85d719bb-e689-401e-affe-11b9d89e5c12?api-version=2019-12-01"
-=======
-          "https://management.azure.com/subscriptions/97f78232-382b-46a7-8a72-964d692c4f3f/providers/Microsoft.Compute/locations/eastus2/capsOperations/a5089f24-a00a-4351-80f6-14edbda3696a?api-version=2020-09-30"
->>>>>>> c112a861
-        ],
-        "x-ms-ratelimit-remaining-resource": [
-          "Microsoft.Compute/CreateUpdateGallery3Min;47,Microsoft.Compute/CreateUpdateGallery30Min;296"
-        ],
-        "Strict-Transport-Security": [
-          "max-age=31536000; includeSubDomains"
-        ],
-        "x-ms-served-by": [
-<<<<<<< HEAD
-          "a129388d-91d6-4310-81e1-d02ce40a61ca_132598921607348334,a129388d-91d6-4310-81e1-d02ce40a61ca_132598921607348334"
-        ],
-        "x-ms-request-id": [
-          "85d719bb-e689-401e-affe-11b9d89e5c12"
-=======
-          "1dd04696-ef54-4aec-bada-944b3b397491_132529239451466592,1dd04696-ef54-4aec-bada-944b3b397491_132529239451466592"
-        ],
-        "x-ms-request-id": [
-          "a5089f24-a00a-4351-80f6-14edbda3696a"
->>>>>>> c112a861
-        ],
-        "Server": [
-          "Microsoft-HTTPAPI/2.0",
-          "Microsoft-HTTPAPI/2.0"
-        ],
-        "x-ms-ratelimit-remaining-subscription-writes": [
-          "1197"
-        ],
-        "x-ms-correlation-request-id": [
-<<<<<<< HEAD
-          "729b6dde-554d-4f2f-b4cf-62b2a1a60654"
-        ],
-        "x-ms-routing-request-id": [
-          "EASTUS2:20210322T234135Z:729b6dde-554d-4f2f-b4cf-62b2a1a60654"
-=======
-          "221d11a8-e4cb-4105-bc87-4ce6a8465616"
-        ],
-        "x-ms-routing-request-id": [
-          "WESTUS:20210330T010119Z:221d11a8-e4cb-4105-bc87-4ce6a8465616"
->>>>>>> c112a861
-        ],
-        "X-Content-Type-Options": [
-          "nosniff"
-        ],
-        "Date": [
-<<<<<<< HEAD
-          "Mon, 22 Mar 2021 23:41:34 GMT"
-=======
-          "Tue, 30 Mar 2021 01:01:18 GMT"
->>>>>>> c112a861
-        ],
-        "Content-Length": [
-          "579"
-        ],
-        "Content-Type": [
-          "application/json; charset=utf-8"
-        ],
-        "Expires": [
-          "-1"
-        ]
-      },
-<<<<<<< HEAD
-      "ResponseBody": "{\r\n  \"name\": \"galleryPsTestGallery6031New\",\r\n  \"id\": \"/subscriptions/e37510d7-33b6-4676-886f-ee75bcc01871/resourceGroups/galleryPsTestRg8417New/providers/Microsoft.Compute/galleries/galleryPsTestGallery6031New\",\r\n  \"type\": \"Microsoft.Compute/galleries\",\r\n  \"location\": \"eastus2\",\r\n  \"properties\": {\r\n    \"description\": \"This is an updated description\",\r\n    \"identifier\": {\r\n      \"uniqueName\": \"e37510d7-33b6-4676-886f-ee75bcc01871-GALLERYPSTESTGALLERY6031NEW\"\r\n    },\r\n    \"provisioningState\": \"Creating\"\r\n  }\r\n}",
-      "StatusCode": 201
-    },
-    {
-      "RequestUri": "/subscriptions/e37510d7-33b6-4676-886f-ee75bcc01871/providers/Microsoft.Compute/locations/eastus2/capsOperations/85d719bb-e689-401e-affe-11b9d89e5c12?api-version=2019-12-01",
-      "EncodedRequestUri": "L3N1YnNjcmlwdGlvbnMvZTM3NTEwZDctMzNiNi00Njc2LTg4NmYtZWU3NWJjYzAxODcxL3Byb3ZpZGVycy9NaWNyb3NvZnQuQ29tcHV0ZS9sb2NhdGlvbnMvZWFzdHVzMi9jYXBzT3BlcmF0aW9ucy84NWQ3MTliYi1lNjg5LTQwMWUtYWZmZS0xMWI5ZDg5ZTVjMTI/YXBpLXZlcnNpb249MjAxOS0xMi0wMQ==",
-=======
-      "ResponseBody": "{\r\n  \"name\": \"galleryPsTestGallery1299New\",\r\n  \"id\": \"/subscriptions/97f78232-382b-46a7-8a72-964d692c4f3f/resourceGroups/galleryPsTestRg3658New/providers/Microsoft.Compute/galleries/galleryPsTestGallery1299New\",\r\n  \"type\": \"Microsoft.Compute/galleries\",\r\n  \"location\": \"eastus2\",\r\n  \"properties\": {\r\n    \"description\": \"This is an updated description\",\r\n    \"identifier\": {\r\n      \"uniqueName\": \"97f78232-382b-46a7-8a72-964d692c4f3f-GALLERYPSTESTGALLERY1299NEW\"\r\n    },\r\n    \"sharingProfile\": {\r\n      \"permissions\": \"Private\"\r\n    },\r\n    \"provisioningState\": \"Creating\"\r\n  }\r\n}",
-      "StatusCode": 201
-    },
-    {
-      "RequestUri": "/subscriptions/97f78232-382b-46a7-8a72-964d692c4f3f/providers/Microsoft.Compute/locations/eastus2/capsOperations/a5089f24-a00a-4351-80f6-14edbda3696a?api-version=2020-09-30",
-      "EncodedRequestUri": "L3N1YnNjcmlwdGlvbnMvOTdmNzgyMzItMzgyYi00NmE3LThhNzItOTY0ZDY5MmM0ZjNmL3Byb3ZpZGVycy9NaWNyb3NvZnQuQ29tcHV0ZS9sb2NhdGlvbnMvZWFzdHVzMi9jYXBzT3BlcmF0aW9ucy9hNTA4OWYyNC1hMDBhLTQzNTEtODBmNi0xNGVkYmRhMzY5NmE/YXBpLXZlcnNpb249MjAyMC0wOS0zMA==",
->>>>>>> c112a861
-      "RequestMethod": "GET",
-      "RequestBody": "",
-      "RequestHeaders": {
-        "User-Agent": [
-<<<<<<< HEAD
-          "FxVersion/4.6.29518.01",
-          "OSName/Windows",
-          "OSVersion/Microsoft.Windows.10.0.18363.",
-=======
-          "FxVersion/4.6.29812.02",
-          "OSName/Windows",
-          "OSVersion/Microsoft.Windows.10.0.19042.",
->>>>>>> c112a861
-          "Microsoft.Azure.Management.Compute.ComputeManagementClient/44.0.0.0"
-        ]
-      },
-      "ResponseHeaders": {
-        "Cache-Control": [
-          "no-cache"
-        ],
-        "Pragma": [
-          "no-cache"
-        ],
-        "x-ms-ratelimit-remaining-resource": [
-<<<<<<< HEAD
-          "Microsoft.Compute/GetOperationStatus3Min;1196,Microsoft.Compute/GetOperationStatus30Min;4175"
-=======
-          "Microsoft.Compute/GetOperationStatus3Min;1190,Microsoft.Compute/GetOperationStatus30Min;4159"
->>>>>>> c112a861
-        ],
-        "Strict-Transport-Security": [
-          "max-age=31536000; includeSubDomains"
-        ],
-        "x-ms-served-by": [
-<<<<<<< HEAD
-          "a129388d-91d6-4310-81e1-d02ce40a61ca_132598921607348334,a129388d-91d6-4310-81e1-d02ce40a61ca_132598921607348334"
-        ],
-        "x-ms-request-id": [
-          "534351fd-f151-45e7-82ed-066d25e80823"
-=======
-          "1dd04696-ef54-4aec-bada-944b3b397491_132529239451466592,1dd04696-ef54-4aec-bada-944b3b397491_132529239451466592"
-        ],
-        "x-ms-request-id": [
-          "0c2114a7-9aad-47ff-af30-58fad2d0f915"
->>>>>>> c112a861
-        ],
-        "Server": [
-          "Microsoft-HTTPAPI/2.0",
-          "Microsoft-HTTPAPI/2.0"
-        ],
-        "x-ms-ratelimit-remaining-subscription-reads": [
-          "11994"
-        ],
-        "x-ms-correlation-request-id": [
-<<<<<<< HEAD
-          "0b1fe158-19b1-41a5-bc47-872b5ac36e98"
-        ],
-        "x-ms-routing-request-id": [
-          "EASTUS2:20210322T234205Z:0b1fe158-19b1-41a5-bc47-872b5ac36e98"
-=======
-          "743cee55-35f3-4f57-9406-56179999e3a4"
-        ],
-        "x-ms-routing-request-id": [
-          "WESTUS:20210330T010149Z:743cee55-35f3-4f57-9406-56179999e3a4"
->>>>>>> c112a861
-        ],
-        "X-Content-Type-Options": [
-          "nosniff"
-        ],
-        "Date": [
-<<<<<<< HEAD
-          "Mon, 22 Mar 2021 23:42:04 GMT"
-=======
-          "Tue, 30 Mar 2021 01:01:48 GMT"
->>>>>>> c112a861
-        ],
-        "Content-Length": [
-          "184"
-        ],
-        "Content-Type": [
-          "application/json; charset=utf-8"
-        ],
-        "Expires": [
-          "-1"
-        ]
-      },
-<<<<<<< HEAD
-      "ResponseBody": "{\r\n  \"startTime\": \"2021-03-22T23:41:34.9148616+00:00\",\r\n  \"endTime\": \"2021-03-22T23:41:35.0242783+00:00\",\r\n  \"status\": \"Succeeded\",\r\n  \"name\": \"85d719bb-e689-401e-affe-11b9d89e5c12\"\r\n}",
-      "StatusCode": 200
-    },
-    {
-      "RequestUri": "/subscriptions/e37510d7-33b6-4676-886f-ee75bcc01871/resourceGroups/galleryPsTestRg8417New/providers/Microsoft.Compute/galleries/galleryPsTestGallery6031New?api-version=2019-12-01",
-      "EncodedRequestUri": "L3N1YnNjcmlwdGlvbnMvZTM3NTEwZDctMzNiNi00Njc2LTg4NmYtZWU3NWJjYzAxODcxL3Jlc291cmNlR3JvdXBzL2dhbGxlcnlQc1Rlc3RSZzg0MTdOZXcvcHJvdmlkZXJzL01pY3Jvc29mdC5Db21wdXRlL2dhbGxlcmllcy9nYWxsZXJ5UHNUZXN0R2FsbGVyeTYwMzFOZXc/YXBpLXZlcnNpb249MjAxOS0xMi0wMQ==",
-=======
-      "ResponseBody": "{\r\n  \"startTime\": \"2021-03-29T18:01:18.5632801-07:00\",\r\n  \"endTime\": \"2021-03-29T18:01:18.6726601-07:00\",\r\n  \"status\": \"Succeeded\",\r\n  \"name\": \"a5089f24-a00a-4351-80f6-14edbda3696a\"\r\n}",
-      "StatusCode": 200
-    },
-    {
-      "RequestUri": "/subscriptions/97f78232-382b-46a7-8a72-964d692c4f3f/resourceGroups/galleryPsTestRg3658New/providers/Microsoft.Compute/galleries/galleryPsTestGallery1299New?api-version=2020-09-30",
-      "EncodedRequestUri": "L3N1YnNjcmlwdGlvbnMvOTdmNzgyMzItMzgyYi00NmE3LThhNzItOTY0ZDY5MmM0ZjNmL3Jlc291cmNlR3JvdXBzL2dhbGxlcnlQc1Rlc3RSZzM2NThOZXcvcHJvdmlkZXJzL01pY3Jvc29mdC5Db21wdXRlL2dhbGxlcmllcy9nYWxsZXJ5UHNUZXN0R2FsbGVyeTEyOTlOZXc/YXBpLXZlcnNpb249MjAyMC0wOS0zMA==",
->>>>>>> c112a861
-      "RequestMethod": "GET",
-      "RequestBody": "",
-      "RequestHeaders": {
-        "User-Agent": [
-<<<<<<< HEAD
-          "FxVersion/4.6.29518.01",
-          "OSName/Windows",
-          "OSVersion/Microsoft.Windows.10.0.18363.",
-=======
-          "FxVersion/4.6.29812.02",
-          "OSName/Windows",
-          "OSVersion/Microsoft.Windows.10.0.19042.",
->>>>>>> c112a861
-          "Microsoft.Azure.Management.Compute.ComputeManagementClient/44.0.0.0"
-        ]
-      },
-      "ResponseHeaders": {
-        "Cache-Control": [
-          "no-cache"
-        ],
-        "Pragma": [
-          "no-cache"
-        ],
-        "x-ms-ratelimit-remaining-resource": [
-<<<<<<< HEAD
-          "Microsoft.Compute/GetGallery3Min;337,Microsoft.Compute/GetGallery30Min;2485"
-=======
-          "Microsoft.Compute/GetGallery3Min;335,Microsoft.Compute/GetGallery30Min;2474"
->>>>>>> c112a861
-        ],
-        "Strict-Transport-Security": [
-          "max-age=31536000; includeSubDomains"
-        ],
-        "x-ms-served-by": [
-<<<<<<< HEAD
-          "a129388d-91d6-4310-81e1-d02ce40a61ca_132598921607348334,a129388d-91d6-4310-81e1-d02ce40a61ca_132598921607348334"
-        ],
-        "x-ms-request-id": [
-          "f64af187-7989-4346-b82d-ad0d603065f4"
-=======
-          "1dd04696-ef54-4aec-bada-944b3b397491_132529239451466592,1dd04696-ef54-4aec-bada-944b3b397491_132529239451466592"
-        ],
-        "x-ms-request-id": [
-          "a964f3ef-cebd-46c9-b25f-10cf15cbb5cc"
->>>>>>> c112a861
-        ],
-        "Server": [
-          "Microsoft-HTTPAPI/2.0",
-          "Microsoft-HTTPAPI/2.0"
-        ],
-        "x-ms-ratelimit-remaining-subscription-reads": [
-          "11993"
-        ],
-        "x-ms-correlation-request-id": [
-<<<<<<< HEAD
-          "425417ab-d722-4628-8ae5-c5d20a5448a0"
-        ],
-        "x-ms-routing-request-id": [
-          "EASTUS2:20210322T234205Z:425417ab-d722-4628-8ae5-c5d20a5448a0"
-=======
-          "025db2f5-5d5f-4713-b74a-3a2dbc20f9f9"
-        ],
-        "x-ms-routing-request-id": [
-          "WESTUS:20210330T010149Z:025db2f5-5d5f-4713-b74a-3a2dbc20f9f9"
->>>>>>> c112a861
-        ],
-        "X-Content-Type-Options": [
-          "nosniff"
-        ],
-        "Date": [
-<<<<<<< HEAD
-          "Mon, 22 Mar 2021 23:42:04 GMT"
-=======
-          "Tue, 30 Mar 2021 01:01:48 GMT"
->>>>>>> c112a861
-        ],
-        "Content-Length": [
-          "515"
-        ],
-        "Content-Type": [
-          "application/json; charset=utf-8"
-        ],
-        "Expires": [
-          "-1"
-        ]
-      },
-<<<<<<< HEAD
-      "ResponseBody": "{\r\n  \"name\": \"galleryPsTestGallery6031New\",\r\n  \"id\": \"/subscriptions/e37510d7-33b6-4676-886f-ee75bcc01871/resourceGroups/galleryPsTestRg8417New/providers/Microsoft.Compute/galleries/galleryPsTestGallery6031New\",\r\n  \"type\": \"Microsoft.Compute/galleries\",\r\n  \"location\": \"eastus2\",\r\n  \"properties\": {\r\n    \"description\": \"This is an updated description\",\r\n    \"identifier\": {\r\n      \"uniqueName\": \"e37510d7-33b6-4676-886f-ee75bcc01871-GALLERYPSTESTGALLERY6031NEW\"\r\n    },\r\n    \"provisioningState\": \"Succeeded\"\r\n  }\r\n}",
-      "StatusCode": 200
-    },
-    {
-      "RequestUri": "/subscriptions/e37510d7-33b6-4676-886f-ee75bcc01871/resourceGroups/galleryPsTestRg8417/providers/Microsoft.Compute/galleries?api-version=2019-12-01",
-      "EncodedRequestUri": "L3N1YnNjcmlwdGlvbnMvZTM3NTEwZDctMzNiNi00Njc2LTg4NmYtZWU3NWJjYzAxODcxL3Jlc291cmNlR3JvdXBzL2dhbGxlcnlQc1Rlc3RSZzg0MTcvcHJvdmlkZXJzL01pY3Jvc29mdC5Db21wdXRlL2dhbGxlcmllcz9hcGktdmVyc2lvbj0yMDE5LTEyLTAx",
-=======
-      "ResponseBody": "{\r\n  \"name\": \"galleryPsTestGallery1299New\",\r\n  \"id\": \"/subscriptions/97f78232-382b-46a7-8a72-964d692c4f3f/resourceGroups/galleryPsTestRg3658New/providers/Microsoft.Compute/galleries/galleryPsTestGallery1299New\",\r\n  \"type\": \"Microsoft.Compute/galleries\",\r\n  \"location\": \"eastus2\",\r\n  \"properties\": {\r\n    \"description\": \"This is an updated description\",\r\n    \"identifier\": {\r\n      \"uniqueName\": \"97f78232-382b-46a7-8a72-964d692c4f3f-GALLERYPSTESTGALLERY1299NEW\"\r\n    },\r\n    \"provisioningState\": \"Succeeded\"\r\n  }\r\n}",
-      "StatusCode": 200
-    },
-    {
-      "RequestUri": "/subscriptions/97f78232-382b-46a7-8a72-964d692c4f3f/resourceGroups/galleryPsTestRg3658/providers/Microsoft.Compute/galleries?api-version=2020-09-30",
-      "EncodedRequestUri": "L3N1YnNjcmlwdGlvbnMvOTdmNzgyMzItMzgyYi00NmE3LThhNzItOTY0ZDY5MmM0ZjNmL3Jlc291cmNlR3JvdXBzL2dhbGxlcnlQc1Rlc3RSZzM2NTgvcHJvdmlkZXJzL01pY3Jvc29mdC5Db21wdXRlL2dhbGxlcmllcz9hcGktdmVyc2lvbj0yMDIwLTA5LTMw",
->>>>>>> c112a861
-      "RequestMethod": "GET",
-      "RequestBody": "",
-      "RequestHeaders": {
-        "x-ms-client-request-id": [
-<<<<<<< HEAD
-          "6b41e4ed-351d-4f2b-a38f-e7b147d64a82"
-=======
-          "e09db24f-d52c-48cb-ad1e-2a231b1d29d0"
->>>>>>> c112a861
-        ],
-        "Accept-Language": [
-          "en-US"
-        ],
-        "User-Agent": [
-<<<<<<< HEAD
-          "FxVersion/4.6.29518.01",
-          "OSName/Windows",
-          "OSVersion/Microsoft.Windows.10.0.18363.",
-=======
-          "FxVersion/4.6.29812.02",
-          "OSName/Windows",
-          "OSVersion/Microsoft.Windows.10.0.19042.",
->>>>>>> c112a861
-          "Microsoft.Azure.Management.Compute.ComputeManagementClient/44.0.0.0"
-        ]
-      },
-      "ResponseHeaders": {
-        "Cache-Control": [
-          "no-cache"
-        ],
-        "Pragma": [
-          "no-cache"
-        ],
-        "x-ms-ratelimit-remaining-resource": [
-          "Microsoft.Compute/ListGalleryInResourceGroup3Min;99,Microsoft.Compute/ListGalleryInResourceGroup30Min;999"
-        ],
-        "Strict-Transport-Security": [
-          "max-age=31536000; includeSubDomains"
-        ],
-        "x-ms-served-by": [
-<<<<<<< HEAD
-          "a129388d-91d6-4310-81e1-d02ce40a61ca_132598921607348334,a129388d-91d6-4310-81e1-d02ce40a61ca_132598921607348334"
-        ],
-        "x-ms-request-id": [
-          "44a0eaa1-1f99-4350-8240-084baf13fe97"
-=======
-          "1dd04696-ef54-4aec-bada-944b3b397491_132529239451466592,1dd04696-ef54-4aec-bada-944b3b397491_132529239451466592"
-        ],
-        "x-ms-request-id": [
-          "849dd5c4-1969-4189-8e91-642de077daa0"
->>>>>>> c112a861
-        ],
-        "Server": [
-          "Microsoft-HTTPAPI/2.0",
-          "Microsoft-HTTPAPI/2.0"
-        ],
-        "x-ms-ratelimit-remaining-subscription-reads": [
-          "11992"
-        ],
-        "x-ms-correlation-request-id": [
-<<<<<<< HEAD
-          "8803f296-a93f-46bb-b6d0-dfe38df837d5"
-        ],
-        "x-ms-routing-request-id": [
-          "EASTUS2:20210322T234205Z:8803f296-a93f-46bb-b6d0-dfe38df837d5"
-=======
-          "dfbb3788-3c63-49ef-880d-5ba487b253e4"
-        ],
-        "x-ms-routing-request-id": [
-          "WESTUS:20210330T010149Z:dfbb3788-3c63-49ef-880d-5ba487b253e4"
->>>>>>> c112a861
-        ],
-        "X-Content-Type-Options": [
-          "nosniff"
-        ],
-        "Date": [
-<<<<<<< HEAD
-          "Mon, 22 Mar 2021 23:42:04 GMT"
-=======
-          "Tue, 30 Mar 2021 01:01:48 GMT"
->>>>>>> c112a861
-        ],
-        "Content-Length": [
-          "580"
-        ],
-        "Content-Type": [
-          "application/json; charset=utf-8"
-        ],
-        "Expires": [
-          "-1"
-        ]
-      },
-<<<<<<< HEAD
-      "ResponseBody": "{\r\n  \"value\": [\r\n    {\r\n      \"name\": \"galleryPsTestGallery6031\",\r\n      \"id\": \"/subscriptions/e37510d7-33b6-4676-886f-ee75bcc01871/resourceGroups/GALLERYPSTESTRG8417/providers/Microsoft.Compute/galleries/galleryPsTestGallery6031\",\r\n      \"type\": \"Microsoft.Compute/galleries\",\r\n      \"location\": \"eastus2\",\r\n      \"properties\": {\r\n        \"description\": \"This is an updated description\",\r\n        \"identifier\": {\r\n          \"uniqueName\": \"e37510d7-33b6-4676-886f-ee75bcc01871-GALLERYPSTESTGALLERY6031\"\r\n        },\r\n        \"provisioningState\": \"Succeeded\"\r\n      }\r\n    }\r\n  ]\r\n}",
-      "StatusCode": 200
-    },
-    {
-      "RequestUri": "/subscriptions/e37510d7-33b6-4676-886f-ee75bcc01871/resourceGroups/galleryPsTestRg8417/providers/Microsoft.Compute/galleries?api-version=2019-12-01",
-      "EncodedRequestUri": "L3N1YnNjcmlwdGlvbnMvZTM3NTEwZDctMzNiNi00Njc2LTg4NmYtZWU3NWJjYzAxODcxL3Jlc291cmNlR3JvdXBzL2dhbGxlcnlQc1Rlc3RSZzg0MTcvcHJvdmlkZXJzL01pY3Jvc29mdC5Db21wdXRlL2dhbGxlcmllcz9hcGktdmVyc2lvbj0yMDE5LTEyLTAx",
-=======
-      "ResponseBody": "{\r\n  \"value\": [\r\n    {\r\n      \"name\": \"galleryPsTestGallery1299\",\r\n      \"id\": \"/subscriptions/97f78232-382b-46a7-8a72-964d692c4f3f/resourceGroups/GALLERYPSTESTRG3658/providers/Microsoft.Compute/galleries/galleryPsTestGallery1299\",\r\n      \"type\": \"Microsoft.Compute/galleries\",\r\n      \"location\": \"eastus2\",\r\n      \"properties\": {\r\n        \"description\": \"This is an updated description\",\r\n        \"identifier\": {\r\n          \"uniqueName\": \"97f78232-382b-46a7-8a72-964d692c4f3f-GALLERYPSTESTGALLERY1299\"\r\n        },\r\n        \"provisioningState\": \"Succeeded\"\r\n      }\r\n    }\r\n  ]\r\n}",
-      "StatusCode": 200
-    },
-    {
-      "RequestUri": "/subscriptions/97f78232-382b-46a7-8a72-964d692c4f3f/resourceGroups/galleryPsTestRg3658/providers/Microsoft.Compute/galleries?api-version=2020-09-30",
-      "EncodedRequestUri": "L3N1YnNjcmlwdGlvbnMvOTdmNzgyMzItMzgyYi00NmE3LThhNzItOTY0ZDY5MmM0ZjNmL3Jlc291cmNlR3JvdXBzL2dhbGxlcnlQc1Rlc3RSZzM2NTgvcHJvdmlkZXJzL01pY3Jvc29mdC5Db21wdXRlL2dhbGxlcmllcz9hcGktdmVyc2lvbj0yMDIwLTA5LTMw",
->>>>>>> c112a861
-      "RequestMethod": "GET",
-      "RequestBody": "",
-      "RequestHeaders": {
-        "x-ms-client-request-id": [
-<<<<<<< HEAD
-          "289c9318-6727-45a6-ab8e-c3b500994427"
-=======
-          "2a5e2546-63bd-4fc5-8bba-0b3d6fef5538"
->>>>>>> c112a861
-        ],
-        "Accept-Language": [
-          "en-US"
-        ],
-        "User-Agent": [
-<<<<<<< HEAD
-          "FxVersion/4.6.29518.01",
-          "OSName/Windows",
-          "OSVersion/Microsoft.Windows.10.0.18363.",
-=======
-          "FxVersion/4.6.29812.02",
-          "OSName/Windows",
-          "OSVersion/Microsoft.Windows.10.0.19042.",
->>>>>>> c112a861
+          "FxVersion/4.6.29812.02",
+          "OSName/Windows",
+          "OSVersion/Microsoft.Windows.10.0.19042.",
           "Microsoft.Azure.Management.Compute.ComputeManagementClient/44.0.0.0"
         ]
       },
@@ -1433,15 +929,6 @@
           "11986"
         ],
         "x-ms-request-id": [
-<<<<<<< HEAD
-          "f3a35426-9044-4cda-96a0-473f9ad0ad99"
-        ],
-        "x-ms-correlation-request-id": [
-          "f3a35426-9044-4cda-96a0-473f9ad0ad99"
-        ],
-        "x-ms-routing-request-id": [
-          "EASTUS2:20210322T234306Z:f3a35426-9044-4cda-96a0-473f9ad0ad99"
-=======
           "b3afe6e6-fee0-4546-8ab4-7a6e58ecdb84"
         ],
         "x-ms-correlation-request-id": [
@@ -1449,20 +936,15 @@
         ],
         "x-ms-routing-request-id": [
           "WESTUS:20210330T010253Z:b3afe6e6-fee0-4546-8ab4-7a6e58ecdb84"
->>>>>>> c112a861
-        ],
-        "Strict-Transport-Security": [
-          "max-age=31536000; includeSubDomains"
-        ],
-        "X-Content-Type-Options": [
-          "nosniff"
-        ],
-        "Date": [
-<<<<<<< HEAD
-          "Mon, 22 Mar 2021 23:43:06 GMT"
-=======
+        ],
+        "Strict-Transport-Security": [
+          "max-age=31536000; includeSubDomains"
+        ],
+        "X-Content-Type-Options": [
+          "nosniff"
+        ],
+        "Date": [
           "Tue, 30 Mar 2021 01:02:53 GMT"
->>>>>>> c112a861
         ],
         "Content-Type": [
           "application/json; charset=utf-8"
@@ -1484,25 +966,15 @@
       "RequestBody": "",
       "RequestHeaders": {
         "x-ms-client-request-id": [
-<<<<<<< HEAD
-          "be3b40db-6585-4635-bea6-9776b6940098"
-=======
           "58ea1ac5-d5ca-4d39-aa03-33938eea8967"
->>>>>>> c112a861
         ],
         "Accept-Language": [
           "en-US"
         ],
         "User-Agent": [
-<<<<<<< HEAD
-          "FxVersion/4.6.29518.01",
-          "OSName/Windows",
-          "OSVersion/Microsoft.Windows.10.0.18363.",
-=======
-          "FxVersion/4.6.29812.02",
-          "OSName/Windows",
-          "OSVersion/Microsoft.Windows.10.0.19042.",
->>>>>>> c112a861
+          "FxVersion/4.6.29812.02",
+          "OSName/Windows",
+          "OSVersion/Microsoft.Windows.10.0.19042.",
           "Microsoft.Azure.Management.Compute.ComputeManagementClient/44.0.0.0"
         ]
       },
@@ -1514,10 +986,6 @@
           "no-cache"
         ],
         "x-ms-original-request-ids": [
-<<<<<<< HEAD
-          "7a05891b-0c11-466f-ba63-be108547e9fb",
-          "e3fdfecd-9b1b-485c-9825-fb00a58de51a"
-=======
           "ca6763b5-e6da-427d-91fb-38526e48a4c7",
           "9f8f50b9-0e6f-415f-887f-ac79595943cb",
           "b72ab8e3-029d-472d-bae5-771bdbeb6ec0",
@@ -1532,21 +1000,11 @@
           "2388322d-3785-4ae0-ba59-e211e75027cd",
           "fdb387e3-35e4-4e2a-b84f-f8ef8324d0af",
           "cadc3799-428f-4ce1-b6c7-1c692d3569f2"
->>>>>>> c112a861
         ],
         "x-ms-ratelimit-remaining-subscription-reads": [
           "11991"
         ],
         "x-ms-request-id": [
-<<<<<<< HEAD
-          "8a82c451-a886-4deb-b332-cdb051bb2924"
-        ],
-        "x-ms-correlation-request-id": [
-          "8a82c451-a886-4deb-b332-cdb051bb2924"
-        ],
-        "x-ms-routing-request-id": [
-          "EASTUS2:20210322T234206Z:8a82c451-a886-4deb-b332-cdb051bb2924"
-=======
           "f857b073-aa5d-4bda-b069-694fd975abfc"
         ],
         "x-ms-correlation-request-id": [
@@ -1554,39 +1012,23 @@
         ],
         "x-ms-routing-request-id": [
           "WESTUS:20210330T010152Z:f857b073-aa5d-4bda-b069-694fd975abfc"
->>>>>>> c112a861
-        ],
-        "Strict-Transport-Security": [
-          "max-age=31536000; includeSubDomains"
-        ],
-        "X-Content-Type-Options": [
-          "nosniff"
-        ],
-        "Date": [
-<<<<<<< HEAD
-          "Mon, 22 Mar 2021 23:42:05 GMT"
-=======
+        ],
+        "Strict-Transport-Security": [
+          "max-age=31536000; includeSubDomains"
+        ],
+        "X-Content-Type-Options": [
+          "nosniff"
+        ],
+        "Date": [
           "Tue, 30 Mar 2021 01:01:51 GMT"
->>>>>>> c112a861
-        ],
-        "Content-Type": [
-          "application/json; charset=utf-8"
-        ],
-        "Expires": [
-          "-1"
-        ],
-        "Content-Length": [
-<<<<<<< HEAD
-          "5746"
-        ]
-      },
-      "ResponseBody": "{\r\n  \"value\": [\r\n    {\r\n      \"name\": \"galleryPsTestGallery6031\",\r\n      \"id\": \"/subscriptions/e37510d7-33b6-4676-886f-ee75bcc01871/resourceGroups/GALLERYPSTESTRG8417/providers/Microsoft.Compute/galleries/galleryPsTestGallery6031\",\r\n      \"type\": \"Microsoft.Compute/galleries\",\r\n      \"location\": \"eastus2\",\r\n      \"properties\": {\r\n        \"description\": \"This is an updated description\",\r\n        \"identifier\": {\r\n          \"uniqueName\": \"e37510d7-33b6-4676-886f-ee75bcc01871-GALLERYPSTESTGALLERY6031\"\r\n        },\r\n        \"provisioningState\": \"Succeeded\"\r\n      }\r\n    },\r\n    {\r\n      \"name\": \"galleryPsTestGallery6031New\",\r\n      \"id\": \"/subscriptions/e37510d7-33b6-4676-886f-ee75bcc01871/resourceGroups/GALLERYPSTESTRG8417NEW/providers/Microsoft.Compute/galleries/galleryPsTestGallery6031New\",\r\n      \"type\": \"Microsoft.Compute/galleries\",\r\n      \"location\": \"eastus2\",\r\n      \"properties\": {\r\n        \"description\": \"This is an updated description\",\r\n        \"identifier\": {\r\n          \"uniqueName\": \"e37510d7-33b6-4676-886f-ee75bcc01871-GALLERYPSTESTGALLERY6031NEW\"\r\n        },\r\n        \"provisioningState\": \"Succeeded\"\r\n      }\r\n    },\r\n    {\r\n      \"name\": \"gallerysdktest\",\r\n      \"id\": \"/subscriptions/e37510d7-33b6-4676-886f-ee75bcc01871/resourceGroups/RGFORSDKTESTRESOURCES/providers/Microsoft.Compute/galleries/gallerysdktest\",\r\n      \"type\": \"Microsoft.Compute/galleries\",\r\n      \"location\": \"eastus2\",\r\n      \"tags\": {},\r\n      \"properties\": {\r\n        \"identifier\": {\r\n          \"uniqueName\": \"e37510d7-33b6-4676-886f-ee75bcc01871-GALLERYSDKTEST\"\r\n        },\r\n        \"provisioningState\": \"Succeeded\"\r\n      }\r\n    },\r\n    {\r\n      \"name\": \"galleryPsTestGallery5964\",\r\n      \"id\": \"/subscriptions/e37510d7-33b6-4676-886f-ee75bcc01871/resourceGroups/GALLERYPSTESTRG1183/providers/Microsoft.Compute/galleries/galleryPsTestGallery5964\",\r\n      \"type\": \"Microsoft.Compute/galleries\",\r\n      \"location\": \"southeastasia\",\r\n      \"properties\": {\r\n        \"description\": \"This is a sample gallery description\",\r\n        \"identifier\": {\r\n          \"uniqueName\": \"e37510d7-33b6-4676-886f-ee75bcc01871-GALLERYPSTESTGALLERY5964\"\r\n        },\r\n        \"provisioningState\": \"Succeeded\"\r\n      }\r\n    },\r\n    {\r\n      \"name\": \"galleryPsTestGallery4140\",\r\n      \"id\": \"/subscriptions/e37510d7-33b6-4676-886f-ee75bcc01871/resourceGroups/GALLERYPSTESTRG1797/providers/Microsoft.Compute/galleries/galleryPsTestGallery4140\",\r\n      \"type\": \"Microsoft.Compute/galleries\",\r\n      \"location\": \"southeastasia\",\r\n      \"properties\": {\r\n        \"description\": \"This is a sample gallery description\",\r\n        \"identifier\": {\r\n          \"uniqueName\": \"e37510d7-33b6-4676-886f-ee75bcc01871-GALLERYPSTESTGALLERY4140\"\r\n        },\r\n        \"provisioningState\": \"Succeeded\"\r\n      }\r\n    },\r\n    {\r\n      \"name\": \"galleryPsTestGallery866\",\r\n      \"id\": \"/subscriptions/e37510d7-33b6-4676-886f-ee75bcc01871/resourceGroups/GALLERYPSTESTRG2387/providers/Microsoft.Compute/galleries/galleryPsTestGallery866\",\r\n      \"type\": \"Microsoft.Compute/galleries\",\r\n      \"location\": \"southeastasia\",\r\n      \"properties\": {\r\n        \"description\": \"This is a sample gallery description\",\r\n        \"identifier\": {\r\n          \"uniqueName\": \"e37510d7-33b6-4676-886f-ee75bcc01871-GALLERYPSTESTGALLERY866\"\r\n        },\r\n        \"provisioningState\": \"Succeeded\"\r\n      }\r\n    },\r\n    {\r\n      \"name\": \"galleryPsTestGallery518\",\r\n      \"id\": \"/subscriptions/e37510d7-33b6-4676-886f-ee75bcc01871/resourceGroups/GALLERYPSTESTRG2779/providers/Microsoft.Compute/galleries/galleryPsTestGallery518\",\r\n      \"type\": \"Microsoft.Compute/galleries\",\r\n      \"location\": \"southeastasia\",\r\n      \"properties\": {\r\n        \"description\": \"This is a sample gallery description\",\r\n        \"identifier\": {\r\n          \"uniqueName\": \"e37510d7-33b6-4676-886f-ee75bcc01871-GALLERYPSTESTGALLERY518\"\r\n        },\r\n        \"provisioningState\": \"Succeeded\"\r\n      }\r\n    },\r\n    {\r\n      \"name\": \"galleryPsTestGallery88\",\r\n      \"id\": \"/subscriptions/e37510d7-33b6-4676-886f-ee75bcc01871/resourceGroups/GALLERYPSTESTRG3744/providers/Microsoft.Compute/galleries/galleryPsTestGallery88\",\r\n      \"type\": \"Microsoft.Compute/galleries\",\r\n      \"location\": \"southeastasia\",\r\n      \"properties\": {\r\n        \"description\": \"This is a sample gallery description\",\r\n        \"identifier\": {\r\n          \"uniqueName\": \"e37510d7-33b6-4676-886f-ee75bcc01871-GALLERYPSTESTGALLERY88\"\r\n        },\r\n        \"provisioningState\": \"Succeeded\"\r\n      }\r\n    },\r\n    {\r\n      \"name\": \"galleryPsTestGallery4464\",\r\n      \"id\": \"/subscriptions/e37510d7-33b6-4676-886f-ee75bcc01871/resourceGroups/GALLERYPSTESTRG394/providers/Microsoft.Compute/galleries/galleryPsTestGallery4464\",\r\n      \"type\": \"Microsoft.Compute/galleries\",\r\n      \"location\": \"southeastasia\",\r\n      \"properties\": {\r\n        \"description\": \"This is a sample gallery description\",\r\n        \"identifier\": {\r\n          \"uniqueName\": \"e37510d7-33b6-4676-886f-ee75bcc01871-GALLERYPSTESTGALLERY4464\"\r\n        },\r\n        \"provisioningState\": \"Succeeded\"\r\n      }\r\n    },\r\n    {\r\n      \"name\": \"galleryPsTestGallery5159\",\r\n      \"id\": \"/subscriptions/e37510d7-33b6-4676-886f-ee75bcc01871/resourceGroups/GALLERYPSTESTRG7301/providers/Microsoft.Compute/galleries/galleryPsTestGallery5159\",\r\n      \"type\": \"Microsoft.Compute/galleries\",\r\n      \"location\": \"southeastasia\",\r\n      \"properties\": {\r\n        \"description\": \"This is a sample gallery description\",\r\n        \"identifier\": {\r\n          \"uniqueName\": \"e37510d7-33b6-4676-886f-ee75bcc01871-GALLERYPSTESTGALLERY5159\"\r\n        },\r\n        \"provisioningState\": \"Succeeded\"\r\n      }\r\n    },\r\n    {\r\n      \"name\": \"galleryPsTestGallery6398\",\r\n      \"id\": \"/subscriptions/e37510d7-33b6-4676-886f-ee75bcc01871/resourceGroups/GALLERYPSTESTRG8135/providers/Microsoft.Compute/galleries/galleryPsTestGallery6398\",\r\n      \"type\": \"Microsoft.Compute/galleries\",\r\n      \"location\": \"southeastasia\",\r\n      \"properties\": {\r\n        \"description\": \"This is a sample gallery description\",\r\n        \"identifier\": {\r\n          \"uniqueName\": \"e37510d7-33b6-4676-886f-ee75bcc01871-GALLERYPSTESTGALLERY6398\"\r\n        },\r\n        \"provisioningState\": \"Succeeded\"\r\n      }\r\n    },\r\n    {\r\n      \"name\": \"galleryPsTestGallery7368\",\r\n      \"id\": \"/subscriptions/e37510d7-33b6-4676-886f-ee75bcc01871/resourceGroups/GALLERYPSTESTRG8952/providers/Microsoft.Compute/galleries/galleryPsTestGallery7368\",\r\n      \"type\": \"Microsoft.Compute/galleries\",\r\n      \"location\": \"southeastasia\",\r\n      \"properties\": {\r\n        \"description\": \"This is a sample gallery description\",\r\n        \"identifier\": {\r\n          \"uniqueName\": \"e37510d7-33b6-4676-886f-ee75bcc01871-GALLERYPSTESTGALLERY7368\"\r\n        },\r\n        \"provisioningState\": \"Succeeded\"\r\n      }\r\n    },\r\n    {\r\n      \"name\": \"galleryPsTestGallery1531\",\r\n      \"id\": \"/subscriptions/e37510d7-33b6-4676-886f-ee75bcc01871/resourceGroups/GALLERYPSTESTRG9726/providers/Microsoft.Compute/galleries/galleryPsTestGallery1531\",\r\n      \"type\": \"Microsoft.Compute/galleries\",\r\n      \"location\": \"southeastasia\",\r\n      \"properties\": {\r\n        \"description\": \"This is a sample gallery description\",\r\n        \"identifier\": {\r\n          \"uniqueName\": \"e37510d7-33b6-4676-886f-ee75bcc01871-GALLERYPSTESTGALLERY1531\"\r\n        },\r\n        \"provisioningState\": \"Succeeded\"\r\n      }\r\n    }\r\n  ]\r\n}",
-      "StatusCode": 200
-    },
-    {
-      "RequestUri": "/subscriptions/e37510d7-33b6-4676-886f-ee75bcc01871/resourceGroups/galleryPsTestRg8417/providers/Microsoft.Compute/galleries/galleryPsTestGallery6031?api-version=2019-12-01",
-      "EncodedRequestUri": "L3N1YnNjcmlwdGlvbnMvZTM3NTEwZDctMzNiNi00Njc2LTg4NmYtZWU3NWJjYzAxODcxL3Jlc291cmNlR3JvdXBzL2dhbGxlcnlQc1Rlc3RSZzg0MTcvcHJvdmlkZXJzL01pY3Jvc29mdC5Db21wdXRlL2dhbGxlcmllcy9nYWxsZXJ5UHNUZXN0R2FsbGVyeTYwMzE/YXBpLXZlcnNpb249MjAxOS0xMi0wMQ==",
-=======
+        ],
+        "Content-Type": [
+          "application/json; charset=utf-8"
+        ],
+        "Expires": [
+          "-1"
+        ],
+        "Content-Length": [
           "26620"
         ]
       },
@@ -1596,30 +1038,19 @@
     {
       "RequestUri": "/subscriptions/97f78232-382b-46a7-8a72-964d692c4f3f/resourceGroups/galleryPsTestRg3658/providers/Microsoft.Compute/galleries/galleryPsTestGallery1299?api-version=2020-09-30",
       "EncodedRequestUri": "L3N1YnNjcmlwdGlvbnMvOTdmNzgyMzItMzgyYi00NmE3LThhNzItOTY0ZDY5MmM0ZjNmL3Jlc291cmNlR3JvdXBzL2dhbGxlcnlQc1Rlc3RSZzM2NTgvcHJvdmlkZXJzL01pY3Jvc29mdC5Db21wdXRlL2dhbGxlcmllcy9nYWxsZXJ5UHNUZXN0R2FsbGVyeTEyOTk/YXBpLXZlcnNpb249MjAyMC0wOS0zMA==",
->>>>>>> c112a861
       "RequestMethod": "DELETE",
       "RequestBody": "",
       "RequestHeaders": {
         "x-ms-client-request-id": [
-<<<<<<< HEAD
-          "ff20685e-8162-4a13-a4c6-b035b285f229"
-=======
           "b88dbf72-8b10-4878-87a1-3c0342e9af40"
->>>>>>> c112a861
         ],
         "Accept-Language": [
           "en-US"
         ],
         "User-Agent": [
-<<<<<<< HEAD
-          "FxVersion/4.6.29518.01",
-          "OSName/Windows",
-          "OSVersion/Microsoft.Windows.10.0.18363.",
-=======
-          "FxVersion/4.6.29812.02",
-          "OSName/Windows",
-          "OSVersion/Microsoft.Windows.10.0.19042.",
->>>>>>> c112a861
+          "FxVersion/4.6.29812.02",
+          "OSName/Windows",
+          "OSVersion/Microsoft.Windows.10.0.19042.",
           "Microsoft.Azure.Management.Compute.ComputeManagementClient/44.0.0.0"
         ]
       },
@@ -1631,17 +1062,10 @@
           "no-cache"
         ],
         "Location": [
-<<<<<<< HEAD
-          "https://management.azure.com/subscriptions/e37510d7-33b6-4676-886f-ee75bcc01871/providers/Microsoft.Compute/locations/eastus2/capsOperations/efd0b519-7c39-47b5-86a4-dc6f94fb8cdf?monitor=true&api-version=2019-12-01"
-        ],
-        "Azure-AsyncOperation": [
-          "https://management.azure.com/subscriptions/e37510d7-33b6-4676-886f-ee75bcc01871/providers/Microsoft.Compute/locations/eastus2/capsOperations/efd0b519-7c39-47b5-86a4-dc6f94fb8cdf?api-version=2019-12-01"
-=======
           "https://management.azure.com/subscriptions/97f78232-382b-46a7-8a72-964d692c4f3f/providers/Microsoft.Compute/locations/eastus2/capsOperations/d8eda5ed-05eb-4a0a-a15b-5095642ddbbf?monitor=true&api-version=2020-09-30"
         ],
         "Azure-AsyncOperation": [
           "https://management.azure.com/subscriptions/97f78232-382b-46a7-8a72-964d692c4f3f/providers/Microsoft.Compute/locations/eastus2/capsOperations/d8eda5ed-05eb-4a0a-a15b-5095642ddbbf?api-version=2020-09-30"
->>>>>>> c112a861
         ],
         "x-ms-ratelimit-remaining-resource": [
           "Microsoft.Compute/DeleteGallery3Min;48,Microsoft.Compute/DeleteGallery30Min;898"
@@ -1650,17 +1074,10 @@
           "max-age=31536000; includeSubDomains"
         ],
         "x-ms-served-by": [
-<<<<<<< HEAD
-          "a129388d-91d6-4310-81e1-d02ce40a61ca_132598921607348334,a129388d-91d6-4310-81e1-d02ce40a61ca_132598921607348334"
-        ],
-        "x-ms-request-id": [
-          "efd0b519-7c39-47b5-86a4-dc6f94fb8cdf"
-=======
           "1dd04696-ef54-4aec-bada-944b3b397491_132529239451466592,1dd04696-ef54-4aec-bada-944b3b397491_132529239451466592"
         ],
         "x-ms-request-id": [
           "d8eda5ed-05eb-4a0a-a15b-5095642ddbbf"
->>>>>>> c112a861
         ],
         "Server": [
           "Microsoft-HTTPAPI/2.0",
@@ -1670,27 +1087,16 @@
           "14999"
         ],
         "x-ms-correlation-request-id": [
-<<<<<<< HEAD
-          "a2fe5c9f-f63d-46d7-a6c6-7224c2668c87"
-        ],
-        "x-ms-routing-request-id": [
-          "EASTUS2:20210322T234206Z:a2fe5c9f-f63d-46d7-a6c6-7224c2668c87"
-=======
           "3a37fb9b-d110-495f-bdf9-2e08275a19ce"
         ],
         "x-ms-routing-request-id": [
           "WESTUS:20210330T010152Z:3a37fb9b-d110-495f-bdf9-2e08275a19ce"
->>>>>>> c112a861
-        ],
-        "X-Content-Type-Options": [
-          "nosniff"
-        ],
-        "Date": [
-<<<<<<< HEAD
-          "Mon, 22 Mar 2021 23:42:05 GMT"
-=======
+        ],
+        "X-Content-Type-Options": [
+          "nosniff"
+        ],
+        "Date": [
           "Tue, 30 Mar 2021 01:01:52 GMT"
->>>>>>> c112a861
         ],
         "Expires": [
           "-1"
@@ -1703,58 +1109,36 @@
       "StatusCode": 202
     },
     {
-<<<<<<< HEAD
-      "RequestUri": "/subscriptions/e37510d7-33b6-4676-886f-ee75bcc01871/providers/Microsoft.Compute/locations/eastus2/capsOperations/efd0b519-7c39-47b5-86a4-dc6f94fb8cdf?api-version=2019-12-01",
-      "EncodedRequestUri": "L3N1YnNjcmlwdGlvbnMvZTM3NTEwZDctMzNiNi00Njc2LTg4NmYtZWU3NWJjYzAxODcxL3Byb3ZpZGVycy9NaWNyb3NvZnQuQ29tcHV0ZS9sb2NhdGlvbnMvZWFzdHVzMi9jYXBzT3BlcmF0aW9ucy9lZmQwYjUxOS03YzM5LTQ3YjUtODZhNC1kYzZmOTRmYjhjZGY/YXBpLXZlcnNpb249MjAxOS0xMi0wMQ==",
-=======
       "RequestUri": "/subscriptions/97f78232-382b-46a7-8a72-964d692c4f3f/providers/Microsoft.Compute/locations/eastus2/capsOperations/d8eda5ed-05eb-4a0a-a15b-5095642ddbbf?api-version=2020-09-30",
       "EncodedRequestUri": "L3N1YnNjcmlwdGlvbnMvOTdmNzgyMzItMzgyYi00NmE3LThhNzItOTY0ZDY5MmM0ZjNmL3Byb3ZpZGVycy9NaWNyb3NvZnQuQ29tcHV0ZS9sb2NhdGlvbnMvZWFzdHVzMi9jYXBzT3BlcmF0aW9ucy9kOGVkYTVlZC0wNWViLTRhMGEtYTE1Yi01MDk1NjQyZGRiYmY/YXBpLXZlcnNpb249MjAyMC0wOS0zMA==",
->>>>>>> c112a861
       "RequestMethod": "GET",
       "RequestBody": "",
       "RequestHeaders": {
         "User-Agent": [
-<<<<<<< HEAD
-          "FxVersion/4.6.29518.01",
-          "OSName/Windows",
-          "OSVersion/Microsoft.Windows.10.0.18363.",
-=======
-          "FxVersion/4.6.29812.02",
-          "OSName/Windows",
-          "OSVersion/Microsoft.Windows.10.0.19042.",
->>>>>>> c112a861
-          "Microsoft.Azure.Management.Compute.ComputeManagementClient/44.0.0.0"
-        ]
-      },
-      "ResponseHeaders": {
-        "Cache-Control": [
-          "no-cache"
-        ],
-        "Pragma": [
-          "no-cache"
-        ],
-        "x-ms-ratelimit-remaining-resource": [
-<<<<<<< HEAD
-          "Microsoft.Compute/GetOperationStatus3Min;1194,Microsoft.Compute/GetOperationStatus30Min;4173"
-=======
+          "FxVersion/4.6.29812.02",
+          "OSName/Windows",
+          "OSVersion/Microsoft.Windows.10.0.19042.",
+          "Microsoft.Azure.Management.Compute.ComputeManagementClient/44.0.0.0"
+        ]
+      },
+      "ResponseHeaders": {
+        "Cache-Control": [
+          "no-cache"
+        ],
+        "Pragma": [
+          "no-cache"
+        ],
+        "x-ms-ratelimit-remaining-resource": [
           "Microsoft.Compute/GetOperationStatus3Min;1188,Microsoft.Compute/GetOperationStatus30Min;4157"
->>>>>>> c112a861
-        ],
-        "Strict-Transport-Security": [
-          "max-age=31536000; includeSubDomains"
-        ],
-        "x-ms-served-by": [
-<<<<<<< HEAD
-          "a129388d-91d6-4310-81e1-d02ce40a61ca_132598921607348334,a129388d-91d6-4310-81e1-d02ce40a61ca_132598921607348334"
-        ],
-        "x-ms-request-id": [
-          "a5e6f929-d875-4dca-a7dd-b4ec1abfad05"
-=======
+        ],
+        "Strict-Transport-Security": [
+          "max-age=31536000; includeSubDomains"
+        ],
+        "x-ms-served-by": [
           "1dd04696-ef54-4aec-bada-944b3b397491_132529239451466592,1dd04696-ef54-4aec-bada-944b3b397491_132529239451466592"
         ],
         "x-ms-request-id": [
           "9b129d34-e176-41b4-b75d-ed4a110046fc"
->>>>>>> c112a861
         ],
         "Server": [
           "Microsoft-HTTPAPI/2.0",
@@ -1764,27 +1148,16 @@
           "11990"
         ],
         "x-ms-correlation-request-id": [
-<<<<<<< HEAD
-          "a7ec4137-64ef-4232-b3f0-6ae779128d6b"
-        ],
-        "x-ms-routing-request-id": [
-          "EASTUS2:20210322T234236Z:a7ec4137-64ef-4232-b3f0-6ae779128d6b"
-=======
           "a990651b-04fc-4ce3-8219-cfd828e71760"
         ],
         "x-ms-routing-request-id": [
           "WESTUS:20210330T010222Z:a990651b-04fc-4ce3-8219-cfd828e71760"
->>>>>>> c112a861
-        ],
-        "X-Content-Type-Options": [
-          "nosniff"
-        ],
-        "Date": [
-<<<<<<< HEAD
-          "Mon, 22 Mar 2021 23:42:36 GMT"
-=======
+        ],
+        "X-Content-Type-Options": [
+          "nosniff"
+        ],
+        "Date": [
           "Tue, 30 Mar 2021 01:02:22 GMT"
->>>>>>> c112a861
         ],
         "Content-Length": [
           "184"
@@ -1796,66 +1169,40 @@
           "-1"
         ]
       },
-<<<<<<< HEAD
-      "ResponseBody": "{\r\n  \"startTime\": \"2021-03-22T23:42:06.4148732+00:00\",\r\n  \"endTime\": \"2021-03-22T23:42:06.5242772+00:00\",\r\n  \"status\": \"Succeeded\",\r\n  \"name\": \"efd0b519-7c39-47b5-86a4-dc6f94fb8cdf\"\r\n}",
-      "StatusCode": 200
-    },
-    {
-      "RequestUri": "/subscriptions/e37510d7-33b6-4676-886f-ee75bcc01871/providers/Microsoft.Compute/locations/eastus2/capsOperations/efd0b519-7c39-47b5-86a4-dc6f94fb8cdf?monitor=true&api-version=2019-12-01",
-      "EncodedRequestUri": "L3N1YnNjcmlwdGlvbnMvZTM3NTEwZDctMzNiNi00Njc2LTg4NmYtZWU3NWJjYzAxODcxL3Byb3ZpZGVycy9NaWNyb3NvZnQuQ29tcHV0ZS9sb2NhdGlvbnMvZWFzdHVzMi9jYXBzT3BlcmF0aW9ucy9lZmQwYjUxOS03YzM5LTQ3YjUtODZhNC1kYzZmOTRmYjhjZGY/bW9uaXRvcj10cnVlJmFwaS12ZXJzaW9uPTIwMTktMTItMDE=",
-=======
       "ResponseBody": "{\r\n  \"startTime\": \"2021-03-29T18:01:52.7212346-07:00\",\r\n  \"endTime\": \"2021-03-29T18:01:52.8462436-07:00\",\r\n  \"status\": \"Succeeded\",\r\n  \"name\": \"d8eda5ed-05eb-4a0a-a15b-5095642ddbbf\"\r\n}",
       "StatusCode": 200
     },
     {
       "RequestUri": "/subscriptions/97f78232-382b-46a7-8a72-964d692c4f3f/providers/Microsoft.Compute/locations/eastus2/capsOperations/d8eda5ed-05eb-4a0a-a15b-5095642ddbbf?monitor=true&api-version=2020-09-30",
       "EncodedRequestUri": "L3N1YnNjcmlwdGlvbnMvOTdmNzgyMzItMzgyYi00NmE3LThhNzItOTY0ZDY5MmM0ZjNmL3Byb3ZpZGVycy9NaWNyb3NvZnQuQ29tcHV0ZS9sb2NhdGlvbnMvZWFzdHVzMi9jYXBzT3BlcmF0aW9ucy9kOGVkYTVlZC0wNWViLTRhMGEtYTE1Yi01MDk1NjQyZGRiYmY/bW9uaXRvcj10cnVlJmFwaS12ZXJzaW9uPTIwMjAtMDktMzA=",
->>>>>>> c112a861
       "RequestMethod": "GET",
       "RequestBody": "",
       "RequestHeaders": {
         "User-Agent": [
-<<<<<<< HEAD
-          "FxVersion/4.6.29518.01",
-          "OSName/Windows",
-          "OSVersion/Microsoft.Windows.10.0.18363.",
-=======
-          "FxVersion/4.6.29812.02",
-          "OSName/Windows",
-          "OSVersion/Microsoft.Windows.10.0.19042.",
->>>>>>> c112a861
-          "Microsoft.Azure.Management.Compute.ComputeManagementClient/44.0.0.0"
-        ]
-      },
-      "ResponseHeaders": {
-        "Cache-Control": [
-          "no-cache"
-        ],
-        "Pragma": [
-          "no-cache"
-        ],
-        "x-ms-ratelimit-remaining-resource": [
-<<<<<<< HEAD
-          "Microsoft.Compute/GetOperationStatus3Min;1193,Microsoft.Compute/GetOperationStatus30Min;4172"
-=======
+          "FxVersion/4.6.29812.02",
+          "OSName/Windows",
+          "OSVersion/Microsoft.Windows.10.0.19042.",
+          "Microsoft.Azure.Management.Compute.ComputeManagementClient/44.0.0.0"
+        ]
+      },
+      "ResponseHeaders": {
+        "Cache-Control": [
+          "no-cache"
+        ],
+        "Pragma": [
+          "no-cache"
+        ],
+        "x-ms-ratelimit-remaining-resource": [
           "Microsoft.Compute/GetOperationStatus3Min;1187,Microsoft.Compute/GetOperationStatus30Min;4156"
->>>>>>> c112a861
-        ],
-        "Strict-Transport-Security": [
-          "max-age=31536000; includeSubDomains"
-        ],
-        "x-ms-served-by": [
-<<<<<<< HEAD
-          "a129388d-91d6-4310-81e1-d02ce40a61ca_132598921607348334,a129388d-91d6-4310-81e1-d02ce40a61ca_132598921607348334"
-        ],
-        "x-ms-request-id": [
-          "dfe327fc-a1f9-4f8f-b4fd-89479a11b0c6"
-=======
+        ],
+        "Strict-Transport-Security": [
+          "max-age=31536000; includeSubDomains"
+        ],
+        "x-ms-served-by": [
           "1dd04696-ef54-4aec-bada-944b3b397491_132529239451466592,1dd04696-ef54-4aec-bada-944b3b397491_132529239451466592"
         ],
         "x-ms-request-id": [
           "40ebfb8f-e99a-4c7c-989f-97e1e45b57c6"
->>>>>>> c112a861
         ],
         "Server": [
           "Microsoft-HTTPAPI/2.0",
@@ -1865,27 +1212,16 @@
           "11989"
         ],
         "x-ms-correlation-request-id": [
-<<<<<<< HEAD
-          "e1a9f5e9-6738-4728-9182-5b6fc5e9ebeb"
-        ],
-        "x-ms-routing-request-id": [
-          "EASTUS2:20210322T234236Z:e1a9f5e9-6738-4728-9182-5b6fc5e9ebeb"
-=======
           "97c47cbf-1562-41de-8f84-4bb5bc48e131"
         ],
         "x-ms-routing-request-id": [
           "WESTUS:20210330T010223Z:97c47cbf-1562-41de-8f84-4bb5bc48e131"
->>>>>>> c112a861
-        ],
-        "X-Content-Type-Options": [
-          "nosniff"
-        ],
-        "Date": [
-<<<<<<< HEAD
-          "Mon, 22 Mar 2021 23:42:36 GMT"
-=======
+        ],
+        "X-Content-Type-Options": [
+          "nosniff"
+        ],
+        "Date": [
           "Tue, 30 Mar 2021 01:02:23 GMT"
->>>>>>> c112a861
         ],
         "Expires": [
           "-1"
@@ -1898,36 +1234,21 @@
       "StatusCode": 200
     },
     {
-<<<<<<< HEAD
-      "RequestUri": "/subscriptions/e37510d7-33b6-4676-886f-ee75bcc01871/resourceGroups/galleryPsTestRg8417New/providers/Microsoft.Compute/galleries/galleryPsTestGallery6031New?api-version=2019-12-01",
-      "EncodedRequestUri": "L3N1YnNjcmlwdGlvbnMvZTM3NTEwZDctMzNiNi00Njc2LTg4NmYtZWU3NWJjYzAxODcxL3Jlc291cmNlR3JvdXBzL2dhbGxlcnlQc1Rlc3RSZzg0MTdOZXcvcHJvdmlkZXJzL01pY3Jvc29mdC5Db21wdXRlL2dhbGxlcmllcy9nYWxsZXJ5UHNUZXN0R2FsbGVyeTYwMzFOZXc/YXBpLXZlcnNpb249MjAxOS0xMi0wMQ==",
-=======
       "RequestUri": "/subscriptions/97f78232-382b-46a7-8a72-964d692c4f3f/resourceGroups/galleryPsTestRg3658New/providers/Microsoft.Compute/galleries/galleryPsTestGallery1299New?api-version=2020-09-30",
       "EncodedRequestUri": "L3N1YnNjcmlwdGlvbnMvOTdmNzgyMzItMzgyYi00NmE3LThhNzItOTY0ZDY5MmM0ZjNmL3Jlc291cmNlR3JvdXBzL2dhbGxlcnlQc1Rlc3RSZzM2NThOZXcvcHJvdmlkZXJzL01pY3Jvc29mdC5Db21wdXRlL2dhbGxlcmllcy9nYWxsZXJ5UHNUZXN0R2FsbGVyeTEyOTlOZXc/YXBpLXZlcnNpb249MjAyMC0wOS0zMA==",
->>>>>>> c112a861
       "RequestMethod": "DELETE",
       "RequestBody": "",
       "RequestHeaders": {
         "x-ms-client-request-id": [
-<<<<<<< HEAD
-          "682cba7f-095f-4b86-9cad-256be17b186c"
-=======
           "f029e0c0-74e5-43cc-b957-bb7db6637d25"
->>>>>>> c112a861
         ],
         "Accept-Language": [
           "en-US"
         ],
         "User-Agent": [
-<<<<<<< HEAD
-          "FxVersion/4.6.29518.01",
-          "OSName/Windows",
-          "OSVersion/Microsoft.Windows.10.0.18363.",
-=======
-          "FxVersion/4.6.29812.02",
-          "OSName/Windows",
-          "OSVersion/Microsoft.Windows.10.0.19042.",
->>>>>>> c112a861
+          "FxVersion/4.6.29812.02",
+          "OSName/Windows",
+          "OSVersion/Microsoft.Windows.10.0.19042.",
           "Microsoft.Azure.Management.Compute.ComputeManagementClient/44.0.0.0"
         ]
       },
@@ -1939,17 +1260,10 @@
           "no-cache"
         ],
         "Location": [
-<<<<<<< HEAD
-          "https://management.azure.com/subscriptions/e37510d7-33b6-4676-886f-ee75bcc01871/providers/Microsoft.Compute/locations/eastus2/capsOperations/9b12c474-a360-4924-8af9-ff3e6759ee41?monitor=true&api-version=2019-12-01"
-        ],
-        "Azure-AsyncOperation": [
-          "https://management.azure.com/subscriptions/e37510d7-33b6-4676-886f-ee75bcc01871/providers/Microsoft.Compute/locations/eastus2/capsOperations/9b12c474-a360-4924-8af9-ff3e6759ee41?api-version=2019-12-01"
-=======
           "https://management.azure.com/subscriptions/97f78232-382b-46a7-8a72-964d692c4f3f/providers/Microsoft.Compute/locations/eastus2/capsOperations/be80655e-9c41-4c2f-8a34-8731e27659f8?monitor=true&api-version=2020-09-30"
         ],
         "Azure-AsyncOperation": [
           "https://management.azure.com/subscriptions/97f78232-382b-46a7-8a72-964d692c4f3f/providers/Microsoft.Compute/locations/eastus2/capsOperations/be80655e-9c41-4c2f-8a34-8731e27659f8?api-version=2020-09-30"
->>>>>>> c112a861
         ],
         "x-ms-ratelimit-remaining-resource": [
           "Microsoft.Compute/DeleteGallery3Min;47,Microsoft.Compute/DeleteGallery30Min;897"
@@ -1958,17 +1272,10 @@
           "max-age=31536000; includeSubDomains"
         ],
         "x-ms-served-by": [
-<<<<<<< HEAD
-          "a129388d-91d6-4310-81e1-d02ce40a61ca_132598921607348334,a129388d-91d6-4310-81e1-d02ce40a61ca_132598921607348334"
-        ],
-        "x-ms-request-id": [
-          "9b12c474-a360-4924-8af9-ff3e6759ee41"
-=======
           "1dd04696-ef54-4aec-bada-944b3b397491_132529239451466592,1dd04696-ef54-4aec-bada-944b3b397491_132529239451466592"
         ],
         "x-ms-request-id": [
           "be80655e-9c41-4c2f-8a34-8731e27659f8"
->>>>>>> c112a861
         ],
         "Server": [
           "Microsoft-HTTPAPI/2.0",
@@ -1978,27 +1285,16 @@
           "14998"
         ],
         "x-ms-correlation-request-id": [
-<<<<<<< HEAD
-          "169f0364-f38b-4de5-9e0e-8b6aeeadf3d5"
-        ],
-        "x-ms-routing-request-id": [
-          "EASTUS2:20210322T234236Z:169f0364-f38b-4de5-9e0e-8b6aeeadf3d5"
-=======
           "57413bf0-aaa7-423b-9765-4047c83ac1d0"
         ],
         "x-ms-routing-request-id": [
           "WESTUS:20210330T010223Z:57413bf0-aaa7-423b-9765-4047c83ac1d0"
->>>>>>> c112a861
-        ],
-        "X-Content-Type-Options": [
-          "nosniff"
-        ],
-        "Date": [
-<<<<<<< HEAD
-          "Mon, 22 Mar 2021 23:42:36 GMT"
-=======
+        ],
+        "X-Content-Type-Options": [
+          "nosniff"
+        ],
+        "Date": [
           "Tue, 30 Mar 2021 01:02:23 GMT"
->>>>>>> c112a861
         ],
         "Expires": [
           "-1"
@@ -2011,58 +1307,36 @@
       "StatusCode": 202
     },
     {
-<<<<<<< HEAD
-      "RequestUri": "/subscriptions/e37510d7-33b6-4676-886f-ee75bcc01871/providers/Microsoft.Compute/locations/eastus2/capsOperations/9b12c474-a360-4924-8af9-ff3e6759ee41?api-version=2019-12-01",
-      "EncodedRequestUri": "L3N1YnNjcmlwdGlvbnMvZTM3NTEwZDctMzNiNi00Njc2LTg4NmYtZWU3NWJjYzAxODcxL3Byb3ZpZGVycy9NaWNyb3NvZnQuQ29tcHV0ZS9sb2NhdGlvbnMvZWFzdHVzMi9jYXBzT3BlcmF0aW9ucy85YjEyYzQ3NC1hMzYwLTQ5MjQtOGFmOS1mZjNlNjc1OWVlNDE/YXBpLXZlcnNpb249MjAxOS0xMi0wMQ==",
-=======
       "RequestUri": "/subscriptions/97f78232-382b-46a7-8a72-964d692c4f3f/providers/Microsoft.Compute/locations/eastus2/capsOperations/be80655e-9c41-4c2f-8a34-8731e27659f8?api-version=2020-09-30",
       "EncodedRequestUri": "L3N1YnNjcmlwdGlvbnMvOTdmNzgyMzItMzgyYi00NmE3LThhNzItOTY0ZDY5MmM0ZjNmL3Byb3ZpZGVycy9NaWNyb3NvZnQuQ29tcHV0ZS9sb2NhdGlvbnMvZWFzdHVzMi9jYXBzT3BlcmF0aW9ucy9iZTgwNjU1ZS05YzQxLTRjMmYtOGEzNC04NzMxZTI3NjU5Zjg/YXBpLXZlcnNpb249MjAyMC0wOS0zMA==",
->>>>>>> c112a861
       "RequestMethod": "GET",
       "RequestBody": "",
       "RequestHeaders": {
         "User-Agent": [
-<<<<<<< HEAD
-          "FxVersion/4.6.29518.01",
-          "OSName/Windows",
-          "OSVersion/Microsoft.Windows.10.0.18363.",
-=======
-          "FxVersion/4.6.29812.02",
-          "OSName/Windows",
-          "OSVersion/Microsoft.Windows.10.0.19042.",
->>>>>>> c112a861
-          "Microsoft.Azure.Management.Compute.ComputeManagementClient/44.0.0.0"
-        ]
-      },
-      "ResponseHeaders": {
-        "Cache-Control": [
-          "no-cache"
-        ],
-        "Pragma": [
-          "no-cache"
-        ],
-        "x-ms-ratelimit-remaining-resource": [
-<<<<<<< HEAD
-          "Microsoft.Compute/GetOperationStatus3Min;1191,Microsoft.Compute/GetOperationStatus30Min;4170"
-=======
+          "FxVersion/4.6.29812.02",
+          "OSName/Windows",
+          "OSVersion/Microsoft.Windows.10.0.19042.",
+          "Microsoft.Azure.Management.Compute.ComputeManagementClient/44.0.0.0"
+        ]
+      },
+      "ResponseHeaders": {
+        "Cache-Control": [
+          "no-cache"
+        ],
+        "Pragma": [
+          "no-cache"
+        ],
+        "x-ms-ratelimit-remaining-resource": [
           "Microsoft.Compute/GetOperationStatus3Min;1188,Microsoft.Compute/GetOperationStatus30Min;4154"
->>>>>>> c112a861
-        ],
-        "Strict-Transport-Security": [
-          "max-age=31536000; includeSubDomains"
-        ],
-        "x-ms-served-by": [
-<<<<<<< HEAD
-          "a129388d-91d6-4310-81e1-d02ce40a61ca_132598921607348334,a129388d-91d6-4310-81e1-d02ce40a61ca_132598921607348334"
-        ],
-        "x-ms-request-id": [
-          "1ae4b695-637b-4e55-a48b-ac7399f314f4"
-=======
+        ],
+        "Strict-Transport-Security": [
+          "max-age=31536000; includeSubDomains"
+        ],
+        "x-ms-served-by": [
           "1dd04696-ef54-4aec-bada-944b3b397491_132529239451466592,1dd04696-ef54-4aec-bada-944b3b397491_132529239451466592"
         ],
         "x-ms-request-id": [
           "05e32e41-ba21-41a1-8531-fa993dd9a1a4"
->>>>>>> c112a861
         ],
         "Server": [
           "Microsoft-HTTPAPI/2.0",
@@ -2072,27 +1346,16 @@
           "11988"
         ],
         "x-ms-correlation-request-id": [
-<<<<<<< HEAD
-          "b0f260cc-dac1-44f4-b632-b2e8eeac0d02"
-        ],
-        "x-ms-routing-request-id": [
-          "EASTUS2:20210322T234306Z:b0f260cc-dac1-44f4-b632-b2e8eeac0d02"
-=======
           "8c1949c8-c7a4-44e8-9c32-bde239ba9dd7"
         ],
         "x-ms-routing-request-id": [
           "WESTUS:20210330T010253Z:8c1949c8-c7a4-44e8-9c32-bde239ba9dd7"
->>>>>>> c112a861
-        ],
-        "X-Content-Type-Options": [
-          "nosniff"
-        ],
-        "Date": [
-<<<<<<< HEAD
-          "Mon, 22 Mar 2021 23:43:06 GMT"
-=======
+        ],
+        "X-Content-Type-Options": [
+          "nosniff"
+        ],
+        "Date": [
           "Tue, 30 Mar 2021 01:02:53 GMT"
->>>>>>> c112a861
         ],
         "Content-Length": [
           "183"
@@ -2104,66 +1367,40 @@
           "-1"
         ]
       },
-<<<<<<< HEAD
-      "ResponseBody": "{\r\n  \"startTime\": \"2021-03-22T23:42:36.5710971+00:00\",\r\n  \"endTime\": \"2021-03-22T23:42:36.7117184+00:00\",\r\n  \"status\": \"Succeeded\",\r\n  \"name\": \"9b12c474-a360-4924-8af9-ff3e6759ee41\"\r\n}",
-      "StatusCode": 200
-    },
-    {
-      "RequestUri": "/subscriptions/e37510d7-33b6-4676-886f-ee75bcc01871/providers/Microsoft.Compute/locations/eastus2/capsOperations/9b12c474-a360-4924-8af9-ff3e6759ee41?monitor=true&api-version=2019-12-01",
-      "EncodedRequestUri": "L3N1YnNjcmlwdGlvbnMvZTM3NTEwZDctMzNiNi00Njc2LTg4NmYtZWU3NWJjYzAxODcxL3Byb3ZpZGVycy9NaWNyb3NvZnQuQ29tcHV0ZS9sb2NhdGlvbnMvZWFzdHVzMi9jYXBzT3BlcmF0aW9ucy85YjEyYzQ3NC1hMzYwLTQ5MjQtOGFmOS1mZjNlNjc1OWVlNDE/bW9uaXRvcj10cnVlJmFwaS12ZXJzaW9uPTIwMTktMTItMDE=",
-=======
       "ResponseBody": "{\r\n  \"startTime\": \"2021-03-29T18:02:23.332131-07:00\",\r\n  \"endTime\": \"2021-03-29T18:02:23.4571399-07:00\",\r\n  \"status\": \"Succeeded\",\r\n  \"name\": \"be80655e-9c41-4c2f-8a34-8731e27659f8\"\r\n}",
       "StatusCode": 200
     },
     {
       "RequestUri": "/subscriptions/97f78232-382b-46a7-8a72-964d692c4f3f/providers/Microsoft.Compute/locations/eastus2/capsOperations/be80655e-9c41-4c2f-8a34-8731e27659f8?monitor=true&api-version=2020-09-30",
       "EncodedRequestUri": "L3N1YnNjcmlwdGlvbnMvOTdmNzgyMzItMzgyYi00NmE3LThhNzItOTY0ZDY5MmM0ZjNmL3Byb3ZpZGVycy9NaWNyb3NvZnQuQ29tcHV0ZS9sb2NhdGlvbnMvZWFzdHVzMi9jYXBzT3BlcmF0aW9ucy9iZTgwNjU1ZS05YzQxLTRjMmYtOGEzNC04NzMxZTI3NjU5Zjg/bW9uaXRvcj10cnVlJmFwaS12ZXJzaW9uPTIwMjAtMDktMzA=",
->>>>>>> c112a861
       "RequestMethod": "GET",
       "RequestBody": "",
       "RequestHeaders": {
         "User-Agent": [
-<<<<<<< HEAD
-          "FxVersion/4.6.29518.01",
-          "OSName/Windows",
-          "OSVersion/Microsoft.Windows.10.0.18363.",
-=======
-          "FxVersion/4.6.29812.02",
-          "OSName/Windows",
-          "OSVersion/Microsoft.Windows.10.0.19042.",
->>>>>>> c112a861
-          "Microsoft.Azure.Management.Compute.ComputeManagementClient/44.0.0.0"
-        ]
-      },
-      "ResponseHeaders": {
-        "Cache-Control": [
-          "no-cache"
-        ],
-        "Pragma": [
-          "no-cache"
-        ],
-        "x-ms-ratelimit-remaining-resource": [
-<<<<<<< HEAD
-          "Microsoft.Compute/GetOperationStatus3Min;1190,Microsoft.Compute/GetOperationStatus30Min;4169"
-=======
+          "FxVersion/4.6.29812.02",
+          "OSName/Windows",
+          "OSVersion/Microsoft.Windows.10.0.19042.",
+          "Microsoft.Azure.Management.Compute.ComputeManagementClient/44.0.0.0"
+        ]
+      },
+      "ResponseHeaders": {
+        "Cache-Control": [
+          "no-cache"
+        ],
+        "Pragma": [
+          "no-cache"
+        ],
+        "x-ms-ratelimit-remaining-resource": [
           "Microsoft.Compute/GetOperationStatus3Min;1187,Microsoft.Compute/GetOperationStatus30Min;4153"
->>>>>>> c112a861
-        ],
-        "Strict-Transport-Security": [
-          "max-age=31536000; includeSubDomains"
-        ],
-        "x-ms-served-by": [
-<<<<<<< HEAD
-          "a129388d-91d6-4310-81e1-d02ce40a61ca_132598921607348334,a129388d-91d6-4310-81e1-d02ce40a61ca_132598921607348334"
-        ],
-        "x-ms-request-id": [
-          "908d8b8a-68d8-4ad9-a65a-9da678da74de"
-=======
+        ],
+        "Strict-Transport-Security": [
+          "max-age=31536000; includeSubDomains"
+        ],
+        "x-ms-served-by": [
           "1dd04696-ef54-4aec-bada-944b3b397491_132529239451466592,1dd04696-ef54-4aec-bada-944b3b397491_132529239451466592"
         ],
         "x-ms-request-id": [
           "6f5ba58a-e23f-47ef-90c7-87c09b915b30"
->>>>>>> c112a861
         ],
         "Server": [
           "Microsoft-HTTPAPI/2.0",
@@ -2173,27 +1410,16 @@
           "11987"
         ],
         "x-ms-correlation-request-id": [
-<<<<<<< HEAD
-          "b5a90b9a-1b36-41da-b816-066eca5291a9"
-        ],
-        "x-ms-routing-request-id": [
-          "EASTUS2:20210322T234306Z:b5a90b9a-1b36-41da-b816-066eca5291a9"
-=======
           "1d846107-8c9d-4b04-b23e-8a497fe2408e"
         ],
         "x-ms-routing-request-id": [
           "WESTUS:20210330T010253Z:1d846107-8c9d-4b04-b23e-8a497fe2408e"
->>>>>>> c112a861
-        ],
-        "X-Content-Type-Options": [
-          "nosniff"
-        ],
-        "Date": [
-<<<<<<< HEAD
-          "Mon, 22 Mar 2021 23:43:06 GMT"
-=======
+        ],
+        "X-Content-Type-Options": [
+          "nosniff"
+        ],
+        "Date": [
           "Tue, 30 Mar 2021 01:02:53 GMT"
->>>>>>> c112a861
         ],
         "Expires": [
           "-1"
@@ -2208,13 +1434,8 @@
   ],
   "Names": {
     "Gallery_CRUD_Tests": [
-<<<<<<< HEAD
-      "galleryPsTestRg8417",
-      "galleryPsTestGallery6031"
-=======
       "galleryPsTestRg3658",
       "galleryPsTestGallery1299"
->>>>>>> c112a861
     ]
   },
   "Variables": {
