--- conflicted
+++ resolved
@@ -1,32 +1,19 @@
 {
   "Entries": [
     {
-<<<<<<< HEAD
       "RequestUri": "/subscriptions/97f78232-382b-46a7-8a72-964d692c4f3f/resourcegroups/galleryPsTestRg115?api-version=2017-05-10",
       "EncodedRequestUri": "L3N1YnNjcmlwdGlvbnMvOTdmNzgyMzItMzgyYi00NmE3LThhNzItOTY0ZDY5MmM0ZjNmL3Jlc291cmNlZ3JvdXBzL2dhbGxlcnlQc1Rlc3RSZzExNT9hcGktdmVyc2lvbj0yMDE3LTA1LTEw",
-=======
-      "RequestUri": "/subscriptions/e37510d7-33b6-4676-886f-ee75bcc01871/resourcegroups/galleryPsTestRg8010?api-version=2017-05-10",
-      "EncodedRequestUri": "L3N1YnNjcmlwdGlvbnMvZTM3NTEwZDctMzNiNi00Njc2LTg4NmYtZWU3NWJjYzAxODcxL3Jlc291cmNlZ3JvdXBzL2dhbGxlcnlQc1Rlc3RSZzgwMTA/YXBpLXZlcnNpb249MjAxNy0wNS0xMA==",
->>>>>>> 98385f5b
       "RequestMethod": "PUT",
       "RequestBody": "{\r\n  \"location\": \"SoutheastAsia\"\r\n}",
       "RequestHeaders": {
         "x-ms-client-request-id": [
-<<<<<<< HEAD
           "f5aa0f93-8772-423f-9e46-1e6f5fa72619"
-=======
-          "9a02ddd8-bd77-4030-bda3-34d56b563987"
->>>>>>> 98385f5b
         ],
         "Accept-Language": [
           "en-US"
         ],
         "User-Agent": [
-<<<<<<< HEAD
-          "FxVersion/4.6.29220.03",
-=======
-          "FxVersion/4.6.29321.03",
->>>>>>> 98385f5b
+          "FxVersion/4.6.29220.03",
           "OSName/Windows",
           "OSVersion/Microsoft.Windows.10.0.19042.",
           "Microsoft.Azure.Management.ResourceManager.ResourceManagementClient/1.6.0.0"
@@ -49,7 +36,6 @@
           "1198"
         ],
         "x-ms-request-id": [
-<<<<<<< HEAD
           "d19f66d4-403d-4cf0-8e8a-046c06e70f9e"
         ],
         "x-ms-correlation-request-id": [
@@ -57,28 +43,15 @@
         ],
         "x-ms-routing-request-id": [
           "WESTUS:20201022T231024Z:d19f66d4-403d-4cf0-8e8a-046c06e70f9e"
-=======
-          "ab2f2ee3-8430-4320-a282-0f3486e4e7c8"
-        ],
-        "x-ms-correlation-request-id": [
-          "ab2f2ee3-8430-4320-a282-0f3486e4e7c8"
-        ],
-        "x-ms-routing-request-id": [
-          "EASTUS2:20201229T233721Z:ab2f2ee3-8430-4320-a282-0f3486e4e7c8"
->>>>>>> 98385f5b
-        ],
-        "Strict-Transport-Security": [
-          "max-age=31536000; includeSubDomains"
-        ],
-        "X-Content-Type-Options": [
-          "nosniff"
-        ],
-        "Date": [
-<<<<<<< HEAD
+        ],
+        "Strict-Transport-Security": [
+          "max-age=31536000; includeSubDomains"
+        ],
+        "X-Content-Type-Options": [
+          "nosniff"
+        ],
+        "Date": [
           "Thu, 22 Oct 2020 23:10:23 GMT"
-=======
-          "Tue, 29 Dec 2020 23:37:21 GMT"
->>>>>>> 98385f5b
         ],
         "Content-Length": [
           "196"
@@ -90,46 +63,26 @@
           "-1"
         ]
       },
-<<<<<<< HEAD
       "ResponseBody": "{\r\n  \"id\": \"/subscriptions/97f78232-382b-46a7-8a72-964d692c4f3f/resourceGroups/galleryPsTestRg115\",\r\n  \"name\": \"galleryPsTestRg115\",\r\n  \"location\": \"southeastasia\",\r\n  \"properties\": {\r\n    \"provisioningState\": \"Succeeded\"\r\n  }\r\n}",
       "StatusCode": 201
     },
     {
       "RequestUri": "/subscriptions/97f78232-382b-46a7-8a72-964d692c4f3f/resourceGroups/galleryPsTestRg115/providers/Microsoft.Compute/galleries/galleryPsTestGallery5345?api-version=2020-09-30",
       "EncodedRequestUri": "L3N1YnNjcmlwdGlvbnMvOTdmNzgyMzItMzgyYi00NmE3LThhNzItOTY0ZDY5MmM0ZjNmL3Jlc291cmNlR3JvdXBzL2dhbGxlcnlQc1Rlc3RSZzExNS9wcm92aWRlcnMvTWljcm9zb2Z0LkNvbXB1dGUvZ2FsbGVyaWVzL2dhbGxlcnlQc1Rlc3RHYWxsZXJ5NTM0NT9hcGktdmVyc2lvbj0yMDIwLTA5LTMw",
-=======
-      "ResponseBody": "{\r\n  \"id\": \"/subscriptions/e37510d7-33b6-4676-886f-ee75bcc01871/resourceGroups/galleryPsTestRg8010\",\r\n  \"name\": \"galleryPsTestRg8010\",\r\n  \"location\": \"southeastasia\",\r\n  \"properties\": {\r\n    \"provisioningState\": \"Succeeded\"\r\n  }\r\n}",
-      "StatusCode": 201
-    },
-    {
-      "RequestUri": "/subscriptions/e37510d7-33b6-4676-886f-ee75bcc01871/resourceGroups/galleryPsTestRg8010/providers/Microsoft.Compute/galleries/galleryPsTestGallery3521?api-version=2019-12-01",
-      "EncodedRequestUri": "L3N1YnNjcmlwdGlvbnMvZTM3NTEwZDctMzNiNi00Njc2LTg4NmYtZWU3NWJjYzAxODcxL3Jlc291cmNlR3JvdXBzL2dhbGxlcnlQc1Rlc3RSZzgwMTAvcHJvdmlkZXJzL01pY3Jvc29mdC5Db21wdXRlL2dhbGxlcmllcy9nYWxsZXJ5UHNUZXN0R2FsbGVyeTM1MjE/YXBpLXZlcnNpb249MjAxOS0xMi0wMQ==",
->>>>>>> 98385f5b
       "RequestMethod": "PUT",
       "RequestBody": "{\r\n  \"properties\": {\r\n    \"description\": \"This is a sample gallery description\"\r\n  },\r\n  \"location\": \"SoutheastAsia\"\r\n}",
       "RequestHeaders": {
         "x-ms-client-request-id": [
-<<<<<<< HEAD
           "6a925eaa-c0bf-47fe-bad5-3d630d034c36"
-=======
-          "44e0b70a-aaea-4f49-a3bb-383be4e1ea78"
->>>>>>> 98385f5b
         ],
         "Accept-Language": [
           "en-US"
         ],
         "User-Agent": [
-<<<<<<< HEAD
-          "FxVersion/4.6.29220.03",
-          "OSName/Windows",
-          "OSVersion/Microsoft.Windows.10.0.19042.",
-          "Microsoft.Azure.Management.Compute.ComputeManagementClient/41.0.0.0"
-=======
-          "FxVersion/4.6.29321.03",
-          "OSName/Windows",
-          "OSVersion/Microsoft.Windows.10.0.18363.",
-          "Microsoft.Azure.Management.Compute.ComputeManagementClient/39.0.0.0"
->>>>>>> 98385f5b
+          "FxVersion/4.6.29220.03",
+          "OSName/Windows",
+          "OSVersion/Microsoft.Windows.10.0.19042.",
+          "Microsoft.Azure.Management.Compute.ComputeManagementClient/41.0.0.0"
         ],
         "Content-Type": [
           "application/json; charset=utf-8"
@@ -146,33 +99,19 @@
           "no-cache"
         ],
         "Azure-AsyncOperation": [
-<<<<<<< HEAD
           "https://management.azure.com/subscriptions/97f78232-382b-46a7-8a72-964d692c4f3f/providers/Microsoft.Compute/locations/southeastasia/capsOperations/1b466b9b-8e3c-46e9-8337-1f491c76245c?api-version=2020-09-30"
         ],
         "x-ms-ratelimit-remaining-resource": [
           "Microsoft.Compute/CreateUpdateGallery3Min;49,Microsoft.Compute/CreateUpdateGallery30Min;298"
-=======
-          "https://management.azure.com/subscriptions/e37510d7-33b6-4676-886f-ee75bcc01871/providers/Microsoft.Compute/locations/southeastasia/capsOperations/20b9476c-15c2-4463-a12f-6626b70c6318?api-version=2019-12-01"
-        ],
-        "x-ms-ratelimit-remaining-resource": [
-          "Microsoft.Compute/CreateUpdateGallery3Min;49,Microsoft.Compute/CreateUpdateGallery30Min;299"
->>>>>>> 98385f5b
-        ],
-        "Strict-Transport-Security": [
-          "max-age=31536000; includeSubDomains"
-        ],
-        "x-ms-served-by": [
-<<<<<<< HEAD
+        ],
+        "Strict-Transport-Security": [
+          "max-age=31536000; includeSubDomains"
+        ],
+        "x-ms-served-by": [
           "060de95e-c116-496e-9451-1806a389aa56_132373484089700323,060de95e-c116-496e-9451-1806a389aa56_132373484089700323"
         ],
         "x-ms-request-id": [
           "1b466b9b-8e3c-46e9-8337-1f491c76245c"
-=======
-          "adca2259-35bd-4fa3-8e2f-6c63ec822b0d_132494674941394909,adca2259-35bd-4fa3-8e2f-6c63ec822b0d_132494674941394909"
-        ],
-        "x-ms-request-id": [
-          "20b9476c-15c2-4463-a12f-6626b70c6318"
->>>>>>> 98385f5b
         ],
         "Server": [
           "Microsoft-HTTPAPI/2.0",
@@ -182,27 +121,16 @@
           "1199"
         ],
         "x-ms-correlation-request-id": [
-<<<<<<< HEAD
           "56c77797-51b4-4ba7-82e4-ae4842aa32bf"
         ],
         "x-ms-routing-request-id": [
           "WESTUS:20201022T231037Z:56c77797-51b4-4ba7-82e4-ae4842aa32bf"
-=======
-          "b75be299-c34b-4cdd-9090-4819ec213762"
-        ],
-        "x-ms-routing-request-id": [
-          "EASTUS2:20201229T233855Z:b75be299-c34b-4cdd-9090-4819ec213762"
->>>>>>> 98385f5b
-        ],
-        "X-Content-Type-Options": [
-          "nosniff"
-        ],
-        "Date": [
-<<<<<<< HEAD
+        ],
+        "X-Content-Type-Options": [
+          "nosniff"
+        ],
+        "Date": [
           "Thu, 22 Oct 2020 23:10:36 GMT"
-=======
-          "Tue, 29 Dec 2020 23:38:55 GMT"
->>>>>>> 98385f5b
         ],
         "Content-Length": [
           "578"
@@ -214,67 +142,40 @@
           "-1"
         ]
       },
-<<<<<<< HEAD
       "ResponseBody": "{\r\n  \"name\": \"galleryPsTestGallery5345\",\r\n  \"id\": \"/subscriptions/97f78232-382b-46a7-8a72-964d692c4f3f/resourceGroups/galleryPsTestRg115/providers/Microsoft.Compute/galleries/galleryPsTestGallery5345\",\r\n  \"type\": \"Microsoft.Compute/galleries\",\r\n  \"location\": \"southeastasia\",\r\n  \"properties\": {\r\n    \"description\": \"This is a sample gallery description\",\r\n    \"identifier\": {\r\n      \"uniqueName\": \"97f78232-382b-46a7-8a72-964d692c4f3f-GALLERYPSTESTGALLERY5345\"\r\n    },\r\n    \"sharingProfile\": {\r\n      \"permissions\": \"Private\"\r\n    },\r\n    \"provisioningState\": \"Creating\"\r\n  }\r\n}",
       "StatusCode": 201
     },
     {
       "RequestUri": "/subscriptions/97f78232-382b-46a7-8a72-964d692c4f3f/providers/Microsoft.Compute/locations/southeastasia/capsOperations/1b466b9b-8e3c-46e9-8337-1f491c76245c?api-version=2020-09-30",
       "EncodedRequestUri": "L3N1YnNjcmlwdGlvbnMvOTdmNzgyMzItMzgyYi00NmE3LThhNzItOTY0ZDY5MmM0ZjNmL3Byb3ZpZGVycy9NaWNyb3NvZnQuQ29tcHV0ZS9sb2NhdGlvbnMvc291dGhlYXN0YXNpYS9jYXBzT3BlcmF0aW9ucy8xYjQ2NmI5Yi04ZTNjLTQ2ZTktODMzNy0xZjQ5MWM3NjI0NWM/YXBpLXZlcnNpb249MjAyMC0wOS0zMA==",
-=======
-      "ResponseBody": "{\r\n  \"name\": \"galleryPsTestGallery3521\",\r\n  \"id\": \"/subscriptions/e37510d7-33b6-4676-886f-ee75bcc01871/resourceGroups/galleryPsTestRg8010/providers/Microsoft.Compute/galleries/galleryPsTestGallery3521\",\r\n  \"type\": \"Microsoft.Compute/galleries\",\r\n  \"location\": \"southeastasia\",\r\n  \"properties\": {\r\n    \"description\": \"This is a sample gallery description\",\r\n    \"identifier\": {\r\n      \"uniqueName\": \"e37510d7-33b6-4676-886f-ee75bcc01871-GALLERYPSTESTGALLERY3521\"\r\n    },\r\n    \"provisioningState\": \"Creating\"\r\n  }\r\n}",
-      "StatusCode": 201
-    },
-    {
-      "RequestUri": "/subscriptions/e37510d7-33b6-4676-886f-ee75bcc01871/providers/Microsoft.Compute/locations/southeastasia/capsOperations/20b9476c-15c2-4463-a12f-6626b70c6318?api-version=2019-12-01",
-      "EncodedRequestUri": "L3N1YnNjcmlwdGlvbnMvZTM3NTEwZDctMzNiNi00Njc2LTg4NmYtZWU3NWJjYzAxODcxL3Byb3ZpZGVycy9NaWNyb3NvZnQuQ29tcHV0ZS9sb2NhdGlvbnMvc291dGhlYXN0YXNpYS9jYXBzT3BlcmF0aW9ucy8yMGI5NDc2Yy0xNWMyLTQ0NjMtYTEyZi02NjI2YjcwYzYzMTg/YXBpLXZlcnNpb249MjAxOS0xMi0wMQ==",
->>>>>>> 98385f5b
       "RequestMethod": "GET",
       "RequestBody": "",
       "RequestHeaders": {
         "User-Agent": [
-<<<<<<< HEAD
-          "FxVersion/4.6.29220.03",
-          "OSName/Windows",
-          "OSVersion/Microsoft.Windows.10.0.19042.",
-          "Microsoft.Azure.Management.Compute.ComputeManagementClient/41.0.0.0"
-=======
-          "FxVersion/4.6.29321.03",
-          "OSName/Windows",
-          "OSVersion/Microsoft.Windows.10.0.18363.",
-          "Microsoft.Azure.Management.Compute.ComputeManagementClient/39.0.0.0"
->>>>>>> 98385f5b
-        ]
-      },
-      "ResponseHeaders": {
-        "Cache-Control": [
-          "no-cache"
-        ],
-        "Pragma": [
-          "no-cache"
-        ],
-        "x-ms-ratelimit-remaining-resource": [
-<<<<<<< HEAD
+          "FxVersion/4.6.29220.03",
+          "OSName/Windows",
+          "OSVersion/Microsoft.Windows.10.0.19042.",
+          "Microsoft.Azure.Management.Compute.ComputeManagementClient/41.0.0.0"
+        ]
+      },
+      "ResponseHeaders": {
+        "Cache-Control": [
+          "no-cache"
+        ],
+        "Pragma": [
+          "no-cache"
+        ],
+        "x-ms-ratelimit-remaining-resource": [
           "Microsoft.Compute/GetOperationStatus3Min;1198,Microsoft.Compute/GetOperationStatus30Min;4193"
-=======
-          "Microsoft.Compute/GetOperationStatus3Min;1198,Microsoft.Compute/GetOperationStatus30Min;4198"
->>>>>>> 98385f5b
-        ],
-        "Strict-Transport-Security": [
-          "max-age=31536000; includeSubDomains"
-        ],
-        "x-ms-served-by": [
-<<<<<<< HEAD
+        ],
+        "Strict-Transport-Security": [
+          "max-age=31536000; includeSubDomains"
+        ],
+        "x-ms-served-by": [
           "060de95e-c116-496e-9451-1806a389aa56_132373484089700323,060de95e-c116-496e-9451-1806a389aa56_132373484089700323"
         ],
         "x-ms-request-id": [
           "4e7995e8-2abd-4cc6-a6d9-c839c7377229"
-=======
-          "adca2259-35bd-4fa3-8e2f-6c63ec822b0d_132494674941394909,adca2259-35bd-4fa3-8e2f-6c63ec822b0d_132494674941394909"
-        ],
-        "x-ms-request-id": [
-          "9d4bfff8-1b02-469a-a8cf-a5eed4ecb8f8"
->>>>>>> 98385f5b
         ],
         "Server": [
           "Microsoft-HTTPAPI/2.0",
@@ -284,27 +185,16 @@
           "11999"
         ],
         "x-ms-correlation-request-id": [
-<<<<<<< HEAD
           "b1be55e6-7cb0-49fb-b5b1-e26da19a1618"
         ],
         "x-ms-routing-request-id": [
           "WESTUS:20201022T231107Z:b1be55e6-7cb0-49fb-b5b1-e26da19a1618"
-=======
-          "6d1ff207-c1f4-48f6-b7d9-48a24e750f53"
-        ],
-        "x-ms-routing-request-id": [
-          "EASTUS2:20201229T234008Z:6d1ff207-c1f4-48f6-b7d9-48a24e750f53"
->>>>>>> 98385f5b
-        ],
-        "X-Content-Type-Options": [
-          "nosniff"
-        ],
-        "Date": [
-<<<<<<< HEAD
+        ],
+        "X-Content-Type-Options": [
+          "nosniff"
+        ],
+        "Date": [
           "Thu, 22 Oct 2020 23:11:06 GMT"
-=======
-          "Tue, 29 Dec 2020 23:40:08 GMT"
->>>>>>> 98385f5b
         ],
         "Content-Length": [
           "184"
@@ -316,67 +206,40 @@
           "-1"
         ]
       },
-<<<<<<< HEAD
       "ResponseBody": "{\r\n  \"startTime\": \"2020-10-22T16:10:35.1123505-07:00\",\r\n  \"endTime\": \"2020-10-22T16:10:35.8311134-07:00\",\r\n  \"status\": \"Succeeded\",\r\n  \"name\": \"1b466b9b-8e3c-46e9-8337-1f491c76245c\"\r\n}",
       "StatusCode": 200
     },
     {
       "RequestUri": "/subscriptions/97f78232-382b-46a7-8a72-964d692c4f3f/resourceGroups/galleryPsTestRg115/providers/Microsoft.Compute/galleries/galleryPsTestGallery5345?api-version=2020-09-30",
       "EncodedRequestUri": "L3N1YnNjcmlwdGlvbnMvOTdmNzgyMzItMzgyYi00NmE3LThhNzItOTY0ZDY5MmM0ZjNmL3Jlc291cmNlR3JvdXBzL2dhbGxlcnlQc1Rlc3RSZzExNS9wcm92aWRlcnMvTWljcm9zb2Z0LkNvbXB1dGUvZ2FsbGVyaWVzL2dhbGxlcnlQc1Rlc3RHYWxsZXJ5NTM0NT9hcGktdmVyc2lvbj0yMDIwLTA5LTMw",
-=======
-      "ResponseBody": "{\r\n  \"startTime\": \"2020-12-29T23:38:53.0568604+00:00\",\r\n  \"endTime\": \"2020-12-29T23:38:53.9787548+00:00\",\r\n  \"status\": \"Succeeded\",\r\n  \"name\": \"20b9476c-15c2-4463-a12f-6626b70c6318\"\r\n}",
-      "StatusCode": 200
-    },
-    {
-      "RequestUri": "/subscriptions/e37510d7-33b6-4676-886f-ee75bcc01871/resourceGroups/galleryPsTestRg8010/providers/Microsoft.Compute/galleries/galleryPsTestGallery3521?api-version=2019-12-01",
-      "EncodedRequestUri": "L3N1YnNjcmlwdGlvbnMvZTM3NTEwZDctMzNiNi00Njc2LTg4NmYtZWU3NWJjYzAxODcxL3Jlc291cmNlR3JvdXBzL2dhbGxlcnlQc1Rlc3RSZzgwMTAvcHJvdmlkZXJzL01pY3Jvc29mdC5Db21wdXRlL2dhbGxlcmllcy9nYWxsZXJ5UHNUZXN0R2FsbGVyeTM1MjE/YXBpLXZlcnNpb249MjAxOS0xMi0wMQ==",
->>>>>>> 98385f5b
       "RequestMethod": "GET",
       "RequestBody": "",
       "RequestHeaders": {
         "User-Agent": [
-<<<<<<< HEAD
-          "FxVersion/4.6.29220.03",
-          "OSName/Windows",
-          "OSVersion/Microsoft.Windows.10.0.19042.",
-          "Microsoft.Azure.Management.Compute.ComputeManagementClient/41.0.0.0"
-=======
-          "FxVersion/4.6.29321.03",
-          "OSName/Windows",
-          "OSVersion/Microsoft.Windows.10.0.18363.",
-          "Microsoft.Azure.Management.Compute.ComputeManagementClient/39.0.0.0"
->>>>>>> 98385f5b
-        ]
-      },
-      "ResponseHeaders": {
-        "Cache-Control": [
-          "no-cache"
-        ],
-        "Pragma": [
-          "no-cache"
-        ],
-        "x-ms-ratelimit-remaining-resource": [
-<<<<<<< HEAD
+          "FxVersion/4.6.29220.03",
+          "OSName/Windows",
+          "OSVersion/Microsoft.Windows.10.0.19042.",
+          "Microsoft.Azure.Management.Compute.ComputeManagementClient/41.0.0.0"
+        ]
+      },
+      "ResponseHeaders": {
+        "Cache-Control": [
+          "no-cache"
+        ],
+        "Pragma": [
+          "no-cache"
+        ],
+        "x-ms-ratelimit-remaining-resource": [
           "Microsoft.Compute/GetGallery3Min;345,Microsoft.Compute/GetGallery30Min;2485"
-=======
-          "Microsoft.Compute/GetGallery3Min;345,Microsoft.Compute/GetGallery30Min;2495"
->>>>>>> 98385f5b
-        ],
-        "Strict-Transport-Security": [
-          "max-age=31536000; includeSubDomains"
-        ],
-        "x-ms-served-by": [
-<<<<<<< HEAD
+        ],
+        "Strict-Transport-Security": [
+          "max-age=31536000; includeSubDomains"
+        ],
+        "x-ms-served-by": [
           "060de95e-c116-496e-9451-1806a389aa56_132373484089700323,060de95e-c116-496e-9451-1806a389aa56_132373484089700323"
         ],
         "x-ms-request-id": [
           "559240ca-c681-41b0-ad62-1c7eabbb025a"
-=======
-          "adca2259-35bd-4fa3-8e2f-6c63ec822b0d_132494674941394909,adca2259-35bd-4fa3-8e2f-6c63ec822b0d_132494674941394909"
-        ],
-        "x-ms-request-id": [
-          "15793772-c2fe-4197-a774-7b2be61e30e2"
->>>>>>> 98385f5b
         ],
         "Server": [
           "Microsoft-HTTPAPI/2.0",
@@ -386,27 +249,16 @@
           "11998"
         ],
         "x-ms-correlation-request-id": [
-<<<<<<< HEAD
           "c9a98556-f4c8-41d8-8e77-0010777749c8"
         ],
         "x-ms-routing-request-id": [
           "WESTUS:20201022T231107Z:c9a98556-f4c8-41d8-8e77-0010777749c8"
-=======
-          "cc6baf7d-04bd-43ba-9d20-2355b4ca7475"
-        ],
-        "x-ms-routing-request-id": [
-          "EASTUS2:20201229T234042Z:cc6baf7d-04bd-43ba-9d20-2355b4ca7475"
->>>>>>> 98385f5b
-        ],
-        "X-Content-Type-Options": [
-          "nosniff"
-        ],
-        "Date": [
-<<<<<<< HEAD
+        ],
+        "X-Content-Type-Options": [
+          "nosniff"
+        ],
+        "Date": [
           "Thu, 22 Oct 2020 23:11:07 GMT"
-=======
-          "Tue, 29 Dec 2020 23:40:42 GMT"
->>>>>>> 98385f5b
         ],
         "Content-Length": [
           "514"
@@ -418,46 +270,26 @@
           "-1"
         ]
       },
-<<<<<<< HEAD
       "ResponseBody": "{\r\n  \"name\": \"galleryPsTestGallery5345\",\r\n  \"id\": \"/subscriptions/97f78232-382b-46a7-8a72-964d692c4f3f/resourceGroups/galleryPsTestRg115/providers/Microsoft.Compute/galleries/galleryPsTestGallery5345\",\r\n  \"type\": \"Microsoft.Compute/galleries\",\r\n  \"location\": \"southeastasia\",\r\n  \"properties\": {\r\n    \"description\": \"This is a sample gallery description\",\r\n    \"identifier\": {\r\n      \"uniqueName\": \"97f78232-382b-46a7-8a72-964d692c4f3f-GALLERYPSTESTGALLERY5345\"\r\n    },\r\n    \"provisioningState\": \"Succeeded\"\r\n  }\r\n}",
       "StatusCode": 200
     },
     {
       "RequestUri": "/subscriptions/97f78232-382b-46a7-8a72-964d692c4f3f/resourceGroups/galleryPsTestRg115/providers/Microsoft.Compute/galleries/galleryPsTestGallery5345/applications/galleryPsTestGalleryApplication8396?api-version=2020-09-30",
       "EncodedRequestUri": "L3N1YnNjcmlwdGlvbnMvOTdmNzgyMzItMzgyYi00NmE3LThhNzItOTY0ZDY5MmM0ZjNmL3Jlc291cmNlR3JvdXBzL2dhbGxlcnlQc1Rlc3RSZzExNS9wcm92aWRlcnMvTWljcm9zb2Z0LkNvbXB1dGUvZ2FsbGVyaWVzL2dhbGxlcnlQc1Rlc3RHYWxsZXJ5NTM0NS9hcHBsaWNhdGlvbnMvZ2FsbGVyeVBzVGVzdEdhbGxlcnlBcHBsaWNhdGlvbjgzOTY/YXBpLXZlcnNpb249MjAyMC0wOS0zMA==",
-=======
-      "ResponseBody": "{\r\n  \"name\": \"galleryPsTestGallery3521\",\r\n  \"id\": \"/subscriptions/e37510d7-33b6-4676-886f-ee75bcc01871/resourceGroups/galleryPsTestRg8010/providers/Microsoft.Compute/galleries/galleryPsTestGallery3521\",\r\n  \"type\": \"Microsoft.Compute/galleries\",\r\n  \"location\": \"southeastasia\",\r\n  \"properties\": {\r\n    \"description\": \"This is a sample gallery description\",\r\n    \"identifier\": {\r\n      \"uniqueName\": \"e37510d7-33b6-4676-886f-ee75bcc01871-GALLERYPSTESTGALLERY3521\"\r\n    },\r\n    \"provisioningState\": \"Succeeded\"\r\n  }\r\n}",
-      "StatusCode": 200
-    },
-    {
-      "RequestUri": "/subscriptions/e37510d7-33b6-4676-886f-ee75bcc01871/resourceGroups/galleryPsTestRg8010/providers/Microsoft.Compute/galleries/galleryPsTestGallery3521/applications/galleryPsTestGalleryApplication3293?api-version=2019-12-01",
-      "EncodedRequestUri": "L3N1YnNjcmlwdGlvbnMvZTM3NTEwZDctMzNiNi00Njc2LTg4NmYtZWU3NWJjYzAxODcxL3Jlc291cmNlR3JvdXBzL2dhbGxlcnlQc1Rlc3RSZzgwMTAvcHJvdmlkZXJzL01pY3Jvc29mdC5Db21wdXRlL2dhbGxlcmllcy9nYWxsZXJ5UHNUZXN0R2FsbGVyeTM1MjEvYXBwbGljYXRpb25zL2dhbGxlcnlQc1Rlc3RHYWxsZXJ5QXBwbGljYXRpb24zMjkzP2FwaS12ZXJzaW9uPTIwMTktMTItMDE=",
->>>>>>> 98385f5b
       "RequestMethod": "PUT",
       "RequestBody": "{\r\n  \"properties\": {\r\n    \"description\": \"This is the gallery application description.\",\r\n    \"eula\": \"This is the gallery application EULA.\",\r\n    \"privacyStatementUri\": \"www.privacystatement.com\",\r\n    \"releaseNoteUri\": \"www.releasenote.com\",\r\n    \"supportedOSType\": \"Windows\"\r\n  },\r\n  \"location\": \"SoutheastAsia\"\r\n}",
       "RequestHeaders": {
         "x-ms-client-request-id": [
-<<<<<<< HEAD
           "225c4488-2c19-4733-b87e-da9c8fe349c1"
-=======
-          "4af21b3f-ecd1-416b-9209-17ed15fc348f"
->>>>>>> 98385f5b
         ],
         "Accept-Language": [
           "en-US"
         ],
         "User-Agent": [
-<<<<<<< HEAD
-          "FxVersion/4.6.29220.03",
-          "OSName/Windows",
-          "OSVersion/Microsoft.Windows.10.0.19042.",
-          "Microsoft.Azure.Management.Compute.ComputeManagementClient/41.0.0.0"
-=======
-          "FxVersion/4.6.29321.03",
-          "OSName/Windows",
-          "OSVersion/Microsoft.Windows.10.0.18363.",
-          "Microsoft.Azure.Management.Compute.ComputeManagementClient/39.0.0.0"
->>>>>>> 98385f5b
+          "FxVersion/4.6.29220.03",
+          "OSName/Windows",
+          "OSVersion/Microsoft.Windows.10.0.19042.",
+          "Microsoft.Azure.Management.Compute.ComputeManagementClient/41.0.0.0"
         ],
         "Content-Type": [
           "application/json; charset=utf-8"
@@ -474,27 +306,16 @@
           "no-cache"
         ],
         "x-ms-ratelimit-remaining-resource": [
-<<<<<<< HEAD
           "Microsoft.Compute/CreateUpdateGalleryApplication3Min;149,Microsoft.Compute/CreateUpdateGalleryApplication30Min;747"
-=======
-          "Microsoft.Compute/CreateUpdateGalleryApplication3Min;149,Microsoft.Compute/CreateUpdateGalleryApplication30Min;749"
->>>>>>> 98385f5b
-        ],
-        "Strict-Transport-Security": [
-          "max-age=31536000; includeSubDomains"
-        ],
-        "x-ms-served-by": [
-<<<<<<< HEAD
+        ],
+        "Strict-Transport-Security": [
+          "max-age=31536000; includeSubDomains"
+        ],
+        "x-ms-served-by": [
           "060de95e-c116-496e-9451-1806a389aa56_132373484089700323,060de95e-c116-496e-9451-1806a389aa56_132373484089700323"
         ],
         "x-ms-request-id": [
           "159ef9d7-0712-420f-9e59-03fa20830888"
-=======
-          "adca2259-35bd-4fa3-8e2f-6c63ec822b0d_132494674941394909,adca2259-35bd-4fa3-8e2f-6c63ec822b0d_132494674941394909"
-        ],
-        "x-ms-request-id": [
-          "2fc00f34-7739-4210-8992-f58011ca5c79"
->>>>>>> 98385f5b
         ],
         "Server": [
           "Microsoft-HTTPAPI/2.0",
@@ -504,81 +325,47 @@
           "1199"
         ],
         "x-ms-correlation-request-id": [
-<<<<<<< HEAD
           "3e9d2bab-37b2-4976-9bb5-19426611cd31"
         ],
         "x-ms-routing-request-id": [
           "WESTUS:20201022T231108Z:3e9d2bab-37b2-4976-9bb5-19426611cd31"
-=======
-          "3c617e63-3c9e-4d1c-acf6-3fdc02e3733f"
-        ],
-        "x-ms-routing-request-id": [
-          "EASTUS2:20201229T234133Z:3c617e63-3c9e-4d1c-acf6-3fdc02e3733f"
->>>>>>> 98385f5b
-        ],
-        "X-Content-Type-Options": [
-          "nosniff"
-        ],
-        "Date": [
-<<<<<<< HEAD
+        ],
+        "X-Content-Type-Options": [
+          "nosniff"
+        ],
+        "Date": [
           "Thu, 22 Oct 2020 23:11:07 GMT"
         ],
         "Content-Length": [
           "633"
-=======
-          "Tue, 29 Dec 2020 23:41:32 GMT"
-        ],
-        "Content-Length": [
-          "634"
->>>>>>> 98385f5b
-        ],
-        "Content-Type": [
-          "application/json; charset=utf-8"
-        ],
-        "Expires": [
-          "-1"
-        ]
-      },
-<<<<<<< HEAD
+        ],
+        "Content-Type": [
+          "application/json; charset=utf-8"
+        ],
+        "Expires": [
+          "-1"
+        ]
+      },
       "ResponseBody": "{\r\n  \"name\": \"galleryPsTestGalleryApplication8396\",\r\n  \"id\": \"/subscriptions/97f78232-382b-46a7-8a72-964d692c4f3f/resourceGroups/galleryPsTestRg115/providers/Microsoft.Compute/galleries/galleryPsTestGallery5345/applications/galleryPsTestGalleryApplication8396\",\r\n  \"type\": \"Microsoft.Compute/galleries/applications\",\r\n  \"location\": \"southeastasia\",\r\n  \"properties\": {\r\n    \"supportedOSType\": \"Windows\",\r\n    \"description\": \"This is the gallery application description.\",\r\n    \"eula\": \"This is the gallery application EULA.\",\r\n    \"privacyStatementUri\": \"www.privacystatement.com\",\r\n    \"releaseNoteUri\": \"www.releasenote.com\"\r\n  }\r\n}",
       "StatusCode": 201
     },
     {
       "RequestUri": "/subscriptions/97f78232-382b-46a7-8a72-964d692c4f3f/resourceGroups/galleryPsTestRg115/providers/Microsoft.Compute/galleries/galleryPsTestGallery5345/applications/galleryPsTestGalleryApplication8396?api-version=2020-09-30",
       "EncodedRequestUri": "L3N1YnNjcmlwdGlvbnMvOTdmNzgyMzItMzgyYi00NmE3LThhNzItOTY0ZDY5MmM0ZjNmL3Jlc291cmNlR3JvdXBzL2dhbGxlcnlQc1Rlc3RSZzExNS9wcm92aWRlcnMvTWljcm9zb2Z0LkNvbXB1dGUvZ2FsbGVyaWVzL2dhbGxlcnlQc1Rlc3RHYWxsZXJ5NTM0NS9hcHBsaWNhdGlvbnMvZ2FsbGVyeVBzVGVzdEdhbGxlcnlBcHBsaWNhdGlvbjgzOTY/YXBpLXZlcnNpb249MjAyMC0wOS0zMA==",
-=======
-      "ResponseBody": "{\r\n  \"name\": \"galleryPsTestGalleryApplication3293\",\r\n  \"id\": \"/subscriptions/e37510d7-33b6-4676-886f-ee75bcc01871/resourceGroups/galleryPsTestRg8010/providers/Microsoft.Compute/galleries/galleryPsTestGallery3521/applications/galleryPsTestGalleryApplication3293\",\r\n  \"type\": \"Microsoft.Compute/galleries/applications\",\r\n  \"location\": \"southeastasia\",\r\n  \"properties\": {\r\n    \"supportedOSType\": \"Windows\",\r\n    \"description\": \"This is the gallery application description.\",\r\n    \"eula\": \"This is the gallery application EULA.\",\r\n    \"privacyStatementUri\": \"www.privacystatement.com\",\r\n    \"releaseNoteUri\": \"www.releasenote.com\"\r\n  }\r\n}",
-      "StatusCode": 201
-    },
-    {
-      "RequestUri": "/subscriptions/e37510d7-33b6-4676-886f-ee75bcc01871/resourceGroups/galleryPsTestRg8010/providers/Microsoft.Compute/galleries/galleryPsTestGallery3521/applications/galleryPsTestGalleryApplication3293?api-version=2019-12-01",
-      "EncodedRequestUri": "L3N1YnNjcmlwdGlvbnMvZTM3NTEwZDctMzNiNi00Njc2LTg4NmYtZWU3NWJjYzAxODcxL3Jlc291cmNlR3JvdXBzL2dhbGxlcnlQc1Rlc3RSZzgwMTAvcHJvdmlkZXJzL01pY3Jvc29mdC5Db21wdXRlL2dhbGxlcmllcy9nYWxsZXJ5UHNUZXN0R2FsbGVyeTM1MjEvYXBwbGljYXRpb25zL2dhbGxlcnlQc1Rlc3RHYWxsZXJ5QXBwbGljYXRpb24zMjkzP2FwaS12ZXJzaW9uPTIwMTktMTItMDE=",
->>>>>>> 98385f5b
       "RequestMethod": "PUT",
       "RequestBody": "{\r\n  \"properties\": {\r\n    \"description\": \"Updated description.\",\r\n    \"eula\": \"This is the gallery application EULA.\",\r\n    \"privacyStatementUri\": \"www.privacystatement.com\",\r\n    \"releaseNoteUri\": \"www.releasenote.com\",\r\n    \"supportedOSType\": \"Windows\"\r\n  },\r\n  \"location\": \"SoutheastAsia\"\r\n}",
       "RequestHeaders": {
         "x-ms-client-request-id": [
-<<<<<<< HEAD
           "f8357eb1-d129-4319-a9ab-cfeb27254283"
-=======
-          "dc2a70ff-7add-496a-bce9-b770e5c2594f"
->>>>>>> 98385f5b
         ],
         "Accept-Language": [
           "en-US"
         ],
         "User-Agent": [
-<<<<<<< HEAD
-          "FxVersion/4.6.29220.03",
-          "OSName/Windows",
-          "OSVersion/Microsoft.Windows.10.0.19042.",
-          "Microsoft.Azure.Management.Compute.ComputeManagementClient/41.0.0.0"
-=======
-          "FxVersion/4.6.29321.03",
-          "OSName/Windows",
-          "OSVersion/Microsoft.Windows.10.0.18363.",
-          "Microsoft.Azure.Management.Compute.ComputeManagementClient/39.0.0.0"
->>>>>>> 98385f5b
+          "FxVersion/4.6.29220.03",
+          "OSName/Windows",
+          "OSVersion/Microsoft.Windows.10.0.19042.",
+          "Microsoft.Azure.Management.Compute.ComputeManagementClient/41.0.0.0"
         ],
         "Content-Type": [
           "application/json; charset=utf-8"
@@ -595,27 +382,16 @@
           "no-cache"
         ],
         "x-ms-ratelimit-remaining-resource": [
-<<<<<<< HEAD
           "Microsoft.Compute/CreateUpdateGalleryApplication3Min;148,Microsoft.Compute/CreateUpdateGalleryApplication30Min;746"
-=======
-          "Microsoft.Compute/CreateUpdateGalleryApplication3Min;148,Microsoft.Compute/CreateUpdateGalleryApplication30Min;748"
->>>>>>> 98385f5b
-        ],
-        "Strict-Transport-Security": [
-          "max-age=31536000; includeSubDomains"
-        ],
-        "x-ms-served-by": [
-<<<<<<< HEAD
+        ],
+        "Strict-Transport-Security": [
+          "max-age=31536000; includeSubDomains"
+        ],
+        "x-ms-served-by": [
           "060de95e-c116-496e-9451-1806a389aa56_132373484089700323,060de95e-c116-496e-9451-1806a389aa56_132373484089700323"
         ],
         "x-ms-request-id": [
           "d82ae477-02ca-40ab-a6fd-d1429f1a2186"
-=======
-          "adca2259-35bd-4fa3-8e2f-6c63ec822b0d_132494674941394909,adca2259-35bd-4fa3-8e2f-6c63ec822b0d_132494674941394909"
-        ],
-        "x-ms-request-id": [
-          "000b4e8e-0925-4ea3-9eac-c6734214c47d"
->>>>>>> 98385f5b
         ],
         "Server": [
           "Microsoft-HTTPAPI/2.0",
@@ -625,102 +401,61 @@
           "1198"
         ],
         "x-ms-correlation-request-id": [
-<<<<<<< HEAD
           "0877d6d2-f03c-44f2-9667-bfcf3361415f"
         ],
         "x-ms-routing-request-id": [
           "WESTUS:20201022T231139Z:0877d6d2-f03c-44f2-9667-bfcf3361415f"
-=======
-          "f7724ba8-2a2a-4c2f-aae7-12c745e904e0"
-        ],
-        "x-ms-routing-request-id": [
-          "EASTUS2:20201229T234203Z:f7724ba8-2a2a-4c2f-aae7-12c745e904e0"
->>>>>>> 98385f5b
-        ],
-        "X-Content-Type-Options": [
-          "nosniff"
-        ],
-        "Date": [
-<<<<<<< HEAD
+        ],
+        "X-Content-Type-Options": [
+          "nosniff"
+        ],
+        "Date": [
           "Thu, 22 Oct 2020 23:11:38 GMT"
         ],
         "Content-Length": [
           "609"
-=======
-          "Tue, 29 Dec 2020 23:42:03 GMT"
-        ],
-        "Content-Length": [
-          "610"
->>>>>>> 98385f5b
-        ],
-        "Content-Type": [
-          "application/json; charset=utf-8"
-        ],
-        "Expires": [
-          "-1"
-        ]
-      },
-<<<<<<< HEAD
+        ],
+        "Content-Type": [
+          "application/json; charset=utf-8"
+        ],
+        "Expires": [
+          "-1"
+        ]
+      },
       "ResponseBody": "{\r\n  \"name\": \"galleryPsTestGalleryApplication8396\",\r\n  \"id\": \"/subscriptions/97f78232-382b-46a7-8a72-964d692c4f3f/resourceGroups/galleryPsTestRg115/providers/Microsoft.Compute/galleries/galleryPsTestGallery5345/applications/galleryPsTestGalleryApplication8396\",\r\n  \"type\": \"Microsoft.Compute/galleries/applications\",\r\n  \"location\": \"southeastasia\",\r\n  \"properties\": {\r\n    \"supportedOSType\": \"Windows\",\r\n    \"description\": \"Updated description.\",\r\n    \"eula\": \"This is the gallery application EULA.\",\r\n    \"privacyStatementUri\": \"www.privacystatement.com\",\r\n    \"releaseNoteUri\": \"www.releasenote.com\"\r\n  }\r\n}",
       "StatusCode": 200
     },
     {
       "RequestUri": "/subscriptions/97f78232-382b-46a7-8a72-964d692c4f3f/resourceGroups/galleryPsTestRg115/providers/Microsoft.Compute/galleries/galleryPsTestGallery5345/applications/galleryPsTestGalleryApplication8396?api-version=2020-09-30",
       "EncodedRequestUri": "L3N1YnNjcmlwdGlvbnMvOTdmNzgyMzItMzgyYi00NmE3LThhNzItOTY0ZDY5MmM0ZjNmL3Jlc291cmNlR3JvdXBzL2dhbGxlcnlQc1Rlc3RSZzExNS9wcm92aWRlcnMvTWljcm9zb2Z0LkNvbXB1dGUvZ2FsbGVyaWVzL2dhbGxlcnlQc1Rlc3RHYWxsZXJ5NTM0NS9hcHBsaWNhdGlvbnMvZ2FsbGVyeVBzVGVzdEdhbGxlcnlBcHBsaWNhdGlvbjgzOTY/YXBpLXZlcnNpb249MjAyMC0wOS0zMA==",
-=======
-      "ResponseBody": "{\r\n  \"name\": \"galleryPsTestGalleryApplication3293\",\r\n  \"id\": \"/subscriptions/e37510d7-33b6-4676-886f-ee75bcc01871/resourceGroups/galleryPsTestRg8010/providers/Microsoft.Compute/galleries/galleryPsTestGallery3521/applications/galleryPsTestGalleryApplication3293\",\r\n  \"type\": \"Microsoft.Compute/galleries/applications\",\r\n  \"location\": \"southeastasia\",\r\n  \"properties\": {\r\n    \"supportedOSType\": \"Windows\",\r\n    \"description\": \"Updated description.\",\r\n    \"eula\": \"This is the gallery application EULA.\",\r\n    \"privacyStatementUri\": \"www.privacystatement.com\",\r\n    \"releaseNoteUri\": \"www.releasenote.com\"\r\n  }\r\n}",
-      "StatusCode": 200
-    },
-    {
-      "RequestUri": "/subscriptions/e37510d7-33b6-4676-886f-ee75bcc01871/resourceGroups/galleryPsTestRg8010/providers/Microsoft.Compute/galleries/galleryPsTestGallery3521/applications/galleryPsTestGalleryApplication3293?api-version=2019-12-01",
-      "EncodedRequestUri": "L3N1YnNjcmlwdGlvbnMvZTM3NTEwZDctMzNiNi00Njc2LTg4NmYtZWU3NWJjYzAxODcxL3Jlc291cmNlR3JvdXBzL2dhbGxlcnlQc1Rlc3RSZzgwMTAvcHJvdmlkZXJzL01pY3Jvc29mdC5Db21wdXRlL2dhbGxlcmllcy9nYWxsZXJ5UHNUZXN0R2FsbGVyeTM1MjEvYXBwbGljYXRpb25zL2dhbGxlcnlQc1Rlc3RHYWxsZXJ5QXBwbGljYXRpb24zMjkzP2FwaS12ZXJzaW9uPTIwMTktMTItMDE=",
->>>>>>> 98385f5b
       "RequestMethod": "GET",
       "RequestBody": "",
       "RequestHeaders": {
         "User-Agent": [
-<<<<<<< HEAD
-          "FxVersion/4.6.29220.03",
-          "OSName/Windows",
-          "OSVersion/Microsoft.Windows.10.0.19042.",
-          "Microsoft.Azure.Management.Compute.ComputeManagementClient/41.0.0.0"
-=======
-          "FxVersion/4.6.29321.03",
-          "OSName/Windows",
-          "OSVersion/Microsoft.Windows.10.0.18363.",
-          "Microsoft.Azure.Management.Compute.ComputeManagementClient/39.0.0.0"
->>>>>>> 98385f5b
-        ]
-      },
-      "ResponseHeaders": {
-        "Cache-Control": [
-          "no-cache"
-        ],
-        "Pragma": [
-          "no-cache"
-        ],
-        "x-ms-ratelimit-remaining-resource": [
-<<<<<<< HEAD
+          "FxVersion/4.6.29220.03",
+          "OSName/Windows",
+          "OSVersion/Microsoft.Windows.10.0.19042.",
+          "Microsoft.Azure.Management.Compute.ComputeManagementClient/41.0.0.0"
+        ]
+      },
+      "ResponseHeaders": {
+        "Cache-Control": [
+          "no-cache"
+        ],
+        "Pragma": [
+          "no-cache"
+        ],
+        "x-ms-ratelimit-remaining-resource": [
           "Microsoft.Compute/GetGalleryApplication3Min;298,Microsoft.Compute/GetGalleryApplication30Min;1987"
-=======
-          "Microsoft.Compute/GetGalleryApplication3Min;298,Microsoft.Compute/GetGalleryApplication30Min;1998"
->>>>>>> 98385f5b
-        ],
-        "Strict-Transport-Security": [
-          "max-age=31536000; includeSubDomains"
-        ],
-        "x-ms-served-by": [
-<<<<<<< HEAD
+        ],
+        "Strict-Transport-Security": [
+          "max-age=31536000; includeSubDomains"
+        ],
+        "x-ms-served-by": [
           "060de95e-c116-496e-9451-1806a389aa56_132373484089700323,060de95e-c116-496e-9451-1806a389aa56_132373484089700323"
         ],
         "x-ms-request-id": [
           "b667a4e5-4de0-456f-bba5-67a036e8b2e3"
-=======
-          "adca2259-35bd-4fa3-8e2f-6c63ec822b0d_132494674941394909,adca2259-35bd-4fa3-8e2f-6c63ec822b0d_132494674941394909"
-        ],
-        "x-ms-request-id": [
-          "a0e51d44-4aaf-412e-b793-23f38b53079e"
->>>>>>> 98385f5b
         ],
         "Server": [
           "Microsoft-HTTPAPI/2.0",
@@ -730,112 +465,67 @@
           "11997"
         ],
         "x-ms-correlation-request-id": [
-<<<<<<< HEAD
           "6fa8ec45-36f0-41ef-b14e-cab3128a9af4"
         ],
         "x-ms-routing-request-id": [
           "WESTUS:20201022T231138Z:6fa8ec45-36f0-41ef-b14e-cab3128a9af4"
-=======
-          "2e657f3d-d43f-4f4a-a5d9-dfe0760c8058"
-        ],
-        "x-ms-routing-request-id": [
-          "EASTUS2:20201229T234203Z:2e657f3d-d43f-4f4a-a5d9-dfe0760c8058"
->>>>>>> 98385f5b
-        ],
-        "X-Content-Type-Options": [
-          "nosniff"
-        ],
-        "Date": [
-<<<<<<< HEAD
+        ],
+        "X-Content-Type-Options": [
+          "nosniff"
+        ],
+        "Date": [
           "Thu, 22 Oct 2020 23:11:37 GMT"
         ],
         "Content-Length": [
           "633"
-=======
-          "Tue, 29 Dec 2020 23:42:02 GMT"
-        ],
-        "Content-Length": [
-          "634"
->>>>>>> 98385f5b
-        ],
-        "Content-Type": [
-          "application/json; charset=utf-8"
-        ],
-        "Expires": [
-          "-1"
-        ]
-      },
-<<<<<<< HEAD
+        ],
+        "Content-Type": [
+          "application/json; charset=utf-8"
+        ],
+        "Expires": [
+          "-1"
+        ]
+      },
       "ResponseBody": "{\r\n  \"name\": \"galleryPsTestGalleryApplication8396\",\r\n  \"id\": \"/subscriptions/97f78232-382b-46a7-8a72-964d692c4f3f/resourceGroups/galleryPsTestRg115/providers/Microsoft.Compute/galleries/galleryPsTestGallery5345/applications/galleryPsTestGalleryApplication8396\",\r\n  \"type\": \"Microsoft.Compute/galleries/applications\",\r\n  \"location\": \"southeastasia\",\r\n  \"properties\": {\r\n    \"supportedOSType\": \"Windows\",\r\n    \"description\": \"This is the gallery application description.\",\r\n    \"eula\": \"This is the gallery application EULA.\",\r\n    \"privacyStatementUri\": \"www.privacystatement.com\",\r\n    \"releaseNoteUri\": \"www.releasenote.com\"\r\n  }\r\n}",
       "StatusCode": 200
     },
     {
       "RequestUri": "/subscriptions/97f78232-382b-46a7-8a72-964d692c4f3f/resourceGroups/galleryPsTestRg115/providers/Microsoft.Compute/galleries/galleryPsTestGallery5345/applications/galleryPsTestGalleryApplication8396?api-version=2020-09-30",
       "EncodedRequestUri": "L3N1YnNjcmlwdGlvbnMvOTdmNzgyMzItMzgyYi00NmE3LThhNzItOTY0ZDY5MmM0ZjNmL3Jlc291cmNlR3JvdXBzL2dhbGxlcnlQc1Rlc3RSZzExNS9wcm92aWRlcnMvTWljcm9zb2Z0LkNvbXB1dGUvZ2FsbGVyaWVzL2dhbGxlcnlQc1Rlc3RHYWxsZXJ5NTM0NS9hcHBsaWNhdGlvbnMvZ2FsbGVyeVBzVGVzdEdhbGxlcnlBcHBsaWNhdGlvbjgzOTY/YXBpLXZlcnNpb249MjAyMC0wOS0zMA==",
-=======
-      "ResponseBody": "{\r\n  \"name\": \"galleryPsTestGalleryApplication3293\",\r\n  \"id\": \"/subscriptions/e37510d7-33b6-4676-886f-ee75bcc01871/resourceGroups/galleryPsTestRg8010/providers/Microsoft.Compute/galleries/galleryPsTestGallery3521/applications/galleryPsTestGalleryApplication3293\",\r\n  \"type\": \"Microsoft.Compute/galleries/applications\",\r\n  \"location\": \"southeastasia\",\r\n  \"properties\": {\r\n    \"supportedOSType\": \"Windows\",\r\n    \"description\": \"This is the gallery application description.\",\r\n    \"eula\": \"This is the gallery application EULA.\",\r\n    \"privacyStatementUri\": \"www.privacystatement.com\",\r\n    \"releaseNoteUri\": \"www.releasenote.com\"\r\n  }\r\n}",
-      "StatusCode": 200
-    },
-    {
-      "RequestUri": "/subscriptions/e37510d7-33b6-4676-886f-ee75bcc01871/resourceGroups/galleryPsTestRg8010/providers/Microsoft.Compute/galleries/galleryPsTestGallery3521/applications/galleryPsTestGalleryApplication3293?api-version=2019-12-01",
-      "EncodedRequestUri": "L3N1YnNjcmlwdGlvbnMvZTM3NTEwZDctMzNiNi00Njc2LTg4NmYtZWU3NWJjYzAxODcxL3Jlc291cmNlR3JvdXBzL2dhbGxlcnlQc1Rlc3RSZzgwMTAvcHJvdmlkZXJzL01pY3Jvc29mdC5Db21wdXRlL2dhbGxlcmllcy9nYWxsZXJ5UHNUZXN0R2FsbGVyeTM1MjEvYXBwbGljYXRpb25zL2dhbGxlcnlQc1Rlc3RHYWxsZXJ5QXBwbGljYXRpb24zMjkzP2FwaS12ZXJzaW9uPTIwMTktMTItMDE=",
->>>>>>> 98385f5b
       "RequestMethod": "GET",
       "RequestBody": "",
       "RequestHeaders": {
         "x-ms-client-request-id": [
-<<<<<<< HEAD
           "0af66fef-8026-4466-a40e-b544436d5aae"
-=======
-          "e6b7e6fd-f880-4f7a-915d-06e6df2e5a97"
->>>>>>> 98385f5b
         ],
         "Accept-Language": [
           "en-US"
         ],
         "User-Agent": [
-<<<<<<< HEAD
-          "FxVersion/4.6.29220.03",
-          "OSName/Windows",
-          "OSVersion/Microsoft.Windows.10.0.19042.",
-          "Microsoft.Azure.Management.Compute.ComputeManagementClient/41.0.0.0"
-=======
-          "FxVersion/4.6.29321.03",
-          "OSName/Windows",
-          "OSVersion/Microsoft.Windows.10.0.18363.",
-          "Microsoft.Azure.Management.Compute.ComputeManagementClient/39.0.0.0"
->>>>>>> 98385f5b
-        ]
-      },
-      "ResponseHeaders": {
-        "Cache-Control": [
-          "no-cache"
-        ],
-        "Pragma": [
-          "no-cache"
-        ],
-        "x-ms-ratelimit-remaining-resource": [
-<<<<<<< HEAD
+          "FxVersion/4.6.29220.03",
+          "OSName/Windows",
+          "OSVersion/Microsoft.Windows.10.0.19042.",
+          "Microsoft.Azure.Management.Compute.ComputeManagementClient/41.0.0.0"
+        ]
+      },
+      "ResponseHeaders": {
+        "Cache-Control": [
+          "no-cache"
+        ],
+        "Pragma": [
+          "no-cache"
+        ],
+        "x-ms-ratelimit-remaining-resource": [
           "Microsoft.Compute/GetGalleryApplication3Min;297,Microsoft.Compute/GetGalleryApplication30Min;1986"
-=======
-          "Microsoft.Compute/GetGalleryApplication3Min;297,Microsoft.Compute/GetGalleryApplication30Min;1997"
->>>>>>> 98385f5b
-        ],
-        "Strict-Transport-Security": [
-          "max-age=31536000; includeSubDomains"
-        ],
-        "x-ms-served-by": [
-<<<<<<< HEAD
+        ],
+        "Strict-Transport-Security": [
+          "max-age=31536000; includeSubDomains"
+        ],
+        "x-ms-served-by": [
           "060de95e-c116-496e-9451-1806a389aa56_132373484089700323,060de95e-c116-496e-9451-1806a389aa56_132373484089700323"
         ],
         "x-ms-request-id": [
           "5467a309-046e-4c0d-8809-b7f856f076ab"
-=======
-          "adca2259-35bd-4fa3-8e2f-6c63ec822b0d_132494674941394909,adca2259-35bd-4fa3-8e2f-6c63ec822b0d_132494674941394909"
-        ],
-        "x-ms-request-id": [
-          "f852f84e-a270-466c-91e8-ef492d0c2eac"
->>>>>>> 98385f5b
         ],
         "Server": [
           "Microsoft-HTTPAPI/2.0",
@@ -845,112 +535,67 @@
           "11996"
         ],
         "x-ms-correlation-request-id": [
-<<<<<<< HEAD
           "f74c7f51-233f-44b9-b118-15ef77dea406"
         ],
         "x-ms-routing-request-id": [
           "WESTUS:20201022T231138Z:f74c7f51-233f-44b9-b118-15ef77dea406"
-=======
-          "e5c8242a-3c0f-4200-9236-780c141f81cc"
-        ],
-        "x-ms-routing-request-id": [
-          "EASTUS2:20201229T234203Z:e5c8242a-3c0f-4200-9236-780c141f81cc"
->>>>>>> 98385f5b
-        ],
-        "X-Content-Type-Options": [
-          "nosniff"
-        ],
-        "Date": [
-<<<<<<< HEAD
+        ],
+        "X-Content-Type-Options": [
+          "nosniff"
+        ],
+        "Date": [
           "Thu, 22 Oct 2020 23:11:38 GMT"
         ],
         "Content-Length": [
           "633"
-=======
-          "Tue, 29 Dec 2020 23:42:02 GMT"
-        ],
-        "Content-Length": [
-          "634"
->>>>>>> 98385f5b
-        ],
-        "Content-Type": [
-          "application/json; charset=utf-8"
-        ],
-        "Expires": [
-          "-1"
-        ]
-      },
-<<<<<<< HEAD
+        ],
+        "Content-Type": [
+          "application/json; charset=utf-8"
+        ],
+        "Expires": [
+          "-1"
+        ]
+      },
       "ResponseBody": "{\r\n  \"name\": \"galleryPsTestGalleryApplication8396\",\r\n  \"id\": \"/subscriptions/97f78232-382b-46a7-8a72-964d692c4f3f/resourceGroups/galleryPsTestRg115/providers/Microsoft.Compute/galleries/galleryPsTestGallery5345/applications/galleryPsTestGalleryApplication8396\",\r\n  \"type\": \"Microsoft.Compute/galleries/applications\",\r\n  \"location\": \"southeastasia\",\r\n  \"properties\": {\r\n    \"supportedOSType\": \"Windows\",\r\n    \"description\": \"This is the gallery application description.\",\r\n    \"eula\": \"This is the gallery application EULA.\",\r\n    \"privacyStatementUri\": \"www.privacystatement.com\",\r\n    \"releaseNoteUri\": \"www.releasenote.com\"\r\n  }\r\n}",
       "StatusCode": 200
     },
     {
       "RequestUri": "/subscriptions/97f78232-382b-46a7-8a72-964d692c4f3f/resourceGroups/galleryPsTestRg115/providers/Microsoft.Compute/galleries/galleryPsTestGallery5345/applications/galleryPsTestGalleryApplication8396?api-version=2020-09-30",
       "EncodedRequestUri": "L3N1YnNjcmlwdGlvbnMvOTdmNzgyMzItMzgyYi00NmE3LThhNzItOTY0ZDY5MmM0ZjNmL3Jlc291cmNlR3JvdXBzL2dhbGxlcnlQc1Rlc3RSZzExNS9wcm92aWRlcnMvTWljcm9zb2Z0LkNvbXB1dGUvZ2FsbGVyaWVzL2dhbGxlcnlQc1Rlc3RHYWxsZXJ5NTM0NS9hcHBsaWNhdGlvbnMvZ2FsbGVyeVBzVGVzdEdhbGxlcnlBcHBsaWNhdGlvbjgzOTY/YXBpLXZlcnNpb249MjAyMC0wOS0zMA==",
-=======
-      "ResponseBody": "{\r\n  \"name\": \"galleryPsTestGalleryApplication3293\",\r\n  \"id\": \"/subscriptions/e37510d7-33b6-4676-886f-ee75bcc01871/resourceGroups/galleryPsTestRg8010/providers/Microsoft.Compute/galleries/galleryPsTestGallery3521/applications/galleryPsTestGalleryApplication3293\",\r\n  \"type\": \"Microsoft.Compute/galleries/applications\",\r\n  \"location\": \"southeastasia\",\r\n  \"properties\": {\r\n    \"supportedOSType\": \"Windows\",\r\n    \"description\": \"This is the gallery application description.\",\r\n    \"eula\": \"This is the gallery application EULA.\",\r\n    \"privacyStatementUri\": \"www.privacystatement.com\",\r\n    \"releaseNoteUri\": \"www.releasenote.com\"\r\n  }\r\n}",
-      "StatusCode": 200
-    },
-    {
-      "RequestUri": "/subscriptions/e37510d7-33b6-4676-886f-ee75bcc01871/resourceGroups/galleryPsTestRg8010/providers/Microsoft.Compute/galleries/galleryPsTestGallery3521/applications/galleryPsTestGalleryApplication3293?api-version=2019-12-01",
-      "EncodedRequestUri": "L3N1YnNjcmlwdGlvbnMvZTM3NTEwZDctMzNiNi00Njc2LTg4NmYtZWU3NWJjYzAxODcxL3Jlc291cmNlR3JvdXBzL2dhbGxlcnlQc1Rlc3RSZzgwMTAvcHJvdmlkZXJzL01pY3Jvc29mdC5Db21wdXRlL2dhbGxlcmllcy9nYWxsZXJ5UHNUZXN0R2FsbGVyeTM1MjEvYXBwbGljYXRpb25zL2dhbGxlcnlQc1Rlc3RHYWxsZXJ5QXBwbGljYXRpb24zMjkzP2FwaS12ZXJzaW9uPTIwMTktMTItMDE=",
->>>>>>> 98385f5b
       "RequestMethod": "GET",
       "RequestBody": "",
       "RequestHeaders": {
         "x-ms-client-request-id": [
-<<<<<<< HEAD
           "d270c6cb-161d-417b-a41c-760765086ea4"
-=======
-          "b3fe1340-c25a-4845-ac11-da0fef057a5c"
->>>>>>> 98385f5b
         ],
         "Accept-Language": [
           "en-US"
         ],
         "User-Agent": [
-<<<<<<< HEAD
-          "FxVersion/4.6.29220.03",
-          "OSName/Windows",
-          "OSVersion/Microsoft.Windows.10.0.19042.",
-          "Microsoft.Azure.Management.Compute.ComputeManagementClient/41.0.0.0"
-=======
-          "FxVersion/4.6.29321.03",
-          "OSName/Windows",
-          "OSVersion/Microsoft.Windows.10.0.18363.",
-          "Microsoft.Azure.Management.Compute.ComputeManagementClient/39.0.0.0"
->>>>>>> 98385f5b
-        ]
-      },
-      "ResponseHeaders": {
-        "Cache-Control": [
-          "no-cache"
-        ],
-        "Pragma": [
-          "no-cache"
-        ],
-        "x-ms-ratelimit-remaining-resource": [
-<<<<<<< HEAD
+          "FxVersion/4.6.29220.03",
+          "OSName/Windows",
+          "OSVersion/Microsoft.Windows.10.0.19042.",
+          "Microsoft.Azure.Management.Compute.ComputeManagementClient/41.0.0.0"
+        ]
+      },
+      "ResponseHeaders": {
+        "Cache-Control": [
+          "no-cache"
+        ],
+        "Pragma": [
+          "no-cache"
+        ],
+        "x-ms-ratelimit-remaining-resource": [
           "Microsoft.Compute/GetGalleryApplication3Min;296,Microsoft.Compute/GetGalleryApplication30Min;1985"
-=======
-          "Microsoft.Compute/GetGalleryApplication3Min;296,Microsoft.Compute/GetGalleryApplication30Min;1996"
->>>>>>> 98385f5b
-        ],
-        "Strict-Transport-Security": [
-          "max-age=31536000; includeSubDomains"
-        ],
-        "x-ms-served-by": [
-<<<<<<< HEAD
+        ],
+        "Strict-Transport-Security": [
+          "max-age=31536000; includeSubDomains"
+        ],
+        "x-ms-served-by": [
           "060de95e-c116-496e-9451-1806a389aa56_132373484089700323,060de95e-c116-496e-9451-1806a389aa56_132373484089700323"
         ],
         "x-ms-request-id": [
           "a00440e9-54ef-432f-be65-a0ce2ee44b28"
-=======
-          "adca2259-35bd-4fa3-8e2f-6c63ec822b0d_132494674941394909,adca2259-35bd-4fa3-8e2f-6c63ec822b0d_132494674941394909"
-        ],
-        "x-ms-request-id": [
-          "b901edb0-554c-4cc6-9e75-b03eb6078334"
->>>>>>> 98385f5b
         ],
         "Server": [
           "Microsoft-HTTPAPI/2.0",
@@ -960,112 +605,67 @@
           "11995"
         ],
         "x-ms-correlation-request-id": [
-<<<<<<< HEAD
           "b9b4db3c-8705-49c6-a536-7eb8f04f264b"
         ],
         "x-ms-routing-request-id": [
           "WESTUS:20201022T231139Z:b9b4db3c-8705-49c6-a536-7eb8f04f264b"
-=======
-          "18f6d7a4-6647-4c43-a918-c3156aa4410a"
-        ],
-        "x-ms-routing-request-id": [
-          "EASTUS2:20201229T234204Z:18f6d7a4-6647-4c43-a918-c3156aa4410a"
->>>>>>> 98385f5b
-        ],
-        "X-Content-Type-Options": [
-          "nosniff"
-        ],
-        "Date": [
-<<<<<<< HEAD
+        ],
+        "X-Content-Type-Options": [
+          "nosniff"
+        ],
+        "Date": [
           "Thu, 22 Oct 2020 23:11:38 GMT"
         ],
         "Content-Length": [
           "609"
-=======
-          "Tue, 29 Dec 2020 23:42:03 GMT"
-        ],
-        "Content-Length": [
-          "610"
->>>>>>> 98385f5b
-        ],
-        "Content-Type": [
-          "application/json; charset=utf-8"
-        ],
-        "Expires": [
-          "-1"
-        ]
-      },
-<<<<<<< HEAD
+        ],
+        "Content-Type": [
+          "application/json; charset=utf-8"
+        ],
+        "Expires": [
+          "-1"
+        ]
+      },
       "ResponseBody": "{\r\n  \"name\": \"galleryPsTestGalleryApplication8396\",\r\n  \"id\": \"/subscriptions/97f78232-382b-46a7-8a72-964d692c4f3f/resourceGroups/galleryPsTestRg115/providers/Microsoft.Compute/galleries/galleryPsTestGallery5345/applications/galleryPsTestGalleryApplication8396\",\r\n  \"type\": \"Microsoft.Compute/galleries/applications\",\r\n  \"location\": \"southeastasia\",\r\n  \"properties\": {\r\n    \"supportedOSType\": \"Windows\",\r\n    \"description\": \"Updated description.\",\r\n    \"eula\": \"This is the gallery application EULA.\",\r\n    \"privacyStatementUri\": \"www.privacystatement.com\",\r\n    \"releaseNoteUri\": \"www.releasenote.com\"\r\n  }\r\n}",
       "StatusCode": 200
     },
     {
       "RequestUri": "/subscriptions/97f78232-382b-46a7-8a72-964d692c4f3f/resourceGroups/galleryPsTestRg115/providers/Microsoft.Compute/galleries/galleryPsTestGallery5345/applications/galleryPsTestGalleryApplication8396?api-version=2020-09-30",
       "EncodedRequestUri": "L3N1YnNjcmlwdGlvbnMvOTdmNzgyMzItMzgyYi00NmE3LThhNzItOTY0ZDY5MmM0ZjNmL3Jlc291cmNlR3JvdXBzL2dhbGxlcnlQc1Rlc3RSZzExNS9wcm92aWRlcnMvTWljcm9zb2Z0LkNvbXB1dGUvZ2FsbGVyaWVzL2dhbGxlcnlQc1Rlc3RHYWxsZXJ5NTM0NS9hcHBsaWNhdGlvbnMvZ2FsbGVyeVBzVGVzdEdhbGxlcnlBcHBsaWNhdGlvbjgzOTY/YXBpLXZlcnNpb249MjAyMC0wOS0zMA==",
-=======
-      "ResponseBody": "{\r\n  \"name\": \"galleryPsTestGalleryApplication3293\",\r\n  \"id\": \"/subscriptions/e37510d7-33b6-4676-886f-ee75bcc01871/resourceGroups/galleryPsTestRg8010/providers/Microsoft.Compute/galleries/galleryPsTestGallery3521/applications/galleryPsTestGalleryApplication3293\",\r\n  \"type\": \"Microsoft.Compute/galleries/applications\",\r\n  \"location\": \"southeastasia\",\r\n  \"properties\": {\r\n    \"supportedOSType\": \"Windows\",\r\n    \"description\": \"Updated description.\",\r\n    \"eula\": \"This is the gallery application EULA.\",\r\n    \"privacyStatementUri\": \"www.privacystatement.com\",\r\n    \"releaseNoteUri\": \"www.releasenote.com\"\r\n  }\r\n}",
-      "StatusCode": 200
-    },
-    {
-      "RequestUri": "/subscriptions/e37510d7-33b6-4676-886f-ee75bcc01871/resourceGroups/galleryPsTestRg8010/providers/Microsoft.Compute/galleries/galleryPsTestGallery3521/applications/galleryPsTestGalleryApplication3293?api-version=2019-12-01",
-      "EncodedRequestUri": "L3N1YnNjcmlwdGlvbnMvZTM3NTEwZDctMzNiNi00Njc2LTg4NmYtZWU3NWJjYzAxODcxL3Jlc291cmNlR3JvdXBzL2dhbGxlcnlQc1Rlc3RSZzgwMTAvcHJvdmlkZXJzL01pY3Jvc29mdC5Db21wdXRlL2dhbGxlcmllcy9nYWxsZXJ5UHNUZXN0R2FsbGVyeTM1MjEvYXBwbGljYXRpb25zL2dhbGxlcnlQc1Rlc3RHYWxsZXJ5QXBwbGljYXRpb24zMjkzP2FwaS12ZXJzaW9uPTIwMTktMTItMDE=",
->>>>>>> 98385f5b
       "RequestMethod": "DELETE",
       "RequestBody": "",
       "RequestHeaders": {
         "x-ms-client-request-id": [
-<<<<<<< HEAD
           "5ff93915-a1ce-4a5c-89fe-f57374fbcc84"
-=======
-          "f1a12d03-2b89-4cf0-aa12-bea89769c2aa"
->>>>>>> 98385f5b
         ],
         "Accept-Language": [
           "en-US"
         ],
         "User-Agent": [
-<<<<<<< HEAD
-          "FxVersion/4.6.29220.03",
-          "OSName/Windows",
-          "OSVersion/Microsoft.Windows.10.0.19042.",
-          "Microsoft.Azure.Management.Compute.ComputeManagementClient/41.0.0.0"
-=======
-          "FxVersion/4.6.29321.03",
-          "OSName/Windows",
-          "OSVersion/Microsoft.Windows.10.0.18363.",
-          "Microsoft.Azure.Management.Compute.ComputeManagementClient/39.0.0.0"
->>>>>>> 98385f5b
-        ]
-      },
-      "ResponseHeaders": {
-        "Cache-Control": [
-          "no-cache"
-        ],
-        "Pragma": [
-          "no-cache"
-        ],
-        "x-ms-ratelimit-remaining-resource": [
-<<<<<<< HEAD
+          "FxVersion/4.6.29220.03",
+          "OSName/Windows",
+          "OSVersion/Microsoft.Windows.10.0.19042.",
+          "Microsoft.Azure.Management.Compute.ComputeManagementClient/41.0.0.0"
+        ]
+      },
+      "ResponseHeaders": {
+        "Cache-Control": [
+          "no-cache"
+        ],
+        "Pragma": [
+          "no-cache"
+        ],
+        "x-ms-ratelimit-remaining-resource": [
           "Microsoft.Compute/DeleteGalleryApplication3Min;49,Microsoft.Compute/DeleteGalleryApplication30Min;298"
-=======
-          "Microsoft.Compute/DeleteGalleryApplication3Min;49,Microsoft.Compute/DeleteGalleryApplication30Min;299"
->>>>>>> 98385f5b
-        ],
-        "Strict-Transport-Security": [
-          "max-age=31536000; includeSubDomains"
-        ],
-        "x-ms-served-by": [
-<<<<<<< HEAD
+        ],
+        "Strict-Transport-Security": [
+          "max-age=31536000; includeSubDomains"
+        ],
+        "x-ms-served-by": [
           "060de95e-c116-496e-9451-1806a389aa56_132373484089700323,060de95e-c116-496e-9451-1806a389aa56_132373484089700323"
         ],
         "x-ms-request-id": [
           "b50d9f3b-f988-417d-b0e0-17ee28cb7c25"
-=======
-          "adca2259-35bd-4fa3-8e2f-6c63ec822b0d_132494674941394909,adca2259-35bd-4fa3-8e2f-6c63ec822b0d_132494674941394909"
-        ],
-        "x-ms-request-id": [
-          "0d8b8c78-1546-44cb-9a09-3747065b56bd"
->>>>>>> 98385f5b
         ],
         "Server": [
           "Microsoft-HTTPAPI/2.0",
@@ -1075,27 +675,16 @@
           "14999"
         ],
         "x-ms-correlation-request-id": [
-<<<<<<< HEAD
           "abe07287-6fe0-44fb-9acb-91e7cb5bfd53"
         ],
         "x-ms-routing-request-id": [
           "WESTUS:20201022T231139Z:abe07287-6fe0-44fb-9acb-91e7cb5bfd53"
-=======
-          "2cde3625-1bdd-4049-acc7-6956070cba71"
-        ],
-        "x-ms-routing-request-id": [
-          "EASTUS2:20201229T234204Z:2cde3625-1bdd-4049-acc7-6956070cba71"
->>>>>>> 98385f5b
-        ],
-        "X-Content-Type-Options": [
-          "nosniff"
-        ],
-        "Date": [
-<<<<<<< HEAD
+        ],
+        "X-Content-Type-Options": [
+          "nosniff"
+        ],
+        "Date": [
           "Thu, 22 Oct 2020 23:11:38 GMT"
-=======
-          "Tue, 29 Dec 2020 23:42:03 GMT"
->>>>>>> 98385f5b
         ],
         "Expires": [
           "-1"
@@ -1108,38 +697,22 @@
       "StatusCode": 200
     },
     {
-<<<<<<< HEAD
       "RequestUri": "/subscriptions/97f78232-382b-46a7-8a72-964d692c4f3f/resourceGroups/galleryPsTestRg115/providers/Microsoft.Compute/galleries/galleryPsTestGallery5345?api-version=2020-09-30",
       "EncodedRequestUri": "L3N1YnNjcmlwdGlvbnMvOTdmNzgyMzItMzgyYi00NmE3LThhNzItOTY0ZDY5MmM0ZjNmL3Jlc291cmNlR3JvdXBzL2dhbGxlcnlQc1Rlc3RSZzExNS9wcm92aWRlcnMvTWljcm9zb2Z0LkNvbXB1dGUvZ2FsbGVyaWVzL2dhbGxlcnlQc1Rlc3RHYWxsZXJ5NTM0NT9hcGktdmVyc2lvbj0yMDIwLTA5LTMw",
-=======
-      "RequestUri": "/subscriptions/e37510d7-33b6-4676-886f-ee75bcc01871/resourceGroups/galleryPsTestRg8010/providers/Microsoft.Compute/galleries/galleryPsTestGallery3521?api-version=2019-12-01",
-      "EncodedRequestUri": "L3N1YnNjcmlwdGlvbnMvZTM3NTEwZDctMzNiNi00Njc2LTg4NmYtZWU3NWJjYzAxODcxL3Jlc291cmNlR3JvdXBzL2dhbGxlcnlQc1Rlc3RSZzgwMTAvcHJvdmlkZXJzL01pY3Jvc29mdC5Db21wdXRlL2dhbGxlcmllcy9nYWxsZXJ5UHNUZXN0R2FsbGVyeTM1MjE/YXBpLXZlcnNpb249MjAxOS0xMi0wMQ==",
->>>>>>> 98385f5b
       "RequestMethod": "DELETE",
       "RequestBody": "",
       "RequestHeaders": {
         "x-ms-client-request-id": [
-<<<<<<< HEAD
           "dd8ac6e5-68c4-49b6-9bf6-8faa08b899f2"
-=======
-          "4caeef53-4fcb-49b3-ad6b-db181a1660a9"
->>>>>>> 98385f5b
         ],
         "Accept-Language": [
           "en-US"
         ],
         "User-Agent": [
-<<<<<<< HEAD
-          "FxVersion/4.6.29220.03",
-          "OSName/Windows",
-          "OSVersion/Microsoft.Windows.10.0.19042.",
-          "Microsoft.Azure.Management.Compute.ComputeManagementClient/41.0.0.0"
-=======
-          "FxVersion/4.6.29321.03",
-          "OSName/Windows",
-          "OSVersion/Microsoft.Windows.10.0.18363.",
-          "Microsoft.Azure.Management.Compute.ComputeManagementClient/39.0.0.0"
->>>>>>> 98385f5b
+          "FxVersion/4.6.29220.03",
+          "OSName/Windows",
+          "OSVersion/Microsoft.Windows.10.0.19042.",
+          "Microsoft.Azure.Management.Compute.ComputeManagementClient/41.0.0.0"
         ]
       },
       "ResponseHeaders": {
@@ -1150,7 +723,6 @@
           "no-cache"
         ],
         "Location": [
-<<<<<<< HEAD
           "https://management.azure.com/subscriptions/97f78232-382b-46a7-8a72-964d692c4f3f/providers/Microsoft.Compute/locations/southeastasia/capsOperations/78b08b5e-6185-4dc5-8079-0a209db322a9?monitor=true&api-version=2020-09-30"
         ],
         "Azure-AsyncOperation": [
@@ -1158,31 +730,15 @@
         ],
         "x-ms-ratelimit-remaining-resource": [
           "Microsoft.Compute/DeleteGallery3Min;49,Microsoft.Compute/DeleteGallery30Min;298"
-=======
-          "https://management.azure.com/subscriptions/e37510d7-33b6-4676-886f-ee75bcc01871/providers/Microsoft.Compute/locations/southeastasia/capsOperations/9f8859b8-81b6-48a5-abae-602f73e9de62?monitor=true&api-version=2019-12-01"
-        ],
-        "Azure-AsyncOperation": [
-          "https://management.azure.com/subscriptions/e37510d7-33b6-4676-886f-ee75bcc01871/providers/Microsoft.Compute/locations/southeastasia/capsOperations/9f8859b8-81b6-48a5-abae-602f73e9de62?api-version=2019-12-01"
-        ],
-        "x-ms-ratelimit-remaining-resource": [
-          "Microsoft.Compute/DeleteGallery3Min;49,Microsoft.Compute/DeleteGallery30Min;299"
->>>>>>> 98385f5b
-        ],
-        "Strict-Transport-Security": [
-          "max-age=31536000; includeSubDomains"
-        ],
-        "x-ms-served-by": [
-<<<<<<< HEAD
+        ],
+        "Strict-Transport-Security": [
+          "max-age=31536000; includeSubDomains"
+        ],
+        "x-ms-served-by": [
           "060de95e-c116-496e-9451-1806a389aa56_132373484089700323,060de95e-c116-496e-9451-1806a389aa56_132373484089700323"
         ],
         "x-ms-request-id": [
           "78b08b5e-6185-4dc5-8079-0a209db322a9"
-=======
-          "adca2259-35bd-4fa3-8e2f-6c63ec822b0d_132494674941394909,adca2259-35bd-4fa3-8e2f-6c63ec822b0d_132494674941394909"
-        ],
-        "x-ms-request-id": [
-          "9f8859b8-81b6-48a5-abae-602f73e9de62"
->>>>>>> 98385f5b
         ],
         "Server": [
           "Microsoft-HTTPAPI/2.0",
@@ -1192,27 +748,16 @@
           "14998"
         ],
         "x-ms-correlation-request-id": [
-<<<<<<< HEAD
           "d4ce9a0a-34f1-4af8-baaf-f9fde957b858"
         ],
         "x-ms-routing-request-id": [
           "WESTUS:20201022T231140Z:d4ce9a0a-34f1-4af8-baaf-f9fde957b858"
-=======
-          "a7ed0622-0a3c-4969-a5fb-5a8d8d1d307f"
-        ],
-        "x-ms-routing-request-id": [
-          "EASTUS2:20201229T234205Z:a7ed0622-0a3c-4969-a5fb-5a8d8d1d307f"
->>>>>>> 98385f5b
-        ],
-        "X-Content-Type-Options": [
-          "nosniff"
-        ],
-        "Date": [
-<<<<<<< HEAD
+        ],
+        "X-Content-Type-Options": [
+          "nosniff"
+        ],
+        "Date": [
           "Thu, 22 Oct 2020 23:11:40 GMT"
-=======
-          "Tue, 29 Dec 2020 23:42:05 GMT"
->>>>>>> 98385f5b
         ],
         "Expires": [
           "-1"
@@ -1225,59 +770,36 @@
       "StatusCode": 202
     },
     {
-<<<<<<< HEAD
       "RequestUri": "/subscriptions/97f78232-382b-46a7-8a72-964d692c4f3f/providers/Microsoft.Compute/locations/southeastasia/capsOperations/78b08b5e-6185-4dc5-8079-0a209db322a9?api-version=2020-09-30",
       "EncodedRequestUri": "L3N1YnNjcmlwdGlvbnMvOTdmNzgyMzItMzgyYi00NmE3LThhNzItOTY0ZDY5MmM0ZjNmL3Byb3ZpZGVycy9NaWNyb3NvZnQuQ29tcHV0ZS9sb2NhdGlvbnMvc291dGhlYXN0YXNpYS9jYXBzT3BlcmF0aW9ucy83OGIwOGI1ZS02MTg1LTRkYzUtODA3OS0wYTIwOWRiMzIyYTk/YXBpLXZlcnNpb249MjAyMC0wOS0zMA==",
-=======
-      "RequestUri": "/subscriptions/e37510d7-33b6-4676-886f-ee75bcc01871/providers/Microsoft.Compute/locations/southeastasia/capsOperations/9f8859b8-81b6-48a5-abae-602f73e9de62?api-version=2019-12-01",
-      "EncodedRequestUri": "L3N1YnNjcmlwdGlvbnMvZTM3NTEwZDctMzNiNi00Njc2LTg4NmYtZWU3NWJjYzAxODcxL3Byb3ZpZGVycy9NaWNyb3NvZnQuQ29tcHV0ZS9sb2NhdGlvbnMvc291dGhlYXN0YXNpYS9jYXBzT3BlcmF0aW9ucy85Zjg4NTliOC04MWI2LTQ4YTUtYWJhZS02MDJmNzNlOWRlNjI/YXBpLXZlcnNpb249MjAxOS0xMi0wMQ==",
->>>>>>> 98385f5b
       "RequestMethod": "GET",
       "RequestBody": "",
       "RequestHeaders": {
         "User-Agent": [
-<<<<<<< HEAD
-          "FxVersion/4.6.29220.03",
-          "OSName/Windows",
-          "OSVersion/Microsoft.Windows.10.0.19042.",
-          "Microsoft.Azure.Management.Compute.ComputeManagementClient/41.0.0.0"
-=======
-          "FxVersion/4.6.29321.03",
-          "OSName/Windows",
-          "OSVersion/Microsoft.Windows.10.0.18363.",
-          "Microsoft.Azure.Management.Compute.ComputeManagementClient/39.0.0.0"
->>>>>>> 98385f5b
-        ]
-      },
-      "ResponseHeaders": {
-        "Cache-Control": [
-          "no-cache"
-        ],
-        "Pragma": [
-          "no-cache"
-        ],
-        "x-ms-ratelimit-remaining-resource": [
-<<<<<<< HEAD
+          "FxVersion/4.6.29220.03",
+          "OSName/Windows",
+          "OSVersion/Microsoft.Windows.10.0.19042.",
+          "Microsoft.Azure.Management.Compute.ComputeManagementClient/41.0.0.0"
+        ]
+      },
+      "ResponseHeaders": {
+        "Cache-Control": [
+          "no-cache"
+        ],
+        "Pragma": [
+          "no-cache"
+        ],
+        "x-ms-ratelimit-remaining-resource": [
           "Microsoft.Compute/GetOperationStatus3Min;1196,Microsoft.Compute/GetOperationStatus30Min;4191"
-=======
-          "Microsoft.Compute/GetOperationStatus3Min;1197,Microsoft.Compute/GetOperationStatus30Min;4196"
->>>>>>> 98385f5b
-        ],
-        "Strict-Transport-Security": [
-          "max-age=31536000; includeSubDomains"
-        ],
-        "x-ms-served-by": [
-<<<<<<< HEAD
+        ],
+        "Strict-Transport-Security": [
+          "max-age=31536000; includeSubDomains"
+        ],
+        "x-ms-served-by": [
           "060de95e-c116-496e-9451-1806a389aa56_132373484089700323,060de95e-c116-496e-9451-1806a389aa56_132373484089700323"
         ],
         "x-ms-request-id": [
           "c25eb790-9a4e-4f9f-8283-496e52b0c9f2"
-=======
-          "adca2259-35bd-4fa3-8e2f-6c63ec822b0d_132494674941394909,adca2259-35bd-4fa3-8e2f-6c63ec822b0d_132494674941394909"
-        ],
-        "x-ms-request-id": [
-          "0e57ddcd-edd2-4439-924f-b6dd70377039"
->>>>>>> 98385f5b
         ],
         "Server": [
           "Microsoft-HTTPAPI/2.0",
@@ -1287,27 +809,16 @@
           "11994"
         ],
         "x-ms-correlation-request-id": [
-<<<<<<< HEAD
           "87684c77-a972-4747-9165-e36cb7e55a54"
         ],
         "x-ms-routing-request-id": [
           "WESTUS:20201022T231211Z:87684c77-a972-4747-9165-e36cb7e55a54"
-=======
-          "a31b35d3-80de-4a1d-b27e-5e6e235ce31e"
-        ],
-        "x-ms-routing-request-id": [
-          "EASTUS2:20201229T234236Z:a31b35d3-80de-4a1d-b27e-5e6e235ce31e"
->>>>>>> 98385f5b
-        ],
-        "X-Content-Type-Options": [
-          "nosniff"
-        ],
-        "Date": [
-<<<<<<< HEAD
+        ],
+        "X-Content-Type-Options": [
+          "nosniff"
+        ],
+        "Date": [
           "Thu, 22 Oct 2020 23:12:10 GMT"
-=======
-          "Tue, 29 Dec 2020 23:42:36 GMT"
->>>>>>> 98385f5b
         ],
         "Content-Length": [
           "184"
@@ -1319,67 +830,40 @@
           "-1"
         ]
       },
-<<<<<<< HEAD
       "ResponseBody": "{\r\n  \"startTime\": \"2020-10-22T16:11:40.7226448-07:00\",\r\n  \"endTime\": \"2020-10-22T16:11:41.0195276-07:00\",\r\n  \"status\": \"Succeeded\",\r\n  \"name\": \"78b08b5e-6185-4dc5-8079-0a209db322a9\"\r\n}",
       "StatusCode": 200
     },
     {
       "RequestUri": "/subscriptions/97f78232-382b-46a7-8a72-964d692c4f3f/providers/Microsoft.Compute/locations/southeastasia/capsOperations/78b08b5e-6185-4dc5-8079-0a209db322a9?monitor=true&api-version=2020-09-30",
       "EncodedRequestUri": "L3N1YnNjcmlwdGlvbnMvOTdmNzgyMzItMzgyYi00NmE3LThhNzItOTY0ZDY5MmM0ZjNmL3Byb3ZpZGVycy9NaWNyb3NvZnQuQ29tcHV0ZS9sb2NhdGlvbnMvc291dGhlYXN0YXNpYS9jYXBzT3BlcmF0aW9ucy83OGIwOGI1ZS02MTg1LTRkYzUtODA3OS0wYTIwOWRiMzIyYTk/bW9uaXRvcj10cnVlJmFwaS12ZXJzaW9uPTIwMjAtMDktMzA=",
-=======
-      "ResponseBody": "{\r\n  \"startTime\": \"2020-12-29T23:42:05.7607852+00:00\",\r\n  \"endTime\": \"2020-12-29T23:42:06.4639173+00:00\",\r\n  \"status\": \"Succeeded\",\r\n  \"name\": \"9f8859b8-81b6-48a5-abae-602f73e9de62\"\r\n}",
-      "StatusCode": 200
-    },
-    {
-      "RequestUri": "/subscriptions/e37510d7-33b6-4676-886f-ee75bcc01871/providers/Microsoft.Compute/locations/southeastasia/capsOperations/9f8859b8-81b6-48a5-abae-602f73e9de62?monitor=true&api-version=2019-12-01",
-      "EncodedRequestUri": "L3N1YnNjcmlwdGlvbnMvZTM3NTEwZDctMzNiNi00Njc2LTg4NmYtZWU3NWJjYzAxODcxL3Byb3ZpZGVycy9NaWNyb3NvZnQuQ29tcHV0ZS9sb2NhdGlvbnMvc291dGhlYXN0YXNpYS9jYXBzT3BlcmF0aW9ucy85Zjg4NTliOC04MWI2LTQ4YTUtYWJhZS02MDJmNzNlOWRlNjI/bW9uaXRvcj10cnVlJmFwaS12ZXJzaW9uPTIwMTktMTItMDE=",
->>>>>>> 98385f5b
       "RequestMethod": "GET",
       "RequestBody": "",
       "RequestHeaders": {
         "User-Agent": [
-<<<<<<< HEAD
-          "FxVersion/4.6.29220.03",
-          "OSName/Windows",
-          "OSVersion/Microsoft.Windows.10.0.19042.",
-          "Microsoft.Azure.Management.Compute.ComputeManagementClient/41.0.0.0"
-=======
-          "FxVersion/4.6.29321.03",
-          "OSName/Windows",
-          "OSVersion/Microsoft.Windows.10.0.18363.",
-          "Microsoft.Azure.Management.Compute.ComputeManagementClient/39.0.0.0"
->>>>>>> 98385f5b
-        ]
-      },
-      "ResponseHeaders": {
-        "Cache-Control": [
-          "no-cache"
-        ],
-        "Pragma": [
-          "no-cache"
-        ],
-        "x-ms-ratelimit-remaining-resource": [
-<<<<<<< HEAD
+          "FxVersion/4.6.29220.03",
+          "OSName/Windows",
+          "OSVersion/Microsoft.Windows.10.0.19042.",
+          "Microsoft.Azure.Management.Compute.ComputeManagementClient/41.0.0.0"
+        ]
+      },
+      "ResponseHeaders": {
+        "Cache-Control": [
+          "no-cache"
+        ],
+        "Pragma": [
+          "no-cache"
+        ],
+        "x-ms-ratelimit-remaining-resource": [
           "Microsoft.Compute/GetOperationStatus3Min;1195,Microsoft.Compute/GetOperationStatus30Min;4190"
-=======
-          "Microsoft.Compute/GetOperationStatus3Min;1196,Microsoft.Compute/GetOperationStatus30Min;4195"
->>>>>>> 98385f5b
-        ],
-        "Strict-Transport-Security": [
-          "max-age=31536000; includeSubDomains"
-        ],
-        "x-ms-served-by": [
-<<<<<<< HEAD
+        ],
+        "Strict-Transport-Security": [
+          "max-age=31536000; includeSubDomains"
+        ],
+        "x-ms-served-by": [
           "060de95e-c116-496e-9451-1806a389aa56_132373484089700323,060de95e-c116-496e-9451-1806a389aa56_132373484089700323"
         ],
         "x-ms-request-id": [
           "870a654d-f08a-4824-a8ae-098e92606308"
-=======
-          "adca2259-35bd-4fa3-8e2f-6c63ec822b0d_132494674941394909,adca2259-35bd-4fa3-8e2f-6c63ec822b0d_132494674941394909"
-        ],
-        "x-ms-request-id": [
-          "26373249-3296-4738-ad3a-88c7a31aefd4"
->>>>>>> 98385f5b
         ],
         "Server": [
           "Microsoft-HTTPAPI/2.0",
@@ -1389,27 +873,16 @@
           "11993"
         ],
         "x-ms-correlation-request-id": [
-<<<<<<< HEAD
           "bc691707-dd6e-4e7c-a5b4-842bf218c52b"
         ],
         "x-ms-routing-request-id": [
           "WESTUS:20201022T231211Z:bc691707-dd6e-4e7c-a5b4-842bf218c52b"
-=======
-          "438dd96d-c14a-4919-9e71-e663c4c8347c"
-        ],
-        "x-ms-routing-request-id": [
-          "EASTUS2:20201229T234236Z:438dd96d-c14a-4919-9e71-e663c4c8347c"
->>>>>>> 98385f5b
-        ],
-        "X-Content-Type-Options": [
-          "nosniff"
-        ],
-        "Date": [
-<<<<<<< HEAD
+        ],
+        "X-Content-Type-Options": [
+          "nosniff"
+        ],
+        "Date": [
           "Thu, 22 Oct 2020 23:12:10 GMT"
-=======
-          "Tue, 29 Dec 2020 23:42:36 GMT"
->>>>>>> 98385f5b
         ],
         "Expires": [
           "-1"
@@ -1424,15 +897,9 @@
   ],
   "Names": {
     "GalleryApplication_CRUD_Tests": [
-<<<<<<< HEAD
       "galleryPsTestRg115",
       "galleryPsTestGallery5345",
       "galleryPsTestGalleryApplication8396"
-=======
-      "galleryPsTestRg8010",
-      "galleryPsTestGallery3521",
-      "galleryPsTestGalleryApplication3293"
->>>>>>> 98385f5b
     ]
   },
   "Variables": {
