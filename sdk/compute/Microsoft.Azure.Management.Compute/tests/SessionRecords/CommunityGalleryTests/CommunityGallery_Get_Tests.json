--- conflicted
+++ resolved
@@ -1,22 +1,13 @@
 {
   "Entries": [
     {
-<<<<<<< HEAD
-      "RequestUri": "/subscriptions/97f78232-382b-46a7-8a72-964d692c4f3f/providers/Microsoft.Compute/locations/eastus2euap/communityGalleries/PIRBVT-6c64f11e-ad23-4737-a58a-4f3c85acadbf?api-version=2022-03-03",
-      "EncodedRequestUri": "L3N1YnNjcmlwdGlvbnMvOTdmNzgyMzItMzgyYi00NmE3LThhNzItOTY0ZDY5MmM0ZjNmL3Byb3ZpZGVycy9NaWNyb3NvZnQuQ29tcHV0ZS9sb2NhdGlvbnMvZWFzdHVzMmV1YXAvY29tbXVuaXR5R2FsbGVyaWVzL1BJUkJWVC02YzY0ZjExZS1hZDIzLTQ3MzctYTU4YS00ZjNjODVhY2FkYmY/YXBpLXZlcnNpb249MjAyMi0wMy0wMw==",
-=======
       "RequestUri": "/subscriptions/e37510d7-33b6-4676-886f-ee75bcc01871/providers/Microsoft.Compute/locations/eastus2euap/communityGalleries/PIRBVT-6c64f11e-ad23-4737-a58a-4f3c85acadbf?api-version=2022-03-03",
       "EncodedRequestUri": "L3N1YnNjcmlwdGlvbnMvZTM3NTEwZDctMzNiNi00Njc2LTg4NmYtZWU3NWJjYzAxODcxL3Byb3ZpZGVycy9NaWNyb3NvZnQuQ29tcHV0ZS9sb2NhdGlvbnMvZWFzdHVzMmV1YXAvY29tbXVuaXR5R2FsbGVyaWVzL1BJUkJWVC02YzY0ZjExZS1hZDIzLTQ3MzctYTU4YS00ZjNjODVhY2FkYmY/YXBpLXZlcnNpb249MjAyMi0wMy0wMw==",
->>>>>>> 66eff864
       "RequestMethod": "GET",
       "RequestBody": "",
       "RequestHeaders": {
         "x-ms-client-request-id": [
-<<<<<<< HEAD
-          "93eecd6e-4e99-4f4d-a901-358b9ee70ad4"
-=======
           "5f9312de-dfd7-449c-bc12-08b565793eb1"
->>>>>>> 66eff864
         ],
         "Accept-Language": [
           "en-US"
@@ -24,11 +15,7 @@
         "User-Agent": [
           "FxVersion/4.700.22.30802",
           "OSName/Windows",
-<<<<<<< HEAD
-          "OSVersion/Microsoft.Windows.10.0.19044",
-=======
           "OSVersion/Microsoft.Windows.10.0.22000",
->>>>>>> 66eff864
           "Microsoft.Azure.Management.Compute.ComputeManagementClient/57.0.0"
         ]
       },
@@ -43,17 +30,10 @@
           "max-age=31536000; includeSubDomains"
         ],
         "x-ms-served-by": [
-<<<<<<< HEAD
-          "f409cccf-f8d5-4387-82a6-57ba86b3a582_133039271469871509"
-        ],
-        "x-ms-request-id": [
-          "4f355440-b404-4bf7-825c-970a4740ef8e"
-=======
           "f409cccf-f8d5-4387-82a6-57ba86b3a582_133009362911882600"
         ],
         "x-ms-request-id": [
           "67a01919-9cd1-4e52-959c-16f81bdc9448"
->>>>>>> 66eff864
         ],
         "Server": [
           "Microsoft-HTTPAPI/2.0",
@@ -63,27 +43,16 @@
           "11999"
         ],
         "x-ms-correlation-request-id": [
-<<<<<<< HEAD
-          "7d70a854-1e7e-4546-b12a-749aed444d88"
-        ],
-        "x-ms-routing-request-id": [
-          "WESTCENTRALUS:20220804T171622Z:7d70a854-1e7e-4546-b12a-749aed444d88"
-=======
           "9e3d995f-9a21-4964-9025-d5c8e1559bd5"
         ],
         "x-ms-routing-request-id": [
           "CENTRALUS:20220722T221019Z:9e3d995f-9a21-4964-9025-d5c8e1559bd5"
->>>>>>> 66eff864
         ],
         "X-Content-Type-Options": [
           "nosniff"
         ],
         "Date": [
-<<<<<<< HEAD
-          "Thu, 04 Aug 2022 17:16:22 GMT"
-=======
           "Fri, 22 Jul 2022 22:10:19 GMT"
->>>>>>> 66eff864
         ],
         "Content-Length": [
           "423"
