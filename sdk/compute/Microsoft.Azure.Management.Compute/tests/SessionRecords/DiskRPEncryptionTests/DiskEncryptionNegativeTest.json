--- conflicted
+++ resolved
@@ -1,22 +1,13 @@
 {
   "Entries": [
     {
-<<<<<<< HEAD
-      "RequestUri": "/subscriptions/e37510d7-33b6-4676-886f-ee75bcc01871/resourcegroups/crptestar3868?api-version=2017-05-10",
-      "EncodedRequestUri": "L3N1YnNjcmlwdGlvbnMvZTM3NTEwZDctMzNiNi00Njc2LTg4NmYtZWU3NWJjYzAxODcxL3Jlc291cmNlZ3JvdXBzL2NycHRlc3RhcjM4Njg/YXBpLXZlcnNpb249MjAxNy0wNS0xMA==",
-=======
       "RequestUri": "/subscriptions/0296790d-427c-48ca-b204-8b729bbd8670/resourcegroups/crptestar5039?api-version=2017-05-10",
       "EncodedRequestUri": "L3N1YnNjcmlwdGlvbnMvMDI5Njc5MGQtNDI3Yy00OGNhLWIyMDQtOGI3MjliYmQ4NjcwL3Jlc291cmNlZ3JvdXBzL2NycHRlc3RhcjUwMzk/YXBpLXZlcnNpb249MjAxNy0wNS0xMA==",
->>>>>>> 9e6c98a6
       "RequestMethod": "PUT",
       "RequestBody": "{\r\n  \"location\": \"centraluseuap\"\r\n}",
       "RequestHeaders": {
         "x-ms-client-request-id": [
-<<<<<<< HEAD
-          "bbcd750d-ed4f-499b-bb37-c8435b7fdc3b"
-=======
           "78bbd171-39fe-4131-b1bc-1c54831be9f5"
->>>>>>> 9e6c98a6
         ],
         "accept-language": [
           "en-US"
@@ -48,15 +39,6 @@
           "1199"
         ],
         "x-ms-request-id": [
-<<<<<<< HEAD
-          "c49e05ef-1549-45b7-bd9d-5b67754c15c7"
-        ],
-        "x-ms-correlation-request-id": [
-          "c49e05ef-1549-45b7-bd9d-5b67754c15c7"
-        ],
-        "x-ms-routing-request-id": [
-          "EASTUS2:20210322T224533Z:c49e05ef-1549-45b7-bd9d-5b67754c15c7"
-=======
           "e87c659d-0eb5-425a-9fae-03ca737ef044"
         ],
         "x-ms-correlation-request-id": [
@@ -64,20 +46,13 @@
         ],
         "x-ms-routing-request-id": [
           "CANADACENTRAL:20210304T140905Z:e87c659d-0eb5-425a-9fae-03ca737ef044"
->>>>>>> 9e6c98a6
-        ],
-        "Strict-Transport-Security": [
-          "max-age=31536000; includeSubDomains"
-        ],
-        "X-Content-Type-Options": [
-          "nosniff"
-        ],
-<<<<<<< HEAD
-        "Date": [
-          "Mon, 22 Mar 2021 22:45:32 GMT"
-        ],
-=======
->>>>>>> 9e6c98a6
+        ],
+        "Strict-Transport-Security": [
+          "max-age=31536000; includeSubDomains"
+        ],
+        "X-Content-Type-Options": [
+          "nosniff"
+        ],
         "Content-Length": [
           "186"
         ],
@@ -88,30 +63,17 @@
           "-1"
         ]
       },
-<<<<<<< HEAD
-      "ResponseBody": "{\r\n  \"id\": \"/subscriptions/e37510d7-33b6-4676-886f-ee75bcc01871/resourceGroups/crptestar3868\",\r\n  \"name\": \"crptestar3868\",\r\n  \"location\": \"centraluseuap\",\r\n  \"properties\": {\r\n    \"provisioningState\": \"Succeeded\"\r\n  }\r\n}",
-      "StatusCode": 201
-    },
-    {
-      "RequestUri": "/subscriptions/e37510d7-33b6-4676-886f-ee75bcc01871/resourceGroups/crptestar3868/providers/Microsoft.Compute/disks/diskrp637?api-version=2020-09-30",
-      "EncodedRequestUri": "L3N1YnNjcmlwdGlvbnMvZTM3NTEwZDctMzNiNi00Njc2LTg4NmYtZWU3NWJjYzAxODcxL3Jlc291cmNlR3JvdXBzL2NycHRlc3RhcjM4NjgvcHJvdmlkZXJzL01pY3Jvc29mdC5Db21wdXRlL2Rpc2tzL2Rpc2tycDYzNz9hcGktdmVyc2lvbj0yMDIwLTA5LTMw",
-=======
       "ResponseBody": "{\r\n  \"id\": \"/subscriptions/0296790d-427c-48ca-b204-8b729bbd8670/resourceGroups/crptestar5039\",\r\n  \"name\": \"crptestar5039\",\r\n  \"location\": \"centraluseuap\",\r\n  \"properties\": {\r\n    \"provisioningState\": \"Succeeded\"\r\n  }\r\n}",
       "StatusCode": 201
     },
     {
       "RequestUri": "/subscriptions/0296790d-427c-48ca-b204-8b729bbd8670/resourceGroups/crptestar5039/providers/Microsoft.Compute/disks/diskrp8166?api-version=2020-12-01",
       "EncodedRequestUri": "L3N1YnNjcmlwdGlvbnMvMDI5Njc5MGQtNDI3Yy00OGNhLWIyMDQtOGI3MjliYmQ4NjcwL3Jlc291cmNlR3JvdXBzL2NycHRlc3RhcjUwMzkvcHJvdmlkZXJzL01pY3Jvc29mdC5Db21wdXRlL2Rpc2tzL2Rpc2tycDgxNjY/YXBpLXZlcnNpb249MjAyMC0xMi0wMQ==",
->>>>>>> 9e6c98a6
       "RequestMethod": "PUT",
       "RequestBody": "{\r\n  \"sku\": {\r\n    \"name\": \"Standard_LRS\"\r\n  },\r\n  \"properties\": {\r\n    \"osType\": \"Linux\",\r\n    \"creationData\": {\r\n      \"createOption\": \"Empty\"\r\n    },\r\n    \"diskSizeGB\": 10,\r\n    \"encryptionSettingsCollection\": {\r\n      \"enabled\": true,\r\n      \"encryptionSettings\": [\r\n        {\r\n          \"diskEncryptionKey\": {\r\n            \"sourceVault\": {\r\n              \"id\": \"/subscriptions/0296790d-427c-48ca-b204-8b729bbd8670/resourceGroups/testrg/providers/Microsoft.KeyVault/vaults/keyvault\"\r\n            },\r\n            \"secretUrl\": \"https://testvault.vault.azure.net/secrets/swaggersecret/test123\"\r\n          },\r\n          \"keyEncryptionKey\": {\r\n            \"sourceVault\": {\r\n              \"id\": \"/subscriptions/0296790d-427c-48ca-b204-8b729bbd8670/resourceGroups/testrg/providers/Microsoft.KeyVault/vaults/keyvault\"\r\n            },\r\n            \"keyUrl\": \"https://testvault.vault.azure.net/secrets/swaggersecret/test123\"\r\n          }\r\n        }\r\n      ]\r\n    }\r\n  },\r\n  \"location\": \"centraluseuap\"\r\n}",
       "RequestHeaders": {
         "x-ms-client-request-id": [
-<<<<<<< HEAD
-          "3be87e81-874f-40c0-bfd3-022cb6f398c0"
-=======
           "1e989154-9d56-4894-a70f-a0e584a3af45"
->>>>>>> 9e6c98a6
         ],
         "accept-language": [
           "en-US"
@@ -150,47 +112,23 @@
           "max-age=31536000; includeSubDomains"
         ],
         "x-ms-served-by": [
-<<<<<<< HEAD
-          "c07e6767-d873-44ad-99cf-154e1889a7be_132583481890119289"
-        ],
-        "x-ms-request-id": [
-          "bfc8638a-9e15-48a2-b5e0-cf0cce15e276"
-        ],
-        "Server": [
-          "Microsoft-HTTPAPI/2.0",
-          "Microsoft-HTTPAPI/2.0"
-=======
           "eeaf5299-aba8-4290-a7f0-860f286922fd_132583481922275808"
         ],
         "x-ms-request-id": [
           "78192f88-2176-4873-81e2-e61e0cbcd8e8"
->>>>>>> 9e6c98a6
         ],
         "x-ms-ratelimit-remaining-subscription-writes": [
           "1199"
         ],
         "x-ms-correlation-request-id": [
-<<<<<<< HEAD
-          "6c4e35c0-6cab-4c7d-8276-557e09735551"
-        ],
-        "x-ms-routing-request-id": [
-          "EASTUS2:20210322T224535Z:6c4e35c0-6cab-4c7d-8276-557e09735551"
-=======
           "7ec83d41-1505-40ba-aa94-03973f8ef00c"
         ],
         "x-ms-routing-request-id": [
           "CANADACENTRAL:20210304T140908Z:7ec83d41-1505-40ba-aa94-03973f8ef00c"
->>>>>>> 9e6c98a6
-        ],
-        "X-Content-Type-Options": [
-          "nosniff"
-        ],
-<<<<<<< HEAD
-        "Date": [
-          "Mon, 22 Mar 2021 22:45:34 GMT"
-        ],
-=======
->>>>>>> 9e6c98a6
+        ],
+        "X-Content-Type-Options": [
+          "nosniff"
+        ],
         "Content-Length": [
           "339"
         ],
@@ -205,22 +143,13 @@
       "StatusCode": 400
     },
     {
-<<<<<<< HEAD
-      "RequestUri": "/subscriptions/e37510d7-33b6-4676-886f-ee75bcc01871/resourcegroups/crptestar3868?api-version=2017-05-10",
-      "EncodedRequestUri": "L3N1YnNjcmlwdGlvbnMvZTM3NTEwZDctMzNiNi00Njc2LTg4NmYtZWU3NWJjYzAxODcxL3Jlc291cmNlZ3JvdXBzL2NycHRlc3RhcjM4Njg/YXBpLXZlcnNpb249MjAxNy0wNS0xMA==",
-=======
       "RequestUri": "/subscriptions/0296790d-427c-48ca-b204-8b729bbd8670/resourcegroups/crptestar5039?api-version=2017-05-10",
       "EncodedRequestUri": "L3N1YnNjcmlwdGlvbnMvMDI5Njc5MGQtNDI3Yy00OGNhLWIyMDQtOGI3MjliYmQ4NjcwL3Jlc291cmNlZ3JvdXBzL2NycHRlc3RhcjUwMzk/YXBpLXZlcnNpb249MjAxNy0wNS0xMA==",
->>>>>>> 9e6c98a6
       "RequestMethod": "DELETE",
       "RequestBody": "",
       "RequestHeaders": {
         "x-ms-client-request-id": [
-<<<<<<< HEAD
-          "7ef526ee-b403-4047-bb85-bce0359f86cf"
-=======
           "1a9cbf8e-f4f3-421c-9118-d96a3e369ba9"
->>>>>>> 9e6c98a6
         ],
         "accept-language": [
           "en-US"
@@ -243,11 +172,7 @@
           "no-cache"
         ],
         "Location": [
-<<<<<<< HEAD
-          "https://management.azure.com/subscriptions/e37510d7-33b6-4676-886f-ee75bcc01871/operationresults/eyJqb2JJZCI6IlJFU09VUkNFR1JPVVBERUxFVElPTkpPQi1DUlBURVNUQVIzODY4LUNFTlRSQUxVU0VVQVAiLCJqb2JMb2NhdGlvbiI6ImNlbnRyYWx1c2V1YXAifQ?api-version=2017-05-10"
-=======
           "https://management.azure.com/subscriptions/0296790d-427c-48ca-b204-8b729bbd8670/operationresults/eyJqb2JJZCI6IlJFU09VUkNFR1JPVVBERUxFVElPTkpPQi1DUlBURVNUQVI1MDM5LUNFTlRSQUxVU0VVQVAiLCJqb2JMb2NhdGlvbiI6ImNlbnRyYWx1c2V1YXAifQ?api-version=2017-05-10"
->>>>>>> 9e6c98a6
         ],
         "Retry-After": [
           "15"
@@ -256,15 +181,6 @@
           "14999"
         ],
         "x-ms-request-id": [
-<<<<<<< HEAD
-          "f501dd3e-639f-49ac-abd0-08ea616fddc9"
-        ],
-        "x-ms-correlation-request-id": [
-          "f501dd3e-639f-49ac-abd0-08ea616fddc9"
-        ],
-        "x-ms-routing-request-id": [
-          "EASTUS2:20210322T224536Z:f501dd3e-639f-49ac-abd0-08ea616fddc9"
-=======
           "29398dbd-6b6b-4573-9784-6e81f14c8b3d"
         ],
         "x-ms-correlation-request-id": [
@@ -272,21 +188,15 @@
         ],
         "x-ms-routing-request-id": [
           "CANADACENTRAL:20210304T140912Z:29398dbd-6b6b-4573-9784-6e81f14c8b3d"
->>>>>>> 9e6c98a6
-        ],
-        "Strict-Transport-Security": [
-          "max-age=31536000; includeSubDomains"
-        ],
-        "X-Content-Type-Options": [
-          "nosniff"
-        ],
-<<<<<<< HEAD
-        "Date": [
-          "Mon, 22 Mar 2021 22:45:35 GMT"
-=======
+        ],
+        "Strict-Transport-Security": [
+          "max-age=31536000; includeSubDomains"
+        ],
+        "X-Content-Type-Options": [
+          "nosniff"
+        ],
         "Content-Length": [
           "0"
->>>>>>> 9e6c98a6
         ],
         "Expires": [
           "-1"
@@ -296,13 +206,8 @@
       "StatusCode": 202
     },
     {
-<<<<<<< HEAD
-      "RequestUri": "/subscriptions/e37510d7-33b6-4676-886f-ee75bcc01871/operationresults/eyJqb2JJZCI6IlJFU09VUkNFR1JPVVBERUxFVElPTkpPQi1DUlBURVNUQVIzODY4LUNFTlRSQUxVU0VVQVAiLCJqb2JMb2NhdGlvbiI6ImNlbnRyYWx1c2V1YXAifQ?api-version=2017-05-10",
-      "EncodedRequestUri": "L3N1YnNjcmlwdGlvbnMvZTM3NTEwZDctMzNiNi00Njc2LTg4NmYtZWU3NWJjYzAxODcxL29wZXJhdGlvbnJlc3VsdHMvZXlKcWIySkpaQ0k2SWxKRlUwOVZVa05GUjFKUFZWQkVSVXhGVkVsUFRrcFBRaTFEVWxCVVJWTlVRVkl6T0RZNExVTkZUbFJTUVV4VlUwVlZRVkFpTENKcWIySk1iMk5oZEdsdmJpSTZJbU5sYm5SeVlXeDFjMlYxWVhBaWZRP2FwaS12ZXJzaW9uPTIwMTctMDUtMTA=",
-=======
       "RequestUri": "/subscriptions/0296790d-427c-48ca-b204-8b729bbd8670/operationresults/eyJqb2JJZCI6IlJFU09VUkNFR1JPVVBERUxFVElPTkpPQi1DUlBURVNUQVI1MDM5LUNFTlRSQUxVU0VVQVAiLCJqb2JMb2NhdGlvbiI6ImNlbnRyYWx1c2V1YXAifQ?api-version=2017-05-10",
       "EncodedRequestUri": "L3N1YnNjcmlwdGlvbnMvMDI5Njc5MGQtNDI3Yy00OGNhLWIyMDQtOGI3MjliYmQ4NjcwL29wZXJhdGlvbnJlc3VsdHMvZXlKcWIySkpaQ0k2SWxKRlUwOVZVa05GUjFKUFZWQkVSVXhGVkVsUFRrcFBRaTFEVWxCVVJWTlVRVkkxTURNNUxVTkZUbFJTUVV4VlUwVlZRVkFpTENKcWIySk1iMk5oZEdsdmJpSTZJbU5sYm5SeVlXeDFjMlYxWVhBaWZRP2FwaS12ZXJzaW9uPTIwMTctMDUtMTA=",
->>>>>>> 9e6c98a6
       "RequestMethod": "GET",
       "RequestBody": "",
       "RequestHeaders": {
@@ -324,11 +229,7 @@
           "no-cache"
         ],
         "Location": [
-<<<<<<< HEAD
-          "https://management.azure.com/subscriptions/e37510d7-33b6-4676-886f-ee75bcc01871/operationresults/eyJqb2JJZCI6IlJFU09VUkNFR1JPVVBERUxFVElPTkpPQi1DUlBURVNUQVIzODY4LUNFTlRSQUxVU0VVQVAiLCJqb2JMb2NhdGlvbiI6ImNlbnRyYWx1c2V1YXAifQ?api-version=2017-05-10"
-=======
           "https://management.azure.com/subscriptions/0296790d-427c-48ca-b204-8b729bbd8670/operationresults/eyJqb2JJZCI6IlJFU09VUkNFR1JPVVBERUxFVElPTkpPQi1DUlBURVNUQVI1MDM5LUNFTlRSQUxVU0VVQVAiLCJqb2JMb2NhdGlvbiI6ImNlbnRyYWx1c2V1YXAifQ?api-version=2017-05-10"
->>>>>>> 9e6c98a6
         ],
         "Retry-After": [
           "15"
@@ -337,15 +238,6 @@
           "11999"
         ],
         "x-ms-request-id": [
-<<<<<<< HEAD
-          "fb5dd544-46fc-43f5-9406-efe8eff5dcd2"
-        ],
-        "x-ms-correlation-request-id": [
-          "fb5dd544-46fc-43f5-9406-efe8eff5dcd2"
-        ],
-        "x-ms-routing-request-id": [
-          "EASTUS2:20210322T224551Z:fb5dd544-46fc-43f5-9406-efe8eff5dcd2"
-=======
           "722040a5-b4c4-4532-b531-2e3827e066c0"
         ],
         "x-ms-correlation-request-id": [
@@ -353,21 +245,15 @@
         ],
         "x-ms-routing-request-id": [
           "CANADACENTRAL:20210304T140927Z:722040a5-b4c4-4532-b531-2e3827e066c0"
->>>>>>> 9e6c98a6
-        ],
-        "Strict-Transport-Security": [
-          "max-age=31536000; includeSubDomains"
-        ],
-        "X-Content-Type-Options": [
-          "nosniff"
-        ],
-<<<<<<< HEAD
-        "Date": [
-          "Mon, 22 Mar 2021 22:45:50 GMT"
-=======
+        ],
+        "Strict-Transport-Security": [
+          "max-age=31536000; includeSubDomains"
+        ],
+        "X-Content-Type-Options": [
+          "nosniff"
+        ],
         "Content-Length": [
           "0"
->>>>>>> 9e6c98a6
         ],
         "Expires": [
           "-1"
@@ -377,13 +263,8 @@
       "StatusCode": 202
     },
     {
-<<<<<<< HEAD
-      "RequestUri": "/subscriptions/e37510d7-33b6-4676-886f-ee75bcc01871/operationresults/eyJqb2JJZCI6IlJFU09VUkNFR1JPVVBERUxFVElPTkpPQi1DUlBURVNUQVIzODY4LUNFTlRSQUxVU0VVQVAiLCJqb2JMb2NhdGlvbiI6ImNlbnRyYWx1c2V1YXAifQ?api-version=2017-05-10",
-      "EncodedRequestUri": "L3N1YnNjcmlwdGlvbnMvZTM3NTEwZDctMzNiNi00Njc2LTg4NmYtZWU3NWJjYzAxODcxL29wZXJhdGlvbnJlc3VsdHMvZXlKcWIySkpaQ0k2SWxKRlUwOVZVa05GUjFKUFZWQkVSVXhGVkVsUFRrcFBRaTFEVWxCVVJWTlVRVkl6T0RZNExVTkZUbFJTUVV4VlUwVlZRVkFpTENKcWIySk1iMk5oZEdsdmJpSTZJbU5sYm5SeVlXeDFjMlYxWVhBaWZRP2FwaS12ZXJzaW9uPTIwMTctMDUtMTA=",
-=======
       "RequestUri": "/subscriptions/0296790d-427c-48ca-b204-8b729bbd8670/operationresults/eyJqb2JJZCI6IlJFU09VUkNFR1JPVVBERUxFVElPTkpPQi1DUlBURVNUQVI1MDM5LUNFTlRSQUxVU0VVQVAiLCJqb2JMb2NhdGlvbiI6ImNlbnRyYWx1c2V1YXAifQ?api-version=2017-05-10",
       "EncodedRequestUri": "L3N1YnNjcmlwdGlvbnMvMDI5Njc5MGQtNDI3Yy00OGNhLWIyMDQtOGI3MjliYmQ4NjcwL29wZXJhdGlvbnJlc3VsdHMvZXlKcWIySkpaQ0k2SWxKRlUwOVZVa05GUjFKUFZWQkVSVXhGVkVsUFRrcFBRaTFEVWxCVVJWTlVRVkkxTURNNUxVTkZUbFJTUVV4VlUwVlZRVkFpTENKcWIySk1iMk5oZEdsdmJpSTZJbU5sYm5SeVlXeDFjMlYxWVhBaWZRP2FwaS12ZXJzaW9uPTIwMTctMDUtMTA=",
->>>>>>> 9e6c98a6
       "RequestMethod": "GET",
       "RequestBody": "",
       "RequestHeaders": {
@@ -405,11 +286,7 @@
           "no-cache"
         ],
         "Location": [
-<<<<<<< HEAD
-          "https://management.azure.com/subscriptions/e37510d7-33b6-4676-886f-ee75bcc01871/operationresults/eyJqb2JJZCI6IlJFU09VUkNFR1JPVVBERUxFVElPTkpPQi1DUlBURVNUQVIzODY4LUNFTlRSQUxVU0VVQVAiLCJqb2JMb2NhdGlvbiI6ImNlbnRyYWx1c2V1YXAifQ?api-version=2017-05-10"
-=======
           "https://management.azure.com/subscriptions/0296790d-427c-48ca-b204-8b729bbd8670/operationresults/eyJqb2JJZCI6IlJFU09VUkNFR1JPVVBERUxFVElPTkpPQi1DUlBURVNUQVI1MDM5LUNFTlRSQUxVU0VVQVAiLCJqb2JMb2NhdGlvbiI6ImNlbnRyYWx1c2V1YXAifQ?api-version=2017-05-10"
->>>>>>> 9e6c98a6
         ],
         "Retry-After": [
           "15"
@@ -418,15 +295,6 @@
           "11998"
         ],
         "x-ms-request-id": [
-<<<<<<< HEAD
-          "2e4c1254-72fc-4819-8545-93a43a0ad85e"
-        ],
-        "x-ms-correlation-request-id": [
-          "2e4c1254-72fc-4819-8545-93a43a0ad85e"
-        ],
-        "x-ms-routing-request-id": [
-          "EASTUS2:20210322T224606Z:2e4c1254-72fc-4819-8545-93a43a0ad85e"
-=======
           "4dfc580f-baa3-4ae8-9f99-0fa2e60d9d50"
         ],
         "x-ms-correlation-request-id": [
@@ -434,21 +302,15 @@
         ],
         "x-ms-routing-request-id": [
           "CANADACENTRAL:20210304T140942Z:4dfc580f-baa3-4ae8-9f99-0fa2e60d9d50"
->>>>>>> 9e6c98a6
-        ],
-        "Strict-Transport-Security": [
-          "max-age=31536000; includeSubDomains"
-        ],
-        "X-Content-Type-Options": [
-          "nosniff"
-        ],
-<<<<<<< HEAD
-        "Date": [
-          "Mon, 22 Mar 2021 22:46:06 GMT"
-=======
+        ],
+        "Strict-Transport-Security": [
+          "max-age=31536000; includeSubDomains"
+        ],
+        "X-Content-Type-Options": [
+          "nosniff"
+        ],
         "Content-Length": [
           "0"
->>>>>>> 9e6c98a6
         ],
         "Expires": [
           "-1"
@@ -458,13 +320,8 @@
       "StatusCode": 202
     },
     {
-<<<<<<< HEAD
-      "RequestUri": "/subscriptions/e37510d7-33b6-4676-886f-ee75bcc01871/operationresults/eyJqb2JJZCI6IlJFU09VUkNFR1JPVVBERUxFVElPTkpPQi1DUlBURVNUQVIzODY4LUNFTlRSQUxVU0VVQVAiLCJqb2JMb2NhdGlvbiI6ImNlbnRyYWx1c2V1YXAifQ?api-version=2017-05-10",
-      "EncodedRequestUri": "L3N1YnNjcmlwdGlvbnMvZTM3NTEwZDctMzNiNi00Njc2LTg4NmYtZWU3NWJjYzAxODcxL29wZXJhdGlvbnJlc3VsdHMvZXlKcWIySkpaQ0k2SWxKRlUwOVZVa05GUjFKUFZWQkVSVXhGVkVsUFRrcFBRaTFEVWxCVVJWTlVRVkl6T0RZNExVTkZUbFJTUVV4VlUwVlZRVkFpTENKcWIySk1iMk5oZEdsdmJpSTZJbU5sYm5SeVlXeDFjMlYxWVhBaWZRP2FwaS12ZXJzaW9uPTIwMTctMDUtMTA=",
-=======
       "RequestUri": "/subscriptions/0296790d-427c-48ca-b204-8b729bbd8670/operationresults/eyJqb2JJZCI6IlJFU09VUkNFR1JPVVBERUxFVElPTkpPQi1DUlBURVNUQVI1MDM5LUNFTlRSQUxVU0VVQVAiLCJqb2JMb2NhdGlvbiI6ImNlbnRyYWx1c2V1YXAifQ?api-version=2017-05-10",
       "EncodedRequestUri": "L3N1YnNjcmlwdGlvbnMvMDI5Njc5MGQtNDI3Yy00OGNhLWIyMDQtOGI3MjliYmQ4NjcwL29wZXJhdGlvbnJlc3VsdHMvZXlKcWIySkpaQ0k2SWxKRlUwOVZVa05GUjFKUFZWQkVSVXhGVkVsUFRrcFBRaTFEVWxCVVJWTlVRVkkxTURNNUxVTkZUbFJTUVV4VlUwVlZRVkFpTENKcWIySk1iMk5oZEdsdmJpSTZJbU5sYm5SeVlXeDFjMlYxWVhBaWZRP2FwaS12ZXJzaW9uPTIwMTctMDUtMTA=",
->>>>>>> 9e6c98a6
       "RequestMethod": "GET",
       "RequestBody": "",
       "RequestHeaders": {
@@ -489,15 +346,6 @@
           "11997"
         ],
         "x-ms-request-id": [
-<<<<<<< HEAD
-          "4fd26692-91d1-4be4-a094-cecd64841680"
-        ],
-        "x-ms-correlation-request-id": [
-          "4fd26692-91d1-4be4-a094-cecd64841680"
-        ],
-        "x-ms-routing-request-id": [
-          "EASTUS2:20210322T224621Z:4fd26692-91d1-4be4-a094-cecd64841680"
-=======
           "d228bb0e-79d2-43e4-bf23-574d6c9a6f63"
         ],
         "x-ms-correlation-request-id": [
@@ -505,21 +353,15 @@
         ],
         "x-ms-routing-request-id": [
           "CANADACENTRAL:20210304T140957Z:d228bb0e-79d2-43e4-bf23-574d6c9a6f63"
->>>>>>> 9e6c98a6
-        ],
-        "Strict-Transport-Security": [
-          "max-age=31536000; includeSubDomains"
-        ],
-        "X-Content-Type-Options": [
-          "nosniff"
-        ],
-<<<<<<< HEAD
-        "Date": [
-          "Mon, 22 Mar 2021 22:46:21 GMT"
-=======
+        ],
+        "Strict-Transport-Security": [
+          "max-age=31536000; includeSubDomains"
+        ],
+        "X-Content-Type-Options": [
+          "nosniff"
+        ],
         "Content-Length": [
           "0"
->>>>>>> 9e6c98a6
         ],
         "Expires": [
           "-1"
@@ -529,13 +371,8 @@
       "StatusCode": 200
     },
     {
-<<<<<<< HEAD
-      "RequestUri": "/subscriptions/e37510d7-33b6-4676-886f-ee75bcc01871/operationresults/eyJqb2JJZCI6IlJFU09VUkNFR1JPVVBERUxFVElPTkpPQi1DUlBURVNUQVIzODY4LUNFTlRSQUxVU0VVQVAiLCJqb2JMb2NhdGlvbiI6ImNlbnRyYWx1c2V1YXAifQ?api-version=2017-05-10",
-      "EncodedRequestUri": "L3N1YnNjcmlwdGlvbnMvZTM3NTEwZDctMzNiNi00Njc2LTg4NmYtZWU3NWJjYzAxODcxL29wZXJhdGlvbnJlc3VsdHMvZXlKcWIySkpaQ0k2SWxKRlUwOVZVa05GUjFKUFZWQkVSVXhGVkVsUFRrcFBRaTFEVWxCVVJWTlVRVkl6T0RZNExVTkZUbFJTUVV4VlUwVlZRVkFpTENKcWIySk1iMk5oZEdsdmJpSTZJbU5sYm5SeVlXeDFjMlYxWVhBaWZRP2FwaS12ZXJzaW9uPTIwMTctMDUtMTA=",
-=======
       "RequestUri": "/subscriptions/0296790d-427c-48ca-b204-8b729bbd8670/operationresults/eyJqb2JJZCI6IlJFU09VUkNFR1JPVVBERUxFVElPTkpPQi1DUlBURVNUQVI1MDM5LUNFTlRSQUxVU0VVQVAiLCJqb2JMb2NhdGlvbiI6ImNlbnRyYWx1c2V1YXAifQ?api-version=2017-05-10",
       "EncodedRequestUri": "L3N1YnNjcmlwdGlvbnMvMDI5Njc5MGQtNDI3Yy00OGNhLWIyMDQtOGI3MjliYmQ4NjcwL29wZXJhdGlvbnJlc3VsdHMvZXlKcWIySkpaQ0k2SWxKRlUwOVZVa05GUjFKUFZWQkVSVXhGVkVsUFRrcFBRaTFEVWxCVVJWTlVRVkkxTURNNUxVTkZUbFJTUVV4VlUwVlZRVkFpTENKcWIySk1iMk5oZEdsdmJpSTZJbU5sYm5SeVlXeDFjMlYxWVhBaWZRP2FwaS12ZXJzaW9uPTIwMTctMDUtMTA=",
->>>>>>> 9e6c98a6
       "RequestMethod": "GET",
       "RequestBody": "",
       "RequestHeaders": {
@@ -560,15 +397,6 @@
           "11996"
         ],
         "x-ms-request-id": [
-<<<<<<< HEAD
-          "34078d95-5063-4f7d-b694-702aba74c157"
-        ],
-        "x-ms-correlation-request-id": [
-          "34078d95-5063-4f7d-b694-702aba74c157"
-        ],
-        "x-ms-routing-request-id": [
-          "EASTUS2:20210322T224621Z:34078d95-5063-4f7d-b694-702aba74c157"
-=======
           "9fd96265-2e24-4181-b93f-246bd6eb7b3d"
         ],
         "x-ms-correlation-request-id": [
@@ -576,21 +404,15 @@
         ],
         "x-ms-routing-request-id": [
           "CANADACENTRAL:20210304T140958Z:9fd96265-2e24-4181-b93f-246bd6eb7b3d"
->>>>>>> 9e6c98a6
-        ],
-        "Strict-Transport-Security": [
-          "max-age=31536000; includeSubDomains"
-        ],
-        "X-Content-Type-Options": [
-          "nosniff"
-        ],
-<<<<<<< HEAD
-        "Date": [
-          "Mon, 22 Mar 2021 22:46:21 GMT"
-=======
+        ],
+        "Strict-Transport-Security": [
+          "max-age=31536000; includeSubDomains"
+        ],
+        "X-Content-Type-Options": [
+          "nosniff"
+        ],
         "Content-Length": [
           "0"
->>>>>>> 9e6c98a6
         ],
         "Expires": [
           "-1"
@@ -602,13 +424,8 @@
   ],
   "Names": {
     "DiskEncryptionNegativeTest": [
-<<<<<<< HEAD
-      "crptestar3868",
-      "diskrp637"
-=======
       "crptestar5039",
       "diskrp8166"
->>>>>>> 9e6c98a6
     ]
   },
   "Variables": {
